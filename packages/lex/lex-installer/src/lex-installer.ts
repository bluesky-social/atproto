--- conflicted
+++ resolved
@@ -50,17 +50,11 @@
     await this.indexer[Symbol.asyncDispose]()
   }
 
-<<<<<<< HEAD
-  matches(manifest: LexiconsManifest): boolean {
-    this.manifest.lexicons.sort()
-    return lexEquals(this.manifest, manifest)
-=======
   equals(manifest: LexiconsManifest): boolean {
     return lexEquals(
       normalizeLexiconsManifest(manifest),
       normalizeLexiconsManifest(this.manifest),
     )
->>>>>>> 0f2fc659
   }
 
   async install({

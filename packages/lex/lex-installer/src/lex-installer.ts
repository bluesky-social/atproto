import { join } from 'node:path'
import { LexiconDirectoryIndexer } from '@atproto/lex-builder'
import { cidForLex } from '@atproto/lex-cbor'
import { CID, lexEquals } from '@atproto/lex-data'
import {
  LexiconDocument,
  LexiconParameters,
  LexiconPermission,
  LexiconRef,
  LexiconRefUnion,
  LexiconUnknown,
  MainLexiconDefinition,
  NamedLexiconDefinition,
} from '@atproto/lex-document'
import { LexResolver, LexResolverOptions } from '@atproto/lex-resolver'
import { AtUri as AtUriString, Nsid as NsidString } from '@atproto/lex-schema'
import { AtUri, NSID } from '@atproto/syntax'
import { isEnoentError, writeJsonFile } from './fs.js'
import {
  LexiconsManifest,
  normalizeLexiconsManifest,
} from './lexicons-manifest.js'
import { NsidMap } from './nsid-map.js'
import { NsidSet } from './nsid-set.js'

export type LexInstallerOptions = LexResolverOptions & {
  lexicons: string
  manifest: string
  update?: boolean
}

export class LexInstaller implements AsyncDisposable {
  protected readonly lexiconResolver: LexResolver
  protected readonly indexer: LexiconDirectoryIndexer
  protected readonly documents = new NsidMap<LexiconDocument>()
  protected readonly manifest: LexiconsManifest = {
    version: 1,
    lexicons: [],
    resolutions: {},
  }

  constructor(protected readonly options: LexInstallerOptions) {
    this.lexiconResolver = new LexResolver(options)
    this.indexer = new LexiconDirectoryIndexer({
      lexicons: options.lexicons,
    })
  }

  async [Symbol.asyncDispose](): Promise<void> {
    await this.indexer[Symbol.asyncDispose]()
  }

  equals(manifest: LexiconsManifest): boolean {
    return lexEquals(
      normalizeLexiconsManifest(manifest),
      normalizeLexiconsManifest(this.manifest),
    )
  }

  async install({
    additions,
    manifest,
  }: {
    additions?: Iterable<string>
    manifest?: LexiconsManifest
  } = {}): Promise<void> {
    const roots = new NsidMap<AtUri | null>()

    // First, process explicit additions
    for (const lexicon of new Set(additions)) {
      const [nsid, uri]: [NSID, AtUri | null] = lexicon.startsWith('at://')
        ? ((uri) => [NSID.from(uri.rkey), uri])(new AtUri(lexicon))
        : [NSID.from(lexicon), null]

      if (roots.has(nsid)) {
        throw new Error(
          `Duplicate lexicon addition: ${nsid} (${roots.get(nsid) ?? lexicon})`,
        )
      }

      roots.set(nsid, uri)
      console.debug(`Adding new lexicon: ${nsid} (${uri ?? 'from NSID'})`)
    }

    // Next, restore previously existing manifest entries
    if (manifest) {
      for (const lexicon of manifest.lexicons) {
        const nsid = NSID.from(lexicon)

        // Skip entries already added explicitly
        if (!roots.has(nsid)) {
          const uri = manifest.resolutions[lexicon]
            ? new AtUri(manifest.resolutions[lexicon].uri)
            : null

          roots.set(nsid, uri)

          console.debug(
            `Adding lexicon from manifest: ${nsid} (${uri ?? 'from NSID'})`,
          )
        }
      }
    }

    // Install all root lexicons (and store them in the manifest)
    await Promise.all(
      Array.from(roots, async ([nsid, sourceUri]) => {
        console.debug(`Installing lexicon: ${nsid}`)

        const { lexicon: document } = sourceUri
          ? await this.installFromUri(sourceUri)
          : await this.installFromNsid(nsid)

        // Store the direct reference in the new manifest
        this.manifest.lexicons.push(document.id)
      }),
    )

    // Then recursively install all referenced lexicons
    let results: unknown[]
    do {
      results = await Promise.all(
        Array.from(this.getMissingIds(), async (nsid) => {
          console.debug(`Resolving dependency lexicon: ${nsid}`)

          const nsidStr = nsid.toString() as NsidString
          const resolvedUri = manifest?.resolutions[nsidStr]?.uri
            ? new AtUri(manifest.resolutions[nsidStr].uri)
            : null
          if (resolvedUri) {
            await this.installFromUri(resolvedUri)
          } else {
            await this.installFromNsid(nsid)
          }
        }),
      )
    } while (results.length > 0)
  }

  protected getMissingIds(): NsidSet {
    const missing = new NsidSet()

    for (const document of this.documents.values()) {
      for (const nsid of listDocumentNsidRefs(document)) {
        if (!this.documents.has(nsid)) {
          missing.add(nsid)
        }
      }
    }

    return missing
  }

  protected async installFromNsid(nsid: NSID) {
    const uri = await this.lexiconResolver.resolve(nsid)
    return this.installFromUri(uri)
  }

  protected async installFromUri(uri: AtUri): Promise<{
    lexicon: LexiconDocument
    uri: AtUri
  }> {
    const { lexicon, cid } = this.options.update
      ? await this.fetch(uri)
      : await this.indexer.get(uri.rkey).then(
          async (lexicon) => {
            console.debug(`Re-using existing lexicon ${uri.rkey} from indexer`)
            const cid = await cidForLex(lexicon)
            return { cid, lexicon }
          },
          (err) => {
            if (isEnoentError(err)) return this.fetch(uri)
            throw err
          },
        )

    this.documents.set(NSID.from(lexicon.id), lexicon)
    this.manifest.resolutions[lexicon.id] = {
      cid: cid.toString(),
      uri: uri.toString() as AtUriString,
    }

    return { lexicon, uri }
  }

  async fetch(uri: AtUri): Promise<{ lexicon: LexiconDocument; cid: CID }> {
    console.debug(`Fetching lexicon from ${uri}...`)

<<<<<<< HEAD
    const { lexicon } = await this.lexiconResolver.fetch(uri, {
=======
    const { lexicon, cid } = await this.lexiconResolver.fetch(uri, {
>>>>>>> d396de01
      noCache: this.options.update,
    })

    const basePath = join(this.options.lexicons, ...lexicon.id.split('.'))
    await writeJsonFile(`${basePath}.json`, lexicon)

<<<<<<< HEAD
    return lexicon
=======
    return { lexicon, cid }
>>>>>>> d396de01
  }

  async save(): Promise<void> {
    await writeJsonFile(
      this.options.manifest,
      normalizeLexiconsManifest(this.manifest),
    )
  }
}

function* listDocumentNsidRefs(doc: LexiconDocument): Iterable<NSID> {
  try {
    for (const def of Object.values(doc.defs)) {
      if (def) {
        for (const ref of defRefs(def)) {
          const [nsid] = ref.split('#', 1)
          if (nsid) yield NSID.from(nsid)
        }
      }
    }
  } catch (cause) {
    throw new Error(`Failed to extract refs from lexicon ${doc.id}`, { cause })
  }
}

function* defRefs(
  def:
    | MainLexiconDefinition
    | NamedLexiconDefinition
    | LexiconPermission
    | LexiconUnknown
    | LexiconParameters
    | LexiconRef
    | LexiconRefUnion,
): Iterable<string> {
  switch (def.type) {
    case 'string':
      if (def.knownValues) {
        for (const val of def.knownValues) {
          // Tokens ?
          const { length, 0: nsid, 1: hash } = val.split('#')
          if (length === 2 && hash) {
            try {
              NSID.from(nsid)
              yield val
            } catch {
              // ignore invalid nsid
            }
          }
        }
      }
      return
    case 'array':
      return yield* defRefs(def.items)
    case 'params':
    case 'object':
      for (const prop of Object.values(def.properties)) {
        yield* defRefs(prop)
      }
      return
    case 'union':
      yield* def.refs
      return
    case 'ref': {
      yield def.ref
      return
    }
    case 'record':
      yield* defRefs(def.record)
      return
    case 'procedure':
      if (def.input?.schema) {
        yield* defRefs(def.input.schema)
      }
    // fallthrough
    case 'query':
      if (def.output?.schema) {
        yield* defRefs(def.output.schema)
      }
    // fallthrough
    case 'subscription':
      if (def.parameters) {
        yield* defRefs(def.parameters)
      }
      if ('message' in def && def.message?.schema) {
        yield* defRefs(def.message.schema)
      }
      return
    case 'permission-set':
      for (const permission of def.permissions) {
        yield* defRefs(permission)
      }
      return
    case 'permission':
      if (def.resource === 'rpc') {
        if (Array.isArray(def.lxm)) {
          for (const lxm of def.lxm) {
            if (typeof lxm === 'string') {
              yield lxm
            }
          }
        }
      } else if (def.resource === 'repo') {
        if (Array.isArray(def.collection)) {
          for (const lxm of def.collection) {
            if (typeof lxm === 'string') {
              yield lxm
            }
          }
        }
      }
      return
    case 'boolean':
    case 'cid-link':
    case 'token':
    case 'bytes':
    case 'blob':
    case 'integer':
    case 'unknown':
      // @NOTE We explicitly list all types here to ensure exhaustiveness
      // causing TS to error if a new type is added without updating this switch
      return
    default:
      // @ts-expect-error
      throw new Error(`Unknown lexicon def type: ${def.type}`)
  }
}<|MERGE_RESOLUTION|>--- conflicted
+++ resolved
@@ -186,22 +186,14 @@
   async fetch(uri: AtUri): Promise<{ lexicon: LexiconDocument; cid: CID }> {
     console.debug(`Fetching lexicon from ${uri}...`)
 
-<<<<<<< HEAD
-    const { lexicon } = await this.lexiconResolver.fetch(uri, {
-=======
     const { lexicon, cid } = await this.lexiconResolver.fetch(uri, {
->>>>>>> d396de01
       noCache: this.options.update,
     })
 
     const basePath = join(this.options.lexicons, ...lexicon.id.split('.'))
     await writeJsonFile(`${basePath}.json`, lexicon)
 
-<<<<<<< HEAD
-    return lexicon
-=======
     return { lexicon, cid }
->>>>>>> d396de01
   }
 
   async save(): Promise<void> {

import { resolveTxt } from 'node:dns/promises'
import * as crypto from '@atproto/crypto'
import { buildAgent, xrpc } from '@atproto/lex-client'
import { CID } from '@atproto/lex-data'
import { LexiconDocument, lexiconDocumentSchema } from '@atproto/lex-document'
import {
  MST,
  MemoryBlockstore,
  def as repoDef,
  readCarWithRoot,
  verifyCommitSig,
} from '@atproto/repo'
import { AtUri, NSID } from '@atproto/syntax'
import {
  AtprotoVerificationMethod,
  CreateDidResolverOptions,
  Did,
  DidResolver,
  ResolveDidOptions,
  assertDid,
  createDidResolver,
  extractAtprotoData,
} from '@atproto-labs/did-resolver'
import { LexResolverError } from './lex-resolver-error.js'
import * as com from './lexicons/com.js'

export type LexResolverOptions = CreateDidResolverOptions & {
  didAuthority?: Did
}

export { AtUri, CID, NSID }
export type { LexiconDocument, ResolveDidOptions }

export class LexResolver {
  protected readonly didResolver: DidResolver<'plc' | 'web'>

  constructor(protected readonly options: LexResolverOptions) {
    this.didResolver = createDidResolver(options)
  }

  async get(
    nsidStr: NSID | string,
    options?: ResolveDidOptions,
  ): Promise<{
    uri: AtUri
<<<<<<< HEAD
=======
    cid: CID
>>>>>>> d396de01
    lexicon: LexiconDocument
  }> {
    const uri = await this.resolve(nsidStr)
    return this.fetch(uri, options)
  }

  async resolve(nsidStr: NSID | string): Promise<AtUri> {
    const nsid = NSID.from(nsidStr)
    const did =
      this.options.didAuthority ??
      (await resolveLexiconDidAuthority(nsid).catch((cause) => {
        throw new LexResolverError(
          nsid,
          `Failed to resolve DID authority for Lexicon`,
          { cause },
        )
      }))

    return AtUri.make(did, 'com.atproto.lexicon.schema', nsid.toString())
  }

  async fetch(
    uriStr: AtUri | string,
    options?: ResolveDidOptions,
  ): Promise<{
    uri: AtUri
<<<<<<< HEAD
=======
    cid: CID
>>>>>>> d396de01
    lexicon: LexiconDocument
  }> {
    const uri = typeof uriStr === 'string' ? new AtUri(uriStr) : uriStr
    const { nsid, did } = parseLexiconUri(uri)

    const { pds, key } = await this.didResolver
      .resolve(did, options)
      .then(extractAtprotoData)
      .catch((cause) => {
        throw new LexResolverError(
          nsid,
          `Failed to resolve DID document for ${uri}`,
          { cause },
        )
      })

    if (!key || !pds || !URL.canParse(pds.serviceEndpoint)) {
      throw new LexResolverError(
        nsid,
        `No atproto PDS service endpoint or signing key found in ${did} DID document`,
      )
    }

    const agent = buildAgent({
      service: pds.serviceEndpoint,
      fetch: this.options.fetch,
    })

    const response = await xrpc(agent, com.atproto.sync.getRecord, {
      signal: options?.signal,
      headers: options?.noCache ? { 'Cache-Control': 'no-cache' } : undefined,
      params: {
        did,
        collection: 'com.atproto.lexicon.schema',
        rkey: nsid.toString(),
      },
    }).catch((cause) => {
      throw new LexResolverError(
        nsid,
        `Failed to fetch Lexicon document at ${uri}`,
        { cause },
      )
    })

    const verified = await verifyRecordProof(response.body, uri, key).catch(
      (cause) => {
        throw new LexResolverError(
          nsid,
          `Failed to verify Lexicon record proof at ${uri}`,
          { cause },
        )
      },
    )

    const result = lexiconDocumentSchema.validate(verified.record)
    if (!result.success) {
      throw new LexResolverError(nsid, `Invalid Lexicon document at ${uri}`, {
        cause: result.error,
      })
    }

    const lexicon = result.value
    if (lexicon.id !== nsid.toString()) {
<<<<<<< HEAD
      throw new LexResolverError(
        nsid,
        `Invalid document id "${lexicon.id}" for ${uri}`,
      )
    }

    return { lexicon, uri }
=======
      throw new LexResolverError(
        nsid,
        `Invalid document id "${lexicon.id}" for ${uri}`,
      )
    }

    const cid = CID.asCID(verified.cid)
    if (!cid) {
      throw new LexResolverError(
        nsid,
        `Invalid CID "${verified.cid.toString()}" for ${uri}`,
      )
    }

    return { lexicon, uri, cid }
>>>>>>> d396de01
  }
}

function parseLexiconUri(uri: AtUri): {
  did: Did
  nsid: NSID
} {
  // Validate input URI
  const nsid = NSID.from(uri.rkey)
  try {
    const did = uri.host
    assertDid(did)
    return { did, nsid }
  } catch (cause) {
    throw new LexResolverError(nsid, `URI host is not a DID ${uri}`, { cause })
  }
}

async function resolveLexiconDidAuthority(nsid: NSID): Promise<Did> {
  try {
    return await getDomainTxtDid(`_lexicon.${nsid.authority}`)
  } catch (cause) {
    throw new LexResolverError(
      nsid,
      `Failed to resolve lexicon DID authority`,
      { cause },
    )
  }
}

async function getDomainTxtDid(domain: string): Promise<Did> {
  const didLines = (await resolveTxt(domain))
    .map((chunks) => chunks.join(''))
    .filter((i) => i.startsWith('did='))

  if (didLines.length === 1) {
    const did = didLines[0].slice(4)
    assertDid(did)
    return did
  }

  throw didLines.length > 1
    ? new Error('Multiple DIDs found in DNS TXT records')
    : new Error('No DID found in DNS TXT records')
}

async function verifyRecordProof(
  car: Uint8Array,
  uri: AtUri,
  key: AtprotoVerificationMethod,
) {
  const signingKey = getDidKeyFromMultibase(key)
  const { root, blocks } = await readCarWithRoot(car)
  const blockstore = new MemoryBlockstore(blocks)
  const commit = await blockstore.readObj(root, repoDef.commit)
  if (commit.did !== uri.host) {
    throw new Error(`Invalid repo did: ${commit.did}`)
  }
  const validSig = await verifyCommitSig(commit, signingKey)
  if (!validSig) {
    throw new Error(`Invalid signature on commit: ${root.toString()}`)
  }
  const mst = MST.load(blockstore, commit.data)
  const cid = await mst.get(`${uri.collection}/${uri.rkey}`)
  if (!cid) {
    throw new Error('Record not found in proof')
  }
  const record = await blockstore.readRecord(cid)
  return { commit, uri, cid, record }
}

function getDidKeyFromMultibase(key: AtprotoVerificationMethod) {
  switch (key.type) {
    case 'EcdsaSecp256r1VerificationKey2019': {
      const keyBytes = crypto.multibaseToBytes(key.publicKeyMultibase)
      return crypto.formatDidKey(crypto.P256_JWT_ALG, keyBytes)
    }
    case 'EcdsaSecp256k1VerificationKey2019': {
      const keyBytes = crypto.multibaseToBytes(key.publicKeyMultibase)
      return crypto.formatDidKey(crypto.SECP256K1_JWT_ALG, keyBytes)
    }
    case 'Multikey': {
      const { jwtAlg, keyBytes } = crypto.parseMultikey(key.publicKeyMultibase)
      return crypto.formatDidKey(jwtAlg, keyBytes)
    }
    default: {
      // Should never happen
      throw new Error(`Unsupported verification method type: ${key.type}`)
    }
  }
}<|MERGE_RESOLUTION|>--- conflicted
+++ resolved
@@ -43,10 +43,7 @@
     options?: ResolveDidOptions,
   ): Promise<{
     uri: AtUri
-<<<<<<< HEAD
-=======
     cid: CID
->>>>>>> d396de01
     lexicon: LexiconDocument
   }> {
     const uri = await this.resolve(nsidStr)
@@ -73,10 +70,7 @@
     options?: ResolveDidOptions,
   ): Promise<{
     uri: AtUri
-<<<<<<< HEAD
-=======
     cid: CID
->>>>>>> d396de01
     lexicon: LexiconDocument
   }> {
     const uri = typeof uriStr === 'string' ? new AtUri(uriStr) : uriStr
@@ -140,15 +134,6 @@
 
     const lexicon = result.value
     if (lexicon.id !== nsid.toString()) {
-<<<<<<< HEAD
-      throw new LexResolverError(
-        nsid,
-        `Invalid document id "${lexicon.id}" for ${uri}`,
-      )
-    }
-
-    return { lexicon, uri }
-=======
       throw new LexResolverError(
         nsid,
         `Invalid document id "${lexicon.id}" for ${uri}`,
@@ -164,7 +149,6 @@
     }
 
     return { lexicon, uri, cid }
->>>>>>> d396de01
   }
 }
 

--- conflicted
+++ resolved
@@ -17,33 +17,17 @@
   R extends RecordSchema<infer K> ? RecordKeySchemaOutput<K> : never
 
 export class RecordSchema<
-<<<<<<< HEAD
-  TKeyDef extends RecordKeyDefinition = any,
-  TNsid extends NsidString = any,
-  TSchema extends Validator<object> = any,
-  TOutput extends Infer<TSchema> & { $type: TNsid } = Infer<TSchema> & {
-    $type: TNsid
-  },
-> extends Validator<TOutput> {
-=======
-  Key extends RecordKey = any,
-  Output extends { $type: Nsid } = any,
+  Key extends RecordKeyDefinition = any,
+  Output extends { $type: NsidString } = any,
 > extends Schema<Output> {
->>>>>>> 1d445af2
   readonly lexiconType = 'record' as const
 
-  keySchema: RecordKeySchema<TKeyDef>
+  keySchema: RecordKeySchema<Key>
 
   constructor(
-<<<<<<< HEAD
-    readonly key: TKeyDef,
-    readonly $type: TNsid,
-    readonly schema: TSchema,
-=======
     readonly key: Key,
     readonly $type: Output['$type'],
     readonly schema: Validator<Omit<Output, '$type'>>,
->>>>>>> 1d445af2
   ) {
     super()
     this.keySchema = recordKey(key)
@@ -51,21 +35,13 @@
 
   isTypeOf<X extends { $type?: unknown }>(
     value: X,
-<<<<<<< HEAD
-  ): value is X extends { $type: TNsid } ? X : never {
-=======
   ): value is X extends { $type: Output['$type'] } ? X : never {
->>>>>>> 1d445af2
     return value.$type === this.$type
   }
 
-  build<X extends Omit<TOutput, '$type'>>(
+  build<X extends Omit<Output, '$type'>>(
     input: X,
-<<<<<<< HEAD
-  ): Simplify<Omit<X, '$type'> & { $type: TNsid }> {
-=======
   ): Simplify<Omit<X, '$type'> & { $type: Output['$type'] }> {
->>>>>>> 1d445af2
     return { ...input, $type: this.$type }
   }
 
@@ -73,15 +49,15 @@
     return this.isTypeOf<X>(value)
   }
 
-  $build<X extends Omit<TOutput, '$type'>>(input: X) {
+  $build<X extends Omit<Output, '$type'>>(input: X) {
     return this.build<X>(input)
   }
 
   validateInContext(
     input: unknown,
     ctx: ValidatorContext,
-  ): ValidationResult<TOutput> {
-    const result = ctx.validate(input, this.schema) as ValidationResult<TOutput>
+  ): ValidationResult<Output> {
+    const result = ctx.validate(input, this.schema) as ValidationResult<Output>
 
     if (!result.success) {
       return result
@@ -95,30 +71,19 @@
   }
 }
 
-export type RecordKeySchemaOutput<TKeyDef extends RecordKeyDefinition> =
-  TKeyDef extends 'any'
+export type RecordKeySchemaOutput<Key extends RecordKeyDefinition> =
+  Key extends 'any'
     ? string
-<<<<<<< HEAD
-    : TKeyDef extends 'tid'
+    : Key extends 'tid'
       ? TidString
-      : TKeyDef extends 'nsid'
+      : Key extends 'nsid'
         ? NsidString
-        : TKeyDef extends `literal:${infer L extends string}`
+        : Key extends `literal:${infer L extends string}`
           ? L
           : never
 
-export type RecordKeySchema<TKeyDef extends RecordKeyDefinition> = Validator<
-  RecordKeySchemaOutput<TKeyDef>
-=======
-    : Key extends 'nsid'
-      ? Nsid
-      : Key extends `literal:${infer L extends string}`
-        ? L
-        : never
-
-export type RecordKeySchema<Key extends RecordKey> = Schema<
+export type RecordKeySchema<Key extends RecordKeyDefinition> = Schema<
   RecordKeySchemaOutput<Key>
->>>>>>> 1d445af2
 >
 
 const keySchema = new StringSchema({ minLength: 1 })

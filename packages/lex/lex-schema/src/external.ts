--- conflicted
+++ resolved
@@ -1,8 +1,10 @@
-<<<<<<< HEAD
-import { $Type, $type, NsidString, RecordKeyDefinition } from './core.js'
-=======
-import { $Type, $type, Nsid, RecordKey, Simplify } from './core.js'
->>>>>>> 1d445af2
+import {
+  $Type,
+  $type,
+  NsidString,
+  RecordKeyDefinition,
+  Simplify,
+} from './core.js'
 import {
   ArraySchema,
   ArraySchemaOptions,

--- conflicted
+++ resolved
@@ -1,13 +1,8 @@
 /** @type {import('jest').Config} */
 module.exports = {
-<<<<<<< HEAD
-  ...base,
   displayName: 'Ozone',
-=======
-  displayName: 'Bsky App View',
   transform: { '^.+\\.(t|j)s$': '@swc/jest' },
   transformIgnorePatterns: [`<rootDir>/node_modules/(?!get-port)`],
   testTimeout: 60000,
   setupFiles: ['<rootDir>/../../jest.setup.ts'],
->>>>>>> f5c830a3
 }
--- conflicted
+++ resolved
@@ -38,11 +38,8 @@
       id: e.seq,
       ...label,
       cid: label.cid ? label.cid : '',
-<<<<<<< HEAD
       exp: null,
-=======
       sig: label.sig ? Buffer.from(label.sig) : null,
->>>>>>> 06c79c09
       signingKey: network.ozone.ctx.signingKey.did(),
     }
   }

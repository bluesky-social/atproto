import assert from 'node:assert'
import EventEmitter, { once } from 'node:events'
import {
  TestNetwork,
  SeedClient,
  basicSeed,
  ModeratorClient,
} from '@atproto/dev-env'
<<<<<<< HEAD
import { ComAtprotoAdminDefs } from '@atproto/api'
=======
import { ToolsOzoneModerationDefs } from '@atproto/api'
import Mail from 'nodemailer/lib/mailer'
>>>>>>> f45eef34
import { forSnapshot } from './_util'
import {
  REASONAPPEAL,
  REASONMISLEADING,
  REASONSPAM,
} from '../src/lexicon/types/com/atproto/moderation/defs'

describe('moderation-events', () => {
  let network: TestNetwork
  let sc: SeedClient
  let modClient: ModeratorClient

  const seedEvents = async () => {
    const bobsAccount = {
      $type: 'com.atproto.admin.defs#repoRef',
      did: sc.dids.bob,
    }
    const alicesAccount = {
      $type: 'com.atproto.admin.defs#repoRef',
      did: sc.dids.alice,
    }
    const bobsPost = {
      $type: 'com.atproto.repo.strongRef',
      uri: sc.posts[sc.dids.bob][0].ref.uriStr,
      cid: sc.posts[sc.dids.bob][0].ref.cidStr,
    }
    const alicesPost = {
      $type: 'com.atproto.repo.strongRef',
      uri: sc.posts[sc.dids.alice][0].ref.uriStr,
      cid: sc.posts[sc.dids.alice][0].ref.cidStr,
    }

    for (let i = 0; i < 4; i++) {
      await sc.createReport({
        reasonType: i % 2 ? REASONSPAM : REASONMISLEADING,
        reason: 'X',
        //   Report bob's account by alice and vice versa
        subject: i % 2 ? bobsAccount : alicesAccount,
        reportedBy: i % 2 ? sc.dids.alice : sc.dids.bob,
      })
      await sc.createReport({
        reasonType: REASONSPAM,
        reason: 'X',
        //   Report bob's post by alice and vice versa
        subject: i % 2 ? bobsPost : alicesPost,
        reportedBy: i % 2 ? sc.dids.alice : sc.dids.bob,
      })
    }
  }

  beforeAll(async () => {
    network = await TestNetwork.create({
      dbPostgresSchema: 'ozone_moderation_events',
    })
    sc = network.getSeedClient()
    modClient = network.ozone.getModClient()
    await basicSeed(sc)
    await network.processAll()
    await seedEvents()
  })

  afterAll(async () => {
    await network.close()
  })

  describe('query events', () => {
    it('returns all events for record or repo', async () => {
      const [bobsEvents, alicesPostEvents] = await Promise.all([
        modClient.queryEvents({
          subject: sc.dids.bob,
        }),
        modClient.queryEvents({
          subject: sc.posts[sc.dids.alice][0].ref.uriStr,
        }),
      ])

      expect(forSnapshot(bobsEvents.events)).toMatchSnapshot()
      expect(forSnapshot(alicesPostEvents.events)).toMatchSnapshot()
    })

    it('filters events by types', async () => {
      const alicesAccount = {
        $type: 'com.atproto.admin.defs#repoRef',
        did: sc.dids.alice,
      }
      await Promise.all([
        modClient.emitEvent({
          event: {
            $type: 'tools.ozone.moderation.defs#modEventComment',
            comment: 'X',
          },
          subject: alicesAccount,
        }),
        modClient.emitEvent({
          event: {
            $type: 'tools.ozone.moderation.defs#modEventEscalate',
            comment: 'X',
          },
          subject: alicesAccount,
        }),
      ])
      const [allEvents, reportEvents] = await Promise.all([
        modClient.queryEvents({
          subject: sc.dids.alice,
        }),
        modClient.queryEvents({
          subject: sc.dids.alice,
          types: ['tools.ozone.moderation.defs#modEventReport'],
        }),
      ])

      expect(allEvents.events.length).toBeGreaterThan(
        reportEvents.events.length,
      )
      expect(
        [...new Set(reportEvents.events.map((e) => e.event.$type))].length,
      ).toEqual(1)

      expect(
        [...new Set(allEvents.events.map((e) => e.event.$type))].length,
      ).toEqual(4)
    })

    it('returns events for all content by user', async () => {
      const [forAccount, forPost] = await Promise.all([
        modClient.queryEvents({
          subject: sc.dids.bob,
          includeAllUserRecords: true,
        }),
        modClient.queryEvents({
          subject: sc.posts[sc.dids.bob][0].ref.uriStr,
          includeAllUserRecords: true,
        }),
      ])

      expect(forAccount.events.length).toEqual(forPost.events.length)
      // Save events are returned from both requests
      expect(forPost.events.map(({ id }) => id).sort()).toEqual(
        forAccount.events.map(({ id }) => id).sort(),
      )
    })

    it('returns paginated list of events with cursor', async () => {
      const allEvents = await modClient.queryEvents({
        subject: sc.dids.bob,
        includeAllUserRecords: true,
      })

      const getPaginatedEvents = async (
        sortDirection: 'asc' | 'desc' = 'desc',
      ) => {
        let defaultCursor: undefined | string = undefined
        const events: ToolsOzoneModerationDefs.ModEventView[] = []
        let count = 0
        do {
          // get 1 event at a time and check we get all events
          const res = await modClient.queryEvents({
            limit: 1,
            subject: sc.dids.bob,
            includeAllUserRecords: true,
            cursor: defaultCursor,
            sortDirection,
          })
          events.push(...res.events)
          defaultCursor = res.cursor
          count++
          // The count is a circuit breaker to prevent infinite loop in case of failing test
        } while (defaultCursor && count < 10)

        return events
      }

      const defaultEvents = await getPaginatedEvents()
      const reversedEvents = await getPaginatedEvents('asc')

      expect(allEvents.events.length).toEqual(6)
      expect(defaultEvents.length).toEqual(allEvents.events.length)
      expect(reversedEvents.length).toEqual(allEvents.events.length)
      // First event in the reversed list is the last item in the default list
      expect(reversedEvents[0].id).toEqual(
        defaultEvents[defaultEvents.length - 1].id,
      )
    })

    it('returns report events matching reportType filters', async () => {
      const [spamEvents, misleadingEvents] = await Promise.all([
        modClient.queryEvents({
          reportTypes: [REASONSPAM],
        }),
        modClient.queryEvents({
          reportTypes: [REASONMISLEADING, REASONAPPEAL],
        }),
      ])

      expect(misleadingEvents.events.length).toEqual(2)
      expect(spamEvents.events.length).toEqual(6)
    })

    it('returns events matching keyword in comment', async () => {
      const [eventsWithX, eventsWithTest, eventsWithComment] =
        await Promise.all([
          modClient.queryEvents({
            comment: 'X',
          }),
          modClient.queryEvents({
            comment: 'test',
          }),
          modClient.queryEvents({
            hasComment: true,
          }),
        ])

      expect(eventsWithX.events.length).toEqual(10)
      expect(eventsWithTest.events.length).toEqual(0)
      expect(eventsWithComment.events.length).toEqual(10)
    })

    it('returns events matching filter params for labels', async () => {
      const [negatedLabelEvent, createdLabelEvent] = await Promise.all([
        modClient.emitEvent({
          event: {
            $type: 'tools.ozone.moderation.defs#modEventLabel',
            comment: 'X',
            negateLabelVals: ['L1', 'L2'],
            createLabelVals: [],
          },
          //   Report bob's account by alice and vice versa
          subject: {
            $type: 'com.atproto.admin.defs#repoRef',
            did: sc.dids.alice,
          },
        }),
        modClient.emitEvent({
          event: {
            $type: 'tools.ozone.moderation.defs#modEventLabel',
            comment: 'X',
            createLabelVals: ['L1', 'L2'],
            negateLabelVals: [],
          },
          //   Report bob's account by alice and vice versa
          subject: {
            $type: 'com.atproto.admin.defs#repoRef',
            did: sc.dids.bob,
          },
        }),
      ])
      const [withTwoLabels, withoutTwoLabels, withOneLabel, withoutOneLabel] =
        await Promise.all([
          modClient.queryEvents({
            addedLabels: ['L1', 'L3'],
          }),
          modClient.queryEvents({
            removedLabels: ['L1', 'L2'],
          }),
          modClient.queryEvents({
            addedLabels: ['L1'],
          }),
          modClient.queryEvents({
            removedLabels: ['L2'],
          }),
        ])

      // Verify that when querying for events where 2 different labels were added
      // events where all of the labels from the list was added are returned
      expect(withTwoLabels.events.length).toEqual(0)
      expect(negatedLabelEvent.id).toEqual(withoutTwoLabels.events[0].id)

      expect(createdLabelEvent.id).toEqual(withOneLabel.events[0].id)
      expect(negatedLabelEvent.id).toEqual(withoutOneLabel.events[0].id)
    })
    it('returns events matching filter params for tags', async () => {
      const tagEvent = async ({
        add,
        remove,
      }: {
        add: string[]
        remove: string[]
      }) =>
        modClient.emitEvent({
          event: {
            $type: 'tools.ozone.moderation.defs#modEventTag',
            comment: 'X',
            add,
            remove,
          },
          subject: {
            $type: 'com.atproto.admin.defs#repoRef',
            did: sc.dids.carol,
          },
        })
      const addEvent = await tagEvent({ add: ['L1', 'L2'], remove: [] })
      const addAndRemoveEvent = await tagEvent({ add: ['L3'], remove: ['L2'] })
      const [addFinder, addAndRemoveFinder, _removeFinder] = await Promise.all([
        modClient.queryEvents({
          addedTags: ['L1'],
        }),
        modClient.queryEvents({
          addedTags: ['L3'],
          removedTags: ['L2'],
        }),
        modClient.queryEvents({
          removedTags: ['L2'],
        }),
      ])

      expect(addFinder.events.length).toEqual(1)
      expect(addEvent.id).toEqual(addFinder.events[0].id)

      expect(addAndRemoveEvent.id).toEqual(addAndRemoveFinder.events[0].id)
      expect(addAndRemoveEvent.id).toEqual(addAndRemoveFinder.events[0].id)
      expect(addAndRemoveEvent.event.add).toEqual(['L3'])
      expect(addAndRemoveEvent.event.remove).toEqual(['L2'])
    })
  })

  describe('get event', () => {
    it('gets an event by specific id', async () => {
      const data = await modClient.getEvent(1)
      expect(forSnapshot(data)).toMatchSnapshot()
    })
  })

  describe('blobs', () => {
    it('are tracked on takedown event', async () => {
      const post = sc.posts[sc.dids.carol][0]
      assert(post.images.length > 1)
      await modClient.emitEvent({
        event: {
          $type: 'tools.ozone.moderation.defs#modEventTakedown',
        },
        subject: {
          $type: 'com.atproto.repo.strongRef',
          uri: post.ref.uriStr,
          cid: post.ref.cidStr,
        },
        subjectBlobCids: [post.images[0].image.ref.toString()],
      })
      const result = await modClient.queryEvents({
        subject: post.ref.uriStr,
        types: ['tools.ozone.moderation.defs#modEventTakedown'],
      })
      expect(result.events[0]).toMatchObject({
        createdBy: network.ozone.moderatorAccnt.did,
        event: {
          $type: 'tools.ozone.moderation.defs#modEventTakedown',
        },
        subjectBlobCids: [post.images[0].image.ref.toString()],
      })
    })

    it("are tracked on reverse-takedown event even if they aren't specified", async () => {
      const post = sc.posts[sc.dids.carol][0]
      await modClient.emitEvent({
        event: {
          $type: 'tools.ozone.moderation.defs#modEventReverseTakedown',
        },
        subject: {
          $type: 'com.atproto.repo.strongRef',
          uri: post.ref.uriStr,
          cid: post.ref.cidStr,
        },
      })
      const result = await modClient.queryEvents({
        subject: post.ref.uriStr,
      })
      expect(result.events[0]).toMatchObject({
        createdBy: network.ozone.moderatorAccnt.did,
        event: {
          $type: 'tools.ozone.moderation.defs#modEventReverseTakedown',
        },
        subjectBlobCids: [post.images[0].image.ref.toString()],
      })
    })
  })

  describe('email event', () => {
    let sendMailOriginal
    const mailCatcher = new EventEmitter()
    const getMailFrom = async (
      promise,
    ): Promise<{ to: string; subject: string; from: string }> => {
      const result = await Promise.all([once(mailCatcher, 'mail'), promise])
      return result[0][0]
    }

    beforeAll(() => {
      const mailer = network.pds.ctx.moderationMailer
      // Catch emails for use in tests
      sendMailOriginal = mailer.transporter.sendMail
      mailer.transporter.sendMail = async (opts) => {
        const result = await sendMailOriginal.call(mailer.transporter, opts)
        mailCatcher.emit('mail', opts)
        return result
      }
    })

    afterAll(() => {
      network.pds.ctx.moderationMailer.transporter.sendMail = sendMailOriginal
    })

    it('sends email via pds.', async () => {
      const mail = await getMailFrom(
        modClient.emitEvent({
          event: {
            $type: 'tools.ozone.moderation.defs#modEventEmail',
            comment: 'Reaching out to Alice',
            subjectLine: 'Hello',
            content: 'Hey Alice, how are you?',
          },
          subject: {
            $type: 'com.atproto.admin.defs#repoRef',
            did: sc.dids.alice,
          },
        }),
      )
      expect(mail).toEqual({
        to: 'alice@test.com',
        subject: 'Hello',
        html: 'Hey Alice, how are you?',
      })
    })
  })
})<|MERGE_RESOLUTION|>--- conflicted
+++ resolved
@@ -6,12 +6,7 @@
   basicSeed,
   ModeratorClient,
 } from '@atproto/dev-env'
-<<<<<<< HEAD
-import { ComAtprotoAdminDefs } from '@atproto/api'
-=======
 import { ToolsOzoneModerationDefs } from '@atproto/api'
-import Mail from 'nodemailer/lib/mailer'
->>>>>>> f45eef34
 import { forSnapshot } from './_util'
 import {
   REASONAPPEAL,

import assert from 'node:assert'
import { TestNetwork, SeedClient, basicSeed } from '@atproto/dev-env'
import AtpAgent, {
  ComAtprotoAdminDefs,
  ComAtprotoAdminEmitModerationEvent,
} from '@atproto/api'
import { forSnapshot } from './_util'
import {
  REASONAPPEAL,
  REASONMISLEADING,
  REASONSPAM,
} from '../src/lexicon/types/com/atproto/moderation/defs'

describe('moderation-events', () => {
  let network: TestNetwork
  let agent: AtpAgent
  let pdsAgent: AtpAgent
  let sc: SeedClient

  const emitModerationEvent = async (
    eventData: ComAtprotoAdminEmitModerationEvent.InputSchema,
  ) => {
    return pdsAgent.api.com.atproto.admin.emitModerationEvent(eventData, {
      encoding: 'application/json',
      headers: network.ozone.adminAuthHeaders('moderator'),
    })
  }

  const queryModerationEvents = (eventQuery) =>
    agent.api.com.atproto.admin.queryModerationEvents(eventQuery, {
      headers: network.ozone.adminAuthHeaders('moderator'),
    })

  const seedEvents = async () => {
    const bobsAccount = {
      $type: 'com.atproto.admin.defs#repoRef',
      did: sc.dids.bob,
    }
    const alicesAccount = {
      $type: 'com.atproto.admin.defs#repoRef',
      did: sc.dids.alice,
    }
    const bobsPost = {
      $type: 'com.atproto.repo.strongRef',
      uri: sc.posts[sc.dids.bob][0].ref.uriStr,
      cid: sc.posts[sc.dids.bob][0].ref.cidStr,
    }
    const alicesPost = {
      $type: 'com.atproto.repo.strongRef',
      uri: sc.posts[sc.dids.alice][0].ref.uriStr,
      cid: sc.posts[sc.dids.alice][0].ref.cidStr,
    }

    for (let i = 0; i < 4; i++) {
      await emitModerationEvent({
        event: {
          $type: 'com.atproto.admin.defs#modEventReport',
          reportType: i % 2 ? REASONSPAM : REASONMISLEADING,
          comment: 'X',
        },
        //   Report bob's account by alice and vice versa
        subject: i % 2 ? bobsAccount : alicesAccount,
        createdBy: i % 2 ? sc.dids.alice : sc.dids.bob,
      })
      await emitModerationEvent({
        event: {
          $type: 'com.atproto.admin.defs#modEventReport',
          reportType: REASONSPAM,
          comment: 'X',
        },
        //   Report bob's post by alice and vice versa
        subject: i % 2 ? bobsPost : alicesPost,
        createdBy: i % 2 ? sc.dids.alice : sc.dids.bob,
      })
    }
  }

  beforeAll(async () => {
    network = await TestNetwork.create({
      dbPostgresSchema: 'ozone_moderation_events',
    })
    agent = network.ozone.getClient()
    pdsAgent = network.pds.getClient()
    sc = network.getSeedClient()
    await basicSeed(sc)
    await network.processAll()
    await seedEvents()
  })

  afterAll(async () => {
    await network.close()
  })

  describe('query events', () => {
    it('returns all events for record or repo', async () => {
      const [bobsEvents, alicesPostEvents] = await Promise.all([
        queryModerationEvents({
          subject: sc.dids.bob,
        }),
        queryModerationEvents({
          subject: sc.posts[sc.dids.alice][0].ref.uriStr,
        }),
      ])

      expect(forSnapshot(bobsEvents.data.events)).toMatchSnapshot()
      expect(forSnapshot(alicesPostEvents.data.events)).toMatchSnapshot()
    })

    it('filters events by types', async () => {
      const alicesAccount = {
        $type: 'com.atproto.admin.defs#repoRef',
        did: sc.dids.alice,
      }
      await Promise.all([
        emitModerationEvent({
          event: {
            $type: 'com.atproto.admin.defs#modEventComment',
            comment: 'X',
          },
          subject: alicesAccount,
          createdBy: 'did:plc:moderator',
        }),
        emitModerationEvent({
          event: {
            $type: 'com.atproto.admin.defs#modEventEscalate',
            comment: 'X',
          },
          subject: alicesAccount,
          createdBy: 'did:plc:moderator',
        }),
      ])
      const [allEvents, reportEvents] = await Promise.all([
        queryModerationEvents({
          subject: sc.dids.alice,
        }),
        queryModerationEvents({
          subject: sc.dids.alice,
          types: ['com.atproto.admin.defs#modEventReport'],
        }),
      ])

      expect(allEvents.data.events.length).toBeGreaterThan(
        reportEvents.data.events.length,
      )
      expect(
        [...new Set(reportEvents.data.events.map((e) => e.event.$type))].length,
      ).toEqual(1)

      expect(
        [...new Set(allEvents.data.events.map((e) => e.event.$type))].length,
      ).toEqual(4)
    })

    it('returns events for all content by user', async () => {
      const [forAccount, forPost] = await Promise.all([
        queryModerationEvents({
          subject: sc.dids.bob,
          includeAllUserRecords: true,
        }),
        queryModerationEvents({
          subject: sc.posts[sc.dids.bob][0].ref.uriStr,
          includeAllUserRecords: true,
        }),
      ])

      expect(forAccount.data.events.length).toEqual(forPost.data.events.length)
      // Save events are returned from both requests
      expect(forPost.data.events.map(({ id }) => id).sort()).toEqual(
        forAccount.data.events.map(({ id }) => id).sort(),
      )
    })

    it('returns paginated list of events with cursor', async () => {
      const allEvents = await queryModerationEvents({
        subject: sc.dids.bob,
        includeAllUserRecords: true,
      })

      const getPaginatedEvents = async (
        sortDirection: 'asc' | 'desc' = 'desc',
      ) => {
        let defaultCursor: undefined | string = undefined
        const events: ComAtprotoAdminDefs.ModEventView[] = []
        let count = 0
        do {
          // get 1 event at a time and check we get all events
          const { data } = await queryModerationEvents({
            limit: 1,
            subject: sc.dids.bob,
            includeAllUserRecords: true,
            cursor: defaultCursor,
            sortDirection,
          })
          events.push(...data.events)
          defaultCursor = data.cursor
          count++
          // The count is a circuit breaker to prevent infinite loop in case of failing test
        } while (defaultCursor && count < 10)

        return events
      }

      const defaultEvents = await getPaginatedEvents()
      const reversedEvents = await getPaginatedEvents('asc')

<<<<<<< HEAD
      expect(allEvents.data.events.length).toEqual(4)
      expect(defaultEvents.length).toEqual(allEvents.data.events.length)
      expect(reversedEvents.length).toEqual(allEvents.data.events.length)
      expect(reversedEvents[0].id).toEqual(defaultEvents[3].id)
=======
      expect(allEvents.data.events.length).toEqual(7)
      expect(defaultEvents.length).toEqual(allEvents.data.events.length)
      expect(reversedEvents.length).toEqual(allEvents.data.events.length)
      // First event in the reversed list is the last item in the default list
      expect(reversedEvents[0].id).toEqual(defaultEvents[6].id)
    })

    it('returns report events matching reportType filters', async () => {
      const [spamEvents, misleadingEvents] = await Promise.all([
        queryModerationEvents({
          reportTypes: [REASONSPAM],
        }),
        queryModerationEvents({
          reportTypes: [REASONMISLEADING, REASONAPPEAL],
        }),
      ])

      expect(misleadingEvents.data.events.length).toEqual(2)
      expect(spamEvents.data.events.length).toEqual(6)
    })

    it('returns events matching keyword in comment', async () => {
      const [eventsWithX, eventsWithTest, eventsWithComment] =
        await Promise.all([
          queryModerationEvents({
            comment: 'X',
          }),
          queryModerationEvents({
            comment: 'test',
          }),
          queryModerationEvents({
            hasComment: true,
          }),
        ])

      expect(eventsWithX.data.events.length).toEqual(10)
      expect(eventsWithTest.data.events.length).toEqual(0)
      expect(eventsWithComment.data.events.length).toEqual(12)
    })

    it('returns events matching filter params for labels', async () => {
      const [negatedLabelEvent, createdLabelEvent] = await Promise.all([
        emitModerationEvent({
          event: {
            $type: 'com.atproto.admin.defs#modEventLabel',
            comment: 'X',
            negateLabelVals: ['L1', 'L2'],
            createLabelVals: [],
          },
          //   Report bob's account by alice and vice versa
          subject: {
            $type: 'com.atproto.admin.defs#repoRef',
            did: sc.dids.alice,
          },
          createdBy: sc.dids.bob,
        }),
        emitModerationEvent({
          event: {
            $type: 'com.atproto.admin.defs#modEventLabel',
            comment: 'X',
            createLabelVals: ['L1', 'L2'],
            negateLabelVals: [],
          },
          //   Report bob's account by alice and vice versa
          subject: {
            $type: 'com.atproto.admin.defs#repoRef',
            did: sc.dids.bob,
          },
          createdBy: sc.dids.alice,
        }),
      ])
      const [withTwoLabels, withoutTwoLabels, withOneLabel, withoutOneLabel] =
        await Promise.all([
          queryModerationEvents({
            addedLabels: ['L1', 'L3'],
          }),
          queryModerationEvents({
            removedLabels: ['L1', 'L2'],
          }),
          queryModerationEvents({
            addedLabels: ['L1'],
          }),
          queryModerationEvents({
            removedLabels: ['L2'],
          }),
        ])

      // Verify that when querying for events where 2 different labels were added
      // events where all of the labels from the list was added are returned
      expect(withTwoLabels.data.events.length).toEqual(0)
      expect(negatedLabelEvent.data.id).toEqual(
        withoutTwoLabels.data.events[0].id,
      )

      expect(createdLabelEvent.data.id).toEqual(withOneLabel.data.events[0].id)
      expect(negatedLabelEvent.data.id).toEqual(
        withoutOneLabel.data.events[0].id,
      )
    })
    it('returns events matching filter params for tags', async () => {
      const tagEvent = async ({
        add,
        remove,
      }: {
        add: string[]
        remove: string[]
      }) =>
        emitModerationEvent({
          event: {
            $type: 'com.atproto.admin.defs#modEventTag',
            comment: 'X',
            add,
            remove,
          },
          subject: {
            $type: 'com.atproto.admin.defs#repoRef',
            did: sc.dids.carol,
          },
          createdBy: sc.dids.bob,
        })
      const addEvent = await tagEvent({ add: ['L1', 'L2'], remove: [] })
      const addAndRemoveEvent = await tagEvent({ add: ['L3'], remove: ['L2'] })
      const [addFinder, addAndRemoveFinder, removeFinder] = await Promise.all([
        queryModerationEvents({
          addedTags: ['L1'],
        }),
        queryModerationEvents({
          addedTags: ['L3'],
          removedTags: ['L2'],
        }),
        queryModerationEvents({
          removedTags: ['L2'],
        }),
      ])

      expect(addFinder.data.events.length).toEqual(1)
      expect(addEvent.data.id).toEqual(addFinder.data.events[0].id)

      expect(addAndRemoveEvent.data.id).toEqual(
        addAndRemoveFinder.data.events[0].id,
      )
      expect(addAndRemoveEvent.data.id).toEqual(
        addAndRemoveFinder.data.events[0].id,
      )
      expect(addAndRemoveEvent.data.event.add).toEqual(['L3'])
      expect(addAndRemoveEvent.data.event.remove).toEqual(['L2'])
>>>>>>> d643b5bb
    })
  })

  describe('get event', () => {
    it('gets an event by specific id', async () => {
      const { data } = await pdsAgent.api.com.atproto.admin.getModerationEvent(
        { id: 1 },
        { headers: network.bsky.adminAuthHeaders('moderator') },
      )
      expect(forSnapshot(data)).toMatchSnapshot()
    })
  })

  describe('blobs', () => {
    it('are tracked on takedown event', async () => {
      const post = sc.posts[sc.dids.carol][0]
      assert(post.images.length > 1)
      await emitModerationEvent({
        event: {
          $type: 'com.atproto.admin.defs#modEventTakedown',
        },
<<<<<<< HEAD
        {
          headers: network.ozone.adminAuthHeaders('moderator'),
=======
        subject: {
          $type: 'com.atproto.repo.strongRef',
          uri: post.ref.uriStr,
          cid: post.ref.cidStr,
>>>>>>> d643b5bb
        },
        subjectBlobCids: [post.images[0].image.ref.toString()],
        createdBy: sc.dids.alice,
      })
      const { data: result } =
        await pdsAgent.api.com.atproto.admin.queryModerationEvents(
          {
            subject: post.ref.uriStr,
            types: ['com.atproto.admin.defs#modEventTakedown'],
          },
          { headers: network.ozone.adminAuthHeaders('moderator') },
        )
      expect(result.events[0]).toMatchObject({
        createdBy: sc.dids.alice,
        event: {
          $type: 'com.atproto.admin.defs#modEventTakedown',
        },
        subjectBlobCids: [post.images[0].image.ref.toString()],
      })
    })

    it("are tracked on reverse-takedown event even if they aren't specified", async () => {
      const post = sc.posts[sc.dids.carol][0]
      await emitModerationEvent({
        event: {
          $type: 'com.atproto.admin.defs#modEventReverseTakedown',
        },
        subject: {
          $type: 'com.atproto.repo.strongRef',
          uri: post.ref.uriStr,
          cid: post.ref.cidStr,
        },
        createdBy: sc.dids.alice,
      })
      const { data: result } =
        await pdsAgent.api.com.atproto.admin.queryModerationEvents(
          { subject: post.ref.uriStr },
          { headers: network.ozone.adminAuthHeaders('moderator') },
        )
      expect(result.events[0]).toMatchObject({
        createdBy: sc.dids.alice,
        event: {
          $type: 'com.atproto.admin.defs#modEventReverseTakedown',
        },
        subjectBlobCids: [post.images[0].image.ref.toString()],
      })
    })
  })
})<|MERGE_RESOLUTION|>--- conflicted
+++ resolved
@@ -203,17 +203,11 @@
       const defaultEvents = await getPaginatedEvents()
       const reversedEvents = await getPaginatedEvents('asc')
 
-<<<<<<< HEAD
-      expect(allEvents.data.events.length).toEqual(4)
-      expect(defaultEvents.length).toEqual(allEvents.data.events.length)
-      expect(reversedEvents.length).toEqual(allEvents.data.events.length)
-      expect(reversedEvents[0].id).toEqual(defaultEvents[3].id)
-=======
-      expect(allEvents.data.events.length).toEqual(7)
+      expect(allEvents.data.events.length).toEqual(6)
       expect(defaultEvents.length).toEqual(allEvents.data.events.length)
       expect(reversedEvents.length).toEqual(allEvents.data.events.length)
       // First event in the reversed list is the last item in the default list
-      expect(reversedEvents[0].id).toEqual(defaultEvents[6].id)
+      expect(reversedEvents[0].id).toEqual(defaultEvents[5].id)
     })
 
     it('returns report events matching reportType filters', async () => {
@@ -246,7 +240,7 @@
 
       expect(eventsWithX.data.events.length).toEqual(10)
       expect(eventsWithTest.data.events.length).toEqual(0)
-      expect(eventsWithComment.data.events.length).toEqual(12)
+      expect(eventsWithComment.data.events.length).toEqual(10)
     })
 
     it('returns events matching filter params for labels', async () => {
@@ -331,7 +325,7 @@
         })
       const addEvent = await tagEvent({ add: ['L1', 'L2'], remove: [] })
       const addAndRemoveEvent = await tagEvent({ add: ['L3'], remove: ['L2'] })
-      const [addFinder, addAndRemoveFinder, removeFinder] = await Promise.all([
+      const [addFinder, addAndRemoveFinder, _removeFinder] = await Promise.all([
         queryModerationEvents({
           addedTags: ['L1'],
         }),
@@ -355,7 +349,6 @@
       )
       expect(addAndRemoveEvent.data.event.add).toEqual(['L3'])
       expect(addAndRemoveEvent.data.event.remove).toEqual(['L2'])
->>>>>>> d643b5bb
     })
   })
 
@@ -363,7 +356,7 @@
     it('gets an event by specific id', async () => {
       const { data } = await pdsAgent.api.com.atproto.admin.getModerationEvent(
         { id: 1 },
-        { headers: network.bsky.adminAuthHeaders('moderator') },
+        { headers: network.ozone.adminAuthHeaders('moderator') },
       )
       expect(forSnapshot(data)).toMatchSnapshot()
     })
@@ -377,15 +370,10 @@
         event: {
           $type: 'com.atproto.admin.defs#modEventTakedown',
         },
-<<<<<<< HEAD
-        {
-          headers: network.ozone.adminAuthHeaders('moderator'),
-=======
         subject: {
           $type: 'com.atproto.repo.strongRef',
           uri: post.ref.uriStr,
           cid: post.ref.cidStr,
->>>>>>> d643b5bb
         },
         subjectBlobCids: [post.images[0].image.ref.toString()],
         createdBy: sc.dids.alice,

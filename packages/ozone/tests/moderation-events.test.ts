import assert from 'node:assert'
<<<<<<< HEAD
import {
  TestNetwork,
  SeedClient,
  basicSeed,
  ModeratorClient,
} from '@atproto/dev-env'
import { ComAtprotoAdminDefs } from '@atproto/api'
=======
import EventEmitter, { once } from 'node:events'
import Mail from 'nodemailer/lib/mailer'
import { TestNetwork, SeedClient, basicSeed } from '@atproto/dev-env'
import AtpAgent, {
  ComAtprotoAdminDefs,
  ComAtprotoAdminEmitModerationEvent,
} from '@atproto/api'
>>>>>>> ccfc4d92
import { forSnapshot } from './_util'
import {
  REASONAPPEAL,
  REASONMISLEADING,
  REASONSPAM,
} from '../src/lexicon/types/com/atproto/moderation/defs'

describe('moderation-events', () => {
  let network: TestNetwork
  let sc: SeedClient
  let modClient: ModeratorClient

  const seedEvents = async () => {
    const bobsAccount = {
      $type: 'com.atproto.admin.defs#repoRef',
      did: sc.dids.bob,
    }
    const alicesAccount = {
      $type: 'com.atproto.admin.defs#repoRef',
      did: sc.dids.alice,
    }
    const bobsPost = {
      $type: 'com.atproto.repo.strongRef',
      uri: sc.posts[sc.dids.bob][0].ref.uriStr,
      cid: sc.posts[sc.dids.bob][0].ref.cidStr,
    }
    const alicesPost = {
      $type: 'com.atproto.repo.strongRef',
      uri: sc.posts[sc.dids.alice][0].ref.uriStr,
      cid: sc.posts[sc.dids.alice][0].ref.cidStr,
    }

    for (let i = 0; i < 4; i++) {
      await sc.createReport({
        reasonType: i % 2 ? REASONSPAM : REASONMISLEADING,
        reason: 'X',
        //   Report bob's account by alice and vice versa
        subject: i % 2 ? bobsAccount : alicesAccount,
        reportedBy: i % 2 ? sc.dids.alice : sc.dids.bob,
      })
      await sc.createReport({
        reasonType: REASONSPAM,
        reason: 'X',
        //   Report bob's post by alice and vice versa
        subject: i % 2 ? bobsPost : alicesPost,
        reportedBy: i % 2 ? sc.dids.alice : sc.dids.bob,
      })
    }
  }

  beforeAll(async () => {
    network = await TestNetwork.create({
      dbPostgresSchema: 'ozone_moderation_events',
    })
    sc = network.getSeedClient()
    modClient = network.ozone.getModClient()
    await basicSeed(sc)
    await network.processAll()
    await seedEvents()
  })

  afterAll(async () => {
    await network.close()
  })

  describe('query events', () => {
    it('returns all events for record or repo', async () => {
      const [bobsEvents, alicesPostEvents] = await Promise.all([
        modClient.queryModerationEvents({
          subject: sc.dids.bob,
        }),
        modClient.queryModerationEvents({
          subject: sc.posts[sc.dids.alice][0].ref.uriStr,
        }),
      ])

      expect(forSnapshot(bobsEvents.events)).toMatchSnapshot()
      expect(forSnapshot(alicesPostEvents.events)).toMatchSnapshot()
    })

    it('filters events by types', async () => {
      const alicesAccount = {
        $type: 'com.atproto.admin.defs#repoRef',
        did: sc.dids.alice,
      }
      await Promise.all([
        modClient.emitModerationEvent({
          event: {
            $type: 'com.atproto.admin.defs#modEventComment',
            comment: 'X',
          },
          subject: alicesAccount,
        }),
        modClient.emitModerationEvent({
          event: {
            $type: 'com.atproto.admin.defs#modEventEscalate',
            comment: 'X',
          },
          subject: alicesAccount,
        }),
      ])
      const [allEvents, reportEvents] = await Promise.all([
        modClient.queryModerationEvents({
          subject: sc.dids.alice,
        }),
        modClient.queryModerationEvents({
          subject: sc.dids.alice,
          types: ['com.atproto.admin.defs#modEventReport'],
        }),
      ])

      expect(allEvents.events.length).toBeGreaterThan(
        reportEvents.events.length,
      )
      expect(
        [...new Set(reportEvents.events.map((e) => e.event.$type))].length,
      ).toEqual(1)

      expect(
        [...new Set(allEvents.events.map((e) => e.event.$type))].length,
      ).toEqual(4)
    })

    it('returns events for all content by user', async () => {
      const [forAccount, forPost] = await Promise.all([
        modClient.queryModerationEvents({
          subject: sc.dids.bob,
          includeAllUserRecords: true,
        }),
        modClient.queryModerationEvents({
          subject: sc.posts[sc.dids.bob][0].ref.uriStr,
          includeAllUserRecords: true,
        }),
      ])

      expect(forAccount.events.length).toEqual(forPost.events.length)
      // Save events are returned from both requests
      expect(forPost.events.map(({ id }) => id).sort()).toEqual(
        forAccount.events.map(({ id }) => id).sort(),
      )
    })

    it('returns paginated list of events with cursor', async () => {
      const allEvents = await modClient.queryModerationEvents({
        subject: sc.dids.bob,
        includeAllUserRecords: true,
      })

      const getPaginatedEvents = async (
        sortDirection: 'asc' | 'desc' = 'desc',
      ) => {
        let defaultCursor: undefined | string = undefined
        const events: ComAtprotoAdminDefs.ModEventView[] = []
        let count = 0
        do {
          // get 1 event at a time and check we get all events
          const res = await modClient.queryModerationEvents({
            limit: 1,
            subject: sc.dids.bob,
            includeAllUserRecords: true,
            cursor: defaultCursor,
            sortDirection,
          })
          events.push(...res.events)
          defaultCursor = res.cursor
          count++
          // The count is a circuit breaker to prevent infinite loop in case of failing test
        } while (defaultCursor && count < 10)

        return events
      }

      const defaultEvents = await getPaginatedEvents()
      const reversedEvents = await getPaginatedEvents('asc')

      expect(allEvents.events.length).toEqual(6)
      expect(defaultEvents.length).toEqual(allEvents.events.length)
      expect(reversedEvents.length).toEqual(allEvents.events.length)
      // First event in the reversed list is the last item in the default list
      expect(reversedEvents[0].id).toEqual(defaultEvents[5].id)
    })

    it('returns report events matching reportType filters', async () => {
      const [spamEvents, misleadingEvents] = await Promise.all([
        modClient.queryModerationEvents({
          reportTypes: [REASONSPAM],
        }),
        modClient.queryModerationEvents({
          reportTypes: [REASONMISLEADING, REASONAPPEAL],
        }),
      ])

      expect(misleadingEvents.events.length).toEqual(2)
      expect(spamEvents.events.length).toEqual(6)
    })

    it('returns events matching keyword in comment', async () => {
      const [eventsWithX, eventsWithTest, eventsWithComment] =
        await Promise.all([
          modClient.queryModerationEvents({
            comment: 'X',
          }),
          modClient.queryModerationEvents({
            comment: 'test',
          }),
          modClient.queryModerationEvents({
            hasComment: true,
          }),
        ])

      expect(eventsWithX.events.length).toEqual(10)
      expect(eventsWithTest.events.length).toEqual(0)
      expect(eventsWithComment.events.length).toEqual(10)
    })

    it('returns events matching filter params for labels', async () => {
      const [negatedLabelEvent, createdLabelEvent] = await Promise.all([
        modClient.emitModerationEvent({
          event: {
            $type: 'com.atproto.admin.defs#modEventLabel',
            comment: 'X',
            negateLabelVals: ['L1', 'L2'],
            createLabelVals: [],
          },
          //   Report bob's account by alice and vice versa
          subject: {
            $type: 'com.atproto.admin.defs#repoRef',
            did: sc.dids.alice,
          },
        }),
        modClient.emitModerationEvent({
          event: {
            $type: 'com.atproto.admin.defs#modEventLabel',
            comment: 'X',
            createLabelVals: ['L1', 'L2'],
            negateLabelVals: [],
          },
          //   Report bob's account by alice and vice versa
          subject: {
            $type: 'com.atproto.admin.defs#repoRef',
            did: sc.dids.bob,
          },
        }),
      ])
      const [withTwoLabels, withoutTwoLabels, withOneLabel, withoutOneLabel] =
        await Promise.all([
          modClient.queryModerationEvents({
            addedLabels: ['L1', 'L3'],
          }),
          modClient.queryModerationEvents({
            removedLabels: ['L1', 'L2'],
          }),
          modClient.queryModerationEvents({
            addedLabels: ['L1'],
          }),
          modClient.queryModerationEvents({
            removedLabels: ['L2'],
          }),
        ])

      // Verify that when querying for events where 2 different labels were added
      // events where all of the labels from the list was added are returned
      expect(withTwoLabels.events.length).toEqual(0)
      expect(negatedLabelEvent.id).toEqual(withoutTwoLabels.events[0].id)

      expect(createdLabelEvent.id).toEqual(withOneLabel.events[0].id)
      expect(negatedLabelEvent.id).toEqual(withoutOneLabel.events[0].id)
    })
    it('returns events matching filter params for tags', async () => {
      const tagEvent = async ({
        add,
        remove,
      }: {
        add: string[]
        remove: string[]
      }) =>
        modClient.emitModerationEvent({
          event: {
            $type: 'com.atproto.admin.defs#modEventTag',
            comment: 'X',
            add,
            remove,
          },
          subject: {
            $type: 'com.atproto.admin.defs#repoRef',
            did: sc.dids.carol,
          },
        })
      const addEvent = await tagEvent({ add: ['L1', 'L2'], remove: [] })
      const addAndRemoveEvent = await tagEvent({ add: ['L3'], remove: ['L2'] })
      const [addFinder, addAndRemoveFinder, _removeFinder] = await Promise.all([
        modClient.queryModerationEvents({
          addedTags: ['L1'],
        }),
        modClient.queryModerationEvents({
          addedTags: ['L3'],
          removedTags: ['L2'],
        }),
        modClient.queryModerationEvents({
          removedTags: ['L2'],
        }),
      ])

      expect(addFinder.events.length).toEqual(1)
      expect(addEvent.id).toEqual(addFinder.events[0].id)

      expect(addAndRemoveEvent.id).toEqual(addAndRemoveFinder.events[0].id)
      expect(addAndRemoveEvent.id).toEqual(addAndRemoveFinder.events[0].id)
      expect(addAndRemoveEvent.event.add).toEqual(['L3'])
      expect(addAndRemoveEvent.event.remove).toEqual(['L2'])
    })
  })

  describe('get event', () => {
    it('gets an event by specific id', async () => {
      const data = await modClient.getEvent(1)
      expect(forSnapshot(data)).toMatchSnapshot()
    })
  })

  describe('blobs', () => {
    it('are tracked on takedown event', async () => {
      const post = sc.posts[sc.dids.carol][0]
      assert(post.images.length > 1)
      await modClient.emitModerationEvent({
        event: {
          $type: 'com.atproto.admin.defs#modEventTakedown',
        },
        subject: {
          $type: 'com.atproto.repo.strongRef',
          uri: post.ref.uriStr,
          cid: post.ref.cidStr,
        },
        subjectBlobCids: [post.images[0].image.ref.toString()],
      })
      const result = await modClient.queryModerationEvents({
        subject: post.ref.uriStr,
        types: ['com.atproto.admin.defs#modEventTakedown'],
      })
      expect(result.events[0]).toMatchObject({
        createdBy: network.ozone.moderatorAccnt.did,
        event: {
          $type: 'com.atproto.admin.defs#modEventTakedown',
        },
        subjectBlobCids: [post.images[0].image.ref.toString()],
      })
    })

    it("are tracked on reverse-takedown event even if they aren't specified", async () => {
      const post = sc.posts[sc.dids.carol][0]
      await modClient.emitModerationEvent({
        event: {
          $type: 'com.atproto.admin.defs#modEventReverseTakedown',
        },
        subject: {
          $type: 'com.atproto.repo.strongRef',
          uri: post.ref.uriStr,
          cid: post.ref.cidStr,
        },
      })
      const result = await modClient.queryModerationEvents({
        subject: post.ref.uriStr,
      })
      expect(result.events[0]).toMatchObject({
        createdBy: network.ozone.moderatorAccnt.did,
        event: {
          $type: 'com.atproto.admin.defs#modEventReverseTakedown',
        },
        subjectBlobCids: [post.images[0].image.ref.toString()],
      })
    })
  })

  describe('email event', () => {
    let sendMailOriginal
    const mailCatcher = new EventEmitter()
    const getMailFrom = async (promise): Promise<Mail.Options> => {
      const result = await Promise.all([once(mailCatcher, 'mail'), promise])
      return result[0][0]
    }

    beforeAll(() => {
      const mailer = network.pds.ctx.moderationMailer
      // Catch emails for use in tests
      sendMailOriginal = mailer.transporter.sendMail
      mailer.transporter.sendMail = async (opts) => {
        const result = await sendMailOriginal.call(mailer.transporter, opts)
        mailCatcher.emit('mail', opts)
        return result
      }
    })

    afterAll(() => {
      network.pds.ctx.moderationMailer.transporter.sendMail = sendMailOriginal
    })

    it('sends email via pds.', async () => {
      const mail = await getMailFrom(
        emitModerationEvent({
          event: {
            $type: 'com.atproto.admin.defs#modEventEmail',
            comment: 'Reaching out to Alice',
            subjectLine: 'Hello',
            content: 'Hey Alice, how are you?',
          },
          subject: {
            $type: 'com.atproto.admin.defs#repoRef',
            did: sc.dids.alice,
          },
          createdBy: sc.dids.bob,
        }),
      )
      expect(mail).toEqual({
        to: 'alice@test.com',
        subject: 'Hello',
        html: 'Hey Alice, how are you?',
      })
    })
  })
})<|MERGE_RESOLUTION|>--- conflicted
+++ resolved
@@ -1,5 +1,5 @@
 import assert from 'node:assert'
-<<<<<<< HEAD
+import EventEmitter, { once } from 'node:events'
 import {
   TestNetwork,
   SeedClient,
@@ -7,15 +7,7 @@
   ModeratorClient,
 } from '@atproto/dev-env'
 import { ComAtprotoAdminDefs } from '@atproto/api'
-=======
-import EventEmitter, { once } from 'node:events'
 import Mail from 'nodemailer/lib/mailer'
-import { TestNetwork, SeedClient, basicSeed } from '@atproto/dev-env'
-import AtpAgent, {
-  ComAtprotoAdminDefs,
-  ComAtprotoAdminEmitModerationEvent,
-} from '@atproto/api'
->>>>>>> ccfc4d92
 import { forSnapshot } from './_util'
 import {
   REASONAPPEAL,
@@ -414,7 +406,7 @@
 
     it('sends email via pds.', async () => {
       const mail = await getMailFrom(
-        emitModerationEvent({
+        modClient.emitModerationEvent({
           event: {
             $type: 'com.atproto.admin.defs#modEventEmail',
             comment: 'Reaching out to Alice',
@@ -425,7 +417,6 @@
             $type: 'com.atproto.admin.defs#repoRef',
             did: sc.dids.alice,
           },
-          createdBy: sc.dids.bob,
         }),
       )
       expect(mail).toEqual({

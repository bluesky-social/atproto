import {
  TestNetwork,
  SeedClient,
  basicSeed,
  ModeratorClient,
} from '@atproto/dev-env'
<<<<<<< HEAD
import { ComAtprotoAdminDefs, ComAtprotoModerationDefs } from '@atproto/api'
=======
import { ToolsOzoneModerationDefs } from '@atproto/api'
>>>>>>> f45eef34
import {
  REASONMISLEADING,
  REASONSPAM,
  REASONAPPEAL,
} from '../src/lexicon/types/com/atproto/moderation/defs'
<<<<<<< HEAD
import { REVIEWESCALATED } from '../src/lexicon/types/com/atproto/admin/defs'
=======
import {
  REVIEWCLOSED,
  REVIEWOPEN,
  REVIEWESCALATED,
} from '@atproto/api/src/client/types/tools/ozone/moderation/defs'
>>>>>>> f45eef34

describe('moderation-appeals', () => {
  let network: TestNetwork
  let sc: SeedClient
  let modClient: ModeratorClient

  beforeAll(async () => {
    network = await TestNetwork.create({
      dbPostgresSchema: 'ozone_moderation_appeals',
    })
    sc = network.getSeedClient()
    modClient = network.ozone.getModClient()
    await basicSeed(sc)
    await network.processAll()
  })

  afterAll(async () => {
    await network.close()
  })

  const assertSubjectStatus = async (
    subject: string,
    status: string,
    appealed: boolean | undefined,
  ): Promise<ToolsOzoneModerationDefs.SubjectStatusView | undefined> => {
    const res = await modClient.queryStatuses({
      subject,
    })
    expect(res.subjectStatuses[0]?.reviewState).toEqual(status)
    expect(res.subjectStatuses[0]?.appealed).toEqual(appealed)
    return res.subjectStatuses[0]
  }

  describe('appeals from users', () => {
    const getBobsPostSubject = () => ({
      $type: 'com.atproto.repo.strongRef',
      uri: sc.posts[sc.dids.bob][1].ref.uriStr,
      cid: sc.posts[sc.dids.bob][1].ref.cidStr,
    })
    const getCarolPostSubject = () => ({
      $type: 'com.atproto.repo.strongRef',
      uri: sc.posts[sc.dids.carol][0].ref.uriStr,
      cid: sc.posts[sc.dids.carol][0].ref.cidStr,
    })
    const assertBobsPostStatus = async (
      status: string,
      appealed: boolean | undefined,
    ) => assertSubjectStatus(getBobsPostSubject().uri, status, appealed)

    it('only changes subject status if original author of the content or a moderator is appealing', async () => {
      // Create a report by alice
      await modClient.emitEvent({
        event: {
          $type: 'tools.ozone.moderation.defs#modEventReport',
          reportType: REASONMISLEADING,
        },
        subject: getBobsPostSubject(),
      })

      await assertBobsPostStatus(ComAtprotoAdminDefs.REVIEWOPEN, undefined)

      // Create a report as normal user with appeal type
      expect(
        sc.createReport({
          reportedBy: sc.dids.carol,
          reasonType: ComAtprotoModerationDefs.REASONAPPEAL,
          reason: 'appealing',
          subject: getBobsPostSubject(),
        }),
      ).rejects.toThrow('You cannot appeal this report')

      // Verify that the appeal status did not change
      await assertBobsPostStatus(ComAtprotoAdminDefs.REVIEWOPEN, undefined)

      // Emit report event as moderator
      await modClient.emitEvent({
        event: {
<<<<<<< HEAD
          $type: 'com.atproto.admin.defs#modEventReport',
          reportType: ComAtprotoModerationDefs.REASONAPPEAL,
=======
          $type: 'tools.ozone.moderation.defs#modEventReport',
          reportType: REASONAPPEAL,
>>>>>>> f45eef34
        },
        subject: getBobsPostSubject(),
      })

      // Verify that appeal status changed when appeal report was emitted by moderator
      const status = await assertBobsPostStatus(REVIEWESCALATED, true)
      expect(status?.appealedAt).not.toBeNull()

      // Create a report as normal user for carol's post
      await sc.createReport({
        reportedBy: sc.dids.alice,
        reasonType: REASONMISLEADING,
        reason: 'lies!',
        subject: getCarolPostSubject(),
      })

      // Verify that the appeal status on carol's post is undefined
      await assertSubjectStatus(
        getCarolPostSubject().uri,
        ComAtprotoAdminDefs.REVIEWOPEN,
        undefined,
      )

      await sc.createReport({
        reportedBy: sc.dids.carol,
        reasonType: ComAtprotoModerationDefs.REASONAPPEAL,
        reason: 'appealing',
        subject: getCarolPostSubject(),
      })
      // Verify that the appeal status on carol's post is true
      await assertSubjectStatus(
        getCarolPostSubject().uri,
        REVIEWESCALATED,
        true,
      )
    })
    it('allows multiple appeals and updates last appealed timestamp', async () => {
      // Resolve appeal with acknowledge
      await modClient.emitEvent({
        event: {
          $type: 'tools.ozone.moderation.defs#modEventResolveAppeal',
        },
        subject: getBobsPostSubject(),
      })

      const previousStatus = await assertBobsPostStatus(REVIEWESCALATED, false)

      await modClient.emitEvent({
        event: {
<<<<<<< HEAD
          $type: 'com.atproto.admin.defs#modEventReport',
          reportType: ComAtprotoModerationDefs.REASONAPPEAL,
=======
          $type: 'tools.ozone.moderation.defs#modEventReport',
          reportType: REASONAPPEAL,
>>>>>>> f45eef34
        },
        subject: getBobsPostSubject(),
      })

      // Verify that even after the appeal event by bob for his post, the appeal status is true again with new timestamp
      const newStatus = await assertBobsPostStatus(REVIEWESCALATED, true)
      expect(
        new Date(`${previousStatus?.lastAppealedAt}`).getTime(),
      ).toBeLessThan(new Date(`${newStatus?.lastAppealedAt}`).getTime())
    })
  })

  describe('appeal resolution', () => {
    const getAlicesPostSubject = () => ({
      $type: 'com.atproto.repo.strongRef',
      uri: sc.posts[sc.dids.alice][1].ref.uriStr,
      cid: sc.posts[sc.dids.alice][1].ref.cidStr,
    })
    it('appeal status is maintained while review state changes based on incoming events', async () => {
      // Bob reports alice's post
      await modClient.emitEvent({
        event: {
          $type: 'tools.ozone.moderation.defs#modEventReport',
          reportType: REASONMISLEADING,
        },
        subject: getAlicesPostSubject(),
      })

      // Moderator acknowledges the report, assume a label was applied too
      await modClient.emitEvent({
        event: {
          $type: 'tools.ozone.moderation.defs#modEventAcknowledge',
        },
        subject: getAlicesPostSubject(),
      })

      // Alice appeals the report
      await modClient.emitEvent({
        event: {
<<<<<<< HEAD
          $type: 'com.atproto.admin.defs#modEventReport',
          reportType: ComAtprotoModerationDefs.REASONAPPEAL,
=======
          $type: 'tools.ozone.moderation.defs#modEventReport',
          reportType: REASONAPPEAL,
>>>>>>> f45eef34
        },
        subject: getAlicesPostSubject(),
      })

      await assertSubjectStatus(
        getAlicesPostSubject().uri,
        REVIEWESCALATED,
        true,
      )

      // Bob reports it again
      await modClient.emitEvent({
        event: {
          $type: 'tools.ozone.moderation.defs#modEventReport',
          reportType: REASONSPAM,
        },
        subject: getAlicesPostSubject(),
      })

      // Assert that the status is still REVIEWESCALATED, as report events are meant to do
      await assertSubjectStatus(
        getAlicesPostSubject().uri,
        REVIEWESCALATED,
        true,
      )

      // Emit an escalation event
      await modClient.emitEvent({
        event: {
          $type: 'tools.ozone.moderation.defs#modEventEscalate',
        },
        subject: getAlicesPostSubject(),
      })

      await assertSubjectStatus(
        getAlicesPostSubject().uri,
        REVIEWESCALATED,
        true,
      )

      // Emit an acknowledge event
      await modClient.emitEvent({
        event: {
          $type: 'tools.ozone.moderation.defs#modEventAcknowledge',
        },
        subject: getAlicesPostSubject(),
      })

      // Assert that status moved on to reviewClosed while appealed status is still true
      await assertSubjectStatus(
        getAlicesPostSubject().uri,
        ComAtprotoAdminDefs.REVIEWCLOSED,
        true,
      )

      // Emit a resolveAppeal event
      await modClient.emitEvent({
        event: {
          $type: 'tools.ozone.moderation.defs#modEventResolveAppeal',
          comment: 'lgtm',
        },
        subject: getAlicesPostSubject(),
      })

      // Assert that status stayed the same while appealed status is still true
      await assertSubjectStatus(
        getAlicesPostSubject().uri,
        ComAtprotoAdminDefs.REVIEWCLOSED,
        false,
      )
    })
  })
})<|MERGE_RESOLUTION|>--- conflicted
+++ resolved
@@ -4,25 +4,16 @@
   basicSeed,
   ModeratorClient,
 } from '@atproto/dev-env'
-<<<<<<< HEAD
-import { ComAtprotoAdminDefs, ComAtprotoModerationDefs } from '@atproto/api'
-=======
-import { ToolsOzoneModerationDefs } from '@atproto/api'
->>>>>>> f45eef34
+import {
+  ComAtprotoAdminDefs,
+  ComAtprotoModerationDefs,
+  ToolsOzoneModerationDefs,
+} from '@atproto/api'
 import {
   REASONMISLEADING,
   REASONSPAM,
-  REASONAPPEAL,
 } from '../src/lexicon/types/com/atproto/moderation/defs'
-<<<<<<< HEAD
-import { REVIEWESCALATED } from '../src/lexicon/types/com/atproto/admin/defs'
-=======
-import {
-  REVIEWCLOSED,
-  REVIEWOPEN,
-  REVIEWESCALATED,
-} from '@atproto/api/src/client/types/tools/ozone/moderation/defs'
->>>>>>> f45eef34
+import { REVIEWESCALATED } from '../src/lexicon/types/tools/ozone/moderation/defs'
 
 describe('moderation-appeals', () => {
   let network: TestNetwork
@@ -100,13 +91,8 @@
       // Emit report event as moderator
       await modClient.emitEvent({
         event: {
-<<<<<<< HEAD
-          $type: 'com.atproto.admin.defs#modEventReport',
+          $type: 'tools.ozone.moderation.defs#modEventReport',
           reportType: ComAtprotoModerationDefs.REASONAPPEAL,
-=======
-          $type: 'tools.ozone.moderation.defs#modEventReport',
-          reportType: REASONAPPEAL,
->>>>>>> f45eef34
         },
         subject: getBobsPostSubject(),
       })
@@ -156,13 +142,8 @@
 
       await modClient.emitEvent({
         event: {
-<<<<<<< HEAD
-          $type: 'com.atproto.admin.defs#modEventReport',
+          $type: 'tools.ozone.moderation.defs#modEventReport',
           reportType: ComAtprotoModerationDefs.REASONAPPEAL,
-=======
-          $type: 'tools.ozone.moderation.defs#modEventReport',
-          reportType: REASONAPPEAL,
->>>>>>> f45eef34
         },
         subject: getBobsPostSubject(),
       })
@@ -202,13 +183,8 @@
       // Alice appeals the report
       await modClient.emitEvent({
         event: {
-<<<<<<< HEAD
-          $type: 'com.atproto.admin.defs#modEventReport',
+          $type: 'tools.ozone.moderation.defs#modEventReport',
           reportType: ComAtprotoModerationDefs.REASONAPPEAL,
-=======
-          $type: 'tools.ozone.moderation.defs#modEventReport',
-          reportType: REASONAPPEAL,
->>>>>>> f45eef34
         },
         subject: getAlicesPostSubject(),
       })

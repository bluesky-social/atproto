--- conflicted
+++ resolved
@@ -1,21 +1,10 @@
-<<<<<<< HEAD
-import { TestNetwork, SeedClient, basicSeed } from '@atproto/dev-env'
-import AtpAgent, {
-  ComAtprotoAdminDefs,
-  ComAtprotoAdminEmitModerationEvent,
-  ComAtprotoAdminQueryModerationStatuses,
-  ComAtprotoModerationDefs,
-} from '@atproto/api'
-
-=======
 import {
   TestNetwork,
   SeedClient,
   basicSeed,
   ModeratorClient,
 } from '@atproto/dev-env'
-import { ComAtprotoAdminDefs } from '@atproto/api'
->>>>>>> 71f9cc9d
+import { ComAtprotoAdminDefs, ComAtprotoModerationDefs } from '@atproto/api'
 import {
   REASONMISLEADING,
   REASONSPAM,

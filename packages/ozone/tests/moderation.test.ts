import {
  TestOzone,
  TestNetwork,
  ImageRef,
  RecordRef,
  SeedClient,
  basicSeed,
} from '@atproto/dev-env'
import AtpAgent, {
  ComAtprotoAdminEmitModerationEvent,
  ComAtprotoAdminQueryModerationStatuses,
  ComAtprotoModerationCreateReport,
} from '@atproto/api'
import { AtUri } from '@atproto/syntax'
import { forSnapshot } from './_util'
import {
  REASONMISLEADING,
  REASONOTHER,
  REASONSPAM,
} from '../src/lexicon/types/com/atproto/moderation/defs'
import {
  ModEventLabel,
  ModEventTakedown,
  REVIEWCLOSED,
  REVIEWESCALATED,
} from '../src/lexicon/types/com/atproto/admin/defs'
import { EventReverser } from '../src'
<<<<<<< HEAD
=======
import { TestOzone } from '@atproto/dev-env/src/ozone'
import { ImageInvalidator } from '../src/image-invalidator'
>>>>>>> 27ff43b2
import {
  UNSPECCED_TAKEDOWN_BLOBS_LABEL,
  UNSPECCED_TAKEDOWN_LABEL,
} from '../src/mod-service/types'

type BaseCreateReportParams =
  | { account: string }
  | { content: { uri: string; cid: string } }
type CreateReportParams = BaseCreateReportParams & {
  author: string
} & Omit<ComAtprotoModerationCreateReport.InputSchema, 'subject'>

type TakedownParams = BaseCreateReportParams &
  Omit<ComAtprotoAdminEmitModerationEvent.InputSchema, 'subject'>

describe('moderation', () => {
  let network: TestNetwork
  let ozone: TestOzone
  let mockInvalidator: MockInvalidator
  let agent: AtpAgent
  let bskyAgent: AtpAgent
  let pdsAgent: AtpAgent
  let sc: SeedClient

  const createReport = async (params: CreateReportParams) => {
    const { author, ...rest } = params
    return agent.api.com.atproto.moderation.createReport(
      {
        // Set default type to spam
        reasonType: REASONSPAM,
        ...rest,
        subject:
          'account' in params
            ? {
                $type: 'com.atproto.admin.defs#repoRef',
                did: params.account,
              }
            : {
                $type: 'com.atproto.repo.strongRef',
                uri: params.content.uri,
                cid: params.content.cid,
              },
      },
      {
        headers: await network.serviceHeaders(
          author,
          network.ozone.ctx.cfg.service.did,
        ),
        encoding: 'application/json',
      },
    )
  }

  const performTakedown = async ({
    durationInHours,
    ...rest
  }: TakedownParams & Pick<ModEventTakedown, 'durationInHours'>) =>
    agent.api.com.atproto.admin.emitModerationEvent(
      {
        event: {
          $type: 'com.atproto.admin.defs#modEventTakedown',
          durationInHours,
        },
        subject:
          'account' in rest
            ? {
                $type: 'com.atproto.admin.defs#repoRef',
                did: rest.account,
              }
            : {
                $type: 'com.atproto.repo.strongRef',
                uri: rest.content.uri,
                cid: rest.content.cid,
              },
        createdBy: 'did:example:admin',
        ...rest,
      },
      {
        encoding: 'application/json',
        headers: ozone.adminAuthHeaders(),
      },
    )

  const performReverseTakedown = async (params: TakedownParams) =>
    agent.api.com.atproto.admin.emitModerationEvent(
      {
        event: {
          $type: 'com.atproto.admin.defs#modEventReverseTakedown',
        },
        subject:
          'account' in params
            ? {
                $type: 'com.atproto.admin.defs#repoRef',
                did: params.account,
              }
            : {
                $type: 'com.atproto.repo.strongRef',
                uri: params.content.uri,
                cid: params.content.cid,
              },
        createdBy: 'did:example:admin',
        ...params,
      },
      {
        encoding: 'application/json',
        headers: ozone.adminAuthHeaders(),
      },
    )

  const getStatuses = async (
    params: ComAtprotoAdminQueryModerationStatuses.QueryParams,
  ) => {
    const { data } = await agent.api.com.atproto.admin.queryModerationStatuses(
      params,
      { headers: ozone.adminAuthHeaders() },
    )

    return data
  }

  const getLabel = async (uri: string, val: string, neg = false) => {
    return ozone.ctx.db.db
      .selectFrom('label')
      .selectAll()
      .where('uri', '=', uri)
      .where('val', '=', val)
      .where('neg', '=', neg)
      .executeTakeFirst()
  }

  beforeAll(async () => {
    mockInvalidator = new MockInvalidator()
    network = await TestNetwork.create({
      dbPostgresSchema: 'ozone_moderation',
      ozone: {
        imgInvalidator: mockInvalidator,
        cdnPaths: ['/path1/%s/%s', '/path2/%s/%s'],
      },
    })
    ozone = network.ozone
    agent = network.ozone.getClient()
    bskyAgent = network.bsky.getClient()
    pdsAgent = network.pds.getClient()
    sc = network.getSeedClient()
    await basicSeed(sc)
    await network.processAll()
  })

  afterAll(async () => {
    await network.close()
  })

  describe('reporting', () => {
    it('creates reports of a repo.', async () => {
      const { data: reportA } = await createReport({
        reasonType: REASONSPAM,
        account: sc.dids.bob,
        author: sc.dids.alice,
      })
      const { data: reportB } = await createReport({
        reasonType: REASONOTHER,
        reason: 'impersonation',
        account: sc.dids.bob,
        author: sc.dids.carol,
      })
      expect(forSnapshot([reportA, reportB])).toMatchSnapshot()
    })

    it("allows reporting a repo that doesn't exist.", async () => {
      const promise = createReport({
        reasonType: REASONSPAM,
        account: 'did:plc:unknown',
        author: sc.dids.alice,
      })
      await expect(promise).resolves.toBeDefined()
    })

    it('creates reports of a record.', async () => {
      const postA = sc.posts[sc.dids.bob][0].ref
      const postB = sc.posts[sc.dids.bob][1].ref
      const { data: reportA } = await createReport({
        author: sc.dids.alice,
        reasonType: REASONSPAM,
        content: {
          $type: 'com.atproto.repo.strongRef',
          uri: postA.uriStr,
          cid: postA.cidStr,
        },
      })
      const { data: reportB } = await createReport({
        reasonType: REASONOTHER,
        reason: 'defamation',
        content: {
          $type: 'com.atproto.repo.strongRef',
          uri: postB.uriStr,
          cid: postB.cidStr,
        },
        author: sc.dids.carol,
      })
      expect(forSnapshot([reportA, reportB])).toMatchSnapshot()
    })

    it("allows reporting a record that doesn't exist.", async () => {
      const postA = sc.posts[sc.dids.bob][0].ref
      const postB = sc.posts[sc.dids.bob][1].ref
      const postUriBad = new AtUri(postA.uriStr)
      postUriBad.rkey = 'badrkey'

      const promiseA = createReport({
        reasonType: REASONSPAM,
        content: {
          $type: 'com.atproto.repo.strongRef',
          uri: postUriBad.toString(),
          cid: postA.cidStr,
        },
        author: sc.dids.alice,
      })
      await expect(promiseA).resolves.toBeDefined()

      const promiseB = createReport({
        reasonType: REASONOTHER,
        reason: 'defamation',
        content: {
          $type: 'com.atproto.repo.strongRef',
          uri: postB.uri.toString(),
          cid: postA.cidStr, // bad cid
        },
        author: sc.dids.carol,
      })
      await expect(promiseB).resolves.toBeDefined()
    })
  })

  describe('actioning', () => {
    it('resolves reports on repos and records.', async () => {
      const post = sc.posts[sc.dids.bob][1].ref

      await Promise.all([
        createReport({
          reasonType: REASONSPAM,
          account: sc.dids.bob,
          author: sc.dids.alice,
        }),
        createReport({
          reasonType: REASONOTHER,
          reason: 'defamation',
          content: {
            uri: post.uri.toString(),
            cid: post.cid.toString(),
          },
          author: sc.dids.carol,
        }),
      ])

      await performTakedown({
        account: sc.dids.bob,
      })

      const moderationStatusOnBobsAccount = await getStatuses({
        subject: sc.dids.bob,
      })

      // Validate that subject status is set to review closed and takendown flag is on
      expect(moderationStatusOnBobsAccount.subjectStatuses[0]).toMatchObject({
        reviewState: REVIEWCLOSED,
        takendown: true,
        subject: {
          $type: 'com.atproto.admin.defs#repoRef',
          did: sc.dids.bob,
        },
      })

      // Cleanup
      await performReverseTakedown({
        account: sc.dids.bob,
      })
    })

    it('supports escalating a subject', async () => {
      const alicesPostRef = sc.posts[sc.dids.alice][0].ref
      const alicesPostSubject = {
        $type: 'com.atproto.repo.strongRef',
        uri: alicesPostRef.uri.toString(),
        cid: alicesPostRef.cid.toString(),
      }
      await agent.api.com.atproto.admin.emitModerationEvent(
        {
          event: {
            $type: 'com.atproto.admin.defs#modEventEscalate',
            comment: 'Y',
          },
          subject: alicesPostSubject,
          createdBy: 'did:example:admin',
        },
        {
          encoding: 'application/json',
          headers: ozone.adminAuthHeaders('triage'),
        },
      )

      const alicesPostStatus = await getStatuses({
        subject: alicesPostRef.uri.toString(),
      })

      expect(alicesPostStatus.subjectStatuses[0]).toMatchObject({
        reviewState: REVIEWESCALATED,
        takendown: false,
        subject: alicesPostSubject,
      })
    })

    it('adds persistent comment on subject through comment event', async () => {
      const alicesPostRef = sc.posts[sc.dids.alice][0].ref
      const alicesPostSubject = {
        $type: 'com.atproto.repo.strongRef',
        uri: alicesPostRef.uri.toString(),
        cid: alicesPostRef.cid.toString(),
      }
      await agent.api.com.atproto.admin.emitModerationEvent(
        {
          event: {
            $type: 'com.atproto.admin.defs#modEventComment',
            sticky: true,
            comment: 'This is a persistent note',
          },
          subject: alicesPostSubject,
          createdBy: 'did:example:admin',
        },
        {
          encoding: 'application/json',
          headers: ozone.adminAuthHeaders('triage'),
        },
      )

      const alicesPostStatus = await getStatuses({
        subject: alicesPostRef.uri.toString(),
      })

      expect(alicesPostStatus.subjectStatuses[0].comment).toEqual(
        'This is a persistent note',
      )
    })

    it('reverses status when revert event is triggered.', async () => {
      const alicesPostRef = sc.posts[sc.dids.alice][0].ref
      const emitModEvent = async (
        event: ComAtprotoAdminEmitModerationEvent.InputSchema['event'],
        overwrites: Partial<ComAtprotoAdminEmitModerationEvent.InputSchema> = {},
      ) => {
        const baseAction = {
          subject: {
            $type: 'com.atproto.repo.strongRef',
            uri: alicesPostRef.uriStr,
            cid: alicesPostRef.cidStr,
          },
          createdBy: 'did:example:admin',
        }
        return agent.api.com.atproto.admin.emitModerationEvent(
          {
            event,
            ...baseAction,
            ...overwrites,
          },
          {
            encoding: 'application/json',
            headers: ozone.adminAuthHeaders(),
          },
        )
      }
      // Validate that subject status is marked as escalated
      await emitModEvent({
        $type: 'com.atproto.admin.defs#modEventReport',
        reportType: REASONSPAM,
      })
      await emitModEvent({
        $type: 'com.atproto.admin.defs#modEventReport',
        reportType: REASONMISLEADING,
      })
      await emitModEvent({
        $type: 'com.atproto.admin.defs#modEventEscalate',
      })
      const alicesPostStatusAfterEscalation = await getStatuses({
        subject: alicesPostRef.uriStr,
      })
      expect(
        alicesPostStatusAfterEscalation.subjectStatuses[0].reviewState,
      ).toEqual(REVIEWESCALATED)

      // Validate that subject status is marked as takendown

      await emitModEvent({
        $type: 'com.atproto.admin.defs#modEventLabel',
        createLabelVals: ['nsfw'],
        negateLabelVals: [],
      })
      await emitModEvent({
        $type: 'com.atproto.admin.defs#modEventTakedown',
      })

      const alicesPostStatusAfterTakedown = await getStatuses({
        subject: alicesPostRef.uriStr,
      })
      expect(alicesPostStatusAfterTakedown.subjectStatuses[0]).toMatchObject({
        reviewState: REVIEWCLOSED,
        takendown: true,
      })

      await emitModEvent({
        $type: 'com.atproto.admin.defs#modEventReverseTakedown',
      })
      const alicesPostStatusAfterRevert = await getStatuses({
        subject: alicesPostRef.uriStr,
      })
      // Validate that after reverting, the status of the subject is reverted to the last status changing event
      expect(alicesPostStatusAfterRevert.subjectStatuses[0]).toMatchObject({
        reviewState: REVIEWCLOSED,
        takendown: false,
      })
      // Validate that after reverting, the last review date of the subject
      // DOES NOT update to the the last status changing event
      expect(
        new Date(
          alicesPostStatusAfterEscalation.subjectStatuses[0]
            .lastReviewedAt as string,
        ) <
          new Date(
            alicesPostStatusAfterRevert.subjectStatuses[0]
              .lastReviewedAt as string,
          ),
      ).toBeTruthy()
    })

    it('negates an existing label.', async () => {
      const { ctx } = ozone
      const post = sc.posts[sc.dids.bob][0].ref
      const bobsPostSubject = {
        $type: 'com.atproto.repo.strongRef',
        uri: post.uriStr,
        cid: post.cidStr,
      }
      const modService = ctx.modService(ctx.db)
      await modService.formatAndCreateLabels(post.uriStr, post.cidStr, {
        create: ['kittens'],
      })
      await emitLabelEvent({
        negateLabelVals: ['kittens'],
        createLabelVals: [],
        subject: bobsPostSubject,
      })
      await expect(getRecordLabels(post.uriStr)).resolves.toEqual([])

      await emitLabelEvent({
        createLabelVals: ['kittens'],
        negateLabelVals: [],
        subject: bobsPostSubject,
      })
      await expect(getRecordLabels(post.uriStr)).resolves.toEqual(['kittens'])
      // Cleanup
      await modService.formatAndCreateLabels(post.uriStr, post.cidStr, {
        negate: ['kittens'],
      })
    })

    it('no-ops when negating an already-negated label and reverses.', async () => {
      const { ctx } = ozone
      const post = sc.posts[sc.dids.bob][0].ref
      const modService = ctx.modService(ctx.db)
      await emitLabelEvent({
        negateLabelVals: ['bears'],
        createLabelVals: [],
        subject: {
          $type: 'com.atproto.repo.strongRef',
          uri: post.uriStr,
          cid: post.cidStr,
        },
      })
      await expect(getRecordLabels(post.uriStr)).resolves.toEqual([])
      await emitLabelEvent({
        createLabelVals: ['bears'],
        negateLabelVals: [],
        subject: {
          $type: 'com.atproto.repo.strongRef',
          uri: post.uriStr,
          cid: post.cidStr,
        },
      })
      await expect(getRecordLabels(post.uriStr)).resolves.toEqual(['bears'])
      // Cleanup
      await modService.formatAndCreateLabels(post.uriStr, post.cidStr, {
        negate: ['bears'],
      })
    })

    it('creates non-existing labels and reverses.', async () => {
      const post = sc.posts[sc.dids.bob][0].ref
      await emitLabelEvent({
        createLabelVals: ['puppies', 'doggies'],
        negateLabelVals: [],
        subject: {
          $type: 'com.atproto.repo.strongRef',
          uri: post.uriStr,
          cid: post.cidStr,
        },
      })
      await expect(getRecordLabels(post.uriStr)).resolves.toEqual([
        'puppies',
        'doggies',
      ])
      await emitLabelEvent({
        negateLabelVals: ['puppies', 'doggies'],
        createLabelVals: [],
        subject: {
          $type: 'com.atproto.repo.strongRef',
          uri: post.uriStr,
          cid: post.cidStr,
        },
      })
      await expect(getRecordLabels(post.uriStr)).resolves.toEqual([])
    })

    it('creates labels on a repo and reverses.', async () => {
      await emitLabelEvent({
        createLabelVals: ['puppies', 'doggies'],
        negateLabelVals: [],
        subject: {
          $type: 'com.atproto.admin.defs#repoRef',
          did: sc.dids.bob,
        },
      })
      await expect(getRepoLabels(sc.dids.bob)).resolves.toEqual([
        'puppies',
        'doggies',
      ])
      await emitLabelEvent({
        negateLabelVals: ['puppies', 'doggies'],
        createLabelVals: [],
        subject: {
          $type: 'com.atproto.admin.defs#repoRef',
          did: sc.dids.bob,
        },
      })
      await expect(getRepoLabels(sc.dids.bob)).resolves.toEqual([])
    })

    it('creates and negates labels on a repo and reverses.', async () => {
      const { ctx } = ozone
      const modService = ctx.modService(ctx.db)
      await modService.formatAndCreateLabels(sc.dids.bob, null, {
        create: ['kittens'],
      })
      await emitLabelEvent({
        createLabelVals: ['puppies'],
        negateLabelVals: ['kittens'],
        subject: {
          $type: 'com.atproto.admin.defs#repoRef',
          did: sc.dids.bob,
        },
      })
      await expect(getRepoLabels(sc.dids.bob)).resolves.toEqual(['puppies'])

      await emitLabelEvent({
        negateLabelVals: ['puppies'],
        createLabelVals: ['kittens'],
        subject: {
          $type: 'com.atproto.admin.defs#repoRef',
          did: sc.dids.bob,
        },
      })
      await expect(getRepoLabels(sc.dids.bob)).resolves.toEqual(['kittens'])
    })

    it('does not allow triage moderators to label.', async () => {
      const attemptLabel = agent.api.com.atproto.admin.emitModerationEvent(
        {
          event: {
            $type: 'com.atproto.admin.defs#modEventLabel',
            negateLabelVals: ['a'],
            createLabelVals: ['b', 'c'],
          },
          createdBy: 'did:example:moderator',
          reason: 'Y',
          subject: {
            $type: 'com.atproto.admin.defs#repoRef',
            did: sc.dids.bob,
          },
        },
        {
          encoding: 'application/json',
          headers: network.ozone.adminAuthHeaders('triage'),
        },
      )
      await expect(attemptLabel).rejects.toThrow(
        'Must be a full moderator to label content',
      )
    })

    it('does not allow take down event on takendown post or reverse takedown on available post.', async () => {
      await performTakedown({
        account: sc.dids.bob,
      })
      await expect(
        performTakedown({
          account: sc.dids.bob,
        }),
      ).rejects.toThrow('Subject is already taken down')

      // Cleanup
      await performReverseTakedown({
        account: sc.dids.bob,
      })
      await expect(
        performReverseTakedown({
          account: sc.dids.bob,
        }),
      ).rejects.toThrow('Subject is not taken down')
    })

    it('fans out repo takedowns', async () => {
      await performTakedown({
        account: sc.dids.bob,
      })
      await ozone.processAll()

      const pdsRes1 = await pdsAgent.api.com.atproto.admin.getSubjectStatus(
        {
          did: sc.dids.bob,
        },
        { headers: network.pds.adminAuthHeaders() },
      )
      expect(pdsRes1.data.takedown?.applied).toBe(true)

      const bskyRes1 = await bskyAgent.api.com.atproto.admin.getSubjectStatus(
        {
          did: sc.dids.bob,
        },
        { headers: network.pds.adminAuthHeaders() },
      )
      expect(bskyRes1.data.takedown?.applied).toBe(true)

      const takedownLabel1 = await getLabel(
        sc.dids.bob,
        UNSPECCED_TAKEDOWN_LABEL,
      )
      expect(takedownLabel1).toBeDefined()

      // cleanup
      await performReverseTakedown({ account: sc.dids.bob })
      await ozone.processAll()

      const pdsRes2 = await pdsAgent.api.com.atproto.admin.getSubjectStatus(
        {
          did: sc.dids.bob,
        },
        { headers: network.pds.adminAuthHeaders() },
      )
      expect(pdsRes2.data.takedown?.applied).toBe(false)

      const bskyRes2 = await bskyAgent.api.com.atproto.admin.getSubjectStatus(
        {
          did: sc.dids.bob,
        },
        { headers: network.bsky.adminAuthHeaders() },
      )
      expect(bskyRes2.data.takedown?.applied).toBe(false)

      const takedownLabel2 = await getLabel(
        sc.dids.bob,
        UNSPECCED_TAKEDOWN_LABEL,
      )
      expect(takedownLabel2).toBeUndefined()
    })

    it('fans out record takedowns', async () => {
      const post = sc.posts[sc.dids.bob][0]
      const uri = post.ref.uriStr
      const cid = post.ref.cidStr
      await performTakedown({
        content: { uri, cid },
      })
      await ozone.processAll()

      const pdsRes1 = await pdsAgent.api.com.atproto.admin.getSubjectStatus(
        { uri },
        { headers: network.pds.adminAuthHeaders() },
      )
      expect(pdsRes1.data.takedown?.applied).toBe(true)

      const bskyRes1 = await bskyAgent.api.com.atproto.admin.getSubjectStatus(
        { uri },
        { headers: network.bsky.adminAuthHeaders() },
      )
      expect(bskyRes1.data.takedown?.applied).toBe(true)

      const takedownLabel1 = await getLabel(uri, UNSPECCED_TAKEDOWN_LABEL)
      expect(takedownLabel1).toBeDefined()

      // cleanup
      await performReverseTakedown({ content: { uri, cid } })
      await ozone.processAll()

      const pdsRes2 = await pdsAgent.api.com.atproto.admin.getSubjectStatus(
        { uri },
        { headers: network.pds.adminAuthHeaders() },
      )
      expect(pdsRes2.data.takedown?.applied).toBe(false)
      const bskyRes2 = await bskyAgent.api.com.atproto.admin.getSubjectStatus(
        { uri },
        { headers: network.bsky.adminAuthHeaders() },
      )
      expect(bskyRes2.data.takedown?.applied).toBe(false)

      const takedownLabel2 = await getLabel(uri, UNSPECCED_TAKEDOWN_LABEL)
      expect(takedownLabel2).toBeUndefined()
    })

    it('allows full moderators to takedown.', async () => {
      await agent.api.com.atproto.admin.emitModerationEvent(
        {
          event: {
            $type: 'com.atproto.admin.defs#modEventTakedown',
          },
          createdBy: 'did:example:moderator',
          subject: {
            $type: 'com.atproto.admin.defs#repoRef',
            did: sc.dids.bob,
          },
        },
        {
          encoding: 'application/json',
          headers: network.ozone.adminAuthHeaders('moderator'),
        },
      )
      // cleanup
      await reverse({
        subject: {
          $type: 'com.atproto.admin.defs#repoRef',
          did: sc.dids.bob,
        },
      })
    })

    it('does not allow non-full moderators to takedown.', async () => {
      const attemptTakedownTriage =
        agent.api.com.atproto.admin.emitModerationEvent(
          {
            event: {
              $type: 'com.atproto.admin.defs#modEventTakedown',
            },
            createdBy: 'did:example:moderator',
            subject: {
              $type: 'com.atproto.admin.defs#repoRef',
              did: sc.dids.bob,
            },
          },
          {
            encoding: 'application/json',
            headers: network.ozone.adminAuthHeaders('triage'),
          },
        )
      await expect(attemptTakedownTriage).rejects.toThrow(
        'Must be a full moderator to take this type of action',
      )
    })

    it('automatically reverses actions marked with duration', async () => {
      await createReport({
        reasonType: REASONSPAM,
        account: sc.dids.bob,
        author: sc.dids.alice,
      })
      const { data: action } = await performTakedown({
        account: sc.dids.bob,
        // Use negative value to set the expiry time in the past so that the action is automatically reversed
        // right away without having to wait n number of hours for a successful assertion
        durationInHours: -1,
      })
      await ozone.processAll()

      const { data: statusesAfterTakedown } =
        await agent.api.com.atproto.admin.queryModerationStatuses(
          { subject: sc.dids.bob },
          { headers: network.ozone.adminAuthHeaders('moderator') },
        )

      expect(statusesAfterTakedown.subjectStatuses[0]).toMatchObject({
        takendown: true,
      })

      // In the actual app, this will be instantiated and run on server startup
      const reverser = new EventReverser(
        network.ozone.ctx.db,
        // @ts-expect-error Error due to circular dependency with the dev-env package
        network.ozone.ctx.modService,
      )
      await reverser.findAndRevertDueActions()
      await ozone.processAll()

      const [{ data: eventList }, { data: statuses }] = await Promise.all([
        agent.api.com.atproto.admin.queryModerationEvents(
          { subject: sc.dids.bob },
          { headers: network.ozone.adminAuthHeaders('moderator') },
        ),
        agent.api.com.atproto.admin.queryModerationStatuses(
          { subject: sc.dids.bob },
          { headers: network.ozone.adminAuthHeaders('moderator') },
        ),
      ])

      expect(statuses.subjectStatuses[0]).toMatchObject({
        takendown: false,
        reviewState: REVIEWCLOSED,
      })
      // Verify that the automatic reversal is attributed to the original moderator of the temporary action
      // and that the reason is set to indicate that the action was automatically reversed.
      expect(eventList.events[0]).toMatchObject({
        createdBy: action.createdBy,
        event: {
          $type: 'com.atproto.admin.defs#modEventReverseTakedown',
          comment:
            '[SCHEDULED_REVERSAL] Reverting action as originally scheduled',
        },
      })
    })

    it('serves label when authed', async () => {
      const { data: unauthed } = await agent.api.com.atproto.temp.fetchLabels(
        {},
      )
      expect(unauthed.labels.map((l) => l.val)).not.toContain(
        UNSPECCED_TAKEDOWN_LABEL,
      )
      const { data: authed } = await agent.api.com.atproto.temp.fetchLabels(
        {},
        { headers: network.bsky.adminAuthHeaders() },
      )
      expect(authed.labels.map((l) => l.val)).toContain(
        UNSPECCED_TAKEDOWN_LABEL,
      )
    })

    async function emitLabelEvent(
      opts: Partial<ComAtprotoAdminEmitModerationEvent.InputSchema> & {
        subject: ComAtprotoAdminEmitModerationEvent.InputSchema['subject']
        createLabelVals: ModEventLabel['createLabelVals']
        negateLabelVals: ModEventLabel['negateLabelVals']
      },
    ) {
      const { createLabelVals, negateLabelVals } = opts
      const result = await agent.api.com.atproto.admin.emitModerationEvent(
        {
          event: {
            $type: 'com.atproto.admin.defs#modEventLabel',
            createLabelVals,
            negateLabelVals,
          },
          createdBy: 'did:example:admin',
          reason: 'Y',
          ...opts,
        },
        {
          encoding: 'application/json',
          headers: network.ozone.adminAuthHeaders(),
        },
      )
      return result.data
    }

    async function reverse(
      opts: Partial<ComAtprotoAdminEmitModerationEvent.InputSchema> & {
        subject: ComAtprotoAdminEmitModerationEvent.InputSchema['subject']
      },
    ) {
      await agent.api.com.atproto.admin.emitModerationEvent(
        {
          event: {
            $type: 'com.atproto.admin.defs#modEventReverseTakedown',
          },
          createdBy: 'did:example:admin',
          reason: 'Y',
          ...opts,
        },
        {
          encoding: 'application/json',
          headers: network.ozone.adminAuthHeaders(),
        },
      )
    }

    async function getRecordLabels(uri: string) {
      const result = await agent.api.com.atproto.admin.getRecord(
        { uri },
        { headers: network.ozone.adminAuthHeaders() },
      )
      const labels = result.data.labels ?? []
      return labels.map((l) => l.val)
    }

    async function getRepoLabels(did: string) {
      const result = await agent.api.com.atproto.admin.getRepo(
        { did },
        { headers: network.ozone.adminAuthHeaders() },
      )
      const labels = result.data.labels ?? []
      return labels.map((l) => l.val)
    }
  })

  describe('blob takedown', () => {
    let post: { ref: RecordRef; images: ImageRef[] }
    let blob: ImageRef
    let imageUri: string
    beforeAll(async () => {
      const { ctx } = network.bsky
      post = sc.posts[sc.dids.carol][0]
      blob = post.images[1]
      imageUri = ctx.views.imgUriBuilder
        .getPresetUri(
          'feed_thumbnail',
          sc.dids.carol,
          blob.image.ref.toString(),
        )
        .replace(ctx.cfg.publicUrl || '', network.bsky.url)
      // Warm image server cache
      await fetch(imageUri)
      const cached = await fetch(imageUri)
      expect(cached.headers.get('x-cache')).toEqual('hit')
      await performTakedown({
        content: {
          uri: post.ref.uriStr,
          cid: post.ref.cidStr,
        },
        subjectBlobCids: [blob.image.ref.toString()],
      })
      await ozone.processAll()
    })

    it('sets blobCids in moderation status', async () => {
      const { subjectStatuses } = await getStatuses({
        subject: post.ref.uriStr,
      })

      expect(subjectStatuses[0].subjectBlobCids).toEqual([
        blob.image.ref.toString(),
      ])
    })

    it('prevents resolution of blob', async () => {
      const blobPath = `/blob/${sc.dids.carol}/${blob.image.ref.toString()}`
      const resolveBlob = await fetch(`${network.bsky.url}${blobPath}`)
      expect(resolveBlob.status).toEqual(404)
      expect(await resolveBlob.json()).toEqual({
        error: 'NotFoundError',
        message: 'Blob not found',
      })
    })

    // @TODO add back in with image invalidation, see bluesky-social/atproto#2087
    it.skip('prevents image blob from being served, even when cached.', async () => {
      const fetchImage = await fetch(imageUri)
      expect(fetchImage.status).toEqual(404)
      expect(await fetchImage.json()).toEqual({ message: 'Image not found' })
    })

    it('invalidates the image in the cdn', async () => {
      const blobCid = blob.image.ref.toString()
      expect(mockInvalidator.invalidated.length).toBe(1)
      expect(mockInvalidator.invalidated.at(0)?.subject).toBe(blobCid)
      expect(mockInvalidator.invalidated.at(0)?.paths.at(0)).toEqual(
        `/path1/${sc.dids.carol}/${blobCid}`,
      )
      expect(mockInvalidator.invalidated.at(0)?.paths.at(1)).toEqual(
        `/path2/${sc.dids.carol}/${blobCid}`,
      )
    })

    it('fans takedown out to pds', async () => {
      const res = await pdsAgent.api.com.atproto.admin.getSubjectStatus(
        {
          did: sc.dids.carol,
          blob: blob.image.ref.toString(),
        },
        { headers: network.pds.adminAuthHeaders() },
      )
      expect(res.data.takedown?.applied).toBe(true)
    })

    it('creates a takedown blobs label', async () => {
      const label = await getLabel(
        post.ref.uriStr,
        UNSPECCED_TAKEDOWN_BLOBS_LABEL,
      )
      expect(label).toBeDefined()
    })

    it('restores blob when action is reversed.', async () => {
      await performReverseTakedown({
        content: {
          uri: post.ref.uriStr,
          cid: post.ref.cidStr,
        },
        subjectBlobCids: [blob.image.ref.toString()],
      })

      await ozone.processAll()

      // Can resolve blob
      const blobPath = `/blob/${sc.dids.carol}/${blob.image.ref.toString()}`
      const resolveBlob = await fetch(`${network.bsky.url}${blobPath}`)
      expect(resolveBlob.status).toEqual(200)

      // Can fetch through image server
      const fetchImage = await fetch(imageUri)
      expect(fetchImage.status).toEqual(200)
      const size = Number(fetchImage.headers.get('content-length'))
      expect(size).toBeGreaterThan(9000)
    })

    it('fans reversal out to pds', async () => {
      const res = await pdsAgent.api.com.atproto.admin.getSubjectStatus(
        {
          did: sc.dids.carol,
          blob: blob.image.ref.toString(),
        },
        { headers: network.pds.adminAuthHeaders() },
      )
      expect(res.data.takedown?.applied).toBe(false)
    })

    it('serves label when authed', async () => {
      const { data: unauthed } = await agent.api.com.atproto.temp.fetchLabels(
        {},
      )
      expect(unauthed.labels.map((l) => l.val)).not.toContain(
        UNSPECCED_TAKEDOWN_BLOBS_LABEL,
      )
      const { data: authed } = await agent.api.com.atproto.temp.fetchLabels(
        {},
        { headers: network.bsky.adminAuthHeaders() },
      )
      expect(authed.labels.map((l) => l.val)).toContain(
        UNSPECCED_TAKEDOWN_BLOBS_LABEL,
      )
    })

    it('negates takedown blobs label on reversal', async () => {
      const label = await getLabel(
        post.ref.uriStr,
        UNSPECCED_TAKEDOWN_BLOBS_LABEL,
      )
      expect(label).toBeUndefined()
    })
  })
})

class MockInvalidator implements ImageInvalidator {
  invalidated: { subject: string; paths: string[] }[] = []

  async invalidate(subject: string, paths: string[]) {
    this.invalidated.push({ subject, paths })
  }
}<|MERGE_RESOLUTION|>--- conflicted
+++ resolved
@@ -25,11 +25,7 @@
   REVIEWESCALATED,
 } from '../src/lexicon/types/com/atproto/admin/defs'
 import { EventReverser } from '../src'
-<<<<<<< HEAD
-=======
-import { TestOzone } from '@atproto/dev-env/src/ozone'
 import { ImageInvalidator } from '../src/image-invalidator'
->>>>>>> 27ff43b2
 import {
   UNSPECCED_TAKEDOWN_BLOBS_LABEL,
   UNSPECCED_TAKEDOWN_LABEL,

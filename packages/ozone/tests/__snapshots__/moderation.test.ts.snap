--- conflicted
+++ resolved
@@ -4,11 +4,7 @@
 Array [
   Object {
     "createdAt": "1970-01-01T00:00:00.000Z",
-<<<<<<< HEAD
-    "id": 9,
-=======
     "id": 5,
->>>>>>> 54247769
     "reasonType": "com.atproto.moderation.defs#reasonSpam",
     "reportedBy": "user(0)",
     "subject": Object {
@@ -19,11 +15,7 @@
   },
   Object {
     "createdAt": "1970-01-01T00:00:00.000Z",
-<<<<<<< HEAD
-    "id": 11,
-=======
     "id": 7,
->>>>>>> 54247769
     "reason": "defamation",
     "reasonType": "com.atproto.moderation.defs#reasonOther",
     "reportedBy": "user(1)",
@@ -40,11 +32,7 @@
 Array [
   Object {
     "createdAt": "1970-01-01T00:00:00.000Z",
-<<<<<<< HEAD
-    "id": 5,
-=======
     "id": 1,
->>>>>>> 54247769
     "reasonType": "com.atproto.moderation.defs#reasonSpam",
     "reportedBy": "user(0)",
     "subject": Object {
@@ -54,11 +42,7 @@
   },
   Object {
     "createdAt": "1970-01-01T00:00:00.000Z",
-<<<<<<< HEAD
-    "id": 7,
-=======
     "id": 3,
->>>>>>> 54247769
     "reason": "impersonation",
     "reasonType": "com.atproto.moderation.defs#reasonOther",
     "reportedBy": "user(2)",

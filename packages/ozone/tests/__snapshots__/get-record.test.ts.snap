--- conflicted
+++ resolved
@@ -11,12 +11,8 @@
       "cid": "cids(0)",
       "cts": "1970-01-01T00:00:00.000Z",
       "neg": false,
-<<<<<<< HEAD
       "sig": "sig(0)",
-      "src": "user(1)",
-=======
       "src": "user(2)",
->>>>>>> 71f9cc9d
       "uri": "record(0)",
       "val": "!unspecced-takedown",
     },
@@ -113,12 +109,8 @@
       "cid": "cids(0)",
       "cts": "1970-01-01T00:00:00.000Z",
       "neg": false,
-<<<<<<< HEAD
       "sig": "sig(0)",
-      "src": "user(1)",
-=======
       "src": "user(2)",
->>>>>>> 71f9cc9d
       "uri": "record(0)",
       "val": "!unspecced-takedown",
     },

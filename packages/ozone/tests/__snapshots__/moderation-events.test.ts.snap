--- conflicted
+++ resolved
@@ -19,54 +19,13 @@
       "subjectStatus": Object {
         "createdAt": "1970-01-01T00:00:00.000Z",
         "id": 1,
-<<<<<<< HEAD
-        "reviewState": "com.atproto.admin.defs#reviewOptional",
-        "subject": Object {
-          "$type": "com.atproto.repo.strongRef",
-          "cid": "cids(0)",
-          "uri": "record(0)",
-        },
-        "subjectBlobCids": Array [],
-        "subjectRepoHandle": "alice.test",
-        "tags": Array [
-          "lang:und",
-        ],
-        "takendown": false,
-        "updatedAt": "1970-01-01T00:00:00.000Z",
-      },
-    },
-    "repo": Object {
-      "did": "user(0)",
-      "handle": "alice.test",
-      "indexedAt": "1970-01-01T00:00:00.000Z",
-      "moderation": Object {
-        "subjectStatus": Object {
-          "createdAt": "1970-01-01T00:00:00.000Z",
-          "id": 5,
-          "lastReportedAt": "1970-01-01T00:00:00.000Z",
-          "lastReviewedAt": "1970-01-01T00:00:00.000Z",
-          "lastReviewedBy": "user(1)",
-          "reviewState": "com.atproto.admin.defs#reviewOpen",
-          "subject": Object {
-            "$type": "com.atproto.admin.defs#repoRef",
-            "did": "user(0)",
-          },
-          "subjectBlobCids": Array [],
-          "subjectRepoHandle": "alice.test",
-          "tags": Array [
-            "lang:und",
-          ],
-          "takendown": false,
-          "updatedAt": "1970-01-01T00:00:00.000Z",
-=======
         "lastReportedAt": "1970-01-01T00:00:00.000Z",
         "lastReviewedAt": "1970-01-01T00:00:00.000Z",
         "lastReviewedBy": "user(1)",
-        "reviewState": "com.atproto.admin.defs#reviewEscalated",
+        "reviewState": "com.atproto.admin.defs#reviewOpen",
         "subject": Object {
           "$type": "com.atproto.admin.defs#repoRef",
           "did": "user(0)",
->>>>>>> 54247769
         },
         "subjectBlobCids": Array [],
         "subjectRepoHandle": "alice.test",
@@ -120,11 +79,7 @@
       "comment": "X",
       "reportType": "com.atproto.moderation.defs#reasonSpam",
     },
-<<<<<<< HEAD
-    "id": 15,
-=======
     "id": 11,
->>>>>>> 54247769
     "subject": Object {
       "$type": "com.atproto.admin.defs#repoRef",
       "did": "user(0)",
@@ -143,11 +98,7 @@
       ],
       "remove": Array [],
     },
-<<<<<<< HEAD
-    "id": 10,
-=======
     "id": 6,
->>>>>>> 54247769
     "subject": Object {
       "$type": "com.atproto.admin.defs#repoRef",
       "did": "user(0)",
@@ -164,11 +115,7 @@
       "comment": "X",
       "reportType": "com.atproto.moderation.defs#reasonSpam",
     },
-<<<<<<< HEAD
-    "id": 9,
-=======
     "id": 5,
->>>>>>> 54247769
     "subject": Object {
       "$type": "com.atproto.admin.defs#repoRef",
       "did": "user(0)",
@@ -190,11 +137,7 @@
       "comment": "X",
       "reportType": "com.atproto.moderation.defs#reasonSpam",
     },
-<<<<<<< HEAD
-    "id": 14,
-=======
     "id": 10,
->>>>>>> 54247769
     "subject": Object {
       "$type": "com.atproto.repo.strongRef",
       "cid": "cids(0)",
@@ -213,11 +156,7 @@
       ],
       "remove": Array [],
     },
-<<<<<<< HEAD
-    "id": 8,
-=======
     "id": 4,
->>>>>>> 54247769
     "subject": Object {
       "$type": "com.atproto.repo.strongRef",
       "cid": "cids(0)",
@@ -235,11 +174,7 @@
       "comment": "X",
       "reportType": "com.atproto.moderation.defs#reasonSpam",
     },
-<<<<<<< HEAD
-    "id": 7,
-=======
     "id": 3,
->>>>>>> 54247769
     "subject": Object {
       "$type": "com.atproto.repo.strongRef",
       "cid": "cids(0)",

// Jest Snapshot v1, https://goo.gl/fbAQLP

exports[`moderation-events get event gets an event by specific id 1`] = `
Object {
  "createdAt": "1970-01-01T00:00:00.000Z",
  "createdBy": "user(2)",
  "event": Object {
    "$type": "com.atproto.admin.defs#modEventReport",
    "comment": "X",
    "reportType": "com.atproto.moderation.defs#reasonMisleading",
  },
  "id": 1,
  "subject": Object {
    "$type": "com.atproto.admin.defs#repoView",
    "did": "user(0)",
    "handle": "alice.test",
    "indexedAt": "1970-01-01T00:00:00.000Z",
<<<<<<< HEAD
    "moderation": Object {
      "subjectStatus": Object {
        "createdAt": "1970-01-01T00:00:00.000Z",
        "id": 1,
        "lastReportedAt": "1970-01-01T00:00:00.000Z",
        "lastReviewedAt": "1970-01-01T00:00:00.000Z",
        "lastReviewedBy": "user(1)",
        "reviewState": "com.atproto.admin.defs#reviewEscalated",
        "subject": Object {
          "$type": "com.atproto.admin.defs#repoRef",
          "did": "user(0)",
=======
    "moderation": Object {},
    "repo": Object {
      "did": "user(0)",
      "handle": "alice.test",
      "indexedAt": "1970-01-01T00:00:00.000Z",
      "moderation": Object {
        "subjectStatus": Object {
          "createdAt": "1970-01-01T00:00:00.000Z",
          "id": 1,
          "lastReportedAt": "1970-01-01T00:00:00.000Z",
          "lastReviewedAt": "1970-01-01T00:00:00.000Z",
          "lastReviewedBy": "user(1)",
          "reviewState": "com.atproto.admin.defs#reviewEscalated",
          "subject": Object {
            "$type": "com.atproto.admin.defs#repoRef",
            "did": "user(0)",
          },
          "subjectBlobCids": Array [],
          "subjectRepoHandle": "alice.test",
          "tags": Array [
            "lang:und",
          ],
          "takendown": false,
          "updatedAt": "1970-01-01T00:00:00.000Z",
>>>>>>> d643b5bb
        },
        "subjectBlobCids": Array [],
        "subjectRepoHandle": "alice.test",
        "takendown": false,
        "updatedAt": "1970-01-01T00:00:00.000Z",
      },
    },
    "relatedRecords": Array [
      Object {
        "$type": "app.bsky.actor.profile",
        "avatar": Object {
          "$type": "blob",
          "mimeType": "image/jpeg",
          "ref": Object {
            "$link": "cids(0)",
          },
          "size": 3976,
        },
        "description": "its me!",
        "displayName": "ali",
        "labels": Object {
          "$type": "com.atproto.label.defs#selfLabels",
          "values": Array [
            Object {
              "val": "self-label-a",
            },
            Object {
              "val": "self-label-b",
            },
          ],
        },
      },
    ],
  },
  "subjectBlobCids": Array [],
  "subjectBlobs": Array [],
}
`;

exports[`moderation-events query events returns all events for record or repo 1`] = `
Array [
  Object {
    "createdAt": "1970-01-01T00:00:00.000Z",
    "createdBy": "user(1)",
    "creatorHandle": "alice.test",
    "event": Object {
      "$type": "com.atproto.admin.defs#modEventReport",
      "comment": "X",
      "reportType": "com.atproto.moderation.defs#reasonSpam",
    },
<<<<<<< HEAD
    "id": 7,
=======
    "id": 13,
    "subject": Object {
      "$type": "com.atproto.admin.defs#repoRef",
      "did": "user(0)",
    },
    "subjectBlobCids": Array [],
    "subjectHandle": "bob.test",
  },
  Object {
    "createdAt": "1970-01-01T00:00:00.000Z",
    "createdBy": "user(2)",
    "event": Object {
      "$type": "com.atproto.admin.defs#modEventTag",
      "add": Array [
        "lang:en",
        "lang:i",
      ],
      "remove": Array [],
    },
    "id": 8,
>>>>>>> d643b5bb
    "subject": Object {
      "$type": "com.atproto.admin.defs#repoRef",
      "did": "user(0)",
    },
    "subjectBlobCids": Array [],
    "subjectHandle": "bob.test",
  },
  Object {
    "createdAt": "1970-01-01T00:00:00.000Z",
    "createdBy": "user(1)",
    "creatorHandle": "alice.test",
    "event": Object {
      "$type": "com.atproto.admin.defs#modEventReport",
      "comment": "X",
      "reportType": "com.atproto.moderation.defs#reasonSpam",
    },
<<<<<<< HEAD
    "id": 3,
=======
    "id": 7,
>>>>>>> d643b5bb
    "subject": Object {
      "$type": "com.atproto.admin.defs#repoRef",
      "did": "user(0)",
    },
    "subjectBlobCids": Array [],
    "subjectHandle": "bob.test",
  },
]
`;

exports[`moderation-events query events returns all events for record or repo 2`] = `
Array [
  Object {
    "createdAt": "1970-01-01T00:00:00.000Z",
    "createdBy": "user(0)",
    "creatorHandle": "bob.test",
    "event": Object {
      "$type": "com.atproto.admin.defs#modEventReport",
      "comment": "X",
      "reportType": "com.atproto.moderation.defs#reasonSpam",
    },
<<<<<<< HEAD
=======
    "id": 12,
    "subject": Object {
      "$type": "com.atproto.repo.strongRef",
      "cid": "cids(0)",
      "uri": "record(0)",
    },
    "subjectBlobCids": Array [],
    "subjectHandle": "alice.test",
  },
  Object {
    "createdAt": "1970-01-01T00:00:00.000Z",
    "createdBy": "user(1)",
    "event": Object {
      "$type": "com.atproto.admin.defs#modEventTag",
      "add": Array [
        "lang:und",
      ],
      "remove": Array [],
    },
>>>>>>> d643b5bb
    "id": 6,
    "subject": Object {
      "$type": "com.atproto.repo.strongRef",
      "cid": "cids(0)",
      "uri": "record(0)",
    },
    "subjectBlobCids": Array [],
    "subjectHandle": "alice.test",
  },
  Object {
    "createdAt": "1970-01-01T00:00:00.000Z",
    "createdBy": "user(0)",
    "creatorHandle": "bob.test",
    "event": Object {
      "$type": "com.atproto.admin.defs#modEventReport",
      "comment": "X",
      "reportType": "com.atproto.moderation.defs#reasonSpam",
    },
<<<<<<< HEAD
    "id": 2,
=======
    "id": 5,
>>>>>>> d643b5bb
    "subject": Object {
      "$type": "com.atproto.repo.strongRef",
      "cid": "cids(0)",
      "uri": "record(0)",
    },
    "subjectBlobCids": Array [],
    "subjectHandle": "alice.test",
  },
]
`;<|MERGE_RESOLUTION|>--- conflicted
+++ resolved
@@ -15,7 +15,6 @@
     "did": "user(0)",
     "handle": "alice.test",
     "indexedAt": "1970-01-01T00:00:00.000Z",
-<<<<<<< HEAD
     "moderation": Object {
       "subjectStatus": Object {
         "createdAt": "1970-01-01T00:00:00.000Z",
@@ -27,35 +26,12 @@
         "subject": Object {
           "$type": "com.atproto.admin.defs#repoRef",
           "did": "user(0)",
-=======
-    "moderation": Object {},
-    "repo": Object {
-      "did": "user(0)",
-      "handle": "alice.test",
-      "indexedAt": "1970-01-01T00:00:00.000Z",
-      "moderation": Object {
-        "subjectStatus": Object {
-          "createdAt": "1970-01-01T00:00:00.000Z",
-          "id": 1,
-          "lastReportedAt": "1970-01-01T00:00:00.000Z",
-          "lastReviewedAt": "1970-01-01T00:00:00.000Z",
-          "lastReviewedBy": "user(1)",
-          "reviewState": "com.atproto.admin.defs#reviewEscalated",
-          "subject": Object {
-            "$type": "com.atproto.admin.defs#repoRef",
-            "did": "user(0)",
-          },
-          "subjectBlobCids": Array [],
-          "subjectRepoHandle": "alice.test",
-          "tags": Array [
-            "lang:und",
-          ],
-          "takendown": false,
-          "updatedAt": "1970-01-01T00:00:00.000Z",
->>>>>>> d643b5bb
         },
         "subjectBlobCids": Array [],
         "subjectRepoHandle": "alice.test",
+        "tags": Array [
+          "lang:und",
+        ],
         "takendown": false,
         "updatedAt": "1970-01-01T00:00:00.000Z",
       },
@@ -103,10 +79,7 @@
       "comment": "X",
       "reportType": "com.atproto.moderation.defs#reasonSpam",
     },
-<<<<<<< HEAD
-    "id": 7,
-=======
-    "id": 13,
+    "id": 11,
     "subject": Object {
       "$type": "com.atproto.admin.defs#repoRef",
       "did": "user(0)",
@@ -125,8 +98,7 @@
       ],
       "remove": Array [],
     },
-    "id": 8,
->>>>>>> d643b5bb
+    "id": 6,
     "subject": Object {
       "$type": "com.atproto.admin.defs#repoRef",
       "did": "user(0)",
@@ -143,11 +115,7 @@
       "comment": "X",
       "reportType": "com.atproto.moderation.defs#reasonSpam",
     },
-<<<<<<< HEAD
-    "id": 3,
-=======
-    "id": 7,
->>>>>>> d643b5bb
+    "id": 5,
     "subject": Object {
       "$type": "com.atproto.admin.defs#repoRef",
       "did": "user(0)",
@@ -169,9 +137,7 @@
       "comment": "X",
       "reportType": "com.atproto.moderation.defs#reasonSpam",
     },
-<<<<<<< HEAD
-=======
-    "id": 12,
+    "id": 10,
     "subject": Object {
       "$type": "com.atproto.repo.strongRef",
       "cid": "cids(0)",
@@ -190,8 +156,7 @@
       ],
       "remove": Array [],
     },
->>>>>>> d643b5bb
-    "id": 6,
+    "id": 4,
     "subject": Object {
       "$type": "com.atproto.repo.strongRef",
       "cid": "cids(0)",
@@ -209,11 +174,7 @@
       "comment": "X",
       "reportType": "com.atproto.moderation.defs#reasonSpam",
     },
-<<<<<<< HEAD
-    "id": 2,
-=======
-    "id": 5,
->>>>>>> d643b5bb
+    "id": 3,
     "subject": Object {
       "$type": "com.atproto.repo.strongRef",
       "cid": "cids(0)",

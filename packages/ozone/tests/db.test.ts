--- conflicted
+++ resolved
@@ -48,12 +48,7 @@
         return await dbTxn.db
           .insertInto('repo_push_event')
           .values({
-<<<<<<< HEAD
-            // @ts-expect-error FIXME remove this comment (and fix the TS error)
-            eventType: 'takedown',
-=======
             eventType: 'pds_takedown',
->>>>>>> f45eef34
             subjectDid: 'x',
           })
           .returning('subjectDid')
@@ -83,12 +78,7 @@
         await dbTxn.db
           .insertInto('repo_push_event')
           .values({
-<<<<<<< HEAD
-            // @ts-expect-error FIXME remove this comment (and fix the TS error)
-            eventType: 'takedown',
-=======
             eventType: 'pds_takedown',
->>>>>>> f45eef34
             subjectDid: 'y',
           })
           .returning('subjectDid')
@@ -134,12 +124,7 @@
         leakedTx = dbTxn
         await dbTxn.db
           .insertInto('repo_push_event')
-<<<<<<< HEAD
-          // @ts-expect-error FIXME remove this comment (and fix the TS error)
-          .values({ eventType: 'takedown', subjectDid: 'a' })
-=======
           .values({ eventType: 'pds_takedown', subjectDid: 'a' })
->>>>>>> f45eef34
           .execute()
         throw new Error('test tx failed')
       })
@@ -147,12 +132,7 @@
 
       const attempt = leakedTx?.db
         .insertInto('repo_push_event')
-<<<<<<< HEAD
-        // @ts-expect-error FIXME remove this comment (and fix the TS error)
-        .values({ eventType: 'takedown', subjectDid: 'b' })
-=======
         .values({ eventType: 'pds_takedown', subjectDid: 'b' })
->>>>>>> f45eef34
         .execute()
       await expect(attempt).rejects.toThrow('tx already failed')
 
@@ -176,12 +156,7 @@
             const query = dbTxn.db
               .insertInto('repo_push_event')
               .values({
-<<<<<<< HEAD
-                // @ts-expect-error FIXME remove this comment (and fix the TS error)
-                eventType: 'takedown',
-=======
                 eventType: 'pds_takedown',
->>>>>>> f45eef34
                 subjectDid: name,
               })
               .execute()

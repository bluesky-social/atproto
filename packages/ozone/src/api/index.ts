--- conflicted
+++ resolved
@@ -88,14 +88,11 @@
   grantVerifications(server, ctx)
   revokeVerifications(server, ctx)
   listVerifications(server, ctx)
-<<<<<<< HEAD
-  getAccountTimeline(server, ctx)
-=======
   addSafelinkRule(server, ctx)
   updateSafelinkRule(server, ctx)
   removeSafelinkRule(server, ctx)
   querySafelinkEvents(server, ctx)
   querySafelinkRules(server, ctx)
->>>>>>> 8d56743a
+  getAccountTimeline(server, ctx)
   return server
 }
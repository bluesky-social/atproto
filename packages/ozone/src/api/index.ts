import { Server } from '../lexicon'
import AppContext from '../context'
import createReport from './report/createReport'
import emitEvent from './moderation/emitEvent'
import searchRepos from './moderation/searchRepos'
import adminGetRecord from './moderation/getRecord'
import adminGetRecords from './moderation/getRecords'
import getRepo from './moderation/getRepo'
import queryStatuses from './moderation/queryStatuses'
import queryEvents from './moderation/queryEvents'
import getEvent from './moderation/getEvent'
import queryLabels from './label/queryLabels'
import subscribeLabels from './label/subscribeLabels'
import fetchLabels from './label/fetchLabels'
import createTemplate from './communication/createTemplate'
import updateTemplate from './communication/updateTemplate'
import deleteTemplate from './communication/deleteTemplate'
import listTemplates from './communication/listTemplates'
import addMember from './team/addMember'
import updateMember from './team/updateMember'
import deleteMember from './team/deleteMember'
import listMembers from './team/listMembers'
import getConfig from './server/getConfig'
import chat from './chat'
import proxied from './proxied'
<<<<<<< HEAD
import getReportedSubjects from './history/getReportedSubjects'
=======
import setAddValues from './set/addValues'
import setGetValues from './set/getValues'
import querySets from './set/querySets'
import upsertSet from './set/upsertSet'
import setDeleteValues from './set/deleteValues'
import deleteSet from './set/deleteSet'
import getRepos from './moderation/getRepos'
>>>>>>> 22d039a2

export * as health from './health'

export * as wellKnown from './well-known'

export default function (server: Server, ctx: AppContext) {
  createReport(server, ctx)
  emitEvent(server, ctx)
  searchRepos(server, ctx)
  adminGetRecord(server, ctx)
  adminGetRecords(server, ctx)
  getRepo(server, ctx)
  getRepos(server, ctx)
  getEvent(server, ctx)
  queryEvents(server, ctx)
  queryStatuses(server, ctx)
  queryLabels(server, ctx)
  subscribeLabels(server, ctx)
  fetchLabels(server, ctx)
  listTemplates(server, ctx)
  createTemplate(server, ctx)
  updateTemplate(server, ctx)
  deleteTemplate(server, ctx)
  listMembers(server, ctx)
  addMember(server, ctx)
  updateMember(server, ctx)
  deleteMember(server, ctx)
  chat(server, ctx)
  proxied(server, ctx)
  getConfig(server, ctx)
<<<<<<< HEAD
  getReportedSubjects(server, ctx)
=======
  setAddValues(server, ctx)
  setGetValues(server, ctx)
  querySets(server, ctx)
  upsertSet(server, ctx)
  setDeleteValues(server, ctx)
  deleteSet(server, ctx)
>>>>>>> 22d039a2
  return server
}<|MERGE_RESOLUTION|>--- conflicted
+++ resolved
@@ -23,9 +23,7 @@
 import getConfig from './server/getConfig'
 import chat from './chat'
 import proxied from './proxied'
-<<<<<<< HEAD
 import getReportedSubjects from './history/getReportedSubjects'
-=======
 import setAddValues from './set/addValues'
 import setGetValues from './set/getValues'
 import querySets from './set/querySets'
@@ -33,7 +31,6 @@
 import setDeleteValues from './set/deleteValues'
 import deleteSet from './set/deleteSet'
 import getRepos from './moderation/getRepos'
->>>>>>> 22d039a2
 
 export * as health from './health'
 
@@ -64,15 +61,12 @@
   chat(server, ctx)
   proxied(server, ctx)
   getConfig(server, ctx)
-<<<<<<< HEAD
   getReportedSubjects(server, ctx)
-=======
   setAddValues(server, ctx)
   setGetValues(server, ctx)
   querySets(server, ctx)
   upsertSet(server, ctx)
   setDeleteValues(server, ctx)
   deleteSet(server, ctx)
->>>>>>> 22d039a2
   return server
 }
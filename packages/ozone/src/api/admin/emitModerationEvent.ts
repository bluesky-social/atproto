--- conflicted
+++ resolved
@@ -12,7 +12,7 @@
 import { subjectFromInput } from '../../mod-service/subject'
 import { ModerationLangService } from '../../mod-service/lang'
 import { retryHttp } from '../../util'
-import { ModeratorOutput, RoleOutput } from '../../auth-verifier'
+import { ModeratorOutput, AdminTokenOutput } from '../../auth-verifier'
 
 const handleModerationEvent = async ({
   ctx,
@@ -21,177 +21,155 @@
 }: {
   ctx: AppContext
   input: HandlerInput
-  auth: ModeratorOutput | RoleOutput
+  auth: ModeratorOutput | AdminTokenOutput
 }) => {
-  {
-    const access = auth.credentials
-    const db = ctx.db
-    const moderationService = ctx.modService(db)
-    const { createdBy, event } = input.body
-    const isTakedownEvent = isModEventTakedown(event)
-    const isReverseTakedownEvent = isModEventReverseTakedown(event)
-    const isLabelEvent = isModEventLabel(event)
-    const subject = subjectFromInput(
-      input.body.subject,
-      input.body.subjectBlobCids,
+  const access = auth.credentials
+  const createdBy =
+    auth.credentials.type === 'moderator'
+      ? auth.credentials.iss
+      : input.body.createdBy
+  const db = ctx.db
+  const moderationService = ctx.modService(db)
+  const { event } = input.body
+  const isTakedownEvent = isModEventTakedown(event)
+  const isReverseTakedownEvent = isModEventReverseTakedown(event)
+  const isLabelEvent = isModEventLabel(event)
+  const subject = subjectFromInput(
+    input.body.subject,
+    input.body.subjectBlobCids,
+  )
+
+  // apply access rules
+
+  // if less than moderator access then can only take ack and escalation actions
+  if (isTakedownEvent || isReverseTakedownEvent) {
+    if (!access.isModerator) {
+      throw new AuthRequiredError(
+        'Must be a full moderator to take this type of action',
+      )
+    }
+
+    // Non admins should not be able to take down feed generators
+    if (
+      !access.isAdmin &&
+      subject.recordPath?.includes('app.bsky.feed.generator/')
+    ) {
+      throw new AuthRequiredError(
+        'Must be a full admin to take this type of action on feed generators',
+      )
+    }
+  }
+  // if less than moderator access then can not apply labels
+  if (!access.isModerator && isLabelEvent) {
+    throw new AuthRequiredError('Must be a full moderator to label content')
+  }
+
+  if (isLabelEvent) {
+    validateLabels([
+      ...(event.createLabelVals ?? []),
+      ...(event.negateLabelVals ?? []),
+    ])
+  }
+
+  if (isTakedownEvent || isReverseTakedownEvent) {
+    const status = await moderationService.getStatus(subject)
+
+    if (status?.takendown && isTakedownEvent) {
+      throw new InvalidRequestError(`Subject is already taken down`)
+    }
+
+    if (!status?.takendown && isReverseTakedownEvent) {
+      throw new InvalidRequestError(`Subject is not taken down`)
+    }
+
+    if (status?.takendown && isReverseTakedownEvent && subject.isRecord()) {
+      // due to the way blob status is modeled, we should reverse takedown on all
+      // blobs for the record being restored, which aren't taken down on another record.
+      subject.blobCids = status.blobCids ?? []
+    }
+  }
+
+  if (isModEventEmail(event) && event.content) {
+    // sending email prior to logging the event to avoid a long transaction below
+    if (!subject.isRepo()) {
+      throw new InvalidRequestError('Email can only be sent to a repo subject')
+    }
+    const { content, subjectLine } = event
+    await retryHttp(() =>
+      ctx.modService(db).sendEmail({
+        subject: subjectLine,
+        content,
+        recipientDid: subject.did,
+      }),
     )
-
-    // apply access rules
-
-    // if less than moderator access then can only take ack and escalation actions
-    if (isTakedownEvent || isReverseTakedownEvent) {
-      if (!access.isModerator) {
-        throw new AuthRequiredError(
-          'Must be a full moderator to take this type of action',
-        )
-      }
-
-<<<<<<< HEAD
-      // Non admins should not be able to take down feed generators
-      if (
-        !access.isAdmin &&
-        subject.recordPath?.includes('app.bsky.feed.generator/')
-      ) {
-        throw new AuthRequiredError(
-          'Must be a full admin to take this type of action on feed generators',
-        )
-      }
-    }
-    // if less than moderator access then can not apply labels
-    if (!access.isModerator && isLabelEvent) {
-      throw new AuthRequiredError('Must be a full moderator to label content')
-    }
-=======
+  }
+
+  if (isModEventDivert(event) && subject.isRecord()) {
+    if (!ctx.blobDiverter) {
+      throw new InvalidRequestError(
+        'BlobDiverter not configured for this service',
+      )
+    }
+    await ctx.blobDiverter.uploadBlobOnService(subject.info())
+  }
+
+  const moderationEvent = await db.transaction(async (dbTxn) => {
+    const moderationTxn = ctx.modService(dbTxn)
+
+    const result = await moderationTxn.logEvent({
+      event,
+      subject,
+      createdBy,
+    })
+
+    const moderationLangService = new ModerationLangService(moderationTxn)
+    await moderationLangService.tagSubjectWithLang({
+      subject,
+      createdBy: ctx.cfg.service.did,
+      subjectStatus: result.subjectStatus,
+    })
+
+    if (subject.isRepo()) {
+      if (isTakedownEvent) {
+        const isSuspend = !!result.event.durationInHours
+        await moderationTxn.takedownRepo(subject, result.event.id, isSuspend)
+      } else if (isReverseTakedownEvent) {
+        await moderationTxn.reverseTakedownRepo(subject)
+      }
+    }
+
+    if (subject.isRecord()) {
+      if (isTakedownEvent) {
+        await moderationTxn.takedownRecord(subject, result.event.id)
+      } else if (isReverseTakedownEvent) {
+        await moderationTxn.reverseTakedownRecord(subject)
+      }
+    }
+
+    if (isLabelEvent) {
+      await moderationTxn.formatAndCreateLabels(
+        result.event.subjectUri ?? result.event.subjectDid,
+        result.event.subjectCid,
+        {
+          create: result.event.createLabelVals?.length
+            ? result.event.createLabelVals.split(' ')
+            : undefined,
+          negate: result.event.negateLabelVals?.length
+            ? result.event.negateLabelVals.split(' ')
+            : undefined,
+        },
+      )
+    }
+
+    return result.event
+  })
+
+  return moderationService.views.formatEvent(moderationEvent)
+}
+
 export default function (server: Server, ctx: AppContext) {
   server.com.atproto.admin.emitModerationEvent({
     auth: ctx.authVerifier.modOrAdminToken,
-    handler: async ({ input, auth }) => {
-      const access = auth.credentials
-      const createdBy =
-        auth.credentials.type === 'moderator'
-          ? auth.credentials.iss
-          : input.body.createdBy
-      const db = ctx.db
-      const moderationService = ctx.modService(db)
-      const { event } = input.body
-      const isTakedownEvent = isModEventTakedown(event)
-      const isReverseTakedownEvent = isModEventReverseTakedown(event)
-      const isLabelEvent = isModEventLabel(event)
-      const subject = subjectFromInput(
-        input.body.subject,
-        input.body.subjectBlobCids,
-      )
->>>>>>> 39bb3484
-
-    if (isLabelEvent) {
-      validateLabels([
-        ...(event.createLabelVals ?? []),
-        ...(event.negateLabelVals ?? []),
-      ])
-    }
-
-    if (isTakedownEvent || isReverseTakedownEvent) {
-      const status = await moderationService.getStatus(subject)
-
-      if (status?.takendown && isTakedownEvent) {
-        throw new InvalidRequestError(`Subject is already taken down`)
-      }
-
-      if (!status?.takendown && isReverseTakedownEvent) {
-        throw new InvalidRequestError(`Subject is not taken down`)
-      }
-
-      if (status?.takendown && isReverseTakedownEvent && subject.isRecord()) {
-        // due to the way blob status is modeled, we should reverse takedown on all
-        // blobs for the record being restored, which aren't taken down on another record.
-        subject.blobCids = status.blobCids ?? []
-      }
-    }
-
-    if (isModEventEmail(event) && event.content) {
-      // sending email prior to logging the event to avoid a long transaction below
-      if (!subject.isRepo()) {
-        throw new InvalidRequestError(
-          'Email can only be sent to a repo subject',
-        )
-      }
-      const { content, subjectLine } = event
-      await retryHttp(() =>
-        ctx.modService(db).sendEmail({
-          subject: subjectLine,
-          content,
-          recipientDid: subject.did,
-        }),
-      )
-    }
-
-    if (isModEventDivert(event) && subject.isRecord()) {
-      if (!ctx.blobDiverter) {
-        throw new InvalidRequestError(
-          'BlobDiverter not configured for this service',
-        )
-      }
-      await ctx.blobDiverter.uploadBlobOnService(subject.info())
-    }
-
-    const moderationEvent = await db.transaction(async (dbTxn) => {
-      const moderationTxn = ctx.modService(dbTxn)
-
-      const result = await moderationTxn.logEvent({
-        event,
-        subject,
-        createdBy,
-      })
-
-      const moderationLangService = new ModerationLangService(moderationTxn)
-      await moderationLangService.tagSubjectWithLang({
-        subject,
-        createdBy: ctx.cfg.service.did,
-        subjectStatus: result.subjectStatus,
-      })
-
-      if (subject.isRepo()) {
-        if (isTakedownEvent) {
-          const isSuspend = !!result.event.durationInHours
-          await moderationTxn.takedownRepo(subject, result.event.id, isSuspend)
-        } else if (isReverseTakedownEvent) {
-          await moderationTxn.reverseTakedownRepo(subject)
-        }
-      }
-
-      if (subject.isRecord()) {
-        if (isTakedownEvent) {
-          await moderationTxn.takedownRecord(subject, result.event.id)
-        } else if (isReverseTakedownEvent) {
-          await moderationTxn.reverseTakedownRecord(subject)
-        }
-      }
-
-      if (isLabelEvent) {
-        await moderationTxn.formatAndCreateLabels(
-          result.event.subjectUri ?? result.event.subjectDid,
-          result.event.subjectCid,
-          {
-            create: result.event.createLabelVals?.length
-              ? result.event.createLabelVals.split(' ')
-              : undefined,
-            negate: result.event.negateLabelVals?.length
-              ? result.event.negateLabelVals.split(' ')
-              : undefined,
-          },
-        )
-      }
-
-      return result.event
-    })
-
-    return moderationService.views.formatEvent(moderationEvent)
-  }
-}
-
-export default function (server: Server, ctx: AppContext) {
-  server.com.atproto.admin.emitModerationEvent({
-    auth: ctx.authVerifier.modOrRole,
     handler: async ({ input, auth }) => {
       const moderationEvent = await handleModerationEvent({
         input,

--- conflicted
+++ resolved
@@ -2,11 +2,8 @@
 import { Server } from '../../lexicon'
 import AppContext from '../../context'
 import {
-<<<<<<< HEAD
   isModEventDivert,
-=======
   isModEventEmail,
->>>>>>> c7e6ef09
   isModEventLabel,
   isModEventReverseTakedown,
   isModEventTakedown,

--- conflicted
+++ resolved
@@ -10,14 +10,11 @@
 import { BackgroundQueue } from './background'
 import assert from 'assert'
 import { EventPusher } from './daemon'
-<<<<<<< HEAD
 import Sequencer from './sequencer/sequencer'
-=======
 import {
   CommunicationTemplateService,
   CommunicationTemplateServiceCreator,
 } from './communication-service/template'
->>>>>>> d643b5bb
 
 export type AppContextOptions = {
   db: Database

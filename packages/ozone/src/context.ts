import assert from 'node:assert'
import * as plc from '@did-plc/lib'
import express from 'express'
import { AtpAgent } from '@atproto/api'
import { Keypair, Secp256k1Keypair } from '@atproto/crypto'
import { DidCache, IdResolver, MemoryCache } from '@atproto/identity'
import { createServiceAuthHeaders } from '@atproto/xrpc-server'
import { AuthVerifier } from './auth-verifier'
import { BackgroundQueue } from './background'
import {
  CommunicationTemplateService,
  CommunicationTemplateServiceCreator,
} from './communication-service/template'
import { OzoneConfig, OzoneSecrets } from './config'
import { EventPusher } from './daemon'
import { BlobDiverter } from './daemon/blob-diverter'
import { Database } from './db'
import { ImageInvalidator } from './image-invalidator'
import { ModerationService, ModerationServiceCreator } from './mod-service'
import {
<<<<<<< HEAD
  ModerationServiceProfile,
  ModerationServiceProfileCreator,
} from './mod-service/profile'
=======
  SafelinkRuleService,
  SafelinkRuleServiceCreator,
} from './safelink/service'
>>>>>>> 534bea0a
import { Sequencer } from './sequencer/sequencer'
import { SetService, SetServiceCreator } from './set/service'
import { SettingService, SettingServiceCreator } from './setting/service'
import { TeamService, TeamServiceCreator } from './team'
import {
  LABELER_HEADER_NAME,
  ParsedLabelers,
  defaultLabelerHeader,
  getSigningKeyId,
  parseLabelerHeader,
} from './util'
import {
  VerificationIssuer,
  VerificationIssuerCreator,
} from './verification/issuer'
import {
  VerificationService,
  VerificationServiceCreator,
} from './verification/service'

export type AppContextOptions = {
  db: Database
  cfg: OzoneConfig
  modService: ModerationServiceCreator
  moderationServiceProfile: ModerationServiceProfileCreator
  communicationTemplateService: CommunicationTemplateServiceCreator
  safelinkRuleService: SafelinkRuleServiceCreator
  setService: SetServiceCreator
  settingService: SettingServiceCreator
  teamService: TeamServiceCreator
  appviewAgent: AtpAgent
  pdsAgent: AtpAgent | undefined
  chatAgent: AtpAgent | undefined
  blobDiverter?: BlobDiverter
  signingKey: Keypair
  signingKeyId: number
  didCache: DidCache
  idResolver: IdResolver
  imgInvalidator?: ImageInvalidator
  backgroundQueue: BackgroundQueue
  sequencer: Sequencer
  authVerifier: AuthVerifier
  verificationService: VerificationServiceCreator
  verificationIssuer: VerificationIssuerCreator
}

export class AppContext {
  constructor(
    private opts: AppContextOptions,
    private secrets: OzoneSecrets,
  ) {}

  static async fromConfig(
    cfg: OzoneConfig,
    secrets: OzoneSecrets,
    overrides?: Partial<AppContextOptions>,
  ): Promise<AppContext> {
    const db = new Database({
      url: cfg.db.postgresUrl,
      schema: cfg.db.postgresSchema,
      poolSize: cfg.db.poolSize,
      poolMaxUses: cfg.db.poolMaxUses,
      poolIdleTimeoutMs: cfg.db.poolIdleTimeoutMs,
    })
    const signingKey = await Secp256k1Keypair.import(secrets.signingKeyHex)
    const signingKeyId = await getSigningKeyId(db, signingKey.did())
    const appviewAgent = new AtpAgent({ service: cfg.appview.url })
    const pdsAgent = cfg.pds
      ? new AtpAgent({ service: cfg.pds.url })
      : undefined
    const chatAgent = cfg.chat
      ? new AtpAgent({ service: cfg.chat.url })
      : undefined

    const didCache = new MemoryCache(
      cfg.identity.cacheStaleTTL,
      cfg.identity.cacheMaxTTL,
    )
    const idResolver = new IdResolver({
      plcUrl: cfg.identity.plcUrl,
      didCache,
    })

    const createAuthHeaders = (aud: string, lxm: string) =>
      createServiceAuthHeaders({
        iss: `${cfg.service.did}#atproto_labeler`,
        aud,
        lxm,
        keypair: signingKey,
      })

    const backgroundQueue = new BackgroundQueue(db)
    const blobDiverter = cfg.blobDivert
      ? new BlobDiverter(db, {
          idResolver,
          serviceConfig: cfg.blobDivert,
        })
      : undefined
    const eventPusher = new EventPusher(db, createAuthHeaders, {
      appview: cfg.appview.pushEvents ? cfg.appview : undefined,
      pds: cfg.pds ?? undefined,
    })
    const modService = ModerationService.creator(
      signingKey,
      signingKeyId,
      cfg,
      backgroundQueue,
      idResolver,
      eventPusher,
      appviewAgent,
      createAuthHeaders,
      overrides?.imgInvalidator,
    )

    const communicationTemplateService = CommunicationTemplateService.creator()
    const safelinkRuleService = SafelinkRuleService.creator()
    const teamService = TeamService.creator(
      appviewAgent,
      cfg.appview.did,
      createAuthHeaders,
    )
    const setService = SetService.creator()
    const settingService = SettingService.creator()
    const verificationService = VerificationService.creator()
    const verificationIssuer = VerificationIssuer.creator()
    const moderationServiceProfile = ModerationServiceProfile.creator(
      cfg,
      appviewAgent,
    )

    const sequencer = new Sequencer(modService(db))

    const authVerifier = new AuthVerifier(idResolver, {
      serviceDid: cfg.service.did,
      adminPassword: secrets.adminPassword,
      teamService: teamService(db),
    })

    return new AppContext(
      {
        db,
        cfg,
        modService,
        moderationServiceProfile,
        communicationTemplateService,
        safelinkRuleService,
        teamService,
        setService,
        settingService,
        appviewAgent,
        pdsAgent,
        chatAgent,
        signingKey,
        signingKeyId,
        didCache,
        idResolver,
        backgroundQueue,
        sequencer,
        authVerifier,
        blobDiverter,
        verificationService,
        verificationIssuer,
        ...(overrides ?? {}),
      },
      secrets,
    )
  }

  assignPort(port: number) {
    assert(
      !this.cfg.service.port || this.cfg.service.port === port,
      'Conflicting port in config',
    )
    this.opts.cfg.service.port = port
  }

  get db(): Database {
    return this.opts.db
  }

  get cfg(): OzoneConfig {
    return this.opts.cfg
  }

  get modService(): ModerationServiceCreator {
    return this.opts.modService
  }

  get blobDiverter(): BlobDiverter | undefined {
    return this.opts.blobDiverter
  }

  get communicationTemplateService(): CommunicationTemplateServiceCreator {
    return this.opts.communicationTemplateService
  }

  get safelinkRuleService(): SafelinkRuleServiceCreator {
    return this.opts.safelinkRuleService
  }

  get teamService(): TeamServiceCreator {
    return this.opts.teamService
  }

  get setService(): SetServiceCreator {
    return this.opts.setService
  }

  get settingService(): SettingServiceCreator {
    return this.opts.settingService
  }

  get verificationService(): VerificationServiceCreator {
    return this.opts.verificationService
  }

  get verificationIssuer(): VerificationIssuerCreator {
    return this.opts.verificationIssuer
  }

  get moderationServiceProfile(): ModerationServiceProfileCreator {
    return this.opts.moderationServiceProfile
  }

  get appviewAgent(): AtpAgent {
    return this.opts.appviewAgent
  }

  get pdsAgent(): AtpAgent | undefined {
    return this.opts.pdsAgent
  }

  get chatAgent(): AtpAgent | undefined {
    return this.opts.chatAgent
  }

  get signingKey(): Keypair {
    return this.opts.signingKey
  }

  get signingKeyId(): number {
    return this.opts.signingKeyId
  }

  get plcClient(): plc.Client {
    return new plc.Client(this.cfg.identity.plcUrl)
  }

  get didCache(): DidCache {
    return this.opts.didCache
  }

  get idResolver(): IdResolver {
    return this.opts.idResolver
  }

  get backgroundQueue(): BackgroundQueue {
    return this.opts.backgroundQueue
  }

  get sequencer(): Sequencer {
    return this.opts.sequencer
  }

  get authVerifier(): AuthVerifier {
    return this.opts.authVerifier
  }

  async serviceAuthHeaders(aud: string, lxm: string) {
    const iss = `${this.cfg.service.did}#atproto_labeler`
    return createServiceAuthHeaders({
      iss,
      aud,
      lxm,
      keypair: this.signingKey,
    })
  }

  async pdsAuth(lxm: string) {
    if (!this.cfg.pds) {
      return undefined
    }
    return this.serviceAuthHeaders(this.cfg.pds.did, lxm)
  }

  async appviewAuth(lxm: string) {
    return this.serviceAuthHeaders(this.cfg.appview.did, lxm)
  }

  async chatAuth(lxm: string) {
    if (!this.cfg.chat) {
      throw new Error('No chat service configured')
    }
    return this.serviceAuthHeaders(this.cfg.chat.did, lxm)
  }

  devOverride(overrides: Partial<AppContextOptions>) {
    this.opts = {
      ...this.opts,
      ...overrides,
    }
  }

  reqLabelers(req: express.Request): ParsedLabelers {
    const val = req.header(LABELER_HEADER_NAME)
    let parsed: ParsedLabelers | null
    try {
      parsed = parseLabelerHeader(val, this.cfg.service.did)
    } catch (err) {
      parsed = null
    }
    if (!parsed) return defaultLabelerHeader([])
    return parsed
  }
}<|MERGE_RESOLUTION|>--- conflicted
+++ resolved
@@ -18,15 +18,13 @@
 import { ImageInvalidator } from './image-invalidator'
 import { ModerationService, ModerationServiceCreator } from './mod-service'
 import {
-<<<<<<< HEAD
   ModerationServiceProfile,
   ModerationServiceProfileCreator,
 } from './mod-service/profile'
-=======
+import {
   SafelinkRuleService,
   SafelinkRuleServiceCreator,
 } from './safelink/service'
->>>>>>> 534bea0a
 import { Sequencer } from './sequencer/sequencer'
 import { SetService, SetServiceCreator } from './set/service'
 import { SettingService, SettingServiceCreator } from './setting/service'

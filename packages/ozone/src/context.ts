import * as plc from '@did-plc/lib'
import { IdResolver } from '@atproto/identity'
import { AtpAgent } from '@atproto/api'
import { Keypair, Secp256k1Keypair } from '@atproto/crypto'
import { createServiceAuthHeaders } from '@atproto/xrpc-server'
import { Database } from './db'
import { OzoneConfig, OzoneSecrets } from './config'
import { ModerationService, ModerationServiceCreator } from './mod-service'
import { BackgroundQueue } from './background'
import assert from 'assert'
import { EventPusher } from './daemon'
import Sequencer from './sequencer/sequencer'
import {
  CommunicationTemplateService,
  CommunicationTemplateServiceCreator,
} from './communication-service/template'
import { AuthVerifier } from './auth-verifier'
import { ImageInvalidator } from './image-invalidator'

export type AppContextOptions = {
  db: Database
  cfg: OzoneConfig
  modService: ModerationServiceCreator
  communicationTemplateService: CommunicationTemplateServiceCreator
  appviewAgent: AtpAgent
  pdsAgent: AtpAgent | undefined
  signingKey: Keypair
  idResolver: IdResolver
  imgInvalidator?: ImageInvalidator
  backgroundQueue: BackgroundQueue
  sequencer: Sequencer
  authVerifier: AuthVerifier
}

export class AppContext {
  constructor(private opts: AppContextOptions, private secrets: OzoneSecrets) {}

  static async fromConfig(
    cfg: OzoneConfig,
    secrets: OzoneSecrets,
    overrides?: Partial<AppContextOptions>,
  ): Promise<AppContext> {
    const db = new Database({
      url: cfg.db.postgresUrl,
      schema: cfg.db.postgresSchema,
      poolSize: cfg.db.poolSize,
      poolMaxUses: cfg.db.poolMaxUses,
      poolIdleTimeoutMs: cfg.db.poolIdleTimeoutMs,
    })
    const signingKey = await Secp256k1Keypair.import(secrets.signingKeyHex)
    const appviewAgent = new AtpAgent({ service: cfg.appview.url })
    const pdsAgent = cfg.pds
      ? new AtpAgent({ service: cfg.pds.url })
      : undefined

    const createAuthHeaders = (aud: string) =>
      createServiceAuthHeaders({
        iss: `${cfg.service.did}#atproto_labeler`,
        aud,
        keypair: signingKey,
      })

    const backgroundQueue = new BackgroundQueue(db)
    const eventPusher = new EventPusher(db, createAuthHeaders, {
      appview: cfg.appview,
      pds: cfg.pds ?? undefined,
    })

    const idResolver = new IdResolver({
      plcUrl: cfg.identity.plcUrl,
    })

    const modService = ModerationService.creator(
<<<<<<< HEAD
      signingKey,
=======
      cfg,
>>>>>>> 71f9cc9d
      backgroundQueue,
      idResolver,
      eventPusher,
      appviewAgent,
      createAuthHeaders,
      cfg.service.did,
      overrides?.imgInvalidator,
      cfg.cdn.paths,
    )

    const communicationTemplateService = CommunicationTemplateService.creator()

<<<<<<< HEAD
    const idResolver = new IdResolver({
      plcUrl: cfg.identity.plcUrl,
    })

    const sequencer = new Sequencer(modService(db))
=======
    const sequencer = new Sequencer(db)
>>>>>>> 71f9cc9d

    const authVerifier = new AuthVerifier(idResolver, {
      serviceDid: cfg.service.did,
      admins: cfg.access.admins,
      moderators: cfg.access.moderators,
      triage: cfg.access.triage,
      adminPassword: secrets.adminPassword,
    })

    return new AppContext(
      {
        db,
        cfg,
        modService,
        communicationTemplateService,
        appviewAgent,
        pdsAgent,
        signingKey,
        idResolver,
        backgroundQueue,
        sequencer,
        authVerifier,
        ...(overrides ?? {}),
      },
      secrets,
    )
  }

  assignPort(port: number) {
    assert(
      !this.cfg.service.port || this.cfg.service.port === port,
      'Conflicting port in config',
    )
    this.opts.cfg.service.port = port
  }

  get db(): Database {
    return this.opts.db
  }

  get cfg(): OzoneConfig {
    return this.opts.cfg
  }

  get modService(): ModerationServiceCreator {
    return this.opts.modService
  }

  get communicationTemplateService(): CommunicationTemplateServiceCreator {
    return this.opts.communicationTemplateService
  }

  get appviewAgent(): AtpAgent {
    return this.opts.appviewAgent
  }

  get pdsAgent(): AtpAgent | undefined {
    return this.opts.pdsAgent
  }

  get signingKey(): Keypair {
    return this.opts.signingKey
  }

  get plcClient(): plc.Client {
    return new plc.Client(this.cfg.identity.plcUrl)
  }

  get idResolver(): IdResolver {
    return this.opts.idResolver
  }

  get backgroundQueue(): BackgroundQueue {
    return this.opts.backgroundQueue
  }

  get sequencer(): Sequencer {
    return this.opts.sequencer
  }

  get authVerifier(): AuthVerifier {
    return this.opts.authVerifier
  }

  async serviceAuthHeaders(aud: string) {
    const iss = `${this.cfg.service.did}#atproto_labeler`
    return createServiceAuthHeaders({
      iss,
      aud,
      keypair: this.signingKey,
    })
  }

  async pdsAuth() {
    if (!this.cfg.pds) {
      return undefined
    }
    return this.serviceAuthHeaders(this.cfg.pds.did)
  }

  async appviewAuth() {
    return this.serviceAuthHeaders(this.cfg.appview.did)
  }

  devOverride(overrides: Partial<AppContextOptions>) {
    this.opts = {
      ...this.opts,
      ...overrides,
    }
  }
}

export default AppContext<|MERGE_RESOLUTION|>--- conflicted
+++ resolved
@@ -71,11 +71,8 @@
     })
 
     const modService = ModerationService.creator(
-<<<<<<< HEAD
       signingKey,
-=======
       cfg,
->>>>>>> 71f9cc9d
       backgroundQueue,
       idResolver,
       eventPusher,
@@ -88,15 +85,7 @@
 
     const communicationTemplateService = CommunicationTemplateService.creator()
 
-<<<<<<< HEAD
-    const idResolver = new IdResolver({
-      plcUrl: cfg.identity.plcUrl,
-    })
-
     const sequencer = new Sequencer(modService(db))
-=======
-    const sequencer = new Sequencer(db)
->>>>>>> 71f9cc9d
 
     const authVerifier = new AuthVerifier(idResolver, {
       serviceDid: cfg.service.did,

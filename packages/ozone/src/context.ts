--- conflicted
+++ resolved
@@ -15,11 +15,8 @@
   CommunicationTemplateService,
   CommunicationTemplateServiceCreator,
 } from './communication-service/template'
-<<<<<<< HEAD
 import { BlobDiverter } from './daemon/blob-diverter'
-=======
 import { ImageInvalidator } from './image-invalidator'
->>>>>>> c7e6ef09
 
 export type AppContextOptions = {
   db: Database
@@ -79,14 +76,6 @@
       pds: cfg.pds ?? undefined,
       blobDiverter,
     })
-<<<<<<< HEAD
-=======
-
-    const idResolver = new IdResolver({
-      plcUrl: cfg.identity.plcUrl,
-    })
-
->>>>>>> c7e6ef09
     const modService = ModerationService.creator(
       cfg,
       backgroundQueue,

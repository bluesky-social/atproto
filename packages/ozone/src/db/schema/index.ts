--- conflicted
+++ resolved
@@ -19,13 +19,9 @@
   recordPushEvent.PartialDB &
   blobPushEvent.PartialDB &
   communicationTemplate.PartialDB &
-<<<<<<< HEAD
-  member.PartialDB &
-  publicSubjectStatus.PartialDB
-=======
+  publicSubjectStatus.PartialDB &
   set.PartialDB &
   member.PartialDB
->>>>>>> 22d039a2
 
 export type DatabaseSchema = Kysely<DatabaseSchemaType>
 

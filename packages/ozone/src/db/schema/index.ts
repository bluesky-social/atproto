--- conflicted
+++ resolved
@@ -9,11 +9,8 @@
 import * as communicationTemplate from './communication_template'
 import * as set from './ozone_set'
 import * as member from './member'
-<<<<<<< HEAD
+import * as setting from './setting'
 import * as publicSubjectStatus from './public_subject_status'
-=======
-import * as setting from './setting'
->>>>>>> c34426fc
 
 export type DatabaseSchemaType = modEvent.PartialDB &
   modSubjectStatus.PartialDB &
@@ -23,10 +20,10 @@
   recordPushEvent.PartialDB &
   blobPushEvent.PartialDB &
   communicationTemplate.PartialDB &
-  publicSubjectStatus.PartialDB &
   set.PartialDB &
   member.PartialDB &
-  setting.PartialDB
+  setting.PartialDB &
+  publicSubjectStatus.PartialDB
 
 export type DatabaseSchema = Kysely<DatabaseSchemaType>
 

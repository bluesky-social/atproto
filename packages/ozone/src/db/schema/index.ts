--- conflicted
+++ resolved
@@ -10,16 +10,13 @@
 import * as modEvent from './moderation_event'
 import * as modSubjectStatus from './moderation_subject_status'
 import * as set from './ozone_set'
+import * as publicSubjectStatus from './public_subject_status'
 import * as recordEventsStats from './record_events_stats'
 import * as recordPushEvent from './record_push_event'
 import * as repoPushEvent from './repo_push_event'
 import * as setting from './setting'
-<<<<<<< HEAD
-import * as publicSubjectStatus from './public_subject_status'
-=======
 import * as signingKey from './signing_key'
 import * as verification from './verification'
->>>>>>> 7049117e
 
 export type DatabaseSchemaType = modEvent.PartialDB &
   modSubjectStatus.PartialDB &
@@ -32,16 +29,13 @@
   set.PartialDB &
   member.PartialDB &
   setting.PartialDB &
-<<<<<<< HEAD
-  publicSubjectStatus.PartialDB
-=======
+  publicSubjectStatus.PartialDB &
   accountEventsStats.PartialDB &
   recordEventsStats.PartialDB &
   accountRecordEventsStats.PartialDB &
   accountRecordStatusStats.PartialDB &
   verification.PartialDB &
   firehoseCursor.PartialDB
->>>>>>> 7049117e
 
 export type DatabaseSchema = Kysely<DatabaseSchemaType>
 

import { Kysely, sql } from 'kysely'

export async function up(db: Kysely<unknown>): Promise<void> {
<<<<<<< HEAD
  await db.schema.alterTable('label').addColumn('exp', 'varchar').execute()
  await db.schema.alterTable('label').addColumn('sig', 'varchar').execute()
=======
  await db.schema
    .alterTable('label')
    .addColumn('sig', sql`bytea`)
    .execute()
>>>>>>> 06c79c09
  await db.schema
    .alterTable('label')
    .addColumn('signingKey', 'varchar')
    .execute()
}

export async function down(db: Kysely<unknown>): Promise<void> {
  await db.schema.alterTable('label').dropColumn('exp').execute()
  await db.schema.alterTable('label').dropColumn('sig').execute()
  await db.schema.alterTable('label').dropColumn('signingKey').execute()
}<|MERGE_RESOLUTION|>--- conflicted
+++ resolved
@@ -1,15 +1,11 @@
 import { Kysely, sql } from 'kysely'
 
 export async function up(db: Kysely<unknown>): Promise<void> {
-<<<<<<< HEAD
   await db.schema.alterTable('label').addColumn('exp', 'varchar').execute()
-  await db.schema.alterTable('label').addColumn('sig', 'varchar').execute()
-=======
   await db.schema
     .alterTable('label')
     .addColumn('sig', sql`bytea`)
     .execute()
->>>>>>> 06c79c09
   await db.schema
     .alterTable('label')
     .addColumn('signingKey', 'varchar')

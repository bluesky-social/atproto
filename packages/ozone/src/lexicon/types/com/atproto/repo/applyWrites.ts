--- conflicted
+++ resolved
@@ -23,11 +23,8 @@
 }
 
 export interface OutputSchema {
-<<<<<<< HEAD
   commit?: ComAtprotoRepoDefs.CommitMeta
-=======
   results?: (CreateResult | UpdateResult | DeleteResult)[]
->>>>>>> befebc0e
   [k: string]: unknown
 }
 

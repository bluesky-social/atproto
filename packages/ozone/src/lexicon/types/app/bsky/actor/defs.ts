/**
 * GENERATED CODE - DO NOT MODIFY
 */
import { ValidationResult, BlobRef } from '@atproto/lexicon'
import { lexicons } from '../../../../lexicons'
import { isObj, hasProp } from '../../../../util'
import { CID } from 'multiformats/cid'
import * as ComAtprotoLabelDefs from '../../../com/atproto/label/defs'
import * as AppBskyGraphDefs from '../graph/defs'

export interface ProfileViewBasic {
  did: string
  handle: string
  displayName?: string
  avatar?: string
  associated?: ProfileAssociated
  viewer?: ViewerState
  labels?: ComAtprotoLabelDefs.Label[]
  createdAt?: string
  [k: string]: unknown
}

export function isProfileViewBasic(v: unknown): v is ProfileViewBasic {
  return (
    isObj(v) &&
    hasProp(v, '$type') &&
    v.$type === 'app.bsky.actor.defs#profileViewBasic'
  )
}

export function validateProfileViewBasic(v: unknown): ValidationResult {
  return lexicons.validate('app.bsky.actor.defs#profileViewBasic', v)
}

export interface ProfileView {
  did: string
  handle: string
  displayName?: string
  description?: string
  avatar?: string
  associated?: ProfileAssociated
  indexedAt?: string
  createdAt?: string
  viewer?: ViewerState
  labels?: ComAtprotoLabelDefs.Label[]
  [k: string]: unknown
}

export function isProfileView(v: unknown): v is ProfileView {
  return (
    isObj(v) &&
    hasProp(v, '$type') &&
    v.$type === 'app.bsky.actor.defs#profileView'
  )
}

export function validateProfileView(v: unknown): ValidationResult {
  return lexicons.validate('app.bsky.actor.defs#profileView', v)
}

export interface ProfileViewDetailed {
  did: string
  handle: string
  displayName?: string
  description?: string
  avatar?: string
  banner?: string
  followersCount?: number
  followsCount?: number
  postsCount?: number
  associated?: ProfileAssociated
  joinedViaStarterPack?: AppBskyGraphDefs.StarterPackViewBasic
  indexedAt?: string
  createdAt?: string
  viewer?: ViewerState
  labels?: ComAtprotoLabelDefs.Label[]
  [k: string]: unknown
}

export function isProfileViewDetailed(v: unknown): v is ProfileViewDetailed {
  return (
    isObj(v) &&
    hasProp(v, '$type') &&
    v.$type === 'app.bsky.actor.defs#profileViewDetailed'
  )
}

export function validateProfileViewDetailed(v: unknown): ValidationResult {
  return lexicons.validate('app.bsky.actor.defs#profileViewDetailed', v)
}

export interface ProfileAssociated {
  lists?: number
  feedgens?: number
  starterPacks?: number
  labeler?: boolean
  chat?: ProfileAssociatedChat
  [k: string]: unknown
}

export function isProfileAssociated(v: unknown): v is ProfileAssociated {
  return (
    isObj(v) &&
    hasProp(v, '$type') &&
    v.$type === 'app.bsky.actor.defs#profileAssociated'
  )
}

export function validateProfileAssociated(v: unknown): ValidationResult {
  return lexicons.validate('app.bsky.actor.defs#profileAssociated', v)
}

export interface ProfileAssociatedChat {
  allowIncoming: 'all' | 'none' | 'following' | (string & {})
  [k: string]: unknown
}

export function isProfileAssociatedChat(
  v: unknown,
): v is ProfileAssociatedChat {
  return (
    isObj(v) &&
    hasProp(v, '$type') &&
    v.$type === 'app.bsky.actor.defs#profileAssociatedChat'
  )
}

export function validateProfileAssociatedChat(v: unknown): ValidationResult {
  return lexicons.validate('app.bsky.actor.defs#profileAssociatedChat', v)
}

/** Metadata about the requesting account's relationship with the subject account. Only has meaningful content for authed requests. */
export interface ViewerState {
  muted?: boolean
  mutedByList?: AppBskyGraphDefs.ListViewBasic
  blockedBy?: boolean
  blocking?: string
  blockingByList?: AppBskyGraphDefs.ListViewBasic
  following?: string
  followedBy?: string
  knownFollowers?: KnownFollowers
  [k: string]: unknown
}

export function isViewerState(v: unknown): v is ViewerState {
  return (
    isObj(v) &&
    hasProp(v, '$type') &&
    v.$type === 'app.bsky.actor.defs#viewerState'
  )
}

export function validateViewerState(v: unknown): ValidationResult {
  return lexicons.validate('app.bsky.actor.defs#viewerState', v)
}

/** The subject's followers whom you also follow */
export interface KnownFollowers {
  count: number
  followers: ProfileViewBasic[]
  [k: string]: unknown
}

export function isKnownFollowers(v: unknown): v is KnownFollowers {
  return (
    isObj(v) &&
    hasProp(v, '$type') &&
    v.$type === 'app.bsky.actor.defs#knownFollowers'
  )
}

export function validateKnownFollowers(v: unknown): ValidationResult {
  return lexicons.validate('app.bsky.actor.defs#knownFollowers', v)
}

export type Preferences = (
  | AdultContentPref
  | ContentLabelPref
  | SavedFeedsPref
  | SavedFeedsPrefV2
  | PersonalDetailsPref
  | FeedViewPref
  | ThreadViewPref
  | InterestsPref
  | MutedWordsPref
  | HiddenPostsPref
<<<<<<< HEAD
  | LabelersPref
=======
  | BskyAppStatePref
>>>>>>> d2e757a7
  | { $type: string; [k: string]: unknown }
)[]

export interface AdultContentPref {
  enabled: boolean
  [k: string]: unknown
}

export function isAdultContentPref(v: unknown): v is AdultContentPref {
  return (
    isObj(v) &&
    hasProp(v, '$type') &&
    v.$type === 'app.bsky.actor.defs#adultContentPref'
  )
}

export function validateAdultContentPref(v: unknown): ValidationResult {
  return lexicons.validate('app.bsky.actor.defs#adultContentPref', v)
}

export interface ContentLabelPref {
  /** Which labeler does this preference apply to? If undefined, applies globally. */
  labelerDid?: string
  label: string
  visibility: 'ignore' | 'show' | 'warn' | 'hide' | (string & {})
  [k: string]: unknown
}

export function isContentLabelPref(v: unknown): v is ContentLabelPref {
  return (
    isObj(v) &&
    hasProp(v, '$type') &&
    v.$type === 'app.bsky.actor.defs#contentLabelPref'
  )
}

export function validateContentLabelPref(v: unknown): ValidationResult {
  return lexicons.validate('app.bsky.actor.defs#contentLabelPref', v)
}

export interface SavedFeed {
  id: string
  type: 'feed' | 'list' | 'timeline' | (string & {})
  value: string
  pinned: boolean
  [k: string]: unknown
}

export function isSavedFeed(v: unknown): v is SavedFeed {
  return (
    isObj(v) &&
    hasProp(v, '$type') &&
    v.$type === 'app.bsky.actor.defs#savedFeed'
  )
}

export function validateSavedFeed(v: unknown): ValidationResult {
  return lexicons.validate('app.bsky.actor.defs#savedFeed', v)
}

export interface SavedFeedsPrefV2 {
  items: SavedFeed[]
  [k: string]: unknown
}

export function isSavedFeedsPrefV2(v: unknown): v is SavedFeedsPrefV2 {
  return (
    isObj(v) &&
    hasProp(v, '$type') &&
    v.$type === 'app.bsky.actor.defs#savedFeedsPrefV2'
  )
}

export function validateSavedFeedsPrefV2(v: unknown): ValidationResult {
  return lexicons.validate('app.bsky.actor.defs#savedFeedsPrefV2', v)
}

export interface SavedFeedsPref {
  pinned: string[]
  saved: string[]
  timelineIndex?: number
  [k: string]: unknown
}

export function isSavedFeedsPref(v: unknown): v is SavedFeedsPref {
  return (
    isObj(v) &&
    hasProp(v, '$type') &&
    v.$type === 'app.bsky.actor.defs#savedFeedsPref'
  )
}

export function validateSavedFeedsPref(v: unknown): ValidationResult {
  return lexicons.validate('app.bsky.actor.defs#savedFeedsPref', v)
}

export interface PersonalDetailsPref {
  /** The birth date of account owner. */
  birthDate?: string
  [k: string]: unknown
}

export function isPersonalDetailsPref(v: unknown): v is PersonalDetailsPref {
  return (
    isObj(v) &&
    hasProp(v, '$type') &&
    v.$type === 'app.bsky.actor.defs#personalDetailsPref'
  )
}

export function validatePersonalDetailsPref(v: unknown): ValidationResult {
  return lexicons.validate('app.bsky.actor.defs#personalDetailsPref', v)
}

export interface FeedViewPref {
  /** The URI of the feed, or an identifier which describes the feed. */
  feed: string
  /** Hide replies in the feed. */
  hideReplies?: boolean
  /** Hide replies in the feed if they are not by followed users. */
  hideRepliesByUnfollowed: boolean
  /** Hide replies in the feed if they do not have this number of likes. */
  hideRepliesByLikeCount?: number
  /** Hide reposts in the feed. */
  hideReposts?: boolean
  /** Hide quote posts in the feed. */
  hideQuotePosts?: boolean
  [k: string]: unknown
}

export function isFeedViewPref(v: unknown): v is FeedViewPref {
  return (
    isObj(v) &&
    hasProp(v, '$type') &&
    v.$type === 'app.bsky.actor.defs#feedViewPref'
  )
}

export function validateFeedViewPref(v: unknown): ValidationResult {
  return lexicons.validate('app.bsky.actor.defs#feedViewPref', v)
}

export interface ThreadViewPref {
  /** Sorting mode for threads. */
  sort?: 'oldest' | 'newest' | 'most-likes' | 'random' | (string & {})
  /** Show followed users at the top of all replies. */
  prioritizeFollowedUsers?: boolean
  [k: string]: unknown
}

export function isThreadViewPref(v: unknown): v is ThreadViewPref {
  return (
    isObj(v) &&
    hasProp(v, '$type') &&
    v.$type === 'app.bsky.actor.defs#threadViewPref'
  )
}

export function validateThreadViewPref(v: unknown): ValidationResult {
  return lexicons.validate('app.bsky.actor.defs#threadViewPref', v)
}

export interface InterestsPref {
  /** A list of tags which describe the account owner's interests gathered during onboarding. */
  tags: string[]
  [k: string]: unknown
}

export function isInterestsPref(v: unknown): v is InterestsPref {
  return (
    isObj(v) &&
    hasProp(v, '$type') &&
    v.$type === 'app.bsky.actor.defs#interestsPref'
  )
}

export function validateInterestsPref(v: unknown): ValidationResult {
  return lexicons.validate('app.bsky.actor.defs#interestsPref', v)
}

export type MutedWordTarget = 'content' | 'tag' | (string & {})

/** A word that the account owner has muted. */
export interface MutedWord {
  /** The muted word itself. */
  value: string
  /** The intended targets of the muted word. */
  targets: MutedWordTarget[]
  [k: string]: unknown
}

export function isMutedWord(v: unknown): v is MutedWord {
  return (
    isObj(v) &&
    hasProp(v, '$type') &&
    v.$type === 'app.bsky.actor.defs#mutedWord'
  )
}

export function validateMutedWord(v: unknown): ValidationResult {
  return lexicons.validate('app.bsky.actor.defs#mutedWord', v)
}

export interface MutedWordsPref {
  /** A list of words the account owner has muted. */
  items: MutedWord[]
  [k: string]: unknown
}

export function isMutedWordsPref(v: unknown): v is MutedWordsPref {
  return (
    isObj(v) &&
    hasProp(v, '$type') &&
    v.$type === 'app.bsky.actor.defs#mutedWordsPref'
  )
}

export function validateMutedWordsPref(v: unknown): ValidationResult {
  return lexicons.validate('app.bsky.actor.defs#mutedWordsPref', v)
}

export interface HiddenPostsPref {
  /** A list of URIs of posts the account owner has hidden. */
  items: string[]
  [k: string]: unknown
}

export function isHiddenPostsPref(v: unknown): v is HiddenPostsPref {
  return (
    isObj(v) &&
    hasProp(v, '$type') &&
    v.$type === 'app.bsky.actor.defs#hiddenPostsPref'
  )
}

export function validateHiddenPostsPref(v: unknown): ValidationResult {
  return lexicons.validate('app.bsky.actor.defs#hiddenPostsPref', v)
}

export interface LabelersPref {
  labelers: LabelerPrefItem[]
  [k: string]: unknown
}

export function isLabelersPref(v: unknown): v is LabelersPref {
  return (
    isObj(v) &&
    hasProp(v, '$type') &&
    v.$type === 'app.bsky.actor.defs#labelersPref'
  )
}

export function validateLabelersPref(v: unknown): ValidationResult {
  return lexicons.validate('app.bsky.actor.defs#labelersPref', v)
}

export interface LabelerPrefItem {
  did: string
  [k: string]: unknown
}

export function isLabelerPrefItem(v: unknown): v is LabelerPrefItem {
  return (
    isObj(v) &&
    hasProp(v, '$type') &&
    v.$type === 'app.bsky.actor.defs#labelerPrefItem'
  )
}

export function validateLabelerPrefItem(v: unknown): ValidationResult {
  return lexicons.validate('app.bsky.actor.defs#labelerPrefItem', v)
}

/** A grab bag of state that's specific to the bsky.app program. Third-party apps shouldn't use this. */
export interface BskyAppStatePref {
  activeProgressGuide?: BskyAppProgressGuide
  /** An array of tokens which identify nudges (modals, popups, tours, highlight dots) that should be shown to the user. */
  queuedNudges?: string[]
  [k: string]: unknown
}

export function isBskyAppStatePref(v: unknown): v is BskyAppStatePref {
  return (
    isObj(v) &&
    hasProp(v, '$type') &&
    v.$type === 'app.bsky.actor.defs#bskyAppStatePref'
  )
}

export function validateBskyAppStatePref(v: unknown): ValidationResult {
  return lexicons.validate('app.bsky.actor.defs#bskyAppStatePref', v)
}

/** If set, an active progress guide. Once completed, can be set to undefined. Should have unspecced fields tracking progress. */
export interface BskyAppProgressGuide {
  guide: string
  [k: string]: unknown
}

export function isBskyAppProgressGuide(v: unknown): v is BskyAppProgressGuide {
  return (
    isObj(v) &&
    hasProp(v, '$type') &&
    v.$type === 'app.bsky.actor.defs#bskyAppProgressGuide'
  )
}

export function validateBskyAppProgressGuide(v: unknown): ValidationResult {
  return lexicons.validate('app.bsky.actor.defs#bskyAppProgressGuide', v)
}<|MERGE_RESOLUTION|>--- conflicted
+++ resolved
@@ -184,11 +184,8 @@
   | InterestsPref
   | MutedWordsPref
   | HiddenPostsPref
-<<<<<<< HEAD
+  | BskyAppStatePref
   | LabelersPref
-=======
-  | BskyAppStatePref
->>>>>>> d2e757a7
   | { $type: string; [k: string]: unknown }
 )[]
 

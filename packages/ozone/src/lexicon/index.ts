/**
 * GENERATED CODE - DO NOT MODIFY
 */
import {
  type Auth,
  type Options as XrpcOptions,
  Server as XrpcServer,
  type StreamConfigOrHandler,
  type MethodConfigOrHandler,
  createServer as createXrpcServer,
} from '@atproto/xrpc-server'
import { schemas } from './lexicons.js'
import * as ComAtprotoAdminDeleteAccount from './types/com/atproto/admin/deleteAccount.js'
import * as ComAtprotoAdminDisableAccountInvites from './types/com/atproto/admin/disableAccountInvites.js'
import * as ComAtprotoAdminDisableInviteCodes from './types/com/atproto/admin/disableInviteCodes.js'
import * as ComAtprotoAdminEnableAccountInvites from './types/com/atproto/admin/enableAccountInvites.js'
import * as ComAtprotoAdminGetAccountInfo from './types/com/atproto/admin/getAccountInfo.js'
import * as ComAtprotoAdminGetAccountInfos from './types/com/atproto/admin/getAccountInfos.js'
import * as ComAtprotoAdminGetInviteCodes from './types/com/atproto/admin/getInviteCodes.js'
import * as ComAtprotoAdminGetSubjectStatus from './types/com/atproto/admin/getSubjectStatus.js'
import * as ComAtprotoAdminSearchAccounts from './types/com/atproto/admin/searchAccounts.js'
import * as ComAtprotoAdminSendEmail from './types/com/atproto/admin/sendEmail.js'
import * as ComAtprotoAdminUpdateAccountEmail from './types/com/atproto/admin/updateAccountEmail.js'
import * as ComAtprotoAdminUpdateAccountHandle from './types/com/atproto/admin/updateAccountHandle.js'
import * as ComAtprotoAdminUpdateAccountPassword from './types/com/atproto/admin/updateAccountPassword.js'
import * as ComAtprotoAdminUpdateAccountSigningKey from './types/com/atproto/admin/updateAccountSigningKey.js'
import * as ComAtprotoAdminUpdateSubjectStatus from './types/com/atproto/admin/updateSubjectStatus.js'
import * as ComAtprotoIdentityGetRecommendedDidCredentials from './types/com/atproto/identity/getRecommendedDidCredentials.js'
import * as ComAtprotoIdentityRefreshIdentity from './types/com/atproto/identity/refreshIdentity.js'
import * as ComAtprotoIdentityRequestPlcOperationSignature from './types/com/atproto/identity/requestPlcOperationSignature.js'
import * as ComAtprotoIdentityResolveDid from './types/com/atproto/identity/resolveDid.js'
import * as ComAtprotoIdentityResolveHandle from './types/com/atproto/identity/resolveHandle.js'
import * as ComAtprotoIdentityResolveIdentity from './types/com/atproto/identity/resolveIdentity.js'
import * as ComAtprotoIdentitySignPlcOperation from './types/com/atproto/identity/signPlcOperation.js'
import * as ComAtprotoIdentitySubmitPlcOperation from './types/com/atproto/identity/submitPlcOperation.js'
import * as ComAtprotoIdentityUpdateHandle from './types/com/atproto/identity/updateHandle.js'
import * as ComAtprotoLabelQueryLabels from './types/com/atproto/label/queryLabels.js'
import * as ComAtprotoLabelSubscribeLabels from './types/com/atproto/label/subscribeLabels.js'
import * as ComAtprotoModerationCreateReport from './types/com/atproto/moderation/createReport.js'
import * as ComAtprotoRepoApplyWrites from './types/com/atproto/repo/applyWrites.js'
import * as ComAtprotoRepoCreateRecord from './types/com/atproto/repo/createRecord.js'
import * as ComAtprotoRepoDeleteRecord from './types/com/atproto/repo/deleteRecord.js'
import * as ComAtprotoRepoDescribeRepo from './types/com/atproto/repo/describeRepo.js'
import * as ComAtprotoRepoGetRecord from './types/com/atproto/repo/getRecord.js'
import * as ComAtprotoRepoImportRepo from './types/com/atproto/repo/importRepo.js'
import * as ComAtprotoRepoListMissingBlobs from './types/com/atproto/repo/listMissingBlobs.js'
import * as ComAtprotoRepoListRecords from './types/com/atproto/repo/listRecords.js'
import * as ComAtprotoRepoPutRecord from './types/com/atproto/repo/putRecord.js'
import * as ComAtprotoRepoUploadBlob from './types/com/atproto/repo/uploadBlob.js'
import * as ComAtprotoServerActivateAccount from './types/com/atproto/server/activateAccount.js'
import * as ComAtprotoServerCheckAccountStatus from './types/com/atproto/server/checkAccountStatus.js'
import * as ComAtprotoServerConfirmEmail from './types/com/atproto/server/confirmEmail.js'
import * as ComAtprotoServerCreateAccount from './types/com/atproto/server/createAccount.js'
import * as ComAtprotoServerCreateAppPassword from './types/com/atproto/server/createAppPassword.js'
import * as ComAtprotoServerCreateInviteCode from './types/com/atproto/server/createInviteCode.js'
import * as ComAtprotoServerCreateInviteCodes from './types/com/atproto/server/createInviteCodes.js'
import * as ComAtprotoServerCreateSession from './types/com/atproto/server/createSession.js'
import * as ComAtprotoServerDeactivateAccount from './types/com/atproto/server/deactivateAccount.js'
import * as ComAtprotoServerDeleteAccount from './types/com/atproto/server/deleteAccount.js'
import * as ComAtprotoServerDeleteSession from './types/com/atproto/server/deleteSession.js'
import * as ComAtprotoServerDescribeServer from './types/com/atproto/server/describeServer.js'
import * as ComAtprotoServerGetAccountInviteCodes from './types/com/atproto/server/getAccountInviteCodes.js'
import * as ComAtprotoServerGetServiceAuth from './types/com/atproto/server/getServiceAuth.js'
import * as ComAtprotoServerGetSession from './types/com/atproto/server/getSession.js'
import * as ComAtprotoServerListAppPasswords from './types/com/atproto/server/listAppPasswords.js'
import * as ComAtprotoServerRefreshSession from './types/com/atproto/server/refreshSession.js'
import * as ComAtprotoServerRequestAccountDelete from './types/com/atproto/server/requestAccountDelete.js'
import * as ComAtprotoServerRequestEmailConfirmation from './types/com/atproto/server/requestEmailConfirmation.js'
import * as ComAtprotoServerRequestEmailUpdate from './types/com/atproto/server/requestEmailUpdate.js'
import * as ComAtprotoServerRequestPasswordReset from './types/com/atproto/server/requestPasswordReset.js'
import * as ComAtprotoServerReserveSigningKey from './types/com/atproto/server/reserveSigningKey.js'
import * as ComAtprotoServerResetPassword from './types/com/atproto/server/resetPassword.js'
import * as ComAtprotoServerRevokeAppPassword from './types/com/atproto/server/revokeAppPassword.js'
import * as ComAtprotoServerUpdateEmail from './types/com/atproto/server/updateEmail.js'
import * as ComAtprotoSyncGetBlob from './types/com/atproto/sync/getBlob.js'
import * as ComAtprotoSyncGetBlocks from './types/com/atproto/sync/getBlocks.js'
import * as ComAtprotoSyncGetCheckout from './types/com/atproto/sync/getCheckout.js'
import * as ComAtprotoSyncGetHead from './types/com/atproto/sync/getHead.js'
import * as ComAtprotoSyncGetHostStatus from './types/com/atproto/sync/getHostStatus.js'
import * as ComAtprotoSyncGetLatestCommit from './types/com/atproto/sync/getLatestCommit.js'
import * as ComAtprotoSyncGetRecord from './types/com/atproto/sync/getRecord.js'
import * as ComAtprotoSyncGetRepo from './types/com/atproto/sync/getRepo.js'
import * as ComAtprotoSyncGetRepoStatus from './types/com/atproto/sync/getRepoStatus.js'
import * as ComAtprotoSyncListBlobs from './types/com/atproto/sync/listBlobs.js'
import * as ComAtprotoSyncListHosts from './types/com/atproto/sync/listHosts.js'
import * as ComAtprotoSyncListRepos from './types/com/atproto/sync/listRepos.js'
import * as ComAtprotoSyncListReposByCollection from './types/com/atproto/sync/listReposByCollection.js'
import * as ComAtprotoSyncNotifyOfUpdate from './types/com/atproto/sync/notifyOfUpdate.js'
import * as ComAtprotoSyncRequestCrawl from './types/com/atproto/sync/requestCrawl.js'
import * as ComAtprotoSyncSubscribeRepos from './types/com/atproto/sync/subscribeRepos.js'
import * as ComAtprotoTempAddReservedHandle from './types/com/atproto/temp/addReservedHandle.js'
import * as ComAtprotoTempCheckSignupQueue from './types/com/atproto/temp/checkSignupQueue.js'
import * as ComAtprotoTempFetchLabels from './types/com/atproto/temp/fetchLabels.js'
import * as ComAtprotoTempRequestPhoneVerification from './types/com/atproto/temp/requestPhoneVerification.js'
import * as AppBskyActorGetPreferences from './types/app/bsky/actor/getPreferences.js'
import * as AppBskyActorGetProfile from './types/app/bsky/actor/getProfile.js'
import * as AppBskyActorGetProfiles from './types/app/bsky/actor/getProfiles.js'
import * as AppBskyActorGetSuggestions from './types/app/bsky/actor/getSuggestions.js'
import * as AppBskyActorPutPreferences from './types/app/bsky/actor/putPreferences.js'
import * as AppBskyActorSearchActors from './types/app/bsky/actor/searchActors.js'
import * as AppBskyActorSearchActorsTypeahead from './types/app/bsky/actor/searchActorsTypeahead.js'
import * as AppBskyFeedDescribeFeedGenerator from './types/app/bsky/feed/describeFeedGenerator.js'
import * as AppBskyFeedGetActorFeeds from './types/app/bsky/feed/getActorFeeds.js'
import * as AppBskyFeedGetActorLikes from './types/app/bsky/feed/getActorLikes.js'
import * as AppBskyFeedGetAuthorFeed from './types/app/bsky/feed/getAuthorFeed.js'
import * as AppBskyFeedGetFeed from './types/app/bsky/feed/getFeed.js'
import * as AppBskyFeedGetFeedGenerator from './types/app/bsky/feed/getFeedGenerator.js'
import * as AppBskyFeedGetFeedGenerators from './types/app/bsky/feed/getFeedGenerators.js'
import * as AppBskyFeedGetFeedSkeleton from './types/app/bsky/feed/getFeedSkeleton.js'
import * as AppBskyFeedGetLikes from './types/app/bsky/feed/getLikes.js'
import * as AppBskyFeedGetListFeed from './types/app/bsky/feed/getListFeed.js'
import * as AppBskyFeedGetPosts from './types/app/bsky/feed/getPosts.js'
import * as AppBskyFeedGetPostThread from './types/app/bsky/feed/getPostThread.js'
import * as AppBskyFeedGetQuotes from './types/app/bsky/feed/getQuotes.js'
import * as AppBskyFeedGetRepostedBy from './types/app/bsky/feed/getRepostedBy.js'
import * as AppBskyFeedGetSuggestedFeeds from './types/app/bsky/feed/getSuggestedFeeds.js'
import * as AppBskyFeedGetTimeline from './types/app/bsky/feed/getTimeline.js'
import * as AppBskyFeedSearchPosts from './types/app/bsky/feed/searchPosts.js'
import * as AppBskyFeedSendInteractions from './types/app/bsky/feed/sendInteractions.js'
import * as AppBskyGraphGetActorStarterPacks from './types/app/bsky/graph/getActorStarterPacks.js'
import * as AppBskyGraphGetBlocks from './types/app/bsky/graph/getBlocks.js'
import * as AppBskyGraphGetFollowers from './types/app/bsky/graph/getFollowers.js'
import * as AppBskyGraphGetFollows from './types/app/bsky/graph/getFollows.js'
import * as AppBskyGraphGetKnownFollowers from './types/app/bsky/graph/getKnownFollowers.js'
import * as AppBskyGraphGetList from './types/app/bsky/graph/getList.js'
import * as AppBskyGraphGetListBlocks from './types/app/bsky/graph/getListBlocks.js'
import * as AppBskyGraphGetListMutes from './types/app/bsky/graph/getListMutes.js'
import * as AppBskyGraphGetLists from './types/app/bsky/graph/getLists.js'
import * as AppBskyGraphGetMutes from './types/app/bsky/graph/getMutes.js'
import * as AppBskyGraphGetRelationships from './types/app/bsky/graph/getRelationships.js'
import * as AppBskyGraphGetStarterPack from './types/app/bsky/graph/getStarterPack.js'
import * as AppBskyGraphGetStarterPacks from './types/app/bsky/graph/getStarterPacks.js'
import * as AppBskyGraphGetSuggestedFollowsByActor from './types/app/bsky/graph/getSuggestedFollowsByActor.js'
import * as AppBskyGraphMuteActor from './types/app/bsky/graph/muteActor.js'
import * as AppBskyGraphMuteActorList from './types/app/bsky/graph/muteActorList.js'
import * as AppBskyGraphMuteThread from './types/app/bsky/graph/muteThread.js'
import * as AppBskyGraphSearchStarterPacks from './types/app/bsky/graph/searchStarterPacks.js'
import * as AppBskyGraphUnmuteActor from './types/app/bsky/graph/unmuteActor.js'
import * as AppBskyGraphUnmuteActorList from './types/app/bsky/graph/unmuteActorList.js'
import * as AppBskyGraphUnmuteThread from './types/app/bsky/graph/unmuteThread.js'
import * as AppBskyLabelerGetServices from './types/app/bsky/labeler/getServices.js'
import * as AppBskyNotificationGetPreferences from './types/app/bsky/notification/getPreferences.js'
import * as AppBskyNotificationGetUnreadCount from './types/app/bsky/notification/getUnreadCount.js'
import * as AppBskyNotificationListActivitySubscriptions from './types/app/bsky/notification/listActivitySubscriptions.js'
import * as AppBskyNotificationListNotifications from './types/app/bsky/notification/listNotifications.js'
import * as AppBskyNotificationPutActivitySubscription from './types/app/bsky/notification/putActivitySubscription.js'
import * as AppBskyNotificationPutPreferences from './types/app/bsky/notification/putPreferences.js'
import * as AppBskyNotificationPutPreferencesV2 from './types/app/bsky/notification/putPreferencesV2.js'
import * as AppBskyNotificationRegisterPush from './types/app/bsky/notification/registerPush.js'
import * as AppBskyNotificationUnregisterPush from './types/app/bsky/notification/unregisterPush.js'
import * as AppBskyNotificationUpdateSeen from './types/app/bsky/notification/updateSeen.js'
import * as AppBskyUnspeccedCheckHandleAvailability from './types/app/bsky/unspecced/checkHandleAvailability.js'
import * as AppBskyUnspeccedGetAgeAssuranceState from './types/app/bsky/unspecced/getAgeAssuranceState.js'
import * as AppBskyUnspeccedGetConfig from './types/app/bsky/unspecced/getConfig.js'
import * as AppBskyUnspeccedGetPopularFeedGenerators from './types/app/bsky/unspecced/getPopularFeedGenerators.js'
import * as AppBskyUnspeccedGetPostThreadOtherV2 from './types/app/bsky/unspecced/getPostThreadOtherV2.js'
import * as AppBskyUnspeccedGetPostThreadV2 from './types/app/bsky/unspecced/getPostThreadV2.js'
import * as AppBskyUnspeccedGetSuggestedFeeds from './types/app/bsky/unspecced/getSuggestedFeeds.js'
import * as AppBskyUnspeccedGetSuggestedFeedsSkeleton from './types/app/bsky/unspecced/getSuggestedFeedsSkeleton.js'
import * as AppBskyUnspeccedGetSuggestedStarterPacks from './types/app/bsky/unspecced/getSuggestedStarterPacks.js'
import * as AppBskyUnspeccedGetSuggestedStarterPacksSkeleton from './types/app/bsky/unspecced/getSuggestedStarterPacksSkeleton.js'
import * as AppBskyUnspeccedGetSuggestedUsers from './types/app/bsky/unspecced/getSuggestedUsers.js'
import * as AppBskyUnspeccedGetSuggestedUsersSkeleton from './types/app/bsky/unspecced/getSuggestedUsersSkeleton.js'
import * as AppBskyUnspeccedGetSuggestionsSkeleton from './types/app/bsky/unspecced/getSuggestionsSkeleton.js'
import * as AppBskyUnspeccedGetTaggedSuggestions from './types/app/bsky/unspecced/getTaggedSuggestions.js'
import * as AppBskyUnspeccedGetTrendingTopics from './types/app/bsky/unspecced/getTrendingTopics.js'
import * as AppBskyUnspeccedGetTrends from './types/app/bsky/unspecced/getTrends.js'
import * as AppBskyUnspeccedGetTrendsSkeleton from './types/app/bsky/unspecced/getTrendsSkeleton.js'
import * as AppBskyUnspeccedInitAgeAssurance from './types/app/bsky/unspecced/initAgeAssurance.js'
import * as AppBskyUnspeccedSearchActorsSkeleton from './types/app/bsky/unspecced/searchActorsSkeleton.js'
import * as AppBskyUnspeccedSearchPostsSkeleton from './types/app/bsky/unspecced/searchPostsSkeleton.js'
import * as AppBskyUnspeccedSearchStarterPacksSkeleton from './types/app/bsky/unspecced/searchStarterPacksSkeleton.js'
import * as AppBskyVideoGetJobStatus from './types/app/bsky/video/getJobStatus.js'
import * as AppBskyVideoGetUploadLimits from './types/app/bsky/video/getUploadLimits.js'
import * as AppBskyVideoUploadVideo from './types/app/bsky/video/uploadVideo.js'
import * as ChatBskyActorDeleteAccount from './types/chat/bsky/actor/deleteAccount.js'
import * as ChatBskyActorExportAccountData from './types/chat/bsky/actor/exportAccountData.js'
import * as ChatBskyConvoAcceptConvo from './types/chat/bsky/convo/acceptConvo.js'
import * as ChatBskyConvoAddReaction from './types/chat/bsky/convo/addReaction.js'
import * as ChatBskyConvoDeleteMessageForSelf from './types/chat/bsky/convo/deleteMessageForSelf.js'
import * as ChatBskyConvoGetConvo from './types/chat/bsky/convo/getConvo.js'
import * as ChatBskyConvoGetConvoAvailability from './types/chat/bsky/convo/getConvoAvailability.js'
import * as ChatBskyConvoGetConvoForMembers from './types/chat/bsky/convo/getConvoForMembers.js'
import * as ChatBskyConvoGetLog from './types/chat/bsky/convo/getLog.js'
import * as ChatBskyConvoGetMessages from './types/chat/bsky/convo/getMessages.js'
import * as ChatBskyConvoLeaveConvo from './types/chat/bsky/convo/leaveConvo.js'
import * as ChatBskyConvoListConvos from './types/chat/bsky/convo/listConvos.js'
import * as ChatBskyConvoMuteConvo from './types/chat/bsky/convo/muteConvo.js'
import * as ChatBskyConvoRemoveReaction from './types/chat/bsky/convo/removeReaction.js'
import * as ChatBskyConvoSendMessage from './types/chat/bsky/convo/sendMessage.js'
import * as ChatBskyConvoSendMessageBatch from './types/chat/bsky/convo/sendMessageBatch.js'
import * as ChatBskyConvoUnmuteConvo from './types/chat/bsky/convo/unmuteConvo.js'
import * as ChatBskyConvoUpdateAllRead from './types/chat/bsky/convo/updateAllRead.js'
import * as ChatBskyConvoUpdateRead from './types/chat/bsky/convo/updateRead.js'
import * as ChatBskyModerationGetActorMetadata from './types/chat/bsky/moderation/getActorMetadata.js'
import * as ChatBskyModerationGetMessageContext from './types/chat/bsky/moderation/getMessageContext.js'
import * as ChatBskyModerationUpdateActorAccess from './types/chat/bsky/moderation/updateActorAccess.js'
import * as ToolsOzoneCommunicationCreateTemplate from './types/tools/ozone/communication/createTemplate.js'
import * as ToolsOzoneCommunicationDeleteTemplate from './types/tools/ozone/communication/deleteTemplate.js'
import * as ToolsOzoneCommunicationListTemplates from './types/tools/ozone/communication/listTemplates.js'
import * as ToolsOzoneCommunicationUpdateTemplate from './types/tools/ozone/communication/updateTemplate.js'
import * as ToolsOzoneHostingGetAccountHistory from './types/tools/ozone/hosting/getAccountHistory.js'
import * as ToolsOzoneModerationEmitEvent from './types/tools/ozone/moderation/emitEvent.js'
import * as ToolsOzoneModerationGetAccountTimeline from './types/tools/ozone/moderation/getAccountTimeline.js'
import * as ToolsOzoneModerationGetEvent from './types/tools/ozone/moderation/getEvent.js'
import * as ToolsOzoneModerationGetRecord from './types/tools/ozone/moderation/getRecord.js'
import * as ToolsOzoneModerationGetRecords from './types/tools/ozone/moderation/getRecords.js'
import * as ToolsOzoneModerationGetRepo from './types/tools/ozone/moderation/getRepo.js'
import * as ToolsOzoneModerationGetReporterStats from './types/tools/ozone/moderation/getReporterStats.js'
import * as ToolsOzoneModerationGetRepos from './types/tools/ozone/moderation/getRepos.js'
import * as ToolsOzoneModerationGetSubjects from './types/tools/ozone/moderation/getSubjects.js'
import * as ToolsOzoneModerationQueryEvents from './types/tools/ozone/moderation/queryEvents.js'
import * as ToolsOzoneModerationQueryStatuses from './types/tools/ozone/moderation/queryStatuses.js'
import * as ToolsOzoneModerationSearchRepos from './types/tools/ozone/moderation/searchRepos.js'
import * as ToolsOzoneSafelinkAddRule from './types/tools/ozone/safelink/addRule.js'
import * as ToolsOzoneSafelinkQueryEvents from './types/tools/ozone/safelink/queryEvents.js'
import * as ToolsOzoneSafelinkQueryRules from './types/tools/ozone/safelink/queryRules.js'
import * as ToolsOzoneSafelinkRemoveRule from './types/tools/ozone/safelink/removeRule.js'
import * as ToolsOzoneSafelinkUpdateRule from './types/tools/ozone/safelink/updateRule.js'
import * as ToolsOzoneServerGetConfig from './types/tools/ozone/server/getConfig.js'
import * as ToolsOzoneSetAddValues from './types/tools/ozone/set/addValues.js'
import * as ToolsOzoneSetDeleteSet from './types/tools/ozone/set/deleteSet.js'
import * as ToolsOzoneSetDeleteValues from './types/tools/ozone/set/deleteValues.js'
import * as ToolsOzoneSetGetValues from './types/tools/ozone/set/getValues.js'
import * as ToolsOzoneSetQuerySets from './types/tools/ozone/set/querySets.js'
import * as ToolsOzoneSetUpsertSet from './types/tools/ozone/set/upsertSet.js'
import * as ToolsOzoneSettingListOptions from './types/tools/ozone/setting/listOptions.js'
import * as ToolsOzoneSettingRemoveOptions from './types/tools/ozone/setting/removeOptions.js'
import * as ToolsOzoneSettingUpsertOption from './types/tools/ozone/setting/upsertOption.js'
import * as ToolsOzoneSignatureFindCorrelation from './types/tools/ozone/signature/findCorrelation.js'
import * as ToolsOzoneSignatureFindRelatedAccounts from './types/tools/ozone/signature/findRelatedAccounts.js'
import * as ToolsOzoneSignatureSearchAccounts from './types/tools/ozone/signature/searchAccounts.js'
import * as ToolsOzoneTeamAddMember from './types/tools/ozone/team/addMember.js'
import * as ToolsOzoneTeamDeleteMember from './types/tools/ozone/team/deleteMember.js'
import * as ToolsOzoneTeamListMembers from './types/tools/ozone/team/listMembers.js'
import * as ToolsOzoneTeamUpdateMember from './types/tools/ozone/team/updateMember.js'
import * as ToolsOzoneVerificationGrantVerifications from './types/tools/ozone/verification/grantVerifications.js'
import * as ToolsOzoneVerificationListVerifications from './types/tools/ozone/verification/listVerifications.js'
import * as ToolsOzoneVerificationRevokeVerifications from './types/tools/ozone/verification/revokeVerifications.js'

export const COM_ATPROTO_MODERATION = {
  DefsReasonSpam: 'com.atproto.moderation.defs#reasonSpam',
  DefsReasonViolation: 'com.atproto.moderation.defs#reasonViolation',
  DefsReasonMisleading: 'com.atproto.moderation.defs#reasonMisleading',
  DefsReasonSexual: 'com.atproto.moderation.defs#reasonSexual',
  DefsReasonRude: 'com.atproto.moderation.defs#reasonRude',
  DefsReasonOther: 'com.atproto.moderation.defs#reasonOther',
  DefsReasonAppeal: 'com.atproto.moderation.defs#reasonAppeal',
}
export const APP_BSKY_ACTOR = {
  StatusLive: 'app.bsky.actor.status#live',
}
export const APP_BSKY_FEED = {
  DefsRequestLess: 'app.bsky.feed.defs#requestLess',
  DefsRequestMore: 'app.bsky.feed.defs#requestMore',
  DefsClickthroughItem: 'app.bsky.feed.defs#clickthroughItem',
  DefsClickthroughAuthor: 'app.bsky.feed.defs#clickthroughAuthor',
  DefsClickthroughReposter: 'app.bsky.feed.defs#clickthroughReposter',
  DefsClickthroughEmbed: 'app.bsky.feed.defs#clickthroughEmbed',
  DefsContentModeUnspecified: 'app.bsky.feed.defs#contentModeUnspecified',
  DefsContentModeVideo: 'app.bsky.feed.defs#contentModeVideo',
  DefsInteractionSeen: 'app.bsky.feed.defs#interactionSeen',
  DefsInteractionLike: 'app.bsky.feed.defs#interactionLike',
  DefsInteractionRepost: 'app.bsky.feed.defs#interactionRepost',
  DefsInteractionReply: 'app.bsky.feed.defs#interactionReply',
  DefsInteractionQuote: 'app.bsky.feed.defs#interactionQuote',
  DefsInteractionShare: 'app.bsky.feed.defs#interactionShare',
}
export const APP_BSKY_GRAPH = {
  DefsModlist: 'app.bsky.graph.defs#modlist',
  DefsCuratelist: 'app.bsky.graph.defs#curatelist',
  DefsReferencelist: 'app.bsky.graph.defs#referencelist',
}
export const TOOLS_OZONE_MODERATION = {
  DefsReviewOpen: 'tools.ozone.moderation.defs#reviewOpen',
  DefsReviewEscalated: 'tools.ozone.moderation.defs#reviewEscalated',
  DefsReviewClosed: 'tools.ozone.moderation.defs#reviewClosed',
  DefsReviewNone: 'tools.ozone.moderation.defs#reviewNone',
}
export const TOOLS_OZONE_TEAM = {
  DefsRoleAdmin: 'tools.ozone.team.defs#roleAdmin',
  DefsRoleModerator: 'tools.ozone.team.defs#roleModerator',
  DefsRoleTriage: 'tools.ozone.team.defs#roleTriage',
  DefsRoleVerifier: 'tools.ozone.team.defs#roleVerifier',
}

export function createServer(options?: XrpcOptions): Server {
  return new Server(options)
}

export class Server {
  xrpc: XrpcServer
  com: ComNS
  app: AppNS
  chat: ChatNS
  tools: ToolsNS

  constructor(options?: XrpcOptions) {
    this.xrpc = createXrpcServer(schemas, options)
    this.com = new ComNS(this)
    this.app = new AppNS(this)
    this.chat = new ChatNS(this)
    this.tools = new ToolsNS(this)
  }
}

export class ComNS {
  _server: Server
  atproto: ComAtprotoNS

  constructor(server: Server) {
    this._server = server
    this.atproto = new ComAtprotoNS(server)
  }
}

export class ComAtprotoNS {
  _server: Server
  admin: ComAtprotoAdminNS
  identity: ComAtprotoIdentityNS
  label: ComAtprotoLabelNS
  lexicon: ComAtprotoLexiconNS
  moderation: ComAtprotoModerationNS
  repo: ComAtprotoRepoNS
  server: ComAtprotoServerNS
  sync: ComAtprotoSyncNS
  temp: ComAtprotoTempNS

  constructor(server: Server) {
    this._server = server
    this.admin = new ComAtprotoAdminNS(server)
    this.identity = new ComAtprotoIdentityNS(server)
    this.label = new ComAtprotoLabelNS(server)
    this.lexicon = new ComAtprotoLexiconNS(server)
    this.moderation = new ComAtprotoModerationNS(server)
    this.repo = new ComAtprotoRepoNS(server)
    this.server = new ComAtprotoServerNS(server)
    this.sync = new ComAtprotoSyncNS(server)
    this.temp = new ComAtprotoTempNS(server)
  }
}

export class ComAtprotoAdminNS {
  _server: Server

  constructor(server: Server) {
    this._server = server
  }

  deleteAccount<A extends Auth = void>(
    cfg: MethodConfigOrHandler<
      A,
      ComAtprotoAdminDeleteAccount.QueryParams,
      ComAtprotoAdminDeleteAccount.HandlerInput,
      ComAtprotoAdminDeleteAccount.HandlerOutput
    >,
  ) {
    const nsid = 'com.atproto.admin.deleteAccount' // @ts-ignore
    return this._server.xrpc.method(nsid, cfg)
  }

  disableAccountInvites<A extends Auth = void>(
    cfg: MethodConfigOrHandler<
      A,
      ComAtprotoAdminDisableAccountInvites.QueryParams,
      ComAtprotoAdminDisableAccountInvites.HandlerInput,
      ComAtprotoAdminDisableAccountInvites.HandlerOutput
    >,
  ) {
    const nsid = 'com.atproto.admin.disableAccountInvites' // @ts-ignore
    return this._server.xrpc.method(nsid, cfg)
  }

  disableInviteCodes<A extends Auth = void>(
    cfg: MethodConfigOrHandler<
      A,
      ComAtprotoAdminDisableInviteCodes.QueryParams,
      ComAtprotoAdminDisableInviteCodes.HandlerInput,
      ComAtprotoAdminDisableInviteCodes.HandlerOutput
    >,
  ) {
    const nsid = 'com.atproto.admin.disableInviteCodes' // @ts-ignore
    return this._server.xrpc.method(nsid, cfg)
  }

  enableAccountInvites<A extends Auth = void>(
    cfg: MethodConfigOrHandler<
      A,
      ComAtprotoAdminEnableAccountInvites.QueryParams,
      ComAtprotoAdminEnableAccountInvites.HandlerInput,
      ComAtprotoAdminEnableAccountInvites.HandlerOutput
    >,
  ) {
    const nsid = 'com.atproto.admin.enableAccountInvites' // @ts-ignore
    return this._server.xrpc.method(nsid, cfg)
  }

  getAccountInfo<A extends Auth = void>(
    cfg: MethodConfigOrHandler<
      A,
      ComAtprotoAdminGetAccountInfo.QueryParams,
      ComAtprotoAdminGetAccountInfo.HandlerInput,
      ComAtprotoAdminGetAccountInfo.HandlerOutput
    >,
  ) {
    const nsid = 'com.atproto.admin.getAccountInfo' // @ts-ignore
    return this._server.xrpc.method(nsid, cfg)
  }

  getAccountInfos<A extends Auth = void>(
    cfg: MethodConfigOrHandler<
      A,
      ComAtprotoAdminGetAccountInfos.QueryParams,
      ComAtprotoAdminGetAccountInfos.HandlerInput,
      ComAtprotoAdminGetAccountInfos.HandlerOutput
    >,
  ) {
    const nsid = 'com.atproto.admin.getAccountInfos' // @ts-ignore
    return this._server.xrpc.method(nsid, cfg)
  }

  getInviteCodes<A extends Auth = void>(
    cfg: MethodConfigOrHandler<
      A,
      ComAtprotoAdminGetInviteCodes.QueryParams,
      ComAtprotoAdminGetInviteCodes.HandlerInput,
      ComAtprotoAdminGetInviteCodes.HandlerOutput
    >,
  ) {
    const nsid = 'com.atproto.admin.getInviteCodes' // @ts-ignore
    return this._server.xrpc.method(nsid, cfg)
  }

  getSubjectStatus<A extends Auth = void>(
    cfg: MethodConfigOrHandler<
      A,
      ComAtprotoAdminGetSubjectStatus.QueryParams,
      ComAtprotoAdminGetSubjectStatus.HandlerInput,
      ComAtprotoAdminGetSubjectStatus.HandlerOutput
    >,
  ) {
    const nsid = 'com.atproto.admin.getSubjectStatus' // @ts-ignore
    return this._server.xrpc.method(nsid, cfg)
  }

  searchAccounts<A extends Auth = void>(
    cfg: MethodConfigOrHandler<
      A,
      ComAtprotoAdminSearchAccounts.QueryParams,
      ComAtprotoAdminSearchAccounts.HandlerInput,
      ComAtprotoAdminSearchAccounts.HandlerOutput
    >,
  ) {
    const nsid = 'com.atproto.admin.searchAccounts' // @ts-ignore
    return this._server.xrpc.method(nsid, cfg)
  }

  sendEmail<A extends Auth = void>(
    cfg: MethodConfigOrHandler<
      A,
      ComAtprotoAdminSendEmail.QueryParams,
      ComAtprotoAdminSendEmail.HandlerInput,
      ComAtprotoAdminSendEmail.HandlerOutput
    >,
  ) {
    const nsid = 'com.atproto.admin.sendEmail' // @ts-ignore
    return this._server.xrpc.method(nsid, cfg)
  }

  updateAccountEmail<A extends Auth = void>(
    cfg: MethodConfigOrHandler<
      A,
      ComAtprotoAdminUpdateAccountEmail.QueryParams,
      ComAtprotoAdminUpdateAccountEmail.HandlerInput,
      ComAtprotoAdminUpdateAccountEmail.HandlerOutput
    >,
  ) {
    const nsid = 'com.atproto.admin.updateAccountEmail' // @ts-ignore
    return this._server.xrpc.method(nsid, cfg)
  }

  updateAccountHandle<A extends Auth = void>(
    cfg: MethodConfigOrHandler<
      A,
      ComAtprotoAdminUpdateAccountHandle.QueryParams,
      ComAtprotoAdminUpdateAccountHandle.HandlerInput,
      ComAtprotoAdminUpdateAccountHandle.HandlerOutput
    >,
  ) {
    const nsid = 'com.atproto.admin.updateAccountHandle' // @ts-ignore
    return this._server.xrpc.method(nsid, cfg)
  }

  updateAccountPassword<A extends Auth = void>(
    cfg: MethodConfigOrHandler<
      A,
      ComAtprotoAdminUpdateAccountPassword.QueryParams,
      ComAtprotoAdminUpdateAccountPassword.HandlerInput,
      ComAtprotoAdminUpdateAccountPassword.HandlerOutput
    >,
  ) {
    const nsid = 'com.atproto.admin.updateAccountPassword' // @ts-ignore
    return this._server.xrpc.method(nsid, cfg)
  }

  updateAccountSigningKey<A extends Auth = void>(
    cfg: MethodConfigOrHandler<
      A,
      ComAtprotoAdminUpdateAccountSigningKey.QueryParams,
      ComAtprotoAdminUpdateAccountSigningKey.HandlerInput,
      ComAtprotoAdminUpdateAccountSigningKey.HandlerOutput
    >,
  ) {
    const nsid = 'com.atproto.admin.updateAccountSigningKey' // @ts-ignore
    return this._server.xrpc.method(nsid, cfg)
  }

  updateSubjectStatus<A extends Auth = void>(
    cfg: MethodConfigOrHandler<
      A,
      ComAtprotoAdminUpdateSubjectStatus.QueryParams,
      ComAtprotoAdminUpdateSubjectStatus.HandlerInput,
      ComAtprotoAdminUpdateSubjectStatus.HandlerOutput
    >,
  ) {
    const nsid = 'com.atproto.admin.updateSubjectStatus' // @ts-ignore
    return this._server.xrpc.method(nsid, cfg)
  }
}

export class ComAtprotoIdentityNS {
  _server: Server

  constructor(server: Server) {
    this._server = server
  }

  getRecommendedDidCredentials<A extends Auth = void>(
    cfg: MethodConfigOrHandler<
      A,
      ComAtprotoIdentityGetRecommendedDidCredentials.QueryParams,
      ComAtprotoIdentityGetRecommendedDidCredentials.HandlerInput,
      ComAtprotoIdentityGetRecommendedDidCredentials.HandlerOutput
    >,
  ) {
    const nsid = 'com.atproto.identity.getRecommendedDidCredentials' // @ts-ignore
    return this._server.xrpc.method(nsid, cfg)
  }

  refreshIdentity<A extends Auth = void>(
    cfg: MethodConfigOrHandler<
      A,
      ComAtprotoIdentityRefreshIdentity.QueryParams,
      ComAtprotoIdentityRefreshIdentity.HandlerInput,
      ComAtprotoIdentityRefreshIdentity.HandlerOutput
    >,
  ) {
    const nsid = 'com.atproto.identity.refreshIdentity' // @ts-ignore
    return this._server.xrpc.method(nsid, cfg)
  }

  requestPlcOperationSignature<A extends Auth = void>(
    cfg: MethodConfigOrHandler<
      A,
      ComAtprotoIdentityRequestPlcOperationSignature.QueryParams,
      ComAtprotoIdentityRequestPlcOperationSignature.HandlerInput,
      ComAtprotoIdentityRequestPlcOperationSignature.HandlerOutput
    >,
  ) {
    const nsid = 'com.atproto.identity.requestPlcOperationSignature' // @ts-ignore
    return this._server.xrpc.method(nsid, cfg)
  }

  resolveDid<A extends Auth = void>(
    cfg: MethodConfigOrHandler<
      A,
      ComAtprotoIdentityResolveDid.QueryParams,
      ComAtprotoIdentityResolveDid.HandlerInput,
      ComAtprotoIdentityResolveDid.HandlerOutput
    >,
  ) {
    const nsid = 'com.atproto.identity.resolveDid' // @ts-ignore
    return this._server.xrpc.method(nsid, cfg)
  }

  resolveHandle<A extends Auth = void>(
    cfg: MethodConfigOrHandler<
      A,
      ComAtprotoIdentityResolveHandle.QueryParams,
      ComAtprotoIdentityResolveHandle.HandlerInput,
      ComAtprotoIdentityResolveHandle.HandlerOutput
    >,
  ) {
    const nsid = 'com.atproto.identity.resolveHandle' // @ts-ignore
    return this._server.xrpc.method(nsid, cfg)
  }

  resolveIdentity<A extends Auth = void>(
    cfg: MethodConfigOrHandler<
      A,
      ComAtprotoIdentityResolveIdentity.QueryParams,
      ComAtprotoIdentityResolveIdentity.HandlerInput,
      ComAtprotoIdentityResolveIdentity.HandlerOutput
    >,
  ) {
    const nsid = 'com.atproto.identity.resolveIdentity' // @ts-ignore
    return this._server.xrpc.method(nsid, cfg)
  }

  signPlcOperation<A extends Auth = void>(
    cfg: MethodConfigOrHandler<
      A,
      ComAtprotoIdentitySignPlcOperation.QueryParams,
      ComAtprotoIdentitySignPlcOperation.HandlerInput,
      ComAtprotoIdentitySignPlcOperation.HandlerOutput
    >,
  ) {
    const nsid = 'com.atproto.identity.signPlcOperation' // @ts-ignore
    return this._server.xrpc.method(nsid, cfg)
  }

  submitPlcOperation<A extends Auth = void>(
    cfg: MethodConfigOrHandler<
      A,
      ComAtprotoIdentitySubmitPlcOperation.QueryParams,
      ComAtprotoIdentitySubmitPlcOperation.HandlerInput,
      ComAtprotoIdentitySubmitPlcOperation.HandlerOutput
    >,
  ) {
    const nsid = 'com.atproto.identity.submitPlcOperation' // @ts-ignore
    return this._server.xrpc.method(nsid, cfg)
  }

  updateHandle<A extends Auth = void>(
    cfg: MethodConfigOrHandler<
      A,
      ComAtprotoIdentityUpdateHandle.QueryParams,
      ComAtprotoIdentityUpdateHandle.HandlerInput,
      ComAtprotoIdentityUpdateHandle.HandlerOutput
    >,
  ) {
    const nsid = 'com.atproto.identity.updateHandle' // @ts-ignore
    return this._server.xrpc.method(nsid, cfg)
  }
}

export class ComAtprotoLabelNS {
  _server: Server

  constructor(server: Server) {
    this._server = server
  }

  queryLabels<A extends Auth = void>(
    cfg: MethodConfigOrHandler<
      A,
      ComAtprotoLabelQueryLabels.QueryParams,
      ComAtprotoLabelQueryLabels.HandlerInput,
      ComAtprotoLabelQueryLabels.HandlerOutput
    >,
  ) {
    const nsid = 'com.atproto.label.queryLabels' // @ts-ignore
    return this._server.xrpc.method(nsid, cfg)
  }

  subscribeLabels<A extends Auth = void>(
    cfg: StreamConfigOrHandler<
      A,
      ComAtprotoLabelSubscribeLabels.QueryParams,
      ComAtprotoLabelSubscribeLabels.HandlerOutput
    >,
  ) {
    const nsid = 'com.atproto.label.subscribeLabels' // @ts-ignore
    return this._server.xrpc.streamMethod(nsid, cfg)
  }
}

export class ComAtprotoLexiconNS {
  _server: Server

  constructor(server: Server) {
    this._server = server
  }
}

export class ComAtprotoModerationNS {
  _server: Server

  constructor(server: Server) {
    this._server = server
  }

  createReport<A extends Auth = void>(
    cfg: MethodConfigOrHandler<
      A,
      ComAtprotoModerationCreateReport.QueryParams,
      ComAtprotoModerationCreateReport.HandlerInput,
      ComAtprotoModerationCreateReport.HandlerOutput
    >,
  ) {
    const nsid = 'com.atproto.moderation.createReport' // @ts-ignore
    return this._server.xrpc.method(nsid, cfg)
  }
}

export class ComAtprotoRepoNS {
  _server: Server

  constructor(server: Server) {
    this._server = server
  }

  applyWrites<A extends Auth = void>(
    cfg: MethodConfigOrHandler<
      A,
      ComAtprotoRepoApplyWrites.QueryParams,
      ComAtprotoRepoApplyWrites.HandlerInput,
      ComAtprotoRepoApplyWrites.HandlerOutput
    >,
  ) {
    const nsid = 'com.atproto.repo.applyWrites' // @ts-ignore
    return this._server.xrpc.method(nsid, cfg)
  }

  createRecord<A extends Auth = void>(
    cfg: MethodConfigOrHandler<
      A,
      ComAtprotoRepoCreateRecord.QueryParams,
      ComAtprotoRepoCreateRecord.HandlerInput,
      ComAtprotoRepoCreateRecord.HandlerOutput
    >,
  ) {
    const nsid = 'com.atproto.repo.createRecord' // @ts-ignore
    return this._server.xrpc.method(nsid, cfg)
  }

  deleteRecord<A extends Auth = void>(
    cfg: MethodConfigOrHandler<
      A,
      ComAtprotoRepoDeleteRecord.QueryParams,
      ComAtprotoRepoDeleteRecord.HandlerInput,
      ComAtprotoRepoDeleteRecord.HandlerOutput
    >,
  ) {
    const nsid = 'com.atproto.repo.deleteRecord' // @ts-ignore
    return this._server.xrpc.method(nsid, cfg)
  }

  describeRepo<A extends Auth = void>(
    cfg: MethodConfigOrHandler<
      A,
      ComAtprotoRepoDescribeRepo.QueryParams,
      ComAtprotoRepoDescribeRepo.HandlerInput,
      ComAtprotoRepoDescribeRepo.HandlerOutput
    >,
  ) {
    const nsid = 'com.atproto.repo.describeRepo' // @ts-ignore
    return this._server.xrpc.method(nsid, cfg)
  }

  getRecord<A extends Auth = void>(
    cfg: MethodConfigOrHandler<
      A,
      ComAtprotoRepoGetRecord.QueryParams,
      ComAtprotoRepoGetRecord.HandlerInput,
      ComAtprotoRepoGetRecord.HandlerOutput
    >,
  ) {
    const nsid = 'com.atproto.repo.getRecord' // @ts-ignore
    return this._server.xrpc.method(nsid, cfg)
  }

  importRepo<A extends Auth = void>(
    cfg: MethodConfigOrHandler<
      A,
      ComAtprotoRepoImportRepo.QueryParams,
      ComAtprotoRepoImportRepo.HandlerInput,
      ComAtprotoRepoImportRepo.HandlerOutput
    >,
  ) {
    const nsid = 'com.atproto.repo.importRepo' // @ts-ignore
    return this._server.xrpc.method(nsid, cfg)
  }

  listMissingBlobs<A extends Auth = void>(
    cfg: MethodConfigOrHandler<
      A,
      ComAtprotoRepoListMissingBlobs.QueryParams,
      ComAtprotoRepoListMissingBlobs.HandlerInput,
      ComAtprotoRepoListMissingBlobs.HandlerOutput
    >,
  ) {
    const nsid = 'com.atproto.repo.listMissingBlobs' // @ts-ignore
    return this._server.xrpc.method(nsid, cfg)
  }

  listRecords<A extends Auth = void>(
    cfg: MethodConfigOrHandler<
      A,
      ComAtprotoRepoListRecords.QueryParams,
      ComAtprotoRepoListRecords.HandlerInput,
      ComAtprotoRepoListRecords.HandlerOutput
    >,
  ) {
    const nsid = 'com.atproto.repo.listRecords' // @ts-ignore
    return this._server.xrpc.method(nsid, cfg)
  }

  putRecord<A extends Auth = void>(
    cfg: MethodConfigOrHandler<
      A,
      ComAtprotoRepoPutRecord.QueryParams,
      ComAtprotoRepoPutRecord.HandlerInput,
      ComAtprotoRepoPutRecord.HandlerOutput
    >,
  ) {
    const nsid = 'com.atproto.repo.putRecord' // @ts-ignore
    return this._server.xrpc.method(nsid, cfg)
  }

  uploadBlob<A extends Auth = void>(
    cfg: MethodConfigOrHandler<
      A,
      ComAtprotoRepoUploadBlob.QueryParams,
      ComAtprotoRepoUploadBlob.HandlerInput,
      ComAtprotoRepoUploadBlob.HandlerOutput
    >,
  ) {
    const nsid = 'com.atproto.repo.uploadBlob' // @ts-ignore
    return this._server.xrpc.method(nsid, cfg)
  }
}

export class ComAtprotoServerNS {
  _server: Server

  constructor(server: Server) {
    this._server = server
  }

  activateAccount<A extends Auth = void>(
    cfg: MethodConfigOrHandler<
      A,
      ComAtprotoServerActivateAccount.QueryParams,
      ComAtprotoServerActivateAccount.HandlerInput,
      ComAtprotoServerActivateAccount.HandlerOutput
    >,
  ) {
    const nsid = 'com.atproto.server.activateAccount' // @ts-ignore
    return this._server.xrpc.method(nsid, cfg)
  }

  checkAccountStatus<A extends Auth = void>(
    cfg: MethodConfigOrHandler<
      A,
      ComAtprotoServerCheckAccountStatus.QueryParams,
      ComAtprotoServerCheckAccountStatus.HandlerInput,
      ComAtprotoServerCheckAccountStatus.HandlerOutput
    >,
  ) {
    const nsid = 'com.atproto.server.checkAccountStatus' // @ts-ignore
    return this._server.xrpc.method(nsid, cfg)
  }

  confirmEmail<A extends Auth = void>(
    cfg: MethodConfigOrHandler<
      A,
      ComAtprotoServerConfirmEmail.QueryParams,
      ComAtprotoServerConfirmEmail.HandlerInput,
      ComAtprotoServerConfirmEmail.HandlerOutput
    >,
  ) {
    const nsid = 'com.atproto.server.confirmEmail' // @ts-ignore
    return this._server.xrpc.method(nsid, cfg)
  }

  createAccount<A extends Auth = void>(
    cfg: MethodConfigOrHandler<
      A,
      ComAtprotoServerCreateAccount.QueryParams,
      ComAtprotoServerCreateAccount.HandlerInput,
      ComAtprotoServerCreateAccount.HandlerOutput
    >,
  ) {
    const nsid = 'com.atproto.server.createAccount' // @ts-ignore
    return this._server.xrpc.method(nsid, cfg)
  }

  createAppPassword<A extends Auth = void>(
    cfg: MethodConfigOrHandler<
      A,
      ComAtprotoServerCreateAppPassword.QueryParams,
      ComAtprotoServerCreateAppPassword.HandlerInput,
      ComAtprotoServerCreateAppPassword.HandlerOutput
    >,
  ) {
    const nsid = 'com.atproto.server.createAppPassword' // @ts-ignore
    return this._server.xrpc.method(nsid, cfg)
  }

  createInviteCode<A extends Auth = void>(
    cfg: MethodConfigOrHandler<
      A,
      ComAtprotoServerCreateInviteCode.QueryParams,
      ComAtprotoServerCreateInviteCode.HandlerInput,
      ComAtprotoServerCreateInviteCode.HandlerOutput
    >,
  ) {
    const nsid = 'com.atproto.server.createInviteCode' // @ts-ignore
    return this._server.xrpc.method(nsid, cfg)
  }

  createInviteCodes<A extends Auth = void>(
    cfg: MethodConfigOrHandler<
      A,
      ComAtprotoServerCreateInviteCodes.QueryParams,
      ComAtprotoServerCreateInviteCodes.HandlerInput,
      ComAtprotoServerCreateInviteCodes.HandlerOutput
    >,
  ) {
    const nsid = 'com.atproto.server.createInviteCodes' // @ts-ignore
    return this._server.xrpc.method(nsid, cfg)
  }

  createSession<A extends Auth = void>(
    cfg: MethodConfigOrHandler<
      A,
      ComAtprotoServerCreateSession.QueryParams,
      ComAtprotoServerCreateSession.HandlerInput,
      ComAtprotoServerCreateSession.HandlerOutput
    >,
  ) {
    const nsid = 'com.atproto.server.createSession' // @ts-ignore
    return this._server.xrpc.method(nsid, cfg)
  }

  deactivateAccount<A extends Auth = void>(
    cfg: MethodConfigOrHandler<
      A,
      ComAtprotoServerDeactivateAccount.QueryParams,
      ComAtprotoServerDeactivateAccount.HandlerInput,
      ComAtprotoServerDeactivateAccount.HandlerOutput
    >,
  ) {
    const nsid = 'com.atproto.server.deactivateAccount' // @ts-ignore
    return this._server.xrpc.method(nsid, cfg)
  }

  deleteAccount<A extends Auth = void>(
    cfg: MethodConfigOrHandler<
      A,
      ComAtprotoServerDeleteAccount.QueryParams,
      ComAtprotoServerDeleteAccount.HandlerInput,
      ComAtprotoServerDeleteAccount.HandlerOutput
    >,
  ) {
    const nsid = 'com.atproto.server.deleteAccount' // @ts-ignore
    return this._server.xrpc.method(nsid, cfg)
  }

  deleteSession<A extends Auth = void>(
    cfg: MethodConfigOrHandler<
      A,
      ComAtprotoServerDeleteSession.QueryParams,
      ComAtprotoServerDeleteSession.HandlerInput,
      ComAtprotoServerDeleteSession.HandlerOutput
    >,
  ) {
    const nsid = 'com.atproto.server.deleteSession' // @ts-ignore
    return this._server.xrpc.method(nsid, cfg)
  }

  describeServer<A extends Auth = void>(
    cfg: MethodConfigOrHandler<
      A,
      ComAtprotoServerDescribeServer.QueryParams,
      ComAtprotoServerDescribeServer.HandlerInput,
      ComAtprotoServerDescribeServer.HandlerOutput
    >,
  ) {
    const nsid = 'com.atproto.server.describeServer' // @ts-ignore
    return this._server.xrpc.method(nsid, cfg)
  }

  getAccountInviteCodes<A extends Auth = void>(
    cfg: MethodConfigOrHandler<
      A,
      ComAtprotoServerGetAccountInviteCodes.QueryParams,
      ComAtprotoServerGetAccountInviteCodes.HandlerInput,
      ComAtprotoServerGetAccountInviteCodes.HandlerOutput
    >,
  ) {
    const nsid = 'com.atproto.server.getAccountInviteCodes' // @ts-ignore
    return this._server.xrpc.method(nsid, cfg)
  }

  getServiceAuth<A extends Auth = void>(
    cfg: MethodConfigOrHandler<
      A,
      ComAtprotoServerGetServiceAuth.QueryParams,
      ComAtprotoServerGetServiceAuth.HandlerInput,
      ComAtprotoServerGetServiceAuth.HandlerOutput
    >,
  ) {
    const nsid = 'com.atproto.server.getServiceAuth' // @ts-ignore
    return this._server.xrpc.method(nsid, cfg)
  }

  getSession<A extends Auth = void>(
    cfg: MethodConfigOrHandler<
      A,
      ComAtprotoServerGetSession.QueryParams,
      ComAtprotoServerGetSession.HandlerInput,
      ComAtprotoServerGetSession.HandlerOutput
    >,
  ) {
    const nsid = 'com.atproto.server.getSession' // @ts-ignore
    return this._server.xrpc.method(nsid, cfg)
  }

  listAppPasswords<A extends Auth = void>(
    cfg: MethodConfigOrHandler<
      A,
      ComAtprotoServerListAppPasswords.QueryParams,
      ComAtprotoServerListAppPasswords.HandlerInput,
      ComAtprotoServerListAppPasswords.HandlerOutput
    >,
  ) {
    const nsid = 'com.atproto.server.listAppPasswords' // @ts-ignore
    return this._server.xrpc.method(nsid, cfg)
  }

  refreshSession<A extends Auth = void>(
    cfg: MethodConfigOrHandler<
      A,
      ComAtprotoServerRefreshSession.QueryParams,
      ComAtprotoServerRefreshSession.HandlerInput,
      ComAtprotoServerRefreshSession.HandlerOutput
    >,
  ) {
    const nsid = 'com.atproto.server.refreshSession' // @ts-ignore
    return this._server.xrpc.method(nsid, cfg)
  }

  requestAccountDelete<A extends Auth = void>(
    cfg: MethodConfigOrHandler<
      A,
      ComAtprotoServerRequestAccountDelete.QueryParams,
      ComAtprotoServerRequestAccountDelete.HandlerInput,
      ComAtprotoServerRequestAccountDelete.HandlerOutput
    >,
  ) {
    const nsid = 'com.atproto.server.requestAccountDelete' // @ts-ignore
    return this._server.xrpc.method(nsid, cfg)
  }

  requestEmailConfirmation<A extends Auth = void>(
    cfg: MethodConfigOrHandler<
      A,
      ComAtprotoServerRequestEmailConfirmation.QueryParams,
      ComAtprotoServerRequestEmailConfirmation.HandlerInput,
      ComAtprotoServerRequestEmailConfirmation.HandlerOutput
    >,
  ) {
    const nsid = 'com.atproto.server.requestEmailConfirmation' // @ts-ignore
    return this._server.xrpc.method(nsid, cfg)
  }

  requestEmailUpdate<A extends Auth = void>(
    cfg: MethodConfigOrHandler<
      A,
      ComAtprotoServerRequestEmailUpdate.QueryParams,
      ComAtprotoServerRequestEmailUpdate.HandlerInput,
      ComAtprotoServerRequestEmailUpdate.HandlerOutput
    >,
  ) {
    const nsid = 'com.atproto.server.requestEmailUpdate' // @ts-ignore
    return this._server.xrpc.method(nsid, cfg)
  }

  requestPasswordReset<A extends Auth = void>(
    cfg: MethodConfigOrHandler<
      A,
      ComAtprotoServerRequestPasswordReset.QueryParams,
      ComAtprotoServerRequestPasswordReset.HandlerInput,
      ComAtprotoServerRequestPasswordReset.HandlerOutput
    >,
  ) {
    const nsid = 'com.atproto.server.requestPasswordReset' // @ts-ignore
    return this._server.xrpc.method(nsid, cfg)
  }

  reserveSigningKey<A extends Auth = void>(
    cfg: MethodConfigOrHandler<
      A,
      ComAtprotoServerReserveSigningKey.QueryParams,
      ComAtprotoServerReserveSigningKey.HandlerInput,
      ComAtprotoServerReserveSigningKey.HandlerOutput
    >,
  ) {
    const nsid = 'com.atproto.server.reserveSigningKey' // @ts-ignore
    return this._server.xrpc.method(nsid, cfg)
  }

  resetPassword<A extends Auth = void>(
    cfg: MethodConfigOrHandler<
      A,
      ComAtprotoServerResetPassword.QueryParams,
      ComAtprotoServerResetPassword.HandlerInput,
      ComAtprotoServerResetPassword.HandlerOutput
    >,
  ) {
    const nsid = 'com.atproto.server.resetPassword' // @ts-ignore
    return this._server.xrpc.method(nsid, cfg)
  }

  revokeAppPassword<A extends Auth = void>(
    cfg: MethodConfigOrHandler<
      A,
      ComAtprotoServerRevokeAppPassword.QueryParams,
      ComAtprotoServerRevokeAppPassword.HandlerInput,
      ComAtprotoServerRevokeAppPassword.HandlerOutput
    >,
  ) {
    const nsid = 'com.atproto.server.revokeAppPassword' // @ts-ignore
    return this._server.xrpc.method(nsid, cfg)
  }

  updateEmail<A extends Auth = void>(
    cfg: MethodConfigOrHandler<
      A,
      ComAtprotoServerUpdateEmail.QueryParams,
      ComAtprotoServerUpdateEmail.HandlerInput,
      ComAtprotoServerUpdateEmail.HandlerOutput
    >,
  ) {
    const nsid = 'com.atproto.server.updateEmail' // @ts-ignore
    return this._server.xrpc.method(nsid, cfg)
  }
}

export class ComAtprotoSyncNS {
  _server: Server

  constructor(server: Server) {
    this._server = server
  }

  getBlob<A extends Auth = void>(
    cfg: MethodConfigOrHandler<
      A,
      ComAtprotoSyncGetBlob.QueryParams,
      ComAtprotoSyncGetBlob.HandlerInput,
      ComAtprotoSyncGetBlob.HandlerOutput
    >,
  ) {
    const nsid = 'com.atproto.sync.getBlob' // @ts-ignore
    return this._server.xrpc.method(nsid, cfg)
  }

  getBlocks<A extends Auth = void>(
    cfg: MethodConfigOrHandler<
      A,
      ComAtprotoSyncGetBlocks.QueryParams,
      ComAtprotoSyncGetBlocks.HandlerInput,
      ComAtprotoSyncGetBlocks.HandlerOutput
    >,
  ) {
    const nsid = 'com.atproto.sync.getBlocks' // @ts-ignore
    return this._server.xrpc.method(nsid, cfg)
  }

  getCheckout<A extends Auth = void>(
    cfg: MethodConfigOrHandler<
      A,
      ComAtprotoSyncGetCheckout.QueryParams,
      ComAtprotoSyncGetCheckout.HandlerInput,
      ComAtprotoSyncGetCheckout.HandlerOutput
    >,
  ) {
    const nsid = 'com.atproto.sync.getCheckout' // @ts-ignore
    return this._server.xrpc.method(nsid, cfg)
  }

  getHead<A extends Auth = void>(
    cfg: MethodConfigOrHandler<
      A,
      ComAtprotoSyncGetHead.QueryParams,
      ComAtprotoSyncGetHead.HandlerInput,
      ComAtprotoSyncGetHead.HandlerOutput
    >,
  ) {
    const nsid = 'com.atproto.sync.getHead' // @ts-ignore
    return this._server.xrpc.method(nsid, cfg)
  }

  getHostStatus<A extends Auth = void>(
    cfg: MethodConfigOrHandler<
      A,
      ComAtprotoSyncGetHostStatus.QueryParams,
      ComAtprotoSyncGetHostStatus.HandlerInput,
      ComAtprotoSyncGetHostStatus.HandlerOutput
    >,
  ) {
    const nsid = 'com.atproto.sync.getHostStatus' // @ts-ignore
    return this._server.xrpc.method(nsid, cfg)
  }

  getLatestCommit<A extends Auth = void>(
    cfg: MethodConfigOrHandler<
      A,
      ComAtprotoSyncGetLatestCommit.QueryParams,
      ComAtprotoSyncGetLatestCommit.HandlerInput,
      ComAtprotoSyncGetLatestCommit.HandlerOutput
    >,
  ) {
    const nsid = 'com.atproto.sync.getLatestCommit' // @ts-ignore
    return this._server.xrpc.method(nsid, cfg)
  }

  getRecord<A extends Auth = void>(
    cfg: MethodConfigOrHandler<
      A,
      ComAtprotoSyncGetRecord.QueryParams,
      ComAtprotoSyncGetRecord.HandlerInput,
      ComAtprotoSyncGetRecord.HandlerOutput
    >,
  ) {
    const nsid = 'com.atproto.sync.getRecord' // @ts-ignore
    return this._server.xrpc.method(nsid, cfg)
  }

  getRepo<A extends Auth = void>(
    cfg: MethodConfigOrHandler<
      A,
      ComAtprotoSyncGetRepo.QueryParams,
      ComAtprotoSyncGetRepo.HandlerInput,
      ComAtprotoSyncGetRepo.HandlerOutput
    >,
  ) {
    const nsid = 'com.atproto.sync.getRepo' // @ts-ignore
    return this._server.xrpc.method(nsid, cfg)
  }

  getRepoStatus<A extends Auth = void>(
    cfg: MethodConfigOrHandler<
      A,
      ComAtprotoSyncGetRepoStatus.QueryParams,
      ComAtprotoSyncGetRepoStatus.HandlerInput,
      ComAtprotoSyncGetRepoStatus.HandlerOutput
    >,
  ) {
    const nsid = 'com.atproto.sync.getRepoStatus' // @ts-ignore
    return this._server.xrpc.method(nsid, cfg)
  }

  listBlobs<A extends Auth = void>(
    cfg: MethodConfigOrHandler<
      A,
      ComAtprotoSyncListBlobs.QueryParams,
      ComAtprotoSyncListBlobs.HandlerInput,
      ComAtprotoSyncListBlobs.HandlerOutput
    >,
  ) {
    const nsid = 'com.atproto.sync.listBlobs' // @ts-ignore
    return this._server.xrpc.method(nsid, cfg)
  }

  listHosts<A extends Auth = void>(
    cfg: MethodConfigOrHandler<
      A,
      ComAtprotoSyncListHosts.QueryParams,
      ComAtprotoSyncListHosts.HandlerInput,
      ComAtprotoSyncListHosts.HandlerOutput
    >,
  ) {
    const nsid = 'com.atproto.sync.listHosts' // @ts-ignore
    return this._server.xrpc.method(nsid, cfg)
  }

  listRepos<A extends Auth = void>(
    cfg: MethodConfigOrHandler<
      A,
      ComAtprotoSyncListRepos.QueryParams,
      ComAtprotoSyncListRepos.HandlerInput,
      ComAtprotoSyncListRepos.HandlerOutput
    >,
  ) {
    const nsid = 'com.atproto.sync.listRepos' // @ts-ignore
    return this._server.xrpc.method(nsid, cfg)
  }

  listReposByCollection<A extends Auth = void>(
    cfg: MethodConfigOrHandler<
      A,
      ComAtprotoSyncListReposByCollection.QueryParams,
      ComAtprotoSyncListReposByCollection.HandlerInput,
      ComAtprotoSyncListReposByCollection.HandlerOutput
    >,
  ) {
    const nsid = 'com.atproto.sync.listReposByCollection' // @ts-ignore
    return this._server.xrpc.method(nsid, cfg)
  }

  notifyOfUpdate<A extends Auth = void>(
    cfg: MethodConfigOrHandler<
      A,
      ComAtprotoSyncNotifyOfUpdate.QueryParams,
      ComAtprotoSyncNotifyOfUpdate.HandlerInput,
      ComAtprotoSyncNotifyOfUpdate.HandlerOutput
    >,
  ) {
    const nsid = 'com.atproto.sync.notifyOfUpdate' // @ts-ignore
    return this._server.xrpc.method(nsid, cfg)
  }

  requestCrawl<A extends Auth = void>(
    cfg: MethodConfigOrHandler<
      A,
      ComAtprotoSyncRequestCrawl.QueryParams,
      ComAtprotoSyncRequestCrawl.HandlerInput,
      ComAtprotoSyncRequestCrawl.HandlerOutput
    >,
  ) {
    const nsid = 'com.atproto.sync.requestCrawl' // @ts-ignore
    return this._server.xrpc.method(nsid, cfg)
  }

  subscribeRepos<A extends Auth = void>(
    cfg: StreamConfigOrHandler<
      A,
      ComAtprotoSyncSubscribeRepos.QueryParams,
      ComAtprotoSyncSubscribeRepos.HandlerOutput
    >,
  ) {
    const nsid = 'com.atproto.sync.subscribeRepos' // @ts-ignore
    return this._server.xrpc.streamMethod(nsid, cfg)
  }
}

export class ComAtprotoTempNS {
  _server: Server

  constructor(server: Server) {
    this._server = server
  }

  addReservedHandle<A extends Auth = void>(
    cfg: MethodConfigOrHandler<
      A,
      ComAtprotoTempAddReservedHandle.QueryParams,
      ComAtprotoTempAddReservedHandle.HandlerInput,
      ComAtprotoTempAddReservedHandle.HandlerOutput
    >,
  ) {
    const nsid = 'com.atproto.temp.addReservedHandle' // @ts-ignore
    return this._server.xrpc.method(nsid, cfg)
  }

  checkSignupQueue<A extends Auth = void>(
    cfg: MethodConfigOrHandler<
      A,
      ComAtprotoTempCheckSignupQueue.QueryParams,
      ComAtprotoTempCheckSignupQueue.HandlerInput,
      ComAtprotoTempCheckSignupQueue.HandlerOutput
    >,
  ) {
    const nsid = 'com.atproto.temp.checkSignupQueue' // @ts-ignore
    return this._server.xrpc.method(nsid, cfg)
  }

  fetchLabels<A extends Auth = void>(
    cfg: MethodConfigOrHandler<
      A,
      ComAtprotoTempFetchLabels.QueryParams,
      ComAtprotoTempFetchLabels.HandlerInput,
      ComAtprotoTempFetchLabels.HandlerOutput
    >,
  ) {
    const nsid = 'com.atproto.temp.fetchLabels' // @ts-ignore
    return this._server.xrpc.method(nsid, cfg)
  }

  requestPhoneVerification<A extends Auth = void>(
    cfg: MethodConfigOrHandler<
      A,
      ComAtprotoTempRequestPhoneVerification.QueryParams,
      ComAtprotoTempRequestPhoneVerification.HandlerInput,
      ComAtprotoTempRequestPhoneVerification.HandlerOutput
    >,
  ) {
    const nsid = 'com.atproto.temp.requestPhoneVerification' // @ts-ignore
    return this._server.xrpc.method(nsid, cfg)
  }
}

export class AppNS {
  _server: Server
  bsky: AppBskyNS

  constructor(server: Server) {
    this._server = server
    this.bsky = new AppBskyNS(server)
  }
}

export class AppBskyNS {
  _server: Server
  actor: AppBskyActorNS
  embed: AppBskyEmbedNS
  feed: AppBskyFeedNS
  graph: AppBskyGraphNS
  labeler: AppBskyLabelerNS
  notification: AppBskyNotificationNS
  richtext: AppBskyRichtextNS
  unspecced: AppBskyUnspeccedNS
  video: AppBskyVideoNS

  constructor(server: Server) {
    this._server = server
    this.actor = new AppBskyActorNS(server)
    this.embed = new AppBskyEmbedNS(server)
    this.feed = new AppBskyFeedNS(server)
    this.graph = new AppBskyGraphNS(server)
    this.labeler = new AppBskyLabelerNS(server)
    this.notification = new AppBskyNotificationNS(server)
    this.richtext = new AppBskyRichtextNS(server)
    this.unspecced = new AppBskyUnspeccedNS(server)
    this.video = new AppBskyVideoNS(server)
  }
}

export class AppBskyActorNS {
  _server: Server

  constructor(server: Server) {
    this._server = server
  }

  getPreferences<A extends Auth = void>(
    cfg: MethodConfigOrHandler<
      A,
      AppBskyActorGetPreferences.QueryParams,
      AppBskyActorGetPreferences.HandlerInput,
      AppBskyActorGetPreferences.HandlerOutput
    >,
  ) {
    const nsid = 'app.bsky.actor.getPreferences' // @ts-ignore
    return this._server.xrpc.method(nsid, cfg)
  }

  getProfile<A extends Auth = void>(
    cfg: MethodConfigOrHandler<
      A,
      AppBskyActorGetProfile.QueryParams,
      AppBskyActorGetProfile.HandlerInput,
      AppBskyActorGetProfile.HandlerOutput
    >,
  ) {
    const nsid = 'app.bsky.actor.getProfile' // @ts-ignore
    return this._server.xrpc.method(nsid, cfg)
  }

  getProfiles<A extends Auth = void>(
    cfg: MethodConfigOrHandler<
      A,
      AppBskyActorGetProfiles.QueryParams,
      AppBskyActorGetProfiles.HandlerInput,
      AppBskyActorGetProfiles.HandlerOutput
    >,
  ) {
    const nsid = 'app.bsky.actor.getProfiles' // @ts-ignore
    return this._server.xrpc.method(nsid, cfg)
  }

  getSuggestions<A extends Auth = void>(
    cfg: MethodConfigOrHandler<
      A,
      AppBskyActorGetSuggestions.QueryParams,
      AppBskyActorGetSuggestions.HandlerInput,
      AppBskyActorGetSuggestions.HandlerOutput
    >,
  ) {
    const nsid = 'app.bsky.actor.getSuggestions' // @ts-ignore
    return this._server.xrpc.method(nsid, cfg)
  }

  putPreferences<A extends Auth = void>(
    cfg: MethodConfigOrHandler<
      A,
      AppBskyActorPutPreferences.QueryParams,
      AppBskyActorPutPreferences.HandlerInput,
      AppBskyActorPutPreferences.HandlerOutput
    >,
  ) {
    const nsid = 'app.bsky.actor.putPreferences' // @ts-ignore
    return this._server.xrpc.method(nsid, cfg)
  }

  searchActors<A extends Auth = void>(
    cfg: MethodConfigOrHandler<
      A,
      AppBskyActorSearchActors.QueryParams,
      AppBskyActorSearchActors.HandlerInput,
      AppBskyActorSearchActors.HandlerOutput
    >,
  ) {
    const nsid = 'app.bsky.actor.searchActors' // @ts-ignore
    return this._server.xrpc.method(nsid, cfg)
  }

  searchActorsTypeahead<A extends Auth = void>(
    cfg: MethodConfigOrHandler<
      A,
      AppBskyActorSearchActorsTypeahead.QueryParams,
      AppBskyActorSearchActorsTypeahead.HandlerInput,
      AppBskyActorSearchActorsTypeahead.HandlerOutput
    >,
  ) {
    const nsid = 'app.bsky.actor.searchActorsTypeahead' // @ts-ignore
    return this._server.xrpc.method(nsid, cfg)
  }
}

export class AppBskyEmbedNS {
  _server: Server

  constructor(server: Server) {
    this._server = server
  }
}

export class AppBskyFeedNS {
  _server: Server

  constructor(server: Server) {
    this._server = server
  }

  describeFeedGenerator<A extends Auth = void>(
    cfg: MethodConfigOrHandler<
      A,
      AppBskyFeedDescribeFeedGenerator.QueryParams,
      AppBskyFeedDescribeFeedGenerator.HandlerInput,
      AppBskyFeedDescribeFeedGenerator.HandlerOutput
    >,
  ) {
    const nsid = 'app.bsky.feed.describeFeedGenerator' // @ts-ignore
    return this._server.xrpc.method(nsid, cfg)
  }

  getActorFeeds<A extends Auth = void>(
    cfg: MethodConfigOrHandler<
      A,
      AppBskyFeedGetActorFeeds.QueryParams,
      AppBskyFeedGetActorFeeds.HandlerInput,
      AppBskyFeedGetActorFeeds.HandlerOutput
    >,
  ) {
    const nsid = 'app.bsky.feed.getActorFeeds' // @ts-ignore
    return this._server.xrpc.method(nsid, cfg)
  }

  getActorLikes<A extends Auth = void>(
    cfg: MethodConfigOrHandler<
      A,
      AppBskyFeedGetActorLikes.QueryParams,
      AppBskyFeedGetActorLikes.HandlerInput,
      AppBskyFeedGetActorLikes.HandlerOutput
    >,
  ) {
    const nsid = 'app.bsky.feed.getActorLikes' // @ts-ignore
    return this._server.xrpc.method(nsid, cfg)
  }

  getAuthorFeed<A extends Auth = void>(
    cfg: MethodConfigOrHandler<
      A,
      AppBskyFeedGetAuthorFeed.QueryParams,
      AppBskyFeedGetAuthorFeed.HandlerInput,
      AppBskyFeedGetAuthorFeed.HandlerOutput
    >,
  ) {
    const nsid = 'app.bsky.feed.getAuthorFeed' // @ts-ignore
    return this._server.xrpc.method(nsid, cfg)
  }

  getFeed<A extends Auth = void>(
    cfg: MethodConfigOrHandler<
      A,
      AppBskyFeedGetFeed.QueryParams,
      AppBskyFeedGetFeed.HandlerInput,
      AppBskyFeedGetFeed.HandlerOutput
    >,
  ) {
    const nsid = 'app.bsky.feed.getFeed' // @ts-ignore
    return this._server.xrpc.method(nsid, cfg)
  }

  getFeedGenerator<A extends Auth = void>(
    cfg: MethodConfigOrHandler<
      A,
      AppBskyFeedGetFeedGenerator.QueryParams,
      AppBskyFeedGetFeedGenerator.HandlerInput,
      AppBskyFeedGetFeedGenerator.HandlerOutput
    >,
  ) {
    const nsid = 'app.bsky.feed.getFeedGenerator' // @ts-ignore
    return this._server.xrpc.method(nsid, cfg)
  }

  getFeedGenerators<A extends Auth = void>(
    cfg: MethodConfigOrHandler<
      A,
      AppBskyFeedGetFeedGenerators.QueryParams,
      AppBskyFeedGetFeedGenerators.HandlerInput,
      AppBskyFeedGetFeedGenerators.HandlerOutput
    >,
  ) {
    const nsid = 'app.bsky.feed.getFeedGenerators' // @ts-ignore
    return this._server.xrpc.method(nsid, cfg)
  }

  getFeedSkeleton<A extends Auth = void>(
    cfg: MethodConfigOrHandler<
      A,
      AppBskyFeedGetFeedSkeleton.QueryParams,
      AppBskyFeedGetFeedSkeleton.HandlerInput,
      AppBskyFeedGetFeedSkeleton.HandlerOutput
    >,
  ) {
    const nsid = 'app.bsky.feed.getFeedSkeleton' // @ts-ignore
    return this._server.xrpc.method(nsid, cfg)
  }

  getLikes<A extends Auth = void>(
    cfg: MethodConfigOrHandler<
      A,
      AppBskyFeedGetLikes.QueryParams,
      AppBskyFeedGetLikes.HandlerInput,
      AppBskyFeedGetLikes.HandlerOutput
    >,
  ) {
    const nsid = 'app.bsky.feed.getLikes' // @ts-ignore
    return this._server.xrpc.method(nsid, cfg)
  }

  getListFeed<A extends Auth = void>(
    cfg: MethodConfigOrHandler<
      A,
      AppBskyFeedGetListFeed.QueryParams,
      AppBskyFeedGetListFeed.HandlerInput,
      AppBskyFeedGetListFeed.HandlerOutput
    >,
  ) {
    const nsid = 'app.bsky.feed.getListFeed' // @ts-ignore
    return this._server.xrpc.method(nsid, cfg)
  }

  getPosts<A extends Auth = void>(
    cfg: MethodConfigOrHandler<
      A,
      AppBskyFeedGetPosts.QueryParams,
      AppBskyFeedGetPosts.HandlerInput,
      AppBskyFeedGetPosts.HandlerOutput
    >,
  ) {
    const nsid = 'app.bsky.feed.getPosts' // @ts-ignore
    return this._server.xrpc.method(nsid, cfg)
  }

  getPostThread<A extends Auth = void>(
    cfg: MethodConfigOrHandler<
      A,
      AppBskyFeedGetPostThread.QueryParams,
      AppBskyFeedGetPostThread.HandlerInput,
      AppBskyFeedGetPostThread.HandlerOutput
    >,
  ) {
    const nsid = 'app.bsky.feed.getPostThread' // @ts-ignore
    return this._server.xrpc.method(nsid, cfg)
  }

  getQuotes<A extends Auth = void>(
    cfg: MethodConfigOrHandler<
      A,
      AppBskyFeedGetQuotes.QueryParams,
      AppBskyFeedGetQuotes.HandlerInput,
      AppBskyFeedGetQuotes.HandlerOutput
    >,
  ) {
    const nsid = 'app.bsky.feed.getQuotes' // @ts-ignore
    return this._server.xrpc.method(nsid, cfg)
  }

  getRepostedBy<A extends Auth = void>(
    cfg: MethodConfigOrHandler<
      A,
      AppBskyFeedGetRepostedBy.QueryParams,
      AppBskyFeedGetRepostedBy.HandlerInput,
      AppBskyFeedGetRepostedBy.HandlerOutput
    >,
  ) {
    const nsid = 'app.bsky.feed.getRepostedBy' // @ts-ignore
    return this._server.xrpc.method(nsid, cfg)
  }

  getSuggestedFeeds<A extends Auth = void>(
    cfg: MethodConfigOrHandler<
      A,
      AppBskyFeedGetSuggestedFeeds.QueryParams,
      AppBskyFeedGetSuggestedFeeds.HandlerInput,
      AppBskyFeedGetSuggestedFeeds.HandlerOutput
    >,
  ) {
    const nsid = 'app.bsky.feed.getSuggestedFeeds' // @ts-ignore
    return this._server.xrpc.method(nsid, cfg)
  }

  getTimeline<A extends Auth = void>(
    cfg: MethodConfigOrHandler<
      A,
      AppBskyFeedGetTimeline.QueryParams,
      AppBskyFeedGetTimeline.HandlerInput,
      AppBskyFeedGetTimeline.HandlerOutput
    >,
  ) {
    const nsid = 'app.bsky.feed.getTimeline' // @ts-ignore
    return this._server.xrpc.method(nsid, cfg)
  }

  searchPosts<A extends Auth = void>(
    cfg: MethodConfigOrHandler<
      A,
      AppBskyFeedSearchPosts.QueryParams,
      AppBskyFeedSearchPosts.HandlerInput,
      AppBskyFeedSearchPosts.HandlerOutput
    >,
  ) {
    const nsid = 'app.bsky.feed.searchPosts' // @ts-ignore
    return this._server.xrpc.method(nsid, cfg)
  }

  sendInteractions<A extends Auth = void>(
    cfg: MethodConfigOrHandler<
      A,
      AppBskyFeedSendInteractions.QueryParams,
      AppBskyFeedSendInteractions.HandlerInput,
      AppBskyFeedSendInteractions.HandlerOutput
    >,
  ) {
    const nsid = 'app.bsky.feed.sendInteractions' // @ts-ignore
    return this._server.xrpc.method(nsid, cfg)
  }
}

export class AppBskyGraphNS {
  _server: Server

  constructor(server: Server) {
    this._server = server
  }

  getActorStarterPacks<A extends Auth = void>(
    cfg: MethodConfigOrHandler<
      A,
      AppBskyGraphGetActorStarterPacks.QueryParams,
      AppBskyGraphGetActorStarterPacks.HandlerInput,
      AppBskyGraphGetActorStarterPacks.HandlerOutput
    >,
  ) {
    const nsid = 'app.bsky.graph.getActorStarterPacks' // @ts-ignore
    return this._server.xrpc.method(nsid, cfg)
  }

  getBlocks<A extends Auth = void>(
    cfg: MethodConfigOrHandler<
      A,
      AppBskyGraphGetBlocks.QueryParams,
      AppBskyGraphGetBlocks.HandlerInput,
      AppBskyGraphGetBlocks.HandlerOutput
    >,
  ) {
    const nsid = 'app.bsky.graph.getBlocks' // @ts-ignore
    return this._server.xrpc.method(nsid, cfg)
  }

  getFollowers<A extends Auth = void>(
    cfg: MethodConfigOrHandler<
      A,
      AppBskyGraphGetFollowers.QueryParams,
      AppBskyGraphGetFollowers.HandlerInput,
      AppBskyGraphGetFollowers.HandlerOutput
    >,
  ) {
    const nsid = 'app.bsky.graph.getFollowers' // @ts-ignore
    return this._server.xrpc.method(nsid, cfg)
  }

  getFollows<A extends Auth = void>(
    cfg: MethodConfigOrHandler<
      A,
      AppBskyGraphGetFollows.QueryParams,
      AppBskyGraphGetFollows.HandlerInput,
      AppBskyGraphGetFollows.HandlerOutput
    >,
  ) {
    const nsid = 'app.bsky.graph.getFollows' // @ts-ignore
    return this._server.xrpc.method(nsid, cfg)
  }

  getKnownFollowers<A extends Auth = void>(
    cfg: MethodConfigOrHandler<
      A,
      AppBskyGraphGetKnownFollowers.QueryParams,
      AppBskyGraphGetKnownFollowers.HandlerInput,
      AppBskyGraphGetKnownFollowers.HandlerOutput
    >,
  ) {
    const nsid = 'app.bsky.graph.getKnownFollowers' // @ts-ignore
    return this._server.xrpc.method(nsid, cfg)
  }

  getList<A extends Auth = void>(
    cfg: MethodConfigOrHandler<
      A,
      AppBskyGraphGetList.QueryParams,
      AppBskyGraphGetList.HandlerInput,
      AppBskyGraphGetList.HandlerOutput
    >,
  ) {
    const nsid = 'app.bsky.graph.getList' // @ts-ignore
    return this._server.xrpc.method(nsid, cfg)
  }

  getListBlocks<A extends Auth = void>(
    cfg: MethodConfigOrHandler<
      A,
      AppBskyGraphGetListBlocks.QueryParams,
      AppBskyGraphGetListBlocks.HandlerInput,
      AppBskyGraphGetListBlocks.HandlerOutput
    >,
  ) {
    const nsid = 'app.bsky.graph.getListBlocks' // @ts-ignore
    return this._server.xrpc.method(nsid, cfg)
  }

  getListMutes<A extends Auth = void>(
    cfg: MethodConfigOrHandler<
      A,
      AppBskyGraphGetListMutes.QueryParams,
      AppBskyGraphGetListMutes.HandlerInput,
      AppBskyGraphGetListMutes.HandlerOutput
    >,
  ) {
    const nsid = 'app.bsky.graph.getListMutes' // @ts-ignore
    return this._server.xrpc.method(nsid, cfg)
  }

  getLists<A extends Auth = void>(
    cfg: MethodConfigOrHandler<
      A,
      AppBskyGraphGetLists.QueryParams,
      AppBskyGraphGetLists.HandlerInput,
      AppBskyGraphGetLists.HandlerOutput
    >,
  ) {
    const nsid = 'app.bsky.graph.getLists' // @ts-ignore
    return this._server.xrpc.method(nsid, cfg)
  }

  getMutes<A extends Auth = void>(
    cfg: MethodConfigOrHandler<
      A,
      AppBskyGraphGetMutes.QueryParams,
      AppBskyGraphGetMutes.HandlerInput,
      AppBskyGraphGetMutes.HandlerOutput
    >,
  ) {
    const nsid = 'app.bsky.graph.getMutes' // @ts-ignore
    return this._server.xrpc.method(nsid, cfg)
  }

  getRelationships<A extends Auth = void>(
    cfg: MethodConfigOrHandler<
      A,
      AppBskyGraphGetRelationships.QueryParams,
      AppBskyGraphGetRelationships.HandlerInput,
      AppBskyGraphGetRelationships.HandlerOutput
    >,
  ) {
    const nsid = 'app.bsky.graph.getRelationships' // @ts-ignore
    return this._server.xrpc.method(nsid, cfg)
  }

  getStarterPack<A extends Auth = void>(
    cfg: MethodConfigOrHandler<
      A,
      AppBskyGraphGetStarterPack.QueryParams,
      AppBskyGraphGetStarterPack.HandlerInput,
      AppBskyGraphGetStarterPack.HandlerOutput
    >,
  ) {
    const nsid = 'app.bsky.graph.getStarterPack' // @ts-ignore
    return this._server.xrpc.method(nsid, cfg)
  }

  getStarterPacks<A extends Auth = void>(
    cfg: MethodConfigOrHandler<
      A,
      AppBskyGraphGetStarterPacks.QueryParams,
      AppBskyGraphGetStarterPacks.HandlerInput,
      AppBskyGraphGetStarterPacks.HandlerOutput
    >,
  ) {
    const nsid = 'app.bsky.graph.getStarterPacks' // @ts-ignore
    return this._server.xrpc.method(nsid, cfg)
  }

  getSuggestedFollowsByActor<A extends Auth = void>(
    cfg: MethodConfigOrHandler<
      A,
      AppBskyGraphGetSuggestedFollowsByActor.QueryParams,
      AppBskyGraphGetSuggestedFollowsByActor.HandlerInput,
      AppBskyGraphGetSuggestedFollowsByActor.HandlerOutput
    >,
  ) {
    const nsid = 'app.bsky.graph.getSuggestedFollowsByActor' // @ts-ignore
    return this._server.xrpc.method(nsid, cfg)
  }

  muteActor<A extends Auth = void>(
    cfg: MethodConfigOrHandler<
      A,
      AppBskyGraphMuteActor.QueryParams,
      AppBskyGraphMuteActor.HandlerInput,
      AppBskyGraphMuteActor.HandlerOutput
    >,
  ) {
    const nsid = 'app.bsky.graph.muteActor' // @ts-ignore
    return this._server.xrpc.method(nsid, cfg)
  }

  muteActorList<A extends Auth = void>(
    cfg: MethodConfigOrHandler<
      A,
      AppBskyGraphMuteActorList.QueryParams,
      AppBskyGraphMuteActorList.HandlerInput,
      AppBskyGraphMuteActorList.HandlerOutput
    >,
  ) {
    const nsid = 'app.bsky.graph.muteActorList' // @ts-ignore
    return this._server.xrpc.method(nsid, cfg)
  }

  muteThread<A extends Auth = void>(
    cfg: MethodConfigOrHandler<
      A,
      AppBskyGraphMuteThread.QueryParams,
      AppBskyGraphMuteThread.HandlerInput,
      AppBskyGraphMuteThread.HandlerOutput
    >,
  ) {
    const nsid = 'app.bsky.graph.muteThread' // @ts-ignore
    return this._server.xrpc.method(nsid, cfg)
  }

  searchStarterPacks<A extends Auth = void>(
    cfg: MethodConfigOrHandler<
      A,
      AppBskyGraphSearchStarterPacks.QueryParams,
      AppBskyGraphSearchStarterPacks.HandlerInput,
      AppBskyGraphSearchStarterPacks.HandlerOutput
    >,
  ) {
    const nsid = 'app.bsky.graph.searchStarterPacks' // @ts-ignore
    return this._server.xrpc.method(nsid, cfg)
  }

  unmuteActor<A extends Auth = void>(
    cfg: MethodConfigOrHandler<
      A,
      AppBskyGraphUnmuteActor.QueryParams,
      AppBskyGraphUnmuteActor.HandlerInput,
      AppBskyGraphUnmuteActor.HandlerOutput
    >,
  ) {
    const nsid = 'app.bsky.graph.unmuteActor' // @ts-ignore
    return this._server.xrpc.method(nsid, cfg)
  }

  unmuteActorList<A extends Auth = void>(
    cfg: MethodConfigOrHandler<
      A,
      AppBskyGraphUnmuteActorList.QueryParams,
      AppBskyGraphUnmuteActorList.HandlerInput,
      AppBskyGraphUnmuteActorList.HandlerOutput
    >,
  ) {
    const nsid = 'app.bsky.graph.unmuteActorList' // @ts-ignore
    return this._server.xrpc.method(nsid, cfg)
  }

  unmuteThread<A extends Auth = void>(
    cfg: MethodConfigOrHandler<
      A,
      AppBskyGraphUnmuteThread.QueryParams,
      AppBskyGraphUnmuteThread.HandlerInput,
      AppBskyGraphUnmuteThread.HandlerOutput
    >,
  ) {
    const nsid = 'app.bsky.graph.unmuteThread' // @ts-ignore
    return this._server.xrpc.method(nsid, cfg)
  }
}

export class AppBskyLabelerNS {
  _server: Server

  constructor(server: Server) {
    this._server = server
  }

  getServices<A extends Auth = void>(
    cfg: MethodConfigOrHandler<
      A,
      AppBskyLabelerGetServices.QueryParams,
      AppBskyLabelerGetServices.HandlerInput,
      AppBskyLabelerGetServices.HandlerOutput
    >,
  ) {
    const nsid = 'app.bsky.labeler.getServices' // @ts-ignore
    return this._server.xrpc.method(nsid, cfg)
  }
}

export class AppBskyNotificationNS {
  _server: Server

  constructor(server: Server) {
    this._server = server
  }

  getPreferences<A extends Auth = void>(
    cfg: MethodConfigOrHandler<
      A,
      AppBskyNotificationGetPreferences.QueryParams,
      AppBskyNotificationGetPreferences.HandlerInput,
      AppBskyNotificationGetPreferences.HandlerOutput
    >,
  ) {
    const nsid = 'app.bsky.notification.getPreferences' // @ts-ignore
    return this._server.xrpc.method(nsid, cfg)
  }

  getUnreadCount<A extends Auth = void>(
    cfg: MethodConfigOrHandler<
      A,
      AppBskyNotificationGetUnreadCount.QueryParams,
      AppBskyNotificationGetUnreadCount.HandlerInput,
      AppBskyNotificationGetUnreadCount.HandlerOutput
    >,
  ) {
    const nsid = 'app.bsky.notification.getUnreadCount' // @ts-ignore
    return this._server.xrpc.method(nsid, cfg)
  }

  listActivitySubscriptions<A extends Auth = void>(
    cfg: MethodConfigOrHandler<
      A,
      AppBskyNotificationListActivitySubscriptions.QueryParams,
      AppBskyNotificationListActivitySubscriptions.HandlerInput,
      AppBskyNotificationListActivitySubscriptions.HandlerOutput
    >,
  ) {
    const nsid = 'app.bsky.notification.listActivitySubscriptions' // @ts-ignore
    return this._server.xrpc.method(nsid, cfg)
  }

  listNotifications<A extends Auth = void>(
    cfg: MethodConfigOrHandler<
      A,
      AppBskyNotificationListNotifications.QueryParams,
      AppBskyNotificationListNotifications.HandlerInput,
      AppBskyNotificationListNotifications.HandlerOutput
    >,
  ) {
    const nsid = 'app.bsky.notification.listNotifications' // @ts-ignore
    return this._server.xrpc.method(nsid, cfg)
  }

  putActivitySubscription<A extends Auth = void>(
    cfg: MethodConfigOrHandler<
      A,
      AppBskyNotificationPutActivitySubscription.QueryParams,
      AppBskyNotificationPutActivitySubscription.HandlerInput,
      AppBskyNotificationPutActivitySubscription.HandlerOutput
    >,
  ) {
    const nsid = 'app.bsky.notification.putActivitySubscription' // @ts-ignore
    return this._server.xrpc.method(nsid, cfg)
  }

  putPreferences<A extends Auth = void>(
    cfg: MethodConfigOrHandler<
      A,
      AppBskyNotificationPutPreferences.QueryParams,
      AppBskyNotificationPutPreferences.HandlerInput,
      AppBskyNotificationPutPreferences.HandlerOutput
    >,
  ) {
    const nsid = 'app.bsky.notification.putPreferences' // @ts-ignore
    return this._server.xrpc.method(nsid, cfg)
  }

  putPreferencesV2<A extends Auth = void>(
    cfg: MethodConfigOrHandler<
      A,
      AppBskyNotificationPutPreferencesV2.QueryParams,
      AppBskyNotificationPutPreferencesV2.HandlerInput,
      AppBskyNotificationPutPreferencesV2.HandlerOutput
    >,
  ) {
    const nsid = 'app.bsky.notification.putPreferencesV2' // @ts-ignore
    return this._server.xrpc.method(nsid, cfg)
  }

  registerPush<A extends Auth = void>(
    cfg: MethodConfigOrHandler<
      A,
      AppBskyNotificationRegisterPush.QueryParams,
      AppBskyNotificationRegisterPush.HandlerInput,
      AppBskyNotificationRegisterPush.HandlerOutput
    >,
  ) {
    const nsid = 'app.bsky.notification.registerPush' // @ts-ignore
    return this._server.xrpc.method(nsid, cfg)
  }

  unregisterPush<A extends Auth = void>(
    cfg: MethodConfigOrHandler<
      A,
      AppBskyNotificationUnregisterPush.QueryParams,
      AppBskyNotificationUnregisterPush.HandlerInput,
      AppBskyNotificationUnregisterPush.HandlerOutput
    >,
  ) {
    const nsid = 'app.bsky.notification.unregisterPush' // @ts-ignore
    return this._server.xrpc.method(nsid, cfg)
  }

  updateSeen<A extends Auth = void>(
    cfg: MethodConfigOrHandler<
      A,
      AppBskyNotificationUpdateSeen.QueryParams,
      AppBskyNotificationUpdateSeen.HandlerInput,
      AppBskyNotificationUpdateSeen.HandlerOutput
    >,
  ) {
    const nsid = 'app.bsky.notification.updateSeen' // @ts-ignore
    return this._server.xrpc.method(nsid, cfg)
  }
}

export class AppBskyRichtextNS {
  _server: Server

  constructor(server: Server) {
    this._server = server
  }
}

export class AppBskyUnspeccedNS {
  _server: Server

  constructor(server: Server) {
    this._server = server
  }

  checkHandleAvailability<A extends Auth = void>(
    cfg: MethodConfigOrHandler<
      A,
      AppBskyUnspeccedCheckHandleAvailability.QueryParams,
      AppBskyUnspeccedCheckHandleAvailability.HandlerInput,
      AppBskyUnspeccedCheckHandleAvailability.HandlerOutput
    >,
  ) {
    const nsid = 'app.bsky.unspecced.checkHandleAvailability' // @ts-ignore
    return this._server.xrpc.method(nsid, cfg)
  }

  getAgeAssuranceState<A extends Auth = void>(
    cfg: MethodConfigOrHandler<
      A,
      AppBskyUnspeccedGetAgeAssuranceState.QueryParams,
      AppBskyUnspeccedGetAgeAssuranceState.HandlerInput,
      AppBskyUnspeccedGetAgeAssuranceState.HandlerOutput
    >,
  ) {
    const nsid = 'app.bsky.unspecced.getAgeAssuranceState' // @ts-ignore
    return this._server.xrpc.method(nsid, cfg)
  }

  getConfig<A extends Auth = void>(
    cfg: MethodConfigOrHandler<
      A,
      AppBskyUnspeccedGetConfig.QueryParams,
      AppBskyUnspeccedGetConfig.HandlerInput,
      AppBskyUnspeccedGetConfig.HandlerOutput
    >,
  ) {
    const nsid = 'app.bsky.unspecced.getConfig' // @ts-ignore
    return this._server.xrpc.method(nsid, cfg)
  }

  getPopularFeedGenerators<A extends Auth = void>(
    cfg: MethodConfigOrHandler<
      A,
      AppBskyUnspeccedGetPopularFeedGenerators.QueryParams,
      AppBskyUnspeccedGetPopularFeedGenerators.HandlerInput,
      AppBskyUnspeccedGetPopularFeedGenerators.HandlerOutput
    >,
  ) {
    const nsid = 'app.bsky.unspecced.getPopularFeedGenerators' // @ts-ignore
    return this._server.xrpc.method(nsid, cfg)
  }

  getPostThreadOtherV2<A extends Auth = void>(
    cfg: MethodConfigOrHandler<
      A,
      AppBskyUnspeccedGetPostThreadOtherV2.QueryParams,
      AppBskyUnspeccedGetPostThreadOtherV2.HandlerInput,
      AppBskyUnspeccedGetPostThreadOtherV2.HandlerOutput
    >,
  ) {
    const nsid = 'app.bsky.unspecced.getPostThreadOtherV2' // @ts-ignore
    return this._server.xrpc.method(nsid, cfg)
  }

  getPostThreadV2<A extends Auth = void>(
    cfg: MethodConfigOrHandler<
      A,
      AppBskyUnspeccedGetPostThreadV2.QueryParams,
      AppBskyUnspeccedGetPostThreadV2.HandlerInput,
      AppBskyUnspeccedGetPostThreadV2.HandlerOutput
    >,
  ) {
    const nsid = 'app.bsky.unspecced.getPostThreadV2' // @ts-ignore
    return this._server.xrpc.method(nsid, cfg)
  }

  getSuggestedFeeds<A extends Auth = void>(
    cfg: MethodConfigOrHandler<
      A,
      AppBskyUnspeccedGetSuggestedFeeds.QueryParams,
      AppBskyUnspeccedGetSuggestedFeeds.HandlerInput,
      AppBskyUnspeccedGetSuggestedFeeds.HandlerOutput
    >,
  ) {
    const nsid = 'app.bsky.unspecced.getSuggestedFeeds' // @ts-ignore
    return this._server.xrpc.method(nsid, cfg)
  }

  getSuggestedFeedsSkeleton<A extends Auth = void>(
    cfg: MethodConfigOrHandler<
      A,
      AppBskyUnspeccedGetSuggestedFeedsSkeleton.QueryParams,
      AppBskyUnspeccedGetSuggestedFeedsSkeleton.HandlerInput,
      AppBskyUnspeccedGetSuggestedFeedsSkeleton.HandlerOutput
    >,
  ) {
    const nsid = 'app.bsky.unspecced.getSuggestedFeedsSkeleton' // @ts-ignore
    return this._server.xrpc.method(nsid, cfg)
  }

  getSuggestedStarterPacks<A extends Auth = void>(
    cfg: MethodConfigOrHandler<
      A,
      AppBskyUnspeccedGetSuggestedStarterPacks.QueryParams,
      AppBskyUnspeccedGetSuggestedStarterPacks.HandlerInput,
      AppBskyUnspeccedGetSuggestedStarterPacks.HandlerOutput
    >,
  ) {
    const nsid = 'app.bsky.unspecced.getSuggestedStarterPacks' // @ts-ignore
    return this._server.xrpc.method(nsid, cfg)
  }

  getSuggestedStarterPacksSkeleton<A extends Auth = void>(
    cfg: MethodConfigOrHandler<
      A,
      AppBskyUnspeccedGetSuggestedStarterPacksSkeleton.QueryParams,
      AppBskyUnspeccedGetSuggestedStarterPacksSkeleton.HandlerInput,
      AppBskyUnspeccedGetSuggestedStarterPacksSkeleton.HandlerOutput
    >,
  ) {
    const nsid = 'app.bsky.unspecced.getSuggestedStarterPacksSkeleton' // @ts-ignore
    return this._server.xrpc.method(nsid, cfg)
  }

  getSuggestedUsers<A extends Auth = void>(
    cfg: MethodConfigOrHandler<
      A,
      AppBskyUnspeccedGetSuggestedUsers.QueryParams,
      AppBskyUnspeccedGetSuggestedUsers.HandlerInput,
      AppBskyUnspeccedGetSuggestedUsers.HandlerOutput
    >,
  ) {
    const nsid = 'app.bsky.unspecced.getSuggestedUsers' // @ts-ignore
    return this._server.xrpc.method(nsid, cfg)
  }

  getSuggestedUsersSkeleton<A extends Auth = void>(
    cfg: MethodConfigOrHandler<
      A,
      AppBskyUnspeccedGetSuggestedUsersSkeleton.QueryParams,
      AppBskyUnspeccedGetSuggestedUsersSkeleton.HandlerInput,
      AppBskyUnspeccedGetSuggestedUsersSkeleton.HandlerOutput
    >,
  ) {
    const nsid = 'app.bsky.unspecced.getSuggestedUsersSkeleton' // @ts-ignore
    return this._server.xrpc.method(nsid, cfg)
  }

  getSuggestionsSkeleton<A extends Auth = void>(
    cfg: MethodConfigOrHandler<
      A,
      AppBskyUnspeccedGetSuggestionsSkeleton.QueryParams,
      AppBskyUnspeccedGetSuggestionsSkeleton.HandlerInput,
      AppBskyUnspeccedGetSuggestionsSkeleton.HandlerOutput
    >,
  ) {
    const nsid = 'app.bsky.unspecced.getSuggestionsSkeleton' // @ts-ignore
    return this._server.xrpc.method(nsid, cfg)
  }

  getTaggedSuggestions<A extends Auth = void>(
    cfg: MethodConfigOrHandler<
      A,
      AppBskyUnspeccedGetTaggedSuggestions.QueryParams,
      AppBskyUnspeccedGetTaggedSuggestions.HandlerInput,
      AppBskyUnspeccedGetTaggedSuggestions.HandlerOutput
    >,
  ) {
    const nsid = 'app.bsky.unspecced.getTaggedSuggestions' // @ts-ignore
    return this._server.xrpc.method(nsid, cfg)
  }

  getTrendingTopics<A extends Auth = void>(
    cfg: MethodConfigOrHandler<
      A,
      AppBskyUnspeccedGetTrendingTopics.QueryParams,
      AppBskyUnspeccedGetTrendingTopics.HandlerInput,
      AppBskyUnspeccedGetTrendingTopics.HandlerOutput
    >,
  ) {
    const nsid = 'app.bsky.unspecced.getTrendingTopics' // @ts-ignore
    return this._server.xrpc.method(nsid, cfg)
  }

  getTrends<A extends Auth = void>(
    cfg: MethodConfigOrHandler<
      A,
      AppBskyUnspeccedGetTrends.QueryParams,
      AppBskyUnspeccedGetTrends.HandlerInput,
      AppBskyUnspeccedGetTrends.HandlerOutput
    >,
  ) {
    const nsid = 'app.bsky.unspecced.getTrends' // @ts-ignore
    return this._server.xrpc.method(nsid, cfg)
  }

  getTrendsSkeleton<A extends Auth = void>(
    cfg: MethodConfigOrHandler<
      A,
      AppBskyUnspeccedGetTrendsSkeleton.QueryParams,
      AppBskyUnspeccedGetTrendsSkeleton.HandlerInput,
      AppBskyUnspeccedGetTrendsSkeleton.HandlerOutput
    >,
  ) {
    const nsid = 'app.bsky.unspecced.getTrendsSkeleton' // @ts-ignore
    return this._server.xrpc.method(nsid, cfg)
  }

  initAgeAssurance<A extends Auth = void>(
    cfg: MethodConfigOrHandler<
      A,
      AppBskyUnspeccedInitAgeAssurance.QueryParams,
      AppBskyUnspeccedInitAgeAssurance.HandlerInput,
      AppBskyUnspeccedInitAgeAssurance.HandlerOutput
    >,
  ) {
    const nsid = 'app.bsky.unspecced.initAgeAssurance' // @ts-ignore
    return this._server.xrpc.method(nsid, cfg)
  }

  searchActorsSkeleton<A extends Auth = void>(
    cfg: MethodConfigOrHandler<
      A,
      AppBskyUnspeccedSearchActorsSkeleton.QueryParams,
      AppBskyUnspeccedSearchActorsSkeleton.HandlerInput,
      AppBskyUnspeccedSearchActorsSkeleton.HandlerOutput
    >,
  ) {
    const nsid = 'app.bsky.unspecced.searchActorsSkeleton' // @ts-ignore
    return this._server.xrpc.method(nsid, cfg)
  }

  searchPostsSkeleton<A extends Auth = void>(
    cfg: MethodConfigOrHandler<
      A,
      AppBskyUnspeccedSearchPostsSkeleton.QueryParams,
      AppBskyUnspeccedSearchPostsSkeleton.HandlerInput,
      AppBskyUnspeccedSearchPostsSkeleton.HandlerOutput
    >,
  ) {
    const nsid = 'app.bsky.unspecced.searchPostsSkeleton' // @ts-ignore
    return this._server.xrpc.method(nsid, cfg)
  }

  searchStarterPacksSkeleton<A extends Auth = void>(
    cfg: MethodConfigOrHandler<
      A,
      AppBskyUnspeccedSearchStarterPacksSkeleton.QueryParams,
      AppBskyUnspeccedSearchStarterPacksSkeleton.HandlerInput,
      AppBskyUnspeccedSearchStarterPacksSkeleton.HandlerOutput
    >,
  ) {
    const nsid = 'app.bsky.unspecced.searchStarterPacksSkeleton' // @ts-ignore
    return this._server.xrpc.method(nsid, cfg)
  }
}

export class AppBskyVideoNS {
  _server: Server

  constructor(server: Server) {
    this._server = server
  }

  getJobStatus<A extends Auth = void>(
    cfg: MethodConfigOrHandler<
      A,
      AppBskyVideoGetJobStatus.QueryParams,
      AppBskyVideoGetJobStatus.HandlerInput,
      AppBskyVideoGetJobStatus.HandlerOutput
    >,
  ) {
    const nsid = 'app.bsky.video.getJobStatus' // @ts-ignore
    return this._server.xrpc.method(nsid, cfg)
  }

  getUploadLimits<A extends Auth = void>(
    cfg: MethodConfigOrHandler<
      A,
      AppBskyVideoGetUploadLimits.QueryParams,
      AppBskyVideoGetUploadLimits.HandlerInput,
      AppBskyVideoGetUploadLimits.HandlerOutput
    >,
  ) {
    const nsid = 'app.bsky.video.getUploadLimits' // @ts-ignore
    return this._server.xrpc.method(nsid, cfg)
  }

  uploadVideo<A extends Auth = void>(
    cfg: MethodConfigOrHandler<
      A,
      AppBskyVideoUploadVideo.QueryParams,
      AppBskyVideoUploadVideo.HandlerInput,
      AppBskyVideoUploadVideo.HandlerOutput
    >,
  ) {
    const nsid = 'app.bsky.video.uploadVideo' // @ts-ignore
    return this._server.xrpc.method(nsid, cfg)
  }
}

export class ChatNS {
  _server: Server
  bsky: ChatBskyNS

  constructor(server: Server) {
    this._server = server
    this.bsky = new ChatBskyNS(server)
  }
}

export class ChatBskyNS {
  _server: Server
  actor: ChatBskyActorNS
  convo: ChatBskyConvoNS
  moderation: ChatBskyModerationNS

  constructor(server: Server) {
    this._server = server
    this.actor = new ChatBskyActorNS(server)
    this.convo = new ChatBskyConvoNS(server)
    this.moderation = new ChatBskyModerationNS(server)
  }
}

export class ChatBskyActorNS {
  _server: Server

  constructor(server: Server) {
    this._server = server
  }

  deleteAccount<A extends Auth = void>(
    cfg: MethodConfigOrHandler<
      A,
      ChatBskyActorDeleteAccount.QueryParams,
      ChatBskyActorDeleteAccount.HandlerInput,
      ChatBskyActorDeleteAccount.HandlerOutput
    >,
  ) {
    const nsid = 'chat.bsky.actor.deleteAccount' // @ts-ignore
    return this._server.xrpc.method(nsid, cfg)
  }

  exportAccountData<A extends Auth = void>(
    cfg: MethodConfigOrHandler<
      A,
      ChatBskyActorExportAccountData.QueryParams,
      ChatBskyActorExportAccountData.HandlerInput,
      ChatBskyActorExportAccountData.HandlerOutput
    >,
  ) {
    const nsid = 'chat.bsky.actor.exportAccountData' // @ts-ignore
    return this._server.xrpc.method(nsid, cfg)
  }
}

export class ChatBskyConvoNS {
  _server: Server

  constructor(server: Server) {
    this._server = server
  }

  acceptConvo<A extends Auth = void>(
    cfg: MethodConfigOrHandler<
      A,
      ChatBskyConvoAcceptConvo.QueryParams,
      ChatBskyConvoAcceptConvo.HandlerInput,
      ChatBskyConvoAcceptConvo.HandlerOutput
    >,
  ) {
    const nsid = 'chat.bsky.convo.acceptConvo' // @ts-ignore
    return this._server.xrpc.method(nsid, cfg)
  }

  addReaction<A extends Auth = void>(
    cfg: MethodConfigOrHandler<
      A,
      ChatBskyConvoAddReaction.QueryParams,
      ChatBskyConvoAddReaction.HandlerInput,
      ChatBskyConvoAddReaction.HandlerOutput
    >,
  ) {
    const nsid = 'chat.bsky.convo.addReaction' // @ts-ignore
    return this._server.xrpc.method(nsid, cfg)
  }

  deleteMessageForSelf<A extends Auth = void>(
    cfg: MethodConfigOrHandler<
      A,
      ChatBskyConvoDeleteMessageForSelf.QueryParams,
      ChatBskyConvoDeleteMessageForSelf.HandlerInput,
      ChatBskyConvoDeleteMessageForSelf.HandlerOutput
    >,
  ) {
    const nsid = 'chat.bsky.convo.deleteMessageForSelf' // @ts-ignore
    return this._server.xrpc.method(nsid, cfg)
  }

  getConvo<A extends Auth = void>(
    cfg: MethodConfigOrHandler<
      A,
      ChatBskyConvoGetConvo.QueryParams,
      ChatBskyConvoGetConvo.HandlerInput,
      ChatBskyConvoGetConvo.HandlerOutput
    >,
  ) {
    const nsid = 'chat.bsky.convo.getConvo' // @ts-ignore
    return this._server.xrpc.method(nsid, cfg)
  }

  getConvoAvailability<A extends Auth = void>(
    cfg: MethodConfigOrHandler<
      A,
      ChatBskyConvoGetConvoAvailability.QueryParams,
      ChatBskyConvoGetConvoAvailability.HandlerInput,
      ChatBskyConvoGetConvoAvailability.HandlerOutput
    >,
  ) {
    const nsid = 'chat.bsky.convo.getConvoAvailability' // @ts-ignore
    return this._server.xrpc.method(nsid, cfg)
  }

  getConvoForMembers<A extends Auth = void>(
    cfg: MethodConfigOrHandler<
      A,
      ChatBskyConvoGetConvoForMembers.QueryParams,
      ChatBskyConvoGetConvoForMembers.HandlerInput,
      ChatBskyConvoGetConvoForMembers.HandlerOutput
    >,
  ) {
    const nsid = 'chat.bsky.convo.getConvoForMembers' // @ts-ignore
    return this._server.xrpc.method(nsid, cfg)
  }

  getLog<A extends Auth = void>(
    cfg: MethodConfigOrHandler<
      A,
      ChatBskyConvoGetLog.QueryParams,
      ChatBskyConvoGetLog.HandlerInput,
      ChatBskyConvoGetLog.HandlerOutput
    >,
  ) {
    const nsid = 'chat.bsky.convo.getLog' // @ts-ignore
    return this._server.xrpc.method(nsid, cfg)
  }

  getMessages<A extends Auth = void>(
    cfg: MethodConfigOrHandler<
      A,
      ChatBskyConvoGetMessages.QueryParams,
      ChatBskyConvoGetMessages.HandlerInput,
      ChatBskyConvoGetMessages.HandlerOutput
    >,
  ) {
    const nsid = 'chat.bsky.convo.getMessages' // @ts-ignore
    return this._server.xrpc.method(nsid, cfg)
  }

  leaveConvo<A extends Auth = void>(
    cfg: MethodConfigOrHandler<
      A,
      ChatBskyConvoLeaveConvo.QueryParams,
      ChatBskyConvoLeaveConvo.HandlerInput,
      ChatBskyConvoLeaveConvo.HandlerOutput
    >,
  ) {
    const nsid = 'chat.bsky.convo.leaveConvo' // @ts-ignore
    return this._server.xrpc.method(nsid, cfg)
  }

  listConvos<A extends Auth = void>(
    cfg: MethodConfigOrHandler<
      A,
      ChatBskyConvoListConvos.QueryParams,
      ChatBskyConvoListConvos.HandlerInput,
      ChatBskyConvoListConvos.HandlerOutput
    >,
  ) {
    const nsid = 'chat.bsky.convo.listConvos' // @ts-ignore
    return this._server.xrpc.method(nsid, cfg)
  }

  muteConvo<A extends Auth = void>(
    cfg: MethodConfigOrHandler<
      A,
      ChatBskyConvoMuteConvo.QueryParams,
      ChatBskyConvoMuteConvo.HandlerInput,
      ChatBskyConvoMuteConvo.HandlerOutput
    >,
  ) {
    const nsid = 'chat.bsky.convo.muteConvo' // @ts-ignore
    return this._server.xrpc.method(nsid, cfg)
  }

  removeReaction<A extends Auth = void>(
    cfg: MethodConfigOrHandler<
      A,
      ChatBskyConvoRemoveReaction.QueryParams,
      ChatBskyConvoRemoveReaction.HandlerInput,
      ChatBskyConvoRemoveReaction.HandlerOutput
    >,
  ) {
    const nsid = 'chat.bsky.convo.removeReaction' // @ts-ignore
    return this._server.xrpc.method(nsid, cfg)
  }

  sendMessage<A extends Auth = void>(
    cfg: MethodConfigOrHandler<
      A,
      ChatBskyConvoSendMessage.QueryParams,
      ChatBskyConvoSendMessage.HandlerInput,
      ChatBskyConvoSendMessage.HandlerOutput
    >,
  ) {
    const nsid = 'chat.bsky.convo.sendMessage' // @ts-ignore
    return this._server.xrpc.method(nsid, cfg)
  }

  sendMessageBatch<A extends Auth = void>(
    cfg: MethodConfigOrHandler<
      A,
      ChatBskyConvoSendMessageBatch.QueryParams,
      ChatBskyConvoSendMessageBatch.HandlerInput,
      ChatBskyConvoSendMessageBatch.HandlerOutput
    >,
  ) {
    const nsid = 'chat.bsky.convo.sendMessageBatch' // @ts-ignore
    return this._server.xrpc.method(nsid, cfg)
  }

  unmuteConvo<A extends Auth = void>(
    cfg: MethodConfigOrHandler<
      A,
      ChatBskyConvoUnmuteConvo.QueryParams,
      ChatBskyConvoUnmuteConvo.HandlerInput,
      ChatBskyConvoUnmuteConvo.HandlerOutput
    >,
  ) {
    const nsid = 'chat.bsky.convo.unmuteConvo' // @ts-ignore
    return this._server.xrpc.method(nsid, cfg)
  }

  updateAllRead<A extends Auth = void>(
    cfg: MethodConfigOrHandler<
      A,
      ChatBskyConvoUpdateAllRead.QueryParams,
      ChatBskyConvoUpdateAllRead.HandlerInput,
      ChatBskyConvoUpdateAllRead.HandlerOutput
    >,
  ) {
    const nsid = 'chat.bsky.convo.updateAllRead' // @ts-ignore
    return this._server.xrpc.method(nsid, cfg)
  }

  updateRead<A extends Auth = void>(
    cfg: MethodConfigOrHandler<
      A,
      ChatBskyConvoUpdateRead.QueryParams,
      ChatBskyConvoUpdateRead.HandlerInput,
      ChatBskyConvoUpdateRead.HandlerOutput
    >,
  ) {
    const nsid = 'chat.bsky.convo.updateRead' // @ts-ignore
    return this._server.xrpc.method(nsid, cfg)
  }
}

export class ChatBskyModerationNS {
  _server: Server

  constructor(server: Server) {
    this._server = server
  }

  getActorMetadata<A extends Auth = void>(
    cfg: MethodConfigOrHandler<
      A,
      ChatBskyModerationGetActorMetadata.QueryParams,
      ChatBskyModerationGetActorMetadata.HandlerInput,
      ChatBskyModerationGetActorMetadata.HandlerOutput
    >,
  ) {
    const nsid = 'chat.bsky.moderation.getActorMetadata' // @ts-ignore
    return this._server.xrpc.method(nsid, cfg)
  }

  getMessageContext<A extends Auth = void>(
    cfg: MethodConfigOrHandler<
      A,
      ChatBskyModerationGetMessageContext.QueryParams,
      ChatBskyModerationGetMessageContext.HandlerInput,
      ChatBskyModerationGetMessageContext.HandlerOutput
    >,
  ) {
    const nsid = 'chat.bsky.moderation.getMessageContext' // @ts-ignore
    return this._server.xrpc.method(nsid, cfg)
  }

  updateActorAccess<A extends Auth = void>(
    cfg: MethodConfigOrHandler<
      A,
      ChatBskyModerationUpdateActorAccess.QueryParams,
      ChatBskyModerationUpdateActorAccess.HandlerInput,
      ChatBskyModerationUpdateActorAccess.HandlerOutput
    >,
  ) {
    const nsid = 'chat.bsky.moderation.updateActorAccess' // @ts-ignore
    return this._server.xrpc.method(nsid, cfg)
  }
}

export class ToolsNS {
  _server: Server
  ozone: ToolsOzoneNS

  constructor(server: Server) {
    this._server = server
    this.ozone = new ToolsOzoneNS(server)
  }
}

export class ToolsOzoneNS {
  _server: Server
  communication: ToolsOzoneCommunicationNS
  hosting: ToolsOzoneHostingNS
  moderation: ToolsOzoneModerationNS
  safelink: ToolsOzoneSafelinkNS
  server: ToolsOzoneServerNS
  set: ToolsOzoneSetNS
  setting: ToolsOzoneSettingNS
  signature: ToolsOzoneSignatureNS
  team: ToolsOzoneTeamNS
  verification: ToolsOzoneVerificationNS

  constructor(server: Server) {
    this._server = server
    this.communication = new ToolsOzoneCommunicationNS(server)
    this.hosting = new ToolsOzoneHostingNS(server)
    this.moderation = new ToolsOzoneModerationNS(server)
    this.safelink = new ToolsOzoneSafelinkNS(server)
    this.server = new ToolsOzoneServerNS(server)
    this.set = new ToolsOzoneSetNS(server)
    this.setting = new ToolsOzoneSettingNS(server)
    this.signature = new ToolsOzoneSignatureNS(server)
    this.team = new ToolsOzoneTeamNS(server)
    this.verification = new ToolsOzoneVerificationNS(server)
  }
}

export class ToolsOzoneCommunicationNS {
  _server: Server

  constructor(server: Server) {
    this._server = server
  }

  createTemplate<A extends Auth = void>(
    cfg: MethodConfigOrHandler<
      A,
      ToolsOzoneCommunicationCreateTemplate.QueryParams,
      ToolsOzoneCommunicationCreateTemplate.HandlerInput,
      ToolsOzoneCommunicationCreateTemplate.HandlerOutput
    >,
  ) {
    const nsid = 'tools.ozone.communication.createTemplate' // @ts-ignore
    return this._server.xrpc.method(nsid, cfg)
  }

  deleteTemplate<A extends Auth = void>(
    cfg: MethodConfigOrHandler<
      A,
      ToolsOzoneCommunicationDeleteTemplate.QueryParams,
      ToolsOzoneCommunicationDeleteTemplate.HandlerInput,
      ToolsOzoneCommunicationDeleteTemplate.HandlerOutput
    >,
  ) {
    const nsid = 'tools.ozone.communication.deleteTemplate' // @ts-ignore
    return this._server.xrpc.method(nsid, cfg)
  }

  listTemplates<A extends Auth = void>(
    cfg: MethodConfigOrHandler<
      A,
      ToolsOzoneCommunicationListTemplates.QueryParams,
      ToolsOzoneCommunicationListTemplates.HandlerInput,
      ToolsOzoneCommunicationListTemplates.HandlerOutput
    >,
  ) {
    const nsid = 'tools.ozone.communication.listTemplates' // @ts-ignore
    return this._server.xrpc.method(nsid, cfg)
  }

  updateTemplate<A extends Auth = void>(
    cfg: MethodConfigOrHandler<
      A,
      ToolsOzoneCommunicationUpdateTemplate.QueryParams,
      ToolsOzoneCommunicationUpdateTemplate.HandlerInput,
      ToolsOzoneCommunicationUpdateTemplate.HandlerOutput
    >,
  ) {
    const nsid = 'tools.ozone.communication.updateTemplate' // @ts-ignore
    return this._server.xrpc.method(nsid, cfg)
  }
}

export class ToolsOzoneHostingNS {
  _server: Server

  constructor(server: Server) {
    this._server = server
  }

  getAccountHistory<A extends Auth = void>(
    cfg: MethodConfigOrHandler<
      A,
      ToolsOzoneHostingGetAccountHistory.QueryParams,
      ToolsOzoneHostingGetAccountHistory.HandlerInput,
      ToolsOzoneHostingGetAccountHistory.HandlerOutput
    >,
  ) {
    const nsid = 'tools.ozone.hosting.getAccountHistory' // @ts-ignore
    return this._server.xrpc.method(nsid, cfg)
  }
}

export class ToolsOzoneModerationNS {
  _server: Server

  constructor(server: Server) {
    this._server = server
  }

  emitEvent<A extends Auth = void>(
    cfg: MethodConfigOrHandler<
      A,
      ToolsOzoneModerationEmitEvent.QueryParams,
      ToolsOzoneModerationEmitEvent.HandlerInput,
      ToolsOzoneModerationEmitEvent.HandlerOutput
    >,
  ) {
    const nsid = 'tools.ozone.moderation.emitEvent' // @ts-ignore
    return this._server.xrpc.method(nsid, cfg)
  }

<<<<<<< HEAD
  getAccountTimeline<AV extends AuthVerifier>(
    cfg: ConfigOf<
      AV,
      ToolsOzoneModerationGetAccountTimeline.Handler<ExtractAuth<AV>>,
      ToolsOzoneModerationGetAccountTimeline.HandlerReqCtx<ExtractAuth<AV>>
    >,
  ) {
    const nsid = 'tools.ozone.moderation.getAccountTimeline' // @ts-ignore
    return this._server.xrpc.method(nsid, cfg)
  }

  getEvent<AV extends AuthVerifier>(
    cfg: ConfigOf<
      AV,
      ToolsOzoneModerationGetEvent.Handler<ExtractAuth<AV>>,
      ToolsOzoneModerationGetEvent.HandlerReqCtx<ExtractAuth<AV>>
=======
  getEvent<A extends Auth = void>(
    cfg: MethodConfigOrHandler<
      A,
      ToolsOzoneModerationGetEvent.QueryParams,
      ToolsOzoneModerationGetEvent.HandlerInput,
      ToolsOzoneModerationGetEvent.HandlerOutput
>>>>>>> 8d56743a
    >,
  ) {
    const nsid = 'tools.ozone.moderation.getEvent' // @ts-ignore
    return this._server.xrpc.method(nsid, cfg)
  }

  getRecord<A extends Auth = void>(
    cfg: MethodConfigOrHandler<
      A,
      ToolsOzoneModerationGetRecord.QueryParams,
      ToolsOzoneModerationGetRecord.HandlerInput,
      ToolsOzoneModerationGetRecord.HandlerOutput
    >,
  ) {
    const nsid = 'tools.ozone.moderation.getRecord' // @ts-ignore
    return this._server.xrpc.method(nsid, cfg)
  }

  getRecords<A extends Auth = void>(
    cfg: MethodConfigOrHandler<
      A,
      ToolsOzoneModerationGetRecords.QueryParams,
      ToolsOzoneModerationGetRecords.HandlerInput,
      ToolsOzoneModerationGetRecords.HandlerOutput
    >,
  ) {
    const nsid = 'tools.ozone.moderation.getRecords' // @ts-ignore
    return this._server.xrpc.method(nsid, cfg)
  }

  getRepo<A extends Auth = void>(
    cfg: MethodConfigOrHandler<
      A,
      ToolsOzoneModerationGetRepo.QueryParams,
      ToolsOzoneModerationGetRepo.HandlerInput,
      ToolsOzoneModerationGetRepo.HandlerOutput
    >,
  ) {
    const nsid = 'tools.ozone.moderation.getRepo' // @ts-ignore
    return this._server.xrpc.method(nsid, cfg)
  }

  getReporterStats<A extends Auth = void>(
    cfg: MethodConfigOrHandler<
      A,
      ToolsOzoneModerationGetReporterStats.QueryParams,
      ToolsOzoneModerationGetReporterStats.HandlerInput,
      ToolsOzoneModerationGetReporterStats.HandlerOutput
    >,
  ) {
    const nsid = 'tools.ozone.moderation.getReporterStats' // @ts-ignore
    return this._server.xrpc.method(nsid, cfg)
  }

  getRepos<A extends Auth = void>(
    cfg: MethodConfigOrHandler<
      A,
      ToolsOzoneModerationGetRepos.QueryParams,
      ToolsOzoneModerationGetRepos.HandlerInput,
      ToolsOzoneModerationGetRepos.HandlerOutput
    >,
  ) {
    const nsid = 'tools.ozone.moderation.getRepos' // @ts-ignore
    return this._server.xrpc.method(nsid, cfg)
  }

  getSubjects<A extends Auth = void>(
    cfg: MethodConfigOrHandler<
      A,
      ToolsOzoneModerationGetSubjects.QueryParams,
      ToolsOzoneModerationGetSubjects.HandlerInput,
      ToolsOzoneModerationGetSubjects.HandlerOutput
    >,
  ) {
    const nsid = 'tools.ozone.moderation.getSubjects' // @ts-ignore
    return this._server.xrpc.method(nsid, cfg)
  }

  queryEvents<A extends Auth = void>(
    cfg: MethodConfigOrHandler<
      A,
      ToolsOzoneModerationQueryEvents.QueryParams,
      ToolsOzoneModerationQueryEvents.HandlerInput,
      ToolsOzoneModerationQueryEvents.HandlerOutput
    >,
  ) {
    const nsid = 'tools.ozone.moderation.queryEvents' // @ts-ignore
    return this._server.xrpc.method(nsid, cfg)
  }

  queryStatuses<A extends Auth = void>(
    cfg: MethodConfigOrHandler<
      A,
      ToolsOzoneModerationQueryStatuses.QueryParams,
      ToolsOzoneModerationQueryStatuses.HandlerInput,
      ToolsOzoneModerationQueryStatuses.HandlerOutput
    >,
  ) {
    const nsid = 'tools.ozone.moderation.queryStatuses' // @ts-ignore
    return this._server.xrpc.method(nsid, cfg)
  }

  searchRepos<A extends Auth = void>(
    cfg: MethodConfigOrHandler<
      A,
      ToolsOzoneModerationSearchRepos.QueryParams,
      ToolsOzoneModerationSearchRepos.HandlerInput,
      ToolsOzoneModerationSearchRepos.HandlerOutput
    >,
  ) {
    const nsid = 'tools.ozone.moderation.searchRepos' // @ts-ignore
    return this._server.xrpc.method(nsid, cfg)
  }
}

export class ToolsOzoneSafelinkNS {
  _server: Server

  constructor(server: Server) {
    this._server = server
  }

  addRule<A extends Auth = void>(
    cfg: MethodConfigOrHandler<
      A,
      ToolsOzoneSafelinkAddRule.QueryParams,
      ToolsOzoneSafelinkAddRule.HandlerInput,
      ToolsOzoneSafelinkAddRule.HandlerOutput
    >,
  ) {
    const nsid = 'tools.ozone.safelink.addRule' // @ts-ignore
    return this._server.xrpc.method(nsid, cfg)
  }

  queryEvents<A extends Auth = void>(
    cfg: MethodConfigOrHandler<
      A,
      ToolsOzoneSafelinkQueryEvents.QueryParams,
      ToolsOzoneSafelinkQueryEvents.HandlerInput,
      ToolsOzoneSafelinkQueryEvents.HandlerOutput
    >,
  ) {
    const nsid = 'tools.ozone.safelink.queryEvents' // @ts-ignore
    return this._server.xrpc.method(nsid, cfg)
  }

  queryRules<A extends Auth = void>(
    cfg: MethodConfigOrHandler<
      A,
      ToolsOzoneSafelinkQueryRules.QueryParams,
      ToolsOzoneSafelinkQueryRules.HandlerInput,
      ToolsOzoneSafelinkQueryRules.HandlerOutput
    >,
  ) {
    const nsid = 'tools.ozone.safelink.queryRules' // @ts-ignore
    return this._server.xrpc.method(nsid, cfg)
  }

  removeRule<A extends Auth = void>(
    cfg: MethodConfigOrHandler<
      A,
      ToolsOzoneSafelinkRemoveRule.QueryParams,
      ToolsOzoneSafelinkRemoveRule.HandlerInput,
      ToolsOzoneSafelinkRemoveRule.HandlerOutput
    >,
  ) {
    const nsid = 'tools.ozone.safelink.removeRule' // @ts-ignore
    return this._server.xrpc.method(nsid, cfg)
  }

  updateRule<A extends Auth = void>(
    cfg: MethodConfigOrHandler<
      A,
      ToolsOzoneSafelinkUpdateRule.QueryParams,
      ToolsOzoneSafelinkUpdateRule.HandlerInput,
      ToolsOzoneSafelinkUpdateRule.HandlerOutput
    >,
  ) {
    const nsid = 'tools.ozone.safelink.updateRule' // @ts-ignore
    return this._server.xrpc.method(nsid, cfg)
  }
}

export class ToolsOzoneServerNS {
  _server: Server

  constructor(server: Server) {
    this._server = server
  }

  getConfig<A extends Auth = void>(
    cfg: MethodConfigOrHandler<
      A,
      ToolsOzoneServerGetConfig.QueryParams,
      ToolsOzoneServerGetConfig.HandlerInput,
      ToolsOzoneServerGetConfig.HandlerOutput
    >,
  ) {
    const nsid = 'tools.ozone.server.getConfig' // @ts-ignore
    return this._server.xrpc.method(nsid, cfg)
  }
}

export class ToolsOzoneSetNS {
  _server: Server

  constructor(server: Server) {
    this._server = server
  }

  addValues<A extends Auth = void>(
    cfg: MethodConfigOrHandler<
      A,
      ToolsOzoneSetAddValues.QueryParams,
      ToolsOzoneSetAddValues.HandlerInput,
      ToolsOzoneSetAddValues.HandlerOutput
    >,
  ) {
    const nsid = 'tools.ozone.set.addValues' // @ts-ignore
    return this._server.xrpc.method(nsid, cfg)
  }

  deleteSet<A extends Auth = void>(
    cfg: MethodConfigOrHandler<
      A,
      ToolsOzoneSetDeleteSet.QueryParams,
      ToolsOzoneSetDeleteSet.HandlerInput,
      ToolsOzoneSetDeleteSet.HandlerOutput
    >,
  ) {
    const nsid = 'tools.ozone.set.deleteSet' // @ts-ignore
    return this._server.xrpc.method(nsid, cfg)
  }

  deleteValues<A extends Auth = void>(
    cfg: MethodConfigOrHandler<
      A,
      ToolsOzoneSetDeleteValues.QueryParams,
      ToolsOzoneSetDeleteValues.HandlerInput,
      ToolsOzoneSetDeleteValues.HandlerOutput
    >,
  ) {
    const nsid = 'tools.ozone.set.deleteValues' // @ts-ignore
    return this._server.xrpc.method(nsid, cfg)
  }

  getValues<A extends Auth = void>(
    cfg: MethodConfigOrHandler<
      A,
      ToolsOzoneSetGetValues.QueryParams,
      ToolsOzoneSetGetValues.HandlerInput,
      ToolsOzoneSetGetValues.HandlerOutput
    >,
  ) {
    const nsid = 'tools.ozone.set.getValues' // @ts-ignore
    return this._server.xrpc.method(nsid, cfg)
  }

  querySets<A extends Auth = void>(
    cfg: MethodConfigOrHandler<
      A,
      ToolsOzoneSetQuerySets.QueryParams,
      ToolsOzoneSetQuerySets.HandlerInput,
      ToolsOzoneSetQuerySets.HandlerOutput
    >,
  ) {
    const nsid = 'tools.ozone.set.querySets' // @ts-ignore
    return this._server.xrpc.method(nsid, cfg)
  }

  upsertSet<A extends Auth = void>(
    cfg: MethodConfigOrHandler<
      A,
      ToolsOzoneSetUpsertSet.QueryParams,
      ToolsOzoneSetUpsertSet.HandlerInput,
      ToolsOzoneSetUpsertSet.HandlerOutput
    >,
  ) {
    const nsid = 'tools.ozone.set.upsertSet' // @ts-ignore
    return this._server.xrpc.method(nsid, cfg)
  }
}

export class ToolsOzoneSettingNS {
  _server: Server

  constructor(server: Server) {
    this._server = server
  }

  listOptions<A extends Auth = void>(
    cfg: MethodConfigOrHandler<
      A,
      ToolsOzoneSettingListOptions.QueryParams,
      ToolsOzoneSettingListOptions.HandlerInput,
      ToolsOzoneSettingListOptions.HandlerOutput
    >,
  ) {
    const nsid = 'tools.ozone.setting.listOptions' // @ts-ignore
    return this._server.xrpc.method(nsid, cfg)
  }

  removeOptions<A extends Auth = void>(
    cfg: MethodConfigOrHandler<
      A,
      ToolsOzoneSettingRemoveOptions.QueryParams,
      ToolsOzoneSettingRemoveOptions.HandlerInput,
      ToolsOzoneSettingRemoveOptions.HandlerOutput
    >,
  ) {
    const nsid = 'tools.ozone.setting.removeOptions' // @ts-ignore
    return this._server.xrpc.method(nsid, cfg)
  }

  upsertOption<A extends Auth = void>(
    cfg: MethodConfigOrHandler<
      A,
      ToolsOzoneSettingUpsertOption.QueryParams,
      ToolsOzoneSettingUpsertOption.HandlerInput,
      ToolsOzoneSettingUpsertOption.HandlerOutput
    >,
  ) {
    const nsid = 'tools.ozone.setting.upsertOption' // @ts-ignore
    return this._server.xrpc.method(nsid, cfg)
  }
}

export class ToolsOzoneSignatureNS {
  _server: Server

  constructor(server: Server) {
    this._server = server
  }

  findCorrelation<A extends Auth = void>(
    cfg: MethodConfigOrHandler<
      A,
      ToolsOzoneSignatureFindCorrelation.QueryParams,
      ToolsOzoneSignatureFindCorrelation.HandlerInput,
      ToolsOzoneSignatureFindCorrelation.HandlerOutput
    >,
  ) {
    const nsid = 'tools.ozone.signature.findCorrelation' // @ts-ignore
    return this._server.xrpc.method(nsid, cfg)
  }

  findRelatedAccounts<A extends Auth = void>(
    cfg: MethodConfigOrHandler<
      A,
      ToolsOzoneSignatureFindRelatedAccounts.QueryParams,
      ToolsOzoneSignatureFindRelatedAccounts.HandlerInput,
      ToolsOzoneSignatureFindRelatedAccounts.HandlerOutput
    >,
  ) {
    const nsid = 'tools.ozone.signature.findRelatedAccounts' // @ts-ignore
    return this._server.xrpc.method(nsid, cfg)
  }

  searchAccounts<A extends Auth = void>(
    cfg: MethodConfigOrHandler<
      A,
      ToolsOzoneSignatureSearchAccounts.QueryParams,
      ToolsOzoneSignatureSearchAccounts.HandlerInput,
      ToolsOzoneSignatureSearchAccounts.HandlerOutput
    >,
  ) {
    const nsid = 'tools.ozone.signature.searchAccounts' // @ts-ignore
    return this._server.xrpc.method(nsid, cfg)
  }
}

export class ToolsOzoneTeamNS {
  _server: Server

  constructor(server: Server) {
    this._server = server
  }

  addMember<A extends Auth = void>(
    cfg: MethodConfigOrHandler<
      A,
      ToolsOzoneTeamAddMember.QueryParams,
      ToolsOzoneTeamAddMember.HandlerInput,
      ToolsOzoneTeamAddMember.HandlerOutput
    >,
  ) {
    const nsid = 'tools.ozone.team.addMember' // @ts-ignore
    return this._server.xrpc.method(nsid, cfg)
  }

  deleteMember<A extends Auth = void>(
    cfg: MethodConfigOrHandler<
      A,
      ToolsOzoneTeamDeleteMember.QueryParams,
      ToolsOzoneTeamDeleteMember.HandlerInput,
      ToolsOzoneTeamDeleteMember.HandlerOutput
    >,
  ) {
    const nsid = 'tools.ozone.team.deleteMember' // @ts-ignore
    return this._server.xrpc.method(nsid, cfg)
  }

  listMembers<A extends Auth = void>(
    cfg: MethodConfigOrHandler<
      A,
      ToolsOzoneTeamListMembers.QueryParams,
      ToolsOzoneTeamListMembers.HandlerInput,
      ToolsOzoneTeamListMembers.HandlerOutput
    >,
  ) {
    const nsid = 'tools.ozone.team.listMembers' // @ts-ignore
    return this._server.xrpc.method(nsid, cfg)
  }

  updateMember<A extends Auth = void>(
    cfg: MethodConfigOrHandler<
      A,
      ToolsOzoneTeamUpdateMember.QueryParams,
      ToolsOzoneTeamUpdateMember.HandlerInput,
      ToolsOzoneTeamUpdateMember.HandlerOutput
    >,
  ) {
    const nsid = 'tools.ozone.team.updateMember' // @ts-ignore
    return this._server.xrpc.method(nsid, cfg)
  }
}

export class ToolsOzoneVerificationNS {
  _server: Server

  constructor(server: Server) {
    this._server = server
  }

  grantVerifications<A extends Auth = void>(
    cfg: MethodConfigOrHandler<
      A,
      ToolsOzoneVerificationGrantVerifications.QueryParams,
      ToolsOzoneVerificationGrantVerifications.HandlerInput,
      ToolsOzoneVerificationGrantVerifications.HandlerOutput
    >,
  ) {
    const nsid = 'tools.ozone.verification.grantVerifications' // @ts-ignore
    return this._server.xrpc.method(nsid, cfg)
  }

  listVerifications<A extends Auth = void>(
    cfg: MethodConfigOrHandler<
      A,
      ToolsOzoneVerificationListVerifications.QueryParams,
      ToolsOzoneVerificationListVerifications.HandlerInput,
      ToolsOzoneVerificationListVerifications.HandlerOutput
    >,
  ) {
    const nsid = 'tools.ozone.verification.listVerifications' // @ts-ignore
    return this._server.xrpc.method(nsid, cfg)
  }

  revokeVerifications<A extends Auth = void>(
    cfg: MethodConfigOrHandler<
      A,
      ToolsOzoneVerificationRevokeVerifications.QueryParams,
      ToolsOzoneVerificationRevokeVerifications.HandlerInput,
      ToolsOzoneVerificationRevokeVerifications.HandlerOutput
    >,
  ) {
    const nsid = 'tools.ozone.verification.revokeVerifications' // @ts-ignore
    return this._server.xrpc.method(nsid, cfg)
  }
}<|MERGE_RESOLUTION|>--- conflicted
+++ resolved
@@ -109,8 +109,8 @@
 import * as AppBskyFeedGetFeedSkeleton from './types/app/bsky/feed/getFeedSkeleton.js'
 import * as AppBskyFeedGetLikes from './types/app/bsky/feed/getLikes.js'
 import * as AppBskyFeedGetListFeed from './types/app/bsky/feed/getListFeed.js'
+import * as AppBskyFeedGetPostThread from './types/app/bsky/feed/getPostThread.js'
 import * as AppBskyFeedGetPosts from './types/app/bsky/feed/getPosts.js'
-import * as AppBskyFeedGetPostThread from './types/app/bsky/feed/getPostThread.js'
 import * as AppBskyFeedGetQuotes from './types/app/bsky/feed/getQuotes.js'
 import * as AppBskyFeedGetRepostedBy from './types/app/bsky/feed/getRepostedBy.js'
 import * as AppBskyFeedGetSuggestedFeeds from './types/app/bsky/feed/getSuggestedFeeds.js'
@@ -1657,6 +1657,18 @@
     return this._server.xrpc.method(nsid, cfg)
   }
 
+  getPostThread<A extends Auth = void>(
+    cfg: MethodConfigOrHandler<
+      A,
+      AppBskyFeedGetPostThread.QueryParams,
+      AppBskyFeedGetPostThread.HandlerInput,
+      AppBskyFeedGetPostThread.HandlerOutput
+    >,
+  ) {
+    const nsid = 'app.bsky.feed.getPostThread' // @ts-ignore
+    return this._server.xrpc.method(nsid, cfg)
+  }
+
   getPosts<A extends Auth = void>(
     cfg: MethodConfigOrHandler<
       A,
@@ -1666,18 +1678,6 @@
     >,
   ) {
     const nsid = 'app.bsky.feed.getPosts' // @ts-ignore
-    return this._server.xrpc.method(nsid, cfg)
-  }
-
-  getPostThread<A extends Auth = void>(
-    cfg: MethodConfigOrHandler<
-      A,
-      AppBskyFeedGetPostThread.QueryParams,
-      AppBskyFeedGetPostThread.HandlerInput,
-      AppBskyFeedGetPostThread.HandlerOutput
-    >,
-  ) {
-    const nsid = 'app.bsky.feed.getPostThread' // @ts-ignore
     return this._server.xrpc.method(nsid, cfg)
   }
 
@@ -2919,31 +2919,24 @@
     return this._server.xrpc.method(nsid, cfg)
   }
 
-<<<<<<< HEAD
-  getAccountTimeline<AV extends AuthVerifier>(
-    cfg: ConfigOf<
-      AV,
-      ToolsOzoneModerationGetAccountTimeline.Handler<ExtractAuth<AV>>,
-      ToolsOzoneModerationGetAccountTimeline.HandlerReqCtx<ExtractAuth<AV>>
+  getAccountTimeline<A extends Auth = void>(
+    cfg: MethodConfigOrHandler<
+      A,
+      ToolsOzoneModerationGetAccountTimeline.QueryParams,
+      ToolsOzoneModerationGetAccountTimeline.HandlerInput,
+      ToolsOzoneModerationGetAccountTimeline.HandlerOutput
     >,
   ) {
     const nsid = 'tools.ozone.moderation.getAccountTimeline' // @ts-ignore
     return this._server.xrpc.method(nsid, cfg)
   }
 
-  getEvent<AV extends AuthVerifier>(
-    cfg: ConfigOf<
-      AV,
-      ToolsOzoneModerationGetEvent.Handler<ExtractAuth<AV>>,
-      ToolsOzoneModerationGetEvent.HandlerReqCtx<ExtractAuth<AV>>
-=======
   getEvent<A extends Auth = void>(
     cfg: MethodConfigOrHandler<
       A,
       ToolsOzoneModerationGetEvent.QueryParams,
       ToolsOzoneModerationGetEvent.HandlerInput,
       ToolsOzoneModerationGetEvent.HandlerOutput
->>>>>>> 8d56743a
     >,
   ) {
     const nsid = 'tools.ozone.moderation.getEvent' // @ts-ignore

--- conflicted
+++ resolved
@@ -159,14 +159,11 @@
 import * as ToolsOzoneModerationQueryEvents from './types/tools/ozone/moderation/queryEvents'
 import * as ToolsOzoneModerationQueryStatuses from './types/tools/ozone/moderation/queryStatuses'
 import * as ToolsOzoneModerationSearchRepos from './types/tools/ozone/moderation/searchRepos'
-<<<<<<< HEAD
+import * as ToolsOzoneServerGetConfig from './types/tools/ozone/server/getConfig'
 import * as ToolsOzoneTeamAddMember from './types/tools/ozone/team/addMember'
 import * as ToolsOzoneTeamDeleteMember from './types/tools/ozone/team/deleteMember'
 import * as ToolsOzoneTeamListMembers from './types/tools/ozone/team/listMembers'
 import * as ToolsOzoneTeamUpdateMember from './types/tools/ozone/team/updateMember'
-=======
-import * as ToolsOzoneServerGetConfig from './types/tools/ozone/server/getConfig'
->>>>>>> b82efd5d
 
 export const COM_ATPROTO_MODERATION = {
   DefsReasonSpam: 'com.atproto.moderation.defs#reasonSpam',
@@ -2018,21 +2015,15 @@
   _server: Server
   communication: ToolsOzoneCommunicationNS
   moderation: ToolsOzoneModerationNS
-<<<<<<< HEAD
+  server: ToolsOzoneServerNS
   team: ToolsOzoneTeamNS
-=======
-  server: ToolsOzoneServerNS
->>>>>>> b82efd5d
 
   constructor(server: Server) {
     this._server = server
     this.communication = new ToolsOzoneCommunicationNS(server)
     this.moderation = new ToolsOzoneModerationNS(server)
-<<<<<<< HEAD
+    this.server = new ToolsOzoneServerNS(server)
     this.team = new ToolsOzoneTeamNS(server)
-=======
-    this.server = new ToolsOzoneServerNS(server)
->>>>>>> b82efd5d
   }
 }
 
@@ -2173,18 +2164,32 @@
   }
 }
 
-<<<<<<< HEAD
+export class ToolsOzoneServerNS {
+  _server: Server
+
+  constructor(server: Server) {
+    this._server = server
+  }
+
+  getConfig<AV extends AuthVerifier>(
+    cfg: ConfigOf<
+      AV,
+      ToolsOzoneServerGetConfig.Handler<ExtractAuth<AV>>,
+      ToolsOzoneServerGetConfig.HandlerReqCtx<ExtractAuth<AV>>
+    >,
+  ) {
+    const nsid = 'tools.ozone.server.getConfig' // @ts-ignore
+    return this._server.xrpc.method(nsid, cfg)
+  }
+}
+
 export class ToolsOzoneTeamNS {
-=======
-export class ToolsOzoneServerNS {
->>>>>>> b82efd5d
-  _server: Server
-
-  constructor(server: Server) {
-    this._server = server
-  }
-
-<<<<<<< HEAD
+  _server: Server
+
+  constructor(server: Server) {
+    this._server = server
+  }
+
   addMember<AV extends AuthVerifier>(
     cfg: ConfigOf<
       AV,
@@ -2226,16 +2231,6 @@
     >,
   ) {
     const nsid = 'tools.ozone.team.updateMember' // @ts-ignore
-=======
-  getConfig<AV extends AuthVerifier>(
-    cfg: ConfigOf<
-      AV,
-      ToolsOzoneServerGetConfig.Handler<ExtractAuth<AV>>,
-      ToolsOzoneServerGetConfig.HandlerReqCtx<ExtractAuth<AV>>
-    >,
-  ) {
-    const nsid = 'tools.ozone.server.getConfig' // @ts-ignore
->>>>>>> b82efd5d
     return this._server.xrpc.method(nsid, cfg)
   }
 }

--- conflicted
+++ resolved
@@ -173,18 +173,15 @@
 import * as ToolsOzoneModerationQueryStatuses from './types/tools/ozone/moderation/queryStatuses'
 import * as ToolsOzoneModerationSearchRepos from './types/tools/ozone/moderation/searchRepos'
 import * as ToolsOzoneServerGetConfig from './types/tools/ozone/server/getConfig'
-<<<<<<< HEAD
 import * as ToolsOzoneSetAddValues from './types/tools/ozone/set/addValues'
 import * as ToolsOzoneSetDeleteSet from './types/tools/ozone/set/deleteSet'
 import * as ToolsOzoneSetDeleteValues from './types/tools/ozone/set/deleteValues'
 import * as ToolsOzoneSetGetValues from './types/tools/ozone/set/getValues'
 import * as ToolsOzoneSetQuerySets from './types/tools/ozone/set/querySets'
 import * as ToolsOzoneSetUpsertSet from './types/tools/ozone/set/upsertSet'
-=======
 import * as ToolsOzoneSignatureFindCorrelation from './types/tools/ozone/signature/findCorrelation'
 import * as ToolsOzoneSignatureFindRelatedAccounts from './types/tools/ozone/signature/findRelatedAccounts'
 import * as ToolsOzoneSignatureSearchAccounts from './types/tools/ozone/signature/searchAccounts'
->>>>>>> 3e1ae8d1
 import * as ToolsOzoneTeamAddMember from './types/tools/ozone/team/addMember'
 import * as ToolsOzoneTeamDeleteMember from './types/tools/ozone/team/deleteMember'
 import * as ToolsOzoneTeamListMembers from './types/tools/ozone/team/listMembers'
@@ -2173,11 +2170,8 @@
   communication: ToolsOzoneCommunicationNS
   moderation: ToolsOzoneModerationNS
   server: ToolsOzoneServerNS
-<<<<<<< HEAD
   set: ToolsOzoneSetNS
-=======
   signature: ToolsOzoneSignatureNS
->>>>>>> 3e1ae8d1
   team: ToolsOzoneTeamNS
 
   constructor(server: Server) {
@@ -2185,11 +2179,8 @@
     this.communication = new ToolsOzoneCommunicationNS(server)
     this.moderation = new ToolsOzoneModerationNS(server)
     this.server = new ToolsOzoneServerNS(server)
-<<<<<<< HEAD
     this.set = new ToolsOzoneSetNS(server)
-=======
     this.signature = new ToolsOzoneSignatureNS(server)
->>>>>>> 3e1ae8d1
     this.team = new ToolsOzoneTeamNS(server)
   }
 }
@@ -2372,18 +2363,13 @@
   }
 }
 
-<<<<<<< HEAD
 export class ToolsOzoneSetNS {
-=======
-export class ToolsOzoneSignatureNS {
->>>>>>> 3e1ae8d1
-  _server: Server
-
-  constructor(server: Server) {
-    this._server = server
-  }
-
-<<<<<<< HEAD
+  _server: Server
+
+  constructor(server: Server) {
+    this._server = server
+  }
+
   addValues<AV extends AuthVerifier>(
     cfg: ConfigOf<
       AV,
@@ -2447,7 +2433,17 @@
     >,
   ) {
     const nsid = 'tools.ozone.set.upsertSet' // @ts-ignore
-=======
+    return this._server.xrpc.method(nsid, cfg)
+  }
+}
+
+export class ToolsOzoneSignatureNS {
+  _server: Server
+
+  constructor(server: Server) {
+    this._server = server
+  }
+
   findCorrelation<AV extends AuthVerifier>(
     cfg: ConfigOf<
       AV,
@@ -2478,7 +2474,6 @@
     >,
   ) {
     const nsid = 'tools.ozone.signature.searchAccounts' // @ts-ignore
->>>>>>> 3e1ae8d1
     return this._server.xrpc.method(nsid, cfg)
   }
 }

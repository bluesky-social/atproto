/**
 * GENERATED CODE - DO NOT MODIFY
 */
import {
  type LexiconDoc,
  Lexicons,
  ValidationError,
  type ValidationResult,
} from '@atproto/lexicon'
import { type $Typed, is$typed, maybe$typed } from './util.js'

export const schemaDict = {
  ComAtprotoAdminDefs: {
    lexicon: 1,
    id: 'com.atproto.admin.defs',
    defs: {
      statusAttr: {
        type: 'object',
        required: ['applied'],
        properties: {
          applied: {
            type: 'boolean',
          },
          ref: {
            type: 'string',
          },
        },
      },
      accountView: {
        type: 'object',
        required: ['did', 'handle', 'indexedAt'],
        properties: {
          did: {
            type: 'string',
            format: 'did',
          },
          handle: {
            type: 'string',
            format: 'handle',
          },
          email: {
            type: 'string',
          },
          relatedRecords: {
            type: 'array',
            items: {
              type: 'unknown',
            },
          },
          indexedAt: {
            type: 'string',
            format: 'datetime',
          },
          invitedBy: {
            type: 'ref',
            ref: 'lex:com.atproto.server.defs#inviteCode',
          },
          invites: {
            type: 'array',
            items: {
              type: 'ref',
              ref: 'lex:com.atproto.server.defs#inviteCode',
            },
          },
          invitesDisabled: {
            type: 'boolean',
          },
          emailConfirmedAt: {
            type: 'string',
            format: 'datetime',
          },
          inviteNote: {
            type: 'string',
          },
          deactivatedAt: {
            type: 'string',
            format: 'datetime',
          },
          threatSignatures: {
            type: 'array',
            items: {
              type: 'ref',
              ref: 'lex:com.atproto.admin.defs#threatSignature',
            },
          },
        },
      },
      repoRef: {
        type: 'object',
        required: ['did'],
        properties: {
          did: {
            type: 'string',
            format: 'did',
          },
        },
      },
      repoBlobRef: {
        type: 'object',
        required: ['did', 'cid'],
        properties: {
          did: {
            type: 'string',
            format: 'did',
          },
          cid: {
            type: 'string',
            format: 'cid',
          },
          recordUri: {
            type: 'string',
            format: 'at-uri',
          },
        },
      },
      threatSignature: {
        type: 'object',
        required: ['property', 'value'],
        properties: {
          property: {
            type: 'string',
          },
          value: {
            type: 'string',
          },
        },
      },
    },
  },
  ComAtprotoAdminDeleteAccount: {
    lexicon: 1,
    id: 'com.atproto.admin.deleteAccount',
    defs: {
      main: {
        type: 'procedure',
        description: 'Delete a user account as an administrator.',
        input: {
          encoding: 'application/json',
          schema: {
            type: 'object',
            required: ['did'],
            properties: {
              did: {
                type: 'string',
                format: 'did',
              },
            },
          },
        },
      },
    },
  },
  ComAtprotoAdminDisableAccountInvites: {
    lexicon: 1,
    id: 'com.atproto.admin.disableAccountInvites',
    defs: {
      main: {
        type: 'procedure',
        description:
          'Disable an account from receiving new invite codes, but does not invalidate existing codes.',
        input: {
          encoding: 'application/json',
          schema: {
            type: 'object',
            required: ['account'],
            properties: {
              account: {
                type: 'string',
                format: 'did',
              },
              note: {
                type: 'string',
                description: 'Optional reason for disabled invites.',
              },
            },
          },
        },
      },
    },
  },
  ComAtprotoAdminDisableInviteCodes: {
    lexicon: 1,
    id: 'com.atproto.admin.disableInviteCodes',
    defs: {
      main: {
        type: 'procedure',
        description:
          'Disable some set of codes and/or all codes associated with a set of users.',
        input: {
          encoding: 'application/json',
          schema: {
            type: 'object',
            properties: {
              codes: {
                type: 'array',
                items: {
                  type: 'string',
                },
              },
              accounts: {
                type: 'array',
                items: {
                  type: 'string',
                },
              },
            },
          },
        },
      },
    },
  },
  ComAtprotoAdminEnableAccountInvites: {
    lexicon: 1,
    id: 'com.atproto.admin.enableAccountInvites',
    defs: {
      main: {
        type: 'procedure',
        description: "Re-enable an account's ability to receive invite codes.",
        input: {
          encoding: 'application/json',
          schema: {
            type: 'object',
            required: ['account'],
            properties: {
              account: {
                type: 'string',
                format: 'did',
              },
              note: {
                type: 'string',
                description: 'Optional reason for enabled invites.',
              },
            },
          },
        },
      },
    },
  },
  ComAtprotoAdminGetAccountInfo: {
    lexicon: 1,
    id: 'com.atproto.admin.getAccountInfo',
    defs: {
      main: {
        type: 'query',
        description: 'Get details about an account.',
        parameters: {
          type: 'params',
          required: ['did'],
          properties: {
            did: {
              type: 'string',
              format: 'did',
            },
          },
        },
        output: {
          encoding: 'application/json',
          schema: {
            type: 'ref',
            ref: 'lex:com.atproto.admin.defs#accountView',
          },
        },
      },
    },
  },
  ComAtprotoAdminGetAccountInfos: {
    lexicon: 1,
    id: 'com.atproto.admin.getAccountInfos',
    defs: {
      main: {
        type: 'query',
        description: 'Get details about some accounts.',
        parameters: {
          type: 'params',
          required: ['dids'],
          properties: {
            dids: {
              type: 'array',
              items: {
                type: 'string',
                format: 'did',
              },
            },
          },
        },
        output: {
          encoding: 'application/json',
          schema: {
            type: 'object',
            required: ['infos'],
            properties: {
              infos: {
                type: 'array',
                items: {
                  type: 'ref',
                  ref: 'lex:com.atproto.admin.defs#accountView',
                },
              },
            },
          },
        },
      },
    },
  },
  ComAtprotoAdminGetInviteCodes: {
    lexicon: 1,
    id: 'com.atproto.admin.getInviteCodes',
    defs: {
      main: {
        type: 'query',
        description: 'Get an admin view of invite codes.',
        parameters: {
          type: 'params',
          properties: {
            sort: {
              type: 'string',
              knownValues: ['recent', 'usage'],
              default: 'recent',
            },
            limit: {
              type: 'integer',
              minimum: 1,
              maximum: 500,
              default: 100,
            },
            cursor: {
              type: 'string',
            },
          },
        },
        output: {
          encoding: 'application/json',
          schema: {
            type: 'object',
            required: ['codes'],
            properties: {
              cursor: {
                type: 'string',
              },
              codes: {
                type: 'array',
                items: {
                  type: 'ref',
                  ref: 'lex:com.atproto.server.defs#inviteCode',
                },
              },
            },
          },
        },
      },
    },
  },
  ComAtprotoAdminGetSubjectStatus: {
    lexicon: 1,
    id: 'com.atproto.admin.getSubjectStatus',
    defs: {
      main: {
        type: 'query',
        description:
          'Get the service-specific admin status of a subject (account, record, or blob).',
        parameters: {
          type: 'params',
          properties: {
            did: {
              type: 'string',
              format: 'did',
            },
            uri: {
              type: 'string',
              format: 'at-uri',
            },
            blob: {
              type: 'string',
              format: 'cid',
            },
          },
        },
        output: {
          encoding: 'application/json',
          schema: {
            type: 'object',
            required: ['subject'],
            properties: {
              subject: {
                type: 'union',
                refs: [
                  'lex:com.atproto.admin.defs#repoRef',
                  'lex:com.atproto.repo.strongRef',
                  'lex:com.atproto.admin.defs#repoBlobRef',
                ],
              },
              takedown: {
                type: 'ref',
                ref: 'lex:com.atproto.admin.defs#statusAttr',
              },
              deactivated: {
                type: 'ref',
                ref: 'lex:com.atproto.admin.defs#statusAttr',
              },
            },
          },
        },
      },
    },
  },
  ComAtprotoAdminSearchAccounts: {
    lexicon: 1,
    id: 'com.atproto.admin.searchAccounts',
    defs: {
      main: {
        type: 'query',
        description: 'Get list of accounts that matches your search query.',
        parameters: {
          type: 'params',
          properties: {
            email: {
              type: 'string',
            },
            cursor: {
              type: 'string',
            },
            limit: {
              type: 'integer',
              minimum: 1,
              maximum: 100,
              default: 50,
            },
          },
        },
        output: {
          encoding: 'application/json',
          schema: {
            type: 'object',
            required: ['accounts'],
            properties: {
              cursor: {
                type: 'string',
              },
              accounts: {
                type: 'array',
                items: {
                  type: 'ref',
                  ref: 'lex:com.atproto.admin.defs#accountView',
                },
              },
            },
          },
        },
      },
    },
  },
  ComAtprotoAdminSendEmail: {
    lexicon: 1,
    id: 'com.atproto.admin.sendEmail',
    defs: {
      main: {
        type: 'procedure',
        description: "Send email to a user's account email address.",
        input: {
          encoding: 'application/json',
          schema: {
            type: 'object',
            required: ['recipientDid', 'content', 'senderDid'],
            properties: {
              recipientDid: {
                type: 'string',
                format: 'did',
              },
              content: {
                type: 'string',
              },
              subject: {
                type: 'string',
              },
              senderDid: {
                type: 'string',
                format: 'did',
              },
              comment: {
                type: 'string',
                description:
                  "Additional comment by the sender that won't be used in the email itself but helpful to provide more context for moderators/reviewers",
              },
            },
          },
        },
        output: {
          encoding: 'application/json',
          schema: {
            type: 'object',
            required: ['sent'],
            properties: {
              sent: {
                type: 'boolean',
              },
            },
          },
        },
      },
    },
  },
  ComAtprotoAdminUpdateAccountEmail: {
    lexicon: 1,
    id: 'com.atproto.admin.updateAccountEmail',
    defs: {
      main: {
        type: 'procedure',
        description: "Administrative action to update an account's email.",
        input: {
          encoding: 'application/json',
          schema: {
            type: 'object',
            required: ['account', 'email'],
            properties: {
              account: {
                type: 'string',
                format: 'at-identifier',
                description: 'The handle or DID of the repo.',
              },
              email: {
                type: 'string',
              },
            },
          },
        },
      },
    },
  },
  ComAtprotoAdminUpdateAccountHandle: {
    lexicon: 1,
    id: 'com.atproto.admin.updateAccountHandle',
    defs: {
      main: {
        type: 'procedure',
        description: "Administrative action to update an account's handle.",
        input: {
          encoding: 'application/json',
          schema: {
            type: 'object',
            required: ['did', 'handle'],
            properties: {
              did: {
                type: 'string',
                format: 'did',
              },
              handle: {
                type: 'string',
                format: 'handle',
              },
            },
          },
        },
      },
    },
  },
  ComAtprotoAdminUpdateAccountPassword: {
    lexicon: 1,
    id: 'com.atproto.admin.updateAccountPassword',
    defs: {
      main: {
        type: 'procedure',
        description:
          'Update the password for a user account as an administrator.',
        input: {
          encoding: 'application/json',
          schema: {
            type: 'object',
            required: ['did', 'password'],
            properties: {
              did: {
                type: 'string',
                format: 'did',
              },
              password: {
                type: 'string',
              },
            },
          },
        },
      },
    },
  },
  ComAtprotoAdminUpdateAccountSigningKey: {
    lexicon: 1,
    id: 'com.atproto.admin.updateAccountSigningKey',
    defs: {
      main: {
        type: 'procedure',
        description:
          "Administrative action to update an account's signing key in their Did document.",
        input: {
          encoding: 'application/json',
          schema: {
            type: 'object',
            required: ['did', 'signingKey'],
            properties: {
              did: {
                type: 'string',
                format: 'did',
              },
              signingKey: {
                type: 'string',
                format: 'did',
                description: 'Did-key formatted public key',
              },
            },
          },
        },
      },
    },
  },
  ComAtprotoAdminUpdateSubjectStatus: {
    lexicon: 1,
    id: 'com.atproto.admin.updateSubjectStatus',
    defs: {
      main: {
        type: 'procedure',
        description:
          'Update the service-specific admin status of a subject (account, record, or blob).',
        input: {
          encoding: 'application/json',
          schema: {
            type: 'object',
            required: ['subject'],
            properties: {
              subject: {
                type: 'union',
                refs: [
                  'lex:com.atproto.admin.defs#repoRef',
                  'lex:com.atproto.repo.strongRef',
                  'lex:com.atproto.admin.defs#repoBlobRef',
                ],
              },
              takedown: {
                type: 'ref',
                ref: 'lex:com.atproto.admin.defs#statusAttr',
              },
              deactivated: {
                type: 'ref',
                ref: 'lex:com.atproto.admin.defs#statusAttr',
              },
            },
          },
        },
        output: {
          encoding: 'application/json',
          schema: {
            type: 'object',
            required: ['subject'],
            properties: {
              subject: {
                type: 'union',
                refs: [
                  'lex:com.atproto.admin.defs#repoRef',
                  'lex:com.atproto.repo.strongRef',
                  'lex:com.atproto.admin.defs#repoBlobRef',
                ],
              },
              takedown: {
                type: 'ref',
                ref: 'lex:com.atproto.admin.defs#statusAttr',
              },
            },
          },
        },
      },
    },
  },
  ComAtprotoIdentityDefs: {
    lexicon: 1,
    id: 'com.atproto.identity.defs',
    defs: {
      identityInfo: {
        type: 'object',
        required: ['did', 'handle', 'didDoc'],
        properties: {
          did: {
            type: 'string',
            format: 'did',
          },
          handle: {
            type: 'string',
            format: 'handle',
            description:
              "The validated handle of the account; or 'handle.invalid' if the handle did not bi-directionally match the DID document.",
          },
          didDoc: {
            type: 'unknown',
            description: 'The complete DID document for the identity.',
          },
        },
      },
    },
  },
  ComAtprotoIdentityGetRecommendedDidCredentials: {
    lexicon: 1,
    id: 'com.atproto.identity.getRecommendedDidCredentials',
    defs: {
      main: {
        type: 'query',
        description:
          'Describe the credentials that should be included in the DID doc of an account that is migrating to this service.',
        output: {
          encoding: 'application/json',
          schema: {
            type: 'object',
            properties: {
              rotationKeys: {
                description:
                  'Recommended rotation keys for PLC dids. Should be undefined (or ignored) for did:webs.',
                type: 'array',
                items: {
                  type: 'string',
                },
              },
              alsoKnownAs: {
                type: 'array',
                items: {
                  type: 'string',
                },
              },
              verificationMethods: {
                type: 'unknown',
              },
              services: {
                type: 'unknown',
              },
            },
          },
        },
      },
    },
  },
  ComAtprotoIdentityRefreshIdentity: {
    lexicon: 1,
    id: 'com.atproto.identity.refreshIdentity',
    defs: {
      main: {
        type: 'procedure',
        description:
          'Request that the server re-resolve an identity (DID and handle). The server may ignore this request, or require authentication, depending on the role, implementation, and policy of the server.',
        input: {
          encoding: 'application/json',
          schema: {
            type: 'object',
            required: ['identifier'],
            properties: {
              identifier: {
                type: 'string',
                format: 'at-identifier',
              },
            },
          },
        },
        output: {
          encoding: 'application/json',
          schema: {
            type: 'ref',
            ref: 'lex:com.atproto.identity.defs#identityInfo',
          },
        },
        errors: [
          {
            name: 'HandleNotFound',
            description:
              'The resolution process confirmed that the handle does not resolve to any DID.',
          },
          {
            name: 'DidNotFound',
            description:
              'The DID resolution process confirmed that there is no current DID.',
          },
          {
            name: 'DidDeactivated',
            description:
              'The DID previously existed, but has been deactivated.',
          },
        ],
      },
    },
  },
  ComAtprotoIdentityRequestPlcOperationSignature: {
    lexicon: 1,
    id: 'com.atproto.identity.requestPlcOperationSignature',
    defs: {
      main: {
        type: 'procedure',
        description:
          'Request an email with a code to in order to request a signed PLC operation. Requires Auth.',
      },
    },
  },
  ComAtprotoIdentityResolveDid: {
    lexicon: 1,
    id: 'com.atproto.identity.resolveDid',
    defs: {
      main: {
        type: 'query',
        description:
          'Resolves DID to DID document. Does not bi-directionally verify handle.',
        parameters: {
          type: 'params',
          required: ['did'],
          properties: {
            did: {
              type: 'string',
              format: 'did',
              description: 'DID to resolve.',
            },
          },
        },
        output: {
          encoding: 'application/json',
          schema: {
            type: 'object',
            required: ['didDoc'],
            properties: {
              didDoc: {
                type: 'unknown',
                description: 'The complete DID document for the identity.',
              },
            },
          },
        },
        errors: [
          {
            name: 'DidNotFound',
            description:
              'The DID resolution process confirmed that there is no current DID.',
          },
          {
            name: 'DidDeactivated',
            description:
              'The DID previously existed, but has been deactivated.',
          },
        ],
      },
    },
  },
  ComAtprotoIdentityResolveHandle: {
    lexicon: 1,
    id: 'com.atproto.identity.resolveHandle',
    defs: {
      main: {
        type: 'query',
        description:
          'Resolves an atproto handle (hostname) to a DID. Does not necessarily bi-directionally verify against the the DID document.',
        parameters: {
          type: 'params',
          required: ['handle'],
          properties: {
            handle: {
              type: 'string',
              format: 'handle',
              description: 'The handle to resolve.',
            },
          },
        },
        output: {
          encoding: 'application/json',
          schema: {
            type: 'object',
            required: ['did'],
            properties: {
              did: {
                type: 'string',
                format: 'did',
              },
            },
          },
        },
        errors: [
          {
            name: 'HandleNotFound',
            description:
              'The resolution process confirmed that the handle does not resolve to any DID.',
          },
        ],
      },
    },
  },
  ComAtprotoIdentityResolveIdentity: {
    lexicon: 1,
    id: 'com.atproto.identity.resolveIdentity',
    defs: {
      main: {
        type: 'query',
        description:
          'Resolves an identity (DID or Handle) to a full identity (DID document and verified handle).',
        parameters: {
          type: 'params',
          required: ['identifier'],
          properties: {
            identifier: {
              type: 'string',
              format: 'at-identifier',
              description: 'Handle or DID to resolve.',
            },
          },
        },
        output: {
          encoding: 'application/json',
          schema: {
            type: 'ref',
            ref: 'lex:com.atproto.identity.defs#identityInfo',
          },
        },
        errors: [
          {
            name: 'HandleNotFound',
            description:
              'The resolution process confirmed that the handle does not resolve to any DID.',
          },
          {
            name: 'DidNotFound',
            description:
              'The DID resolution process confirmed that there is no current DID.',
          },
          {
            name: 'DidDeactivated',
            description:
              'The DID previously existed, but has been deactivated.',
          },
        ],
      },
    },
  },
  ComAtprotoIdentitySignPlcOperation: {
    lexicon: 1,
    id: 'com.atproto.identity.signPlcOperation',
    defs: {
      main: {
        type: 'procedure',
        description:
          "Signs a PLC operation to update some value(s) in the requesting DID's document.",
        input: {
          encoding: 'application/json',
          schema: {
            type: 'object',
            properties: {
              token: {
                description:
                  'A token received through com.atproto.identity.requestPlcOperationSignature',
                type: 'string',
              },
              rotationKeys: {
                type: 'array',
                items: {
                  type: 'string',
                },
              },
              alsoKnownAs: {
                type: 'array',
                items: {
                  type: 'string',
                },
              },
              verificationMethods: {
                type: 'unknown',
              },
              services: {
                type: 'unknown',
              },
            },
          },
        },
        output: {
          encoding: 'application/json',
          schema: {
            type: 'object',
            required: ['operation'],
            properties: {
              operation: {
                type: 'unknown',
                description: 'A signed DID PLC operation.',
              },
            },
          },
        },
      },
    },
  },
  ComAtprotoIdentitySubmitPlcOperation: {
    lexicon: 1,
    id: 'com.atproto.identity.submitPlcOperation',
    defs: {
      main: {
        type: 'procedure',
        description:
          "Validates a PLC operation to ensure that it doesn't violate a service's constraints or get the identity into a bad state, then submits it to the PLC registry",
        input: {
          encoding: 'application/json',
          schema: {
            type: 'object',
            required: ['operation'],
            properties: {
              operation: {
                type: 'unknown',
              },
            },
          },
        },
      },
    },
  },
  ComAtprotoIdentityUpdateHandle: {
    lexicon: 1,
    id: 'com.atproto.identity.updateHandle',
    defs: {
      main: {
        type: 'procedure',
        description:
          "Updates the current account's handle. Verifies handle validity, and updates did:plc document if necessary. Implemented by PDS, and requires auth.",
        input: {
          encoding: 'application/json',
          schema: {
            type: 'object',
            required: ['handle'],
            properties: {
              handle: {
                type: 'string',
                format: 'handle',
                description: 'The new handle.',
              },
            },
          },
        },
      },
    },
  },
  ComAtprotoLabelDefs: {
    lexicon: 1,
    id: 'com.atproto.label.defs',
    defs: {
      label: {
        type: 'object',
        description:
          'Metadata tag on an atproto resource (eg, repo or record).',
        required: ['src', 'uri', 'val', 'cts'],
        properties: {
          ver: {
            type: 'integer',
            description: 'The AT Protocol version of the label object.',
          },
          src: {
            type: 'string',
            format: 'did',
            description: 'DID of the actor who created this label.',
          },
          uri: {
            type: 'string',
            format: 'uri',
            description:
              'AT URI of the record, repository (account), or other resource that this label applies to.',
          },
          cid: {
            type: 'string',
            format: 'cid',
            description:
              "Optionally, CID specifying the specific version of 'uri' resource this label applies to.",
          },
          val: {
            type: 'string',
            maxLength: 128,
            description:
              'The short string name of the value or type of this label.',
          },
          neg: {
            type: 'boolean',
            description:
              'If true, this is a negation label, overwriting a previous label.',
          },
          cts: {
            type: 'string',
            format: 'datetime',
            description: 'Timestamp when this label was created.',
          },
          exp: {
            type: 'string',
            format: 'datetime',
            description:
              'Timestamp at which this label expires (no longer applies).',
          },
          sig: {
            type: 'bytes',
            description: 'Signature of dag-cbor encoded label.',
          },
        },
      },
      selfLabels: {
        type: 'object',
        description:
          'Metadata tags on an atproto record, published by the author within the record.',
        required: ['values'],
        properties: {
          values: {
            type: 'array',
            items: {
              type: 'ref',
              ref: 'lex:com.atproto.label.defs#selfLabel',
            },
            maxLength: 10,
          },
        },
      },
      selfLabel: {
        type: 'object',
        description:
          'Metadata tag on an atproto record, published by the author within the record. Note that schemas should use #selfLabels, not #selfLabel.',
        required: ['val'],
        properties: {
          val: {
            type: 'string',
            maxLength: 128,
            description:
              'The short string name of the value or type of this label.',
          },
        },
      },
      labelValueDefinition: {
        type: 'object',
        description:
          'Declares a label value and its expected interpretations and behaviors.',
        required: ['identifier', 'severity', 'blurs', 'locales'],
        properties: {
          identifier: {
            type: 'string',
            description:
              "The value of the label being defined. Must only include lowercase ascii and the '-' character ([a-z-]+).",
            maxLength: 100,
            maxGraphemes: 100,
          },
          severity: {
            type: 'string',
            description:
              "How should a client visually convey this label? 'inform' means neutral and informational; 'alert' means negative and warning; 'none' means show nothing.",
            knownValues: ['inform', 'alert', 'none'],
          },
          blurs: {
            type: 'string',
            description:
              "What should this label hide in the UI, if applied? 'content' hides all of the target; 'media' hides the images/video/audio; 'none' hides nothing.",
            knownValues: ['content', 'media', 'none'],
          },
          defaultSetting: {
            type: 'string',
            description: 'The default setting for this label.',
            knownValues: ['ignore', 'warn', 'hide'],
            default: 'warn',
          },
          adultOnly: {
            type: 'boolean',
            description:
              'Does the user need to have adult content enabled in order to configure this label?',
          },
          locales: {
            type: 'array',
            items: {
              type: 'ref',
              ref: 'lex:com.atproto.label.defs#labelValueDefinitionStrings',
            },
          },
        },
      },
      labelValueDefinitionStrings: {
        type: 'object',
        description:
          'Strings which describe the label in the UI, localized into a specific language.',
        required: ['lang', 'name', 'description'],
        properties: {
          lang: {
            type: 'string',
            description:
              'The code of the language these strings are written in.',
            format: 'language',
          },
          name: {
            type: 'string',
            description: 'A short human-readable name for the label.',
            maxGraphemes: 64,
            maxLength: 640,
          },
          description: {
            type: 'string',
            description:
              'A longer description of what the label means and why it might be applied.',
            maxGraphemes: 10000,
            maxLength: 100000,
          },
        },
      },
      labelValue: {
        type: 'string',
        knownValues: [
          '!hide',
          '!no-promote',
          '!warn',
          '!no-unauthenticated',
          'dmca-violation',
          'doxxing',
          'porn',
          'sexual',
          'nudity',
          'nsfl',
          'gore',
        ],
      },
    },
  },
  ComAtprotoLabelQueryLabels: {
    lexicon: 1,
    id: 'com.atproto.label.queryLabels',
    defs: {
      main: {
        type: 'query',
        description:
          'Find labels relevant to the provided AT-URI patterns. Public endpoint for moderation services, though may return different or additional results with auth.',
        parameters: {
          type: 'params',
          required: ['uriPatterns'],
          properties: {
            uriPatterns: {
              type: 'array',
              items: {
                type: 'string',
              },
              description:
                "List of AT URI patterns to match (boolean 'OR'). Each may be a prefix (ending with '*'; will match inclusive of the string leading to '*'), or a full URI.",
            },
            sources: {
              type: 'array',
              items: {
                type: 'string',
                format: 'did',
              },
              description:
                'Optional list of label sources (DIDs) to filter on.',
            },
            limit: {
              type: 'integer',
              minimum: 1,
              maximum: 250,
              default: 50,
            },
            cursor: {
              type: 'string',
            },
          },
        },
        output: {
          encoding: 'application/json',
          schema: {
            type: 'object',
            required: ['labels'],
            properties: {
              cursor: {
                type: 'string',
              },
              labels: {
                type: 'array',
                items: {
                  type: 'ref',
                  ref: 'lex:com.atproto.label.defs#label',
                },
              },
            },
          },
        },
      },
    },
  },
  ComAtprotoLabelSubscribeLabels: {
    lexicon: 1,
    id: 'com.atproto.label.subscribeLabels',
    defs: {
      main: {
        type: 'subscription',
        description:
          'Subscribe to stream of labels (and negations). Public endpoint implemented by mod services. Uses same sequencing scheme as repo event stream.',
        parameters: {
          type: 'params',
          properties: {
            cursor: {
              type: 'integer',
              description: 'The last known event seq number to backfill from.',
            },
          },
        },
        message: {
          schema: {
            type: 'union',
            refs: [
              'lex:com.atproto.label.subscribeLabels#labels',
              'lex:com.atproto.label.subscribeLabels#info',
            ],
          },
        },
        errors: [
          {
            name: 'FutureCursor',
          },
        ],
      },
      labels: {
        type: 'object',
        required: ['seq', 'labels'],
        properties: {
          seq: {
            type: 'integer',
          },
          labels: {
            type: 'array',
            items: {
              type: 'ref',
              ref: 'lex:com.atproto.label.defs#label',
            },
          },
        },
      },
      info: {
        type: 'object',
        required: ['name'],
        properties: {
          name: {
            type: 'string',
            knownValues: ['OutdatedCursor'],
          },
          message: {
            type: 'string',
          },
        },
      },
    },
  },
  ComAtprotoLexiconSchema: {
    lexicon: 1,
    id: 'com.atproto.lexicon.schema',
    defs: {
      main: {
        type: 'record',
        description:
          "Representation of Lexicon schemas themselves, when published as atproto records. Note that the schema language is not defined in Lexicon; this meta schema currently only includes a single version field ('lexicon'). See the atproto specifications for description of the other expected top-level fields ('id', 'defs', etc).",
        key: 'nsid',
        record: {
          type: 'object',
          required: ['lexicon'],
          properties: {
            lexicon: {
              type: 'integer',
              description:
                "Indicates the 'version' of the Lexicon language. Must be '1' for the current atproto/Lexicon schema system.",
            },
          },
        },
      },
    },
  },
  ComAtprotoModerationCreateReport: {
    lexicon: 1,
    id: 'com.atproto.moderation.createReport',
    defs: {
      main: {
        type: 'procedure',
        description:
          'Submit a moderation report regarding an atproto account or record. Implemented by moderation services (with PDS proxying), and requires auth.',
        input: {
          encoding: 'application/json',
          schema: {
            type: 'object',
            required: ['reasonType', 'subject'],
            properties: {
              reasonType: {
                type: 'ref',
                description:
                  'Indicates the broad category of violation the report is for.',
                ref: 'lex:com.atproto.moderation.defs#reasonType',
              },
              reason: {
                type: 'string',
                maxGraphemes: 2000,
                maxLength: 20000,
                description:
                  'Additional context about the content and violation.',
              },
              subject: {
                type: 'union',
                refs: [
                  'lex:com.atproto.admin.defs#repoRef',
                  'lex:com.atproto.repo.strongRef',
                ],
              },
            },
          },
        },
        output: {
          encoding: 'application/json',
          schema: {
            type: 'object',
            required: [
              'id',
              'reasonType',
              'subject',
              'reportedBy',
              'createdAt',
            ],
            properties: {
              id: {
                type: 'integer',
              },
              reasonType: {
                type: 'ref',
                ref: 'lex:com.atproto.moderation.defs#reasonType',
              },
              reason: {
                type: 'string',
                maxGraphemes: 2000,
                maxLength: 20000,
              },
              subject: {
                type: 'union',
                refs: [
                  'lex:com.atproto.admin.defs#repoRef',
                  'lex:com.atproto.repo.strongRef',
                ],
              },
              reportedBy: {
                type: 'string',
                format: 'did',
              },
              createdAt: {
                type: 'string',
                format: 'datetime',
              },
            },
          },
        },
      },
    },
  },
  ComAtprotoModerationDefs: {
    lexicon: 1,
    id: 'com.atproto.moderation.defs',
    defs: {
      reasonType: {
        type: 'string',
        knownValues: [
          'com.atproto.moderation.defs#reasonSpam',
          'com.atproto.moderation.defs#reasonViolation',
          'com.atproto.moderation.defs#reasonMisleading',
          'com.atproto.moderation.defs#reasonSexual',
          'com.atproto.moderation.defs#reasonRude',
          'com.atproto.moderation.defs#reasonOther',
          'com.atproto.moderation.defs#reasonAppeal',
        ],
      },
      reasonSpam: {
        type: 'token',
        description: 'Spam: frequent unwanted promotion, replies, mentions',
      },
      reasonViolation: {
        type: 'token',
        description: 'Direct violation of server rules, laws, terms of service',
      },
      reasonMisleading: {
        type: 'token',
        description: 'Misleading identity, affiliation, or content',
      },
      reasonSexual: {
        type: 'token',
        description: 'Unwanted or mislabeled sexual content',
      },
      reasonRude: {
        type: 'token',
        description:
          'Rude, harassing, explicit, or otherwise unwelcoming behavior',
      },
      reasonOther: {
        type: 'token',
        description: 'Other: reports not falling under another report category',
      },
      reasonAppeal: {
        type: 'token',
        description: 'Appeal: appeal a previously taken moderation action',
      },
      subjectType: {
        type: 'string',
        description: 'Tag describing a type of subject that might be reported.',
        knownValues: ['account', 'record', 'chat'],
      },
    },
  },
  ComAtprotoRepoApplyWrites: {
    lexicon: 1,
    id: 'com.atproto.repo.applyWrites',
    defs: {
      main: {
        type: 'procedure',
        description:
          'Apply a batch transaction of repository creates, updates, and deletes. Requires auth, implemented by PDS.',
        input: {
          encoding: 'application/json',
          schema: {
            type: 'object',
            required: ['repo', 'writes'],
            properties: {
              repo: {
                type: 'string',
                format: 'at-identifier',
                description:
                  'The handle or DID of the repo (aka, current account).',
              },
              validate: {
                type: 'boolean',
                description:
                  "Can be set to 'false' to skip Lexicon schema validation of record data across all operations, 'true' to require it, or leave unset to validate only for known Lexicons.",
              },
              writes: {
                type: 'array',
                items: {
                  type: 'union',
                  refs: [
                    'lex:com.atproto.repo.applyWrites#create',
                    'lex:com.atproto.repo.applyWrites#update',
                    'lex:com.atproto.repo.applyWrites#delete',
                  ],
                  closed: true,
                },
              },
              swapCommit: {
                type: 'string',
                description:
                  'If provided, the entire operation will fail if the current repo commit CID does not match this value. Used to prevent conflicting repo mutations.',
                format: 'cid',
              },
            },
          },
        },
        output: {
          encoding: 'application/json',
          schema: {
            type: 'object',
            required: [],
            properties: {
              commit: {
                type: 'ref',
                ref: 'lex:com.atproto.repo.defs#commitMeta',
              },
              results: {
                type: 'array',
                items: {
                  type: 'union',
                  refs: [
                    'lex:com.atproto.repo.applyWrites#createResult',
                    'lex:com.atproto.repo.applyWrites#updateResult',
                    'lex:com.atproto.repo.applyWrites#deleteResult',
                  ],
                  closed: true,
                },
              },
            },
          },
        },
        errors: [
          {
            name: 'InvalidSwap',
            description:
              "Indicates that the 'swapCommit' parameter did not match current commit.",
          },
        ],
      },
      create: {
        type: 'object',
        description: 'Operation which creates a new record.',
        required: ['collection', 'value'],
        properties: {
          collection: {
            type: 'string',
            format: 'nsid',
          },
          rkey: {
            type: 'string',
            maxLength: 512,
            format: 'record-key',
            description:
              'NOTE: maxLength is redundant with record-key format. Keeping it temporarily to ensure backwards compatibility.',
          },
          value: {
            type: 'unknown',
          },
        },
      },
      update: {
        type: 'object',
        description: 'Operation which updates an existing record.',
        required: ['collection', 'rkey', 'value'],
        properties: {
          collection: {
            type: 'string',
            format: 'nsid',
          },
          rkey: {
            type: 'string',
            format: 'record-key',
          },
          value: {
            type: 'unknown',
          },
        },
      },
      delete: {
        type: 'object',
        description: 'Operation which deletes an existing record.',
        required: ['collection', 'rkey'],
        properties: {
          collection: {
            type: 'string',
            format: 'nsid',
          },
          rkey: {
            type: 'string',
            format: 'record-key',
          },
        },
      },
      createResult: {
        type: 'object',
        required: ['uri', 'cid'],
        properties: {
          uri: {
            type: 'string',
            format: 'at-uri',
          },
          cid: {
            type: 'string',
            format: 'cid',
          },
          validationStatus: {
            type: 'string',
            knownValues: ['valid', 'unknown'],
          },
        },
      },
      updateResult: {
        type: 'object',
        required: ['uri', 'cid'],
        properties: {
          uri: {
            type: 'string',
            format: 'at-uri',
          },
          cid: {
            type: 'string',
            format: 'cid',
          },
          validationStatus: {
            type: 'string',
            knownValues: ['valid', 'unknown'],
          },
        },
      },
      deleteResult: {
        type: 'object',
        required: [],
        properties: {},
      },
    },
  },
  ComAtprotoRepoCreateRecord: {
    lexicon: 1,
    id: 'com.atproto.repo.createRecord',
    defs: {
      main: {
        type: 'procedure',
        description:
          'Create a single new repository record. Requires auth, implemented by PDS.',
        input: {
          encoding: 'application/json',
          schema: {
            type: 'object',
            required: ['repo', 'collection', 'record'],
            properties: {
              repo: {
                type: 'string',
                format: 'at-identifier',
                description:
                  'The handle or DID of the repo (aka, current account).',
              },
              collection: {
                type: 'string',
                format: 'nsid',
                description: 'The NSID of the record collection.',
              },
              rkey: {
                type: 'string',
                format: 'record-key',
                description: 'The Record Key.',
                maxLength: 512,
              },
              validate: {
                type: 'boolean',
                description:
                  "Can be set to 'false' to skip Lexicon schema validation of record data, 'true' to require it, or leave unset to validate only for known Lexicons.",
              },
              record: {
                type: 'unknown',
                description: 'The record itself. Must contain a $type field.',
              },
              swapCommit: {
                type: 'string',
                format: 'cid',
                description:
                  'Compare and swap with the previous commit by CID.',
              },
            },
          },
        },
        output: {
          encoding: 'application/json',
          schema: {
            type: 'object',
            required: ['uri', 'cid'],
            properties: {
              uri: {
                type: 'string',
                format: 'at-uri',
              },
              cid: {
                type: 'string',
                format: 'cid',
              },
              commit: {
                type: 'ref',
                ref: 'lex:com.atproto.repo.defs#commitMeta',
              },
              validationStatus: {
                type: 'string',
                knownValues: ['valid', 'unknown'],
              },
            },
          },
        },
        errors: [
          {
            name: 'InvalidSwap',
            description:
              "Indicates that 'swapCommit' didn't match current repo commit.",
          },
        ],
      },
    },
  },
  ComAtprotoRepoDefs: {
    lexicon: 1,
    id: 'com.atproto.repo.defs',
    defs: {
      commitMeta: {
        type: 'object',
        required: ['cid', 'rev'],
        properties: {
          cid: {
            type: 'string',
            format: 'cid',
          },
          rev: {
            type: 'string',
            format: 'tid',
          },
        },
      },
    },
  },
  ComAtprotoRepoDeleteRecord: {
    lexicon: 1,
    id: 'com.atproto.repo.deleteRecord',
    defs: {
      main: {
        type: 'procedure',
        description:
          "Delete a repository record, or ensure it doesn't exist. Requires auth, implemented by PDS.",
        input: {
          encoding: 'application/json',
          schema: {
            type: 'object',
            required: ['repo', 'collection', 'rkey'],
            properties: {
              repo: {
                type: 'string',
                format: 'at-identifier',
                description:
                  'The handle or DID of the repo (aka, current account).',
              },
              collection: {
                type: 'string',
                format: 'nsid',
                description: 'The NSID of the record collection.',
              },
              rkey: {
                type: 'string',
                format: 'record-key',
                description: 'The Record Key.',
              },
              swapRecord: {
                type: 'string',
                format: 'cid',
                description:
                  'Compare and swap with the previous record by CID.',
              },
              swapCommit: {
                type: 'string',
                format: 'cid',
                description:
                  'Compare and swap with the previous commit by CID.',
              },
            },
          },
        },
        output: {
          encoding: 'application/json',
          schema: {
            type: 'object',
            properties: {
              commit: {
                type: 'ref',
                ref: 'lex:com.atproto.repo.defs#commitMeta',
              },
            },
          },
        },
        errors: [
          {
            name: 'InvalidSwap',
          },
        ],
      },
    },
  },
  ComAtprotoRepoDescribeRepo: {
    lexicon: 1,
    id: 'com.atproto.repo.describeRepo',
    defs: {
      main: {
        type: 'query',
        description:
          'Get information about an account and repository, including the list of collections. Does not require auth.',
        parameters: {
          type: 'params',
          required: ['repo'],
          properties: {
            repo: {
              type: 'string',
              format: 'at-identifier',
              description: 'The handle or DID of the repo.',
            },
          },
        },
        output: {
          encoding: 'application/json',
          schema: {
            type: 'object',
            required: [
              'handle',
              'did',
              'didDoc',
              'collections',
              'handleIsCorrect',
            ],
            properties: {
              handle: {
                type: 'string',
                format: 'handle',
              },
              did: {
                type: 'string',
                format: 'did',
              },
              didDoc: {
                type: 'unknown',
                description: 'The complete DID document for this account.',
              },
              collections: {
                type: 'array',
                description:
                  'List of all the collections (NSIDs) for which this repo contains at least one record.',
                items: {
                  type: 'string',
                  format: 'nsid',
                },
              },
              handleIsCorrect: {
                type: 'boolean',
                description:
                  'Indicates if handle is currently valid (resolves bi-directionally)',
              },
            },
          },
        },
      },
    },
  },
  ComAtprotoRepoGetRecord: {
    lexicon: 1,
    id: 'com.atproto.repo.getRecord',
    defs: {
      main: {
        type: 'query',
        description:
          'Get a single record from a repository. Does not require auth.',
        parameters: {
          type: 'params',
          required: ['repo', 'collection', 'rkey'],
          properties: {
            repo: {
              type: 'string',
              format: 'at-identifier',
              description: 'The handle or DID of the repo.',
            },
            collection: {
              type: 'string',
              format: 'nsid',
              description: 'The NSID of the record collection.',
            },
            rkey: {
              type: 'string',
              description: 'The Record Key.',
              format: 'record-key',
            },
            cid: {
              type: 'string',
              format: 'cid',
              description:
                'The CID of the version of the record. If not specified, then return the most recent version.',
            },
          },
        },
        output: {
          encoding: 'application/json',
          schema: {
            type: 'object',
            required: ['uri', 'value'],
            properties: {
              uri: {
                type: 'string',
                format: 'at-uri',
              },
              cid: {
                type: 'string',
                format: 'cid',
              },
              value: {
                type: 'unknown',
              },
            },
          },
        },
        errors: [
          {
            name: 'RecordNotFound',
          },
        ],
      },
    },
  },
  ComAtprotoRepoImportRepo: {
    lexicon: 1,
    id: 'com.atproto.repo.importRepo',
    defs: {
      main: {
        type: 'procedure',
        description:
          'Import a repo in the form of a CAR file. Requires Content-Length HTTP header to be set.',
        input: {
          encoding: 'application/vnd.ipld.car',
        },
      },
    },
  },
  ComAtprotoRepoListMissingBlobs: {
    lexicon: 1,
    id: 'com.atproto.repo.listMissingBlobs',
    defs: {
      main: {
        type: 'query',
        description:
          'Returns a list of missing blobs for the requesting account. Intended to be used in the account migration flow.',
        parameters: {
          type: 'params',
          properties: {
            limit: {
              type: 'integer',
              minimum: 1,
              maximum: 1000,
              default: 500,
            },
            cursor: {
              type: 'string',
            },
          },
        },
        output: {
          encoding: 'application/json',
          schema: {
            type: 'object',
            required: ['blobs'],
            properties: {
              cursor: {
                type: 'string',
              },
              blobs: {
                type: 'array',
                items: {
                  type: 'ref',
                  ref: 'lex:com.atproto.repo.listMissingBlobs#recordBlob',
                },
              },
            },
          },
        },
      },
      recordBlob: {
        type: 'object',
        required: ['cid', 'recordUri'],
        properties: {
          cid: {
            type: 'string',
            format: 'cid',
          },
          recordUri: {
            type: 'string',
            format: 'at-uri',
          },
        },
      },
    },
  },
  ComAtprotoRepoListRecords: {
    lexicon: 1,
    id: 'com.atproto.repo.listRecords',
    defs: {
      main: {
        type: 'query',
        description:
          'List a range of records in a repository, matching a specific collection. Does not require auth.',
        parameters: {
          type: 'params',
          required: ['repo', 'collection'],
          properties: {
            repo: {
              type: 'string',
              format: 'at-identifier',
              description: 'The handle or DID of the repo.',
            },
            collection: {
              type: 'string',
              format: 'nsid',
              description: 'The NSID of the record type.',
            },
            limit: {
              type: 'integer',
              minimum: 1,
              maximum: 100,
              default: 50,
              description: 'The number of records to return.',
            },
            cursor: {
              type: 'string',
            },
            reverse: {
              type: 'boolean',
              description: 'Flag to reverse the order of the returned records.',
            },
          },
        },
        output: {
          encoding: 'application/json',
          schema: {
            type: 'object',
            required: ['records'],
            properties: {
              cursor: {
                type: 'string',
              },
              records: {
                type: 'array',
                items: {
                  type: 'ref',
                  ref: 'lex:com.atproto.repo.listRecords#record',
                },
              },
            },
          },
        },
      },
      record: {
        type: 'object',
        required: ['uri', 'cid', 'value'],
        properties: {
          uri: {
            type: 'string',
            format: 'at-uri',
          },
          cid: {
            type: 'string',
            format: 'cid',
          },
          value: {
            type: 'unknown',
          },
        },
      },
    },
  },
  ComAtprotoRepoPutRecord: {
    lexicon: 1,
    id: 'com.atproto.repo.putRecord',
    defs: {
      main: {
        type: 'procedure',
        description:
          'Write a repository record, creating or updating it as needed. Requires auth, implemented by PDS.',
        input: {
          encoding: 'application/json',
          schema: {
            type: 'object',
            required: ['repo', 'collection', 'rkey', 'record'],
            nullable: ['swapRecord'],
            properties: {
              repo: {
                type: 'string',
                format: 'at-identifier',
                description:
                  'The handle or DID of the repo (aka, current account).',
              },
              collection: {
                type: 'string',
                format: 'nsid',
                description: 'The NSID of the record collection.',
              },
              rkey: {
                type: 'string',
                format: 'record-key',
                description: 'The Record Key.',
                maxLength: 512,
              },
              validate: {
                type: 'boolean',
                description:
                  "Can be set to 'false' to skip Lexicon schema validation of record data, 'true' to require it, or leave unset to validate only for known Lexicons.",
              },
              record: {
                type: 'unknown',
                description: 'The record to write.',
              },
              swapRecord: {
                type: 'string',
                format: 'cid',
                description:
                  'Compare and swap with the previous record by CID. WARNING: nullable and optional field; may cause problems with golang implementation',
              },
              swapCommit: {
                type: 'string',
                format: 'cid',
                description:
                  'Compare and swap with the previous commit by CID.',
              },
            },
          },
        },
        output: {
          encoding: 'application/json',
          schema: {
            type: 'object',
            required: ['uri', 'cid'],
            properties: {
              uri: {
                type: 'string',
                format: 'at-uri',
              },
              cid: {
                type: 'string',
                format: 'cid',
              },
              commit: {
                type: 'ref',
                ref: 'lex:com.atproto.repo.defs#commitMeta',
              },
              validationStatus: {
                type: 'string',
                knownValues: ['valid', 'unknown'],
              },
            },
          },
        },
        errors: [
          {
            name: 'InvalidSwap',
          },
        ],
      },
    },
  },
  ComAtprotoRepoStrongRef: {
    lexicon: 1,
    id: 'com.atproto.repo.strongRef',
    description: 'A URI with a content-hash fingerprint.',
    defs: {
      main: {
        type: 'object',
        required: ['uri', 'cid'],
        properties: {
          uri: {
            type: 'string',
            format: 'at-uri',
          },
          cid: {
            type: 'string',
            format: 'cid',
          },
        },
      },
    },
  },
  ComAtprotoRepoUploadBlob: {
    lexicon: 1,
    id: 'com.atproto.repo.uploadBlob',
    defs: {
      main: {
        type: 'procedure',
        description:
          'Upload a new blob, to be referenced from a repository record. The blob will be deleted if it is not referenced within a time window (eg, minutes). Blob restrictions (mimetype, size, etc) are enforced when the reference is created. Requires auth, implemented by PDS.',
        input: {
          encoding: '*/*',
        },
        output: {
          encoding: 'application/json',
          schema: {
            type: 'object',
            required: ['blob'],
            properties: {
              blob: {
                type: 'blob',
              },
            },
          },
        },
      },
    },
  },
  ComAtprotoServerActivateAccount: {
    lexicon: 1,
    id: 'com.atproto.server.activateAccount',
    defs: {
      main: {
        type: 'procedure',
        description:
          "Activates a currently deactivated account. Used to finalize account migration after the account's repo is imported and identity is setup.",
      },
    },
  },
  ComAtprotoServerCheckAccountStatus: {
    lexicon: 1,
    id: 'com.atproto.server.checkAccountStatus',
    defs: {
      main: {
        type: 'query',
        description:
          'Returns the status of an account, especially as pertaining to import or recovery. Can be called many times over the course of an account migration. Requires auth and can only be called pertaining to oneself.',
        output: {
          encoding: 'application/json',
          schema: {
            type: 'object',
            required: [
              'activated',
              'validDid',
              'repoCommit',
              'repoRev',
              'repoBlocks',
              'indexedRecords',
              'privateStateValues',
              'expectedBlobs',
              'importedBlobs',
            ],
            properties: {
              activated: {
                type: 'boolean',
              },
              validDid: {
                type: 'boolean',
              },
              repoCommit: {
                type: 'string',
                format: 'cid',
              },
              repoRev: {
                type: 'string',
              },
              repoBlocks: {
                type: 'integer',
              },
              indexedRecords: {
                type: 'integer',
              },
              privateStateValues: {
                type: 'integer',
              },
              expectedBlobs: {
                type: 'integer',
              },
              importedBlobs: {
                type: 'integer',
              },
            },
          },
        },
      },
    },
  },
  ComAtprotoServerConfirmEmail: {
    lexicon: 1,
    id: 'com.atproto.server.confirmEmail',
    defs: {
      main: {
        type: 'procedure',
        description:
          'Confirm an email using a token from com.atproto.server.requestEmailConfirmation.',
        input: {
          encoding: 'application/json',
          schema: {
            type: 'object',
            required: ['email', 'token'],
            properties: {
              email: {
                type: 'string',
              },
              token: {
                type: 'string',
              },
            },
          },
        },
        errors: [
          {
            name: 'AccountNotFound',
          },
          {
            name: 'ExpiredToken',
          },
          {
            name: 'InvalidToken',
          },
          {
            name: 'InvalidEmail',
          },
        ],
      },
    },
  },
  ComAtprotoServerCreateAccount: {
    lexicon: 1,
    id: 'com.atproto.server.createAccount',
    defs: {
      main: {
        type: 'procedure',
        description: 'Create an account. Implemented by PDS.',
        input: {
          encoding: 'application/json',
          schema: {
            type: 'object',
            required: ['handle'],
            properties: {
              email: {
                type: 'string',
              },
              handle: {
                type: 'string',
                format: 'handle',
                description: 'Requested handle for the account.',
              },
              did: {
                type: 'string',
                format: 'did',
                description:
                  'Pre-existing atproto DID, being imported to a new account.',
              },
              inviteCode: {
                type: 'string',
              },
              verificationCode: {
                type: 'string',
              },
              verificationPhone: {
                type: 'string',
              },
              password: {
                type: 'string',
                description:
                  'Initial account password. May need to meet instance-specific password strength requirements.',
              },
              recoveryKey: {
                type: 'string',
                description:
                  'DID PLC rotation key (aka, recovery key) to be included in PLC creation operation.',
              },
              plcOp: {
                type: 'unknown',
                description:
                  'A signed DID PLC operation to be submitted as part of importing an existing account to this instance. NOTE: this optional field may be updated when full account migration is implemented.',
              },
            },
          },
        },
        output: {
          encoding: 'application/json',
          schema: {
            type: 'object',
            description:
              'Account login session returned on successful account creation.',
            required: ['accessJwt', 'refreshJwt', 'handle', 'did'],
            properties: {
              accessJwt: {
                type: 'string',
              },
              refreshJwt: {
                type: 'string',
              },
              handle: {
                type: 'string',
                format: 'handle',
              },
              did: {
                type: 'string',
                format: 'did',
                description: 'The DID of the new account.',
              },
              didDoc: {
                type: 'unknown',
                description: 'Complete DID document.',
              },
            },
          },
        },
        errors: [
          {
            name: 'InvalidHandle',
          },
          {
            name: 'InvalidPassword',
          },
          {
            name: 'InvalidInviteCode',
          },
          {
            name: 'HandleNotAvailable',
          },
          {
            name: 'UnsupportedDomain',
          },
          {
            name: 'UnresolvableDid',
          },
          {
            name: 'IncompatibleDidDoc',
          },
        ],
      },
    },
  },
  ComAtprotoServerCreateAppPassword: {
    lexicon: 1,
    id: 'com.atproto.server.createAppPassword',
    defs: {
      main: {
        type: 'procedure',
        description: 'Create an App Password.',
        input: {
          encoding: 'application/json',
          schema: {
            type: 'object',
            required: ['name'],
            properties: {
              name: {
                type: 'string',
                description:
                  'A short name for the App Password, to help distinguish them.',
              },
              privileged: {
                type: 'boolean',
                description:
                  "If an app password has 'privileged' access to possibly sensitive account state. Meant for use with trusted clients.",
              },
            },
          },
        },
        output: {
          encoding: 'application/json',
          schema: {
            type: 'ref',
            ref: 'lex:com.atproto.server.createAppPassword#appPassword',
          },
        },
        errors: [
          {
            name: 'AccountTakedown',
          },
        ],
      },
      appPassword: {
        type: 'object',
        required: ['name', 'password', 'createdAt'],
        properties: {
          name: {
            type: 'string',
          },
          password: {
            type: 'string',
          },
          createdAt: {
            type: 'string',
            format: 'datetime',
          },
          privileged: {
            type: 'boolean',
          },
        },
      },
    },
  },
  ComAtprotoServerCreateInviteCode: {
    lexicon: 1,
    id: 'com.atproto.server.createInviteCode',
    defs: {
      main: {
        type: 'procedure',
        description: 'Create an invite code.',
        input: {
          encoding: 'application/json',
          schema: {
            type: 'object',
            required: ['useCount'],
            properties: {
              useCount: {
                type: 'integer',
              },
              forAccount: {
                type: 'string',
                format: 'did',
              },
            },
          },
        },
        output: {
          encoding: 'application/json',
          schema: {
            type: 'object',
            required: ['code'],
            properties: {
              code: {
                type: 'string',
              },
            },
          },
        },
      },
    },
  },
  ComAtprotoServerCreateInviteCodes: {
    lexicon: 1,
    id: 'com.atproto.server.createInviteCodes',
    defs: {
      main: {
        type: 'procedure',
        description: 'Create invite codes.',
        input: {
          encoding: 'application/json',
          schema: {
            type: 'object',
            required: ['codeCount', 'useCount'],
            properties: {
              codeCount: {
                type: 'integer',
                default: 1,
              },
              useCount: {
                type: 'integer',
              },
              forAccounts: {
                type: 'array',
                items: {
                  type: 'string',
                  format: 'did',
                },
              },
            },
          },
        },
        output: {
          encoding: 'application/json',
          schema: {
            type: 'object',
            required: ['codes'],
            properties: {
              codes: {
                type: 'array',
                items: {
                  type: 'ref',
                  ref: 'lex:com.atproto.server.createInviteCodes#accountCodes',
                },
              },
            },
          },
        },
      },
      accountCodes: {
        type: 'object',
        required: ['account', 'codes'],
        properties: {
          account: {
            type: 'string',
          },
          codes: {
            type: 'array',
            items: {
              type: 'string',
            },
          },
        },
      },
    },
  },
  ComAtprotoServerCreateSession: {
    lexicon: 1,
    id: 'com.atproto.server.createSession',
    defs: {
      main: {
        type: 'procedure',
        description: 'Create an authentication session.',
        input: {
          encoding: 'application/json',
          schema: {
            type: 'object',
            required: ['identifier', 'password'],
            properties: {
              identifier: {
                type: 'string',
                description:
                  'Handle or other identifier supported by the server for the authenticating user.',
              },
              password: {
                type: 'string',
              },
              authFactorToken: {
                type: 'string',
              },
              allowTakendown: {
                type: 'boolean',
                description:
                  'When true, instead of throwing error for takendown accounts, a valid response with a narrow scoped token will be returned',
              },
            },
          },
        },
        output: {
          encoding: 'application/json',
          schema: {
            type: 'object',
            required: ['accessJwt', 'refreshJwt', 'handle', 'did'],
            properties: {
              accessJwt: {
                type: 'string',
              },
              refreshJwt: {
                type: 'string',
              },
              handle: {
                type: 'string',
                format: 'handle',
              },
              did: {
                type: 'string',
                format: 'did',
              },
              didDoc: {
                type: 'unknown',
              },
              email: {
                type: 'string',
              },
              emailConfirmed: {
                type: 'boolean',
              },
              emailAuthFactor: {
                type: 'boolean',
              },
              active: {
                type: 'boolean',
              },
              status: {
                type: 'string',
                description:
                  'If active=false, this optional field indicates a possible reason for why the account is not active. If active=false and no status is supplied, then the host makes no claim for why the repository is no longer being hosted.',
                knownValues: ['takendown', 'suspended', 'deactivated'],
              },
            },
          },
        },
        errors: [
          {
            name: 'AccountTakedown',
          },
          {
            name: 'AuthFactorTokenRequired',
          },
        ],
      },
    },
  },
  ComAtprotoServerDeactivateAccount: {
    lexicon: 1,
    id: 'com.atproto.server.deactivateAccount',
    defs: {
      main: {
        type: 'procedure',
        description:
          'Deactivates a currently active account. Stops serving of repo, and future writes to repo until reactivated. Used to finalize account migration with the old host after the account has been activated on the new host.',
        input: {
          encoding: 'application/json',
          schema: {
            type: 'object',
            properties: {
              deleteAfter: {
                type: 'string',
                format: 'datetime',
                description:
                  'A recommendation to server as to how long they should hold onto the deactivated account before deleting.',
              },
            },
          },
        },
      },
    },
  },
  ComAtprotoServerDefs: {
    lexicon: 1,
    id: 'com.atproto.server.defs',
    defs: {
      inviteCode: {
        type: 'object',
        required: [
          'code',
          'available',
          'disabled',
          'forAccount',
          'createdBy',
          'createdAt',
          'uses',
        ],
        properties: {
          code: {
            type: 'string',
          },
          available: {
            type: 'integer',
          },
          disabled: {
            type: 'boolean',
          },
          forAccount: {
            type: 'string',
          },
          createdBy: {
            type: 'string',
          },
          createdAt: {
            type: 'string',
            format: 'datetime',
          },
          uses: {
            type: 'array',
            items: {
              type: 'ref',
              ref: 'lex:com.atproto.server.defs#inviteCodeUse',
            },
          },
        },
      },
      inviteCodeUse: {
        type: 'object',
        required: ['usedBy', 'usedAt'],
        properties: {
          usedBy: {
            type: 'string',
            format: 'did',
          },
          usedAt: {
            type: 'string',
            format: 'datetime',
          },
        },
      },
    },
  },
  ComAtprotoServerDeleteAccount: {
    lexicon: 1,
    id: 'com.atproto.server.deleteAccount',
    defs: {
      main: {
        type: 'procedure',
        description:
          "Delete an actor's account with a token and password. Can only be called after requesting a deletion token. Requires auth.",
        input: {
          encoding: 'application/json',
          schema: {
            type: 'object',
            required: ['did', 'password', 'token'],
            properties: {
              did: {
                type: 'string',
                format: 'did',
              },
              password: {
                type: 'string',
              },
              token: {
                type: 'string',
              },
            },
          },
        },
        errors: [
          {
            name: 'ExpiredToken',
          },
          {
            name: 'InvalidToken',
          },
        ],
      },
    },
  },
  ComAtprotoServerDeleteSession: {
    lexicon: 1,
    id: 'com.atproto.server.deleteSession',
    defs: {
      main: {
        type: 'procedure',
        description: 'Delete the current session. Requires auth.',
      },
    },
  },
  ComAtprotoServerDescribeServer: {
    lexicon: 1,
    id: 'com.atproto.server.describeServer',
    defs: {
      main: {
        type: 'query',
        description:
          "Describes the server's account creation requirements and capabilities. Implemented by PDS.",
        output: {
          encoding: 'application/json',
          schema: {
            type: 'object',
            required: ['did', 'availableUserDomains'],
            properties: {
              inviteCodeRequired: {
                type: 'boolean',
                description:
                  'If true, an invite code must be supplied to create an account on this instance.',
              },
              phoneVerificationRequired: {
                type: 'boolean',
                description:
                  'If true, a phone verification token must be supplied to create an account on this instance.',
              },
              availableUserDomains: {
                type: 'array',
                description:
                  'List of domain suffixes that can be used in account handles.',
                items: {
                  type: 'string',
                },
              },
              links: {
                type: 'ref',
                description: 'URLs of service policy documents.',
                ref: 'lex:com.atproto.server.describeServer#links',
              },
              contact: {
                type: 'ref',
                description: 'Contact information',
                ref: 'lex:com.atproto.server.describeServer#contact',
              },
              did: {
                type: 'string',
                format: 'did',
              },
            },
          },
        },
      },
      links: {
        type: 'object',
        properties: {
          privacyPolicy: {
            type: 'string',
            format: 'uri',
          },
          termsOfService: {
            type: 'string',
            format: 'uri',
          },
        },
      },
      contact: {
        type: 'object',
        properties: {
          email: {
            type: 'string',
          },
        },
      },
    },
  },
  ComAtprotoServerGetAccountInviteCodes: {
    lexicon: 1,
    id: 'com.atproto.server.getAccountInviteCodes',
    defs: {
      main: {
        type: 'query',
        description:
          'Get all invite codes for the current account. Requires auth.',
        parameters: {
          type: 'params',
          properties: {
            includeUsed: {
              type: 'boolean',
              default: true,
            },
            createAvailable: {
              type: 'boolean',
              default: true,
              description:
                "Controls whether any new 'earned' but not 'created' invites should be created.",
            },
          },
        },
        output: {
          encoding: 'application/json',
          schema: {
            type: 'object',
            required: ['codes'],
            properties: {
              codes: {
                type: 'array',
                items: {
                  type: 'ref',
                  ref: 'lex:com.atproto.server.defs#inviteCode',
                },
              },
            },
          },
        },
        errors: [
          {
            name: 'DuplicateCreate',
          },
        ],
      },
    },
  },
  ComAtprotoServerGetServiceAuth: {
    lexicon: 1,
    id: 'com.atproto.server.getServiceAuth',
    defs: {
      main: {
        type: 'query',
        description:
          'Get a signed token on behalf of the requesting DID for the requested service.',
        parameters: {
          type: 'params',
          required: ['aud'],
          properties: {
            aud: {
              type: 'string',
              format: 'did',
              description:
                'The DID of the service that the token will be used to authenticate with',
            },
            exp: {
              type: 'integer',
              description:
                'The time in Unix Epoch seconds that the JWT expires. Defaults to 60 seconds in the future. The service may enforce certain time bounds on tokens depending on the requested scope.',
            },
            lxm: {
              type: 'string',
              format: 'nsid',
              description:
                'Lexicon (XRPC) method to bind the requested token to',
            },
          },
        },
        output: {
          encoding: 'application/json',
          schema: {
            type: 'object',
            required: ['token'],
            properties: {
              token: {
                type: 'string',
              },
            },
          },
        },
        errors: [
          {
            name: 'BadExpiration',
            description:
              'Indicates that the requested expiration date is not a valid. May be in the past or may be reliant on the requested scopes.',
          },
        ],
      },
    },
  },
  ComAtprotoServerGetSession: {
    lexicon: 1,
    id: 'com.atproto.server.getSession',
    defs: {
      main: {
        type: 'query',
        description:
          'Get information about the current auth session. Requires auth.',
        output: {
          encoding: 'application/json',
          schema: {
            type: 'object',
            required: ['handle', 'did'],
            properties: {
              handle: {
                type: 'string',
                format: 'handle',
              },
              did: {
                type: 'string',
                format: 'did',
              },
              email: {
                type: 'string',
              },
              emailConfirmed: {
                type: 'boolean',
              },
              emailAuthFactor: {
                type: 'boolean',
              },
              didDoc: {
                type: 'unknown',
              },
              active: {
                type: 'boolean',
              },
              status: {
                type: 'string',
                description:
                  'If active=false, this optional field indicates a possible reason for why the account is not active. If active=false and no status is supplied, then the host makes no claim for why the repository is no longer being hosted.',
                knownValues: ['takendown', 'suspended', 'deactivated'],
              },
            },
          },
        },
      },
    },
  },
  ComAtprotoServerListAppPasswords: {
    lexicon: 1,
    id: 'com.atproto.server.listAppPasswords',
    defs: {
      main: {
        type: 'query',
        description: 'List all App Passwords.',
        output: {
          encoding: 'application/json',
          schema: {
            type: 'object',
            required: ['passwords'],
            properties: {
              passwords: {
                type: 'array',
                items: {
                  type: 'ref',
                  ref: 'lex:com.atproto.server.listAppPasswords#appPassword',
                },
              },
            },
          },
        },
        errors: [
          {
            name: 'AccountTakedown',
          },
        ],
      },
      appPassword: {
        type: 'object',
        required: ['name', 'createdAt'],
        properties: {
          name: {
            type: 'string',
          },
          createdAt: {
            type: 'string',
            format: 'datetime',
          },
          privileged: {
            type: 'boolean',
          },
        },
      },
    },
  },
  ComAtprotoServerRefreshSession: {
    lexicon: 1,
    id: 'com.atproto.server.refreshSession',
    defs: {
      main: {
        type: 'procedure',
        description:
          "Refresh an authentication session. Requires auth using the 'refreshJwt' (not the 'accessJwt').",
        output: {
          encoding: 'application/json',
          schema: {
            type: 'object',
            required: ['accessJwt', 'refreshJwt', 'handle', 'did'],
            properties: {
              accessJwt: {
                type: 'string',
              },
              refreshJwt: {
                type: 'string',
              },
              handle: {
                type: 'string',
                format: 'handle',
              },
              did: {
                type: 'string',
                format: 'did',
              },
              didDoc: {
                type: 'unknown',
              },
              active: {
                type: 'boolean',
              },
              status: {
                type: 'string',
                description:
                  "Hosting status of the account. If not specified, then assume 'active'.",
                knownValues: ['takendown', 'suspended', 'deactivated'],
              },
            },
          },
        },
        errors: [
          {
            name: 'AccountTakedown',
          },
        ],
      },
    },
  },
  ComAtprotoServerRequestAccountDelete: {
    lexicon: 1,
    id: 'com.atproto.server.requestAccountDelete',
    defs: {
      main: {
        type: 'procedure',
        description: 'Initiate a user account deletion via email.',
      },
    },
  },
  ComAtprotoServerRequestEmailConfirmation: {
    lexicon: 1,
    id: 'com.atproto.server.requestEmailConfirmation',
    defs: {
      main: {
        type: 'procedure',
        description:
          'Request an email with a code to confirm ownership of email.',
      },
    },
  },
  ComAtprotoServerRequestEmailUpdate: {
    lexicon: 1,
    id: 'com.atproto.server.requestEmailUpdate',
    defs: {
      main: {
        type: 'procedure',
        description: 'Request a token in order to update email.',
        output: {
          encoding: 'application/json',
          schema: {
            type: 'object',
            required: ['tokenRequired'],
            properties: {
              tokenRequired: {
                type: 'boolean',
              },
            },
          },
        },
      },
    },
  },
  ComAtprotoServerRequestPasswordReset: {
    lexicon: 1,
    id: 'com.atproto.server.requestPasswordReset',
    defs: {
      main: {
        type: 'procedure',
        description: 'Initiate a user account password reset via email.',
        input: {
          encoding: 'application/json',
          schema: {
            type: 'object',
            required: ['email'],
            properties: {
              email: {
                type: 'string',
              },
            },
          },
        },
      },
    },
  },
  ComAtprotoServerReserveSigningKey: {
    lexicon: 1,
    id: 'com.atproto.server.reserveSigningKey',
    defs: {
      main: {
        type: 'procedure',
        description:
          'Reserve a repo signing key, for use with account creation. Necessary so that a DID PLC update operation can be constructed during an account migraiton. Public and does not require auth; implemented by PDS. NOTE: this endpoint may change when full account migration is implemented.',
        input: {
          encoding: 'application/json',
          schema: {
            type: 'object',
            properties: {
              did: {
                type: 'string',
                format: 'did',
                description: 'The DID to reserve a key for.',
              },
            },
          },
        },
        output: {
          encoding: 'application/json',
          schema: {
            type: 'object',
            required: ['signingKey'],
            properties: {
              signingKey: {
                type: 'string',
                description:
                  'The public key for the reserved signing key, in did:key serialization.',
              },
            },
          },
        },
      },
    },
  },
  ComAtprotoServerResetPassword: {
    lexicon: 1,
    id: 'com.atproto.server.resetPassword',
    defs: {
      main: {
        type: 'procedure',
        description: 'Reset a user account password using a token.',
        input: {
          encoding: 'application/json',
          schema: {
            type: 'object',
            required: ['token', 'password'],
            properties: {
              token: {
                type: 'string',
              },
              password: {
                type: 'string',
              },
            },
          },
        },
        errors: [
          {
            name: 'ExpiredToken',
          },
          {
            name: 'InvalidToken',
          },
        ],
      },
    },
  },
  ComAtprotoServerRevokeAppPassword: {
    lexicon: 1,
    id: 'com.atproto.server.revokeAppPassword',
    defs: {
      main: {
        type: 'procedure',
        description: 'Revoke an App Password by name.',
        input: {
          encoding: 'application/json',
          schema: {
            type: 'object',
            required: ['name'],
            properties: {
              name: {
                type: 'string',
              },
            },
          },
        },
      },
    },
  },
  ComAtprotoServerUpdateEmail: {
    lexicon: 1,
    id: 'com.atproto.server.updateEmail',
    defs: {
      main: {
        type: 'procedure',
        description: "Update an account's email.",
        input: {
          encoding: 'application/json',
          schema: {
            type: 'object',
            required: ['email'],
            properties: {
              email: {
                type: 'string',
              },
              emailAuthFactor: {
                type: 'boolean',
              },
              token: {
                type: 'string',
                description:
                  "Requires a token from com.atproto.sever.requestEmailUpdate if the account's email has been confirmed.",
              },
            },
          },
        },
        errors: [
          {
            name: 'ExpiredToken',
          },
          {
            name: 'InvalidToken',
          },
          {
            name: 'TokenRequired',
          },
        ],
      },
    },
  },
  ComAtprotoSyncGetBlob: {
    lexicon: 1,
    id: 'com.atproto.sync.getBlob',
    defs: {
      main: {
        type: 'query',
        description:
          'Get a blob associated with a given account. Returns the full blob as originally uploaded. Does not require auth; implemented by PDS.',
        parameters: {
          type: 'params',
          required: ['did', 'cid'],
          properties: {
            did: {
              type: 'string',
              format: 'did',
              description: 'The DID of the account.',
            },
            cid: {
              type: 'string',
              format: 'cid',
              description: 'The CID of the blob to fetch',
            },
          },
        },
        output: {
          encoding: '*/*',
        },
        errors: [
          {
            name: 'BlobNotFound',
          },
          {
            name: 'RepoNotFound',
          },
          {
            name: 'RepoTakendown',
          },
          {
            name: 'RepoSuspended',
          },
          {
            name: 'RepoDeactivated',
          },
        ],
      },
    },
  },
  ComAtprotoSyncGetBlocks: {
    lexicon: 1,
    id: 'com.atproto.sync.getBlocks',
    defs: {
      main: {
        type: 'query',
        description:
          'Get data blocks from a given repo, by CID. For example, intermediate MST nodes, or records. Does not require auth; implemented by PDS.',
        parameters: {
          type: 'params',
          required: ['did', 'cids'],
          properties: {
            did: {
              type: 'string',
              format: 'did',
              description: 'The DID of the repo.',
            },
            cids: {
              type: 'array',
              items: {
                type: 'string',
                format: 'cid',
              },
            },
          },
        },
        output: {
          encoding: 'application/vnd.ipld.car',
        },
        errors: [
          {
            name: 'BlockNotFound',
          },
          {
            name: 'RepoNotFound',
          },
          {
            name: 'RepoTakendown',
          },
          {
            name: 'RepoSuspended',
          },
          {
            name: 'RepoDeactivated',
          },
        ],
      },
    },
  },
  ComAtprotoSyncGetCheckout: {
    lexicon: 1,
    id: 'com.atproto.sync.getCheckout',
    defs: {
      main: {
        type: 'query',
        description: 'DEPRECATED - please use com.atproto.sync.getRepo instead',
        parameters: {
          type: 'params',
          required: ['did'],
          properties: {
            did: {
              type: 'string',
              format: 'did',
              description: 'The DID of the repo.',
            },
          },
        },
        output: {
          encoding: 'application/vnd.ipld.car',
        },
      },
    },
  },
  ComAtprotoSyncGetHead: {
    lexicon: 1,
    id: 'com.atproto.sync.getHead',
    defs: {
      main: {
        type: 'query',
        description:
          'DEPRECATED - please use com.atproto.sync.getLatestCommit instead',
        parameters: {
          type: 'params',
          required: ['did'],
          properties: {
            did: {
              type: 'string',
              format: 'did',
              description: 'The DID of the repo.',
            },
          },
        },
        output: {
          encoding: 'application/json',
          schema: {
            type: 'object',
            required: ['root'],
            properties: {
              root: {
                type: 'string',
                format: 'cid',
              },
            },
          },
        },
        errors: [
          {
            name: 'HeadNotFound',
          },
        ],
      },
    },
  },
  ComAtprotoSyncGetLatestCommit: {
    lexicon: 1,
    id: 'com.atproto.sync.getLatestCommit',
    defs: {
      main: {
        type: 'query',
        description:
          'Get the current commit CID & revision of the specified repo. Does not require auth.',
        parameters: {
          type: 'params',
          required: ['did'],
          properties: {
            did: {
              type: 'string',
              format: 'did',
              description: 'The DID of the repo.',
            },
          },
        },
        output: {
          encoding: 'application/json',
          schema: {
            type: 'object',
            required: ['cid', 'rev'],
            properties: {
              cid: {
                type: 'string',
                format: 'cid',
              },
              rev: {
                type: 'string',
                format: 'tid',
              },
            },
          },
        },
        errors: [
          {
            name: 'RepoNotFound',
          },
          {
            name: 'RepoTakendown',
          },
          {
            name: 'RepoSuspended',
          },
          {
            name: 'RepoDeactivated',
          },
        ],
      },
    },
  },
  ComAtprotoSyncGetRecord: {
    lexicon: 1,
    id: 'com.atproto.sync.getRecord',
    defs: {
      main: {
        type: 'query',
        description:
          'Get data blocks needed to prove the existence or non-existence of record in the current version of repo. Does not require auth.',
        parameters: {
          type: 'params',
          required: ['did', 'collection', 'rkey'],
          properties: {
            did: {
              type: 'string',
              format: 'did',
              description: 'The DID of the repo.',
            },
            collection: {
              type: 'string',
              format: 'nsid',
            },
            rkey: {
              type: 'string',
              description: 'Record Key',
              format: 'record-key',
            },
          },
        },
        output: {
          encoding: 'application/vnd.ipld.car',
        },
        errors: [
          {
            name: 'RecordNotFound',
          },
          {
            name: 'RepoNotFound',
          },
          {
            name: 'RepoTakendown',
          },
          {
            name: 'RepoSuspended',
          },
          {
            name: 'RepoDeactivated',
          },
        ],
      },
    },
  },
  ComAtprotoSyncGetRepo: {
    lexicon: 1,
    id: 'com.atproto.sync.getRepo',
    defs: {
      main: {
        type: 'query',
        description:
          "Download a repository export as CAR file. Optionally only a 'diff' since a previous revision. Does not require auth; implemented by PDS.",
        parameters: {
          type: 'params',
          required: ['did'],
          properties: {
            did: {
              type: 'string',
              format: 'did',
              description: 'The DID of the repo.',
            },
            since: {
              type: 'string',
              format: 'tid',
              description:
                "The revision ('rev') of the repo to create a diff from.",
            },
          },
        },
        output: {
          encoding: 'application/vnd.ipld.car',
        },
        errors: [
          {
            name: 'RepoNotFound',
          },
          {
            name: 'RepoTakendown',
          },
          {
            name: 'RepoSuspended',
          },
          {
            name: 'RepoDeactivated',
          },
        ],
      },
    },
  },
  ComAtprotoSyncGetRepoStatus: {
    lexicon: 1,
    id: 'com.atproto.sync.getRepoStatus',
    defs: {
      main: {
        type: 'query',
        description:
          'Get the hosting status for a repository, on this server. Expected to be implemented by PDS and Relay.',
        parameters: {
          type: 'params',
          required: ['did'],
          properties: {
            did: {
              type: 'string',
              format: 'did',
              description: 'The DID of the repo.',
            },
          },
        },
        output: {
          encoding: 'application/json',
          schema: {
            type: 'object',
            required: ['did', 'active'],
            properties: {
              did: {
                type: 'string',
                format: 'did',
              },
              active: {
                type: 'boolean',
              },
              status: {
                type: 'string',
                description:
                  'If active=false, this optional field indicates a possible reason for why the account is not active. If active=false and no status is supplied, then the host makes no claim for why the repository is no longer being hosted.',
                knownValues: [
                  'takendown',
                  'suspended',
                  'deleted',
                  'deactivated',
                  'desynchronized',
                  'throttled',
                ],
              },
              rev: {
                type: 'string',
                format: 'tid',
                description:
                  'Optional field, the current rev of the repo, if active=true',
              },
            },
          },
        },
        errors: [
          {
            name: 'RepoNotFound',
          },
        ],
      },
    },
  },
  ComAtprotoSyncListBlobs: {
    lexicon: 1,
    id: 'com.atproto.sync.listBlobs',
    defs: {
      main: {
        type: 'query',
        description:
          'List blob CIDs for an account, since some repo revision. Does not require auth; implemented by PDS.',
        parameters: {
          type: 'params',
          required: ['did'],
          properties: {
            did: {
              type: 'string',
              format: 'did',
              description: 'The DID of the repo.',
            },
            since: {
              type: 'string',
              format: 'tid',
              description: 'Optional revision of the repo to list blobs since.',
            },
            limit: {
              type: 'integer',
              minimum: 1,
              maximum: 1000,
              default: 500,
            },
            cursor: {
              type: 'string',
            },
          },
        },
        output: {
          encoding: 'application/json',
          schema: {
            type: 'object',
            required: ['cids'],
            properties: {
              cursor: {
                type: 'string',
              },
              cids: {
                type: 'array',
                items: {
                  type: 'string',
                  format: 'cid',
                },
              },
            },
          },
        },
        errors: [
          {
            name: 'RepoNotFound',
          },
          {
            name: 'RepoTakendown',
          },
          {
            name: 'RepoSuspended',
          },
          {
            name: 'RepoDeactivated',
          },
        ],
      },
    },
  },
  ComAtprotoSyncListRepos: {
    lexicon: 1,
    id: 'com.atproto.sync.listRepos',
    defs: {
      main: {
        type: 'query',
        description:
          'Enumerates all the DID, rev, and commit CID for all repos hosted by this service. Does not require auth; implemented by PDS and Relay.',
        parameters: {
          type: 'params',
          properties: {
            limit: {
              type: 'integer',
              minimum: 1,
              maximum: 1000,
              default: 500,
            },
            cursor: {
              type: 'string',
            },
          },
        },
        output: {
          encoding: 'application/json',
          schema: {
            type: 'object',
            required: ['repos'],
            properties: {
              cursor: {
                type: 'string',
              },
              repos: {
                type: 'array',
                items: {
                  type: 'ref',
                  ref: 'lex:com.atproto.sync.listRepos#repo',
                },
              },
            },
          },
        },
      },
      repo: {
        type: 'object',
        required: ['did', 'head', 'rev'],
        properties: {
          did: {
            type: 'string',
            format: 'did',
          },
          head: {
            type: 'string',
            format: 'cid',
            description: 'Current repo commit CID',
          },
          rev: {
            type: 'string',
            format: 'tid',
          },
          active: {
            type: 'boolean',
          },
          status: {
            type: 'string',
            description:
              'If active=false, this optional field indicates a possible reason for why the account is not active. If active=false and no status is supplied, then the host makes no claim for why the repository is no longer being hosted.',
            knownValues: [
              'takendown',
              'suspended',
              'deleted',
              'deactivated',
              'desynchronized',
              'throttled',
            ],
          },
        },
      },
    },
  },
  ComAtprotoSyncListReposByCollection: {
    lexicon: 1,
    id: 'com.atproto.sync.listReposByCollection',
    defs: {
      main: {
        type: 'query',
        description:
          'Enumerates all the DIDs which have records with the given collection NSID.',
        parameters: {
          type: 'params',
          required: ['collection'],
          properties: {
            collection: {
              type: 'string',
              format: 'nsid',
            },
            limit: {
              type: 'integer',
              description:
                'Maximum size of response set. Recommend setting a large maximum (1000+) when enumerating large DID lists.',
              minimum: 1,
              maximum: 2000,
              default: 500,
            },
            cursor: {
              type: 'string',
            },
          },
        },
        output: {
          encoding: 'application/json',
          schema: {
            type: 'object',
            required: ['repos'],
            properties: {
              cursor: {
                type: 'string',
              },
              repos: {
                type: 'array',
                items: {
                  type: 'ref',
                  ref: 'lex:com.atproto.sync.listReposByCollection#repo',
                },
              },
            },
          },
        },
      },
      repo: {
        type: 'object',
        required: ['did'],
        properties: {
          did: {
            type: 'string',
            format: 'did',
          },
        },
      },
    },
  },
  ComAtprotoSyncNotifyOfUpdate: {
    lexicon: 1,
    id: 'com.atproto.sync.notifyOfUpdate',
    defs: {
      main: {
        type: 'procedure',
        description:
          'Notify a crawling service of a recent update, and that crawling should resume. Intended use is after a gap between repo stream events caused the crawling service to disconnect. Does not require auth; implemented by Relay. DEPRECATED: just use com.atproto.sync.requestCrawl',
        input: {
          encoding: 'application/json',
          schema: {
            type: 'object',
            required: ['hostname'],
            properties: {
              hostname: {
                type: 'string',
                description:
                  'Hostname of the current service (usually a PDS) that is notifying of update.',
              },
            },
          },
        },
      },
    },
  },
  ComAtprotoSyncRequestCrawl: {
    lexicon: 1,
    id: 'com.atproto.sync.requestCrawl',
    defs: {
      main: {
        type: 'procedure',
        description:
          'Request a service to persistently crawl hosted repos. Expected use is new PDS instances declaring their existence to Relays. Does not require auth.',
        input: {
          encoding: 'application/json',
          schema: {
            type: 'object',
            required: ['hostname'],
            properties: {
              hostname: {
                type: 'string',
                description:
                  'Hostname of the current service (eg, PDS) that is requesting to be crawled.',
              },
            },
          },
        },
      },
    },
  },
  ComAtprotoSyncSubscribeRepos: {
    lexicon: 1,
    id: 'com.atproto.sync.subscribeRepos',
    defs: {
      main: {
        type: 'subscription',
        description:
          'Repository event stream, aka Firehose endpoint. Outputs repo commits with diff data, and identity update events, for all repositories on the current server. See the atproto specifications for details around stream sequencing, repo versioning, CAR diff format, and more. Public and does not require auth; implemented by PDS and Relay.',
        parameters: {
          type: 'params',
          properties: {
            cursor: {
              type: 'integer',
              description: 'The last known event seq number to backfill from.',
            },
          },
        },
        message: {
          schema: {
            type: 'union',
            refs: [
              'lex:com.atproto.sync.subscribeRepos#commit',
              'lex:com.atproto.sync.subscribeRepos#sync',
              'lex:com.atproto.sync.subscribeRepos#identity',
              'lex:com.atproto.sync.subscribeRepos#account',
              'lex:com.atproto.sync.subscribeRepos#info',
            ],
          },
        },
        errors: [
          {
            name: 'FutureCursor',
          },
          {
            name: 'ConsumerTooSlow',
            description:
              'If the consumer of the stream can not keep up with events, and a backlog gets too large, the server will drop the connection.',
          },
        ],
      },
      commit: {
        type: 'object',
        description:
          'Represents an update of repository state. Note that empty commits are allowed, which include no repo data changes, but an update to rev and signature.',
        required: [
          'seq',
          'rebase',
          'tooBig',
          'repo',
          'commit',
          'rev',
          'since',
          'blocks',
          'ops',
          'blobs',
          'time',
        ],
        nullable: ['since'],
        properties: {
          seq: {
            type: 'integer',
            description: 'The stream sequence number of this message.',
          },
          rebase: {
            type: 'boolean',
            description: 'DEPRECATED -- unused',
          },
          tooBig: {
            type: 'boolean',
            description:
              'DEPRECATED -- replaced by #sync event and data limits. Indicates that this commit contained too many ops, or data size was too large. Consumers will need to make a separate request to get missing data.',
          },
          repo: {
            type: 'string',
            format: 'did',
            description:
              "The repo this event comes from. Note that all other message types name this field 'did'.",
          },
          commit: {
            type: 'cid-link',
            description: 'Repo commit object CID.',
          },
          rev: {
            type: 'string',
            format: 'tid',
            description:
              'The rev of the emitted commit. Note that this information is also in the commit object included in blocks, unless this is a tooBig event.',
          },
          since: {
            type: 'string',
            format: 'tid',
            description:
              'The rev of the last emitted commit from this repo (if any).',
          },
          blocks: {
            type: 'bytes',
            description:
              "CAR file containing relevant blocks, as a diff since the previous repo state. The commit must be included as a block, and the commit block CID must be the first entry in the CAR header 'roots' list.",
            maxLength: 2000000,
          },
          ops: {
            type: 'array',
            items: {
              type: 'ref',
              ref: 'lex:com.atproto.sync.subscribeRepos#repoOp',
              description:
                'List of repo mutation operations in this commit (eg, records created, updated, or deleted).',
            },
            maxLength: 200,
          },
          blobs: {
            type: 'array',
            items: {
              type: 'cid-link',
              description:
                'DEPRECATED -- will soon always be empty. List of new blobs (by CID) referenced by records in this commit.',
            },
          },
          prevData: {
            type: 'cid-link',
            description:
              "The root CID of the MST tree for the previous commit from this repo (indicated by the 'since' revision field in this message). Corresponds to the 'data' field in the repo commit object. NOTE: this field is effectively required for the 'inductive' version of firehose.",
          },
          time: {
            type: 'string',
            format: 'datetime',
            description:
              'Timestamp of when this message was originally broadcast.',
          },
        },
      },
      sync: {
        type: 'object',
        description:
          'Updates the repo to a new state, without necessarily including that state on the firehose. Used to recover from broken commit streams, data loss incidents, or in situations where upstream host does not know recent state of the repository.',
        required: ['seq', 'did', 'blocks', 'rev', 'time'],
        properties: {
          seq: {
            type: 'integer',
            description: 'The stream sequence number of this message.',
          },
          did: {
            type: 'string',
            format: 'did',
            description:
              'The account this repo event corresponds to. Must match that in the commit object.',
          },
          blocks: {
            type: 'bytes',
            description:
              "CAR file containing the commit, as a block. The CAR header must include the commit block CID as the first 'root'.",
            maxLength: 10000,
          },
          rev: {
            type: 'string',
            description:
              'The rev of the commit. This value must match that in the commit object.',
          },
          time: {
            type: 'string',
            format: 'datetime',
            description:
              'Timestamp of when this message was originally broadcast.',
          },
        },
      },
      identity: {
        type: 'object',
        description:
          "Represents a change to an account's identity. Could be an updated handle, signing key, or pds hosting endpoint. Serves as a prod to all downstream services to refresh their identity cache.",
        required: ['seq', 'did', 'time'],
        properties: {
          seq: {
            type: 'integer',
          },
          did: {
            type: 'string',
            format: 'did',
          },
          time: {
            type: 'string',
            format: 'datetime',
          },
          handle: {
            type: 'string',
            format: 'handle',
            description:
              "The current handle for the account, or 'handle.invalid' if validation fails. This field is optional, might have been validated or passed-through from an upstream source. Semantics and behaviors for PDS vs Relay may evolve in the future; see atproto specs for more details.",
          },
        },
      },
      account: {
        type: 'object',
        description:
          "Represents a change to an account's status on a host (eg, PDS or Relay). The semantics of this event are that the status is at the host which emitted the event, not necessarily that at the currently active PDS. Eg, a Relay takedown would emit a takedown with active=false, even if the PDS is still active.",
        required: ['seq', 'did', 'time', 'active'],
        properties: {
          seq: {
            type: 'integer',
          },
          did: {
            type: 'string',
            format: 'did',
          },
          time: {
            type: 'string',
            format: 'datetime',
          },
          active: {
            type: 'boolean',
            description:
              'Indicates that the account has a repository which can be fetched from the host that emitted this event.',
          },
          status: {
            type: 'string',
            description:
              'If active=false, this optional field indicates a reason for why the account is not active.',
            knownValues: [
              'takendown',
              'suspended',
              'deleted',
              'deactivated',
              'desynchronized',
              'throttled',
            ],
          },
        },
      },
      info: {
        type: 'object',
        required: ['name'],
        properties: {
          name: {
            type: 'string',
            knownValues: ['OutdatedCursor'],
          },
          message: {
            type: 'string',
          },
        },
      },
      repoOp: {
        type: 'object',
        description: 'A repo operation, ie a mutation of a single record.',
        required: ['action', 'path', 'cid'],
        nullable: ['cid'],
        properties: {
          action: {
            type: 'string',
            knownValues: ['create', 'update', 'delete'],
          },
          path: {
            type: 'string',
          },
          cid: {
            type: 'cid-link',
            description:
              'For creates and updates, the new record CID. For deletions, null.',
          },
          prev: {
            type: 'cid-link',
            description:
              'For updates and deletes, the previous record CID (required for inductive firehose). For creations, field should not be defined.',
          },
        },
      },
    },
  },
  ComAtprotoTempAddReservedHandle: {
    lexicon: 1,
    id: 'com.atproto.temp.addReservedHandle',
    defs: {
      main: {
        type: 'procedure',
        description: 'Add a handle to the set of reserved handles.',
        input: {
          encoding: 'application/json',
          schema: {
            type: 'object',
            required: ['handle'],
            properties: {
              handle: {
                type: 'string',
              },
            },
          },
        },
        output: {
          encoding: 'application/json',
          schema: {
            type: 'object',
            properties: {},
          },
        },
      },
    },
  },
  ComAtprotoTempCheckSignupQueue: {
    lexicon: 1,
    id: 'com.atproto.temp.checkSignupQueue',
    defs: {
      main: {
        type: 'query',
        description: 'Check accounts location in signup queue.',
        output: {
          encoding: 'application/json',
          schema: {
            type: 'object',
            required: ['activated'],
            properties: {
              activated: {
                type: 'boolean',
              },
              placeInQueue: {
                type: 'integer',
              },
              estimatedTimeMs: {
                type: 'integer',
              },
            },
          },
        },
      },
    },
  },
  ComAtprotoTempFetchLabels: {
    lexicon: 1,
    id: 'com.atproto.temp.fetchLabels',
    defs: {
      main: {
        type: 'query',
        description:
          'DEPRECATED: use queryLabels or subscribeLabels instead -- Fetch all labels from a labeler created after a certain date.',
        parameters: {
          type: 'params',
          properties: {
            since: {
              type: 'integer',
            },
            limit: {
              type: 'integer',
              minimum: 1,
              maximum: 250,
              default: 50,
            },
          },
        },
        output: {
          encoding: 'application/json',
          schema: {
            type: 'object',
            required: ['labels'],
            properties: {
              labels: {
                type: 'array',
                items: {
                  type: 'ref',
                  ref: 'lex:com.atproto.label.defs#label',
                },
              },
            },
          },
        },
      },
    },
  },
  ComAtprotoTempRequestPhoneVerification: {
    lexicon: 1,
    id: 'com.atproto.temp.requestPhoneVerification',
    defs: {
      main: {
        type: 'procedure',
        description:
          'Request a verification code to be sent to the supplied phone number',
        input: {
          encoding: 'application/json',
          schema: {
            type: 'object',
            required: ['phoneNumber'],
            properties: {
              phoneNumber: {
                type: 'string',
              },
            },
          },
        },
      },
    },
  },
  AppBskyActorDefs: {
    lexicon: 1,
    id: 'app.bsky.actor.defs',
    defs: {
      profileViewBasic: {
        type: 'object',
        required: ['did', 'handle'],
        properties: {
          did: {
            type: 'string',
            format: 'did',
          },
          handle: {
            type: 'string',
            format: 'handle',
          },
          displayName: {
            type: 'string',
            maxGraphemes: 64,
            maxLength: 640,
          },
          avatar: {
            type: 'string',
            format: 'uri',
          },
          associated: {
            type: 'ref',
            ref: 'lex:app.bsky.actor.defs#profileAssociated',
          },
          viewer: {
            type: 'ref',
            ref: 'lex:app.bsky.actor.defs#viewerState',
          },
          labels: {
            type: 'array',
            items: {
              type: 'ref',
              ref: 'lex:com.atproto.label.defs#label',
            },
          },
          createdAt: {
            type: 'string',
            format: 'datetime',
          },
        },
      },
      profileView: {
        type: 'object',
        required: ['did', 'handle'],
        properties: {
          did: {
            type: 'string',
            format: 'did',
          },
          handle: {
            type: 'string',
            format: 'handle',
          },
          displayName: {
            type: 'string',
            maxGraphemes: 64,
            maxLength: 640,
          },
          description: {
            type: 'string',
            maxGraphemes: 256,
            maxLength: 2560,
          },
          avatar: {
            type: 'string',
            format: 'uri',
          },
          associated: {
            type: 'ref',
            ref: 'lex:app.bsky.actor.defs#profileAssociated',
          },
          indexedAt: {
            type: 'string',
            format: 'datetime',
          },
          createdAt: {
            type: 'string',
            format: 'datetime',
          },
          viewer: {
            type: 'ref',
            ref: 'lex:app.bsky.actor.defs#viewerState',
          },
          labels: {
            type: 'array',
            items: {
              type: 'ref',
              ref: 'lex:com.atproto.label.defs#label',
            },
          },
        },
      },
      profileViewDetailed: {
        type: 'object',
        required: ['did', 'handle'],
        properties: {
          did: {
            type: 'string',
            format: 'did',
          },
          handle: {
            type: 'string',
            format: 'handle',
          },
          displayName: {
            type: 'string',
            maxGraphemes: 64,
            maxLength: 640,
          },
          description: {
            type: 'string',
            maxGraphemes: 256,
            maxLength: 2560,
          },
          avatar: {
            type: 'string',
            format: 'uri',
          },
          banner: {
            type: 'string',
            format: 'uri',
          },
          followersCount: {
            type: 'integer',
          },
          followsCount: {
            type: 'integer',
          },
          postsCount: {
            type: 'integer',
          },
          associated: {
            type: 'ref',
            ref: 'lex:app.bsky.actor.defs#profileAssociated',
          },
          joinedViaStarterPack: {
            type: 'ref',
            ref: 'lex:app.bsky.graph.defs#starterPackViewBasic',
          },
          indexedAt: {
            type: 'string',
            format: 'datetime',
          },
          createdAt: {
            type: 'string',
            format: 'datetime',
          },
          viewer: {
            type: 'ref',
            ref: 'lex:app.bsky.actor.defs#viewerState',
          },
          labels: {
            type: 'array',
            items: {
              type: 'ref',
              ref: 'lex:com.atproto.label.defs#label',
            },
          },
          pinnedPost: {
            type: 'ref',
            ref: 'lex:com.atproto.repo.strongRef',
          },
        },
      },
      profileAssociated: {
        type: 'object',
        properties: {
          lists: {
            type: 'integer',
          },
          feedgens: {
            type: 'integer',
          },
          starterPacks: {
            type: 'integer',
          },
          labeler: {
            type: 'boolean',
          },
          chat: {
            type: 'ref',
            ref: 'lex:app.bsky.actor.defs#profileAssociatedChat',
          },
        },
      },
      profileAssociatedChat: {
        type: 'object',
        required: ['allowIncoming'],
        properties: {
          allowIncoming: {
            type: 'string',
            knownValues: ['all', 'none', 'following'],
          },
        },
      },
      viewerState: {
        type: 'object',
        description:
          "Metadata about the requesting account's relationship with the subject account. Only has meaningful content for authed requests.",
        properties: {
          muted: {
            type: 'boolean',
          },
          mutedByList: {
            type: 'ref',
            ref: 'lex:app.bsky.graph.defs#listViewBasic',
          },
          blockedBy: {
            type: 'boolean',
          },
          blocking: {
            type: 'string',
            format: 'at-uri',
          },
          blockingByList: {
            type: 'ref',
            ref: 'lex:app.bsky.graph.defs#listViewBasic',
          },
          following: {
            type: 'string',
            format: 'at-uri',
          },
          followedBy: {
            type: 'string',
            format: 'at-uri',
          },
          knownFollowers: {
            type: 'ref',
            ref: 'lex:app.bsky.actor.defs#knownFollowers',
          },
        },
      },
      knownFollowers: {
        type: 'object',
        description: "The subject's followers whom you also follow",
        required: ['count', 'followers'],
        properties: {
          count: {
            type: 'integer',
          },
          followers: {
            type: 'array',
            minLength: 0,
            maxLength: 5,
            items: {
              type: 'ref',
              ref: 'lex:app.bsky.actor.defs#profileViewBasic',
            },
          },
        },
      },
      preferences: {
        type: 'array',
        items: {
          type: 'union',
          refs: [
            'lex:app.bsky.actor.defs#adultContentPref',
            'lex:app.bsky.actor.defs#contentLabelPref',
            'lex:app.bsky.actor.defs#savedFeedsPref',
            'lex:app.bsky.actor.defs#savedFeedsPrefV2',
            'lex:app.bsky.actor.defs#personalDetailsPref',
            'lex:app.bsky.actor.defs#feedViewPref',
            'lex:app.bsky.actor.defs#threadViewPref',
            'lex:app.bsky.actor.defs#interestsPref',
            'lex:app.bsky.actor.defs#mutedWordsPref',
            'lex:app.bsky.actor.defs#hiddenPostsPref',
            'lex:app.bsky.actor.defs#bskyAppStatePref',
            'lex:app.bsky.actor.defs#labelersPref',
            'lex:app.bsky.actor.defs#postInteractionSettingsPref',
          ],
        },
      },
      adultContentPref: {
        type: 'object',
        required: ['enabled'],
        properties: {
          enabled: {
            type: 'boolean',
            default: false,
          },
        },
      },
      contentLabelPref: {
        type: 'object',
        required: ['label', 'visibility'],
        properties: {
          labelerDid: {
            type: 'string',
            description:
              'Which labeler does this preference apply to? If undefined, applies globally.',
            format: 'did',
          },
          label: {
            type: 'string',
          },
          visibility: {
            type: 'string',
            knownValues: ['ignore', 'show', 'warn', 'hide'],
          },
        },
      },
      savedFeed: {
        type: 'object',
        required: ['id', 'type', 'value', 'pinned'],
        properties: {
          id: {
            type: 'string',
          },
          type: {
            type: 'string',
            knownValues: ['feed', 'list', 'timeline'],
          },
          value: {
            type: 'string',
          },
          pinned: {
            type: 'boolean',
          },
        },
      },
      savedFeedsPrefV2: {
        type: 'object',
        required: ['items'],
        properties: {
          items: {
            type: 'array',
            items: {
              type: 'ref',
              ref: 'lex:app.bsky.actor.defs#savedFeed',
            },
          },
        },
      },
      savedFeedsPref: {
        type: 'object',
        required: ['pinned', 'saved'],
        properties: {
          pinned: {
            type: 'array',
            items: {
              type: 'string',
              format: 'at-uri',
            },
          },
          saved: {
            type: 'array',
            items: {
              type: 'string',
              format: 'at-uri',
            },
          },
          timelineIndex: {
            type: 'integer',
          },
        },
      },
      personalDetailsPref: {
        type: 'object',
        properties: {
          birthDate: {
            type: 'string',
            format: 'datetime',
            description: 'The birth date of account owner.',
          },
        },
      },
      feedViewPref: {
        type: 'object',
        required: ['feed'],
        properties: {
          feed: {
            type: 'string',
            description:
              'The URI of the feed, or an identifier which describes the feed.',
          },
          hideReplies: {
            type: 'boolean',
            description: 'Hide replies in the feed.',
          },
          hideRepliesByUnfollowed: {
            type: 'boolean',
            description:
              'Hide replies in the feed if they are not by followed users.',
            default: true,
          },
          hideRepliesByLikeCount: {
            type: 'integer',
            description:
              'Hide replies in the feed if they do not have this number of likes.',
          },
          hideReposts: {
            type: 'boolean',
            description: 'Hide reposts in the feed.',
          },
          hideQuotePosts: {
            type: 'boolean',
            description: 'Hide quote posts in the feed.',
          },
        },
      },
      threadViewPref: {
        type: 'object',
        properties: {
          sort: {
            type: 'string',
            description: 'Sorting mode for threads.',
            knownValues: [
              'oldest',
              'newest',
              'most-likes',
              'random',
              'hotness',
            ],
          },
          prioritizeFollowedUsers: {
            type: 'boolean',
            description: 'Show followed users at the top of all replies.',
          },
        },
      },
      interestsPref: {
        type: 'object',
        required: ['tags'],
        properties: {
          tags: {
            type: 'array',
            maxLength: 100,
            items: {
              type: 'string',
              maxLength: 640,
              maxGraphemes: 64,
            },
            description:
              "A list of tags which describe the account owner's interests gathered during onboarding.",
          },
        },
      },
      mutedWordTarget: {
        type: 'string',
        knownValues: ['content', 'tag'],
        maxLength: 640,
        maxGraphemes: 64,
      },
      mutedWord: {
        type: 'object',
        description: 'A word that the account owner has muted.',
        required: ['value', 'targets'],
        properties: {
          id: {
            type: 'string',
          },
          value: {
            type: 'string',
            description: 'The muted word itself.',
            maxLength: 10000,
            maxGraphemes: 1000,
          },
          targets: {
            type: 'array',
            description: 'The intended targets of the muted word.',
            items: {
              type: 'ref',
              ref: 'lex:app.bsky.actor.defs#mutedWordTarget',
            },
          },
          actorTarget: {
            type: 'string',
            description:
              'Groups of users to apply the muted word to. If undefined, applies to all users.',
            knownValues: ['all', 'exclude-following'],
            default: 'all',
          },
          expiresAt: {
            type: 'string',
            format: 'datetime',
            description:
              'The date and time at which the muted word will expire and no longer be applied.',
          },
        },
      },
      mutedWordsPref: {
        type: 'object',
        required: ['items'],
        properties: {
          items: {
            type: 'array',
            items: {
              type: 'ref',
              ref: 'lex:app.bsky.actor.defs#mutedWord',
            },
            description: 'A list of words the account owner has muted.',
          },
        },
      },
      hiddenPostsPref: {
        type: 'object',
        required: ['items'],
        properties: {
          items: {
            type: 'array',
            items: {
              type: 'string',
              format: 'at-uri',
            },
            description:
              'A list of URIs of posts the account owner has hidden.',
          },
        },
      },
      labelersPref: {
        type: 'object',
        required: ['labelers'],
        properties: {
          labelers: {
            type: 'array',
            items: {
              type: 'ref',
              ref: 'lex:app.bsky.actor.defs#labelerPrefItem',
            },
          },
        },
      },
      labelerPrefItem: {
        type: 'object',
        required: ['did'],
        properties: {
          did: {
            type: 'string',
            format: 'did',
          },
        },
      },
      bskyAppStatePref: {
        description:
          "A grab bag of state that's specific to the bsky.app program. Third-party apps shouldn't use this.",
        type: 'object',
        properties: {
          activeProgressGuide: {
            type: 'ref',
            ref: 'lex:app.bsky.actor.defs#bskyAppProgressGuide',
          },
          queuedNudges: {
            description:
              'An array of tokens which identify nudges (modals, popups, tours, highlight dots) that should be shown to the user.',
            type: 'array',
            maxLength: 1000,
            items: {
              type: 'string',
              maxLength: 100,
            },
          },
          nuxs: {
            description: 'Storage for NUXs the user has encountered.',
            type: 'array',
            maxLength: 100,
            items: {
              type: 'ref',
              ref: 'lex:app.bsky.actor.defs#nux',
            },
          },
        },
      },
      bskyAppProgressGuide: {
        description:
          'If set, an active progress guide. Once completed, can be set to undefined. Should have unspecced fields tracking progress.',
        type: 'object',
        required: ['guide'],
        properties: {
          guide: {
            type: 'string',
            maxLength: 100,
          },
        },
      },
      nux: {
        type: 'object',
        description: 'A new user experiences (NUX) storage object',
        required: ['id', 'completed'],
        properties: {
          id: {
            type: 'string',
            maxLength: 100,
          },
          completed: {
            type: 'boolean',
            default: false,
          },
          data: {
            description:
              'Arbitrary data for the NUX. The structure is defined by the NUX itself. Limited to 300 characters.',
            type: 'string',
            maxLength: 3000,
            maxGraphemes: 300,
          },
          expiresAt: {
            type: 'string',
            format: 'datetime',
            description:
              'The date and time at which the NUX will expire and should be considered completed.',
          },
        },
      },
      postInteractionSettingsPref: {
        type: 'object',
        description:
          'Default post interaction settings for the account. These values should be applied as default values when creating new posts. These refs should mirror the threadgate and postgate records exactly.',
        required: [],
        properties: {
          threadgateAllowRules: {
            description:
              'Matches threadgate record. List of rules defining who can reply to this users posts. If value is an empty array, no one can reply. If value is undefined, anyone can reply.',
            type: 'array',
            maxLength: 5,
            items: {
              type: 'union',
              refs: [
                'lex:app.bsky.feed.threadgate#mentionRule',
                'lex:app.bsky.feed.threadgate#followerRule',
                'lex:app.bsky.feed.threadgate#followingRule',
                'lex:app.bsky.feed.threadgate#listRule',
              ],
            },
          },
          postgateEmbeddingRules: {
            description:
              'Matches postgate record. List of rules defining who can embed this users posts. If value is an empty array or is undefined, no particular rules apply and anyone can embed.',
            type: 'array',
            maxLength: 5,
            items: {
              type: 'union',
              refs: ['lex:app.bsky.feed.postgate#disableRule'],
            },
          },
        },
      },
    },
  },
  AppBskyActorGetPreferences: {
    lexicon: 1,
    id: 'app.bsky.actor.getPreferences',
    defs: {
      main: {
        type: 'query',
        description:
          'Get private preferences attached to the current account. Expected use is synchronization between multiple devices, and import/export during account migration. Requires auth.',
        parameters: {
          type: 'params',
          properties: {},
        },
        output: {
          encoding: 'application/json',
          schema: {
            type: 'object',
            required: ['preferences'],
            properties: {
              preferences: {
                type: 'ref',
                ref: 'lex:app.bsky.actor.defs#preferences',
              },
            },
          },
        },
      },
    },
  },
  AppBskyActorGetProfile: {
    lexicon: 1,
    id: 'app.bsky.actor.getProfile',
    defs: {
      main: {
        type: 'query',
        description:
          'Get detailed profile view of an actor. Does not require auth, but contains relevant metadata with auth.',
        parameters: {
          type: 'params',
          required: ['actor'],
          properties: {
            actor: {
              type: 'string',
              format: 'at-identifier',
              description: 'Handle or DID of account to fetch profile of.',
            },
          },
        },
        output: {
          encoding: 'application/json',
          schema: {
            type: 'ref',
            ref: 'lex:app.bsky.actor.defs#profileViewDetailed',
          },
        },
      },
    },
  },
  AppBskyActorGetProfiles: {
    lexicon: 1,
    id: 'app.bsky.actor.getProfiles',
    defs: {
      main: {
        type: 'query',
        description: 'Get detailed profile views of multiple actors.',
        parameters: {
          type: 'params',
          required: ['actors'],
          properties: {
            actors: {
              type: 'array',
              items: {
                type: 'string',
                format: 'at-identifier',
              },
              maxLength: 25,
            },
          },
        },
        output: {
          encoding: 'application/json',
          schema: {
            type: 'object',
            required: ['profiles'],
            properties: {
              profiles: {
                type: 'array',
                items: {
                  type: 'ref',
                  ref: 'lex:app.bsky.actor.defs#profileViewDetailed',
                },
              },
            },
          },
        },
      },
    },
  },
  AppBskyActorGetSuggestions: {
    lexicon: 1,
    id: 'app.bsky.actor.getSuggestions',
    defs: {
      main: {
        type: 'query',
        description:
          'Get a list of suggested actors. Expected use is discovery of accounts to follow during new account onboarding.',
        parameters: {
          type: 'params',
          properties: {
            limit: {
              type: 'integer',
              minimum: 1,
              maximum: 100,
              default: 50,
            },
            cursor: {
              type: 'string',
            },
          },
        },
        output: {
          encoding: 'application/json',
          schema: {
            type: 'object',
            required: ['actors'],
            properties: {
              cursor: {
                type: 'string',
              },
              actors: {
                type: 'array',
                items: {
                  type: 'ref',
                  ref: 'lex:app.bsky.actor.defs#profileView',
                },
              },
              recId: {
                type: 'integer',
                description:
                  'Snowflake for this recommendation, use when submitting recommendation events.',
              },
            },
          },
        },
      },
    },
  },
  AppBskyActorProfile: {
    lexicon: 1,
    id: 'app.bsky.actor.profile',
    defs: {
      main: {
        type: 'record',
        description: 'A declaration of a Bluesky account profile.',
        key: 'literal:self',
        record: {
          type: 'object',
          properties: {
            displayName: {
              type: 'string',
              maxGraphemes: 64,
              maxLength: 640,
            },
            description: {
              type: 'string',
              description: 'Free-form profile description text.',
              maxGraphemes: 256,
              maxLength: 2560,
            },
            avatar: {
              type: 'blob',
              description:
                "Small image to be displayed next to posts from account. AKA, 'profile picture'",
              accept: ['image/png', 'image/jpeg'],
              maxSize: 1000000,
            },
            banner: {
              type: 'blob',
              description:
                'Larger horizontal image to display behind profile view.',
              accept: ['image/png', 'image/jpeg'],
              maxSize: 1000000,
            },
            labels: {
              type: 'union',
              description:
                'Self-label values, specific to the Bluesky application, on the overall account.',
              refs: ['lex:com.atproto.label.defs#selfLabels'],
            },
            joinedViaStarterPack: {
              type: 'ref',
              ref: 'lex:com.atproto.repo.strongRef',
            },
            pinnedPost: {
              type: 'ref',
              ref: 'lex:com.atproto.repo.strongRef',
            },
            createdAt: {
              type: 'string',
              format: 'datetime',
            },
          },
        },
      },
    },
  },
  AppBskyActorPutPreferences: {
    lexicon: 1,
    id: 'app.bsky.actor.putPreferences',
    defs: {
      main: {
        type: 'procedure',
        description: 'Set the private preferences attached to the account.',
        input: {
          encoding: 'application/json',
          schema: {
            type: 'object',
            required: ['preferences'],
            properties: {
              preferences: {
                type: 'ref',
                ref: 'lex:app.bsky.actor.defs#preferences',
              },
            },
          },
        },
      },
    },
  },
  AppBskyActorSearchActors: {
    lexicon: 1,
    id: 'app.bsky.actor.searchActors',
    defs: {
      main: {
        type: 'query',
        description:
          'Find actors (profiles) matching search criteria. Does not require auth.',
        parameters: {
          type: 'params',
          properties: {
            term: {
              type: 'string',
              description: "DEPRECATED: use 'q' instead.",
            },
            q: {
              type: 'string',
              description:
                'Search query string. Syntax, phrase, boolean, and faceting is unspecified, but Lucene query syntax is recommended.',
            },
            limit: {
              type: 'integer',
              minimum: 1,
              maximum: 100,
              default: 25,
            },
            cursor: {
              type: 'string',
            },
          },
        },
        output: {
          encoding: 'application/json',
          schema: {
            type: 'object',
            required: ['actors'],
            properties: {
              cursor: {
                type: 'string',
              },
              actors: {
                type: 'array',
                items: {
                  type: 'ref',
                  ref: 'lex:app.bsky.actor.defs#profileView',
                },
              },
            },
          },
        },
      },
    },
  },
  AppBskyActorSearchActorsTypeahead: {
    lexicon: 1,
    id: 'app.bsky.actor.searchActorsTypeahead',
    defs: {
      main: {
        type: 'query',
        description:
          'Find actor suggestions for a prefix search term. Expected use is for auto-completion during text field entry. Does not require auth.',
        parameters: {
          type: 'params',
          properties: {
            term: {
              type: 'string',
              description: "DEPRECATED: use 'q' instead.",
            },
            q: {
              type: 'string',
              description: 'Search query prefix; not a full query string.',
            },
            limit: {
              type: 'integer',
              minimum: 1,
              maximum: 100,
              default: 10,
            },
          },
        },
        output: {
          encoding: 'application/json',
          schema: {
            type: 'object',
            required: ['actors'],
            properties: {
              actors: {
                type: 'array',
                items: {
                  type: 'ref',
                  ref: 'lex:app.bsky.actor.defs#profileViewBasic',
                },
              },
            },
          },
        },
      },
    },
  },
  AppBskyEmbedDefs: {
    lexicon: 1,
    id: 'app.bsky.embed.defs',
    defs: {
      aspectRatio: {
        type: 'object',
        description:
          'width:height represents an aspect ratio. It may be approximate, and may not correspond to absolute dimensions in any given unit.',
        required: ['width', 'height'],
        properties: {
          width: {
            type: 'integer',
            minimum: 1,
          },
          height: {
            type: 'integer',
            minimum: 1,
          },
        },
      },
    },
  },
  AppBskyEmbedExternal: {
    lexicon: 1,
    id: 'app.bsky.embed.external',
    defs: {
      main: {
        type: 'object',
        description:
          "A representation of some externally linked content (eg, a URL and 'card'), embedded in a Bluesky record (eg, a post).",
        required: ['external'],
        properties: {
          external: {
            type: 'ref',
            ref: 'lex:app.bsky.embed.external#external',
          },
        },
      },
      external: {
        type: 'object',
        required: ['uri', 'title', 'description'],
        properties: {
          uri: {
            type: 'string',
            format: 'uri',
          },
          title: {
            type: 'string',
          },
          description: {
            type: 'string',
          },
          thumb: {
            type: 'blob',
            accept: ['image/*'],
            maxSize: 1000000,
          },
        },
      },
      view: {
        type: 'object',
        required: ['external'],
        properties: {
          external: {
            type: 'ref',
            ref: 'lex:app.bsky.embed.external#viewExternal',
          },
        },
      },
      viewExternal: {
        type: 'object',
        required: ['uri', 'title', 'description'],
        properties: {
          uri: {
            type: 'string',
            format: 'uri',
          },
          title: {
            type: 'string',
          },
          description: {
            type: 'string',
          },
          thumb: {
            type: 'string',
            format: 'uri',
          },
        },
      },
    },
  },
  AppBskyEmbedImages: {
    lexicon: 1,
    id: 'app.bsky.embed.images',
    description: 'A set of images embedded in a Bluesky record (eg, a post).',
    defs: {
      main: {
        type: 'object',
        required: ['images'],
        properties: {
          images: {
            type: 'array',
            items: {
              type: 'ref',
              ref: 'lex:app.bsky.embed.images#image',
            },
            maxLength: 4,
          },
        },
      },
      image: {
        type: 'object',
        required: ['image', 'alt'],
        properties: {
          image: {
            type: 'blob',
            accept: ['image/*'],
            maxSize: 1000000,
          },
          alt: {
            type: 'string',
            description:
              'Alt text description of the image, for accessibility.',
          },
          aspectRatio: {
            type: 'ref',
            ref: 'lex:app.bsky.embed.defs#aspectRatio',
          },
        },
      },
      view: {
        type: 'object',
        required: ['images'],
        properties: {
          images: {
            type: 'array',
            items: {
              type: 'ref',
              ref: 'lex:app.bsky.embed.images#viewImage',
            },
            maxLength: 4,
          },
        },
      },
      viewImage: {
        type: 'object',
        required: ['thumb', 'fullsize', 'alt'],
        properties: {
          thumb: {
            type: 'string',
            format: 'uri',
            description:
              'Fully-qualified URL where a thumbnail of the image can be fetched. For example, CDN location provided by the App View.',
          },
          fullsize: {
            type: 'string',
            format: 'uri',
            description:
              'Fully-qualified URL where a large version of the image can be fetched. May or may not be the exact original blob. For example, CDN location provided by the App View.',
          },
          alt: {
            type: 'string',
            description:
              'Alt text description of the image, for accessibility.',
          },
          aspectRatio: {
            type: 'ref',
            ref: 'lex:app.bsky.embed.defs#aspectRatio',
          },
        },
      },
    },
  },
  AppBskyEmbedRecord: {
    lexicon: 1,
    id: 'app.bsky.embed.record',
    description:
      'A representation of a record embedded in a Bluesky record (eg, a post). For example, a quote-post, or sharing a feed generator record.',
    defs: {
      main: {
        type: 'object',
        required: ['record'],
        properties: {
          record: {
            type: 'ref',
            ref: 'lex:com.atproto.repo.strongRef',
          },
        },
      },
      view: {
        type: 'object',
        required: ['record'],
        properties: {
          record: {
            type: 'union',
            refs: [
              'lex:app.bsky.embed.record#viewRecord',
              'lex:app.bsky.embed.record#viewNotFound',
              'lex:app.bsky.embed.record#viewBlocked',
              'lex:app.bsky.embed.record#viewDetached',
              'lex:app.bsky.feed.defs#generatorView',
              'lex:app.bsky.graph.defs#listView',
              'lex:app.bsky.labeler.defs#labelerView',
              'lex:app.bsky.graph.defs#starterPackViewBasic',
            ],
          },
        },
      },
      viewRecord: {
        type: 'object',
        required: ['uri', 'cid', 'author', 'value', 'indexedAt'],
        properties: {
          uri: {
            type: 'string',
            format: 'at-uri',
          },
          cid: {
            type: 'string',
            format: 'cid',
          },
          author: {
            type: 'ref',
            ref: 'lex:app.bsky.actor.defs#profileViewBasic',
          },
          value: {
            type: 'unknown',
            description: 'The record data itself.',
          },
          labels: {
            type: 'array',
            items: {
              type: 'ref',
              ref: 'lex:com.atproto.label.defs#label',
            },
          },
          replyCount: {
            type: 'integer',
          },
          repostCount: {
            type: 'integer',
          },
          likeCount: {
            type: 'integer',
          },
          quoteCount: {
            type: 'integer',
          },
          embeds: {
            type: 'array',
            items: {
              type: 'union',
              refs: [
                'lex:app.bsky.embed.images#view',
                'lex:app.bsky.embed.video#view',
                'lex:app.bsky.embed.external#view',
                'lex:app.bsky.embed.record#view',
                'lex:app.bsky.embed.recordWithMedia#view',
              ],
            },
          },
          indexedAt: {
            type: 'string',
            format: 'datetime',
          },
        },
      },
      viewNotFound: {
        type: 'object',
        required: ['uri', 'notFound'],
        properties: {
          uri: {
            type: 'string',
            format: 'at-uri',
          },
          notFound: {
            type: 'boolean',
            const: true,
          },
        },
      },
      viewBlocked: {
        type: 'object',
        required: ['uri', 'blocked', 'author'],
        properties: {
          uri: {
            type: 'string',
            format: 'at-uri',
          },
          blocked: {
            type: 'boolean',
            const: true,
          },
          author: {
            type: 'ref',
            ref: 'lex:app.bsky.feed.defs#blockedAuthor',
          },
        },
      },
      viewDetached: {
        type: 'object',
        required: ['uri', 'detached'],
        properties: {
          uri: {
            type: 'string',
            format: 'at-uri',
          },
          detached: {
            type: 'boolean',
            const: true,
          },
        },
      },
    },
  },
  AppBskyEmbedRecordWithMedia: {
    lexicon: 1,
    id: 'app.bsky.embed.recordWithMedia',
    description:
      'A representation of a record embedded in a Bluesky record (eg, a post), alongside other compatible embeds. For example, a quote post and image, or a quote post and external URL card.',
    defs: {
      main: {
        type: 'object',
        required: ['record', 'media'],
        properties: {
          record: {
            type: 'ref',
            ref: 'lex:app.bsky.embed.record',
          },
          media: {
            type: 'union',
            refs: [
              'lex:app.bsky.embed.images',
              'lex:app.bsky.embed.video',
              'lex:app.bsky.embed.external',
            ],
          },
        },
      },
      view: {
        type: 'object',
        required: ['record', 'media'],
        properties: {
          record: {
            type: 'ref',
            ref: 'lex:app.bsky.embed.record#view',
          },
          media: {
            type: 'union',
            refs: [
              'lex:app.bsky.embed.images#view',
              'lex:app.bsky.embed.video#view',
              'lex:app.bsky.embed.external#view',
            ],
          },
        },
      },
    },
  },
  AppBskyEmbedVideo: {
    lexicon: 1,
    id: 'app.bsky.embed.video',
    description: 'A video embedded in a Bluesky record (eg, a post).',
    defs: {
      main: {
        type: 'object',
        required: ['video'],
        properties: {
          video: {
            type: 'blob',
            description:
              'The mp4 video file. May be up to 100mb, formerly limited to 50mb.',
            accept: ['video/mp4'],
            maxSize: 100000000,
          },
          captions: {
            type: 'array',
            items: {
              type: 'ref',
              ref: 'lex:app.bsky.embed.video#caption',
            },
            maxLength: 20,
          },
          alt: {
            type: 'string',
            description:
              'Alt text description of the video, for accessibility.',
            maxGraphemes: 1000,
            maxLength: 10000,
          },
          aspectRatio: {
            type: 'ref',
            ref: 'lex:app.bsky.embed.defs#aspectRatio',
          },
        },
      },
      caption: {
        type: 'object',
        required: ['lang', 'file'],
        properties: {
          lang: {
            type: 'string',
            format: 'language',
          },
          file: {
            type: 'blob',
            accept: ['text/vtt'],
            maxSize: 20000,
          },
        },
      },
      view: {
        type: 'object',
        required: ['cid', 'playlist'],
        properties: {
          cid: {
            type: 'string',
            format: 'cid',
          },
          playlist: {
            type: 'string',
            format: 'uri',
          },
          thumbnail: {
            type: 'string',
            format: 'uri',
          },
          alt: {
            type: 'string',
            maxGraphemes: 1000,
            maxLength: 10000,
          },
          aspectRatio: {
            type: 'ref',
            ref: 'lex:app.bsky.embed.defs#aspectRatio',
          },
        },
      },
    },
  },
  AppBskyFeedDefs: {
    lexicon: 1,
    id: 'app.bsky.feed.defs',
    defs: {
      postView: {
        type: 'object',
        required: ['uri', 'cid', 'author', 'record', 'indexedAt'],
        properties: {
          uri: {
            type: 'string',
            format: 'at-uri',
          },
          cid: {
            type: 'string',
            format: 'cid',
          },
          author: {
            type: 'ref',
            ref: 'lex:app.bsky.actor.defs#profileViewBasic',
          },
          record: {
            type: 'unknown',
          },
          embed: {
            type: 'union',
            refs: [
              'lex:app.bsky.embed.images#view',
              'lex:app.bsky.embed.video#view',
              'lex:app.bsky.embed.external#view',
              'lex:app.bsky.embed.record#view',
              'lex:app.bsky.embed.recordWithMedia#view',
            ],
          },
          replyCount: {
            type: 'integer',
          },
          repostCount: {
            type: 'integer',
          },
          likeCount: {
            type: 'integer',
          },
          quoteCount: {
            type: 'integer',
          },
          indexedAt: {
            type: 'string',
            format: 'datetime',
          },
          viewer: {
            type: 'ref',
            ref: 'lex:app.bsky.feed.defs#viewerState',
          },
          labels: {
            type: 'array',
            items: {
              type: 'ref',
              ref: 'lex:com.atproto.label.defs#label',
            },
          },
          threadgate: {
            type: 'ref',
            ref: 'lex:app.bsky.feed.defs#threadgateView',
          },
        },
      },
      viewerState: {
        type: 'object',
        description:
          "Metadata about the requesting account's relationship with the subject content. Only has meaningful content for authed requests.",
        properties: {
          repost: {
            type: 'string',
            format: 'at-uri',
          },
          like: {
            type: 'string',
            format: 'at-uri',
          },
          threadMuted: {
            type: 'boolean',
          },
          replyDisabled: {
            type: 'boolean',
          },
          embeddingDisabled: {
            type: 'boolean',
          },
          pinned: {
            type: 'boolean',
          },
        },
      },
      threadContext: {
        type: 'object',
        description:
          'Metadata about this post within the context of the thread it is in.',
        properties: {
          rootAuthorLike: {
            type: 'string',
            format: 'at-uri',
          },
        },
      },
      feedViewPost: {
        type: 'object',
        required: ['post'],
        properties: {
          post: {
            type: 'ref',
            ref: 'lex:app.bsky.feed.defs#postView',
          },
          reply: {
            type: 'ref',
            ref: 'lex:app.bsky.feed.defs#replyRef',
          },
          reason: {
            type: 'union',
            refs: [
              'lex:app.bsky.feed.defs#reasonRepost',
              'lex:app.bsky.feed.defs#reasonPin',
            ],
          },
          feedContext: {
            type: 'string',
            description:
              'Context provided by feed generator that may be passed back alongside interactions.',
            maxLength: 2000,
          },
        },
      },
      replyRef: {
        type: 'object',
        required: ['root', 'parent'],
        properties: {
          root: {
            type: 'union',
            refs: [
              'lex:app.bsky.feed.defs#postView',
              'lex:app.bsky.feed.defs#notFoundPost',
              'lex:app.bsky.feed.defs#blockedPost',
            ],
          },
          parent: {
            type: 'union',
            refs: [
              'lex:app.bsky.feed.defs#postView',
              'lex:app.bsky.feed.defs#notFoundPost',
              'lex:app.bsky.feed.defs#blockedPost',
            ],
          },
          grandparentAuthor: {
            type: 'ref',
            ref: 'lex:app.bsky.actor.defs#profileViewBasic',
            description:
              'When parent is a reply to another post, this is the author of that post.',
          },
        },
      },
      reasonRepost: {
        type: 'object',
        required: ['by', 'indexedAt'],
        properties: {
          by: {
            type: 'ref',
            ref: 'lex:app.bsky.actor.defs#profileViewBasic',
          },
          indexedAt: {
            type: 'string',
            format: 'datetime',
          },
        },
      },
      reasonPin: {
        type: 'object',
        properties: {},
      },
      threadViewPost: {
        type: 'object',
        required: ['post'],
        properties: {
          post: {
            type: 'ref',
            ref: 'lex:app.bsky.feed.defs#postView',
          },
          parent: {
            type: 'union',
            refs: [
              'lex:app.bsky.feed.defs#threadViewPost',
              'lex:app.bsky.feed.defs#notFoundPost',
              'lex:app.bsky.feed.defs#blockedPost',
            ],
          },
          replies: {
            type: 'array',
            items: {
              type: 'union',
              refs: [
                'lex:app.bsky.feed.defs#threadViewPost',
                'lex:app.bsky.feed.defs#notFoundPost',
                'lex:app.bsky.feed.defs#blockedPost',
              ],
            },
          },
          threadContext: {
            type: 'ref',
            ref: 'lex:app.bsky.feed.defs#threadContext',
          },
        },
      },
      notFoundPost: {
        type: 'object',
        required: ['uri', 'notFound'],
        properties: {
          uri: {
            type: 'string',
            format: 'at-uri',
          },
          notFound: {
            type: 'boolean',
            const: true,
          },
        },
      },
      blockedPost: {
        type: 'object',
        required: ['uri', 'blocked', 'author'],
        properties: {
          uri: {
            type: 'string',
            format: 'at-uri',
          },
          blocked: {
            type: 'boolean',
            const: true,
          },
          author: {
            type: 'ref',
            ref: 'lex:app.bsky.feed.defs#blockedAuthor',
          },
        },
      },
      blockedAuthor: {
        type: 'object',
        required: ['did'],
        properties: {
          did: {
            type: 'string',
            format: 'did',
          },
          viewer: {
            type: 'ref',
            ref: 'lex:app.bsky.actor.defs#viewerState',
          },
        },
      },
      generatorView: {
        type: 'object',
        required: ['uri', 'cid', 'did', 'creator', 'displayName', 'indexedAt'],
        properties: {
          uri: {
            type: 'string',
            format: 'at-uri',
          },
          cid: {
            type: 'string',
            format: 'cid',
          },
          did: {
            type: 'string',
            format: 'did',
          },
          creator: {
            type: 'ref',
            ref: 'lex:app.bsky.actor.defs#profileView',
          },
          displayName: {
            type: 'string',
          },
          description: {
            type: 'string',
            maxGraphemes: 300,
            maxLength: 3000,
          },
          descriptionFacets: {
            type: 'array',
            items: {
              type: 'ref',
              ref: 'lex:app.bsky.richtext.facet',
            },
          },
          avatar: {
            type: 'string',
            format: 'uri',
          },
          likeCount: {
            type: 'integer',
            minimum: 0,
          },
          acceptsInteractions: {
            type: 'boolean',
          },
          labels: {
            type: 'array',
            items: {
              type: 'ref',
              ref: 'lex:com.atproto.label.defs#label',
            },
          },
          viewer: {
            type: 'ref',
            ref: 'lex:app.bsky.feed.defs#generatorViewerState',
          },
          contentMode: {
            type: 'string',
            knownValues: [
              'app.bsky.feed.defs#contentModeUnspecified',
              'app.bsky.feed.defs#contentModeVideo',
            ],
          },
          indexedAt: {
            type: 'string',
            format: 'datetime',
          },
        },
      },
      generatorViewerState: {
        type: 'object',
        properties: {
          like: {
            type: 'string',
            format: 'at-uri',
          },
        },
      },
      skeletonFeedPost: {
        type: 'object',
        required: ['post'],
        properties: {
          post: {
            type: 'string',
            format: 'at-uri',
          },
          reason: {
            type: 'union',
            refs: [
              'lex:app.bsky.feed.defs#skeletonReasonRepost',
              'lex:app.bsky.feed.defs#skeletonReasonPin',
            ],
          },
          feedContext: {
            type: 'string',
            description:
              'Context that will be passed through to client and may be passed to feed generator back alongside interactions.',
            maxLength: 2000,
          },
        },
      },
      skeletonReasonRepost: {
        type: 'object',
        required: ['repost'],
        properties: {
          repost: {
            type: 'string',
            format: 'at-uri',
          },
        },
      },
      skeletonReasonPin: {
        type: 'object',
        properties: {},
      },
      threadgateView: {
        type: 'object',
        properties: {
          uri: {
            type: 'string',
            format: 'at-uri',
          },
          cid: {
            type: 'string',
            format: 'cid',
          },
          record: {
            type: 'unknown',
          },
          lists: {
            type: 'array',
            items: {
              type: 'ref',
              ref: 'lex:app.bsky.graph.defs#listViewBasic',
            },
          },
        },
      },
      interaction: {
        type: 'object',
        properties: {
          item: {
            type: 'string',
            format: 'at-uri',
          },
          event: {
            type: 'string',
            knownValues: [
              'app.bsky.feed.defs#requestLess',
              'app.bsky.feed.defs#requestMore',
              'app.bsky.feed.defs#clickthroughItem',
              'app.bsky.feed.defs#clickthroughAuthor',
              'app.bsky.feed.defs#clickthroughReposter',
              'app.bsky.feed.defs#clickthroughEmbed',
              'app.bsky.feed.defs#interactionSeen',
              'app.bsky.feed.defs#interactionLike',
              'app.bsky.feed.defs#interactionRepost',
              'app.bsky.feed.defs#interactionReply',
              'app.bsky.feed.defs#interactionQuote',
              'app.bsky.feed.defs#interactionShare',
            ],
          },
          feedContext: {
            type: 'string',
            description:
              'Context on a feed item that was originally supplied by the feed generator on getFeedSkeleton.',
            maxLength: 2000,
          },
        },
      },
      requestLess: {
        type: 'token',
        description:
          'Request that less content like the given feed item be shown in the feed',
      },
      requestMore: {
        type: 'token',
        description:
          'Request that more content like the given feed item be shown in the feed',
      },
      clickthroughItem: {
        type: 'token',
        description: 'User clicked through to the feed item',
      },
      clickthroughAuthor: {
        type: 'token',
        description: 'User clicked through to the author of the feed item',
      },
      clickthroughReposter: {
        type: 'token',
        description: 'User clicked through to the reposter of the feed item',
      },
      clickthroughEmbed: {
        type: 'token',
        description:
          'User clicked through to the embedded content of the feed item',
      },
      contentModeUnspecified: {
        type: 'token',
        description: 'Declares the feed generator returns any types of posts.',
      },
      contentModeVideo: {
        type: 'token',
        description:
          'Declares the feed generator returns posts containing app.bsky.embed.video embeds.',
      },
      interactionSeen: {
        type: 'token',
        description: 'Feed item was seen by user',
      },
      interactionLike: {
        type: 'token',
        description: 'User liked the feed item',
      },
      interactionRepost: {
        type: 'token',
        description: 'User reposted the feed item',
      },
      interactionReply: {
        type: 'token',
        description: 'User replied to the feed item',
      },
      interactionQuote: {
        type: 'token',
        description: 'User quoted the feed item',
      },
      interactionShare: {
        type: 'token',
        description: 'User shared the feed item',
      },
    },
  },
  AppBskyFeedDescribeFeedGenerator: {
    lexicon: 1,
    id: 'app.bsky.feed.describeFeedGenerator',
    defs: {
      main: {
        type: 'query',
        description:
          'Get information about a feed generator, including policies and offered feed URIs. Does not require auth; implemented by Feed Generator services (not App View).',
        output: {
          encoding: 'application/json',
          schema: {
            type: 'object',
            required: ['did', 'feeds'],
            properties: {
              did: {
                type: 'string',
                format: 'did',
              },
              feeds: {
                type: 'array',
                items: {
                  type: 'ref',
                  ref: 'lex:app.bsky.feed.describeFeedGenerator#feed',
                },
              },
              links: {
                type: 'ref',
                ref: 'lex:app.bsky.feed.describeFeedGenerator#links',
              },
            },
          },
        },
      },
      feed: {
        type: 'object',
        required: ['uri'],
        properties: {
          uri: {
            type: 'string',
            format: 'at-uri',
          },
        },
      },
      links: {
        type: 'object',
        properties: {
          privacyPolicy: {
            type: 'string',
          },
          termsOfService: {
            type: 'string',
          },
        },
      },
    },
  },
  AppBskyFeedGenerator: {
    lexicon: 1,
    id: 'app.bsky.feed.generator',
    defs: {
      main: {
        type: 'record',
        description:
          'Record declaring of the existence of a feed generator, and containing metadata about it. The record can exist in any repository.',
        key: 'any',
        record: {
          type: 'object',
          required: ['did', 'displayName', 'createdAt'],
          properties: {
            did: {
              type: 'string',
              format: 'did',
            },
            displayName: {
              type: 'string',
              maxGraphemes: 24,
              maxLength: 240,
            },
            description: {
              type: 'string',
              maxGraphemes: 300,
              maxLength: 3000,
            },
            descriptionFacets: {
              type: 'array',
              items: {
                type: 'ref',
                ref: 'lex:app.bsky.richtext.facet',
              },
            },
            avatar: {
              type: 'blob',
              accept: ['image/png', 'image/jpeg'],
              maxSize: 1000000,
            },
            acceptsInteractions: {
              type: 'boolean',
              description:
                'Declaration that a feed accepts feedback interactions from a client through app.bsky.feed.sendInteractions',
            },
            labels: {
              type: 'union',
              description: 'Self-label values',
              refs: ['lex:com.atproto.label.defs#selfLabels'],
            },
            contentMode: {
              type: 'string',
              knownValues: [
                'app.bsky.feed.defs#contentModeUnspecified',
                'app.bsky.feed.defs#contentModeVideo',
              ],
            },
            createdAt: {
              type: 'string',
              format: 'datetime',
            },
          },
        },
      },
    },
  },
  AppBskyFeedGetActorFeeds: {
    lexicon: 1,
    id: 'app.bsky.feed.getActorFeeds',
    defs: {
      main: {
        type: 'query',
        description:
          "Get a list of feeds (feed generator records) created by the actor (in the actor's repo).",
        parameters: {
          type: 'params',
          required: ['actor'],
          properties: {
            actor: {
              type: 'string',
              format: 'at-identifier',
            },
            limit: {
              type: 'integer',
              minimum: 1,
              maximum: 100,
              default: 50,
            },
            cursor: {
              type: 'string',
            },
          },
        },
        output: {
          encoding: 'application/json',
          schema: {
            type: 'object',
            required: ['feeds'],
            properties: {
              cursor: {
                type: 'string',
              },
              feeds: {
                type: 'array',
                items: {
                  type: 'ref',
                  ref: 'lex:app.bsky.feed.defs#generatorView',
                },
              },
            },
          },
        },
      },
    },
  },
  AppBskyFeedGetActorLikes: {
    lexicon: 1,
    id: 'app.bsky.feed.getActorLikes',
    defs: {
      main: {
        type: 'query',
        description:
          'Get a list of posts liked by an actor. Requires auth, actor must be the requesting account.',
        parameters: {
          type: 'params',
          required: ['actor'],
          properties: {
            actor: {
              type: 'string',
              format: 'at-identifier',
            },
            limit: {
              type: 'integer',
              minimum: 1,
              maximum: 100,
              default: 50,
            },
            cursor: {
              type: 'string',
            },
          },
        },
        output: {
          encoding: 'application/json',
          schema: {
            type: 'object',
            required: ['feed'],
            properties: {
              cursor: {
                type: 'string',
              },
              feed: {
                type: 'array',
                items: {
                  type: 'ref',
                  ref: 'lex:app.bsky.feed.defs#feedViewPost',
                },
              },
            },
          },
        },
        errors: [
          {
            name: 'BlockedActor',
          },
          {
            name: 'BlockedByActor',
          },
        ],
      },
    },
  },
  AppBskyFeedGetAuthorFeed: {
    lexicon: 1,
    id: 'app.bsky.feed.getAuthorFeed',
    defs: {
      main: {
        type: 'query',
        description:
          "Get a view of an actor's 'author feed' (post and reposts by the author). Does not require auth.",
        parameters: {
          type: 'params',
          required: ['actor'],
          properties: {
            actor: {
              type: 'string',
              format: 'at-identifier',
            },
            limit: {
              type: 'integer',
              minimum: 1,
              maximum: 100,
              default: 50,
            },
            cursor: {
              type: 'string',
            },
            filter: {
              type: 'string',
              description:
                'Combinations of post/repost types to include in response.',
              knownValues: [
                'posts_with_replies',
                'posts_no_replies',
                'posts_with_media',
                'posts_and_author_threads',
                'posts_with_video',
              ],
              default: 'posts_with_replies',
            },
            includePins: {
              type: 'boolean',
              default: false,
            },
          },
        },
        output: {
          encoding: 'application/json',
          schema: {
            type: 'object',
            required: ['feed'],
            properties: {
              cursor: {
                type: 'string',
              },
              feed: {
                type: 'array',
                items: {
                  type: 'ref',
                  ref: 'lex:app.bsky.feed.defs#feedViewPost',
                },
              },
            },
          },
        },
        errors: [
          {
            name: 'BlockedActor',
          },
          {
            name: 'BlockedByActor',
          },
        ],
      },
    },
  },
  AppBskyFeedGetFeed: {
    lexicon: 1,
    id: 'app.bsky.feed.getFeed',
    defs: {
      main: {
        type: 'query',
        description:
          "Get a hydrated feed from an actor's selected feed generator. Implemented by App View.",
        parameters: {
          type: 'params',
          required: ['feed'],
          properties: {
            feed: {
              type: 'string',
              format: 'at-uri',
            },
            limit: {
              type: 'integer',
              minimum: 1,
              maximum: 100,
              default: 50,
            },
            cursor: {
              type: 'string',
            },
          },
        },
        output: {
          encoding: 'application/json',
          schema: {
            type: 'object',
            required: ['feed'],
            properties: {
              cursor: {
                type: 'string',
              },
              feed: {
                type: 'array',
                items: {
                  type: 'ref',
                  ref: 'lex:app.bsky.feed.defs#feedViewPost',
                },
              },
            },
          },
        },
        errors: [
          {
            name: 'UnknownFeed',
          },
        ],
      },
    },
  },
  AppBskyFeedGetFeedGenerator: {
    lexicon: 1,
    id: 'app.bsky.feed.getFeedGenerator',
    defs: {
      main: {
        type: 'query',
        description:
          'Get information about a feed generator. Implemented by AppView.',
        parameters: {
          type: 'params',
          required: ['feed'],
          properties: {
            feed: {
              type: 'string',
              format: 'at-uri',
              description: 'AT-URI of the feed generator record.',
            },
          },
        },
        output: {
          encoding: 'application/json',
          schema: {
            type: 'object',
            required: ['view', 'isOnline', 'isValid'],
            properties: {
              view: {
                type: 'ref',
                ref: 'lex:app.bsky.feed.defs#generatorView',
              },
              isOnline: {
                type: 'boolean',
                description:
                  'Indicates whether the feed generator service has been online recently, or else seems to be inactive.',
              },
              isValid: {
                type: 'boolean',
                description:
                  'Indicates whether the feed generator service is compatible with the record declaration.',
              },
            },
          },
        },
      },
    },
  },
  AppBskyFeedGetFeedGenerators: {
    lexicon: 1,
    id: 'app.bsky.feed.getFeedGenerators',
    defs: {
      main: {
        type: 'query',
        description: 'Get information about a list of feed generators.',
        parameters: {
          type: 'params',
          required: ['feeds'],
          properties: {
            feeds: {
              type: 'array',
              items: {
                type: 'string',
                format: 'at-uri',
              },
            },
          },
        },
        output: {
          encoding: 'application/json',
          schema: {
            type: 'object',
            required: ['feeds'],
            properties: {
              feeds: {
                type: 'array',
                items: {
                  type: 'ref',
                  ref: 'lex:app.bsky.feed.defs#generatorView',
                },
              },
            },
          },
        },
      },
    },
  },
  AppBskyFeedGetFeedSkeleton: {
    lexicon: 1,
    id: 'app.bsky.feed.getFeedSkeleton',
    defs: {
      main: {
        type: 'query',
        description:
          'Get a skeleton of a feed provided by a feed generator. Auth is optional, depending on provider requirements, and provides the DID of the requester. Implemented by Feed Generator Service.',
        parameters: {
          type: 'params',
          required: ['feed'],
          properties: {
            feed: {
              type: 'string',
              format: 'at-uri',
              description:
                'Reference to feed generator record describing the specific feed being requested.',
            },
            limit: {
              type: 'integer',
              minimum: 1,
              maximum: 100,
              default: 50,
            },
            cursor: {
              type: 'string',
            },
          },
        },
        output: {
          encoding: 'application/json',
          schema: {
            type: 'object',
            required: ['feed'],
            properties: {
              cursor: {
                type: 'string',
              },
              feed: {
                type: 'array',
                items: {
                  type: 'ref',
                  ref: 'lex:app.bsky.feed.defs#skeletonFeedPost',
                },
              },
            },
          },
        },
        errors: [
          {
            name: 'UnknownFeed',
          },
        ],
      },
    },
  },
  AppBskyFeedGetLikes: {
    lexicon: 1,
    id: 'app.bsky.feed.getLikes',
    defs: {
      main: {
        type: 'query',
        description:
          'Get like records which reference a subject (by AT-URI and CID).',
        parameters: {
          type: 'params',
          required: ['uri'],
          properties: {
            uri: {
              type: 'string',
              format: 'at-uri',
              description: 'AT-URI of the subject (eg, a post record).',
            },
            cid: {
              type: 'string',
              format: 'cid',
              description:
                'CID of the subject record (aka, specific version of record), to filter likes.',
            },
            limit: {
              type: 'integer',
              minimum: 1,
              maximum: 100,
              default: 50,
            },
            cursor: {
              type: 'string',
            },
          },
        },
        output: {
          encoding: 'application/json',
          schema: {
            type: 'object',
            required: ['uri', 'likes'],
            properties: {
              uri: {
                type: 'string',
                format: 'at-uri',
              },
              cid: {
                type: 'string',
                format: 'cid',
              },
              cursor: {
                type: 'string',
              },
              likes: {
                type: 'array',
                items: {
                  type: 'ref',
                  ref: 'lex:app.bsky.feed.getLikes#like',
                },
              },
            },
          },
        },
      },
      like: {
        type: 'object',
        required: ['indexedAt', 'createdAt', 'actor'],
        properties: {
          indexedAt: {
            type: 'string',
            format: 'datetime',
          },
          createdAt: {
            type: 'string',
            format: 'datetime',
          },
          actor: {
            type: 'ref',
            ref: 'lex:app.bsky.actor.defs#profileView',
          },
        },
      },
    },
  },
  AppBskyFeedGetListFeed: {
    lexicon: 1,
    id: 'app.bsky.feed.getListFeed',
    defs: {
      main: {
        type: 'query',
        description:
          'Get a feed of recent posts from a list (posts and reposts from any actors on the list). Does not require auth.',
        parameters: {
          type: 'params',
          required: ['list'],
          properties: {
            list: {
              type: 'string',
              format: 'at-uri',
              description: 'Reference (AT-URI) to the list record.',
            },
            limit: {
              type: 'integer',
              minimum: 1,
              maximum: 100,
              default: 50,
            },
            cursor: {
              type: 'string',
            },
          },
        },
        output: {
          encoding: 'application/json',
          schema: {
            type: 'object',
            required: ['feed'],
            properties: {
              cursor: {
                type: 'string',
              },
              feed: {
                type: 'array',
                items: {
                  type: 'ref',
                  ref: 'lex:app.bsky.feed.defs#feedViewPost',
                },
              },
            },
          },
        },
        errors: [
          {
            name: 'UnknownList',
          },
        ],
      },
    },
  },
  AppBskyFeedGetPostThread: {
    lexicon: 1,
    id: 'app.bsky.feed.getPostThread',
    defs: {
      main: {
        type: 'query',
        description:
          'Get posts in a thread. Does not require auth, but additional metadata and filtering will be applied for authed requests.',
        parameters: {
          type: 'params',
          required: ['uri'],
          properties: {
            uri: {
              type: 'string',
              format: 'at-uri',
              description: 'Reference (AT-URI) to post record.',
            },
            depth: {
              type: 'integer',
              description:
                'How many levels of reply depth should be included in response.',
              default: 6,
              minimum: 0,
              maximum: 1000,
            },
            parentHeight: {
              type: 'integer',
              description:
                'How many levels of parent (and grandparent, etc) post to include.',
              default: 80,
              minimum: 0,
              maximum: 1000,
            },
          },
        },
        output: {
          encoding: 'application/json',
          schema: {
            type: 'object',
            required: ['thread'],
            properties: {
              thread: {
                type: 'union',
                refs: [
                  'lex:app.bsky.feed.defs#threadViewPost',
                  'lex:app.bsky.feed.defs#notFoundPost',
                  'lex:app.bsky.feed.defs#blockedPost',
                ],
              },
              threadgate: {
                type: 'ref',
                ref: 'lex:app.bsky.feed.defs#threadgateView',
              },
            },
          },
        },
        errors: [
          {
            name: 'NotFound',
          },
        ],
      },
    },
  },
  AppBskyFeedGetPosts: {
    lexicon: 1,
    id: 'app.bsky.feed.getPosts',
    defs: {
      main: {
        type: 'query',
        description:
          "Gets post views for a specified list of posts (by AT-URI). This is sometimes referred to as 'hydrating' a 'feed skeleton'.",
        parameters: {
          type: 'params',
          required: ['uris'],
          properties: {
            uris: {
              type: 'array',
              description: 'List of post AT-URIs to return hydrated views for.',
              items: {
                type: 'string',
                format: 'at-uri',
              },
              maxLength: 25,
            },
          },
        },
        output: {
          encoding: 'application/json',
          schema: {
            type: 'object',
            required: ['posts'],
            properties: {
              posts: {
                type: 'array',
                items: {
                  type: 'ref',
                  ref: 'lex:app.bsky.feed.defs#postView',
                },
              },
            },
          },
        },
      },
    },
  },
  AppBskyFeedGetQuotes: {
    lexicon: 1,
    id: 'app.bsky.feed.getQuotes',
    defs: {
      main: {
        type: 'query',
        description: 'Get a list of quotes for a given post.',
        parameters: {
          type: 'params',
          required: ['uri'],
          properties: {
            uri: {
              type: 'string',
              format: 'at-uri',
              description: 'Reference (AT-URI) of post record',
            },
            cid: {
              type: 'string',
              format: 'cid',
              description:
                'If supplied, filters to quotes of specific version (by CID) of the post record.',
            },
            limit: {
              type: 'integer',
              minimum: 1,
              maximum: 100,
              default: 50,
            },
            cursor: {
              type: 'string',
            },
          },
        },
        output: {
          encoding: 'application/json',
          schema: {
            type: 'object',
            required: ['uri', 'posts'],
            properties: {
              uri: {
                type: 'string',
                format: 'at-uri',
              },
              cid: {
                type: 'string',
                format: 'cid',
              },
              cursor: {
                type: 'string',
              },
              posts: {
                type: 'array',
                items: {
                  type: 'ref',
                  ref: 'lex:app.bsky.feed.defs#postView',
                },
              },
            },
          },
        },
      },
    },
  },
  AppBskyFeedGetRepostedBy: {
    lexicon: 1,
    id: 'app.bsky.feed.getRepostedBy',
    defs: {
      main: {
        type: 'query',
        description: 'Get a list of reposts for a given post.',
        parameters: {
          type: 'params',
          required: ['uri'],
          properties: {
            uri: {
              type: 'string',
              format: 'at-uri',
              description: 'Reference (AT-URI) of post record',
            },
            cid: {
              type: 'string',
              format: 'cid',
              description:
                'If supplied, filters to reposts of specific version (by CID) of the post record.',
            },
            limit: {
              type: 'integer',
              minimum: 1,
              maximum: 100,
              default: 50,
            },
            cursor: {
              type: 'string',
            },
          },
        },
        output: {
          encoding: 'application/json',
          schema: {
            type: 'object',
            required: ['uri', 'repostedBy'],
            properties: {
              uri: {
                type: 'string',
                format: 'at-uri',
              },
              cid: {
                type: 'string',
                format: 'cid',
              },
              cursor: {
                type: 'string',
              },
              repostedBy: {
                type: 'array',
                items: {
                  type: 'ref',
                  ref: 'lex:app.bsky.actor.defs#profileView',
                },
              },
            },
          },
        },
      },
    },
  },
  AppBskyFeedGetSuggestedFeeds: {
    lexicon: 1,
    id: 'app.bsky.feed.getSuggestedFeeds',
    defs: {
      main: {
        type: 'query',
        description:
          'Get a list of suggested feeds (feed generators) for the requesting account.',
        parameters: {
          type: 'params',
          properties: {
            limit: {
              type: 'integer',
              minimum: 1,
              maximum: 100,
              default: 50,
            },
            cursor: {
              type: 'string',
            },
          },
        },
        output: {
          encoding: 'application/json',
          schema: {
            type: 'object',
            required: ['feeds'],
            properties: {
              cursor: {
                type: 'string',
              },
              feeds: {
                type: 'array',
                items: {
                  type: 'ref',
                  ref: 'lex:app.bsky.feed.defs#generatorView',
                },
              },
            },
          },
        },
      },
    },
  },
  AppBskyFeedGetTimeline: {
    lexicon: 1,
    id: 'app.bsky.feed.getTimeline',
    defs: {
      main: {
        type: 'query',
        description:
          "Get a view of the requesting account's home timeline. This is expected to be some form of reverse-chronological feed.",
        parameters: {
          type: 'params',
          properties: {
            algorithm: {
              type: 'string',
              description:
                "Variant 'algorithm' for timeline. Implementation-specific. NOTE: most feed flexibility has been moved to feed generator mechanism.",
            },
            limit: {
              type: 'integer',
              minimum: 1,
              maximum: 100,
              default: 50,
            },
            cursor: {
              type: 'string',
            },
          },
        },
        output: {
          encoding: 'application/json',
          schema: {
            type: 'object',
            required: ['feed'],
            properties: {
              cursor: {
                type: 'string',
              },
              feed: {
                type: 'array',
                items: {
                  type: 'ref',
                  ref: 'lex:app.bsky.feed.defs#feedViewPost',
                },
              },
            },
          },
        },
      },
    },
  },
  AppBskyFeedLike: {
    lexicon: 1,
    id: 'app.bsky.feed.like',
    defs: {
      main: {
        type: 'record',
        description: "Record declaring a 'like' of a piece of subject content.",
        key: 'tid',
        record: {
          type: 'object',
          required: ['subject', 'createdAt'],
          properties: {
            subject: {
              type: 'ref',
              ref: 'lex:com.atproto.repo.strongRef',
            },
            createdAt: {
              type: 'string',
              format: 'datetime',
            },
          },
        },
      },
    },
  },
  AppBskyFeedPost: {
    lexicon: 1,
    id: 'app.bsky.feed.post',
    defs: {
      main: {
        type: 'record',
        description: 'Record containing a Bluesky post.',
        key: 'tid',
        record: {
          type: 'object',
          required: ['text', 'createdAt'],
          properties: {
            text: {
              type: 'string',
              maxLength: 3000,
              maxGraphemes: 300,
              description:
                'The primary post content. May be an empty string, if there are embeds.',
            },
            entities: {
              type: 'array',
              description: 'DEPRECATED: replaced by app.bsky.richtext.facet.',
              items: {
                type: 'ref',
                ref: 'lex:app.bsky.feed.post#entity',
              },
            },
            facets: {
              type: 'array',
              description:
                'Annotations of text (mentions, URLs, hashtags, etc)',
              items: {
                type: 'ref',
                ref: 'lex:app.bsky.richtext.facet',
              },
            },
            reply: {
              type: 'ref',
              ref: 'lex:app.bsky.feed.post#replyRef',
            },
            embed: {
              type: 'union',
              refs: [
                'lex:app.bsky.embed.images',
                'lex:app.bsky.embed.video',
                'lex:app.bsky.embed.external',
                'lex:app.bsky.embed.record',
                'lex:app.bsky.embed.recordWithMedia',
              ],
            },
            langs: {
              type: 'array',
              description:
                'Indicates human language of post primary text content.',
              maxLength: 3,
              items: {
                type: 'string',
                format: 'language',
              },
            },
            labels: {
              type: 'union',
              description:
                'Self-label values for this post. Effectively content warnings.',
              refs: ['lex:com.atproto.label.defs#selfLabels'],
            },
            tags: {
              type: 'array',
              description:
                'Additional hashtags, in addition to any included in post text and facets.',
              maxLength: 8,
              items: {
                type: 'string',
                maxLength: 640,
                maxGraphemes: 64,
              },
            },
            createdAt: {
              type: 'string',
              format: 'datetime',
              description:
                'Client-declared timestamp when this post was originally created.',
            },
          },
        },
      },
      replyRef: {
        type: 'object',
        required: ['root', 'parent'],
        properties: {
          root: {
            type: 'ref',
            ref: 'lex:com.atproto.repo.strongRef',
          },
          parent: {
            type: 'ref',
            ref: 'lex:com.atproto.repo.strongRef',
          },
        },
      },
      entity: {
        type: 'object',
        description: 'Deprecated: use facets instead.',
        required: ['index', 'type', 'value'],
        properties: {
          index: {
            type: 'ref',
            ref: 'lex:app.bsky.feed.post#textSlice',
          },
          type: {
            type: 'string',
            description: "Expected values are 'mention' and 'link'.",
          },
          value: {
            type: 'string',
          },
        },
      },
      textSlice: {
        type: 'object',
        description:
          'Deprecated. Use app.bsky.richtext instead -- A text segment. Start is inclusive, end is exclusive. Indices are for utf16-encoded strings.',
        required: ['start', 'end'],
        properties: {
          start: {
            type: 'integer',
            minimum: 0,
          },
          end: {
            type: 'integer',
            minimum: 0,
          },
        },
      },
    },
  },
  AppBskyFeedPostgate: {
    lexicon: 1,
    id: 'app.bsky.feed.postgate',
    defs: {
      main: {
        type: 'record',
        key: 'tid',
        description:
          'Record defining interaction rules for a post. The record key (rkey) of the postgate record must match the record key of the post, and that record must be in the same repository.',
        record: {
          type: 'object',
          required: ['post', 'createdAt'],
          properties: {
            createdAt: {
              type: 'string',
              format: 'datetime',
            },
            post: {
              type: 'string',
              format: 'at-uri',
              description: 'Reference (AT-URI) to the post record.',
            },
            detachedEmbeddingUris: {
              type: 'array',
              maxLength: 50,
              items: {
                type: 'string',
                format: 'at-uri',
              },
              description:
                'List of AT-URIs embedding this post that the author has detached from.',
            },
            embeddingRules: {
              description:
                'List of rules defining who can embed this post. If value is an empty array or is undefined, no particular rules apply and anyone can embed.',
              type: 'array',
              maxLength: 5,
              items: {
                type: 'union',
                refs: ['lex:app.bsky.feed.postgate#disableRule'],
              },
            },
          },
        },
      },
      disableRule: {
        type: 'object',
        description: 'Disables embedding of this post.',
        properties: {},
      },
    },
  },
  AppBskyFeedRepost: {
    lexicon: 1,
    id: 'app.bsky.feed.repost',
    defs: {
      main: {
        description:
          "Record representing a 'repost' of an existing Bluesky post.",
        type: 'record',
        key: 'tid',
        record: {
          type: 'object',
          required: ['subject', 'createdAt'],
          properties: {
            subject: {
              type: 'ref',
              ref: 'lex:com.atproto.repo.strongRef',
            },
            createdAt: {
              type: 'string',
              format: 'datetime',
            },
          },
        },
      },
    },
  },
  AppBskyFeedSearchPosts: {
    lexicon: 1,
    id: 'app.bsky.feed.searchPosts',
    defs: {
      main: {
        type: 'query',
        description:
          'Find posts matching search criteria, returning views of those posts.',
        parameters: {
          type: 'params',
          required: ['q'],
          properties: {
            q: {
              type: 'string',
              description:
                'Search query string; syntax, phrase, boolean, and faceting is unspecified, but Lucene query syntax is recommended.',
            },
            sort: {
              type: 'string',
              knownValues: ['top', 'latest'],
              default: 'latest',
              description: 'Specifies the ranking order of results.',
            },
            since: {
              type: 'string',
              description:
                "Filter results for posts after the indicated datetime (inclusive). Expected to use 'sortAt' timestamp, which may not match 'createdAt'. Can be a datetime, or just an ISO date (YYYY-MM-DD).",
            },
            until: {
              type: 'string',
              description:
                "Filter results for posts before the indicated datetime (not inclusive). Expected to use 'sortAt' timestamp, which may not match 'createdAt'. Can be a datetime, or just an ISO date (YYY-MM-DD).",
            },
            mentions: {
              type: 'string',
              format: 'at-identifier',
              description:
                'Filter to posts which mention the given account. Handles are resolved to DID before query-time. Only matches rich-text facet mentions.',
            },
            author: {
              type: 'string',
              format: 'at-identifier',
              description:
                'Filter to posts by the given account. Handles are resolved to DID before query-time.',
            },
            lang: {
              type: 'string',
              format: 'language',
              description:
                'Filter to posts in the given language. Expected to be based on post language field, though server may override language detection.',
            },
            domain: {
              type: 'string',
              description:
                'Filter to posts with URLs (facet links or embeds) linking to the given domain (hostname). Server may apply hostname normalization.',
            },
            url: {
              type: 'string',
              format: 'uri',
              description:
                'Filter to posts with links (facet links or embeds) pointing to this URL. Server may apply URL normalization or fuzzy matching.',
            },
            tag: {
              type: 'array',
              items: {
                type: 'string',
                maxLength: 640,
                maxGraphemes: 64,
              },
              description:
                "Filter to posts with the given tag (hashtag), based on rich-text facet or tag field. Do not include the hash (#) prefix. Multiple tags can be specified, with 'AND' matching.",
            },
            limit: {
              type: 'integer',
              minimum: 1,
              maximum: 100,
              default: 25,
            },
            cursor: {
              type: 'string',
              description:
                'Optional pagination mechanism; may not necessarily allow scrolling through entire result set.',
            },
          },
        },
        output: {
          encoding: 'application/json',
          schema: {
            type: 'object',
            required: ['posts'],
            properties: {
              cursor: {
                type: 'string',
              },
              hitsTotal: {
                type: 'integer',
                description:
                  'Count of search hits. Optional, may be rounded/truncated, and may not be possible to paginate through all hits.',
              },
              posts: {
                type: 'array',
                items: {
                  type: 'ref',
                  ref: 'lex:app.bsky.feed.defs#postView',
                },
              },
            },
          },
        },
        errors: [
          {
            name: 'BadQueryString',
          },
        ],
      },
    },
  },
  AppBskyFeedSendInteractions: {
    lexicon: 1,
    id: 'app.bsky.feed.sendInteractions',
    defs: {
      main: {
        type: 'procedure',
        description:
          'Send information about interactions with feed items back to the feed generator that served them.',
        input: {
          encoding: 'application/json',
          schema: {
            type: 'object',
            required: ['interactions'],
            properties: {
              interactions: {
                type: 'array',
                items: {
                  type: 'ref',
                  ref: 'lex:app.bsky.feed.defs#interaction',
                },
              },
            },
          },
        },
        output: {
          encoding: 'application/json',
          schema: {
            type: 'object',
            properties: {},
          },
        },
      },
    },
  },
  AppBskyFeedThreadgate: {
    lexicon: 1,
    id: 'app.bsky.feed.threadgate',
    defs: {
      main: {
        type: 'record',
        key: 'tid',
        description:
          "Record defining interaction gating rules for a thread (aka, reply controls). The record key (rkey) of the threadgate record must match the record key of the thread's root post, and that record must be in the same repository.",
        record: {
          type: 'object',
          required: ['post', 'createdAt'],
          properties: {
            post: {
              type: 'string',
              format: 'at-uri',
              description: 'Reference (AT-URI) to the post record.',
            },
            allow: {
              description:
                'List of rules defining who can reply to this post. If value is an empty array, no one can reply. If value is undefined, anyone can reply.',
              type: 'array',
              maxLength: 5,
              items: {
                type: 'union',
                refs: [
                  'lex:app.bsky.feed.threadgate#mentionRule',
                  'lex:app.bsky.feed.threadgate#followerRule',
                  'lex:app.bsky.feed.threadgate#followingRule',
                  'lex:app.bsky.feed.threadgate#listRule',
                ],
              },
            },
            createdAt: {
              type: 'string',
              format: 'datetime',
            },
            hiddenReplies: {
              type: 'array',
              maxLength: 50,
              items: {
                type: 'string',
                format: 'at-uri',
              },
              description: 'List of hidden reply URIs.',
            },
          },
        },
      },
      mentionRule: {
        type: 'object',
        description: 'Allow replies from actors mentioned in your post.',
        properties: {},
      },
      followerRule: {
        type: 'object',
        description: 'Allow replies from actors who follow you.',
        properties: {},
      },
      followingRule: {
        type: 'object',
        description: 'Allow replies from actors you follow.',
        properties: {},
      },
      listRule: {
        type: 'object',
        description: 'Allow replies from actors on a list.',
        required: ['list'],
        properties: {
          list: {
            type: 'string',
            format: 'at-uri',
          },
        },
      },
    },
  },
  AppBskyGraphBlock: {
    lexicon: 1,
    id: 'app.bsky.graph.block',
    defs: {
      main: {
        type: 'record',
        description:
          "Record declaring a 'block' relationship against another account. NOTE: blocks are public in Bluesky; see blog posts for details.",
        key: 'tid',
        record: {
          type: 'object',
          required: ['subject', 'createdAt'],
          properties: {
            subject: {
              type: 'string',
              format: 'did',
              description: 'DID of the account to be blocked.',
            },
            createdAt: {
              type: 'string',
              format: 'datetime',
            },
          },
        },
      },
    },
  },
  AppBskyGraphDefs: {
    lexicon: 1,
    id: 'app.bsky.graph.defs',
    defs: {
      listViewBasic: {
        type: 'object',
        required: ['uri', 'cid', 'name', 'purpose'],
        properties: {
          uri: {
            type: 'string',
            format: 'at-uri',
          },
          cid: {
            type: 'string',
            format: 'cid',
          },
          name: {
            type: 'string',
            maxLength: 64,
            minLength: 1,
          },
          purpose: {
            type: 'ref',
            ref: 'lex:app.bsky.graph.defs#listPurpose',
          },
          avatar: {
            type: 'string',
            format: 'uri',
          },
          listItemCount: {
            type: 'integer',
            minimum: 0,
          },
          labels: {
            type: 'array',
            items: {
              type: 'ref',
              ref: 'lex:com.atproto.label.defs#label',
            },
          },
          viewer: {
            type: 'ref',
            ref: 'lex:app.bsky.graph.defs#listViewerState',
          },
          indexedAt: {
            type: 'string',
            format: 'datetime',
          },
        },
      },
      listView: {
        type: 'object',
        required: ['uri', 'cid', 'creator', 'name', 'purpose', 'indexedAt'],
        properties: {
          uri: {
            type: 'string',
            format: 'at-uri',
          },
          cid: {
            type: 'string',
            format: 'cid',
          },
          creator: {
            type: 'ref',
            ref: 'lex:app.bsky.actor.defs#profileView',
          },
          name: {
            type: 'string',
            maxLength: 64,
            minLength: 1,
          },
          purpose: {
            type: 'ref',
            ref: 'lex:app.bsky.graph.defs#listPurpose',
          },
          description: {
            type: 'string',
            maxGraphemes: 300,
            maxLength: 3000,
          },
          descriptionFacets: {
            type: 'array',
            items: {
              type: 'ref',
              ref: 'lex:app.bsky.richtext.facet',
            },
          },
          avatar: {
            type: 'string',
            format: 'uri',
          },
          listItemCount: {
            type: 'integer',
            minimum: 0,
          },
          labels: {
            type: 'array',
            items: {
              type: 'ref',
              ref: 'lex:com.atproto.label.defs#label',
            },
          },
          viewer: {
            type: 'ref',
            ref: 'lex:app.bsky.graph.defs#listViewerState',
          },
          indexedAt: {
            type: 'string',
            format: 'datetime',
          },
        },
      },
      listItemView: {
        type: 'object',
        required: ['uri', 'subject'],
        properties: {
          uri: {
            type: 'string',
            format: 'at-uri',
          },
          subject: {
            type: 'ref',
            ref: 'lex:app.bsky.actor.defs#profileView',
          },
        },
      },
      starterPackView: {
        type: 'object',
        required: ['uri', 'cid', 'record', 'creator', 'indexedAt'],
        properties: {
          uri: {
            type: 'string',
            format: 'at-uri',
          },
          cid: {
            type: 'string',
            format: 'cid',
          },
          record: {
            type: 'unknown',
          },
          creator: {
            type: 'ref',
            ref: 'lex:app.bsky.actor.defs#profileViewBasic',
          },
          list: {
            type: 'ref',
            ref: 'lex:app.bsky.graph.defs#listViewBasic',
          },
          listItemsSample: {
            type: 'array',
            maxLength: 12,
            items: {
              type: 'ref',
              ref: 'lex:app.bsky.graph.defs#listItemView',
            },
          },
          feeds: {
            type: 'array',
            maxLength: 3,
            items: {
              type: 'ref',
              ref: 'lex:app.bsky.feed.defs#generatorView',
            },
          },
          joinedWeekCount: {
            type: 'integer',
            minimum: 0,
          },
          joinedAllTimeCount: {
            type: 'integer',
            minimum: 0,
          },
          labels: {
            type: 'array',
            items: {
              type: 'ref',
              ref: 'lex:com.atproto.label.defs#label',
            },
          },
          indexedAt: {
            type: 'string',
            format: 'datetime',
          },
        },
      },
      starterPackViewBasic: {
        type: 'object',
        required: ['uri', 'cid', 'record', 'creator', 'indexedAt'],
        properties: {
          uri: {
            type: 'string',
            format: 'at-uri',
          },
          cid: {
            type: 'string',
            format: 'cid',
          },
          record: {
            type: 'unknown',
          },
          creator: {
            type: 'ref',
            ref: 'lex:app.bsky.actor.defs#profileViewBasic',
          },
          listItemCount: {
            type: 'integer',
            minimum: 0,
          },
          joinedWeekCount: {
            type: 'integer',
            minimum: 0,
          },
          joinedAllTimeCount: {
            type: 'integer',
            minimum: 0,
          },
          labels: {
            type: 'array',
            items: {
              type: 'ref',
              ref: 'lex:com.atproto.label.defs#label',
            },
          },
          indexedAt: {
            type: 'string',
            format: 'datetime',
          },
        },
      },
      listPurpose: {
        type: 'string',
        knownValues: [
          'app.bsky.graph.defs#modlist',
          'app.bsky.graph.defs#curatelist',
          'app.bsky.graph.defs#referencelist',
        ],
      },
      modlist: {
        type: 'token',
        description:
          'A list of actors to apply an aggregate moderation action (mute/block) on.',
      },
      curatelist: {
        type: 'token',
        description:
          'A list of actors used for curation purposes such as list feeds or interaction gating.',
      },
      referencelist: {
        type: 'token',
        description:
          'A list of actors used for only for reference purposes such as within a starter pack.',
      },
      listViewerState: {
        type: 'object',
        properties: {
          muted: {
            type: 'boolean',
          },
          blocked: {
            type: 'string',
            format: 'at-uri',
          },
        },
      },
      notFoundActor: {
        type: 'object',
        description: 'indicates that a handle or DID could not be resolved',
        required: ['actor', 'notFound'],
        properties: {
          actor: {
            type: 'string',
            format: 'at-identifier',
          },
          notFound: {
            type: 'boolean',
            const: true,
          },
        },
      },
      relationship: {
        type: 'object',
        description:
          'lists the bi-directional graph relationships between one actor (not indicated in the object), and the target actors (the DID included in the object)',
        required: ['did'],
        properties: {
          did: {
            type: 'string',
            format: 'did',
          },
          following: {
            type: 'string',
            format: 'at-uri',
            description:
              'if the actor follows this DID, this is the AT-URI of the follow record',
          },
          followedBy: {
            type: 'string',
            format: 'at-uri',
            description:
              'if the actor is followed by this DID, contains the AT-URI of the follow record',
          },
        },
      },
    },
  },
  AppBskyGraphFollow: {
    lexicon: 1,
    id: 'app.bsky.graph.follow',
    defs: {
      main: {
        type: 'record',
        description:
          "Record declaring a social 'follow' relationship of another account. Duplicate follows will be ignored by the AppView.",
        key: 'tid',
        record: {
          type: 'object',
          required: ['subject', 'createdAt'],
          properties: {
            subject: {
              type: 'string',
              format: 'did',
            },
            createdAt: {
              type: 'string',
              format: 'datetime',
            },
          },
        },
      },
    },
  },
  AppBskyGraphGetActorStarterPacks: {
    lexicon: 1,
    id: 'app.bsky.graph.getActorStarterPacks',
    defs: {
      main: {
        type: 'query',
        description: 'Get a list of starter packs created by the actor.',
        parameters: {
          type: 'params',
          required: ['actor'],
          properties: {
            actor: {
              type: 'string',
              format: 'at-identifier',
            },
            limit: {
              type: 'integer',
              minimum: 1,
              maximum: 100,
              default: 50,
            },
            cursor: {
              type: 'string',
            },
          },
        },
        output: {
          encoding: 'application/json',
          schema: {
            type: 'object',
            required: ['starterPacks'],
            properties: {
              cursor: {
                type: 'string',
              },
              starterPacks: {
                type: 'array',
                items: {
                  type: 'ref',
                  ref: 'lex:app.bsky.graph.defs#starterPackViewBasic',
                },
              },
            },
          },
        },
      },
    },
  },
  AppBskyGraphGetBlocks: {
    lexicon: 1,
    id: 'app.bsky.graph.getBlocks',
    defs: {
      main: {
        type: 'query',
        description:
          'Enumerates which accounts the requesting account is currently blocking. Requires auth.',
        parameters: {
          type: 'params',
          properties: {
            limit: {
              type: 'integer',
              minimum: 1,
              maximum: 100,
              default: 50,
            },
            cursor: {
              type: 'string',
            },
          },
        },
        output: {
          encoding: 'application/json',
          schema: {
            type: 'object',
            required: ['blocks'],
            properties: {
              cursor: {
                type: 'string',
              },
              blocks: {
                type: 'array',
                items: {
                  type: 'ref',
                  ref: 'lex:app.bsky.actor.defs#profileView',
                },
              },
            },
          },
        },
      },
    },
  },
  AppBskyGraphGetFollowers: {
    lexicon: 1,
    id: 'app.bsky.graph.getFollowers',
    defs: {
      main: {
        type: 'query',
        description:
          'Enumerates accounts which follow a specified account (actor).',
        parameters: {
          type: 'params',
          required: ['actor'],
          properties: {
            actor: {
              type: 'string',
              format: 'at-identifier',
            },
            limit: {
              type: 'integer',
              minimum: 1,
              maximum: 100,
              default: 50,
            },
            cursor: {
              type: 'string',
            },
          },
        },
        output: {
          encoding: 'application/json',
          schema: {
            type: 'object',
            required: ['subject', 'followers'],
            properties: {
              subject: {
                type: 'ref',
                ref: 'lex:app.bsky.actor.defs#profileView',
              },
              cursor: {
                type: 'string',
              },
              followers: {
                type: 'array',
                items: {
                  type: 'ref',
                  ref: 'lex:app.bsky.actor.defs#profileView',
                },
              },
            },
          },
        },
      },
    },
  },
  AppBskyGraphGetFollows: {
    lexicon: 1,
    id: 'app.bsky.graph.getFollows',
    defs: {
      main: {
        type: 'query',
        description:
          'Enumerates accounts which a specified account (actor) follows.',
        parameters: {
          type: 'params',
          required: ['actor'],
          properties: {
            actor: {
              type: 'string',
              format: 'at-identifier',
            },
            limit: {
              type: 'integer',
              minimum: 1,
              maximum: 100,
              default: 50,
            },
            cursor: {
              type: 'string',
            },
          },
        },
        output: {
          encoding: 'application/json',
          schema: {
            type: 'object',
            required: ['subject', 'follows'],
            properties: {
              subject: {
                type: 'ref',
                ref: 'lex:app.bsky.actor.defs#profileView',
              },
              cursor: {
                type: 'string',
              },
              follows: {
                type: 'array',
                items: {
                  type: 'ref',
                  ref: 'lex:app.bsky.actor.defs#profileView',
                },
              },
            },
          },
        },
      },
    },
  },
  AppBskyGraphGetKnownFollowers: {
    lexicon: 1,
    id: 'app.bsky.graph.getKnownFollowers',
    defs: {
      main: {
        type: 'query',
        description:
          'Enumerates accounts which follow a specified account (actor) and are followed by the viewer.',
        parameters: {
          type: 'params',
          required: ['actor'],
          properties: {
            actor: {
              type: 'string',
              format: 'at-identifier',
            },
            limit: {
              type: 'integer',
              minimum: 1,
              maximum: 100,
              default: 50,
            },
            cursor: {
              type: 'string',
            },
          },
        },
        output: {
          encoding: 'application/json',
          schema: {
            type: 'object',
            required: ['subject', 'followers'],
            properties: {
              subject: {
                type: 'ref',
                ref: 'lex:app.bsky.actor.defs#profileView',
              },
              cursor: {
                type: 'string',
              },
              followers: {
                type: 'array',
                items: {
                  type: 'ref',
                  ref: 'lex:app.bsky.actor.defs#profileView',
                },
              },
            },
          },
        },
      },
    },
  },
  AppBskyGraphGetList: {
    lexicon: 1,
    id: 'app.bsky.graph.getList',
    defs: {
      main: {
        type: 'query',
        description:
          "Gets a 'view' (with additional context) of a specified list.",
        parameters: {
          type: 'params',
          required: ['list'],
          properties: {
            list: {
              type: 'string',
              format: 'at-uri',
              description: 'Reference (AT-URI) of the list record to hydrate.',
            },
            limit: {
              type: 'integer',
              minimum: 1,
              maximum: 100,
              default: 50,
            },
            cursor: {
              type: 'string',
            },
          },
        },
        output: {
          encoding: 'application/json',
          schema: {
            type: 'object',
            required: ['list', 'items'],
            properties: {
              cursor: {
                type: 'string',
              },
              list: {
                type: 'ref',
                ref: 'lex:app.bsky.graph.defs#listView',
              },
              items: {
                type: 'array',
                items: {
                  type: 'ref',
                  ref: 'lex:app.bsky.graph.defs#listItemView',
                },
              },
            },
          },
        },
      },
    },
  },
  AppBskyGraphGetListBlocks: {
    lexicon: 1,
    id: 'app.bsky.graph.getListBlocks',
    defs: {
      main: {
        type: 'query',
        description:
          'Get mod lists that the requesting account (actor) is blocking. Requires auth.',
        parameters: {
          type: 'params',
          properties: {
            limit: {
              type: 'integer',
              minimum: 1,
              maximum: 100,
              default: 50,
            },
            cursor: {
              type: 'string',
            },
          },
        },
        output: {
          encoding: 'application/json',
          schema: {
            type: 'object',
            required: ['lists'],
            properties: {
              cursor: {
                type: 'string',
              },
              lists: {
                type: 'array',
                items: {
                  type: 'ref',
                  ref: 'lex:app.bsky.graph.defs#listView',
                },
              },
            },
          },
        },
      },
    },
  },
  AppBskyGraphGetListMutes: {
    lexicon: 1,
    id: 'app.bsky.graph.getListMutes',
    defs: {
      main: {
        type: 'query',
        description:
          'Enumerates mod lists that the requesting account (actor) currently has muted. Requires auth.',
        parameters: {
          type: 'params',
          properties: {
            limit: {
              type: 'integer',
              minimum: 1,
              maximum: 100,
              default: 50,
            },
            cursor: {
              type: 'string',
            },
          },
        },
        output: {
          encoding: 'application/json',
          schema: {
            type: 'object',
            required: ['lists'],
            properties: {
              cursor: {
                type: 'string',
              },
              lists: {
                type: 'array',
                items: {
                  type: 'ref',
                  ref: 'lex:app.bsky.graph.defs#listView',
                },
              },
            },
          },
        },
      },
    },
  },
  AppBskyGraphGetLists: {
    lexicon: 1,
    id: 'app.bsky.graph.getLists',
    defs: {
      main: {
        type: 'query',
        description:
          'Enumerates the lists created by a specified account (actor).',
        parameters: {
          type: 'params',
          required: ['actor'],
          properties: {
            actor: {
              type: 'string',
              format: 'at-identifier',
              description: 'The account (actor) to enumerate lists from.',
            },
            limit: {
              type: 'integer',
              minimum: 1,
              maximum: 100,
              default: 50,
            },
            cursor: {
              type: 'string',
            },
          },
        },
        output: {
          encoding: 'application/json',
          schema: {
            type: 'object',
            required: ['lists'],
            properties: {
              cursor: {
                type: 'string',
              },
              lists: {
                type: 'array',
                items: {
                  type: 'ref',
                  ref: 'lex:app.bsky.graph.defs#listView',
                },
              },
            },
          },
        },
      },
    },
  },
  AppBskyGraphGetMutes: {
    lexicon: 1,
    id: 'app.bsky.graph.getMutes',
    defs: {
      main: {
        type: 'query',
        description:
          'Enumerates accounts that the requesting account (actor) currently has muted. Requires auth.',
        parameters: {
          type: 'params',
          properties: {
            limit: {
              type: 'integer',
              minimum: 1,
              maximum: 100,
              default: 50,
            },
            cursor: {
              type: 'string',
            },
          },
        },
        output: {
          encoding: 'application/json',
          schema: {
            type: 'object',
            required: ['mutes'],
            properties: {
              cursor: {
                type: 'string',
              },
              mutes: {
                type: 'array',
                items: {
                  type: 'ref',
                  ref: 'lex:app.bsky.actor.defs#profileView',
                },
              },
            },
          },
        },
      },
    },
  },
  AppBskyGraphGetRelationships: {
    lexicon: 1,
    id: 'app.bsky.graph.getRelationships',
    defs: {
      main: {
        type: 'query',
        description:
          'Enumerates public relationships between one account, and a list of other accounts. Does not require auth.',
        parameters: {
          type: 'params',
          required: ['actor'],
          properties: {
            actor: {
              type: 'string',
              format: 'at-identifier',
              description: 'Primary account requesting relationships for.',
            },
            others: {
              type: 'array',
              description:
                "List of 'other' accounts to be related back to the primary.",
              maxLength: 30,
              items: {
                type: 'string',
                format: 'at-identifier',
              },
            },
          },
        },
        output: {
          encoding: 'application/json',
          schema: {
            type: 'object',
            required: ['relationships'],
            properties: {
              actor: {
                type: 'string',
                format: 'did',
              },
              relationships: {
                type: 'array',
                items: {
                  type: 'union',
                  refs: [
                    'lex:app.bsky.graph.defs#relationship',
                    'lex:app.bsky.graph.defs#notFoundActor',
                  ],
                },
              },
            },
          },
        },
        errors: [
          {
            name: 'ActorNotFound',
            description:
              'the primary actor at-identifier could not be resolved',
          },
        ],
      },
    },
  },
  AppBskyGraphGetStarterPack: {
    lexicon: 1,
    id: 'app.bsky.graph.getStarterPack',
    defs: {
      main: {
        type: 'query',
        description: 'Gets a view of a starter pack.',
        parameters: {
          type: 'params',
          required: ['starterPack'],
          properties: {
            starterPack: {
              type: 'string',
              format: 'at-uri',
              description: 'Reference (AT-URI) of the starter pack record.',
            },
          },
        },
        output: {
          encoding: 'application/json',
          schema: {
            type: 'object',
            required: ['starterPack'],
            properties: {
              starterPack: {
                type: 'ref',
                ref: 'lex:app.bsky.graph.defs#starterPackView',
              },
            },
          },
        },
      },
    },
  },
  AppBskyGraphGetStarterPacks: {
    lexicon: 1,
    id: 'app.bsky.graph.getStarterPacks',
    defs: {
      main: {
        type: 'query',
        description: 'Get views for a list of starter packs.',
        parameters: {
          type: 'params',
          required: ['uris'],
          properties: {
            uris: {
              type: 'array',
              items: {
                type: 'string',
                format: 'at-uri',
              },
              maxLength: 25,
            },
          },
        },
        output: {
          encoding: 'application/json',
          schema: {
            type: 'object',
            required: ['starterPacks'],
            properties: {
              starterPacks: {
                type: 'array',
                items: {
                  type: 'ref',
                  ref: 'lex:app.bsky.graph.defs#starterPackViewBasic',
                },
              },
            },
          },
        },
      },
    },
  },
  AppBskyGraphGetSuggestedFollowsByActor: {
    lexicon: 1,
    id: 'app.bsky.graph.getSuggestedFollowsByActor',
    defs: {
      main: {
        type: 'query',
        description:
          'Enumerates follows similar to a given account (actor). Expected use is to recommend additional accounts immediately after following one account.',
        parameters: {
          type: 'params',
          required: ['actor'],
          properties: {
            actor: {
              type: 'string',
              format: 'at-identifier',
            },
          },
        },
        output: {
          encoding: 'application/json',
          schema: {
            type: 'object',
            required: ['suggestions'],
            properties: {
              suggestions: {
                type: 'array',
                items: {
                  type: 'ref',
                  ref: 'lex:app.bsky.actor.defs#profileView',
                },
              },
              isFallback: {
                type: 'boolean',
                description:
                  'If true, response has fallen-back to generic results, and is not scoped using relativeToDid',
                default: false,
              },
              recId: {
                type: 'integer',
                description:
                  'Snowflake for this recommendation, use when submitting recommendation events.',
              },
            },
          },
        },
      },
    },
  },
  AppBskyGraphList: {
    lexicon: 1,
    id: 'app.bsky.graph.list',
    defs: {
      main: {
        type: 'record',
        description:
          'Record representing a list of accounts (actors). Scope includes both moderation-oriented lists and curration-oriented lists.',
        key: 'tid',
        record: {
          type: 'object',
          required: ['name', 'purpose', 'createdAt'],
          properties: {
            purpose: {
              type: 'ref',
              description:
                'Defines the purpose of the list (aka, moderation-oriented or curration-oriented)',
              ref: 'lex:app.bsky.graph.defs#listPurpose',
            },
            name: {
              type: 'string',
              maxLength: 64,
              minLength: 1,
              description: 'Display name for list; can not be empty.',
            },
            description: {
              type: 'string',
              maxGraphemes: 300,
              maxLength: 3000,
            },
            descriptionFacets: {
              type: 'array',
              items: {
                type: 'ref',
                ref: 'lex:app.bsky.richtext.facet',
              },
            },
            avatar: {
              type: 'blob',
              accept: ['image/png', 'image/jpeg'],
              maxSize: 1000000,
            },
            labels: {
              type: 'union',
              refs: ['lex:com.atproto.label.defs#selfLabels'],
            },
            createdAt: {
              type: 'string',
              format: 'datetime',
            },
          },
        },
      },
    },
  },
  AppBskyGraphListblock: {
    lexicon: 1,
    id: 'app.bsky.graph.listblock',
    defs: {
      main: {
        type: 'record',
        description:
          'Record representing a block relationship against an entire an entire list of accounts (actors).',
        key: 'tid',
        record: {
          type: 'object',
          required: ['subject', 'createdAt'],
          properties: {
            subject: {
              type: 'string',
              format: 'at-uri',
              description: 'Reference (AT-URI) to the mod list record.',
            },
            createdAt: {
              type: 'string',
              format: 'datetime',
            },
          },
        },
      },
    },
  },
  AppBskyGraphListitem: {
    lexicon: 1,
    id: 'app.bsky.graph.listitem',
    defs: {
      main: {
        type: 'record',
        description:
          "Record representing an account's inclusion on a specific list. The AppView will ignore duplicate listitem records.",
        key: 'tid',
        record: {
          type: 'object',
          required: ['subject', 'list', 'createdAt'],
          properties: {
            subject: {
              type: 'string',
              format: 'did',
              description: 'The account which is included on the list.',
            },
            list: {
              type: 'string',
              format: 'at-uri',
              description:
                'Reference (AT-URI) to the list record (app.bsky.graph.list).',
            },
            createdAt: {
              type: 'string',
              format: 'datetime',
            },
          },
        },
      },
    },
  },
  AppBskyGraphMuteActor: {
    lexicon: 1,
    id: 'app.bsky.graph.muteActor',
    defs: {
      main: {
        type: 'procedure',
        description:
          'Creates a mute relationship for the specified account. Mutes are private in Bluesky. Requires auth.',
        input: {
          encoding: 'application/json',
          schema: {
            type: 'object',
            required: ['actor'],
            properties: {
              actor: {
                type: 'string',
                format: 'at-identifier',
              },
            },
          },
        },
      },
    },
  },
  AppBskyGraphMuteActorList: {
    lexicon: 1,
    id: 'app.bsky.graph.muteActorList',
    defs: {
      main: {
        type: 'procedure',
        description:
          'Creates a mute relationship for the specified list of accounts. Mutes are private in Bluesky. Requires auth.',
        input: {
          encoding: 'application/json',
          schema: {
            type: 'object',
            required: ['list'],
            properties: {
              list: {
                type: 'string',
                format: 'at-uri',
              },
            },
          },
        },
      },
    },
  },
  AppBskyGraphMuteThread: {
    lexicon: 1,
    id: 'app.bsky.graph.muteThread',
    defs: {
      main: {
        type: 'procedure',
        description:
          'Mutes a thread preventing notifications from the thread and any of its children. Mutes are private in Bluesky. Requires auth.',
        input: {
          encoding: 'application/json',
          schema: {
            type: 'object',
            required: ['root'],
            properties: {
              root: {
                type: 'string',
                format: 'at-uri',
              },
            },
          },
        },
      },
    },
  },
  AppBskyGraphSearchStarterPacks: {
    lexicon: 1,
    id: 'app.bsky.graph.searchStarterPacks',
    defs: {
      main: {
        type: 'query',
        description:
          'Find starter packs matching search criteria. Does not require auth.',
        parameters: {
          type: 'params',
          required: ['q'],
          properties: {
            q: {
              type: 'string',
              description:
                'Search query string. Syntax, phrase, boolean, and faceting is unspecified, but Lucene query syntax is recommended.',
            },
            limit: {
              type: 'integer',
              minimum: 1,
              maximum: 100,
              default: 25,
            },
            cursor: {
              type: 'string',
            },
          },
        },
        output: {
          encoding: 'application/json',
          schema: {
            type: 'object',
            required: ['starterPacks'],
            properties: {
              cursor: {
                type: 'string',
              },
              starterPacks: {
                type: 'array',
                items: {
                  type: 'ref',
                  ref: 'lex:app.bsky.graph.defs#starterPackViewBasic',
                },
              },
            },
          },
        },
      },
    },
  },
  AppBskyGraphStarterpack: {
    lexicon: 1,
    id: 'app.bsky.graph.starterpack',
    defs: {
      main: {
        type: 'record',
        description:
          'Record defining a starter pack of actors and feeds for new users.',
        key: 'tid',
        record: {
          type: 'object',
          required: ['name', 'list', 'createdAt'],
          properties: {
            name: {
              type: 'string',
              maxGraphemes: 50,
              maxLength: 500,
              minLength: 1,
              description: 'Display name for starter pack; can not be empty.',
            },
            description: {
              type: 'string',
              maxGraphemes: 300,
              maxLength: 3000,
            },
            descriptionFacets: {
              type: 'array',
              items: {
                type: 'ref',
                ref: 'lex:app.bsky.richtext.facet',
              },
            },
            list: {
              type: 'string',
              format: 'at-uri',
              description: 'Reference (AT-URI) to the list record.',
            },
            feeds: {
              type: 'array',
              maxLength: 3,
              items: {
                type: 'ref',
                ref: 'lex:app.bsky.graph.starterpack#feedItem',
              },
            },
            createdAt: {
              type: 'string',
              format: 'datetime',
            },
          },
        },
      },
      feedItem: {
        type: 'object',
        required: ['uri'],
        properties: {
          uri: {
            type: 'string',
            format: 'at-uri',
          },
        },
      },
    },
  },
  AppBskyGraphUnmuteActor: {
    lexicon: 1,
    id: 'app.bsky.graph.unmuteActor',
    defs: {
      main: {
        type: 'procedure',
        description: 'Unmutes the specified account. Requires auth.',
        input: {
          encoding: 'application/json',
          schema: {
            type: 'object',
            required: ['actor'],
            properties: {
              actor: {
                type: 'string',
                format: 'at-identifier',
              },
            },
          },
        },
      },
    },
  },
  AppBskyGraphUnmuteActorList: {
    lexicon: 1,
    id: 'app.bsky.graph.unmuteActorList',
    defs: {
      main: {
        type: 'procedure',
        description: 'Unmutes the specified list of accounts. Requires auth.',
        input: {
          encoding: 'application/json',
          schema: {
            type: 'object',
            required: ['list'],
            properties: {
              list: {
                type: 'string',
                format: 'at-uri',
              },
            },
          },
        },
      },
    },
  },
  AppBskyGraphUnmuteThread: {
    lexicon: 1,
    id: 'app.bsky.graph.unmuteThread',
    defs: {
      main: {
        type: 'procedure',
        description: 'Unmutes the specified thread. Requires auth.',
        input: {
          encoding: 'application/json',
          schema: {
            type: 'object',
            required: ['root'],
            properties: {
              root: {
                type: 'string',
                format: 'at-uri',
              },
            },
          },
        },
      },
    },
  },
  AppBskyLabelerDefs: {
    lexicon: 1,
    id: 'app.bsky.labeler.defs',
    defs: {
      labelerView: {
        type: 'object',
        required: ['uri', 'cid', 'creator', 'indexedAt'],
        properties: {
          uri: {
            type: 'string',
            format: 'at-uri',
          },
          cid: {
            type: 'string',
            format: 'cid',
          },
          creator: {
            type: 'ref',
            ref: 'lex:app.bsky.actor.defs#profileView',
          },
          likeCount: {
            type: 'integer',
            minimum: 0,
          },
          viewer: {
            type: 'ref',
            ref: 'lex:app.bsky.labeler.defs#labelerViewerState',
          },
          indexedAt: {
            type: 'string',
            format: 'datetime',
          },
          labels: {
            type: 'array',
            items: {
              type: 'ref',
              ref: 'lex:com.atproto.label.defs#label',
            },
          },
        },
      },
      labelerViewDetailed: {
        type: 'object',
        required: ['uri', 'cid', 'creator', 'policies', 'indexedAt'],
        properties: {
          uri: {
            type: 'string',
            format: 'at-uri',
          },
          cid: {
            type: 'string',
            format: 'cid',
          },
          creator: {
            type: 'ref',
            ref: 'lex:app.bsky.actor.defs#profileView',
          },
          policies: {
            type: 'ref',
            ref: 'lex:app.bsky.labeler.defs#labelerPolicies',
          },
          likeCount: {
            type: 'integer',
            minimum: 0,
          },
          viewer: {
            type: 'ref',
            ref: 'lex:app.bsky.labeler.defs#labelerViewerState',
          },
          indexedAt: {
            type: 'string',
            format: 'datetime',
          },
          labels: {
            type: 'array',
            items: {
              type: 'ref',
              ref: 'lex:com.atproto.label.defs#label',
            },
          },
          reasonTypes: {
            description:
              "The set of report reason 'codes' which are in-scope for this service to review and action. These usually align to policy categories. If not defined (distinct from empty array), all reason types are allowed.",
            type: 'array',
            items: {
              type: 'ref',
              ref: 'lex:com.atproto.moderation.defs#reasonType',
            },
          },
          subjectTypes: {
            description:
              'The set of subject types (account, record, etc) this service accepts reports on.',
            type: 'array',
            items: {
              type: 'ref',
              ref: 'lex:com.atproto.moderation.defs#subjectType',
            },
          },
          subjectCollections: {
            type: 'array',
            description:
              'Set of record types (collection NSIDs) which can be reported to this service. If not defined (distinct from empty array), default is any record type.',
            items: {
              type: 'string',
              format: 'nsid',
            },
          },
        },
      },
      labelerViewerState: {
        type: 'object',
        properties: {
          like: {
            type: 'string',
            format: 'at-uri',
          },
        },
      },
      labelerPolicies: {
        type: 'object',
        required: ['labelValues'],
        properties: {
          labelValues: {
            type: 'array',
            description:
              'The label values which this labeler publishes. May include global or custom labels.',
            items: {
              type: 'ref',
              ref: 'lex:com.atproto.label.defs#labelValue',
            },
          },
          labelValueDefinitions: {
            type: 'array',
            description:
              'Label values created by this labeler and scoped exclusively to it. Labels defined here will override global label definitions for this labeler.',
            items: {
              type: 'ref',
              ref: 'lex:com.atproto.label.defs#labelValueDefinition',
            },
          },
        },
      },
    },
  },
  AppBskyLabelerGetServices: {
    lexicon: 1,
    id: 'app.bsky.labeler.getServices',
    defs: {
      main: {
        type: 'query',
        description: 'Get information about a list of labeler services.',
        parameters: {
          type: 'params',
          required: ['dids'],
          properties: {
            dids: {
              type: 'array',
              items: {
                type: 'string',
                format: 'did',
              },
            },
            detailed: {
              type: 'boolean',
              default: false,
            },
          },
        },
        output: {
          encoding: 'application/json',
          schema: {
            type: 'object',
            required: ['views'],
            properties: {
              views: {
                type: 'array',
                items: {
                  type: 'union',
                  refs: [
                    'lex:app.bsky.labeler.defs#labelerView',
                    'lex:app.bsky.labeler.defs#labelerViewDetailed',
                  ],
                },
              },
            },
          },
        },
      },
    },
  },
  AppBskyLabelerService: {
    lexicon: 1,
    id: 'app.bsky.labeler.service',
    defs: {
      main: {
        type: 'record',
        description: 'A declaration of the existence of labeler service.',
        key: 'literal:self',
        record: {
          type: 'object',
          required: ['policies', 'createdAt'],
          properties: {
            policies: {
              type: 'ref',
              ref: 'lex:app.bsky.labeler.defs#labelerPolicies',
            },
            labels: {
              type: 'union',
              refs: ['lex:com.atproto.label.defs#selfLabels'],
            },
            createdAt: {
              type: 'string',
              format: 'datetime',
            },
            reasonTypes: {
              description:
                "The set of report reason 'codes' which are in-scope for this service to review and action. These usually align to policy categories. If not defined (distinct from empty array), all reason types are allowed.",
              type: 'array',
              items: {
                type: 'ref',
                ref: 'lex:com.atproto.moderation.defs#reasonType',
              },
            },
            subjectTypes: {
              description:
                'The set of subject types (account, record, etc) this service accepts reports on.',
              type: 'array',
              items: {
                type: 'ref',
                ref: 'lex:com.atproto.moderation.defs#subjectType',
              },
            },
            subjectCollections: {
              type: 'array',
              description:
                'Set of record types (collection NSIDs) which can be reported to this service. If not defined (distinct from empty array), default is any record type.',
              items: {
                type: 'string',
                format: 'nsid',
              },
            },
          },
        },
      },
    },
  },
  AppBskyNotificationGetUnreadCount: {
    lexicon: 1,
    id: 'app.bsky.notification.getUnreadCount',
    defs: {
      main: {
        type: 'query',
        description:
          'Count the number of unread notifications for the requesting account. Requires auth.',
        parameters: {
          type: 'params',
          properties: {
            priority: {
              type: 'boolean',
            },
            seenAt: {
              type: 'string',
              format: 'datetime',
            },
          },
        },
        output: {
          encoding: 'application/json',
          schema: {
            type: 'object',
            required: ['count'],
            properties: {
              count: {
                type: 'integer',
              },
            },
          },
        },
      },
    },
  },
  AppBskyNotificationListNotifications: {
    lexicon: 1,
    id: 'app.bsky.notification.listNotifications',
    defs: {
      main: {
        type: 'query',
        description:
          'Enumerate notifications for the requesting account. Requires auth.',
        parameters: {
          type: 'params',
          properties: {
            reasons: {
              description: 'Notification reasons to include in response.',
              type: 'array',
              items: {
                type: 'string',
                description:
                  'A reason that matches the reason property of #notification.',
              },
            },
            limit: {
              type: 'integer',
              minimum: 1,
              maximum: 100,
              default: 50,
            },
            priority: {
              type: 'boolean',
            },
            cursor: {
              type: 'string',
            },
            seenAt: {
              type: 'string',
              format: 'datetime',
            },
          },
        },
        output: {
          encoding: 'application/json',
          schema: {
            type: 'object',
            required: ['notifications'],
            properties: {
              cursor: {
                type: 'string',
              },
              notifications: {
                type: 'array',
                items: {
                  type: 'ref',
                  ref: 'lex:app.bsky.notification.listNotifications#notification',
                },
              },
              priority: {
                type: 'boolean',
              },
              seenAt: {
                type: 'string',
                format: 'datetime',
              },
            },
          },
        },
      },
      notification: {
        type: 'object',
        required: [
          'uri',
          'cid',
          'author',
          'reason',
          'record',
          'isRead',
          'indexedAt',
        ],
        properties: {
          uri: {
            type: 'string',
            format: 'at-uri',
          },
          cid: {
            type: 'string',
            format: 'cid',
          },
          author: {
            type: 'ref',
            ref: 'lex:app.bsky.actor.defs#profileView',
          },
          reason: {
            type: 'string',
            description:
              "Expected values are 'like', 'repost', 'follow', 'mention', 'reply', 'quote', and 'starterpack-joined'.",
            knownValues: [
              'like',
              'repost',
              'follow',
              'mention',
              'reply',
              'quote',
              'starterpack-joined',
            ],
          },
          reasonSubject: {
            type: 'string',
            format: 'at-uri',
          },
          record: {
            type: 'unknown',
          },
          isRead: {
            type: 'boolean',
          },
          indexedAt: {
            type: 'string',
            format: 'datetime',
          },
          labels: {
            type: 'array',
            items: {
              type: 'ref',
              ref: 'lex:com.atproto.label.defs#label',
            },
          },
        },
      },
    },
  },
  AppBskyNotificationPutPreferences: {
    lexicon: 1,
    id: 'app.bsky.notification.putPreferences',
    defs: {
      main: {
        type: 'procedure',
        description:
          'Set notification-related preferences for an account. Requires auth.',
        input: {
          encoding: 'application/json',
          schema: {
            type: 'object',
            required: ['priority'],
            properties: {
              priority: {
                type: 'boolean',
              },
            },
          },
        },
      },
    },
  },
  AppBskyNotificationRegisterPush: {
    lexicon: 1,
    id: 'app.bsky.notification.registerPush',
    defs: {
      main: {
        type: 'procedure',
        description:
          'Register to receive push notifications, via a specified service, for the requesting account. Requires auth.',
        input: {
          encoding: 'application/json',
          schema: {
            type: 'object',
            required: ['serviceDid', 'token', 'platform', 'appId'],
            properties: {
              serviceDid: {
                type: 'string',
                format: 'did',
              },
              token: {
                type: 'string',
              },
              platform: {
                type: 'string',
                knownValues: ['ios', 'android', 'web'],
              },
              appId: {
                type: 'string',
              },
            },
          },
        },
      },
    },
  },
  AppBskyNotificationUpdateSeen: {
    lexicon: 1,
    id: 'app.bsky.notification.updateSeen',
    defs: {
      main: {
        type: 'procedure',
        description:
          'Notify server that the requesting account has seen notifications. Requires auth.',
        input: {
          encoding: 'application/json',
          schema: {
            type: 'object',
            required: ['seenAt'],
            properties: {
              seenAt: {
                type: 'string',
                format: 'datetime',
              },
            },
          },
        },
      },
    },
  },
  AppBskyRichtextFacet: {
    lexicon: 1,
    id: 'app.bsky.richtext.facet',
    defs: {
      main: {
        type: 'object',
        description: 'Annotation of a sub-string within rich text.',
        required: ['index', 'features'],
        properties: {
          index: {
            type: 'ref',
            ref: 'lex:app.bsky.richtext.facet#byteSlice',
          },
          features: {
            type: 'array',
            items: {
              type: 'union',
              refs: [
                'lex:app.bsky.richtext.facet#mention',
                'lex:app.bsky.richtext.facet#link',
                'lex:app.bsky.richtext.facet#tag',
              ],
            },
          },
        },
      },
      mention: {
        type: 'object',
        description:
          "Facet feature for mention of another account. The text is usually a handle, including a '@' prefix, but the facet reference is a DID.",
        required: ['did'],
        properties: {
          did: {
            type: 'string',
            format: 'did',
          },
        },
      },
      link: {
        type: 'object',
        description:
          'Facet feature for a URL. The text URL may have been simplified or truncated, but the facet reference should be a complete URL.',
        required: ['uri'],
        properties: {
          uri: {
            type: 'string',
            format: 'uri',
          },
        },
      },
      tag: {
        type: 'object',
        description:
          "Facet feature for a hashtag. The text usually includes a '#' prefix, but the facet reference should not (except in the case of 'double hash tags').",
        required: ['tag'],
        properties: {
          tag: {
            type: 'string',
            maxLength: 640,
            maxGraphemes: 64,
          },
        },
      },
      byteSlice: {
        type: 'object',
        description:
          'Specifies the sub-string range a facet feature applies to. Start index is inclusive, end index is exclusive. Indices are zero-indexed, counting bytes of the UTF-8 encoded text. NOTE: some languages, like Javascript, use UTF-16 or Unicode codepoints for string slice indexing; in these languages, convert to byte arrays before working with facets.',
        required: ['byteStart', 'byteEnd'],
        properties: {
          byteStart: {
            type: 'integer',
            minimum: 0,
          },
          byteEnd: {
            type: 'integer',
            minimum: 0,
          },
        },
      },
    },
  },
  AppBskyUnspeccedDefs: {
    lexicon: 1,
    id: 'app.bsky.unspecced.defs',
    defs: {
      skeletonSearchPost: {
        type: 'object',
        required: ['uri'],
        properties: {
          uri: {
            type: 'string',
            format: 'at-uri',
          },
        },
      },
      skeletonSearchActor: {
        type: 'object',
        required: ['did'],
        properties: {
          did: {
            type: 'string',
            format: 'did',
          },
        },
      },
      skeletonSearchStarterPack: {
        type: 'object',
        required: ['uri'],
        properties: {
          uri: {
            type: 'string',
            format: 'at-uri',
          },
        },
      },
      trendingTopic: {
        type: 'object',
        required: ['topic', 'link'],
        properties: {
          topic: {
            type: 'string',
          },
          displayName: {
            type: 'string',
          },
          description: {
            type: 'string',
          },
          link: {
            type: 'string',
          },
        },
      },
      skeletonTrend: {
        type: 'object',
        required: [
          'topic',
          'displayName',
          'link',
          'startedAt',
          'postCount',
          'dids',
        ],
        properties: {
          topic: {
            type: 'string',
          },
          displayName: {
            type: 'string',
          },
          link: {
            type: 'string',
          },
          startedAt: {
            type: 'string',
            format: 'datetime',
          },
          postCount: {
            type: 'integer',
          },
          status: {
            type: 'string',
            knownValues: ['hot'],
          },
          category: {
            type: 'string',
          },
          dids: {
            type: 'array',
            items: {
              type: 'string',
              format: 'did',
            },
          },
        },
      },
      trendView: {
        type: 'object',
        required: [
          'topic',
          'displayName',
          'link',
          'startedAt',
          'postCount',
          'actors',
        ],
        properties: {
          topic: {
            type: 'string',
          },
          displayName: {
            type: 'string',
          },
          link: {
            type: 'string',
          },
          startedAt: {
            type: 'string',
            format: 'datetime',
          },
          postCount: {
            type: 'integer',
          },
          status: {
            type: 'string',
            knownValues: ['hot'],
          },
          category: {
            type: 'string',
          },
          actors: {
            type: 'array',
            items: {
              type: 'ref',
              ref: 'lex:app.bsky.actor.defs#profileViewBasic',
            },
          },
        },
      },
    },
  },
  AppBskyUnspeccedGetConfig: {
    lexicon: 1,
    id: 'app.bsky.unspecced.getConfig',
    defs: {
      main: {
        type: 'query',
        description: 'Get miscellaneous runtime configuration.',
        output: {
          encoding: 'application/json',
          schema: {
            type: 'object',
            required: [],
            properties: {
              checkEmailConfirmed: {
                type: 'boolean',
              },
            },
          },
        },
      },
    },
  },
  AppBskyUnspeccedGetPopularFeedGenerators: {
    lexicon: 1,
    id: 'app.bsky.unspecced.getPopularFeedGenerators',
    defs: {
      main: {
        type: 'query',
        description: 'An unspecced view of globally popular feed generators.',
        parameters: {
          type: 'params',
          properties: {
            limit: {
              type: 'integer',
              minimum: 1,
              maximum: 100,
              default: 50,
            },
            cursor: {
              type: 'string',
            },
            query: {
              type: 'string',
            },
          },
        },
        output: {
          encoding: 'application/json',
          schema: {
            type: 'object',
            required: ['feeds'],
            properties: {
              cursor: {
                type: 'string',
              },
              feeds: {
                type: 'array',
                items: {
                  type: 'ref',
                  ref: 'lex:app.bsky.feed.defs#generatorView',
                },
              },
            },
          },
        },
      },
    },
  },
  AppBskyUnspeccedGetSuggestedStarterPacks: {
    lexicon: 1,
    id: 'app.bsky.unspecced.getSuggestedStarterPacks',
    defs: {
      main: {
        type: 'query',
        description: 'Get a list of suggested starterpacks',
        parameters: {
          type: 'params',
          properties: {
            viewer: {
              type: 'string',
              format: 'did',
              description:
                'DID of the account making the request (not included for public/unauthenticated queries).',
            },
            limit: {
              type: 'integer',
              minimum: 1,
              maximum: 25,
              default: 10,
            },
          },
        },
        output: {
          encoding: 'application/json',
          schema: {
            type: 'object',
            required: ['starterPacks'],
            properties: {
              starterPacks: {
                type: 'array',
                items: {
                  type: 'ref',
                  ref: 'lex:app.bsky.graph.defs#starterPackViewBasic',
                },
              },
            },
          },
        },
      },
    },
  },
  AppBskyUnspeccedGetSuggestedStarterPacksSkeleton: {
    lexicon: 1,
    id: 'app.bsky.unspecced.getSuggestedStarterPacksSkeleton',
    defs: {
      main: {
        type: 'query',
        description:
          'Get a skeleton of suggested starterpacks. Intended to be called and then hydrated through app.bsky.unspecced.getSuggestedStarterpacks',
        parameters: {
          type: 'params',
          properties: {
            viewer: {
              type: 'string',
              format: 'did',
              description:
                'DID of the account making the request (not included for public/unauthenticated queries).',
            },
            limit: {
              type: 'integer',
              minimum: 1,
              maximum: 25,
              default: 10,
            },
          },
        },
        output: {
          encoding: 'application/json',
          schema: {
            type: 'object',
            required: ['starterPacks'],
            properties: {
              starterPacks: {
                type: 'array',
                items: {
                  type: 'string',
                  format: 'at-uri',
                },
              },
            },
          },
        },
      },
    },
  },
  AppBskyUnspeccedGetSuggestionsSkeleton: {
    lexicon: 1,
    id: 'app.bsky.unspecced.getSuggestionsSkeleton',
    defs: {
      main: {
        type: 'query',
        description:
          'Get a skeleton of suggested actors. Intended to be called and then hydrated through app.bsky.actor.getSuggestions',
        parameters: {
          type: 'params',
          properties: {
            viewer: {
              type: 'string',
              format: 'did',
              description:
                'DID of the account making the request (not included for public/unauthenticated queries). Used to boost followed accounts in ranking.',
            },
            limit: {
              type: 'integer',
              minimum: 1,
              maximum: 100,
              default: 50,
            },
            cursor: {
              type: 'string',
            },
            relativeToDid: {
              type: 'string',
              format: 'did',
              description:
                'DID of the account to get suggestions relative to. If not provided, suggestions will be based on the viewer.',
            },
          },
        },
        output: {
          encoding: 'application/json',
          schema: {
            type: 'object',
            required: ['actors'],
            properties: {
              cursor: {
                type: 'string',
              },
              actors: {
                type: 'array',
                items: {
                  type: 'ref',
                  ref: 'lex:app.bsky.unspecced.defs#skeletonSearchActor',
                },
              },
              relativeToDid: {
                type: 'string',
                format: 'did',
                description:
                  'DID of the account these suggestions are relative to. If this is returned undefined, suggestions are based on the viewer.',
              },
              recId: {
                type: 'integer',
                description:
                  'Snowflake for this recommendation, use when submitting recommendation events.',
              },
            },
          },
        },
      },
    },
  },
  AppBskyUnspeccedGetTaggedSuggestions: {
    lexicon: 1,
    id: 'app.bsky.unspecced.getTaggedSuggestions',
    defs: {
      main: {
        type: 'query',
        description:
          'Get a list of suggestions (feeds and users) tagged with categories',
        parameters: {
          type: 'params',
          properties: {},
        },
        output: {
          encoding: 'application/json',
          schema: {
            type: 'object',
            required: ['suggestions'],
            properties: {
              suggestions: {
                type: 'array',
                items: {
                  type: 'ref',
                  ref: 'lex:app.bsky.unspecced.getTaggedSuggestions#suggestion',
                },
              },
            },
          },
        },
      },
      suggestion: {
        type: 'object',
        required: ['tag', 'subjectType', 'subject'],
        properties: {
          tag: {
            type: 'string',
          },
          subjectType: {
            type: 'string',
            knownValues: ['actor', 'feed'],
          },
          subject: {
            type: 'string',
            format: 'uri',
          },
        },
      },
    },
  },
  AppBskyUnspeccedGetTrendingTopics: {
    lexicon: 1,
    id: 'app.bsky.unspecced.getTrendingTopics',
    defs: {
      main: {
        type: 'query',
        description: 'Get a list of trending topics',
        parameters: {
          type: 'params',
          properties: {
            viewer: {
              type: 'string',
              format: 'did',
              description:
                'DID of the account making the request (not included for public/unauthenticated queries). Used to boost followed accounts in ranking.',
            },
            limit: {
              type: 'integer',
              minimum: 1,
              maximum: 25,
              default: 10,
            },
          },
        },
        output: {
          encoding: 'application/json',
          schema: {
            type: 'object',
            required: ['topics', 'suggested'],
            properties: {
              topics: {
                type: 'array',
                items: {
                  type: 'ref',
                  ref: 'lex:app.bsky.unspecced.defs#trendingTopic',
                },
              },
              suggested: {
                type: 'array',
                items: {
                  type: 'ref',
                  ref: 'lex:app.bsky.unspecced.defs#trendingTopic',
                },
              },
            },
          },
        },
      },
    },
  },
  AppBskyUnspeccedGetTrends: {
    lexicon: 1,
    id: 'app.bsky.unspecced.getTrends',
    defs: {
      main: {
        type: 'query',
        description: 'Get the current trends on the network',
        parameters: {
          type: 'params',
          properties: {
            limit: {
              type: 'integer',
              minimum: 1,
              maximum: 25,
              default: 10,
            },
          },
        },
        output: {
          encoding: 'application/json',
          schema: {
            type: 'object',
            required: ['trends'],
            properties: {
              trends: {
                type: 'array',
                items: {
                  type: 'ref',
                  ref: 'lex:app.bsky.unspecced.defs#trendView',
                },
              },
            },
          },
        },
      },
    },
  },
  AppBskyUnspeccedGetTrendsSkeleton: {
    lexicon: 1,
    id: 'app.bsky.unspecced.getTrendsSkeleton',
    defs: {
      main: {
        type: 'query',
        description:
<<<<<<< HEAD
          'Get the skeleton of trends on the network. Intended to be called and then hydrated through app.bsky.unspecced.getTrends',
=======
          'Get the skeleton of trends on the network. Intended to be called and hydrated by app.bsky.unspecced.getTrends',
>>>>>>> 2b7efb6c
        parameters: {
          type: 'params',
          properties: {
            viewer: {
              type: 'string',
              format: 'did',
              description:
                'DID of the account making the request (not included for public/unauthenticated queries).',
            },
            limit: {
              type: 'integer',
              minimum: 1,
              maximum: 25,
              default: 10,
            },
          },
        },
        output: {
          encoding: 'application/json',
          schema: {
            type: 'object',
            required: ['trends'],
            properties: {
              trends: {
                type: 'array',
                items: {
                  type: 'ref',
                  ref: 'lex:app.bsky.unspecced.defs#skeletonTrend',
                },
              },
            },
          },
        },
      },
    },
  },
  AppBskyUnspeccedSearchActorsSkeleton: {
    lexicon: 1,
    id: 'app.bsky.unspecced.searchActorsSkeleton',
    defs: {
      main: {
        type: 'query',
        description: 'Backend Actors (profile) search, returns only skeleton.',
        parameters: {
          type: 'params',
          required: ['q'],
          properties: {
            q: {
              type: 'string',
              description:
                'Search query string; syntax, phrase, boolean, and faceting is unspecified, but Lucene query syntax is recommended. For typeahead search, only simple term match is supported, not full syntax.',
            },
            viewer: {
              type: 'string',
              format: 'did',
              description:
                'DID of the account making the request (not included for public/unauthenticated queries). Used to boost followed accounts in ranking.',
            },
            typeahead: {
              type: 'boolean',
              description: "If true, acts as fast/simple 'typeahead' query.",
            },
            limit: {
              type: 'integer',
              minimum: 1,
              maximum: 100,
              default: 25,
            },
            cursor: {
              type: 'string',
              description:
                'Optional pagination mechanism; may not necessarily allow scrolling through entire result set.',
            },
          },
        },
        output: {
          encoding: 'application/json',
          schema: {
            type: 'object',
            required: ['actors'],
            properties: {
              cursor: {
                type: 'string',
              },
              hitsTotal: {
                type: 'integer',
                description:
                  'Count of search hits. Optional, may be rounded/truncated, and may not be possible to paginate through all hits.',
              },
              actors: {
                type: 'array',
                items: {
                  type: 'ref',
                  ref: 'lex:app.bsky.unspecced.defs#skeletonSearchActor',
                },
              },
            },
          },
        },
        errors: [
          {
            name: 'BadQueryString',
          },
        ],
      },
    },
  },
  AppBskyUnspeccedSearchPostsSkeleton: {
    lexicon: 1,
    id: 'app.bsky.unspecced.searchPostsSkeleton',
    defs: {
      main: {
        type: 'query',
        description: 'Backend Posts search, returns only skeleton',
        parameters: {
          type: 'params',
          required: ['q'],
          properties: {
            q: {
              type: 'string',
              description:
                'Search query string; syntax, phrase, boolean, and faceting is unspecified, but Lucene query syntax is recommended.',
            },
            sort: {
              type: 'string',
              knownValues: ['top', 'latest'],
              default: 'latest',
              description: 'Specifies the ranking order of results.',
            },
            since: {
              type: 'string',
              description:
                "Filter results for posts after the indicated datetime (inclusive). Expected to use 'sortAt' timestamp, which may not match 'createdAt'. Can be a datetime, or just an ISO date (YYYY-MM-DD).",
            },
            until: {
              type: 'string',
              description:
                "Filter results for posts before the indicated datetime (not inclusive). Expected to use 'sortAt' timestamp, which may not match 'createdAt'. Can be a datetime, or just an ISO date (YYY-MM-DD).",
            },
            mentions: {
              type: 'string',
              format: 'at-identifier',
              description:
                'Filter to posts which mention the given account. Handles are resolved to DID before query-time. Only matches rich-text facet mentions.',
            },
            author: {
              type: 'string',
              format: 'at-identifier',
              description:
                'Filter to posts by the given account. Handles are resolved to DID before query-time.',
            },
            lang: {
              type: 'string',
              format: 'language',
              description:
                'Filter to posts in the given language. Expected to be based on post language field, though server may override language detection.',
            },
            domain: {
              type: 'string',
              description:
                'Filter to posts with URLs (facet links or embeds) linking to the given domain (hostname). Server may apply hostname normalization.',
            },
            url: {
              type: 'string',
              format: 'uri',
              description:
                'Filter to posts with links (facet links or embeds) pointing to this URL. Server may apply URL normalization or fuzzy matching.',
            },
            tag: {
              type: 'array',
              items: {
                type: 'string',
                maxLength: 640,
                maxGraphemes: 64,
              },
              description:
                "Filter to posts with the given tag (hashtag), based on rich-text facet or tag field. Do not include the hash (#) prefix. Multiple tags can be specified, with 'AND' matching.",
            },
            viewer: {
              type: 'string',
              format: 'did',
              description:
                "DID of the account making the request (not included for public/unauthenticated queries). Used for 'from:me' queries.",
            },
            limit: {
              type: 'integer',
              minimum: 1,
              maximum: 100,
              default: 25,
            },
            cursor: {
              type: 'string',
              description:
                'Optional pagination mechanism; may not necessarily allow scrolling through entire result set.',
            },
          },
        },
        output: {
          encoding: 'application/json',
          schema: {
            type: 'object',
            required: ['posts'],
            properties: {
              cursor: {
                type: 'string',
              },
              hitsTotal: {
                type: 'integer',
                description:
                  'Count of search hits. Optional, may be rounded/truncated, and may not be possible to paginate through all hits.',
              },
              posts: {
                type: 'array',
                items: {
                  type: 'ref',
                  ref: 'lex:app.bsky.unspecced.defs#skeletonSearchPost',
                },
              },
            },
          },
        },
        errors: [
          {
            name: 'BadQueryString',
          },
        ],
      },
    },
  },
  AppBskyUnspeccedSearchStarterPacksSkeleton: {
    lexicon: 1,
    id: 'app.bsky.unspecced.searchStarterPacksSkeleton',
    defs: {
      main: {
        type: 'query',
        description: 'Backend Starter Pack search, returns only skeleton.',
        parameters: {
          type: 'params',
          required: ['q'],
          properties: {
            q: {
              type: 'string',
              description:
                'Search query string; syntax, phrase, boolean, and faceting is unspecified, but Lucene query syntax is recommended.',
            },
            viewer: {
              type: 'string',
              format: 'did',
              description:
                'DID of the account making the request (not included for public/unauthenticated queries).',
            },
            limit: {
              type: 'integer',
              minimum: 1,
              maximum: 100,
              default: 25,
            },
            cursor: {
              type: 'string',
              description:
                'Optional pagination mechanism; may not necessarily allow scrolling through entire result set.',
            },
          },
        },
        output: {
          encoding: 'application/json',
          schema: {
            type: 'object',
            required: ['starterPacks'],
            properties: {
              cursor: {
                type: 'string',
              },
              hitsTotal: {
                type: 'integer',
                description:
                  'Count of search hits. Optional, may be rounded/truncated, and may not be possible to paginate through all hits.',
              },
              starterPacks: {
                type: 'array',
                items: {
                  type: 'ref',
                  ref: 'lex:app.bsky.unspecced.defs#skeletonSearchStarterPack',
                },
              },
            },
          },
        },
        errors: [
          {
            name: 'BadQueryString',
          },
        ],
      },
    },
  },
  AppBskyVideoDefs: {
    lexicon: 1,
    id: 'app.bsky.video.defs',
    defs: {
      jobStatus: {
        type: 'object',
        required: ['jobId', 'did', 'state'],
        properties: {
          jobId: {
            type: 'string',
          },
          did: {
            type: 'string',
            format: 'did',
          },
          state: {
            type: 'string',
            description:
              'The state of the video processing job. All values not listed as a known value indicate that the job is in process.',
            knownValues: ['JOB_STATE_COMPLETED', 'JOB_STATE_FAILED'],
          },
          progress: {
            type: 'integer',
            minimum: 0,
            maximum: 100,
            description: 'Progress within the current processing state.',
          },
          blob: {
            type: 'blob',
          },
          error: {
            type: 'string',
          },
          message: {
            type: 'string',
          },
        },
      },
    },
  },
  AppBskyVideoGetJobStatus: {
    lexicon: 1,
    id: 'app.bsky.video.getJobStatus',
    defs: {
      main: {
        type: 'query',
        description: 'Get status details for a video processing job.',
        parameters: {
          type: 'params',
          required: ['jobId'],
          properties: {
            jobId: {
              type: 'string',
            },
          },
        },
        output: {
          encoding: 'application/json',
          schema: {
            type: 'object',
            required: ['jobStatus'],
            properties: {
              jobStatus: {
                type: 'ref',
                ref: 'lex:app.bsky.video.defs#jobStatus',
              },
            },
          },
        },
      },
    },
  },
  AppBskyVideoGetUploadLimits: {
    lexicon: 1,
    id: 'app.bsky.video.getUploadLimits',
    defs: {
      main: {
        type: 'query',
        description: 'Get video upload limits for the authenticated user.',
        output: {
          encoding: 'application/json',
          schema: {
            type: 'object',
            required: ['canUpload'],
            properties: {
              canUpload: {
                type: 'boolean',
              },
              remainingDailyVideos: {
                type: 'integer',
              },
              remainingDailyBytes: {
                type: 'integer',
              },
              message: {
                type: 'string',
              },
              error: {
                type: 'string',
              },
            },
          },
        },
      },
    },
  },
  AppBskyVideoUploadVideo: {
    lexicon: 1,
    id: 'app.bsky.video.uploadVideo',
    defs: {
      main: {
        type: 'procedure',
        description: 'Upload a video to be processed then stored on the PDS.',
        input: {
          encoding: 'video/mp4',
        },
        output: {
          encoding: 'application/json',
          schema: {
            type: 'object',
            required: ['jobStatus'],
            properties: {
              jobStatus: {
                type: 'ref',
                ref: 'lex:app.bsky.video.defs#jobStatus',
              },
            },
          },
        },
      },
    },
  },
  ChatBskyActorDeclaration: {
    lexicon: 1,
    id: 'chat.bsky.actor.declaration',
    defs: {
      main: {
        type: 'record',
        description: 'A declaration of a Bluesky chat account.',
        key: 'literal:self',
        record: {
          type: 'object',
          required: ['allowIncoming'],
          properties: {
            allowIncoming: {
              type: 'string',
              knownValues: ['all', 'none', 'following'],
            },
          },
        },
      },
    },
  },
  ChatBskyActorDefs: {
    lexicon: 1,
    id: 'chat.bsky.actor.defs',
    defs: {
      profileViewBasic: {
        type: 'object',
        required: ['did', 'handle'],
        properties: {
          did: {
            type: 'string',
            format: 'did',
          },
          handle: {
            type: 'string',
            format: 'handle',
          },
          displayName: {
            type: 'string',
            maxGraphemes: 64,
            maxLength: 640,
          },
          avatar: {
            type: 'string',
            format: 'uri',
          },
          associated: {
            type: 'ref',
            ref: 'lex:app.bsky.actor.defs#profileAssociated',
          },
          viewer: {
            type: 'ref',
            ref: 'lex:app.bsky.actor.defs#viewerState',
          },
          labels: {
            type: 'array',
            items: {
              type: 'ref',
              ref: 'lex:com.atproto.label.defs#label',
            },
          },
          chatDisabled: {
            type: 'boolean',
            description:
              'Set to true when the actor cannot actively participate in converations',
          },
        },
      },
    },
  },
  ChatBskyActorDeleteAccount: {
    lexicon: 1,
    id: 'chat.bsky.actor.deleteAccount',
    defs: {
      main: {
        type: 'procedure',
        output: {
          encoding: 'application/json',
          schema: {
            type: 'object',
            properties: {},
          },
        },
      },
    },
  },
  ChatBskyActorExportAccountData: {
    lexicon: 1,
    id: 'chat.bsky.actor.exportAccountData',
    defs: {
      main: {
        type: 'query',
        output: {
          encoding: 'application/jsonl',
        },
      },
    },
  },
  ChatBskyConvoAcceptConvo: {
    lexicon: 1,
    id: 'chat.bsky.convo.acceptConvo',
    defs: {
      main: {
        type: 'procedure',
        input: {
          encoding: 'application/json',
          schema: {
            type: 'object',
            required: ['convoId'],
            properties: {
              convoId: {
                type: 'string',
              },
            },
          },
        },
        output: {
          encoding: 'application/json',
          schema: {
            type: 'object',
            properties: {
              rev: {
                description:
                  'Rev when the convo was accepted. If not present, the convo was already accepted.',
                type: 'string',
              },
            },
          },
        },
      },
    },
  },
  ChatBskyConvoAddReaction: {
    lexicon: 1,
    id: 'chat.bsky.convo.addReaction',
    defs: {
      main: {
        type: 'procedure',
        description:
          'Adds an emoji reaction to a message. Requires authentication. It is idempotent, so multiple calls from the same user with the same emoji result in a single reaction.',
        input: {
          encoding: 'application/json',
          schema: {
            type: 'object',
            required: ['convoId', 'messageId', 'value'],
            properties: {
              convoId: {
                type: 'string',
              },
              messageId: {
                type: 'string',
              },
              value: {
                type: 'string',
                minLength: 1,
                maxLength: 32,
                minGraphemes: 1,
                maxGraphemes: 1,
              },
            },
          },
        },
        output: {
          encoding: 'application/json',
          schema: {
            type: 'object',
            required: ['message'],
            properties: {
              message: {
                type: 'ref',
                ref: 'lex:chat.bsky.convo.defs#messageView',
              },
            },
          },
        },
        errors: [
          {
            name: 'ReactionMessageDeleted',
            description:
              'Indicates that the message has been deleted and reactions can no longer be added/removed.',
          },
          {
            name: 'ReactionLimitReached',
            description:
              "Indicates that the message has the maximum number of reactions allowed for a single user, and the requested reaction wasn't yet present. If it was already present, the request will not fail since it is idempotent.",
          },
          {
            name: 'ReactionInvalidValue',
            description:
              'Indicates the value for the reaction is not acceptable. In general, this means it is not an emoji.',
          },
        ],
      },
    },
  },
  ChatBskyConvoDefs: {
    lexicon: 1,
    id: 'chat.bsky.convo.defs',
    defs: {
      messageRef: {
        type: 'object',
        required: ['did', 'messageId', 'convoId'],
        properties: {
          did: {
            type: 'string',
            format: 'did',
          },
          convoId: {
            type: 'string',
          },
          messageId: {
            type: 'string',
          },
        },
      },
      messageInput: {
        type: 'object',
        required: ['text'],
        properties: {
          text: {
            type: 'string',
            maxLength: 10000,
            maxGraphemes: 1000,
          },
          facets: {
            type: 'array',
            description: 'Annotations of text (mentions, URLs, hashtags, etc)',
            items: {
              type: 'ref',
              ref: 'lex:app.bsky.richtext.facet',
            },
          },
          embed: {
            type: 'union',
            refs: ['lex:app.bsky.embed.record'],
          },
        },
      },
      messageView: {
        type: 'object',
        required: ['id', 'rev', 'text', 'sender', 'sentAt'],
        properties: {
          id: {
            type: 'string',
          },
          rev: {
            type: 'string',
          },
          text: {
            type: 'string',
            maxLength: 10000,
            maxGraphemes: 1000,
          },
          facets: {
            type: 'array',
            description: 'Annotations of text (mentions, URLs, hashtags, etc)',
            items: {
              type: 'ref',
              ref: 'lex:app.bsky.richtext.facet',
            },
          },
          embed: {
            type: 'union',
            refs: ['lex:app.bsky.embed.record#view'],
          },
          reactions: {
            type: 'array',
            description:
              'Reactions to this message, in ascending order of creation time.',
            items: {
              type: 'ref',
              ref: 'lex:chat.bsky.convo.defs#reactionView',
            },
          },
          sender: {
            type: 'ref',
            ref: 'lex:chat.bsky.convo.defs#messageViewSender',
          },
          sentAt: {
            type: 'string',
            format: 'datetime',
          },
        },
      },
      deletedMessageView: {
        type: 'object',
        required: ['id', 'rev', 'sender', 'sentAt'],
        properties: {
          id: {
            type: 'string',
          },
          rev: {
            type: 'string',
          },
          sender: {
            type: 'ref',
            ref: 'lex:chat.bsky.convo.defs#messageViewSender',
          },
          sentAt: {
            type: 'string',
            format: 'datetime',
          },
        },
      },
      messageViewSender: {
        type: 'object',
        required: ['did'],
        properties: {
          did: {
            type: 'string',
            format: 'did',
          },
        },
      },
      reactionView: {
        type: 'object',
        required: ['value', 'sender', 'createdAt'],
        properties: {
          value: {
            type: 'string',
          },
          sender: {
            type: 'ref',
            ref: 'lex:chat.bsky.convo.defs#reactionViewSender',
          },
          createdAt: {
            type: 'string',
            format: 'datetime',
          },
        },
      },
      reactionViewSender: {
        type: 'object',
        required: ['did'],
        properties: {
          did: {
            type: 'string',
            format: 'did',
          },
        },
      },
      messageAndReactionView: {
        type: 'object',
        required: ['message', 'reaction'],
        properties: {
          message: {
            type: 'ref',
            ref: 'lex:chat.bsky.convo.defs#messageView',
          },
          reaction: {
            type: 'ref',
            ref: 'lex:chat.bsky.convo.defs#reactionView',
          },
        },
      },
      convoView: {
        type: 'object',
        required: ['id', 'rev', 'members', 'muted', 'unreadCount'],
        properties: {
          id: {
            type: 'string',
          },
          rev: {
            type: 'string',
          },
          members: {
            type: 'array',
            items: {
              type: 'ref',
              ref: 'lex:chat.bsky.actor.defs#profileViewBasic',
            },
          },
          lastMessage: {
            type: 'union',
            refs: [
              'lex:chat.bsky.convo.defs#messageView',
              'lex:chat.bsky.convo.defs#deletedMessageView',
            ],
          },
          lastReaction: {
            type: 'union',
            refs: ['lex:chat.bsky.convo.defs#messageAndReactionView'],
          },
          muted: {
            type: 'boolean',
          },
          status: {
            type: 'string',
            knownValues: ['request', 'accepted'],
          },
          unreadCount: {
            type: 'integer',
          },
        },
      },
      logBeginConvo: {
        type: 'object',
        required: ['rev', 'convoId'],
        properties: {
          rev: {
            type: 'string',
          },
          convoId: {
            type: 'string',
          },
        },
      },
      logAcceptConvo: {
        type: 'object',
        required: ['rev', 'convoId'],
        properties: {
          rev: {
            type: 'string',
          },
          convoId: {
            type: 'string',
          },
        },
      },
      logLeaveConvo: {
        type: 'object',
        required: ['rev', 'convoId'],
        properties: {
          rev: {
            type: 'string',
          },
          convoId: {
            type: 'string',
          },
        },
      },
      logMuteConvo: {
        type: 'object',
        required: ['rev', 'convoId'],
        properties: {
          rev: {
            type: 'string',
          },
          convoId: {
            type: 'string',
          },
        },
      },
      logUnmuteConvo: {
        type: 'object',
        required: ['rev', 'convoId'],
        properties: {
          rev: {
            type: 'string',
          },
          convoId: {
            type: 'string',
          },
        },
      },
      logCreateMessage: {
        type: 'object',
        required: ['rev', 'convoId', 'message'],
        properties: {
          rev: {
            type: 'string',
          },
          convoId: {
            type: 'string',
          },
          message: {
            type: 'union',
            refs: [
              'lex:chat.bsky.convo.defs#messageView',
              'lex:chat.bsky.convo.defs#deletedMessageView',
            ],
          },
        },
      },
      logDeleteMessage: {
        type: 'object',
        required: ['rev', 'convoId', 'message'],
        properties: {
          rev: {
            type: 'string',
          },
          convoId: {
            type: 'string',
          },
          message: {
            type: 'union',
            refs: [
              'lex:chat.bsky.convo.defs#messageView',
              'lex:chat.bsky.convo.defs#deletedMessageView',
            ],
          },
        },
      },
      logReadMessage: {
        type: 'object',
        required: ['rev', 'convoId', 'message'],
        properties: {
          rev: {
            type: 'string',
          },
          convoId: {
            type: 'string',
          },
          message: {
            type: 'union',
            refs: [
              'lex:chat.bsky.convo.defs#messageView',
              'lex:chat.bsky.convo.defs#deletedMessageView',
            ],
          },
        },
      },
      logAddReaction: {
        type: 'object',
        required: ['rev', 'convoId', 'message', 'reaction'],
        properties: {
          rev: {
            type: 'string',
          },
          convoId: {
            type: 'string',
          },
          message: {
            type: 'union',
            refs: [
              'lex:chat.bsky.convo.defs#messageView',
              'lex:chat.bsky.convo.defs#deletedMessageView',
            ],
          },
          reaction: {
            type: 'ref',
            ref: 'lex:chat.bsky.convo.defs#reactionView',
          },
        },
      },
      logRemoveReaction: {
        type: 'object',
        required: ['rev', 'convoId', 'message', 'reaction'],
        properties: {
          rev: {
            type: 'string',
          },
          convoId: {
            type: 'string',
          },
          message: {
            type: 'union',
            refs: [
              'lex:chat.bsky.convo.defs#messageView',
              'lex:chat.bsky.convo.defs#deletedMessageView',
            ],
          },
          reaction: {
            type: 'ref',
            ref: 'lex:chat.bsky.convo.defs#reactionView',
          },
        },
      },
    },
  },
  ChatBskyConvoDeleteMessageForSelf: {
    lexicon: 1,
    id: 'chat.bsky.convo.deleteMessageForSelf',
    defs: {
      main: {
        type: 'procedure',
        input: {
          encoding: 'application/json',
          schema: {
            type: 'object',
            required: ['convoId', 'messageId'],
            properties: {
              convoId: {
                type: 'string',
              },
              messageId: {
                type: 'string',
              },
            },
          },
        },
        output: {
          encoding: 'application/json',
          schema: {
            type: 'ref',
            ref: 'lex:chat.bsky.convo.defs#deletedMessageView',
          },
        },
      },
    },
  },
  ChatBskyConvoGetConvo: {
    lexicon: 1,
    id: 'chat.bsky.convo.getConvo',
    defs: {
      main: {
        type: 'query',
        parameters: {
          type: 'params',
          required: ['convoId'],
          properties: {
            convoId: {
              type: 'string',
            },
          },
        },
        output: {
          encoding: 'application/json',
          schema: {
            type: 'object',
            required: ['convo'],
            properties: {
              convo: {
                type: 'ref',
                ref: 'lex:chat.bsky.convo.defs#convoView',
              },
            },
          },
        },
      },
    },
  },
  ChatBskyConvoGetConvoAvailability: {
    lexicon: 1,
    id: 'chat.bsky.convo.getConvoAvailability',
    defs: {
      main: {
        type: 'query',
        description:
          'Get whether the requester and the other members can chat. If an existing convo is found for these members, it is returned.',
        parameters: {
          type: 'params',
          required: ['members'],
          properties: {
            members: {
              type: 'array',
              minLength: 1,
              maxLength: 10,
              items: {
                type: 'string',
                format: 'did',
              },
            },
          },
        },
        output: {
          encoding: 'application/json',
          schema: {
            type: 'object',
            required: ['canChat'],
            properties: {
              canChat: {
                type: 'boolean',
              },
              convo: {
                type: 'ref',
                ref: 'lex:chat.bsky.convo.defs#convoView',
              },
            },
          },
        },
      },
    },
  },
  ChatBskyConvoGetConvoForMembers: {
    lexicon: 1,
    id: 'chat.bsky.convo.getConvoForMembers',
    defs: {
      main: {
        type: 'query',
        parameters: {
          type: 'params',
          required: ['members'],
          properties: {
            members: {
              type: 'array',
              minLength: 1,
              maxLength: 10,
              items: {
                type: 'string',
                format: 'did',
              },
            },
          },
        },
        output: {
          encoding: 'application/json',
          schema: {
            type: 'object',
            required: ['convo'],
            properties: {
              convo: {
                type: 'ref',
                ref: 'lex:chat.bsky.convo.defs#convoView',
              },
            },
          },
        },
      },
    },
  },
  ChatBskyConvoGetLog: {
    lexicon: 1,
    id: 'chat.bsky.convo.getLog',
    defs: {
      main: {
        type: 'query',
        parameters: {
          type: 'params',
          required: [],
          properties: {
            cursor: {
              type: 'string',
            },
          },
        },
        output: {
          encoding: 'application/json',
          schema: {
            type: 'object',
            required: ['logs'],
            properties: {
              cursor: {
                type: 'string',
              },
              logs: {
                type: 'array',
                items: {
                  type: 'union',
                  refs: [
                    'lex:chat.bsky.convo.defs#logBeginConvo',
                    'lex:chat.bsky.convo.defs#logAcceptConvo',
                    'lex:chat.bsky.convo.defs#logLeaveConvo',
                    'lex:chat.bsky.convo.defs#logMuteConvo',
                    'lex:chat.bsky.convo.defs#logUnmuteConvo',
                    'lex:chat.bsky.convo.defs#logCreateMessage',
                    'lex:chat.bsky.convo.defs#logDeleteMessage',
                    'lex:chat.bsky.convo.defs#logReadMessage',
                    'lex:chat.bsky.convo.defs#logAddReaction',
                    'lex:chat.bsky.convo.defs#logRemoveReaction',
                  ],
                },
              },
            },
          },
        },
      },
    },
  },
  ChatBskyConvoGetMessages: {
    lexicon: 1,
    id: 'chat.bsky.convo.getMessages',
    defs: {
      main: {
        type: 'query',
        parameters: {
          type: 'params',
          required: ['convoId'],
          properties: {
            convoId: {
              type: 'string',
            },
            limit: {
              type: 'integer',
              minimum: 1,
              maximum: 100,
              default: 50,
            },
            cursor: {
              type: 'string',
            },
          },
        },
        output: {
          encoding: 'application/json',
          schema: {
            type: 'object',
            required: ['messages'],
            properties: {
              cursor: {
                type: 'string',
              },
              messages: {
                type: 'array',
                items: {
                  type: 'union',
                  refs: [
                    'lex:chat.bsky.convo.defs#messageView',
                    'lex:chat.bsky.convo.defs#deletedMessageView',
                  ],
                },
              },
            },
          },
        },
      },
    },
  },
  ChatBskyConvoLeaveConvo: {
    lexicon: 1,
    id: 'chat.bsky.convo.leaveConvo',
    defs: {
      main: {
        type: 'procedure',
        input: {
          encoding: 'application/json',
          schema: {
            type: 'object',
            required: ['convoId'],
            properties: {
              convoId: {
                type: 'string',
              },
            },
          },
        },
        output: {
          encoding: 'application/json',
          schema: {
            type: 'object',
            required: ['convoId', 'rev'],
            properties: {
              convoId: {
                type: 'string',
              },
              rev: {
                type: 'string',
              },
            },
          },
        },
      },
    },
  },
  ChatBskyConvoListConvos: {
    lexicon: 1,
    id: 'chat.bsky.convo.listConvos',
    defs: {
      main: {
        type: 'query',
        parameters: {
          type: 'params',
          properties: {
            limit: {
              type: 'integer',
              minimum: 1,
              maximum: 100,
              default: 50,
            },
            cursor: {
              type: 'string',
            },
            readState: {
              type: 'string',
              knownValues: ['unread'],
            },
            status: {
              type: 'string',
              knownValues: ['request', 'accepted'],
            },
          },
        },
        output: {
          encoding: 'application/json',
          schema: {
            type: 'object',
            required: ['convos'],
            properties: {
              cursor: {
                type: 'string',
              },
              convos: {
                type: 'array',
                items: {
                  type: 'ref',
                  ref: 'lex:chat.bsky.convo.defs#convoView',
                },
              },
            },
          },
        },
      },
    },
  },
  ChatBskyConvoMuteConvo: {
    lexicon: 1,
    id: 'chat.bsky.convo.muteConvo',
    defs: {
      main: {
        type: 'procedure',
        input: {
          encoding: 'application/json',
          schema: {
            type: 'object',
            required: ['convoId'],
            properties: {
              convoId: {
                type: 'string',
              },
            },
          },
        },
        output: {
          encoding: 'application/json',
          schema: {
            type: 'object',
            required: ['convo'],
            properties: {
              convo: {
                type: 'ref',
                ref: 'lex:chat.bsky.convo.defs#convoView',
              },
            },
          },
        },
      },
    },
  },
  ChatBskyConvoRemoveReaction: {
    lexicon: 1,
    id: 'chat.bsky.convo.removeReaction',
    defs: {
      main: {
        type: 'procedure',
        description:
          "Removes an emoji reaction from a message. Requires authentication. It is idempotent, so multiple calls from the same user with the same emoji result in that reaction not being present, even if it already wasn't.",
        input: {
          encoding: 'application/json',
          schema: {
            type: 'object',
            required: ['convoId', 'messageId', 'value'],
            properties: {
              convoId: {
                type: 'string',
              },
              messageId: {
                type: 'string',
              },
              value: {
                type: 'string',
                minLength: 1,
                maxLength: 32,
                minGraphemes: 1,
                maxGraphemes: 1,
              },
            },
          },
        },
        output: {
          encoding: 'application/json',
          schema: {
            type: 'object',
            required: ['message'],
            properties: {
              message: {
                type: 'ref',
                ref: 'lex:chat.bsky.convo.defs#messageView',
              },
            },
          },
        },
        errors: [
          {
            name: 'ReactionMessageDeleted',
            description:
              'Indicates that the message has been deleted and reactions can no longer be added/removed.',
          },
          {
            name: 'ReactionInvalidValue',
            description:
              'Indicates the value for the reaction is not acceptable. In general, this means it is not an emoji.',
          },
        ],
      },
    },
  },
  ChatBskyConvoSendMessage: {
    lexicon: 1,
    id: 'chat.bsky.convo.sendMessage',
    defs: {
      main: {
        type: 'procedure',
        input: {
          encoding: 'application/json',
          schema: {
            type: 'object',
            required: ['convoId', 'message'],
            properties: {
              convoId: {
                type: 'string',
              },
              message: {
                type: 'ref',
                ref: 'lex:chat.bsky.convo.defs#messageInput',
              },
            },
          },
        },
        output: {
          encoding: 'application/json',
          schema: {
            type: 'ref',
            ref: 'lex:chat.bsky.convo.defs#messageView',
          },
        },
      },
    },
  },
  ChatBskyConvoSendMessageBatch: {
    lexicon: 1,
    id: 'chat.bsky.convo.sendMessageBatch',
    defs: {
      main: {
        type: 'procedure',
        input: {
          encoding: 'application/json',
          schema: {
            type: 'object',
            required: ['items'],
            properties: {
              items: {
                type: 'array',
                maxLength: 100,
                items: {
                  type: 'ref',
                  ref: 'lex:chat.bsky.convo.sendMessageBatch#batchItem',
                },
              },
            },
          },
        },
        output: {
          encoding: 'application/json',
          schema: {
            type: 'object',
            required: ['items'],
            properties: {
              items: {
                type: 'array',
                items: {
                  type: 'ref',
                  ref: 'lex:chat.bsky.convo.defs#messageView',
                },
              },
            },
          },
        },
      },
      batchItem: {
        type: 'object',
        required: ['convoId', 'message'],
        properties: {
          convoId: {
            type: 'string',
          },
          message: {
            type: 'ref',
            ref: 'lex:chat.bsky.convo.defs#messageInput',
          },
        },
      },
    },
  },
  ChatBskyConvoUnmuteConvo: {
    lexicon: 1,
    id: 'chat.bsky.convo.unmuteConvo',
    defs: {
      main: {
        type: 'procedure',
        input: {
          encoding: 'application/json',
          schema: {
            type: 'object',
            required: ['convoId'],
            properties: {
              convoId: {
                type: 'string',
              },
            },
          },
        },
        output: {
          encoding: 'application/json',
          schema: {
            type: 'object',
            required: ['convo'],
            properties: {
              convo: {
                type: 'ref',
                ref: 'lex:chat.bsky.convo.defs#convoView',
              },
            },
          },
        },
      },
    },
  },
  ChatBskyConvoUpdateAllRead: {
    lexicon: 1,
    id: 'chat.bsky.convo.updateAllRead',
    defs: {
      main: {
        type: 'procedure',
        input: {
          encoding: 'application/json',
          schema: {
            type: 'object',
            properties: {
              status: {
                type: 'string',
                knownValues: ['request', 'accepted'],
              },
            },
          },
        },
        output: {
          encoding: 'application/json',
          schema: {
            type: 'object',
            required: ['updatedCount'],
            properties: {
              updatedCount: {
                description: 'The count of updated convos.',
                type: 'integer',
              },
            },
          },
        },
      },
    },
  },
  ChatBskyConvoUpdateRead: {
    lexicon: 1,
    id: 'chat.bsky.convo.updateRead',
    defs: {
      main: {
        type: 'procedure',
        input: {
          encoding: 'application/json',
          schema: {
            type: 'object',
            required: ['convoId'],
            properties: {
              convoId: {
                type: 'string',
              },
              messageId: {
                type: 'string',
              },
            },
          },
        },
        output: {
          encoding: 'application/json',
          schema: {
            type: 'object',
            required: ['convo'],
            properties: {
              convo: {
                type: 'ref',
                ref: 'lex:chat.bsky.convo.defs#convoView',
              },
            },
          },
        },
      },
    },
  },
  ChatBskyModerationGetActorMetadata: {
    lexicon: 1,
    id: 'chat.bsky.moderation.getActorMetadata',
    defs: {
      main: {
        type: 'query',
        parameters: {
          type: 'params',
          required: ['actor'],
          properties: {
            actor: {
              type: 'string',
              format: 'did',
            },
          },
        },
        output: {
          encoding: 'application/json',
          schema: {
            type: 'object',
            required: ['day', 'month', 'all'],
            properties: {
              day: {
                type: 'ref',
                ref: 'lex:chat.bsky.moderation.getActorMetadata#metadata',
              },
              month: {
                type: 'ref',
                ref: 'lex:chat.bsky.moderation.getActorMetadata#metadata',
              },
              all: {
                type: 'ref',
                ref: 'lex:chat.bsky.moderation.getActorMetadata#metadata',
              },
            },
          },
        },
      },
      metadata: {
        type: 'object',
        required: [
          'messagesSent',
          'messagesReceived',
          'convos',
          'convosStarted',
        ],
        properties: {
          messagesSent: {
            type: 'integer',
          },
          messagesReceived: {
            type: 'integer',
          },
          convos: {
            type: 'integer',
          },
          convosStarted: {
            type: 'integer',
          },
        },
      },
    },
  },
  ChatBskyModerationGetMessageContext: {
    lexicon: 1,
    id: 'chat.bsky.moderation.getMessageContext',
    defs: {
      main: {
        type: 'query',
        parameters: {
          type: 'params',
          required: ['messageId'],
          properties: {
            convoId: {
              type: 'string',
              description:
                'Conversation that the message is from. NOTE: this field will eventually be required.',
            },
            messageId: {
              type: 'string',
            },
            before: {
              type: 'integer',
              default: 5,
            },
            after: {
              type: 'integer',
              default: 5,
            },
          },
        },
        output: {
          encoding: 'application/json',
          schema: {
            type: 'object',
            required: ['messages'],
            properties: {
              messages: {
                type: 'array',
                items: {
                  type: 'union',
                  refs: [
                    'lex:chat.bsky.convo.defs#messageView',
                    'lex:chat.bsky.convo.defs#deletedMessageView',
                  ],
                },
              },
            },
          },
        },
      },
    },
  },
  ChatBskyModerationUpdateActorAccess: {
    lexicon: 1,
    id: 'chat.bsky.moderation.updateActorAccess',
    defs: {
      main: {
        type: 'procedure',
        input: {
          encoding: 'application/json',
          schema: {
            type: 'object',
            required: ['actor', 'allowAccess'],
            properties: {
              actor: {
                type: 'string',
                format: 'did',
              },
              allowAccess: {
                type: 'boolean',
              },
              ref: {
                type: 'string',
              },
            },
          },
        },
      },
    },
  },
  ToolsOzoneCommunicationCreateTemplate: {
    lexicon: 1,
    id: 'tools.ozone.communication.createTemplate',
    defs: {
      main: {
        type: 'procedure',
        description:
          'Administrative action to create a new, re-usable communication (email for now) template.',
        input: {
          encoding: 'application/json',
          schema: {
            type: 'object',
            required: ['subject', 'contentMarkdown', 'name'],
            properties: {
              name: {
                type: 'string',
                description: 'Name of the template.',
              },
              contentMarkdown: {
                type: 'string',
                description:
                  'Content of the template, markdown supported, can contain variable placeholders.',
              },
              subject: {
                type: 'string',
                description: 'Subject of the message, used in emails.',
              },
              lang: {
                type: 'string',
                format: 'language',
                description: 'Message language.',
              },
              createdBy: {
                type: 'string',
                format: 'did',
                description: 'DID of the user who is creating the template.',
              },
            },
          },
        },
        output: {
          encoding: 'application/json',
          schema: {
            type: 'ref',
            ref: 'lex:tools.ozone.communication.defs#templateView',
          },
        },
        errors: [
          {
            name: 'DuplicateTemplateName',
          },
        ],
      },
    },
  },
  ToolsOzoneCommunicationDefs: {
    lexicon: 1,
    id: 'tools.ozone.communication.defs',
    defs: {
      templateView: {
        type: 'object',
        required: [
          'id',
          'name',
          'contentMarkdown',
          'disabled',
          'lastUpdatedBy',
          'createdAt',
          'updatedAt',
        ],
        properties: {
          id: {
            type: 'string',
          },
          name: {
            type: 'string',
            description: 'Name of the template.',
          },
          subject: {
            type: 'string',
            description:
              'Content of the template, can contain markdown and variable placeholders.',
          },
          contentMarkdown: {
            type: 'string',
            description: 'Subject of the message, used in emails.',
          },
          disabled: {
            type: 'boolean',
          },
          lang: {
            type: 'string',
            format: 'language',
            description: 'Message language.',
          },
          lastUpdatedBy: {
            type: 'string',
            format: 'did',
            description: 'DID of the user who last updated the template.',
          },
          createdAt: {
            type: 'string',
            format: 'datetime',
          },
          updatedAt: {
            type: 'string',
            format: 'datetime',
          },
        },
      },
    },
  },
  ToolsOzoneCommunicationDeleteTemplate: {
    lexicon: 1,
    id: 'tools.ozone.communication.deleteTemplate',
    defs: {
      main: {
        type: 'procedure',
        description: 'Delete a communication template.',
        input: {
          encoding: 'application/json',
          schema: {
            type: 'object',
            required: ['id'],
            properties: {
              id: {
                type: 'string',
              },
            },
          },
        },
      },
    },
  },
  ToolsOzoneCommunicationListTemplates: {
    lexicon: 1,
    id: 'tools.ozone.communication.listTemplates',
    defs: {
      main: {
        type: 'query',
        description: 'Get list of all communication templates.',
        output: {
          encoding: 'application/json',
          schema: {
            type: 'object',
            required: ['communicationTemplates'],
            properties: {
              communicationTemplates: {
                type: 'array',
                items: {
                  type: 'ref',
                  ref: 'lex:tools.ozone.communication.defs#templateView',
                },
              },
            },
          },
        },
      },
    },
  },
  ToolsOzoneCommunicationUpdateTemplate: {
    lexicon: 1,
    id: 'tools.ozone.communication.updateTemplate',
    defs: {
      main: {
        type: 'procedure',
        description:
          'Administrative action to update an existing communication template. Allows passing partial fields to patch specific fields only.',
        input: {
          encoding: 'application/json',
          schema: {
            type: 'object',
            required: ['id'],
            properties: {
              id: {
                type: 'string',
                description: 'ID of the template to be updated.',
              },
              name: {
                type: 'string',
                description: 'Name of the template.',
              },
              lang: {
                type: 'string',
                format: 'language',
                description: 'Message language.',
              },
              contentMarkdown: {
                type: 'string',
                description:
                  'Content of the template, markdown supported, can contain variable placeholders.',
              },
              subject: {
                type: 'string',
                description: 'Subject of the message, used in emails.',
              },
              updatedBy: {
                type: 'string',
                format: 'did',
                description: 'DID of the user who is updating the template.',
              },
              disabled: {
                type: 'boolean',
              },
            },
          },
        },
        output: {
          encoding: 'application/json',
          schema: {
            type: 'ref',
            ref: 'lex:tools.ozone.communication.defs#templateView',
          },
        },
        errors: [
          {
            name: 'DuplicateTemplateName',
          },
        ],
      },
    },
  },
  ToolsOzoneModerationDefs: {
    lexicon: 1,
    id: 'tools.ozone.moderation.defs',
    defs: {
      modEventView: {
        type: 'object',
        required: [
          'id',
          'event',
          'subject',
          'subjectBlobCids',
          'createdBy',
          'createdAt',
        ],
        properties: {
          id: {
            type: 'integer',
          },
          event: {
            type: 'union',
            refs: [
              'lex:tools.ozone.moderation.defs#modEventTakedown',
              'lex:tools.ozone.moderation.defs#modEventReverseTakedown',
              'lex:tools.ozone.moderation.defs#modEventComment',
              'lex:tools.ozone.moderation.defs#modEventReport',
              'lex:tools.ozone.moderation.defs#modEventLabel',
              'lex:tools.ozone.moderation.defs#modEventAcknowledge',
              'lex:tools.ozone.moderation.defs#modEventEscalate',
              'lex:tools.ozone.moderation.defs#modEventMute',
              'lex:tools.ozone.moderation.defs#modEventUnmute',
              'lex:tools.ozone.moderation.defs#modEventMuteReporter',
              'lex:tools.ozone.moderation.defs#modEventUnmuteReporter',
              'lex:tools.ozone.moderation.defs#modEventEmail',
              'lex:tools.ozone.moderation.defs#modEventResolveAppeal',
              'lex:tools.ozone.moderation.defs#modEventDivert',
              'lex:tools.ozone.moderation.defs#modEventTag',
              'lex:tools.ozone.moderation.defs#accountEvent',
              'lex:tools.ozone.moderation.defs#identityEvent',
              'lex:tools.ozone.moderation.defs#recordEvent',
              'lex:tools.ozone.moderation.defs#modEventPriorityScore',
            ],
          },
          subject: {
            type: 'union',
            refs: [
              'lex:com.atproto.admin.defs#repoRef',
              'lex:com.atproto.repo.strongRef',
              'lex:chat.bsky.convo.defs#messageRef',
            ],
          },
          subjectBlobCids: {
            type: 'array',
            items: {
              type: 'string',
            },
          },
          createdBy: {
            type: 'string',
            format: 'did',
          },
          createdAt: {
            type: 'string',
            format: 'datetime',
          },
          creatorHandle: {
            type: 'string',
          },
          subjectHandle: {
            type: 'string',
          },
        },
      },
      modEventViewDetail: {
        type: 'object',
        required: [
          'id',
          'event',
          'subject',
          'subjectBlobs',
          'createdBy',
          'createdAt',
        ],
        properties: {
          id: {
            type: 'integer',
          },
          event: {
            type: 'union',
            refs: [
              'lex:tools.ozone.moderation.defs#modEventTakedown',
              'lex:tools.ozone.moderation.defs#modEventReverseTakedown',
              'lex:tools.ozone.moderation.defs#modEventComment',
              'lex:tools.ozone.moderation.defs#modEventReport',
              'lex:tools.ozone.moderation.defs#modEventLabel',
              'lex:tools.ozone.moderation.defs#modEventAcknowledge',
              'lex:tools.ozone.moderation.defs#modEventEscalate',
              'lex:tools.ozone.moderation.defs#modEventMute',
              'lex:tools.ozone.moderation.defs#modEventUnmute',
              'lex:tools.ozone.moderation.defs#modEventMuteReporter',
              'lex:tools.ozone.moderation.defs#modEventUnmuteReporter',
              'lex:tools.ozone.moderation.defs#modEventEmail',
              'lex:tools.ozone.moderation.defs#modEventResolveAppeal',
              'lex:tools.ozone.moderation.defs#modEventDivert',
              'lex:tools.ozone.moderation.defs#modEventTag',
              'lex:tools.ozone.moderation.defs#accountEvent',
              'lex:tools.ozone.moderation.defs#identityEvent',
              'lex:tools.ozone.moderation.defs#recordEvent',
              'lex:tools.ozone.moderation.defs#modEventPriorityScore',
            ],
          },
          subject: {
            type: 'union',
            refs: [
              'lex:tools.ozone.moderation.defs#repoView',
              'lex:tools.ozone.moderation.defs#repoViewNotFound',
              'lex:tools.ozone.moderation.defs#recordView',
              'lex:tools.ozone.moderation.defs#recordViewNotFound',
            ],
          },
          subjectBlobs: {
            type: 'array',
            items: {
              type: 'ref',
              ref: 'lex:tools.ozone.moderation.defs#blobView',
            },
          },
          createdBy: {
            type: 'string',
            format: 'did',
          },
          createdAt: {
            type: 'string',
            format: 'datetime',
          },
        },
      },
      subjectStatusView: {
        type: 'object',
        required: ['id', 'subject', 'createdAt', 'updatedAt', 'reviewState'],
        properties: {
          id: {
            type: 'integer',
          },
          subject: {
            type: 'union',
            refs: [
              'lex:com.atproto.admin.defs#repoRef',
              'lex:com.atproto.repo.strongRef',
            ],
          },
          hosting: {
            type: 'union',
            refs: [
              'lex:tools.ozone.moderation.defs#accountHosting',
              'lex:tools.ozone.moderation.defs#recordHosting',
            ],
          },
          subjectBlobCids: {
            type: 'array',
            items: {
              type: 'string',
              format: 'cid',
            },
          },
          subjectRepoHandle: {
            type: 'string',
          },
          updatedAt: {
            type: 'string',
            format: 'datetime',
            description:
              'Timestamp referencing when the last update was made to the moderation status of the subject',
          },
          createdAt: {
            type: 'string',
            format: 'datetime',
            description:
              'Timestamp referencing the first moderation status impacting event was emitted on the subject',
          },
          reviewState: {
            type: 'ref',
            ref: 'lex:tools.ozone.moderation.defs#subjectReviewState',
          },
          comment: {
            type: 'string',
            description: 'Sticky comment on the subject.',
          },
          priorityScore: {
            type: 'integer',
            description:
              'Numeric value representing the level of priority. Higher score means higher priority.',
            minimum: 0,
            maximum: 100,
          },
          muteUntil: {
            type: 'string',
            format: 'datetime',
          },
          muteReportingUntil: {
            type: 'string',
            format: 'datetime',
          },
          lastReviewedBy: {
            type: 'string',
            format: 'did',
          },
          lastReviewedAt: {
            type: 'string',
            format: 'datetime',
          },
          lastReportedAt: {
            type: 'string',
            format: 'datetime',
          },
          lastAppealedAt: {
            type: 'string',
            format: 'datetime',
            description:
              'Timestamp referencing when the author of the subject appealed a moderation action',
          },
          takendown: {
            type: 'boolean',
          },
          appealed: {
            type: 'boolean',
            description:
              'True indicates that the a previously taken moderator action was appealed against, by the author of the content. False indicates last appeal was resolved by moderators.',
          },
          suspendUntil: {
            type: 'string',
            format: 'datetime',
          },
          tags: {
            type: 'array',
            items: {
              type: 'string',
            },
          },
          accountStats: {
            description: 'Statistics related to the account subject',
            type: 'ref',
            ref: 'lex:tools.ozone.moderation.defs#accountStats',
          },
          recordsStats: {
            description:
              "Statistics related to the record subjects authored by the subject's account",
            type: 'ref',
            ref: 'lex:tools.ozone.moderation.defs#recordsStats',
          },
        },
      },
      subjectView: {
        description:
          "Detailed view of a subject. For record subjects, the author's repo and profile will be returned.",
        type: 'object',
        required: ['type', 'subject'],
        properties: {
          type: {
            type: 'ref',
            ref: 'lex:com.atproto.moderation.defs#subjectType',
          },
          subject: {
            type: 'string',
          },
          status: {
            type: 'ref',
            ref: 'lex:tools.ozone.moderation.defs#subjectStatusView',
          },
          repo: {
            type: 'ref',
            ref: 'lex:tools.ozone.moderation.defs#repoViewDetail',
          },
          profile: {
            type: 'union',
            refs: [],
          },
          record: {
            type: 'ref',
            ref: 'lex:tools.ozone.moderation.defs#recordViewDetail',
          },
        },
      },
      accountStats: {
        description: 'Statistics about a particular account subject',
        type: 'object',
        properties: {
          reportCount: {
            description: 'Total number of reports on the account',
            type: 'integer',
          },
          appealCount: {
            description:
              'Total number of appeals against a moderation action on the account',
            type: 'integer',
          },
          suspendCount: {
            description: 'Number of times the account was suspended',
            type: 'integer',
          },
          escalateCount: {
            description: 'Number of times the account was escalated',
            type: 'integer',
          },
          takedownCount: {
            description: 'Number of times the account was taken down',
            type: 'integer',
          },
        },
      },
      recordsStats: {
        description: 'Statistics about a set of record subject items',
        type: 'object',
        properties: {
          totalReports: {
            description:
              'Cumulative sum of the number of reports on the items in the set',
            type: 'integer',
          },
          reportedCount: {
            description: 'Number of items that were reported at least once',
            type: 'integer',
          },
          escalatedCount: {
            description: 'Number of items that were escalated at least once',
            type: 'integer',
          },
          appealedCount: {
            description: 'Number of items that were appealed at least once',
            type: 'integer',
          },
          subjectCount: {
            description: 'Total number of item in the set',
            type: 'integer',
          },
          pendingCount: {
            description:
              'Number of item currently in "reviewOpen" or "reviewEscalated" state',
            type: 'integer',
          },
          processedCount: {
            description:
              'Number of item currently in "reviewNone" or "reviewClosed" state',
            type: 'integer',
          },
          takendownCount: {
            description: 'Number of item currently taken down',
            type: 'integer',
          },
        },
      },
      subjectReviewState: {
        type: 'string',
        knownValues: [
          'lex:tools.ozone.moderation.defs#reviewOpen',
          'lex:tools.ozone.moderation.defs#reviewEscalated',
          'lex:tools.ozone.moderation.defs#reviewClosed',
          'lex:tools.ozone.moderation.defs#reviewNone',
        ],
      },
      reviewOpen: {
        type: 'token',
        description:
          'Moderator review status of a subject: Open. Indicates that the subject needs to be reviewed by a moderator',
      },
      reviewEscalated: {
        type: 'token',
        description:
          'Moderator review status of a subject: Escalated. Indicates that the subject was escalated for review by a moderator',
      },
      reviewClosed: {
        type: 'token',
        description:
          'Moderator review status of a subject: Closed. Indicates that the subject was already reviewed and resolved by a moderator',
      },
      reviewNone: {
        type: 'token',
        description:
          'Moderator review status of a subject: Unnecessary. Indicates that the subject does not need a review at the moment but there is probably some moderation related metadata available for it',
      },
      modEventTakedown: {
        type: 'object',
        description: 'Take down a subject permanently or temporarily',
        properties: {
          comment: {
            type: 'string',
          },
          durationInHours: {
            type: 'integer',
            description:
              'Indicates how long the takedown should be in effect before automatically expiring.',
          },
          acknowledgeAccountSubjects: {
            type: 'boolean',
            description:
              'If true, all other reports on content authored by this account will be resolved (acknowledged).',
          },
          policies: {
            type: 'array',
            maxLength: 5,
            items: {
              type: 'string',
            },
            description:
              'Names/Keywords of the policies that drove the decision.',
          },
        },
      },
      modEventReverseTakedown: {
        type: 'object',
        description: 'Revert take down action on a subject',
        properties: {
          comment: {
            type: 'string',
            description: 'Describe reasoning behind the reversal.',
          },
        },
      },
      modEventResolveAppeal: {
        type: 'object',
        description: 'Resolve appeal on a subject',
        properties: {
          comment: {
            type: 'string',
            description: 'Describe resolution.',
          },
        },
      },
      modEventComment: {
        type: 'object',
        description:
          'Add a comment to a subject. An empty comment will clear any previously set sticky comment.',
        properties: {
          comment: {
            type: 'string',
          },
          sticky: {
            type: 'boolean',
            description: 'Make the comment persistent on the subject',
          },
        },
      },
      modEventReport: {
        type: 'object',
        description: 'Report a subject',
        required: ['reportType'],
        properties: {
          comment: {
            type: 'string',
          },
          isReporterMuted: {
            type: 'boolean',
            description:
              "Set to true if the reporter was muted from reporting at the time of the event. These reports won't impact the reviewState of the subject.",
          },
          reportType: {
            type: 'ref',
            ref: 'lex:com.atproto.moderation.defs#reasonType',
          },
        },
      },
      modEventLabel: {
        type: 'object',
        description: 'Apply/Negate labels on a subject',
        required: ['createLabelVals', 'negateLabelVals'],
        properties: {
          comment: {
            type: 'string',
          },
          createLabelVals: {
            type: 'array',
            items: {
              type: 'string',
            },
          },
          negateLabelVals: {
            type: 'array',
            items: {
              type: 'string',
            },
          },
          durationInHours: {
            type: 'integer',
            description:
              'Indicates how long the label will remain on the subject. Only applies on labels that are being added.',
          },
        },
      },
      modEventPriorityScore: {
        type: 'object',
        description:
          'Set priority score of the subject. Higher score means higher priority.',
        required: ['score'],
        properties: {
          comment: {
            type: 'string',
          },
          score: {
            type: 'integer',
            minimum: 0,
            maximum: 100,
          },
        },
      },
      modEventAcknowledge: {
        type: 'object',
        properties: {
          comment: {
            type: 'string',
          },
          acknowledgeAccountSubjects: {
            type: 'boolean',
            description:
              'If true, all other reports on content authored by this account will be resolved (acknowledged).',
          },
        },
      },
      modEventEscalate: {
        type: 'object',
        properties: {
          comment: {
            type: 'string',
          },
        },
      },
      modEventMute: {
        type: 'object',
        description: 'Mute incoming reports on a subject',
        required: ['durationInHours'],
        properties: {
          comment: {
            type: 'string',
          },
          durationInHours: {
            type: 'integer',
            description: 'Indicates how long the subject should remain muted.',
          },
        },
      },
      modEventUnmute: {
        type: 'object',
        description: 'Unmute action on a subject',
        properties: {
          comment: {
            type: 'string',
            description: 'Describe reasoning behind the reversal.',
          },
        },
      },
      modEventMuteReporter: {
        type: 'object',
        description: 'Mute incoming reports from an account',
        properties: {
          comment: {
            type: 'string',
          },
          durationInHours: {
            type: 'integer',
            description:
              'Indicates how long the account should remain muted. Falsy value here means a permanent mute.',
          },
        },
      },
      modEventUnmuteReporter: {
        type: 'object',
        description: 'Unmute incoming reports from an account',
        properties: {
          comment: {
            type: 'string',
            description: 'Describe reasoning behind the reversal.',
          },
        },
      },
      modEventEmail: {
        type: 'object',
        description: 'Keep a log of outgoing email to a user',
        required: ['subjectLine'],
        properties: {
          subjectLine: {
            type: 'string',
            description: 'The subject line of the email sent to the user.',
          },
          content: {
            type: 'string',
            description: 'The content of the email sent to the user.',
          },
          comment: {
            type: 'string',
            description: 'Additional comment about the outgoing comm.',
          },
        },
      },
      modEventDivert: {
        type: 'object',
        description:
          "Divert a record's blobs to a 3rd party service for further scanning/tagging",
        properties: {
          comment: {
            type: 'string',
          },
        },
      },
      modEventTag: {
        type: 'object',
        description: 'Add/Remove a tag on a subject',
        required: ['add', 'remove'],
        properties: {
          add: {
            type: 'array',
            items: {
              type: 'string',
            },
            description:
              "Tags to be added to the subject. If already exists, won't be duplicated.",
          },
          remove: {
            type: 'array',
            items: {
              type: 'string',
            },
            description:
              "Tags to be removed to the subject. Ignores a tag If it doesn't exist, won't be duplicated.",
          },
          comment: {
            type: 'string',
            description: 'Additional comment about added/removed tags.',
          },
        },
      },
      accountEvent: {
        type: 'object',
        description:
          'Logs account status related events on a repo subject. Normally captured by automod from the firehose and emitted to ozone for historical tracking.',
        required: ['timestamp', 'active'],
        properties: {
          comment: {
            type: 'string',
          },
          active: {
            type: 'boolean',
            description:
              'Indicates that the account has a repository which can be fetched from the host that emitted this event.',
          },
          status: {
            type: 'string',
            knownValues: [
              'unknown',
              'deactivated',
              'deleted',
              'takendown',
              'suspended',
              'tombstoned',
            ],
          },
          timestamp: {
            type: 'string',
            format: 'datetime',
          },
        },
      },
      identityEvent: {
        type: 'object',
        description:
          'Logs identity related events on a repo subject. Normally captured by automod from the firehose and emitted to ozone for historical tracking.',
        required: ['timestamp'],
        properties: {
          comment: {
            type: 'string',
          },
          handle: {
            type: 'string',
            format: 'handle',
          },
          pdsHost: {
            type: 'string',
            format: 'uri',
          },
          tombstone: {
            type: 'boolean',
          },
          timestamp: {
            type: 'string',
            format: 'datetime',
          },
        },
      },
      recordEvent: {
        type: 'object',
        description:
          'Logs lifecycle event on a record subject. Normally captured by automod from the firehose and emitted to ozone for historical tracking.',
        required: ['timestamp', 'op'],
        properties: {
          comment: {
            type: 'string',
          },
          op: {
            type: 'string',
            knownValues: ['create', 'update', 'delete'],
          },
          cid: {
            type: 'string',
            format: 'cid',
          },
          timestamp: {
            type: 'string',
            format: 'datetime',
          },
        },
      },
      repoView: {
        type: 'object',
        required: [
          'did',
          'handle',
          'relatedRecords',
          'indexedAt',
          'moderation',
        ],
        properties: {
          did: {
            type: 'string',
            format: 'did',
          },
          handle: {
            type: 'string',
            format: 'handle',
          },
          email: {
            type: 'string',
          },
          relatedRecords: {
            type: 'array',
            items: {
              type: 'unknown',
            },
          },
          indexedAt: {
            type: 'string',
            format: 'datetime',
          },
          moderation: {
            type: 'ref',
            ref: 'lex:tools.ozone.moderation.defs#moderation',
          },
          invitedBy: {
            type: 'ref',
            ref: 'lex:com.atproto.server.defs#inviteCode',
          },
          invitesDisabled: {
            type: 'boolean',
          },
          inviteNote: {
            type: 'string',
          },
          deactivatedAt: {
            type: 'string',
            format: 'datetime',
          },
          threatSignatures: {
            type: 'array',
            items: {
              type: 'ref',
              ref: 'lex:com.atproto.admin.defs#threatSignature',
            },
          },
        },
      },
      repoViewDetail: {
        type: 'object',
        required: [
          'did',
          'handle',
          'relatedRecords',
          'indexedAt',
          'moderation',
        ],
        properties: {
          did: {
            type: 'string',
            format: 'did',
          },
          handle: {
            type: 'string',
            format: 'handle',
          },
          email: {
            type: 'string',
          },
          relatedRecords: {
            type: 'array',
            items: {
              type: 'unknown',
            },
          },
          indexedAt: {
            type: 'string',
            format: 'datetime',
          },
          moderation: {
            type: 'ref',
            ref: 'lex:tools.ozone.moderation.defs#moderationDetail',
          },
          labels: {
            type: 'array',
            items: {
              type: 'ref',
              ref: 'lex:com.atproto.label.defs#label',
            },
          },
          invitedBy: {
            type: 'ref',
            ref: 'lex:com.atproto.server.defs#inviteCode',
          },
          invites: {
            type: 'array',
            items: {
              type: 'ref',
              ref: 'lex:com.atproto.server.defs#inviteCode',
            },
          },
          invitesDisabled: {
            type: 'boolean',
          },
          inviteNote: {
            type: 'string',
          },
          emailConfirmedAt: {
            type: 'string',
            format: 'datetime',
          },
          deactivatedAt: {
            type: 'string',
            format: 'datetime',
          },
          threatSignatures: {
            type: 'array',
            items: {
              type: 'ref',
              ref: 'lex:com.atproto.admin.defs#threatSignature',
            },
          },
        },
      },
      repoViewNotFound: {
        type: 'object',
        required: ['did'],
        properties: {
          did: {
            type: 'string',
            format: 'did',
          },
        },
      },
      recordView: {
        type: 'object',
        required: [
          'uri',
          'cid',
          'value',
          'blobCids',
          'indexedAt',
          'moderation',
          'repo',
        ],
        properties: {
          uri: {
            type: 'string',
            format: 'at-uri',
          },
          cid: {
            type: 'string',
            format: 'cid',
          },
          value: {
            type: 'unknown',
          },
          blobCids: {
            type: 'array',
            items: {
              type: 'string',
              format: 'cid',
            },
          },
          indexedAt: {
            type: 'string',
            format: 'datetime',
          },
          moderation: {
            type: 'ref',
            ref: 'lex:tools.ozone.moderation.defs#moderation',
          },
          repo: {
            type: 'ref',
            ref: 'lex:tools.ozone.moderation.defs#repoView',
          },
        },
      },
      recordViewDetail: {
        type: 'object',
        required: [
          'uri',
          'cid',
          'value',
          'blobs',
          'indexedAt',
          'moderation',
          'repo',
        ],
        properties: {
          uri: {
            type: 'string',
            format: 'at-uri',
          },
          cid: {
            type: 'string',
            format: 'cid',
          },
          value: {
            type: 'unknown',
          },
          blobs: {
            type: 'array',
            items: {
              type: 'ref',
              ref: 'lex:tools.ozone.moderation.defs#blobView',
            },
          },
          labels: {
            type: 'array',
            items: {
              type: 'ref',
              ref: 'lex:com.atproto.label.defs#label',
            },
          },
          indexedAt: {
            type: 'string',
            format: 'datetime',
          },
          moderation: {
            type: 'ref',
            ref: 'lex:tools.ozone.moderation.defs#moderationDetail',
          },
          repo: {
            type: 'ref',
            ref: 'lex:tools.ozone.moderation.defs#repoView',
          },
        },
      },
      recordViewNotFound: {
        type: 'object',
        required: ['uri'],
        properties: {
          uri: {
            type: 'string',
            format: 'at-uri',
          },
        },
      },
      moderation: {
        type: 'object',
        properties: {
          subjectStatus: {
            type: 'ref',
            ref: 'lex:tools.ozone.moderation.defs#subjectStatusView',
          },
        },
      },
      moderationDetail: {
        type: 'object',
        properties: {
          subjectStatus: {
            type: 'ref',
            ref: 'lex:tools.ozone.moderation.defs#subjectStatusView',
          },
        },
      },
      blobView: {
        type: 'object',
        required: ['cid', 'mimeType', 'size', 'createdAt'],
        properties: {
          cid: {
            type: 'string',
            format: 'cid',
          },
          mimeType: {
            type: 'string',
          },
          size: {
            type: 'integer',
          },
          createdAt: {
            type: 'string',
            format: 'datetime',
          },
          details: {
            type: 'union',
            refs: [
              'lex:tools.ozone.moderation.defs#imageDetails',
              'lex:tools.ozone.moderation.defs#videoDetails',
            ],
          },
          moderation: {
            type: 'ref',
            ref: 'lex:tools.ozone.moderation.defs#moderation',
          },
        },
      },
      imageDetails: {
        type: 'object',
        required: ['width', 'height'],
        properties: {
          width: {
            type: 'integer',
          },
          height: {
            type: 'integer',
          },
        },
      },
      videoDetails: {
        type: 'object',
        required: ['width', 'height', 'length'],
        properties: {
          width: {
            type: 'integer',
          },
          height: {
            type: 'integer',
          },
          length: {
            type: 'integer',
          },
        },
      },
      accountHosting: {
        type: 'object',
        required: ['status'],
        properties: {
          status: {
            type: 'string',
            knownValues: [
              'takendown',
              'suspended',
              'deleted',
              'deactivated',
              'unknown',
            ],
          },
          updatedAt: {
            type: 'string',
            format: 'datetime',
          },
          createdAt: {
            type: 'string',
            format: 'datetime',
          },
          deletedAt: {
            type: 'string',
            format: 'datetime',
          },
          deactivatedAt: {
            type: 'string',
            format: 'datetime',
          },
          reactivatedAt: {
            type: 'string',
            format: 'datetime',
          },
        },
      },
      recordHosting: {
        type: 'object',
        required: ['status'],
        properties: {
          status: {
            type: 'string',
            knownValues: ['deleted', 'unknown'],
          },
          updatedAt: {
            type: 'string',
            format: 'datetime',
          },
          createdAt: {
            type: 'string',
            format: 'datetime',
          },
          deletedAt: {
            type: 'string',
            format: 'datetime',
          },
        },
      },
      reporterStats: {
        type: 'object',
        required: [
          'did',
          'accountReportCount',
          'recordReportCount',
          'reportedAccountCount',
          'reportedRecordCount',
          'takendownAccountCount',
          'takendownRecordCount',
          'labeledAccountCount',
          'labeledRecordCount',
        ],
        properties: {
          did: {
            type: 'string',
            format: 'did',
          },
          accountReportCount: {
            type: 'integer',
            description:
              'The total number of reports made by the user on accounts.',
          },
          recordReportCount: {
            type: 'integer',
            description:
              'The total number of reports made by the user on records.',
          },
          reportedAccountCount: {
            type: 'integer',
            description: 'The total number of accounts reported by the user.',
          },
          reportedRecordCount: {
            type: 'integer',
            description: 'The total number of records reported by the user.',
          },
          takendownAccountCount: {
            type: 'integer',
            description:
              "The total number of accounts taken down as a result of the user's reports.",
          },
          takendownRecordCount: {
            type: 'integer',
            description:
              "The total number of records taken down as a result of the user's reports.",
          },
          labeledAccountCount: {
            type: 'integer',
            description:
              "The total number of accounts labeled as a result of the user's reports.",
          },
          labeledRecordCount: {
            type: 'integer',
            description:
              "The total number of records labeled as a result of the user's reports.",
          },
        },
      },
    },
  },
  ToolsOzoneModerationEmitEvent: {
    lexicon: 1,
    id: 'tools.ozone.moderation.emitEvent',
    defs: {
      main: {
        type: 'procedure',
        description: 'Take a moderation action on an actor.',
        input: {
          encoding: 'application/json',
          schema: {
            type: 'object',
            required: ['event', 'subject', 'createdBy'],
            properties: {
              event: {
                type: 'union',
                refs: [
                  'lex:tools.ozone.moderation.defs#modEventTakedown',
                  'lex:tools.ozone.moderation.defs#modEventAcknowledge',
                  'lex:tools.ozone.moderation.defs#modEventEscalate',
                  'lex:tools.ozone.moderation.defs#modEventComment',
                  'lex:tools.ozone.moderation.defs#modEventLabel',
                  'lex:tools.ozone.moderation.defs#modEventReport',
                  'lex:tools.ozone.moderation.defs#modEventMute',
                  'lex:tools.ozone.moderation.defs#modEventUnmute',
                  'lex:tools.ozone.moderation.defs#modEventMuteReporter',
                  'lex:tools.ozone.moderation.defs#modEventUnmuteReporter',
                  'lex:tools.ozone.moderation.defs#modEventReverseTakedown',
                  'lex:tools.ozone.moderation.defs#modEventResolveAppeal',
                  'lex:tools.ozone.moderation.defs#modEventEmail',
                  'lex:tools.ozone.moderation.defs#modEventDivert',
                  'lex:tools.ozone.moderation.defs#modEventTag',
                  'lex:tools.ozone.moderation.defs#accountEvent',
                  'lex:tools.ozone.moderation.defs#identityEvent',
                  'lex:tools.ozone.moderation.defs#recordEvent',
                  'lex:tools.ozone.moderation.defs#modEventPriorityScore',
                ],
              },
              subject: {
                type: 'union',
                refs: [
                  'lex:com.atproto.admin.defs#repoRef',
                  'lex:com.atproto.repo.strongRef',
                ],
              },
              subjectBlobCids: {
                type: 'array',
                items: {
                  type: 'string',
                  format: 'cid',
                },
              },
              createdBy: {
                type: 'string',
                format: 'did',
              },
            },
          },
        },
        output: {
          encoding: 'application/json',
          schema: {
            type: 'ref',
            ref: 'lex:tools.ozone.moderation.defs#modEventView',
          },
        },
        errors: [
          {
            name: 'SubjectHasAction',
          },
        ],
      },
    },
  },
  ToolsOzoneModerationGetEvent: {
    lexicon: 1,
    id: 'tools.ozone.moderation.getEvent',
    defs: {
      main: {
        type: 'query',
        description: 'Get details about a moderation event.',
        parameters: {
          type: 'params',
          required: ['id'],
          properties: {
            id: {
              type: 'integer',
            },
          },
        },
        output: {
          encoding: 'application/json',
          schema: {
            type: 'ref',
            ref: 'lex:tools.ozone.moderation.defs#modEventViewDetail',
          },
        },
      },
    },
  },
  ToolsOzoneModerationGetRecord: {
    lexicon: 1,
    id: 'tools.ozone.moderation.getRecord',
    defs: {
      main: {
        type: 'query',
        description: 'Get details about a record.',
        parameters: {
          type: 'params',
          required: ['uri'],
          properties: {
            uri: {
              type: 'string',
              format: 'at-uri',
            },
            cid: {
              type: 'string',
              format: 'cid',
            },
          },
        },
        output: {
          encoding: 'application/json',
          schema: {
            type: 'ref',
            ref: 'lex:tools.ozone.moderation.defs#recordViewDetail',
          },
        },
        errors: [
          {
            name: 'RecordNotFound',
          },
        ],
      },
    },
  },
  ToolsOzoneModerationGetRecords: {
    lexicon: 1,
    id: 'tools.ozone.moderation.getRecords',
    defs: {
      main: {
        type: 'query',
        description: 'Get details about some records.',
        parameters: {
          type: 'params',
          required: ['uris'],
          properties: {
            uris: {
              type: 'array',
              maxLength: 100,
              items: {
                type: 'string',
                format: 'at-uri',
              },
            },
          },
        },
        output: {
          encoding: 'application/json',
          schema: {
            type: 'object',
            required: ['records'],
            properties: {
              records: {
                type: 'array',
                items: {
                  type: 'union',
                  refs: [
                    'lex:tools.ozone.moderation.defs#recordViewDetail',
                    'lex:tools.ozone.moderation.defs#recordViewNotFound',
                  ],
                },
              },
            },
          },
        },
      },
    },
  },
  ToolsOzoneModerationGetRepo: {
    lexicon: 1,
    id: 'tools.ozone.moderation.getRepo',
    defs: {
      main: {
        type: 'query',
        description: 'Get details about a repository.',
        parameters: {
          type: 'params',
          required: ['did'],
          properties: {
            did: {
              type: 'string',
              format: 'did',
            },
          },
        },
        output: {
          encoding: 'application/json',
          schema: {
            type: 'ref',
            ref: 'lex:tools.ozone.moderation.defs#repoViewDetail',
          },
        },
        errors: [
          {
            name: 'RepoNotFound',
          },
        ],
      },
    },
  },
  ToolsOzoneModerationGetReporterStats: {
    lexicon: 1,
    id: 'tools.ozone.moderation.getReporterStats',
    defs: {
      main: {
        type: 'query',
        description: 'Get reporter stats for a list of users.',
        parameters: {
          type: 'params',
          required: ['dids'],
          properties: {
            dids: {
              type: 'array',
              maxLength: 100,
              items: {
                type: 'string',
                format: 'did',
              },
            },
          },
        },
        output: {
          encoding: 'application/json',
          schema: {
            type: 'object',
            required: ['stats'],
            properties: {
              stats: {
                type: 'array',
                items: {
                  type: 'ref',
                  ref: 'lex:tools.ozone.moderation.defs#reporterStats',
                },
              },
            },
          },
        },
      },
    },
  },
  ToolsOzoneModerationGetRepos: {
    lexicon: 1,
    id: 'tools.ozone.moderation.getRepos',
    defs: {
      main: {
        type: 'query',
        description: 'Get details about some repositories.',
        parameters: {
          type: 'params',
          required: ['dids'],
          properties: {
            dids: {
              type: 'array',
              maxLength: 100,
              items: {
                type: 'string',
                format: 'did',
              },
            },
          },
        },
        output: {
          encoding: 'application/json',
          schema: {
            type: 'object',
            required: ['repos'],
            properties: {
              repos: {
                type: 'array',
                items: {
                  type: 'union',
                  refs: [
                    'lex:tools.ozone.moderation.defs#repoViewDetail',
                    'lex:tools.ozone.moderation.defs#repoViewNotFound',
                  ],
                },
              },
            },
          },
        },
      },
    },
  },
  ToolsOzoneModerationGetSubjects: {
    lexicon: 1,
    id: 'tools.ozone.moderation.getSubjects',
    defs: {
      main: {
        type: 'query',
        description: 'Get details about subjects.',
        parameters: {
          type: 'params',
          required: ['subjects'],
          properties: {
            subjects: {
              type: 'array',
              maxLength: 100,
              minLength: 1,
              items: {
                type: 'string',
              },
            },
          },
        },
        output: {
          encoding: 'application/json',
          schema: {
            type: 'object',
            required: ['subjects'],
            properties: {
              subjects: {
                type: 'array',
                items: {
                  type: 'ref',
                  ref: 'lex:tools.ozone.moderation.defs#subjectView',
                },
              },
            },
          },
        },
      },
    },
  },
  ToolsOzoneModerationQueryEvents: {
    lexicon: 1,
    id: 'tools.ozone.moderation.queryEvents',
    defs: {
      main: {
        type: 'query',
        description: 'List moderation events related to a subject.',
        parameters: {
          type: 'params',
          properties: {
            types: {
              type: 'array',
              items: {
                type: 'string',
              },
              description:
                'The types of events (fully qualified string in the format of tools.ozone.moderation.defs#modEvent<name>) to filter by. If not specified, all events are returned.',
            },
            createdBy: {
              type: 'string',
              format: 'did',
            },
            sortDirection: {
              type: 'string',
              default: 'desc',
              enum: ['asc', 'desc'],
              description:
                'Sort direction for the events. Defaults to descending order of created at timestamp.',
            },
            createdAfter: {
              type: 'string',
              format: 'datetime',
              description: 'Retrieve events created after a given timestamp',
            },
            createdBefore: {
              type: 'string',
              format: 'datetime',
              description: 'Retrieve events created before a given timestamp',
            },
            subject: {
              type: 'string',
              format: 'uri',
            },
            collections: {
              type: 'array',
              maxLength: 20,
              description:
                "If specified, only events where the subject belongs to the given collections will be returned. When subjectType is set to 'account', this will be ignored.",
              items: {
                type: 'string',
                format: 'nsid',
              },
            },
            subjectType: {
              type: 'string',
              description:
                "If specified, only events where the subject is of the given type (account or record) will be returned. When this is set to 'account' the 'collections' parameter will be ignored. When includeAllUserRecords or subject is set, this will be ignored.",
              knownValues: ['account', 'record'],
            },
            includeAllUserRecords: {
              type: 'boolean',
              default: false,
              description:
                "If true, events on all record types (posts, lists, profile etc.) or records from given 'collections' param, owned by the did are returned.",
            },
            limit: {
              type: 'integer',
              minimum: 1,
              maximum: 100,
              default: 50,
            },
            hasComment: {
              type: 'boolean',
              description: 'If true, only events with comments are returned',
            },
            comment: {
              type: 'string',
              description:
                'If specified, only events with comments containing the keyword are returned. Apply || separator to use multiple keywords and match using OR condition.',
            },
            addedLabels: {
              type: 'array',
              items: {
                type: 'string',
              },
              description:
                'If specified, only events where all of these labels were added are returned',
            },
            removedLabels: {
              type: 'array',
              items: {
                type: 'string',
              },
              description:
                'If specified, only events where all of these labels were removed are returned',
            },
            addedTags: {
              type: 'array',
              items: {
                type: 'string',
              },
              description:
                'If specified, only events where all of these tags were added are returned',
            },
            removedTags: {
              type: 'array',
              items: {
                type: 'string',
              },
              description:
                'If specified, only events where all of these tags were removed are returned',
            },
            reportTypes: {
              type: 'array',
              items: {
                type: 'string',
              },
            },
            policies: {
              type: 'array',
              items: {
                type: 'string',
                description:
                  'If specified, only events where the action policies match any of the given policies are returned',
              },
            },
            cursor: {
              type: 'string',
            },
          },
        },
        output: {
          encoding: 'application/json',
          schema: {
            type: 'object',
            required: ['events'],
            properties: {
              cursor: {
                type: 'string',
              },
              events: {
                type: 'array',
                items: {
                  type: 'ref',
                  ref: 'lex:tools.ozone.moderation.defs#modEventView',
                },
              },
            },
          },
        },
      },
    },
  },
  ToolsOzoneModerationQueryStatuses: {
    lexicon: 1,
    id: 'tools.ozone.moderation.queryStatuses',
    defs: {
      main: {
        type: 'query',
        description: 'View moderation statuses of subjects (record or repo).',
        parameters: {
          type: 'params',
          properties: {
            queueCount: {
              type: 'integer',
              description:
                'Number of queues being used by moderators. Subjects will be split among all queues.',
            },
            queueIndex: {
              type: 'integer',
              description:
                'Index of the queue to fetch subjects from. Works only when queueCount value is specified.',
            },
            queueSeed: {
              type: 'string',
              description: 'A seeder to shuffle/balance the queue items.',
            },
            includeAllUserRecords: {
              type: 'boolean',
              description:
                "All subjects, or subjects from given 'collections' param, belonging to the account specified in the 'subject' param will be returned.",
            },
            subject: {
              type: 'string',
              format: 'uri',
              description: 'The subject to get the status for.',
            },
            comment: {
              type: 'string',
              description: 'Search subjects by keyword from comments',
            },
            reportedAfter: {
              type: 'string',
              format: 'datetime',
              description: 'Search subjects reported after a given timestamp',
            },
            reportedBefore: {
              type: 'string',
              format: 'datetime',
              description: 'Search subjects reported before a given timestamp',
            },
            reviewedAfter: {
              type: 'string',
              format: 'datetime',
              description: 'Search subjects reviewed after a given timestamp',
            },
            hostingDeletedAfter: {
              type: 'string',
              format: 'datetime',
              description:
                'Search subjects where the associated record/account was deleted after a given timestamp',
            },
            hostingDeletedBefore: {
              type: 'string',
              format: 'datetime',
              description:
                'Search subjects where the associated record/account was deleted before a given timestamp',
            },
            hostingUpdatedAfter: {
              type: 'string',
              format: 'datetime',
              description:
                'Search subjects where the associated record/account was updated after a given timestamp',
            },
            hostingUpdatedBefore: {
              type: 'string',
              format: 'datetime',
              description:
                'Search subjects where the associated record/account was updated before a given timestamp',
            },
            hostingStatuses: {
              type: 'array',
              items: {
                type: 'string',
              },
              description:
                'Search subjects by the status of the associated record/account',
            },
            reviewedBefore: {
              type: 'string',
              format: 'datetime',
              description: 'Search subjects reviewed before a given timestamp',
            },
            includeMuted: {
              type: 'boolean',
              description:
                "By default, we don't include muted subjects in the results. Set this to true to include them.",
            },
            onlyMuted: {
              type: 'boolean',
              description:
                'When set to true, only muted subjects and reporters will be returned.',
            },
            reviewState: {
              type: 'string',
              description: 'Specify when fetching subjects in a certain state',
            },
            ignoreSubjects: {
              type: 'array',
              items: {
                type: 'string',
                format: 'uri',
              },
            },
            lastReviewedBy: {
              type: 'string',
              format: 'did',
              description:
                'Get all subject statuses that were reviewed by a specific moderator',
            },
            sortField: {
              type: 'string',
              default: 'lastReportedAt',
              enum: [
                'lastReviewedAt',
                'lastReportedAt',
                'reportedRecordsCount',
                'takendownRecordsCount',
                'priorityScore',
              ],
            },
            sortDirection: {
              type: 'string',
              default: 'desc',
              enum: ['asc', 'desc'],
            },
            takendown: {
              type: 'boolean',
              description: 'Get subjects that were taken down',
            },
            appealed: {
              type: 'boolean',
              description: 'Get subjects in unresolved appealed status',
            },
            limit: {
              type: 'integer',
              minimum: 1,
              maximum: 100,
              default: 50,
            },
            tags: {
              type: 'array',
              maxLength: 25,
              items: {
                type: 'string',
                description:
                  'Items in this array are applied with OR filters. To apply AND filter, put all tags in the same string and separate using && characters',
              },
            },
            excludeTags: {
              type: 'array',
              items: {
                type: 'string',
              },
            },
            cursor: {
              type: 'string',
            },
            collections: {
              type: 'array',
              maxLength: 20,
              description:
                "If specified, subjects belonging to the given collections will be returned. When subjectType is set to 'account', this will be ignored.",
              items: {
                type: 'string',
                format: 'nsid',
              },
            },
            subjectType: {
              type: 'string',
              description:
                "If specified, subjects of the given type (account or record) will be returned. When this is set to 'account' the 'collections' parameter will be ignored. When includeAllUserRecords or subject is set, this will be ignored.",
              knownValues: ['account', 'record'],
            },
            minAccountSuspendCount: {
              type: 'integer',
              description:
                'If specified, only subjects that belong to an account that has at least this many suspensions will be returned.',
            },
            minReportedRecordsCount: {
              type: 'integer',
              description:
                'If specified, only subjects that belong to an account that has at least this many reported records will be returned.',
            },
            minTakendownRecordsCount: {
              type: 'integer',
              description:
                'If specified, only subjects that belong to an account that has at least this many taken down records will be returned.',
            },
            minPriorityScore: {
              minimum: 0,
              maximum: 100,
              type: 'integer',
              description:
                'If specified, only subjects that have priority score value above the given value will be returned.',
            },
          },
        },
        output: {
          encoding: 'application/json',
          schema: {
            type: 'object',
            required: ['subjectStatuses'],
            properties: {
              cursor: {
                type: 'string',
              },
              subjectStatuses: {
                type: 'array',
                items: {
                  type: 'ref',
                  ref: 'lex:tools.ozone.moderation.defs#subjectStatusView',
                },
              },
            },
          },
        },
      },
    },
  },
  ToolsOzoneModerationSearchRepos: {
    lexicon: 1,
    id: 'tools.ozone.moderation.searchRepos',
    defs: {
      main: {
        type: 'query',
        description: 'Find repositories based on a search term.',
        parameters: {
          type: 'params',
          properties: {
            term: {
              type: 'string',
              description: "DEPRECATED: use 'q' instead",
            },
            q: {
              type: 'string',
            },
            limit: {
              type: 'integer',
              minimum: 1,
              maximum: 100,
              default: 50,
            },
            cursor: {
              type: 'string',
            },
          },
        },
        output: {
          encoding: 'application/json',
          schema: {
            type: 'object',
            required: ['repos'],
            properties: {
              cursor: {
                type: 'string',
              },
              repos: {
                type: 'array',
                items: {
                  type: 'ref',
                  ref: 'lex:tools.ozone.moderation.defs#repoView',
                },
              },
            },
          },
        },
      },
    },
  },
  ToolsOzoneServerGetConfig: {
    lexicon: 1,
    id: 'tools.ozone.server.getConfig',
    defs: {
      main: {
        type: 'query',
        description: "Get details about ozone's server configuration.",
        output: {
          encoding: 'application/json',
          schema: {
            type: 'object',
            properties: {
              appview: {
                type: 'ref',
                ref: 'lex:tools.ozone.server.getConfig#serviceConfig',
              },
              pds: {
                type: 'ref',
                ref: 'lex:tools.ozone.server.getConfig#serviceConfig',
              },
              blobDivert: {
                type: 'ref',
                ref: 'lex:tools.ozone.server.getConfig#serviceConfig',
              },
              chat: {
                type: 'ref',
                ref: 'lex:tools.ozone.server.getConfig#serviceConfig',
              },
              viewer: {
                type: 'ref',
                ref: 'lex:tools.ozone.server.getConfig#viewerConfig',
              },
            },
          },
        },
      },
      serviceConfig: {
        type: 'object',
        properties: {
          url: {
            type: 'string',
            format: 'uri',
          },
        },
      },
      viewerConfig: {
        type: 'object',
        properties: {
          role: {
            type: 'string',
            knownValues: [
              'tools.ozone.team.defs#roleAdmin',
              'tools.ozone.team.defs#roleModerator',
              'tools.ozone.team.defs#roleTriage',
            ],
          },
        },
      },
    },
  },
  ToolsOzoneSetAddValues: {
    lexicon: 1,
    id: 'tools.ozone.set.addValues',
    defs: {
      main: {
        type: 'procedure',
        description:
          'Add values to a specific set. Attempting to add values to a set that does not exist will result in an error.',
        input: {
          encoding: 'application/json',
          schema: {
            type: 'object',
            required: ['name', 'values'],
            properties: {
              name: {
                type: 'string',
                description: 'Name of the set to add values to',
              },
              values: {
                type: 'array',
                minLength: 1,
                maxLength: 1000,
                items: {
                  type: 'string',
                },
                description: 'Array of string values to add to the set',
              },
            },
          },
        },
      },
    },
  },
  ToolsOzoneSetDefs: {
    lexicon: 1,
    id: 'tools.ozone.set.defs',
    defs: {
      set: {
        type: 'object',
        required: ['name'],
        properties: {
          name: {
            type: 'string',
            minLength: 3,
            maxLength: 128,
          },
          description: {
            type: 'string',
            maxGraphemes: 1024,
            maxLength: 10240,
          },
        },
      },
      setView: {
        type: 'object',
        required: ['name', 'setSize', 'createdAt', 'updatedAt'],
        properties: {
          name: {
            type: 'string',
            minLength: 3,
            maxLength: 128,
          },
          description: {
            type: 'string',
            maxGraphemes: 1024,
            maxLength: 10240,
          },
          setSize: {
            type: 'integer',
          },
          createdAt: {
            type: 'string',
            format: 'datetime',
          },
          updatedAt: {
            type: 'string',
            format: 'datetime',
          },
        },
      },
    },
  },
  ToolsOzoneSetDeleteSet: {
    lexicon: 1,
    id: 'tools.ozone.set.deleteSet',
    defs: {
      main: {
        type: 'procedure',
        description:
          'Delete an entire set. Attempting to delete a set that does not exist will result in an error.',
        input: {
          encoding: 'application/json',
          schema: {
            type: 'object',
            required: ['name'],
            properties: {
              name: {
                type: 'string',
                description: 'Name of the set to delete',
              },
            },
          },
        },
        output: {
          encoding: 'application/json',
          schema: {
            type: 'object',
            properties: {},
          },
        },
        errors: [
          {
            name: 'SetNotFound',
            description: 'set with the given name does not exist',
          },
        ],
      },
    },
  },
  ToolsOzoneSetDeleteValues: {
    lexicon: 1,
    id: 'tools.ozone.set.deleteValues',
    defs: {
      main: {
        type: 'procedure',
        description:
          'Delete values from a specific set. Attempting to delete values that are not in the set will not result in an error',
        input: {
          encoding: 'application/json',
          schema: {
            type: 'object',
            required: ['name', 'values'],
            properties: {
              name: {
                type: 'string',
                description: 'Name of the set to delete values from',
              },
              values: {
                type: 'array',
                minLength: 1,
                items: {
                  type: 'string',
                },
                description: 'Array of string values to delete from the set',
              },
            },
          },
        },
        errors: [
          {
            name: 'SetNotFound',
            description: 'set with the given name does not exist',
          },
        ],
      },
    },
  },
  ToolsOzoneSetGetValues: {
    lexicon: 1,
    id: 'tools.ozone.set.getValues',
    defs: {
      main: {
        type: 'query',
        description: 'Get a specific set and its values',
        parameters: {
          type: 'params',
          required: ['name'],
          properties: {
            name: {
              type: 'string',
            },
            limit: {
              type: 'integer',
              minimum: 1,
              maximum: 1000,
              default: 100,
            },
            cursor: {
              type: 'string',
            },
          },
        },
        output: {
          encoding: 'application/json',
          schema: {
            type: 'object',
            required: ['set', 'values'],
            properties: {
              set: {
                type: 'ref',
                ref: 'lex:tools.ozone.set.defs#setView',
              },
              values: {
                type: 'array',
                items: {
                  type: 'string',
                },
              },
              cursor: {
                type: 'string',
              },
            },
          },
        },
        errors: [
          {
            name: 'SetNotFound',
            description: 'set with the given name does not exist',
          },
        ],
      },
    },
  },
  ToolsOzoneSetQuerySets: {
    lexicon: 1,
    id: 'tools.ozone.set.querySets',
    defs: {
      main: {
        type: 'query',
        description: 'Query available sets',
        parameters: {
          type: 'params',
          properties: {
            limit: {
              type: 'integer',
              minimum: 1,
              maximum: 100,
              default: 50,
            },
            cursor: {
              type: 'string',
            },
            namePrefix: {
              type: 'string',
            },
            sortBy: {
              type: 'string',
              enum: ['name', 'createdAt', 'updatedAt'],
              default: 'name',
            },
            sortDirection: {
              type: 'string',
              default: 'asc',
              enum: ['asc', 'desc'],
              description: 'Defaults to ascending order of name field.',
            },
          },
        },
        output: {
          encoding: 'application/json',
          schema: {
            type: 'object',
            required: ['sets'],
            properties: {
              sets: {
                type: 'array',
                items: {
                  type: 'ref',
                  ref: 'lex:tools.ozone.set.defs#setView',
                },
              },
              cursor: {
                type: 'string',
              },
            },
          },
        },
      },
    },
  },
  ToolsOzoneSetUpsertSet: {
    lexicon: 1,
    id: 'tools.ozone.set.upsertSet',
    defs: {
      main: {
        type: 'procedure',
        description: 'Create or update set metadata',
        input: {
          encoding: 'application/json',
          schema: {
            type: 'ref',
            ref: 'lex:tools.ozone.set.defs#set',
          },
        },
        output: {
          encoding: 'application/json',
          schema: {
            type: 'ref',
            ref: 'lex:tools.ozone.set.defs#setView',
          },
        },
      },
    },
  },
  ToolsOzoneSettingDefs: {
    lexicon: 1,
    id: 'tools.ozone.setting.defs',
    defs: {
      option: {
        type: 'object',
        required: [
          'key',
          'value',
          'did',
          'scope',
          'createdBy',
          'lastUpdatedBy',
        ],
        properties: {
          key: {
            type: 'string',
            format: 'nsid',
          },
          did: {
            type: 'string',
            format: 'did',
          },
          value: {
            type: 'unknown',
          },
          description: {
            type: 'string',
            maxGraphemes: 1024,
            maxLength: 10240,
          },
          createdAt: {
            type: 'string',
            format: 'datetime',
          },
          updatedAt: {
            type: 'string',
            format: 'datetime',
          },
          managerRole: {
            type: 'string',
            knownValues: [
              'tools.ozone.team.defs#roleModerator',
              'tools.ozone.team.defs#roleTriage',
              'tools.ozone.team.defs#roleAdmin',
            ],
          },
          scope: {
            type: 'string',
            knownValues: ['instance', 'personal'],
          },
          createdBy: {
            type: 'string',
            format: 'did',
          },
          lastUpdatedBy: {
            type: 'string',
            format: 'did',
          },
        },
      },
    },
  },
  ToolsOzoneSettingListOptions: {
    lexicon: 1,
    id: 'tools.ozone.setting.listOptions',
    defs: {
      main: {
        type: 'query',
        description: 'List settings with optional filtering',
        parameters: {
          type: 'params',
          properties: {
            limit: {
              type: 'integer',
              minimum: 1,
              maximum: 100,
              default: 50,
            },
            cursor: {
              type: 'string',
            },
            scope: {
              type: 'string',
              knownValues: ['instance', 'personal'],
              default: 'instance',
            },
            prefix: {
              type: 'string',
              description: 'Filter keys by prefix',
            },
            keys: {
              type: 'array',
              maxLength: 100,
              items: {
                type: 'string',
                format: 'nsid',
              },
              description:
                'Filter for only the specified keys. Ignored if prefix is provided',
            },
          },
        },
        output: {
          encoding: 'application/json',
          schema: {
            type: 'object',
            required: ['options'],
            properties: {
              cursor: {
                type: 'string',
              },
              options: {
                type: 'array',
                items: {
                  type: 'ref',
                  ref: 'lex:tools.ozone.setting.defs#option',
                },
              },
            },
          },
        },
      },
    },
  },
  ToolsOzoneSettingRemoveOptions: {
    lexicon: 1,
    id: 'tools.ozone.setting.removeOptions',
    defs: {
      main: {
        type: 'procedure',
        description: 'Delete settings by key',
        input: {
          encoding: 'application/json',
          schema: {
            type: 'object',
            required: ['keys', 'scope'],
            properties: {
              keys: {
                type: 'array',
                minLength: 1,
                maxLength: 200,
                items: {
                  type: 'string',
                  format: 'nsid',
                },
              },
              scope: {
                type: 'string',
                knownValues: ['instance', 'personal'],
              },
            },
          },
        },
        output: {
          encoding: 'application/json',
          schema: {
            type: 'object',
            properties: {},
          },
        },
      },
    },
  },
  ToolsOzoneSettingUpsertOption: {
    lexicon: 1,
    id: 'tools.ozone.setting.upsertOption',
    defs: {
      main: {
        type: 'procedure',
        description: 'Create or update setting option',
        input: {
          encoding: 'application/json',
          schema: {
            type: 'object',
            required: ['key', 'scope', 'value'],
            properties: {
              key: {
                type: 'string',
                format: 'nsid',
              },
              scope: {
                type: 'string',
                knownValues: ['instance', 'personal'],
              },
              value: {
                type: 'unknown',
              },
              description: {
                type: 'string',
                maxLength: 2000,
              },
              managerRole: {
                type: 'string',
                knownValues: [
                  'tools.ozone.team.defs#roleModerator',
                  'tools.ozone.team.defs#roleTriage',
                  'tools.ozone.team.defs#roleAdmin',
                ],
              },
            },
          },
        },
        output: {
          encoding: 'application/json',
          schema: {
            type: 'object',
            required: ['option'],
            properties: {
              option: {
                type: 'ref',
                ref: 'lex:tools.ozone.setting.defs#option',
              },
            },
          },
        },
      },
    },
  },
  ToolsOzoneSignatureDefs: {
    lexicon: 1,
    id: 'tools.ozone.signature.defs',
    defs: {
      sigDetail: {
        type: 'object',
        required: ['property', 'value'],
        properties: {
          property: {
            type: 'string',
          },
          value: {
            type: 'string',
          },
        },
      },
    },
  },
  ToolsOzoneSignatureFindCorrelation: {
    lexicon: 1,
    id: 'tools.ozone.signature.findCorrelation',
    defs: {
      main: {
        type: 'query',
        description:
          'Find all correlated threat signatures between 2 or more accounts.',
        parameters: {
          type: 'params',
          required: ['dids'],
          properties: {
            dids: {
              type: 'array',
              items: {
                type: 'string',
                format: 'did',
              },
            },
          },
        },
        output: {
          encoding: 'application/json',
          schema: {
            type: 'object',
            required: ['details'],
            properties: {
              details: {
                type: 'array',
                items: {
                  type: 'ref',
                  ref: 'lex:tools.ozone.signature.defs#sigDetail',
                },
              },
            },
          },
        },
      },
    },
  },
  ToolsOzoneSignatureFindRelatedAccounts: {
    lexicon: 1,
    id: 'tools.ozone.signature.findRelatedAccounts',
    defs: {
      main: {
        type: 'query',
        description:
          'Get accounts that share some matching threat signatures with the root account.',
        parameters: {
          type: 'params',
          required: ['did'],
          properties: {
            did: {
              type: 'string',
              format: 'did',
            },
            cursor: {
              type: 'string',
            },
            limit: {
              type: 'integer',
              minimum: 1,
              maximum: 100,
              default: 50,
            },
          },
        },
        output: {
          encoding: 'application/json',
          schema: {
            type: 'object',
            required: ['accounts'],
            properties: {
              cursor: {
                type: 'string',
              },
              accounts: {
                type: 'array',
                items: {
                  type: 'ref',
                  ref: 'lex:tools.ozone.signature.findRelatedAccounts#relatedAccount',
                },
              },
            },
          },
        },
      },
      relatedAccount: {
        type: 'object',
        required: ['account'],
        properties: {
          account: {
            type: 'ref',
            ref: 'lex:com.atproto.admin.defs#accountView',
          },
          similarities: {
            type: 'array',
            items: {
              type: 'ref',
              ref: 'lex:tools.ozone.signature.defs#sigDetail',
            },
          },
        },
      },
    },
  },
  ToolsOzoneSignatureSearchAccounts: {
    lexicon: 1,
    id: 'tools.ozone.signature.searchAccounts',
    defs: {
      main: {
        type: 'query',
        description:
          'Search for accounts that match one or more threat signature values.',
        parameters: {
          type: 'params',
          required: ['values'],
          properties: {
            values: {
              type: 'array',
              items: {
                type: 'string',
              },
            },
            cursor: {
              type: 'string',
            },
            limit: {
              type: 'integer',
              minimum: 1,
              maximum: 100,
              default: 50,
            },
          },
        },
        output: {
          encoding: 'application/json',
          schema: {
            type: 'object',
            required: ['accounts'],
            properties: {
              cursor: {
                type: 'string',
              },
              accounts: {
                type: 'array',
                items: {
                  type: 'ref',
                  ref: 'lex:com.atproto.admin.defs#accountView',
                },
              },
            },
          },
        },
      },
    },
  },
  ToolsOzoneTeamAddMember: {
    lexicon: 1,
    id: 'tools.ozone.team.addMember',
    defs: {
      main: {
        type: 'procedure',
        description: 'Add a member to the ozone team. Requires admin role.',
        input: {
          encoding: 'application/json',
          schema: {
            type: 'object',
            required: ['did', 'role'],
            properties: {
              did: {
                type: 'string',
                format: 'did',
              },
              role: {
                type: 'string',
                knownValues: [
                  'tools.ozone.team.defs#roleAdmin',
                  'tools.ozone.team.defs#roleModerator',
                  'tools.ozone.team.defs#roleTriage',
                ],
              },
            },
          },
        },
        output: {
          encoding: 'application/json',
          schema: {
            type: 'ref',
            ref: 'lex:tools.ozone.team.defs#member',
          },
        },
        errors: [
          {
            name: 'MemberAlreadyExists',
            description: 'Member already exists in the team.',
          },
        ],
      },
    },
  },
  ToolsOzoneTeamDefs: {
    lexicon: 1,
    id: 'tools.ozone.team.defs',
    defs: {
      member: {
        type: 'object',
        required: ['did', 'role'],
        properties: {
          did: {
            type: 'string',
            format: 'did',
          },
          disabled: {
            type: 'boolean',
          },
          profile: {
            type: 'ref',
            ref: 'lex:app.bsky.actor.defs#profileViewDetailed',
          },
          createdAt: {
            type: 'string',
            format: 'datetime',
          },
          updatedAt: {
            type: 'string',
            format: 'datetime',
          },
          lastUpdatedBy: {
            type: 'string',
          },
          role: {
            type: 'string',
            knownValues: [
              'lex:tools.ozone.team.defs#roleAdmin',
              'lex:tools.ozone.team.defs#roleModerator',
              'lex:tools.ozone.team.defs#roleTriage',
            ],
          },
        },
      },
      roleAdmin: {
        type: 'token',
        description:
          'Admin role. Highest level of access, can perform all actions.',
      },
      roleModerator: {
        type: 'token',
        description: 'Moderator role. Can perform most actions.',
      },
      roleTriage: {
        type: 'token',
        description:
          'Triage role. Mostly intended for monitoring and escalating issues.',
      },
    },
  },
  ToolsOzoneTeamDeleteMember: {
    lexicon: 1,
    id: 'tools.ozone.team.deleteMember',
    defs: {
      main: {
        type: 'procedure',
        description: 'Delete a member from ozone team. Requires admin role.',
        input: {
          encoding: 'application/json',
          schema: {
            type: 'object',
            required: ['did'],
            properties: {
              did: {
                type: 'string',
                format: 'did',
              },
            },
          },
        },
        errors: [
          {
            name: 'MemberNotFound',
            description: 'The member being deleted does not exist',
          },
          {
            name: 'CannotDeleteSelf',
            description: 'You can not delete yourself from the team',
          },
        ],
      },
    },
  },
  ToolsOzoneTeamListMembers: {
    lexicon: 1,
    id: 'tools.ozone.team.listMembers',
    defs: {
      main: {
        type: 'query',
        description: 'List all members with access to the ozone service.',
        parameters: {
          type: 'params',
          properties: {
            q: {
              type: 'string',
            },
            disabled: {
              type: 'boolean',
            },
            roles: {
              type: 'array',
              items: {
                type: 'string',
              },
            },
            limit: {
              type: 'integer',
              minimum: 1,
              maximum: 100,
              default: 50,
            },
            cursor: {
              type: 'string',
            },
          },
        },
        output: {
          encoding: 'application/json',
          schema: {
            type: 'object',
            required: ['members'],
            properties: {
              cursor: {
                type: 'string',
              },
              members: {
                type: 'array',
                items: {
                  type: 'ref',
                  ref: 'lex:tools.ozone.team.defs#member',
                },
              },
            },
          },
        },
      },
    },
  },
  ToolsOzoneTeamUpdateMember: {
    lexicon: 1,
    id: 'tools.ozone.team.updateMember',
    defs: {
      main: {
        type: 'procedure',
        description:
          'Update a member in the ozone service. Requires admin role.',
        input: {
          encoding: 'application/json',
          schema: {
            type: 'object',
            required: ['did'],
            properties: {
              did: {
                type: 'string',
                format: 'did',
              },
              disabled: {
                type: 'boolean',
              },
              role: {
                type: 'string',
                knownValues: [
                  'tools.ozone.team.defs#roleAdmin',
                  'tools.ozone.team.defs#roleModerator',
                  'tools.ozone.team.defs#roleTriage',
                ],
              },
            },
          },
        },
        output: {
          encoding: 'application/json',
          schema: {
            type: 'ref',
            ref: 'lex:tools.ozone.team.defs#member',
          },
        },
        errors: [
          {
            name: 'MemberNotFound',
            description: 'The member being updated does not exist in the team',
          },
        ],
      },
    },
  },
} as const satisfies Record<string, LexiconDoc>
export const schemas = Object.values(schemaDict) satisfies LexiconDoc[]
export const lexicons: Lexicons = new Lexicons(schemas)

export function validate<T extends { $type: string }>(
  v: unknown,
  id: string,
  hash: string,
  requiredType: true,
): ValidationResult<T>
export function validate<T extends { $type?: string }>(
  v: unknown,
  id: string,
  hash: string,
  requiredType?: false,
): ValidationResult<T>
export function validate(
  v: unknown,
  id: string,
  hash: string,
  requiredType?: boolean,
): ValidationResult {
  return (requiredType ? is$typed : maybe$typed)(v, id, hash)
    ? lexicons.validate(`${id}#${hash}`, v)
    : {
        success: false,
        error: new ValidationError(
          `Must be an object with "${hash === 'main' ? id : `${id}#${hash}`}" $type property`,
        ),
      }
}

export const ids = {
  ComAtprotoAdminDefs: 'com.atproto.admin.defs',
  ComAtprotoAdminDeleteAccount: 'com.atproto.admin.deleteAccount',
  ComAtprotoAdminDisableAccountInvites:
    'com.atproto.admin.disableAccountInvites',
  ComAtprotoAdminDisableInviteCodes: 'com.atproto.admin.disableInviteCodes',
  ComAtprotoAdminEnableAccountInvites: 'com.atproto.admin.enableAccountInvites',
  ComAtprotoAdminGetAccountInfo: 'com.atproto.admin.getAccountInfo',
  ComAtprotoAdminGetAccountInfos: 'com.atproto.admin.getAccountInfos',
  ComAtprotoAdminGetInviteCodes: 'com.atproto.admin.getInviteCodes',
  ComAtprotoAdminGetSubjectStatus: 'com.atproto.admin.getSubjectStatus',
  ComAtprotoAdminSearchAccounts: 'com.atproto.admin.searchAccounts',
  ComAtprotoAdminSendEmail: 'com.atproto.admin.sendEmail',
  ComAtprotoAdminUpdateAccountEmail: 'com.atproto.admin.updateAccountEmail',
  ComAtprotoAdminUpdateAccountHandle: 'com.atproto.admin.updateAccountHandle',
  ComAtprotoAdminUpdateAccountPassword:
    'com.atproto.admin.updateAccountPassword',
  ComAtprotoAdminUpdateAccountSigningKey:
    'com.atproto.admin.updateAccountSigningKey',
  ComAtprotoAdminUpdateSubjectStatus: 'com.atproto.admin.updateSubjectStatus',
  ComAtprotoIdentityDefs: 'com.atproto.identity.defs',
  ComAtprotoIdentityGetRecommendedDidCredentials:
    'com.atproto.identity.getRecommendedDidCredentials',
  ComAtprotoIdentityRefreshIdentity: 'com.atproto.identity.refreshIdentity',
  ComAtprotoIdentityRequestPlcOperationSignature:
    'com.atproto.identity.requestPlcOperationSignature',
  ComAtprotoIdentityResolveDid: 'com.atproto.identity.resolveDid',
  ComAtprotoIdentityResolveHandle: 'com.atproto.identity.resolveHandle',
  ComAtprotoIdentityResolveIdentity: 'com.atproto.identity.resolveIdentity',
  ComAtprotoIdentitySignPlcOperation: 'com.atproto.identity.signPlcOperation',
  ComAtprotoIdentitySubmitPlcOperation:
    'com.atproto.identity.submitPlcOperation',
  ComAtprotoIdentityUpdateHandle: 'com.atproto.identity.updateHandle',
  ComAtprotoLabelDefs: 'com.atproto.label.defs',
  ComAtprotoLabelQueryLabels: 'com.atproto.label.queryLabels',
  ComAtprotoLabelSubscribeLabels: 'com.atproto.label.subscribeLabels',
  ComAtprotoLexiconSchema: 'com.atproto.lexicon.schema',
  ComAtprotoModerationCreateReport: 'com.atproto.moderation.createReport',
  ComAtprotoModerationDefs: 'com.atproto.moderation.defs',
  ComAtprotoRepoApplyWrites: 'com.atproto.repo.applyWrites',
  ComAtprotoRepoCreateRecord: 'com.atproto.repo.createRecord',
  ComAtprotoRepoDefs: 'com.atproto.repo.defs',
  ComAtprotoRepoDeleteRecord: 'com.atproto.repo.deleteRecord',
  ComAtprotoRepoDescribeRepo: 'com.atproto.repo.describeRepo',
  ComAtprotoRepoGetRecord: 'com.atproto.repo.getRecord',
  ComAtprotoRepoImportRepo: 'com.atproto.repo.importRepo',
  ComAtprotoRepoListMissingBlobs: 'com.atproto.repo.listMissingBlobs',
  ComAtprotoRepoListRecords: 'com.atproto.repo.listRecords',
  ComAtprotoRepoPutRecord: 'com.atproto.repo.putRecord',
  ComAtprotoRepoStrongRef: 'com.atproto.repo.strongRef',
  ComAtprotoRepoUploadBlob: 'com.atproto.repo.uploadBlob',
  ComAtprotoServerActivateAccount: 'com.atproto.server.activateAccount',
  ComAtprotoServerCheckAccountStatus: 'com.atproto.server.checkAccountStatus',
  ComAtprotoServerConfirmEmail: 'com.atproto.server.confirmEmail',
  ComAtprotoServerCreateAccount: 'com.atproto.server.createAccount',
  ComAtprotoServerCreateAppPassword: 'com.atproto.server.createAppPassword',
  ComAtprotoServerCreateInviteCode: 'com.atproto.server.createInviteCode',
  ComAtprotoServerCreateInviteCodes: 'com.atproto.server.createInviteCodes',
  ComAtprotoServerCreateSession: 'com.atproto.server.createSession',
  ComAtprotoServerDeactivateAccount: 'com.atproto.server.deactivateAccount',
  ComAtprotoServerDefs: 'com.atproto.server.defs',
  ComAtprotoServerDeleteAccount: 'com.atproto.server.deleteAccount',
  ComAtprotoServerDeleteSession: 'com.atproto.server.deleteSession',
  ComAtprotoServerDescribeServer: 'com.atproto.server.describeServer',
  ComAtprotoServerGetAccountInviteCodes:
    'com.atproto.server.getAccountInviteCodes',
  ComAtprotoServerGetServiceAuth: 'com.atproto.server.getServiceAuth',
  ComAtprotoServerGetSession: 'com.atproto.server.getSession',
  ComAtprotoServerListAppPasswords: 'com.atproto.server.listAppPasswords',
  ComAtprotoServerRefreshSession: 'com.atproto.server.refreshSession',
  ComAtprotoServerRequestAccountDelete:
    'com.atproto.server.requestAccountDelete',
  ComAtprotoServerRequestEmailConfirmation:
    'com.atproto.server.requestEmailConfirmation',
  ComAtprotoServerRequestEmailUpdate: 'com.atproto.server.requestEmailUpdate',
  ComAtprotoServerRequestPasswordReset:
    'com.atproto.server.requestPasswordReset',
  ComAtprotoServerReserveSigningKey: 'com.atproto.server.reserveSigningKey',
  ComAtprotoServerResetPassword: 'com.atproto.server.resetPassword',
  ComAtprotoServerRevokeAppPassword: 'com.atproto.server.revokeAppPassword',
  ComAtprotoServerUpdateEmail: 'com.atproto.server.updateEmail',
  ComAtprotoSyncGetBlob: 'com.atproto.sync.getBlob',
  ComAtprotoSyncGetBlocks: 'com.atproto.sync.getBlocks',
  ComAtprotoSyncGetCheckout: 'com.atproto.sync.getCheckout',
  ComAtprotoSyncGetHead: 'com.atproto.sync.getHead',
  ComAtprotoSyncGetLatestCommit: 'com.atproto.sync.getLatestCommit',
  ComAtprotoSyncGetRecord: 'com.atproto.sync.getRecord',
  ComAtprotoSyncGetRepo: 'com.atproto.sync.getRepo',
  ComAtprotoSyncGetRepoStatus: 'com.atproto.sync.getRepoStatus',
  ComAtprotoSyncListBlobs: 'com.atproto.sync.listBlobs',
  ComAtprotoSyncListRepos: 'com.atproto.sync.listRepos',
  ComAtprotoSyncListReposByCollection: 'com.atproto.sync.listReposByCollection',
  ComAtprotoSyncNotifyOfUpdate: 'com.atproto.sync.notifyOfUpdate',
  ComAtprotoSyncRequestCrawl: 'com.atproto.sync.requestCrawl',
  ComAtprotoSyncSubscribeRepos: 'com.atproto.sync.subscribeRepos',
  ComAtprotoTempAddReservedHandle: 'com.atproto.temp.addReservedHandle',
  ComAtprotoTempCheckSignupQueue: 'com.atproto.temp.checkSignupQueue',
  ComAtprotoTempFetchLabels: 'com.atproto.temp.fetchLabels',
  ComAtprotoTempRequestPhoneVerification:
    'com.atproto.temp.requestPhoneVerification',
  AppBskyActorDefs: 'app.bsky.actor.defs',
  AppBskyActorGetPreferences: 'app.bsky.actor.getPreferences',
  AppBskyActorGetProfile: 'app.bsky.actor.getProfile',
  AppBskyActorGetProfiles: 'app.bsky.actor.getProfiles',
  AppBskyActorGetSuggestions: 'app.bsky.actor.getSuggestions',
  AppBskyActorProfile: 'app.bsky.actor.profile',
  AppBskyActorPutPreferences: 'app.bsky.actor.putPreferences',
  AppBskyActorSearchActors: 'app.bsky.actor.searchActors',
  AppBskyActorSearchActorsTypeahead: 'app.bsky.actor.searchActorsTypeahead',
  AppBskyEmbedDefs: 'app.bsky.embed.defs',
  AppBskyEmbedExternal: 'app.bsky.embed.external',
  AppBskyEmbedImages: 'app.bsky.embed.images',
  AppBskyEmbedRecord: 'app.bsky.embed.record',
  AppBskyEmbedRecordWithMedia: 'app.bsky.embed.recordWithMedia',
  AppBskyEmbedVideo: 'app.bsky.embed.video',
  AppBskyFeedDefs: 'app.bsky.feed.defs',
  AppBskyFeedDescribeFeedGenerator: 'app.bsky.feed.describeFeedGenerator',
  AppBskyFeedGenerator: 'app.bsky.feed.generator',
  AppBskyFeedGetActorFeeds: 'app.bsky.feed.getActorFeeds',
  AppBskyFeedGetActorLikes: 'app.bsky.feed.getActorLikes',
  AppBskyFeedGetAuthorFeed: 'app.bsky.feed.getAuthorFeed',
  AppBskyFeedGetFeed: 'app.bsky.feed.getFeed',
  AppBskyFeedGetFeedGenerator: 'app.bsky.feed.getFeedGenerator',
  AppBskyFeedGetFeedGenerators: 'app.bsky.feed.getFeedGenerators',
  AppBskyFeedGetFeedSkeleton: 'app.bsky.feed.getFeedSkeleton',
  AppBskyFeedGetLikes: 'app.bsky.feed.getLikes',
  AppBskyFeedGetListFeed: 'app.bsky.feed.getListFeed',
  AppBskyFeedGetPostThread: 'app.bsky.feed.getPostThread',
  AppBskyFeedGetPosts: 'app.bsky.feed.getPosts',
  AppBskyFeedGetQuotes: 'app.bsky.feed.getQuotes',
  AppBskyFeedGetRepostedBy: 'app.bsky.feed.getRepostedBy',
  AppBskyFeedGetSuggestedFeeds: 'app.bsky.feed.getSuggestedFeeds',
  AppBskyFeedGetTimeline: 'app.bsky.feed.getTimeline',
  AppBskyFeedLike: 'app.bsky.feed.like',
  AppBskyFeedPost: 'app.bsky.feed.post',
  AppBskyFeedPostgate: 'app.bsky.feed.postgate',
  AppBskyFeedRepost: 'app.bsky.feed.repost',
  AppBskyFeedSearchPosts: 'app.bsky.feed.searchPosts',
  AppBskyFeedSendInteractions: 'app.bsky.feed.sendInteractions',
  AppBskyFeedThreadgate: 'app.bsky.feed.threadgate',
  AppBskyGraphBlock: 'app.bsky.graph.block',
  AppBskyGraphDefs: 'app.bsky.graph.defs',
  AppBskyGraphFollow: 'app.bsky.graph.follow',
  AppBskyGraphGetActorStarterPacks: 'app.bsky.graph.getActorStarterPacks',
  AppBskyGraphGetBlocks: 'app.bsky.graph.getBlocks',
  AppBskyGraphGetFollowers: 'app.bsky.graph.getFollowers',
  AppBskyGraphGetFollows: 'app.bsky.graph.getFollows',
  AppBskyGraphGetKnownFollowers: 'app.bsky.graph.getKnownFollowers',
  AppBskyGraphGetList: 'app.bsky.graph.getList',
  AppBskyGraphGetListBlocks: 'app.bsky.graph.getListBlocks',
  AppBskyGraphGetListMutes: 'app.bsky.graph.getListMutes',
  AppBskyGraphGetLists: 'app.bsky.graph.getLists',
  AppBskyGraphGetMutes: 'app.bsky.graph.getMutes',
  AppBskyGraphGetRelationships: 'app.bsky.graph.getRelationships',
  AppBskyGraphGetStarterPack: 'app.bsky.graph.getStarterPack',
  AppBskyGraphGetStarterPacks: 'app.bsky.graph.getStarterPacks',
  AppBskyGraphGetSuggestedFollowsByActor:
    'app.bsky.graph.getSuggestedFollowsByActor',
  AppBskyGraphList: 'app.bsky.graph.list',
  AppBskyGraphListblock: 'app.bsky.graph.listblock',
  AppBskyGraphListitem: 'app.bsky.graph.listitem',
  AppBskyGraphMuteActor: 'app.bsky.graph.muteActor',
  AppBskyGraphMuteActorList: 'app.bsky.graph.muteActorList',
  AppBskyGraphMuteThread: 'app.bsky.graph.muteThread',
  AppBskyGraphSearchStarterPacks: 'app.bsky.graph.searchStarterPacks',
  AppBskyGraphStarterpack: 'app.bsky.graph.starterpack',
  AppBskyGraphUnmuteActor: 'app.bsky.graph.unmuteActor',
  AppBskyGraphUnmuteActorList: 'app.bsky.graph.unmuteActorList',
  AppBskyGraphUnmuteThread: 'app.bsky.graph.unmuteThread',
  AppBskyLabelerDefs: 'app.bsky.labeler.defs',
  AppBskyLabelerGetServices: 'app.bsky.labeler.getServices',
  AppBskyLabelerService: 'app.bsky.labeler.service',
  AppBskyNotificationGetUnreadCount: 'app.bsky.notification.getUnreadCount',
  AppBskyNotificationListNotifications:
    'app.bsky.notification.listNotifications',
  AppBskyNotificationPutPreferences: 'app.bsky.notification.putPreferences',
  AppBskyNotificationRegisterPush: 'app.bsky.notification.registerPush',
  AppBskyNotificationUpdateSeen: 'app.bsky.notification.updateSeen',
  AppBskyRichtextFacet: 'app.bsky.richtext.facet',
  AppBskyUnspeccedDefs: 'app.bsky.unspecced.defs',
  AppBskyUnspeccedGetConfig: 'app.bsky.unspecced.getConfig',
  AppBskyUnspeccedGetPopularFeedGenerators:
    'app.bsky.unspecced.getPopularFeedGenerators',
  AppBskyUnspeccedGetSuggestedStarterPacks:
    'app.bsky.unspecced.getSuggestedStarterPacks',
  AppBskyUnspeccedGetSuggestedStarterPacksSkeleton:
    'app.bsky.unspecced.getSuggestedStarterPacksSkeleton',
  AppBskyUnspeccedGetSuggestionsSkeleton:
    'app.bsky.unspecced.getSuggestionsSkeleton',
  AppBskyUnspeccedGetTaggedSuggestions:
    'app.bsky.unspecced.getTaggedSuggestions',
  AppBskyUnspeccedGetTrendingTopics: 'app.bsky.unspecced.getTrendingTopics',
  AppBskyUnspeccedGetTrends: 'app.bsky.unspecced.getTrends',
  AppBskyUnspeccedGetTrendsSkeleton: 'app.bsky.unspecced.getTrendsSkeleton',
  AppBskyUnspeccedSearchActorsSkeleton:
    'app.bsky.unspecced.searchActorsSkeleton',
  AppBskyUnspeccedSearchPostsSkeleton: 'app.bsky.unspecced.searchPostsSkeleton',
  AppBskyUnspeccedSearchStarterPacksSkeleton:
    'app.bsky.unspecced.searchStarterPacksSkeleton',
  AppBskyVideoDefs: 'app.bsky.video.defs',
  AppBskyVideoGetJobStatus: 'app.bsky.video.getJobStatus',
  AppBskyVideoGetUploadLimits: 'app.bsky.video.getUploadLimits',
  AppBskyVideoUploadVideo: 'app.bsky.video.uploadVideo',
  ChatBskyActorDeclaration: 'chat.bsky.actor.declaration',
  ChatBskyActorDefs: 'chat.bsky.actor.defs',
  ChatBskyActorDeleteAccount: 'chat.bsky.actor.deleteAccount',
  ChatBskyActorExportAccountData: 'chat.bsky.actor.exportAccountData',
  ChatBskyConvoAcceptConvo: 'chat.bsky.convo.acceptConvo',
  ChatBskyConvoAddReaction: 'chat.bsky.convo.addReaction',
  ChatBskyConvoDefs: 'chat.bsky.convo.defs',
  ChatBskyConvoDeleteMessageForSelf: 'chat.bsky.convo.deleteMessageForSelf',
  ChatBskyConvoGetConvo: 'chat.bsky.convo.getConvo',
  ChatBskyConvoGetConvoAvailability: 'chat.bsky.convo.getConvoAvailability',
  ChatBskyConvoGetConvoForMembers: 'chat.bsky.convo.getConvoForMembers',
  ChatBskyConvoGetLog: 'chat.bsky.convo.getLog',
  ChatBskyConvoGetMessages: 'chat.bsky.convo.getMessages',
  ChatBskyConvoLeaveConvo: 'chat.bsky.convo.leaveConvo',
  ChatBskyConvoListConvos: 'chat.bsky.convo.listConvos',
  ChatBskyConvoMuteConvo: 'chat.bsky.convo.muteConvo',
  ChatBskyConvoRemoveReaction: 'chat.bsky.convo.removeReaction',
  ChatBskyConvoSendMessage: 'chat.bsky.convo.sendMessage',
  ChatBskyConvoSendMessageBatch: 'chat.bsky.convo.sendMessageBatch',
  ChatBskyConvoUnmuteConvo: 'chat.bsky.convo.unmuteConvo',
  ChatBskyConvoUpdateAllRead: 'chat.bsky.convo.updateAllRead',
  ChatBskyConvoUpdateRead: 'chat.bsky.convo.updateRead',
  ChatBskyModerationGetActorMetadata: 'chat.bsky.moderation.getActorMetadata',
  ChatBskyModerationGetMessageContext: 'chat.bsky.moderation.getMessageContext',
  ChatBskyModerationUpdateActorAccess: 'chat.bsky.moderation.updateActorAccess',
  ToolsOzoneCommunicationCreateTemplate:
    'tools.ozone.communication.createTemplate',
  ToolsOzoneCommunicationDefs: 'tools.ozone.communication.defs',
  ToolsOzoneCommunicationDeleteTemplate:
    'tools.ozone.communication.deleteTemplate',
  ToolsOzoneCommunicationListTemplates:
    'tools.ozone.communication.listTemplates',
  ToolsOzoneCommunicationUpdateTemplate:
    'tools.ozone.communication.updateTemplate',
  ToolsOzoneModerationDefs: 'tools.ozone.moderation.defs',
  ToolsOzoneModerationEmitEvent: 'tools.ozone.moderation.emitEvent',
  ToolsOzoneModerationGetEvent: 'tools.ozone.moderation.getEvent',
  ToolsOzoneModerationGetRecord: 'tools.ozone.moderation.getRecord',
  ToolsOzoneModerationGetRecords: 'tools.ozone.moderation.getRecords',
  ToolsOzoneModerationGetRepo: 'tools.ozone.moderation.getRepo',
  ToolsOzoneModerationGetReporterStats:
    'tools.ozone.moderation.getReporterStats',
  ToolsOzoneModerationGetRepos: 'tools.ozone.moderation.getRepos',
  ToolsOzoneModerationGetSubjects: 'tools.ozone.moderation.getSubjects',
  ToolsOzoneModerationQueryEvents: 'tools.ozone.moderation.queryEvents',
  ToolsOzoneModerationQueryStatuses: 'tools.ozone.moderation.queryStatuses',
  ToolsOzoneModerationSearchRepos: 'tools.ozone.moderation.searchRepos',
  ToolsOzoneServerGetConfig: 'tools.ozone.server.getConfig',
  ToolsOzoneSetAddValues: 'tools.ozone.set.addValues',
  ToolsOzoneSetDefs: 'tools.ozone.set.defs',
  ToolsOzoneSetDeleteSet: 'tools.ozone.set.deleteSet',
  ToolsOzoneSetDeleteValues: 'tools.ozone.set.deleteValues',
  ToolsOzoneSetGetValues: 'tools.ozone.set.getValues',
  ToolsOzoneSetQuerySets: 'tools.ozone.set.querySets',
  ToolsOzoneSetUpsertSet: 'tools.ozone.set.upsertSet',
  ToolsOzoneSettingDefs: 'tools.ozone.setting.defs',
  ToolsOzoneSettingListOptions: 'tools.ozone.setting.listOptions',
  ToolsOzoneSettingRemoveOptions: 'tools.ozone.setting.removeOptions',
  ToolsOzoneSettingUpsertOption: 'tools.ozone.setting.upsertOption',
  ToolsOzoneSignatureDefs: 'tools.ozone.signature.defs',
  ToolsOzoneSignatureFindCorrelation: 'tools.ozone.signature.findCorrelation',
  ToolsOzoneSignatureFindRelatedAccounts:
    'tools.ozone.signature.findRelatedAccounts',
  ToolsOzoneSignatureSearchAccounts: 'tools.ozone.signature.searchAccounts',
  ToolsOzoneTeamAddMember: 'tools.ozone.team.addMember',
  ToolsOzoneTeamDefs: 'tools.ozone.team.defs',
  ToolsOzoneTeamDeleteMember: 'tools.ozone.team.deleteMember',
  ToolsOzoneTeamListMembers: 'tools.ozone.team.listMembers',
  ToolsOzoneTeamUpdateMember: 'tools.ozone.team.updateMember',
} as const<|MERGE_RESOLUTION|>--- conflicted
+++ resolved
@@ -9894,12 +9894,6 @@
         parameters: {
           type: 'params',
           properties: {
-            viewer: {
-              type: 'string',
-              format: 'did',
-              description:
-                'DID of the account making the request (not included for public/unauthenticated queries).',
-            },
             limit: {
               type: 'integer',
               minimum: 1,
@@ -9934,7 +9928,7 @@
       main: {
         type: 'query',
         description:
-          'Get a skeleton of suggested starterpacks. Intended to be called and then hydrated through app.bsky.unspecced.getSuggestedStarterpacks',
+          'Get a skeleton of suggested starterpacks. Intended to be called and hydrated by app.bsky.unspecced.getSuggestedStarterpacks',
         parameters: {
           type: 'params',
           properties: {
@@ -10180,11 +10174,7 @@
       main: {
         type: 'query',
         description:
-<<<<<<< HEAD
           'Get the skeleton of trends on the network. Intended to be called and then hydrated through app.bsky.unspecced.getTrends',
-=======
-          'Get the skeleton of trends on the network. Intended to be called and hydrated by app.bsky.unspecced.getTrends',
->>>>>>> 2b7efb6c
         parameters: {
           type: 'params',
           properties: {

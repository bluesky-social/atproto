--- conflicted
+++ resolved
@@ -10820,7 +10820,66 @@
       },
     },
   },
-<<<<<<< HEAD
+  ToolsOzoneServerGetConfig: {
+    lexicon: 1,
+    id: 'tools.ozone.server.getConfig',
+    defs: {
+      main: {
+        type: 'query',
+        description: "Get details about ozone's server configuration.",
+        output: {
+          encoding: 'application/json',
+          schema: {
+            type: 'object',
+            properties: {
+              appview: {
+                type: 'ref',
+                ref: 'lex:tools.ozone.server.getConfig#serviceConfig',
+              },
+              pds: {
+                type: 'ref',
+                ref: 'lex:tools.ozone.server.getConfig#serviceConfig',
+              },
+              blobDivert: {
+                type: 'ref',
+                ref: 'lex:tools.ozone.server.getConfig#serviceConfig',
+              },
+              chat: {
+                type: 'ref',
+                ref: 'lex:tools.ozone.server.getConfig#serviceConfig',
+              },
+              viewer: {
+                type: 'ref',
+                ref: 'lex:tools.ozone.server.getConfig#viewerConfig',
+              },
+            },
+          },
+        },
+      },
+      serviceConfig: {
+        type: 'object',
+        properties: {
+          url: {
+            type: 'string',
+            format: 'uri',
+          },
+        },
+      },
+      viewerConfig: {
+        type: 'object',
+        properties: {
+          role: {
+            type: 'string',
+            knownValues: [
+              'tools.ozone.team.defs#roleAdmin',
+              'tools.ozone.team.defs#roleModerator',
+              'tools.ozone.team.defs#roleTriage',
+            ],
+          },
+        },
+      },
+    },
+  },
   ToolsOzoneTeamAddMember: {
     lexicon: 1,
     id: 'tools.ozone.team.addMember',
@@ -11039,66 +11098,6 @@
           },
         ],
       },
-=======
-  ToolsOzoneServerGetConfig: {
-    lexicon: 1,
-    id: 'tools.ozone.server.getConfig',
-    defs: {
-      main: {
-        type: 'query',
-        description: "Get details about ozone's server configuration.",
-        output: {
-          encoding: 'application/json',
-          schema: {
-            type: 'object',
-            properties: {
-              appview: {
-                type: 'ref',
-                ref: 'lex:tools.ozone.server.getConfig#serviceConfig',
-              },
-              pds: {
-                type: 'ref',
-                ref: 'lex:tools.ozone.server.getConfig#serviceConfig',
-              },
-              blobDivert: {
-                type: 'ref',
-                ref: 'lex:tools.ozone.server.getConfig#serviceConfig',
-              },
-              chat: {
-                type: 'ref',
-                ref: 'lex:tools.ozone.server.getConfig#serviceConfig',
-              },
-              viewer: {
-                type: 'ref',
-                ref: 'lex:tools.ozone.server.getConfig#viewerConfig',
-              },
-            },
-          },
-        },
-      },
-      serviceConfig: {
-        type: 'object',
-        properties: {
-          url: {
-            type: 'string',
-            format: 'uri',
-          },
-        },
-      },
-      viewerConfig: {
-        type: 'object',
-        properties: {
-          role: {
-            type: 'string',
-            knownValues: [
-              'tools.ozone.team.defs#roleAdmin',
-              'tools.ozone.team.defs#roleModerator',
-              'tools.ozone.team.defs#roleTriage',
-            ],
-          },
-        },
-      },
->>>>>>> b82efd5d
     },
   },
 }
@@ -11307,13 +11306,10 @@
   ToolsOzoneModerationQueryEvents: 'tools.ozone.moderation.queryEvents',
   ToolsOzoneModerationQueryStatuses: 'tools.ozone.moderation.queryStatuses',
   ToolsOzoneModerationSearchRepos: 'tools.ozone.moderation.searchRepos',
-<<<<<<< HEAD
+  ToolsOzoneServerGetConfig: 'tools.ozone.server.getConfig',
   ToolsOzoneTeamAddMember: 'tools.ozone.team.addMember',
   ToolsOzoneTeamDefs: 'tools.ozone.team.defs',
   ToolsOzoneTeamDeleteMember: 'tools.ozone.team.deleteMember',
   ToolsOzoneTeamListMembers: 'tools.ozone.team.listMembers',
   ToolsOzoneTeamUpdateMember: 'tools.ozone.team.updateMember',
-=======
-  ToolsOzoneServerGetConfig: 'tools.ozone.server.getConfig',
->>>>>>> b82efd5d
 }
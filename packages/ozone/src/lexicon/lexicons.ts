--- conflicted
+++ resolved
@@ -28,27 +28,9 @@
             type: 'string',
             format: 'did',
           },
-<<<<<<< HEAD
           handle: {
             type: 'string',
             format: 'handle',
-=======
-          event: {
-            type: 'union',
-            refs: [
-              'lex:com.atproto.admin.defs#modEventTakedown',
-              'lex:com.atproto.admin.defs#modEventReverseTakedown',
-              'lex:com.atproto.admin.defs#modEventComment',
-              'lex:com.atproto.admin.defs#modEventReport',
-              'lex:com.atproto.admin.defs#modEventLabel',
-              'lex:com.atproto.admin.defs#modEventAcknowledge',
-              'lex:com.atproto.admin.defs#modEventEscalate',
-              'lex:com.atproto.admin.defs#modEventMute',
-              'lex:com.atproto.admin.defs#modEventEmail',
-              'lex:com.atproto.admin.defs#modEventResolveAppeal',
-              'lex:com.atproto.admin.defs#modEventDivert',
-            ],
->>>>>>> 2802880a
           },
           email: {
             type: 'string',
@@ -63,58 +45,9 @@
             type: 'string',
             format: 'datetime',
           },
-<<<<<<< HEAD
           invitedBy: {
             type: 'ref',
             ref: 'lex:com.atproto.server.defs#inviteCode',
-=======
-          creatorHandle: {
-            type: 'string',
-          },
-          subjectHandle: {
-            type: 'string',
-          },
-        },
-      },
-      modEventViewDetail: {
-        type: 'object',
-        required: [
-          'id',
-          'event',
-          'subject',
-          'subjectBlobs',
-          'createdBy',
-          'createdAt',
-        ],
-        properties: {
-          id: {
-            type: 'integer',
-          },
-          event: {
-            type: 'union',
-            refs: [
-              'lex:com.atproto.admin.defs#modEventTakedown',
-              'lex:com.atproto.admin.defs#modEventReverseTakedown',
-              'lex:com.atproto.admin.defs#modEventComment',
-              'lex:com.atproto.admin.defs#modEventReport',
-              'lex:com.atproto.admin.defs#modEventLabel',
-              'lex:com.atproto.admin.defs#modEventAcknowledge',
-              'lex:com.atproto.admin.defs#modEventEscalate',
-              'lex:com.atproto.admin.defs#modEventMute',
-              'lex:com.atproto.admin.defs#modEventEmail',
-              'lex:com.atproto.admin.defs#modEventResolveAppeal',
-              'lex:com.atproto.admin.defs#modEventDivert',
-            ],
-          },
-          subject: {
-            type: 'union',
-            refs: [
-              'lex:com.atproto.admin.defs#repoView',
-              'lex:com.atproto.admin.defs#repoViewNotFound',
-              'lex:com.atproto.admin.defs#recordView',
-              'lex:com.atproto.admin.defs#recordViewNotFound',
-            ],
->>>>>>> 2802880a
           },
           invites: {
             type: 'array',
@@ -597,7 +530,6 @@
             },
           },
         },
-<<<<<<< HEAD
         output: {
           encoding: 'application/json',
           schema: {
@@ -617,62 +549,6 @@
                 ref: 'lex:com.atproto.admin.defs#statusAttr',
               },
             },
-=======
-      },
-      modEventDivert: {
-        type: 'object',
-        description:
-          "Divert a record's blobs to a 3rd party service for further scanning/tagging",
-        properties: {
-          comment: {
-            type: 'string',
-          },
-        },
-      },
-      communicationTemplateView: {
-        type: 'object',
-        required: [
-          'id',
-          'name',
-          'contentMarkdown',
-          'disabled',
-          'lastUpdatedBy',
-          'createdAt',
-          'updatedAt',
-        ],
-        properties: {
-          id: {
-            type: 'string',
-          },
-          name: {
-            type: 'string',
-            description: 'Name of the template.',
-          },
-          subject: {
-            type: 'string',
-            description:
-              'Content of the template, can contain markdown and variable placeholders.',
-          },
-          contentMarkdown: {
-            type: 'string',
-            description: 'Subject of the message, used in emails.',
-          },
-          disabled: {
-            type: 'boolean',
-          },
-          lastUpdatedBy: {
-            type: 'string',
-            format: 'did',
-            description: 'DID of the user who last updated the template.',
-          },
-          createdAt: {
-            type: 'string',
-            format: 'datetime',
-          },
-          updatedAt: {
-            type: 'string',
-            format: 'datetime',
->>>>>>> 2802880a
           },
         },
       },
@@ -8100,6 +7976,7 @@
               'lex:tools.ozone.moderation.defs#modEventMute',
               'lex:tools.ozone.moderation.defs#modEventEmail',
               'lex:tools.ozone.moderation.defs#modEventResolveAppeal',
+              'lex:tools.ozone.moderation.defs#modEventDivert',
             ],
           },
           subject: {
@@ -8158,6 +8035,7 @@
               'lex:tools.ozone.moderation.defs#modEventMute',
               'lex:tools.ozone.moderation.defs#modEventEmail',
               'lex:tools.ozone.moderation.defs#modEventResolveAppeal',
+              'lex:tools.ozone.moderation.defs#modEventDivert',
             ],
           },
           subject: {
@@ -8441,6 +8319,16 @@
           comment: {
             type: 'string',
             description: 'Additional comment about the outgoing comm.',
+          },
+        },
+      },
+      modEventDivert: {
+        type: 'object',
+        description:
+          "Divert a record's blobs to a 3rd party service for further scanning/tagging",
+        properties: {
+          comment: {
+            type: 'string',
           },
         },
       },

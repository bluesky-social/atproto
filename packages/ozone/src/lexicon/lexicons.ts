--- conflicted
+++ resolved
@@ -12139,7 +12139,6 @@
       },
     },
   },
-<<<<<<< HEAD
   ToolsOzoneSetAddValues: {
     lexicon: 1,
     id: 'tools.ozone.set.addValues',
@@ -12239,7 +12238,201 @@
               name: {
                 type: 'string',
                 description: 'Name of the set to delete',
-=======
+              },
+            },
+          },
+        },
+        output: {
+          encoding: 'application/json',
+          schema: {
+            type: 'object',
+            properties: {},
+          },
+        },
+        errors: [
+          {
+            name: 'SetNotFound',
+            description: 'set with the given name does not exist',
+          },
+        ],
+      },
+    },
+  },
+  ToolsOzoneSetDeleteValues: {
+    lexicon: 1,
+    id: 'tools.ozone.set.deleteValues',
+    defs: {
+      main: {
+        type: 'procedure',
+        description:
+          'Delete values from a specific set. Attempting to delete values that are not in the set will not result in an error',
+        input: {
+          encoding: 'application/json',
+          schema: {
+            type: 'object',
+            required: ['name', 'values'],
+            properties: {
+              name: {
+                type: 'string',
+                description: 'Name of the set to delete values from',
+              },
+              values: {
+                type: 'array',
+                minLength: 1,
+                items: {
+                  type: 'string',
+                },
+                description: 'Array of string values to delete from the set',
+              },
+            },
+          },
+        },
+        errors: [
+          {
+            name: 'SetNotFound',
+            description: 'set with the given name does not exist',
+          },
+        ],
+      },
+    },
+  },
+  ToolsOzoneSetGetValues: {
+    lexicon: 1,
+    id: 'tools.ozone.set.getValues',
+    defs: {
+      main: {
+        type: 'query',
+        description: 'Get a specific set and its values',
+        parameters: {
+          type: 'params',
+          required: ['name'],
+          properties: {
+            name: {
+              type: 'string',
+            },
+            limit: {
+              type: 'integer',
+              minimum: 1,
+              maximum: 1000,
+              default: 100,
+            },
+            cursor: {
+              type: 'string',
+            },
+          },
+        },
+        output: {
+          encoding: 'application/json',
+          schema: {
+            type: 'object',
+            required: ['set', 'values'],
+            properties: {
+              set: {
+                type: 'ref',
+                ref: 'lex:tools.ozone.set.defs#setView',
+              },
+              values: {
+                type: 'array',
+                items: {
+                  type: 'string',
+                },
+              },
+              cursor: {
+                type: 'string',
+              },
+            },
+          },
+        },
+        errors: [
+          {
+            name: 'SetNotFound',
+            description: 'set with the given name does not exist',
+          },
+        ],
+      },
+    },
+  },
+  ToolsOzoneSetQuerySets: {
+    lexicon: 1,
+    id: 'tools.ozone.set.querySets',
+    defs: {
+      main: {
+        type: 'query',
+        description: 'Query available sets',
+        parameters: {
+          type: 'params',
+          properties: {
+            limit: {
+              type: 'integer',
+              minimum: 1,
+              maximum: 100,
+              default: 50,
+            },
+            cursor: {
+              type: 'string',
+            },
+            namePrefix: {
+              type: 'string',
+            },
+            sortBy: {
+              type: 'string',
+              enum: ['name', 'createdAt', 'updatedAt'],
+              default: 'name',
+            },
+            sortDirection: {
+              type: 'string',
+              default: 'asc',
+              enum: ['asc', 'desc'],
+              description: 'Defaults to ascending order of name field.',
+            },
+          },
+        },
+        output: {
+          encoding: 'application/json',
+          schema: {
+            type: 'object',
+            required: ['sets'],
+            properties: {
+              sets: {
+                type: 'array',
+                items: {
+                  type: 'ref',
+                  ref: 'lex:tools.ozone.set.defs#setView',
+                },
+              },
+              cursor: {
+                type: 'string',
+              },
+            },
+          },
+        },
+      },
+    },
+  },
+  ToolsOzoneSetUpsertSet: {
+    lexicon: 1,
+    id: 'tools.ozone.set.upsertSet',
+    defs: {
+      main: {
+        type: 'procedure',
+        description: 'Create or update set metadata',
+        input: {
+          encoding: 'application/json',
+          schema: {
+            type: 'ref',
+            ref: 'lex:tools.ozone.set.defs#set',
+          },
+        },
+        output: {
+          encoding: 'application/json',
+          schema: {
+            type: 'ref',
+            ref: 'lex:tools.ozone.set.defs#setView',
+          },
+        },
+      },
+    },
+  },
   ToolsOzoneSignatureDefs: {
     lexicon: 1,
     id: 'tools.ozone.signature.defs',
@@ -12275,79 +12468,14 @@
               items: {
                 type: 'string',
                 format: 'did',
->>>>>>> 3e1ae8d1
-              },
-            },
-          },
-        },
-        output: {
-          encoding: 'application/json',
-          schema: {
-            type: 'object',
-<<<<<<< HEAD
-            properties: {},
-          },
-        },
-        errors: [
-          {
-            name: 'SetNotFound',
-            description: 'set with the given name does not exist',
-          },
-        ],
-      },
-    },
-  },
-  ToolsOzoneSetDeleteValues: {
-    lexicon: 1,
-    id: 'tools.ozone.set.deleteValues',
-    defs: {
-      main: {
-        type: 'procedure',
-        description:
-          'Delete values from a specific set. Attempting to delete values that are not in the set will not result in an error',
-        input: {
-          encoding: 'application/json',
-          schema: {
-            type: 'object',
-            required: ['name', 'values'],
-            properties: {
-              name: {
-                type: 'string',
-                description: 'Name of the set to delete values from',
-              },
-              values: {
-                type: 'array',
-                minLength: 1,
-                items: {
-                  type: 'string',
-                },
-                description: 'Array of string values to delete from the set',
-              },
-            },
-          },
-        },
-        errors: [
-          {
-            name: 'SetNotFound',
-            description: 'set with the given name does not exist',
-          },
-        ],
-      },
-    },
-  },
-  ToolsOzoneSetGetValues: {
-    lexicon: 1,
-    id: 'tools.ozone.set.getValues',
-    defs: {
-      main: {
-        type: 'query',
-        description: 'Get a specific set and its values',
-        parameters: {
-          type: 'params',
-          required: ['name'],
-          properties: {
-            name: {
-=======
+              },
+            },
+          },
+        },
+        output: {
+          encoding: 'application/json',
+          schema: {
+            type: 'object',
             required: ['details'],
             properties: {
               details: {
@@ -12380,68 +12508,20 @@
               format: 'did',
             },
             cursor: {
->>>>>>> 3e1ae8d1
               type: 'string',
             },
             limit: {
               type: 'integer',
               minimum: 1,
-<<<<<<< HEAD
-              maximum: 1000,
-              default: 100,
-            },
-            cursor: {
-              type: 'string',
-=======
               maximum: 100,
               default: 50,
->>>>>>> 3e1ae8d1
-            },
-          },
-        },
-        output: {
-          encoding: 'application/json',
-          schema: {
-            type: 'object',
-<<<<<<< HEAD
-            required: ['set', 'values'],
-            properties: {
-              set: {
-                type: 'ref',
-                ref: 'lex:tools.ozone.set.defs#setView',
-              },
-              values: {
-                type: 'array',
-                items: {
-                  type: 'string',
-                },
-              },
-              cursor: {
-                type: 'string',
-              },
-            },
-          },
-        },
-        errors: [
-          {
-            name: 'SetNotFound',
-            description: 'set with the given name does not exist',
-          },
-        ],
-      },
-    },
-  },
-  ToolsOzoneSetQuerySets: {
-    lexicon: 1,
-    id: 'tools.ozone.set.querySets',
-    defs: {
-      main: {
-        type: 'query',
-        description: 'Query available sets',
-        parameters: {
-          type: 'params',
-          properties: {
-=======
+            },
+          },
+        },
+        output: {
+          encoding: 'application/json',
+          schema: {
+            type: 'object',
             required: ['accounts'],
             properties: {
               cursor: {
@@ -12498,83 +12578,18 @@
             cursor: {
               type: 'string',
             },
->>>>>>> 3e1ae8d1
             limit: {
               type: 'integer',
               minimum: 1,
               maximum: 100,
               default: 50,
             },
-<<<<<<< HEAD
-            cursor: {
-              type: 'string',
-            },
-            namePrefix: {
-              type: 'string',
-            },
-            sortBy: {
-              type: 'string',
-              enum: ['name', 'createdAt', 'updatedAt'],
-              default: 'name',
-            },
-            sortDirection: {
-              type: 'string',
-              default: 'asc',
-              enum: ['asc', 'desc'],
-              description: 'Defaults to ascending order of name field.',
-            },
-=======
->>>>>>> 3e1ae8d1
-          },
-        },
-        output: {
-          encoding: 'application/json',
-          schema: {
-            type: 'object',
-<<<<<<< HEAD
-            required: ['sets'],
-            properties: {
-              sets: {
-                type: 'array',
-                items: {
-                  type: 'ref',
-                  ref: 'lex:tools.ozone.set.defs#setView',
-                },
-              },
-              cursor: {
-                type: 'string',
-              },
-            },
-          },
-        },
-      },
-    },
-  },
-  ToolsOzoneSetUpsertSet: {
-    lexicon: 1,
-    id: 'tools.ozone.set.upsertSet',
-    defs: {
-      main: {
-        type: 'procedure',
-        description: 'Create or update set metadata',
-        input: {
-          encoding: 'application/json',
-          schema: {
-            type: 'ref',
-            ref: 'lex:tools.ozone.set.defs#set',
-          },
-        },
-        output: {
-          encoding: 'application/json',
-          schema: {
-            type: 'ref',
-            ref: 'lex:tools.ozone.set.defs#setView',
-          },
-        },
-      },
-    },
-  },
-=======
+          },
+        },
+        output: {
+          encoding: 'application/json',
+          schema: {
+            type: 'object',
             required: ['accounts'],
             properties: {
               cursor: {
@@ -12593,7 +12608,6 @@
       },
     },
   },
->>>>>>> 3e1ae8d1
   ToolsOzoneTeamAddMember: {
     lexicon: 1,
     id: 'tools.ozone.team.addMember',
@@ -13044,7 +13058,6 @@
   ToolsOzoneModerationQueryStatuses: 'tools.ozone.moderation.queryStatuses',
   ToolsOzoneModerationSearchRepos: 'tools.ozone.moderation.searchRepos',
   ToolsOzoneServerGetConfig: 'tools.ozone.server.getConfig',
-<<<<<<< HEAD
   ToolsOzoneSetAddValues: 'tools.ozone.set.addValues',
   ToolsOzoneSetDefs: 'tools.ozone.set.defs',
   ToolsOzoneSetDeleteSet: 'tools.ozone.set.deleteSet',
@@ -13052,13 +13065,11 @@
   ToolsOzoneSetGetValues: 'tools.ozone.set.getValues',
   ToolsOzoneSetQuerySets: 'tools.ozone.set.querySets',
   ToolsOzoneSetUpsertSet: 'tools.ozone.set.upsertSet',
-=======
   ToolsOzoneSignatureDefs: 'tools.ozone.signature.defs',
   ToolsOzoneSignatureFindCorrelation: 'tools.ozone.signature.findCorrelation',
   ToolsOzoneSignatureFindRelatedAccounts:
     'tools.ozone.signature.findRelatedAccounts',
   ToolsOzoneSignatureSearchAccounts: 'tools.ozone.signature.searchAccounts',
->>>>>>> 3e1ae8d1
   ToolsOzoneTeamAddMember: 'tools.ozone.team.addMember',
   ToolsOzoneTeamDefs: 'tools.ozone.team.defs',
   ToolsOzoneTeamDeleteMember: 'tools.ozone.team.deleteMember',

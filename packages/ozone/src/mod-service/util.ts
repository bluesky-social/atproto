import { cborEncode, noUndefinedVals } from '@atproto/common'
import { Keypair } from '@atproto/crypto'
import { LabelRow } from '../db/schema/label'
import { Label } from '../lexicon/types/com/atproto/label/defs'

export type SignedLabel = Label & { sig: Uint8Array }

export const formatLabel = (row: LabelRow): Label => {
  return noUndefinedVals({
    ver: 1,
    src: row.src,
    uri: row.uri,
    cid: row.cid === '' ? undefined : row.cid,
    val: row.val,
    neg: row.neg,
    cts: row.cts,
<<<<<<< HEAD
    exp: row.exp ?? undefined,
    sig: row.sig ?? undefined,
=======
    sig: row.sig ? new Uint8Array(row.sig) : undefined,
  }) as Label
}

export const formatLabelRow = (
  label: Label,
  signingKey?: string,
): Omit<LabelRow, 'id'> => {
  return {
    src: label.src,
    uri: label.uri,
    cid: label.cid ?? '',
    val: label.val,
    neg: !!label.neg,
    cts: label.cts,
    sig: label.sig ? Buffer.from(label.sig) : null,
    signingKey: signingKey ?? null,
>>>>>>> 06c79c09
  }
}

export const signLabel = async (
  label: Label,
  signingKey: Keypair,
): Promise<SignedLabel> => {
<<<<<<< HEAD
  const { src, uri, cid, val, neg, cts, exp } = label
=======
  const { ver, src, uri, cid, val, neg, cts } = label
>>>>>>> 06c79c09
  const reformatted = noUndefinedVals({
    ver: ver ?? 1,
    src,
    uri,
    cid,
    val,
    neg,
    cts,
    exp,
  }) as Label

  const bytes = cborEncode(reformatted)
  const sig = await signingKey.sign(bytes)
  return {
    ...reformatted,
    sig,
  }
}<|MERGE_RESOLUTION|>--- conflicted
+++ resolved
@@ -14,10 +14,7 @@
     val: row.val,
     neg: row.neg,
     cts: row.cts,
-<<<<<<< HEAD
     exp: row.exp ?? undefined,
-    sig: row.sig ?? undefined,
-=======
     sig: row.sig ? new Uint8Array(row.sig) : undefined,
   }) as Label
 }
@@ -33,9 +30,9 @@
     val: label.val,
     neg: !!label.neg,
     cts: label.cts,
+    exp: label.exp ?? null,
     sig: label.sig ? Buffer.from(label.sig) : null,
     signingKey: signingKey ?? null,
->>>>>>> 06c79c09
   }
 }
 
@@ -43,11 +40,7 @@
   label: Label,
   signingKey: Keypair,
 ): Promise<SignedLabel> => {
-<<<<<<< HEAD
-  const { src, uri, cid, val, neg, cts, exp } = label
-=======
-  const { ver, src, uri, cid, val, neg, cts } = label
->>>>>>> 06c79c09
+  const { ver, src, uri, cid, val, neg, cts, exp } = label
   const reformatted = noUndefinedVals({
     ver: ver ?? 1,
     src,

--- conflicted
+++ resolved
@@ -18,14 +18,11 @@
   isModEventTakedown,
   isModEventEmail,
   isModEventTag,
-<<<<<<< HEAD
   isAccountEvent,
   isIdentityEvent,
   isRecordEvent,
-=======
   REVIEWESCALATED,
   REVIEWOPEN,
->>>>>>> 2974d837
 } from '../lexicon/types/tools/ozone/moderation/defs'
 import { RepoRef, RepoBlobRef } from '../lexicon/types/com/atproto/admin/defs'
 import {
@@ -374,7 +371,6 @@
       }
     }
 
-<<<<<<< HEAD
     if (isAccountEvent(event)) {
       meta.active = event.active
       meta.timestamp = event.timestamp
@@ -392,10 +388,10 @@
       meta.timestamp = event.timestamp
       meta.op = event.op
       if (event.cid) meta.cid = event.cid
-=======
+    }
+
     if (isModEventTakedown(event) && event.acknowledgeAccountSubjects) {
       meta.acknowledgeAccountSubjects = true
->>>>>>> 2974d837
     }
 
     // Keep trace of reports that came in while the reporter was in muted stated

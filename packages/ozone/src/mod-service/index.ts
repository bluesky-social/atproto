import { CID } from 'multiformats/cid'
import { AtUri, INVALID_HANDLE } from '@atproto/syntax'
import { InvalidRequestError } from '@atproto/xrpc-server'
import { addHoursToDate } from '@atproto/common'
import { Database } from '../db'
import { AppviewAuth, ModerationViews } from './views'
import { Main as StrongRef } from '../lexicon/types/com/atproto/repo/strongRef'
import {
  isModEventComment,
  isModEventLabel,
  isModEventMute,
  isModEventReport,
  isModEventTakedown,
  isModEventEmail,
  RepoRef,
  RepoBlobRef,
} from '../lexicon/types/com/atproto/admin/defs'
import {
  adjustModerationSubjectStatus,
  getStatusIdentifierFromSubject,
} from './status'
import {
  ModEventType,
  ModerationEventRow,
  ModerationSubjectStatusRow,
  ReversibleModerationEvent,
  UNSPECCED_TAKEDOWN_BLOBS_LABEL,
  UNSPECCED_TAKEDOWN_LABEL,
} from './types'
import { ModerationEvent } from '../db/schema/moderation_event'
import { StatusKeyset, TimeIdKeyset, paginate } from '../db/pagination'
import AtpAgent from '@atproto/api'
import { Label } from '../lexicon/types/com/atproto/label/defs'
import { Insertable, sql } from 'kysely'
import {
  ModSubject,
  RecordSubject,
  RepoSubject,
  subjectFromStatusRow,
} from './subject'
import { BlobPushEvent } from '../db/schema/blob_push_event'
import { BackgroundQueue } from '../background'
import { EventPusher } from '../daemon'
import { ImageInvalidator } from '../image-invalidator'
import { httpLogger as log } from '../logger'

export type ModerationServiceCreator = (db: Database) => ModerationService

export class ModerationService {
  constructor(
    public db: Database,
    public backgroundQueue: BackgroundQueue,
    public eventPusher: EventPusher,
    public appviewAgent: AtpAgent,
    private appviewAuth: AppviewAuth,
<<<<<<< HEAD
    public imgInvalidator?: ImageInvalidator,
    public cdnPaths?: string[],
=======
    public serverDid: string,
>>>>>>> 4b1c8af6
  ) {}

  static creator(
    backgroundQueue: BackgroundQueue,
    eventPusher: EventPusher,
    appviewAgent: AtpAgent,
    appviewAuth: AppviewAuth,
<<<<<<< HEAD
    imgInvalidator?: ImageInvalidator,
    cdnPaths?: string[],
=======
    serverDid: string,
>>>>>>> 4b1c8af6
  ) {
    return (db: Database) =>
      new ModerationService(
        db,
        backgroundQueue,
        eventPusher,
        appviewAgent,
        appviewAuth,
<<<<<<< HEAD
        imgInvalidator,
        cdnPaths,
=======
        serverDid,
>>>>>>> 4b1c8af6
      )
  }

  views = new ModerationViews(this.db, this.appviewAgent, this.appviewAuth)

  async getEvent(id: number): Promise<ModerationEventRow | undefined> {
    return await this.db.db
      .selectFrom('moderation_event')
      .selectAll()
      .where('id', '=', id)
      .executeTakeFirst()
  }

  async getEventOrThrow(id: number): Promise<ModerationEventRow> {
    const event = await this.getEvent(id)
    if (!event) throw new InvalidRequestError('Moderation event not found')
    return event
  }

  async getEvents(opts: {
    subject?: string
    createdBy?: string
    limit: number
    cursor?: string
    includeAllUserRecords: boolean
    types: ModerationEvent['action'][]
    sortDirection?: 'asc' | 'desc'
  }): Promise<{ cursor?: string; events: ModerationEventRow[] }> {
    const {
      subject,
      createdBy,
      limit,
      cursor,
      includeAllUserRecords,
      sortDirection = 'desc',
      types,
    } = opts
    let builder = this.db.db.selectFrom('moderation_event').selectAll()
    if (subject) {
      builder = builder.where((qb) => {
        if (includeAllUserRecords) {
          // If subject is an at-uri, we need to extract the DID from the at-uri
          // otherwise, subject is probably a DID already
          if (subject.startsWith('at://')) {
            const uri = new AtUri(subject)
            return qb.where('subjectDid', '=', uri.hostname)
          }
          return qb.where('subjectDid', '=', subject)
        }
        return qb
          .where((subQb) =>
            subQb
              .where('subjectDid', '=', subject)
              .where('subjectUri', 'is', null),
          )
          .orWhere('subjectUri', '=', subject)
      })
    }
    if (types.length) {
      builder = builder.where((qb) => {
        if (types.length === 1) {
          return qb.where('action', '=', types[0])
        }

        return qb.where('action', 'in', types)
      })
    }
    if (createdBy) {
      builder = builder.where('createdBy', '=', createdBy)
    }

    const { ref } = this.db.db.dynamic
    const keyset = new TimeIdKeyset(
      ref(`moderation_event.createdAt`),
      ref('moderation_event.id'),
    )
    const paginatedBuilder = paginate(builder, {
      limit,
      cursor,
      keyset,
      direction: sortDirection,
      tryIndex: true,
    })

    const result = await paginatedBuilder.execute()

    const infos = await this.views.getAccoutInfosByDid([
      ...result.map((row) => row.subjectDid),
      ...result.map((row) => row.createdBy),
    ])

    const resultWithHandles = result.map((r) => ({
      ...r,
      creatorHandle: infos.get(r.createdBy)?.handle,
      subjectHandle: infos.get(r.subjectDid)?.handle,
    }))

    return { cursor: keyset.packFromResult(result), events: resultWithHandles }
  }

  async getReport(id: number): Promise<ModerationEventRow | undefined> {
    return await this.db.db
      .selectFrom('moderation_event')
      .where('action', '=', 'com.atproto.admin.defs#modEventReport')
      .selectAll()
      .where('id', '=', id)
      .executeTakeFirst()
  }

  async getCurrentStatus(
    subject: { did: string } | { uri: AtUri } | { cids: CID[] },
  ) {
    let builder = this.db.db.selectFrom('moderation_subject_status').selectAll()
    if ('did' in subject) {
      builder = builder.where('did', '=', subject.did)
    } else if ('uri' in subject) {
      builder = builder.where('recordPath', '=', subject.uri.toString())
    }
    // TODO: Handle the cid status
    return await builder.execute()
  }

  async logEvent(info: {
    event: ModEventType
    subject: ModSubject
    createdBy: string
    createdAt?: Date
  }): Promise<ModerationEventRow> {
    this.db.assertTransaction()
    const { event, subject, createdBy, createdAt = new Date() } = info

    const createLabelVals =
      isModEventLabel(event) && event.createLabelVals.length > 0
        ? event.createLabelVals.join(' ')
        : undefined
    const negateLabelVals =
      isModEventLabel(event) && event.negateLabelVals.length > 0
        ? event.negateLabelVals.join(' ')
        : undefined

    const meta: Record<string, string | boolean> = {}

    if (isModEventReport(event)) {
      meta.reportType = event.reportType
    }

    if (isModEventComment(event) && event.sticky) {
      meta.sticky = event.sticky
    }

    if (isModEventEmail(event)) {
      meta.subjectLine = event.subjectLine
    }

    const modEvent = await this.db.db
      .insertInto('moderation_event')
      .values({
        comment: event.comment ? `${event.comment}` : null,
        action: event.$type as ModerationEvent['action'],
        createdAt: createdAt.toISOString(),
        createdBy,
        createLabelVals,
        negateLabelVals,
        durationInHours: event.durationInHours
          ? Number(event.durationInHours)
          : null,
        meta,
        expiresAt:
          (isModEventTakedown(event) || isModEventMute(event)) &&
          event.durationInHours
            ? addHoursToDate(event.durationInHours, createdAt).toISOString()
            : undefined,
        ...subject.info(),
      })
      .returningAll()
      .executeTakeFirstOrThrow()

    await adjustModerationSubjectStatus(this.db, modEvent, subject.blobCids)

    return modEvent
  }

  async getLastReversibleEventForSubject(subject: ReversalSubject) {
    // If the subject is neither suspended nor muted don't bother finding the last reversible event
    // Ideally, this should never happen because the caller of this method should only call this
    // after ensuring that the suspended or muted subjects are being reversed
    if (!subject.reverseMute && !subject.reverseSuspend) {
      return null
    }

    let builder = this.db.db
      .selectFrom('moderation_event')
      .where('subjectDid', '=', subject.subject.did)

    if (subject.subject.recordPath) {
      builder = builder.where(
        'subjectUri',
        'like',
        `%${subject.subject.recordPath}%`,
      )
    }

    // Means the subject was suspended and needs to be unsuspended
    if (subject.reverseSuspend) {
      builder = builder
        .where('action', '=', 'com.atproto.admin.defs#modEventTakedown')
        .where('durationInHours', 'is not', null)
    }
    if (subject.reverseMute) {
      builder = builder
        .where('action', '=', 'com.atproto.admin.defs#modEventMute')
        .where('durationInHours', 'is not', null)
    }

    return await builder
      .orderBy('id', 'desc')
      .selectAll()
      .limit(1)
      .executeTakeFirst()
  }

  async getSubjectsDueForReversal(): Promise<ReversalSubject[]> {
    const now = new Date().toISOString()
    const subjects = await this.db.db
      .selectFrom('moderation_subject_status')
      .where('suspendUntil', '<', now)
      .orWhere('muteUntil', '<', now)
      .selectAll()
      .execute()

    return subjects.map((row) => ({
      subject: subjectFromStatusRow(row),
      reverseSuspend: !!row.suspendUntil && row.suspendUntil < now,
      reverseMute: !!row.muteUntil && row.muteUntil < now,
    }))
  }

  async isSubjectSuspended(did: string): Promise<boolean> {
    const res = await this.db.db
      .selectFrom('moderation_subject_status')
      .where('did', '=', did)
      .where('recordPath', '=', '')
      .where('suspendUntil', '>', new Date().toISOString())
      .select('did')
      .limit(1)
      .executeTakeFirst()
    return !!res
  }

  async revertState({
    createdBy,
    createdAt,
    comment,
    action,
    subject,
  }: ReversibleModerationEvent): Promise<ModerationEventRow> {
    const isRevertingTakedown =
      action === 'com.atproto.admin.defs#modEventTakedown'
    this.db.assertTransaction()
    const result = await this.logEvent({
      event: {
        $type: isRevertingTakedown
          ? 'com.atproto.admin.defs#modEventReverseTakedown'
          : 'com.atproto.admin.defs#modEventUnmute',
        comment: comment ?? undefined,
      },
      createdAt,
      createdBy,
      subject,
    })

    if (isRevertingTakedown) {
      if (subject.isRepo()) {
        await this.reverseTakedownRepo(subject)
      } else if (subject.isRecord()) {
        await this.reverseTakedownRecord(subject)
      }
    }

    return result
  }

  async takedownRepo(
    subject: RepoSubject,
    takedownId: number,
    isSuspend = false,
  ) {
    const takedownRef = `BSKY-${
      isSuspend ? 'SUSPEND' : 'TAKEDOWN'
    }-${takedownId}`
    const values = TAKEDOWNS.map((eventType) => ({
      eventType,
      subjectDid: subject.did,
      takedownRef,
    }))

    const [repoEvts] = await Promise.all([
      this.db.db
        .insertInto('repo_push_event')
        .values(values)
        .onConflict((oc) =>
          oc.columns(['subjectDid', 'eventType']).doUpdateSet({
            takedownRef,
            confirmedAt: null,
            attempts: 0,
            lastAttempted: null,
          }),
        )
        .returning('id')
        .execute(),
      this.formatAndCreateLabels(subject.did, null, {
        create: [UNSPECCED_TAKEDOWN_LABEL],
      }),
    ])

    this.db.onCommit(() => {
      this.backgroundQueue.add(async () => {
        await Promise.all(
          repoEvts.map((evt) => this.eventPusher.attemptRepoEvent(evt.id)),
        )
      })
    })
  }

  async reverseTakedownRepo(subject: RepoSubject) {
    const [repoEvts] = await Promise.all([
      this.db.db
        .updateTable('repo_push_event')
        .where('eventType', 'in', TAKEDOWNS)
        .where('subjectDid', '=', subject.did)
        .set({
          takedownRef: null,
          confirmedAt: null,
          attempts: 0,
          lastAttempted: null,
        })
        .returning('id')
        .execute(),
      this.formatAndCreateLabels(subject.did, null, {
        negate: [UNSPECCED_TAKEDOWN_LABEL],
      }),
    ])

    this.db.onCommit(() => {
      this.backgroundQueue.add(async () => {
        await Promise.all(
          repoEvts.map((evt) => this.eventPusher.attemptRepoEvent(evt.id)),
        )
      })
    })
  }

  async takedownRecord(subject: RecordSubject, takedownId: number) {
    this.db.assertTransaction()
    const takedownRef = `BSKY-TAKEDOWN-${takedownId}`
    const values = TAKEDOWNS.map((eventType) => ({
      eventType,
      subjectDid: subject.did,
      subjectUri: subject.uri,
      subjectCid: subject.cid,
      takedownRef,
    }))
    const blobCids = subject.blobCids
    const labels: string[] = [UNSPECCED_TAKEDOWN_LABEL]
    if (blobCids && blobCids.length > 0) {
      labels.push(UNSPECCED_TAKEDOWN_BLOBS_LABEL)
    }
    const [recordEvts] = await Promise.all([
      this.db.db
        .insertInto('record_push_event')
        .values(values)
        .onConflict((oc) =>
          oc.columns(['subjectUri', 'eventType']).doUpdateSet({
            takedownRef,
            confirmedAt: null,
            attempts: 0,
            lastAttempted: null,
          }),
        )
        .returning('id')
        .execute(),
      this.formatAndCreateLabels(subject.uri, subject.cid, { create: labels }),
    ])

    this.db.onCommit(() => {
      this.backgroundQueue.add(async () => {
        await Promise.all(
          recordEvts.map((evt) => this.eventPusher.attemptRecordEvent(evt.id)),
        )
      })
    })

    if (blobCids && blobCids.length > 0) {
      const blobValues: Insertable<BlobPushEvent>[] = []
      for (const eventType of TAKEDOWNS) {
        for (const cid of blobCids) {
          blobValues.push({
            eventType,
            subjectDid: subject.did,
            subjectBlobCid: cid.toString(),
            takedownRef,
          })
        }
      }
      const blobEvts = await this.db.db
        .insertInto('blob_push_event')
        .values(blobValues)
        .onConflict((oc) =>
          oc
            .columns(['subjectDid', 'subjectBlobCid', 'eventType'])
            .doUpdateSet({
              takedownRef,
              confirmedAt: null,
              attempts: 0,
              lastAttempted: null,
            }),
        )
        .returning(['id', 'subjectDid', 'subjectBlobCid', 'eventType'])
        .execute()

      this.db.onCommit(() => {
        this.backgroundQueue.add(async () => {
          await Promise.allSettled(
            blobEvts.map((evt) =>
              this.eventPusher
                .attemptBlobEvent(evt.id)
                .catch((err) =>
                  log.error({ err, ...evt }, 'failed to push blob event'),
                ),
            ),
          )

          if (this.imgInvalidator) {
            await Promise.allSettled(
              (subject.blobCids ?? []).map((cid) => {
                const paths = (this.cdnPaths ?? []).map((path) =>
                  path.replace('%s', subject.did).replace('%s', cid),
                )
                return this.imgInvalidator
                  ?.invalidate(cid, paths)
                  .catch((err) =>
                    log.error(
                      { err, paths, cid },
                      'failed to invalidate blob on cdn',
                    ),
                  )
              }),
            )
          }
        })
      })
    }
  }

  async reverseTakedownRecord(subject: RecordSubject) {
    this.db.assertTransaction()
    const labels: string[] = [UNSPECCED_TAKEDOWN_LABEL]
    const blobCids = subject.blobCids
    if (blobCids && blobCids.length > 0) {
      labels.push(UNSPECCED_TAKEDOWN_BLOBS_LABEL)
    }
    const [recordEvts] = await Promise.all([
      this.db.db
        .updateTable('record_push_event')
        .where('eventType', 'in', TAKEDOWNS)
        .where('subjectDid', '=', subject.did)
        .where('subjectUri', '=', subject.uri)
        .set({
          takedownRef: null,
          confirmedAt: null,
          attempts: 0,
          lastAttempted: null,
        })
        .returning('id')
        .execute(),
      this.formatAndCreateLabels(subject.uri, subject.cid, { negate: labels }),
    ])
    this.db.onCommit(() => {
      this.backgroundQueue.add(async () => {
        await Promise.all(
          recordEvts.map((evt) => this.eventPusher.attemptRecordEvent(evt.id)),
        )
      })
    })

    if (blobCids && blobCids.length > 0) {
      const blobEvts = await this.db.db
        .updateTable('blob_push_event')
        .where('eventType', 'in', TAKEDOWNS)
        .where('subjectDid', '=', subject.did)
        .where(
          'subjectBlobCid',
          'in',
          blobCids.map((c) => c.toString()),
        )
        .set({
          takedownRef: null,
          confirmedAt: null,
          attempts: 0,
          lastAttempted: null,
        })
        .returning('id')
        .execute()

      this.db.onCommit(() => {
        this.backgroundQueue.add(async () => {
          await Promise.all(
            blobEvts.map((evt) => this.eventPusher.attemptBlobEvent(evt.id)),
          )
        })
      })
    }
  }

  async report(info: {
    reasonType: NonNullable<ModerationEventRow['meta']>['reportType']
    reason?: string
    subject: ModSubject
    reportedBy: string
    createdAt?: Date
  }): Promise<ModerationEventRow> {
    const {
      reasonType,
      reason,
      reportedBy,
      createdAt = new Date(),
      subject,
    } = info

    const event = await this.logEvent({
      event: {
        $type: 'com.atproto.admin.defs#modEventReport',
        reportType: reasonType,
        comment: reason,
      },
      createdBy: reportedBy,
      subject,
      createdAt,
    })

    return event
  }

  async getSubjectStatuses({
    cursor,
    limit = 50,
    takendown,
    appealed,
    reviewState,
    reviewedAfter,
    reviewedBefore,
    reportedAfter,
    reportedBefore,
    includeMuted,
    ignoreSubjects,
    sortDirection,
    lastReviewedBy,
    sortField,
    subject,
  }: {
    cursor?: string
    limit?: number
    takendown?: boolean
    appealed?: boolean | null
    reviewedBefore?: string
    reviewState?: ModerationSubjectStatusRow['reviewState']
    reviewedAfter?: string
    reportedAfter?: string
    reportedBefore?: string
    includeMuted?: boolean
    subject?: string
    ignoreSubjects?: string[]
    sortDirection: 'asc' | 'desc'
    lastReviewedBy?: string
    sortField: 'lastReviewedAt' | 'lastReportedAt'
  }) {
    let builder = this.db.db.selectFrom('moderation_subject_status').selectAll()

    if (subject) {
      const subjectInfo = getStatusIdentifierFromSubject(subject)
      builder = builder
        .where('moderation_subject_status.did', '=', subjectInfo.did)
        .where((qb) =>
          subjectInfo.recordPath
            ? qb.where('recordPath', '=', subjectInfo.recordPath)
            : qb.where('recordPath', '=', ''),
        )
    }

    if (ignoreSubjects?.length) {
      builder = builder
        .where('moderation_subject_status.did', 'not in', ignoreSubjects)
        .where('recordPath', 'not in', ignoreSubjects)
    }

    if (reviewState) {
      builder = builder.where('reviewState', '=', reviewState)
    }

    if (lastReviewedBy) {
      builder = builder.where('lastReviewedBy', '=', lastReviewedBy)
    }

    if (reviewedAfter) {
      builder = builder.where('lastReviewedAt', '>', reviewedAfter)
    }

    if (reviewedBefore) {
      builder = builder.where('lastReviewedAt', '<', reviewedBefore)
    }

    if (reportedAfter) {
      builder = builder.where('lastReviewedAt', '>', reportedAfter)
    }

    if (reportedBefore) {
      builder = builder.where('lastReportedAt', '<', reportedBefore)
    }

    if (takendown) {
      builder = builder.where('takendown', '=', true)
    }

    if (appealed !== undefined) {
      builder =
        appealed === null
          ? builder.where('appealed', 'is', null)
          : builder.where('appealed', '=', appealed)
    }

    if (!includeMuted) {
      builder = builder.where((qb) =>
        qb
          .where('muteUntil', '<', new Date().toISOString())
          .orWhere('muteUntil', 'is', null),
      )
    }

    const { ref } = this.db.db.dynamic
    const keyset = new StatusKeyset(
      ref(`moderation_subject_status.${sortField}`),
      ref('moderation_subject_status.id'),
    )
    const paginatedBuilder = paginate(builder, {
      limit,
      cursor,
      keyset,
      direction: sortDirection,
      tryIndex: true,
      nullsLast: true,
    })

    const results = await paginatedBuilder.execute()

    const infos = await this.views.getAccoutInfosByDid(
      results.map((r) => r.did),
    )
    const resultsWithHandles = results.map((r) => ({
      ...r,
      handle: infos.get(r.did)?.handle ?? INVALID_HANDLE,
    }))

    return {
      statuses: resultsWithHandles,
      cursor: keyset.packFromResult(results),
    }
  }

  async isSubjectTakendown(subject: ModSubject): Promise<boolean> {
    const builder = this.db.db
      .selectFrom('moderation_subject_status')
      .where('did', '=', subject.did)
      .where('recordPath', '=', subject.recordPath || '')

    const result = await builder.select('takendown').executeTakeFirst()

    return !!result?.takendown
  }

  async formatAndCreateLabels(
    uri: string,
    cid: string | null,
    labels: { create?: string[]; negate?: string[] },
  ): Promise<Label[]> {
    const { create = [], negate = [] } = labels
    const toCreate = create.map((val) => ({
      src: this.serverDid,
      uri,
      cid: cid ?? undefined,
      val,
      neg: false,
      cts: new Date().toISOString(),
    }))
    const toNegate = negate.map((val) => ({
      src: this.serverDid,
      uri,
      cid: cid ?? undefined,
      val,
      neg: true,
      cts: new Date().toISOString(),
    }))
    const formatted = [...toCreate, ...toNegate]
    await this.createLabels(formatted)
    return formatted
  }

  async createLabels(labels: Label[]) {
    if (labels.length < 1) return
    const dbVals = labels.map((l) => ({
      ...l,
      cid: l.cid ?? '',
      neg: !!l.neg,
    }))
    const { ref } = this.db.db.dynamic
    const excluded = (col: string) => ref(`excluded.${col}`)
    await this.db.db
      .insertInto('label')
      .values(dbVals)
      .onConflict((oc) =>
        oc.columns(['src', 'uri', 'cid', 'val']).doUpdateSet({
          neg: sql`${excluded('neg')}`,
          cts: sql`${excluded('cts')}`,
        }),
      )
      .execute()
  }
}

const TAKEDOWNS = ['pds_takedown' as const, 'appview_takedown' as const]

export type TakedownSubjects = {
  did: string
  subjects: (RepoRef | RepoBlobRef | StrongRef)[]
}

export type ReversalSubject = {
  subject: ModSubject
  reverseSuspend: boolean
  reverseMute: boolean
}<|MERGE_RESOLUTION|>--- conflicted
+++ resolved
@@ -53,12 +53,9 @@
     public eventPusher: EventPusher,
     public appviewAgent: AtpAgent,
     private appviewAuth: AppviewAuth,
-<<<<<<< HEAD
+    public serverDid: string,
     public imgInvalidator?: ImageInvalidator,
     public cdnPaths?: string[],
-=======
-    public serverDid: string,
->>>>>>> 4b1c8af6
   ) {}
 
   static creator(
@@ -66,12 +63,9 @@
     eventPusher: EventPusher,
     appviewAgent: AtpAgent,
     appviewAuth: AppviewAuth,
-<<<<<<< HEAD
+    serverDid: string,
     imgInvalidator?: ImageInvalidator,
     cdnPaths?: string[],
-=======
-    serverDid: string,
->>>>>>> 4b1c8af6
   ) {
     return (db: Database) =>
       new ModerationService(
@@ -80,12 +74,9 @@
         eventPusher,
         appviewAgent,
         appviewAuth,
-<<<<<<< HEAD
+        serverDid,
         imgInvalidator,
         cdnPaths,
-=======
-        serverDid,
->>>>>>> 4b1c8af6
       )
   }
 

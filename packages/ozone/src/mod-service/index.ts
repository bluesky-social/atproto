import net from 'node:net'
import { Insertable, sql } from 'kysely'
import { CID } from 'multiformats/cid'
import { AtpAgent } from '@atproto/api'
import { addHoursToDate, chunkArray } from '@atproto/common'
import { Keypair } from '@atproto/crypto'
import { IdResolver } from '@atproto/identity'
import { AtUri, INVALID_HANDLE } from '@atproto/syntax'
import { InvalidRequestError } from '@atproto/xrpc-server'
import { getReviewState } from '../api/util'
import { BackgroundQueue } from '../background'
import { OzoneConfig } from '../config'
import { EventPusher } from '../daemon'
import { Database } from '../db'
import { StatusKeyset, TimeIdKeyset, paginate } from '../db/pagination'
import { BlobPushEvent } from '../db/schema/blob_push_event'
import { LabelChannel } from '../db/schema/label'
import { ModerationEvent } from '../db/schema/moderation_event'
import { jsonb } from '../db/types'
import { ImageInvalidator } from '../image-invalidator'
import { ids } from '../lexicon/lexicons'
import { RepoBlobRef, RepoRef } from '../lexicon/types/com/atproto/admin/defs'
import { Label } from '../lexicon/types/com/atproto/label/defs'
import { Main as StrongRef } from '../lexicon/types/com/atproto/repo/strongRef'
import {
  REVIEWESCALATED,
  REVIEWOPEN,
  isAccountEvent,
  isIdentityEvent,
  isModEventAcknowledge,
  isModEventComment,
  isModEventEmail,
  isModEventLabel,
  isModEventMute,
  isModEventReport,
  isModEventTag,
  isModEventTakedown,
  isRecordEvent,
<<<<<<< HEAD
  REVIEWESCALATED,
  REVIEWOPEN,
  isModEventAcknowledge,
  isModEventPriorityScore,
=======
>>>>>>> 61dc0d60
} from '../lexicon/types/tools/ozone/moderation/defs'
import { QueryParams as QueryStatusParams } from '../lexicon/types/tools/ozone/moderation/queryStatuses'
import { httpLogger as log } from '../logger'
import { LABELER_HEADER_NAME, ParsedLabelers } from '../util'
import {
  adjustModerationSubjectStatus,
  getStatusIdentifierFromSubject,
  moderationSubjectStatusQueryBuilder,
} from './status'
import {
  ModSubject,
  RecordSubject,
  RepoSubject,
  subjectFromStatusRow,
} from './subject'
import {
  ModEventType,
  ModerationEventRow,
  ModerationSubjectStatusRow,
  ModerationSubjectStatusRowWithHandle,
  ReversibleModerationEvent,
} from './types'
import { formatLabel, formatLabelRow, signLabel } from './util'
import { AuthHeaders, ModerationViews } from './views'

export type ModerationServiceCreator = (db: Database) => ModerationService

export class ModerationService {
  constructor(
    public db: Database,
    public signingKey: Keypair,
    public signingKeyId: number,
    public cfg: OzoneConfig,
    public backgroundQueue: BackgroundQueue,
    public idResolver: IdResolver,
    public eventPusher: EventPusher,
    public appviewAgent: AtpAgent,
    private createAuthHeaders: (
      aud: string,
      method: string,
    ) => Promise<AuthHeaders>,
    public imgInvalidator?: ImageInvalidator,
  ) {}

  static creator(
    signingKey: Keypair,
    signingKeyId: number,
    cfg: OzoneConfig,
    backgroundQueue: BackgroundQueue,
    idResolver: IdResolver,
    eventPusher: EventPusher,
    appviewAgent: AtpAgent,
    createAuthHeaders: (aud: string, method: string) => Promise<AuthHeaders>,
    imgInvalidator?: ImageInvalidator,
  ) {
    return (db: Database) =>
      new ModerationService(
        db,
        signingKey,
        signingKeyId,
        cfg,
        backgroundQueue,
        idResolver,
        eventPusher,
        appviewAgent,
        createAuthHeaders,
        imgInvalidator,
      )
  }

  views = new ModerationViews(
    this.db,
    this.signingKey,
    this.signingKeyId,
    this.appviewAgent,
    async (method: string, labelers?: ParsedLabelers) => {
      const authHeaders = await this.createAuthHeaders(
        this.cfg.appview.did,
        method,
      )
      if (labelers?.dids?.length) {
        authHeaders.headers[LABELER_HEADER_NAME] = labelers.dids.join(', ')
      }
      return authHeaders
    },
  )

  async getEvent(id: number): Promise<ModerationEventRow | undefined> {
    return await this.db.db
      .selectFrom('moderation_event')
      .selectAll()
      .where('id', '=', id)
      .executeTakeFirst()
  }

  async getEventOrThrow(id: number): Promise<ModerationEventRow> {
    const event = await this.getEvent(id)
    if (!event) throw new InvalidRequestError('Moderation event not found')
    return event
  }

  async getEvents(opts: {
    subject?: string
    createdBy?: string
    limit: number
    cursor?: string
    includeAllUserRecords: boolean
    types: ModerationEvent['action'][]
    sortDirection?: 'asc' | 'desc'
    hasComment?: boolean
    comment?: string
    createdAfter?: string
    createdBefore?: string
    addedLabels: string[]
    removedLabels: string[]
    addedTags: string[]
    removedTags: string[]
    reportTypes?: string[]
    collections: string[]
    subjectType?: string
    policies?: string[]
  }): Promise<{ cursor?: string; events: ModerationEventRow[] }> {
    const {
      subject,
      createdBy,
      limit,
      cursor,
      includeAllUserRecords,
      sortDirection = 'desc',
      types,
      hasComment,
      comment,
      createdAfter,
      createdBefore,
      addedLabels,
      removedLabels,
      addedTags,
      removedTags,
      reportTypes,
      collections,
      subjectType,
      policies,
    } = opts
    const { ref } = this.db.db.dynamic
    let builder = this.db.db.selectFrom('moderation_event').selectAll()

    if (subject) {
      const isSubjectAtUri = subject.startsWith('at://')
      const subjectDid = isSubjectAtUri ? new AtUri(subject).hostname : subject
      const subjectUri = isSubjectAtUri ? subject : null
      // regardless of subjectUri check, we always want to query against subjectDid column since that's indexed
      builder = builder.where('subjectDid', '=', subjectDid)

      // if requester wants to include all user records, let's ignore matching on subjectUri
      if (!includeAllUserRecords) {
        builder = builder
          .if(!subjectUri, (q) => q.where('subjectUri', 'is', null))
          .if(!!subjectUri, (q) => q.where('subjectUri', '=', subjectUri))
      }
    } else if (subjectType === 'account') {
      builder = builder.where('subjectUri', 'is', null)
    } else if (subjectType === 'record') {
      builder = builder.where('subjectUri', 'is not', null)
    }

    // If subjectType is set to 'account' let that take priority and ignore collections filter
    if (collections.length && subjectType !== 'account') {
      builder = builder.where('subjectUri', 'is not', null).where((qb) => {
        collections.forEach((collection) => {
          qb = qb.orWhere('subjectUri', 'like', `%/${collection}/%`)
        })
        return qb
      })
    }

    if (types.length) {
      builder = builder.where((qb) => {
        if (types.length === 1) {
          return qb.where('action', '=', types[0])
        }

        return qb.where('action', 'in', types)
      })
    }
    if (createdBy) {
      builder = builder.where('createdBy', '=', createdBy)
    }
    if (createdAfter) {
      builder = builder.where('createdAt', '>=', createdAfter)
    }
    if (createdBefore) {
      builder = builder.where('createdAt', '<=', createdBefore)
    }

    if (comment) {
      // the input may end in || in which case, there may be item in the array which is just '' and we want to ignore those
      const keywords = comment.split('||').filter((keyword) => !!keyword.trim())
      if (keywords.length > 1) {
        builder = builder.where((qb) => {
          keywords.forEach((keyword) => {
            qb = qb.orWhere('comment', 'ilike', `%${keyword}%`)
          })
          return qb
        })
      } else if (keywords.length === 1) {
        builder = builder.where('comment', 'ilike', `%${keywords[0]}%`)
      }
    }
    if (hasComment) {
      builder = builder.where('comment', 'is not', null)
    }

    // If multiple labels are passed, then only retrieve events where all those labels exist
    if (addedLabels.length) {
      addedLabels.forEach((label) => {
        builder = builder.where('createLabelVals', 'ilike', `%${label}%`)
      })
    }
    if (removedLabels.length) {
      removedLabels.forEach((label) => {
        builder = builder.where('negateLabelVals', 'ilike', `%${label}%`)
      })
    }
    if (addedTags.length) {
      builder = builder.where(sql`${ref('addedTags')} @> ${jsonb(addedTags)}`)
    }
    if (removedTags.length) {
      builder = builder.where(
        sql`${ref('removedTags')} @> ${jsonb(removedTags)}`,
      )
    }
    if (reportTypes?.length) {
      builder = builder.where(sql`meta->>'reportType'`, 'in', reportTypes)
    }
    if (policies?.length) {
      builder = builder.where((qb) => {
        policies.forEach((policy) => {
          qb = qb.orWhere(sql`meta->>'policies'`, 'ilike', `%${policy}%`)
        })
        return qb
      })
    }

    const keyset = new TimeIdKeyset(
      ref(`moderation_event.createdAt`),
      ref('moderation_event.id'),
    )
    const paginatedBuilder = paginate(builder, {
      limit,
      cursor,
      keyset,
      direction: sortDirection,
      tryIndex: true,
    })

    const result = await paginatedBuilder.execute()

    const infos = await this.views.getAccoutInfosByDid([
      ...result.map((row) => row.subjectDid),
      ...result.map((row) => row.createdBy),
    ])

    const resultWithHandles = result.map((r) => ({
      ...r,
      creatorHandle: infos.get(r.createdBy)?.handle,
      subjectHandle: infos.get(r.subjectDid)?.handle,
    }))

    return { cursor: keyset.packFromResult(result), events: resultWithHandles }
  }

  async getReport(id: number): Promise<ModerationEventRow | undefined> {
    return await this.db.db
      .selectFrom('moderation_event')
      .where('action', '=', 'tools.ozone.moderation.defs#modEventReport')
      .selectAll()
      .where('id', '=', id)
      .executeTakeFirst()
  }

  async getCurrentStatus(
    subject: { did: string } | { uri: AtUri } | { cids: CID[] },
  ) {
    let builder = this.db.db.selectFrom('moderation_subject_status').selectAll()
    if ('did' in subject) {
      builder = builder.where('did', '=', subject.did)
    } else if ('uri' in subject) {
      builder = builder.where('recordPath', '=', subject.uri.toString())
    }
    // TODO: Handle the cid status
    return await builder.execute()
  }

  async resolveSubjectsForAccount(
    did: string,
    createdBy: string,
    accountEvent: ModerationEventRow,
  ) {
    const subjectsToBeResolved = await this.db.db
      .selectFrom('moderation_subject_status')
      .where('did', '=', did)
      .where('recordPath', '!=', '')
      .where('reviewState', 'in', [REVIEWESCALATED, REVIEWOPEN])
      .selectAll()
      .execute()

    if (subjectsToBeResolved.length === 0) {
      return
    }

    let accountEventInfo = `Account Event ID: ${accountEvent.id}`
    if (accountEvent.comment) {
      accountEventInfo += ` | Account Event Comment: ${accountEvent.comment}`
    }
    // Process subjects in chunks of 100 since each of these will trigger multiple db queries
    for (const subjects of chunkArray(subjectsToBeResolved, 100)) {
      await Promise.all(
        subjects.map(async (subject) => {
          const eventData = {
            createdBy,
            subject: subjectFromStatusRow(subject),
          }

          // For consistency's sake, when acknowledging appealed subjects, we should first resolve the appeal
          if (subject.appealed) {
            await this.logEvent({
              event: {
                $type: 'tools.ozone.moderation.defs#modEventResolveAppeal',
                comment: `[AUTO_RESOLVE_ON_ACCOUNT_ACTION]: Automatically resolving all appealed content due to account level action | ${accountEventInfo}`,
              },
              ...eventData,
            })
          }

          await this.logEvent({
            event: {
              $type: 'tools.ozone.moderation.defs#modEventAcknowledge',
              comment: `[AUTO_RESOLVE_ON_ACCOUNT_ACTION]: Automatically resolving all reported content due to account level action | ${accountEventInfo}`,
            },
            ...eventData,
          })
        }),
      )
    }
  }

  async logEvent(info: {
    event: ModEventType
    subject: ModSubject
    createdBy: string
    createdAt?: Date
  }): Promise<{
    event: ModerationEventRow
    subjectStatus: ModerationSubjectStatusRow | null
  }> {
    this.db.assertTransaction()
    const { event, subject, createdBy, createdAt = new Date() } = info

    const createLabelVals =
      isModEventLabel(event) && event.createLabelVals.length > 0
        ? event.createLabelVals.join(' ')
        : undefined
    const negateLabelVals =
      isModEventLabel(event) && event.negateLabelVals.length > 0
        ? event.negateLabelVals.join(' ')
        : undefined

    const meta: Record<string, string | number | boolean> = {}

    const addedTags = isModEventTag(event) ? jsonb(event.add) : null
    const removedTags = isModEventTag(event) ? jsonb(event.remove) : null

    if (isModEventReport(event)) {
      meta.reportType = event.reportType
    }

    if (isModEventComment(event) && event.sticky) {
      meta.sticky = event.sticky
    }

    if (isModEventEmail(event)) {
      meta.subjectLine = event.subjectLine
      if (event.content) {
        meta.content = event.content
      }
    }

    if (isAccountEvent(event)) {
      meta.active = event.active
      meta.timestamp = event.timestamp
      if (event.status) meta.status = event.status
    }

    if (isModEventPriorityScore(event)) {
      meta.priorityScore = event.score
    }

    if (isIdentityEvent(event)) {
      meta.timestamp = event.timestamp
      if (event.handle) meta.handle = event.handle
      if (event.pdsHost) meta.pdsHost = event.pdsHost
      if (event.tombstone) meta.tombstone = event.tombstone
    }

    if (isRecordEvent(event)) {
      meta.timestamp = event.timestamp
      meta.op = event.op
      if (event.cid) meta.cid = event.cid
    }

    if (
      (isModEventTakedown(event) || isModEventAcknowledge(event)) &&
      event.acknowledgeAccountSubjects
    ) {
      meta.acknowledgeAccountSubjects = true
    }

    if (isModEventTakedown(event) && event.policies?.length) {
      meta.policies = event.policies.join(',')
    }

    // Keep trace of reports that came in while the reporter was in muted stated
    if (isModEventReport(event)) {
      const isReportingMuted = await this.isReportingMutedForSubject(createdBy)
      if (isReportingMuted) {
        meta.isReporterMuted = true
      }
    }

    const subjectInfo = subject.info()

    const modEvent = await this.db.db
      .insertInto('moderation_event')
      .values({
        comment: event.comment ? `${event.comment}` : null,
        action: event.$type as ModerationEvent['action'],
        createdAt: createdAt.toISOString(),
        createdBy,
        createLabelVals,
        negateLabelVals,
        addedTags,
        removedTags,
        durationInHours: event.durationInHours
          ? Number(event.durationInHours)
          : null,
        meta: Object.assign(meta, subjectInfo.meta),
        expiresAt:
          (isModEventTakedown(event) || isModEventMute(event)) &&
          event.durationInHours
            ? addHoursToDate(event.durationInHours, createdAt).toISOString()
            : undefined,
        subjectType: subjectInfo.subjectType,
        subjectDid: subjectInfo.subjectDid,
        subjectUri: subjectInfo.subjectUri,
        subjectCid: subjectInfo.subjectCid,
        subjectBlobCids: jsonb(subjectInfo.subjectBlobCids),
        subjectMessageId: subjectInfo.subjectMessageId,
      })
      .returningAll()
      .executeTakeFirstOrThrow()

    const subjectStatus = await adjustModerationSubjectStatus(
      this.db,
      modEvent,
      subject.blobCids,
    )

    return { event: modEvent, subjectStatus }
  }

  async getLastReversibleEventForSubject(subject: ReversalSubject) {
    // If the subject is neither suspended nor muted don't bother finding the last reversible event
    // Ideally, this should never happen because the caller of this method should only call this
    // after ensuring that the suspended or muted subjects are being reversed
    if (!subject.reverseMute && !subject.reverseSuspend) {
      return null
    }

    let builder = this.db.db
      .selectFrom('moderation_event')
      .where('subjectDid', '=', subject.subject.did)

    if (subject.subject.recordPath) {
      builder = builder.where(
        'subjectUri',
        'like',
        `%${subject.subject.recordPath}%`,
      )
    }

    // Means the subject was suspended and needs to be unsuspended
    if (subject.reverseSuspend) {
      builder = builder
        .where('action', '=', 'tools.ozone.moderation.defs#modEventTakedown')
        .where('durationInHours', 'is not', null)
    }
    if (subject.reverseMute) {
      builder = builder
        .where('action', '=', 'tools.ozone.moderation.defs#modEventMute')
        .where('durationInHours', 'is not', null)
    }

    return await builder
      .orderBy('id', 'desc')
      .selectAll()
      .limit(1)
      .executeTakeFirst()
  }

  async getSubjectsDueForReversal(): Promise<ReversalSubject[]> {
    const now = new Date().toISOString()
    const subjects = await this.db.db
      .selectFrom('moderation_subject_status')
      .where('suspendUntil', '<', now)
      .orWhere('muteUntil', '<', now)
      .selectAll()
      .execute()

    return subjects.map((row) => ({
      subject: subjectFromStatusRow(row),
      reverseSuspend: !!row.suspendUntil && row.suspendUntil < now,
      reverseMute: !!row.muteUntil && row.muteUntil < now,
    }))
  }

  async isSubjectSuspended(did: string): Promise<boolean> {
    const res = await this.db.db
      .selectFrom('moderation_subject_status')
      .where('did', '=', did)
      .where('recordPath', '=', '')
      .where('suspendUntil', '>', new Date().toISOString())
      .select('did')
      .limit(1)
      .executeTakeFirst()
    return !!res
  }

  async revertState({
    createdBy,
    createdAt,
    comment,
    action,
    subject,
  }: ReversibleModerationEvent): Promise<ModerationEventRow> {
    const isRevertingTakedown =
      action === 'tools.ozone.moderation.defs#modEventTakedown'
    this.db.assertTransaction()
    const { event } = await this.logEvent({
      event: {
        $type: isRevertingTakedown
          ? 'tools.ozone.moderation.defs#modEventReverseTakedown'
          : 'tools.ozone.moderation.defs#modEventUnmute',
        comment: comment ?? undefined,
      },
      createdAt,
      createdBy,
      subject,
    })

    if (isRevertingTakedown) {
      if (subject.isRepo()) {
        await this.reverseTakedownRepo(subject)
      } else if (subject.isRecord()) {
        await this.reverseTakedownRecord(subject)
      }
    }

    return event
  }

  async takedownRepo(
    subject: RepoSubject,
    takedownId: number,
    isSuspend = false,
  ) {
    const takedownRef = `BSKY-${
      isSuspend ? 'SUSPEND' : 'TAKEDOWN'
    }-${takedownId}`

    const values = this.eventPusher.takedowns.map((eventType) => ({
      eventType,
      subjectDid: subject.did,
      takedownRef,
    }))

    const repoEvts = await this.db.db
      .insertInto('repo_push_event')
      .values(values)
      .onConflict((oc) =>
        oc.columns(['subjectDid', 'eventType']).doUpdateSet({
          takedownRef,
          confirmedAt: null,
          attempts: 0,
          lastAttempted: null,
        }),
      )
      .returning('id')
      .execute()

    const takedownLabel = isSuspend ? SUSPEND_LABEL : TAKEDOWN_LABEL
    await this.formatAndCreateLabels(subject.did, null, {
      create: [takedownLabel],
    })

    this.db.onCommit(() => {
      this.backgroundQueue.add(async () => {
        await Promise.all(
          repoEvts.map((evt) => this.eventPusher.attemptRepoEvent(evt.id)),
        )
      })
    })
  }

  async reverseTakedownRepo(subject: RepoSubject) {
    const repoEvts = await this.db.db
      .updateTable('repo_push_event')
      .where('eventType', 'in', TAKEDOWNS)
      .where('subjectDid', '=', subject.did)
      .set({
        takedownRef: null,
        confirmedAt: null,
        attempts: 0,
        lastAttempted: null,
      })
      .returning('id')
      .execute()

    const existingTakedownLabels = await this.db.db
      .selectFrom('label')
      .where('label.uri', '=', subject.did)
      .where('label.val', 'in', [TAKEDOWN_LABEL, SUSPEND_LABEL])
      .where('neg', '=', false)
      .selectAll()
      .execute()

    const takedownVals = existingTakedownLabels.map((row) => row.val)
    await this.formatAndCreateLabels(subject.did, null, {
      negate: takedownVals,
    })

    this.db.onCommit(() => {
      this.backgroundQueue.add(async () => {
        await Promise.all(
          repoEvts.map((evt) => this.eventPusher.attemptRepoEvent(evt.id)),
        )
      })
    })
  }

  async takedownRecord(subject: RecordSubject, takedownId: number) {
    this.db.assertTransaction()
    await this.formatAndCreateLabels(subject.uri, subject.cid, {
      create: [TAKEDOWN_LABEL],
    })

    const takedownRef = `BSKY-TAKEDOWN-${takedownId}`
    const blobCids = subject.blobCids
    if (blobCids && blobCids.length > 0) {
      const blobValues: Insertable<BlobPushEvent>[] = []
      for (const eventType of this.eventPusher.takedowns) {
        for (const cid of blobCids) {
          blobValues.push({
            eventType,
            takedownRef,
            subjectDid: subject.did,
            subjectUri: subject.uri || null,
            subjectBlobCid: cid.toString(),
          })
        }
      }
      const blobEvts = await this.eventPusher.logBlobPushEvent(
        blobValues,
        takedownRef,
      )

      this.db.onCommit(() => {
        this.backgroundQueue.add(async () => {
          await Promise.allSettled(
            blobEvts.map((evt) =>
              this.eventPusher
                .attemptBlobEvent(evt.id)
                .catch((err) =>
                  log.error({ err, ...evt }, 'failed to push blob event'),
                ),
            ),
          )

          if (this.imgInvalidator) {
            await Promise.allSettled(
              (subject.blobCids ?? []).map((cid) => {
                const paths = (this.cfg.cdn.paths ?? []).map((path) =>
                  path.replace('%s', subject.did).replace('%s', cid),
                )
                return this.imgInvalidator
                  ?.invalidate(cid, paths)
                  .catch((err) =>
                    log.error(
                      { err, paths, cid },
                      'failed to invalidate blob on cdn',
                    ),
                  )
              }),
            )
          }
        })
      })
    }
  }

  async reverseTakedownRecord(subject: RecordSubject) {
    this.db.assertTransaction()
    await this.formatAndCreateLabels(subject.uri, subject.cid, {
      negate: [TAKEDOWN_LABEL],
    })

    const blobCids = subject.blobCids
    if (blobCids && blobCids.length > 0) {
      const blobEvts = await this.db.db
        .updateTable('blob_push_event')
        .where('eventType', 'in', TAKEDOWNS)
        .where('subjectDid', '=', subject.did)
        .where(
          'subjectBlobCid',
          'in',
          blobCids.map((c) => c.toString()),
        )
        .set({
          takedownRef: null,
          confirmedAt: null,
          attempts: 0,
          lastAttempted: null,
        })
        .returning('id')
        .execute()

      this.db.onCommit(() => {
        this.backgroundQueue.add(async () => {
          await Promise.all(
            blobEvts.map((evt) => this.eventPusher.attemptBlobEvent(evt.id)),
          )
        })
      })
    }
  }

  async report(info: {
    reasonType: NonNullable<ModerationEventRow['meta']>['reportType']
    reason?: string
    subject: ModSubject
    reportedBy: string
    createdAt?: Date
  }): Promise<{
    event: ModerationEventRow
    subjectStatus: ModerationSubjectStatusRow | null
  }> {
    const {
      reasonType,
      reason,
      reportedBy,
      createdAt = new Date(),
      subject,
    } = info

    const result = await this.logEvent({
      event: {
        $type: 'tools.ozone.moderation.defs#modEventReport',
        reportType: reasonType,
        comment: reason,
      },
      createdBy: reportedBy,
      subject,
      createdAt,
    })

    return result
  }

  async getSubjectStatuses({
    queueCount,
    queueIndex,
    queueSeed = '',
    includeAllUserRecords,
    cursor,
    limit = 50,
    takendown,
    appealed,
    reviewState,
    reviewedAfter,
    reviewedBefore,
    reportedAfter,
    reportedBefore,
    includeMuted = false,
    hostingDeletedBefore,
    hostingDeletedAfter,
    hostingUpdatedBefore,
    hostingUpdatedAfter,
    hostingStatuses,
    onlyMuted = false,
    ignoreSubjects,
    sortDirection = 'desc',
    lastReviewedBy,
    sortField = 'lastReportedAt',
    subject,
    tags,
    excludeTags,
    collections,
    subjectType,
    minAccountSuspendCount,
    minReportedRecordsCount,
    minTakendownRecordsCount,
  }: QueryStatusParams): Promise<{
    statuses: ModerationSubjectStatusRowWithHandle[]
    cursor?: string
  }> {
    let builder = moderationSubjectStatusQueryBuilder(this.db.db)

    const { ref } = this.db.db.dynamic

    if (subject) {
      const subjectInfo = getStatusIdentifierFromSubject(subject)
      builder = builder.where(
        'moderation_subject_status.did',
        '=',
        subjectInfo.did,
      )

      if (!includeAllUserRecords) {
        builder = builder.where((qb) =>
          subjectInfo.recordPath
            ? qb.where(
                'moderation_subject_status.recordPath',
                '=',
                subjectInfo.recordPath,
              )
            : qb.where('moderation_subject_status.recordPath', '=', ''),
        )
      }
    } else if (subjectType === 'account') {
      builder = builder.where('moderation_subject_status.recordPath', '=', '')
    } else if (subjectType === 'record') {
      builder = builder.where('moderation_subject_status.recordPath', '!=', '')
    }

    // Only fetch items that belongs to the specified queue when specified
    if (
      !subject &&
      queueCount &&
      queueCount > 0 &&
      queueIndex !== undefined &&
      queueIndex >= 0 &&
      queueIndex < queueCount
    ) {
      builder = builder.where(
        queueSeed
          ? sql`ABS(HASHTEXT(${queueSeed} || moderation_subject_status.did)) % ${queueCount}`
          : sql`ABS(HASHTEXT(moderation_subject_status.did)) % ${queueCount}`,
        '=',
        queueIndex,
      )
    }

    // If subjectType is set to 'account' let that take priority and ignore collections filter
    if (subjectType !== 'account' && collections?.length) {
      builder = builder
        .where('moderation_subject_status.recordPath', '!=', '')
        .where((qb) => {
          for (const collection of collections) {
            qb = qb.orWhere(
              'moderation_subject_status.recordPath',
              'like',
              `${collection}/%`,
            )
          }
          return qb
        })
    }

    if (ignoreSubjects?.length) {
      builder = builder
        .where('moderation_subject_status.did', 'not in', ignoreSubjects)
        .where('moderation_subject_status.recordPath', 'not in', ignoreSubjects)
    }

    const reviewStateNormalized = getReviewState(reviewState)
    if (reviewStateNormalized) {
      builder = builder.where(
        'moderation_subject_status.reviewState',
        '=',
        reviewStateNormalized,
      )
    }

    if (lastReviewedBy) {
      builder = builder.where(
        'moderation_subject_status.lastReviewedBy',
        '=',
        lastReviewedBy,
      )
    }

    if (reviewedAfter) {
      builder = builder.where(
        'moderation_subject_status.lastReviewedAt',
        '>',
        reviewedAfter,
      )
    }

    if (reviewedBefore) {
      builder = builder.where(
        'moderation_subject_status.lastReviewedAt',
        '<',
        reviewedBefore,
      )
    }

    if (hostingUpdatedAfter) {
      builder = builder.where(
        'moderation_subject_status.hostingUpdatedAt',
        '>',
        hostingUpdatedAfter,
      )
    }

    if (hostingUpdatedBefore) {
      builder = builder.where(
        'moderation_subject_status.hostingUpdatedAt',
        '<',
        hostingUpdatedBefore,
      )
    }

    if (hostingDeletedAfter) {
      builder = builder.where(
        'moderation_subject_status.hostingDeletedAt',
        '>',
        hostingDeletedAfter,
      )
    }

    if (hostingDeletedBefore) {
      builder = builder.where(
        'moderation_subject_status.hostingDeletedAt',
        '<',
        hostingDeletedBefore,
      )
    }

    if (hostingStatuses?.length) {
      builder = builder.where(
        'moderation_subject_status.hostingStatus',
        'in',
        hostingStatuses,
      )
    }

    if (reportedAfter) {
      builder = builder.where(
        'moderation_subject_status.lastReviewedAt',
        '>',
        reportedAfter,
      )
    }

    if (reportedBefore) {
      builder = builder.where(
        'moderation_subject_status.lastReportedAt',
        '<',
        reportedBefore,
      )
    }

    if (takendown) {
      builder = builder.where('moderation_subject_status.takendown', '=', true)
    }

    if (appealed !== undefined) {
      builder =
        appealed === false
          ? builder.where('moderation_subject_status.appealed', 'is', null)
          : builder.where('moderation_subject_status.appealed', '=', appealed)
    }

    if (!includeMuted) {
      builder = builder.where((qb) =>
        qb
          .where(
            'moderation_subject_status.muteUntil',
            '<',
            new Date().toISOString(),
          )
          .orWhere('moderation_subject_status.muteUntil', 'is', null),
      )
    }

    if (onlyMuted) {
      builder = builder.where((qb) =>
        qb
          .where(
            'moderation_subject_status.muteUntil',
            '>',
            new Date().toISOString(),
          )
          .orWhere(
            'moderation_subject_status.muteReportingUntil',
            '>',
            new Date().toISOString(),
          ),
      )
    }

    // ["tag1", "tag2 && tag3", "tag4"] => [["tag1"], ["tag2", "tag3"], ["tag4"]]
    const conditions = parseTags(tags)
    if (conditions?.length) {
      // [["tag1"], ["tag2", "tag3"], ["tag4"]] => (tags ? 'tag1') OR (tags ? 'tag2' AND tags ? 'tag3') OR (tags ? 'tag4')
      builder = builder.where((qb) => {
        for (const subTags of conditions) {
          // OR between every conditions items (subTags)
          qb = qb.orWhere((qb) => {
            // AND between every subTags items (subTag)
            for (const subTag of subTags) {
              qb = qb.where(
                sql`${ref('moderation_subject_status.tags')} ? ${subTag}`,
              )
            }
            return qb
          })
        }
        return qb
      })
    }

    if (excludeTags?.length) {
      builder = builder.where((qb) =>
        qb
          .where(
            sql`NOT(${ref('moderation_subject_status.tags')} ?| array[${sql.join(excludeTags)}]::TEXT[])`,
          )
          .orWhere('tags', 'is', null),
      )
    }

    if (minAccountSuspendCount != null && minAccountSuspendCount > 0) {
      builder = builder.where(
        'account_events_stats.suspendCount',
        '>=',
        minAccountSuspendCount,
      )
    }

    if (minTakendownRecordsCount != null && minTakendownRecordsCount > 0) {
      builder = builder.where(
        'account_record_status_stats.takendownCount',
        '>=',
        minTakendownRecordsCount,
      )
    }

    if (minReportedRecordsCount != null && minReportedRecordsCount > 0) {
      builder = builder.where(
        'account_record_events_stats.reportedCount',
        '>=',
        minReportedRecordsCount,
      )
    }

    const keyset = new StatusKeyset(
      sortField === 'reportedRecordsCount'
        ? ref(`account_record_events_stats.reportedCount`)
        : sortField === 'takendownRecordsCount'
          ? ref(`account_record_status_stats.takendownCount`)
          : sortField === 'priorityScore'
            ? ref(`moderation_subject_status.priorityScore`)
            : ref(`moderation_subject_status.${sortField}`),
      ref('moderation_subject_status.id'),
    )
    const paginatedBuilder = paginate(builder, {
      limit,
      cursor,
      keyset,
      direction: sortDirection,
      tryIndex: true,
      nullsLast: true,
    })
    const results = await paginatedBuilder.execute()

    const infos = await this.views.getAccoutInfosByDid(
      results.map((r) => r.did),
    )

    return {
      statuses: results.map((r) => ({
        ...r,
        handle: infos.get(r.did)?.handle ?? INVALID_HANDLE,
      })),
      cursor: keyset.packFromResult(results),
    }
  }

  async getStatus(
    subject: ModSubject,
  ): Promise<ModerationSubjectStatusRow | null> {
    const result = await this.db.db
      .selectFrom('moderation_subject_status')
      .where('did', '=', subject.did)
      .where('recordPath', '=', subject.recordPath ?? '')
      .selectAll()
      .executeTakeFirst()
    return result ?? null
  }

  // This is used to check if the reporter of an incoming report is muted from reporting
  // so we want to make sure this look up is as fast as possible
  async isReportingMutedForSubject(did: string) {
    const result = await this.db.db
      .selectFrom('moderation_subject_status')
      .where('did', '=', did)
      .where('recordPath', '=', '')
      .where('muteReportingUntil', '>', new Date().toISOString())
      .select(sql`true`.as('status'))
      .executeTakeFirst()

    return !!result
  }

  async formatAndCreateLabels(
    uri: string,
    cid: string | null,
    labels: { create?: string[]; negate?: string[] },
    durationInHours?: number,
  ): Promise<Label[]> {
    const exp =
      durationInHours !== undefined
        ? addHoursToDate(durationInHours).toISOString()
        : undefined
    const { create = [], negate = [] } = labels
    const toCreate = create.map((val) => ({
      src: this.cfg.service.did,
      uri,
      cid: cid ?? undefined,
      val,
      exp,
      cts: new Date().toISOString(),
    }))
    const toNegate = negate.map((val) => ({
      src: this.cfg.service.did,
      uri,
      cid: cid ?? undefined,
      val,
      neg: true,
      cts: new Date().toISOString(),
    }))
    const formatted = [...toCreate, ...toNegate]
    return this.createLabels(formatted)
  }

  async createLabels(labels: Label[]): Promise<Label[]> {
    if (labels.length < 1) return []
    const signedLabels = await Promise.all(
      labels.map((l) => signLabel(l, this.signingKey)),
    )
    const dbVals = signedLabels.map((l) => formatLabelRow(l, this.signingKeyId))
    const { ref } = this.db.db.dynamic
    await sql`notify ${ref(LabelChannel)}`.execute(this.db.db)
    const excluded = (col: string) => ref(`excluded.${col}`)
    const res = await this.db.db
      .insertInto('label')
      .values(dbVals)
      .onConflict((oc) =>
        oc.columns(['src', 'uri', 'cid', 'val']).doUpdateSet({
          id: sql`${excluded('id')}`,
          neg: sql`${excluded('neg')}`,
          cts: sql`${excluded('cts')}`,
          exp: sql`${excluded('exp')}`,
          sig: sql`${excluded('sig')}`,
          signingKeyId: sql`${excluded('signingKeyId')}`,
        }),
      )
      .returningAll()
      .execute()
    return res.map((row) => formatLabel(row))
  }

  async sendEmail(opts: {
    content: string
    recipientDid: string
    subject: string
  }) {
    const { subject, content, recipientDid } = opts
    const { pds } = await this.idResolver.did.resolveAtprotoData(recipientDid)
    const url = new URL(pds)
    if (!this.cfg.service.devMode && !isSafeUrl(url)) {
      throw new InvalidRequestError('Invalid pds service in DID doc')
    }
    const agent = new AtpAgent({ service: url })
    const { data: serverInfo } = await agent.com.atproto.server.describeServer()
    if (serverInfo.did !== `did:web:${url.hostname}`) {
      // @TODO do bidirectional check once implemented. in the meantime,
      // matching did to hostname we're talking to is pretty good.
      throw new InvalidRequestError('Invalid pds service in DID doc')
    }
    const { data: delivery } = await agent.com.atproto.admin.sendEmail(
      {
        subject,
        content,
        recipientDid,
        senderDid: this.cfg.service.did,
      },
      {
        encoding: 'application/json',
        ...(await this.createAuthHeaders(
          serverInfo.did,
          ids.ComAtprotoAdminSendEmail,
        )),
      },
    )
    if (!delivery.sent) {
      throw new InvalidRequestError('Email was accepted but not sent')
    }
  }
}

const parseTags = (tags?: string[]) =>
  tags
    ?.map((tag) =>
      tag
        .split(/\s*&&\s*/g)
        .map((subTag) => subTag.trim())
        // Ignore invalid syntax ("", "tag1 &&", "&& tag2", "tag1 && && tag2", etc.)
        .filter(Boolean),
    )
    // Ignore invalid items
    .filter((subTags): subTags is [string, ...string[]] => subTags.length > 0)

const isSafeUrl = (url: URL) => {
  if (url.protocol !== 'https:') return false
  if (!url.hostname || url.hostname === 'localhost') return false
  if (net.isIP(url.hostname) !== 0) return false
  return true
}

const TAKEDOWNS = ['pds_takedown' as const, 'appview_takedown' as const]

export const TAKEDOWN_LABEL = '!takedown'
export const SUSPEND_LABEL = '!suspend'

export type TakedownSubjects = {
  did: string
  subjects: (RepoRef | RepoBlobRef | StrongRef)[]
}

export type ReversalSubject = {
  subject: ModSubject
  reverseSuspend: boolean
  reverseMute: boolean
}<|MERGE_RESOLUTION|>--- conflicted
+++ resolved
@@ -36,13 +36,7 @@
   isModEventTag,
   isModEventTakedown,
   isRecordEvent,
-<<<<<<< HEAD
-  REVIEWESCALATED,
-  REVIEWOPEN,
-  isModEventAcknowledge,
   isModEventPriorityScore,
-=======
->>>>>>> 61dc0d60
 } from '../lexicon/types/tools/ozone/moderation/defs'
 import { QueryParams as QueryStatusParams } from '../lexicon/types/tools/ozone/moderation/queryStatuses'
 import { httpLogger as log } from '../logger'

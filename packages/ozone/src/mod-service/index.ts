--- conflicted
+++ resolved
@@ -566,28 +566,10 @@
           })
         }
       }
-<<<<<<< HEAD
       const blobEvts = await this.eventPusher.logBlobPushEvent(
         blobValues,
         takedownRef,
       )
-=======
-      const blobEvts = await this.db.db
-        .insertInto('blob_push_event')
-        .values(blobValues)
-        .onConflict((oc) =>
-          oc
-            .columns(['subjectDid', 'subjectBlobCid', 'eventType'])
-            .doUpdateSet({
-              takedownRef,
-              confirmedAt: null,
-              attempts: 0,
-              lastAttempted: null,
-            }),
-        )
-        .returning(['id', 'subjectDid', 'subjectBlobCid', 'eventType'])
-        .execute()
->>>>>>> c7e6ef09
 
       this.db.onCommit(() => {
         this.backgroundQueue.add(async () => {

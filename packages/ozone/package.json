--- conflicted
+++ resolved
@@ -17,15 +17,8 @@
   "types": "dist/index.d.ts",
   "bin": "dist/bin.js",
   "scripts": {
-<<<<<<< HEAD
-    "codegen": "lex gen-server ./src/lexicon ../../lexicons/com/atproto/*/* ../../lexicons/app/bsky/*/*",
+    "codegen": "lex gen-server ./src/lexicon ../../lexicons/com/atproto/*/* ../../lexicons/app/bsky/*/* ../../lexicons/tools/ozone/*/*",
     "build": "tsc --build tsconfig.build.json",
-=======
-    "codegen": "lex gen-server ./src/lexicon ../../lexicons/com/atproto/*/* ../../lexicons/app/bsky/*/* ../../lexicons/tools/ozone/*/*",
-    "build": "node ./build.js",
-    "postbuild": "tsc --build tsconfig.build.json",
-    "update-main-to-dist": "node ../../update-main-to-dist.js packages/ozone",
->>>>>>> f45eef34
     "start": "node --enable-source-maps dist/bin.js",
     "test": "../dev-infra/with-test-redis-and-db.sh jest",
     "test:log": "tail -50 test.log | pino-pretty",

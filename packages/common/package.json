{
  "name": "@atproto/common",
  "version": "0.3.4",
  "license": "MIT",
  "description": "Shared web-platform-friendly code for atproto libraries",
  "keywords": [
    "atproto"
  ],
  "homepage": "https://atproto.com",
  "repository": {
    "type": "git",
    "url": "https://github.com/bluesky-social/atproto",
    "directory": "packages/common"
  },
  "main": "dist/index.js",
  "types": "dist/index.d.ts",
  "scripts": {
    "test": "jest",
    "build": "tsc --build tsconfig.build.json"
  },
  "dependencies": {
    "@atproto/common-web": "workspace:^",
    "@ipld/dag-cbor": "^7.0.3",
    "cbor-x": "^1.5.1",
    "iso-datestring-validator": "^2.2.2",
    "multiformats": "^9.9.0",
<<<<<<< HEAD
    "pino": "^8.15.0",
    "zod": "3.21.4"
  },
  "devDependencies": {
    "jest": "^28.1.2",
    "typescript": "^5.3.3",
    "uint8arrays": "3.0.0"
=======
    "pino": "^8.15.0"
>>>>>>> 0a2464cb
  }
}<|MERGE_RESOLUTION|>--- conflicted
+++ resolved
@@ -24,16 +24,11 @@
     "cbor-x": "^1.5.1",
     "iso-datestring-validator": "^2.2.2",
     "multiformats": "^9.9.0",
-<<<<<<< HEAD
-    "pino": "^8.15.0",
-    "zod": "3.21.4"
+    "pino": "^8.15.0"
   },
   "devDependencies": {
     "jest": "^28.1.2",
     "typescript": "^5.3.3",
     "uint8arrays": "3.0.0"
-=======
-    "pino": "^8.15.0"
->>>>>>> 0a2464cb
   }
 }
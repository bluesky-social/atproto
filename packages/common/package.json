{
  "name": "@atproto/common",
  "version": "0.5.3",
  "license": "MIT",
  "description": "Shared web-platform-friendly code for atproto libraries",
  "keywords": [
    "atproto"
  ],
  "homepage": "https://atproto.com",
  "repository": {
    "type": "git",
    "url": "https://github.com/bluesky-social/atproto",
    "directory": "packages/common"
  },
  "main": "dist/index.js",
  "types": "dist/index.d.ts",
  "scripts": {
    "test": "jest",
    "build": "tsc --build tsconfig.build.json"
  },
  "engines": {
    "node": ">=18.7.0"
  },
  "dependencies": {
    "@atproto/common-web": "workspace:^",
<<<<<<< HEAD
    "@ipld/dag-cbor": "^7.0.3",
    "cbor-x": "^1.5.1",
    "iron-session": "^8.0.4",
=======
    "@atproto/lex-cbor": "workspace:*",
    "@atproto/lex-data": "workspace:*",
>>>>>>> 3cf5b31a
    "iso-datestring-validator": "^2.2.2",
    "multiformats": "^9.9.0",
    "pino": "^8.21.0"
  },
  "devDependencies": {
    "jest": "^28.1.2",
    "typescript": "^5.6.3",
    "uint8arrays": "3.0.0"
  }
}<|MERGE_RESOLUTION|>--- conflicted
+++ resolved
@@ -23,14 +23,8 @@
   },
   "dependencies": {
     "@atproto/common-web": "workspace:^",
-<<<<<<< HEAD
-    "@ipld/dag-cbor": "^7.0.3",
-    "cbor-x": "^1.5.1",
-    "iron-session": "^8.0.4",
-=======
     "@atproto/lex-cbor": "workspace:*",
     "@atproto/lex-data": "workspace:*",
->>>>>>> 3cf5b31a
     "iso-datestring-validator": "^2.2.2",
     "multiformats": "^9.9.0",
     "pino": "^8.21.0"

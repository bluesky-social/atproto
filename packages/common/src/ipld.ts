--- conflicted
+++ resolved
@@ -1,9 +1,6 @@
-<<<<<<< HEAD
 import crypto from 'crypto'
 import { Transform, TransformCallback } from 'stream'
-=======
 import { check, schema } from '@atproto/common-web'
->>>>>>> 7f008c05
 import { CID } from 'multiformats/cid'
 import * as Block from 'multiformats/block'
 import * as rawCodec from 'multiformats/codecs/raw'
@@ -52,23 +49,8 @@
   return CID.createV1(codec, digest)
 }
 
-<<<<<<< HEAD
-export const cidForCbor = async (data: unknown): Promise<CID> => {
-  const block = await dataToCborBlock(data)
-  return block.cid
-}
-
-export const cborEncode = cborCodec.encode
-export const cborDecode = cborCodec.decode
-
-export const cborBytesToRecord = (
-  bytes: Uint8Array,
-): Record<string, unknown> => {
-  const val = cborDecode(bytes)
-  if (!check.is(val, schema.record)) {
-    throw new Error(`Expected object, got: ${val}`)
-  }
-  return val
+export const sha256RawToCid = (hash: Uint8Array): CID => {
+  return sha256ToCid(hash, rawCodec.code)
 }
 
 export class VerifyCidTransform extends Transform {
@@ -104,8 +86,4 @@
   constructor(public expected: CID, public actual: CID) {
     super('Bad cid check')
   }
-=======
-export const sha256RawToCid = (hash: Uint8Array): CID => {
-  return sha256ToCid(hash, rawCodec.code)
->>>>>>> 7f008c05
 }
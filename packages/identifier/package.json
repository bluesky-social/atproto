--- conflicted
+++ resolved
@@ -24,13 +24,6 @@
     "directory": "packages/identifier"
   },
   "dependencies": {
-<<<<<<< HEAD
-    "@atproto/common-web": "workspace:^"
-  },
-  "browser": {
-    "dns/promises": false
-=======
-    "@atproto/syntax": "*"
->>>>>>> 964e08ad
+    "@atproto/syntax": "workspace:^"
   }
 }
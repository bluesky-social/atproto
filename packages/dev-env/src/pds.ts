--- conflicted
+++ resolved
@@ -4,14 +4,7 @@
 import * as ui8 from 'uint8arrays'
 import * as pds from '@waverlyai/atproto-pds'
 import { Secp256k1Keypair, randomStr } from '@atproto/crypto'
-<<<<<<< HEAD
-import { MessageDispatcher } from '@atproto/pds/src/event-stream/message-queue'
 import { AtpAgent } from '@waverlyai/atproto-api'
-import { Client as PlcClient } from '@did-plc/lib'
-import { DAY, HOUR } from '@atproto/common-web'
-=======
-import { AtpAgent } from '@atproto/api'
->>>>>>> 44ea5e80
 import { PdsConfig } from './types'
 import { uniqueLockId } from './util'
 
@@ -46,21 +39,7 @@
       moderatorPassword: MOD_PASSWORD,
       triagePassword: TRIAGE_PASSWORD,
       jwtSecret: 'jwt-secret',
-<<<<<<< HEAD
-      availableUserDomains: ['.test', '.group'],
-      rateLimitsEnabled: false,
-      appUrlPasswordReset: 'app://forgot-password',
-      emailNoReplyAddress: 'noreply@blueskyweb.xyz',
-      publicUrl: 'https://pds.public.url',
-      imgUriSalt: '9dd04221f5755bce5f55f47464c27e1e',
-      imgUriKey:
-        'f23ecd142835025f42c3db2cf25dd813956c178392760256211f9d315f8ab4d8',
-      dbPostgresUrl: cfg.dbPostgresUrl,
-      maxSubscriptionBuffer: 200,
-      repoBackfillLimitMs: 1000 * 60 * 60, // 1hr
-=======
-      serviceHandleDomains: ['.test'],
->>>>>>> 44ea5e80
+      serviceHandleDomains: ['.test', '.group'],
       sequencerLeaderLockId: uniqueLockId(),
       bskyAppViewUrl: 'https://appview.invalid',
       bskyAppViewDid: 'did:example:invalid',

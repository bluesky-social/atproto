import path from 'node:path'
import os from 'node:os'
import fs from 'node:fs/promises'
import getPort from 'get-port'
import * as ui8 from 'uint8arrays'
import * as pds from '@atproto/pds'
import { createSecretKeyObject } from '@atproto/pds/src/auth-verifier'
import { Secp256k1Keypair, randomStr } from '@atproto/crypto'
import { AtpAgent } from '@atproto/api'
import { PdsConfig } from './types'
import {
  ADMIN_PASSWORD,
  JWT_SECRET,
  MOD_PASSWORD,
  TRIAGE_PASSWORD,
} from './const'

export class TestPds {
  constructor(
    public url: string,
    public port: number,
    public server: pds.PDS,
  ) {}

  static async create(config: PdsConfig): Promise<TestPds> {
<<<<<<< HEAD
    const jwtSigningKey = await Secp256k1Keypair.create({ exportable: true })
    const jwtSigningPriv = ui8.toString(await jwtSigningKey.export(), 'hex')
    const repoSigningKey = await Secp256k1Keypair.create({ exportable: true })
    const repoSigningPriv = ui8.toString(await repoSigningKey.export(), 'hex')
=======
>>>>>>> f9fd3e68
    const plcRotationKey = await Secp256k1Keypair.create({ exportable: true })
    const plcRotationPriv = ui8.toString(await plcRotationKey.export(), 'hex')
    const recoveryKey = (await Secp256k1Keypair.create()).did()

    const port = config.port || (await getPort())
    const url = `http://localhost:${port}`

    const blobstoreLoc = path.join(os.tmpdir(), randomStr(8, 'base32'))
    const dataDirectory = path.join(os.tmpdir(), randomStr(8, 'base32'))
    await fs.mkdir(dataDirectory, { recursive: true })

    const env: pds.ServerEnvironment = {
      port,
      dataDirectory: dataDirectory,
      blobstoreDiskLocation: blobstoreLoc,
      recoveryDidKey: recoveryKey,
      adminPassword: ADMIN_PASSWORD,
      moderatorPassword: MOD_PASSWORD,
      triagePassword: TRIAGE_PASSWORD,
<<<<<<< HEAD
      jwtSecret: 'jwt-secret',
      jwtSigningKeyK256PrivateKeyHex: jwtSigningPriv,
=======
      jwtSecret: JWT_SECRET,
>>>>>>> f9fd3e68
      serviceHandleDomains: ['.test'],
      bskyAppViewUrl: 'https://appview.invalid',
      bskyAppViewDid: 'did:example:invalid',
      bskyAppViewCdnUrlPattern: 'http://cdn.appview.com/%s/%s/%s',
      plcRotationKeyK256PrivateKeyHex: plcRotationPriv,
      inviteRequired: false,
      ...config,
    }
    const cfg = pds.envToCfg(env)
    const secrets = pds.envToSecrets(env)

    const server = await pds.PDS.create(cfg, secrets)

    await server.start()

    return new TestPds(url, port, server)
  }

  get ctx(): pds.AppContext {
    return this.server.ctx
  }

  getClient(): AtpAgent {
    return new AtpAgent({ service: `http://localhost:${this.port}` })
  }

  adminAuth(role: 'admin' | 'moderator' | 'triage' = 'admin'): string {
    const password =
      role === 'triage'
        ? TRIAGE_PASSWORD
        : role === 'moderator'
        ? MOD_PASSWORD
        : ADMIN_PASSWORD
    return (
      'Basic ' +
      ui8.toString(ui8.fromString(`admin:${password}`, 'utf8'), 'base64pad')
    )
  }

  adminAuthHeaders(role?: 'admin' | 'moderator' | 'triage') {
    return {
      authorization: this.adminAuth(role),
    }
  }

  jwtSecretKey() {
    return createSecretKeyObject(JWT_SECRET)
  }

  async processAll() {
    await this.ctx.backgroundQueue.processAll()
  }

  async close() {
    await this.server.destroy()
  }
}<|MERGE_RESOLUTION|>--- conflicted
+++ resolved
@@ -23,13 +23,6 @@
   ) {}
 
   static async create(config: PdsConfig): Promise<TestPds> {
-<<<<<<< HEAD
-    const jwtSigningKey = await Secp256k1Keypair.create({ exportable: true })
-    const jwtSigningPriv = ui8.toString(await jwtSigningKey.export(), 'hex')
-    const repoSigningKey = await Secp256k1Keypair.create({ exportable: true })
-    const repoSigningPriv = ui8.toString(await repoSigningKey.export(), 'hex')
-=======
->>>>>>> f9fd3e68
     const plcRotationKey = await Secp256k1Keypair.create({ exportable: true })
     const plcRotationPriv = ui8.toString(await plcRotationKey.export(), 'hex')
     const recoveryKey = (await Secp256k1Keypair.create()).did()
@@ -49,12 +42,7 @@
       adminPassword: ADMIN_PASSWORD,
       moderatorPassword: MOD_PASSWORD,
       triagePassword: TRIAGE_PASSWORD,
-<<<<<<< HEAD
-      jwtSecret: 'jwt-secret',
-      jwtSigningKeyK256PrivateKeyHex: jwtSigningPriv,
-=======
       jwtSecret: JWT_SECRET,
->>>>>>> f9fd3e68
       serviceHandleDomains: ['.test'],
       bskyAppViewUrl: 'https://appview.invalid',
       bskyAppViewDid: 'did:example:invalid',

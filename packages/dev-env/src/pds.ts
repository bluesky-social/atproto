--- conflicted
+++ resolved
@@ -80,17 +80,12 @@
       : pds.Database.memory()
     await db.migrateToLatestOrThrow()
 
-<<<<<<< HEAD
-    if (config.bskyAppViewEndpoint && !config.bskyAppViewModeration) {
-      // Disable communication to app view within pds, unless testing pds <--> appview moderation
-=======
     if (
       config.bskyAppViewEndpoint &&
       config.bskyAppViewProxy &&
       !cfg.enableInProcessAppView
     ) {
       // Disable communication to app view within pds
->>>>>>> 30b41029
       MessageDispatcher.prototype.send = async () => {}
     }
 

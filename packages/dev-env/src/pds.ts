--- conflicted
+++ resolved
@@ -4,15 +4,13 @@
 import * as ui8 from 'uint8arrays'
 import * as pds from '@atproto/pds'
 import { Secp256k1Keypair, randomStr } from '@atproto/crypto'
-<<<<<<< HEAD
-=======
-import { MessageDispatcher } from '@atproto/pds/src/event-stream/message-queue'
->>>>>>> 3877210e
 import { AtpAgent } from '@atproto/api'
 import { PdsConfig } from './types'
 import { uniqueLockId } from './util'
 
 const ADMIN_PASSWORD = 'admin-pass'
+const MOD_PASSWORD = 'mod-pass'
+const TRIAGE_PASSWORD = 'triage-pass'
 
 export class TestPds {
   constructor(
@@ -35,13 +33,15 @@
 
     const env: pds.ServerEnvironment = {
       port,
-<<<<<<< HEAD
       blobstoreDiskLocation: blobstoreLoc,
       recoveryDidKey: recoveryKey,
       adminPassword: ADMIN_PASSWORD,
+      moderatorPassword: MOD_PASSWORD,
+      triagePassword: TRIAGE_PASSWORD,
       jwtSecret: 'jwt-secret',
       serviceHandleDomains: ['.test'],
       sequencerLeaderLockId: uniqueLockId(),
+      bskyAppViewCdnUrlPattern: 'http://cdn.appview.com/%s/%s/%s',
       repoSigningKeyK256PrivateKeyHex: repoSigningPriv,
       plcRotationKeyK256PrivateKeyHex: plcRotationPriv,
       inviteRequired: false,
@@ -66,74 +66,8 @@
       await migrationDb.close()
     }
 
-=======
-      hostname: 'localhost',
-      serverDid,
-      recoveryKey: recoveryKey.did(),
-      adminPassword: 'admin-pass',
-      moderatorPassword: 'moderator-pass',
-      triagePassword: 'triage-pass',
-      inviteRequired: false,
-      userInviteInterval: null,
-      userInviteEpoch: 0,
-      didPlcUrl: cfg.plcUrl,
-      didCacheMaxTTL: DAY,
-      didCacheStaleTTL: HOUR,
-      jwtSecret: 'jwt-secret',
-      availableUserDomains: ['.test'],
-      rateLimitsEnabled: false,
-      appUrlPasswordReset: 'app://forgot-password',
-      emailNoReplyAddress: 'noreply@blueskyweb.xyz',
-      publicUrl: 'https://pds.public.url',
-      imgUriSalt: '9dd04221f5755bce5f55f47464c27e1e',
-      imgUriKey:
-        'f23ecd142835025f42c3db2cf25dd813956c178392760256211f9d315f8ab4d8',
-      dbPostgresUrl: cfg.dbPostgresUrl,
-      maxSubscriptionBuffer: 200,
-      repoBackfillLimitMs: 1000 * 60 * 60, // 1hr
-      sequencerLeaderLockId: uniqueLockId(),
-      labelerDid: 'did:example:labeler',
-      labelerKeywords: { label_me: 'test-label', label_me_2: 'test-label-2' },
-      feedGenDid: 'did:example:feedGen',
-      dbTxLockNonce: await randomStr(32, 'base32'),
-      bskyAppViewProxy: !!cfg.bskyAppViewEndpoint,
-      bskyAppViewCdnUrlPattern: 'http://cdn.appview.com/%s/%s/%s',
-      ...cfg,
-    })
-
-    const blobstore = new pds.MemoryBlobStore()
-    const db = config.dbPostgresUrl
-      ? pds.Database.postgres({
-          url: config.dbPostgresUrl,
-          schema: config.dbPostgresSchema,
-          txLockNonce: config.dbTxLockNonce,
-        })
-      : pds.Database.memory()
-    await db.migrateToLatestOrThrow()
-
-    if (
-      config.bskyAppViewEndpoint &&
-      config.bskyAppViewProxy &&
-      !cfg.enableInProcessAppView
-    ) {
-      // Disable communication to app view within pds
-      MessageDispatcher.prototype.send = async () => {}
-    }
-
-    const server = pds.PDS.create({
-      db,
-      blobstore,
-      repoSigningKey,
-      plcRotationKey,
-      config,
-      algos: cfg.algos,
-    })
-
->>>>>>> 3877210e
     await server.start()
 
-    // we refresh label cache by hand in `processAll` instead of on a timer
-    if (!cfg.enableLabelsCache) server.ctx.labelCache.stop()
     return new TestPds(url, port, server)
   }
 
@@ -148,20 +82,13 @@
   adminAuth(role: 'admin' | 'moderator' | 'triage' = 'admin'): string {
     const password =
       role === 'triage'
-        ? this.ctx.cfg.triagePassword
+        ? TRIAGE_PASSWORD
         : role === 'moderator'
-        ? this.ctx.cfg.moderatorPassword
-        : this.ctx.cfg.adminPassword
+        ? MOD_PASSWORD
+        : ADMIN_PASSWORD
     return (
       'Basic ' +
-<<<<<<< HEAD
-      ui8.toString(
-        ui8.fromString(`admin:${ADMIN_PASSWORD}`, 'utf8'),
-        'base64pad',
-      )
-=======
       ui8.toString(ui8.fromString(`admin:${password}`, 'utf8'), 'base64pad')
->>>>>>> 3877210e
     )
   }
 
@@ -173,7 +100,6 @@
 
   async processAll() {
     await this.ctx.backgroundQueue.processAll()
-    await this.ctx.labelCache.fullRefresh()
   }
 
   async close() {

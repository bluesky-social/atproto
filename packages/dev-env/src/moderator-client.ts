import {
  AtpAgent,
  ToolsOzoneModerationEmitEvent as EmitModerationEvent,
  ToolsOzoneModerationQueryStatuses as QueryModerationStatuses,
  ToolsOzoneModerationQueryEvents as QueryModerationEvents,
} from '@atproto/api'
import { TestOzone } from './ozone'

type TakeActionInput = EmitModerationEvent.InputSchema
type QueryStatusesParams = QueryModerationStatuses.QueryParams
type QueryEventsParams = QueryModerationEvents.QueryParams
type ModLevel = 'admin' | 'moderator' | 'triage'

export class ModeratorClient {
  agent: AtpAgent
  constructor(public ozone: TestOzone) {
    this.agent = ozone.getClient()
  }

  async getEvent(id: number, role?: ModLevel) {
    const result = await this.agent.tools.ozone.moderation.getEvent(
      { id },
      {
        headers: await this.ozone.modHeaders(
          'tools.ozone.moderation.getEvent',
          role,
        ),
      },
    )
    return result.data
  }

  async queryStatuses(input: QueryStatusesParams, role?: ModLevel) {
    const result = await this.agent.tools.ozone.moderation.queryStatuses(
      input,
      {
        headers: await this.ozone.modHeaders(
          'tools.ozone.moderation.queryStatuses',
          role,
        ),
      },
    )
    return result.data
  }

  async queryEvents(input: QueryEventsParams, role?: ModLevel) {
<<<<<<< HEAD
    const result = await this.agent.api.tools.ozone.moderation.queryEvents(
      input,
      {
        headers: await this.ozone.modHeaders(
          'tools.ozone.moderation.queryEvents',
          role,
        ),
      },
    )
=======
    const result = await this.agent.tools.ozone.moderation.queryEvents(input, {
      headers: await this.ozone.modHeaders(role),
    })
>>>>>>> 04112783
    return result.data
  }

  async emitEvent(
    opts: {
      event: TakeActionInput['event']
      subject: TakeActionInput['subject']
      subjectBlobCids?: TakeActionInput['subjectBlobCids']
      reason?: string
      createdBy?: string
      meta?: TakeActionInput['meta']
    },
    role?: ModLevel,
  ) {
    const {
      event,
      subject,
      subjectBlobCids,
      reason = 'X',
      createdBy = 'did:example:admin',
    } = opts
    const result = await this.agent.tools.ozone.moderation.emitEvent(
      { event, subject, subjectBlobCids, createdBy, reason },
      {
        encoding: 'application/json',
        headers: await this.ozone.modHeaders(
          'tools.ozone.moderation.emitEvent',
          role,
        ),
      },
    )
    return result.data
  }

  async reverseAction(
    opts: {
      id: number
      subject: TakeActionInput['subject']
      reason?: string
      createdBy?: string
    },
    role?: ModLevel,
  ) {
    const { subject, reason = 'X', createdBy = 'did:example:admin' } = opts
    const result = await this.agent.tools.ozone.moderation.emitEvent(
      {
        subject,
        event: {
          $type: 'tools.ozone.moderation.defs#modEventReverseTakedown',
          comment: reason,
        },
        createdBy,
      },
      {
        encoding: 'application/json',
        headers: await this.ozone.modHeaders(
          'tools.ozone.moderation.emitEvent',
          role,
        ),
      },
    )
    return result.data
  }

  async performTakedown(
    opts: {
      subject: TakeActionInput['subject']
      subjectBlobCids?: TakeActionInput['subjectBlobCids']
      durationInHours?: number
      reason?: string
    },
    role?: ModLevel,
  ) {
    const { durationInHours, ...rest } = opts
    return this.emitEvent(
      {
        event: {
          $type: 'tools.ozone.moderation.defs#modEventTakedown',
          durationInHours,
        },
        ...rest,
      },
      role,
    )
  }

  async performReverseTakedown(
    opts: {
      subject: TakeActionInput['subject']
      subjectBlobCids?: TakeActionInput['subjectBlobCids']
      reason?: string
    },
    role?: ModLevel,
  ) {
    return this.emitEvent(
      {
        event: {
          $type: 'tools.ozone.moderation.defs#modEventReverseTakedown',
        },
        ...opts,
      },
      role,
    )
  }
}<|MERGE_RESOLUTION|>--- conflicted
+++ resolved
@@ -44,21 +44,12 @@
   }
 
   async queryEvents(input: QueryEventsParams, role?: ModLevel) {
-<<<<<<< HEAD
-    const result = await this.agent.api.tools.ozone.moderation.queryEvents(
-      input,
-      {
-        headers: await this.ozone.modHeaders(
-          'tools.ozone.moderation.queryEvents',
-          role,
-        ),
-      },
-    )
-=======
     const result = await this.agent.tools.ozone.moderation.queryEvents(input, {
-      headers: await this.ozone.modHeaders(role),
+      headers: await this.ozone.modHeaders(
+        'tools.ozone.moderation.queryEvents',
+        role,
+      ),
     })
->>>>>>> 04112783
     return result.data
   }
 

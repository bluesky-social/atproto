import assert from 'assert'
import getPort from 'get-port'
import * as ui8 from 'uint8arrays'
import * as bsky from '@atproto/bsky'
import { DAY, HOUR, wait } from '@atproto/common-web'
import { AtpAgent } from '@atproto/api'
import { Secp256k1Keypair, randomIntFromSeed } from '@atproto/crypto'
import { Client as PlcClient } from '@did-plc/lib'
import { BskyConfig } from './types'
import { uniqueLockId } from './util'
import { TestNetworkNoAppView } from './network-no-appview'

export class TestBsky {
  constructor(
    public url: string,
    public port: number,
    public server: bsky.BskyAppView,
    public indexer: bsky.BskyIndexer,
    public ingester: bsky.BskyIngester,
  ) {}

  static async create(cfg: BskyConfig): Promise<TestBsky> {
    const serviceKeypair = await Secp256k1Keypair.create()
    const plcClient = new PlcClient(cfg.plcUrl)

    const port = cfg.port || (await getPort())
    const url = `http://localhost:${port}`
    const serverDid = await plcClient.createDid({
      signingKey: serviceKeypair.did(),
      rotationKeys: [serviceKeypair.did()],
      handle: 'bsky.test',
      pds: `http://localhost:${port}`,
      signer: serviceKeypair,
    })

    const config = new bsky.ServerConfig({
      version: '0.0.0',
      port,
      didPlcUrl: cfg.plcUrl,
      publicUrl: 'https://bsky.public.url',
      serverDid,
      imgUriSalt: '9dd04221f5755bce5f55f47464c27e1e',
      imgUriKey:
        'f23ecd142835025f42c3db2cf25dd813956c178392760256211f9d315f8ab4d8',
      didCacheStaleTTL: HOUR,
      didCacheMaxTTL: DAY,
      ...cfg,
      // Each test suite gets its own lock id for the repo subscription
      adminPassword: 'admin-pass',
      moderatorPassword: 'moderator-pass',
      triagePassword: 'triage-pass',
      labelerDid: 'did:example:labeler',
      feedGenDid: 'did:example:feedGen',
    })

    // shared across server, ingester, and indexer in order to share pool, avoid too many pg connections.
    const db = bsky.Database.postgres({
      url: cfg.dbPostgresUrl,
      schema: cfg.dbPostgresSchema,
      poolSize: 10,
    })

    const dbPrimary = new bsky.Database(db.db, db.cfg, true).asPrimary()

    // Separate migration db in case migration changes some connection state that we need in the tests, e.g. "alter database ... set ..."
    const migrationDb = bsky.Database.postgres({
      isPrimary: true,
      url: cfg.dbPostgresUrl,
      schema: cfg.dbPostgresSchema,
    })
    if (cfg.migration) {
      await migrationDb.migrateToOrThrow(cfg.migration)
    } else {
      await migrationDb.migrateToLatestOrThrow()
    }
    await migrationDb.close()

<<<<<<< HEAD
    const server = bsky.BskyAppView.create({
      db,
      dbPrimary,
      config,
      algos: cfg.algos,
    })
=======
    // api server
    const server = bsky.BskyAppView.create({ db, config, algos: cfg.algos })
    // indexer
    const ns = cfg.dbPostgresSchema
      ? await randomIntFromSeed(cfg.dbPostgresSchema, 10000)
      : undefined
    const indexerCfg = new bsky.IndexerConfig({
      version: '0.0.0',
      didCacheStaleTTL: HOUR,
      didCacheMaxTTL: DAY,
      labelerDid: 'did:example:labeler',
      redisHost: cfg.redisHost,
      dbPostgresUrl: cfg.dbPostgresUrl,
      dbPostgresSchema: cfg.dbPostgresSchema,
      didPlcUrl: cfg.plcUrl,
      labelerKeywords: { label_me: 'test-label', label_me_2: 'test-label-2' },
      indexerPartitionIds: [0],
      indexerNamespace: `ns${ns}`,
      indexerSubLockId: uniqueLockId(),
    })
    assert(indexerCfg.redisHost)
    const indexerRedis = new bsky.Redis({
      host: indexerCfg.redisHost,
      namespace: indexerCfg.indexerNamespace,
    })
    const indexer = bsky.BskyIndexer.create({
      cfg: indexerCfg,
      db,
      redis: indexerRedis,
    })
    // ingester
    const ingesterCfg = new bsky.IngesterConfig({
      version: '0.0.0',
      redisHost: cfg.redisHost,
      dbPostgresUrl: cfg.dbPostgresUrl,
      dbPostgresSchema: cfg.dbPostgresSchema,
      repoProvider: cfg.repoProvider,
      ingesterNamespace: `ns${ns}`,
      ingesterSubLockId: uniqueLockId(),
      ingesterPartitionCount: 1,
    })
    assert(ingesterCfg.redisHost)
    const ingesterRedis = new bsky.Redis({
      host: ingesterCfg.redisHost,
      namespace: ingesterCfg.ingesterNamespace,
    })
    const ingester = bsky.BskyIngester.create({
      cfg: ingesterCfg,
      db,
      redis: ingesterRedis,
    })
    await ingester.start()
    await indexer.start()
>>>>>>> b16c41c2
    await server.start()
    return new TestBsky(url, port, server, indexer, ingester)
  }

  get ctx(): bsky.AppContext {
    return this.server.ctx
  }

  get sub() {
    return this.indexer.sub
  }

  getClient() {
    return new AtpAgent({ service: this.url })
  }

  adminAuth(role: 'admin' | 'moderator' | 'triage' = 'admin'): string {
    const password =
      role === 'triage'
        ? this.ctx.cfg.triagePassword
        : role === 'moderator'
        ? this.ctx.cfg.moderatorPassword
        : this.ctx.cfg.adminPassword
    return (
      'Basic ' +
      ui8.toString(ui8.fromString(`admin:${password}`, 'utf8'), 'base64pad')
    )
  }

  adminAuthHeaders(role?: 'admin' | 'moderator' | 'triage') {
    return {
      authorization: this.adminAuth(role),
    }
  }

  async processAll() {
    await Promise.all([
      this.ctx.backgroundQueue.processAll(),
      this.indexer.ctx.backgroundQueue.processAll(),
    ])
  }

  async close() {
    await this.server.destroy({ skipDb: true })
    await this.ingester.destroy({ skipDb: true })
    this.indexer.destroy() // closes shared db
  }
}

// Below are used for tests just of component parts of the appview, i.e. ingester and indexers:

export async function getIngester(
  network: TestNetworkNoAppView,
  opts: { name: string } & Partial<bsky.IngesterConfigValues>,
) {
  const { name, ...config } = opts
  const ns = name ? await randomIntFromSeed(name, 10000) : undefined
  const cfg = new bsky.IngesterConfig({
    version: '0.0.0',
    redisHost: process.env.REDIS_HOST || '',
    dbPostgresUrl: process.env.DB_POSTGRES_URL || '',
    dbPostgresSchema: `appview_${name}`,
    repoProvider: network.pds.url.replace('http://', 'ws://'),
    ingesterSubLockId: uniqueLockId(),
    ingesterPartitionCount: config.ingesterPartitionCount ?? 1,
    ingesterNamespace: `ns${ns}`,
    ...config,
  })
  const db = bsky.Database.postgres({
    url: cfg.dbPostgresUrl,
    schema: cfg.dbPostgresSchema,
  })
  assert(cfg.redisHost)
  const redis = new bsky.Redis({
    host: cfg.redisHost,
    namespace: cfg.ingesterNamespace,
  })
  await db.migrateToLatestOrThrow()
  return bsky.BskyIngester.create({ cfg, db, redis })
}

// get multiple indexers for separate partitions, sharing db and redis instance.
export async function getIndexers(
  network: TestNetworkNoAppView,
  opts: Partial<bsky.IndexerConfigValues> & {
    name: string
    partitionIdsByIndexer: number[][]
  },
): Promise<BskyIndexers> {
  const { name, ...config } = opts
  const ns = name ? await randomIntFromSeed(name, 10000) : undefined
  const baseCfg: bsky.IndexerConfigValues = {
    version: '0.0.0',
    didCacheStaleTTL: HOUR,
    didCacheMaxTTL: DAY,
    labelerDid: 'did:example:labeler',
    labelerKeywords: { label_me: 'test-label', label_me_2: 'test-label-2' },
    redisHost: process.env.REDIS_HOST || '',
    dbPostgresUrl: process.env.DB_POSTGRES_URL || '',
    dbPostgresSchema: `appview_${name}`,
    didPlcUrl: network.plc.url,
    indexerPartitionIds: [0],
    indexerNamespace: `ns${ns}`,
    ...config,
  }
  const db = bsky.Database.postgres({
    url: baseCfg.dbPostgresUrl,
    schema: baseCfg.dbPostgresSchema,
  })
  assert(baseCfg.redisHost)
  const redis = new bsky.Redis({
    host: baseCfg.redisHost,
    namespace: baseCfg.indexerNamespace,
  })
  const indexers = opts.partitionIdsByIndexer.map((indexerPartitionIds) => {
    const cfg = new bsky.IndexerConfig({
      ...baseCfg,
      indexerPartitionIds,
      indexerSubLockId: uniqueLockId(),
    })
    return bsky.BskyIndexer.create({ cfg, db, redis })
  })
  await db.migrateToLatestOrThrow()
  return {
    db,
    list: indexers,
    async start() {
      await Promise.all(indexers.map((indexer) => indexer.start()))
    },
    async destroy() {
      const stopping = [...indexers]
      const lastIndexer = stopping.pop()
      await Promise.all(
        stopping.map((indexer) =>
          indexer.destroy({ skipDb: true, skipRedis: true }),
        ),
      )
      await lastIndexer?.destroy()
    },
  }
}

export type BskyIndexers = {
  db: bsky.Database
  list: bsky.BskyIndexer[]
  start(): Promise<void>
  destroy(): Promise<void>
}

export async function processAll(
  network: TestNetworkNoAppView,
  ingester: bsky.BskyIngester,
) {
  assert(network.pds.ctx.sequencerLeader, 'sequencer leader does not exist')
  await network.pds.processAll()
  await ingestAll(network, ingester)
  // eslint-disable-next-line no-constant-condition
  while (true) {
    // check indexers
    const keys = [...Array(ingester.sub.opts.partitionCount)].map(
      (_, i) => `repo:${i}`,
    )
    const results = await ingester.sub.ctx.redis.streamLengths(keys)
    const indexersCaughtUp = results.every((len) => len === 0)
    if (indexersCaughtUp) return
    await wait(50)
  }
}

export async function ingestAll(
  network: TestNetworkNoAppView,
  ingester: bsky.BskyIngester,
) {
  assert(network.pds.ctx.sequencerLeader, 'sequencer leader does not exist')
  const pdsDb = network.pds.ctx.db.db
  await network.pds.processAll()
  // eslint-disable-next-line no-constant-condition
  while (true) {
    await wait(50)
    // check sequencer
    const sequencerCaughtUp = await network.pds.ctx.sequencerLeader.isCaughtUp()
    if (!sequencerCaughtUp) continue
    // check ingester
    const [ingesterCursor, { lastSeq }] = await Promise.all([
      ingester.sub.getCursor(),
      pdsDb
        .selectFrom('repo_seq')
        .where('seq', 'is not', null)
        .select(pdsDb.fn.max('repo_seq.seq').as('lastSeq'))
        .executeTakeFirstOrThrow(),
    ])
    const ingesterCaughtUp = ingesterCursor === lastSeq
    if (ingesterCaughtUp) return
  }
}<|MERGE_RESOLUTION|>--- conflicted
+++ resolved
@@ -75,16 +75,13 @@
     }
     await migrationDb.close()
 
-<<<<<<< HEAD
+    // api server
     const server = bsky.BskyAppView.create({
       db,
       dbPrimary,
       config,
       algos: cfg.algos,
     })
-=======
-    // api server
-    const server = bsky.BskyAppView.create({ db, config, algos: cfg.algos })
     // indexer
     const ns = cfg.dbPostgresSchema
       ? await randomIntFromSeed(cfg.dbPostgresSchema, 10000)
@@ -110,7 +107,7 @@
     })
     const indexer = bsky.BskyIndexer.create({
       cfg: indexerCfg,
-      db,
+      db: dbPrimary,
       redis: indexerRedis,
     })
     // ingester
@@ -131,12 +128,11 @@
     })
     const ingester = bsky.BskyIngester.create({
       cfg: ingesterCfg,
-      db,
+      db: dbPrimary,
       redis: ingesterRedis,
     })
     await ingester.start()
     await indexer.start()
->>>>>>> b16c41c2
     await server.start()
     return new TestBsky(url, port, server, indexer, ingester)
   }
@@ -206,9 +202,10 @@
     ...config,
   })
   const db = bsky.Database.postgres({
+    isPrimary: true,
     url: cfg.dbPostgresUrl,
     schema: cfg.dbPostgresSchema,
-  })
+  }).asPrimary()
   assert(cfg.redisHost)
   const redis = new bsky.Redis({
     host: cfg.redisHost,
@@ -243,9 +240,10 @@
     ...config,
   }
   const db = bsky.Database.postgres({
+    isPrimary: true,
     url: baseCfg.dbPostgresUrl,
     schema: baseCfg.dbPostgresSchema,
-  })
+  }).asPrimary()
   assert(baseCfg.redisHost)
   const redis = new bsky.Redis({
     host: baseCfg.redisHost,

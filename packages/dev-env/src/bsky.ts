--- conflicted
+++ resolved
@@ -95,12 +95,9 @@
       indexerPartitionIds: [0],
       indexerNamespace: `ns${ns}`,
       indexerSubLockId: uniqueLockId(),
-<<<<<<< HEAD
-      pushNotificationEndpoint: 'https://push.bsky.app/api/push',
-=======
       indexerPort: await getPort(),
       ingesterPartitionCount: 1,
->>>>>>> bbc6a2c0
+      pushNotificationEndpoint: 'https://push.bsky.app/api/push',
     })
     assert(indexerCfg.redisHost)
     const indexerRedis = new bsky.Redis({

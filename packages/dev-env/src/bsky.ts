import getPort from 'get-port'
import * as ui8 from 'uint8arrays'
import * as bsky from '@atproto/bsky'
import { DAY, HOUR } from '@atproto/common-web'
import { AtpAgent } from '@atproto/api'
import { Secp256k1Keypair } from '@atproto/crypto'
import { Client as PlcClient } from '@did-plc/lib'
import { BskyConfig } from './types'
import { uniqueLockId } from './util'

export class TestBsky {
  constructor(
    public url: string,
    public port: number,
    public server: bsky.BskyAppView,
  ) {}

  static async create(cfg: BskyConfig): Promise<TestBsky> {
    const serviceKeypair = await Secp256k1Keypair.create()
    const plcClient = new PlcClient(cfg.plcUrl)

    const port = cfg.port || (await getPort())
    const url = `http://localhost:${port}`
    const serverDid = await plcClient.createDid({
      signingKey: serviceKeypair.did(),
      rotationKeys: [serviceKeypair.did()],
      handle: 'bsky.test',
      pds: `http://localhost:${port}`,
      signer: serviceKeypair,
    })

    const config = new bsky.ServerConfig({
      version: '0.0.0',
      port,
      didPlcUrl: cfg.plcUrl,
      publicUrl: 'https://bsky.public.url',
      serverDid,
      imgUriSalt: '9dd04221f5755bce5f55f47464c27e1e',
      imgUriKey:
        'f23ecd142835025f42c3db2cf25dd813956c178392760256211f9d315f8ab4d8',
      didCacheStaleTTL: HOUR,
      didCacheMaxTTL: DAY,
      ...cfg,
      // Each test suite gets its own lock id for the repo subscription
      repoSubLockId: uniqueLockId(),
      adminPassword: 'admin-pass',
      moderatorPassword: 'moderator-pass',
      triagePassword: 'triage-pass',
      labelerDid: 'did:example:labeler',
      labelerKeywords: { label_me: 'test-label', label_me_2: 'test-label-2' },
      feedGenDid: 'did:example:feedGen',
    })

    const db = bsky.Database.postgres({
      url: cfg.dbPostgresUrl,
      schema: cfg.dbPostgresSchema,
    })

    // Separate migration db in case migration changes some connection state that we need in the tests, e.g. "alter database ... set ..."
    const migrationDb = bsky.Database.postgres({
      url: cfg.dbPostgresUrl,
      schema: cfg.dbPostgresSchema,
    })
    if (cfg.migration) {
      await migrationDb.migrateToOrThrow(cfg.migration)
    } else {
      await migrationDb.migrateToLatestOrThrow()
    }
    await migrationDb.close()

    const server = bsky.BskyAppView.create({ db, config, algos: cfg.algos })
    await server.start()

    return new TestBsky(url, port, server)
  }

  get ctx(): bsky.AppContext {
    return this.server.ctx
  }

  get sub() {
    if (!this.server.sub) {
      throw new Error('No subscription on dev-env server')
    }
    return this.server.sub
  }

  getClient() {
    return new AtpAgent({ service: this.url })
  }

<<<<<<< HEAD
  adminAuth(role: 'admin' | 'moderator' | 'triage' = 'admin'): string {
    const password =
      role === 'triage'
        ? this.ctx.cfg.triagePassword
        : role === 'moderator'
        ? this.ctx.cfg.moderatorPassword
        : this.ctx.cfg.adminPassword
    return (
      'Basic ' +
      ui8.toString(ui8.fromString(`${role}:${password}`, 'utf8'), 'base64pad')
    )
  }

  adminAuthHeaders(role?: 'admin' | 'moderator' | 'triage') {
    return {
      authorization: this.adminAuth(role),
    }
=======
  async processAll() {
    await this.ctx.backgroundQueue.processAll()
>>>>>>> 60e8284b
  }

  async close() {
    await this.server.destroy()
  }
}<|MERGE_RESOLUTION|>--- conflicted
+++ resolved
@@ -89,7 +89,6 @@
     return new AtpAgent({ service: this.url })
   }
 
-<<<<<<< HEAD
   adminAuth(role: 'admin' | 'moderator' | 'triage' = 'admin'): string {
     const password =
       role === 'triage'
@@ -107,10 +106,10 @@
     return {
       authorization: this.adminAuth(role),
     }
-=======
+  }
+
   async processAll() {
     await this.ctx.backgroundQueue.processAll()
->>>>>>> 60e8284b
   }
 
   async close() {

--- conflicted
+++ resolved
@@ -6,14 +6,9 @@
 import { BackgroundQueue } from '@atproto/bsky'
 import { Client as PlcClient } from '@did-plc/lib'
 import { BskyConfig } from './types'
-<<<<<<< HEAD
-import { ADMIN_PASSWORD, MOD_PASSWORD, TRIAGE_PASSWORD } from './const'
+import { ADMIN_PASSWORD } from './const'
 
 export * from '@atproto/bsky'
-=======
-import { ADMIN_PASSWORD } from './const'
-import { BackgroundQueue } from '@atproto/bsky/src/data-plane/server/background'
->>>>>>> 71f9cc9d
 
 export class TestBsky {
   constructor(

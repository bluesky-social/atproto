import getPort from 'get-port'
import * as ui8 from 'uint8arrays'
import * as bsky from '@atproto/bsky'
import { AtpAgent } from '@atproto/api'
import { Secp256k1Keypair } from '@atproto/crypto'
import { BackgroundQueue } from '@atproto/bsky'
import { Client as PlcClient } from '@did-plc/lib'
import { BskyConfig } from './types'
<<<<<<< HEAD
import { ADMIN_PASSWORD } from './const'

export * from '@atproto/bsky'
=======
import { ADMIN_PASSWORD, EXAMPLE_LABELER } from './const'
import { BackgroundQueue } from '@atproto/bsky/src/data-plane/server/background'
>>>>>>> f45eef34

export class TestBsky {
  constructor(
    public url: string,
    public port: number,
    public db: bsky.Database,
    public server: bsky.BskyAppView,
    public dataplane: bsky.DataPlaneServer,
    public bsync: bsky.MockBsync,
    public sub: bsky.RepoSubscription,
  ) {}

  static async create(cfg: BskyConfig): Promise<TestBsky> {
    const serviceKeypair = await Secp256k1Keypair.create()
    const plcClient = new PlcClient(cfg.plcUrl)

    const port = cfg.port || (await getPort())
    const url = `http://localhost:${port}`
    const serverDid = await plcClient.createDid({
      signingKey: serviceKeypair.did(),
      rotationKeys: [serviceKeypair.did()],
      handle: 'bsky.test',
      pds: `http://localhost:${port}`,
      signer: serviceKeypair,
    })

    // shared across server, ingester, and indexer in order to share pool, avoid too many pg connections.
    const db = new bsky.Database({
      url: cfg.dbPostgresUrl,
      schema: cfg.dbPostgresSchema,
      poolSize: 10,
    })

    const dataplanePort = await getPort()
    const dataplane = await bsky.DataPlaneServer.create(
      db,
      dataplanePort,
      cfg.plcUrl,
    )

    const bsyncPort = await getPort()
    const bsync = await bsky.MockBsync.create(db, bsyncPort)

    const config = new bsky.ServerConfig({
      version: 'unknown',
      port,
      didPlcUrl: cfg.plcUrl,
      publicUrl: 'https://bsky.public.url',
      serverDid,
      dataplaneUrls: [`http://localhost:${dataplanePort}`],
      dataplaneHttpVersion: '1.1',
      bsyncUrl: `http://localhost:${bsyncPort}`,
      bsyncHttpVersion: '1.1',
      courierUrl: 'https://fake.example',
      modServiceDid: cfg.modServiceDid ?? 'did:example:invalidMod',
      labelsFromIssuerDids: [EXAMPLE_LABELER],
      ...cfg,
      adminPasswords: [ADMIN_PASSWORD],
    })

    // Separate migration db in case migration changes some connection state that we need in the tests, e.g. "alter database ... set ..."
    const migrationDb = new bsky.Database({
      url: cfg.dbPostgresUrl,
      schema: cfg.dbPostgresSchema,
    })
    if (cfg.migration) {
      await migrationDb.migrateToOrThrow(cfg.migration)
    } else {
      await migrationDb.migrateToLatestOrThrow()
    }
    await migrationDb.close()

    // api server
    const server = bsky.BskyAppView.create({
      config,
      signingKey: serviceKeypair,
    })

    const sub = new bsky.RepoSubscription({
      service: cfg.repoProvider,
      db,
      idResolver: dataplane.idResolver,
      background: new BackgroundQueue(db),
    })

    await server.start()
    sub.run()

    return new TestBsky(url, port, db, server, dataplane, bsync, sub)
  }

  get ctx(): bsky.AppContext {
    return this.server.ctx
  }

  getClient() {
    const agent = new AtpAgent({ service: this.url })
    agent.configureLabelersHeader([EXAMPLE_LABELER])
    return agent
  }

  adminAuth(): string {
    const [password] = this.ctx.cfg.adminPasswords
    return (
      'Basic ' +
      ui8.toString(ui8.fromString(`admin:${password}`, 'utf8'), 'base64pad')
    )
  }

  adminAuthHeaders() {
    return {
      authorization: this.adminAuth(),
    }
  }

  async close() {
    await this.server.destroy()
    await this.bsync.destroy()
    await this.dataplane.destroy()
    await this.sub.destroy()
    await this.db.close()
  }
}<|MERGE_RESOLUTION|>--- conflicted
+++ resolved
@@ -6,14 +6,9 @@
 import { BackgroundQueue } from '@atproto/bsky'
 import { Client as PlcClient } from '@did-plc/lib'
 import { BskyConfig } from './types'
-<<<<<<< HEAD
-import { ADMIN_PASSWORD } from './const'
+import { ADMIN_PASSWORD, EXAMPLE_LABELER } from './const'
 
 export * from '@atproto/bsky'
-=======
-import { ADMIN_PASSWORD, EXAMPLE_LABELER } from './const'
-import { BackgroundQueue } from '@atproto/bsky/src/data-plane/server/background'
->>>>>>> f45eef34
 
 export class TestBsky {
   constructor(

<<<<<<< HEAD
import { AtUri } from '@atproto/uri'
import AtpAgent from '@waverlyai/atproto-api'
=======
import { AtUri } from '@atproto/syntax'
import AtpAgent from '@atproto/api'
>>>>>>> 44ea5e80
import {
  REASONSPAM,
  REASONOTHER,
} from '@atproto/api/src/client/types/com/atproto/moderation/defs'
import { TestNetwork } from '../index'
import { postTexts, replyTexts } from './data'
import labeledImgB64 from './img/labeled-img-b64'
import blurHashB64 from './img/blur-hash-avatar-b64'
import * as waverly from './waverly'

// NOTE
// deterministic date generator
// we use this to ensure the mock dataset is always the same
// which is very useful when testing
// (not everything is currently deterministic but it could be)
function* dateGen() {
  let start = 1657846031914
  while (true) {
    yield new Date(start).toISOString()
    start += 1e3
  }
  return ''
}

export async function generateMockSetup(env: TestNetwork) {
  const date = dateGen()

  const rand = (n: number) => Math.floor(Math.random() * n)
  const picka = <T>(arr: Array<T>): T => {
    if (arr.length) {
      return arr[rand(arr.length)] || arr[0]
    }
    throw new Error('Not found')
  }

  const clients = {
    loggedout: env.pds.getClient(),
    alice: env.pds.getClient(),
    bob: env.pds.getClient(),
    carla: env.pds.getClient(),
    phil: env.pds.getClient(),
    dave: env.pds.getClient(),
    kira: env.pds.getClient(),
    aman: env.pds.getClient(),
  }
  interface User {
    email: string
    did: string
    handle: string
    password: string
    agent: AtpAgent
  }
  const users: User[] = [
    {
      email: 'alice@test.com',
      did: '',
      handle: `alice.test`,
      password: 'hunter2',
      agent: clients.alice,
    },
    {
      email: 'bob@test.com',
      did: '',
      handle: `bob.test`,
      password: 'hunter2',
      agent: clients.bob,
    },
    {
      email: 'carla@test.com',
      did: '',
      handle: `carla.test`,
      password: 'hunter2',
      agent: clients.carla,
    },
  ]
  const alice = users[0]
  const bob = users[1]
  const carla = users[2]

  const dUsers: User[] = [
    {
      email: 'dave@test.com',
      did: '',
      handle: `dave.test`,
      password: 'hunter2',
      agent: clients.dave,
    },
    {
      email: 'kira@test.com',
      did: '',
      handle: `kira.test`,
      password: 'hunter2',
      agent: clients.kira,
    },
    {
      email: 'phil@test.com',
      did: '',
      handle: `phil.test`,
      password: 'hunter2',
      agent: clients.phil,
    },
    {
      email: 'aman@test.com',
      did: '',
      handle: `aman.test`,
      password: 'hunter2',
      agent: clients.aman,
    },
  ]

  const dave = dUsers[0]
  const kira = dUsers[1]
  const phil = dUsers[2]
  const aman = dUsers[3]
  let _i = 1
  const groupUsers = waverly.genGroupUsers(env)
  const testUsers = [...users, ...groupUsers]
  const demoUsers = [...dUsers, ...groupUsers]
  const allUsers = Array.from(new Set([...testUsers, ...demoUsers]))
  for (const user of allUsers) {
    const res = await clients.loggedout.api.com.atproto.server.createAccount({
      email: user.email,
      handle: user.handle,
      password: user.password,
    })
    user.agent.api.setHeader('Authorization', `Bearer ${res.data.accessJwt}`)
    user.did = res.data.did
    await user.agent.api.app.bsky.actor.profile.create(
      { repo: user.did },
      {
        displayName: ucfirst(user.handle).slice(0, -5),
        description: `Test user ${_i++}`,
      },
    )
  }

  await waverly.updateUsers(allUsers)

  // Report one user
  const reporter = picka(users)
  await reporter.agent.api.com.atproto.moderation.createReport({
    reasonType: picka([REASONSPAM, REASONOTHER]),
    reason: picka(["Didn't look right to me", undefined, undefined]),
    subject: {
      $type: 'com.atproto.admin.defs#repoRef',
      did: picka(users).did,
    },
  })

  // everybody follows everybody
  const follow = async (author: User, subject: User) => {
    await author.agent.api.app.bsky.graph.follow.create(
      { repo: author.did },
      {
        subject: subject.did,
        createdAt: date.next().value,
      },
    )
  }
  await follow(alice, bob)
  await follow(alice, carla)
  await follow(bob, alice)
  await follow(bob, carla)
  await follow(carla, alice)
  await follow(carla, bob)

  await follow(phil, dave)
  await follow(phil, kira)
  await follow(phil, aman)

  await follow(dave, phil)
  await follow(dave, kira)
  await follow(dave, aman)

  await follow(kira, phil)
  await follow(kira, dave)
  await follow(kira, aman)

  await follow(aman, phil)
  await follow(aman, dave)
  await follow(aman, kira)

  for (const g of groupUsers) {
    if (g.handle === 'betterweb.group' || g.handle === 'testgroup.group')
      continue
    await follow(phil, g)
    await follow(dave, g)
    await follow(kira, g)
    await follow(aman, g)
  }

  // a set of posts and reposts
  const posts: { uri: string; cid: string }[] = []
  for (let i = 0; i < postTexts.length; i++) {
    const author = picka(users)
    const post = await author.agent.api.app.bsky.feed.post.create(
      { repo: author.did },
      {
        text: postTexts[i],
        createdAt: date.next().value,
      },
    )
    posts.push(post)
    if (rand(10) === 0) {
      const reposter = picka(users)
      await reposter.agent.api.app.bsky.feed.repost.create(
        { repo: reposter.did },
        {
          subject: picka(posts),
          createdAt: date.next().value,
        },
      )
    }
    if (rand(6) === 0) {
      const reporter = picka(users)
      await reporter.agent.api.com.atproto.moderation.createReport({
        reasonType: picka([REASONSPAM, REASONOTHER]),
        reason: picka(["Didn't look right to me", undefined, undefined]),
        subject: {
          $type: 'com.atproto.repo.strongRef',
          uri: post.uri,
          cid: post.cid,
        },
      })
    }
  }

  // make some naughty posts & label them
  const file = Buffer.from(labeledImgB64, 'base64')
  const uploadedImg = await bob.agent.api.com.atproto.repo.uploadBlob(file, {
    encoding: 'image/png',
  })
  const labeledPost = await bob.agent.api.app.bsky.feed.post.create(
    { repo: bob.did },
    {
      text: 'naughty post',
      embed: {
        $type: 'app.bsky.embed.images',
        images: [
          {
            image: uploadedImg.data.blob,
            alt: 'naughty naughty',
          },
        ],
      },
      createdAt: date.next().value,
    },
  )

  const filteredPost = await bob.agent.api.app.bsky.feed.post.create(
    { repo: bob.did },
    {
      text: 'reallly bad post should be deleted',
      createdAt: date.next().value,
    },
  )

  const ctx = env.bsky.ctx
  if (ctx) {
    const labelSrvc = ctx.services.label(ctx.db.getPrimary())
    await labelSrvc.createLabels([
      {
        src: ctx.cfg.labelerDid,
        uri: labeledPost.uri,
        cid: labeledPost.cid,
        val: 'nudity',
        neg: false,
        cts: new Date().toISOString(),
      },
      {
        src: ctx.cfg.labelerDid,
        uri: filteredPost.uri,
        cid: filteredPost.cid,
        val: 'dmca-violation',
        neg: false,
        cts: new Date().toISOString(),
      },
    ])
  }

  await waverly.addGroupPosts(testUsers, date)
  await waverly.addDemoPosts(demoUsers, date)

  // a set of replies
  for (let i = 0; i < 100; i++) {
    const targetUri = picka(posts).uri
    const urip = new AtUri(targetUri)
    const target = await alice.agent.api.app.bsky.feed.post.get({
      repo: urip.host,
      rkey: urip.rkey,
    })
    const author = picka(users)
    posts.push(
      await author.agent.api.app.bsky.feed.post.create(
        { repo: author.did },
        {
          text: picka(replyTexts),
          reply: {
            root: target.value.reply ? target.value.reply.root : target,
            parent: target,
          },
          createdAt: date.next().value,
        },
      ),
    )
  }

  // a set of likes
  for (const post of posts) {
    for (const user of users) {
      if (rand(3) === 0) {
        await user.agent.api.app.bsky.feed.like.create(
          { repo: user.did },
          {
            subject: post,
            createdAt: date.next().value,
          },
        )
      }
    }
  }

  // a couple feed generators that returns some posts
  const fg1Uri = AtUri.make(alice.did, 'app.bsky.feed.generator', 'alice-favs')
  const fg1 = await env.createFeedGen({
    [fg1Uri.toString()]: async () => {
      const feed = posts
        .filter(() => rand(2) === 0)
        .map((post) => ({ post: post.uri }))
      return {
        encoding: 'application/json',
        body: {
          feed,
        },
      }
    },
  })
  const avatarImg = Buffer.from(blurHashB64, 'base64')
  const avatarRes = await alice.agent.api.com.atproto.repo.uploadBlob(
    avatarImg,
    {
      encoding: 'image/png',
    },
  )
  const fgAliceRes = await alice.agent.api.app.bsky.feed.generator.create(
    { repo: alice.did, rkey: fg1Uri.rkey },
    {
      did: fg1.did,
      displayName: 'alices feed',
      description: 'all my fav stuff',
      avatar: avatarRes.data.blob,
      createdAt: date.next().value,
    },
  )

  await alice.agent.api.app.bsky.feed.post.create(
    { repo: alice.did },
    {
      text: 'check out my algorithm!',
      embed: {
        $type: 'app.bsky.embed.record',
        record: fgAliceRes,
      },
      createdAt: date.next().value,
    },
  )
  for (const user of [alice, bob, carla]) {
    await user.agent.api.app.bsky.feed.like.create(
      { repo: user.did },
      {
        subject: fgAliceRes,
        createdAt: date.next().value,
      },
    )
  }

  const fg2Uri = AtUri.make(bob.did, 'app.bsky.feed.generator', 'bob-redux')
  const fg2 = await env.createFeedGen({
    [fg2Uri.toString()]: async () => {
      const feed = posts
        .filter(() => rand(2) === 0)
        .map((post) => ({ post: post.uri }))
      return {
        encoding: 'application/json',
        body: {
          feed,
        },
      }
    },
  })
  const fgBobRes = await bob.agent.api.app.bsky.feed.generator.create(
    { repo: bob.did, rkey: fg2Uri.rkey },
    {
      did: fg2.did,
      displayName: 'Bobby boy hot new algo',
      createdAt: date.next().value,
    },
  )

  await alice.agent.api.app.bsky.feed.post.create(
    { repo: alice.did },
    {
      text: `bobs feed is neat too`,
      embed: {
        $type: 'app.bsky.embed.record',
        record: fgBobRes,
      },
      createdAt: date.next().value,
    },
  )
}

function ucfirst(str: string): string {
  return str.at(0)?.toUpperCase() + str.slice(1)
}<|MERGE_RESOLUTION|>--- conflicted
+++ resolved
@@ -1,10 +1,5 @@
-<<<<<<< HEAD
-import { AtUri } from '@atproto/uri'
+import { AtUri } from '@atproto/syntax'
 import AtpAgent from '@waverlyai/atproto-api'
-=======
-import { AtUri } from '@atproto/syntax'
-import AtpAgent from '@atproto/api'
->>>>>>> 44ea5e80
 import {
   REASONSPAM,
   REASONOTHER,

--- conflicted
+++ resolved
@@ -1,15 +1,7 @@
 import { AtUri } from '@atproto/syntax'
 import AtpAgent, { COM_ATPROTO_MODERATION } from '@atproto/api'
 import { Database } from '@atproto/bsky'
-<<<<<<< HEAD
-import { TestNetwork } from '../index'
-=======
-import {
-  REASONSPAM,
-  REASONOTHER,
-} from '@atproto/api/src/client/types/com/atproto/moderation/defs'
 import { EXAMPLE_LABELER, TestNetwork } from '../index'
->>>>>>> f45eef34
 import { postTexts, replyTexts } from './data'
 import labeledImgB64 from './img/labeled-img-b64'
 import blurHashB64 from './img/blur-hash-avatar-b64'

import http from 'http'
import chalk from 'chalk'
import crytpo from 'crypto'
import { MemoryBlockstore } from '@atproto/repo'
import PDSServer, { Database as PDSDatabase } from '@atproto/server'
import * as plc from '@atproto/plc'
import * as crypto from '@atproto/crypto'
import AtpApi, { ServiceClient } from '@atproto/api'
import { ServerType, ServerConfig, StartParams } from './types.js'

export class DevEnvServer {
  inst?: http.Server

  constructor(
    private env: DevEnv,
    public type: ServerType,
    public port: number,
  ) {}

  get name() {
    return {
      [ServerType.PersonalDataServer]: '🌞 Personal Data server',
      [ServerType.DidPlaceholder]: '👤 DID Placeholder server',
    }[this.type]
  }

  get description() {
    return `[${chalk.bold(this.port)}] ${this.name}`
  }

  get url() {
    return `http://localhost:${this.port}`
  }

  async start() {
    if (this.inst) {
      throw new Error('Already started')
    }

    const onServerReady = (s: http.Server): Promise<http.Server> => {
      return new Promise((resolve, reject) => {
        s.on('listening', () => {
          console.log(`${this.description} started ${chalk.gray(this.url)}`)
          resolve(s)
        })
        s.on('error', (e: Error) => {
          console.log(`${this.description} failed to start:`, e)
          reject(e)
        })
      })
    }

    switch (this.type) {
      case ServerType.PersonalDataServer: {
        if (!this.env.plcUrl) {
          throw new Error('Must be running a PLC server to start a PDS')
        }

        const db = await PDSDatabase.memory()
        await db.migrateToLatestOrThrow()
        const serverBlockstore = new MemoryBlockstore()
        const keypair = await crypto.EcdsaKeypair.create()

        this.inst = await onServerReady(
          PDSServer(serverBlockstore, db, keypair, {
            debugMode: true,
            scheme: 'http',
            hostname: 'localhost',
            port: this.port,
            didPlcUrl: this.env.plcUrl,
<<<<<<< HEAD
=======
            serverDid: serverDid,
            recoveryKey: keypair.did(),
>>>>>>> 29463093
            testNameRegistry: this.env.testNameRegistry,
            jwtSecret: crytpo.randomBytes(8).toString('base64'),
            appUrlPasswordReset: 'app://password-reset',
            // @TODO setup ethereal.email creds and set emailSmtpUrl here
            emailNoReplyAddress: 'noreply@blueskyweb.xyz',
            adminPassword: 'password',
            inviteRequired: false,
          }).listener,
        )
        break
      }
      case ServerType.DidPlaceholder: {
        const db = plc.Database.memory()
        await db.migrateToLatestOrThrow()
        this.inst = await onServerReady(plc.server(db, this.port))
        break
      }
      default:
        throw new Error(`Unsupported server type: ${this.type}`)
    }
  }

  async close() {
    const closeServer = (s: http.Server): Promise<void> => {
      return new Promise((resolve) => {
        console.log(`Closing ${this.description}`)
        s.close(() => resolve())
      })
    }

    if (this.inst) {
      await closeServer(this.inst)
    }
  }

  getClient(): ServiceClient {
    return AtpApi.service(`http://localhost:${this.port}`)
  }
}

export class DevEnv {
  plcUrl: string | undefined
  servers: Map<number, DevEnvServer> = new Map()
  testNameRegistry: Record<string, string> = {}

  static async create(params: StartParams): Promise<DevEnv> {
    const devEnv = new DevEnv()
    for (const cfg of params.servers || []) {
      await devEnv.add(cfg)
    }
    return devEnv
  }

  async add(cfg: ServerConfig) {
    if (this.servers.has(cfg.port)) {
      throw new Error(`Port ${cfg.port} is in use`)
    } else if (cfg.type === ServerType.DidPlaceholder && this.plcUrl) {
      throw new Error('There should only be one plc server')
    }
    const server = new DevEnvServer(this, cfg.type, cfg.port)
    await server.start()
    this.servers.set(cfg.port, server)
    if (cfg.type === ServerType.DidPlaceholder) {
      this.plcUrl = `http://localhost:${cfg.port}`
    }
  }

  async remove(server: number | DevEnvServer) {
    const port = typeof server === 'number' ? server : server.port
    const inst = this.servers.get(port)
    if (inst) {
      await inst.close()
      this.servers.delete(port)
    }
  }

  async shutdown() {
    for (const server of this.servers.values()) {
      await server.close()
    }
  }

  hasType(type: ServerType) {
    for (const s of this.servers.values()) {
      if (s.type === type) {
        return true
      }
    }
    return false
  }

  listOfType(type: ServerType): DevEnvServer[] {
    return Array.from(this.servers.values()).filter((s) => s.type === type)
  }
}<|MERGE_RESOLUTION|>--- conflicted
+++ resolved
@@ -68,11 +68,7 @@
             hostname: 'localhost',
             port: this.port,
             didPlcUrl: this.env.plcUrl,
-<<<<<<< HEAD
-=======
-            serverDid: serverDid,
             recoveryKey: keypair.did(),
->>>>>>> 29463093
             testNameRegistry: this.env.testNameRegistry,
             jwtSecret: crytpo.randomBytes(8).toString('base64'),
             appUrlPasswordReset: 'app://password-reset',

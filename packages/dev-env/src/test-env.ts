--- conflicted
+++ resolved
@@ -191,11 +191,7 @@
     schema: cfg.dbPostgresSchema,
   })
 
-<<<<<<< HEAD
-  // Separate migration db in case migration changes some connection state that we need in the tests, e.g. "alter table ... set ..."
-=======
   // Separate migration db in case migration changes some connection state that we need in the tests, e.g. "alter database ... set ..."
->>>>>>> 0c02804a
   const migrationDb = bsky.Database.postgres({
     url: cfg.dbPostgresUrl,
     schema: cfg.dbPostgresSchema,

import fs from 'fs/promises'
import { CID } from 'multiformats/cid'
<<<<<<< HEAD
import AtpAgent, {
  ComAtprotoAdminEmitModerationEvent,
  ComAtprotoModerationCreateReport,
  AppBskyFeedPost,
  AppBskyRichtextFacet,
  AppBskyFeedLike,
  AppBskyGraphFollow,
} from '@atproto/api'
=======
import AtpAgent from '@atproto/api'
import { Main as Facet } from '@atproto/api/src/client/types/app/bsky/richtext/facet'
import { InputSchema as CreateReportInput } from '@atproto/api/src/client/types/com/atproto/moderation/createReport'
import { Record as PostRecord } from '@atproto/api/src/client/types/app/bsky/feed/post'
import { Record as LikeRecord } from '@atproto/api/src/client/types/app/bsky/feed/like'
import { Record as FollowRecord } from '@atproto/api/src/client/types/app/bsky/graph/follow'
>>>>>>> 71f9cc9d
import { AtUri } from '@atproto/syntax'
import { BlobRef } from '@atproto/lexicon'
import { TestNetworkNoAppView } from '../network-no-appview'

// Makes it simple to create data via the XRPC client,
// and keeps track of all created data in memory for convenience.

let AVATAR_IMG: Uint8Array | undefined

export type ImageRef = {
  image: BlobRef
  alt: string
}

export class RecordRef {
  uri: AtUri
  cid: CID

  constructor(uri: AtUri | string, cid: CID | string) {
    this.uri = new AtUri(uri.toString())
    this.cid = CID.parse(cid.toString())
  }

  get raw(): { uri: string; cid: string } {
    return {
      uri: this.uri.toString(),
      cid: this.cid.toString(),
    }
  }

  get uriStr(): string {
    return this.uri.toString()
  }

  get cidStr(): string {
    return this.cid.toString()
  }
}

export class SeedClient<
  Network extends TestNetworkNoAppView = TestNetworkNoAppView,
> {
  accounts: Record<
    string,
    {
      did: string
      accessJwt: string
      refreshJwt: string
      handle: string
      email: string
      password: string
    }
  >
  profiles: Record<
    string,
    {
      displayName: string
      description: string
      avatar: { cid: string; mimeType: string }
      ref: RecordRef
    }
  >
  follows: Record<string, Record<string, RecordRef>>
  blocks: Record<string, Record<string, RecordRef>>
  posts: Record<
    string,
    { text: string; ref: RecordRef; images: ImageRef[]; quote?: RecordRef }[]
  >
  likes: Record<string, Record<string, AtUri>>
  replies: Record<string, { text: string; ref: RecordRef }[]>
  reposts: Record<string, RecordRef[]>
  lists: Record<
    string,
    Record<string, { ref: RecordRef; items: Record<string, RecordRef> }>
  >
  dids: Record<string, string>

  constructor(public network: Network, public agent: AtpAgent) {
    this.accounts = {}
    this.profiles = {}
    this.follows = {}
    this.blocks = {}
    this.posts = {}
    this.likes = {}
    this.replies = {}
    this.reposts = {}
    this.lists = {}
    this.dids = {}
  }

  async createAccount(
    shortName: string,
    params: {
      handle: string
      email: string
      password: string
      inviteCode?: string
    },
  ) {
    const { data: account } =
      await this.agent.api.com.atproto.server.createAccount(params)
    this.dids[shortName] = account.did
    this.accounts[account.did] = {
      ...account,
      email: params.email,
      password: params.password,
    }
    return this.accounts[account.did]
  }

  async updateHandle(by: string, handle: string) {
    await this.agent.api.com.atproto.identity.updateHandle(
      { handle },
      { encoding: 'application/json', headers: this.getHeaders(by) },
    )
  }

  async createProfile(
    by: string,
    displayName: string,
    description: string,
    selfLabels?: string[],
  ) {
    AVATAR_IMG ??= await fs.readFile(
      '../dev-env/src/seed/img/key-portrait-small.jpg',
    )

    let avatarBlob
    {
      const res = await this.agent.api.com.atproto.repo.uploadBlob(AVATAR_IMG, {
        encoding: 'image/jpeg',
        headers: this.getHeaders(by),
      } as any)
      avatarBlob = res.data.blob
    }

    {
      const res = await this.agent.api.app.bsky.actor.profile.create(
        { repo: by },
        {
          displayName,
          description,
          avatar: avatarBlob,
          labels: selfLabels
            ? {
                $type: 'com.atproto.label.defs#selfLabels',
                values: selfLabels.map((val) => ({ val })),
              }
            : undefined,
        },
        this.getHeaders(by),
      )
      this.profiles[by] = {
        displayName,
        description,
        avatar: avatarBlob,
        ref: new RecordRef(res.uri, res.cid),
      }
    }
    return this.profiles[by]
  }

  async updateProfile(by: string, record: Record<string, unknown>) {
    const res = await this.agent.api.com.atproto.repo.putRecord(
      {
        repo: by,
        collection: 'app.bsky.actor.profile',
        rkey: 'self',
        record,
      },
      { headers: this.getHeaders(by), encoding: 'application/json' },
    )
    this.profiles[by] = {
      ...(this.profiles[by] ?? {}),
      ...record,
      ref: new RecordRef(res.data.uri, res.data.cid),
    }
    return this.profiles[by]
  }

  async follow(
    from: string,
    to: string,
    overrides?: Partial<AppBskyGraphFollow.Record>,
  ) {
    const res = await this.agent.api.app.bsky.graph.follow.create(
      { repo: from },
      {
        subject: to,
        createdAt: new Date().toISOString(),
        ...overrides,
      },
      this.getHeaders(from),
    )
    this.follows[from] ??= {}
    this.follows[from][to] = new RecordRef(res.uri, res.cid)
    return this.follows[from][to]
  }

  async unfollow(from: string, to: string) {
    const follow = this.follows[from][to]
    if (!follow) {
      throw new Error('follow does not exist')
    }
    await this.agent.api.app.bsky.graph.follow.delete(
      { repo: from, rkey: follow.uri.rkey },
      this.getHeaders(from),
    )
    delete this.follows[from][to]
  }

  async block(
    from: string,
    to: string,
    overrides?: Partial<AppBskyGraphFollow.Record>,
  ) {
    const res = await this.agent.api.app.bsky.graph.block.create(
      { repo: from },
      {
        subject: to,
        createdAt: new Date().toISOString(),
        ...overrides,
      },
      this.getHeaders(from),
    )
    this.blocks[from] ??= {}
    this.blocks[from][to] = new RecordRef(res.uri, res.cid)
    return this.blocks[from][to]
  }

  async unblock(from: string, to: string) {
    const block = this.blocks[from][to]
    if (!block) {
      throw new Error('block does not exist')
    }
    await this.agent.api.app.bsky.graph.block.delete(
      { repo: from, rkey: block.uri.rkey },
      this.getHeaders(from),
    )
    delete this.blocks[from][to]
  }

  async post(
    by: string,
    text: string,
    facets?: AppBskyRichtextFacet.Main[],
    images?: ImageRef[],
    quote?: RecordRef,
    overrides?: Partial<AppBskyFeedPost.Record>,
  ) {
    const imageEmbed = images && {
      $type: 'app.bsky.embed.images',
      images,
    }
    const recordEmbed = quote && {
      record: { uri: quote.uriStr, cid: quote.cidStr },
    }
    const embed =
      imageEmbed && recordEmbed
        ? {
            $type: 'app.bsky.embed.recordWithMedia',
            record: recordEmbed,
            media: imageEmbed,
          }
        : recordEmbed
        ? { $type: 'app.bsky.embed.record', ...recordEmbed }
        : imageEmbed
    const res = await this.agent.api.app.bsky.feed.post.create(
      { repo: by },
      {
        text: text,
        facets,
        embed,
        createdAt: new Date().toISOString(),
        ...overrides,
      },
      this.getHeaders(by),
    )
    this.posts[by] ??= []
    const post = {
      text,
      ref: new RecordRef(res.uri, res.cid),
      images: images ?? [],
      quote,
    }
    this.posts[by].push(post)
    return post
  }

  async deletePost(by: string, uri: AtUri) {
    await this.agent.api.app.bsky.feed.post.delete(
      {
        repo: by,
        rkey: uri.rkey,
      },
      this.getHeaders(by),
    )
  }

  async uploadFile(
    by: string,
    filePath: string,
    encoding: string,
  ): Promise<ImageRef> {
    const file = await fs.readFile(filePath)
    const res = await this.agent.api.com.atproto.repo.uploadBlob(file, {
      headers: this.getHeaders(by),
      encoding,
    } as any)
    return { image: res.data.blob, alt: filePath }
  }

  async like(
    by: string,
    subject: RecordRef,
    overrides?: Partial<AppBskyFeedLike.Record>,
  ) {
    const res = await this.agent.api.app.bsky.feed.like.create(
      { repo: by },
      {
        subject: subject.raw,
        createdAt: new Date().toISOString(),
        ...overrides,
      },
      this.getHeaders(by),
    )
    this.likes[by] ??= {}
    this.likes[by][subject.uriStr] = new AtUri(res.uri)
    return this.likes[by][subject.uriStr]
  }

  async reply(
    by: string,
    root: RecordRef,
    parent: RecordRef,
    text: string,
    facets?: AppBskyRichtextFacet.Main[],
    images?: ImageRef[],
  ) {
    const embed = images
      ? {
          $type: 'app.bsky.embed.images',
          images,
        }
      : undefined
    const res = await this.agent.api.app.bsky.feed.post.create(
      { repo: by },
      {
        text: text,
        reply: {
          root: root.raw,
          parent: parent.raw,
        },
        facets,
        embed,
        createdAt: new Date().toISOString(),
      },
      this.getHeaders(by),
    )
    this.replies[by] ??= []
    const reply = {
      text,
      ref: new RecordRef(res.uri, res.cid),
    }
    this.replies[by].push(reply)
    return reply
  }

  async repost(by: string, subject: RecordRef) {
    const res = await this.agent.api.app.bsky.feed.repost.create(
      { repo: by },
      { subject: subject.raw, createdAt: new Date().toISOString() },
      this.getHeaders(by),
    )
    this.reposts[by] ??= []
    const repost = new RecordRef(res.uri, res.cid)
    this.reposts[by].push(repost)
    return repost
  }

  async createList(by: string, name: string, purpose: 'mod' | 'curate') {
    const res = await this.agent.api.app.bsky.graph.list.create(
      { repo: by },
      {
        name,
        purpose:
          purpose === 'mod'
            ? 'app.bsky.graph.defs#modlist'
            : 'app.bsky.graph.defs#curatelist',
        createdAt: new Date().toISOString(),
      },
      this.getHeaders(by),
    )
    this.lists[by] ??= {}
    const ref = new RecordRef(res.uri, res.cid)
    this.lists[by][ref.uriStr] = {
      ref: ref,
      items: {},
    }
    return ref
  }

  async addToList(by: string, subject: string, list: RecordRef) {
    const res = await this.agent.api.app.bsky.graph.listitem.create(
      { repo: by },
      { subject, list: list.uriStr, createdAt: new Date().toISOString() },
      this.getHeaders(by),
    )
    const ref = new RecordRef(res.uri, res.cid)
    const found = (this.lists[by] ?? {})[list.uriStr]
    if (found) {
      found.items[subject] = ref
    }
    return ref
  }

  async rmFromList(by: string, subject: string, list: RecordRef) {
    const foundList = (this.lists[by] ?? {})[list.uriStr] ?? {}
    if (!foundList) return
    const foundItem = foundList.items[subject]
    if (!foundItem) return
    await this.agent.api.app.bsky.graph.listitem.delete(
      { repo: by, rkey: foundItem.uri.rkey },
      this.getHeaders(by),
    )
    delete foundList.items[subject]
  }

<<<<<<< HEAD
  async emitModerationEvent(opts: {
    event: ComAtprotoAdminEmitModerationEvent.InputSchema['event']
    subject: ComAtprotoAdminEmitModerationEvent.InputSchema['subject']
    reason?: string
    createdBy?: string
    meta?: ComAtprotoAdminEmitModerationEvent.InputSchema['meta']
  }) {
    const {
      event,
      subject,
      reason = 'X',
      createdBy = 'did:example:admin',
    } = opts
    const result = await this.agent.api.com.atproto.admin.emitModerationEvent(
      { event, subject, createdBy, reason },
      {
        encoding: 'application/json',
        headers: this.adminAuthHeaders(),
      },
    )
    return result.data
  }

  async reverseModerationAction(opts: {
    id: number
    subject: ComAtprotoAdminEmitModerationEvent.InputSchema['subject']
    reason?: string
    createdBy?: string
  }) {
    const { subject, reason = 'X', createdBy = 'did:example:admin' } = opts
    const result = await this.agent.api.com.atproto.admin.emitModerationEvent(
      {
        subject,
        event: {
          $type: 'com.atproto.admin.defs#modEventReverseTakedown',
          comment: reason,
        },
        createdBy,
      },
      {
        encoding: 'application/json',
        headers: this.adminAuthHeaders(),
      },
    )
    return result.data
  }

=======
>>>>>>> 71f9cc9d
  async createReport(opts: {
    reasonType: ComAtprotoModerationCreateReport.InputSchema['reasonType']
    subject: ComAtprotoModerationCreateReport.InputSchema['subject']
    reason?: string
    reportedBy: string
  }) {
    const { reasonType, subject, reason, reportedBy } = opts
    const result = await this.agent.api.com.atproto.moderation.createReport(
      { reasonType, subject, reason },
      {
        encoding: 'application/json',
        headers: this.getHeaders(reportedBy),
      },
    )
    return result.data
  }

  getHeaders(did: string) {
    return SeedClient.getHeaders(this.accounts[did].accessJwt)
  }

  static getHeaders(jwt: string) {
    return { authorization: `Bearer ${jwt}` }
  }
}<|MERGE_RESOLUTION|>--- conflicted
+++ resolved
@@ -1,22 +1,12 @@
 import fs from 'fs/promises'
 import { CID } from 'multiformats/cid'
-<<<<<<< HEAD
 import AtpAgent, {
-  ComAtprotoAdminEmitModerationEvent,
   ComAtprotoModerationCreateReport,
   AppBskyFeedPost,
   AppBskyRichtextFacet,
   AppBskyFeedLike,
   AppBskyGraphFollow,
 } from '@atproto/api'
-=======
-import AtpAgent from '@atproto/api'
-import { Main as Facet } from '@atproto/api/src/client/types/app/bsky/richtext/facet'
-import { InputSchema as CreateReportInput } from '@atproto/api/src/client/types/com/atproto/moderation/createReport'
-import { Record as PostRecord } from '@atproto/api/src/client/types/app/bsky/feed/post'
-import { Record as LikeRecord } from '@atproto/api/src/client/types/app/bsky/feed/like'
-import { Record as FollowRecord } from '@atproto/api/src/client/types/app/bsky/graph/follow'
->>>>>>> 71f9cc9d
 import { AtUri } from '@atproto/syntax'
 import { BlobRef } from '@atproto/lexicon'
 import { TestNetworkNoAppView } from '../network-no-appview'
@@ -445,56 +435,6 @@
     delete foundList.items[subject]
   }
 
-<<<<<<< HEAD
-  async emitModerationEvent(opts: {
-    event: ComAtprotoAdminEmitModerationEvent.InputSchema['event']
-    subject: ComAtprotoAdminEmitModerationEvent.InputSchema['subject']
-    reason?: string
-    createdBy?: string
-    meta?: ComAtprotoAdminEmitModerationEvent.InputSchema['meta']
-  }) {
-    const {
-      event,
-      subject,
-      reason = 'X',
-      createdBy = 'did:example:admin',
-    } = opts
-    const result = await this.agent.api.com.atproto.admin.emitModerationEvent(
-      { event, subject, createdBy, reason },
-      {
-        encoding: 'application/json',
-        headers: this.adminAuthHeaders(),
-      },
-    )
-    return result.data
-  }
-
-  async reverseModerationAction(opts: {
-    id: number
-    subject: ComAtprotoAdminEmitModerationEvent.InputSchema['subject']
-    reason?: string
-    createdBy?: string
-  }) {
-    const { subject, reason = 'X', createdBy = 'did:example:admin' } = opts
-    const result = await this.agent.api.com.atproto.admin.emitModerationEvent(
-      {
-        subject,
-        event: {
-          $type: 'com.atproto.admin.defs#modEventReverseTakedown',
-          comment: reason,
-        },
-        createdBy,
-      },
-      {
-        encoding: 'application/json',
-        headers: this.adminAuthHeaders(),
-      },
-    )
-    return result.data
-  }
-
-=======
->>>>>>> 71f9cc9d
   async createReport(opts: {
     reasonType: ComAtprotoModerationCreateReport.InputSchema['reasonType']
     subject: ComAtprotoModerationCreateReport.InputSchema['subject']

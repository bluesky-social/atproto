--- conflicted
+++ resolved
@@ -1,11 +1,7 @@
 import * as pds from '@atproto/pds'
 import * as bsky from '@atproto/bsky'
-<<<<<<< HEAD
-=======
 import * as ozone from '@atproto/ozone'
-import { ImageInvalidator } from '@atproto/bsky'
 import { ExportableKeypair } from '@atproto/crypto'
->>>>>>> e41a25fa
 
 export type PlcConfig = {
   port?: number
@@ -20,13 +16,8 @@
 export type BskyConfig = Partial<bsky.ServerConfig> & {
   plcUrl: string
   repoProvider: string
-<<<<<<< HEAD
   dbPostgresUrl: string
   dbPostgresSchema: string
-=======
-  labelProvider: string
-  dbPrimaryPostgresUrl: string
->>>>>>> e41a25fa
   redisHost: string
   pdsPort: number
   migration?: string

--- conflicted
+++ resolved
@@ -10,8 +10,6 @@
 export type PdsConfig = Partial<pds.ServerEnvironment> & {
   didPlcUrl: string
   migration?: string
-  enableInProcessAppView?: boolean
-  algos?: pds.MountedAlgos
   enableLabelsCache?: boolean
 }
 
@@ -31,12 +29,7 @@
 export type TestServerParams = {
   dbPostgresUrl: string
   dbPostgresSchema: string
-<<<<<<< HEAD
-  pds: Partial<pds.ServerEnvironment>
+  pds: Partial<PdsConfig>
   plc: Partial<PlcConfig>
-=======
-  pds: Partial<PdsConfig>
-  plc: Partial<pds.ServerConfig>
->>>>>>> 3877210e
   bsky: Partial<BskyConfig>
 }
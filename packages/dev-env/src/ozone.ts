import getPort from 'get-port'
import * as ui8 from 'uint8arrays'
import * as plc from '@did-plc/lib'
import * as ozone from '@atproto/ozone'
import { AtpAgent } from '@atproto/api'
import { createServiceJwt } from '@atproto/xrpc-server'
import { Keypair, Secp256k1Keypair } from '@atproto/crypto'
import { DidAndKey, OzoneConfig } from './types'
import { ADMIN_PASSWORD } from './const'
import { createDidAndKey } from './util'
import { ModeratorClient } from './moderator-client'

export class TestOzone {
  constructor(
    public url: string,
    public port: number,
    public server: ozone.OzoneService,
    public daemon: ozone.OzoneDaemon,
    public adminAccnt: DidAndKey,
    public moderatorAccnt: DidAndKey,
    public triageAccnt: DidAndKey,
  ) {}

  static async create(config: OzoneConfig): Promise<TestOzone> {
    const serviceKeypair =
      config.signingKey ?? (await Secp256k1Keypair.create({ exportable: true }))
    const signingKeyHex = ui8.toString(await serviceKeypair.export(), 'hex')
    let serverDid = config.serverDid
    if (!serverDid) {
      serverDid = await createOzoneDid(config.plcUrl, serviceKeypair)
    }

    const admin = await createDidAndKey({
      plcUrl: config.plcUrl,
      handle: 'admin.ozone',
      pds: 'https://pds.invalid',
    })

    const moderator = await createDidAndKey({
      plcUrl: config.plcUrl,
      handle: 'moderator.ozone',
      pds: 'https://pds.invalid',
    })

    const triage = await createDidAndKey({
      plcUrl: config.plcUrl,
      handle: 'triage.ozone',
      pds: 'https://pds.invalid',
    })

    const port = config.port || (await getPort())
    const url = `http://localhost:${port}`

    const env: ozone.OzoneEnvironment = {
      devMode: true,
      version: '0.0.0',
      port,
      didPlcUrl: config.plcUrl,
      publicUrl: url,
      serverDid,
      signingKeyHex,
      ...config,
      adminPassword: ADMIN_PASSWORD,
      adminDids: [...(config.adminDids ?? []), admin.did],
      moderatorDids: [
        ...(config.moderatorDids ?? []),
        config.appviewDid,
        moderator.did,
      ],
      triageDids: [...(config.triageDids ?? []), triage.did],
    }

    // Separate migration db in case migration changes some connection state that we need in the tests, e.g. "alter database ... set ..."
    const migrationDb = new ozone.Database({
      schema: config.dbPostgresSchema,
      url: config.dbPostgresUrl,
    })
    if (config.migration) {
      await migrationDb.migrateToOrThrow(config.migration)
    } else {
      await migrationDb.migrateToLatestOrThrow()
    }
    await migrationDb.close()

    const cfg = ozone.envToCfg(env)
    const secrets = ozone.envToSecrets(env)

    // api server
    const server = await ozone.OzoneService.create(cfg, secrets, {
      imgInvalidator: config.imgInvalidator,
    })
    await server.start()

    const daemon = await ozone.OzoneDaemon.create(cfg, secrets)
    await daemon.start()
    // don't do event reversal in dev-env
    await daemon.ctx.eventReverser.destroy()

    return new TestOzone(url, port, server, daemon, admin, moderator, triage)
  }

  get ctx(): ozone.AppContext {
    return this.server.ctx
  }

  getClient() {
    return new AtpAgent({ service: this.url })
  }

  getModClient() {
    return new ModeratorClient(this)
  }

  async addAdminDid(did: string) {
    await this.ctx.teamService(this.ctx.db).create({
      did,
      disabled: false,
      lastUpdatedBy: this.ctx.cfg.service.did,
      role: 'tools.ozone.team.defs#roleAdmin',
    })
    this.ctx.cfg.access.admins.push(did)
  }

  async addModeratorDid(did: string) {
    await this.ctx.teamService(this.ctx.db).create({
      did,
      disabled: false,
      lastUpdatedBy: this.ctx.cfg.service.did,
      role: 'tools.ozone.team.defs#roleModerator',
    })
    this.ctx.cfg.access.moderators.push(did)
  }

  async addTriageDid(did: string) {
    await this.ctx.teamService(this.ctx.db).create({
      did,
      disabled: false,
      lastUpdatedBy: this.ctx.cfg.service.did,
      role: 'tools.ozone.team.defs#roleTriage',
    })
    this.ctx.cfg.access.triage.push(did)
  }

  async modHeaders(
    scope: string,
    role: 'admin' | 'moderator' | 'triage' = 'moderator',
  ) {
    const account =
      role === 'admin'
        ? this.adminAccnt
        : role === 'moderator'
          ? this.moderatorAccnt
          : this.triageAccnt
    const jwt = await createServiceJwt({
      iss: account.did,
      aud: this.ctx.cfg.service.did,
<<<<<<< HEAD
      scope,
=======
      lxm: null,
>>>>>>> 4bb6b007
      keypair: account.key,
    })
    return { authorization: `Bearer ${jwt}` }
  }

  async processAll() {
    await this.ctx.backgroundQueue.processAll()
    await this.daemon.processAll()
  }

  async close() {
    await this.daemon.destroy()
    await this.server.destroy()
  }
}

export const createOzoneDid = async (
  plcUrl: string,
  keypair: Keypair,
): Promise<string> => {
  const plcClient = new plc.Client(plcUrl)
  const plcOp = await plc.signOperation(
    {
      type: 'plc_operation',
      alsoKnownAs: [],
      rotationKeys: [keypair.did()],
      verificationMethods: {
        atproto_label: keypair.did(),
      },
      services: {
        atproto_labeler: {
          type: 'AtprotoLabeler',
          endpoint: 'https://ozone.public.url',
        },
      },
      prev: null,
    },
    keypair,
  )
  const did = await plc.didForCreateOp(plcOp)
  await plcClient.sendOperation(did, plcOp)
  return did
}<|MERGE_RESOLUTION|>--- conflicted
+++ resolved
@@ -142,7 +142,7 @@
   }
 
   async modHeaders(
-    scope: string,
+    lxm: string,
     role: 'admin' | 'moderator' | 'triage' = 'moderator',
   ) {
     const account =
@@ -154,11 +154,7 @@
     const jwt = await createServiceJwt({
       iss: account.did,
       aud: this.ctx.cfg.service.did,
-<<<<<<< HEAD
-      scope,
-=======
-      lxm: null,
->>>>>>> 4bb6b007
+      lxm,
       keypair: account.key,
     })
     return { authorization: `Bearer ${jwt}` }

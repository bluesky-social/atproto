--- conflicted
+++ resolved
@@ -1,21 +1,14 @@
 import getPort from 'get-port'
 import * as ui8 from 'uint8arrays'
+import * as plc from '@did-plc/lib'
 import * as ozone from '@atproto/ozone'
 import { AtpAgent } from '@atproto/api'
-<<<<<<< HEAD
-import { Secp256k1Keypair } from '@atproto/crypto'
-import { Client as PlcClient } from '@did-plc/lib'
+import { createServiceJwt } from '@atproto/xrpc-server'
+import { Keypair, Secp256k1Keypair } from '@atproto/crypto'
 import { DidAndKey, OzoneConfig } from './types'
 import { ADMIN_PASSWORD } from './const'
 import { createDidAndKey } from './util'
 import { ModeratorClient } from './moderator-client'
-import { createServiceJwt } from '@atproto/xrpc-server'
-=======
-import { Keypair, Secp256k1Keypair } from '@atproto/crypto'
-import * as plc from '@did-plc/lib'
-import { OzoneConfig } from './types'
-import { ADMIN_PASSWORD, MOD_PASSWORD, TRIAGE_PASSWORD } from './const'
->>>>>>> 514b4378
 
 export class TestOzone {
   constructor(

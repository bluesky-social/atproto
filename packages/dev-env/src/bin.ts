import { generateMockSetup } from './mock'
import { TestNetworkNoAppView } from './network-no-appview'

const run = async () => {
  console.log(`
██████╗
██╔═══██╗
██║██╗██║
██║██║██║
╚█║████╔╝
 ╚╝╚═══╝  protocol

[ created by Bluesky ]`)

  const network = await TestNetworkNoAppView.create({
<<<<<<< HEAD
    pds: { port: 2583, hostname: 'localhost' },
=======
    pds: {
      port: 2583,
      enableLabelsCache: true,
      publicUrl: 'http://localhost:2583',
    },
>>>>>>> 3877210e
    plc: { port: 2582 },
  })
  await generateMockSetup(network)

  console.log(
    `👤 DID Placeholder server started http://localhost:${network.plc.port}`,
  )
  console.log(
    `🌞 Personal Data server started http://localhost:${network.pds.port}`,
  )
  for (const fg of network.feedGens) {
    console.log(`🤖 Feed Generator started http://localhost:${fg.port}`)
  }
}

run()<|MERGE_RESOLUTION|>--- conflicted
+++ resolved
@@ -13,15 +13,10 @@
 [ created by Bluesky ]`)
 
   const network = await TestNetworkNoAppView.create({
-<<<<<<< HEAD
-    pds: { port: 2583, hostname: 'localhost' },
-=======
     pds: {
       port: 2583,
-      enableLabelsCache: true,
-      publicUrl: 'http://localhost:2583',
+      hostname: 'localhost',
     },
->>>>>>> 3877210e
     plc: { port: 2582 },
   })
   await generateMockSetup(network)

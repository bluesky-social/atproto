--- conflicted
+++ resolved
@@ -14,21 +14,22 @@
 
 [ created by Bluesky ]`)
 
-<<<<<<< HEAD
-  const network = await TestNetworkNoAppView.create({
-    pds: {
-      port: 2583,
-      publicUrl: process.env.PUBLIC_URL || 'http://localhost:2583',
-=======
+  let port = 2583
+  let hostname = 'localhost'
+  if (process.env.PUBLIC_URL) {
+    const url = new URL(process.env.PUBLIC_URL)
+    port = Number(url.port)
+    hostname = url.hostname
+  }
+
   const network = await TestNetwork.create({
     pds: {
-      port: 2583,
-      hostname: 'localhost',
+      port,
+      hostname,
       dbPostgresSchema: 'pds',
     },
     bsky: {
       dbPostgresSchema: 'bsky',
->>>>>>> 44ea5e80
     },
     plc: { port: 2582 },
   })

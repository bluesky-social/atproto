import './env'
import { generateMockSetup } from './mock'
import { TestNetwork } from './network'
import { mockMailer } from './util'

const run = async () => {
  console.log(`
██████╗
██╔═══██╗
██║██╗██║
██║██║██║
╚█║████╔╝
 ╚╝╚═══╝  protocol

[ created by Bluesky ]`)

  const network = await TestNetwork.create({
    pds: {
      port: 2583,
      hostname: 'localhost',
      enableDidDocWithSession: true,
    },
    bsky: {
      dbPostgresSchema: 'bsky',
      port: 2584,
      publicUrl: 'http://localhost:2584',
    },
    plc: { port: 2582 },
<<<<<<< HEAD
    ozone: {
      chatUrl: 'http://localhost:2590', // must run separate chat service
      chatDid: 'did:example:dms',
    },
=======
>>>>>>> d14effd6
    introspect: { port: 2581 },
  })
  mockMailer(network.pds)
  await generateMockSetup(network)

  if (network.introspect) {
    console.log(
      `🔍 Dev-env introspection server started http://localhost:${network.introspect.port}`,
    )
  }
  console.log(
    `👤 DID Placeholder server started http://localhost:${network.plc.port}`,
  )
  console.log(
    `🌞 Personal Data server started http://localhost:${network.pds.port}`,
  )
  console.log(`🗼 Ozone server started http://localhost:${network.ozone.port}`)
  console.log(`🗼 Ozone service DID ${network.ozone.ctx.cfg.service.did}`)
  console.log(`🌅 Bsky Appview started http://localhost:${network.bsky.port}`)
  for (const fg of network.feedGens) {
    console.log(`🤖 Feed Generator started http://localhost:${fg.port}`)
  }
}

run()<|MERGE_RESOLUTION|>--- conflicted
+++ resolved
@@ -26,13 +26,10 @@
       publicUrl: 'http://localhost:2584',
     },
     plc: { port: 2582 },
-<<<<<<< HEAD
     ozone: {
       chatUrl: 'http://localhost:2590', // must run separate chat service
       chatDid: 'did:example:dms',
     },
-=======
->>>>>>> d14effd6
     introspect: { port: 2581 },
   })
   mockMailer(network.pds)

const { copy } = require('esbuild-plugin-copy')

require('esbuild')
  .build({
    logLevel: 'info',
    entryPoints: ['src/index.ts', 'src/cli.ts'],
    bundle: true,
    outdir: 'dist',
    platform: 'node',
    external: [
      // @TODO May be able to get rid of the mapbox externals
      '../server/node_modules/@mapbox/node-pre-gyp/*',
      '../plc/node_modules/@mapbox/node-pre-gyp/*',
<<<<<<< HEAD
=======
      '../plc/node_modules/better-sqlite3/*',
      '../server/node_modules/sqlite3/*',
>>>>>>> 72add117
      '../../node_modules/classic-level/*',
    ],
    plugins: [
      copy({
        assets: {
          from: ['../server/src/mailer/templates/**/*'],
          to: ['./templates'],
          keepStructure: true,
        },
      }),
    ],
  })
  .catch(() => process.exit(1))<|MERGE_RESOLUTION|>--- conflicted
+++ resolved
@@ -11,11 +11,7 @@
       // @TODO May be able to get rid of the mapbox externals
       '../server/node_modules/@mapbox/node-pre-gyp/*',
       '../plc/node_modules/@mapbox/node-pre-gyp/*',
-<<<<<<< HEAD
-=======
       '../plc/node_modules/better-sqlite3/*',
-      '../server/node_modules/sqlite3/*',
->>>>>>> 72add117
       '../../node_modules/classic-level/*',
     ],
     plugins: [

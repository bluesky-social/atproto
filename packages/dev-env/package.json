--- conflicted
+++ resolved
@@ -1,13 +1,6 @@
 {
-<<<<<<< HEAD
   "name": "@waverlyai/atproto-dev-env",
-  "version": "0.2.3",
-  "main": "src/index.ts",
-  "bin": "dist/bin.js",
-=======
-  "name": "@atproto/dev-env",
   "version": "0.2.11",
->>>>>>> 44ea5e80
   "license": "MIT",
   "description": "Local development environment helper for atproto development",
   "keywords": [
@@ -16,11 +9,7 @@
   "homepage": "https://atproto.com",
   "repository": {
     "type": "git",
-<<<<<<< HEAD
     "url": "https://github.com/waverlyai/atproto.git",
-=======
-    "url": "https://github.com/bluesky-social/atproto",
->>>>>>> 44ea5e80
     "directory": "packages/dev-env"
   },
   "main": "src/index.ts",

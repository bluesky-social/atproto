--- conflicted
+++ resolved
@@ -1,10 +1,6 @@
 {
   "name": "@atproto/dev-env",
-<<<<<<< HEAD
-  "version": "0.3.34-rc.1",
-=======
   "version": "0.3.38",
->>>>>>> 66484a10
   "license": "MIT",
   "description": "Local development environment helper for atproto development",
   "keywords": [

{
  "name": "@atproto/dev-env",
  "version": "0.3.56",
  "license": "MIT",
  "description": "Local development environment helper for atproto development",
  "keywords": [
    "atproto"
  ],
  "homepage": "https://atproto.com",
  "repository": {
    "type": "git",
    "url": "https://github.com/bluesky-social/atproto",
    "directory": "packages/dev-env"
  },
  "main": "dist/index.js",
  "types": "dist/index.d.ts",
  "bin": "dist/bin.js",
  "scripts": {
    "build": "tsc --build tsconfig.build.json",
    "start": "../dev-infra/with-test-redis-and-db.sh node dist/bin.js",
    "dev": "../dev-infra/with-test-redis-and-db.sh node --watch dist/bin.js"
  },
  "dependencies": {
    "@atproto/api": "workspace:^",
    "@atproto/bsky": "workspace:^",
    "@atproto/bsync": "workspace:^",
    "@atproto/common-web": "workspace:^",
    "@atproto/crypto": "workspace:^",
    "@atproto/identity": "workspace:^",
    "@atproto/lexicon": "workspace:^",
    "@atproto/ozone": "workspace:^",
    "@atproto/pds": "workspace:^",
    "@atproto/sync": "workspace:^",
    "@atproto/syntax": "workspace:^",
    "@atproto/xrpc-server": "workspace:^",
    "@did-plc/lib": "^0.0.1",
    "@did-plc/server": "^0.0.1",
    "axios": "^0.27.2",
    "dotenv": "^16.0.3",
    "express": "^4.18.2",
    "get-port": "^5.1.1",
    "multiformats": "^9.9.0",
    "uint8arrays": "3.0.0"
  },
  "devDependencies": {
    "@types/express": "^4.17.13",
<<<<<<< HEAD
    "typescript": "^5.4.4"
=======
    "typescript": "^5.6.3"
>>>>>>> 81ae1b12
  }
}<|MERGE_RESOLUTION|>--- conflicted
+++ resolved
@@ -44,10 +44,6 @@
   },
   "devDependencies": {
     "@types/express": "^4.17.13",
-<<<<<<< HEAD
-    "typescript": "^5.4.4"
-=======
     "typescript": "^5.6.3"
->>>>>>> 81ae1b12
   }
 }
--- conflicted
+++ resolved
@@ -1,9 +1,5 @@
 {
-<<<<<<< HEAD
   "name": "@waverlyai/atproto-dev-env",
-=======
-  "name": "@atproto/dev-env",
->>>>>>> bbc6a2c0
   "version": "0.2.3",
   "main": "src/index.ts",
   "bin": "dist/bin.js",

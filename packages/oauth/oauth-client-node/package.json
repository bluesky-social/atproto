--- conflicted
+++ resolved
@@ -39,11 +39,7 @@
     "@atproto/oauth-types": "workspace:*"
   },
   "devDependencies": {
-<<<<<<< HEAD
-    "typescript": "^5.4.4"
-=======
     "typescript": "^5.6.3"
->>>>>>> 81ae1b12
   },
   "scripts": {
     "build": "tsc --build tsconfig.build.json"

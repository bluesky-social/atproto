{
  "name": "@atproto/oauth-client-browser",
  "version": "0.2.2",
  "license": "MIT",
  "description": "ATPROTO OAuth client for the browser (relies on WebCrypto & Indexed DB)",
  "keywords": [
    "atproto",
    "oauth",
    "client",
    "browser",
    "webcrypto",
    "indexed",
    "db"
  ],
  "homepage": "https://atproto.com",
  "repository": {
    "type": "git",
    "url": "https://github.com/bluesky-social/atproto",
    "directory": "packages/oauth/oauth-client-browser"
  },
  "type": "commonjs",
  "main": "dist/index.js",
  "types": "dist/index.d.ts",
  "exports": {
    ".": {
      "types": "./dist/index.d.ts",
      "default": "./dist/index.js"
    }
  },
  "files": [
    "dist"
  ],
  "dependencies": {
    "@atproto-labs/did-resolver": "workspace:*",
    "@atproto-labs/handle-resolver": "workspace:*",
    "@atproto-labs/simple-store": "workspace:*",
    "@atproto/did": "workspace:*",
    "@atproto/jwk": "workspace:*",
    "@atproto/jwk-webcrypto": "workspace:*",
    "@atproto/oauth-client": "workspace:*",
    "@atproto/oauth-types": "workspace:*"
  },
  "devDependencies": {
<<<<<<< HEAD
    "@atproto/api": "workspace:*",
    "@atproto/oauth-client": "workspace:*",
    "@atproto/oauth-client-browser": "workspace:*",
    "@atproto/oauth-types": "workspace:*",
    "@atproto/xrpc": "workspace:*",
    "@rollup/plugin-commonjs": "^25.0.7",
    "@rollup/plugin-html": "^1.0.3",
    "@rollup/plugin-json": "^6.1.0",
    "@rollup/plugin-node-resolve": "^15.2.3",
    "@rollup/plugin-replace": "^5.0.5",
    "@rollup/plugin-terser": "^0.4.4",
    "@rollup/plugin-typescript": "^11.1.6",
    "@types/react": "^18.2.50",
    "@types/react-dom": "^18.2.18",
    "autoprefixer": "^10.4.17",
    "postcss": "^8.4.33",
    "react": "^18.2.0",
    "react-dom": "^18.2.0",
    "rollup": "^4.13.0",
    "rollup-plugin-postcss": "^4.0.2",
    "rollup-plugin-serve": "^1.1.1",
    "tailwindcss": "^3.4.1",
    "typescript": "^5.6.3"
=======
    "typescript": "^5.6.2"
>>>>>>> 7f26b176
  },
  "scripts": {
    "build": "tsc --build tsconfig.build.json"
  }
}<|MERGE_RESOLUTION|>--- conflicted
+++ resolved
@@ -41,33 +41,7 @@
     "@atproto/oauth-types": "workspace:*"
   },
   "devDependencies": {
-<<<<<<< HEAD
-    "@atproto/api": "workspace:*",
-    "@atproto/oauth-client": "workspace:*",
-    "@atproto/oauth-client-browser": "workspace:*",
-    "@atproto/oauth-types": "workspace:*",
-    "@atproto/xrpc": "workspace:*",
-    "@rollup/plugin-commonjs": "^25.0.7",
-    "@rollup/plugin-html": "^1.0.3",
-    "@rollup/plugin-json": "^6.1.0",
-    "@rollup/plugin-node-resolve": "^15.2.3",
-    "@rollup/plugin-replace": "^5.0.5",
-    "@rollup/plugin-terser": "^0.4.4",
-    "@rollup/plugin-typescript": "^11.1.6",
-    "@types/react": "^18.2.50",
-    "@types/react-dom": "^18.2.18",
-    "autoprefixer": "^10.4.17",
-    "postcss": "^8.4.33",
-    "react": "^18.2.0",
-    "react-dom": "^18.2.0",
-    "rollup": "^4.13.0",
-    "rollup-plugin-postcss": "^4.0.2",
-    "rollup-plugin-serve": "^1.1.1",
-    "tailwindcss": "^3.4.1",
     "typescript": "^5.6.3"
-=======
-    "typescript": "^5.6.2"
->>>>>>> 7f26b176
   },
   "scripts": {
     "build": "tsc --build tsconfig.build.json"

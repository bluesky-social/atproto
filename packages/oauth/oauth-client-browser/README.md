--- conflicted
+++ resolved
@@ -93,7 +93,6 @@
 
 > [!CAUTION]
 >
-<<<<<<< HEAD
 > Using Bluesky-hosted services for handle resolution (eg, the `bsky.social`
 > endpoint) will leak both user IP addresses and handle identifiers to Bluesky,
 > a third party. While Bluesky has a declared privacy policy, both developers
@@ -102,13 +101,6 @@
 > improve user privacy by operating their own handle resolution service when
 > possible. If you are a PDS self-hoster, you can use your PDS's URL for
 > `handleResolver`.
-=======
-> Not using a handle resolver service hosted by you will leak the user's IP
-> address (and associated ATPROTO handle) to any service you rely on to perform
-> the resolution. This is a privacy concern that you should be aware of and
-> that you **must** warn your users about. Bluesky declines any responsibility
-> in case of misusage of the handle resolver service.
->>>>>>> 66484a10
 
 If a `string` or `URL` object is used as `handleResolver`, the library will
 expect this value to be the URL of a service running the
@@ -166,9 +158,9 @@
 
 ### Initializing the client
 
-The client will manage the sessions for you and must first initialize itself
-to do so. Note that this operation must be performed once (and **only once**)
-whenever the web app is loaded.
+The client will manage the sessions for you. In order to do so, it must first
+initialize itself. Note that this operation must be performed once (and **only
+once**) whenever the web app is loaded.
 
 ```typescript
 const result: undefined | { agent: OAuthAgent; state?: string } =
@@ -190,16 +182,16 @@
 
 ### Initiating an OAuth flow
 
-In order to initiate an OAuth flow, you must fist determine which PDS the
+In order to initiate an OAuth flow, we must fist determine which PDS the
 authentication flow will be initiated from. This means that the user must
-provide one of the following:
+provide one of the following information:
 
 - The user's handle
 - The user's DID
 - A PDS/Entryway URL
 
 Using that information, the OAuthClient will resolve all the needed information
-needed to initiate the OAuth flow and will redirect the user to the OAuth server.
+to initiate the OAuth flow, and redirect the user to the OAuth server.
 
 ```typescript
 try {
@@ -207,7 +199,7 @@
     state: 'some value needed later',
     prompt: 'none', // Attempt to sign in without user interaction (SSO)
     ui_locales: 'fr-CA fr en', // Only supported by some OAuth servers (requires OpenID Connect support + i18n support)
-    signal: new AbortController().signal, // Optional, allows the user to cancel the sign in (and destroy the pending authorization, for better security)
+    signal: new AbortController().signal, // Optional, allows to cancel the sign in (and destroy the pending authorization, for better security)
   })
 
   console.log('Never executed')
@@ -244,7 +236,7 @@
 
 ### Watching for session invalidation
 
-The client will emit events whenever a session becomes unavailable, allowing it to
+The client will emit events whenever a session becomes unavailable, allowing to
 trigger global behaviors (e.g. show the login page).
 
 ```ts
@@ -265,15 +257,9 @@
 ## Usage with `@atproto/api`
 
 The `@atproto/api` package provides a way to interact with the `com.atproto` and
-<<<<<<< HEAD
 `app.bsky` XRPC lexicons through the `Agent` interface. The `agent` returned
 by the `BrowserOAuthClient` extend the `Agent` class, allowing to use the
 `BrowserOAuthClient` as a regular `Agent` (akin to `AtpAgent` class
-=======
-`app.bsky` XRPC lexicons through the `ApiAgent` interface. The `agent` returned
-by the `BrowserOAuthClient` extends the `ApiAgent` class, allowing it to use the
-`BrowserOAuthClient` as a regular `ApiAgent` (akin to `AtpAgent` class
->>>>>>> 66484a10
 instances).
 
 ```typescript
@@ -282,7 +268,7 @@
 await aliceAgent.getProfile({ actor: aliceAgent.did })
 ```
 
-Any refresh of the credentials will occur under the hood, and the new tokens
+Any refresh of the credentials will happen under the hood, and the new tokens
 will be saved in the session store (in the browser's indexed DB).
 
 ## Advances use-cases
@@ -290,7 +276,7 @@
 ### Using in development (localhost)
 
 The OAuth server must be able to fetch the `client_metadata` object. The best
-way to do this if you have not already deployed your app is to use a tunneling
+way to do this if you didn't already deployed your app is to use a tunneling
 service like [ngrok](https://ngrok.com/).
 
 The `client_id` will then be something like

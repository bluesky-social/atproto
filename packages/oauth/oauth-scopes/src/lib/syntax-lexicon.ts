import { LexiconPermission } from './lexicon.js'
import { ScopeSyntax } from './syntax.js'

const isArray: (value: unknown) => value is readonly unknown[] = Array.isArray

/**
 * Translates a {@link LexiconPermission} into a {@link ScopeSyntax}.
 */
export class LexPermissionSyntax<P extends string = string>
  implements ScopeSyntax<P>
{
<<<<<<< HEAD
  constructor(
    readonly lexPermission: Readonly<LexiconPermission & { resource: P }>,
  ) {}
=======
  constructor(readonly lexPermission: LexiconPermission<P>) {}
>>>>>>> 9f87ff3a

  get prefix() {
    return this.lexPermission.resource
  }

  get positional() {
    return undefined
  }

  get(key: string) {
    // Ignore reserved keywords
    if (key === 'type') return undefined
    if (key === 'resource') return undefined

    // Ignore inherited properties (toString(), etc.)
    if (!Object.hasOwn(this.lexPermission, key)) return undefined

    return this.lexPermission[key]
  }

  *keys() {
    for (const key of Object.keys(this.lexPermission)) {
      if (this.get(key) !== undefined) yield key
    }
  }

  getSingle(key: string) {
    const value = this.get(key)
    if (isArray(value)) return null
    return value
  }

  getMulti(key: string) {
    const value = this.get(key)
    if (value === undefined) return undefined
    if (!isArray(value)) return null
    return value
  }

  toJSON() {
    return this.lexPermission
  }
}<|MERGE_RESOLUTION|>--- conflicted
+++ resolved
@@ -9,13 +9,7 @@
 export class LexPermissionSyntax<P extends string = string>
   implements ScopeSyntax<P>
 {
-<<<<<<< HEAD
-  constructor(
-    readonly lexPermission: Readonly<LexiconPermission & { resource: P }>,
-  ) {}
-=======
   constructor(readonly lexPermission: LexiconPermission<P>) {}
->>>>>>> 9f87ff3a
 
   get prefix() {
     return this.lexPermission.resource

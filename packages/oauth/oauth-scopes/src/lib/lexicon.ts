--- conflicted
+++ resolved
@@ -1,9 +1,3 @@
-<<<<<<< HEAD
-export type {
-  LexiconPermission,
-  LexiconPermissionSet,
-} from '@atproto/lex-document'
-=======
 import { ParamValue } from './syntax.js'
 
 // @NOTE Not types from from '@atproto/lex-document' because we want a readonly
@@ -24,5 +18,4 @@
   readonly 'title:lang'?: LangMap
   readonly detail?: string
   readonly 'detail:lang'?: LangMap
-}
->>>>>>> 9f87ff3a
+}
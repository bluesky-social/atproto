--- conflicted
+++ resolved
@@ -31,13 +31,13 @@
   }
 
   toPermissions(
-    permissionSet: LexPermissionSet,
+    permissionSet: LexiconPermissionSet,
   ): Array<RepoPermission | RpcPermission> {
     return Array.from(this.buildPermissions(permissionSet))
   }
 
   toScopes(
-    permissionSet: LexPermissionSet,
+    permissionSet: LexiconPermissionSet,
   ): Array<ScopeStringFor<'repo' | 'rpc'>> {
     return Array.from(this.buildPermissions(permissionSet), (p) => p.toString())
   }
@@ -46,28 +46,8 @@
    * Converts an "include:" to the list of permissions it includes, based on the
    * lexicon defined permission set.
    */
-<<<<<<< HEAD
-  toPermissions(permissionSet: LexiconPermissionSet) {
-    return permissionSet.permissions
-      .map(this.parsePermission, this)
-      .filter(this.isAllowedPermission, this)
-  }
-
-  protected parsePermission(permission: LexiconPermission) {
-    if (
-      permission.resource === 'rpc' &&
-      permission.inheritAud === true &&
-      permission.aud === undefined &&
-      this.aud !== undefined
-    ) {
-      // "rpc" permissions can "inherit" their audience from "aud" param defined
-      // in the "include:<nsid>?aud=<audience>" scope the permission set was
-      // loaded from.
-      const { inheritAud, ...rest } = permission
-      return parsePermission({ ...rest, aud: this.aud })
-=======
   *buildPermissions(
-    permissionSet: LexPermissionSet,
+    permissionSet: LexiconPermissionSet,
   ): Generator<RepoPermission | RpcPermission, void, unknown> {
     for (const lexPermission of permissionSet.permissions) {
       const syntax = this.parseLexPermission(lexPermission)
@@ -83,7 +63,7 @@
   }
 
   protected parseLexPermission(
-    permission: LexPermission,
+    permission: LexiconPermission,
   ): ScopeSyntax<'repo' | 'rpc'> | null {
     // This function converts permissions listed in the permission set into
     // their respective ScopeSyntax representations, handling special cases as
@@ -108,16 +88,11 @@
         permission.aud === undefined &&
         this.aud !== undefined
       ) {
-        return new LexPermissionSyntax({
-          ...permission,
-          resource: permission.resource,
-          inheritAud: undefined,
-          aud: this.aud,
-        })
+        const { inheritAud, ...rest } = permission
+        return new LexPermissionSyntax({ aud: this.aud, ...rest })
       }
 
       return new LexPermissionSyntax(permission)
->>>>>>> be8e6c1f
     }
 
     return null
@@ -210,20 +185,11 @@
   }
 }
 
-<<<<<<< HEAD
-function parsePermission(permission: LexiconPermission) {
-  if (isPermissionForResource(permission, 'repo')) {
-    return RepoPermission.fromSyntax(new LexPermissionSyntax(permission))
-  }
-  if (isPermissionForResource(permission, 'rpc')) {
-    return RpcPermission.fromSyntax(new LexPermissionSyntax(permission))
-=======
 function toResourcePermission(
   syntax: ScopeSyntax<'repo' | 'rpc'>,
 ): RepoPermission | RpcPermission | null {
   if (isScopeSyntaxFor(syntax, 'repo')) {
     return RepoPermission.fromSyntax(syntax)
->>>>>>> be8e6c1f
   }
   if (isScopeSyntaxFor(syntax, 'rpc')) {
     return RpcPermission.fromSyntax(syntax)
@@ -231,16 +197,9 @@
   return null
 }
 
-<<<<<<< HEAD
-function isPermissionForResource<P extends LexiconPermission, T extends string>(
-  permission: P,
-  type: T,
-): permission is P & { resource: T } {
-=======
 function isLexPermissionForResource<
   P extends { resource: unknown },
   T extends string,
 >(permission: P, type: T): permission is P & { resource: T } {
->>>>>>> be8e6c1f
   return permission.resource === type
 }
{
  "name": "@atproto/jwk-webcrypto",
  "version": "0.1.2",
  "license": "MIT",
  "description": "Webcrypto based implementation of @atproto/jwk Key's",
  "keywords": [
    "atproto",
    "jwk",
    "webcrypto"
  ],
  "homepage": "https://atproto.com",
  "repository": {
    "type": "git",
    "url": "https://github.com/bluesky-social/atproto",
    "directory": "packages/oauth/jwk-webcrypto"
  },
  "type": "commonjs",
  "main": "dist/index.js",
  "types": "dist/index.d.ts",
  "exports": {
    ".": {
      "types": "./dist/index.d.ts",
      "default": "./dist/index.js"
    }
  },
  "dependencies": {
    "@atproto/jwk": "workspace:*",
    "@atproto/jwk-jose": "workspace:*"
  },
  "devDependencies": {
<<<<<<< HEAD
    "typescript": "^5.4.4"
=======
    "typescript": "^5.6.3"
>>>>>>> 81ae1b12
  },
  "scripts": {
    "build": "tsc --build tsconfig.build.json"
  }
}<|MERGE_RESOLUTION|>--- conflicted
+++ resolved
@@ -28,11 +28,7 @@
     "@atproto/jwk-jose": "workspace:*"
   },
   "devDependencies": {
-<<<<<<< HEAD
-    "typescript": "^5.4.4"
-=======
     "typescript": "^5.6.3"
->>>>>>> 81ae1b12
   },
   "scripts": {
     "build": "tsc --build tsconfig.build.json"

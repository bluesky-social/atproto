--- conflicted
+++ resolved
@@ -1,47 +1,10 @@
-import { decodeStream } from '@atproto/common'
 import { parse as parseCookie, serialize as serializeCookie } from 'cookie'
 import { randomBytes } from 'crypto'
 import createHttpError from 'http-errors'
-<<<<<<< HEAD
-=======
-import { Readable } from 'node:stream'
-import { z } from 'zod'
->>>>>>> a07b2115
 
-import { KnownNames } from './parser.js'
 import { appendHeader } from './response.js'
-import { parseStream } from './stream.js'
 import { IncomingMessage, ServerResponse } from './types.js'
 import { urlMatch, UrlReference } from './url.js'
-
-<<<<<<< HEAD
-export function parseRequestPayload<A extends readonly KnownNames[]>(
-  req: IncomingMessage,
-  allow: A,
-) {
-  return parseStream(
-    decodeStream(req, req.headers['content-encoding']),
-    req.headers['content-type'] ?? 'application/octet-stream',
-    allow,
-  )
-=======
-export async function parseRequestPayload<
-  A extends readonly KnownNames[] = readonly KnownNames[],
->(req: IncomingMessage, allow?: A) {
-  let readable: Readable
-  try {
-    readable = decodeStream(req, req.headers['content-encoding'])
-  } catch (err) {
-    throw createHttpError(415, err, { expose: err instanceof TypeError })
-  }
-
-  try {
-    return await parseStream(readable, req.headers['content-type'], allow)
-  } catch (err) {
-    throw createHttpError(400, err, { expose: err instanceof TypeError })
-  }
->>>>>>> a07b2115
-}
 
 export function validateHeaderValue(
   req: IncomingMessage,

import type { IncomingMessage, ServerResponse } from 'node:http'
import createHttpError from 'http-errors'
import { z } from 'zod'
import { signedJwtSchema } from '@atproto/jwk'
import {
  API_ENDPOINT_PREFIX,
  ActiveAccountSession,
  ActiveDeviceSession,
  ActiveOAuthSession,
  ApiEndpoints,
  ISODateString,
} from '@atproto/oauth-provider-api'
import {
  OAuthAuthorizationRequestParameters,
  OAuthRedirectUri,
  OAuthResponseMode,
  oauthRedirectUriSchema,
  oauthResponseModeSchema,
} from '@atproto/oauth-types'
import { signInDataSchema } from '../account/sign-in-data.js'
import { signUpInputSchema } from '../account/sign-up-input.js'
import { DeviceId, deviceIdSchema } from '../device/device-id.js'
<<<<<<< HEAD
import { AccessDeniedError } from '../errors/access-denied-error.js'
import {
  ErrorPayload,
  buildErrorPayload,
  buildErrorStatus,
} from '../errors/error-parser.js'
=======
import { AuthorizationError } from '../errors/authorization-error.js'
import { buildErrorPayload, buildErrorStatus } from '../errors/error-parser.js'
>>>>>>> 3a1e010e
import { InvalidRequestError } from '../errors/invalid-request-error.js'
import { WWWAuthenticateError } from '../errors/www-authenticate-error.js'
import {
  JsonResponse,
  Middleware,
  RequestMetadata,
  Router,
  RouterCtx,
  SubCtx,
  flushStream,
  jsonHandler,
  parseHttpRequest,
  subCtx,
  validateFetchMode,
  validateFetchSite,
  validateOrigin,
  validateReferrer,
} from '../lib/http/index.js'
import { RouteCtx, createRoute } from '../lib/http/route.js'
import { asArray } from '../lib/util/cast.js'
import { localeSchema } from '../lib/util/locale.js'
import type { Awaitable } from '../lib/util/type.js'
import type { OAuthProvider } from '../oauth-provider.js'
import { Sub, subSchema } from '../oidc/sub.js'
import { RequestUri, requestUriSchema } from '../request/request-uri.js'
import { AuthorizationRedirectParameters } from '../result/authorization-redirect-parameters.js'
import { tokenIdSchema } from '../token/token-id.js'
import { emailOtpSchema } from '../types/email-otp.js'
import { emailSchema } from '../types/email.js'
import { handleSchema } from '../types/handle.js'
import { newPasswordSchema } from '../types/password.js'
import { validateCsrfToken } from './assets/csrf.js'
import type { MiddlewareOptions } from './middleware-options.js'
import {
  ERROR_REDIRECT_KEYS,
  OAuthRedirectOptions,
  OAuthRedirectQueryParameter,
  SUCCESS_REDIRECT_KEYS,
  buildRedirectMode,
  buildRedirectParams,
  buildRedirectUri,
} from './send-redirect.js'

const verifyHandleSchema = z.object({ handle: handleSchema }).strict()

export function createApiMiddleware<
  Ctx extends object | void = void,
  Req extends IncomingMessage = IncomingMessage,
  Res extends ServerResponse = ServerResponse,
>(
  server: OAuthProvider,
  { onError }: MiddlewareOptions<Req, Res>,
): Middleware<Ctx, Req, Res> {
  const issuerUrl = new URL(server.issuer)
  const issuerOrigin = issuerUrl.origin
  const router = new Router<Ctx, Req, Res>(issuerUrl)

  router.use(
    apiRoute({
      method: 'POST',
      endpoint: '/verify-handle-availability',
      schema: verifyHandleSchema,
      async handler() {
        await server.accountManager.verifyHandleAvailability(this.input.handle)
        return { json: { available: true } }
      },
    }),
  )

  router.use(
    apiRoute({
      method: 'POST',
      endpoint: '/sign-up',
      schema: signUpInputSchema,
      rotateDeviceCookies: true,
      async handler() {
        const { deviceId, deviceMetadata, input, requestUri } = this

        const account = await server.accountManager.createAccount(
          deviceId,
          deviceMetadata,
          input,
        )

        // Remember when not in the context of a request by default
        const remember = requestUri == null

        // Only "remember" the newly created account if it was not created during an
        // OAuth flow.
        if (remember) {
          await server.accountManager.upsertDeviceAccount(deviceId, account.sub)
        }

        const ephemeralToken = remember
          ? undefined
          : await server.signer.createEphemeralToken({
              sub: account.sub,
              deviceId,
              requestUri: this.requestUri,
            })

        const json = { account, ephemeralToken }
        return { json }
      },
    }),
  )

  router.use(
    apiRoute({
      method: 'POST',
      endpoint: '/sign-in',
      schema: signInDataSchema.extend({ remember: z.boolean().optional() }),
      rotateDeviceCookies: true,
      async handler() {
        const { deviceId, deviceMetadata, requestUri } = this

        // Remember when not in the context of a request by default
        const { remember = requestUri == null, ...input } = this.input

        const account = await server.accountManager.authenticateAccount(
          deviceId,
          deviceMetadata,
          input,
        )

        if (remember) {
          await server.accountManager.upsertDeviceAccount(deviceId, account.sub)
        } else {
          // In case the user was already signed in, and signed in again, this
          // time without "remember me", let's sign them off of the device.
          await server.accountManager.removeDeviceAccount(deviceId, account.sub)
        }

        const ephemeralToken = remember
          ? undefined
          : await server.signer.createEphemeralToken({
              sub: account.sub,
              deviceId,
              requestUri,
            })

        if (requestUri) {
          // Check if a consent is required for the client, but only if this
          // call is made within the context of an oauth request.

          const { clientId, parameters } = await server.requestManager.get(
            requestUri,
            deviceId,
          )

          const { authorizedClients } = await server.accountManager.getAccount(
            account.sub,
          )

          const json = {
            account,
            ephemeralToken,
            consentRequired: server.checkConsentRequired(
              parameters,
              authorizedClients.get(clientId),
            ),
          }

          return { json }
        }

        const json = { account, ephemeralToken }
        return { json }
      },
    }),
  )

  router.use(
    apiRoute({
      method: 'POST',
      endpoint: '/sign-out',
      schema: z
        .object({
          sub: z.union([subSchema, z.array(subSchema)]),
        })
        .strict(),
      rotateDeviceCookies: true,
      async handler() {
        const uniqueSubs = new Set(asArray(this.input.sub))

        for (const sub of uniqueSubs) {
          await server.accountManager.removeDeviceAccount(this.deviceId, sub)
        }

        return { json: { success: true as const } }
      },
    }),
  )

  router.use(
    apiRoute({
      method: 'POST',
      endpoint: '/reset-password-request',
      schema: z
        .object({
          locale: localeSchema,
          email: emailSchema,
        })
        .strict(),
      async handler() {
        await server.accountManager.resetPasswordRequest(this.input)
        return { json: { success: true } }
      },
    }),
  )

  router.use(
    apiRoute({
      method: 'POST',
      endpoint: '/reset-password-confirm',
      schema: z
        .object({
          token: emailOtpSchema,
          password: newPasswordSchema,
        })
        .strict(),
      async handler() {
        await server.accountManager.resetPasswordConfirm(this.input)
        return { json: { success: true } }
      },
    }),
  )

  router.use(
    apiRoute({
      method: 'GET',
      endpoint: '/device-sessions',
      schema: undefined,
      async handler() {
        const deviceAccounts = await server.accountManager.listDeviceAccounts(
          this.deviceId,
        )

        const json = deviceAccounts.map(
          (deviceAccount): ActiveDeviceSession => ({
            account: deviceAccount.account,
            loginRequired: server.checkLoginRequired(deviceAccount),
          }),
        )

        return { json }
      },
    }),
  )

  router.use(
    apiRoute({
      method: 'GET',
      endpoint: '/oauth-sessions',
      schema: z.object({ sub: subSchema }).strict(),
      async handler(req, res) {
        const { account } = await authenticate.call(this, req, res)

        const tokenInfos = await server.tokenManager.listAccountTokens(
          account.sub,
        )

        const clientIds = tokenInfos.map((tokenInfo) => tokenInfo.data.clientId)

        const clients = await server.clientManager.loadClients(clientIds, {
          onError: (err, clientId) => {
            onError?.(req, res, err, `Failed to load client ${clientId}`)
            return undefined // metadata won't be available in the UI
          },
        })

        // @TODO: We should ideally filter sessions that are expired (or even
        // expose the expiration date). This requires a change to the way
        // TokenInfo are stored (see TokenManager#isTokenExpired and
        // TokenManager#isTokenInactive).
        const json = tokenInfos.map(({ id, data }): ActiveOAuthSession => {
          return {
            tokenId: id,

            createdAt: data.createdAt.toISOString() as ISODateString,
            updatedAt: data.updatedAt.toISOString() as ISODateString,

            clientId: data.clientId,
            clientMetadata: clients.get(data.clientId)?.metadata,

            scope: data.parameters.scope,
          }
        })

        return { json }
      },
    }),
  )

  router.use(
    apiRoute({
      method: 'GET',
      endpoint: '/account-sessions',
      schema: z.object({ sub: subSchema }).strict(),
      async handler(req, res) {
        const { account } = await authenticate.call(this, req, res)

        const deviceAccounts = await server.accountManager.listAccountDevices(
          account.sub,
        )

        const json = deviceAccounts.map(
          (accountSession): ActiveAccountSession => ({
            deviceId: accountSession.deviceId,
            deviceMetadata: {
              ipAddress: accountSession.deviceData.ipAddress,
              userAgent: accountSession.deviceData.userAgent,
              lastSeenAt:
                accountSession.deviceData.lastSeenAt.toISOString() as ISODateString,
            },

            isCurrentDevice: accountSession.deviceId === this.deviceId,
          }),
        )

        return { json }
      },
    }),
  )

  router.use(
    apiRoute({
      method: 'POST',
      endpoint: '/revoke-account-session',
      schema: z.object({ sub: subSchema, deviceId: deviceIdSchema }).strict(),
      async handler() {
        // @NOTE This route is not authenticated. If a user is able to steal
        // another user's session cookie, we allow them to revoke the device
        // session.

        await server.accountManager.removeDeviceAccount(
          this.input.deviceId,
          this.input.sub,
        )

        return { json: { success: true } }
      },
    }),
  )

  router.use(
    apiRoute({
      method: 'POST',
      endpoint: '/revoke-oauth-session',
      schema: z.object({ sub: subSchema, tokenId: tokenIdSchema }).strict(),
      async handler(req, res) {
        const { account } = await authenticate.call(this, req, res)

        const tokenInfo = await server.tokenManager.getTokenInfo(
          this.input.tokenId,
        )

        if (!tokenInfo || tokenInfo.account.sub !== account.sub) {
          // report this as though the token was not found
          throw new InvalidRequestError(`Invalid token`)
        }

        await server.tokenManager.deleteToken(tokenInfo.id)

        return { json: { success: true } }
      },
    }),
  )

  router.use(
    apiRoute({
      method: 'POST',
      endpoint: '/accept',
      schema: z.object({ sub: z.union([subSchema, signedJwtSchema]) }).strict(),
      async handler(req, res) {
        if (!this.requestUri) {
          throw new InvalidRequestError(
            'This endpoint can only be used in the context of an OAuth request',
          )
        }

        // Any AuthorizationError caught in this block will result in a redirect
        // to the client's redirect_uri with an error.
        try {
          const { clientId, parameters } = await server.requestManager.get(
            this.requestUri,
            this.deviceId,
          )

          // Any error thrown in this block will be transformed into an
          // AuthorizationError.
          try {
            const { account, authorizedClients } = await authenticate.call(
              this,
              req,
              res,
            )

            const client = await server.clientManager.getClient(clientId)

            const code = await server.requestManager.setAuthorized(
              this.requestUri,
              client,
              account,
              this.deviceId,
              this.deviceMetadata,
            )

            const clientData = authorizedClients.get(clientId)
            if (server.checkConsentRequired(parameters, clientData)) {
              const scopes = new Set(clientData?.authorizedScopes)

              // Add the newly accepted scopes to the authorized scopes

              // @NOTE `oauthScopeSchema` ensures that `scope` contains no
              // leading/trailing/duplicate spaces.
              for (const s of parameters.scope?.split(' ') ?? []) scopes.add(s)

              await server.accountManager.setAuthorizedClient(account, client, {
                ...clientData,
                authorizedScopes: [...scopes],
              })
            }

            const url = buildRedirectUrl(server.issuer, parameters, { code })

            return { json: { url } }
          } catch (err) {
            onError?.(req, res, err, 'Failed to accept authorization request')

            // Since we have access to the parameters, we can re-throw an
            // AuthorizationError with the redirect_uri parameter.
            throw AuthorizationError.from(parameters, err)
          }
        } catch (err) {
          onError?.(req, res, err, 'Failed to accept authorization request')

          // If any error happened (unauthenticated, invalid request, etc.),
          // lets make sure the request can no longer be used.
          try {
            await server.requestManager.delete(this.requestUri)
          } catch (err) {
            onError?.(req, res, err, 'Failed to delete request')
          }

<<<<<<< HEAD
          if (err instanceof AccessDeniedError) {
            try {
              const url = buildRedirectUrl(
                server.issuer,
                err.parameters,
                err.toJSON(),
              )
=======
          if (
            err instanceof AuthorizationError &&
            err.parameters.redirect_uri
          ) {
            // Prefer logging the cause
            onError?.(req, res, err.cause ?? err, 'Authorization failed')

            const url = buildRedirectUrl(
              server.issuer,
              err.parameters,
              err.toJSON(),
            )
>>>>>>> 3a1e010e

              return { json: { url } }
            } catch {
              // Unable to build redirect URL, ignore
            }
          }

          return buildErrorJsonResponse(err)
        }
      },
    }),
  )

  router.use(
    apiRoute({
      method: 'POST',
      endpoint: '/reject',
      schema: z.object({}).strict(),
      rotateDeviceCookies: true,
      async handler(req, res) {
        const { requestUri } = this
        if (!requestUri) {
          throw new InvalidRequestError(
            'This endpoint can only be used in the context of an OAuth request',
          )
        }

        // Once this endpoint is called, the request will definitely be
        // rejected.
        try {
          // No need to authenticate the user here as they are not authorizing a
          // particular account (CSRF protection is enough).

          // @NOTE that the client could *technically* trigger this endpoint while
          // the user is on the authorize page by forging the request (because the
          // client knows the RequestURI from PAR and has all the info needed to
          // forge the request, including CSRF). This cannot be used as DoS attack
          // as the request ID is not guessable and would only result in a bad UX
          // for misbehaving clients, only for the users of those clients.

          const { parameters } = await server.requestManager.get(
            requestUri,
            this.deviceId,
          )

          const url = buildRedirectUrl(server.issuer, parameters, {
            error: 'access_denied',
            error_description: 'The user rejected the request',
          })

          return { json: { url } }
        } catch (err) {
<<<<<<< HEAD
          onError?.(req, res, err, 'Failed to reject authorization request')

          if (err instanceof AccessDeniedError) {
            try {
              const url = buildRedirectUrl(
                server.issuer,
                err.parameters,
                err.toJSON(),
              )
=======
          if (
            err instanceof AuthorizationError &&
            err.parameters.redirect_uri
          ) {
            // Prefer logging the cause
            onError?.(req, res, err.cause ?? err, 'Authorization failed')

            const url = buildRedirectUrl(
              server.issuer,
              err.parameters,
              err.toJSON(),
            )
>>>>>>> 3a1e010e

              return { json: { url } }
            } catch {
              // Unable to build redirect URL, ignore
            }
          }

          return buildErrorJsonResponse(err)
        } finally {
          await server.requestManager.delete(requestUri).catch((err) => {
            onError?.(req, res, err, 'Failed to delete request')
          })
        }
      },
    }),
  )

  return router.buildMiddleware()

  async function authenticate(
    this: ApiContext<void, { sub: Sub }>,
    req: Req,
    res: Res,
  ) {
    const authorization = req.headers.authorization?.split(' ')
    if (authorization?.[0].toLowerCase() === 'bearer') {
      try {
        // If there is an authorization header, verify that the ephemeral token it
        // contains is a jwt bound to the right [sub, device, request].
        const ephemeralToken = signedJwtSchema.parse(authorization[1])
        const { payload } =
          await server.signer.verifyEphemeralToken(ephemeralToken)

        if (
          payload.sub === this.input.sub &&
          payload.deviceId === this.deviceId &&
          payload.requestUri === this.requestUri
        ) {
          return await server.accountManager.getAccount(payload.sub)
        }
      } catch (err) {
        onError?.(req, res, err, 'Failed to authenticate ephemeral token')
        // Fall back to session based authentication
      }
    }

    try {
      // Ensures the "sub" has an active session on the device
      const deviceAccount = await server.accountManager.getDeviceAccount(
        this.deviceId,
        this.input.sub,
      )

      // The session exists but was created too long ago
      if (server.checkLoginRequired(deviceAccount)) {
        throw new InvalidRequestError('Login required')
      }

      return deviceAccount
    } catch (err) {
      throw new WWWAuthenticateError(
        'unauthorized',
        `User ${this.input.sub} not authenticated on this device`,
        { Bearer: {} },
        err,
      )
    }
  }

  type ApiContext<T extends object | void, I = void> = SubCtx<
    T,
    {
      deviceId: DeviceId
      deviceMetadata: RequestMetadata

      /**
       * The parsed input data (json payload if "POST", query params if "GET").
       */
      input: I

      /**
       * When defined, the request originated from the authorize page.
       */
      requestUri?: RequestUri
    }
  >

  type InferValidation<S extends void | z.ZodTypeAny> = S extends z.ZodTypeAny
    ? z.infer<S>
    : void

  /**
   * The main purpose of this function is to ensure that the endpoint
   * implementation matches its type definition from {@link ApiEndpoints}.
   * @private
   */
  function apiRoute<
    C extends RouterCtx<Ctx>,
    M extends 'GET' | 'POST',
    E extends `/${string}` &
      // Extract all the endpoint path that match the method (allows for
      // auto-complete & better error reporting)
      {
        [E in keyof ApiEndpoints]: ApiEndpoints[E] extends { method: M }
          ? E
          : never
      }[keyof ApiEndpoints],
    S extends // A schema that validates the POST input or GET params
      ApiEndpoints[E] extends { method: 'POST'; input: infer I }
        ? z.ZodType<I>
        : ApiEndpoints[E] extends { method: 'GET'; params: infer P }
          ? z.ZodType<P>
          : void,
  >(options: {
    method: M
    endpoint: E
    schema: S
    rotateDeviceCookies?: boolean
    handler: (
      this: ApiContext<RouteCtx<C>, InferValidation<S>>,
      req: Req,
      res: Res,
    ) => Awaitable<JsonResponse<ErrorPayload | ApiEndpoints[E]['output']>>
  }): Middleware<C, Req, Res> {
    return createRoute(
      options.method,
      `${API_ENDPOINT_PREFIX}${options.endpoint}`,
      apiMiddleware(options),
    )
  }

  function apiMiddleware<C extends RouterCtx, S extends void | z.ZodTypeAny>({
    method,
    schema,
    rotateDeviceCookies,
    handler,
  }: {
    method: 'GET' | 'POST'
    schema: S
    rotateDeviceCookies?: boolean
    handler: (
      this: ApiContext<C, InferValidation<S>>,
      req: Req,
      res: Res,
    ) => Awaitable<JsonResponse>
  }): Middleware<C, Req, Res> {
    const parseInput: (this: C, req: Req) => Promise<InferValidation<S>> =
      schema == null // No schema means endpoint doesn't accept any input
        ? async function (req) {
            await flushStream(req)
            return undefined
          }
        : method === 'POST'
          ? async function (req) {
              const body = await parseHttpRequest(req, ['json'])
              return schema.parseAsync(body, { path: ['body'] })
            }
          : async function (req) {
              await flushStream(req)
              const query = Object.fromEntries(this.url.searchParams)
              return schema.parseAsync(query, { path: ['query'] })
            }

    return jsonHandler<C, Req, Res>(async function (req, res) {
      try {
        // Prevent caching of API routes
        res.setHeader('Cache-Control', 'no-store')
        res.setHeader('Pragma', 'no-cache')

        // Prevent CORS requests
        validateFetchMode(req, ['same-origin'])
        validateFetchSite(req, ['same-origin'])
        validateOrigin(req, issuerOrigin)
        const referrer = validateReferrer(req, { origin: issuerOrigin })

        // Ensure we are one the right page
        if (
          // trailing slashes are not allowed
          referrer.pathname !== '/oauth/authorize' &&
          referrer.pathname !== '/account' &&
          !referrer.pathname.startsWith(`/account/`)
        ) {
          throw createHttpError(400, `Invalid referrer ${referrer}`)
        }

        // Check if the request originated from the authorize page
        const requestUri =
          referrer.pathname === '/oauth/authorize'
            ? await requestUriSchema.parseAsync(
                referrer.searchParams.get('request_uri'),
              )
            : undefined

        // Validate CSRF token
        await validateCsrfToken(req, res)

        // Parse and validate the input data
        const input = await parseInput.call(this, req)

        // Load session data, rotating the session cookie if needed
        const { deviceId, deviceMetadata } = await server.deviceManager.load(
          req,
          res,
          rotateDeviceCookies,
        )

        const context: ApiContext<C, InferValidation<S>> = subCtx(this, {
          input,
          requestUri,
          deviceId,
          deviceMetadata,
        })

        return await handler.call(context, req, res)
      } catch (err) {
        onError?.(req, res, err, `Failed to handle API request`)

        // Make sore to always return a JSON response
        return buildErrorJsonResponse(err)
      }
    })
  }
}

function buildErrorJsonResponse(err: unknown) {
  // @TODO Rework the API error responses (relying on codes)
  const json = buildErrorPayload(err)
  const status = buildErrorStatus(err)

  return { json, status }
}

function buildRedirectUrl(
  iss: string,
  parameters: OAuthAuthorizationRequestParameters,
  redirect: AuthorizationRedirectParameters,
): string {
  const url = new URL('/oauth/authorize/redirect', iss)

  url.searchParams.set('redirect_mode', buildRedirectMode(parameters))
  url.searchParams.set('redirect_uri', buildRedirectUri(parameters))

  for (const [key, value] of buildRedirectParams(iss, parameters, redirect)) {
    url.searchParams.set(key, value)
  }

  return url.href
}

export function parseRedirectUrl(url: URL): OAuthRedirectOptions {
  if (url.pathname !== '/oauth/authorize/redirect') {
    throw new InvalidRequestError(
      `Invalid redirect URL: ${url.pathname} is not a valid path`,
    )
  }

  const params: [OAuthRedirectQueryParameter, string][] = []

  const state = url.searchParams.get('state')
  if (state) params.push(['state', state])

  const iss = url.searchParams.get('iss')
  if (iss) params.push(['iss', iss])

  if (url.searchParams.has('code')) {
    for (const key of SUCCESS_REDIRECT_KEYS) {
      const value = url.searchParams.get(key)
      if (value != null) params.push([key, value])
    }
  } else if (url.searchParams.has('error')) {
    for (const key of ERROR_REDIRECT_KEYS) {
      const value = url.searchParams.get(key)
      if (value != null) params.push([key, value])
    }
  } else {
    throw new InvalidRequestError(
      'Invalid redirect URL: neither code nor error found',
    )
  }

  try {
    const mode: OAuthResponseMode = oauthResponseModeSchema.parse(
      url.searchParams.get('redirect_mode'),
    )

    const redirectUri: OAuthRedirectUri = oauthRedirectUriSchema.parse(
      url.searchParams.get('redirect_uri'),
    )

    return { mode, redirectUri, params }
  } catch (err) {
    throw InvalidRequestError.from(err, 'Invalid redirect URL')
  }
}<|MERGE_RESOLUTION|>--- conflicted
+++ resolved
@@ -20,17 +20,12 @@
 import { signInDataSchema } from '../account/sign-in-data.js'
 import { signUpInputSchema } from '../account/sign-up-input.js'
 import { DeviceId, deviceIdSchema } from '../device/device-id.js'
-<<<<<<< HEAD
-import { AccessDeniedError } from '../errors/access-denied-error.js'
+import { AuthorizationError } from '../errors/authorization-error.js'
 import {
   ErrorPayload,
   buildErrorPayload,
   buildErrorStatus,
 } from '../errors/error-parser.js'
-=======
-import { AuthorizationError } from '../errors/authorization-error.js'
-import { buildErrorPayload, buildErrorStatus } from '../errors/error-parser.js'
->>>>>>> 3a1e010e
 import { InvalidRequestError } from '../errors/invalid-request-error.js'
 import { WWWAuthenticateError } from '../errors/www-authenticate-error.js'
 import {
@@ -476,28 +471,13 @@
             onError?.(req, res, err, 'Failed to delete request')
           }
 
-<<<<<<< HEAD
-          if (err instanceof AccessDeniedError) {
+          if (err instanceof AuthorizationError) {
             try {
               const url = buildRedirectUrl(
                 server.issuer,
                 err.parameters,
                 err.toJSON(),
               )
-=======
-          if (
-            err instanceof AuthorizationError &&
-            err.parameters.redirect_uri
-          ) {
-            // Prefer logging the cause
-            onError?.(req, res, err.cause ?? err, 'Authorization failed')
-
-            const url = buildRedirectUrl(
-              server.issuer,
-              err.parameters,
-              err.toJSON(),
-            )
->>>>>>> 3a1e010e
 
               return { json: { url } }
             } catch {
@@ -550,30 +530,15 @@
 
           return { json: { url } }
         } catch (err) {
-<<<<<<< HEAD
           onError?.(req, res, err, 'Failed to reject authorization request')
 
-          if (err instanceof AccessDeniedError) {
+          if (err instanceof AuthorizationError) {
             try {
               const url = buildRedirectUrl(
                 server.issuer,
                 err.parameters,
                 err.toJSON(),
               )
-=======
-          if (
-            err instanceof AuthorizationError &&
-            err.parameters.redirect_uri
-          ) {
-            // Prefer logging the cause
-            onError?.(req, res, err.cause ?? err, 'Authorization failed')
-
-            const url = buildRedirectUrl(
-              server.issuer,
-              err.parameters,
-              err.toJSON(),
-            )
->>>>>>> 3a1e010e
 
               return { json: { url } }
             } catch {

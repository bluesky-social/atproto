--- conflicted
+++ resolved
@@ -98,13 +98,8 @@
       // https://datatracker.ietf.org/doc/html/rfc6749#autoid-56
 
       const credentials = await oauthClientCredentialsSchema
-<<<<<<< HEAD
-        .parseAsync(payload)
-        .catch((err) => throwInvalidRequest(err, 'Client credentials missing'))
-=======
-        .parseAsync(payload, { path: ['body'] })
-        .catch(throwInvalidClient)
->>>>>>> 3a1e010e
+        .parseAsync(payload)
+        .catch((err) => throwInvalidClient(err, 'Client credentials missing'))
 
       const authorizationRequest = await oauthAuthorizationRequestParSchema
         .parseAsync(payload)
@@ -142,13 +137,8 @@
       const clientMetadata = await server.deviceManager.getRequestMetadata(req)
 
       const clientCredentials = await oauthClientCredentialsSchema
-<<<<<<< HEAD
-        .parseAsync(payload)
-        .catch((err) => throwInvalidClient(err, 'Client credentials missing'))
-=======
-        .parseAsync(payload, { path: ['body'] })
-        .catch(throwInvalidGrant)
->>>>>>> 3a1e010e
+        .parseAsync(payload)
+        .catch((err) => throwInvalidGrant(err, 'Client credentials missing'))
 
       const tokenRequest = await oauthTokenRequestSchema
         .parseAsync(payload)

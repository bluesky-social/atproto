--- conflicted
+++ resolved
@@ -41,8 +41,6 @@
     expect(typeof jwt).toBe('string')
     expect(did.startsWith('did:plc:')).toBeTruthy()
     expect(res.data.username).toEqual(username)
-<<<<<<< HEAD
-=======
   })
 
   it('fails on invalid usernames', async () => {
@@ -50,18 +48,17 @@
       await client.todo.adx.createAccount(
         {},
         {
+          email: 'bad-username@test.com',
           username: 'did:bad-username.test',
-          did: 'bad.test',
           password: 'asdf',
         },
       )
       throw new Error('Didnt throw')
-    } catch (e: any) {
+    } catch (e) {
       expect(
         e instanceof TodoAdxCreateAccount.InvalidUsernameError,
       ).toBeTruthy()
     }
->>>>>>> ee68e697
   })
 
   it('fails on authenticated requests', async () => {

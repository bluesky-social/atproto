--- conflicted
+++ resolved
@@ -7,12 +7,8 @@
   repo: Repo,
   diff: DataDiff,
 ): Promise<void> => {
-<<<<<<< HEAD
   db.assertTransaction()
-  const did = repo.did()
-=======
   const did = repo.did
->>>>>>> 960a0fce
   const adds = diff.addList().map(async (add) => {
     const loaded = await repo.blockstore.getUnchecked(add.cid)
     const uri = new AtUri(`${did}/${add.key}`)

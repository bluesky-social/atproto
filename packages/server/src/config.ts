--- conflicted
+++ resolved
@@ -11,12 +11,8 @@
   jwtSecret: string
 
   didPlcUrl: string
-<<<<<<< HEAD
-=======
-  serverDid: string
+
   recoveryKey: string
->>>>>>> 29463093
-
   adminPassword: string
 
   inviteRequired: boolean
@@ -50,16 +46,12 @@
     const jwtSecret = process.env.JWT_SECRET || 'jwt_secret'
 
     const didPlcUrl = process.env.DID_PLC_URL || 'http://localhost:2582'
-<<<<<<< HEAD
-=======
-    const serverDid = process.env.SERVER_DID || ''
 
     if (typeof process.env.RECOVERY_KEY !== 'string') {
       throw new Error('No value provided for process.env.RECOVERY_KEY')
     }
     const recoveryKey = process.env.RECOVERY_KEY
 
->>>>>>> 29463093
     const adminPassword = process.env.ADMIN_PASSWORD || 'admin'
 
     const inviteRequired = process.env.INVITE_REQUIRED === 'true' ? true : false
@@ -88,11 +80,7 @@
       dbPostgresUrl,
       dbPostgresSchema,
       jwtSecret,
-<<<<<<< HEAD
-=======
-      serverDid,
       recoveryKey,
->>>>>>> 29463093
       didPlcUrl,
       adminPassword,
       inviteRequired,
@@ -144,17 +132,10 @@
     return this.cfg.didPlcUrl
   }
 
-<<<<<<< HEAD
-=======
-  get serverDid() {
-    return this.cfg.serverDid
-  }
-
   get recoveryKey() {
     return this.cfg.recoveryKey
   }
 
->>>>>>> 29463093
   get adminPassword() {
     return this.cfg.adminPassword
   }

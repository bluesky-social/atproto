--- conflicted
+++ resolved
@@ -1,17 +1,4 @@
-<<<<<<< HEAD
-import { Request, Response } from 'express'
-import { check } from '@adxp/common'
-import { IpldStore, Repo } from '@adxp/repo'
-import * as auth from '@adxp/auth'
-import * as plc from '@adxp/plc'
-import { Database } from './db'
-import { ServerError } from './error'
-import { ServerConfig } from './config'
-import ServerAuth from './auth'
-import { ServerMailer } from './mailer'
-=======
 import { Request } from 'express'
->>>>>>> 904fa644
 
 export const readReqBytes = async (req: Request): Promise<Uint8Array> => {
   return new Promise((resolve) => {
@@ -38,109 +25,4 @@
     if (param === 'true' || param === 't') return true
     return false
   }
-<<<<<<< HEAD
-}
-
-type HasLocals = { locals: Record<string, unknown> }
-
-export const getBlockstore = (res: HasLocals): IpldStore => {
-  const blockstore = res.locals.blockstore
-  if (!blockstore) {
-    throw new ServerError(500, 'No Blockstore object attached to server')
-  }
-  return blockstore as IpldStore
-}
-
-export const getDB = (res: HasLocals): Database => {
-  const db = res.locals.db
-  if (!db) {
-    throw new ServerError(500, 'No Database object attached to server')
-  }
-  return db as Database
-}
-
-export const getKeypair = (res: HasLocals): auth.DidableKey => {
-  const keypair = res.locals.keypair
-  if (!keypair) {
-    throw new ServerError(500, 'No Keypair object attached to server')
-  }
-  return keypair as auth.DidableKey
-}
-
-export const getConfig = (res: HasLocals): ServerConfig => {
-  const config = res.locals.config
-  if (!config) {
-    throw new ServerError(500, 'No Config object attached to server')
-  }
-  return config as ServerConfig
-}
-
-export const getMailer = (res: HasLocals): ServerMailer => {
-  const mailer = res.locals.mailer
-  if (!mailer) {
-    throw new ServerError(500, 'No Mailer object attached to server')
-  }
-  return mailer as ServerMailer
-}
-
-export const getAuth = (res: HasLocals): ServerAuth => {
-  const auth = res.locals.auth
-  if (!auth) {
-    throw new ServerError(500, 'No Auth object attached to server')
-  }
-  return auth as ServerAuth
-}
-
-export type Locals = {
-  blockstore: IpldStore
-  db: Database
-  keypair: auth.DidableKey
-  auth: ServerAuth
-  config: ServerConfig
-  mailer: ServerMailer
-}
-
-export const getLocals = (res: HasLocals): Locals => {
-  return {
-    blockstore: getBlockstore(res),
-    db: getDB(res),
-    keypair: getKeypair(res),
-    auth: getAuth(res),
-    config: getConfig(res),
-    mailer: getMailer(res),
-  }
-}
-
-export const getAuthstore = (res: Response, did: string): auth.AuthStore => {
-  const { auth, keypair } = getLocals(res)
-  // @TODO check that we can sign on behalf of this DID
-  return auth.verifier.loadAuthStore(keypair, [], did)
-}
-
-export const getPlcClient = (res: Response): plc.PlcClient => {
-  const cfg = getConfig(res)
-  return new plc.PlcClient(cfg.didPlcUrl)
-}
-
-export const maybeLoadRepo = async (
-  res: Response,
-  did: string,
-): Promise<Repo | null> => {
-  const { db, blockstore, auth } = getLocals(res)
-  const currRoot = await db.getRepoRoot(did)
-  if (!currRoot) {
-    return null
-  }
-  const authStore = getAuthstore(res, did)
-  return Repo.load(blockstore, currRoot, auth.verifier, authStore)
-}
-
-export const loadRepo = async (res: Response, did: string): Promise<Repo> => {
-  const maybeRepo = await maybeLoadRepo(res, did)
-  if (!maybeRepo) {
-    throw new ServerError(404, `User has not registered a repo root: ${did}`)
-  }
-  return maybeRepo
-=======
->>>>>>> 904fa644
 }
import { Kysely, sql } from 'kysely'

import * as user from './tables/user'
import * as repoRoot from './tables/repo-root'
import * as record from './tables/record'
import * as invite from './tables/invite'
import * as notification from './tables/user-notification'

import * as post from './records/post'
import * as like from './records/like'
import * as repost from './records/repost'
import * as follow from './records/follow'
import * as profile from './records/profile'
import * as badge from './records/badge'
<<<<<<< HEAD
import * as badgeAccept from './records/badgeAccept'
import * as badgeOffer from './records/badgeOffer'
=======
import { Dialect } from '.'
>>>>>>> e314974d

export type DatabaseSchema = user.PartialDB &
  repoRoot.PartialDB &
  record.PartialDB &
  invite.PartialDB &
  notification.PartialDB &
  post.PartialDB &
  like.PartialDB &
  repost.PartialDB &
  follow.PartialDB &
  profile.PartialDB &
  badge.PartialDB &
  badgeAccept.PartialDB &
  badgeOffer.PartialDB

export const createTables = async (
  db: Kysely<DatabaseSchema>,
  dialect: Dialect,
): Promise<void> => {
  if (dialect === 'pg') {
    try {
      // Add trigram support, supporting user search.
      // Explicitly add to public schema, so the extension can be seen in all schemas.
      await sql`create extension if not exists pg_trgm with schema public`.execute(
        db,
      )
    } catch (err: any) {
      // The "if not exists" isn't bulletproof against races, and we see test suites racing to
      // create the extension. So we can just ignore errors indicating the extension already exists.
      if (!err?.detail?.includes?.('(pg_trgm) already exists')) throw err
    }
  }
  await Promise.all([
    user.createTable(db, dialect),
    repoRoot.createTable(db),
    record.createTable(db),
    invite.createTable(db),
    notification.createTable(db),
    post.createTable(db),
    like.createTable(db),
    repost.createTable(db),
    follow.createTable(db),
    profile.createTable(db, dialect),
    badge.createTable(db),
    badgeAccept.createTable(db),
    badgeOffer.createTable(db),
  ])
}<|MERGE_RESOLUTION|>--- conflicted
+++ resolved
@@ -12,12 +12,9 @@
 import * as follow from './records/follow'
 import * as profile from './records/profile'
 import * as badge from './records/badge'
-<<<<<<< HEAD
 import * as badgeAccept from './records/badgeAccept'
 import * as badgeOffer from './records/badgeOffer'
-=======
 import { Dialect } from '.'
->>>>>>> e314974d
 
 export type DatabaseSchema = user.PartialDB &
   repoRoot.PartialDB &

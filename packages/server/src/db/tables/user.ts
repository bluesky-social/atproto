--- conflicted
+++ resolved
@@ -9,43 +9,4 @@
 
 export const tableName = 'user'
 
-<<<<<<< HEAD
-export type PartialDB = { [tableName]: User }
-
-export const createTable = async (
-  db: Kysely<PartialDB>,
-  dialect: Dialect,
-): Promise<void> => {
-  await db.schema
-    .createTable(tableName)
-    .addColumn('did', 'varchar', (col) => col.primaryKey())
-    .addColumn('username', 'varchar', (col) => col.notNull())
-    .addColumn('email', 'varchar', (col) => col.notNull())
-    .addColumn('password', 'varchar', (col) => col.notNull())
-    .addColumn('lastSeenNotifs', 'varchar', (col) => col.notNull())
-    .addColumn('createdAt', 'varchar', (col) => col.notNull())
-    .execute()
-  await db.schema
-    .createIndex(`${tableName}_username_lower_idx`)
-    .unique()
-    .on(tableName)
-    .expression(sql`lower("username")`)
-    .execute()
-  await db.schema
-    .createIndex(`${tableName}_email_lower_idx`)
-    .unique()
-    .on(tableName)
-    .expression(sql`lower("email")`)
-    .execute()
-  if (dialect === 'pg') {
-    await db.schema // Supports user search
-      .createIndex(`${tableName}_username_tgrm_idx`)
-      .on(tableName)
-      .using('gist')
-      .expression(sql`"username" gist_trgm_ops`)
-      .execute()
-  }
-}
-=======
-export type PartialDB = { [tableName]: User }
->>>>>>> a8368d14
+export type PartialDB = { [tableName]: User }
import { sql } from 'kysely'
import crypto from 'crypto'

export const userWhereClause = (user: string) => {
  if (user.startsWith('did:')) {
    return sql<boolean>`user.did = ${user}`
  } else {
    return sql<boolean>`user.username = ${user}`
  }
}

export const isNotRepostClause = sql<boolean>`originator.did == post.creator`

export const postOrRepostIndexedAtClause = sql<string>`iif(${isNotRepostClause}, post.indexedAt, repost.indexedAt)`

// datetimes go to/from the database in the format 'YYYY-MM-DD HH:MM:SS'
// whereas ISO datetimes take the format 'YYYY-MM-DDTHH:MM:SSZ', so we convert.

// E.g. 2022-10-08 04:05:22.079 -> 2022-10-08T04:05:22.079Z
export const dateFromDb = (date: string) => {
  if (date.endsWith('Z') && date.includes('T')) {
    return date
  }
  return new Date(date + 'Z').toISOString()
}

// E.g. 2022-10-08T04:05:22.079Z -> 2022-10-08 04:05:22.079
export const dateToDb = (date: string) => {
  if (!date.endsWith('Z') && date.includes(' ')) {
    return date
  }
  return date.replace('T', ' ').replace(/Z$/, '')
}

<<<<<<< HEAD
export const countSubquery = (
  table: EntityTarget<any>,
  subject: string,
): Subquery => {
  return (subquery: SelectQueryBuilder<any>) => {
    return subquery
      .select([`table.${subject} AS subject`, 'COUNT(table.uri) as count'])
      .from(table, 'table')
      .groupBy(`table.${subject}`)
  }
}

export const existsByCreatorSubquery = (
  table: EntityTarget<any>,
  subject: string,
  creator: string,
): Subquery => {
  return (subquery: SelectQueryBuilder<any>) => {
    return subquery
      .select([`table.${subject} AS subject`, 'COUNT(table.uri) as doesExist'])
      .from(table, 'table')
      .where('table.creator = :creator', { creator })
  }
=======
export const scryptHash = (password: string): Promise<string> => {
  return new Promise((resolve, reject) => {
    const salt = crypto.randomBytes(16).toString('hex')
    crypto.scrypt(password, salt, 64, (err, hash) => {
      if (err) reject(err)
      resolve(salt + ':' + hash.toString('hex'))
    })
  })
}

export const scryptVerify = (
  password: string,
  storedHash: string,
): Promise<boolean> => {
  return new Promise((resolve, reject) => {
    const [salt, hash] = storedHash.split(':')
    crypto.scrypt(password, salt, 64, (err, derivedHash) => {
      if (err) reject(err)
      resolve(hash === derivedHash.toString('hex'))
    })
  })
>>>>>>> 79a14717
}<|MERGE_RESOLUTION|>--- conflicted
+++ resolved
@@ -1,5 +1,4 @@
 import { sql } from 'kysely'
-import crypto from 'crypto'
 
 export const userWhereClause = (user: string) => {
   if (user.startsWith('did:')) {
@@ -30,53 +29,4 @@
     return date
   }
   return date.replace('T', ' ').replace(/Z$/, '')
-}
-
-<<<<<<< HEAD
-export const countSubquery = (
-  table: EntityTarget<any>,
-  subject: string,
-): Subquery => {
-  return (subquery: SelectQueryBuilder<any>) => {
-    return subquery
-      .select([`table.${subject} AS subject`, 'COUNT(table.uri) as count'])
-      .from(table, 'table')
-      .groupBy(`table.${subject}`)
-  }
-}
-
-export const existsByCreatorSubquery = (
-  table: EntityTarget<any>,
-  subject: string,
-  creator: string,
-): Subquery => {
-  return (subquery: SelectQueryBuilder<any>) => {
-    return subquery
-      .select([`table.${subject} AS subject`, 'COUNT(table.uri) as doesExist'])
-      .from(table, 'table')
-      .where('table.creator = :creator', { creator })
-  }
-=======
-export const scryptHash = (password: string): Promise<string> => {
-  return new Promise((resolve, reject) => {
-    const salt = crypto.randomBytes(16).toString('hex')
-    crypto.scrypt(password, salt, 64, (err, hash) => {
-      if (err) reject(err)
-      resolve(salt + ':' + hash.toString('hex'))
-    })
-  })
-}
-
-export const scryptVerify = (
-  password: string,
-  storedHash: string,
-): Promise<boolean> => {
-  return new Promise((resolve, reject) => {
-    const [salt, hash] = storedHash.split(':')
-    crypto.scrypt(password, salt, 64, (err, derivedHash) => {
-      if (err) reject(err)
-      resolve(hash === derivedHash.toString('hex'))
-    })
-  })
->>>>>>> 79a14717
 }
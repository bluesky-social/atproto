--- conflicted
+++ resolved
@@ -93,11 +93,7 @@
   }
 
   async setRepoRoot(did: string, root: CID) {
-<<<<<<< HEAD
-    log.info({ did, root: root.toString() }, 'updating repo root')
-=======
     log.debug({ did, root: root.toString() }, 'updating repo root')
->>>>>>> b26eb752
     const table = this.db.getRepository(RepoRoot)
     let newRoot = await table.findOneBy({ did })
     if (newRoot === null) {
@@ -132,11 +128,7 @@
     did: string,
     password: string,
   ) {
-<<<<<<< HEAD
-    log.info({ username, did, email }, 'registering user')
-=======
     log.debug({ username, did, email }, 'registering user')
->>>>>>> b26eb752
     const user = new User()
     user.email = email
     user.username = username
@@ -177,11 +169,7 @@
   }
 
   async indexRecord(uri: AdxUri, obj: unknown) {
-<<<<<<< HEAD
-    log.info({ uri }, 'indexing record')
-=======
     log.debug({ uri }, 'indexing record')
->>>>>>> b26eb752
     const record = new AdxRecord()
     record.uri = uri.toString()
 
@@ -214,11 +202,7 @@
   }
 
   async deleteRecord(uri: AdxUri) {
-<<<<<<< HEAD
-    log.info({ uri }, 'deleting indexed record')
-=======
     log.debug({ uri }, 'deleting indexed record')
->>>>>>> b26eb752
     const table = this.findTableForCollection(uri.collection)
     const recordTable = this.db.getRepository(AdxRecord)
     await Promise.all([

import { Kysely } from 'kysely'
import { AdxUri } from '@adxp/uri'
<<<<<<< HEAD
import { CID } from 'multiformats/cid'
import * as Post from '../../lexicon/types/todo/social/post'
=======
import * as Post from '../../lexicon/types/app/bsky/post'
>>>>>>> 0b6bf87b
import { DbRecordPlugin, Notification } from '../types'
import schemas from '../schemas'

const type = 'app.bsky.post'
const tableName = 'app_bsky_post'

export interface AppBskyPost {
  uri: string
  cid: string
  creator: string
  text: string
  replyRoot: string | null
  replyParent: string | null
  replyParentCid: string | null
  createdAt: string
  indexedAt: string
}

const supportingTableName = 'app_bsky_post_entity'
export interface AppBskyPostEntity {
  postUri: string
  startIndex: number
  endIndex: number
  type: string
  value: string
}

export const createTable = async (db: Kysely<PartialDB>): Promise<void> => {
  await db.schema
    .createTable(tableName)
    .addColumn('uri', 'varchar', (col) => col.primaryKey())
    .addColumn('cid', 'varchar', (col) => col.notNull())
    .addColumn('creator', 'varchar', (col) => col.notNull())
    .addColumn('text', 'varchar', (col) => col.notNull())
    .addColumn('replyRoot', 'varchar')
    .addColumn('replyParent', 'varchar')
    .addColumn('replyParentCid', 'varchar')
    .addColumn('createdAt', 'varchar', (col) => col.notNull())
    .addColumn('indexedAt', 'varchar', (col) => col.notNull())
    .execute()

  await db.schema
    .createTable(supportingTableName)
    .addColumn('postUri', 'varchar', (col) => col.notNull())
    .addColumn('startIndex', 'integer', (col) => col.notNull())
    .addColumn('endIndex', 'integer', (col) => col.notNull())
    .addColumn('type', 'varchar', (col) => col.notNull())
    .addColumn('value', 'varchar', (col) => col.notNull())
    .execute()
}

export type PartialDB = {
  [tableName]: AppBskyPost
  [supportingTableName]: AppBskyPostEntity
}

const validator = schemas.createRecordValidator(type)
const isValidSchema = (obj: unknown): obj is Post.Record => {
  return validator.isValid(obj)
}
const validateSchema = (obj: unknown) => validator.validate(obj)

<<<<<<< HEAD
const translateDbObj = (dbObj: TodoSocialPost): Post.Record => {
  const record: Post.Record = {
=======
const translateDbObj = (dbObj: AppBskyPost): Post.Record => {
  const reply = dbObj.replyRoot
    ? {
        root: dbObj.replyRoot,
        parent: dbObj.replyParent ?? undefined,
      }
    : undefined
  return {
>>>>>>> 0b6bf87b
    text: dbObj.text,
    createdAt: dbObj.createdAt,
  }

  if (dbObj.replyRoot && dbObj.replyParent && dbObj.replyParentCid) {
    record.reply = {
      root: dbObj.replyRoot,
      parent: dbObj.replyParent,
      parentCid: dbObj.replyParentCid,
    }
  }
  return record
}

const getFn =
  (db: Kysely<PartialDB>) =>
  async (uri: AdxUri): Promise<Post.Record | null> => {
    const postQuery = db
      .selectFrom('app_bsky_post')
      .selectAll()
      .where('uri', '=', uri.toString())
      .executeTakeFirst()
    const entitiesQuery = db
      .selectFrom('app_bsky_post_entity')
      .selectAll()
      .where('postUri', '=', uri.toString())
      .execute()
    const [post, entities] = await Promise.all([postQuery, entitiesQuery])
    if (!post) return null
    const record = translateDbObj(post)
    record.entities = entities.map((row) => ({
      index: [row.startIndex, row.endIndex],
      type: row.type,
      value: row.value,
    }))
    return record
  }

const insertFn =
  (db: Kysely<PartialDB>) =>
  async (uri: AdxUri, cid: CID, obj: unknown): Promise<void> => {
    if (!isValidSchema(obj)) {
      throw new Error(`Record does not match schema: ${type}`)
    }
    const entities = (obj.entities || []).map((entity) => ({
      postUri: uri.toString(),
      startIndex: entity.index[0],
      endIndex: entity.index[1],
      type: entity.type,
      value: entity.value,
    }))
    const post = {
      uri: uri.toString(),
      cid: cid.toString(),
      creator: uri.host,
      text: obj.text,
      createdAt: obj.createdAt,
      replyRoot: obj.reply?.root || null,
      replyParent: obj.reply?.parent || null,
      replyParentCid: obj.reply?.parentCid || null,
      indexedAt: new Date().toISOString(),
    }
    const promises = [db.insertInto('app_bsky_post').values(post).execute()]
    if (entities.length > 0) {
      promises.push(
        db.insertInto('app_bsky_post_entity').values(entities).execute(),
      )
    }
    await Promise.all(promises)
  }

const deleteFn =
  (db: Kysely<PartialDB>) =>
  async (uri: AdxUri): Promise<void> => {
    await Promise.all([
      db.deleteFrom('app_bsky_post').where('uri', '=', uri.toString()),
      db
        .deleteFrom('app_bsky_post_entity')
        .where('postUri', '=', uri.toString()),
    ])
  }

const notifsForRecord = (
  uri: AdxUri,
  cid: CID,
  obj: unknown,
): Notification[] => {
  if (!isValidSchema(obj)) {
    throw new Error(`Record does not match schema: ${type}`)
  }
  const notifs: Notification[] = []
  for (const entity of obj.entities || []) {
    if (entity.type === 'mention') {
      notifs.push({
        userDid: entity.value,
        author: uri.host,
        recordUri: uri.toString(),
        recordCid: cid.toString(),
        reason: 'mention',
      })
    }
  }
  if (obj.reply?.parent) {
    const parentUri = new AdxUri(obj.reply.parent)
    notifs.push({
      userDid: parentUri.host,
      author: uri.host,
      recordUri: uri.toString(),
      recordCid: cid.toString(),
      reason: 'reply',
      reasonSubject: parentUri.toString(),
    })
  }
  return notifs
}

export const makePlugin = (
  db: Kysely<PartialDB>,
): DbRecordPlugin<Post.Record, AppBskyPost> => {
  return {
    collection: type,
    tableName,
    validateSchema,
    translateDbObj,
    get: getFn(db),
    insert: insertFn(db),
    delete: deleteFn(db),
    notifsForRecord,
  }
}

export default makePlugin<|MERGE_RESOLUTION|>--- conflicted
+++ resolved
@@ -1,11 +1,7 @@
 import { Kysely } from 'kysely'
 import { AdxUri } from '@adxp/uri'
-<<<<<<< HEAD
 import { CID } from 'multiformats/cid'
-import * as Post from '../../lexicon/types/todo/social/post'
-=======
 import * as Post from '../../lexicon/types/app/bsky/post'
->>>>>>> 0b6bf87b
 import { DbRecordPlugin, Notification } from '../types'
 import schemas from '../schemas'
 
@@ -68,19 +64,8 @@
 }
 const validateSchema = (obj: unknown) => validator.validate(obj)
 
-<<<<<<< HEAD
-const translateDbObj = (dbObj: TodoSocialPost): Post.Record => {
+const translateDbObj = (dbObj: AppBskyPost): Post.Record => {
   const record: Post.Record = {
-=======
-const translateDbObj = (dbObj: AppBskyPost): Post.Record => {
-  const reply = dbObj.replyRoot
-    ? {
-        root: dbObj.replyRoot,
-        parent: dbObj.replyParent ?? undefined,
-      }
-    : undefined
-  return {
->>>>>>> 0b6bf87b
     text: dbObj.text,
     createdAt: dbObj.createdAt,
   }

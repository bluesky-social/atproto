import { Kysely } from 'kysely'
import { AdxUri } from '@adxp/uri'
<<<<<<< HEAD
import { CID } from 'multiformats/cid'
import * as Profile from '../../lexicon/types/todo/social/profile'
=======
import * as Profile from '../../lexicon/types/app/bsky/profile'
>>>>>>> 0b6bf87b
import { DbRecordPlugin, Notification } from '../types'
import schemas from '../schemas'

const type = 'app.bsky.profile'
const tableName = 'app_bsky_profile'

export interface AppBskyProfile {
  uri: string
  cid: string
  creator: string
  displayName: string
  description: string | null
  indexedAt: string
}

const supportingTableName = 'app_bsky_profile_badge'
export interface AppBskyProfileBadge {
  profileUri: string
  badgeUri: string
  badgeCid: string
}

export const createTable = async (db: Kysely<PartialDB>): Promise<void> => {
  await db.schema
    .createTable(tableName)
    .addColumn('uri', 'varchar', (col) => col.primaryKey())
    .addColumn('cid', 'varchar', (col) => col.notNull())
    .addColumn('creator', 'varchar', (col) => col.notNull())
    .addColumn('displayName', 'varchar', (col) => col.notNull())
    .addColumn('description', 'varchar')
    .addColumn('indexedAt', 'varchar', (col) => col.notNull())
    .execute()

  await db.schema
    .createTable(supportingTableName)
    .addColumn('profileUri', 'varchar', (col) => col.notNull())
    .addColumn('badgeUri', 'varchar', (col) => col.notNull())
<<<<<<< HEAD
    .addColumn('badgeCid', 'varchar', (col) => col.notNull())
    .addPrimaryKeyConstraint('primary_key', ['profileUri', 'badgeUri'])
=======
    // Index names need to be unique per schema for postgres
    .addPrimaryKeyConstraint(`${supportingTableName}_pkey`, [
      'profileUri',
      'badgeUri',
    ])
>>>>>>> 0b6bf87b
    .execute()
}

export type PartialDB = {
  [tableName]: AppBskyProfile
  [supportingTableName]: AppBskyProfileBadge
}

const validator = schemas.createRecordValidator(type)
const isValidSchema = (obj: unknown): obj is Profile.Record => {
  return validator.isValid(obj)
}
const validateSchema = (obj: unknown) => validator.validate(obj)

const translateDbObj = (dbObj: AppBskyProfile): Profile.Record => {
  return {
    displayName: dbObj.displayName,
    description: dbObj.description ?? undefined,
  }
}

const getFn =
  (db: Kysely<PartialDB>) =>
  async (uri: AdxUri): Promise<Profile.Record | null> => {
    const profileQuery = db
      .selectFrom('app_bsky_profile')
      .selectAll()
      .where('uri', '=', uri.toString())
      .executeTakeFirst()
    const badgesQuery = db
<<<<<<< HEAD
      .selectFrom('todo_social_profile_badge')
      .selectAll()
=======
      .selectFrom('app_bsky_profile_badge')
      .select('badgeUri as uri')
>>>>>>> 0b6bf87b
      .where('profileUri', '=', uri.toString())
      .execute()
    const [profile, badges] = await Promise.all([profileQuery, badgesQuery])
    if (!profile) return null
    const record = translateDbObj(profile)
    record.badges = badges.map((row) => ({
      uri: row.badgeUri,
      cid: row.badgeCid,
    }))
    return record
  }

const insertFn =
  (db: Kysely<PartialDB>) =>
  async (uri: AdxUri, cid: CID, obj: unknown): Promise<void> => {
    if (!isValidSchema(obj)) {
      throw new Error(`Record does not match schema: ${type}`)
    }

    const badges = (obj.badges || []).map((badge) => ({
      badgeUri: badge.uri,
      badgeCid: badge.cid,
      profileUri: uri.toString(),
    }))
    const profile = {
      uri: uri.toString(),
      cid: cid.toString(),
      creator: uri.host,
      displayName: obj.displayName,
      description: obj.description,
      indexedAt: new Date().toISOString(),
    }
    const promises = [
      db.insertInto('app_bsky_profile').values(profile).execute(),
    ]
    if (badges.length > 0) {
      promises.push(
        db.insertInto('app_bsky_profile_badge').values(badges).execute(),
      )
    }
    await Promise.all(promises)
  }

const deleteFn =
  (db: Kysely<PartialDB>) =>
  async (uri: AdxUri): Promise<void> => {
    await Promise.all([
      db.deleteFrom('app_bsky_profile').where('uri', '=', uri.toString()),
      db
        .deleteFrom('app_bsky_profile_badge')
        .where('profileUri', '=', uri.toString()),
    ])
  }

const notifsForRecord = (_uri: AdxUri, _obj: unknown): Notification[] => {
  return []
}

export const makePlugin = (
  db: Kysely<PartialDB>,
): DbRecordPlugin<Profile.Record, AppBskyProfile> => {
  return {
    collection: type,
    tableName,
    get: getFn(db),
    validateSchema,
    insert: insertFn(db),
    delete: deleteFn(db),
    translateDbObj,
    notifsForRecord,
  }
}

export default makePlugin<|MERGE_RESOLUTION|>--- conflicted
+++ resolved
@@ -1,11 +1,7 @@
 import { Kysely } from 'kysely'
 import { AdxUri } from '@adxp/uri'
-<<<<<<< HEAD
 import { CID } from 'multiformats/cid'
-import * as Profile from '../../lexicon/types/todo/social/profile'
-=======
 import * as Profile from '../../lexicon/types/app/bsky/profile'
->>>>>>> 0b6bf87b
 import { DbRecordPlugin, Notification } from '../types'
 import schemas from '../schemas'
 
@@ -43,16 +39,12 @@
     .createTable(supportingTableName)
     .addColumn('profileUri', 'varchar', (col) => col.notNull())
     .addColumn('badgeUri', 'varchar', (col) => col.notNull())
-<<<<<<< HEAD
     .addColumn('badgeCid', 'varchar', (col) => col.notNull())
-    .addPrimaryKeyConstraint('primary_key', ['profileUri', 'badgeUri'])
-=======
     // Index names need to be unique per schema for postgres
     .addPrimaryKeyConstraint(`${supportingTableName}_pkey`, [
       'profileUri',
       'badgeUri',
     ])
->>>>>>> 0b6bf87b
     .execute()
 }
 
@@ -83,13 +75,8 @@
       .where('uri', '=', uri.toString())
       .executeTakeFirst()
     const badgesQuery = db
-<<<<<<< HEAD
-      .selectFrom('todo_social_profile_badge')
+      .selectFrom('app_bsky_profile_badge')
       .selectAll()
-=======
-      .selectFrom('app_bsky_profile_badge')
-      .select('badgeUri as uri')
->>>>>>> 0b6bf87b
       .where('profileUri', '=', uri.toString())
       .execute()
     const [profile, badges] = await Promise.all([profileQuery, badgesQuery])

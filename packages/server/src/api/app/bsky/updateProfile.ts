--- conflicted
+++ resolved
@@ -4,6 +4,8 @@
 import * as schema from '../../../lexicon/schemas'
 import { AtUri } from '@atproto/uri'
 import { RepoStructure } from '@atproto/repo'
+import { CID } from 'multiformats/cid'
+import * as Profile from '../../../lexicon/types/app/bsky/profile'
 
 const profileNsid = schema.ids.AppBskyProfile
 
@@ -18,181 +20,115 @@
     const authStore = await locals.getAuthstore(res, requester)
     const uri = new AtUri(`${requester}/${profileNsid}/self`)
 
-<<<<<<< HEAD
-    const { profileCid, updated } = await db.transaction(async (txnDb) => {
-      const currRoot = await txnDb.getRepoRoot(requester, true)
-      if (!currRoot) {
-        throw new InvalidRequestError(
-          `${requester} is not a registered repo on this server`,
-        )
-      }
-      const repo = await RepoStructure.load(blockstore, currRoot)
-      const current = await repo.getRecord(profileNsid, 'self')
-      if (!db.records.profile.matchesSchema(current)) {
-        // @TODO need a way to get a profile out of a broken state
-        throw new InvalidRequestError('could not parse current profile')
-      }
+    const { profileCid, updated } = await db.transaction(
+      async (txnDb): Promise<{ profileCid: CID; updated: Profile.Record }> => {
+        const currRoot = await txnDb.getRepoRoot(requester, true)
+        if (!currRoot) {
+          throw new InvalidRequestError(
+            `${requester} is not a registered repo on this server`,
+          )
+        }
+        const repo = await RepoStructure.load(blockstore, currRoot)
+        const current = await repo.getRecord(profileNsid, 'self')
+        if (!db.records.profile.matchesSchema(current)) {
+          // @TODO need a way to get a profile out of a broken state
+          throw new InvalidRequestError('could not parse current profile')
+        }
 
-      const updated = {
-        ...current,
-        displayName: input.body.displayName || current.displayName,
-        description: input.body.description || current.description,
-        pinnedBadges: input.body.pinnedBadges || current.pinnedBadges,
-      }
-      if (!db.records.profile.matchesSchema(updated)) {
-        throw new InvalidRequestError(
-          'requested updates do not produce a valid profile doc',
-        )
-      }
+        const updated = {
+          ...current,
+          displayName: input.body.displayName || current.displayName,
+          description: input.body.description || current.description,
+          pinnedBadges: input.body.pinnedBadges || current.pinnedBadges,
+        }
+        if (!db.records.profile.matchesSchema(updated)) {
+          throw new InvalidRequestError(
+            'requested updates do not produce a valid profile doc',
+          )
+        }
 
-      const currBadges = await txnDb.db
-        .selectFrom('app_bsky_profile_badge')
-        .selectAll()
-        .where('profileUri', '=', uri.toString())
-        .execute()
+        const currBadges = await txnDb.db
+          .selectFrom('app_bsky_profile_badge')
+          .selectAll()
+          .where('profileUri', '=', uri.toString())
+          .execute()
 
-      const updatedBadges = updated.pinnedBadges || []
-      const toDelete = currBadges
-        .filter(
-          (row) => !updatedBadges.some((badge) => badge.uri === row.badgeUri),
-        )
-        .map((row) => row.badgeUri)
-      const toAdd = updatedBadges
-        .filter(
-          (badge) => !currBadges.some((row) => badge.uri === row.badgeUri),
-        )
-        .map((badge) => ({
-          profileUri: uri.toString(),
-          badgeUri: badge.uri,
-          badgeCid: badge.cid,
-        }))
+        const updatedBadges = updated.pinnedBadges || []
+        const toDelete = currBadges
+          .filter(
+            (row) => !updatedBadges.some((badge) => badge.uri === row.badgeUri),
+          )
+          .map((row) => row.badgeUri)
+        const toAdd = updatedBadges
+          .filter(
+            (badge) => !currBadges.some((row) => badge.uri === row.badgeUri),
+          )
+          .map((badge) => ({
+            profileUri: uri.toString(),
+            badgeUri: badge.uri,
+            badgeCid: badge.cid,
+          }))
 
-      const profileCid = await repo.blockstore.put(updated)
+        const profileCid = await repo.blockstore.put(updated)
 
-      // Update profile record
-      await txnDb.db
-        .updateTable('record')
-        .set({
-          raw: JSON.stringify(updated),
-          cid: profileCid.toString(),
-          indexedAt: new Date().toISOString(),
-        })
-        .where('uri', '=', uri.toString())
-        .execute()
+        // Update profile record
+        await txnDb.db
+          .updateTable('record')
+          .set({
+            raw: JSON.stringify(updated),
+            cid: profileCid.toString(),
+            indexedAt: new Date().toISOString(),
+          })
+          .where('uri', '=', uri.toString())
+          .execute()
 
-      // Update profile app index
-      await txnDb.db
-        .updateTable('app_bsky_profile')
-        .set({
-          cid: profileCid.toString(),
-          displayName: updated.displayName,
-          description: updated.description,
-          indexedAt: new Date().toISOString(),
-        })
-        .where('uri', '=', uri.toString())
-        .execute()
+        // Update profile app index
+        await txnDb.db
+          .updateTable('app_bsky_profile')
+          .set({
+            cid: profileCid.toString(),
+            displayName: updated.displayName,
+            description: updated.description,
+            indexedAt: new Date().toISOString(),
+          })
+          .where('uri', '=', uri.toString())
+          .execute()
 
-      // Remove old badges
-      if (toDelete.length > 0) {
-        await txnDb.db
-=======
-    const currBadges = await db.db
-      .selectFrom('app_bsky_profile_badge')
-      .selectAll()
-      .where('profileUri', '=', uri.toString())
-      .execute()
+        // Remove old badges
+        if (toDelete.length > 0) {
+          await txnDb.db
+            .deleteFrom('app_bsky_profile_badge')
+            .where('profileUri', '=', uri.toString())
+            .where('badgeUri', 'in', toDelete)
+            .execute()
+        }
 
-    const updatedBadges = updated.pinnedBadges || []
-    const toDelete = currBadges
-      .filter(
-        (row) => !updatedBadges.some((badge) => badge.uri === row.badgeUri),
-      )
-      .map((row) => row.badgeUri)
-    const toAdd = updatedBadges
-      .filter((badge) => !currBadges.some((row) => badge.uri === row.badgeUri))
-      .map((badge) => ({
-        profileUri: uri.toString(),
-        badgeUri: badge.uri,
-        badgeCid: badge.cid,
-      }))
+        // Add new badges
+        if (toAdd.length > 0) {
+          await txnDb.db
+            .insertInto('app_bsky_profile_badge')
+            .values(toAdd)
+            .execute()
+        }
 
-    const newCid = await repo
-      .getCollection(profileNsid)
-      .updateRecord('self', updated)
+        await repo
+          .stageUpdate({
+            action: 'update',
+            collection: profileNsid,
+            rkey: 'self',
+            cid: profileCid,
+          })
+          .createCommit(authStore, async (prev, curr) => {
+            const success = await txnDb.updateRepoRoot(requester, curr, prev)
+            if (!success) {
+              throw new Error('Could not update repo root')
+            }
+            return null
+          })
 
-    const recordQuery = db.db
-      .updateTable('record')
-      .set({
-        raw: JSON.stringify(updated),
-        cid: newCid.toString(),
-        indexedAt: new Date().toISOString(),
-      })
-      .where('uri', '=', uri.toString())
-      .execute()
-
-    const profileQuery = db.db
-      .updateTable('app_bsky_profile')
-      .set({
-        cid: newCid.toString(),
-        displayName: updated.displayName,
-        description: updated.description,
-        indexedAt: new Date().toISOString(),
-      })
-      .where('uri', '=', uri.toString())
-      .execute()
-
-    const delBadgesQuery = toDelete.length
-      ? db.db
->>>>>>> a8368d14
-          .deleteFrom('app_bsky_profile_badge')
-          .where('profileUri', '=', uri.toString())
-          .where('badgeUri', 'in', toDelete)
-          .execute()
-<<<<<<< HEAD
-      }
-
-      // Add new badges
-      if (toAdd.length > 0) {
-        await txnDb.db
-          .insertInto('app_bsky_profile_badge')
-          .values(toAdd)
-          .execute()
-      }
-
-      await repo
-        .stageUpdate({
-          action: 'update',
-          collection: profileNsid,
-          rkey: 'self',
-          cid: profileCid,
-        })
-        .createCommit(authStore, async (prev, curr) => {
-          const success = await txnDb.updateRepoRoot(requester, curr, prev)
-          if (!success) {
-            throw new Error('Could not update repo root')
-          }
-          return null
-        })
-
-      return { profileCid, updated }
-    })
-=======
-      : null
-
-    const addBadgesQuery = db.db
-      .insertInto('app_bsky_profile_badge')
-      .values(toAdd)
-      .execute()
-
-    // @TODO transactionalize
-    await Promise.all([
-      recordQuery,
-      profileQuery,
-      delBadgesQuery,
-      addBadgesQuery,
-      db.updateRepoRoot(requester, repo.cid),
-    ])
->>>>>>> a8368d14
+        return { profileCid, updated }
+      },
+    )
 
     return {
       encoding: 'application/json',

import { Server } from '../../../lexicon'
import { InvalidRequestError, AuthRequiredError } from '@adxp/xrpc-server'
import { TID } from '@adxp/common'
import { AdxUri } from '@adxp/uri'
import * as didResolver from '@adxp/did-resolver'
import * as repoDiff from '../../../repo-diff'
import * as locals from '../../../locals'

export default function (server: Server) {
  server.todo.adx.repoDescribe(async (params, _in, _req, res) => {
    const { nameOrDid } = params

    const { db, auth } = locals.get(res)
    const user = await db.getUser(nameOrDid)
    if (user === null) {
      throw new InvalidRequestError(`Could not find user: ${nameOrDid}`)
    }

    let didDoc
    try {
      didDoc = await auth.didResolver.ensureResolveDid(user.did)
    } catch (err) {
      throw new InvalidRequestError(`Could not resolve DID: ${err}`)
    }

    const username = didResolver.getUsername(didDoc)
    const nameIsCorrect = username === user.username

    const collections = await db.listCollectionsForDid(user.did)

    return {
      encoding: 'application/json',
      body: {
        name: user.username,
        did: user.did,
        didDoc,
        collections,
        nameIsCorrect,
      },
    }
  })

  server.todo.adx.repoListRecords(async (params, _in, _req, res) => {
    const { nameOrDid, type, limit, before, after, reverse } = params

    const db = locals.db(res)
    const did = await db.getUserDid(nameOrDid)
    if (!did) {
      throw new InvalidRequestError(`Could not find user: ${nameOrDid}`)
    }

    const records = await db.listRecordsForCollection(
      did,
      type,
      limit || 50,
      reverse || false,
      before,
      after,
    )

    return {
      encoding: 'application/json',
      body: {
        records: records as { uri: string; value: Record<string, unknown> }[],
      },
    }
  })

  server.todo.adx.repoGetRecord(async (params, _in, _req, res) => {
    const { nameOrDid, type, tid } = params
    const db = locals.db(res)

    const did = await db.getUserDid(nameOrDid)
    if (!did) {
      throw new InvalidRequestError(`Could not find user: ${nameOrDid}`)
    }

    const uri = new AdxUri(`${did}/${type}/${tid}`)

    const record = await db.getRecord(uri)
    if (!record) {
      throw new InvalidRequestError(`Could not locate record: ${uri}`)
    }
    return {
      encoding: 'application/json',
      body: { uri: uri.toString(), value: record },
    }
  })

  // @TODO all write methods should be transactional to ensure no forked histories
  server.todo.adx.repoBatchWrite(async (params, input, req, res) => {
    const { did, validate } = params
    const { auth, db, logger } = locals.get(res)
    if (!auth.verifyUser(req, did)) {
      throw new AuthRequiredError()
    }
    const tx = input.body
    if (validate) {
      for (const write of tx.writes) {
        if (write.action === 'create' || write.action === 'update') {
          const validation = db.validateRecord(write.collection, write.value)
          if (!validation.valid) {
            throw new InvalidRequestError(
              `Invalid ${write.collection} record: ${validation.error}`,
            )
          }
        }
      }
    }
    const repo = await locals.loadRepo(res, did)
    if (!repo) {
      throw new InvalidRequestError(
        `${did} is not a registered repo on this server`,
      )
    }
    const prevCid = repo.cid
    await repo.batchWrite(tx.writes)
    // @TODO: do something better here instead of rescanning for diff
    const diff = await repo.verifySetOfUpdates(prevCid, repo.cid)
    try {
      await repoDiff.processDiff(db, repo, diff)
    } catch (err) {
<<<<<<< HEAD
      logger.info({ did, err }, 'failed to index batch write')
=======
      logger.warn({ did, err }, 'failed to index batch write')
>>>>>>> b26eb752
      if (validate) {
        throw new InvalidRequestError(`Could not index record: ${err}`)
      }
    }
    await db.setRepoRoot(did, repo.cid)

    return {
      encoding: 'application/json',
      body: {},
    }
  })

  server.todo.adx.repoCreateRecord(async (params, input, req, res) => {
    const { did, type, validate } = params
    const { auth, db, logger } = locals.get(res)
    if (!auth.verifyUser(req, did)) {
      throw new AuthRequiredError()
    }
    if (validate) {
      const validation = db.validateRecord(type, input.body)
      if (!validation.valid) {
        throw new InvalidRequestError(
          `Invalid ${type} record: ${validation.error}`,
        )
      }
    }
    const repo = await locals.loadRepo(res, did)
    if (!repo) {
      throw new InvalidRequestError(
        `${did} is not a registered repo on this server`,
      )
    }
    const tid = await repo.getCollection(type).createRecord(input.body)
    const uri = new AdxUri(`${did}/${type}/${tid.toString()}`)
    try {
      await db.indexRecord(uri, input.body)
    } catch (err) {
<<<<<<< HEAD
      logger.info(
=======
      logger.warn(
>>>>>>> b26eb752
        { uri: uri.toString(), err, validate },
        'failed to index new record',
      )
      if (validate) {
        throw new InvalidRequestError(`Could not index record: ${err}`)
      }
    }
    await db.setRepoRoot(did, repo.cid)
    // @TODO update subscribers

    return {
      encoding: 'application/json',
      body: { uri: uri.toString() },
    }
  })

  server.todo.adx.repoPutRecord(async (params, input, req, res) => {
    const { did, type, tid, validate } = params
    const { auth, db, logger } = locals.get(res)
    if (!auth.verifyUser(req, did)) {
      throw new AuthRequiredError()
    }
    if (validate) {
      const validation = db.validateRecord(type, input.body)
      if (!validation.valid) {
        throw new InvalidRequestError(
          `Invalid ${type} record: ${validation.error}`,
        )
      }
    }
    const repo = await locals.loadRepo(res, did)
    if (!repo) {
      throw new InvalidRequestError(
        `${did} is not a registered repo on this server`,
      )
    }
    await repo.getCollection(type).updateRecord(TID.fromStr(tid), input.body)
    const uri = new AdxUri(`${did}/${type}/${tid.toString()}`)
    try {
      await db.indexRecord(uri, input.body)
    } catch (err) {
<<<<<<< HEAD
      logger.info(
=======
      logger.warn(
>>>>>>> b26eb752
        { uri: uri.toString(), err, validate },
        'failed to index updated record',
      )
      if (validate) {
        throw new InvalidRequestError(`Could not index record: ${err}`)
      }
    }
    await db.setRepoRoot(did, repo.cid)
    // @TODO update subscribers
    return {
      encoding: 'application/json',
      body: { uri: uri.toString() },
    }
  })

  server.todo.adx.repoDeleteRecord(async (params, _input, req, res) => {
    const { did, type, tid } = params
    const { auth, db, logger } = locals.get(res)
    if (!auth.verifyUser(req, did)) {
      throw new AuthRequiredError()
    }
    const repo = await locals.loadRepo(res, did)
    if (!repo) {
      throw new InvalidRequestError(
        `${did} is not a registered repo on this server`,
      )
    }
    await repo.getCollection(type).deleteRecord(TID.fromStr(tid))
    const uri = new AdxUri(`${did}/${type}/${tid.toString()}`)
    try {
      await db.deleteRecord(uri)
    } catch (err) {
<<<<<<< HEAD
      logger.info(
=======
      logger.warn(
>>>>>>> b26eb752
        { uri: uri.toString(), err },
        'failed to delete indexed record',
      )
    }
    await db.setRepoRoot(did, repo.cid)
    // @TODO update subscribers
  })
}<|MERGE_RESOLUTION|>--- conflicted
+++ resolved
@@ -120,11 +120,7 @@
     try {
       await repoDiff.processDiff(db, repo, diff)
     } catch (err) {
-<<<<<<< HEAD
-      logger.info({ did, err }, 'failed to index batch write')
-=======
       logger.warn({ did, err }, 'failed to index batch write')
->>>>>>> b26eb752
       if (validate) {
         throw new InvalidRequestError(`Could not index record: ${err}`)
       }
@@ -162,11 +158,7 @@
     try {
       await db.indexRecord(uri, input.body)
     } catch (err) {
-<<<<<<< HEAD
-      logger.info(
-=======
       logger.warn(
->>>>>>> b26eb752
         { uri: uri.toString(), err, validate },
         'failed to index new record',
       )
@@ -208,11 +200,7 @@
     try {
       await db.indexRecord(uri, input.body)
     } catch (err) {
-<<<<<<< HEAD
-      logger.info(
-=======
       logger.warn(
->>>>>>> b26eb752
         { uri: uri.toString(), err, validate },
         'failed to index updated record',
       )
@@ -245,11 +233,7 @@
     try {
       await db.deleteRecord(uri)
     } catch (err) {
-<<<<<<< HEAD
-      logger.info(
-=======
       logger.warn(
->>>>>>> b26eb752
         { uri: uri.toString(), err },
         'failed to delete indexed record',
       )

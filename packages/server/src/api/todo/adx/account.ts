--- conflicted
+++ resolved
@@ -2,7 +2,6 @@
 import { InvalidRequestError } from '@adxp/xrpc-server'
 import * as util from '../../../util'
 import { Repo } from '@adxp/repo'
-import { AuthStore } from '@adxp/auth'
 import { PlcClient } from '@adxp/plc'
 
 export default function (server: Server) {
@@ -34,17 +33,11 @@
     const { db, blockstore, auth, config, keypair } = util.getLocals(res)
 
     if (username.startsWith('did:')) {
-<<<<<<< HEAD
-      throw new InvalidRequestError(
-        'Cannot register a username that starts with `did:`',
-      )
-=======
       return {
         status: 400,
         error: 'InvalidUsername',
         message: 'Cannot register a username that starts with `did:`',
       }
->>>>>>> ee68e697
     }
 
     let isTestUser = false
@@ -74,11 +67,7 @@
 
     await db.registerUser(email, username, did, password)
 
-<<<<<<< HEAD
     const authStore = util.getAuthstore(res, did)
-=======
-    const authStore = new AuthStore(keypair, [], did)
->>>>>>> ee68e697
     const repo = await Repo.create(blockstore, did, authStore)
     await db.setRepoRoot(did, repo.cid)
 

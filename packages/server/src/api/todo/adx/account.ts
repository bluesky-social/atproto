import { Server } from '../../../lexicon'
import * as CreateAccount from '../../../lexicon/types/todo/adx/createAccount'
import { InvalidRequestError } from '@adxp/xrpc-server'
import * as util from '../../../util'
import { Repo } from '@adxp/repo'
import { AuthStore } from '@adxp/auth'
import { PlcClient } from '@adxp/plc'

export default function (server: Server) {
  server.todo.adx.getAccountsConfig((_params, _input, _req, res) => {
    const cfg = util.getConfig(res)

    let availableUserDomains: string[]
    if (cfg.debugMode && !!cfg.testNameRegistry) {
      availableUserDomains = ['test']
    } else {
      throw new Error('TODO')
    }

    const inviteCodeRequired = true // TODO

    return {
      encoding: 'application/json',
      body: { availableUserDomains, inviteCodeRequired },
    }
  })

  server.todo.adx.getAccount(() => {
    // TODO
    return { encoding: '', body: {} }
  })

  server.todo.adx.createAccount(async (_params, input, _req, res) => {
    const { email, username, password } = input.body
    const { db, blockstore, auth, config, keypair } = util.getLocals(res)

    if (username.startsWith('did:')) {
      return {
        status: 400,
        error: 'InvalidUsername',
        message: 'Cannot register a username that starts with `did:`',
      }
    }
<<<<<<< HEAD
=======
    if (!did.startsWith('did:')) {
      return {
        status: 400,
        message: 'Cannot register a did that does not start with `did:`',
      }
    }
>>>>>>> 6b47ad76

    let isTestUser = false
    if (username.endsWith('.test')) {
      if (!config.debugMode || !config.testNameRegistry) {
        throw new InvalidRequestError(
          'Cannot register a test user if debug mode is not enabled',
        )
      }
      isTestUser = true
    }

    // verify username is available
    const found = await db.getUser(username)
    if (found !== null) {
      throw new InvalidRequestError(`Username already taken: ${username}`)
    }

    const plcClient = new PlcClient(config.didPlcUrl)
    // @TODO real service name
    const did = await plcClient.createDid(
      keypair,
      keypair.did(),
      username,
      config.origin,
    )

    await db.registerUser(email, username, did, password)

    const authStore = new AuthStore(keypair, [], did)
    const repo = await Repo.create(blockstore, did, authStore)
    await db.setRepoRoot(did, repo.cid)

    if (isTestUser && config.testNameRegistry) {
      config.testNameRegistry['username'] = did
    }

    const jwt = auth.createToken(did)
    return { encoding: 'application/json', body: { jwt, username, did } }
  })

  server.todo.adx.deleteAccount(() => {
    // TODO
    return { encoding: '', body: {} }
  })
}<|MERGE_RESOLUTION|>--- conflicted
+++ resolved
@@ -1,5 +1,4 @@
 import { Server } from '../../../lexicon'
-import * as CreateAccount from '../../../lexicon/types/todo/adx/createAccount'
 import { InvalidRequestError } from '@adxp/xrpc-server'
 import * as util from '../../../util'
 import { Repo } from '@adxp/repo'
@@ -41,15 +40,6 @@
         message: 'Cannot register a username that starts with `did:`',
       }
     }
-<<<<<<< HEAD
-=======
-    if (!did.startsWith('did:')) {
-      return {
-        status: 400,
-        message: 'Cannot register a did that does not start with `did:`',
-      }
-    }
->>>>>>> 6b47ad76
 
     let isTestUser = false
     if (username.endsWith('.test')) {

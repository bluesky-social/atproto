--- conflicted
+++ resolved
@@ -1,16 +1,9 @@
-<<<<<<< HEAD
 import assert from 'assert'
-import { randomBytes } from '@adxp/crypto'
-import { InvalidRequestError } from '@adxp/xrpc-server'
-import { Repo } from '@adxp/repo'
-import { PlcClient } from '@adxp/plc'
-import * as uint8arrays from 'uint8arrays'
-=======
-import { sql } from 'kysely'
+import { randomBytes } from '@atproto/crypto'
 import { InvalidRequestError } from '@atproto/xrpc-server'
 import { Repo } from '@atproto/repo'
 import { PlcClient } from '@atproto/plc'
->>>>>>> feca3622
+import * as uint8arrays from 'uint8arrays'
 import { Server } from '../../../lexicon'
 import * as locals from '../../../locals'
 import { countAll, keys, selectValues, vals } from '../../../db/util'

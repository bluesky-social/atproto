--- conflicted
+++ resolved
@@ -98,19 +98,16 @@
     isExported: true,
   })
   genComment(iface, def)
-  const nullable = new Set(def.nullable)
+  const nullableProps = new Set(def.nullable)
   if (def.properties) {
     for (const propKey in def.properties) {
       const propDef = def.properties[propKey]
-<<<<<<< HEAD
-      const propNullable = nullable.has(propKey)
-=======
+      const propNullable = nullableProps.has(propKey)
       const req =
         def.required?.includes(propKey) ||
         (defaultsArePresent &&
           'default' in propDef &&
           propDef.default !== undefined)
->>>>>>> 807e2a78
       if (propDef.type === 'ref' || propDef.type === 'union') {
         //= propName: External|External
         const refs = propDef.type === 'union' ? propDef.refs : [propDef.ref]

--- conflicted
+++ resolved
@@ -26,13 +26,8 @@
     "directory": "packages/lex-cli"
   },
   "dependencies": {
-<<<<<<< HEAD
     "@atproto/lexicon": "workspace:^",
-    "@atproto/nsid": "workspace:^",
-=======
-    "@atproto/syntax": "*",
-    "@atproto/lexicon": "*",
->>>>>>> 964e08ad
+    "@atproto/syntax": "workspace:^",
     "chalk": "^5.1.1",
     "commander": "^9.4.0",
     "ts-morph": "^16.0.0",

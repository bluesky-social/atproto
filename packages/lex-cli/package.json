{
  "name": "@atproto/lex-cli",
<<<<<<< HEAD
  "version": "0.5.0-rc.0",
=======
  "version": "0.4.1",
>>>>>>> 1072ba6f
  "license": "MIT",
  "description": "TypeScript codegen tool for atproto Lexicon schemas",
  "keywords": [
    "atproto",
    "lexicon"
  ],
  "homepage": "https://atproto.com",
  "repository": {
    "type": "git",
    "url": "https://github.com/bluesky-social/atproto",
    "directory": "packages/lex-cli"
  },
  "bin": {
    "lex": "dist/index.js"
  },
  "main": "dist/index.js",
  "types": "dist/index.d.ts",
  "scripts": {
    "build": "tsc --build tsconfig.build.json"
  },
  "dependencies": {
    "@atproto/lexicon": "workspace:^",
    "@atproto/syntax": "workspace:^",
    "chalk": "^4.1.2",
    "commander": "^9.4.0",
    "prettier": "^3.2.5",
    "ts-morph": "^16.0.0",
    "yesno": "^0.4.0",
    "zod": "^3.23.8"
  }
}<|MERGE_RESOLUTION|>--- conflicted
+++ resolved
@@ -1,10 +1,6 @@
 {
   "name": "@atproto/lex-cli",
-<<<<<<< HEAD
-  "version": "0.5.0-rc.0",
-=======
   "version": "0.4.1",
->>>>>>> 1072ba6f
   "license": "MIT",
   "description": "TypeScript codegen tool for atproto Lexicon schemas",
   "keywords": [

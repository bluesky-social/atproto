--- conflicted
+++ resolved
@@ -24,11 +24,6 @@
     "directory": "packages/uri"
   },
   "dependencies": {
-<<<<<<< HEAD
-    "@atproto/identifier": "workspace:^",
-    "@atproto/nsid": "workspace:^"
-=======
-    "@atproto/syntax": "*"
->>>>>>> 964e08ad
+    "@atproto/syntax": "workspace:^"
   }
 }
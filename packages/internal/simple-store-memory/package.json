--- conflicted
+++ resolved
@@ -28,11 +28,7 @@
     "lru-cache": "^10.2.0"
   },
   "devDependencies": {
-<<<<<<< HEAD
-    "typescript": "^5.4.4"
-=======
     "typescript": "^5.6.3"
->>>>>>> 81ae1b12
   },
   "scripts": {
     "build": "tsc --build tsconfig.build.json"

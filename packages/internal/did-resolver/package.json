{
  "name": "@atproto-labs/did-resolver",
  "version": "0.1.4",
  "license": "MIT",
  "description": "DID resolution and verification library",
  "keywords": [
    "atproto",
    "did",
    "resolver"
  ],
  "homepage": "https://atproto.com",
  "repository": {
    "type": "git",
    "url": "https://github.com/bluesky-social/atproto",
    "directory": "packages/internal/did-resolver"
  },
  "type": "commonjs",
  "main": "dist/index.js",
  "types": "dist/index.d.ts",
  "exports": {
    ".": {
      "types": "./dist/index.d.ts",
      "default": "./dist/index.js"
    }
  },
  "dependencies": {
    "@atproto-labs/fetch": "workspace:*",
    "@atproto-labs/pipe": "workspace:*",
    "@atproto-labs/simple-store": "workspace:*",
    "@atproto-labs/simple-store-memory": "workspace:*",
    "@atproto/did": "workspace:*",
    "zod": "^3.23.8"
  },
  "devDependencies": {
<<<<<<< HEAD
    "typescript": "^5.4.4"
=======
    "typescript": "^5.6.3"
>>>>>>> 81ae1b12
  },
  "scripts": {
    "build": "tsc --build tsconfig.build.json"
  }
}<|MERGE_RESOLUTION|>--- conflicted
+++ resolved
@@ -32,11 +32,7 @@
     "zod": "^3.23.8"
   },
   "devDependencies": {
-<<<<<<< HEAD
-    "typescript": "^5.4.4"
-=======
     "typescript": "^5.6.3"
->>>>>>> 81ae1b12
   },
   "scripts": {
     "build": "tsc --build tsconfig.build.json"

--- conflicted
+++ resolved
@@ -32,11 +32,7 @@
   },
   "devDependencies": {
     "@types/psl": "1.1.3",
-<<<<<<< HEAD
-    "typescript": "^5.4.4"
-=======
     "typescript": "^5.6.3"
->>>>>>> 81ae1b12
   },
   "scripts": {
     "build": "tsc --build tsconfig.json"

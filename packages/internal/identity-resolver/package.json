{
  "name": "@atproto-labs/identity-resolver",
  "version": "0.1.4",
  "license": "MIT",
  "description": "A library resolving ATPROTO identities",
  "keywords": [
    "atproto",
    "identity",
    "isomorphic",
    "resolver"
  ],
  "homepage": "https://atproto.com",
  "repository": {
    "type": "git",
    "url": "https://github.com/bluesky-social/atproto",
    "directory": "packages/internal/identity-resolver"
  },
  "type": "commonjs",
  "main": "dist/index.js",
  "types": "dist/index.d.ts",
  "exports": {
    ".": {
      "types": "./dist/index.d.ts",
      "default": "./dist/index.js"
    }
  },
  "dependencies": {
    "@atproto-labs/did-resolver": "workspace:*",
    "@atproto-labs/handle-resolver": "workspace:*",
    "@atproto/syntax": "workspace:*"
  },
  "devDependencies": {
<<<<<<< HEAD
    "typescript": "^5.4.4"
=======
    "typescript": "^5.6.3"
>>>>>>> 81ae1b12
  },
  "scripts": {
    "build": "tsc --build tsconfig.json"
  }
}<|MERGE_RESOLUTION|>--- conflicted
+++ resolved
@@ -30,11 +30,7 @@
     "@atproto/syntax": "workspace:*"
   },
   "devDependencies": {
-<<<<<<< HEAD
-    "typescript": "^5.4.4"
-=======
     "typescript": "^5.6.3"
->>>>>>> 81ae1b12
   },
   "scripts": {
     "build": "tsc --build tsconfig.json"

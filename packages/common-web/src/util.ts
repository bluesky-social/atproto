export const noUndefinedVals = <T>(
  obj: Record<string, T>,
): Record<string, T> => {
  Object.keys(obj).forEach((k) => {
    if (obj[k] === undefined) {
      delete obj[k]
    }
  })
  return obj
}

export const wait = (ms: number) => {
  return new Promise((res) => setTimeout(res, ms))
}

export const bailableWait = (
  ms: number,
): { bail: () => void; wait: () => Promise<void> } => {
  let bail
  const waitPromise = new Promise<void>((res) => {
    const timeout = setTimeout(res, ms)
    bail = () => {
      clearTimeout(timeout)
      res()
    }
  })
  return { bail, wait: () => waitPromise }
}

export const flattenUint8Arrays = (arrs: Uint8Array[]): Uint8Array => {
  const length = arrs.reduce((acc, cur) => {
    return acc + cur.length
  }, 0)
  const flattened = new Uint8Array(length)
  let offset = 0
  arrs.forEach((arr) => {
    flattened.set(arr, offset)
    offset += arr.length
  })
  return flattened
}

export const streamToBuffer = async (
  stream: AsyncIterable<Uint8Array>,
): Promise<Uint8Array> => {
  const arrays: Uint8Array[] = []
  for await (const chunk of stream) {
    arrays.push(chunk)
  }
  return flattenUint8Arrays(arrays)
}

const S32_CHAR = '234567abcdefghijklmnopqrstuvwxyz'

export const s32encode = (i: number): string => {
  let s = ''
  while (i) {
    const c = i % 32
    i = Math.floor(i / 32)
    s = S32_CHAR.charAt(c) + s
  }
  return s
}

export const s32decode = (s: string): number => {
  let i = 0
  for (const c of s) {
    i = i * 32 + S32_CHAR.indexOf(c)
  }
  return i
}

export const asyncFilter = async <T>(
  arr: T[],
  fn: (t: T) => Promise<boolean>,
) => {
  const results = await Promise.all(arr.map((t) => fn(t)))
  return arr.filter((_, i) => results[i])
}

export const isErrnoException = (
  err: unknown,
): err is NodeJS.ErrnoException => {
  return !!err && err['code']
}

export const errHasMsg = (err: unknown, msg: string): boolean => {
  return !!err && typeof err === 'object' && err['message'] === msg
}

export const chunkArray = <T>(arr: T[], chunkSize: number): T[][] => {
  return arr.reduce((acc, cur, i) => {
    const chunkI = Math.floor(i / chunkSize)
    if (!acc[chunkI]) {
      acc[chunkI] = []
    }
    acc[chunkI].push(cur)
    return acc
  }, [] as T[][])
}

export const range = (num: number): number[] => {
  const nums: number[] = []
  for (let i = 0; i < num; i++) {
    nums.push(i)
  }
  return nums
}

export const dedupeStrs = (strs: string[]): string[] => {
  return [...new Set(strs)]
<<<<<<< HEAD
}

export const parseIntWithFallback = <T>(
  value: string | undefined,
  fallback: T,
): number | T => {
  const parsed = parseInt(value || '', 10)
  return isNaN(parsed) ? fallback : parsed
=======
>>>>>>> 9362af37
}<|MERGE_RESOLUTION|>--- conflicted
+++ resolved
@@ -109,7 +109,6 @@
 
 export const dedupeStrs = (strs: string[]): string[] => {
   return [...new Set(strs)]
-<<<<<<< HEAD
 }
 
 export const parseIntWithFallback = <T>(
@@ -118,6 +117,4 @@
 ): number | T => {
   const parsed = parseInt(value || '', 10)
   return isNaN(parsed) ? fallback : parsed
-=======
->>>>>>> 9362af37
 }
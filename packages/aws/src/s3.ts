--- conflicted
+++ resolved
@@ -112,7 +112,13 @@
     return res as stream.Readable
   }
 
-<<<<<<< HEAD
+  async delete(cid: CID): Promise<void> {
+    await this.client.deleteObject({
+      Bucket: this.bucket,
+      Key: this.getStoredPath(cid),
+    })
+  }
+
   private async move(keys: { from: string; to: string }) {
     await this.client.copyObject({
       Bucket: this.bucket,
@@ -122,12 +128,6 @@
     await this.client.deleteObject({
       Bucket: this.bucket,
       Key: keys.from,
-=======
-  async delete(cid: CID): Promise<void> {
-    await this.client.deleteObject({
-      Bucket: this.bucket,
-      Key: this.getStoredPath(cid),
->>>>>>> 134920d8
     })
   }
 }

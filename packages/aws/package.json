{
  "name": "@atproto/aws",
  "version": "0.2.7",
  "license": "MIT",
  "description": "Shared AWS cloud API helpers for atproto services",
  "keywords": [
    "atproto",
    "aws"
  ],
  "homepage": "https://atproto.com",
  "repository": {
    "type": "git",
    "url": "https://github.com/bluesky-social/atproto",
    "directory": "packages/aws"
  },
  "main": "dist/index.js",
  "types": "dist/index.d.ts",
  "scripts": {
    "build": "tsc --build tsconfig.build.json"
  },
  "dependencies": {
    "@atproto/common": "workspace:^",
    "@atproto/crypto": "workspace:^",
    "@atproto/repo": "workspace:^",
    "@aws-sdk/client-cloudfront": "^3.261.0",
    "@aws-sdk/client-kms": "^3.196.0",
    "@aws-sdk/client-s3": "^3.224.0",
    "@aws-sdk/lib-storage": "^3.226.0",
    "@noble/curves": "^1.1.0",
    "key-encoder": "^2.0.3",
    "multiformats": "^9.9.0",
    "uint8arrays": "3.0.0"
  },
  "devDependencies": {
<<<<<<< HEAD
    "typescript": "^5.4.4"
=======
    "typescript": "^5.6.3"
>>>>>>> 81ae1b12
  }
}<|MERGE_RESOLUTION|>--- conflicted
+++ resolved
@@ -32,10 +32,6 @@
     "uint8arrays": "3.0.0"
   },
   "devDependencies": {
-<<<<<<< HEAD
-    "typescript": "^5.4.4"
-=======
     "typescript": "^5.6.3"
->>>>>>> 81ae1b12
   }
 }
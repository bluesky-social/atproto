{
  "name": "@atproto/syntax",
  "version": "0.2.1",
  "license": "MIT",
  "description": "Validation for atproto identifiers and formats: DID, handle, NSID, AT URI, etc",
  "keywords": [
    "atproto",
    "did",
    "nsid",
    "at-uri"
  ],
  "homepage": "https://atproto.com",
  "repository": {
    "type": "git",
    "url": "https://github.com/bluesky-social/atproto",
    "directory": "packages/syntax"
  },
  "main": "dist/index.js",
  "types": "dist/index.d.ts",
  "scripts": {
    "test": "jest",
    "build": "tsc --build tsconfig.build.json"
  },
<<<<<<< HEAD
  "dependencies": {
    "@atproto/common-web": "workspace:^"
  },
  "devDependencies": {
    "jest": "^28.1.2"
  },
=======
>>>>>>> 0a2464cb
  "browser": {
    "dns/promises": false
  }
}<|MERGE_RESOLUTION|>--- conflicted
+++ resolved
@@ -21,15 +21,10 @@
     "test": "jest",
     "build": "tsc --build tsconfig.build.json"
   },
-<<<<<<< HEAD
-  "dependencies": {
-    "@atproto/common-web": "workspace:^"
-  },
+  "dependencies": {},
   "devDependencies": {
     "jest": "^28.1.2"
   },
-=======
->>>>>>> 0a2464cb
   "browser": {
     "dns/promises": false
   }

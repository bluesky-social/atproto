--- conflicted
+++ resolved
@@ -44,10 +44,6 @@
     "get-port": "^5.1.1",
     "jest": "^28.1.2",
     "ts-node": "^10.8.2",
-<<<<<<< HEAD
-    "typescript": "^5.4.4"
-=======
     "typescript": "^5.6.3"
->>>>>>> 81ae1b12
   }
 }
--- conflicted
+++ resolved
@@ -28,13 +28,7 @@
 import * as ComAtprotoSyncGetRepo from './types/com/atproto/syncGetRepo'
 import * as ComAtprotoSyncGetRoot from './types/com/atproto/syncGetRoot'
 import * as ComAtprotoSyncUpdateRepo from './types/com/atproto/syncUpdateRepo'
-<<<<<<< HEAD
-=======
-import * as AppBskyBadge from './types/app/bsky/badge'
-import * as AppBskyBadgeAccept from './types/app/bsky/badgeAccept'
-import * as AppBskyBadgeOffer from './types/app/bsky/badgeOffer'
 import * as AppBskyDeclaration from './types/app/bsky/declaration'
->>>>>>> 2fb128d9
 import * as AppBskyFollow from './types/app/bsky/follow'
 import * as AppBskyGetAuthorFeed from './types/app/bsky/getAuthorFeed'
 import * as AppBskyGetHomeFeed from './types/app/bsky/getHomeFeed'
@@ -80,13 +74,7 @@
 export * as ComAtprotoSyncGetRepo from './types/com/atproto/syncGetRepo'
 export * as ComAtprotoSyncGetRoot from './types/com/atproto/syncGetRoot'
 export * as ComAtprotoSyncUpdateRepo from './types/com/atproto/syncUpdateRepo'
-<<<<<<< HEAD
-=======
-export * as AppBskyBadge from './types/app/bsky/badge'
-export * as AppBskyBadgeAccept from './types/app/bsky/badgeAccept'
-export * as AppBskyBadgeOffer from './types/app/bsky/badgeOffer'
 export * as AppBskyDeclaration from './types/app/bsky/declaration'
->>>>>>> 2fb128d9
 export * as AppBskyFollow from './types/app/bsky/follow'
 export * as AppBskyGetAuthorFeed from './types/app/bsky/getAuthorFeed'
 export * as AppBskyGetHomeFeed from './types/app/bsky/getHomeFeed'
@@ -437,13 +425,7 @@
 
 export class BskyNS {
   _service: ServiceClient
-<<<<<<< HEAD
-=======
-  badge: BadgeRecord
-  badgeAccept: BadgeAcceptRecord
-  badgeOffer: BadgeOfferRecord
   declaration: DeclarationRecord
->>>>>>> 2fb128d9
   follow: FollowRecord
   invite: InviteRecord
   inviteAccept: InviteAcceptRecord
@@ -455,13 +437,7 @@
 
   constructor(service: ServiceClient) {
     this._service = service
-<<<<<<< HEAD
-=======
-    this.badge = new BadgeRecord(service)
-    this.badgeAccept = new BadgeAcceptRecord(service)
-    this.badgeOffer = new BadgeOfferRecord(service)
     this.declaration = new DeclarationRecord(service)
->>>>>>> 2fb128d9
     this.follow = new FollowRecord(service)
     this.invite = new InviteRecord(service)
     this.inviteAccept = new InviteAcceptRecord(service)
@@ -641,182 +617,6 @@
   }
 }
 
-<<<<<<< HEAD
-=======
-export class BadgeRecord {
-  _service: ServiceClient
-
-  constructor(service: ServiceClient) {
-    this._service = service
-  }
-
-  async list(
-    params: Omit<ComAtprotoRepoListRecords.QueryParams, 'collection'>
-  ): Promise<{
-    cursor?: string,
-    records: { uri: string, value: AppBskyBadge.Record }[],
-  }> {
-    const res = await this._service.xrpc.call('com.atproto.repoListRecords', {
-      collection: 'app.bsky.badge',
-      ...params,
-    })
-    return res.data
-  }
-
-  async get(
-    params: Omit<ComAtprotoRepoGetRecord.QueryParams, 'collection'>
-  ): Promise<{ uri: string, cid: string, value: AppBskyBadge.Record }> {
-    const res = await this._service.xrpc.call('com.atproto.repoGetRecord', {
-      collection: 'app.bsky.badge',
-      ...params,
-    })
-    return res.data
-  }
-
-  async create(
-    params: Omit<ComAtprotoRepoCreateRecord.QueryParams, 'collection'>,
-    record: AppBskyBadge.Record,
-    headers?: Record<string, string>
-  ): Promise<{ uri: string, cid: string }> {
-    record.$type = 'app.bsky.badge'
-    const res = await this._service.xrpc.call(
-      'com.atproto.repoCreateRecord',
-      { collection: 'app.bsky.badge', ...params },
-      record,
-      { encoding: 'application/json', headers }
-    )
-    return res.data
-  }
-
-  async delete(
-    params: Omit<ComAtprotoRepoDeleteRecord.QueryParams, 'collection'>,
-    headers?: Record<string, string>
-  ): Promise<void> {
-    await this._service.xrpc.call(
-      'com.atproto.repoDeleteRecord',
-      { collection: 'app.bsky.badge', ...params },
-      undefined,
-      { headers }
-    )
-  }
-}
-
-export class BadgeAcceptRecord {
-  _service: ServiceClient
-
-  constructor(service: ServiceClient) {
-    this._service = service
-  }
-
-  async list(
-    params: Omit<ComAtprotoRepoListRecords.QueryParams, 'collection'>
-  ): Promise<{
-    cursor?: string,
-    records: { uri: string, value: AppBskyBadgeAccept.Record }[],
-  }> {
-    const res = await this._service.xrpc.call('com.atproto.repoListRecords', {
-      collection: 'app.bsky.badgeAccept',
-      ...params,
-    })
-    return res.data
-  }
-
-  async get(
-    params: Omit<ComAtprotoRepoGetRecord.QueryParams, 'collection'>
-  ): Promise<{ uri: string, cid: string, value: AppBskyBadgeAccept.Record }> {
-    const res = await this._service.xrpc.call('com.atproto.repoGetRecord', {
-      collection: 'app.bsky.badgeAccept',
-      ...params,
-    })
-    return res.data
-  }
-
-  async create(
-    params: Omit<ComAtprotoRepoCreateRecord.QueryParams, 'collection'>,
-    record: AppBskyBadgeAccept.Record,
-    headers?: Record<string, string>
-  ): Promise<{ uri: string, cid: string }> {
-    record.$type = 'app.bsky.badgeAccept'
-    const res = await this._service.xrpc.call(
-      'com.atproto.repoCreateRecord',
-      { collection: 'app.bsky.badgeAccept', ...params },
-      record,
-      { encoding: 'application/json', headers }
-    )
-    return res.data
-  }
-
-  async delete(
-    params: Omit<ComAtprotoRepoDeleteRecord.QueryParams, 'collection'>,
-    headers?: Record<string, string>
-  ): Promise<void> {
-    await this._service.xrpc.call(
-      'com.atproto.repoDeleteRecord',
-      { collection: 'app.bsky.badgeAccept', ...params },
-      undefined,
-      { headers }
-    )
-  }
-}
-
-export class BadgeOfferRecord {
-  _service: ServiceClient
-
-  constructor(service: ServiceClient) {
-    this._service = service
-  }
-
-  async list(
-    params: Omit<ComAtprotoRepoListRecords.QueryParams, 'collection'>
-  ): Promise<{
-    cursor?: string,
-    records: { uri: string, value: AppBskyBadgeOffer.Record }[],
-  }> {
-    const res = await this._service.xrpc.call('com.atproto.repoListRecords', {
-      collection: 'app.bsky.badgeOffer',
-      ...params,
-    })
-    return res.data
-  }
-
-  async get(
-    params: Omit<ComAtprotoRepoGetRecord.QueryParams, 'collection'>
-  ): Promise<{ uri: string, cid: string, value: AppBskyBadgeOffer.Record }> {
-    const res = await this._service.xrpc.call('com.atproto.repoGetRecord', {
-      collection: 'app.bsky.badgeOffer',
-      ...params,
-    })
-    return res.data
-  }
-
-  async create(
-    params: Omit<ComAtprotoRepoCreateRecord.QueryParams, 'collection'>,
-    record: AppBskyBadgeOffer.Record,
-    headers?: Record<string, string>
-  ): Promise<{ uri: string, cid: string }> {
-    record.$type = 'app.bsky.badgeOffer'
-    const res = await this._service.xrpc.call(
-      'com.atproto.repoCreateRecord',
-      { collection: 'app.bsky.badgeOffer', ...params },
-      record,
-      { encoding: 'application/json', headers }
-    )
-    return res.data
-  }
-
-  async delete(
-    params: Omit<ComAtprotoRepoDeleteRecord.QueryParams, 'collection'>,
-    headers?: Record<string, string>
-  ): Promise<void> {
-    await this._service.xrpc.call(
-      'com.atproto.repoDeleteRecord',
-      { collection: 'app.bsky.badgeOffer', ...params },
-      undefined,
-      { headers }
-    )
-  }
-}
-
 export class DeclarationRecord {
   _service: ServiceClient
 
@@ -875,7 +675,6 @@
   }
 }
 
->>>>>>> 2fb128d9
 export class FollowRecord {
   _service: ServiceClient
 

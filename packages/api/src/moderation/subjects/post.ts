--- conflicted
+++ resolved
@@ -6,15 +6,10 @@
   AppBskyEmbedRecordWithMedia,
   AppBskyFeedPost,
 } from '../../client'
-<<<<<<< HEAD
-import { ModerationSubjectPost, ModerationOpts } from '../types'
-import { matchMuteWord, MuteWordMatch } from '../mutewords'
-=======
 import { $Typed } from '../../client/util'
 import { ModerationDecision } from '../decision'
-import { hasMutedWord } from '../mutewords'
+import { MuteWordMatch, matchMuteWord } from '../mutewords'
 import { ModerationOpts, ModerationSubjectPost } from '../types'
->>>>>>> 3f07ffd3
 import { decideAccount } from './account'
 import { decideProfile } from './profile'
 
@@ -176,59 +171,32 @@
   const postAuthor = subject.author
 
   if (AppBskyFeedPost.isRecord(subject.record)) {
-<<<<<<< HEAD
+    const post = subject.record as AppBskyFeedPost.Record
+
     const match = matchMuteWord({
       mutedWords,
-      text: subject.record.text,
-      facets: subject.record.facets,
-      outlineTags: subject.record.tags,
-      languages: subject.record.langs,
+      text: post.text,
+      facets: post.facets,
+      outlineTags: post.tags,
+      languages: post.langs,
       actor: postAuthor,
     })
     // post text
     if (match) {
       return match
-=======
-    const post = subject.record as AppBskyFeedPost.Record
-    // post text
-    if (
-      hasMutedWord({
-        mutedWords,
-        text: post.text,
-        facets: post.facets,
-        outlineTags: post.tags,
-        languages: post.langs,
-        actor: postAuthor,
-      })
-    ) {
-      return true
->>>>>>> 3f07ffd3
-    }
-
-    if (post.embed && AppBskyEmbedImages.isMain(post.embed)) {
+    }
+
+    if (subject.record.embed && AppBskyEmbedImages.isMain(post.embed)) {
       // post images
-<<<<<<< HEAD
-      for (const image of subject.record.embed.images) {
+      for (const image of post.embed.images) {
         const match = matchMuteWord({
           mutedWords,
           text: image.alt,
-          languages: subject.record.langs,
+          languages: post.langs,
           actor: postAuthor,
         })
         if (match) {
           return match
-=======
-      for (const image of post.embed.images) {
-        if (
-          hasMutedWord({
-            mutedWords,
-            text: image.alt,
-            languages: post.langs,
-            actor: postAuthor,
-          })
-        ) {
-          return true
->>>>>>> 3f07ffd3
         }
       }
     }
@@ -237,11 +205,14 @@
   const { embed } = subject
   if (embed) {
     // quote post
-<<<<<<< HEAD
-    if (AppBskyEmbedRecord.isViewRecord(subject.embed.record)) {
-      if (AppBskyFeedPost.isRecord(subject.embed.record.value)) {
-        const embeddedPost = subject.embed.record.value
-        const embedAuthor = subject.embed.record.author
+    if (
+      (AppBskyEmbedRecord.isView(embed) ||
+        AppBskyEmbedRecordWithMedia.isView(embed)) &&
+      AppBskyEmbedRecord.isViewRecord(embed.record)
+    ) {
+      if (AppBskyFeedPost.isRecord(embed.record.value)) {
+        const embeddedPost = embed.record.value as AppBskyFeedPost.Record
+        const embedAuthor = embed.record.author
         const match = matchMuteWord({
           mutedWords,
           text: embeddedPost.text,
@@ -250,16 +221,6 @@
           languages: embeddedPost.langs,
           actor: embedAuthor,
         })
-=======
-    if (
-      (AppBskyEmbedRecord.isView(embed) ||
-        AppBskyEmbedRecordWithMedia.isView(embed)) &&
-      AppBskyEmbedRecord.isViewRecord(embed.record)
-    ) {
-      if (AppBskyFeedPost.isRecord(embed.record.value)) {
-        const embeddedPost = embed.record.value as AppBskyFeedPost.Record
-        const embedAuthor = embed.record.author
->>>>>>> 3f07ffd3
 
         // quoted post text
         if (match) {
@@ -330,7 +291,6 @@
       }
     }
     // link card
-<<<<<<< HEAD
     else if (AppBskyEmbedExternal.isView(subject.embed)) {
       const { external } = subject.embed
       const match = matchMuteWord({
@@ -341,19 +301,6 @@
       })
       if (match) {
         return match
-=======
-    else if (AppBskyEmbedExternal.isView(embed)) {
-      const { external } = embed
-      if (
-        hasMutedWord({
-          mutedWords,
-          text: external.title + ' ' + external.description,
-          languages: [],
-          actor: postAuthor,
-        })
-      ) {
-        return true
->>>>>>> 3f07ffd3
       }
     }
     // quote post with media
@@ -364,9 +311,8 @@
       const embedAuthor = embed.record.record.author
 
       // quoted post text
-<<<<<<< HEAD
-      if (AppBskyFeedPost.isRecord(subject.embed.record.record.value)) {
-        const post = subject.embed.record.record.value
+      if (AppBskyFeedPost.isRecord(embed.record.record.value)) {
+        const post = embed.record.record.value as AppBskyFeedPost.Record
         const match = matchMuteWord({
           mutedWords,
           text: post.text,
@@ -377,33 +323,17 @@
         })
         if (match) {
           return match
-=======
-      if (AppBskyFeedPost.isRecord(embed.record.record.value)) {
-        const post = embed.record.record.value as AppBskyFeedPost.Record
-        if (
-          hasMutedWord({
-            mutedWords,
-            text: post.text,
-            facets: post.facets,
-            outlineTags: post.tags,
-            languages: post.langs,
-            actor: embedAuthor,
-          })
-        ) {
-          return true
->>>>>>> 3f07ffd3
         }
       }
 
       // quoted post images
-<<<<<<< HEAD
-      if (AppBskyEmbedImages.isView(subject.embed.media)) {
-        for (const image of subject.embed.media.images) {
+      if (AppBskyEmbedImages.isView(embed.media)) {
+        for (const image of embed.media.images) {
           const match = matchMuteWord({
             mutedWords,
             text: image.alt,
             languages: AppBskyFeedPost.isRecord(subject.record)
-              ? subject.record.langs
+              ? (subject.record as AppBskyFeedPost.Record).langs
               : [],
             actor: embedAuthor,
           })
@@ -413,8 +343,8 @@
         }
       }
 
-      if (AppBskyEmbedExternal.isView(subject.embed.media)) {
-        const { external } = subject.embed.media
+      if (AppBskyEmbedExternal.isView(embed.media)) {
+        const { external } = embed.media
         const match = matchMuteWord({
           mutedWords,
           text: external.title + ' ' + external.description,
@@ -423,36 +353,6 @@
         })
         if (match) {
           return match
-=======
-      if (AppBskyEmbedImages.isView(embed.media)) {
-        for (const image of embed.media.images) {
-          if (
-            hasMutedWord({
-              mutedWords,
-              text: image.alt,
-              languages: AppBskyFeedPost.isRecord(subject.record)
-                ? (subject.record as AppBskyFeedPost.Record).langs
-                : [],
-              actor: embedAuthor,
-            })
-          ) {
-            return true
-          }
-        }
-      }
-
-      if (AppBskyEmbedExternal.isView(embed.media)) {
-        const { external } = embed.media
-        if (
-          hasMutedWord({
-            mutedWords,
-            text: external.title + ' ' + external.description,
-            languages: [],
-            actor: embedAuthor,
-          })
-        ) {
-          return true
->>>>>>> 3f07ffd3
         }
       }
     }

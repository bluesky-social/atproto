--- conflicted
+++ resolved
@@ -1,5 +1,6 @@
 import { AppBskyGraphDefs } from '../client/index'
 import { LABELS } from './const/labels'
+import { MuteWordMatch } from './mutewords'
 import {
   BLOCK_BEHAVIOR,
   CUSTOM_LABEL_VALUE_RE,
@@ -15,11 +16,6 @@
   NOOP_BEHAVIOR,
 } from './types'
 import { ModerationUI } from './ui'
-<<<<<<< HEAD
-import { LABELS } from './const/labels'
-import { MuteWordMatch } from './mutewords'
-=======
->>>>>>> 3f07ffd3
 
 enum ModerationBehaviorSeverity {
   High,

--- conflicted
+++ resolved
@@ -1,14 +1,11 @@
 import { ModerationDecision } from './decision'
+import { matchMuteWord } from './mutewords'
 import { decideAccount } from './subjects/account'
 import { decideFeedGenerator } from './subjects/feed-generator'
 import { decideNotification } from './subjects/notification'
 import { decidePost } from './subjects/post'
 import { decideProfile } from './subjects/profile'
 import { decideUserList } from './subjects/user-list'
-<<<<<<< HEAD
-import { ModerationDecision } from './decision'
-import { matchMuteWord } from './mutewords'
-=======
 import {
   ModerationOpts,
   ModerationSubjectFeedGenerator,
@@ -17,7 +14,6 @@
   ModerationSubjectProfile,
   ModerationSubjectUserList,
 } from './types'
->>>>>>> 3f07ffd3
 
 export { ModerationUI } from './ui'
 export { ModerationDecision } from './decision'

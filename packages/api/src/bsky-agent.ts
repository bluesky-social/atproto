--- conflicted
+++ resolved
@@ -12,13 +12,10 @@
   BskyThreadViewPreference,
   BskyInterestsPreference,
 } from './types'
-<<<<<<< HEAD
 import { LabelPreference } from './moderation/types'
 import { BSKY_MODSERVICE_DID } from './const'
 import { DEFAULT_LABEL_SETTINGS } from './moderation/const/labels'
-=======
 import { sanitizeMutedWordValue } from './util'
->>>>>>> bae2ce38
 
 const FEED_VIEW_PREF_DEFAULTS = {
   hideReplies: false,
@@ -737,7 +734,7 @@
 
   async updateMutedWord(mutedWord: AppBskyActorDefs.MutedWord) {
     await updatePreferences(this, (prefs: AppBskyActorDefs.Preferences) => {
-      let mutedWordsPref = prefs.findLast(
+      const mutedWordsPref = prefs.findLast(
         (pref) =>
           AppBskyActorDefs.isMutedWordsPref(pref) &&
           AppBskyActorDefs.validateMutedWordsPref(pref).success,
@@ -762,7 +759,7 @@
 
   async removeMutedWord(mutedWord: AppBskyActorDefs.MutedWord) {
     await updatePreferences(this, (prefs: AppBskyActorDefs.Preferences) => {
-      let mutedWordsPref = prefs.findLast(
+      const mutedWordsPref = prefs.findLast(
         (pref) =>
           AppBskyActorDefs.isMutedWordsPref(pref) &&
           AppBskyActorDefs.validateMutedWordsPref(pref).success,
@@ -856,7 +853,6 @@
   return res
 }
 
-<<<<<<< HEAD
 /**
  * Helper to transform the legacy content preferences.
  */
@@ -903,78 +899,6 @@
   return dids
 }
 
-/**
- * A helper specifically for updating muted words preferences
- */
-async function updateMutedWords(
-  agent: BskyAgent,
-  mutedWords: AppBskyActorDefs.MutedWord[],
-  action: 'upsert' | 'update' | 'remove',
-) {
-  const sanitizeMutedWord = (word: AppBskyActorDefs.MutedWord) => ({
-    value: word.value.replace(/^#/, ''),
-    targets: word.targets,
-  })
-
-  await updatePreferences(agent, (prefs: AppBskyActorDefs.Preferences) => {
-    let mutedWordsPref = prefs.findLast(
-      (pref) =>
-        AppBskyActorDefs.isMutedWordsPref(pref) &&
-        AppBskyActorDefs.validateMutedWordsPref(pref).success,
-    )
-
-    if (mutedWordsPref && AppBskyActorDefs.isMutedWordsPref(mutedWordsPref)) {
-      if (action === 'upsert' || action === 'update') {
-        for (const word of mutedWords) {
-          let foundMatch = false
-
-          for (const existingItem of mutedWordsPref.items) {
-            if (existingItem.value === sanitizeMutedWord(word).value) {
-              existingItem.targets =
-                action === 'upsert'
-                  ? Array.from(
-                      new Set([...existingItem.targets, ...word.targets]),
-                    )
-                  : word.targets
-              foundMatch = true
-              break
-            }
-          }
-
-          if (action === 'upsert' && !foundMatch) {
-            mutedWordsPref.items.push(sanitizeMutedWord(word))
-          }
-        }
-      } else if (action === 'remove') {
-        for (const word of mutedWords) {
-          for (let i = 0; i < mutedWordsPref.items.length; i++) {
-            const existing = mutedWordsPref.items[i]
-            if (existing.value === sanitizeMutedWord(word).value) {
-              mutedWordsPref.items.splice(i, 1)
-              break
-            }
-          }
-        }
-      }
-    } else {
-      // if the pref doesn't exist, create it
-      if (action === 'upsert') {
-        mutedWordsPref = {
-          items: mutedWords.map(sanitizeMutedWord),
-        }
-      }
-    }
-
-    return prefs
-      .filter((p) => !AppBskyActorDefs.isMutedWordsPref(p))
-      .concat([
-        { ...mutedWordsPref, $type: 'app.bsky.actor.defs#mutedWordsPref' },
-      ])
-  })
-}
-
-=======
->>>>>>> bae2ce38
 async function updateHiddenPost(
   agent: BskyAgent,
   postUri: string,

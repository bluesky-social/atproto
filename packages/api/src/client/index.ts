/**
 * GENERATED CODE - DO NOT MODIFY
 */
import { XrpcClient, FetchHandler, FetchHandlerOptions } from '@atproto/xrpc'
import { schemas } from './lexicons'
import { CID } from 'multiformats/cid'
import * as ComAtprotoAdminDefs from './types/com/atproto/admin/defs'
import * as ComAtprotoAdminDeleteAccount from './types/com/atproto/admin/deleteAccount'
import * as ComAtprotoAdminDisableAccountInvites from './types/com/atproto/admin/disableAccountInvites'
import * as ComAtprotoAdminDisableInviteCodes from './types/com/atproto/admin/disableInviteCodes'
import * as ComAtprotoAdminEnableAccountInvites from './types/com/atproto/admin/enableAccountInvites'
import * as ComAtprotoAdminGetAccountInfo from './types/com/atproto/admin/getAccountInfo'
import * as ComAtprotoAdminGetAccountInfos from './types/com/atproto/admin/getAccountInfos'
import * as ComAtprotoAdminGetInviteCodes from './types/com/atproto/admin/getInviteCodes'
import * as ComAtprotoAdminGetSubjectStatus from './types/com/atproto/admin/getSubjectStatus'
import * as ComAtprotoAdminSearchAccounts from './types/com/atproto/admin/searchAccounts'
import * as ComAtprotoAdminSendEmail from './types/com/atproto/admin/sendEmail'
import * as ComAtprotoAdminUpdateAccountEmail from './types/com/atproto/admin/updateAccountEmail'
import * as ComAtprotoAdminUpdateAccountHandle from './types/com/atproto/admin/updateAccountHandle'
import * as ComAtprotoAdminUpdateAccountPassword from './types/com/atproto/admin/updateAccountPassword'
import * as ComAtprotoAdminUpdateSubjectStatus from './types/com/atproto/admin/updateSubjectStatus'
import * as ComAtprotoIdentityGetRecommendedDidCredentials from './types/com/atproto/identity/getRecommendedDidCredentials'
import * as ComAtprotoIdentityRequestPlcOperationSignature from './types/com/atproto/identity/requestPlcOperationSignature'
import * as ComAtprotoIdentityResolveHandle from './types/com/atproto/identity/resolveHandle'
import * as ComAtprotoIdentitySignPlcOperation from './types/com/atproto/identity/signPlcOperation'
import * as ComAtprotoIdentitySubmitPlcOperation from './types/com/atproto/identity/submitPlcOperation'
import * as ComAtprotoIdentityUpdateHandle from './types/com/atproto/identity/updateHandle'
import * as ComAtprotoLabelDefs from './types/com/atproto/label/defs'
import * as ComAtprotoLabelQueryLabels from './types/com/atproto/label/queryLabels'
import * as ComAtprotoLabelSubscribeLabels from './types/com/atproto/label/subscribeLabels'
import * as ComAtprotoModerationCreateReport from './types/com/atproto/moderation/createReport'
import * as ComAtprotoModerationDefs from './types/com/atproto/moderation/defs'
import * as ComAtprotoRepoApplyWrites from './types/com/atproto/repo/applyWrites'
import * as ComAtprotoRepoCreateRecord from './types/com/atproto/repo/createRecord'
import * as ComAtprotoRepoDeleteRecord from './types/com/atproto/repo/deleteRecord'
import * as ComAtprotoRepoDescribeRepo from './types/com/atproto/repo/describeRepo'
import * as ComAtprotoRepoGetRecord from './types/com/atproto/repo/getRecord'
import * as ComAtprotoRepoImportRepo from './types/com/atproto/repo/importRepo'
import * as ComAtprotoRepoListMissingBlobs from './types/com/atproto/repo/listMissingBlobs'
import * as ComAtprotoRepoListRecords from './types/com/atproto/repo/listRecords'
import * as ComAtprotoRepoPutRecord from './types/com/atproto/repo/putRecord'
import * as ComAtprotoRepoStrongRef from './types/com/atproto/repo/strongRef'
import * as ComAtprotoRepoUploadBlob from './types/com/atproto/repo/uploadBlob'
import * as ComAtprotoServerActivateAccount from './types/com/atproto/server/activateAccount'
import * as ComAtprotoServerCheckAccountStatus from './types/com/atproto/server/checkAccountStatus'
import * as ComAtprotoServerConfirmEmail from './types/com/atproto/server/confirmEmail'
import * as ComAtprotoServerCreateAccount from './types/com/atproto/server/createAccount'
import * as ComAtprotoServerCreateAppPassword from './types/com/atproto/server/createAppPassword'
import * as ComAtprotoServerCreateInviteCode from './types/com/atproto/server/createInviteCode'
import * as ComAtprotoServerCreateInviteCodes from './types/com/atproto/server/createInviteCodes'
import * as ComAtprotoServerCreateSession from './types/com/atproto/server/createSession'
import * as ComAtprotoServerDeactivateAccount from './types/com/atproto/server/deactivateAccount'
import * as ComAtprotoServerDefs from './types/com/atproto/server/defs'
import * as ComAtprotoServerDeleteAccount from './types/com/atproto/server/deleteAccount'
import * as ComAtprotoServerDeleteSession from './types/com/atproto/server/deleteSession'
import * as ComAtprotoServerDescribeServer from './types/com/atproto/server/describeServer'
import * as ComAtprotoServerGetAccountInviteCodes from './types/com/atproto/server/getAccountInviteCodes'
import * as ComAtprotoServerGetServiceAuth from './types/com/atproto/server/getServiceAuth'
import * as ComAtprotoServerGetSession from './types/com/atproto/server/getSession'
import * as ComAtprotoServerListAppPasswords from './types/com/atproto/server/listAppPasswords'
import * as ComAtprotoServerRefreshSession from './types/com/atproto/server/refreshSession'
import * as ComAtprotoServerRequestAccountDelete from './types/com/atproto/server/requestAccountDelete'
import * as ComAtprotoServerRequestEmailConfirmation from './types/com/atproto/server/requestEmailConfirmation'
import * as ComAtprotoServerRequestEmailUpdate from './types/com/atproto/server/requestEmailUpdate'
import * as ComAtprotoServerRequestPasswordReset from './types/com/atproto/server/requestPasswordReset'
import * as ComAtprotoServerReserveSigningKey from './types/com/atproto/server/reserveSigningKey'
import * as ComAtprotoServerResetPassword from './types/com/atproto/server/resetPassword'
import * as ComAtprotoServerRevokeAppPassword from './types/com/atproto/server/revokeAppPassword'
import * as ComAtprotoServerUpdateEmail from './types/com/atproto/server/updateEmail'
import * as ComAtprotoSyncGetBlob from './types/com/atproto/sync/getBlob'
import * as ComAtprotoSyncGetBlocks from './types/com/atproto/sync/getBlocks'
import * as ComAtprotoSyncGetCheckout from './types/com/atproto/sync/getCheckout'
import * as ComAtprotoSyncGetHead from './types/com/atproto/sync/getHead'
import * as ComAtprotoSyncGetLatestCommit from './types/com/atproto/sync/getLatestCommit'
import * as ComAtprotoSyncGetRecord from './types/com/atproto/sync/getRecord'
import * as ComAtprotoSyncGetRepo from './types/com/atproto/sync/getRepo'
import * as ComAtprotoSyncGetRepoStatus from './types/com/atproto/sync/getRepoStatus'
import * as ComAtprotoSyncListBlobs from './types/com/atproto/sync/listBlobs'
import * as ComAtprotoSyncListRepos from './types/com/atproto/sync/listRepos'
import * as ComAtprotoSyncNotifyOfUpdate from './types/com/atproto/sync/notifyOfUpdate'
import * as ComAtprotoSyncRequestCrawl from './types/com/atproto/sync/requestCrawl'
import * as ComAtprotoSyncSubscribeRepos from './types/com/atproto/sync/subscribeRepos'
import * as ComAtprotoTempCheckSignupQueue from './types/com/atproto/temp/checkSignupQueue'
import * as ComAtprotoTempFetchLabels from './types/com/atproto/temp/fetchLabels'
import * as ComAtprotoTempRequestPhoneVerification from './types/com/atproto/temp/requestPhoneVerification'
import * as AppBskyActorDefs from './types/app/bsky/actor/defs'
import * as AppBskyActorGetPreferences from './types/app/bsky/actor/getPreferences'
import * as AppBskyActorGetProfile from './types/app/bsky/actor/getProfile'
import * as AppBskyActorGetProfiles from './types/app/bsky/actor/getProfiles'
import * as AppBskyActorGetSuggestions from './types/app/bsky/actor/getSuggestions'
import * as AppBskyActorProfile from './types/app/bsky/actor/profile'
import * as AppBskyActorPutPreferences from './types/app/bsky/actor/putPreferences'
import * as AppBskyActorSearchActors from './types/app/bsky/actor/searchActors'
import * as AppBskyActorSearchActorsTypeahead from './types/app/bsky/actor/searchActorsTypeahead'
import * as AppBskyEmbedExternal from './types/app/bsky/embed/external'
import * as AppBskyEmbedImages from './types/app/bsky/embed/images'
import * as AppBskyEmbedRecord from './types/app/bsky/embed/record'
import * as AppBskyEmbedRecordWithMedia from './types/app/bsky/embed/recordWithMedia'
import * as AppBskyFeedDefs from './types/app/bsky/feed/defs'
import * as AppBskyFeedDescribeFeedGenerator from './types/app/bsky/feed/describeFeedGenerator'
import * as AppBskyFeedGenerator from './types/app/bsky/feed/generator'
import * as AppBskyFeedGetActorFeeds from './types/app/bsky/feed/getActorFeeds'
import * as AppBskyFeedGetActorLikes from './types/app/bsky/feed/getActorLikes'
import * as AppBskyFeedGetAuthorFeed from './types/app/bsky/feed/getAuthorFeed'
import * as AppBskyFeedGetFeed from './types/app/bsky/feed/getFeed'
import * as AppBskyFeedGetFeedGenerator from './types/app/bsky/feed/getFeedGenerator'
import * as AppBskyFeedGetFeedGenerators from './types/app/bsky/feed/getFeedGenerators'
import * as AppBskyFeedGetFeedSkeleton from './types/app/bsky/feed/getFeedSkeleton'
import * as AppBskyFeedGetLikes from './types/app/bsky/feed/getLikes'
import * as AppBskyFeedGetListFeed from './types/app/bsky/feed/getListFeed'
import * as AppBskyFeedGetPostThread from './types/app/bsky/feed/getPostThread'
import * as AppBskyFeedGetPosts from './types/app/bsky/feed/getPosts'
import * as AppBskyFeedGetRepostedBy from './types/app/bsky/feed/getRepostedBy'
import * as AppBskyFeedGetSuggestedFeeds from './types/app/bsky/feed/getSuggestedFeeds'
import * as AppBskyFeedGetTimeline from './types/app/bsky/feed/getTimeline'
import * as AppBskyFeedLike from './types/app/bsky/feed/like'
import * as AppBskyFeedPost from './types/app/bsky/feed/post'
import * as AppBskyFeedRepost from './types/app/bsky/feed/repost'
import * as AppBskyFeedSearchPosts from './types/app/bsky/feed/searchPosts'
import * as AppBskyFeedSendInteractions from './types/app/bsky/feed/sendInteractions'
import * as AppBskyFeedThreadgate from './types/app/bsky/feed/threadgate'
import * as AppBskyGraphBlock from './types/app/bsky/graph/block'
import * as AppBskyGraphDefs from './types/app/bsky/graph/defs'
import * as AppBskyGraphFollow from './types/app/bsky/graph/follow'
import * as AppBskyGraphGetActorStarterPacks from './types/app/bsky/graph/getActorStarterPacks'
import * as AppBskyGraphGetBlocks from './types/app/bsky/graph/getBlocks'
import * as AppBskyGraphGetFollowers from './types/app/bsky/graph/getFollowers'
import * as AppBskyGraphGetFollows from './types/app/bsky/graph/getFollows'
import * as AppBskyGraphGetKnownFollowers from './types/app/bsky/graph/getKnownFollowers'
import * as AppBskyGraphGetList from './types/app/bsky/graph/getList'
import * as AppBskyGraphGetListBlocks from './types/app/bsky/graph/getListBlocks'
import * as AppBskyGraphGetListMutes from './types/app/bsky/graph/getListMutes'
import * as AppBskyGraphGetLists from './types/app/bsky/graph/getLists'
import * as AppBskyGraphGetMutes from './types/app/bsky/graph/getMutes'
import * as AppBskyGraphGetRelationships from './types/app/bsky/graph/getRelationships'
import * as AppBskyGraphGetStarterPack from './types/app/bsky/graph/getStarterPack'
import * as AppBskyGraphGetStarterPacks from './types/app/bsky/graph/getStarterPacks'
import * as AppBskyGraphGetSuggestedFollowsByActor from './types/app/bsky/graph/getSuggestedFollowsByActor'
import * as AppBskyGraphList from './types/app/bsky/graph/list'
import * as AppBskyGraphListblock from './types/app/bsky/graph/listblock'
import * as AppBskyGraphListitem from './types/app/bsky/graph/listitem'
import * as AppBskyGraphMuteActor from './types/app/bsky/graph/muteActor'
import * as AppBskyGraphMuteActorList from './types/app/bsky/graph/muteActorList'
import * as AppBskyGraphMuteThread from './types/app/bsky/graph/muteThread'
import * as AppBskyGraphStarterpack from './types/app/bsky/graph/starterpack'
import * as AppBskyGraphUnmuteActor from './types/app/bsky/graph/unmuteActor'
import * as AppBskyGraphUnmuteActorList from './types/app/bsky/graph/unmuteActorList'
import * as AppBskyGraphUnmuteThread from './types/app/bsky/graph/unmuteThread'
import * as AppBskyLabelerDefs from './types/app/bsky/labeler/defs'
import * as AppBskyLabelerGetServices from './types/app/bsky/labeler/getServices'
import * as AppBskyLabelerService from './types/app/bsky/labeler/service'
import * as AppBskyNotificationGetUnreadCount from './types/app/bsky/notification/getUnreadCount'
import * as AppBskyNotificationListNotifications from './types/app/bsky/notification/listNotifications'
import * as AppBskyNotificationPutPreferences from './types/app/bsky/notification/putPreferences'
import * as AppBskyNotificationRegisterPush from './types/app/bsky/notification/registerPush'
import * as AppBskyNotificationUpdateSeen from './types/app/bsky/notification/updateSeen'
import * as AppBskyRichtextFacet from './types/app/bsky/richtext/facet'
import * as AppBskyUnspeccedDefs from './types/app/bsky/unspecced/defs'
import * as AppBskyUnspeccedGetPopularFeedGenerators from './types/app/bsky/unspecced/getPopularFeedGenerators'
import * as AppBskyUnspeccedGetSuggestionsSkeleton from './types/app/bsky/unspecced/getSuggestionsSkeleton'
import * as AppBskyUnspeccedGetTaggedSuggestions from './types/app/bsky/unspecced/getTaggedSuggestions'
import * as AppBskyUnspeccedSearchActorsSkeleton from './types/app/bsky/unspecced/searchActorsSkeleton'
import * as AppBskyUnspeccedSearchPostsSkeleton from './types/app/bsky/unspecced/searchPostsSkeleton'
import * as ChatBskyActorDeclaration from './types/chat/bsky/actor/declaration'
import * as ChatBskyActorDefs from './types/chat/bsky/actor/defs'
import * as ChatBskyActorDeleteAccount from './types/chat/bsky/actor/deleteAccount'
import * as ChatBskyActorExportAccountData from './types/chat/bsky/actor/exportAccountData'
import * as ChatBskyConvoDefs from './types/chat/bsky/convo/defs'
import * as ChatBskyConvoDeleteMessageForSelf from './types/chat/bsky/convo/deleteMessageForSelf'
import * as ChatBskyConvoGetConvo from './types/chat/bsky/convo/getConvo'
import * as ChatBskyConvoGetConvoForMembers from './types/chat/bsky/convo/getConvoForMembers'
import * as ChatBskyConvoGetLog from './types/chat/bsky/convo/getLog'
import * as ChatBskyConvoGetMessages from './types/chat/bsky/convo/getMessages'
import * as ChatBskyConvoLeaveConvo from './types/chat/bsky/convo/leaveConvo'
import * as ChatBskyConvoListConvos from './types/chat/bsky/convo/listConvos'
import * as ChatBskyConvoMuteConvo from './types/chat/bsky/convo/muteConvo'
import * as ChatBskyConvoSendMessage from './types/chat/bsky/convo/sendMessage'
import * as ChatBskyConvoSendMessageBatch from './types/chat/bsky/convo/sendMessageBatch'
import * as ChatBskyConvoUnmuteConvo from './types/chat/bsky/convo/unmuteConvo'
import * as ChatBskyConvoUpdateRead from './types/chat/bsky/convo/updateRead'
import * as ChatBskyModerationGetActorMetadata from './types/chat/bsky/moderation/getActorMetadata'
import * as ChatBskyModerationGetMessageContext from './types/chat/bsky/moderation/getMessageContext'
import * as ChatBskyModerationUpdateActorAccess from './types/chat/bsky/moderation/updateActorAccess'
import * as ToolsOzoneCommunicationCreateTemplate from './types/tools/ozone/communication/createTemplate'
import * as ToolsOzoneCommunicationDefs from './types/tools/ozone/communication/defs'
import * as ToolsOzoneCommunicationDeleteTemplate from './types/tools/ozone/communication/deleteTemplate'
import * as ToolsOzoneCommunicationListTemplates from './types/tools/ozone/communication/listTemplates'
import * as ToolsOzoneCommunicationUpdateTemplate from './types/tools/ozone/communication/updateTemplate'
import * as ToolsOzoneModerationDefs from './types/tools/ozone/moderation/defs'
import * as ToolsOzoneModerationEmitEvent from './types/tools/ozone/moderation/emitEvent'
import * as ToolsOzoneModerationGetEvent from './types/tools/ozone/moderation/getEvent'
import * as ToolsOzoneModerationGetRecord from './types/tools/ozone/moderation/getRecord'
import * as ToolsOzoneModerationGetRepo from './types/tools/ozone/moderation/getRepo'
import * as ToolsOzoneModerationQueryEvents from './types/tools/ozone/moderation/queryEvents'
import * as ToolsOzoneModerationQueryStatuses from './types/tools/ozone/moderation/queryStatuses'
import * as ToolsOzoneModerationSearchRepos from './types/tools/ozone/moderation/searchRepos'
import * as ToolsOzoneServerGetConfig from './types/tools/ozone/server/getConfig'
import * as ToolsOzoneSetsAdd from './types/tools/ozone/sets/add'
import * as ToolsOzoneSetsDefs from './types/tools/ozone/sets/defs'
import * as ToolsOzoneSetsGet from './types/tools/ozone/sets/get'
import * as ToolsOzoneSetsQuerySets from './types/tools/ozone/sets/querySets'
import * as ToolsOzoneSetsRemove from './types/tools/ozone/sets/remove'
import * as ToolsOzoneSetsRemoveSet from './types/tools/ozone/sets/removeSet'
import * as ToolsOzoneSetsUpsertSet from './types/tools/ozone/sets/upsertSet'
import * as ToolsOzoneTeamAddMember from './types/tools/ozone/team/addMember'
import * as ToolsOzoneTeamDefs from './types/tools/ozone/team/defs'
import * as ToolsOzoneTeamDeleteMember from './types/tools/ozone/team/deleteMember'
import * as ToolsOzoneTeamListMembers from './types/tools/ozone/team/listMembers'
import * as ToolsOzoneTeamUpdateMember from './types/tools/ozone/team/updateMember'

export * as ComAtprotoAdminDefs from './types/com/atproto/admin/defs'
export * as ComAtprotoAdminDeleteAccount from './types/com/atproto/admin/deleteAccount'
export * as ComAtprotoAdminDisableAccountInvites from './types/com/atproto/admin/disableAccountInvites'
export * as ComAtprotoAdminDisableInviteCodes from './types/com/atproto/admin/disableInviteCodes'
export * as ComAtprotoAdminEnableAccountInvites from './types/com/atproto/admin/enableAccountInvites'
export * as ComAtprotoAdminGetAccountInfo from './types/com/atproto/admin/getAccountInfo'
export * as ComAtprotoAdminGetAccountInfos from './types/com/atproto/admin/getAccountInfos'
export * as ComAtprotoAdminGetInviteCodes from './types/com/atproto/admin/getInviteCodes'
export * as ComAtprotoAdminGetSubjectStatus from './types/com/atproto/admin/getSubjectStatus'
export * as ComAtprotoAdminSearchAccounts from './types/com/atproto/admin/searchAccounts'
export * as ComAtprotoAdminSendEmail from './types/com/atproto/admin/sendEmail'
export * as ComAtprotoAdminUpdateAccountEmail from './types/com/atproto/admin/updateAccountEmail'
export * as ComAtprotoAdminUpdateAccountHandle from './types/com/atproto/admin/updateAccountHandle'
export * as ComAtprotoAdminUpdateAccountPassword from './types/com/atproto/admin/updateAccountPassword'
export * as ComAtprotoAdminUpdateSubjectStatus from './types/com/atproto/admin/updateSubjectStatus'
export * as ComAtprotoIdentityGetRecommendedDidCredentials from './types/com/atproto/identity/getRecommendedDidCredentials'
export * as ComAtprotoIdentityRequestPlcOperationSignature from './types/com/atproto/identity/requestPlcOperationSignature'
export * as ComAtprotoIdentityResolveHandle from './types/com/atproto/identity/resolveHandle'
export * as ComAtprotoIdentitySignPlcOperation from './types/com/atproto/identity/signPlcOperation'
export * as ComAtprotoIdentitySubmitPlcOperation from './types/com/atproto/identity/submitPlcOperation'
export * as ComAtprotoIdentityUpdateHandle from './types/com/atproto/identity/updateHandle'
export * as ComAtprotoLabelDefs from './types/com/atproto/label/defs'
export * as ComAtprotoLabelQueryLabels from './types/com/atproto/label/queryLabels'
export * as ComAtprotoLabelSubscribeLabels from './types/com/atproto/label/subscribeLabels'
export * as ComAtprotoModerationCreateReport from './types/com/atproto/moderation/createReport'
export * as ComAtprotoModerationDefs from './types/com/atproto/moderation/defs'
export * as ComAtprotoRepoApplyWrites from './types/com/atproto/repo/applyWrites'
export * as ComAtprotoRepoCreateRecord from './types/com/atproto/repo/createRecord'
export * as ComAtprotoRepoDeleteRecord from './types/com/atproto/repo/deleteRecord'
export * as ComAtprotoRepoDescribeRepo from './types/com/atproto/repo/describeRepo'
export * as ComAtprotoRepoGetRecord from './types/com/atproto/repo/getRecord'
export * as ComAtprotoRepoImportRepo from './types/com/atproto/repo/importRepo'
export * as ComAtprotoRepoListMissingBlobs from './types/com/atproto/repo/listMissingBlobs'
export * as ComAtprotoRepoListRecords from './types/com/atproto/repo/listRecords'
export * as ComAtprotoRepoPutRecord from './types/com/atproto/repo/putRecord'
export * as ComAtprotoRepoStrongRef from './types/com/atproto/repo/strongRef'
export * as ComAtprotoRepoUploadBlob from './types/com/atproto/repo/uploadBlob'
export * as ComAtprotoServerActivateAccount from './types/com/atproto/server/activateAccount'
export * as ComAtprotoServerCheckAccountStatus from './types/com/atproto/server/checkAccountStatus'
export * as ComAtprotoServerConfirmEmail from './types/com/atproto/server/confirmEmail'
export * as ComAtprotoServerCreateAccount from './types/com/atproto/server/createAccount'
export * as ComAtprotoServerCreateAppPassword from './types/com/atproto/server/createAppPassword'
export * as ComAtprotoServerCreateInviteCode from './types/com/atproto/server/createInviteCode'
export * as ComAtprotoServerCreateInviteCodes from './types/com/atproto/server/createInviteCodes'
export * as ComAtprotoServerCreateSession from './types/com/atproto/server/createSession'
export * as ComAtprotoServerDeactivateAccount from './types/com/atproto/server/deactivateAccount'
export * as ComAtprotoServerDefs from './types/com/atproto/server/defs'
export * as ComAtprotoServerDeleteAccount from './types/com/atproto/server/deleteAccount'
export * as ComAtprotoServerDeleteSession from './types/com/atproto/server/deleteSession'
export * as ComAtprotoServerDescribeServer from './types/com/atproto/server/describeServer'
export * as ComAtprotoServerGetAccountInviteCodes from './types/com/atproto/server/getAccountInviteCodes'
export * as ComAtprotoServerGetServiceAuth from './types/com/atproto/server/getServiceAuth'
export * as ComAtprotoServerGetSession from './types/com/atproto/server/getSession'
export * as ComAtprotoServerListAppPasswords from './types/com/atproto/server/listAppPasswords'
export * as ComAtprotoServerRefreshSession from './types/com/atproto/server/refreshSession'
export * as ComAtprotoServerRequestAccountDelete from './types/com/atproto/server/requestAccountDelete'
export * as ComAtprotoServerRequestEmailConfirmation from './types/com/atproto/server/requestEmailConfirmation'
export * as ComAtprotoServerRequestEmailUpdate from './types/com/atproto/server/requestEmailUpdate'
export * as ComAtprotoServerRequestPasswordReset from './types/com/atproto/server/requestPasswordReset'
export * as ComAtprotoServerReserveSigningKey from './types/com/atproto/server/reserveSigningKey'
export * as ComAtprotoServerResetPassword from './types/com/atproto/server/resetPassword'
export * as ComAtprotoServerRevokeAppPassword from './types/com/atproto/server/revokeAppPassword'
export * as ComAtprotoServerUpdateEmail from './types/com/atproto/server/updateEmail'
export * as ComAtprotoSyncGetBlob from './types/com/atproto/sync/getBlob'
export * as ComAtprotoSyncGetBlocks from './types/com/atproto/sync/getBlocks'
export * as ComAtprotoSyncGetCheckout from './types/com/atproto/sync/getCheckout'
export * as ComAtprotoSyncGetHead from './types/com/atproto/sync/getHead'
export * as ComAtprotoSyncGetLatestCommit from './types/com/atproto/sync/getLatestCommit'
export * as ComAtprotoSyncGetRecord from './types/com/atproto/sync/getRecord'
export * as ComAtprotoSyncGetRepo from './types/com/atproto/sync/getRepo'
export * as ComAtprotoSyncGetRepoStatus from './types/com/atproto/sync/getRepoStatus'
export * as ComAtprotoSyncListBlobs from './types/com/atproto/sync/listBlobs'
export * as ComAtprotoSyncListRepos from './types/com/atproto/sync/listRepos'
export * as ComAtprotoSyncNotifyOfUpdate from './types/com/atproto/sync/notifyOfUpdate'
export * as ComAtprotoSyncRequestCrawl from './types/com/atproto/sync/requestCrawl'
export * as ComAtprotoSyncSubscribeRepos from './types/com/atproto/sync/subscribeRepos'
export * as ComAtprotoTempCheckSignupQueue from './types/com/atproto/temp/checkSignupQueue'
export * as ComAtprotoTempFetchLabels from './types/com/atproto/temp/fetchLabels'
export * as ComAtprotoTempRequestPhoneVerification from './types/com/atproto/temp/requestPhoneVerification'
export * as AppBskyActorDefs from './types/app/bsky/actor/defs'
export * as AppBskyActorGetPreferences from './types/app/bsky/actor/getPreferences'
export * as AppBskyActorGetProfile from './types/app/bsky/actor/getProfile'
export * as AppBskyActorGetProfiles from './types/app/bsky/actor/getProfiles'
export * as AppBskyActorGetSuggestions from './types/app/bsky/actor/getSuggestions'
export * as AppBskyActorProfile from './types/app/bsky/actor/profile'
export * as AppBskyActorPutPreferences from './types/app/bsky/actor/putPreferences'
export * as AppBskyActorSearchActors from './types/app/bsky/actor/searchActors'
export * as AppBskyActorSearchActorsTypeahead from './types/app/bsky/actor/searchActorsTypeahead'
export * as AppBskyEmbedExternal from './types/app/bsky/embed/external'
export * as AppBskyEmbedImages from './types/app/bsky/embed/images'
export * as AppBskyEmbedRecord from './types/app/bsky/embed/record'
export * as AppBskyEmbedRecordWithMedia from './types/app/bsky/embed/recordWithMedia'
export * as AppBskyFeedDefs from './types/app/bsky/feed/defs'
export * as AppBskyFeedDescribeFeedGenerator from './types/app/bsky/feed/describeFeedGenerator'
export * as AppBskyFeedGenerator from './types/app/bsky/feed/generator'
export * as AppBskyFeedGetActorFeeds from './types/app/bsky/feed/getActorFeeds'
export * as AppBskyFeedGetActorLikes from './types/app/bsky/feed/getActorLikes'
export * as AppBskyFeedGetAuthorFeed from './types/app/bsky/feed/getAuthorFeed'
export * as AppBskyFeedGetFeed from './types/app/bsky/feed/getFeed'
export * as AppBskyFeedGetFeedGenerator from './types/app/bsky/feed/getFeedGenerator'
export * as AppBskyFeedGetFeedGenerators from './types/app/bsky/feed/getFeedGenerators'
export * as AppBskyFeedGetFeedSkeleton from './types/app/bsky/feed/getFeedSkeleton'
export * as AppBskyFeedGetLikes from './types/app/bsky/feed/getLikes'
export * as AppBskyFeedGetListFeed from './types/app/bsky/feed/getListFeed'
export * as AppBskyFeedGetPostThread from './types/app/bsky/feed/getPostThread'
export * as AppBskyFeedGetPosts from './types/app/bsky/feed/getPosts'
export * as AppBskyFeedGetRepostedBy from './types/app/bsky/feed/getRepostedBy'
export * as AppBskyFeedGetSuggestedFeeds from './types/app/bsky/feed/getSuggestedFeeds'
export * as AppBskyFeedGetTimeline from './types/app/bsky/feed/getTimeline'
export * as AppBskyFeedLike from './types/app/bsky/feed/like'
export * as AppBskyFeedPost from './types/app/bsky/feed/post'
export * as AppBskyFeedRepost from './types/app/bsky/feed/repost'
export * as AppBskyFeedSearchPosts from './types/app/bsky/feed/searchPosts'
export * as AppBskyFeedSendInteractions from './types/app/bsky/feed/sendInteractions'
export * as AppBskyFeedThreadgate from './types/app/bsky/feed/threadgate'
export * as AppBskyGraphBlock from './types/app/bsky/graph/block'
export * as AppBskyGraphDefs from './types/app/bsky/graph/defs'
export * as AppBskyGraphFollow from './types/app/bsky/graph/follow'
export * as AppBskyGraphGetActorStarterPacks from './types/app/bsky/graph/getActorStarterPacks'
export * as AppBskyGraphGetBlocks from './types/app/bsky/graph/getBlocks'
export * as AppBskyGraphGetFollowers from './types/app/bsky/graph/getFollowers'
export * as AppBskyGraphGetFollows from './types/app/bsky/graph/getFollows'
export * as AppBskyGraphGetKnownFollowers from './types/app/bsky/graph/getKnownFollowers'
export * as AppBskyGraphGetList from './types/app/bsky/graph/getList'
export * as AppBskyGraphGetListBlocks from './types/app/bsky/graph/getListBlocks'
export * as AppBskyGraphGetListMutes from './types/app/bsky/graph/getListMutes'
export * as AppBskyGraphGetLists from './types/app/bsky/graph/getLists'
export * as AppBskyGraphGetMutes from './types/app/bsky/graph/getMutes'
export * as AppBskyGraphGetRelationships from './types/app/bsky/graph/getRelationships'
export * as AppBskyGraphGetStarterPack from './types/app/bsky/graph/getStarterPack'
export * as AppBskyGraphGetStarterPacks from './types/app/bsky/graph/getStarterPacks'
export * as AppBskyGraphGetSuggestedFollowsByActor from './types/app/bsky/graph/getSuggestedFollowsByActor'
export * as AppBskyGraphList from './types/app/bsky/graph/list'
export * as AppBskyGraphListblock from './types/app/bsky/graph/listblock'
export * as AppBskyGraphListitem from './types/app/bsky/graph/listitem'
export * as AppBskyGraphMuteActor from './types/app/bsky/graph/muteActor'
export * as AppBskyGraphMuteActorList from './types/app/bsky/graph/muteActorList'
export * as AppBskyGraphMuteThread from './types/app/bsky/graph/muteThread'
export * as AppBskyGraphStarterpack from './types/app/bsky/graph/starterpack'
export * as AppBskyGraphUnmuteActor from './types/app/bsky/graph/unmuteActor'
export * as AppBskyGraphUnmuteActorList from './types/app/bsky/graph/unmuteActorList'
export * as AppBskyGraphUnmuteThread from './types/app/bsky/graph/unmuteThread'
export * as AppBskyLabelerDefs from './types/app/bsky/labeler/defs'
export * as AppBskyLabelerGetServices from './types/app/bsky/labeler/getServices'
export * as AppBskyLabelerService from './types/app/bsky/labeler/service'
export * as AppBskyNotificationGetUnreadCount from './types/app/bsky/notification/getUnreadCount'
export * as AppBskyNotificationListNotifications from './types/app/bsky/notification/listNotifications'
export * as AppBskyNotificationPutPreferences from './types/app/bsky/notification/putPreferences'
export * as AppBskyNotificationRegisterPush from './types/app/bsky/notification/registerPush'
export * as AppBskyNotificationUpdateSeen from './types/app/bsky/notification/updateSeen'
export * as AppBskyRichtextFacet from './types/app/bsky/richtext/facet'
export * as AppBskyUnspeccedDefs from './types/app/bsky/unspecced/defs'
export * as AppBskyUnspeccedGetPopularFeedGenerators from './types/app/bsky/unspecced/getPopularFeedGenerators'
export * as AppBskyUnspeccedGetSuggestionsSkeleton from './types/app/bsky/unspecced/getSuggestionsSkeleton'
export * as AppBskyUnspeccedGetTaggedSuggestions from './types/app/bsky/unspecced/getTaggedSuggestions'
export * as AppBskyUnspeccedSearchActorsSkeleton from './types/app/bsky/unspecced/searchActorsSkeleton'
export * as AppBskyUnspeccedSearchPostsSkeleton from './types/app/bsky/unspecced/searchPostsSkeleton'
export * as ChatBskyActorDeclaration from './types/chat/bsky/actor/declaration'
export * as ChatBskyActorDefs from './types/chat/bsky/actor/defs'
export * as ChatBskyActorDeleteAccount from './types/chat/bsky/actor/deleteAccount'
export * as ChatBskyActorExportAccountData from './types/chat/bsky/actor/exportAccountData'
export * as ChatBskyConvoDefs from './types/chat/bsky/convo/defs'
export * as ChatBskyConvoDeleteMessageForSelf from './types/chat/bsky/convo/deleteMessageForSelf'
export * as ChatBskyConvoGetConvo from './types/chat/bsky/convo/getConvo'
export * as ChatBskyConvoGetConvoForMembers from './types/chat/bsky/convo/getConvoForMembers'
export * as ChatBskyConvoGetLog from './types/chat/bsky/convo/getLog'
export * as ChatBskyConvoGetMessages from './types/chat/bsky/convo/getMessages'
export * as ChatBskyConvoLeaveConvo from './types/chat/bsky/convo/leaveConvo'
export * as ChatBskyConvoListConvos from './types/chat/bsky/convo/listConvos'
export * as ChatBskyConvoMuteConvo from './types/chat/bsky/convo/muteConvo'
export * as ChatBskyConvoSendMessage from './types/chat/bsky/convo/sendMessage'
export * as ChatBskyConvoSendMessageBatch from './types/chat/bsky/convo/sendMessageBatch'
export * as ChatBskyConvoUnmuteConvo from './types/chat/bsky/convo/unmuteConvo'
export * as ChatBskyConvoUpdateRead from './types/chat/bsky/convo/updateRead'
export * as ChatBskyModerationGetActorMetadata from './types/chat/bsky/moderation/getActorMetadata'
export * as ChatBskyModerationGetMessageContext from './types/chat/bsky/moderation/getMessageContext'
export * as ChatBskyModerationUpdateActorAccess from './types/chat/bsky/moderation/updateActorAccess'
export * as ToolsOzoneCommunicationCreateTemplate from './types/tools/ozone/communication/createTemplate'
export * as ToolsOzoneCommunicationDefs from './types/tools/ozone/communication/defs'
export * as ToolsOzoneCommunicationDeleteTemplate from './types/tools/ozone/communication/deleteTemplate'
export * as ToolsOzoneCommunicationListTemplates from './types/tools/ozone/communication/listTemplates'
export * as ToolsOzoneCommunicationUpdateTemplate from './types/tools/ozone/communication/updateTemplate'
export * as ToolsOzoneModerationDefs from './types/tools/ozone/moderation/defs'
export * as ToolsOzoneModerationEmitEvent from './types/tools/ozone/moderation/emitEvent'
export * as ToolsOzoneModerationGetEvent from './types/tools/ozone/moderation/getEvent'
export * as ToolsOzoneModerationGetRecord from './types/tools/ozone/moderation/getRecord'
export * as ToolsOzoneModerationGetRepo from './types/tools/ozone/moderation/getRepo'
export * as ToolsOzoneModerationQueryEvents from './types/tools/ozone/moderation/queryEvents'
export * as ToolsOzoneModerationQueryStatuses from './types/tools/ozone/moderation/queryStatuses'
export * as ToolsOzoneModerationSearchRepos from './types/tools/ozone/moderation/searchRepos'
export * as ToolsOzoneServerGetConfig from './types/tools/ozone/server/getConfig'
export * as ToolsOzoneSetsAdd from './types/tools/ozone/sets/add'
export * as ToolsOzoneSetsDefs from './types/tools/ozone/sets/defs'
export * as ToolsOzoneSetsGet from './types/tools/ozone/sets/get'
export * as ToolsOzoneSetsQuerySets from './types/tools/ozone/sets/querySets'
export * as ToolsOzoneSetsRemove from './types/tools/ozone/sets/remove'
export * as ToolsOzoneSetsRemoveSet from './types/tools/ozone/sets/removeSet'
export * as ToolsOzoneSetsUpsertSet from './types/tools/ozone/sets/upsertSet'
export * as ToolsOzoneTeamAddMember from './types/tools/ozone/team/addMember'
export * as ToolsOzoneTeamDefs from './types/tools/ozone/team/defs'
export * as ToolsOzoneTeamDeleteMember from './types/tools/ozone/team/deleteMember'
export * as ToolsOzoneTeamListMembers from './types/tools/ozone/team/listMembers'
export * as ToolsOzoneTeamUpdateMember from './types/tools/ozone/team/updateMember'

export const COM_ATPROTO_MODERATION = {
  DefsReasonSpam: 'com.atproto.moderation.defs#reasonSpam',
  DefsReasonViolation: 'com.atproto.moderation.defs#reasonViolation',
  DefsReasonMisleading: 'com.atproto.moderation.defs#reasonMisleading',
  DefsReasonSexual: 'com.atproto.moderation.defs#reasonSexual',
  DefsReasonRude: 'com.atproto.moderation.defs#reasonRude',
  DefsReasonOther: 'com.atproto.moderation.defs#reasonOther',
  DefsReasonAppeal: 'com.atproto.moderation.defs#reasonAppeal',
}
export const APP_BSKY_FEED = {
  DefsRequestLess: 'app.bsky.feed.defs#requestLess',
  DefsRequestMore: 'app.bsky.feed.defs#requestMore',
  DefsClickthroughItem: 'app.bsky.feed.defs#clickthroughItem',
  DefsClickthroughAuthor: 'app.bsky.feed.defs#clickthroughAuthor',
  DefsClickthroughReposter: 'app.bsky.feed.defs#clickthroughReposter',
  DefsClickthroughEmbed: 'app.bsky.feed.defs#clickthroughEmbed',
  DefsInteractionSeen: 'app.bsky.feed.defs#interactionSeen',
  DefsInteractionLike: 'app.bsky.feed.defs#interactionLike',
  DefsInteractionRepost: 'app.bsky.feed.defs#interactionRepost',
  DefsInteractionReply: 'app.bsky.feed.defs#interactionReply',
  DefsInteractionQuote: 'app.bsky.feed.defs#interactionQuote',
  DefsInteractionShare: 'app.bsky.feed.defs#interactionShare',
}
export const APP_BSKY_GRAPH = {
  DefsModlist: 'app.bsky.graph.defs#modlist',
  DefsCuratelist: 'app.bsky.graph.defs#curatelist',
  DefsReferencelist: 'app.bsky.graph.defs#referencelist',
}
export const TOOLS_OZONE_MODERATION = {
  DefsReviewOpen: 'tools.ozone.moderation.defs#reviewOpen',
  DefsReviewEscalated: 'tools.ozone.moderation.defs#reviewEscalated',
  DefsReviewClosed: 'tools.ozone.moderation.defs#reviewClosed',
  DefsReviewNone: 'tools.ozone.moderation.defs#reviewNone',
}
export const TOOLS_OZONE_TEAM = {
  DefsRoleAdmin: 'tools.ozone.team.defs#roleAdmin',
  DefsRoleModerator: 'tools.ozone.team.defs#roleModerator',
  DefsRoleTriage: 'tools.ozone.team.defs#roleTriage',
}

export class AtpBaseClient extends XrpcClient {
  com: ComNS
  app: AppNS
  chat: ChatNS
  tools: ToolsNS

  constructor(options: FetchHandler | FetchHandlerOptions) {
    super(options, schemas)
    this.com = new ComNS(this)
    this.app = new AppNS(this)
    this.chat = new ChatNS(this)
    this.tools = new ToolsNS(this)
  }

  /** @deprecated use `this` instead */
  get xrpc(): XrpcClient {
    return this
  }
}

export class ComNS {
  _client: XrpcClient
  atproto: ComAtprotoNS

  constructor(client: XrpcClient) {
    this._client = client
    this.atproto = new ComAtprotoNS(client)
  }
}

export class ComAtprotoNS {
  _client: XrpcClient
  admin: ComAtprotoAdminNS
  identity: ComAtprotoIdentityNS
  label: ComAtprotoLabelNS
  moderation: ComAtprotoModerationNS
  repo: ComAtprotoRepoNS
  server: ComAtprotoServerNS
  sync: ComAtprotoSyncNS
  temp: ComAtprotoTempNS

  constructor(client: XrpcClient) {
    this._client = client
    this.admin = new ComAtprotoAdminNS(client)
    this.identity = new ComAtprotoIdentityNS(client)
    this.label = new ComAtprotoLabelNS(client)
    this.moderation = new ComAtprotoModerationNS(client)
    this.repo = new ComAtprotoRepoNS(client)
    this.server = new ComAtprotoServerNS(client)
    this.sync = new ComAtprotoSyncNS(client)
    this.temp = new ComAtprotoTempNS(client)
  }
}

export class ComAtprotoAdminNS {
  _client: XrpcClient

  constructor(client: XrpcClient) {
    this._client = client
  }

  deleteAccount(
    data?: ComAtprotoAdminDeleteAccount.InputSchema,
    opts?: ComAtprotoAdminDeleteAccount.CallOptions,
  ): Promise<ComAtprotoAdminDeleteAccount.Response> {
    return this._client.call(
      'com.atproto.admin.deleteAccount',
      opts?.qp,
      data,
      opts,
    )
  }

  disableAccountInvites(
    data?: ComAtprotoAdminDisableAccountInvites.InputSchema,
    opts?: ComAtprotoAdminDisableAccountInvites.CallOptions,
  ): Promise<ComAtprotoAdminDisableAccountInvites.Response> {
    return this._client.call(
      'com.atproto.admin.disableAccountInvites',
      opts?.qp,
      data,
      opts,
    )
  }

  disableInviteCodes(
    data?: ComAtprotoAdminDisableInviteCodes.InputSchema,
    opts?: ComAtprotoAdminDisableInviteCodes.CallOptions,
  ): Promise<ComAtprotoAdminDisableInviteCodes.Response> {
    return this._client.call(
      'com.atproto.admin.disableInviteCodes',
      opts?.qp,
      data,
      opts,
    )
  }

  enableAccountInvites(
    data?: ComAtprotoAdminEnableAccountInvites.InputSchema,
    opts?: ComAtprotoAdminEnableAccountInvites.CallOptions,
  ): Promise<ComAtprotoAdminEnableAccountInvites.Response> {
    return this._client.call(
      'com.atproto.admin.enableAccountInvites',
      opts?.qp,
      data,
      opts,
    )
  }

  getAccountInfo(
    params?: ComAtprotoAdminGetAccountInfo.QueryParams,
    opts?: ComAtprotoAdminGetAccountInfo.CallOptions,
  ): Promise<ComAtprotoAdminGetAccountInfo.Response> {
    return this._client.call(
      'com.atproto.admin.getAccountInfo',
      params,
      undefined,
      opts,
    )
  }

  getAccountInfos(
    params?: ComAtprotoAdminGetAccountInfos.QueryParams,
    opts?: ComAtprotoAdminGetAccountInfos.CallOptions,
  ): Promise<ComAtprotoAdminGetAccountInfos.Response> {
    return this._client.call(
      'com.atproto.admin.getAccountInfos',
      params,
      undefined,
      opts,
    )
  }

  getInviteCodes(
    params?: ComAtprotoAdminGetInviteCodes.QueryParams,
    opts?: ComAtprotoAdminGetInviteCodes.CallOptions,
  ): Promise<ComAtprotoAdminGetInviteCodes.Response> {
    return this._client.call(
      'com.atproto.admin.getInviteCodes',
      params,
      undefined,
      opts,
    )
  }

  getSubjectStatus(
    params?: ComAtprotoAdminGetSubjectStatus.QueryParams,
    opts?: ComAtprotoAdminGetSubjectStatus.CallOptions,
  ): Promise<ComAtprotoAdminGetSubjectStatus.Response> {
    return this._client.call(
      'com.atproto.admin.getSubjectStatus',
      params,
      undefined,
      opts,
    )
  }

  searchAccounts(
    params?: ComAtprotoAdminSearchAccounts.QueryParams,
    opts?: ComAtprotoAdminSearchAccounts.CallOptions,
  ): Promise<ComAtprotoAdminSearchAccounts.Response> {
    return this._client.call(
      'com.atproto.admin.searchAccounts',
      params,
      undefined,
      opts,
    )
  }

  sendEmail(
    data?: ComAtprotoAdminSendEmail.InputSchema,
    opts?: ComAtprotoAdminSendEmail.CallOptions,
  ): Promise<ComAtprotoAdminSendEmail.Response> {
    return this._client.call(
      'com.atproto.admin.sendEmail',
      opts?.qp,
      data,
      opts,
    )
  }

  updateAccountEmail(
    data?: ComAtprotoAdminUpdateAccountEmail.InputSchema,
    opts?: ComAtprotoAdminUpdateAccountEmail.CallOptions,
  ): Promise<ComAtprotoAdminUpdateAccountEmail.Response> {
    return this._client.call(
      'com.atproto.admin.updateAccountEmail',
      opts?.qp,
      data,
      opts,
    )
  }

  updateAccountHandle(
    data?: ComAtprotoAdminUpdateAccountHandle.InputSchema,
    opts?: ComAtprotoAdminUpdateAccountHandle.CallOptions,
  ): Promise<ComAtprotoAdminUpdateAccountHandle.Response> {
    return this._client.call(
      'com.atproto.admin.updateAccountHandle',
      opts?.qp,
      data,
      opts,
    )
  }

  updateAccountPassword(
    data?: ComAtprotoAdminUpdateAccountPassword.InputSchema,
    opts?: ComAtprotoAdminUpdateAccountPassword.CallOptions,
  ): Promise<ComAtprotoAdminUpdateAccountPassword.Response> {
    return this._client.call(
      'com.atproto.admin.updateAccountPassword',
      opts?.qp,
      data,
      opts,
    )
  }

  updateSubjectStatus(
    data?: ComAtprotoAdminUpdateSubjectStatus.InputSchema,
    opts?: ComAtprotoAdminUpdateSubjectStatus.CallOptions,
  ): Promise<ComAtprotoAdminUpdateSubjectStatus.Response> {
    return this._client.call(
      'com.atproto.admin.updateSubjectStatus',
      opts?.qp,
      data,
      opts,
    )
  }
}

export class ComAtprotoIdentityNS {
  _client: XrpcClient

  constructor(client: XrpcClient) {
    this._client = client
  }

  getRecommendedDidCredentials(
    params?: ComAtprotoIdentityGetRecommendedDidCredentials.QueryParams,
    opts?: ComAtprotoIdentityGetRecommendedDidCredentials.CallOptions,
  ): Promise<ComAtprotoIdentityGetRecommendedDidCredentials.Response> {
    return this._client.call(
      'com.atproto.identity.getRecommendedDidCredentials',
      params,
      undefined,
      opts,
    )
  }

  requestPlcOperationSignature(
    data?: ComAtprotoIdentityRequestPlcOperationSignature.InputSchema,
    opts?: ComAtprotoIdentityRequestPlcOperationSignature.CallOptions,
  ): Promise<ComAtprotoIdentityRequestPlcOperationSignature.Response> {
    return this._client.call(
      'com.atproto.identity.requestPlcOperationSignature',
      opts?.qp,
      data,
      opts,
    )
  }

  resolveHandle(
    params?: ComAtprotoIdentityResolveHandle.QueryParams,
    opts?: ComAtprotoIdentityResolveHandle.CallOptions,
  ): Promise<ComAtprotoIdentityResolveHandle.Response> {
    return this._client.call(
      'com.atproto.identity.resolveHandle',
      params,
      undefined,
      opts,
    )
  }

  signPlcOperation(
    data?: ComAtprotoIdentitySignPlcOperation.InputSchema,
    opts?: ComAtprotoIdentitySignPlcOperation.CallOptions,
  ): Promise<ComAtprotoIdentitySignPlcOperation.Response> {
    return this._client.call(
      'com.atproto.identity.signPlcOperation',
      opts?.qp,
      data,
      opts,
    )
  }

  submitPlcOperation(
    data?: ComAtprotoIdentitySubmitPlcOperation.InputSchema,
    opts?: ComAtprotoIdentitySubmitPlcOperation.CallOptions,
  ): Promise<ComAtprotoIdentitySubmitPlcOperation.Response> {
    return this._client.call(
      'com.atproto.identity.submitPlcOperation',
      opts?.qp,
      data,
      opts,
    )
  }

  updateHandle(
    data?: ComAtprotoIdentityUpdateHandle.InputSchema,
    opts?: ComAtprotoIdentityUpdateHandle.CallOptions,
  ): Promise<ComAtprotoIdentityUpdateHandle.Response> {
    return this._client.call(
      'com.atproto.identity.updateHandle',
      opts?.qp,
      data,
      opts,
    )
  }
}

export class ComAtprotoLabelNS {
  _client: XrpcClient

  constructor(client: XrpcClient) {
    this._client = client
  }

  queryLabels(
    params?: ComAtprotoLabelQueryLabels.QueryParams,
    opts?: ComAtprotoLabelQueryLabels.CallOptions,
  ): Promise<ComAtprotoLabelQueryLabels.Response> {
    return this._client.call(
      'com.atproto.label.queryLabels',
      params,
      undefined,
      opts,
    )
  }
}

export class ComAtprotoModerationNS {
  _client: XrpcClient

  constructor(client: XrpcClient) {
    this._client = client
  }

  createReport(
    data?: ComAtprotoModerationCreateReport.InputSchema,
    opts?: ComAtprotoModerationCreateReport.CallOptions,
  ): Promise<ComAtprotoModerationCreateReport.Response> {
    return this._client.call(
      'com.atproto.moderation.createReport',
      opts?.qp,
      data,
      opts,
    )
  }
}

export class ComAtprotoRepoNS {
  _client: XrpcClient

  constructor(client: XrpcClient) {
    this._client = client
  }

  applyWrites(
    data?: ComAtprotoRepoApplyWrites.InputSchema,
    opts?: ComAtprotoRepoApplyWrites.CallOptions,
  ): Promise<ComAtprotoRepoApplyWrites.Response> {
    return this._client
      .call('com.atproto.repo.applyWrites', opts?.qp, data, opts)
      .catch((e) => {
        throw ComAtprotoRepoApplyWrites.toKnownErr(e)
      })
  }

  createRecord(
    data?: ComAtprotoRepoCreateRecord.InputSchema,
    opts?: ComAtprotoRepoCreateRecord.CallOptions,
  ): Promise<ComAtprotoRepoCreateRecord.Response> {
    return this._client
      .call('com.atproto.repo.createRecord', opts?.qp, data, opts)
      .catch((e) => {
        throw ComAtprotoRepoCreateRecord.toKnownErr(e)
      })
  }

  deleteRecord(
    data?: ComAtprotoRepoDeleteRecord.InputSchema,
    opts?: ComAtprotoRepoDeleteRecord.CallOptions,
  ): Promise<ComAtprotoRepoDeleteRecord.Response> {
    return this._client
      .call('com.atproto.repo.deleteRecord', opts?.qp, data, opts)
      .catch((e) => {
        throw ComAtprotoRepoDeleteRecord.toKnownErr(e)
      })
  }

  describeRepo(
    params?: ComAtprotoRepoDescribeRepo.QueryParams,
    opts?: ComAtprotoRepoDescribeRepo.CallOptions,
  ): Promise<ComAtprotoRepoDescribeRepo.Response> {
    return this._client.call(
      'com.atproto.repo.describeRepo',
      params,
      undefined,
      opts,
    )
  }

  getRecord(
    params?: ComAtprotoRepoGetRecord.QueryParams,
    opts?: ComAtprotoRepoGetRecord.CallOptions,
  ): Promise<ComAtprotoRepoGetRecord.Response> {
    return this._client.call(
      'com.atproto.repo.getRecord',
      params,
      undefined,
      opts,
    )
  }

  importRepo(
    data?: ComAtprotoRepoImportRepo.InputSchema,
    opts?: ComAtprotoRepoImportRepo.CallOptions,
  ): Promise<ComAtprotoRepoImportRepo.Response> {
    return this._client.call(
      'com.atproto.repo.importRepo',
      opts?.qp,
      data,
      opts,
    )
  }

  listMissingBlobs(
    params?: ComAtprotoRepoListMissingBlobs.QueryParams,
    opts?: ComAtprotoRepoListMissingBlobs.CallOptions,
  ): Promise<ComAtprotoRepoListMissingBlobs.Response> {
    return this._client.call(
      'com.atproto.repo.listMissingBlobs',
      params,
      undefined,
      opts,
    )
  }

  listRecords(
    params?: ComAtprotoRepoListRecords.QueryParams,
    opts?: ComAtprotoRepoListRecords.CallOptions,
  ): Promise<ComAtprotoRepoListRecords.Response> {
    return this._client.call(
      'com.atproto.repo.listRecords',
      params,
      undefined,
      opts,
    )
  }

  putRecord(
    data?: ComAtprotoRepoPutRecord.InputSchema,
    opts?: ComAtprotoRepoPutRecord.CallOptions,
  ): Promise<ComAtprotoRepoPutRecord.Response> {
    return this._client
      .call('com.atproto.repo.putRecord', opts?.qp, data, opts)
      .catch((e) => {
        throw ComAtprotoRepoPutRecord.toKnownErr(e)
      })
  }

  uploadBlob(
    data?: ComAtprotoRepoUploadBlob.InputSchema,
    opts?: ComAtprotoRepoUploadBlob.CallOptions,
  ): Promise<ComAtprotoRepoUploadBlob.Response> {
    return this._client.call(
      'com.atproto.repo.uploadBlob',
      opts?.qp,
      data,
      opts,
    )
  }
}

export class ComAtprotoServerNS {
  _client: XrpcClient

  constructor(client: XrpcClient) {
    this._client = client
  }

  activateAccount(
    data?: ComAtprotoServerActivateAccount.InputSchema,
    opts?: ComAtprotoServerActivateAccount.CallOptions,
  ): Promise<ComAtprotoServerActivateAccount.Response> {
    return this._client.call(
      'com.atproto.server.activateAccount',
      opts?.qp,
      data,
      opts,
    )
  }

  checkAccountStatus(
    params?: ComAtprotoServerCheckAccountStatus.QueryParams,
    opts?: ComAtprotoServerCheckAccountStatus.CallOptions,
  ): Promise<ComAtprotoServerCheckAccountStatus.Response> {
    return this._client.call(
      'com.atproto.server.checkAccountStatus',
      params,
      undefined,
      opts,
    )
  }

  confirmEmail(
    data?: ComAtprotoServerConfirmEmail.InputSchema,
    opts?: ComAtprotoServerConfirmEmail.CallOptions,
  ): Promise<ComAtprotoServerConfirmEmail.Response> {
    return this._client
      .call('com.atproto.server.confirmEmail', opts?.qp, data, opts)
      .catch((e) => {
        throw ComAtprotoServerConfirmEmail.toKnownErr(e)
      })
  }

  createAccount(
    data?: ComAtprotoServerCreateAccount.InputSchema,
    opts?: ComAtprotoServerCreateAccount.CallOptions,
  ): Promise<ComAtprotoServerCreateAccount.Response> {
    return this._client
      .call('com.atproto.server.createAccount', opts?.qp, data, opts)
      .catch((e) => {
        throw ComAtprotoServerCreateAccount.toKnownErr(e)
      })
  }

  createAppPassword(
    data?: ComAtprotoServerCreateAppPassword.InputSchema,
    opts?: ComAtprotoServerCreateAppPassword.CallOptions,
  ): Promise<ComAtprotoServerCreateAppPassword.Response> {
    return this._client
      .call('com.atproto.server.createAppPassword', opts?.qp, data, opts)
      .catch((e) => {
        throw ComAtprotoServerCreateAppPassword.toKnownErr(e)
      })
  }

  createInviteCode(
    data?: ComAtprotoServerCreateInviteCode.InputSchema,
    opts?: ComAtprotoServerCreateInviteCode.CallOptions,
  ): Promise<ComAtprotoServerCreateInviteCode.Response> {
    return this._client.call(
      'com.atproto.server.createInviteCode',
      opts?.qp,
      data,
      opts,
    )
  }

  createInviteCodes(
    data?: ComAtprotoServerCreateInviteCodes.InputSchema,
    opts?: ComAtprotoServerCreateInviteCodes.CallOptions,
  ): Promise<ComAtprotoServerCreateInviteCodes.Response> {
    return this._client.call(
      'com.atproto.server.createInviteCodes',
      opts?.qp,
      data,
      opts,
    )
  }

  createSession(
    data?: ComAtprotoServerCreateSession.InputSchema,
    opts?: ComAtprotoServerCreateSession.CallOptions,
  ): Promise<ComAtprotoServerCreateSession.Response> {
    return this._client
      .call('com.atproto.server.createSession', opts?.qp, data, opts)
      .catch((e) => {
        throw ComAtprotoServerCreateSession.toKnownErr(e)
      })
  }

  deactivateAccount(
    data?: ComAtprotoServerDeactivateAccount.InputSchema,
    opts?: ComAtprotoServerDeactivateAccount.CallOptions,
  ): Promise<ComAtprotoServerDeactivateAccount.Response> {
    return this._client.call(
      'com.atproto.server.deactivateAccount',
      opts?.qp,
      data,
      opts,
    )
  }

  deleteAccount(
    data?: ComAtprotoServerDeleteAccount.InputSchema,
    opts?: ComAtprotoServerDeleteAccount.CallOptions,
  ): Promise<ComAtprotoServerDeleteAccount.Response> {
    return this._client
      .call('com.atproto.server.deleteAccount', opts?.qp, data, opts)
      .catch((e) => {
        throw ComAtprotoServerDeleteAccount.toKnownErr(e)
      })
  }

  deleteSession(
    data?: ComAtprotoServerDeleteSession.InputSchema,
    opts?: ComAtprotoServerDeleteSession.CallOptions,
  ): Promise<ComAtprotoServerDeleteSession.Response> {
    return this._client.call(
      'com.atproto.server.deleteSession',
      opts?.qp,
      data,
      opts,
    )
  }

  describeServer(
    params?: ComAtprotoServerDescribeServer.QueryParams,
    opts?: ComAtprotoServerDescribeServer.CallOptions,
  ): Promise<ComAtprotoServerDescribeServer.Response> {
    return this._client.call(
      'com.atproto.server.describeServer',
      params,
      undefined,
      opts,
    )
  }

  getAccountInviteCodes(
    params?: ComAtprotoServerGetAccountInviteCodes.QueryParams,
    opts?: ComAtprotoServerGetAccountInviteCodes.CallOptions,
  ): Promise<ComAtprotoServerGetAccountInviteCodes.Response> {
    return this._client
      .call('com.atproto.server.getAccountInviteCodes', params, undefined, opts)
      .catch((e) => {
        throw ComAtprotoServerGetAccountInviteCodes.toKnownErr(e)
      })
  }

  getServiceAuth(
    params?: ComAtprotoServerGetServiceAuth.QueryParams,
    opts?: ComAtprotoServerGetServiceAuth.CallOptions,
  ): Promise<ComAtprotoServerGetServiceAuth.Response> {
    return this._client
      .call('com.atproto.server.getServiceAuth', params, undefined, opts)
      .catch((e) => {
        throw ComAtprotoServerGetServiceAuth.toKnownErr(e)
      })
  }

  getSession(
    params?: ComAtprotoServerGetSession.QueryParams,
    opts?: ComAtprotoServerGetSession.CallOptions,
  ): Promise<ComAtprotoServerGetSession.Response> {
    return this._client.call(
      'com.atproto.server.getSession',
      params,
      undefined,
      opts,
    )
  }

  listAppPasswords(
    params?: ComAtprotoServerListAppPasswords.QueryParams,
    opts?: ComAtprotoServerListAppPasswords.CallOptions,
  ): Promise<ComAtprotoServerListAppPasswords.Response> {
    return this._client
      .call('com.atproto.server.listAppPasswords', params, undefined, opts)
      .catch((e) => {
        throw ComAtprotoServerListAppPasswords.toKnownErr(e)
      })
  }

  refreshSession(
    data?: ComAtprotoServerRefreshSession.InputSchema,
    opts?: ComAtprotoServerRefreshSession.CallOptions,
  ): Promise<ComAtprotoServerRefreshSession.Response> {
    return this._client
      .call('com.atproto.server.refreshSession', opts?.qp, data, opts)
      .catch((e) => {
        throw ComAtprotoServerRefreshSession.toKnownErr(e)
      })
  }

  requestAccountDelete(
    data?: ComAtprotoServerRequestAccountDelete.InputSchema,
    opts?: ComAtprotoServerRequestAccountDelete.CallOptions,
  ): Promise<ComAtprotoServerRequestAccountDelete.Response> {
    return this._client.call(
      'com.atproto.server.requestAccountDelete',
      opts?.qp,
      data,
      opts,
    )
  }

  requestEmailConfirmation(
    data?: ComAtprotoServerRequestEmailConfirmation.InputSchema,
    opts?: ComAtprotoServerRequestEmailConfirmation.CallOptions,
  ): Promise<ComAtprotoServerRequestEmailConfirmation.Response> {
    return this._client.call(
      'com.atproto.server.requestEmailConfirmation',
      opts?.qp,
      data,
      opts,
    )
  }

  requestEmailUpdate(
    data?: ComAtprotoServerRequestEmailUpdate.InputSchema,
    opts?: ComAtprotoServerRequestEmailUpdate.CallOptions,
  ): Promise<ComAtprotoServerRequestEmailUpdate.Response> {
    return this._client.call(
      'com.atproto.server.requestEmailUpdate',
      opts?.qp,
      data,
      opts,
    )
  }

  requestPasswordReset(
    data?: ComAtprotoServerRequestPasswordReset.InputSchema,
    opts?: ComAtprotoServerRequestPasswordReset.CallOptions,
  ): Promise<ComAtprotoServerRequestPasswordReset.Response> {
    return this._client.call(
      'com.atproto.server.requestPasswordReset',
      opts?.qp,
      data,
      opts,
    )
  }

  reserveSigningKey(
    data?: ComAtprotoServerReserveSigningKey.InputSchema,
    opts?: ComAtprotoServerReserveSigningKey.CallOptions,
  ): Promise<ComAtprotoServerReserveSigningKey.Response> {
    return this._client.call(
      'com.atproto.server.reserveSigningKey',
      opts?.qp,
      data,
      opts,
    )
  }

  resetPassword(
    data?: ComAtprotoServerResetPassword.InputSchema,
    opts?: ComAtprotoServerResetPassword.CallOptions,
  ): Promise<ComAtprotoServerResetPassword.Response> {
    return this._client
      .call('com.atproto.server.resetPassword', opts?.qp, data, opts)
      .catch((e) => {
        throw ComAtprotoServerResetPassword.toKnownErr(e)
      })
  }

  revokeAppPassword(
    data?: ComAtprotoServerRevokeAppPassword.InputSchema,
    opts?: ComAtprotoServerRevokeAppPassword.CallOptions,
  ): Promise<ComAtprotoServerRevokeAppPassword.Response> {
    return this._client.call(
      'com.atproto.server.revokeAppPassword',
      opts?.qp,
      data,
      opts,
    )
  }

  updateEmail(
    data?: ComAtprotoServerUpdateEmail.InputSchema,
    opts?: ComAtprotoServerUpdateEmail.CallOptions,
  ): Promise<ComAtprotoServerUpdateEmail.Response> {
    return this._client
      .call('com.atproto.server.updateEmail', opts?.qp, data, opts)
      .catch((e) => {
        throw ComAtprotoServerUpdateEmail.toKnownErr(e)
      })
  }
}

export class ComAtprotoSyncNS {
  _client: XrpcClient

  constructor(client: XrpcClient) {
    this._client = client
  }

  getBlob(
    params?: ComAtprotoSyncGetBlob.QueryParams,
    opts?: ComAtprotoSyncGetBlob.CallOptions,
  ): Promise<ComAtprotoSyncGetBlob.Response> {
    return this._client
      .call('com.atproto.sync.getBlob', params, undefined, opts)
      .catch((e) => {
        throw ComAtprotoSyncGetBlob.toKnownErr(e)
      })
  }

  getBlocks(
    params?: ComAtprotoSyncGetBlocks.QueryParams,
    opts?: ComAtprotoSyncGetBlocks.CallOptions,
  ): Promise<ComAtprotoSyncGetBlocks.Response> {
    return this._client
      .call('com.atproto.sync.getBlocks', params, undefined, opts)
      .catch((e) => {
        throw ComAtprotoSyncGetBlocks.toKnownErr(e)
      })
  }

  getCheckout(
    params?: ComAtprotoSyncGetCheckout.QueryParams,
    opts?: ComAtprotoSyncGetCheckout.CallOptions,
  ): Promise<ComAtprotoSyncGetCheckout.Response> {
    return this._client.call(
      'com.atproto.sync.getCheckout',
      params,
      undefined,
      opts,
    )
  }

  getHead(
    params?: ComAtprotoSyncGetHead.QueryParams,
    opts?: ComAtprotoSyncGetHead.CallOptions,
  ): Promise<ComAtprotoSyncGetHead.Response> {
    return this._client
      .call('com.atproto.sync.getHead', params, undefined, opts)
      .catch((e) => {
        throw ComAtprotoSyncGetHead.toKnownErr(e)
      })
  }

  getLatestCommit(
    params?: ComAtprotoSyncGetLatestCommit.QueryParams,
    opts?: ComAtprotoSyncGetLatestCommit.CallOptions,
  ): Promise<ComAtprotoSyncGetLatestCommit.Response> {
    return this._client
      .call('com.atproto.sync.getLatestCommit', params, undefined, opts)
      .catch((e) => {
        throw ComAtprotoSyncGetLatestCommit.toKnownErr(e)
      })
  }

  getRecord(
    params?: ComAtprotoSyncGetRecord.QueryParams,
    opts?: ComAtprotoSyncGetRecord.CallOptions,
  ): Promise<ComAtprotoSyncGetRecord.Response> {
    return this._client
      .call('com.atproto.sync.getRecord', params, undefined, opts)
      .catch((e) => {
        throw ComAtprotoSyncGetRecord.toKnownErr(e)
      })
  }

  getRepo(
    params?: ComAtprotoSyncGetRepo.QueryParams,
    opts?: ComAtprotoSyncGetRepo.CallOptions,
  ): Promise<ComAtprotoSyncGetRepo.Response> {
    return this._client
      .call('com.atproto.sync.getRepo', params, undefined, opts)
      .catch((e) => {
        throw ComAtprotoSyncGetRepo.toKnownErr(e)
      })
  }

  getRepoStatus(
    params?: ComAtprotoSyncGetRepoStatus.QueryParams,
    opts?: ComAtprotoSyncGetRepoStatus.CallOptions,
  ): Promise<ComAtprotoSyncGetRepoStatus.Response> {
    return this._client
      .call('com.atproto.sync.getRepoStatus', params, undefined, opts)
      .catch((e) => {
        throw ComAtprotoSyncGetRepoStatus.toKnownErr(e)
      })
  }

  listBlobs(
    params?: ComAtprotoSyncListBlobs.QueryParams,
    opts?: ComAtprotoSyncListBlobs.CallOptions,
  ): Promise<ComAtprotoSyncListBlobs.Response> {
    return this._client
      .call('com.atproto.sync.listBlobs', params, undefined, opts)
      .catch((e) => {
        throw ComAtprotoSyncListBlobs.toKnownErr(e)
      })
  }

  listRepos(
    params?: ComAtprotoSyncListRepos.QueryParams,
    opts?: ComAtprotoSyncListRepos.CallOptions,
  ): Promise<ComAtprotoSyncListRepos.Response> {
    return this._client.call(
      'com.atproto.sync.listRepos',
      params,
      undefined,
      opts,
    )
  }

  notifyOfUpdate(
    data?: ComAtprotoSyncNotifyOfUpdate.InputSchema,
    opts?: ComAtprotoSyncNotifyOfUpdate.CallOptions,
  ): Promise<ComAtprotoSyncNotifyOfUpdate.Response> {
    return this._client.call(
      'com.atproto.sync.notifyOfUpdate',
      opts?.qp,
      data,
      opts,
    )
  }

  requestCrawl(
    data?: ComAtprotoSyncRequestCrawl.InputSchema,
    opts?: ComAtprotoSyncRequestCrawl.CallOptions,
  ): Promise<ComAtprotoSyncRequestCrawl.Response> {
    return this._client.call(
      'com.atproto.sync.requestCrawl',
      opts?.qp,
      data,
      opts,
    )
  }
}

export class ComAtprotoTempNS {
  _client: XrpcClient

  constructor(client: XrpcClient) {
    this._client = client
  }

  checkSignupQueue(
    params?: ComAtprotoTempCheckSignupQueue.QueryParams,
    opts?: ComAtprotoTempCheckSignupQueue.CallOptions,
  ): Promise<ComAtprotoTempCheckSignupQueue.Response> {
    return this._client.call(
      'com.atproto.temp.checkSignupQueue',
      params,
      undefined,
      opts,
    )
  }

  fetchLabels(
    params?: ComAtprotoTempFetchLabels.QueryParams,
    opts?: ComAtprotoTempFetchLabels.CallOptions,
  ): Promise<ComAtprotoTempFetchLabels.Response> {
    return this._client.call(
      'com.atproto.temp.fetchLabels',
      params,
      undefined,
      opts,
    )
  }

  requestPhoneVerification(
    data?: ComAtprotoTempRequestPhoneVerification.InputSchema,
    opts?: ComAtprotoTempRequestPhoneVerification.CallOptions,
  ): Promise<ComAtprotoTempRequestPhoneVerification.Response> {
    return this._client.call(
      'com.atproto.temp.requestPhoneVerification',
      opts?.qp,
      data,
      opts,
    )
  }
}

export class AppNS {
  _client: XrpcClient
  bsky: AppBskyNS

  constructor(client: XrpcClient) {
    this._client = client
    this.bsky = new AppBskyNS(client)
  }
}

export class AppBskyNS {
  _client: XrpcClient
  actor: AppBskyActorNS
  embed: AppBskyEmbedNS
  feed: AppBskyFeedNS
  graph: AppBskyGraphNS
  labeler: AppBskyLabelerNS
  notification: AppBskyNotificationNS
  richtext: AppBskyRichtextNS
  unspecced: AppBskyUnspeccedNS

  constructor(client: XrpcClient) {
    this._client = client
    this.actor = new AppBskyActorNS(client)
    this.embed = new AppBskyEmbedNS(client)
    this.feed = new AppBskyFeedNS(client)
    this.graph = new AppBskyGraphNS(client)
    this.labeler = new AppBskyLabelerNS(client)
    this.notification = new AppBskyNotificationNS(client)
    this.richtext = new AppBskyRichtextNS(client)
    this.unspecced = new AppBskyUnspeccedNS(client)
  }
}

export class AppBskyActorNS {
  _client: XrpcClient
  profile: ProfileRecord

  constructor(client: XrpcClient) {
    this._client = client
    this.profile = new ProfileRecord(client)
  }

  getPreferences(
    params?: AppBskyActorGetPreferences.QueryParams,
    opts?: AppBskyActorGetPreferences.CallOptions,
  ): Promise<AppBskyActorGetPreferences.Response> {
    return this._client.call(
      'app.bsky.actor.getPreferences',
      params,
      undefined,
      opts,
    )
  }

  getProfile(
    params?: AppBskyActorGetProfile.QueryParams,
    opts?: AppBskyActorGetProfile.CallOptions,
  ): Promise<AppBskyActorGetProfile.Response> {
    return this._client.call(
      'app.bsky.actor.getProfile',
      params,
      undefined,
      opts,
    )
  }

  getProfiles(
    params?: AppBskyActorGetProfiles.QueryParams,
    opts?: AppBskyActorGetProfiles.CallOptions,
  ): Promise<AppBskyActorGetProfiles.Response> {
    return this._client.call(
      'app.bsky.actor.getProfiles',
      params,
      undefined,
      opts,
    )
  }

  getSuggestions(
    params?: AppBskyActorGetSuggestions.QueryParams,
    opts?: AppBskyActorGetSuggestions.CallOptions,
  ): Promise<AppBskyActorGetSuggestions.Response> {
    return this._client.call(
      'app.bsky.actor.getSuggestions',
      params,
      undefined,
      opts,
    )
  }

  putPreferences(
    data?: AppBskyActorPutPreferences.InputSchema,
    opts?: AppBskyActorPutPreferences.CallOptions,
  ): Promise<AppBskyActorPutPreferences.Response> {
    return this._client.call(
      'app.bsky.actor.putPreferences',
      opts?.qp,
      data,
      opts,
    )
  }

  searchActors(
    params?: AppBskyActorSearchActors.QueryParams,
    opts?: AppBskyActorSearchActors.CallOptions,
  ): Promise<AppBskyActorSearchActors.Response> {
    return this._client.call(
      'app.bsky.actor.searchActors',
      params,
      undefined,
      opts,
    )
  }

  searchActorsTypeahead(
    params?: AppBskyActorSearchActorsTypeahead.QueryParams,
    opts?: AppBskyActorSearchActorsTypeahead.CallOptions,
  ): Promise<AppBskyActorSearchActorsTypeahead.Response> {
    return this._client.call(
      'app.bsky.actor.searchActorsTypeahead',
      params,
      undefined,
      opts,
    )
  }
}

export class ProfileRecord {
  _client: XrpcClient

  constructor(client: XrpcClient) {
    this._client = client
  }

  async list(
    params: Omit<ComAtprotoRepoListRecords.QueryParams, 'collection'>,
  ): Promise<{
    cursor?: string
    records: { uri: string; value: AppBskyActorProfile.Record }[]
  }> {
    const res = await this._client.call('com.atproto.repo.listRecords', {
      collection: 'app.bsky.actor.profile',
      ...params,
    })
    return res.data
  }

  async get(
    params: Omit<ComAtprotoRepoGetRecord.QueryParams, 'collection'>,
  ): Promise<{ uri: string; cid: string; value: AppBskyActorProfile.Record }> {
    const res = await this._client.call('com.atproto.repo.getRecord', {
      collection: 'app.bsky.actor.profile',
      ...params,
    })
    return res.data
  }

  async create(
    params: Omit<
      ComAtprotoRepoCreateRecord.InputSchema,
      'collection' | 'record'
    >,
    record: AppBskyActorProfile.Record,
    headers?: Record<string, string>,
  ): Promise<{ uri: string; cid: string }> {
    record.$type = 'app.bsky.actor.profile'
    const res = await this._client.call(
      'com.atproto.repo.createRecord',
      undefined,
      { collection: 'app.bsky.actor.profile', rkey: 'self', ...params, record },
      { encoding: 'application/json', headers },
    )
    return res.data
  }

  async delete(
    params: Omit<ComAtprotoRepoDeleteRecord.InputSchema, 'collection'>,
    headers?: Record<string, string>,
  ): Promise<void> {
    await this._client.call(
      'com.atproto.repo.deleteRecord',
      undefined,
      { collection: 'app.bsky.actor.profile', ...params },
      { headers },
    )
  }
}

export class AppBskyEmbedNS {
  _client: XrpcClient

  constructor(client: XrpcClient) {
    this._client = client
  }
}

export class AppBskyFeedNS {
  _client: XrpcClient
  generator: GeneratorRecord
  like: LikeRecord
  post: PostRecord
  repost: RepostRecord
  threadgate: ThreadgateRecord

  constructor(client: XrpcClient) {
    this._client = client
    this.generator = new GeneratorRecord(client)
    this.like = new LikeRecord(client)
    this.post = new PostRecord(client)
    this.repost = new RepostRecord(client)
    this.threadgate = new ThreadgateRecord(client)
  }

  describeFeedGenerator(
    params?: AppBskyFeedDescribeFeedGenerator.QueryParams,
    opts?: AppBskyFeedDescribeFeedGenerator.CallOptions,
  ): Promise<AppBskyFeedDescribeFeedGenerator.Response> {
    return this._client.call(
      'app.bsky.feed.describeFeedGenerator',
      params,
      undefined,
      opts,
    )
  }

  getActorFeeds(
    params?: AppBskyFeedGetActorFeeds.QueryParams,
    opts?: AppBskyFeedGetActorFeeds.CallOptions,
  ): Promise<AppBskyFeedGetActorFeeds.Response> {
    return this._client.call(
      'app.bsky.feed.getActorFeeds',
      params,
      undefined,
      opts,
    )
  }

  getActorLikes(
    params?: AppBskyFeedGetActorLikes.QueryParams,
    opts?: AppBskyFeedGetActorLikes.CallOptions,
  ): Promise<AppBskyFeedGetActorLikes.Response> {
    return this._client
      .call('app.bsky.feed.getActorLikes', params, undefined, opts)
      .catch((e) => {
        throw AppBskyFeedGetActorLikes.toKnownErr(e)
      })
  }

  getAuthorFeed(
    params?: AppBskyFeedGetAuthorFeed.QueryParams,
    opts?: AppBskyFeedGetAuthorFeed.CallOptions,
  ): Promise<AppBskyFeedGetAuthorFeed.Response> {
    return this._client
      .call('app.bsky.feed.getAuthorFeed', params, undefined, opts)
      .catch((e) => {
        throw AppBskyFeedGetAuthorFeed.toKnownErr(e)
      })
  }

  getFeed(
    params?: AppBskyFeedGetFeed.QueryParams,
    opts?: AppBskyFeedGetFeed.CallOptions,
  ): Promise<AppBskyFeedGetFeed.Response> {
    return this._client
      .call('app.bsky.feed.getFeed', params, undefined, opts)
      .catch((e) => {
        throw AppBskyFeedGetFeed.toKnownErr(e)
      })
  }

  getFeedGenerator(
    params?: AppBskyFeedGetFeedGenerator.QueryParams,
    opts?: AppBskyFeedGetFeedGenerator.CallOptions,
  ): Promise<AppBskyFeedGetFeedGenerator.Response> {
    return this._client.call(
      'app.bsky.feed.getFeedGenerator',
      params,
      undefined,
      opts,
    )
  }

  getFeedGenerators(
    params?: AppBskyFeedGetFeedGenerators.QueryParams,
    opts?: AppBskyFeedGetFeedGenerators.CallOptions,
  ): Promise<AppBskyFeedGetFeedGenerators.Response> {
    return this._client.call(
      'app.bsky.feed.getFeedGenerators',
      params,
      undefined,
      opts,
    )
  }

  getFeedSkeleton(
    params?: AppBskyFeedGetFeedSkeleton.QueryParams,
    opts?: AppBskyFeedGetFeedSkeleton.CallOptions,
  ): Promise<AppBskyFeedGetFeedSkeleton.Response> {
    return this._client
      .call('app.bsky.feed.getFeedSkeleton', params, undefined, opts)
      .catch((e) => {
        throw AppBskyFeedGetFeedSkeleton.toKnownErr(e)
      })
  }

  getLikes(
    params?: AppBskyFeedGetLikes.QueryParams,
    opts?: AppBskyFeedGetLikes.CallOptions,
  ): Promise<AppBskyFeedGetLikes.Response> {
    return this._client.call('app.bsky.feed.getLikes', params, undefined, opts)
  }

  getListFeed(
    params?: AppBskyFeedGetListFeed.QueryParams,
    opts?: AppBskyFeedGetListFeed.CallOptions,
  ): Promise<AppBskyFeedGetListFeed.Response> {
    return this._client
      .call('app.bsky.feed.getListFeed', params, undefined, opts)
      .catch((e) => {
        throw AppBskyFeedGetListFeed.toKnownErr(e)
      })
  }

  getPostThread(
    params?: AppBskyFeedGetPostThread.QueryParams,
    opts?: AppBskyFeedGetPostThread.CallOptions,
  ): Promise<AppBskyFeedGetPostThread.Response> {
    return this._client
      .call('app.bsky.feed.getPostThread', params, undefined, opts)
      .catch((e) => {
        throw AppBskyFeedGetPostThread.toKnownErr(e)
      })
  }

  getPosts(
    params?: AppBskyFeedGetPosts.QueryParams,
    opts?: AppBskyFeedGetPosts.CallOptions,
  ): Promise<AppBskyFeedGetPosts.Response> {
    return this._client.call('app.bsky.feed.getPosts', params, undefined, opts)
  }

  getRepostedBy(
    params?: AppBskyFeedGetRepostedBy.QueryParams,
    opts?: AppBskyFeedGetRepostedBy.CallOptions,
  ): Promise<AppBskyFeedGetRepostedBy.Response> {
    return this._client.call(
      'app.bsky.feed.getRepostedBy',
      params,
      undefined,
      opts,
    )
  }

  getSuggestedFeeds(
    params?: AppBskyFeedGetSuggestedFeeds.QueryParams,
    opts?: AppBskyFeedGetSuggestedFeeds.CallOptions,
  ): Promise<AppBskyFeedGetSuggestedFeeds.Response> {
    return this._client.call(
      'app.bsky.feed.getSuggestedFeeds',
      params,
      undefined,
      opts,
    )
  }

  getTimeline(
    params?: AppBskyFeedGetTimeline.QueryParams,
    opts?: AppBskyFeedGetTimeline.CallOptions,
  ): Promise<AppBskyFeedGetTimeline.Response> {
    return this._client.call(
      'app.bsky.feed.getTimeline',
      params,
      undefined,
      opts,
    )
  }

  searchPosts(
    params?: AppBskyFeedSearchPosts.QueryParams,
    opts?: AppBskyFeedSearchPosts.CallOptions,
  ): Promise<AppBskyFeedSearchPosts.Response> {
    return this._client
      .call('app.bsky.feed.searchPosts', params, undefined, opts)
      .catch((e) => {
        throw AppBskyFeedSearchPosts.toKnownErr(e)
      })
  }

  sendInteractions(
    data?: AppBskyFeedSendInteractions.InputSchema,
    opts?: AppBskyFeedSendInteractions.CallOptions,
  ): Promise<AppBskyFeedSendInteractions.Response> {
    return this._client.call(
      'app.bsky.feed.sendInteractions',
      opts?.qp,
      data,
      opts,
    )
  }
}

export class GeneratorRecord {
  _client: XrpcClient

  constructor(client: XrpcClient) {
    this._client = client
  }

  async list(
    params: Omit<ComAtprotoRepoListRecords.QueryParams, 'collection'>,
  ): Promise<{
    cursor?: string
    records: { uri: string; value: AppBskyFeedGenerator.Record }[]
  }> {
    const res = await this._client.call('com.atproto.repo.listRecords', {
      collection: 'app.bsky.feed.generator',
      ...params,
    })
    return res.data
  }

  async get(
    params: Omit<ComAtprotoRepoGetRecord.QueryParams, 'collection'>,
  ): Promise<{ uri: string; cid: string; value: AppBskyFeedGenerator.Record }> {
    const res = await this._client.call('com.atproto.repo.getRecord', {
      collection: 'app.bsky.feed.generator',
      ...params,
    })
    return res.data
  }

  async create(
    params: Omit<
      ComAtprotoRepoCreateRecord.InputSchema,
      'collection' | 'record'
    >,
    record: AppBskyFeedGenerator.Record,
    headers?: Record<string, string>,
  ): Promise<{ uri: string; cid: string }> {
    record.$type = 'app.bsky.feed.generator'
    const res = await this._client.call(
      'com.atproto.repo.createRecord',
      undefined,
      { collection: 'app.bsky.feed.generator', ...params, record },
      { encoding: 'application/json', headers },
    )
    return res.data
  }

  async delete(
    params: Omit<ComAtprotoRepoDeleteRecord.InputSchema, 'collection'>,
    headers?: Record<string, string>,
  ): Promise<void> {
    await this._client.call(
      'com.atproto.repo.deleteRecord',
      undefined,
      { collection: 'app.bsky.feed.generator', ...params },
      { headers },
    )
  }
}

export class LikeRecord {
  _client: XrpcClient

  constructor(client: XrpcClient) {
    this._client = client
  }

  async list(
    params: Omit<ComAtprotoRepoListRecords.QueryParams, 'collection'>,
  ): Promise<{
    cursor?: string
    records: { uri: string; value: AppBskyFeedLike.Record }[]
  }> {
    const res = await this._client.call('com.atproto.repo.listRecords', {
      collection: 'app.bsky.feed.like',
      ...params,
    })
    return res.data
  }

  async get(
    params: Omit<ComAtprotoRepoGetRecord.QueryParams, 'collection'>,
  ): Promise<{ uri: string; cid: string; value: AppBskyFeedLike.Record }> {
    const res = await this._client.call('com.atproto.repo.getRecord', {
      collection: 'app.bsky.feed.like',
      ...params,
    })
    return res.data
  }

  async create(
    params: Omit<
      ComAtprotoRepoCreateRecord.InputSchema,
      'collection' | 'record'
    >,
    record: AppBskyFeedLike.Record,
    headers?: Record<string, string>,
  ): Promise<{ uri: string; cid: string }> {
    record.$type = 'app.bsky.feed.like'
    const res = await this._client.call(
      'com.atproto.repo.createRecord',
      undefined,
      { collection: 'app.bsky.feed.like', ...params, record },
      { encoding: 'application/json', headers },
    )
    return res.data
  }

  async delete(
    params: Omit<ComAtprotoRepoDeleteRecord.InputSchema, 'collection'>,
    headers?: Record<string, string>,
  ): Promise<void> {
    await this._client.call(
      'com.atproto.repo.deleteRecord',
      undefined,
      { collection: 'app.bsky.feed.like', ...params },
      { headers },
    )
  }
}

export class PostRecord {
  _client: XrpcClient

  constructor(client: XrpcClient) {
    this._client = client
  }

  async list(
    params: Omit<ComAtprotoRepoListRecords.QueryParams, 'collection'>,
  ): Promise<{
    cursor?: string
    records: { uri: string; value: AppBskyFeedPost.Record }[]
  }> {
    const res = await this._client.call('com.atproto.repo.listRecords', {
      collection: 'app.bsky.feed.post',
      ...params,
    })
    return res.data
  }

  async get(
    params: Omit<ComAtprotoRepoGetRecord.QueryParams, 'collection'>,
  ): Promise<{ uri: string; cid: string; value: AppBskyFeedPost.Record }> {
    const res = await this._client.call('com.atproto.repo.getRecord', {
      collection: 'app.bsky.feed.post',
      ...params,
    })
    return res.data
  }

  async create(
    params: Omit<
      ComAtprotoRepoCreateRecord.InputSchema,
      'collection' | 'record'
    >,
    record: AppBskyFeedPost.Record,
    headers?: Record<string, string>,
  ): Promise<{ uri: string; cid: string }> {
    record.$type = 'app.bsky.feed.post'
    const res = await this._client.call(
      'com.atproto.repo.createRecord',
      undefined,
      { collection: 'app.bsky.feed.post', ...params, record },
      { encoding: 'application/json', headers },
    )
    return res.data
  }

  async delete(
    params: Omit<ComAtprotoRepoDeleteRecord.InputSchema, 'collection'>,
    headers?: Record<string, string>,
  ): Promise<void> {
    await this._client.call(
      'com.atproto.repo.deleteRecord',
      undefined,
      { collection: 'app.bsky.feed.post', ...params },
      { headers },
    )
  }
}

export class RepostRecord {
  _client: XrpcClient

  constructor(client: XrpcClient) {
    this._client = client
  }

  async list(
    params: Omit<ComAtprotoRepoListRecords.QueryParams, 'collection'>,
  ): Promise<{
    cursor?: string
    records: { uri: string; value: AppBskyFeedRepost.Record }[]
  }> {
    const res = await this._client.call('com.atproto.repo.listRecords', {
      collection: 'app.bsky.feed.repost',
      ...params,
    })
    return res.data
  }

  async get(
    params: Omit<ComAtprotoRepoGetRecord.QueryParams, 'collection'>,
  ): Promise<{ uri: string; cid: string; value: AppBskyFeedRepost.Record }> {
    const res = await this._client.call('com.atproto.repo.getRecord', {
      collection: 'app.bsky.feed.repost',
      ...params,
    })
    return res.data
  }

  async create(
    params: Omit<
      ComAtprotoRepoCreateRecord.InputSchema,
      'collection' | 'record'
    >,
    record: AppBskyFeedRepost.Record,
    headers?: Record<string, string>,
  ): Promise<{ uri: string; cid: string }> {
    record.$type = 'app.bsky.feed.repost'
    const res = await this._client.call(
      'com.atproto.repo.createRecord',
      undefined,
      { collection: 'app.bsky.feed.repost', ...params, record },
      { encoding: 'application/json', headers },
    )
    return res.data
  }

  async delete(
    params: Omit<ComAtprotoRepoDeleteRecord.InputSchema, 'collection'>,
    headers?: Record<string, string>,
  ): Promise<void> {
    await this._client.call(
      'com.atproto.repo.deleteRecord',
      undefined,
      { collection: 'app.bsky.feed.repost', ...params },
      { headers },
    )
  }
}

export class ThreadgateRecord {
  _client: XrpcClient

  constructor(client: XrpcClient) {
    this._client = client
  }

  async list(
    params: Omit<ComAtprotoRepoListRecords.QueryParams, 'collection'>,
  ): Promise<{
    cursor?: string
    records: { uri: string; value: AppBskyFeedThreadgate.Record }[]
  }> {
    const res = await this._client.call('com.atproto.repo.listRecords', {
      collection: 'app.bsky.feed.threadgate',
      ...params,
    })
    return res.data
  }

  async get(
    params: Omit<ComAtprotoRepoGetRecord.QueryParams, 'collection'>,
  ): Promise<{
    uri: string
    cid: string
    value: AppBskyFeedThreadgate.Record
  }> {
    const res = await this._client.call('com.atproto.repo.getRecord', {
      collection: 'app.bsky.feed.threadgate',
      ...params,
    })
    return res.data
  }

  async create(
    params: Omit<
      ComAtprotoRepoCreateRecord.InputSchema,
      'collection' | 'record'
    >,
    record: AppBskyFeedThreadgate.Record,
    headers?: Record<string, string>,
  ): Promise<{ uri: string; cid: string }> {
    record.$type = 'app.bsky.feed.threadgate'
    const res = await this._client.call(
      'com.atproto.repo.createRecord',
      undefined,
      { collection: 'app.bsky.feed.threadgate', ...params, record },
      { encoding: 'application/json', headers },
    )
    return res.data
  }

  async delete(
    params: Omit<ComAtprotoRepoDeleteRecord.InputSchema, 'collection'>,
    headers?: Record<string, string>,
  ): Promise<void> {
    await this._client.call(
      'com.atproto.repo.deleteRecord',
      undefined,
      { collection: 'app.bsky.feed.threadgate', ...params },
      { headers },
    )
  }
}

export class AppBskyGraphNS {
  _client: XrpcClient
  block: BlockRecord
  follow: FollowRecord
  list: ListRecord
  listblock: ListblockRecord
  listitem: ListitemRecord
  starterpack: StarterpackRecord

  constructor(client: XrpcClient) {
    this._client = client
    this.block = new BlockRecord(client)
    this.follow = new FollowRecord(client)
    this.list = new ListRecord(client)
    this.listblock = new ListblockRecord(client)
    this.listitem = new ListitemRecord(client)
    this.starterpack = new StarterpackRecord(client)
  }

  getActorStarterPacks(
    params?: AppBskyGraphGetActorStarterPacks.QueryParams,
    opts?: AppBskyGraphGetActorStarterPacks.CallOptions,
  ): Promise<AppBskyGraphGetActorStarterPacks.Response> {
    return this._client.call(
      'app.bsky.graph.getActorStarterPacks',
      params,
      undefined,
      opts,
    )
  }

  getBlocks(
    params?: AppBskyGraphGetBlocks.QueryParams,
    opts?: AppBskyGraphGetBlocks.CallOptions,
  ): Promise<AppBskyGraphGetBlocks.Response> {
    return this._client.call(
      'app.bsky.graph.getBlocks',
      params,
      undefined,
      opts,
    )
  }

  getFollowers(
    params?: AppBskyGraphGetFollowers.QueryParams,
    opts?: AppBskyGraphGetFollowers.CallOptions,
  ): Promise<AppBskyGraphGetFollowers.Response> {
    return this._client.call(
      'app.bsky.graph.getFollowers',
      params,
      undefined,
      opts,
    )
  }

  getFollows(
    params?: AppBskyGraphGetFollows.QueryParams,
    opts?: AppBskyGraphGetFollows.CallOptions,
  ): Promise<AppBskyGraphGetFollows.Response> {
    return this._client.call(
      'app.bsky.graph.getFollows',
      params,
      undefined,
      opts,
    )
  }

  getKnownFollowers(
    params?: AppBskyGraphGetKnownFollowers.QueryParams,
    opts?: AppBskyGraphGetKnownFollowers.CallOptions,
  ): Promise<AppBskyGraphGetKnownFollowers.Response> {
    return this._client.call(
      'app.bsky.graph.getKnownFollowers',
      params,
      undefined,
      opts,
    )
  }

  getList(
    params?: AppBskyGraphGetList.QueryParams,
    opts?: AppBskyGraphGetList.CallOptions,
  ): Promise<AppBskyGraphGetList.Response> {
    return this._client.call('app.bsky.graph.getList', params, undefined, opts)
  }

  getListBlocks(
    params?: AppBskyGraphGetListBlocks.QueryParams,
    opts?: AppBskyGraphGetListBlocks.CallOptions,
  ): Promise<AppBskyGraphGetListBlocks.Response> {
    return this._client.call(
      'app.bsky.graph.getListBlocks',
      params,
      undefined,
      opts,
    )
  }

  getListMutes(
    params?: AppBskyGraphGetListMutes.QueryParams,
    opts?: AppBskyGraphGetListMutes.CallOptions,
  ): Promise<AppBskyGraphGetListMutes.Response> {
    return this._client.call(
      'app.bsky.graph.getListMutes',
      params,
      undefined,
      opts,
    )
  }

  getLists(
    params?: AppBskyGraphGetLists.QueryParams,
    opts?: AppBskyGraphGetLists.CallOptions,
  ): Promise<AppBskyGraphGetLists.Response> {
    return this._client.call('app.bsky.graph.getLists', params, undefined, opts)
  }

  getMutes(
    params?: AppBskyGraphGetMutes.QueryParams,
    opts?: AppBskyGraphGetMutes.CallOptions,
  ): Promise<AppBskyGraphGetMutes.Response> {
    return this._client.call('app.bsky.graph.getMutes', params, undefined, opts)
  }

  getRelationships(
    params?: AppBskyGraphGetRelationships.QueryParams,
    opts?: AppBskyGraphGetRelationships.CallOptions,
  ): Promise<AppBskyGraphGetRelationships.Response> {
    return this._client
      .call('app.bsky.graph.getRelationships', params, undefined, opts)
      .catch((e) => {
        throw AppBskyGraphGetRelationships.toKnownErr(e)
      })
  }

  getStarterPack(
    params?: AppBskyGraphGetStarterPack.QueryParams,
    opts?: AppBskyGraphGetStarterPack.CallOptions,
  ): Promise<AppBskyGraphGetStarterPack.Response> {
    return this._client.call(
      'app.bsky.graph.getStarterPack',
      params,
      undefined,
      opts,
    )
  }

  getStarterPacks(
    params?: AppBskyGraphGetStarterPacks.QueryParams,
    opts?: AppBskyGraphGetStarterPacks.CallOptions,
  ): Promise<AppBskyGraphGetStarterPacks.Response> {
    return this._client.call(
      'app.bsky.graph.getStarterPacks',
      params,
      undefined,
      opts,
    )
  }

  getSuggestedFollowsByActor(
    params?: AppBskyGraphGetSuggestedFollowsByActor.QueryParams,
    opts?: AppBskyGraphGetSuggestedFollowsByActor.CallOptions,
  ): Promise<AppBskyGraphGetSuggestedFollowsByActor.Response> {
    return this._client.call(
      'app.bsky.graph.getSuggestedFollowsByActor',
      params,
      undefined,
      opts,
    )
  }

  muteActor(
    data?: AppBskyGraphMuteActor.InputSchema,
    opts?: AppBskyGraphMuteActor.CallOptions,
  ): Promise<AppBskyGraphMuteActor.Response> {
    return this._client.call('app.bsky.graph.muteActor', opts?.qp, data, opts)
  }

  muteActorList(
    data?: AppBskyGraphMuteActorList.InputSchema,
    opts?: AppBskyGraphMuteActorList.CallOptions,
  ): Promise<AppBskyGraphMuteActorList.Response> {
    return this._client.call(
      'app.bsky.graph.muteActorList',
      opts?.qp,
      data,
      opts,
    )
  }

  muteThread(
    data?: AppBskyGraphMuteThread.InputSchema,
    opts?: AppBskyGraphMuteThread.CallOptions,
  ): Promise<AppBskyGraphMuteThread.Response> {
    return this._client.call('app.bsky.graph.muteThread', opts?.qp, data, opts)
  }

  unmuteActor(
    data?: AppBskyGraphUnmuteActor.InputSchema,
    opts?: AppBskyGraphUnmuteActor.CallOptions,
  ): Promise<AppBskyGraphUnmuteActor.Response> {
    return this._client.call('app.bsky.graph.unmuteActor', opts?.qp, data, opts)
  }

  unmuteActorList(
    data?: AppBskyGraphUnmuteActorList.InputSchema,
    opts?: AppBskyGraphUnmuteActorList.CallOptions,
  ): Promise<AppBskyGraphUnmuteActorList.Response> {
    return this._client.call(
      'app.bsky.graph.unmuteActorList',
      opts?.qp,
      data,
      opts,
    )
  }

  unmuteThread(
    data?: AppBskyGraphUnmuteThread.InputSchema,
    opts?: AppBskyGraphUnmuteThread.CallOptions,
  ): Promise<AppBskyGraphUnmuteThread.Response> {
    return this._client.call(
      'app.bsky.graph.unmuteThread',
      opts?.qp,
      data,
      opts,
    )
  }
}

export class BlockRecord {
  _client: XrpcClient

  constructor(client: XrpcClient) {
    this._client = client
  }

  async list(
    params: Omit<ComAtprotoRepoListRecords.QueryParams, 'collection'>,
  ): Promise<{
    cursor?: string
    records: { uri: string; value: AppBskyGraphBlock.Record }[]
  }> {
    const res = await this._client.call('com.atproto.repo.listRecords', {
      collection: 'app.bsky.graph.block',
      ...params,
    })
    return res.data
  }

  async get(
    params: Omit<ComAtprotoRepoGetRecord.QueryParams, 'collection'>,
  ): Promise<{ uri: string; cid: string; value: AppBskyGraphBlock.Record }> {
    const res = await this._client.call('com.atproto.repo.getRecord', {
      collection: 'app.bsky.graph.block',
      ...params,
    })
    return res.data
  }

  async create(
    params: Omit<
      ComAtprotoRepoCreateRecord.InputSchema,
      'collection' | 'record'
    >,
    record: AppBskyGraphBlock.Record,
    headers?: Record<string, string>,
  ): Promise<{ uri: string; cid: string }> {
    record.$type = 'app.bsky.graph.block'
    const res = await this._client.call(
      'com.atproto.repo.createRecord',
      undefined,
      { collection: 'app.bsky.graph.block', ...params, record },
      { encoding: 'application/json', headers },
    )
    return res.data
  }

  async delete(
    params: Omit<ComAtprotoRepoDeleteRecord.InputSchema, 'collection'>,
    headers?: Record<string, string>,
  ): Promise<void> {
    await this._client.call(
      'com.atproto.repo.deleteRecord',
      undefined,
      { collection: 'app.bsky.graph.block', ...params },
      { headers },
    )
  }
}

export class FollowRecord {
  _client: XrpcClient

  constructor(client: XrpcClient) {
    this._client = client
  }

  async list(
    params: Omit<ComAtprotoRepoListRecords.QueryParams, 'collection'>,
  ): Promise<{
    cursor?: string
    records: { uri: string; value: AppBskyGraphFollow.Record }[]
  }> {
    const res = await this._client.call('com.atproto.repo.listRecords', {
      collection: 'app.bsky.graph.follow',
      ...params,
    })
    return res.data
  }

  async get(
    params: Omit<ComAtprotoRepoGetRecord.QueryParams, 'collection'>,
  ): Promise<{ uri: string; cid: string; value: AppBskyGraphFollow.Record }> {
    const res = await this._client.call('com.atproto.repo.getRecord', {
      collection: 'app.bsky.graph.follow',
      ...params,
    })
    return res.data
  }

  async create(
    params: Omit<
      ComAtprotoRepoCreateRecord.InputSchema,
      'collection' | 'record'
    >,
    record: AppBskyGraphFollow.Record,
    headers?: Record<string, string>,
  ): Promise<{ uri: string; cid: string }> {
    record.$type = 'app.bsky.graph.follow'
    const res = await this._client.call(
      'com.atproto.repo.createRecord',
      undefined,
      { collection: 'app.bsky.graph.follow', ...params, record },
      { encoding: 'application/json', headers },
    )
    return res.data
  }

  async delete(
    params: Omit<ComAtprotoRepoDeleteRecord.InputSchema, 'collection'>,
    headers?: Record<string, string>,
  ): Promise<void> {
    await this._client.call(
      'com.atproto.repo.deleteRecord',
      undefined,
      { collection: 'app.bsky.graph.follow', ...params },
      { headers },
    )
  }
}

export class ListRecord {
  _client: XrpcClient

  constructor(client: XrpcClient) {
    this._client = client
  }

  async list(
    params: Omit<ComAtprotoRepoListRecords.QueryParams, 'collection'>,
  ): Promise<{
    cursor?: string
    records: { uri: string; value: AppBskyGraphList.Record }[]
  }> {
    const res = await this._client.call('com.atproto.repo.listRecords', {
      collection: 'app.bsky.graph.list',
      ...params,
    })
    return res.data
  }

  async get(
    params: Omit<ComAtprotoRepoGetRecord.QueryParams, 'collection'>,
  ): Promise<{ uri: string; cid: string; value: AppBskyGraphList.Record }> {
    const res = await this._client.call('com.atproto.repo.getRecord', {
      collection: 'app.bsky.graph.list',
      ...params,
    })
    return res.data
  }

  async create(
    params: Omit<
      ComAtprotoRepoCreateRecord.InputSchema,
      'collection' | 'record'
    >,
    record: AppBskyGraphList.Record,
    headers?: Record<string, string>,
  ): Promise<{ uri: string; cid: string }> {
    record.$type = 'app.bsky.graph.list'
    const res = await this._client.call(
      'com.atproto.repo.createRecord',
      undefined,
      { collection: 'app.bsky.graph.list', ...params, record },
      { encoding: 'application/json', headers },
    )
    return res.data
  }

  async delete(
    params: Omit<ComAtprotoRepoDeleteRecord.InputSchema, 'collection'>,
    headers?: Record<string, string>,
  ): Promise<void> {
    await this._client.call(
      'com.atproto.repo.deleteRecord',
      undefined,
      { collection: 'app.bsky.graph.list', ...params },
      { headers },
    )
  }
}

export class ListblockRecord {
  _client: XrpcClient

  constructor(client: XrpcClient) {
    this._client = client
  }

  async list(
    params: Omit<ComAtprotoRepoListRecords.QueryParams, 'collection'>,
  ): Promise<{
    cursor?: string
    records: { uri: string; value: AppBskyGraphListblock.Record }[]
  }> {
    const res = await this._client.call('com.atproto.repo.listRecords', {
      collection: 'app.bsky.graph.listblock',
      ...params,
    })
    return res.data
  }

  async get(
    params: Omit<ComAtprotoRepoGetRecord.QueryParams, 'collection'>,
  ): Promise<{
    uri: string
    cid: string
    value: AppBskyGraphListblock.Record
  }> {
    const res = await this._client.call('com.atproto.repo.getRecord', {
      collection: 'app.bsky.graph.listblock',
      ...params,
    })
    return res.data
  }

  async create(
    params: Omit<
      ComAtprotoRepoCreateRecord.InputSchema,
      'collection' | 'record'
    >,
    record: AppBskyGraphListblock.Record,
    headers?: Record<string, string>,
  ): Promise<{ uri: string; cid: string }> {
    record.$type = 'app.bsky.graph.listblock'
    const res = await this._client.call(
      'com.atproto.repo.createRecord',
      undefined,
      { collection: 'app.bsky.graph.listblock', ...params, record },
      { encoding: 'application/json', headers },
    )
    return res.data
  }

  async delete(
    params: Omit<ComAtprotoRepoDeleteRecord.InputSchema, 'collection'>,
    headers?: Record<string, string>,
  ): Promise<void> {
    await this._client.call(
      'com.atproto.repo.deleteRecord',
      undefined,
      { collection: 'app.bsky.graph.listblock', ...params },
      { headers },
    )
  }
}

export class ListitemRecord {
  _client: XrpcClient

  constructor(client: XrpcClient) {
    this._client = client
  }

  async list(
    params: Omit<ComAtprotoRepoListRecords.QueryParams, 'collection'>,
  ): Promise<{
    cursor?: string
    records: { uri: string; value: AppBskyGraphListitem.Record }[]
  }> {
    const res = await this._client.call('com.atproto.repo.listRecords', {
      collection: 'app.bsky.graph.listitem',
      ...params,
    })
    return res.data
  }

  async get(
    params: Omit<ComAtprotoRepoGetRecord.QueryParams, 'collection'>,
  ): Promise<{ uri: string; cid: string; value: AppBskyGraphListitem.Record }> {
    const res = await this._client.call('com.atproto.repo.getRecord', {
      collection: 'app.bsky.graph.listitem',
      ...params,
    })
    return res.data
  }

  async create(
    params: Omit<
      ComAtprotoRepoCreateRecord.InputSchema,
      'collection' | 'record'
    >,
    record: AppBskyGraphListitem.Record,
    headers?: Record<string, string>,
  ): Promise<{ uri: string; cid: string }> {
    record.$type = 'app.bsky.graph.listitem'
    const res = await this._client.call(
      'com.atproto.repo.createRecord',
      undefined,
      { collection: 'app.bsky.graph.listitem', ...params, record },
      { encoding: 'application/json', headers },
    )
    return res.data
  }

  async delete(
    params: Omit<ComAtprotoRepoDeleteRecord.InputSchema, 'collection'>,
    headers?: Record<string, string>,
  ): Promise<void> {
    await this._client.call(
      'com.atproto.repo.deleteRecord',
      undefined,
      { collection: 'app.bsky.graph.listitem', ...params },
      { headers },
    )
  }
}

export class StarterpackRecord {
  _client: XrpcClient

  constructor(client: XrpcClient) {
    this._client = client
  }

  async list(
    params: Omit<ComAtprotoRepoListRecords.QueryParams, 'collection'>,
  ): Promise<{
    cursor?: string
    records: { uri: string; value: AppBskyGraphStarterpack.Record }[]
  }> {
    const res = await this._client.call('com.atproto.repo.listRecords', {
      collection: 'app.bsky.graph.starterpack',
      ...params,
    })
    return res.data
  }

  async get(
    params: Omit<ComAtprotoRepoGetRecord.QueryParams, 'collection'>,
  ): Promise<{
    uri: string
    cid: string
    value: AppBskyGraphStarterpack.Record
  }> {
    const res = await this._client.call('com.atproto.repo.getRecord', {
      collection: 'app.bsky.graph.starterpack',
      ...params,
    })
    return res.data
  }

  async create(
    params: Omit<
      ComAtprotoRepoCreateRecord.InputSchema,
      'collection' | 'record'
    >,
    record: AppBskyGraphStarterpack.Record,
    headers?: Record<string, string>,
  ): Promise<{ uri: string; cid: string }> {
    record.$type = 'app.bsky.graph.starterpack'
    const res = await this._client.call(
      'com.atproto.repo.createRecord',
      undefined,
      { collection: 'app.bsky.graph.starterpack', ...params, record },
      { encoding: 'application/json', headers },
    )
    return res.data
  }

  async delete(
    params: Omit<ComAtprotoRepoDeleteRecord.InputSchema, 'collection'>,
    headers?: Record<string, string>,
  ): Promise<void> {
    await this._client.call(
      'com.atproto.repo.deleteRecord',
      undefined,
      { collection: 'app.bsky.graph.starterpack', ...params },
      { headers },
    )
  }
}

export class AppBskyLabelerNS {
  _client: XrpcClient
  service: ServiceRecord

  constructor(client: XrpcClient) {
    this._client = client
    this.service = new ServiceRecord(client)
  }

  getServices(
    params?: AppBskyLabelerGetServices.QueryParams,
    opts?: AppBskyLabelerGetServices.CallOptions,
  ): Promise<AppBskyLabelerGetServices.Response> {
    return this._client.call(
      'app.bsky.labeler.getServices',
      params,
      undefined,
      opts,
    )
  }
}

export class ServiceRecord {
  _client: XrpcClient

  constructor(client: XrpcClient) {
    this._client = client
  }

  async list(
    params: Omit<ComAtprotoRepoListRecords.QueryParams, 'collection'>,
  ): Promise<{
    cursor?: string
    records: { uri: string; value: AppBskyLabelerService.Record }[]
  }> {
    const res = await this._client.call('com.atproto.repo.listRecords', {
      collection: 'app.bsky.labeler.service',
      ...params,
    })
    return res.data
  }

  async get(
    params: Omit<ComAtprotoRepoGetRecord.QueryParams, 'collection'>,
  ): Promise<{
    uri: string
    cid: string
    value: AppBskyLabelerService.Record
  }> {
    const res = await this._client.call('com.atproto.repo.getRecord', {
      collection: 'app.bsky.labeler.service',
      ...params,
    })
    return res.data
  }

  async create(
    params: Omit<
      ComAtprotoRepoCreateRecord.InputSchema,
      'collection' | 'record'
    >,
    record: AppBskyLabelerService.Record,
    headers?: Record<string, string>,
  ): Promise<{ uri: string; cid: string }> {
    record.$type = 'app.bsky.labeler.service'
    const res = await this._client.call(
      'com.atproto.repo.createRecord',
      undefined,
      {
        collection: 'app.bsky.labeler.service',
        rkey: 'self',
        ...params,
        record,
      },
      { encoding: 'application/json', headers },
    )
    return res.data
  }

  async delete(
    params: Omit<ComAtprotoRepoDeleteRecord.InputSchema, 'collection'>,
    headers?: Record<string, string>,
  ): Promise<void> {
    await this._client.call(
      'com.atproto.repo.deleteRecord',
      undefined,
      { collection: 'app.bsky.labeler.service', ...params },
      { headers },
    )
  }
}

export class AppBskyNotificationNS {
  _client: XrpcClient

  constructor(client: XrpcClient) {
    this._client = client
  }

  getUnreadCount(
    params?: AppBskyNotificationGetUnreadCount.QueryParams,
    opts?: AppBskyNotificationGetUnreadCount.CallOptions,
  ): Promise<AppBskyNotificationGetUnreadCount.Response> {
    return this._client.call(
      'app.bsky.notification.getUnreadCount',
      params,
      undefined,
      opts,
    )
  }

  listNotifications(
    params?: AppBskyNotificationListNotifications.QueryParams,
    opts?: AppBskyNotificationListNotifications.CallOptions,
  ): Promise<AppBskyNotificationListNotifications.Response> {
    return this._client.call(
      'app.bsky.notification.listNotifications',
      params,
      undefined,
      opts,
    )
  }

  putPreferences(
    data?: AppBskyNotificationPutPreferences.InputSchema,
    opts?: AppBskyNotificationPutPreferences.CallOptions,
  ): Promise<AppBskyNotificationPutPreferences.Response> {
    return this._client.call(
      'app.bsky.notification.putPreferences',
      opts?.qp,
      data,
      opts,
    )
  }

  registerPush(
    data?: AppBskyNotificationRegisterPush.InputSchema,
    opts?: AppBskyNotificationRegisterPush.CallOptions,
  ): Promise<AppBskyNotificationRegisterPush.Response> {
    return this._client.call(
      'app.bsky.notification.registerPush',
      opts?.qp,
      data,
      opts,
    )
  }

  updateSeen(
    data?: AppBskyNotificationUpdateSeen.InputSchema,
    opts?: AppBskyNotificationUpdateSeen.CallOptions,
  ): Promise<AppBskyNotificationUpdateSeen.Response> {
    return this._client.call(
      'app.bsky.notification.updateSeen',
      opts?.qp,
      data,
      opts,
    )
  }
}

export class AppBskyRichtextNS {
  _client: XrpcClient

  constructor(client: XrpcClient) {
    this._client = client
  }
}

export class AppBskyUnspeccedNS {
  _client: XrpcClient

  constructor(client: XrpcClient) {
    this._client = client
  }

  getPopularFeedGenerators(
    params?: AppBskyUnspeccedGetPopularFeedGenerators.QueryParams,
    opts?: AppBskyUnspeccedGetPopularFeedGenerators.CallOptions,
  ): Promise<AppBskyUnspeccedGetPopularFeedGenerators.Response> {
    return this._client.call(
      'app.bsky.unspecced.getPopularFeedGenerators',
      params,
      undefined,
      opts,
    )
  }

  getSuggestionsSkeleton(
    params?: AppBskyUnspeccedGetSuggestionsSkeleton.QueryParams,
    opts?: AppBskyUnspeccedGetSuggestionsSkeleton.CallOptions,
  ): Promise<AppBskyUnspeccedGetSuggestionsSkeleton.Response> {
    return this._client.call(
      'app.bsky.unspecced.getSuggestionsSkeleton',
      params,
      undefined,
      opts,
    )
  }

  getTaggedSuggestions(
    params?: AppBskyUnspeccedGetTaggedSuggestions.QueryParams,
    opts?: AppBskyUnspeccedGetTaggedSuggestions.CallOptions,
  ): Promise<AppBskyUnspeccedGetTaggedSuggestions.Response> {
    return this._client.call(
      'app.bsky.unspecced.getTaggedSuggestions',
      params,
      undefined,
      opts,
    )
  }

  searchActorsSkeleton(
    params?: AppBskyUnspeccedSearchActorsSkeleton.QueryParams,
    opts?: AppBskyUnspeccedSearchActorsSkeleton.CallOptions,
  ): Promise<AppBskyUnspeccedSearchActorsSkeleton.Response> {
    return this._client
      .call('app.bsky.unspecced.searchActorsSkeleton', params, undefined, opts)
      .catch((e) => {
        throw AppBskyUnspeccedSearchActorsSkeleton.toKnownErr(e)
      })
  }

  searchPostsSkeleton(
    params?: AppBskyUnspeccedSearchPostsSkeleton.QueryParams,
    opts?: AppBskyUnspeccedSearchPostsSkeleton.CallOptions,
  ): Promise<AppBskyUnspeccedSearchPostsSkeleton.Response> {
    return this._client
      .call('app.bsky.unspecced.searchPostsSkeleton', params, undefined, opts)
      .catch((e) => {
        throw AppBskyUnspeccedSearchPostsSkeleton.toKnownErr(e)
      })
  }
}

export class ChatNS {
  _client: XrpcClient
  bsky: ChatBskyNS

  constructor(client: XrpcClient) {
    this._client = client
    this.bsky = new ChatBskyNS(client)
  }
}

export class ChatBskyNS {
  _client: XrpcClient
  actor: ChatBskyActorNS
  convo: ChatBskyConvoNS
  moderation: ChatBskyModerationNS

  constructor(client: XrpcClient) {
    this._client = client
    this.actor = new ChatBskyActorNS(client)
    this.convo = new ChatBskyConvoNS(client)
    this.moderation = new ChatBskyModerationNS(client)
  }
}

export class ChatBskyActorNS {
  _client: XrpcClient
  declaration: DeclarationRecord

  constructor(client: XrpcClient) {
    this._client = client
    this.declaration = new DeclarationRecord(client)
  }

  deleteAccount(
    data?: ChatBskyActorDeleteAccount.InputSchema,
    opts?: ChatBskyActorDeleteAccount.CallOptions,
  ): Promise<ChatBskyActorDeleteAccount.Response> {
    return this._client.call(
      'chat.bsky.actor.deleteAccount',
      opts?.qp,
      data,
      opts,
    )
  }

  exportAccountData(
    params?: ChatBskyActorExportAccountData.QueryParams,
    opts?: ChatBskyActorExportAccountData.CallOptions,
  ): Promise<ChatBskyActorExportAccountData.Response> {
    return this._client.call(
      'chat.bsky.actor.exportAccountData',
      params,
      undefined,
      opts,
    )
  }
}

export class DeclarationRecord {
  _client: XrpcClient

  constructor(client: XrpcClient) {
    this._client = client
  }

  async list(
    params: Omit<ComAtprotoRepoListRecords.QueryParams, 'collection'>,
  ): Promise<{
    cursor?: string
    records: { uri: string; value: ChatBskyActorDeclaration.Record }[]
  }> {
    const res = await this._client.call('com.atproto.repo.listRecords', {
      collection: 'chat.bsky.actor.declaration',
      ...params,
    })
    return res.data
  }

  async get(
    params: Omit<ComAtprotoRepoGetRecord.QueryParams, 'collection'>,
  ): Promise<{
    uri: string
    cid: string
    value: ChatBskyActorDeclaration.Record
  }> {
    const res = await this._client.call('com.atproto.repo.getRecord', {
      collection: 'chat.bsky.actor.declaration',
      ...params,
    })
    return res.data
  }

  async create(
    params: Omit<
      ComAtprotoRepoCreateRecord.InputSchema,
      'collection' | 'record'
    >,
    record: ChatBskyActorDeclaration.Record,
    headers?: Record<string, string>,
  ): Promise<{ uri: string; cid: string }> {
    record.$type = 'chat.bsky.actor.declaration'
    const res = await this._client.call(
      'com.atproto.repo.createRecord',
      undefined,
      {
        collection: 'chat.bsky.actor.declaration',
        rkey: 'self',
        ...params,
        record,
      },
      { encoding: 'application/json', headers },
    )
    return res.data
  }

  async delete(
    params: Omit<ComAtprotoRepoDeleteRecord.InputSchema, 'collection'>,
    headers?: Record<string, string>,
  ): Promise<void> {
    await this._client.call(
      'com.atproto.repo.deleteRecord',
      undefined,
      { collection: 'chat.bsky.actor.declaration', ...params },
      { headers },
    )
  }
}

export class ChatBskyConvoNS {
  _client: XrpcClient

  constructor(client: XrpcClient) {
    this._client = client
  }

  deleteMessageForSelf(
    data?: ChatBskyConvoDeleteMessageForSelf.InputSchema,
    opts?: ChatBskyConvoDeleteMessageForSelf.CallOptions,
  ): Promise<ChatBskyConvoDeleteMessageForSelf.Response> {
    return this._client.call(
      'chat.bsky.convo.deleteMessageForSelf',
      opts?.qp,
      data,
      opts,
    )
  }

  getConvo(
    params?: ChatBskyConvoGetConvo.QueryParams,
    opts?: ChatBskyConvoGetConvo.CallOptions,
  ): Promise<ChatBskyConvoGetConvo.Response> {
    return this._client.call(
      'chat.bsky.convo.getConvo',
      params,
      undefined,
      opts,
    )
  }

  getConvoForMembers(
    params?: ChatBskyConvoGetConvoForMembers.QueryParams,
    opts?: ChatBskyConvoGetConvoForMembers.CallOptions,
  ): Promise<ChatBskyConvoGetConvoForMembers.Response> {
    return this._client.call(
      'chat.bsky.convo.getConvoForMembers',
      params,
      undefined,
      opts,
    )
  }

  getLog(
    params?: ChatBskyConvoGetLog.QueryParams,
    opts?: ChatBskyConvoGetLog.CallOptions,
  ): Promise<ChatBskyConvoGetLog.Response> {
    return this._client.call('chat.bsky.convo.getLog', params, undefined, opts)
  }

  getMessages(
    params?: ChatBskyConvoGetMessages.QueryParams,
    opts?: ChatBskyConvoGetMessages.CallOptions,
  ): Promise<ChatBskyConvoGetMessages.Response> {
    return this._client.call(
      'chat.bsky.convo.getMessages',
      params,
      undefined,
      opts,
    )
  }

  leaveConvo(
    data?: ChatBskyConvoLeaveConvo.InputSchema,
    opts?: ChatBskyConvoLeaveConvo.CallOptions,
  ): Promise<ChatBskyConvoLeaveConvo.Response> {
    return this._client.call('chat.bsky.convo.leaveConvo', opts?.qp, data, opts)
  }

  listConvos(
    params?: ChatBskyConvoListConvos.QueryParams,
    opts?: ChatBskyConvoListConvos.CallOptions,
  ): Promise<ChatBskyConvoListConvos.Response> {
    return this._client.call(
      'chat.bsky.convo.listConvos',
      params,
      undefined,
      opts,
    )
  }

  muteConvo(
    data?: ChatBskyConvoMuteConvo.InputSchema,
    opts?: ChatBskyConvoMuteConvo.CallOptions,
  ): Promise<ChatBskyConvoMuteConvo.Response> {
    return this._client.call('chat.bsky.convo.muteConvo', opts?.qp, data, opts)
  }

  sendMessage(
    data?: ChatBskyConvoSendMessage.InputSchema,
    opts?: ChatBskyConvoSendMessage.CallOptions,
  ): Promise<ChatBskyConvoSendMessage.Response> {
    return this._client.call(
      'chat.bsky.convo.sendMessage',
      opts?.qp,
      data,
      opts,
    )
  }

  sendMessageBatch(
    data?: ChatBskyConvoSendMessageBatch.InputSchema,
    opts?: ChatBskyConvoSendMessageBatch.CallOptions,
  ): Promise<ChatBskyConvoSendMessageBatch.Response> {
    return this._client.call(
      'chat.bsky.convo.sendMessageBatch',
      opts?.qp,
      data,
      opts,
    )
  }

  unmuteConvo(
    data?: ChatBskyConvoUnmuteConvo.InputSchema,
    opts?: ChatBskyConvoUnmuteConvo.CallOptions,
  ): Promise<ChatBskyConvoUnmuteConvo.Response> {
    return this._client.call(
      'chat.bsky.convo.unmuteConvo',
      opts?.qp,
      data,
      opts,
    )
  }

  updateRead(
    data?: ChatBskyConvoUpdateRead.InputSchema,
    opts?: ChatBskyConvoUpdateRead.CallOptions,
  ): Promise<ChatBskyConvoUpdateRead.Response> {
    return this._client.call('chat.bsky.convo.updateRead', opts?.qp, data, opts)
  }
}

export class ChatBskyModerationNS {
  _client: XrpcClient

  constructor(client: XrpcClient) {
    this._client = client
  }

  getActorMetadata(
    params?: ChatBskyModerationGetActorMetadata.QueryParams,
    opts?: ChatBskyModerationGetActorMetadata.CallOptions,
  ): Promise<ChatBskyModerationGetActorMetadata.Response> {
    return this._client.call(
      'chat.bsky.moderation.getActorMetadata',
      params,
      undefined,
      opts,
    )
  }

  getMessageContext(
    params?: ChatBskyModerationGetMessageContext.QueryParams,
    opts?: ChatBskyModerationGetMessageContext.CallOptions,
  ): Promise<ChatBskyModerationGetMessageContext.Response> {
    return this._client.call(
      'chat.bsky.moderation.getMessageContext',
      params,
      undefined,
      opts,
    )
  }

  updateActorAccess(
    data?: ChatBskyModerationUpdateActorAccess.InputSchema,
    opts?: ChatBskyModerationUpdateActorAccess.CallOptions,
  ): Promise<ChatBskyModerationUpdateActorAccess.Response> {
    return this._client.call(
      'chat.bsky.moderation.updateActorAccess',
      opts?.qp,
      data,
      opts,
    )
  }
}

export class ToolsNS {
  _client: XrpcClient
  ozone: ToolsOzoneNS

  constructor(client: XrpcClient) {
    this._client = client
    this.ozone = new ToolsOzoneNS(client)
  }
}

export class ToolsOzoneNS {
  _client: XrpcClient
  communication: ToolsOzoneCommunicationNS
  moderation: ToolsOzoneModerationNS
  server: ToolsOzoneServerNS
  sets: ToolsOzoneSetsNS
  team: ToolsOzoneTeamNS

<<<<<<< HEAD
  constructor(service: AtpServiceClient) {
    this._service = service
    this.communication = new ToolsOzoneCommunicationNS(service)
    this.moderation = new ToolsOzoneModerationNS(service)
    this.server = new ToolsOzoneServerNS(service)
    this.sets = new ToolsOzoneSetsNS(service)
    this.team = new ToolsOzoneTeamNS(service)
=======
  constructor(client: XrpcClient) {
    this._client = client
    this.communication = new ToolsOzoneCommunicationNS(client)
    this.moderation = new ToolsOzoneModerationNS(client)
    this.server = new ToolsOzoneServerNS(client)
    this.team = new ToolsOzoneTeamNS(client)
>>>>>>> acbacbbd
  }
}

export class ToolsOzoneCommunicationNS {
  _client: XrpcClient

  constructor(client: XrpcClient) {
    this._client = client
  }

  createTemplate(
    data?: ToolsOzoneCommunicationCreateTemplate.InputSchema,
    opts?: ToolsOzoneCommunicationCreateTemplate.CallOptions,
  ): Promise<ToolsOzoneCommunicationCreateTemplate.Response> {
    return this._client.call(
      'tools.ozone.communication.createTemplate',
      opts?.qp,
      data,
      opts,
    )
  }

  deleteTemplate(
    data?: ToolsOzoneCommunicationDeleteTemplate.InputSchema,
    opts?: ToolsOzoneCommunicationDeleteTemplate.CallOptions,
  ): Promise<ToolsOzoneCommunicationDeleteTemplate.Response> {
    return this._client.call(
      'tools.ozone.communication.deleteTemplate',
      opts?.qp,
      data,
      opts,
    )
  }

  listTemplates(
    params?: ToolsOzoneCommunicationListTemplates.QueryParams,
    opts?: ToolsOzoneCommunicationListTemplates.CallOptions,
  ): Promise<ToolsOzoneCommunicationListTemplates.Response> {
    return this._client.call(
      'tools.ozone.communication.listTemplates',
      params,
      undefined,
      opts,
    )
  }

  updateTemplate(
    data?: ToolsOzoneCommunicationUpdateTemplate.InputSchema,
    opts?: ToolsOzoneCommunicationUpdateTemplate.CallOptions,
  ): Promise<ToolsOzoneCommunicationUpdateTemplate.Response> {
    return this._client.call(
      'tools.ozone.communication.updateTemplate',
      opts?.qp,
      data,
      opts,
    )
  }
}

export class ToolsOzoneModerationNS {
  _client: XrpcClient

  constructor(client: XrpcClient) {
    this._client = client
  }

  emitEvent(
    data?: ToolsOzoneModerationEmitEvent.InputSchema,
    opts?: ToolsOzoneModerationEmitEvent.CallOptions,
  ): Promise<ToolsOzoneModerationEmitEvent.Response> {
    return this._client
      .call('tools.ozone.moderation.emitEvent', opts?.qp, data, opts)
      .catch((e) => {
        throw ToolsOzoneModerationEmitEvent.toKnownErr(e)
      })
  }

  getEvent(
    params?: ToolsOzoneModerationGetEvent.QueryParams,
    opts?: ToolsOzoneModerationGetEvent.CallOptions,
  ): Promise<ToolsOzoneModerationGetEvent.Response> {
    return this._client.call(
      'tools.ozone.moderation.getEvent',
      params,
      undefined,
      opts,
    )
  }

  getRecord(
    params?: ToolsOzoneModerationGetRecord.QueryParams,
    opts?: ToolsOzoneModerationGetRecord.CallOptions,
  ): Promise<ToolsOzoneModerationGetRecord.Response> {
    return this._client
      .call('tools.ozone.moderation.getRecord', params, undefined, opts)
      .catch((e) => {
        throw ToolsOzoneModerationGetRecord.toKnownErr(e)
      })
  }

  getRepo(
    params?: ToolsOzoneModerationGetRepo.QueryParams,
    opts?: ToolsOzoneModerationGetRepo.CallOptions,
  ): Promise<ToolsOzoneModerationGetRepo.Response> {
    return this._client
      .call('tools.ozone.moderation.getRepo', params, undefined, opts)
      .catch((e) => {
        throw ToolsOzoneModerationGetRepo.toKnownErr(e)
      })
  }

  queryEvents(
    params?: ToolsOzoneModerationQueryEvents.QueryParams,
    opts?: ToolsOzoneModerationQueryEvents.CallOptions,
  ): Promise<ToolsOzoneModerationQueryEvents.Response> {
    return this._client.call(
      'tools.ozone.moderation.queryEvents',
      params,
      undefined,
      opts,
    )
  }

  queryStatuses(
    params?: ToolsOzoneModerationQueryStatuses.QueryParams,
    opts?: ToolsOzoneModerationQueryStatuses.CallOptions,
  ): Promise<ToolsOzoneModerationQueryStatuses.Response> {
    return this._client.call(
      'tools.ozone.moderation.queryStatuses',
      params,
      undefined,
      opts,
    )
  }

  searchRepos(
    params?: ToolsOzoneModerationSearchRepos.QueryParams,
    opts?: ToolsOzoneModerationSearchRepos.CallOptions,
  ): Promise<ToolsOzoneModerationSearchRepos.Response> {
    return this._client.call(
      'tools.ozone.moderation.searchRepos',
      params,
      undefined,
      opts,
    )
  }
}

export class ToolsOzoneServerNS {
  _client: XrpcClient

  constructor(client: XrpcClient) {
    this._client = client
  }

  getConfig(
    params?: ToolsOzoneServerGetConfig.QueryParams,
    opts?: ToolsOzoneServerGetConfig.CallOptions,
  ): Promise<ToolsOzoneServerGetConfig.Response> {
    return this._client.call(
      'tools.ozone.server.getConfig',
      params,
      undefined,
      opts,
    )
  }
}

export class ToolsOzoneSetsNS {
  _service: AtpServiceClient

  constructor(service: AtpServiceClient) {
    this._service = service
  }

  add(
    data?: ToolsOzoneSetsAdd.InputSchema,
    opts?: ToolsOzoneSetsAdd.CallOptions,
  ): Promise<ToolsOzoneSetsAdd.Response> {
    return this._service.xrpc
      .call('tools.ozone.sets.add', opts?.qp, data, opts)
      .catch((e) => {
        throw ToolsOzoneSetsAdd.toKnownErr(e)
      })
  }

  get(
    params?: ToolsOzoneSetsGet.QueryParams,
    opts?: ToolsOzoneSetsGet.CallOptions,
  ): Promise<ToolsOzoneSetsGet.Response> {
    return this._service.xrpc
      .call('tools.ozone.sets.get', params, undefined, opts)
      .catch((e) => {
        throw ToolsOzoneSetsGet.toKnownErr(e)
      })
  }

  querySets(
    params?: ToolsOzoneSetsQuerySets.QueryParams,
    opts?: ToolsOzoneSetsQuerySets.CallOptions,
  ): Promise<ToolsOzoneSetsQuerySets.Response> {
    return this._service.xrpc
      .call('tools.ozone.sets.querySets', params, undefined, opts)
      .catch((e) => {
        throw ToolsOzoneSetsQuerySets.toKnownErr(e)
      })
  }

  remove(
    data?: ToolsOzoneSetsRemove.InputSchema,
    opts?: ToolsOzoneSetsRemove.CallOptions,
  ): Promise<ToolsOzoneSetsRemove.Response> {
    return this._service.xrpc
      .call('tools.ozone.sets.remove', opts?.qp, data, opts)
      .catch((e) => {
        throw ToolsOzoneSetsRemove.toKnownErr(e)
      })
  }

  removeSet(
    data?: ToolsOzoneSetsRemoveSet.InputSchema,
    opts?: ToolsOzoneSetsRemoveSet.CallOptions,
  ): Promise<ToolsOzoneSetsRemoveSet.Response> {
    return this._service.xrpc
      .call('tools.ozone.sets.removeSet', opts?.qp, data, opts)
      .catch((e) => {
        throw ToolsOzoneSetsRemoveSet.toKnownErr(e)
      })
  }

  upsertSet(
    data?: ToolsOzoneSetsUpsertSet.InputSchema,
    opts?: ToolsOzoneSetsUpsertSet.CallOptions,
  ): Promise<ToolsOzoneSetsUpsertSet.Response> {
    return this._service.xrpc
      .call('tools.ozone.sets.upsertSet', opts?.qp, data, opts)
      .catch((e) => {
        throw ToolsOzoneSetsUpsertSet.toKnownErr(e)
      })
  }
}

export class ToolsOzoneTeamNS {
  _client: XrpcClient

  constructor(client: XrpcClient) {
    this._client = client
  }

  addMember(
    data?: ToolsOzoneTeamAddMember.InputSchema,
    opts?: ToolsOzoneTeamAddMember.CallOptions,
  ): Promise<ToolsOzoneTeamAddMember.Response> {
    return this._client
      .call('tools.ozone.team.addMember', opts?.qp, data, opts)
      .catch((e) => {
        throw ToolsOzoneTeamAddMember.toKnownErr(e)
      })
  }

  deleteMember(
    data?: ToolsOzoneTeamDeleteMember.InputSchema,
    opts?: ToolsOzoneTeamDeleteMember.CallOptions,
  ): Promise<ToolsOzoneTeamDeleteMember.Response> {
    return this._client
      .call('tools.ozone.team.deleteMember', opts?.qp, data, opts)
      .catch((e) => {
        throw ToolsOzoneTeamDeleteMember.toKnownErr(e)
      })
  }

  listMembers(
    params?: ToolsOzoneTeamListMembers.QueryParams,
    opts?: ToolsOzoneTeamListMembers.CallOptions,
  ): Promise<ToolsOzoneTeamListMembers.Response> {
    return this._client.call(
      'tools.ozone.team.listMembers',
      params,
      undefined,
      opts,
    )
  }

  updateMember(
    data?: ToolsOzoneTeamUpdateMember.InputSchema,
    opts?: ToolsOzoneTeamUpdateMember.CallOptions,
  ): Promise<ToolsOzoneTeamUpdateMember.Response> {
    return this._client
      .call('tools.ozone.team.updateMember', opts?.qp, data, opts)
      .catch((e) => {
        throw ToolsOzoneTeamUpdateMember.toKnownErr(e)
      })
  }
}<|MERGE_RESOLUTION|>--- conflicted
+++ resolved
@@ -3281,22 +3281,13 @@
   sets: ToolsOzoneSetsNS
   team: ToolsOzoneTeamNS
 
-<<<<<<< HEAD
-  constructor(service: AtpServiceClient) {
-    this._service = service
-    this.communication = new ToolsOzoneCommunicationNS(service)
-    this.moderation = new ToolsOzoneModerationNS(service)
-    this.server = new ToolsOzoneServerNS(service)
-    this.sets = new ToolsOzoneSetsNS(service)
-    this.team = new ToolsOzoneTeamNS(service)
-=======
   constructor(client: XrpcClient) {
     this._client = client
     this.communication = new ToolsOzoneCommunicationNS(client)
     this.moderation = new ToolsOzoneModerationNS(client)
     this.server = new ToolsOzoneServerNS(client)
+    this.sets = new ToolsOzoneSetsNS(client)
     this.team = new ToolsOzoneTeamNS(client)
->>>>>>> acbacbbd
   }
 }
 
@@ -3466,76 +3457,57 @@
 }
 
 export class ToolsOzoneSetsNS {
-  _service: AtpServiceClient
-
-  constructor(service: AtpServiceClient) {
-    this._service = service
+  _client: XrpcClient
+
+  constructor(client: XrpcClient) {
+    this._client = client
   }
 
   add(
     data?: ToolsOzoneSetsAdd.InputSchema,
     opts?: ToolsOzoneSetsAdd.CallOptions,
   ): Promise<ToolsOzoneSetsAdd.Response> {
-    return this._service.xrpc
-      .call('tools.ozone.sets.add', opts?.qp, data, opts)
-      .catch((e) => {
-        throw ToolsOzoneSetsAdd.toKnownErr(e)
-      })
+    return this._client.call('tools.ozone.sets.add', opts?.qp, data, opts)
   }
 
   get(
     params?: ToolsOzoneSetsGet.QueryParams,
     opts?: ToolsOzoneSetsGet.CallOptions,
   ): Promise<ToolsOzoneSetsGet.Response> {
-    return this._service.xrpc
-      .call('tools.ozone.sets.get', params, undefined, opts)
-      .catch((e) => {
-        throw ToolsOzoneSetsGet.toKnownErr(e)
-      })
+    return this._client.call('tools.ozone.sets.get', params, undefined, opts)
   }
 
   querySets(
     params?: ToolsOzoneSetsQuerySets.QueryParams,
     opts?: ToolsOzoneSetsQuerySets.CallOptions,
   ): Promise<ToolsOzoneSetsQuerySets.Response> {
-    return this._service.xrpc
-      .call('tools.ozone.sets.querySets', params, undefined, opts)
-      .catch((e) => {
-        throw ToolsOzoneSetsQuerySets.toKnownErr(e)
-      })
+    return this._client.call(
+      'tools.ozone.sets.querySets',
+      params,
+      undefined,
+      opts,
+    )
   }
 
   remove(
     data?: ToolsOzoneSetsRemove.InputSchema,
     opts?: ToolsOzoneSetsRemove.CallOptions,
   ): Promise<ToolsOzoneSetsRemove.Response> {
-    return this._service.xrpc
-      .call('tools.ozone.sets.remove', opts?.qp, data, opts)
-      .catch((e) => {
-        throw ToolsOzoneSetsRemove.toKnownErr(e)
-      })
+    return this._client.call('tools.ozone.sets.remove', opts?.qp, data, opts)
   }
 
   removeSet(
     data?: ToolsOzoneSetsRemoveSet.InputSchema,
     opts?: ToolsOzoneSetsRemoveSet.CallOptions,
   ): Promise<ToolsOzoneSetsRemoveSet.Response> {
-    return this._service.xrpc
-      .call('tools.ozone.sets.removeSet', opts?.qp, data, opts)
-      .catch((e) => {
-        throw ToolsOzoneSetsRemoveSet.toKnownErr(e)
-      })
+    return this._client.call('tools.ozone.sets.removeSet', opts?.qp, data, opts)
   }
 
   upsertSet(
     data?: ToolsOzoneSetsUpsertSet.InputSchema,
     opts?: ToolsOzoneSetsUpsertSet.CallOptions,
   ): Promise<ToolsOzoneSetsUpsertSet.Response> {
-    return this._service.xrpc
-      .call('tools.ozone.sets.upsertSet', opts?.qp, data, opts)
-      .catch((e) => {
-        throw ToolsOzoneSetsUpsertSet.toKnownErr(e)
-      })
+    return this._client.call('tools.ozone.sets.upsertSet', opts?.qp, data, opts)
   }
 }
 

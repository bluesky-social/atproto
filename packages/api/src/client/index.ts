/**
 * GENERATED CODE - DO NOT MODIFY
 */
import {
  Client as XrpcClient,
  ServiceClient as XrpcServiceClient,
} from '@atproto/xrpc'
import { schemas } from './lexicons'
import { CID } from 'multiformats/cid'
import * as ComAtprotoAdminDefs from './types/com/atproto/admin/defs'
import * as ComAtprotoAdminDeleteAccount from './types/com/atproto/admin/deleteAccount'
import * as ComAtprotoAdminDisableAccountInvites from './types/com/atproto/admin/disableAccountInvites'
import * as ComAtprotoAdminDisableInviteCodes from './types/com/atproto/admin/disableInviteCodes'
import * as ComAtprotoAdminEnableAccountInvites from './types/com/atproto/admin/enableAccountInvites'
import * as ComAtprotoAdminGetAccountInfo from './types/com/atproto/admin/getAccountInfo'
import * as ComAtprotoAdminGetAccountInfos from './types/com/atproto/admin/getAccountInfos'
import * as ComAtprotoAdminGetInviteCodes from './types/com/atproto/admin/getInviteCodes'
import * as ComAtprotoAdminGetSubjectStatus from './types/com/atproto/admin/getSubjectStatus'
import * as ComAtprotoAdminSearchAccounts from './types/com/atproto/admin/searchAccounts'
import * as ComAtprotoAdminSendEmail from './types/com/atproto/admin/sendEmail'
import * as ComAtprotoAdminUpdateAccountEmail from './types/com/atproto/admin/updateAccountEmail'
import * as ComAtprotoAdminUpdateAccountHandle from './types/com/atproto/admin/updateAccountHandle'
import * as ComAtprotoAdminUpdateAccountPassword from './types/com/atproto/admin/updateAccountPassword'
import * as ComAtprotoAdminUpdateSubjectStatus from './types/com/atproto/admin/updateSubjectStatus'
import * as ComAtprotoIdentityGetRecommendedDidCredentials from './types/com/atproto/identity/getRecommendedDidCredentials'
import * as ComAtprotoIdentityRequestPlcOperationSignature from './types/com/atproto/identity/requestPlcOperationSignature'
import * as ComAtprotoIdentityResolveHandle from './types/com/atproto/identity/resolveHandle'
import * as ComAtprotoIdentitySignPlcOperation from './types/com/atproto/identity/signPlcOperation'
import * as ComAtprotoIdentitySubmitPlcOperation from './types/com/atproto/identity/submitPlcOperation'
import * as ComAtprotoIdentityUpdateHandle from './types/com/atproto/identity/updateHandle'
import * as ComAtprotoLabelDefs from './types/com/atproto/label/defs'
import * as ComAtprotoLabelQueryLabels from './types/com/atproto/label/queryLabels'
import * as ComAtprotoLabelSubscribeLabels from './types/com/atproto/label/subscribeLabels'
import * as ComAtprotoModerationCreateReport from './types/com/atproto/moderation/createReport'
import * as ComAtprotoModerationDefs from './types/com/atproto/moderation/defs'
import * as ComAtprotoRepoApplyWrites from './types/com/atproto/repo/applyWrites'
import * as ComAtprotoRepoCreateRecord from './types/com/atproto/repo/createRecord'
import * as ComAtprotoRepoDeleteRecord from './types/com/atproto/repo/deleteRecord'
import * as ComAtprotoRepoDescribeRepo from './types/com/atproto/repo/describeRepo'
import * as ComAtprotoRepoGetRecord from './types/com/atproto/repo/getRecord'
import * as ComAtprotoRepoImportRepo from './types/com/atproto/repo/importRepo'
import * as ComAtprotoRepoListMissingBlobs from './types/com/atproto/repo/listMissingBlobs'
import * as ComAtprotoRepoListRecords from './types/com/atproto/repo/listRecords'
import * as ComAtprotoRepoPutRecord from './types/com/atproto/repo/putRecord'
import * as ComAtprotoRepoStrongRef from './types/com/atproto/repo/strongRef'
import * as ComAtprotoRepoUploadBlob from './types/com/atproto/repo/uploadBlob'
import * as ComAtprotoServerActivateAccount from './types/com/atproto/server/activateAccount'
import * as ComAtprotoServerCheckAccountStatus from './types/com/atproto/server/checkAccountStatus'
import * as ComAtprotoServerConfirmEmail from './types/com/atproto/server/confirmEmail'
import * as ComAtprotoServerCreateAccount from './types/com/atproto/server/createAccount'
import * as ComAtprotoServerCreateAppPassword from './types/com/atproto/server/createAppPassword'
import * as ComAtprotoServerCreateInviteCode from './types/com/atproto/server/createInviteCode'
import * as ComAtprotoServerCreateInviteCodes from './types/com/atproto/server/createInviteCodes'
import * as ComAtprotoServerCreateSession from './types/com/atproto/server/createSession'
import * as ComAtprotoServerDeactivateAccount from './types/com/atproto/server/deactivateAccount'
import * as ComAtprotoServerDefs from './types/com/atproto/server/defs'
import * as ComAtprotoServerDeleteAccount from './types/com/atproto/server/deleteAccount'
import * as ComAtprotoServerDeleteSession from './types/com/atproto/server/deleteSession'
import * as ComAtprotoServerDescribeServer from './types/com/atproto/server/describeServer'
import * as ComAtprotoServerGetAccountInviteCodes from './types/com/atproto/server/getAccountInviteCodes'
import * as ComAtprotoServerGetServiceAuth from './types/com/atproto/server/getServiceAuth'
import * as ComAtprotoServerGetSession from './types/com/atproto/server/getSession'
import * as ComAtprotoServerListAppPasswords from './types/com/atproto/server/listAppPasswords'
import * as ComAtprotoServerRefreshSession from './types/com/atproto/server/refreshSession'
import * as ComAtprotoServerRequestAccountDelete from './types/com/atproto/server/requestAccountDelete'
import * as ComAtprotoServerRequestEmailConfirmation from './types/com/atproto/server/requestEmailConfirmation'
import * as ComAtprotoServerRequestEmailUpdate from './types/com/atproto/server/requestEmailUpdate'
import * as ComAtprotoServerRequestPasswordReset from './types/com/atproto/server/requestPasswordReset'
import * as ComAtprotoServerReserveSigningKey from './types/com/atproto/server/reserveSigningKey'
import * as ComAtprotoServerResetPassword from './types/com/atproto/server/resetPassword'
import * as ComAtprotoServerRevokeAppPassword from './types/com/atproto/server/revokeAppPassword'
import * as ComAtprotoServerUpdateEmail from './types/com/atproto/server/updateEmail'
import * as ComAtprotoSyncGetBlob from './types/com/atproto/sync/getBlob'
import * as ComAtprotoSyncGetBlocks from './types/com/atproto/sync/getBlocks'
import * as ComAtprotoSyncGetCheckout from './types/com/atproto/sync/getCheckout'
import * as ComAtprotoSyncGetHead from './types/com/atproto/sync/getHead'
import * as ComAtprotoSyncGetLatestCommit from './types/com/atproto/sync/getLatestCommit'
import * as ComAtprotoSyncGetRecord from './types/com/atproto/sync/getRecord'
import * as ComAtprotoSyncGetRepo from './types/com/atproto/sync/getRepo'
import * as ComAtprotoSyncGetRepoStatus from './types/com/atproto/sync/getRepoStatus'
import * as ComAtprotoSyncListBlobs from './types/com/atproto/sync/listBlobs'
import * as ComAtprotoSyncListRepos from './types/com/atproto/sync/listRepos'
import * as ComAtprotoSyncNotifyOfUpdate from './types/com/atproto/sync/notifyOfUpdate'
import * as ComAtprotoSyncRequestCrawl from './types/com/atproto/sync/requestCrawl'
import * as ComAtprotoSyncSubscribeRepos from './types/com/atproto/sync/subscribeRepos'
import * as ComAtprotoTempCheckSignupQueue from './types/com/atproto/temp/checkSignupQueue'
import * as ComAtprotoTempFetchLabels from './types/com/atproto/temp/fetchLabels'
import * as ComAtprotoTempRequestPhoneVerification from './types/com/atproto/temp/requestPhoneVerification'
import * as AppBskyActorDefs from './types/app/bsky/actor/defs'
import * as AppBskyActorGetPreferences from './types/app/bsky/actor/getPreferences'
import * as AppBskyActorGetProfile from './types/app/bsky/actor/getProfile'
import * as AppBskyActorGetProfiles from './types/app/bsky/actor/getProfiles'
import * as AppBskyActorGetSuggestions from './types/app/bsky/actor/getSuggestions'
import * as AppBskyActorProfile from './types/app/bsky/actor/profile'
import * as AppBskyActorPutPreferences from './types/app/bsky/actor/putPreferences'
import * as AppBskyActorSearchActors from './types/app/bsky/actor/searchActors'
import * as AppBskyActorSearchActorsTypeahead from './types/app/bsky/actor/searchActorsTypeahead'
import * as AppBskyEmbedExternal from './types/app/bsky/embed/external'
import * as AppBskyEmbedImages from './types/app/bsky/embed/images'
import * as AppBskyEmbedRecord from './types/app/bsky/embed/record'
import * as AppBskyEmbedRecordWithMedia from './types/app/bsky/embed/recordWithMedia'
import * as AppBskyFeedDefs from './types/app/bsky/feed/defs'
import * as AppBskyFeedDescribeFeedGenerator from './types/app/bsky/feed/describeFeedGenerator'
import * as AppBskyFeedGenerator from './types/app/bsky/feed/generator'
import * as AppBskyFeedGetActorFeeds from './types/app/bsky/feed/getActorFeeds'
import * as AppBskyFeedGetActorLikes from './types/app/bsky/feed/getActorLikes'
import * as AppBskyFeedGetAuthorFeed from './types/app/bsky/feed/getAuthorFeed'
import * as AppBskyFeedGetFeed from './types/app/bsky/feed/getFeed'
import * as AppBskyFeedGetFeedGenerator from './types/app/bsky/feed/getFeedGenerator'
import * as AppBskyFeedGetFeedGenerators from './types/app/bsky/feed/getFeedGenerators'
import * as AppBskyFeedGetFeedSkeleton from './types/app/bsky/feed/getFeedSkeleton'
import * as AppBskyFeedGetLikes from './types/app/bsky/feed/getLikes'
import * as AppBskyFeedGetListFeed from './types/app/bsky/feed/getListFeed'
import * as AppBskyFeedGetPostThread from './types/app/bsky/feed/getPostThread'
import * as AppBskyFeedGetPosts from './types/app/bsky/feed/getPosts'
import * as AppBskyFeedGetRepostedBy from './types/app/bsky/feed/getRepostedBy'
import * as AppBskyFeedGetSuggestedFeeds from './types/app/bsky/feed/getSuggestedFeeds'
import * as AppBskyFeedGetTimeline from './types/app/bsky/feed/getTimeline'
import * as AppBskyFeedLike from './types/app/bsky/feed/like'
import * as AppBskyFeedPost from './types/app/bsky/feed/post'
import * as AppBskyFeedRepost from './types/app/bsky/feed/repost'
import * as AppBskyFeedSearchPosts from './types/app/bsky/feed/searchPosts'
import * as AppBskyFeedSendInteractions from './types/app/bsky/feed/sendInteractions'
import * as AppBskyFeedThreadgate from './types/app/bsky/feed/threadgate'
import * as AppBskyGraphBlock from './types/app/bsky/graph/block'
import * as AppBskyGraphDefs from './types/app/bsky/graph/defs'
import * as AppBskyGraphFollow from './types/app/bsky/graph/follow'
import * as AppBskyGraphGetBlocks from './types/app/bsky/graph/getBlocks'
import * as AppBskyGraphGetFollowers from './types/app/bsky/graph/getFollowers'
import * as AppBskyGraphGetFollows from './types/app/bsky/graph/getFollows'
import * as AppBskyGraphGetList from './types/app/bsky/graph/getList'
import * as AppBskyGraphGetListBlocks from './types/app/bsky/graph/getListBlocks'
import * as AppBskyGraphGetListMutes from './types/app/bsky/graph/getListMutes'
import * as AppBskyGraphGetLists from './types/app/bsky/graph/getLists'
import * as AppBskyGraphGetMutes from './types/app/bsky/graph/getMutes'
import * as AppBskyGraphGetRelationships from './types/app/bsky/graph/getRelationships'
import * as AppBskyGraphGetSuggestedFollowsByActor from './types/app/bsky/graph/getSuggestedFollowsByActor'
import * as AppBskyGraphList from './types/app/bsky/graph/list'
import * as AppBskyGraphListblock from './types/app/bsky/graph/listblock'
import * as AppBskyGraphListitem from './types/app/bsky/graph/listitem'
import * as AppBskyGraphMuteActor from './types/app/bsky/graph/muteActor'
import * as AppBskyGraphMuteActorList from './types/app/bsky/graph/muteActorList'
import * as AppBskyGraphUnmuteActor from './types/app/bsky/graph/unmuteActor'
import * as AppBskyGraphUnmuteActorList from './types/app/bsky/graph/unmuteActorList'
import * as AppBskyLabelerDefs from './types/app/bsky/labeler/defs'
import * as AppBskyLabelerGetServices from './types/app/bsky/labeler/getServices'
import * as AppBskyLabelerService from './types/app/bsky/labeler/service'
import * as AppBskyNotificationGetUnreadCount from './types/app/bsky/notification/getUnreadCount'
import * as AppBskyNotificationListNotifications from './types/app/bsky/notification/listNotifications'
import * as AppBskyNotificationRegisterPush from './types/app/bsky/notification/registerPush'
import * as AppBskyNotificationUpdateSeen from './types/app/bsky/notification/updateSeen'
import * as AppBskyRichtextFacet from './types/app/bsky/richtext/facet'
import * as AppBskyUnspeccedDefs from './types/app/bsky/unspecced/defs'
import * as AppBskyUnspeccedGetPopularFeedGenerators from './types/app/bsky/unspecced/getPopularFeedGenerators'
import * as AppBskyUnspeccedGetSuggestionsSkeleton from './types/app/bsky/unspecced/getSuggestionsSkeleton'
import * as AppBskyUnspeccedGetTaggedSuggestions from './types/app/bsky/unspecced/getTaggedSuggestions'
import * as AppBskyUnspeccedSearchActorsSkeleton from './types/app/bsky/unspecced/searchActorsSkeleton'
import * as AppBskyUnspeccedSearchPostsSkeleton from './types/app/bsky/unspecced/searchPostsSkeleton'
import * as ChatBskyActorDeclaration from './types/chat/bsky/actor/declaration'
import * as ChatBskyActorDefs from './types/chat/bsky/actor/defs'
import * as ChatBskyActorDeleteAccount from './types/chat/bsky/actor/deleteAccount'
import * as ChatBskyActorExportAccountData from './types/chat/bsky/actor/exportAccountData'
import * as ChatBskyConvoDefs from './types/chat/bsky/convo/defs'
import * as ChatBskyConvoDeleteMessageForSelf from './types/chat/bsky/convo/deleteMessageForSelf'
import * as ChatBskyConvoGetConvo from './types/chat/bsky/convo/getConvo'
import * as ChatBskyConvoGetConvoForMembers from './types/chat/bsky/convo/getConvoForMembers'
import * as ChatBskyConvoGetLog from './types/chat/bsky/convo/getLog'
import * as ChatBskyConvoGetMessages from './types/chat/bsky/convo/getMessages'
import * as ChatBskyConvoLeaveConvo from './types/chat/bsky/convo/leaveConvo'
import * as ChatBskyConvoListConvos from './types/chat/bsky/convo/listConvos'
import * as ChatBskyConvoMuteConvo from './types/chat/bsky/convo/muteConvo'
import * as ChatBskyConvoSendMessage from './types/chat/bsky/convo/sendMessage'
import * as ChatBskyConvoSendMessageBatch from './types/chat/bsky/convo/sendMessageBatch'
import * as ChatBskyConvoUnmuteConvo from './types/chat/bsky/convo/unmuteConvo'
import * as ChatBskyConvoUpdateRead from './types/chat/bsky/convo/updateRead'
import * as ChatBskyModerationGetActorMetadata from './types/chat/bsky/moderation/getActorMetadata'
import * as ChatBskyModerationGetMessageContext from './types/chat/bsky/moderation/getMessageContext'
import * as ChatBskyModerationUpdateActorAccess from './types/chat/bsky/moderation/updateActorAccess'
import * as ToolsOzoneCommunicationCreateTemplate from './types/tools/ozone/communication/createTemplate'
import * as ToolsOzoneCommunicationDefs from './types/tools/ozone/communication/defs'
import * as ToolsOzoneCommunicationDeleteTemplate from './types/tools/ozone/communication/deleteTemplate'
import * as ToolsOzoneCommunicationListTemplates from './types/tools/ozone/communication/listTemplates'
import * as ToolsOzoneCommunicationUpdateTemplate from './types/tools/ozone/communication/updateTemplate'
import * as ToolsOzoneModerationDefs from './types/tools/ozone/moderation/defs'
import * as ToolsOzoneModerationEmitEvent from './types/tools/ozone/moderation/emitEvent'
import * as ToolsOzoneModerationGetEvent from './types/tools/ozone/moderation/getEvent'
import * as ToolsOzoneModerationGetRecord from './types/tools/ozone/moderation/getRecord'
import * as ToolsOzoneModerationGetRepo from './types/tools/ozone/moderation/getRepo'
import * as ToolsOzoneModerationQueryEvents from './types/tools/ozone/moderation/queryEvents'
import * as ToolsOzoneModerationQueryStatuses from './types/tools/ozone/moderation/queryStatuses'
import * as ToolsOzoneModerationSearchRepos from './types/tools/ozone/moderation/searchRepos'
<<<<<<< HEAD
import * as ToolsOzoneTeamAddMember from './types/tools/ozone/team/addMember'
import * as ToolsOzoneTeamDefs from './types/tools/ozone/team/defs'
import * as ToolsOzoneTeamDeleteMember from './types/tools/ozone/team/deleteMember'
import * as ToolsOzoneTeamListMembers from './types/tools/ozone/team/listMembers'
import * as ToolsOzoneTeamUpdateMember from './types/tools/ozone/team/updateMember'
=======
import * as ToolsOzoneServerGetConfig from './types/tools/ozone/server/getConfig'
>>>>>>> b82efd5d

export * as ComAtprotoAdminDefs from './types/com/atproto/admin/defs'
export * as ComAtprotoAdminDeleteAccount from './types/com/atproto/admin/deleteAccount'
export * as ComAtprotoAdminDisableAccountInvites from './types/com/atproto/admin/disableAccountInvites'
export * as ComAtprotoAdminDisableInviteCodes from './types/com/atproto/admin/disableInviteCodes'
export * as ComAtprotoAdminEnableAccountInvites from './types/com/atproto/admin/enableAccountInvites'
export * as ComAtprotoAdminGetAccountInfo from './types/com/atproto/admin/getAccountInfo'
export * as ComAtprotoAdminGetAccountInfos from './types/com/atproto/admin/getAccountInfos'
export * as ComAtprotoAdminGetInviteCodes from './types/com/atproto/admin/getInviteCodes'
export * as ComAtprotoAdminGetSubjectStatus from './types/com/atproto/admin/getSubjectStatus'
export * as ComAtprotoAdminSearchAccounts from './types/com/atproto/admin/searchAccounts'
export * as ComAtprotoAdminSendEmail from './types/com/atproto/admin/sendEmail'
export * as ComAtprotoAdminUpdateAccountEmail from './types/com/atproto/admin/updateAccountEmail'
export * as ComAtprotoAdminUpdateAccountHandle from './types/com/atproto/admin/updateAccountHandle'
export * as ComAtprotoAdminUpdateAccountPassword from './types/com/atproto/admin/updateAccountPassword'
export * as ComAtprotoAdminUpdateSubjectStatus from './types/com/atproto/admin/updateSubjectStatus'
export * as ComAtprotoIdentityGetRecommendedDidCredentials from './types/com/atproto/identity/getRecommendedDidCredentials'
export * as ComAtprotoIdentityRequestPlcOperationSignature from './types/com/atproto/identity/requestPlcOperationSignature'
export * as ComAtprotoIdentityResolveHandle from './types/com/atproto/identity/resolveHandle'
export * as ComAtprotoIdentitySignPlcOperation from './types/com/atproto/identity/signPlcOperation'
export * as ComAtprotoIdentitySubmitPlcOperation from './types/com/atproto/identity/submitPlcOperation'
export * as ComAtprotoIdentityUpdateHandle from './types/com/atproto/identity/updateHandle'
export * as ComAtprotoLabelDefs from './types/com/atproto/label/defs'
export * as ComAtprotoLabelQueryLabels from './types/com/atproto/label/queryLabels'
export * as ComAtprotoLabelSubscribeLabels from './types/com/atproto/label/subscribeLabels'
export * as ComAtprotoModerationCreateReport from './types/com/atproto/moderation/createReport'
export * as ComAtprotoModerationDefs from './types/com/atproto/moderation/defs'
export * as ComAtprotoRepoApplyWrites from './types/com/atproto/repo/applyWrites'
export * as ComAtprotoRepoCreateRecord from './types/com/atproto/repo/createRecord'
export * as ComAtprotoRepoDeleteRecord from './types/com/atproto/repo/deleteRecord'
export * as ComAtprotoRepoDescribeRepo from './types/com/atproto/repo/describeRepo'
export * as ComAtprotoRepoGetRecord from './types/com/atproto/repo/getRecord'
export * as ComAtprotoRepoImportRepo from './types/com/atproto/repo/importRepo'
export * as ComAtprotoRepoListMissingBlobs from './types/com/atproto/repo/listMissingBlobs'
export * as ComAtprotoRepoListRecords from './types/com/atproto/repo/listRecords'
export * as ComAtprotoRepoPutRecord from './types/com/atproto/repo/putRecord'
export * as ComAtprotoRepoStrongRef from './types/com/atproto/repo/strongRef'
export * as ComAtprotoRepoUploadBlob from './types/com/atproto/repo/uploadBlob'
export * as ComAtprotoServerActivateAccount from './types/com/atproto/server/activateAccount'
export * as ComAtprotoServerCheckAccountStatus from './types/com/atproto/server/checkAccountStatus'
export * as ComAtprotoServerConfirmEmail from './types/com/atproto/server/confirmEmail'
export * as ComAtprotoServerCreateAccount from './types/com/atproto/server/createAccount'
export * as ComAtprotoServerCreateAppPassword from './types/com/atproto/server/createAppPassword'
export * as ComAtprotoServerCreateInviteCode from './types/com/atproto/server/createInviteCode'
export * as ComAtprotoServerCreateInviteCodes from './types/com/atproto/server/createInviteCodes'
export * as ComAtprotoServerCreateSession from './types/com/atproto/server/createSession'
export * as ComAtprotoServerDeactivateAccount from './types/com/atproto/server/deactivateAccount'
export * as ComAtprotoServerDefs from './types/com/atproto/server/defs'
export * as ComAtprotoServerDeleteAccount from './types/com/atproto/server/deleteAccount'
export * as ComAtprotoServerDeleteSession from './types/com/atproto/server/deleteSession'
export * as ComAtprotoServerDescribeServer from './types/com/atproto/server/describeServer'
export * as ComAtprotoServerGetAccountInviteCodes from './types/com/atproto/server/getAccountInviteCodes'
export * as ComAtprotoServerGetServiceAuth from './types/com/atproto/server/getServiceAuth'
export * as ComAtprotoServerGetSession from './types/com/atproto/server/getSession'
export * as ComAtprotoServerListAppPasswords from './types/com/atproto/server/listAppPasswords'
export * as ComAtprotoServerRefreshSession from './types/com/atproto/server/refreshSession'
export * as ComAtprotoServerRequestAccountDelete from './types/com/atproto/server/requestAccountDelete'
export * as ComAtprotoServerRequestEmailConfirmation from './types/com/atproto/server/requestEmailConfirmation'
export * as ComAtprotoServerRequestEmailUpdate from './types/com/atproto/server/requestEmailUpdate'
export * as ComAtprotoServerRequestPasswordReset from './types/com/atproto/server/requestPasswordReset'
export * as ComAtprotoServerReserveSigningKey from './types/com/atproto/server/reserveSigningKey'
export * as ComAtprotoServerResetPassword from './types/com/atproto/server/resetPassword'
export * as ComAtprotoServerRevokeAppPassword from './types/com/atproto/server/revokeAppPassword'
export * as ComAtprotoServerUpdateEmail from './types/com/atproto/server/updateEmail'
export * as ComAtprotoSyncGetBlob from './types/com/atproto/sync/getBlob'
export * as ComAtprotoSyncGetBlocks from './types/com/atproto/sync/getBlocks'
export * as ComAtprotoSyncGetCheckout from './types/com/atproto/sync/getCheckout'
export * as ComAtprotoSyncGetHead from './types/com/atproto/sync/getHead'
export * as ComAtprotoSyncGetLatestCommit from './types/com/atproto/sync/getLatestCommit'
export * as ComAtprotoSyncGetRecord from './types/com/atproto/sync/getRecord'
export * as ComAtprotoSyncGetRepo from './types/com/atproto/sync/getRepo'
export * as ComAtprotoSyncGetRepoStatus from './types/com/atproto/sync/getRepoStatus'
export * as ComAtprotoSyncListBlobs from './types/com/atproto/sync/listBlobs'
export * as ComAtprotoSyncListRepos from './types/com/atproto/sync/listRepos'
export * as ComAtprotoSyncNotifyOfUpdate from './types/com/atproto/sync/notifyOfUpdate'
export * as ComAtprotoSyncRequestCrawl from './types/com/atproto/sync/requestCrawl'
export * as ComAtprotoSyncSubscribeRepos from './types/com/atproto/sync/subscribeRepos'
export * as ComAtprotoTempCheckSignupQueue from './types/com/atproto/temp/checkSignupQueue'
export * as ComAtprotoTempFetchLabels from './types/com/atproto/temp/fetchLabels'
export * as ComAtprotoTempRequestPhoneVerification from './types/com/atproto/temp/requestPhoneVerification'
export * as AppBskyActorDefs from './types/app/bsky/actor/defs'
export * as AppBskyActorGetPreferences from './types/app/bsky/actor/getPreferences'
export * as AppBskyActorGetProfile from './types/app/bsky/actor/getProfile'
export * as AppBskyActorGetProfiles from './types/app/bsky/actor/getProfiles'
export * as AppBskyActorGetSuggestions from './types/app/bsky/actor/getSuggestions'
export * as AppBskyActorProfile from './types/app/bsky/actor/profile'
export * as AppBskyActorPutPreferences from './types/app/bsky/actor/putPreferences'
export * as AppBskyActorSearchActors from './types/app/bsky/actor/searchActors'
export * as AppBskyActorSearchActorsTypeahead from './types/app/bsky/actor/searchActorsTypeahead'
export * as AppBskyEmbedExternal from './types/app/bsky/embed/external'
export * as AppBskyEmbedImages from './types/app/bsky/embed/images'
export * as AppBskyEmbedRecord from './types/app/bsky/embed/record'
export * as AppBskyEmbedRecordWithMedia from './types/app/bsky/embed/recordWithMedia'
export * as AppBskyFeedDefs from './types/app/bsky/feed/defs'
export * as AppBskyFeedDescribeFeedGenerator from './types/app/bsky/feed/describeFeedGenerator'
export * as AppBskyFeedGenerator from './types/app/bsky/feed/generator'
export * as AppBskyFeedGetActorFeeds from './types/app/bsky/feed/getActorFeeds'
export * as AppBskyFeedGetActorLikes from './types/app/bsky/feed/getActorLikes'
export * as AppBskyFeedGetAuthorFeed from './types/app/bsky/feed/getAuthorFeed'
export * as AppBskyFeedGetFeed from './types/app/bsky/feed/getFeed'
export * as AppBskyFeedGetFeedGenerator from './types/app/bsky/feed/getFeedGenerator'
export * as AppBskyFeedGetFeedGenerators from './types/app/bsky/feed/getFeedGenerators'
export * as AppBskyFeedGetFeedSkeleton from './types/app/bsky/feed/getFeedSkeleton'
export * as AppBskyFeedGetLikes from './types/app/bsky/feed/getLikes'
export * as AppBskyFeedGetListFeed from './types/app/bsky/feed/getListFeed'
export * as AppBskyFeedGetPostThread from './types/app/bsky/feed/getPostThread'
export * as AppBskyFeedGetPosts from './types/app/bsky/feed/getPosts'
export * as AppBskyFeedGetRepostedBy from './types/app/bsky/feed/getRepostedBy'
export * as AppBskyFeedGetSuggestedFeeds from './types/app/bsky/feed/getSuggestedFeeds'
export * as AppBskyFeedGetTimeline from './types/app/bsky/feed/getTimeline'
export * as AppBskyFeedLike from './types/app/bsky/feed/like'
export * as AppBskyFeedPost from './types/app/bsky/feed/post'
export * as AppBskyFeedRepost from './types/app/bsky/feed/repost'
export * as AppBskyFeedSearchPosts from './types/app/bsky/feed/searchPosts'
export * as AppBskyFeedSendInteractions from './types/app/bsky/feed/sendInteractions'
export * as AppBskyFeedThreadgate from './types/app/bsky/feed/threadgate'
export * as AppBskyGraphBlock from './types/app/bsky/graph/block'
export * as AppBskyGraphDefs from './types/app/bsky/graph/defs'
export * as AppBskyGraphFollow from './types/app/bsky/graph/follow'
export * as AppBskyGraphGetBlocks from './types/app/bsky/graph/getBlocks'
export * as AppBskyGraphGetFollowers from './types/app/bsky/graph/getFollowers'
export * as AppBskyGraphGetFollows from './types/app/bsky/graph/getFollows'
export * as AppBskyGraphGetList from './types/app/bsky/graph/getList'
export * as AppBskyGraphGetListBlocks from './types/app/bsky/graph/getListBlocks'
export * as AppBskyGraphGetListMutes from './types/app/bsky/graph/getListMutes'
export * as AppBskyGraphGetLists from './types/app/bsky/graph/getLists'
export * as AppBskyGraphGetMutes from './types/app/bsky/graph/getMutes'
export * as AppBskyGraphGetRelationships from './types/app/bsky/graph/getRelationships'
export * as AppBskyGraphGetSuggestedFollowsByActor from './types/app/bsky/graph/getSuggestedFollowsByActor'
export * as AppBskyGraphList from './types/app/bsky/graph/list'
export * as AppBskyGraphListblock from './types/app/bsky/graph/listblock'
export * as AppBskyGraphListitem from './types/app/bsky/graph/listitem'
export * as AppBskyGraphMuteActor from './types/app/bsky/graph/muteActor'
export * as AppBskyGraphMuteActorList from './types/app/bsky/graph/muteActorList'
export * as AppBskyGraphUnmuteActor from './types/app/bsky/graph/unmuteActor'
export * as AppBskyGraphUnmuteActorList from './types/app/bsky/graph/unmuteActorList'
export * as AppBskyLabelerDefs from './types/app/bsky/labeler/defs'
export * as AppBskyLabelerGetServices from './types/app/bsky/labeler/getServices'
export * as AppBskyLabelerService from './types/app/bsky/labeler/service'
export * as AppBskyNotificationGetUnreadCount from './types/app/bsky/notification/getUnreadCount'
export * as AppBskyNotificationListNotifications from './types/app/bsky/notification/listNotifications'
export * as AppBskyNotificationRegisterPush from './types/app/bsky/notification/registerPush'
export * as AppBskyNotificationUpdateSeen from './types/app/bsky/notification/updateSeen'
export * as AppBskyRichtextFacet from './types/app/bsky/richtext/facet'
export * as AppBskyUnspeccedDefs from './types/app/bsky/unspecced/defs'
export * as AppBskyUnspeccedGetPopularFeedGenerators from './types/app/bsky/unspecced/getPopularFeedGenerators'
export * as AppBskyUnspeccedGetSuggestionsSkeleton from './types/app/bsky/unspecced/getSuggestionsSkeleton'
export * as AppBskyUnspeccedGetTaggedSuggestions from './types/app/bsky/unspecced/getTaggedSuggestions'
export * as AppBskyUnspeccedSearchActorsSkeleton from './types/app/bsky/unspecced/searchActorsSkeleton'
export * as AppBskyUnspeccedSearchPostsSkeleton from './types/app/bsky/unspecced/searchPostsSkeleton'
export * as ChatBskyActorDeclaration from './types/chat/bsky/actor/declaration'
export * as ChatBskyActorDefs from './types/chat/bsky/actor/defs'
export * as ChatBskyActorDeleteAccount from './types/chat/bsky/actor/deleteAccount'
export * as ChatBskyActorExportAccountData from './types/chat/bsky/actor/exportAccountData'
export * as ChatBskyConvoDefs from './types/chat/bsky/convo/defs'
export * as ChatBskyConvoDeleteMessageForSelf from './types/chat/bsky/convo/deleteMessageForSelf'
export * as ChatBskyConvoGetConvo from './types/chat/bsky/convo/getConvo'
export * as ChatBskyConvoGetConvoForMembers from './types/chat/bsky/convo/getConvoForMembers'
export * as ChatBskyConvoGetLog from './types/chat/bsky/convo/getLog'
export * as ChatBskyConvoGetMessages from './types/chat/bsky/convo/getMessages'
export * as ChatBskyConvoLeaveConvo from './types/chat/bsky/convo/leaveConvo'
export * as ChatBskyConvoListConvos from './types/chat/bsky/convo/listConvos'
export * as ChatBskyConvoMuteConvo from './types/chat/bsky/convo/muteConvo'
export * as ChatBskyConvoSendMessage from './types/chat/bsky/convo/sendMessage'
export * as ChatBskyConvoSendMessageBatch from './types/chat/bsky/convo/sendMessageBatch'
export * as ChatBskyConvoUnmuteConvo from './types/chat/bsky/convo/unmuteConvo'
export * as ChatBskyConvoUpdateRead from './types/chat/bsky/convo/updateRead'
export * as ChatBskyModerationGetActorMetadata from './types/chat/bsky/moderation/getActorMetadata'
export * as ChatBskyModerationGetMessageContext from './types/chat/bsky/moderation/getMessageContext'
export * as ChatBskyModerationUpdateActorAccess from './types/chat/bsky/moderation/updateActorAccess'
export * as ToolsOzoneCommunicationCreateTemplate from './types/tools/ozone/communication/createTemplate'
export * as ToolsOzoneCommunicationDefs from './types/tools/ozone/communication/defs'
export * as ToolsOzoneCommunicationDeleteTemplate from './types/tools/ozone/communication/deleteTemplate'
export * as ToolsOzoneCommunicationListTemplates from './types/tools/ozone/communication/listTemplates'
export * as ToolsOzoneCommunicationUpdateTemplate from './types/tools/ozone/communication/updateTemplate'
export * as ToolsOzoneModerationDefs from './types/tools/ozone/moderation/defs'
export * as ToolsOzoneModerationEmitEvent from './types/tools/ozone/moderation/emitEvent'
export * as ToolsOzoneModerationGetEvent from './types/tools/ozone/moderation/getEvent'
export * as ToolsOzoneModerationGetRecord from './types/tools/ozone/moderation/getRecord'
export * as ToolsOzoneModerationGetRepo from './types/tools/ozone/moderation/getRepo'
export * as ToolsOzoneModerationQueryEvents from './types/tools/ozone/moderation/queryEvents'
export * as ToolsOzoneModerationQueryStatuses from './types/tools/ozone/moderation/queryStatuses'
export * as ToolsOzoneModerationSearchRepos from './types/tools/ozone/moderation/searchRepos'
<<<<<<< HEAD
export * as ToolsOzoneTeamAddMember from './types/tools/ozone/team/addMember'
export * as ToolsOzoneTeamDefs from './types/tools/ozone/team/defs'
export * as ToolsOzoneTeamDeleteMember from './types/tools/ozone/team/deleteMember'
export * as ToolsOzoneTeamListMembers from './types/tools/ozone/team/listMembers'
export * as ToolsOzoneTeamUpdateMember from './types/tools/ozone/team/updateMember'
=======
export * as ToolsOzoneServerGetConfig from './types/tools/ozone/server/getConfig'
>>>>>>> b82efd5d

export const COM_ATPROTO_MODERATION = {
  DefsReasonSpam: 'com.atproto.moderation.defs#reasonSpam',
  DefsReasonViolation: 'com.atproto.moderation.defs#reasonViolation',
  DefsReasonMisleading: 'com.atproto.moderation.defs#reasonMisleading',
  DefsReasonSexual: 'com.atproto.moderation.defs#reasonSexual',
  DefsReasonRude: 'com.atproto.moderation.defs#reasonRude',
  DefsReasonOther: 'com.atproto.moderation.defs#reasonOther',
  DefsReasonAppeal: 'com.atproto.moderation.defs#reasonAppeal',
}
export const APP_BSKY_FEED = {
  DefsRequestLess: 'app.bsky.feed.defs#requestLess',
  DefsRequestMore: 'app.bsky.feed.defs#requestMore',
  DefsClickthroughItem: 'app.bsky.feed.defs#clickthroughItem',
  DefsClickthroughAuthor: 'app.bsky.feed.defs#clickthroughAuthor',
  DefsClickthroughReposter: 'app.bsky.feed.defs#clickthroughReposter',
  DefsClickthroughEmbed: 'app.bsky.feed.defs#clickthroughEmbed',
  DefsInteractionSeen: 'app.bsky.feed.defs#interactionSeen',
  DefsInteractionLike: 'app.bsky.feed.defs#interactionLike',
  DefsInteractionRepost: 'app.bsky.feed.defs#interactionRepost',
  DefsInteractionReply: 'app.bsky.feed.defs#interactionReply',
  DefsInteractionQuote: 'app.bsky.feed.defs#interactionQuote',
  DefsInteractionShare: 'app.bsky.feed.defs#interactionShare',
}
export const APP_BSKY_GRAPH = {
  DefsModlist: 'app.bsky.graph.defs#modlist',
  DefsCuratelist: 'app.bsky.graph.defs#curatelist',
}
export const TOOLS_OZONE_MODERATION = {
  DefsReviewOpen: 'tools.ozone.moderation.defs#reviewOpen',
  DefsReviewEscalated: 'tools.ozone.moderation.defs#reviewEscalated',
  DefsReviewClosed: 'tools.ozone.moderation.defs#reviewClosed',
  DefsReviewNone: 'tools.ozone.moderation.defs#reviewNone',
}
export const TOOLS_OZONE_TEAM = {
  DefsRoleAdmin: 'tools.ozone.team.defs#roleAdmin',
  DefsRoleModerator: 'tools.ozone.team.defs#roleModerator',
  DefsRoleTriage: 'tools.ozone.team.defs#roleTriage',
}

export class AtpBaseClient {
  xrpc: XrpcClient = new XrpcClient()

  constructor() {
    this.xrpc.addLexicons(schemas)
  }

  service(serviceUri: string | URL): AtpServiceClient {
    return new AtpServiceClient(this, this.xrpc.service(serviceUri))
  }
}

export class AtpServiceClient {
  _baseClient: AtpBaseClient
  xrpc: XrpcServiceClient
  com: ComNS
  app: AppNS
  chat: ChatNS
  tools: ToolsNS

  constructor(baseClient: AtpBaseClient, xrpcService: XrpcServiceClient) {
    this._baseClient = baseClient
    this.xrpc = xrpcService
    this.com = new ComNS(this)
    this.app = new AppNS(this)
    this.chat = new ChatNS(this)
    this.tools = new ToolsNS(this)
  }

  setHeader(key: string, value: string): void {
    this.xrpc.setHeader(key, value)
  }
}

export class ComNS {
  _service: AtpServiceClient
  atproto: ComAtprotoNS

  constructor(service: AtpServiceClient) {
    this._service = service
    this.atproto = new ComAtprotoNS(service)
  }
}

export class ComAtprotoNS {
  _service: AtpServiceClient
  admin: ComAtprotoAdminNS
  identity: ComAtprotoIdentityNS
  label: ComAtprotoLabelNS
  moderation: ComAtprotoModerationNS
  repo: ComAtprotoRepoNS
  server: ComAtprotoServerNS
  sync: ComAtprotoSyncNS
  temp: ComAtprotoTempNS

  constructor(service: AtpServiceClient) {
    this._service = service
    this.admin = new ComAtprotoAdminNS(service)
    this.identity = new ComAtprotoIdentityNS(service)
    this.label = new ComAtprotoLabelNS(service)
    this.moderation = new ComAtprotoModerationNS(service)
    this.repo = new ComAtprotoRepoNS(service)
    this.server = new ComAtprotoServerNS(service)
    this.sync = new ComAtprotoSyncNS(service)
    this.temp = new ComAtprotoTempNS(service)
  }
}

export class ComAtprotoAdminNS {
  _service: AtpServiceClient

  constructor(service: AtpServiceClient) {
    this._service = service
  }

  deleteAccount(
    data?: ComAtprotoAdminDeleteAccount.InputSchema,
    opts?: ComAtprotoAdminDeleteAccount.CallOptions,
  ): Promise<ComAtprotoAdminDeleteAccount.Response> {
    return this._service.xrpc
      .call('com.atproto.admin.deleteAccount', opts?.qp, data, opts)
      .catch((e) => {
        throw ComAtprotoAdminDeleteAccount.toKnownErr(e)
      })
  }

  disableAccountInvites(
    data?: ComAtprotoAdminDisableAccountInvites.InputSchema,
    opts?: ComAtprotoAdminDisableAccountInvites.CallOptions,
  ): Promise<ComAtprotoAdminDisableAccountInvites.Response> {
    return this._service.xrpc
      .call('com.atproto.admin.disableAccountInvites', opts?.qp, data, opts)
      .catch((e) => {
        throw ComAtprotoAdminDisableAccountInvites.toKnownErr(e)
      })
  }

  disableInviteCodes(
    data?: ComAtprotoAdminDisableInviteCodes.InputSchema,
    opts?: ComAtprotoAdminDisableInviteCodes.CallOptions,
  ): Promise<ComAtprotoAdminDisableInviteCodes.Response> {
    return this._service.xrpc
      .call('com.atproto.admin.disableInviteCodes', opts?.qp, data, opts)
      .catch((e) => {
        throw ComAtprotoAdminDisableInviteCodes.toKnownErr(e)
      })
  }

  enableAccountInvites(
    data?: ComAtprotoAdminEnableAccountInvites.InputSchema,
    opts?: ComAtprotoAdminEnableAccountInvites.CallOptions,
  ): Promise<ComAtprotoAdminEnableAccountInvites.Response> {
    return this._service.xrpc
      .call('com.atproto.admin.enableAccountInvites', opts?.qp, data, opts)
      .catch((e) => {
        throw ComAtprotoAdminEnableAccountInvites.toKnownErr(e)
      })
  }

  getAccountInfo(
    params?: ComAtprotoAdminGetAccountInfo.QueryParams,
    opts?: ComAtprotoAdminGetAccountInfo.CallOptions,
  ): Promise<ComAtprotoAdminGetAccountInfo.Response> {
    return this._service.xrpc
      .call('com.atproto.admin.getAccountInfo', params, undefined, opts)
      .catch((e) => {
        throw ComAtprotoAdminGetAccountInfo.toKnownErr(e)
      })
  }

  getAccountInfos(
    params?: ComAtprotoAdminGetAccountInfos.QueryParams,
    opts?: ComAtprotoAdminGetAccountInfos.CallOptions,
  ): Promise<ComAtprotoAdminGetAccountInfos.Response> {
    return this._service.xrpc
      .call('com.atproto.admin.getAccountInfos', params, undefined, opts)
      .catch((e) => {
        throw ComAtprotoAdminGetAccountInfos.toKnownErr(e)
      })
  }

  getInviteCodes(
    params?: ComAtprotoAdminGetInviteCodes.QueryParams,
    opts?: ComAtprotoAdminGetInviteCodes.CallOptions,
  ): Promise<ComAtprotoAdminGetInviteCodes.Response> {
    return this._service.xrpc
      .call('com.atproto.admin.getInviteCodes', params, undefined, opts)
      .catch((e) => {
        throw ComAtprotoAdminGetInviteCodes.toKnownErr(e)
      })
  }

  getSubjectStatus(
    params?: ComAtprotoAdminGetSubjectStatus.QueryParams,
    opts?: ComAtprotoAdminGetSubjectStatus.CallOptions,
  ): Promise<ComAtprotoAdminGetSubjectStatus.Response> {
    return this._service.xrpc
      .call('com.atproto.admin.getSubjectStatus', params, undefined, opts)
      .catch((e) => {
        throw ComAtprotoAdminGetSubjectStatus.toKnownErr(e)
      })
  }

  searchAccounts(
    params?: ComAtprotoAdminSearchAccounts.QueryParams,
    opts?: ComAtprotoAdminSearchAccounts.CallOptions,
  ): Promise<ComAtprotoAdminSearchAccounts.Response> {
    return this._service.xrpc
      .call('com.atproto.admin.searchAccounts', params, undefined, opts)
      .catch((e) => {
        throw ComAtprotoAdminSearchAccounts.toKnownErr(e)
      })
  }

  sendEmail(
    data?: ComAtprotoAdminSendEmail.InputSchema,
    opts?: ComAtprotoAdminSendEmail.CallOptions,
  ): Promise<ComAtprotoAdminSendEmail.Response> {
    return this._service.xrpc
      .call('com.atproto.admin.sendEmail', opts?.qp, data, opts)
      .catch((e) => {
        throw ComAtprotoAdminSendEmail.toKnownErr(e)
      })
  }

  updateAccountEmail(
    data?: ComAtprotoAdminUpdateAccountEmail.InputSchema,
    opts?: ComAtprotoAdminUpdateAccountEmail.CallOptions,
  ): Promise<ComAtprotoAdminUpdateAccountEmail.Response> {
    return this._service.xrpc
      .call('com.atproto.admin.updateAccountEmail', opts?.qp, data, opts)
      .catch((e) => {
        throw ComAtprotoAdminUpdateAccountEmail.toKnownErr(e)
      })
  }

  updateAccountHandle(
    data?: ComAtprotoAdminUpdateAccountHandle.InputSchema,
    opts?: ComAtprotoAdminUpdateAccountHandle.CallOptions,
  ): Promise<ComAtprotoAdminUpdateAccountHandle.Response> {
    return this._service.xrpc
      .call('com.atproto.admin.updateAccountHandle', opts?.qp, data, opts)
      .catch((e) => {
        throw ComAtprotoAdminUpdateAccountHandle.toKnownErr(e)
      })
  }

  updateAccountPassword(
    data?: ComAtprotoAdminUpdateAccountPassword.InputSchema,
    opts?: ComAtprotoAdminUpdateAccountPassword.CallOptions,
  ): Promise<ComAtprotoAdminUpdateAccountPassword.Response> {
    return this._service.xrpc
      .call('com.atproto.admin.updateAccountPassword', opts?.qp, data, opts)
      .catch((e) => {
        throw ComAtprotoAdminUpdateAccountPassword.toKnownErr(e)
      })
  }

  updateSubjectStatus(
    data?: ComAtprotoAdminUpdateSubjectStatus.InputSchema,
    opts?: ComAtprotoAdminUpdateSubjectStatus.CallOptions,
  ): Promise<ComAtprotoAdminUpdateSubjectStatus.Response> {
    return this._service.xrpc
      .call('com.atproto.admin.updateSubjectStatus', opts?.qp, data, opts)
      .catch((e) => {
        throw ComAtprotoAdminUpdateSubjectStatus.toKnownErr(e)
      })
  }
}

export class ComAtprotoIdentityNS {
  _service: AtpServiceClient

  constructor(service: AtpServiceClient) {
    this._service = service
  }

  getRecommendedDidCredentials(
    params?: ComAtprotoIdentityGetRecommendedDidCredentials.QueryParams,
    opts?: ComAtprotoIdentityGetRecommendedDidCredentials.CallOptions,
  ): Promise<ComAtprotoIdentityGetRecommendedDidCredentials.Response> {
    return this._service.xrpc
      .call(
        'com.atproto.identity.getRecommendedDidCredentials',
        params,
        undefined,
        opts,
      )
      .catch((e) => {
        throw ComAtprotoIdentityGetRecommendedDidCredentials.toKnownErr(e)
      })
  }

  requestPlcOperationSignature(
    data?: ComAtprotoIdentityRequestPlcOperationSignature.InputSchema,
    opts?: ComAtprotoIdentityRequestPlcOperationSignature.CallOptions,
  ): Promise<ComAtprotoIdentityRequestPlcOperationSignature.Response> {
    return this._service.xrpc
      .call(
        'com.atproto.identity.requestPlcOperationSignature',
        opts?.qp,
        data,
        opts,
      )
      .catch((e) => {
        throw ComAtprotoIdentityRequestPlcOperationSignature.toKnownErr(e)
      })
  }

  resolveHandle(
    params?: ComAtprotoIdentityResolveHandle.QueryParams,
    opts?: ComAtprotoIdentityResolveHandle.CallOptions,
  ): Promise<ComAtprotoIdentityResolveHandle.Response> {
    return this._service.xrpc
      .call('com.atproto.identity.resolveHandle', params, undefined, opts)
      .catch((e) => {
        throw ComAtprotoIdentityResolveHandle.toKnownErr(e)
      })
  }

  signPlcOperation(
    data?: ComAtprotoIdentitySignPlcOperation.InputSchema,
    opts?: ComAtprotoIdentitySignPlcOperation.CallOptions,
  ): Promise<ComAtprotoIdentitySignPlcOperation.Response> {
    return this._service.xrpc
      .call('com.atproto.identity.signPlcOperation', opts?.qp, data, opts)
      .catch((e) => {
        throw ComAtprotoIdentitySignPlcOperation.toKnownErr(e)
      })
  }

  submitPlcOperation(
    data?: ComAtprotoIdentitySubmitPlcOperation.InputSchema,
    opts?: ComAtprotoIdentitySubmitPlcOperation.CallOptions,
  ): Promise<ComAtprotoIdentitySubmitPlcOperation.Response> {
    return this._service.xrpc
      .call('com.atproto.identity.submitPlcOperation', opts?.qp, data, opts)
      .catch((e) => {
        throw ComAtprotoIdentitySubmitPlcOperation.toKnownErr(e)
      })
  }

  updateHandle(
    data?: ComAtprotoIdentityUpdateHandle.InputSchema,
    opts?: ComAtprotoIdentityUpdateHandle.CallOptions,
  ): Promise<ComAtprotoIdentityUpdateHandle.Response> {
    return this._service.xrpc
      .call('com.atproto.identity.updateHandle', opts?.qp, data, opts)
      .catch((e) => {
        throw ComAtprotoIdentityUpdateHandle.toKnownErr(e)
      })
  }
}

export class ComAtprotoLabelNS {
  _service: AtpServiceClient

  constructor(service: AtpServiceClient) {
    this._service = service
  }

  queryLabels(
    params?: ComAtprotoLabelQueryLabels.QueryParams,
    opts?: ComAtprotoLabelQueryLabels.CallOptions,
  ): Promise<ComAtprotoLabelQueryLabels.Response> {
    return this._service.xrpc
      .call('com.atproto.label.queryLabels', params, undefined, opts)
      .catch((e) => {
        throw ComAtprotoLabelQueryLabels.toKnownErr(e)
      })
  }
}

export class ComAtprotoModerationNS {
  _service: AtpServiceClient

  constructor(service: AtpServiceClient) {
    this._service = service
  }

  createReport(
    data?: ComAtprotoModerationCreateReport.InputSchema,
    opts?: ComAtprotoModerationCreateReport.CallOptions,
  ): Promise<ComAtprotoModerationCreateReport.Response> {
    return this._service.xrpc
      .call('com.atproto.moderation.createReport', opts?.qp, data, opts)
      .catch((e) => {
        throw ComAtprotoModerationCreateReport.toKnownErr(e)
      })
  }
}

export class ComAtprotoRepoNS {
  _service: AtpServiceClient

  constructor(service: AtpServiceClient) {
    this._service = service
  }

  applyWrites(
    data?: ComAtprotoRepoApplyWrites.InputSchema,
    opts?: ComAtprotoRepoApplyWrites.CallOptions,
  ): Promise<ComAtprotoRepoApplyWrites.Response> {
    return this._service.xrpc
      .call('com.atproto.repo.applyWrites', opts?.qp, data, opts)
      .catch((e) => {
        throw ComAtprotoRepoApplyWrites.toKnownErr(e)
      })
  }

  createRecord(
    data?: ComAtprotoRepoCreateRecord.InputSchema,
    opts?: ComAtprotoRepoCreateRecord.CallOptions,
  ): Promise<ComAtprotoRepoCreateRecord.Response> {
    return this._service.xrpc
      .call('com.atproto.repo.createRecord', opts?.qp, data, opts)
      .catch((e) => {
        throw ComAtprotoRepoCreateRecord.toKnownErr(e)
      })
  }

  deleteRecord(
    data?: ComAtprotoRepoDeleteRecord.InputSchema,
    opts?: ComAtprotoRepoDeleteRecord.CallOptions,
  ): Promise<ComAtprotoRepoDeleteRecord.Response> {
    return this._service.xrpc
      .call('com.atproto.repo.deleteRecord', opts?.qp, data, opts)
      .catch((e) => {
        throw ComAtprotoRepoDeleteRecord.toKnownErr(e)
      })
  }

  describeRepo(
    params?: ComAtprotoRepoDescribeRepo.QueryParams,
    opts?: ComAtprotoRepoDescribeRepo.CallOptions,
  ): Promise<ComAtprotoRepoDescribeRepo.Response> {
    return this._service.xrpc
      .call('com.atproto.repo.describeRepo', params, undefined, opts)
      .catch((e) => {
        throw ComAtprotoRepoDescribeRepo.toKnownErr(e)
      })
  }

  getRecord(
    params?: ComAtprotoRepoGetRecord.QueryParams,
    opts?: ComAtprotoRepoGetRecord.CallOptions,
  ): Promise<ComAtprotoRepoGetRecord.Response> {
    return this._service.xrpc
      .call('com.atproto.repo.getRecord', params, undefined, opts)
      .catch((e) => {
        throw ComAtprotoRepoGetRecord.toKnownErr(e)
      })
  }

  importRepo(
    data?: ComAtprotoRepoImportRepo.InputSchema,
    opts?: ComAtprotoRepoImportRepo.CallOptions,
  ): Promise<ComAtprotoRepoImportRepo.Response> {
    return this._service.xrpc
      .call('com.atproto.repo.importRepo', opts?.qp, data, opts)
      .catch((e) => {
        throw ComAtprotoRepoImportRepo.toKnownErr(e)
      })
  }

  listMissingBlobs(
    params?: ComAtprotoRepoListMissingBlobs.QueryParams,
    opts?: ComAtprotoRepoListMissingBlobs.CallOptions,
  ): Promise<ComAtprotoRepoListMissingBlobs.Response> {
    return this._service.xrpc
      .call('com.atproto.repo.listMissingBlobs', params, undefined, opts)
      .catch((e) => {
        throw ComAtprotoRepoListMissingBlobs.toKnownErr(e)
      })
  }

  listRecords(
    params?: ComAtprotoRepoListRecords.QueryParams,
    opts?: ComAtprotoRepoListRecords.CallOptions,
  ): Promise<ComAtprotoRepoListRecords.Response> {
    return this._service.xrpc
      .call('com.atproto.repo.listRecords', params, undefined, opts)
      .catch((e) => {
        throw ComAtprotoRepoListRecords.toKnownErr(e)
      })
  }

  putRecord(
    data?: ComAtprotoRepoPutRecord.InputSchema,
    opts?: ComAtprotoRepoPutRecord.CallOptions,
  ): Promise<ComAtprotoRepoPutRecord.Response> {
    return this._service.xrpc
      .call('com.atproto.repo.putRecord', opts?.qp, data, opts)
      .catch((e) => {
        throw ComAtprotoRepoPutRecord.toKnownErr(e)
      })
  }

  uploadBlob(
    data?: ComAtprotoRepoUploadBlob.InputSchema,
    opts?: ComAtprotoRepoUploadBlob.CallOptions,
  ): Promise<ComAtprotoRepoUploadBlob.Response> {
    return this._service.xrpc
      .call('com.atproto.repo.uploadBlob', opts?.qp, data, opts)
      .catch((e) => {
        throw ComAtprotoRepoUploadBlob.toKnownErr(e)
      })
  }
}

export class ComAtprotoServerNS {
  _service: AtpServiceClient

  constructor(service: AtpServiceClient) {
    this._service = service
  }

  activateAccount(
    data?: ComAtprotoServerActivateAccount.InputSchema,
    opts?: ComAtprotoServerActivateAccount.CallOptions,
  ): Promise<ComAtprotoServerActivateAccount.Response> {
    return this._service.xrpc
      .call('com.atproto.server.activateAccount', opts?.qp, data, opts)
      .catch((e) => {
        throw ComAtprotoServerActivateAccount.toKnownErr(e)
      })
  }

  checkAccountStatus(
    params?: ComAtprotoServerCheckAccountStatus.QueryParams,
    opts?: ComAtprotoServerCheckAccountStatus.CallOptions,
  ): Promise<ComAtprotoServerCheckAccountStatus.Response> {
    return this._service.xrpc
      .call('com.atproto.server.checkAccountStatus', params, undefined, opts)
      .catch((e) => {
        throw ComAtprotoServerCheckAccountStatus.toKnownErr(e)
      })
  }

  confirmEmail(
    data?: ComAtprotoServerConfirmEmail.InputSchema,
    opts?: ComAtprotoServerConfirmEmail.CallOptions,
  ): Promise<ComAtprotoServerConfirmEmail.Response> {
    return this._service.xrpc
      .call('com.atproto.server.confirmEmail', opts?.qp, data, opts)
      .catch((e) => {
        throw ComAtprotoServerConfirmEmail.toKnownErr(e)
      })
  }

  createAccount(
    data?: ComAtprotoServerCreateAccount.InputSchema,
    opts?: ComAtprotoServerCreateAccount.CallOptions,
  ): Promise<ComAtprotoServerCreateAccount.Response> {
    return this._service.xrpc
      .call('com.atproto.server.createAccount', opts?.qp, data, opts)
      .catch((e) => {
        throw ComAtprotoServerCreateAccount.toKnownErr(e)
      })
  }

  createAppPassword(
    data?: ComAtprotoServerCreateAppPassword.InputSchema,
    opts?: ComAtprotoServerCreateAppPassword.CallOptions,
  ): Promise<ComAtprotoServerCreateAppPassword.Response> {
    return this._service.xrpc
      .call('com.atproto.server.createAppPassword', opts?.qp, data, opts)
      .catch((e) => {
        throw ComAtprotoServerCreateAppPassword.toKnownErr(e)
      })
  }

  createInviteCode(
    data?: ComAtprotoServerCreateInviteCode.InputSchema,
    opts?: ComAtprotoServerCreateInviteCode.CallOptions,
  ): Promise<ComAtprotoServerCreateInviteCode.Response> {
    return this._service.xrpc
      .call('com.atproto.server.createInviteCode', opts?.qp, data, opts)
      .catch((e) => {
        throw ComAtprotoServerCreateInviteCode.toKnownErr(e)
      })
  }

  createInviteCodes(
    data?: ComAtprotoServerCreateInviteCodes.InputSchema,
    opts?: ComAtprotoServerCreateInviteCodes.CallOptions,
  ): Promise<ComAtprotoServerCreateInviteCodes.Response> {
    return this._service.xrpc
      .call('com.atproto.server.createInviteCodes', opts?.qp, data, opts)
      .catch((e) => {
        throw ComAtprotoServerCreateInviteCodes.toKnownErr(e)
      })
  }

  createSession(
    data?: ComAtprotoServerCreateSession.InputSchema,
    opts?: ComAtprotoServerCreateSession.CallOptions,
  ): Promise<ComAtprotoServerCreateSession.Response> {
    return this._service.xrpc
      .call('com.atproto.server.createSession', opts?.qp, data, opts)
      .catch((e) => {
        throw ComAtprotoServerCreateSession.toKnownErr(e)
      })
  }

  deactivateAccount(
    data?: ComAtprotoServerDeactivateAccount.InputSchema,
    opts?: ComAtprotoServerDeactivateAccount.CallOptions,
  ): Promise<ComAtprotoServerDeactivateAccount.Response> {
    return this._service.xrpc
      .call('com.atproto.server.deactivateAccount', opts?.qp, data, opts)
      .catch((e) => {
        throw ComAtprotoServerDeactivateAccount.toKnownErr(e)
      })
  }

  deleteAccount(
    data?: ComAtprotoServerDeleteAccount.InputSchema,
    opts?: ComAtprotoServerDeleteAccount.CallOptions,
  ): Promise<ComAtprotoServerDeleteAccount.Response> {
    return this._service.xrpc
      .call('com.atproto.server.deleteAccount', opts?.qp, data, opts)
      .catch((e) => {
        throw ComAtprotoServerDeleteAccount.toKnownErr(e)
      })
  }

  deleteSession(
    data?: ComAtprotoServerDeleteSession.InputSchema,
    opts?: ComAtprotoServerDeleteSession.CallOptions,
  ): Promise<ComAtprotoServerDeleteSession.Response> {
    return this._service.xrpc
      .call('com.atproto.server.deleteSession', opts?.qp, data, opts)
      .catch((e) => {
        throw ComAtprotoServerDeleteSession.toKnownErr(e)
      })
  }

  describeServer(
    params?: ComAtprotoServerDescribeServer.QueryParams,
    opts?: ComAtprotoServerDescribeServer.CallOptions,
  ): Promise<ComAtprotoServerDescribeServer.Response> {
    return this._service.xrpc
      .call('com.atproto.server.describeServer', params, undefined, opts)
      .catch((e) => {
        throw ComAtprotoServerDescribeServer.toKnownErr(e)
      })
  }

  getAccountInviteCodes(
    params?: ComAtprotoServerGetAccountInviteCodes.QueryParams,
    opts?: ComAtprotoServerGetAccountInviteCodes.CallOptions,
  ): Promise<ComAtprotoServerGetAccountInviteCodes.Response> {
    return this._service.xrpc
      .call('com.atproto.server.getAccountInviteCodes', params, undefined, opts)
      .catch((e) => {
        throw ComAtprotoServerGetAccountInviteCodes.toKnownErr(e)
      })
  }

  getServiceAuth(
    params?: ComAtprotoServerGetServiceAuth.QueryParams,
    opts?: ComAtprotoServerGetServiceAuth.CallOptions,
  ): Promise<ComAtprotoServerGetServiceAuth.Response> {
    return this._service.xrpc
      .call('com.atproto.server.getServiceAuth', params, undefined, opts)
      .catch((e) => {
        throw ComAtprotoServerGetServiceAuth.toKnownErr(e)
      })
  }

  getSession(
    params?: ComAtprotoServerGetSession.QueryParams,
    opts?: ComAtprotoServerGetSession.CallOptions,
  ): Promise<ComAtprotoServerGetSession.Response> {
    return this._service.xrpc
      .call('com.atproto.server.getSession', params, undefined, opts)
      .catch((e) => {
        throw ComAtprotoServerGetSession.toKnownErr(e)
      })
  }

  listAppPasswords(
    params?: ComAtprotoServerListAppPasswords.QueryParams,
    opts?: ComAtprotoServerListAppPasswords.CallOptions,
  ): Promise<ComAtprotoServerListAppPasswords.Response> {
    return this._service.xrpc
      .call('com.atproto.server.listAppPasswords', params, undefined, opts)
      .catch((e) => {
        throw ComAtprotoServerListAppPasswords.toKnownErr(e)
      })
  }

  refreshSession(
    data?: ComAtprotoServerRefreshSession.InputSchema,
    opts?: ComAtprotoServerRefreshSession.CallOptions,
  ): Promise<ComAtprotoServerRefreshSession.Response> {
    return this._service.xrpc
      .call('com.atproto.server.refreshSession', opts?.qp, data, opts)
      .catch((e) => {
        throw ComAtprotoServerRefreshSession.toKnownErr(e)
      })
  }

  requestAccountDelete(
    data?: ComAtprotoServerRequestAccountDelete.InputSchema,
    opts?: ComAtprotoServerRequestAccountDelete.CallOptions,
  ): Promise<ComAtprotoServerRequestAccountDelete.Response> {
    return this._service.xrpc
      .call('com.atproto.server.requestAccountDelete', opts?.qp, data, opts)
      .catch((e) => {
        throw ComAtprotoServerRequestAccountDelete.toKnownErr(e)
      })
  }

  requestEmailConfirmation(
    data?: ComAtprotoServerRequestEmailConfirmation.InputSchema,
    opts?: ComAtprotoServerRequestEmailConfirmation.CallOptions,
  ): Promise<ComAtprotoServerRequestEmailConfirmation.Response> {
    return this._service.xrpc
      .call('com.atproto.server.requestEmailConfirmation', opts?.qp, data, opts)
      .catch((e) => {
        throw ComAtprotoServerRequestEmailConfirmation.toKnownErr(e)
      })
  }

  requestEmailUpdate(
    data?: ComAtprotoServerRequestEmailUpdate.InputSchema,
    opts?: ComAtprotoServerRequestEmailUpdate.CallOptions,
  ): Promise<ComAtprotoServerRequestEmailUpdate.Response> {
    return this._service.xrpc
      .call('com.atproto.server.requestEmailUpdate', opts?.qp, data, opts)
      .catch((e) => {
        throw ComAtprotoServerRequestEmailUpdate.toKnownErr(e)
      })
  }

  requestPasswordReset(
    data?: ComAtprotoServerRequestPasswordReset.InputSchema,
    opts?: ComAtprotoServerRequestPasswordReset.CallOptions,
  ): Promise<ComAtprotoServerRequestPasswordReset.Response> {
    return this._service.xrpc
      .call('com.atproto.server.requestPasswordReset', opts?.qp, data, opts)
      .catch((e) => {
        throw ComAtprotoServerRequestPasswordReset.toKnownErr(e)
      })
  }

  reserveSigningKey(
    data?: ComAtprotoServerReserveSigningKey.InputSchema,
    opts?: ComAtprotoServerReserveSigningKey.CallOptions,
  ): Promise<ComAtprotoServerReserveSigningKey.Response> {
    return this._service.xrpc
      .call('com.atproto.server.reserveSigningKey', opts?.qp, data, opts)
      .catch((e) => {
        throw ComAtprotoServerReserveSigningKey.toKnownErr(e)
      })
  }

  resetPassword(
    data?: ComAtprotoServerResetPassword.InputSchema,
    opts?: ComAtprotoServerResetPassword.CallOptions,
  ): Promise<ComAtprotoServerResetPassword.Response> {
    return this._service.xrpc
      .call('com.atproto.server.resetPassword', opts?.qp, data, opts)
      .catch((e) => {
        throw ComAtprotoServerResetPassword.toKnownErr(e)
      })
  }

  revokeAppPassword(
    data?: ComAtprotoServerRevokeAppPassword.InputSchema,
    opts?: ComAtprotoServerRevokeAppPassword.CallOptions,
  ): Promise<ComAtprotoServerRevokeAppPassword.Response> {
    return this._service.xrpc
      .call('com.atproto.server.revokeAppPassword', opts?.qp, data, opts)
      .catch((e) => {
        throw ComAtprotoServerRevokeAppPassword.toKnownErr(e)
      })
  }

  updateEmail(
    data?: ComAtprotoServerUpdateEmail.InputSchema,
    opts?: ComAtprotoServerUpdateEmail.CallOptions,
  ): Promise<ComAtprotoServerUpdateEmail.Response> {
    return this._service.xrpc
      .call('com.atproto.server.updateEmail', opts?.qp, data, opts)
      .catch((e) => {
        throw ComAtprotoServerUpdateEmail.toKnownErr(e)
      })
  }
}

export class ComAtprotoSyncNS {
  _service: AtpServiceClient

  constructor(service: AtpServiceClient) {
    this._service = service
  }

  getBlob(
    params?: ComAtprotoSyncGetBlob.QueryParams,
    opts?: ComAtprotoSyncGetBlob.CallOptions,
  ): Promise<ComAtprotoSyncGetBlob.Response> {
    return this._service.xrpc
      .call('com.atproto.sync.getBlob', params, undefined, opts)
      .catch((e) => {
        throw ComAtprotoSyncGetBlob.toKnownErr(e)
      })
  }

  getBlocks(
    params?: ComAtprotoSyncGetBlocks.QueryParams,
    opts?: ComAtprotoSyncGetBlocks.CallOptions,
  ): Promise<ComAtprotoSyncGetBlocks.Response> {
    return this._service.xrpc
      .call('com.atproto.sync.getBlocks', params, undefined, opts)
      .catch((e) => {
        throw ComAtprotoSyncGetBlocks.toKnownErr(e)
      })
  }

  getCheckout(
    params?: ComAtprotoSyncGetCheckout.QueryParams,
    opts?: ComAtprotoSyncGetCheckout.CallOptions,
  ): Promise<ComAtprotoSyncGetCheckout.Response> {
    return this._service.xrpc
      .call('com.atproto.sync.getCheckout', params, undefined, opts)
      .catch((e) => {
        throw ComAtprotoSyncGetCheckout.toKnownErr(e)
      })
  }

  getHead(
    params?: ComAtprotoSyncGetHead.QueryParams,
    opts?: ComAtprotoSyncGetHead.CallOptions,
  ): Promise<ComAtprotoSyncGetHead.Response> {
    return this._service.xrpc
      .call('com.atproto.sync.getHead', params, undefined, opts)
      .catch((e) => {
        throw ComAtprotoSyncGetHead.toKnownErr(e)
      })
  }

  getLatestCommit(
    params?: ComAtprotoSyncGetLatestCommit.QueryParams,
    opts?: ComAtprotoSyncGetLatestCommit.CallOptions,
  ): Promise<ComAtprotoSyncGetLatestCommit.Response> {
    return this._service.xrpc
      .call('com.atproto.sync.getLatestCommit', params, undefined, opts)
      .catch((e) => {
        throw ComAtprotoSyncGetLatestCommit.toKnownErr(e)
      })
  }

  getRecord(
    params?: ComAtprotoSyncGetRecord.QueryParams,
    opts?: ComAtprotoSyncGetRecord.CallOptions,
  ): Promise<ComAtprotoSyncGetRecord.Response> {
    return this._service.xrpc
      .call('com.atproto.sync.getRecord', params, undefined, opts)
      .catch((e) => {
        throw ComAtprotoSyncGetRecord.toKnownErr(e)
      })
  }

  getRepo(
    params?: ComAtprotoSyncGetRepo.QueryParams,
    opts?: ComAtprotoSyncGetRepo.CallOptions,
  ): Promise<ComAtprotoSyncGetRepo.Response> {
    return this._service.xrpc
      .call('com.atproto.sync.getRepo', params, undefined, opts)
      .catch((e) => {
        throw ComAtprotoSyncGetRepo.toKnownErr(e)
      })
  }

  getRepoStatus(
    params?: ComAtprotoSyncGetRepoStatus.QueryParams,
    opts?: ComAtprotoSyncGetRepoStatus.CallOptions,
  ): Promise<ComAtprotoSyncGetRepoStatus.Response> {
    return this._service.xrpc
      .call('com.atproto.sync.getRepoStatus', params, undefined, opts)
      .catch((e) => {
        throw ComAtprotoSyncGetRepoStatus.toKnownErr(e)
      })
  }

  listBlobs(
    params?: ComAtprotoSyncListBlobs.QueryParams,
    opts?: ComAtprotoSyncListBlobs.CallOptions,
  ): Promise<ComAtprotoSyncListBlobs.Response> {
    return this._service.xrpc
      .call('com.atproto.sync.listBlobs', params, undefined, opts)
      .catch((e) => {
        throw ComAtprotoSyncListBlobs.toKnownErr(e)
      })
  }

  listRepos(
    params?: ComAtprotoSyncListRepos.QueryParams,
    opts?: ComAtprotoSyncListRepos.CallOptions,
  ): Promise<ComAtprotoSyncListRepos.Response> {
    return this._service.xrpc
      .call('com.atproto.sync.listRepos', params, undefined, opts)
      .catch((e) => {
        throw ComAtprotoSyncListRepos.toKnownErr(e)
      })
  }

  notifyOfUpdate(
    data?: ComAtprotoSyncNotifyOfUpdate.InputSchema,
    opts?: ComAtprotoSyncNotifyOfUpdate.CallOptions,
  ): Promise<ComAtprotoSyncNotifyOfUpdate.Response> {
    return this._service.xrpc
      .call('com.atproto.sync.notifyOfUpdate', opts?.qp, data, opts)
      .catch((e) => {
        throw ComAtprotoSyncNotifyOfUpdate.toKnownErr(e)
      })
  }

  requestCrawl(
    data?: ComAtprotoSyncRequestCrawl.InputSchema,
    opts?: ComAtprotoSyncRequestCrawl.CallOptions,
  ): Promise<ComAtprotoSyncRequestCrawl.Response> {
    return this._service.xrpc
      .call('com.atproto.sync.requestCrawl', opts?.qp, data, opts)
      .catch((e) => {
        throw ComAtprotoSyncRequestCrawl.toKnownErr(e)
      })
  }
}

export class ComAtprotoTempNS {
  _service: AtpServiceClient

  constructor(service: AtpServiceClient) {
    this._service = service
  }

  checkSignupQueue(
    params?: ComAtprotoTempCheckSignupQueue.QueryParams,
    opts?: ComAtprotoTempCheckSignupQueue.CallOptions,
  ): Promise<ComAtprotoTempCheckSignupQueue.Response> {
    return this._service.xrpc
      .call('com.atproto.temp.checkSignupQueue', params, undefined, opts)
      .catch((e) => {
        throw ComAtprotoTempCheckSignupQueue.toKnownErr(e)
      })
  }

  fetchLabels(
    params?: ComAtprotoTempFetchLabels.QueryParams,
    opts?: ComAtprotoTempFetchLabels.CallOptions,
  ): Promise<ComAtprotoTempFetchLabels.Response> {
    return this._service.xrpc
      .call('com.atproto.temp.fetchLabels', params, undefined, opts)
      .catch((e) => {
        throw ComAtprotoTempFetchLabels.toKnownErr(e)
      })
  }

  requestPhoneVerification(
    data?: ComAtprotoTempRequestPhoneVerification.InputSchema,
    opts?: ComAtprotoTempRequestPhoneVerification.CallOptions,
  ): Promise<ComAtprotoTempRequestPhoneVerification.Response> {
    return this._service.xrpc
      .call('com.atproto.temp.requestPhoneVerification', opts?.qp, data, opts)
      .catch((e) => {
        throw ComAtprotoTempRequestPhoneVerification.toKnownErr(e)
      })
  }
}

export class AppNS {
  _service: AtpServiceClient
  bsky: AppBskyNS

  constructor(service: AtpServiceClient) {
    this._service = service
    this.bsky = new AppBskyNS(service)
  }
}

export class AppBskyNS {
  _service: AtpServiceClient
  actor: AppBskyActorNS
  embed: AppBskyEmbedNS
  feed: AppBskyFeedNS
  graph: AppBskyGraphNS
  labeler: AppBskyLabelerNS
  notification: AppBskyNotificationNS
  richtext: AppBskyRichtextNS
  unspecced: AppBskyUnspeccedNS

  constructor(service: AtpServiceClient) {
    this._service = service
    this.actor = new AppBskyActorNS(service)
    this.embed = new AppBskyEmbedNS(service)
    this.feed = new AppBskyFeedNS(service)
    this.graph = new AppBskyGraphNS(service)
    this.labeler = new AppBskyLabelerNS(service)
    this.notification = new AppBskyNotificationNS(service)
    this.richtext = new AppBskyRichtextNS(service)
    this.unspecced = new AppBskyUnspeccedNS(service)
  }
}

export class AppBskyActorNS {
  _service: AtpServiceClient
  profile: ProfileRecord

  constructor(service: AtpServiceClient) {
    this._service = service
    this.profile = new ProfileRecord(service)
  }

  getPreferences(
    params?: AppBskyActorGetPreferences.QueryParams,
    opts?: AppBskyActorGetPreferences.CallOptions,
  ): Promise<AppBskyActorGetPreferences.Response> {
    return this._service.xrpc
      .call('app.bsky.actor.getPreferences', params, undefined, opts)
      .catch((e) => {
        throw AppBskyActorGetPreferences.toKnownErr(e)
      })
  }

  getProfile(
    params?: AppBskyActorGetProfile.QueryParams,
    opts?: AppBskyActorGetProfile.CallOptions,
  ): Promise<AppBskyActorGetProfile.Response> {
    return this._service.xrpc
      .call('app.bsky.actor.getProfile', params, undefined, opts)
      .catch((e) => {
        throw AppBskyActorGetProfile.toKnownErr(e)
      })
  }

  getProfiles(
    params?: AppBskyActorGetProfiles.QueryParams,
    opts?: AppBskyActorGetProfiles.CallOptions,
  ): Promise<AppBskyActorGetProfiles.Response> {
    return this._service.xrpc
      .call('app.bsky.actor.getProfiles', params, undefined, opts)
      .catch((e) => {
        throw AppBskyActorGetProfiles.toKnownErr(e)
      })
  }

  getSuggestions(
    params?: AppBskyActorGetSuggestions.QueryParams,
    opts?: AppBskyActorGetSuggestions.CallOptions,
  ): Promise<AppBskyActorGetSuggestions.Response> {
    return this._service.xrpc
      .call('app.bsky.actor.getSuggestions', params, undefined, opts)
      .catch((e) => {
        throw AppBskyActorGetSuggestions.toKnownErr(e)
      })
  }

  putPreferences(
    data?: AppBskyActorPutPreferences.InputSchema,
    opts?: AppBskyActorPutPreferences.CallOptions,
  ): Promise<AppBskyActorPutPreferences.Response> {
    return this._service.xrpc
      .call('app.bsky.actor.putPreferences', opts?.qp, data, opts)
      .catch((e) => {
        throw AppBskyActorPutPreferences.toKnownErr(e)
      })
  }

  searchActors(
    params?: AppBskyActorSearchActors.QueryParams,
    opts?: AppBskyActorSearchActors.CallOptions,
  ): Promise<AppBskyActorSearchActors.Response> {
    return this._service.xrpc
      .call('app.bsky.actor.searchActors', params, undefined, opts)
      .catch((e) => {
        throw AppBskyActorSearchActors.toKnownErr(e)
      })
  }

  searchActorsTypeahead(
    params?: AppBskyActorSearchActorsTypeahead.QueryParams,
    opts?: AppBskyActorSearchActorsTypeahead.CallOptions,
  ): Promise<AppBskyActorSearchActorsTypeahead.Response> {
    return this._service.xrpc
      .call('app.bsky.actor.searchActorsTypeahead', params, undefined, opts)
      .catch((e) => {
        throw AppBskyActorSearchActorsTypeahead.toKnownErr(e)
      })
  }
}

export class ProfileRecord {
  _service: AtpServiceClient

  constructor(service: AtpServiceClient) {
    this._service = service
  }

  async list(
    params: Omit<ComAtprotoRepoListRecords.QueryParams, 'collection'>,
  ): Promise<{
    cursor?: string
    records: { uri: string; value: AppBskyActorProfile.Record }[]
  }> {
    const res = await this._service.xrpc.call('com.atproto.repo.listRecords', {
      collection: 'app.bsky.actor.profile',
      ...params,
    })
    return res.data
  }

  async get(
    params: Omit<ComAtprotoRepoGetRecord.QueryParams, 'collection'>,
  ): Promise<{ uri: string; cid: string; value: AppBskyActorProfile.Record }> {
    const res = await this._service.xrpc.call('com.atproto.repo.getRecord', {
      collection: 'app.bsky.actor.profile',
      ...params,
    })
    return res.data
  }

  async create(
    params: Omit<
      ComAtprotoRepoCreateRecord.InputSchema,
      'collection' | 'record'
    >,
    record: AppBskyActorProfile.Record,
    headers?: Record<string, string>,
  ): Promise<{ uri: string; cid: string }> {
    record.$type = 'app.bsky.actor.profile'
    const res = await this._service.xrpc.call(
      'com.atproto.repo.createRecord',
      undefined,
      { collection: 'app.bsky.actor.profile', rkey: 'self', ...params, record },
      { encoding: 'application/json', headers },
    )
    return res.data
  }

  async delete(
    params: Omit<ComAtprotoRepoDeleteRecord.InputSchema, 'collection'>,
    headers?: Record<string, string>,
  ): Promise<void> {
    await this._service.xrpc.call(
      'com.atproto.repo.deleteRecord',
      undefined,
      { collection: 'app.bsky.actor.profile', ...params },
      { headers },
    )
  }
}

export class AppBskyEmbedNS {
  _service: AtpServiceClient

  constructor(service: AtpServiceClient) {
    this._service = service
  }
}

export class AppBskyFeedNS {
  _service: AtpServiceClient
  generator: GeneratorRecord
  like: LikeRecord
  post: PostRecord
  repost: RepostRecord
  threadgate: ThreadgateRecord

  constructor(service: AtpServiceClient) {
    this._service = service
    this.generator = new GeneratorRecord(service)
    this.like = new LikeRecord(service)
    this.post = new PostRecord(service)
    this.repost = new RepostRecord(service)
    this.threadgate = new ThreadgateRecord(service)
  }

  describeFeedGenerator(
    params?: AppBskyFeedDescribeFeedGenerator.QueryParams,
    opts?: AppBskyFeedDescribeFeedGenerator.CallOptions,
  ): Promise<AppBskyFeedDescribeFeedGenerator.Response> {
    return this._service.xrpc
      .call('app.bsky.feed.describeFeedGenerator', params, undefined, opts)
      .catch((e) => {
        throw AppBskyFeedDescribeFeedGenerator.toKnownErr(e)
      })
  }

  getActorFeeds(
    params?: AppBskyFeedGetActorFeeds.QueryParams,
    opts?: AppBskyFeedGetActorFeeds.CallOptions,
  ): Promise<AppBskyFeedGetActorFeeds.Response> {
    return this._service.xrpc
      .call('app.bsky.feed.getActorFeeds', params, undefined, opts)
      .catch((e) => {
        throw AppBskyFeedGetActorFeeds.toKnownErr(e)
      })
  }

  getActorLikes(
    params?: AppBskyFeedGetActorLikes.QueryParams,
    opts?: AppBskyFeedGetActorLikes.CallOptions,
  ): Promise<AppBskyFeedGetActorLikes.Response> {
    return this._service.xrpc
      .call('app.bsky.feed.getActorLikes', params, undefined, opts)
      .catch((e) => {
        throw AppBskyFeedGetActorLikes.toKnownErr(e)
      })
  }

  getAuthorFeed(
    params?: AppBskyFeedGetAuthorFeed.QueryParams,
    opts?: AppBskyFeedGetAuthorFeed.CallOptions,
  ): Promise<AppBskyFeedGetAuthorFeed.Response> {
    return this._service.xrpc
      .call('app.bsky.feed.getAuthorFeed', params, undefined, opts)
      .catch((e) => {
        throw AppBskyFeedGetAuthorFeed.toKnownErr(e)
      })
  }

  getFeed(
    params?: AppBskyFeedGetFeed.QueryParams,
    opts?: AppBskyFeedGetFeed.CallOptions,
  ): Promise<AppBskyFeedGetFeed.Response> {
    return this._service.xrpc
      .call('app.bsky.feed.getFeed', params, undefined, opts)
      .catch((e) => {
        throw AppBskyFeedGetFeed.toKnownErr(e)
      })
  }

  getFeedGenerator(
    params?: AppBskyFeedGetFeedGenerator.QueryParams,
    opts?: AppBskyFeedGetFeedGenerator.CallOptions,
  ): Promise<AppBskyFeedGetFeedGenerator.Response> {
    return this._service.xrpc
      .call('app.bsky.feed.getFeedGenerator', params, undefined, opts)
      .catch((e) => {
        throw AppBskyFeedGetFeedGenerator.toKnownErr(e)
      })
  }

  getFeedGenerators(
    params?: AppBskyFeedGetFeedGenerators.QueryParams,
    opts?: AppBskyFeedGetFeedGenerators.CallOptions,
  ): Promise<AppBskyFeedGetFeedGenerators.Response> {
    return this._service.xrpc
      .call('app.bsky.feed.getFeedGenerators', params, undefined, opts)
      .catch((e) => {
        throw AppBskyFeedGetFeedGenerators.toKnownErr(e)
      })
  }

  getFeedSkeleton(
    params?: AppBskyFeedGetFeedSkeleton.QueryParams,
    opts?: AppBskyFeedGetFeedSkeleton.CallOptions,
  ): Promise<AppBskyFeedGetFeedSkeleton.Response> {
    return this._service.xrpc
      .call('app.bsky.feed.getFeedSkeleton', params, undefined, opts)
      .catch((e) => {
        throw AppBskyFeedGetFeedSkeleton.toKnownErr(e)
      })
  }

  getLikes(
    params?: AppBskyFeedGetLikes.QueryParams,
    opts?: AppBskyFeedGetLikes.CallOptions,
  ): Promise<AppBskyFeedGetLikes.Response> {
    return this._service.xrpc
      .call('app.bsky.feed.getLikes', params, undefined, opts)
      .catch((e) => {
        throw AppBskyFeedGetLikes.toKnownErr(e)
      })
  }

  getListFeed(
    params?: AppBskyFeedGetListFeed.QueryParams,
    opts?: AppBskyFeedGetListFeed.CallOptions,
  ): Promise<AppBskyFeedGetListFeed.Response> {
    return this._service.xrpc
      .call('app.bsky.feed.getListFeed', params, undefined, opts)
      .catch((e) => {
        throw AppBskyFeedGetListFeed.toKnownErr(e)
      })
  }

  getPostThread(
    params?: AppBskyFeedGetPostThread.QueryParams,
    opts?: AppBskyFeedGetPostThread.CallOptions,
  ): Promise<AppBskyFeedGetPostThread.Response> {
    return this._service.xrpc
      .call('app.bsky.feed.getPostThread', params, undefined, opts)
      .catch((e) => {
        throw AppBskyFeedGetPostThread.toKnownErr(e)
      })
  }

  getPosts(
    params?: AppBskyFeedGetPosts.QueryParams,
    opts?: AppBskyFeedGetPosts.CallOptions,
  ): Promise<AppBskyFeedGetPosts.Response> {
    return this._service.xrpc
      .call('app.bsky.feed.getPosts', params, undefined, opts)
      .catch((e) => {
        throw AppBskyFeedGetPosts.toKnownErr(e)
      })
  }

  getRepostedBy(
    params?: AppBskyFeedGetRepostedBy.QueryParams,
    opts?: AppBskyFeedGetRepostedBy.CallOptions,
  ): Promise<AppBskyFeedGetRepostedBy.Response> {
    return this._service.xrpc
      .call('app.bsky.feed.getRepostedBy', params, undefined, opts)
      .catch((e) => {
        throw AppBskyFeedGetRepostedBy.toKnownErr(e)
      })
  }

  getSuggestedFeeds(
    params?: AppBskyFeedGetSuggestedFeeds.QueryParams,
    opts?: AppBskyFeedGetSuggestedFeeds.CallOptions,
  ): Promise<AppBskyFeedGetSuggestedFeeds.Response> {
    return this._service.xrpc
      .call('app.bsky.feed.getSuggestedFeeds', params, undefined, opts)
      .catch((e) => {
        throw AppBskyFeedGetSuggestedFeeds.toKnownErr(e)
      })
  }

  getTimeline(
    params?: AppBskyFeedGetTimeline.QueryParams,
    opts?: AppBskyFeedGetTimeline.CallOptions,
  ): Promise<AppBskyFeedGetTimeline.Response> {
    return this._service.xrpc
      .call('app.bsky.feed.getTimeline', params, undefined, opts)
      .catch((e) => {
        throw AppBskyFeedGetTimeline.toKnownErr(e)
      })
  }

  searchPosts(
    params?: AppBskyFeedSearchPosts.QueryParams,
    opts?: AppBskyFeedSearchPosts.CallOptions,
  ): Promise<AppBskyFeedSearchPosts.Response> {
    return this._service.xrpc
      .call('app.bsky.feed.searchPosts', params, undefined, opts)
      .catch((e) => {
        throw AppBskyFeedSearchPosts.toKnownErr(e)
      })
  }

  sendInteractions(
    data?: AppBskyFeedSendInteractions.InputSchema,
    opts?: AppBskyFeedSendInteractions.CallOptions,
  ): Promise<AppBskyFeedSendInteractions.Response> {
    return this._service.xrpc
      .call('app.bsky.feed.sendInteractions', opts?.qp, data, opts)
      .catch((e) => {
        throw AppBskyFeedSendInteractions.toKnownErr(e)
      })
  }
}

export class GeneratorRecord {
  _service: AtpServiceClient

  constructor(service: AtpServiceClient) {
    this._service = service
  }

  async list(
    params: Omit<ComAtprotoRepoListRecords.QueryParams, 'collection'>,
  ): Promise<{
    cursor?: string
    records: { uri: string; value: AppBskyFeedGenerator.Record }[]
  }> {
    const res = await this._service.xrpc.call('com.atproto.repo.listRecords', {
      collection: 'app.bsky.feed.generator',
      ...params,
    })
    return res.data
  }

  async get(
    params: Omit<ComAtprotoRepoGetRecord.QueryParams, 'collection'>,
  ): Promise<{ uri: string; cid: string; value: AppBskyFeedGenerator.Record }> {
    const res = await this._service.xrpc.call('com.atproto.repo.getRecord', {
      collection: 'app.bsky.feed.generator',
      ...params,
    })
    return res.data
  }

  async create(
    params: Omit<
      ComAtprotoRepoCreateRecord.InputSchema,
      'collection' | 'record'
    >,
    record: AppBskyFeedGenerator.Record,
    headers?: Record<string, string>,
  ): Promise<{ uri: string; cid: string }> {
    record.$type = 'app.bsky.feed.generator'
    const res = await this._service.xrpc.call(
      'com.atproto.repo.createRecord',
      undefined,
      { collection: 'app.bsky.feed.generator', ...params, record },
      { encoding: 'application/json', headers },
    )
    return res.data
  }

  async delete(
    params: Omit<ComAtprotoRepoDeleteRecord.InputSchema, 'collection'>,
    headers?: Record<string, string>,
  ): Promise<void> {
    await this._service.xrpc.call(
      'com.atproto.repo.deleteRecord',
      undefined,
      { collection: 'app.bsky.feed.generator', ...params },
      { headers },
    )
  }
}

export class LikeRecord {
  _service: AtpServiceClient

  constructor(service: AtpServiceClient) {
    this._service = service
  }

  async list(
    params: Omit<ComAtprotoRepoListRecords.QueryParams, 'collection'>,
  ): Promise<{
    cursor?: string
    records: { uri: string; value: AppBskyFeedLike.Record }[]
  }> {
    const res = await this._service.xrpc.call('com.atproto.repo.listRecords', {
      collection: 'app.bsky.feed.like',
      ...params,
    })
    return res.data
  }

  async get(
    params: Omit<ComAtprotoRepoGetRecord.QueryParams, 'collection'>,
  ): Promise<{ uri: string; cid: string; value: AppBskyFeedLike.Record }> {
    const res = await this._service.xrpc.call('com.atproto.repo.getRecord', {
      collection: 'app.bsky.feed.like',
      ...params,
    })
    return res.data
  }

  async create(
    params: Omit<
      ComAtprotoRepoCreateRecord.InputSchema,
      'collection' | 'record'
    >,
    record: AppBskyFeedLike.Record,
    headers?: Record<string, string>,
  ): Promise<{ uri: string; cid: string }> {
    record.$type = 'app.bsky.feed.like'
    const res = await this._service.xrpc.call(
      'com.atproto.repo.createRecord',
      undefined,
      { collection: 'app.bsky.feed.like', ...params, record },
      { encoding: 'application/json', headers },
    )
    return res.data
  }

  async delete(
    params: Omit<ComAtprotoRepoDeleteRecord.InputSchema, 'collection'>,
    headers?: Record<string, string>,
  ): Promise<void> {
    await this._service.xrpc.call(
      'com.atproto.repo.deleteRecord',
      undefined,
      { collection: 'app.bsky.feed.like', ...params },
      { headers },
    )
  }
}

export class PostRecord {
  _service: AtpServiceClient

  constructor(service: AtpServiceClient) {
    this._service = service
  }

  async list(
    params: Omit<ComAtprotoRepoListRecords.QueryParams, 'collection'>,
  ): Promise<{
    cursor?: string
    records: { uri: string; value: AppBskyFeedPost.Record }[]
  }> {
    const res = await this._service.xrpc.call('com.atproto.repo.listRecords', {
      collection: 'app.bsky.feed.post',
      ...params,
    })
    return res.data
  }

  async get(
    params: Omit<ComAtprotoRepoGetRecord.QueryParams, 'collection'>,
  ): Promise<{ uri: string; cid: string; value: AppBskyFeedPost.Record }> {
    const res = await this._service.xrpc.call('com.atproto.repo.getRecord', {
      collection: 'app.bsky.feed.post',
      ...params,
    })
    return res.data
  }

  async create(
    params: Omit<
      ComAtprotoRepoCreateRecord.InputSchema,
      'collection' | 'record'
    >,
    record: AppBskyFeedPost.Record,
    headers?: Record<string, string>,
  ): Promise<{ uri: string; cid: string }> {
    record.$type = 'app.bsky.feed.post'
    const res = await this._service.xrpc.call(
      'com.atproto.repo.createRecord',
      undefined,
      { collection: 'app.bsky.feed.post', ...params, record },
      { encoding: 'application/json', headers },
    )
    return res.data
  }

  async delete(
    params: Omit<ComAtprotoRepoDeleteRecord.InputSchema, 'collection'>,
    headers?: Record<string, string>,
  ): Promise<void> {
    await this._service.xrpc.call(
      'com.atproto.repo.deleteRecord',
      undefined,
      { collection: 'app.bsky.feed.post', ...params },
      { headers },
    )
  }
}

export class RepostRecord {
  _service: AtpServiceClient

  constructor(service: AtpServiceClient) {
    this._service = service
  }

  async list(
    params: Omit<ComAtprotoRepoListRecords.QueryParams, 'collection'>,
  ): Promise<{
    cursor?: string
    records: { uri: string; value: AppBskyFeedRepost.Record }[]
  }> {
    const res = await this._service.xrpc.call('com.atproto.repo.listRecords', {
      collection: 'app.bsky.feed.repost',
      ...params,
    })
    return res.data
  }

  async get(
    params: Omit<ComAtprotoRepoGetRecord.QueryParams, 'collection'>,
  ): Promise<{ uri: string; cid: string; value: AppBskyFeedRepost.Record }> {
    const res = await this._service.xrpc.call('com.atproto.repo.getRecord', {
      collection: 'app.bsky.feed.repost',
      ...params,
    })
    return res.data
  }

  async create(
    params: Omit<
      ComAtprotoRepoCreateRecord.InputSchema,
      'collection' | 'record'
    >,
    record: AppBskyFeedRepost.Record,
    headers?: Record<string, string>,
  ): Promise<{ uri: string; cid: string }> {
    record.$type = 'app.bsky.feed.repost'
    const res = await this._service.xrpc.call(
      'com.atproto.repo.createRecord',
      undefined,
      { collection: 'app.bsky.feed.repost', ...params, record },
      { encoding: 'application/json', headers },
    )
    return res.data
  }

  async delete(
    params: Omit<ComAtprotoRepoDeleteRecord.InputSchema, 'collection'>,
    headers?: Record<string, string>,
  ): Promise<void> {
    await this._service.xrpc.call(
      'com.atproto.repo.deleteRecord',
      undefined,
      { collection: 'app.bsky.feed.repost', ...params },
      { headers },
    )
  }
}

export class ThreadgateRecord {
  _service: AtpServiceClient

  constructor(service: AtpServiceClient) {
    this._service = service
  }

  async list(
    params: Omit<ComAtprotoRepoListRecords.QueryParams, 'collection'>,
  ): Promise<{
    cursor?: string
    records: { uri: string; value: AppBskyFeedThreadgate.Record }[]
  }> {
    const res = await this._service.xrpc.call('com.atproto.repo.listRecords', {
      collection: 'app.bsky.feed.threadgate',
      ...params,
    })
    return res.data
  }

  async get(
    params: Omit<ComAtprotoRepoGetRecord.QueryParams, 'collection'>,
  ): Promise<{
    uri: string
    cid: string
    value: AppBskyFeedThreadgate.Record
  }> {
    const res = await this._service.xrpc.call('com.atproto.repo.getRecord', {
      collection: 'app.bsky.feed.threadgate',
      ...params,
    })
    return res.data
  }

  async create(
    params: Omit<
      ComAtprotoRepoCreateRecord.InputSchema,
      'collection' | 'record'
    >,
    record: AppBskyFeedThreadgate.Record,
    headers?: Record<string, string>,
  ): Promise<{ uri: string; cid: string }> {
    record.$type = 'app.bsky.feed.threadgate'
    const res = await this._service.xrpc.call(
      'com.atproto.repo.createRecord',
      undefined,
      { collection: 'app.bsky.feed.threadgate', ...params, record },
      { encoding: 'application/json', headers },
    )
    return res.data
  }

  async delete(
    params: Omit<ComAtprotoRepoDeleteRecord.InputSchema, 'collection'>,
    headers?: Record<string, string>,
  ): Promise<void> {
    await this._service.xrpc.call(
      'com.atproto.repo.deleteRecord',
      undefined,
      { collection: 'app.bsky.feed.threadgate', ...params },
      { headers },
    )
  }
}

export class AppBskyGraphNS {
  _service: AtpServiceClient
  block: BlockRecord
  follow: FollowRecord
  list: ListRecord
  listblock: ListblockRecord
  listitem: ListitemRecord

  constructor(service: AtpServiceClient) {
    this._service = service
    this.block = new BlockRecord(service)
    this.follow = new FollowRecord(service)
    this.list = new ListRecord(service)
    this.listblock = new ListblockRecord(service)
    this.listitem = new ListitemRecord(service)
  }

  getBlocks(
    params?: AppBskyGraphGetBlocks.QueryParams,
    opts?: AppBskyGraphGetBlocks.CallOptions,
  ): Promise<AppBskyGraphGetBlocks.Response> {
    return this._service.xrpc
      .call('app.bsky.graph.getBlocks', params, undefined, opts)
      .catch((e) => {
        throw AppBskyGraphGetBlocks.toKnownErr(e)
      })
  }

  getFollowers(
    params?: AppBskyGraphGetFollowers.QueryParams,
    opts?: AppBskyGraphGetFollowers.CallOptions,
  ): Promise<AppBskyGraphGetFollowers.Response> {
    return this._service.xrpc
      .call('app.bsky.graph.getFollowers', params, undefined, opts)
      .catch((e) => {
        throw AppBskyGraphGetFollowers.toKnownErr(e)
      })
  }

  getFollows(
    params?: AppBskyGraphGetFollows.QueryParams,
    opts?: AppBskyGraphGetFollows.CallOptions,
  ): Promise<AppBskyGraphGetFollows.Response> {
    return this._service.xrpc
      .call('app.bsky.graph.getFollows', params, undefined, opts)
      .catch((e) => {
        throw AppBskyGraphGetFollows.toKnownErr(e)
      })
  }

  getList(
    params?: AppBskyGraphGetList.QueryParams,
    opts?: AppBskyGraphGetList.CallOptions,
  ): Promise<AppBskyGraphGetList.Response> {
    return this._service.xrpc
      .call('app.bsky.graph.getList', params, undefined, opts)
      .catch((e) => {
        throw AppBskyGraphGetList.toKnownErr(e)
      })
  }

  getListBlocks(
    params?: AppBskyGraphGetListBlocks.QueryParams,
    opts?: AppBskyGraphGetListBlocks.CallOptions,
  ): Promise<AppBskyGraphGetListBlocks.Response> {
    return this._service.xrpc
      .call('app.bsky.graph.getListBlocks', params, undefined, opts)
      .catch((e) => {
        throw AppBskyGraphGetListBlocks.toKnownErr(e)
      })
  }

  getListMutes(
    params?: AppBskyGraphGetListMutes.QueryParams,
    opts?: AppBskyGraphGetListMutes.CallOptions,
  ): Promise<AppBskyGraphGetListMutes.Response> {
    return this._service.xrpc
      .call('app.bsky.graph.getListMutes', params, undefined, opts)
      .catch((e) => {
        throw AppBskyGraphGetListMutes.toKnownErr(e)
      })
  }

  getLists(
    params?: AppBskyGraphGetLists.QueryParams,
    opts?: AppBskyGraphGetLists.CallOptions,
  ): Promise<AppBskyGraphGetLists.Response> {
    return this._service.xrpc
      .call('app.bsky.graph.getLists', params, undefined, opts)
      .catch((e) => {
        throw AppBskyGraphGetLists.toKnownErr(e)
      })
  }

  getMutes(
    params?: AppBskyGraphGetMutes.QueryParams,
    opts?: AppBskyGraphGetMutes.CallOptions,
  ): Promise<AppBskyGraphGetMutes.Response> {
    return this._service.xrpc
      .call('app.bsky.graph.getMutes', params, undefined, opts)
      .catch((e) => {
        throw AppBskyGraphGetMutes.toKnownErr(e)
      })
  }

  getRelationships(
    params?: AppBskyGraphGetRelationships.QueryParams,
    opts?: AppBskyGraphGetRelationships.CallOptions,
  ): Promise<AppBskyGraphGetRelationships.Response> {
    return this._service.xrpc
      .call('app.bsky.graph.getRelationships', params, undefined, opts)
      .catch((e) => {
        throw AppBskyGraphGetRelationships.toKnownErr(e)
      })
  }

  getSuggestedFollowsByActor(
    params?: AppBskyGraphGetSuggestedFollowsByActor.QueryParams,
    opts?: AppBskyGraphGetSuggestedFollowsByActor.CallOptions,
  ): Promise<AppBskyGraphGetSuggestedFollowsByActor.Response> {
    return this._service.xrpc
      .call(
        'app.bsky.graph.getSuggestedFollowsByActor',
        params,
        undefined,
        opts,
      )
      .catch((e) => {
        throw AppBskyGraphGetSuggestedFollowsByActor.toKnownErr(e)
      })
  }

  muteActor(
    data?: AppBskyGraphMuteActor.InputSchema,
    opts?: AppBskyGraphMuteActor.CallOptions,
  ): Promise<AppBskyGraphMuteActor.Response> {
    return this._service.xrpc
      .call('app.bsky.graph.muteActor', opts?.qp, data, opts)
      .catch((e) => {
        throw AppBskyGraphMuteActor.toKnownErr(e)
      })
  }

  muteActorList(
    data?: AppBskyGraphMuteActorList.InputSchema,
    opts?: AppBskyGraphMuteActorList.CallOptions,
  ): Promise<AppBskyGraphMuteActorList.Response> {
    return this._service.xrpc
      .call('app.bsky.graph.muteActorList', opts?.qp, data, opts)
      .catch((e) => {
        throw AppBskyGraphMuteActorList.toKnownErr(e)
      })
  }

  unmuteActor(
    data?: AppBskyGraphUnmuteActor.InputSchema,
    opts?: AppBskyGraphUnmuteActor.CallOptions,
  ): Promise<AppBskyGraphUnmuteActor.Response> {
    return this._service.xrpc
      .call('app.bsky.graph.unmuteActor', opts?.qp, data, opts)
      .catch((e) => {
        throw AppBskyGraphUnmuteActor.toKnownErr(e)
      })
  }

  unmuteActorList(
    data?: AppBskyGraphUnmuteActorList.InputSchema,
    opts?: AppBskyGraphUnmuteActorList.CallOptions,
  ): Promise<AppBskyGraphUnmuteActorList.Response> {
    return this._service.xrpc
      .call('app.bsky.graph.unmuteActorList', opts?.qp, data, opts)
      .catch((e) => {
        throw AppBskyGraphUnmuteActorList.toKnownErr(e)
      })
  }
}

export class BlockRecord {
  _service: AtpServiceClient

  constructor(service: AtpServiceClient) {
    this._service = service
  }

  async list(
    params: Omit<ComAtprotoRepoListRecords.QueryParams, 'collection'>,
  ): Promise<{
    cursor?: string
    records: { uri: string; value: AppBskyGraphBlock.Record }[]
  }> {
    const res = await this._service.xrpc.call('com.atproto.repo.listRecords', {
      collection: 'app.bsky.graph.block',
      ...params,
    })
    return res.data
  }

  async get(
    params: Omit<ComAtprotoRepoGetRecord.QueryParams, 'collection'>,
  ): Promise<{ uri: string; cid: string; value: AppBskyGraphBlock.Record }> {
    const res = await this._service.xrpc.call('com.atproto.repo.getRecord', {
      collection: 'app.bsky.graph.block',
      ...params,
    })
    return res.data
  }

  async create(
    params: Omit<
      ComAtprotoRepoCreateRecord.InputSchema,
      'collection' | 'record'
    >,
    record: AppBskyGraphBlock.Record,
    headers?: Record<string, string>,
  ): Promise<{ uri: string; cid: string }> {
    record.$type = 'app.bsky.graph.block'
    const res = await this._service.xrpc.call(
      'com.atproto.repo.createRecord',
      undefined,
      { collection: 'app.bsky.graph.block', ...params, record },
      { encoding: 'application/json', headers },
    )
    return res.data
  }

  async delete(
    params: Omit<ComAtprotoRepoDeleteRecord.InputSchema, 'collection'>,
    headers?: Record<string, string>,
  ): Promise<void> {
    await this._service.xrpc.call(
      'com.atproto.repo.deleteRecord',
      undefined,
      { collection: 'app.bsky.graph.block', ...params },
      { headers },
    )
  }
}

export class FollowRecord {
  _service: AtpServiceClient

  constructor(service: AtpServiceClient) {
    this._service = service
  }

  async list(
    params: Omit<ComAtprotoRepoListRecords.QueryParams, 'collection'>,
  ): Promise<{
    cursor?: string
    records: { uri: string; value: AppBskyGraphFollow.Record }[]
  }> {
    const res = await this._service.xrpc.call('com.atproto.repo.listRecords', {
      collection: 'app.bsky.graph.follow',
      ...params,
    })
    return res.data
  }

  async get(
    params: Omit<ComAtprotoRepoGetRecord.QueryParams, 'collection'>,
  ): Promise<{ uri: string; cid: string; value: AppBskyGraphFollow.Record }> {
    const res = await this._service.xrpc.call('com.atproto.repo.getRecord', {
      collection: 'app.bsky.graph.follow',
      ...params,
    })
    return res.data
  }

  async create(
    params: Omit<
      ComAtprotoRepoCreateRecord.InputSchema,
      'collection' | 'record'
    >,
    record: AppBskyGraphFollow.Record,
    headers?: Record<string, string>,
  ): Promise<{ uri: string; cid: string }> {
    record.$type = 'app.bsky.graph.follow'
    const res = await this._service.xrpc.call(
      'com.atproto.repo.createRecord',
      undefined,
      { collection: 'app.bsky.graph.follow', ...params, record },
      { encoding: 'application/json', headers },
    )
    return res.data
  }

  async delete(
    params: Omit<ComAtprotoRepoDeleteRecord.InputSchema, 'collection'>,
    headers?: Record<string, string>,
  ): Promise<void> {
    await this._service.xrpc.call(
      'com.atproto.repo.deleteRecord',
      undefined,
      { collection: 'app.bsky.graph.follow', ...params },
      { headers },
    )
  }
}

export class ListRecord {
  _service: AtpServiceClient

  constructor(service: AtpServiceClient) {
    this._service = service
  }

  async list(
    params: Omit<ComAtprotoRepoListRecords.QueryParams, 'collection'>,
  ): Promise<{
    cursor?: string
    records: { uri: string; value: AppBskyGraphList.Record }[]
  }> {
    const res = await this._service.xrpc.call('com.atproto.repo.listRecords', {
      collection: 'app.bsky.graph.list',
      ...params,
    })
    return res.data
  }

  async get(
    params: Omit<ComAtprotoRepoGetRecord.QueryParams, 'collection'>,
  ): Promise<{ uri: string; cid: string; value: AppBskyGraphList.Record }> {
    const res = await this._service.xrpc.call('com.atproto.repo.getRecord', {
      collection: 'app.bsky.graph.list',
      ...params,
    })
    return res.data
  }

  async create(
    params: Omit<
      ComAtprotoRepoCreateRecord.InputSchema,
      'collection' | 'record'
    >,
    record: AppBskyGraphList.Record,
    headers?: Record<string, string>,
  ): Promise<{ uri: string; cid: string }> {
    record.$type = 'app.bsky.graph.list'
    const res = await this._service.xrpc.call(
      'com.atproto.repo.createRecord',
      undefined,
      { collection: 'app.bsky.graph.list', ...params, record },
      { encoding: 'application/json', headers },
    )
    return res.data
  }

  async delete(
    params: Omit<ComAtprotoRepoDeleteRecord.InputSchema, 'collection'>,
    headers?: Record<string, string>,
  ): Promise<void> {
    await this._service.xrpc.call(
      'com.atproto.repo.deleteRecord',
      undefined,
      { collection: 'app.bsky.graph.list', ...params },
      { headers },
    )
  }
}

export class ListblockRecord {
  _service: AtpServiceClient

  constructor(service: AtpServiceClient) {
    this._service = service
  }

  async list(
    params: Omit<ComAtprotoRepoListRecords.QueryParams, 'collection'>,
  ): Promise<{
    cursor?: string
    records: { uri: string; value: AppBskyGraphListblock.Record }[]
  }> {
    const res = await this._service.xrpc.call('com.atproto.repo.listRecords', {
      collection: 'app.bsky.graph.listblock',
      ...params,
    })
    return res.data
  }

  async get(
    params: Omit<ComAtprotoRepoGetRecord.QueryParams, 'collection'>,
  ): Promise<{
    uri: string
    cid: string
    value: AppBskyGraphListblock.Record
  }> {
    const res = await this._service.xrpc.call('com.atproto.repo.getRecord', {
      collection: 'app.bsky.graph.listblock',
      ...params,
    })
    return res.data
  }

  async create(
    params: Omit<
      ComAtprotoRepoCreateRecord.InputSchema,
      'collection' | 'record'
    >,
    record: AppBskyGraphListblock.Record,
    headers?: Record<string, string>,
  ): Promise<{ uri: string; cid: string }> {
    record.$type = 'app.bsky.graph.listblock'
    const res = await this._service.xrpc.call(
      'com.atproto.repo.createRecord',
      undefined,
      { collection: 'app.bsky.graph.listblock', ...params, record },
      { encoding: 'application/json', headers },
    )
    return res.data
  }

  async delete(
    params: Omit<ComAtprotoRepoDeleteRecord.InputSchema, 'collection'>,
    headers?: Record<string, string>,
  ): Promise<void> {
    await this._service.xrpc.call(
      'com.atproto.repo.deleteRecord',
      undefined,
      { collection: 'app.bsky.graph.listblock', ...params },
      { headers },
    )
  }
}

export class ListitemRecord {
  _service: AtpServiceClient

  constructor(service: AtpServiceClient) {
    this._service = service
  }

  async list(
    params: Omit<ComAtprotoRepoListRecords.QueryParams, 'collection'>,
  ): Promise<{
    cursor?: string
    records: { uri: string; value: AppBskyGraphListitem.Record }[]
  }> {
    const res = await this._service.xrpc.call('com.atproto.repo.listRecords', {
      collection: 'app.bsky.graph.listitem',
      ...params,
    })
    return res.data
  }

  async get(
    params: Omit<ComAtprotoRepoGetRecord.QueryParams, 'collection'>,
  ): Promise<{ uri: string; cid: string; value: AppBskyGraphListitem.Record }> {
    const res = await this._service.xrpc.call('com.atproto.repo.getRecord', {
      collection: 'app.bsky.graph.listitem',
      ...params,
    })
    return res.data
  }

  async create(
    params: Omit<
      ComAtprotoRepoCreateRecord.InputSchema,
      'collection' | 'record'
    >,
    record: AppBskyGraphListitem.Record,
    headers?: Record<string, string>,
  ): Promise<{ uri: string; cid: string }> {
    record.$type = 'app.bsky.graph.listitem'
    const res = await this._service.xrpc.call(
      'com.atproto.repo.createRecord',
      undefined,
      { collection: 'app.bsky.graph.listitem', ...params, record },
      { encoding: 'application/json', headers },
    )
    return res.data
  }

  async delete(
    params: Omit<ComAtprotoRepoDeleteRecord.InputSchema, 'collection'>,
    headers?: Record<string, string>,
  ): Promise<void> {
    await this._service.xrpc.call(
      'com.atproto.repo.deleteRecord',
      undefined,
      { collection: 'app.bsky.graph.listitem', ...params },
      { headers },
    )
  }
}

export class AppBskyLabelerNS {
  _service: AtpServiceClient
  service: ServiceRecord

  constructor(service: AtpServiceClient) {
    this._service = service
    this.service = new ServiceRecord(service)
  }

  getServices(
    params?: AppBskyLabelerGetServices.QueryParams,
    opts?: AppBskyLabelerGetServices.CallOptions,
  ): Promise<AppBskyLabelerGetServices.Response> {
    return this._service.xrpc
      .call('app.bsky.labeler.getServices', params, undefined, opts)
      .catch((e) => {
        throw AppBskyLabelerGetServices.toKnownErr(e)
      })
  }
}

export class ServiceRecord {
  _service: AtpServiceClient

  constructor(service: AtpServiceClient) {
    this._service = service
  }

  async list(
    params: Omit<ComAtprotoRepoListRecords.QueryParams, 'collection'>,
  ): Promise<{
    cursor?: string
    records: { uri: string; value: AppBskyLabelerService.Record }[]
  }> {
    const res = await this._service.xrpc.call('com.atproto.repo.listRecords', {
      collection: 'app.bsky.labeler.service',
      ...params,
    })
    return res.data
  }

  async get(
    params: Omit<ComAtprotoRepoGetRecord.QueryParams, 'collection'>,
  ): Promise<{
    uri: string
    cid: string
    value: AppBskyLabelerService.Record
  }> {
    const res = await this._service.xrpc.call('com.atproto.repo.getRecord', {
      collection: 'app.bsky.labeler.service',
      ...params,
    })
    return res.data
  }

  async create(
    params: Omit<
      ComAtprotoRepoCreateRecord.InputSchema,
      'collection' | 'record'
    >,
    record: AppBskyLabelerService.Record,
    headers?: Record<string, string>,
  ): Promise<{ uri: string; cid: string }> {
    record.$type = 'app.bsky.labeler.service'
    const res = await this._service.xrpc.call(
      'com.atproto.repo.createRecord',
      undefined,
      {
        collection: 'app.bsky.labeler.service',
        rkey: 'self',
        ...params,
        record,
      },
      { encoding: 'application/json', headers },
    )
    return res.data
  }

  async delete(
    params: Omit<ComAtprotoRepoDeleteRecord.InputSchema, 'collection'>,
    headers?: Record<string, string>,
  ): Promise<void> {
    await this._service.xrpc.call(
      'com.atproto.repo.deleteRecord',
      undefined,
      { collection: 'app.bsky.labeler.service', ...params },
      { headers },
    )
  }
}

export class AppBskyNotificationNS {
  _service: AtpServiceClient

  constructor(service: AtpServiceClient) {
    this._service = service
  }

  getUnreadCount(
    params?: AppBskyNotificationGetUnreadCount.QueryParams,
    opts?: AppBskyNotificationGetUnreadCount.CallOptions,
  ): Promise<AppBskyNotificationGetUnreadCount.Response> {
    return this._service.xrpc
      .call('app.bsky.notification.getUnreadCount', params, undefined, opts)
      .catch((e) => {
        throw AppBskyNotificationGetUnreadCount.toKnownErr(e)
      })
  }

  listNotifications(
    params?: AppBskyNotificationListNotifications.QueryParams,
    opts?: AppBskyNotificationListNotifications.CallOptions,
  ): Promise<AppBskyNotificationListNotifications.Response> {
    return this._service.xrpc
      .call('app.bsky.notification.listNotifications', params, undefined, opts)
      .catch((e) => {
        throw AppBskyNotificationListNotifications.toKnownErr(e)
      })
  }

  registerPush(
    data?: AppBskyNotificationRegisterPush.InputSchema,
    opts?: AppBskyNotificationRegisterPush.CallOptions,
  ): Promise<AppBskyNotificationRegisterPush.Response> {
    return this._service.xrpc
      .call('app.bsky.notification.registerPush', opts?.qp, data, opts)
      .catch((e) => {
        throw AppBskyNotificationRegisterPush.toKnownErr(e)
      })
  }

  updateSeen(
    data?: AppBskyNotificationUpdateSeen.InputSchema,
    opts?: AppBskyNotificationUpdateSeen.CallOptions,
  ): Promise<AppBskyNotificationUpdateSeen.Response> {
    return this._service.xrpc
      .call('app.bsky.notification.updateSeen', opts?.qp, data, opts)
      .catch((e) => {
        throw AppBskyNotificationUpdateSeen.toKnownErr(e)
      })
  }
}

export class AppBskyRichtextNS {
  _service: AtpServiceClient

  constructor(service: AtpServiceClient) {
    this._service = service
  }
}

export class AppBskyUnspeccedNS {
  _service: AtpServiceClient

  constructor(service: AtpServiceClient) {
    this._service = service
  }

  getPopularFeedGenerators(
    params?: AppBskyUnspeccedGetPopularFeedGenerators.QueryParams,
    opts?: AppBskyUnspeccedGetPopularFeedGenerators.CallOptions,
  ): Promise<AppBskyUnspeccedGetPopularFeedGenerators.Response> {
    return this._service.xrpc
      .call(
        'app.bsky.unspecced.getPopularFeedGenerators',
        params,
        undefined,
        opts,
      )
      .catch((e) => {
        throw AppBskyUnspeccedGetPopularFeedGenerators.toKnownErr(e)
      })
  }

  getSuggestionsSkeleton(
    params?: AppBskyUnspeccedGetSuggestionsSkeleton.QueryParams,
    opts?: AppBskyUnspeccedGetSuggestionsSkeleton.CallOptions,
  ): Promise<AppBskyUnspeccedGetSuggestionsSkeleton.Response> {
    return this._service.xrpc
      .call(
        'app.bsky.unspecced.getSuggestionsSkeleton',
        params,
        undefined,
        opts,
      )
      .catch((e) => {
        throw AppBskyUnspeccedGetSuggestionsSkeleton.toKnownErr(e)
      })
  }

  getTaggedSuggestions(
    params?: AppBskyUnspeccedGetTaggedSuggestions.QueryParams,
    opts?: AppBskyUnspeccedGetTaggedSuggestions.CallOptions,
  ): Promise<AppBskyUnspeccedGetTaggedSuggestions.Response> {
    return this._service.xrpc
      .call('app.bsky.unspecced.getTaggedSuggestions', params, undefined, opts)
      .catch((e) => {
        throw AppBskyUnspeccedGetTaggedSuggestions.toKnownErr(e)
      })
  }

  searchActorsSkeleton(
    params?: AppBskyUnspeccedSearchActorsSkeleton.QueryParams,
    opts?: AppBskyUnspeccedSearchActorsSkeleton.CallOptions,
  ): Promise<AppBskyUnspeccedSearchActorsSkeleton.Response> {
    return this._service.xrpc
      .call('app.bsky.unspecced.searchActorsSkeleton', params, undefined, opts)
      .catch((e) => {
        throw AppBskyUnspeccedSearchActorsSkeleton.toKnownErr(e)
      })
  }

  searchPostsSkeleton(
    params?: AppBskyUnspeccedSearchPostsSkeleton.QueryParams,
    opts?: AppBskyUnspeccedSearchPostsSkeleton.CallOptions,
  ): Promise<AppBskyUnspeccedSearchPostsSkeleton.Response> {
    return this._service.xrpc
      .call('app.bsky.unspecced.searchPostsSkeleton', params, undefined, opts)
      .catch((e) => {
        throw AppBskyUnspeccedSearchPostsSkeleton.toKnownErr(e)
      })
  }
}

export class ChatNS {
  _service: AtpServiceClient
  bsky: ChatBskyNS

  constructor(service: AtpServiceClient) {
    this._service = service
    this.bsky = new ChatBskyNS(service)
  }
}

export class ChatBskyNS {
  _service: AtpServiceClient
  actor: ChatBskyActorNS
  convo: ChatBskyConvoNS
  moderation: ChatBskyModerationNS

  constructor(service: AtpServiceClient) {
    this._service = service
    this.actor = new ChatBskyActorNS(service)
    this.convo = new ChatBskyConvoNS(service)
    this.moderation = new ChatBskyModerationNS(service)
  }
}

export class ChatBskyActorNS {
  _service: AtpServiceClient
  declaration: DeclarationRecord

  constructor(service: AtpServiceClient) {
    this._service = service
    this.declaration = new DeclarationRecord(service)
  }

  deleteAccount(
    data?: ChatBskyActorDeleteAccount.InputSchema,
    opts?: ChatBskyActorDeleteAccount.CallOptions,
  ): Promise<ChatBskyActorDeleteAccount.Response> {
    return this._service.xrpc
      .call('chat.bsky.actor.deleteAccount', opts?.qp, data, opts)
      .catch((e) => {
        throw ChatBskyActorDeleteAccount.toKnownErr(e)
      })
  }

  exportAccountData(
    params?: ChatBskyActorExportAccountData.QueryParams,
    opts?: ChatBskyActorExportAccountData.CallOptions,
  ): Promise<ChatBskyActorExportAccountData.Response> {
    return this._service.xrpc
      .call('chat.bsky.actor.exportAccountData', params, undefined, opts)
      .catch((e) => {
        throw ChatBskyActorExportAccountData.toKnownErr(e)
      })
  }
}

export class DeclarationRecord {
  _service: AtpServiceClient

  constructor(service: AtpServiceClient) {
    this._service = service
  }

  async list(
    params: Omit<ComAtprotoRepoListRecords.QueryParams, 'collection'>,
  ): Promise<{
    cursor?: string
    records: { uri: string; value: ChatBskyActorDeclaration.Record }[]
  }> {
    const res = await this._service.xrpc.call('com.atproto.repo.listRecords', {
      collection: 'chat.bsky.actor.declaration',
      ...params,
    })
    return res.data
  }

  async get(
    params: Omit<ComAtprotoRepoGetRecord.QueryParams, 'collection'>,
  ): Promise<{
    uri: string
    cid: string
    value: ChatBskyActorDeclaration.Record
  }> {
    const res = await this._service.xrpc.call('com.atproto.repo.getRecord', {
      collection: 'chat.bsky.actor.declaration',
      ...params,
    })
    return res.data
  }

  async create(
    params: Omit<
      ComAtprotoRepoCreateRecord.InputSchema,
      'collection' | 'record'
    >,
    record: ChatBskyActorDeclaration.Record,
    headers?: Record<string, string>,
  ): Promise<{ uri: string; cid: string }> {
    record.$type = 'chat.bsky.actor.declaration'
    const res = await this._service.xrpc.call(
      'com.atproto.repo.createRecord',
      undefined,
      {
        collection: 'chat.bsky.actor.declaration',
        rkey: 'self',
        ...params,
        record,
      },
      { encoding: 'application/json', headers },
    )
    return res.data
  }

  async delete(
    params: Omit<ComAtprotoRepoDeleteRecord.InputSchema, 'collection'>,
    headers?: Record<string, string>,
  ): Promise<void> {
    await this._service.xrpc.call(
      'com.atproto.repo.deleteRecord',
      undefined,
      { collection: 'chat.bsky.actor.declaration', ...params },
      { headers },
    )
  }
}

export class ChatBskyConvoNS {
  _service: AtpServiceClient

  constructor(service: AtpServiceClient) {
    this._service = service
  }

  deleteMessageForSelf(
    data?: ChatBskyConvoDeleteMessageForSelf.InputSchema,
    opts?: ChatBskyConvoDeleteMessageForSelf.CallOptions,
  ): Promise<ChatBskyConvoDeleteMessageForSelf.Response> {
    return this._service.xrpc
      .call('chat.bsky.convo.deleteMessageForSelf', opts?.qp, data, opts)
      .catch((e) => {
        throw ChatBskyConvoDeleteMessageForSelf.toKnownErr(e)
      })
  }

  getConvo(
    params?: ChatBskyConvoGetConvo.QueryParams,
    opts?: ChatBskyConvoGetConvo.CallOptions,
  ): Promise<ChatBskyConvoGetConvo.Response> {
    return this._service.xrpc
      .call('chat.bsky.convo.getConvo', params, undefined, opts)
      .catch((e) => {
        throw ChatBskyConvoGetConvo.toKnownErr(e)
      })
  }

  getConvoForMembers(
    params?: ChatBskyConvoGetConvoForMembers.QueryParams,
    opts?: ChatBskyConvoGetConvoForMembers.CallOptions,
  ): Promise<ChatBskyConvoGetConvoForMembers.Response> {
    return this._service.xrpc
      .call('chat.bsky.convo.getConvoForMembers', params, undefined, opts)
      .catch((e) => {
        throw ChatBskyConvoGetConvoForMembers.toKnownErr(e)
      })
  }

  getLog(
    params?: ChatBskyConvoGetLog.QueryParams,
    opts?: ChatBskyConvoGetLog.CallOptions,
  ): Promise<ChatBskyConvoGetLog.Response> {
    return this._service.xrpc
      .call('chat.bsky.convo.getLog', params, undefined, opts)
      .catch((e) => {
        throw ChatBskyConvoGetLog.toKnownErr(e)
      })
  }

  getMessages(
    params?: ChatBskyConvoGetMessages.QueryParams,
    opts?: ChatBskyConvoGetMessages.CallOptions,
  ): Promise<ChatBskyConvoGetMessages.Response> {
    return this._service.xrpc
      .call('chat.bsky.convo.getMessages', params, undefined, opts)
      .catch((e) => {
        throw ChatBskyConvoGetMessages.toKnownErr(e)
      })
  }

  leaveConvo(
    data?: ChatBskyConvoLeaveConvo.InputSchema,
    opts?: ChatBskyConvoLeaveConvo.CallOptions,
  ): Promise<ChatBskyConvoLeaveConvo.Response> {
    return this._service.xrpc
      .call('chat.bsky.convo.leaveConvo', opts?.qp, data, opts)
      .catch((e) => {
        throw ChatBskyConvoLeaveConvo.toKnownErr(e)
      })
  }

  listConvos(
    params?: ChatBskyConvoListConvos.QueryParams,
    opts?: ChatBskyConvoListConvos.CallOptions,
  ): Promise<ChatBskyConvoListConvos.Response> {
    return this._service.xrpc
      .call('chat.bsky.convo.listConvos', params, undefined, opts)
      .catch((e) => {
        throw ChatBskyConvoListConvos.toKnownErr(e)
      })
  }

  muteConvo(
    data?: ChatBskyConvoMuteConvo.InputSchema,
    opts?: ChatBskyConvoMuteConvo.CallOptions,
  ): Promise<ChatBskyConvoMuteConvo.Response> {
    return this._service.xrpc
      .call('chat.bsky.convo.muteConvo', opts?.qp, data, opts)
      .catch((e) => {
        throw ChatBskyConvoMuteConvo.toKnownErr(e)
      })
  }

  sendMessage(
    data?: ChatBskyConvoSendMessage.InputSchema,
    opts?: ChatBskyConvoSendMessage.CallOptions,
  ): Promise<ChatBskyConvoSendMessage.Response> {
    return this._service.xrpc
      .call('chat.bsky.convo.sendMessage', opts?.qp, data, opts)
      .catch((e) => {
        throw ChatBskyConvoSendMessage.toKnownErr(e)
      })
  }

  sendMessageBatch(
    data?: ChatBskyConvoSendMessageBatch.InputSchema,
    opts?: ChatBskyConvoSendMessageBatch.CallOptions,
  ): Promise<ChatBskyConvoSendMessageBatch.Response> {
    return this._service.xrpc
      .call('chat.bsky.convo.sendMessageBatch', opts?.qp, data, opts)
      .catch((e) => {
        throw ChatBskyConvoSendMessageBatch.toKnownErr(e)
      })
  }

  unmuteConvo(
    data?: ChatBskyConvoUnmuteConvo.InputSchema,
    opts?: ChatBskyConvoUnmuteConvo.CallOptions,
  ): Promise<ChatBskyConvoUnmuteConvo.Response> {
    return this._service.xrpc
      .call('chat.bsky.convo.unmuteConvo', opts?.qp, data, opts)
      .catch((e) => {
        throw ChatBskyConvoUnmuteConvo.toKnownErr(e)
      })
  }

  updateRead(
    data?: ChatBskyConvoUpdateRead.InputSchema,
    opts?: ChatBskyConvoUpdateRead.CallOptions,
  ): Promise<ChatBskyConvoUpdateRead.Response> {
    return this._service.xrpc
      .call('chat.bsky.convo.updateRead', opts?.qp, data, opts)
      .catch((e) => {
        throw ChatBskyConvoUpdateRead.toKnownErr(e)
      })
  }
}

export class ChatBskyModerationNS {
  _service: AtpServiceClient

  constructor(service: AtpServiceClient) {
    this._service = service
  }

  getActorMetadata(
    params?: ChatBskyModerationGetActorMetadata.QueryParams,
    opts?: ChatBskyModerationGetActorMetadata.CallOptions,
  ): Promise<ChatBskyModerationGetActorMetadata.Response> {
    return this._service.xrpc
      .call('chat.bsky.moderation.getActorMetadata', params, undefined, opts)
      .catch((e) => {
        throw ChatBskyModerationGetActorMetadata.toKnownErr(e)
      })
  }

  getMessageContext(
    params?: ChatBskyModerationGetMessageContext.QueryParams,
    opts?: ChatBskyModerationGetMessageContext.CallOptions,
  ): Promise<ChatBskyModerationGetMessageContext.Response> {
    return this._service.xrpc
      .call('chat.bsky.moderation.getMessageContext', params, undefined, opts)
      .catch((e) => {
        throw ChatBskyModerationGetMessageContext.toKnownErr(e)
      })
  }

  updateActorAccess(
    data?: ChatBskyModerationUpdateActorAccess.InputSchema,
    opts?: ChatBskyModerationUpdateActorAccess.CallOptions,
  ): Promise<ChatBskyModerationUpdateActorAccess.Response> {
    return this._service.xrpc
      .call('chat.bsky.moderation.updateActorAccess', opts?.qp, data, opts)
      .catch((e) => {
        throw ChatBskyModerationUpdateActorAccess.toKnownErr(e)
      })
  }
}

export class ToolsNS {
  _service: AtpServiceClient
  ozone: ToolsOzoneNS

  constructor(service: AtpServiceClient) {
    this._service = service
    this.ozone = new ToolsOzoneNS(service)
  }
}

export class ToolsOzoneNS {
  _service: AtpServiceClient
  communication: ToolsOzoneCommunicationNS
  moderation: ToolsOzoneModerationNS
<<<<<<< HEAD
  team: ToolsOzoneTeamNS
=======
  server: ToolsOzoneServerNS
>>>>>>> b82efd5d

  constructor(service: AtpServiceClient) {
    this._service = service
    this.communication = new ToolsOzoneCommunicationNS(service)
    this.moderation = new ToolsOzoneModerationNS(service)
<<<<<<< HEAD
    this.team = new ToolsOzoneTeamNS(service)
=======
    this.server = new ToolsOzoneServerNS(service)
>>>>>>> b82efd5d
  }
}

export class ToolsOzoneCommunicationNS {
  _service: AtpServiceClient

  constructor(service: AtpServiceClient) {
    this._service = service
  }

  createTemplate(
    data?: ToolsOzoneCommunicationCreateTemplate.InputSchema,
    opts?: ToolsOzoneCommunicationCreateTemplate.CallOptions,
  ): Promise<ToolsOzoneCommunicationCreateTemplate.Response> {
    return this._service.xrpc
      .call('tools.ozone.communication.createTemplate', opts?.qp, data, opts)
      .catch((e) => {
        throw ToolsOzoneCommunicationCreateTemplate.toKnownErr(e)
      })
  }

  deleteTemplate(
    data?: ToolsOzoneCommunicationDeleteTemplate.InputSchema,
    opts?: ToolsOzoneCommunicationDeleteTemplate.CallOptions,
  ): Promise<ToolsOzoneCommunicationDeleteTemplate.Response> {
    return this._service.xrpc
      .call('tools.ozone.communication.deleteTemplate', opts?.qp, data, opts)
      .catch((e) => {
        throw ToolsOzoneCommunicationDeleteTemplate.toKnownErr(e)
      })
  }

  listTemplates(
    params?: ToolsOzoneCommunicationListTemplates.QueryParams,
    opts?: ToolsOzoneCommunicationListTemplates.CallOptions,
  ): Promise<ToolsOzoneCommunicationListTemplates.Response> {
    return this._service.xrpc
      .call('tools.ozone.communication.listTemplates', params, undefined, opts)
      .catch((e) => {
        throw ToolsOzoneCommunicationListTemplates.toKnownErr(e)
      })
  }

  updateTemplate(
    data?: ToolsOzoneCommunicationUpdateTemplate.InputSchema,
    opts?: ToolsOzoneCommunicationUpdateTemplate.CallOptions,
  ): Promise<ToolsOzoneCommunicationUpdateTemplate.Response> {
    return this._service.xrpc
      .call('tools.ozone.communication.updateTemplate', opts?.qp, data, opts)
      .catch((e) => {
        throw ToolsOzoneCommunicationUpdateTemplate.toKnownErr(e)
      })
  }
}

export class ToolsOzoneModerationNS {
  _service: AtpServiceClient

  constructor(service: AtpServiceClient) {
    this._service = service
  }

  emitEvent(
    data?: ToolsOzoneModerationEmitEvent.InputSchema,
    opts?: ToolsOzoneModerationEmitEvent.CallOptions,
  ): Promise<ToolsOzoneModerationEmitEvent.Response> {
    return this._service.xrpc
      .call('tools.ozone.moderation.emitEvent', opts?.qp, data, opts)
      .catch((e) => {
        throw ToolsOzoneModerationEmitEvent.toKnownErr(e)
      })
  }

  getEvent(
    params?: ToolsOzoneModerationGetEvent.QueryParams,
    opts?: ToolsOzoneModerationGetEvent.CallOptions,
  ): Promise<ToolsOzoneModerationGetEvent.Response> {
    return this._service.xrpc
      .call('tools.ozone.moderation.getEvent', params, undefined, opts)
      .catch((e) => {
        throw ToolsOzoneModerationGetEvent.toKnownErr(e)
      })
  }

  getRecord(
    params?: ToolsOzoneModerationGetRecord.QueryParams,
    opts?: ToolsOzoneModerationGetRecord.CallOptions,
  ): Promise<ToolsOzoneModerationGetRecord.Response> {
    return this._service.xrpc
      .call('tools.ozone.moderation.getRecord', params, undefined, opts)
      .catch((e) => {
        throw ToolsOzoneModerationGetRecord.toKnownErr(e)
      })
  }

  getRepo(
    params?: ToolsOzoneModerationGetRepo.QueryParams,
    opts?: ToolsOzoneModerationGetRepo.CallOptions,
  ): Promise<ToolsOzoneModerationGetRepo.Response> {
    return this._service.xrpc
      .call('tools.ozone.moderation.getRepo', params, undefined, opts)
      .catch((e) => {
        throw ToolsOzoneModerationGetRepo.toKnownErr(e)
      })
  }

  queryEvents(
    params?: ToolsOzoneModerationQueryEvents.QueryParams,
    opts?: ToolsOzoneModerationQueryEvents.CallOptions,
  ): Promise<ToolsOzoneModerationQueryEvents.Response> {
    return this._service.xrpc
      .call('tools.ozone.moderation.queryEvents', params, undefined, opts)
      .catch((e) => {
        throw ToolsOzoneModerationQueryEvents.toKnownErr(e)
      })
  }

  queryStatuses(
    params?: ToolsOzoneModerationQueryStatuses.QueryParams,
    opts?: ToolsOzoneModerationQueryStatuses.CallOptions,
  ): Promise<ToolsOzoneModerationQueryStatuses.Response> {
    return this._service.xrpc
      .call('tools.ozone.moderation.queryStatuses', params, undefined, opts)
      .catch((e) => {
        throw ToolsOzoneModerationQueryStatuses.toKnownErr(e)
      })
  }

  searchRepos(
    params?: ToolsOzoneModerationSearchRepos.QueryParams,
    opts?: ToolsOzoneModerationSearchRepos.CallOptions,
  ): Promise<ToolsOzoneModerationSearchRepos.Response> {
    return this._service.xrpc
      .call('tools.ozone.moderation.searchRepos', params, undefined, opts)
      .catch((e) => {
        throw ToolsOzoneModerationSearchRepos.toKnownErr(e)
      })
  }
}

<<<<<<< HEAD
export class ToolsOzoneTeamNS {
=======
export class ToolsOzoneServerNS {
>>>>>>> b82efd5d
  _service: AtpServiceClient

  constructor(service: AtpServiceClient) {
    this._service = service
  }

<<<<<<< HEAD
  addMember(
    data?: ToolsOzoneTeamAddMember.InputSchema,
    opts?: ToolsOzoneTeamAddMember.CallOptions,
  ): Promise<ToolsOzoneTeamAddMember.Response> {
    return this._service.xrpc
      .call('tools.ozone.team.addMember', opts?.qp, data, opts)
      .catch((e) => {
        throw ToolsOzoneTeamAddMember.toKnownErr(e)
      })
  }

  deleteMember(
    data?: ToolsOzoneTeamDeleteMember.InputSchema,
    opts?: ToolsOzoneTeamDeleteMember.CallOptions,
  ): Promise<ToolsOzoneTeamDeleteMember.Response> {
    return this._service.xrpc
      .call('tools.ozone.team.deleteMember', opts?.qp, data, opts)
      .catch((e) => {
        throw ToolsOzoneTeamDeleteMember.toKnownErr(e)
      })
  }

  listMembers(
    params?: ToolsOzoneTeamListMembers.QueryParams,
    opts?: ToolsOzoneTeamListMembers.CallOptions,
  ): Promise<ToolsOzoneTeamListMembers.Response> {
    return this._service.xrpc
      .call('tools.ozone.team.listMembers', params, undefined, opts)
      .catch((e) => {
        throw ToolsOzoneTeamListMembers.toKnownErr(e)
      })
  }

  updateMember(
    data?: ToolsOzoneTeamUpdateMember.InputSchema,
    opts?: ToolsOzoneTeamUpdateMember.CallOptions,
  ): Promise<ToolsOzoneTeamUpdateMember.Response> {
    return this._service.xrpc
      .call('tools.ozone.team.updateMember', opts?.qp, data, opts)
      .catch((e) => {
        throw ToolsOzoneTeamUpdateMember.toKnownErr(e)
=======
  getConfig(
    params?: ToolsOzoneServerGetConfig.QueryParams,
    opts?: ToolsOzoneServerGetConfig.CallOptions,
  ): Promise<ToolsOzoneServerGetConfig.Response> {
    return this._service.xrpc
      .call('tools.ozone.server.getConfig', params, undefined, opts)
      .catch((e) => {
        throw ToolsOzoneServerGetConfig.toKnownErr(e)
>>>>>>> b82efd5d
      })
  }
}<|MERGE_RESOLUTION|>--- conflicted
+++ resolved
@@ -189,15 +189,12 @@
 import * as ToolsOzoneModerationQueryEvents from './types/tools/ozone/moderation/queryEvents'
 import * as ToolsOzoneModerationQueryStatuses from './types/tools/ozone/moderation/queryStatuses'
 import * as ToolsOzoneModerationSearchRepos from './types/tools/ozone/moderation/searchRepos'
-<<<<<<< HEAD
+import * as ToolsOzoneServerGetConfig from './types/tools/ozone/server/getConfig'
 import * as ToolsOzoneTeamAddMember from './types/tools/ozone/team/addMember'
 import * as ToolsOzoneTeamDefs from './types/tools/ozone/team/defs'
 import * as ToolsOzoneTeamDeleteMember from './types/tools/ozone/team/deleteMember'
 import * as ToolsOzoneTeamListMembers from './types/tools/ozone/team/listMembers'
 import * as ToolsOzoneTeamUpdateMember from './types/tools/ozone/team/updateMember'
-=======
-import * as ToolsOzoneServerGetConfig from './types/tools/ozone/server/getConfig'
->>>>>>> b82efd5d
 
 export * as ComAtprotoAdminDefs from './types/com/atproto/admin/defs'
 export * as ComAtprotoAdminDeleteAccount from './types/com/atproto/admin/deleteAccount'
@@ -381,15 +378,12 @@
 export * as ToolsOzoneModerationQueryEvents from './types/tools/ozone/moderation/queryEvents'
 export * as ToolsOzoneModerationQueryStatuses from './types/tools/ozone/moderation/queryStatuses'
 export * as ToolsOzoneModerationSearchRepos from './types/tools/ozone/moderation/searchRepos'
-<<<<<<< HEAD
+export * as ToolsOzoneServerGetConfig from './types/tools/ozone/server/getConfig'
 export * as ToolsOzoneTeamAddMember from './types/tools/ozone/team/addMember'
 export * as ToolsOzoneTeamDefs from './types/tools/ozone/team/defs'
 export * as ToolsOzoneTeamDeleteMember from './types/tools/ozone/team/deleteMember'
 export * as ToolsOzoneTeamListMembers from './types/tools/ozone/team/listMembers'
 export * as ToolsOzoneTeamUpdateMember from './types/tools/ozone/team/updateMember'
-=======
-export * as ToolsOzoneServerGetConfig from './types/tools/ozone/server/getConfig'
->>>>>>> b82efd5d
 
 export const COM_ATPROTO_MODERATION = {
   DefsReasonSpam: 'com.atproto.moderation.defs#reasonSpam',
@@ -3099,21 +3093,15 @@
   _service: AtpServiceClient
   communication: ToolsOzoneCommunicationNS
   moderation: ToolsOzoneModerationNS
-<<<<<<< HEAD
+  server: ToolsOzoneServerNS
   team: ToolsOzoneTeamNS
-=======
-  server: ToolsOzoneServerNS
->>>>>>> b82efd5d
 
   constructor(service: AtpServiceClient) {
     this._service = service
     this.communication = new ToolsOzoneCommunicationNS(service)
     this.moderation = new ToolsOzoneModerationNS(service)
-<<<<<<< HEAD
+    this.server = new ToolsOzoneServerNS(service)
     this.team = new ToolsOzoneTeamNS(service)
-=======
-    this.server = new ToolsOzoneServerNS(service)
->>>>>>> b82efd5d
   }
 }
 
@@ -3254,18 +3242,32 @@
   }
 }
 
-<<<<<<< HEAD
+export class ToolsOzoneServerNS {
+  _service: AtpServiceClient
+
+  constructor(service: AtpServiceClient) {
+    this._service = service
+  }
+
+  getConfig(
+    params?: ToolsOzoneServerGetConfig.QueryParams,
+    opts?: ToolsOzoneServerGetConfig.CallOptions,
+  ): Promise<ToolsOzoneServerGetConfig.Response> {
+    return this._service.xrpc
+      .call('tools.ozone.server.getConfig', params, undefined, opts)
+      .catch((e) => {
+        throw ToolsOzoneServerGetConfig.toKnownErr(e)
+      })
+  }
+}
+
 export class ToolsOzoneTeamNS {
-=======
-export class ToolsOzoneServerNS {
->>>>>>> b82efd5d
-  _service: AtpServiceClient
-
-  constructor(service: AtpServiceClient) {
-    this._service = service
-  }
-
-<<<<<<< HEAD
+  _service: AtpServiceClient
+
+  constructor(service: AtpServiceClient) {
+    this._service = service
+  }
+
   addMember(
     data?: ToolsOzoneTeamAddMember.InputSchema,
     opts?: ToolsOzoneTeamAddMember.CallOptions,
@@ -3307,16 +3309,6 @@
       .call('tools.ozone.team.updateMember', opts?.qp, data, opts)
       .catch((e) => {
         throw ToolsOzoneTeamUpdateMember.toKnownErr(e)
-=======
-  getConfig(
-    params?: ToolsOzoneServerGetConfig.QueryParams,
-    opts?: ToolsOzoneServerGetConfig.CallOptions,
-  ): Promise<ToolsOzoneServerGetConfig.Response> {
-    return this._service.xrpc
-      .call('tools.ozone.server.getConfig', params, undefined, opts)
-      .catch((e) => {
-        throw ToolsOzoneServerGetConfig.toKnownErr(e)
->>>>>>> b82efd5d
       })
   }
 }
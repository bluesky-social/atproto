--- conflicted
+++ resolved
@@ -206,7 +206,6 @@
 import * as ToolsOzoneModerationQueryStatuses from './types/tools/ozone/moderation/queryStatuses'
 import * as ToolsOzoneModerationSearchRepos from './types/tools/ozone/moderation/searchRepos'
 import * as ToolsOzoneServerGetConfig from './types/tools/ozone/server/getConfig'
-<<<<<<< HEAD
 import * as ToolsOzoneSetAddValues from './types/tools/ozone/set/addValues'
 import * as ToolsOzoneSetDefs from './types/tools/ozone/set/defs'
 import * as ToolsOzoneSetDeleteSet from './types/tools/ozone/set/deleteSet'
@@ -214,12 +213,10 @@
 import * as ToolsOzoneSetGetValues from './types/tools/ozone/set/getValues'
 import * as ToolsOzoneSetQuerySets from './types/tools/ozone/set/querySets'
 import * as ToolsOzoneSetUpsertSet from './types/tools/ozone/set/upsertSet'
-=======
 import * as ToolsOzoneSignatureDefs from './types/tools/ozone/signature/defs'
 import * as ToolsOzoneSignatureFindCorrelation from './types/tools/ozone/signature/findCorrelation'
 import * as ToolsOzoneSignatureFindRelatedAccounts from './types/tools/ozone/signature/findRelatedAccounts'
 import * as ToolsOzoneSignatureSearchAccounts from './types/tools/ozone/signature/searchAccounts'
->>>>>>> 3e1ae8d1
 import * as ToolsOzoneTeamAddMember from './types/tools/ozone/team/addMember'
 import * as ToolsOzoneTeamDefs from './types/tools/ozone/team/defs'
 import * as ToolsOzoneTeamDeleteMember from './types/tools/ozone/team/deleteMember'
@@ -428,7 +425,6 @@
 export * as ToolsOzoneModerationQueryStatuses from './types/tools/ozone/moderation/queryStatuses'
 export * as ToolsOzoneModerationSearchRepos from './types/tools/ozone/moderation/searchRepos'
 export * as ToolsOzoneServerGetConfig from './types/tools/ozone/server/getConfig'
-<<<<<<< HEAD
 export * as ToolsOzoneSetAddValues from './types/tools/ozone/set/addValues'
 export * as ToolsOzoneSetDefs from './types/tools/ozone/set/defs'
 export * as ToolsOzoneSetDeleteSet from './types/tools/ozone/set/deleteSet'
@@ -436,12 +432,10 @@
 export * as ToolsOzoneSetGetValues from './types/tools/ozone/set/getValues'
 export * as ToolsOzoneSetQuerySets from './types/tools/ozone/set/querySets'
 export * as ToolsOzoneSetUpsertSet from './types/tools/ozone/set/upsertSet'
-=======
 export * as ToolsOzoneSignatureDefs from './types/tools/ozone/signature/defs'
 export * as ToolsOzoneSignatureFindCorrelation from './types/tools/ozone/signature/findCorrelation'
 export * as ToolsOzoneSignatureFindRelatedAccounts from './types/tools/ozone/signature/findRelatedAccounts'
 export * as ToolsOzoneSignatureSearchAccounts from './types/tools/ozone/signature/searchAccounts'
->>>>>>> 3e1ae8d1
 export * as ToolsOzoneTeamAddMember from './types/tools/ozone/team/addMember'
 export * as ToolsOzoneTeamDefs from './types/tools/ozone/team/defs'
 export * as ToolsOzoneTeamDeleteMember from './types/tools/ozone/team/deleteMember'
@@ -3424,11 +3418,8 @@
   communication: ToolsOzoneCommunicationNS
   moderation: ToolsOzoneModerationNS
   server: ToolsOzoneServerNS
-<<<<<<< HEAD
   set: ToolsOzoneSetNS
-=======
   signature: ToolsOzoneSignatureNS
->>>>>>> 3e1ae8d1
   team: ToolsOzoneTeamNS
 
   constructor(client: XrpcClient) {
@@ -3436,11 +3427,8 @@
     this.communication = new ToolsOzoneCommunicationNS(client)
     this.moderation = new ToolsOzoneModerationNS(client)
     this.server = new ToolsOzoneServerNS(client)
-<<<<<<< HEAD
     this.set = new ToolsOzoneSetNS(client)
-=======
     this.signature = new ToolsOzoneSignatureNS(client)
->>>>>>> 3e1ae8d1
     this.team = new ToolsOzoneTeamNS(client)
   }
 }
@@ -3632,18 +3620,13 @@
   }
 }
 
-<<<<<<< HEAD
 export class ToolsOzoneSetNS {
-=======
-export class ToolsOzoneSignatureNS {
->>>>>>> 3e1ae8d1
-  _client: XrpcClient
-
-  constructor(client: XrpcClient) {
-    this._client = client
-  }
-
-<<<<<<< HEAD
+  _client: XrpcClient
+
+  constructor(client: XrpcClient) {
+    this._client = client
+  }
+
   addValues(
     data?: ToolsOzoneSetAddValues.InputSchema,
     opts?: ToolsOzoneSetAddValues.CallOptions,
@@ -3690,39 +3673,51 @@
   ): Promise<ToolsOzoneSetQuerySets.Response> {
     return this._client.call(
       'tools.ozone.set.querySets',
-=======
-  findCorrelation(
-    params?: ToolsOzoneSignatureFindCorrelation.QueryParams,
-    opts?: ToolsOzoneSignatureFindCorrelation.CallOptions,
-  ): Promise<ToolsOzoneSignatureFindCorrelation.Response> {
-    return this._client.call(
-      'tools.ozone.signature.findCorrelation',
-      params,
-      undefined,
-      opts,
-    )
-  }
-
-  findRelatedAccounts(
-    params?: ToolsOzoneSignatureFindRelatedAccounts.QueryParams,
-    opts?: ToolsOzoneSignatureFindRelatedAccounts.CallOptions,
-  ): Promise<ToolsOzoneSignatureFindRelatedAccounts.Response> {
-    return this._client.call(
-      'tools.ozone.signature.findRelatedAccounts',
->>>>>>> 3e1ae8d1
-      params,
-      undefined,
-      opts,
-    )
-  }
-
-<<<<<<< HEAD
+      params,
+      undefined,
+      opts,
+    )
+  }
+
   upsertSet(
     data?: ToolsOzoneSetUpsertSet.InputSchema,
     opts?: ToolsOzoneSetUpsertSet.CallOptions,
   ): Promise<ToolsOzoneSetUpsertSet.Response> {
     return this._client.call('tools.ozone.set.upsertSet', opts?.qp, data, opts)
-=======
+  }
+}
+
+export class ToolsOzoneSignatureNS {
+  _client: XrpcClient
+
+  constructor(client: XrpcClient) {
+    this._client = client
+  }
+
+  findCorrelation(
+    params?: ToolsOzoneSignatureFindCorrelation.QueryParams,
+    opts?: ToolsOzoneSignatureFindCorrelation.CallOptions,
+  ): Promise<ToolsOzoneSignatureFindCorrelation.Response> {
+    return this._client.call(
+      'tools.ozone.signature.findCorrelation',
+      params,
+      undefined,
+      opts,
+    )
+  }
+
+  findRelatedAccounts(
+    params?: ToolsOzoneSignatureFindRelatedAccounts.QueryParams,
+    opts?: ToolsOzoneSignatureFindRelatedAccounts.CallOptions,
+  ): Promise<ToolsOzoneSignatureFindRelatedAccounts.Response> {
+    return this._client.call(
+      'tools.ozone.signature.findRelatedAccounts',
+      params,
+      undefined,
+      opts,
+    )
+  }
+
   searchAccounts(
     params?: ToolsOzoneSignatureSearchAccounts.QueryParams,
     opts?: ToolsOzoneSignatureSearchAccounts.CallOptions,
@@ -3733,7 +3728,6 @@
       undefined,
       opts,
     )
->>>>>>> 3e1ae8d1
   }
 }
 

--- conflicted
+++ resolved
@@ -42,12 +42,9 @@
 import * as AppBskyFeedMediaEmbed from './types/app/bsky/feed/mediaEmbed'
 import * as AppBskyFeedPost from './types/app/bsky/feed/post'
 import * as AppBskyFeedRepost from './types/app/bsky/feed/repost'
-<<<<<<< HEAD
 import * as AppBskyFeedVote from './types/app/bsky/feed/vote'
-=======
 import * as AppBskyGraphAssertion from './types/app/bsky/graph/assertion'
 import * as AppBskyGraphConfirmation from './types/app/bsky/graph/confirmation'
->>>>>>> b530a13d
 import * as AppBskyGraphFollow from './types/app/bsky/graph/follow'
 import * as AppBskyGraphGetFollowers from './types/app/bsky/graph/getFollowers'
 import * as AppBskyGraphGetFollows from './types/app/bsky/graph/getFollows'
@@ -92,12 +89,9 @@
 export * as AppBskyFeedMediaEmbed from './types/app/bsky/feed/mediaEmbed'
 export * as AppBskyFeedPost from './types/app/bsky/feed/post'
 export * as AppBskyFeedRepost from './types/app/bsky/feed/repost'
-<<<<<<< HEAD
 export * as AppBskyFeedVote from './types/app/bsky/feed/vote'
-=======
 export * as AppBskyGraphAssertion from './types/app/bsky/graph/assertion'
 export * as AppBskyGraphConfirmation from './types/app/bsky/graph/confirmation'
->>>>>>> b530a13d
 export * as AppBskyGraphFollow from './types/app/bsky/graph/follow'
 export * as AppBskyGraphGetFollowers from './types/app/bsky/graph/getFollowers'
 export * as AppBskyGraphGetFollows from './types/app/bsky/graph/getFollows'
@@ -990,13 +984,8 @@
     cursor?: string,
     records: { uri: string, value: AppBskyGraphAssertion.Record }[],
   }> {
-<<<<<<< HEAD
     const res = await this._service.xrpc.call('com.atproto.repoListRecords', {
-      collection: 'app.bsky.graph.follow',
-=======
-    const res = await this._service.xrpc.call('com.atproto.repo.listRecords', {
       collection: 'app.bsky.graph.assertion',
->>>>>>> b530a13d
       ...params,
     })
     return res.data
@@ -1004,19 +993,13 @@
 
   async get(
     params: Omit<ComAtprotoRepoGetRecord.QueryParams, 'collection'>
-<<<<<<< HEAD
-  ): Promise<{ uri: string, cid: string, value: AppBskyGraphFollow.Record }> {
-    const res = await this._service.xrpc.call('com.atproto.repoGetRecord', {
-      collection: 'app.bsky.graph.follow',
-=======
   ): Promise<{
     uri: string,
     cid: string,
     value: AppBskyGraphAssertion.Record,
   }> {
-    const res = await this._service.xrpc.call('com.atproto.repo.getRecord', {
+    const res = await this._service.xrpc.call('com.atproto.repoGetRecord', {
       collection: 'app.bsky.graph.assertion',
->>>>>>> b530a13d
       ...params,
     })
     return res.data
@@ -1066,13 +1049,8 @@
     cursor?: string,
     records: { uri: string, value: AppBskyGraphConfirmation.Record }[],
   }> {
-<<<<<<< HEAD
     const res = await this._service.xrpc.call('com.atproto.repoListRecords', {
-      collection: 'app.bsky.graph.invite',
-=======
-    const res = await this._service.xrpc.call('com.atproto.repo.listRecords', {
       collection: 'app.bsky.graph.confirmation',
->>>>>>> b530a13d
       ...params,
     })
     return res.data
@@ -1080,19 +1058,13 @@
 
   async get(
     params: Omit<ComAtprotoRepoGetRecord.QueryParams, 'collection'>
-<<<<<<< HEAD
-  ): Promise<{ uri: string, cid: string, value: AppBskyGraphInvite.Record }> {
-    const res = await this._service.xrpc.call('com.atproto.repoGetRecord', {
-      collection: 'app.bsky.graph.invite',
-=======
   ): Promise<{
     uri: string,
     cid: string,
     value: AppBskyGraphConfirmation.Record,
   }> {
-    const res = await this._service.xrpc.call('com.atproto.repo.getRecord', {
+    const res = await this._service.xrpc.call('com.atproto.repoGetRecord', {
       collection: 'app.bsky.graph.confirmation',
->>>>>>> b530a13d
       ...params,
     })
     return res.data
@@ -1142,13 +1114,8 @@
     cursor?: string,
     records: { uri: string, value: AppBskyGraphFollow.Record }[],
   }> {
-<<<<<<< HEAD
     const res = await this._service.xrpc.call('com.atproto.repoListRecords', {
-      collection: 'app.bsky.graph.inviteAccept',
-=======
-    const res = await this._service.xrpc.call('com.atproto.repo.listRecords', {
       collection: 'app.bsky.graph.follow',
->>>>>>> b530a13d
       ...params,
     })
     return res.data
@@ -1156,19 +1123,9 @@
 
   async get(
     params: Omit<ComAtprotoRepoGetRecord.QueryParams, 'collection'>
-<<<<<<< HEAD
-  ): Promise<{
-    uri: string,
-    cid: string,
-    value: AppBskyGraphInviteAccept.Record,
-  }> {
+  ): Promise<{ uri: string, cid: string, value: AppBskyGraphFollow.Record }> {
     const res = await this._service.xrpc.call('com.atproto.repoGetRecord', {
-      collection: 'app.bsky.graph.inviteAccept',
-=======
-  ): Promise<{ uri: string, cid: string, value: AppBskyGraphFollow.Record }> {
-    const res = await this._service.xrpc.call('com.atproto.repo.getRecord', {
       collection: 'app.bsky.graph.follow',
->>>>>>> b530a13d
       ...params,
     })
     return res.data

/**
 * GENERATED CODE - DO NOT MODIFY
 */
import {
  Client as XrpcClient,
  ServiceClient as XrpcServiceClient,
} from '@atproto/xrpc'
import { schemas } from './lexicons'
import { CID } from 'multiformats/cid'
import * as ComAtprotoAdminDefs from './types/com/atproto/admin/defs'
import * as ComAtprotoAdminDisableAccountInvites from './types/com/atproto/admin/disableAccountInvites'
import * as ComAtprotoAdminDisableInviteCodes from './types/com/atproto/admin/disableInviteCodes'
import * as ComAtprotoAdminEnableAccountInvites from './types/com/atproto/admin/enableAccountInvites'
import * as ComAtprotoAdminGetInviteCodes from './types/com/atproto/admin/getInviteCodes'
import * as ComAtprotoAdminGetModerationAction from './types/com/atproto/admin/getModerationAction'
import * as ComAtprotoAdminGetModerationActions from './types/com/atproto/admin/getModerationActions'
import * as ComAtprotoAdminGetModerationReport from './types/com/atproto/admin/getModerationReport'
import * as ComAtprotoAdminGetModerationReports from './types/com/atproto/admin/getModerationReports'
import * as ComAtprotoAdminGetRecord from './types/com/atproto/admin/getRecord'
import * as ComAtprotoAdminGetRepo from './types/com/atproto/admin/getRepo'
import * as ComAtprotoAdminResolveModerationReports from './types/com/atproto/admin/resolveModerationReports'
import * as ComAtprotoAdminReverseModerationAction from './types/com/atproto/admin/reverseModerationAction'
import * as ComAtprotoAdminSearchRepos from './types/com/atproto/admin/searchRepos'
import * as ComAtprotoAdminSendEmail from './types/com/atproto/admin/sendEmail'
import * as ComAtprotoAdminTakeModerationAction from './types/com/atproto/admin/takeModerationAction'
import * as ComAtprotoAdminUpdateAccountEmail from './types/com/atproto/admin/updateAccountEmail'
import * as ComAtprotoAdminUpdateAccountHandle from './types/com/atproto/admin/updateAccountHandle'
import * as ComAtprotoIdentityResolveHandle from './types/com/atproto/identity/resolveHandle'
import * as ComAtprotoIdentityUpdateHandle from './types/com/atproto/identity/updateHandle'
import * as ComAtprotoLabelDefs from './types/com/atproto/label/defs'
import * as ComAtprotoLabelQueryLabels from './types/com/atproto/label/queryLabels'
import * as ComAtprotoLabelSubscribeLabels from './types/com/atproto/label/subscribeLabels'
import * as ComAtprotoModerationCreateReport from './types/com/atproto/moderation/createReport'
import * as ComAtprotoModerationDefs from './types/com/atproto/moderation/defs'
import * as ComAtprotoRepoApplyWrites from './types/com/atproto/repo/applyWrites'
import * as ComAtprotoRepoCreateRecord from './types/com/atproto/repo/createRecord'
import * as ComAtprotoRepoDeleteRecord from './types/com/atproto/repo/deleteRecord'
import * as ComAtprotoRepoDescribeRepo from './types/com/atproto/repo/describeRepo'
import * as ComAtprotoRepoGetRecord from './types/com/atproto/repo/getRecord'
import * as ComAtprotoRepoListRecords from './types/com/atproto/repo/listRecords'
import * as ComAtprotoRepoPutRecord from './types/com/atproto/repo/putRecord'
import * as ComAtprotoRepoStrongRef from './types/com/atproto/repo/strongRef'
import * as ComAtprotoRepoUploadBlob from './types/com/atproto/repo/uploadBlob'
import * as ComAtprotoServerConfirmEmail from './types/com/atproto/server/confirmEmail'
import * as ComAtprotoServerCreateAccount from './types/com/atproto/server/createAccount'
import * as ComAtprotoServerCreateAppPassword from './types/com/atproto/server/createAppPassword'
import * as ComAtprotoServerCreateInviteCode from './types/com/atproto/server/createInviteCode'
import * as ComAtprotoServerCreateInviteCodes from './types/com/atproto/server/createInviteCodes'
import * as ComAtprotoServerCreateSession from './types/com/atproto/server/createSession'
import * as ComAtprotoServerDefs from './types/com/atproto/server/defs'
import * as ComAtprotoServerDeleteAccount from './types/com/atproto/server/deleteAccount'
import * as ComAtprotoServerDeleteSession from './types/com/atproto/server/deleteSession'
import * as ComAtprotoServerDescribeServer from './types/com/atproto/server/describeServer'
import * as ComAtprotoServerGetAccountInviteCodes from './types/com/atproto/server/getAccountInviteCodes'
import * as ComAtprotoServerGetSession from './types/com/atproto/server/getSession'
import * as ComAtprotoServerListAppPasswords from './types/com/atproto/server/listAppPasswords'
import * as ComAtprotoServerRefreshSession from './types/com/atproto/server/refreshSession'
import * as ComAtprotoServerRequestAccountDelete from './types/com/atproto/server/requestAccountDelete'
import * as ComAtprotoServerRequestEmailConfirmation from './types/com/atproto/server/requestEmailConfirmation'
import * as ComAtprotoServerRequestEmailUpdate from './types/com/atproto/server/requestEmailUpdate'
import * as ComAtprotoServerRequestPasswordReset from './types/com/atproto/server/requestPasswordReset'
import * as ComAtprotoServerResetPassword from './types/com/atproto/server/resetPassword'
import * as ComAtprotoServerRevokeAppPassword from './types/com/atproto/server/revokeAppPassword'
import * as ComAtprotoServerUpdateEmail from './types/com/atproto/server/updateEmail'
import * as ComAtprotoSyncGetBlob from './types/com/atproto/sync/getBlob'
import * as ComAtprotoSyncGetBlocks from './types/com/atproto/sync/getBlocks'
import * as ComAtprotoSyncGetCheckout from './types/com/atproto/sync/getCheckout'
import * as ComAtprotoSyncGetHead from './types/com/atproto/sync/getHead'
import * as ComAtprotoSyncGetLatestCommit from './types/com/atproto/sync/getLatestCommit'
import * as ComAtprotoSyncGetRecord from './types/com/atproto/sync/getRecord'
import * as ComAtprotoSyncGetRepo from './types/com/atproto/sync/getRepo'
import * as ComAtprotoSyncListBlobs from './types/com/atproto/sync/listBlobs'
import * as ComAtprotoSyncListRepos from './types/com/atproto/sync/listRepos'
import * as ComAtprotoSyncNotifyOfUpdate from './types/com/atproto/sync/notifyOfUpdate'
import * as ComAtprotoSyncRequestCrawl from './types/com/atproto/sync/requestCrawl'
import * as ComAtprotoSyncSubscribeRepos from './types/com/atproto/sync/subscribeRepos'
import * as AppBskyActorDefs from './types/app/bsky/actor/defs'
import * as AppBskyActorGetPreferences from './types/app/bsky/actor/getPreferences'
import * as AppBskyActorGetProfile from './types/app/bsky/actor/getProfile'
import * as AppBskyActorGetProfiles from './types/app/bsky/actor/getProfiles'
import * as AppBskyActorGetSuggestions from './types/app/bsky/actor/getSuggestions'
import * as AppBskyActorProfile from './types/app/bsky/actor/profile'
import * as AppBskyActorPutPreferences from './types/app/bsky/actor/putPreferences'
import * as AppBskyActorSearchActors from './types/app/bsky/actor/searchActors'
import * as AppBskyActorSearchActorsTypeahead from './types/app/bsky/actor/searchActorsTypeahead'
import * as AppBskyEmbedExternal from './types/app/bsky/embed/external'
import * as AppBskyEmbedImages from './types/app/bsky/embed/images'
import * as AppBskyEmbedRecord from './types/app/bsky/embed/record'
import * as AppBskyEmbedRecordWithMedia from './types/app/bsky/embed/recordWithMedia'
import * as AppBskyFeedDefs from './types/app/bsky/feed/defs'
import * as AppBskyFeedDescribeFeedGenerator from './types/app/bsky/feed/describeFeedGenerator'
import * as AppBskyFeedGenerator from './types/app/bsky/feed/generator'
import * as AppBskyFeedGetActorFeeds from './types/app/bsky/feed/getActorFeeds'
import * as AppBskyFeedGetActorLikes from './types/app/bsky/feed/getActorLikes'
import * as AppBskyFeedGetAuthorFeed from './types/app/bsky/feed/getAuthorFeed'
import * as AppBskyFeedGetFeed from './types/app/bsky/feed/getFeed'
import * as AppBskyFeedGetFeedGenerator from './types/app/bsky/feed/getFeedGenerator'
import * as AppBskyFeedGetFeedGenerators from './types/app/bsky/feed/getFeedGenerators'
import * as AppBskyFeedGetFeedSkeleton from './types/app/bsky/feed/getFeedSkeleton'
import * as AppBskyFeedGetLikes from './types/app/bsky/feed/getLikes'
import * as AppBskyFeedGetListFeed from './types/app/bsky/feed/getListFeed'
import * as AppBskyFeedGetPostThread from './types/app/bsky/feed/getPostThread'
import * as AppBskyFeedGetPosts from './types/app/bsky/feed/getPosts'
import * as AppBskyFeedGetRepostedBy from './types/app/bsky/feed/getRepostedBy'
import * as AppBskyFeedGetSuggestedFeeds from './types/app/bsky/feed/getSuggestedFeeds'
import * as AppBskyFeedGetTimeline from './types/app/bsky/feed/getTimeline'
import * as AppBskyFeedLike from './types/app/bsky/feed/like'
import * as AppBskyFeedPost from './types/app/bsky/feed/post'
import * as AppBskyFeedRepost from './types/app/bsky/feed/repost'
import * as AppBskyFeedSearchPosts from './types/app/bsky/feed/searchPosts'
import * as AppBskyFeedThreadgate from './types/app/bsky/feed/threadgate'
import * as AppBskyGraphBlock from './types/app/bsky/graph/block'
import * as AppBskyGraphDefs from './types/app/bsky/graph/defs'
import * as AppBskyGraphFollow from './types/app/bsky/graph/follow'
import * as AppBskyGraphGetBlocks from './types/app/bsky/graph/getBlocks'
import * as AppBskyGraphGetFollowers from './types/app/bsky/graph/getFollowers'
import * as AppBskyGraphGetFollows from './types/app/bsky/graph/getFollows'
import * as AppBskyGraphGetList from './types/app/bsky/graph/getList'
import * as AppBskyGraphGetListBlocks from './types/app/bsky/graph/getListBlocks'
import * as AppBskyGraphGetListMutes from './types/app/bsky/graph/getListMutes'
import * as AppBskyGraphGetLists from './types/app/bsky/graph/getLists'
import * as AppBskyGraphGetMutes from './types/app/bsky/graph/getMutes'
import * as AppBskyGraphGetSuggestedFollowsByActor from './types/app/bsky/graph/getSuggestedFollowsByActor'
import * as AppBskyGraphList from './types/app/bsky/graph/list'
import * as AppBskyGraphListblock from './types/app/bsky/graph/listblock'
import * as AppBskyGraphListitem from './types/app/bsky/graph/listitem'
import * as AppBskyGraphMuteActor from './types/app/bsky/graph/muteActor'
import * as AppBskyGraphMuteActorList from './types/app/bsky/graph/muteActorList'
import * as AppBskyGraphUnmuteActor from './types/app/bsky/graph/unmuteActor'
import * as AppBskyGraphUnmuteActorList from './types/app/bsky/graph/unmuteActorList'
import * as AppBskyNotificationGetUnreadCount from './types/app/bsky/notification/getUnreadCount'
import * as AppBskyNotificationListNotifications from './types/app/bsky/notification/listNotifications'
import * as AppBskyNotificationRegisterPush from './types/app/bsky/notification/registerPush'
import * as AppBskyNotificationUpdateSeen from './types/app/bsky/notification/updateSeen'
import * as AppBskyRichtextFacet from './types/app/bsky/richtext/facet'
import * as AppBskyUnspeccedDefs from './types/app/bsky/unspecced/defs'
import * as AppBskyUnspeccedGetPopular from './types/app/bsky/unspecced/getPopular'
import * as AppBskyUnspeccedGetPopularFeedGenerators from './types/app/bsky/unspecced/getPopularFeedGenerators'
import * as AppBskyUnspeccedGetTimelineSkeleton from './types/app/bsky/unspecced/getTimelineSkeleton'
<<<<<<< HEAD
import * as SocialWaverlyMiniblog from './types/social/waverly/miniblog'
=======
import * as AppBskyUnspeccedSearchActorsSkeleton from './types/app/bsky/unspecced/searchActorsSkeleton'
import * as AppBskyUnspeccedSearchPostsSkeleton from './types/app/bsky/unspecced/searchPostsSkeleton'
>>>>>>> 44ea5e80

export * as ComAtprotoAdminDefs from './types/com/atproto/admin/defs'
export * as ComAtprotoAdminDisableAccountInvites from './types/com/atproto/admin/disableAccountInvites'
export * as ComAtprotoAdminDisableInviteCodes from './types/com/atproto/admin/disableInviteCodes'
export * as ComAtprotoAdminEnableAccountInvites from './types/com/atproto/admin/enableAccountInvites'
export * as ComAtprotoAdminGetInviteCodes from './types/com/atproto/admin/getInviteCodes'
export * as ComAtprotoAdminGetModerationAction from './types/com/atproto/admin/getModerationAction'
export * as ComAtprotoAdminGetModerationActions from './types/com/atproto/admin/getModerationActions'
export * as ComAtprotoAdminGetModerationReport from './types/com/atproto/admin/getModerationReport'
export * as ComAtprotoAdminGetModerationReports from './types/com/atproto/admin/getModerationReports'
export * as ComAtprotoAdminGetRecord from './types/com/atproto/admin/getRecord'
export * as ComAtprotoAdminGetRepo from './types/com/atproto/admin/getRepo'
export * as ComAtprotoAdminResolveModerationReports from './types/com/atproto/admin/resolveModerationReports'
export * as ComAtprotoAdminReverseModerationAction from './types/com/atproto/admin/reverseModerationAction'
export * as ComAtprotoAdminSearchRepos from './types/com/atproto/admin/searchRepos'
export * as ComAtprotoAdminSendEmail from './types/com/atproto/admin/sendEmail'
export * as ComAtprotoAdminTakeModerationAction from './types/com/atproto/admin/takeModerationAction'
export * as ComAtprotoAdminUpdateAccountEmail from './types/com/atproto/admin/updateAccountEmail'
export * as ComAtprotoAdminUpdateAccountHandle from './types/com/atproto/admin/updateAccountHandle'
export * as ComAtprotoIdentityResolveHandle from './types/com/atproto/identity/resolveHandle'
export * as ComAtprotoIdentityUpdateHandle from './types/com/atproto/identity/updateHandle'
export * as ComAtprotoLabelDefs from './types/com/atproto/label/defs'
export * as ComAtprotoLabelQueryLabels from './types/com/atproto/label/queryLabels'
export * as ComAtprotoLabelSubscribeLabels from './types/com/atproto/label/subscribeLabels'
export * as ComAtprotoModerationCreateReport from './types/com/atproto/moderation/createReport'
export * as ComAtprotoModerationDefs from './types/com/atproto/moderation/defs'
export * as ComAtprotoRepoApplyWrites from './types/com/atproto/repo/applyWrites'
export * as ComAtprotoRepoCreateRecord from './types/com/atproto/repo/createRecord'
export * as ComAtprotoRepoDeleteRecord from './types/com/atproto/repo/deleteRecord'
export * as ComAtprotoRepoDescribeRepo from './types/com/atproto/repo/describeRepo'
export * as ComAtprotoRepoGetRecord from './types/com/atproto/repo/getRecord'
export * as ComAtprotoRepoListRecords from './types/com/atproto/repo/listRecords'
export * as ComAtprotoRepoPutRecord from './types/com/atproto/repo/putRecord'
export * as ComAtprotoRepoStrongRef from './types/com/atproto/repo/strongRef'
export * as ComAtprotoRepoUploadBlob from './types/com/atproto/repo/uploadBlob'
export * as ComAtprotoServerConfirmEmail from './types/com/atproto/server/confirmEmail'
export * as ComAtprotoServerCreateAccount from './types/com/atproto/server/createAccount'
export * as ComAtprotoServerCreateAppPassword from './types/com/atproto/server/createAppPassword'
export * as ComAtprotoServerCreateInviteCode from './types/com/atproto/server/createInviteCode'
export * as ComAtprotoServerCreateInviteCodes from './types/com/atproto/server/createInviteCodes'
export * as ComAtprotoServerCreateSession from './types/com/atproto/server/createSession'
export * as ComAtprotoServerDefs from './types/com/atproto/server/defs'
export * as ComAtprotoServerDeleteAccount from './types/com/atproto/server/deleteAccount'
export * as ComAtprotoServerDeleteSession from './types/com/atproto/server/deleteSession'
export * as ComAtprotoServerDescribeServer from './types/com/atproto/server/describeServer'
export * as ComAtprotoServerGetAccountInviteCodes from './types/com/atproto/server/getAccountInviteCodes'
export * as ComAtprotoServerGetSession from './types/com/atproto/server/getSession'
export * as ComAtprotoServerListAppPasswords from './types/com/atproto/server/listAppPasswords'
export * as ComAtprotoServerRefreshSession from './types/com/atproto/server/refreshSession'
export * as ComAtprotoServerRequestAccountDelete from './types/com/atproto/server/requestAccountDelete'
export * as ComAtprotoServerRequestEmailConfirmation from './types/com/atproto/server/requestEmailConfirmation'
export * as ComAtprotoServerRequestEmailUpdate from './types/com/atproto/server/requestEmailUpdate'
export * as ComAtprotoServerRequestPasswordReset from './types/com/atproto/server/requestPasswordReset'
export * as ComAtprotoServerResetPassword from './types/com/atproto/server/resetPassword'
export * as ComAtprotoServerRevokeAppPassword from './types/com/atproto/server/revokeAppPassword'
export * as ComAtprotoServerUpdateEmail from './types/com/atproto/server/updateEmail'
export * as ComAtprotoSyncGetBlob from './types/com/atproto/sync/getBlob'
export * as ComAtprotoSyncGetBlocks from './types/com/atproto/sync/getBlocks'
export * as ComAtprotoSyncGetCheckout from './types/com/atproto/sync/getCheckout'
export * as ComAtprotoSyncGetHead from './types/com/atproto/sync/getHead'
export * as ComAtprotoSyncGetLatestCommit from './types/com/atproto/sync/getLatestCommit'
export * as ComAtprotoSyncGetRecord from './types/com/atproto/sync/getRecord'
export * as ComAtprotoSyncGetRepo from './types/com/atproto/sync/getRepo'
export * as ComAtprotoSyncListBlobs from './types/com/atproto/sync/listBlobs'
export * as ComAtprotoSyncListRepos from './types/com/atproto/sync/listRepos'
export * as ComAtprotoSyncNotifyOfUpdate from './types/com/atproto/sync/notifyOfUpdate'
export * as ComAtprotoSyncRequestCrawl from './types/com/atproto/sync/requestCrawl'
export * as ComAtprotoSyncSubscribeRepos from './types/com/atproto/sync/subscribeRepos'
export * as AppBskyActorDefs from './types/app/bsky/actor/defs'
export * as AppBskyActorGetPreferences from './types/app/bsky/actor/getPreferences'
export * as AppBskyActorGetProfile from './types/app/bsky/actor/getProfile'
export * as AppBskyActorGetProfiles from './types/app/bsky/actor/getProfiles'
export * as AppBskyActorGetSuggestions from './types/app/bsky/actor/getSuggestions'
export * as AppBskyActorProfile from './types/app/bsky/actor/profile'
export * as AppBskyActorPutPreferences from './types/app/bsky/actor/putPreferences'
export * as AppBskyActorSearchActors from './types/app/bsky/actor/searchActors'
export * as AppBskyActorSearchActorsTypeahead from './types/app/bsky/actor/searchActorsTypeahead'
export * as AppBskyEmbedExternal from './types/app/bsky/embed/external'
export * as AppBskyEmbedImages from './types/app/bsky/embed/images'
export * as AppBskyEmbedRecord from './types/app/bsky/embed/record'
export * as AppBskyEmbedRecordWithMedia from './types/app/bsky/embed/recordWithMedia'
export * as AppBskyFeedDefs from './types/app/bsky/feed/defs'
export * as AppBskyFeedDescribeFeedGenerator from './types/app/bsky/feed/describeFeedGenerator'
export * as AppBskyFeedGenerator from './types/app/bsky/feed/generator'
export * as AppBskyFeedGetActorFeeds from './types/app/bsky/feed/getActorFeeds'
export * as AppBskyFeedGetActorLikes from './types/app/bsky/feed/getActorLikes'
export * as AppBskyFeedGetAuthorFeed from './types/app/bsky/feed/getAuthorFeed'
export * as AppBskyFeedGetFeed from './types/app/bsky/feed/getFeed'
export * as AppBskyFeedGetFeedGenerator from './types/app/bsky/feed/getFeedGenerator'
export * as AppBskyFeedGetFeedGenerators from './types/app/bsky/feed/getFeedGenerators'
export * as AppBskyFeedGetFeedSkeleton from './types/app/bsky/feed/getFeedSkeleton'
export * as AppBskyFeedGetLikes from './types/app/bsky/feed/getLikes'
export * as AppBskyFeedGetListFeed from './types/app/bsky/feed/getListFeed'
export * as AppBskyFeedGetPostThread from './types/app/bsky/feed/getPostThread'
export * as AppBskyFeedGetPosts from './types/app/bsky/feed/getPosts'
export * as AppBskyFeedGetRepostedBy from './types/app/bsky/feed/getRepostedBy'
export * as AppBskyFeedGetSuggestedFeeds from './types/app/bsky/feed/getSuggestedFeeds'
export * as AppBskyFeedGetTimeline from './types/app/bsky/feed/getTimeline'
export * as AppBskyFeedLike from './types/app/bsky/feed/like'
export * as AppBskyFeedPost from './types/app/bsky/feed/post'
export * as AppBskyFeedRepost from './types/app/bsky/feed/repost'
export * as AppBskyFeedSearchPosts from './types/app/bsky/feed/searchPosts'
export * as AppBskyFeedThreadgate from './types/app/bsky/feed/threadgate'
export * as AppBskyGraphBlock from './types/app/bsky/graph/block'
export * as AppBskyGraphDefs from './types/app/bsky/graph/defs'
export * as AppBskyGraphFollow from './types/app/bsky/graph/follow'
export * as AppBskyGraphGetBlocks from './types/app/bsky/graph/getBlocks'
export * as AppBskyGraphGetFollowers from './types/app/bsky/graph/getFollowers'
export * as AppBskyGraphGetFollows from './types/app/bsky/graph/getFollows'
export * as AppBskyGraphGetList from './types/app/bsky/graph/getList'
export * as AppBskyGraphGetListBlocks from './types/app/bsky/graph/getListBlocks'
export * as AppBskyGraphGetListMutes from './types/app/bsky/graph/getListMutes'
export * as AppBskyGraphGetLists from './types/app/bsky/graph/getLists'
export * as AppBskyGraphGetMutes from './types/app/bsky/graph/getMutes'
export * as AppBskyGraphGetSuggestedFollowsByActor from './types/app/bsky/graph/getSuggestedFollowsByActor'
export * as AppBskyGraphList from './types/app/bsky/graph/list'
export * as AppBskyGraphListblock from './types/app/bsky/graph/listblock'
export * as AppBskyGraphListitem from './types/app/bsky/graph/listitem'
export * as AppBskyGraphMuteActor from './types/app/bsky/graph/muteActor'
export * as AppBskyGraphMuteActorList from './types/app/bsky/graph/muteActorList'
export * as AppBskyGraphUnmuteActor from './types/app/bsky/graph/unmuteActor'
export * as AppBskyGraphUnmuteActorList from './types/app/bsky/graph/unmuteActorList'
export * as AppBskyNotificationGetUnreadCount from './types/app/bsky/notification/getUnreadCount'
export * as AppBskyNotificationListNotifications from './types/app/bsky/notification/listNotifications'
export * as AppBskyNotificationRegisterPush from './types/app/bsky/notification/registerPush'
export * as AppBskyNotificationUpdateSeen from './types/app/bsky/notification/updateSeen'
export * as AppBskyRichtextFacet from './types/app/bsky/richtext/facet'
export * as AppBskyUnspeccedDefs from './types/app/bsky/unspecced/defs'
export * as AppBskyUnspeccedGetPopular from './types/app/bsky/unspecced/getPopular'
export * as AppBskyUnspeccedGetPopularFeedGenerators from './types/app/bsky/unspecced/getPopularFeedGenerators'
export * as AppBskyUnspeccedGetTimelineSkeleton from './types/app/bsky/unspecced/getTimelineSkeleton'
<<<<<<< HEAD
export * as SocialWaverlyMiniblog from './types/social/waverly/miniblog'
=======
export * as AppBskyUnspeccedSearchActorsSkeleton from './types/app/bsky/unspecced/searchActorsSkeleton'
export * as AppBskyUnspeccedSearchPostsSkeleton from './types/app/bsky/unspecced/searchPostsSkeleton'
>>>>>>> 44ea5e80

export const COM_ATPROTO_ADMIN = {
  DefsTakedown: 'com.atproto.admin.defs#takedown',
  DefsFlag: 'com.atproto.admin.defs#flag',
  DefsAcknowledge: 'com.atproto.admin.defs#acknowledge',
  DefsEscalate: 'com.atproto.admin.defs#escalate',
}
export const COM_ATPROTO_MODERATION = {
  DefsReasonSpam: 'com.atproto.moderation.defs#reasonSpam',
  DefsReasonViolation: 'com.atproto.moderation.defs#reasonViolation',
  DefsReasonMisleading: 'com.atproto.moderation.defs#reasonMisleading',
  DefsReasonSexual: 'com.atproto.moderation.defs#reasonSexual',
  DefsReasonRude: 'com.atproto.moderation.defs#reasonRude',
  DefsReasonOther: 'com.atproto.moderation.defs#reasonOther',
}
export const APP_BSKY_GRAPH = {
  DefsModlist: 'app.bsky.graph.defs#modlist',
  DefsCuratelist: 'app.bsky.graph.defs#curatelist',
}

export class AtpBaseClient {
  xrpc: XrpcClient = new XrpcClient()

  constructor() {
    this.xrpc.addLexicons(schemas)
  }

  service(serviceUri: string | URL): AtpServiceClient {
    return new AtpServiceClient(this, this.xrpc.service(serviceUri))
  }
}

export class AtpServiceClient {
  _baseClient: AtpBaseClient
  xrpc: XrpcServiceClient
  com: ComNS
  app: AppNS
  social: SocialNS

  constructor(baseClient: AtpBaseClient, xrpcService: XrpcServiceClient) {
    this._baseClient = baseClient
    this.xrpc = xrpcService
    this.com = new ComNS(this)
    this.app = new AppNS(this)
    this.social = new SocialNS(this)
  }

  setHeader(key: string, value: string): void {
    this.xrpc.setHeader(key, value)
  }
}

export class ComNS {
  _service: AtpServiceClient
  atproto: AtprotoNS

  constructor(service: AtpServiceClient) {
    this._service = service
    this.atproto = new AtprotoNS(service)
  }
}

export class AtprotoNS {
  _service: AtpServiceClient
  admin: AdminNS
  identity: IdentityNS
  label: LabelNS
  moderation: ModerationNS
  repo: RepoNS
  server: ServerNS
  sync: SyncNS

  constructor(service: AtpServiceClient) {
    this._service = service
    this.admin = new AdminNS(service)
    this.identity = new IdentityNS(service)
    this.label = new LabelNS(service)
    this.moderation = new ModerationNS(service)
    this.repo = new RepoNS(service)
    this.server = new ServerNS(service)
    this.sync = new SyncNS(service)
  }
}

export class AdminNS {
  _service: AtpServiceClient

  constructor(service: AtpServiceClient) {
    this._service = service
  }

  disableAccountInvites(
    data?: ComAtprotoAdminDisableAccountInvites.InputSchema,
    opts?: ComAtprotoAdminDisableAccountInvites.CallOptions,
  ): Promise<ComAtprotoAdminDisableAccountInvites.Response> {
    return this._service.xrpc
      .call('com.atproto.admin.disableAccountInvites', opts?.qp, data, opts)
      .catch((e) => {
        throw ComAtprotoAdminDisableAccountInvites.toKnownErr(e)
      })
  }

  disableInviteCodes(
    data?: ComAtprotoAdminDisableInviteCodes.InputSchema,
    opts?: ComAtprotoAdminDisableInviteCodes.CallOptions,
  ): Promise<ComAtprotoAdminDisableInviteCodes.Response> {
    return this._service.xrpc
      .call('com.atproto.admin.disableInviteCodes', opts?.qp, data, opts)
      .catch((e) => {
        throw ComAtprotoAdminDisableInviteCodes.toKnownErr(e)
      })
  }

  enableAccountInvites(
    data?: ComAtprotoAdminEnableAccountInvites.InputSchema,
    opts?: ComAtprotoAdminEnableAccountInvites.CallOptions,
  ): Promise<ComAtprotoAdminEnableAccountInvites.Response> {
    return this._service.xrpc
      .call('com.atproto.admin.enableAccountInvites', opts?.qp, data, opts)
      .catch((e) => {
        throw ComAtprotoAdminEnableAccountInvites.toKnownErr(e)
      })
  }

  getInviteCodes(
    params?: ComAtprotoAdminGetInviteCodes.QueryParams,
    opts?: ComAtprotoAdminGetInviteCodes.CallOptions,
  ): Promise<ComAtprotoAdminGetInviteCodes.Response> {
    return this._service.xrpc
      .call('com.atproto.admin.getInviteCodes', params, undefined, opts)
      .catch((e) => {
        throw ComAtprotoAdminGetInviteCodes.toKnownErr(e)
      })
  }

  getModerationAction(
    params?: ComAtprotoAdminGetModerationAction.QueryParams,
    opts?: ComAtprotoAdminGetModerationAction.CallOptions,
  ): Promise<ComAtprotoAdminGetModerationAction.Response> {
    return this._service.xrpc
      .call('com.atproto.admin.getModerationAction', params, undefined, opts)
      .catch((e) => {
        throw ComAtprotoAdminGetModerationAction.toKnownErr(e)
      })
  }

  getModerationActions(
    params?: ComAtprotoAdminGetModerationActions.QueryParams,
    opts?: ComAtprotoAdminGetModerationActions.CallOptions,
  ): Promise<ComAtprotoAdminGetModerationActions.Response> {
    return this._service.xrpc
      .call('com.atproto.admin.getModerationActions', params, undefined, opts)
      .catch((e) => {
        throw ComAtprotoAdminGetModerationActions.toKnownErr(e)
      })
  }

  getModerationReport(
    params?: ComAtprotoAdminGetModerationReport.QueryParams,
    opts?: ComAtprotoAdminGetModerationReport.CallOptions,
  ): Promise<ComAtprotoAdminGetModerationReport.Response> {
    return this._service.xrpc
      .call('com.atproto.admin.getModerationReport', params, undefined, opts)
      .catch((e) => {
        throw ComAtprotoAdminGetModerationReport.toKnownErr(e)
      })
  }

  getModerationReports(
    params?: ComAtprotoAdminGetModerationReports.QueryParams,
    opts?: ComAtprotoAdminGetModerationReports.CallOptions,
  ): Promise<ComAtprotoAdminGetModerationReports.Response> {
    return this._service.xrpc
      .call('com.atproto.admin.getModerationReports', params, undefined, opts)
      .catch((e) => {
        throw ComAtprotoAdminGetModerationReports.toKnownErr(e)
      })
  }

  getRecord(
    params?: ComAtprotoAdminGetRecord.QueryParams,
    opts?: ComAtprotoAdminGetRecord.CallOptions,
  ): Promise<ComAtprotoAdminGetRecord.Response> {
    return this._service.xrpc
      .call('com.atproto.admin.getRecord', params, undefined, opts)
      .catch((e) => {
        throw ComAtprotoAdminGetRecord.toKnownErr(e)
      })
  }

  getRepo(
    params?: ComAtprotoAdminGetRepo.QueryParams,
    opts?: ComAtprotoAdminGetRepo.CallOptions,
  ): Promise<ComAtprotoAdminGetRepo.Response> {
    return this._service.xrpc
      .call('com.atproto.admin.getRepo', params, undefined, opts)
      .catch((e) => {
        throw ComAtprotoAdminGetRepo.toKnownErr(e)
      })
  }

  resolveModerationReports(
    data?: ComAtprotoAdminResolveModerationReports.InputSchema,
    opts?: ComAtprotoAdminResolveModerationReports.CallOptions,
  ): Promise<ComAtprotoAdminResolveModerationReports.Response> {
    return this._service.xrpc
      .call('com.atproto.admin.resolveModerationReports', opts?.qp, data, opts)
      .catch((e) => {
        throw ComAtprotoAdminResolveModerationReports.toKnownErr(e)
      })
  }

  reverseModerationAction(
    data?: ComAtprotoAdminReverseModerationAction.InputSchema,
    opts?: ComAtprotoAdminReverseModerationAction.CallOptions,
  ): Promise<ComAtprotoAdminReverseModerationAction.Response> {
    return this._service.xrpc
      .call('com.atproto.admin.reverseModerationAction', opts?.qp, data, opts)
      .catch((e) => {
        throw ComAtprotoAdminReverseModerationAction.toKnownErr(e)
      })
  }

  searchRepos(
    params?: ComAtprotoAdminSearchRepos.QueryParams,
    opts?: ComAtprotoAdminSearchRepos.CallOptions,
  ): Promise<ComAtprotoAdminSearchRepos.Response> {
    return this._service.xrpc
      .call('com.atproto.admin.searchRepos', params, undefined, opts)
      .catch((e) => {
        throw ComAtprotoAdminSearchRepos.toKnownErr(e)
      })
  }

  sendEmail(
    data?: ComAtprotoAdminSendEmail.InputSchema,
    opts?: ComAtprotoAdminSendEmail.CallOptions,
  ): Promise<ComAtprotoAdminSendEmail.Response> {
    return this._service.xrpc
      .call('com.atproto.admin.sendEmail', opts?.qp, data, opts)
      .catch((e) => {
        throw ComAtprotoAdminSendEmail.toKnownErr(e)
      })
  }

  takeModerationAction(
    data?: ComAtprotoAdminTakeModerationAction.InputSchema,
    opts?: ComAtprotoAdminTakeModerationAction.CallOptions,
  ): Promise<ComAtprotoAdminTakeModerationAction.Response> {
    return this._service.xrpc
      .call('com.atproto.admin.takeModerationAction', opts?.qp, data, opts)
      .catch((e) => {
        throw ComAtprotoAdminTakeModerationAction.toKnownErr(e)
      })
  }

  updateAccountEmail(
    data?: ComAtprotoAdminUpdateAccountEmail.InputSchema,
    opts?: ComAtprotoAdminUpdateAccountEmail.CallOptions,
  ): Promise<ComAtprotoAdminUpdateAccountEmail.Response> {
    return this._service.xrpc
      .call('com.atproto.admin.updateAccountEmail', opts?.qp, data, opts)
      .catch((e) => {
        throw ComAtprotoAdminUpdateAccountEmail.toKnownErr(e)
      })
  }

  updateAccountHandle(
    data?: ComAtprotoAdminUpdateAccountHandle.InputSchema,
    opts?: ComAtprotoAdminUpdateAccountHandle.CallOptions,
  ): Promise<ComAtprotoAdminUpdateAccountHandle.Response> {
    return this._service.xrpc
      .call('com.atproto.admin.updateAccountHandle', opts?.qp, data, opts)
      .catch((e) => {
        throw ComAtprotoAdminUpdateAccountHandle.toKnownErr(e)
      })
  }
}

export class IdentityNS {
  _service: AtpServiceClient

  constructor(service: AtpServiceClient) {
    this._service = service
  }

  resolveHandle(
    params?: ComAtprotoIdentityResolveHandle.QueryParams,
    opts?: ComAtprotoIdentityResolveHandle.CallOptions,
  ): Promise<ComAtprotoIdentityResolveHandle.Response> {
    return this._service.xrpc
      .call('com.atproto.identity.resolveHandle', params, undefined, opts)
      .catch((e) => {
        throw ComAtprotoIdentityResolveHandle.toKnownErr(e)
      })
  }

  updateHandle(
    data?: ComAtprotoIdentityUpdateHandle.InputSchema,
    opts?: ComAtprotoIdentityUpdateHandle.CallOptions,
  ): Promise<ComAtprotoIdentityUpdateHandle.Response> {
    return this._service.xrpc
      .call('com.atproto.identity.updateHandle', opts?.qp, data, opts)
      .catch((e) => {
        throw ComAtprotoIdentityUpdateHandle.toKnownErr(e)
      })
  }
}

export class LabelNS {
  _service: AtpServiceClient

  constructor(service: AtpServiceClient) {
    this._service = service
  }

  queryLabels(
    params?: ComAtprotoLabelQueryLabels.QueryParams,
    opts?: ComAtprotoLabelQueryLabels.CallOptions,
  ): Promise<ComAtprotoLabelQueryLabels.Response> {
    return this._service.xrpc
      .call('com.atproto.label.queryLabels', params, undefined, opts)
      .catch((e) => {
        throw ComAtprotoLabelQueryLabels.toKnownErr(e)
      })
  }
}

export class ModerationNS {
  _service: AtpServiceClient

  constructor(service: AtpServiceClient) {
    this._service = service
  }

  createReport(
    data?: ComAtprotoModerationCreateReport.InputSchema,
    opts?: ComAtprotoModerationCreateReport.CallOptions,
  ): Promise<ComAtprotoModerationCreateReport.Response> {
    return this._service.xrpc
      .call('com.atproto.moderation.createReport', opts?.qp, data, opts)
      .catch((e) => {
        throw ComAtprotoModerationCreateReport.toKnownErr(e)
      })
  }
}

export class RepoNS {
  _service: AtpServiceClient

  constructor(service: AtpServiceClient) {
    this._service = service
  }

  applyWrites(
    data?: ComAtprotoRepoApplyWrites.InputSchema,
    opts?: ComAtprotoRepoApplyWrites.CallOptions,
  ): Promise<ComAtprotoRepoApplyWrites.Response> {
    return this._service.xrpc
      .call('com.atproto.repo.applyWrites', opts?.qp, data, opts)
      .catch((e) => {
        throw ComAtprotoRepoApplyWrites.toKnownErr(e)
      })
  }

  createRecord(
    data?: ComAtprotoRepoCreateRecord.InputSchema,
    opts?: ComAtprotoRepoCreateRecord.CallOptions,
  ): Promise<ComAtprotoRepoCreateRecord.Response> {
    return this._service.xrpc
      .call('com.atproto.repo.createRecord', opts?.qp, data, opts)
      .catch((e) => {
        throw ComAtprotoRepoCreateRecord.toKnownErr(e)
      })
  }

  deleteRecord(
    data?: ComAtprotoRepoDeleteRecord.InputSchema,
    opts?: ComAtprotoRepoDeleteRecord.CallOptions,
  ): Promise<ComAtprotoRepoDeleteRecord.Response> {
    return this._service.xrpc
      .call('com.atproto.repo.deleteRecord', opts?.qp, data, opts)
      .catch((e) => {
        throw ComAtprotoRepoDeleteRecord.toKnownErr(e)
      })
  }

  describeRepo(
    params?: ComAtprotoRepoDescribeRepo.QueryParams,
    opts?: ComAtprotoRepoDescribeRepo.CallOptions,
  ): Promise<ComAtprotoRepoDescribeRepo.Response> {
    return this._service.xrpc
      .call('com.atproto.repo.describeRepo', params, undefined, opts)
      .catch((e) => {
        throw ComAtprotoRepoDescribeRepo.toKnownErr(e)
      })
  }

  getRecord(
    params?: ComAtprotoRepoGetRecord.QueryParams,
    opts?: ComAtprotoRepoGetRecord.CallOptions,
  ): Promise<ComAtprotoRepoGetRecord.Response> {
    return this._service.xrpc
      .call('com.atproto.repo.getRecord', params, undefined, opts)
      .catch((e) => {
        throw ComAtprotoRepoGetRecord.toKnownErr(e)
      })
  }

  listRecords(
    params?: ComAtprotoRepoListRecords.QueryParams,
    opts?: ComAtprotoRepoListRecords.CallOptions,
  ): Promise<ComAtprotoRepoListRecords.Response> {
    return this._service.xrpc
      .call('com.atproto.repo.listRecords', params, undefined, opts)
      .catch((e) => {
        throw ComAtprotoRepoListRecords.toKnownErr(e)
      })
  }

  putRecord(
    data?: ComAtprotoRepoPutRecord.InputSchema,
    opts?: ComAtprotoRepoPutRecord.CallOptions,
  ): Promise<ComAtprotoRepoPutRecord.Response> {
    return this._service.xrpc
      .call('com.atproto.repo.putRecord', opts?.qp, data, opts)
      .catch((e) => {
        throw ComAtprotoRepoPutRecord.toKnownErr(e)
      })
  }

  uploadBlob(
    data?: ComAtprotoRepoUploadBlob.InputSchema,
    opts?: ComAtprotoRepoUploadBlob.CallOptions,
  ): Promise<ComAtprotoRepoUploadBlob.Response> {
    return this._service.xrpc
      .call('com.atproto.repo.uploadBlob', opts?.qp, data, opts)
      .catch((e) => {
        throw ComAtprotoRepoUploadBlob.toKnownErr(e)
      })
  }
}

export class ServerNS {
  _service: AtpServiceClient

  constructor(service: AtpServiceClient) {
    this._service = service
  }

  confirmEmail(
    data?: ComAtprotoServerConfirmEmail.InputSchema,
    opts?: ComAtprotoServerConfirmEmail.CallOptions,
  ): Promise<ComAtprotoServerConfirmEmail.Response> {
    return this._service.xrpc
      .call('com.atproto.server.confirmEmail', opts?.qp, data, opts)
      .catch((e) => {
        throw ComAtprotoServerConfirmEmail.toKnownErr(e)
      })
  }

  createAccount(
    data?: ComAtprotoServerCreateAccount.InputSchema,
    opts?: ComAtprotoServerCreateAccount.CallOptions,
  ): Promise<ComAtprotoServerCreateAccount.Response> {
    return this._service.xrpc
      .call('com.atproto.server.createAccount', opts?.qp, data, opts)
      .catch((e) => {
        throw ComAtprotoServerCreateAccount.toKnownErr(e)
      })
  }

  createAppPassword(
    data?: ComAtprotoServerCreateAppPassword.InputSchema,
    opts?: ComAtprotoServerCreateAppPassword.CallOptions,
  ): Promise<ComAtprotoServerCreateAppPassword.Response> {
    return this._service.xrpc
      .call('com.atproto.server.createAppPassword', opts?.qp, data, opts)
      .catch((e) => {
        throw ComAtprotoServerCreateAppPassword.toKnownErr(e)
      })
  }

  createInviteCode(
    data?: ComAtprotoServerCreateInviteCode.InputSchema,
    opts?: ComAtprotoServerCreateInviteCode.CallOptions,
  ): Promise<ComAtprotoServerCreateInviteCode.Response> {
    return this._service.xrpc
      .call('com.atproto.server.createInviteCode', opts?.qp, data, opts)
      .catch((e) => {
        throw ComAtprotoServerCreateInviteCode.toKnownErr(e)
      })
  }

  createInviteCodes(
    data?: ComAtprotoServerCreateInviteCodes.InputSchema,
    opts?: ComAtprotoServerCreateInviteCodes.CallOptions,
  ): Promise<ComAtprotoServerCreateInviteCodes.Response> {
    return this._service.xrpc
      .call('com.atproto.server.createInviteCodes', opts?.qp, data, opts)
      .catch((e) => {
        throw ComAtprotoServerCreateInviteCodes.toKnownErr(e)
      })
  }

  createSession(
    data?: ComAtprotoServerCreateSession.InputSchema,
    opts?: ComAtprotoServerCreateSession.CallOptions,
  ): Promise<ComAtprotoServerCreateSession.Response> {
    return this._service.xrpc
      .call('com.atproto.server.createSession', opts?.qp, data, opts)
      .catch((e) => {
        throw ComAtprotoServerCreateSession.toKnownErr(e)
      })
  }

  deleteAccount(
    data?: ComAtprotoServerDeleteAccount.InputSchema,
    opts?: ComAtprotoServerDeleteAccount.CallOptions,
  ): Promise<ComAtprotoServerDeleteAccount.Response> {
    return this._service.xrpc
      .call('com.atproto.server.deleteAccount', opts?.qp, data, opts)
      .catch((e) => {
        throw ComAtprotoServerDeleteAccount.toKnownErr(e)
      })
  }

  deleteSession(
    data?: ComAtprotoServerDeleteSession.InputSchema,
    opts?: ComAtprotoServerDeleteSession.CallOptions,
  ): Promise<ComAtprotoServerDeleteSession.Response> {
    return this._service.xrpc
      .call('com.atproto.server.deleteSession', opts?.qp, data, opts)
      .catch((e) => {
        throw ComAtprotoServerDeleteSession.toKnownErr(e)
      })
  }

  describeServer(
    params?: ComAtprotoServerDescribeServer.QueryParams,
    opts?: ComAtprotoServerDescribeServer.CallOptions,
  ): Promise<ComAtprotoServerDescribeServer.Response> {
    return this._service.xrpc
      .call('com.atproto.server.describeServer', params, undefined, opts)
      .catch((e) => {
        throw ComAtprotoServerDescribeServer.toKnownErr(e)
      })
  }

  getAccountInviteCodes(
    params?: ComAtprotoServerGetAccountInviteCodes.QueryParams,
    opts?: ComAtprotoServerGetAccountInviteCodes.CallOptions,
  ): Promise<ComAtprotoServerGetAccountInviteCodes.Response> {
    return this._service.xrpc
      .call('com.atproto.server.getAccountInviteCodes', params, undefined, opts)
      .catch((e) => {
        throw ComAtprotoServerGetAccountInviteCodes.toKnownErr(e)
      })
  }

  getSession(
    params?: ComAtprotoServerGetSession.QueryParams,
    opts?: ComAtprotoServerGetSession.CallOptions,
  ): Promise<ComAtprotoServerGetSession.Response> {
    return this._service.xrpc
      .call('com.atproto.server.getSession', params, undefined, opts)
      .catch((e) => {
        throw ComAtprotoServerGetSession.toKnownErr(e)
      })
  }

  listAppPasswords(
    params?: ComAtprotoServerListAppPasswords.QueryParams,
    opts?: ComAtprotoServerListAppPasswords.CallOptions,
  ): Promise<ComAtprotoServerListAppPasswords.Response> {
    return this._service.xrpc
      .call('com.atproto.server.listAppPasswords', params, undefined, opts)
      .catch((e) => {
        throw ComAtprotoServerListAppPasswords.toKnownErr(e)
      })
  }

  refreshSession(
    data?: ComAtprotoServerRefreshSession.InputSchema,
    opts?: ComAtprotoServerRefreshSession.CallOptions,
  ): Promise<ComAtprotoServerRefreshSession.Response> {
    return this._service.xrpc
      .call('com.atproto.server.refreshSession', opts?.qp, data, opts)
      .catch((e) => {
        throw ComAtprotoServerRefreshSession.toKnownErr(e)
      })
  }

  requestAccountDelete(
    data?: ComAtprotoServerRequestAccountDelete.InputSchema,
    opts?: ComAtprotoServerRequestAccountDelete.CallOptions,
  ): Promise<ComAtprotoServerRequestAccountDelete.Response> {
    return this._service.xrpc
      .call('com.atproto.server.requestAccountDelete', opts?.qp, data, opts)
      .catch((e) => {
        throw ComAtprotoServerRequestAccountDelete.toKnownErr(e)
      })
  }

  requestEmailConfirmation(
    data?: ComAtprotoServerRequestEmailConfirmation.InputSchema,
    opts?: ComAtprotoServerRequestEmailConfirmation.CallOptions,
  ): Promise<ComAtprotoServerRequestEmailConfirmation.Response> {
    return this._service.xrpc
      .call('com.atproto.server.requestEmailConfirmation', opts?.qp, data, opts)
      .catch((e) => {
        throw ComAtprotoServerRequestEmailConfirmation.toKnownErr(e)
      })
  }

  requestEmailUpdate(
    data?: ComAtprotoServerRequestEmailUpdate.InputSchema,
    opts?: ComAtprotoServerRequestEmailUpdate.CallOptions,
  ): Promise<ComAtprotoServerRequestEmailUpdate.Response> {
    return this._service.xrpc
      .call('com.atproto.server.requestEmailUpdate', opts?.qp, data, opts)
      .catch((e) => {
        throw ComAtprotoServerRequestEmailUpdate.toKnownErr(e)
      })
  }

  requestPasswordReset(
    data?: ComAtprotoServerRequestPasswordReset.InputSchema,
    opts?: ComAtprotoServerRequestPasswordReset.CallOptions,
  ): Promise<ComAtprotoServerRequestPasswordReset.Response> {
    return this._service.xrpc
      .call('com.atproto.server.requestPasswordReset', opts?.qp, data, opts)
      .catch((e) => {
        throw ComAtprotoServerRequestPasswordReset.toKnownErr(e)
      })
  }

  resetPassword(
    data?: ComAtprotoServerResetPassword.InputSchema,
    opts?: ComAtprotoServerResetPassword.CallOptions,
  ): Promise<ComAtprotoServerResetPassword.Response> {
    return this._service.xrpc
      .call('com.atproto.server.resetPassword', opts?.qp, data, opts)
      .catch((e) => {
        throw ComAtprotoServerResetPassword.toKnownErr(e)
      })
  }

  revokeAppPassword(
    data?: ComAtprotoServerRevokeAppPassword.InputSchema,
    opts?: ComAtprotoServerRevokeAppPassword.CallOptions,
  ): Promise<ComAtprotoServerRevokeAppPassword.Response> {
    return this._service.xrpc
      .call('com.atproto.server.revokeAppPassword', opts?.qp, data, opts)
      .catch((e) => {
        throw ComAtprotoServerRevokeAppPassword.toKnownErr(e)
      })
  }

  updateEmail(
    data?: ComAtprotoServerUpdateEmail.InputSchema,
    opts?: ComAtprotoServerUpdateEmail.CallOptions,
  ): Promise<ComAtprotoServerUpdateEmail.Response> {
    return this._service.xrpc
      .call('com.atproto.server.updateEmail', opts?.qp, data, opts)
      .catch((e) => {
        throw ComAtprotoServerUpdateEmail.toKnownErr(e)
      })
  }
}

export class SyncNS {
  _service: AtpServiceClient

  constructor(service: AtpServiceClient) {
    this._service = service
  }

  getBlob(
    params?: ComAtprotoSyncGetBlob.QueryParams,
    opts?: ComAtprotoSyncGetBlob.CallOptions,
  ): Promise<ComAtprotoSyncGetBlob.Response> {
    return this._service.xrpc
      .call('com.atproto.sync.getBlob', params, undefined, opts)
      .catch((e) => {
        throw ComAtprotoSyncGetBlob.toKnownErr(e)
      })
  }

  getBlocks(
    params?: ComAtprotoSyncGetBlocks.QueryParams,
    opts?: ComAtprotoSyncGetBlocks.CallOptions,
  ): Promise<ComAtprotoSyncGetBlocks.Response> {
    return this._service.xrpc
      .call('com.atproto.sync.getBlocks', params, undefined, opts)
      .catch((e) => {
        throw ComAtprotoSyncGetBlocks.toKnownErr(e)
      })
  }

  getCheckout(
    params?: ComAtprotoSyncGetCheckout.QueryParams,
    opts?: ComAtprotoSyncGetCheckout.CallOptions,
  ): Promise<ComAtprotoSyncGetCheckout.Response> {
    return this._service.xrpc
      .call('com.atproto.sync.getCheckout', params, undefined, opts)
      .catch((e) => {
        throw ComAtprotoSyncGetCheckout.toKnownErr(e)
      })
  }

  getHead(
    params?: ComAtprotoSyncGetHead.QueryParams,
    opts?: ComAtprotoSyncGetHead.CallOptions,
  ): Promise<ComAtprotoSyncGetHead.Response> {
    return this._service.xrpc
      .call('com.atproto.sync.getHead', params, undefined, opts)
      .catch((e) => {
        throw ComAtprotoSyncGetHead.toKnownErr(e)
      })
  }

  getLatestCommit(
    params?: ComAtprotoSyncGetLatestCommit.QueryParams,
    opts?: ComAtprotoSyncGetLatestCommit.CallOptions,
  ): Promise<ComAtprotoSyncGetLatestCommit.Response> {
    return this._service.xrpc
      .call('com.atproto.sync.getLatestCommit', params, undefined, opts)
      .catch((e) => {
        throw ComAtprotoSyncGetLatestCommit.toKnownErr(e)
      })
  }

  getRecord(
    params?: ComAtprotoSyncGetRecord.QueryParams,
    opts?: ComAtprotoSyncGetRecord.CallOptions,
  ): Promise<ComAtprotoSyncGetRecord.Response> {
    return this._service.xrpc
      .call('com.atproto.sync.getRecord', params, undefined, opts)
      .catch((e) => {
        throw ComAtprotoSyncGetRecord.toKnownErr(e)
      })
  }

  getRepo(
    params?: ComAtprotoSyncGetRepo.QueryParams,
    opts?: ComAtprotoSyncGetRepo.CallOptions,
  ): Promise<ComAtprotoSyncGetRepo.Response> {
    return this._service.xrpc
      .call('com.atproto.sync.getRepo', params, undefined, opts)
      .catch((e) => {
        throw ComAtprotoSyncGetRepo.toKnownErr(e)
      })
  }

  listBlobs(
    params?: ComAtprotoSyncListBlobs.QueryParams,
    opts?: ComAtprotoSyncListBlobs.CallOptions,
  ): Promise<ComAtprotoSyncListBlobs.Response> {
    return this._service.xrpc
      .call('com.atproto.sync.listBlobs', params, undefined, opts)
      .catch((e) => {
        throw ComAtprotoSyncListBlobs.toKnownErr(e)
      })
  }

  listRepos(
    params?: ComAtprotoSyncListRepos.QueryParams,
    opts?: ComAtprotoSyncListRepos.CallOptions,
  ): Promise<ComAtprotoSyncListRepos.Response> {
    return this._service.xrpc
      .call('com.atproto.sync.listRepos', params, undefined, opts)
      .catch((e) => {
        throw ComAtprotoSyncListRepos.toKnownErr(e)
      })
  }

  notifyOfUpdate(
    data?: ComAtprotoSyncNotifyOfUpdate.InputSchema,
    opts?: ComAtprotoSyncNotifyOfUpdate.CallOptions,
  ): Promise<ComAtprotoSyncNotifyOfUpdate.Response> {
    return this._service.xrpc
      .call('com.atproto.sync.notifyOfUpdate', opts?.qp, data, opts)
      .catch((e) => {
        throw ComAtprotoSyncNotifyOfUpdate.toKnownErr(e)
      })
  }

  requestCrawl(
    data?: ComAtprotoSyncRequestCrawl.InputSchema,
    opts?: ComAtprotoSyncRequestCrawl.CallOptions,
  ): Promise<ComAtprotoSyncRequestCrawl.Response> {
    return this._service.xrpc
      .call('com.atproto.sync.requestCrawl', opts?.qp, data, opts)
      .catch((e) => {
        throw ComAtprotoSyncRequestCrawl.toKnownErr(e)
      })
  }
}

export class AppNS {
  _service: AtpServiceClient
  bsky: BskyNS

  constructor(service: AtpServiceClient) {
    this._service = service
    this.bsky = new BskyNS(service)
  }
}

export class BskyNS {
  _service: AtpServiceClient
  actor: ActorNS
  embed: EmbedNS
  feed: FeedNS
  graph: GraphNS
  notification: NotificationNS
  richtext: RichtextNS
  unspecced: UnspeccedNS

  constructor(service: AtpServiceClient) {
    this._service = service
    this.actor = new ActorNS(service)
    this.embed = new EmbedNS(service)
    this.feed = new FeedNS(service)
    this.graph = new GraphNS(service)
    this.notification = new NotificationNS(service)
    this.richtext = new RichtextNS(service)
    this.unspecced = new UnspeccedNS(service)
  }
}

export class ActorNS {
  _service: AtpServiceClient
  profile: ProfileRecord

  constructor(service: AtpServiceClient) {
    this._service = service
    this.profile = new ProfileRecord(service)
  }

  getPreferences(
    params?: AppBskyActorGetPreferences.QueryParams,
    opts?: AppBskyActorGetPreferences.CallOptions,
  ): Promise<AppBskyActorGetPreferences.Response> {
    return this._service.xrpc
      .call('app.bsky.actor.getPreferences', params, undefined, opts)
      .catch((e) => {
        throw AppBskyActorGetPreferences.toKnownErr(e)
      })
  }

  getProfile(
    params?: AppBskyActorGetProfile.QueryParams,
    opts?: AppBskyActorGetProfile.CallOptions,
  ): Promise<AppBskyActorGetProfile.Response> {
    return this._service.xrpc
      .call('app.bsky.actor.getProfile', params, undefined, opts)
      .catch((e) => {
        throw AppBskyActorGetProfile.toKnownErr(e)
      })
  }

  getProfiles(
    params?: AppBskyActorGetProfiles.QueryParams,
    opts?: AppBskyActorGetProfiles.CallOptions,
  ): Promise<AppBskyActorGetProfiles.Response> {
    return this._service.xrpc
      .call('app.bsky.actor.getProfiles', params, undefined, opts)
      .catch((e) => {
        throw AppBskyActorGetProfiles.toKnownErr(e)
      })
  }

  getSuggestions(
    params?: AppBskyActorGetSuggestions.QueryParams,
    opts?: AppBskyActorGetSuggestions.CallOptions,
  ): Promise<AppBskyActorGetSuggestions.Response> {
    return this._service.xrpc
      .call('app.bsky.actor.getSuggestions', params, undefined, opts)
      .catch((e) => {
        throw AppBskyActorGetSuggestions.toKnownErr(e)
      })
  }

  putPreferences(
    data?: AppBskyActorPutPreferences.InputSchema,
    opts?: AppBskyActorPutPreferences.CallOptions,
  ): Promise<AppBskyActorPutPreferences.Response> {
    return this._service.xrpc
      .call('app.bsky.actor.putPreferences', opts?.qp, data, opts)
      .catch((e) => {
        throw AppBskyActorPutPreferences.toKnownErr(e)
      })
  }

  searchActors(
    params?: AppBskyActorSearchActors.QueryParams,
    opts?: AppBskyActorSearchActors.CallOptions,
  ): Promise<AppBskyActorSearchActors.Response> {
    return this._service.xrpc
      .call('app.bsky.actor.searchActors', params, undefined, opts)
      .catch((e) => {
        throw AppBskyActorSearchActors.toKnownErr(e)
      })
  }

  searchActorsTypeahead(
    params?: AppBskyActorSearchActorsTypeahead.QueryParams,
    opts?: AppBskyActorSearchActorsTypeahead.CallOptions,
  ): Promise<AppBskyActorSearchActorsTypeahead.Response> {
    return this._service.xrpc
      .call('app.bsky.actor.searchActorsTypeahead', params, undefined, opts)
      .catch((e) => {
        throw AppBskyActorSearchActorsTypeahead.toKnownErr(e)
      })
  }
}

export class ProfileRecord {
  _service: AtpServiceClient

  constructor(service: AtpServiceClient) {
    this._service = service
  }

  async list(
    params: Omit<ComAtprotoRepoListRecords.QueryParams, 'collection'>,
  ): Promise<{
    cursor?: string
    records: { uri: string; value: AppBskyActorProfile.Record }[]
  }> {
    const res = await this._service.xrpc.call('com.atproto.repo.listRecords', {
      collection: 'app.bsky.actor.profile',
      ...params,
    })
    return res.data
  }

  async get(
    params: Omit<ComAtprotoRepoGetRecord.QueryParams, 'collection'>,
  ): Promise<{ uri: string; cid: string; value: AppBskyActorProfile.Record }> {
    const res = await this._service.xrpc.call('com.atproto.repo.getRecord', {
      collection: 'app.bsky.actor.profile',
      ...params,
    })
    return res.data
  }

  async create(
    params: Omit<
      ComAtprotoRepoCreateRecord.InputSchema,
      'collection' | 'record'
    >,
    record: AppBskyActorProfile.Record,
    headers?: Record<string, string>,
  ): Promise<{ uri: string; cid: string }> {
    record.$type = 'app.bsky.actor.profile'
    const res = await this._service.xrpc.call(
      'com.atproto.repo.createRecord',
      undefined,
      { collection: 'app.bsky.actor.profile', rkey: 'self', ...params, record },
      { encoding: 'application/json', headers },
    )
    return res.data
  }

  async delete(
    params: Omit<ComAtprotoRepoDeleteRecord.InputSchema, 'collection'>,
    headers?: Record<string, string>,
  ): Promise<void> {
    await this._service.xrpc.call(
      'com.atproto.repo.deleteRecord',
      undefined,
      { collection: 'app.bsky.actor.profile', ...params },
      { headers },
    )
  }
}

export class EmbedNS {
  _service: AtpServiceClient

  constructor(service: AtpServiceClient) {
    this._service = service
  }
}

export class FeedNS {
  _service: AtpServiceClient
  generator: GeneratorRecord
  like: LikeRecord
  post: PostRecord
  repost: RepostRecord
  threadgate: ThreadgateRecord

  constructor(service: AtpServiceClient) {
    this._service = service
    this.generator = new GeneratorRecord(service)
    this.like = new LikeRecord(service)
    this.post = new PostRecord(service)
    this.repost = new RepostRecord(service)
    this.threadgate = new ThreadgateRecord(service)
  }

  describeFeedGenerator(
    params?: AppBskyFeedDescribeFeedGenerator.QueryParams,
    opts?: AppBskyFeedDescribeFeedGenerator.CallOptions,
  ): Promise<AppBskyFeedDescribeFeedGenerator.Response> {
    return this._service.xrpc
      .call('app.bsky.feed.describeFeedGenerator', params, undefined, opts)
      .catch((e) => {
        throw AppBskyFeedDescribeFeedGenerator.toKnownErr(e)
      })
  }

  getActorFeeds(
    params?: AppBskyFeedGetActorFeeds.QueryParams,
    opts?: AppBskyFeedGetActorFeeds.CallOptions,
  ): Promise<AppBskyFeedGetActorFeeds.Response> {
    return this._service.xrpc
      .call('app.bsky.feed.getActorFeeds', params, undefined, opts)
      .catch((e) => {
        throw AppBskyFeedGetActorFeeds.toKnownErr(e)
      })
  }

  getActorLikes(
    params?: AppBskyFeedGetActorLikes.QueryParams,
    opts?: AppBskyFeedGetActorLikes.CallOptions,
  ): Promise<AppBskyFeedGetActorLikes.Response> {
    return this._service.xrpc
      .call('app.bsky.feed.getActorLikes', params, undefined, opts)
      .catch((e) => {
        throw AppBskyFeedGetActorLikes.toKnownErr(e)
      })
  }

  getAuthorFeed(
    params?: AppBskyFeedGetAuthorFeed.QueryParams,
    opts?: AppBskyFeedGetAuthorFeed.CallOptions,
  ): Promise<AppBskyFeedGetAuthorFeed.Response> {
    return this._service.xrpc
      .call('app.bsky.feed.getAuthorFeed', params, undefined, opts)
      .catch((e) => {
        throw AppBskyFeedGetAuthorFeed.toKnownErr(e)
      })
  }

  getFeed(
    params?: AppBskyFeedGetFeed.QueryParams,
    opts?: AppBskyFeedGetFeed.CallOptions,
  ): Promise<AppBskyFeedGetFeed.Response> {
    return this._service.xrpc
      .call('app.bsky.feed.getFeed', params, undefined, opts)
      .catch((e) => {
        throw AppBskyFeedGetFeed.toKnownErr(e)
      })
  }

  getFeedGenerator(
    params?: AppBskyFeedGetFeedGenerator.QueryParams,
    opts?: AppBskyFeedGetFeedGenerator.CallOptions,
  ): Promise<AppBskyFeedGetFeedGenerator.Response> {
    return this._service.xrpc
      .call('app.bsky.feed.getFeedGenerator', params, undefined, opts)
      .catch((e) => {
        throw AppBskyFeedGetFeedGenerator.toKnownErr(e)
      })
  }

  getFeedGenerators(
    params?: AppBskyFeedGetFeedGenerators.QueryParams,
    opts?: AppBskyFeedGetFeedGenerators.CallOptions,
  ): Promise<AppBskyFeedGetFeedGenerators.Response> {
    return this._service.xrpc
      .call('app.bsky.feed.getFeedGenerators', params, undefined, opts)
      .catch((e) => {
        throw AppBskyFeedGetFeedGenerators.toKnownErr(e)
      })
  }

  getFeedSkeleton(
    params?: AppBskyFeedGetFeedSkeleton.QueryParams,
    opts?: AppBskyFeedGetFeedSkeleton.CallOptions,
  ): Promise<AppBskyFeedGetFeedSkeleton.Response> {
    return this._service.xrpc
      .call('app.bsky.feed.getFeedSkeleton', params, undefined, opts)
      .catch((e) => {
        throw AppBskyFeedGetFeedSkeleton.toKnownErr(e)
      })
  }

  getLikes(
    params?: AppBskyFeedGetLikes.QueryParams,
    opts?: AppBskyFeedGetLikes.CallOptions,
  ): Promise<AppBskyFeedGetLikes.Response> {
    return this._service.xrpc
      .call('app.bsky.feed.getLikes', params, undefined, opts)
      .catch((e) => {
        throw AppBskyFeedGetLikes.toKnownErr(e)
      })
  }

  getListFeed(
    params?: AppBskyFeedGetListFeed.QueryParams,
    opts?: AppBskyFeedGetListFeed.CallOptions,
  ): Promise<AppBskyFeedGetListFeed.Response> {
    return this._service.xrpc
      .call('app.bsky.feed.getListFeed', params, undefined, opts)
      .catch((e) => {
        throw AppBskyFeedGetListFeed.toKnownErr(e)
      })
  }

  getPostThread(
    params?: AppBskyFeedGetPostThread.QueryParams,
    opts?: AppBskyFeedGetPostThread.CallOptions,
  ): Promise<AppBskyFeedGetPostThread.Response> {
    return this._service.xrpc
      .call('app.bsky.feed.getPostThread', params, undefined, opts)
      .catch((e) => {
        throw AppBskyFeedGetPostThread.toKnownErr(e)
      })
  }

  getPosts(
    params?: AppBskyFeedGetPosts.QueryParams,
    opts?: AppBskyFeedGetPosts.CallOptions,
  ): Promise<AppBskyFeedGetPosts.Response> {
    return this._service.xrpc
      .call('app.bsky.feed.getPosts', params, undefined, opts)
      .catch((e) => {
        throw AppBskyFeedGetPosts.toKnownErr(e)
      })
  }

  getRepostedBy(
    params?: AppBskyFeedGetRepostedBy.QueryParams,
    opts?: AppBskyFeedGetRepostedBy.CallOptions,
  ): Promise<AppBskyFeedGetRepostedBy.Response> {
    return this._service.xrpc
      .call('app.bsky.feed.getRepostedBy', params, undefined, opts)
      .catch((e) => {
        throw AppBskyFeedGetRepostedBy.toKnownErr(e)
      })
  }

  getSuggestedFeeds(
    params?: AppBskyFeedGetSuggestedFeeds.QueryParams,
    opts?: AppBskyFeedGetSuggestedFeeds.CallOptions,
  ): Promise<AppBskyFeedGetSuggestedFeeds.Response> {
    return this._service.xrpc
      .call('app.bsky.feed.getSuggestedFeeds', params, undefined, opts)
      .catch((e) => {
        throw AppBskyFeedGetSuggestedFeeds.toKnownErr(e)
      })
  }

  getTimeline(
    params?: AppBskyFeedGetTimeline.QueryParams,
    opts?: AppBskyFeedGetTimeline.CallOptions,
  ): Promise<AppBskyFeedGetTimeline.Response> {
    return this._service.xrpc
      .call('app.bsky.feed.getTimeline', params, undefined, opts)
      .catch((e) => {
        throw AppBskyFeedGetTimeline.toKnownErr(e)
      })
  }

  searchPosts(
    params?: AppBskyFeedSearchPosts.QueryParams,
    opts?: AppBskyFeedSearchPosts.CallOptions,
  ): Promise<AppBskyFeedSearchPosts.Response> {
    return this._service.xrpc
      .call('app.bsky.feed.searchPosts', params, undefined, opts)
      .catch((e) => {
        throw AppBskyFeedSearchPosts.toKnownErr(e)
      })
  }
}

export class GeneratorRecord {
  _service: AtpServiceClient

  constructor(service: AtpServiceClient) {
    this._service = service
  }

  async list(
    params: Omit<ComAtprotoRepoListRecords.QueryParams, 'collection'>,
  ): Promise<{
    cursor?: string
    records: { uri: string; value: AppBskyFeedGenerator.Record }[]
  }> {
    const res = await this._service.xrpc.call('com.atproto.repo.listRecords', {
      collection: 'app.bsky.feed.generator',
      ...params,
    })
    return res.data
  }

  async get(
    params: Omit<ComAtprotoRepoGetRecord.QueryParams, 'collection'>,
  ): Promise<{ uri: string; cid: string; value: AppBskyFeedGenerator.Record }> {
    const res = await this._service.xrpc.call('com.atproto.repo.getRecord', {
      collection: 'app.bsky.feed.generator',
      ...params,
    })
    return res.data
  }

  async create(
    params: Omit<
      ComAtprotoRepoCreateRecord.InputSchema,
      'collection' | 'record'
    >,
    record: AppBskyFeedGenerator.Record,
    headers?: Record<string, string>,
  ): Promise<{ uri: string; cid: string }> {
    record.$type = 'app.bsky.feed.generator'
    const res = await this._service.xrpc.call(
      'com.atproto.repo.createRecord',
      undefined,
      { collection: 'app.bsky.feed.generator', ...params, record },
      { encoding: 'application/json', headers },
    )
    return res.data
  }

  async delete(
    params: Omit<ComAtprotoRepoDeleteRecord.InputSchema, 'collection'>,
    headers?: Record<string, string>,
  ): Promise<void> {
    await this._service.xrpc.call(
      'com.atproto.repo.deleteRecord',
      undefined,
      { collection: 'app.bsky.feed.generator', ...params },
      { headers },
    )
  }
}

export class LikeRecord {
  _service: AtpServiceClient

  constructor(service: AtpServiceClient) {
    this._service = service
  }

  async list(
    params: Omit<ComAtprotoRepoListRecords.QueryParams, 'collection'>,
  ): Promise<{
    cursor?: string
    records: { uri: string; value: AppBskyFeedLike.Record }[]
  }> {
    const res = await this._service.xrpc.call('com.atproto.repo.listRecords', {
      collection: 'app.bsky.feed.like',
      ...params,
    })
    return res.data
  }

  async get(
    params: Omit<ComAtprotoRepoGetRecord.QueryParams, 'collection'>,
  ): Promise<{ uri: string; cid: string; value: AppBskyFeedLike.Record }> {
    const res = await this._service.xrpc.call('com.atproto.repo.getRecord', {
      collection: 'app.bsky.feed.like',
      ...params,
    })
    return res.data
  }

  async create(
    params: Omit<
      ComAtprotoRepoCreateRecord.InputSchema,
      'collection' | 'record'
    >,
    record: AppBskyFeedLike.Record,
    headers?: Record<string, string>,
  ): Promise<{ uri: string; cid: string }> {
    record.$type = 'app.bsky.feed.like'
    const res = await this._service.xrpc.call(
      'com.atproto.repo.createRecord',
      undefined,
      { collection: 'app.bsky.feed.like', ...params, record },
      { encoding: 'application/json', headers },
    )
    return res.data
  }

  async delete(
    params: Omit<ComAtprotoRepoDeleteRecord.InputSchema, 'collection'>,
    headers?: Record<string, string>,
  ): Promise<void> {
    await this._service.xrpc.call(
      'com.atproto.repo.deleteRecord',
      undefined,
      { collection: 'app.bsky.feed.like', ...params },
      { headers },
    )
  }
}

export class PostRecord {
  _service: AtpServiceClient

  constructor(service: AtpServiceClient) {
    this._service = service
  }

  async list(
    params: Omit<ComAtprotoRepoListRecords.QueryParams, 'collection'>,
  ): Promise<{
    cursor?: string
    records: { uri: string; value: AppBskyFeedPost.Record }[]
  }> {
    const res = await this._service.xrpc.call('com.atproto.repo.listRecords', {
      collection: 'app.bsky.feed.post',
      ...params,
    })
    return res.data
  }

  async get(
    params: Omit<ComAtprotoRepoGetRecord.QueryParams, 'collection'>,
  ): Promise<{ uri: string; cid: string; value: AppBskyFeedPost.Record }> {
    const res = await this._service.xrpc.call('com.atproto.repo.getRecord', {
      collection: 'app.bsky.feed.post',
      ...params,
    })
    return res.data
  }

  async create(
    params: Omit<
      ComAtprotoRepoCreateRecord.InputSchema,
      'collection' | 'record'
    >,
    record: AppBskyFeedPost.Record,
    headers?: Record<string, string>,
  ): Promise<{ uri: string; cid: string }> {
    record.$type = 'app.bsky.feed.post'
    const res = await this._service.xrpc.call(
      'com.atproto.repo.createRecord',
      undefined,
      { collection: 'app.bsky.feed.post', ...params, record },
      { encoding: 'application/json', headers },
    )
    return res.data
  }

  async delete(
    params: Omit<ComAtprotoRepoDeleteRecord.InputSchema, 'collection'>,
    headers?: Record<string, string>,
  ): Promise<void> {
    await this._service.xrpc.call(
      'com.atproto.repo.deleteRecord',
      undefined,
      { collection: 'app.bsky.feed.post', ...params },
      { headers },
    )
  }
}

export class RepostRecord {
  _service: AtpServiceClient

  constructor(service: AtpServiceClient) {
    this._service = service
  }

  async list(
    params: Omit<ComAtprotoRepoListRecords.QueryParams, 'collection'>,
  ): Promise<{
    cursor?: string
    records: { uri: string; value: AppBskyFeedRepost.Record }[]
  }> {
    const res = await this._service.xrpc.call('com.atproto.repo.listRecords', {
      collection: 'app.bsky.feed.repost',
      ...params,
    })
    return res.data
  }

  async get(
    params: Omit<ComAtprotoRepoGetRecord.QueryParams, 'collection'>,
  ): Promise<{ uri: string; cid: string; value: AppBskyFeedRepost.Record }> {
    const res = await this._service.xrpc.call('com.atproto.repo.getRecord', {
      collection: 'app.bsky.feed.repost',
      ...params,
    })
    return res.data
  }

  async create(
    params: Omit<
      ComAtprotoRepoCreateRecord.InputSchema,
      'collection' | 'record'
    >,
    record: AppBskyFeedRepost.Record,
    headers?: Record<string, string>,
  ): Promise<{ uri: string; cid: string }> {
    record.$type = 'app.bsky.feed.repost'
    const res = await this._service.xrpc.call(
      'com.atproto.repo.createRecord',
      undefined,
      { collection: 'app.bsky.feed.repost', ...params, record },
      { encoding: 'application/json', headers },
    )
    return res.data
  }

  async delete(
    params: Omit<ComAtprotoRepoDeleteRecord.InputSchema, 'collection'>,
    headers?: Record<string, string>,
  ): Promise<void> {
    await this._service.xrpc.call(
      'com.atproto.repo.deleteRecord',
      undefined,
      { collection: 'app.bsky.feed.repost', ...params },
      { headers },
    )
  }
}

export class ThreadgateRecord {
  _service: AtpServiceClient

  constructor(service: AtpServiceClient) {
    this._service = service
  }

  async list(
    params: Omit<ComAtprotoRepoListRecords.QueryParams, 'collection'>,
  ): Promise<{
    cursor?: string
    records: { uri: string; value: AppBskyFeedThreadgate.Record }[]
  }> {
    const res = await this._service.xrpc.call('com.atproto.repo.listRecords', {
      collection: 'app.bsky.feed.threadgate',
      ...params,
    })
    return res.data
  }

  async get(
    params: Omit<ComAtprotoRepoGetRecord.QueryParams, 'collection'>,
  ): Promise<{
    uri: string
    cid: string
    value: AppBskyFeedThreadgate.Record
  }> {
    const res = await this._service.xrpc.call('com.atproto.repo.getRecord', {
      collection: 'app.bsky.feed.threadgate',
      ...params,
    })
    return res.data
  }

  async create(
    params: Omit<
      ComAtprotoRepoCreateRecord.InputSchema,
      'collection' | 'record'
    >,
    record: AppBskyFeedThreadgate.Record,
    headers?: Record<string, string>,
  ): Promise<{ uri: string; cid: string }> {
    record.$type = 'app.bsky.feed.threadgate'
    const res = await this._service.xrpc.call(
      'com.atproto.repo.createRecord',
      undefined,
      { collection: 'app.bsky.feed.threadgate', ...params, record },
      { encoding: 'application/json', headers },
    )
    return res.data
  }

  async delete(
    params: Omit<ComAtprotoRepoDeleteRecord.InputSchema, 'collection'>,
    headers?: Record<string, string>,
  ): Promise<void> {
    await this._service.xrpc.call(
      'com.atproto.repo.deleteRecord',
      undefined,
      { collection: 'app.bsky.feed.threadgate', ...params },
      { headers },
    )
  }
}

export class GraphNS {
  _service: AtpServiceClient
  block: BlockRecord
  follow: FollowRecord
  list: ListRecord
  listblock: ListblockRecord
  listitem: ListitemRecord

  constructor(service: AtpServiceClient) {
    this._service = service
    this.block = new BlockRecord(service)
    this.follow = new FollowRecord(service)
    this.list = new ListRecord(service)
    this.listblock = new ListblockRecord(service)
    this.listitem = new ListitemRecord(service)
  }

  getBlocks(
    params?: AppBskyGraphGetBlocks.QueryParams,
    opts?: AppBskyGraphGetBlocks.CallOptions,
  ): Promise<AppBskyGraphGetBlocks.Response> {
    return this._service.xrpc
      .call('app.bsky.graph.getBlocks', params, undefined, opts)
      .catch((e) => {
        throw AppBskyGraphGetBlocks.toKnownErr(e)
      })
  }

  getFollowers(
    params?: AppBskyGraphGetFollowers.QueryParams,
    opts?: AppBskyGraphGetFollowers.CallOptions,
  ): Promise<AppBskyGraphGetFollowers.Response> {
    return this._service.xrpc
      .call('app.bsky.graph.getFollowers', params, undefined, opts)
      .catch((e) => {
        throw AppBskyGraphGetFollowers.toKnownErr(e)
      })
  }

  getFollows(
    params?: AppBskyGraphGetFollows.QueryParams,
    opts?: AppBskyGraphGetFollows.CallOptions,
  ): Promise<AppBskyGraphGetFollows.Response> {
    return this._service.xrpc
      .call('app.bsky.graph.getFollows', params, undefined, opts)
      .catch((e) => {
        throw AppBskyGraphGetFollows.toKnownErr(e)
      })
  }

  getList(
    params?: AppBskyGraphGetList.QueryParams,
    opts?: AppBskyGraphGetList.CallOptions,
  ): Promise<AppBskyGraphGetList.Response> {
    return this._service.xrpc
      .call('app.bsky.graph.getList', params, undefined, opts)
      .catch((e) => {
        throw AppBskyGraphGetList.toKnownErr(e)
      })
  }

  getListBlocks(
    params?: AppBskyGraphGetListBlocks.QueryParams,
    opts?: AppBskyGraphGetListBlocks.CallOptions,
  ): Promise<AppBskyGraphGetListBlocks.Response> {
    return this._service.xrpc
      .call('app.bsky.graph.getListBlocks', params, undefined, opts)
      .catch((e) => {
        throw AppBskyGraphGetListBlocks.toKnownErr(e)
      })
  }

  getListMutes(
    params?: AppBskyGraphGetListMutes.QueryParams,
    opts?: AppBskyGraphGetListMutes.CallOptions,
  ): Promise<AppBskyGraphGetListMutes.Response> {
    return this._service.xrpc
      .call('app.bsky.graph.getListMutes', params, undefined, opts)
      .catch((e) => {
        throw AppBskyGraphGetListMutes.toKnownErr(e)
      })
  }

  getLists(
    params?: AppBskyGraphGetLists.QueryParams,
    opts?: AppBskyGraphGetLists.CallOptions,
  ): Promise<AppBskyGraphGetLists.Response> {
    return this._service.xrpc
      .call('app.bsky.graph.getLists', params, undefined, opts)
      .catch((e) => {
        throw AppBskyGraphGetLists.toKnownErr(e)
      })
  }

  getMutes(
    params?: AppBskyGraphGetMutes.QueryParams,
    opts?: AppBskyGraphGetMutes.CallOptions,
  ): Promise<AppBskyGraphGetMutes.Response> {
    return this._service.xrpc
      .call('app.bsky.graph.getMutes', params, undefined, opts)
      .catch((e) => {
        throw AppBskyGraphGetMutes.toKnownErr(e)
      })
  }

  getSuggestedFollowsByActor(
    params?: AppBskyGraphGetSuggestedFollowsByActor.QueryParams,
    opts?: AppBskyGraphGetSuggestedFollowsByActor.CallOptions,
  ): Promise<AppBskyGraphGetSuggestedFollowsByActor.Response> {
    return this._service.xrpc
      .call(
        'app.bsky.graph.getSuggestedFollowsByActor',
        params,
        undefined,
        opts,
      )
      .catch((e) => {
        throw AppBskyGraphGetSuggestedFollowsByActor.toKnownErr(e)
      })
  }

  muteActor(
    data?: AppBskyGraphMuteActor.InputSchema,
    opts?: AppBskyGraphMuteActor.CallOptions,
  ): Promise<AppBskyGraphMuteActor.Response> {
    return this._service.xrpc
      .call('app.bsky.graph.muteActor', opts?.qp, data, opts)
      .catch((e) => {
        throw AppBskyGraphMuteActor.toKnownErr(e)
      })
  }

  muteActorList(
    data?: AppBskyGraphMuteActorList.InputSchema,
    opts?: AppBskyGraphMuteActorList.CallOptions,
  ): Promise<AppBskyGraphMuteActorList.Response> {
    return this._service.xrpc
      .call('app.bsky.graph.muteActorList', opts?.qp, data, opts)
      .catch((e) => {
        throw AppBskyGraphMuteActorList.toKnownErr(e)
      })
  }

  unmuteActor(
    data?: AppBskyGraphUnmuteActor.InputSchema,
    opts?: AppBskyGraphUnmuteActor.CallOptions,
  ): Promise<AppBskyGraphUnmuteActor.Response> {
    return this._service.xrpc
      .call('app.bsky.graph.unmuteActor', opts?.qp, data, opts)
      .catch((e) => {
        throw AppBskyGraphUnmuteActor.toKnownErr(e)
      })
  }

  unmuteActorList(
    data?: AppBskyGraphUnmuteActorList.InputSchema,
    opts?: AppBskyGraphUnmuteActorList.CallOptions,
  ): Promise<AppBskyGraphUnmuteActorList.Response> {
    return this._service.xrpc
      .call('app.bsky.graph.unmuteActorList', opts?.qp, data, opts)
      .catch((e) => {
        throw AppBskyGraphUnmuteActorList.toKnownErr(e)
      })
  }
}

export class BlockRecord {
  _service: AtpServiceClient

  constructor(service: AtpServiceClient) {
    this._service = service
  }

  async list(
    params: Omit<ComAtprotoRepoListRecords.QueryParams, 'collection'>,
  ): Promise<{
    cursor?: string
    records: { uri: string; value: AppBskyGraphBlock.Record }[]
  }> {
    const res = await this._service.xrpc.call('com.atproto.repo.listRecords', {
      collection: 'app.bsky.graph.block',
      ...params,
    })
    return res.data
  }

  async get(
    params: Omit<ComAtprotoRepoGetRecord.QueryParams, 'collection'>,
  ): Promise<{ uri: string; cid: string; value: AppBskyGraphBlock.Record }> {
    const res = await this._service.xrpc.call('com.atproto.repo.getRecord', {
      collection: 'app.bsky.graph.block',
      ...params,
    })
    return res.data
  }

  async create(
    params: Omit<
      ComAtprotoRepoCreateRecord.InputSchema,
      'collection' | 'record'
    >,
    record: AppBskyGraphBlock.Record,
    headers?: Record<string, string>,
  ): Promise<{ uri: string; cid: string }> {
    record.$type = 'app.bsky.graph.block'
    const res = await this._service.xrpc.call(
      'com.atproto.repo.createRecord',
      undefined,
      { collection: 'app.bsky.graph.block', ...params, record },
      { encoding: 'application/json', headers },
    )
    return res.data
  }

  async delete(
    params: Omit<ComAtprotoRepoDeleteRecord.InputSchema, 'collection'>,
    headers?: Record<string, string>,
  ): Promise<void> {
    await this._service.xrpc.call(
      'com.atproto.repo.deleteRecord',
      undefined,
      { collection: 'app.bsky.graph.block', ...params },
      { headers },
    )
  }
}

export class FollowRecord {
  _service: AtpServiceClient

  constructor(service: AtpServiceClient) {
    this._service = service
  }

  async list(
    params: Omit<ComAtprotoRepoListRecords.QueryParams, 'collection'>,
  ): Promise<{
    cursor?: string
    records: { uri: string; value: AppBskyGraphFollow.Record }[]
  }> {
    const res = await this._service.xrpc.call('com.atproto.repo.listRecords', {
      collection: 'app.bsky.graph.follow',
      ...params,
    })
    return res.data
  }

  async get(
    params: Omit<ComAtprotoRepoGetRecord.QueryParams, 'collection'>,
  ): Promise<{ uri: string; cid: string; value: AppBskyGraphFollow.Record }> {
    const res = await this._service.xrpc.call('com.atproto.repo.getRecord', {
      collection: 'app.bsky.graph.follow',
      ...params,
    })
    return res.data
  }

  async create(
    params: Omit<
      ComAtprotoRepoCreateRecord.InputSchema,
      'collection' | 'record'
    >,
    record: AppBskyGraphFollow.Record,
    headers?: Record<string, string>,
  ): Promise<{ uri: string; cid: string }> {
    record.$type = 'app.bsky.graph.follow'
    const res = await this._service.xrpc.call(
      'com.atproto.repo.createRecord',
      undefined,
      { collection: 'app.bsky.graph.follow', ...params, record },
      { encoding: 'application/json', headers },
    )
    return res.data
  }

  async delete(
    params: Omit<ComAtprotoRepoDeleteRecord.InputSchema, 'collection'>,
    headers?: Record<string, string>,
  ): Promise<void> {
    await this._service.xrpc.call(
      'com.atproto.repo.deleteRecord',
      undefined,
      { collection: 'app.bsky.graph.follow', ...params },
      { headers },
    )
  }
}

export class ListRecord {
  _service: AtpServiceClient

  constructor(service: AtpServiceClient) {
    this._service = service
  }

  async list(
    params: Omit<ComAtprotoRepoListRecords.QueryParams, 'collection'>,
  ): Promise<{
    cursor?: string
    records: { uri: string; value: AppBskyGraphList.Record }[]
  }> {
    const res = await this._service.xrpc.call('com.atproto.repo.listRecords', {
      collection: 'app.bsky.graph.list',
      ...params,
    })
    return res.data
  }

  async get(
    params: Omit<ComAtprotoRepoGetRecord.QueryParams, 'collection'>,
  ): Promise<{ uri: string; cid: string; value: AppBskyGraphList.Record }> {
    const res = await this._service.xrpc.call('com.atproto.repo.getRecord', {
      collection: 'app.bsky.graph.list',
      ...params,
    })
    return res.data
  }

  async create(
    params: Omit<
      ComAtprotoRepoCreateRecord.InputSchema,
      'collection' | 'record'
    >,
    record: AppBskyGraphList.Record,
    headers?: Record<string, string>,
  ): Promise<{ uri: string; cid: string }> {
    record.$type = 'app.bsky.graph.list'
    const res = await this._service.xrpc.call(
      'com.atproto.repo.createRecord',
      undefined,
      { collection: 'app.bsky.graph.list', ...params, record },
      { encoding: 'application/json', headers },
    )
    return res.data
  }

  async delete(
    params: Omit<ComAtprotoRepoDeleteRecord.InputSchema, 'collection'>,
    headers?: Record<string, string>,
  ): Promise<void> {
    await this._service.xrpc.call(
      'com.atproto.repo.deleteRecord',
      undefined,
      { collection: 'app.bsky.graph.list', ...params },
      { headers },
    )
  }
}

export class ListblockRecord {
  _service: AtpServiceClient

  constructor(service: AtpServiceClient) {
    this._service = service
  }

  async list(
    params: Omit<ComAtprotoRepoListRecords.QueryParams, 'collection'>,
  ): Promise<{
    cursor?: string
    records: { uri: string; value: AppBskyGraphListblock.Record }[]
  }> {
    const res = await this._service.xrpc.call('com.atproto.repo.listRecords', {
      collection: 'app.bsky.graph.listblock',
      ...params,
    })
    return res.data
  }

  async get(
    params: Omit<ComAtprotoRepoGetRecord.QueryParams, 'collection'>,
  ): Promise<{
    uri: string
    cid: string
    value: AppBskyGraphListblock.Record
  }> {
    const res = await this._service.xrpc.call('com.atproto.repo.getRecord', {
      collection: 'app.bsky.graph.listblock',
      ...params,
    })
    return res.data
  }

  async create(
    params: Omit<
      ComAtprotoRepoCreateRecord.InputSchema,
      'collection' | 'record'
    >,
    record: AppBskyGraphListblock.Record,
    headers?: Record<string, string>,
  ): Promise<{ uri: string; cid: string }> {
    record.$type = 'app.bsky.graph.listblock'
    const res = await this._service.xrpc.call(
      'com.atproto.repo.createRecord',
      undefined,
      { collection: 'app.bsky.graph.listblock', ...params, record },
      { encoding: 'application/json', headers },
    )
    return res.data
  }

  async delete(
    params: Omit<ComAtprotoRepoDeleteRecord.InputSchema, 'collection'>,
    headers?: Record<string, string>,
  ): Promise<void> {
    await this._service.xrpc.call(
      'com.atproto.repo.deleteRecord',
      undefined,
      { collection: 'app.bsky.graph.listblock', ...params },
      { headers },
    )
  }
}

export class ListitemRecord {
  _service: AtpServiceClient

  constructor(service: AtpServiceClient) {
    this._service = service
  }

  async list(
    params: Omit<ComAtprotoRepoListRecords.QueryParams, 'collection'>,
  ): Promise<{
    cursor?: string
    records: { uri: string; value: AppBskyGraphListitem.Record }[]
  }> {
    const res = await this._service.xrpc.call('com.atproto.repo.listRecords', {
      collection: 'app.bsky.graph.listitem',
      ...params,
    })
    return res.data
  }

  async get(
    params: Omit<ComAtprotoRepoGetRecord.QueryParams, 'collection'>,
  ): Promise<{ uri: string; cid: string; value: AppBskyGraphListitem.Record }> {
    const res = await this._service.xrpc.call('com.atproto.repo.getRecord', {
      collection: 'app.bsky.graph.listitem',
      ...params,
    })
    return res.data
  }

  async create(
    params: Omit<
      ComAtprotoRepoCreateRecord.InputSchema,
      'collection' | 'record'
    >,
    record: AppBskyGraphListitem.Record,
    headers?: Record<string, string>,
  ): Promise<{ uri: string; cid: string }> {
    record.$type = 'app.bsky.graph.listitem'
    const res = await this._service.xrpc.call(
      'com.atproto.repo.createRecord',
      undefined,
      { collection: 'app.bsky.graph.listitem', ...params, record },
      { encoding: 'application/json', headers },
    )
    return res.data
  }

  async delete(
    params: Omit<ComAtprotoRepoDeleteRecord.InputSchema, 'collection'>,
    headers?: Record<string, string>,
  ): Promise<void> {
    await this._service.xrpc.call(
      'com.atproto.repo.deleteRecord',
      undefined,
      { collection: 'app.bsky.graph.listitem', ...params },
      { headers },
    )
  }
}

export class NotificationNS {
  _service: AtpServiceClient

  constructor(service: AtpServiceClient) {
    this._service = service
  }

  getUnreadCount(
    params?: AppBskyNotificationGetUnreadCount.QueryParams,
    opts?: AppBskyNotificationGetUnreadCount.CallOptions,
  ): Promise<AppBskyNotificationGetUnreadCount.Response> {
    return this._service.xrpc
      .call('app.bsky.notification.getUnreadCount', params, undefined, opts)
      .catch((e) => {
        throw AppBskyNotificationGetUnreadCount.toKnownErr(e)
      })
  }

  listNotifications(
    params?: AppBskyNotificationListNotifications.QueryParams,
    opts?: AppBskyNotificationListNotifications.CallOptions,
  ): Promise<AppBskyNotificationListNotifications.Response> {
    return this._service.xrpc
      .call('app.bsky.notification.listNotifications', params, undefined, opts)
      .catch((e) => {
        throw AppBskyNotificationListNotifications.toKnownErr(e)
      })
  }

  registerPush(
    data?: AppBskyNotificationRegisterPush.InputSchema,
    opts?: AppBskyNotificationRegisterPush.CallOptions,
  ): Promise<AppBskyNotificationRegisterPush.Response> {
    return this._service.xrpc
      .call('app.bsky.notification.registerPush', opts?.qp, data, opts)
      .catch((e) => {
        throw AppBskyNotificationRegisterPush.toKnownErr(e)
      })
  }

  updateSeen(
    data?: AppBskyNotificationUpdateSeen.InputSchema,
    opts?: AppBskyNotificationUpdateSeen.CallOptions,
  ): Promise<AppBskyNotificationUpdateSeen.Response> {
    return this._service.xrpc
      .call('app.bsky.notification.updateSeen', opts?.qp, data, opts)
      .catch((e) => {
        throw AppBskyNotificationUpdateSeen.toKnownErr(e)
      })
  }
}

export class RichtextNS {
  _service: AtpServiceClient

  constructor(service: AtpServiceClient) {
    this._service = service
  }
}

export class UnspeccedNS {
  _service: AtpServiceClient

  constructor(service: AtpServiceClient) {
    this._service = service
  }

  getPopular(
    params?: AppBskyUnspeccedGetPopular.QueryParams,
    opts?: AppBskyUnspeccedGetPopular.CallOptions,
  ): Promise<AppBskyUnspeccedGetPopular.Response> {
    return this._service.xrpc
      .call('app.bsky.unspecced.getPopular', params, undefined, opts)
      .catch((e) => {
        throw AppBskyUnspeccedGetPopular.toKnownErr(e)
      })
  }

  getPopularFeedGenerators(
    params?: AppBskyUnspeccedGetPopularFeedGenerators.QueryParams,
    opts?: AppBskyUnspeccedGetPopularFeedGenerators.CallOptions,
  ): Promise<AppBskyUnspeccedGetPopularFeedGenerators.Response> {
    return this._service.xrpc
      .call(
        'app.bsky.unspecced.getPopularFeedGenerators',
        params,
        undefined,
        opts,
      )
      .catch((e) => {
        throw AppBskyUnspeccedGetPopularFeedGenerators.toKnownErr(e)
      })
  }

  getTimelineSkeleton(
    params?: AppBskyUnspeccedGetTimelineSkeleton.QueryParams,
    opts?: AppBskyUnspeccedGetTimelineSkeleton.CallOptions,
  ): Promise<AppBskyUnspeccedGetTimelineSkeleton.Response> {
    return this._service.xrpc
      .call('app.bsky.unspecced.getTimelineSkeleton', params, undefined, opts)
      .catch((e) => {
        throw AppBskyUnspeccedGetTimelineSkeleton.toKnownErr(e)
      })
  }
<<<<<<< HEAD
}

export class SocialNS {
  _service: AtpServiceClient
  waverly: WaverlyNS

  constructor(service: AtpServiceClient) {
    this._service = service
    this.waverly = new WaverlyNS(service)
  }
}

export class WaverlyNS {
  _service: AtpServiceClient
  miniblog: MiniblogRecord

  constructor(service: AtpServiceClient) {
    this._service = service
    this.miniblog = new MiniblogRecord(service)
  }
}

export class MiniblogRecord {
  _service: AtpServiceClient

  constructor(service: AtpServiceClient) {
    this._service = service
  }

  async list(
    params: Omit<ComAtprotoRepoListRecords.QueryParams, 'collection'>,
  ): Promise<{
    cursor?: string
    records: { uri: string; value: SocialWaverlyMiniblog.Record }[]
  }> {
    const res = await this._service.xrpc.call('com.atproto.repo.listRecords', {
      collection: 'social.waverly.miniblog',
      ...params,
    })
    return res.data
  }

  async get(
    params: Omit<ComAtprotoRepoGetRecord.QueryParams, 'collection'>,
  ): Promise<{
    uri: string
    cid: string
    value: SocialWaverlyMiniblog.Record
  }> {
    const res = await this._service.xrpc.call('com.atproto.repo.getRecord', {
      collection: 'social.waverly.miniblog',
      ...params,
    })
    return res.data
  }

  async create(
    params: Omit<
      ComAtprotoRepoCreateRecord.InputSchema,
      'collection' | 'record'
    >,
    record: SocialWaverlyMiniblog.Record,
    headers?: Record<string, string>,
  ): Promise<{ uri: string; cid: string }> {
    record.$type = 'social.waverly.miniblog'
    const res = await this._service.xrpc.call(
      'com.atproto.repo.createRecord',
      undefined,
      { collection: 'social.waverly.miniblog', ...params, record },
      { encoding: 'application/json', headers },
    )
    return res.data
  }

  async delete(
    params: Omit<ComAtprotoRepoDeleteRecord.InputSchema, 'collection'>,
    headers?: Record<string, string>,
  ): Promise<void> {
    await this._service.xrpc.call(
      'com.atproto.repo.deleteRecord',
      undefined,
      { collection: 'social.waverly.miniblog', ...params },
      { headers },
    )
=======

  searchActorsSkeleton(
    params?: AppBskyUnspeccedSearchActorsSkeleton.QueryParams,
    opts?: AppBskyUnspeccedSearchActorsSkeleton.CallOptions,
  ): Promise<AppBskyUnspeccedSearchActorsSkeleton.Response> {
    return this._service.xrpc
      .call('app.bsky.unspecced.searchActorsSkeleton', params, undefined, opts)
      .catch((e) => {
        throw AppBskyUnspeccedSearchActorsSkeleton.toKnownErr(e)
      })
  }

  searchPostsSkeleton(
    params?: AppBskyUnspeccedSearchPostsSkeleton.QueryParams,
    opts?: AppBskyUnspeccedSearchPostsSkeleton.CallOptions,
  ): Promise<AppBskyUnspeccedSearchPostsSkeleton.Response> {
    return this._service.xrpc
      .call('app.bsky.unspecced.searchPostsSkeleton', params, undefined, opts)
      .catch((e) => {
        throw AppBskyUnspeccedSearchPostsSkeleton.toKnownErr(e)
      })
>>>>>>> 44ea5e80
  }
}<|MERGE_RESOLUTION|>--- conflicted
+++ resolved
@@ -137,12 +137,9 @@
 import * as AppBskyUnspeccedGetPopular from './types/app/bsky/unspecced/getPopular'
 import * as AppBskyUnspeccedGetPopularFeedGenerators from './types/app/bsky/unspecced/getPopularFeedGenerators'
 import * as AppBskyUnspeccedGetTimelineSkeleton from './types/app/bsky/unspecced/getTimelineSkeleton'
-<<<<<<< HEAD
-import * as SocialWaverlyMiniblog from './types/social/waverly/miniblog'
-=======
 import * as AppBskyUnspeccedSearchActorsSkeleton from './types/app/bsky/unspecced/searchActorsSkeleton'
 import * as AppBskyUnspeccedSearchPostsSkeleton from './types/app/bsky/unspecced/searchPostsSkeleton'
->>>>>>> 44ea5e80
+import * as SocialWaverlyMiniblog from './types/social/waverly/miniblog'
 
 export * as ComAtprotoAdminDefs from './types/com/atproto/admin/defs'
 export * as ComAtprotoAdminDisableAccountInvites from './types/com/atproto/admin/disableAccountInvites'
@@ -274,12 +271,9 @@
 export * as AppBskyUnspeccedGetPopular from './types/app/bsky/unspecced/getPopular'
 export * as AppBskyUnspeccedGetPopularFeedGenerators from './types/app/bsky/unspecced/getPopularFeedGenerators'
 export * as AppBskyUnspeccedGetTimelineSkeleton from './types/app/bsky/unspecced/getTimelineSkeleton'
-<<<<<<< HEAD
-export * as SocialWaverlyMiniblog from './types/social/waverly/miniblog'
-=======
 export * as AppBskyUnspeccedSearchActorsSkeleton from './types/app/bsky/unspecced/searchActorsSkeleton'
 export * as AppBskyUnspeccedSearchPostsSkeleton from './types/app/bsky/unspecced/searchPostsSkeleton'
->>>>>>> 44ea5e80
+export * as SocialWaverlyMiniblog from './types/social/waverly/miniblog'
 
 export const COM_ATPROTO_ADMIN = {
   DefsTakedown: 'com.atproto.admin.defs#takedown',
@@ -2350,7 +2344,28 @@
         throw AppBskyUnspeccedGetTimelineSkeleton.toKnownErr(e)
       })
   }
-<<<<<<< HEAD
+
+  searchActorsSkeleton(
+    params?: AppBskyUnspeccedSearchActorsSkeleton.QueryParams,
+    opts?: AppBskyUnspeccedSearchActorsSkeleton.CallOptions,
+  ): Promise<AppBskyUnspeccedSearchActorsSkeleton.Response> {
+    return this._service.xrpc
+      .call('app.bsky.unspecced.searchActorsSkeleton', params, undefined, opts)
+      .catch((e) => {
+        throw AppBskyUnspeccedSearchActorsSkeleton.toKnownErr(e)
+      })
+  }
+
+  searchPostsSkeleton(
+    params?: AppBskyUnspeccedSearchPostsSkeleton.QueryParams,
+    opts?: AppBskyUnspeccedSearchPostsSkeleton.CallOptions,
+  ): Promise<AppBskyUnspeccedSearchPostsSkeleton.Response> {
+    return this._service.xrpc
+      .call('app.bsky.unspecced.searchPostsSkeleton', params, undefined, opts)
+      .catch((e) => {
+        throw AppBskyUnspeccedSearchPostsSkeleton.toKnownErr(e)
+      })
+  }
 }
 
 export class SocialNS {
@@ -2435,28 +2450,5 @@
       { collection: 'social.waverly.miniblog', ...params },
       { headers },
     )
-=======
-
-  searchActorsSkeleton(
-    params?: AppBskyUnspeccedSearchActorsSkeleton.QueryParams,
-    opts?: AppBskyUnspeccedSearchActorsSkeleton.CallOptions,
-  ): Promise<AppBskyUnspeccedSearchActorsSkeleton.Response> {
-    return this._service.xrpc
-      .call('app.bsky.unspecced.searchActorsSkeleton', params, undefined, opts)
-      .catch((e) => {
-        throw AppBskyUnspeccedSearchActorsSkeleton.toKnownErr(e)
-      })
-  }
-
-  searchPostsSkeleton(
-    params?: AppBskyUnspeccedSearchPostsSkeleton.QueryParams,
-    opts?: AppBskyUnspeccedSearchPostsSkeleton.CallOptions,
-  ): Promise<AppBskyUnspeccedSearchPostsSkeleton.Response> {
-    return this._service.xrpc
-      .call('app.bsky.unspecced.searchPostsSkeleton', params, undefined, opts)
-      .catch((e) => {
-        throw AppBskyUnspeccedSearchPostsSkeleton.toKnownErr(e)
-      })
->>>>>>> 44ea5e80
   }
 }
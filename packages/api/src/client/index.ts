--- conflicted
+++ resolved
@@ -2482,25 +2482,6 @@
 
 export class AppBskyGraphNS {
   _client: XrpcClient
-<<<<<<< HEAD
-  block: BlockRecord
-  follow: FollowRecord
-  list: ListRecord
-  listblock: ListblockRecord
-  listitem: ListitemRecord
-  starterpack: StarterpackRecord
-  verification: VerificationRecord
-
-  constructor(client: XrpcClient) {
-    this._client = client
-    this.block = new BlockRecord(client)
-    this.follow = new FollowRecord(client)
-    this.list = new ListRecord(client)
-    this.listblock = new ListblockRecord(client)
-    this.listitem = new ListitemRecord(client)
-    this.starterpack = new StarterpackRecord(client)
-    this.verification = new VerificationRecord(client)
-=======
   block: AppBskyGraphBlockRecord
   follow: AppBskyGraphFollowRecord
   list: AppBskyGraphListRecord
@@ -2518,7 +2499,6 @@
     this.listitem = new AppBskyGraphListitemRecord(client)
     this.starterpack = new AppBskyGraphStarterpackRecord(client)
     this.verification = new AppBskyGraphVerificationRecord(client)
->>>>>>> 96de2acb
   }
 
   getActorStarterPacks(
@@ -3117,11 +3097,7 @@
   }
 }
 
-<<<<<<< HEAD
-export class VerificationRecord {
-=======
 export class AppBskyGraphVerificationRecord {
->>>>>>> 96de2acb
   _client: XrpcClient
 
   constructor(client: XrpcClient) {

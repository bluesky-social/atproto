--- conflicted
+++ resolved
@@ -1287,10 +1287,7 @@
   embed: AppBskyEmbedNS
   feed: AppBskyFeedNS
   graph: AppBskyGraphNS
-<<<<<<< HEAD
   moderation: AppBskyModerationNS
-=======
->>>>>>> f8559381
   notification: AppBskyNotificationNS
   richtext: AppBskyRichtextNS
   unspecced: AppBskyUnspeccedNS
@@ -1301,10 +1298,7 @@
     this.embed = new AppBskyEmbedNS(service)
     this.feed = new AppBskyFeedNS(service)
     this.graph = new AppBskyGraphNS(service)
-<<<<<<< HEAD
     this.moderation = new AppBskyModerationNS(service)
-=======
->>>>>>> f8559381
     this.notification = new AppBskyNotificationNS(service)
     this.richtext = new AppBskyRichtextNS(service)
     this.unspecced = new AppBskyUnspeccedNS(service)
@@ -2456,7 +2450,6 @@
   }
 }
 
-<<<<<<< HEAD
 export class AppBskyModerationNS {
   _service: AtpServiceClient
   service: ServiceRecord
@@ -2559,8 +2552,6 @@
   }
 }
 
-=======
->>>>>>> f8559381
 export class AppBskyNotificationNS {
   _service: AtpServiceClient
 

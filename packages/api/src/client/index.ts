/**
 * GENERATED CODE - DO NOT MODIFY
 */
import {
  XrpcClient,
  type FetchHandler,
  type FetchHandlerOptions,
} from '@atproto/xrpc'
import { schemas } from './lexicons.js'
import { CID } from 'multiformats/cid'
import { type OmitKey, type Un$Typed } from './util.js'
import * as ComAtprotoAdminDefs from './types/com/atproto/admin/defs.js'
import * as ComAtprotoAdminDeleteAccount from './types/com/atproto/admin/deleteAccount.js'
import * as ComAtprotoAdminDisableAccountInvites from './types/com/atproto/admin/disableAccountInvites.js'
import * as ComAtprotoAdminDisableInviteCodes from './types/com/atproto/admin/disableInviteCodes.js'
import * as ComAtprotoAdminEnableAccountInvites from './types/com/atproto/admin/enableAccountInvites.js'
import * as ComAtprotoAdminGetAccountInfo from './types/com/atproto/admin/getAccountInfo.js'
import * as ComAtprotoAdminGetAccountInfos from './types/com/atproto/admin/getAccountInfos.js'
import * as ComAtprotoAdminGetInviteCodes from './types/com/atproto/admin/getInviteCodes.js'
import * as ComAtprotoAdminGetSubjectStatus from './types/com/atproto/admin/getSubjectStatus.js'
import * as ComAtprotoAdminSearchAccounts from './types/com/atproto/admin/searchAccounts.js'
import * as ComAtprotoAdminSendEmail from './types/com/atproto/admin/sendEmail.js'
import * as ComAtprotoAdminUpdateAccountEmail from './types/com/atproto/admin/updateAccountEmail.js'
import * as ComAtprotoAdminUpdateAccountHandle from './types/com/atproto/admin/updateAccountHandle.js'
import * as ComAtprotoAdminUpdateAccountPassword from './types/com/atproto/admin/updateAccountPassword.js'
import * as ComAtprotoAdminUpdateAccountSigningKey from './types/com/atproto/admin/updateAccountSigningKey.js'
import * as ComAtprotoAdminUpdateSubjectStatus from './types/com/atproto/admin/updateSubjectStatus.js'
import * as ComAtprotoIdentityDefs from './types/com/atproto/identity/defs.js'
import * as ComAtprotoIdentityGetRecommendedDidCredentials from './types/com/atproto/identity/getRecommendedDidCredentials.js'
import * as ComAtprotoIdentityRefreshIdentity from './types/com/atproto/identity/refreshIdentity.js'
import * as ComAtprotoIdentityRequestPlcOperationSignature from './types/com/atproto/identity/requestPlcOperationSignature.js'
import * as ComAtprotoIdentityResolveDid from './types/com/atproto/identity/resolveDid.js'
import * as ComAtprotoIdentityResolveHandle from './types/com/atproto/identity/resolveHandle.js'
import * as ComAtprotoIdentityResolveIdentity from './types/com/atproto/identity/resolveIdentity.js'
import * as ComAtprotoIdentitySignPlcOperation from './types/com/atproto/identity/signPlcOperation.js'
import * as ComAtprotoIdentitySubmitPlcOperation from './types/com/atproto/identity/submitPlcOperation.js'
import * as ComAtprotoIdentityUpdateHandle from './types/com/atproto/identity/updateHandle.js'
import * as ComAtprotoLabelDefs from './types/com/atproto/label/defs.js'
import * as ComAtprotoLabelQueryLabels from './types/com/atproto/label/queryLabels.js'
import * as ComAtprotoLabelSubscribeLabels from './types/com/atproto/label/subscribeLabels.js'
import * as ComAtprotoLexiconSchema from './types/com/atproto/lexicon/schema.js'
import * as ComAtprotoModerationCreateReport from './types/com/atproto/moderation/createReport.js'
import * as ComAtprotoModerationDefs from './types/com/atproto/moderation/defs.js'
import * as ComAtprotoRepoApplyWrites from './types/com/atproto/repo/applyWrites.js'
import * as ComAtprotoRepoCreateRecord from './types/com/atproto/repo/createRecord.js'
import * as ComAtprotoRepoDefs from './types/com/atproto/repo/defs.js'
import * as ComAtprotoRepoDeleteRecord from './types/com/atproto/repo/deleteRecord.js'
import * as ComAtprotoRepoDescribeRepo from './types/com/atproto/repo/describeRepo.js'
import * as ComAtprotoRepoGetRecord from './types/com/atproto/repo/getRecord.js'
import * as ComAtprotoRepoImportRepo from './types/com/atproto/repo/importRepo.js'
import * as ComAtprotoRepoListMissingBlobs from './types/com/atproto/repo/listMissingBlobs.js'
import * as ComAtprotoRepoListRecords from './types/com/atproto/repo/listRecords.js'
import * as ComAtprotoRepoPutRecord from './types/com/atproto/repo/putRecord.js'
import * as ComAtprotoRepoStrongRef from './types/com/atproto/repo/strongRef.js'
import * as ComAtprotoRepoUploadBlob from './types/com/atproto/repo/uploadBlob.js'
import * as ComAtprotoServerActivateAccount from './types/com/atproto/server/activateAccount.js'
import * as ComAtprotoServerCheckAccountStatus from './types/com/atproto/server/checkAccountStatus.js'
import * as ComAtprotoServerConfirmEmail from './types/com/atproto/server/confirmEmail.js'
import * as ComAtprotoServerCreateAccount from './types/com/atproto/server/createAccount.js'
import * as ComAtprotoServerCreateAppPassword from './types/com/atproto/server/createAppPassword.js'
import * as ComAtprotoServerCreateInviteCode from './types/com/atproto/server/createInviteCode.js'
import * as ComAtprotoServerCreateInviteCodes from './types/com/atproto/server/createInviteCodes.js'
import * as ComAtprotoServerCreateSession from './types/com/atproto/server/createSession.js'
import * as ComAtprotoServerDeactivateAccount from './types/com/atproto/server/deactivateAccount.js'
import * as ComAtprotoServerDefs from './types/com/atproto/server/defs.js'
import * as ComAtprotoServerDeleteAccount from './types/com/atproto/server/deleteAccount.js'
import * as ComAtprotoServerDeleteSession from './types/com/atproto/server/deleteSession.js'
import * as ComAtprotoServerDescribeServer from './types/com/atproto/server/describeServer.js'
import * as ComAtprotoServerGetAccountInviteCodes from './types/com/atproto/server/getAccountInviteCodes.js'
import * as ComAtprotoServerGetServiceAuth from './types/com/atproto/server/getServiceAuth.js'
import * as ComAtprotoServerGetSession from './types/com/atproto/server/getSession.js'
import * as ComAtprotoServerListAppPasswords from './types/com/atproto/server/listAppPasswords.js'
import * as ComAtprotoServerRefreshSession from './types/com/atproto/server/refreshSession.js'
import * as ComAtprotoServerRequestAccountDelete from './types/com/atproto/server/requestAccountDelete.js'
import * as ComAtprotoServerRequestEmailConfirmation from './types/com/atproto/server/requestEmailConfirmation.js'
import * as ComAtprotoServerRequestEmailUpdate from './types/com/atproto/server/requestEmailUpdate.js'
import * as ComAtprotoServerRequestPasswordReset from './types/com/atproto/server/requestPasswordReset.js'
import * as ComAtprotoServerReserveSigningKey from './types/com/atproto/server/reserveSigningKey.js'
import * as ComAtprotoServerResetPassword from './types/com/atproto/server/resetPassword.js'
import * as ComAtprotoServerRevokeAppPassword from './types/com/atproto/server/revokeAppPassword.js'
import * as ComAtprotoServerUpdateEmail from './types/com/atproto/server/updateEmail.js'
import * as ComAtprotoSyncDefs from './types/com/atproto/sync/defs.js'
import * as ComAtprotoSyncGetBlob from './types/com/atproto/sync/getBlob.js'
import * as ComAtprotoSyncGetBlocks from './types/com/atproto/sync/getBlocks.js'
import * as ComAtprotoSyncGetCheckout from './types/com/atproto/sync/getCheckout.js'
import * as ComAtprotoSyncGetHead from './types/com/atproto/sync/getHead.js'
import * as ComAtprotoSyncGetHostStatus from './types/com/atproto/sync/getHostStatus.js'
import * as ComAtprotoSyncGetLatestCommit from './types/com/atproto/sync/getLatestCommit.js'
import * as ComAtprotoSyncGetRecord from './types/com/atproto/sync/getRecord.js'
import * as ComAtprotoSyncGetRepo from './types/com/atproto/sync/getRepo.js'
import * as ComAtprotoSyncGetRepoStatus from './types/com/atproto/sync/getRepoStatus.js'
import * as ComAtprotoSyncListBlobs from './types/com/atproto/sync/listBlobs.js'
import * as ComAtprotoSyncListHosts from './types/com/atproto/sync/listHosts.js'
import * as ComAtprotoSyncListRepos from './types/com/atproto/sync/listRepos.js'
import * as ComAtprotoSyncListReposByCollection from './types/com/atproto/sync/listReposByCollection.js'
import * as ComAtprotoSyncNotifyOfUpdate from './types/com/atproto/sync/notifyOfUpdate.js'
import * as ComAtprotoSyncRequestCrawl from './types/com/atproto/sync/requestCrawl.js'
import * as ComAtprotoSyncSubscribeRepos from './types/com/atproto/sync/subscribeRepos.js'
import * as ComAtprotoTempAddReservedHandle from './types/com/atproto/temp/addReservedHandle.js'
import * as ComAtprotoTempCheckSignupQueue from './types/com/atproto/temp/checkSignupQueue.js'
import * as ComAtprotoTempFetchLabels from './types/com/atproto/temp/fetchLabels.js'
import * as ComAtprotoTempRequestPhoneVerification from './types/com/atproto/temp/requestPhoneVerification.js'
import * as AppBskyActorDefs from './types/app/bsky/actor/defs.js'
import * as AppBskyActorGetPreferences from './types/app/bsky/actor/getPreferences.js'
import * as AppBskyActorGetProfile from './types/app/bsky/actor/getProfile.js'
import * as AppBskyActorGetProfiles from './types/app/bsky/actor/getProfiles.js'
import * as AppBskyActorGetSuggestions from './types/app/bsky/actor/getSuggestions.js'
import * as AppBskyActorProfile from './types/app/bsky/actor/profile.js'
import * as AppBskyActorPutPreferences from './types/app/bsky/actor/putPreferences.js'
import * as AppBskyActorSearchActors from './types/app/bsky/actor/searchActors.js'
import * as AppBskyActorSearchActorsTypeahead from './types/app/bsky/actor/searchActorsTypeahead.js'
import * as AppBskyEmbedDefs from './types/app/bsky/embed/defs.js'
import * as AppBskyEmbedExternal from './types/app/bsky/embed/external.js'
import * as AppBskyEmbedImages from './types/app/bsky/embed/images.js'
import * as AppBskyEmbedRecord from './types/app/bsky/embed/record.js'
import * as AppBskyEmbedRecordWithMedia from './types/app/bsky/embed/recordWithMedia.js'
import * as AppBskyEmbedVideo from './types/app/bsky/embed/video.js'
import * as AppBskyFeedDefs from './types/app/bsky/feed/defs.js'
import * as AppBskyFeedDescribeFeedGenerator from './types/app/bsky/feed/describeFeedGenerator.js'
import * as AppBskyFeedGenerator from './types/app/bsky/feed/generator.js'
import * as AppBskyFeedGetActorFeeds from './types/app/bsky/feed/getActorFeeds.js'
import * as AppBskyFeedGetActorLikes from './types/app/bsky/feed/getActorLikes.js'
import * as AppBskyFeedGetAuthorFeed from './types/app/bsky/feed/getAuthorFeed.js'
import * as AppBskyFeedGetFeed from './types/app/bsky/feed/getFeed.js'
import * as AppBskyFeedGetFeedGenerator from './types/app/bsky/feed/getFeedGenerator.js'
import * as AppBskyFeedGetFeedGenerators from './types/app/bsky/feed/getFeedGenerators.js'
import * as AppBskyFeedGetFeedSkeleton from './types/app/bsky/feed/getFeedSkeleton.js'
import * as AppBskyFeedGetLikes from './types/app/bsky/feed/getLikes.js'
import * as AppBskyFeedGetListFeed from './types/app/bsky/feed/getListFeed.js'
import * as AppBskyFeedGetPostThread from './types/app/bsky/feed/getPostThread.js'
import * as AppBskyFeedGetPosts from './types/app/bsky/feed/getPosts.js'
import * as AppBskyFeedGetQuotes from './types/app/bsky/feed/getQuotes.js'
import * as AppBskyFeedGetRepostedBy from './types/app/bsky/feed/getRepostedBy.js'
import * as AppBskyFeedGetSuggestedFeeds from './types/app/bsky/feed/getSuggestedFeeds.js'
import * as AppBskyFeedGetTimeline from './types/app/bsky/feed/getTimeline.js'
import * as AppBskyFeedLike from './types/app/bsky/feed/like.js'
import * as AppBskyFeedPost from './types/app/bsky/feed/post.js'
import * as AppBskyFeedPostgate from './types/app/bsky/feed/postgate.js'
import * as AppBskyFeedRepost from './types/app/bsky/feed/repost.js'
import * as AppBskyFeedSearchPosts from './types/app/bsky/feed/searchPosts.js'
import * as AppBskyFeedSendInteractions from './types/app/bsky/feed/sendInteractions.js'
import * as AppBskyFeedThreadgate from './types/app/bsky/feed/threadgate.js'
import * as AppBskyGraphBlock from './types/app/bsky/graph/block.js'
import * as AppBskyGraphDefs from './types/app/bsky/graph/defs.js'
import * as AppBskyGraphFollow from './types/app/bsky/graph/follow.js'
import * as AppBskyGraphGetActorStarterPacks from './types/app/bsky/graph/getActorStarterPacks.js'
import * as AppBskyGraphGetBlocks from './types/app/bsky/graph/getBlocks.js'
import * as AppBskyGraphGetFollowers from './types/app/bsky/graph/getFollowers.js'
import * as AppBskyGraphGetFollows from './types/app/bsky/graph/getFollows.js'
import * as AppBskyGraphGetKnownFollowers from './types/app/bsky/graph/getKnownFollowers.js'
import * as AppBskyGraphGetList from './types/app/bsky/graph/getList.js'
import * as AppBskyGraphGetListBlocks from './types/app/bsky/graph/getListBlocks.js'
import * as AppBskyGraphGetListMutes from './types/app/bsky/graph/getListMutes.js'
import * as AppBskyGraphGetLists from './types/app/bsky/graph/getLists.js'
import * as AppBskyGraphGetMutes from './types/app/bsky/graph/getMutes.js'
import * as AppBskyGraphGetRelationships from './types/app/bsky/graph/getRelationships.js'
import * as AppBskyGraphGetStarterPack from './types/app/bsky/graph/getStarterPack.js'
import * as AppBskyGraphGetStarterPacks from './types/app/bsky/graph/getStarterPacks.js'
import * as AppBskyGraphGetSuggestedFollowsByActor from './types/app/bsky/graph/getSuggestedFollowsByActor.js'
import * as AppBskyGraphList from './types/app/bsky/graph/list.js'
import * as AppBskyGraphListblock from './types/app/bsky/graph/listblock.js'
import * as AppBskyGraphListitem from './types/app/bsky/graph/listitem.js'
import * as AppBskyGraphMuteActor from './types/app/bsky/graph/muteActor.js'
import * as AppBskyGraphMuteActorList from './types/app/bsky/graph/muteActorList.js'
import * as AppBskyGraphMuteThread from './types/app/bsky/graph/muteThread.js'
import * as AppBskyGraphSearchStarterPacks from './types/app/bsky/graph/searchStarterPacks.js'
import * as AppBskyGraphStarterpack from './types/app/bsky/graph/starterpack.js'
import * as AppBskyGraphUnmuteActor from './types/app/bsky/graph/unmuteActor.js'
import * as AppBskyGraphUnmuteActorList from './types/app/bsky/graph/unmuteActorList.js'
import * as AppBskyGraphUnmuteThread from './types/app/bsky/graph/unmuteThread.js'
import * as AppBskyGraphVerification from './types/app/bsky/graph/verification.js'
import * as AppBskyLabelerDefs from './types/app/bsky/labeler/defs.js'
import * as AppBskyLabelerGetServices from './types/app/bsky/labeler/getServices.js'
import * as AppBskyLabelerService from './types/app/bsky/labeler/service.js'
import * as AppBskyNotificationGetUnreadCount from './types/app/bsky/notification/getUnreadCount.js'
import * as AppBskyNotificationListNotifications from './types/app/bsky/notification/listNotifications.js'
import * as AppBskyNotificationPutPreferences from './types/app/bsky/notification/putPreferences.js'
import * as AppBskyNotificationRegisterPush from './types/app/bsky/notification/registerPush.js'
import * as AppBskyNotificationUpdateSeen from './types/app/bsky/notification/updateSeen.js'
import * as AppBskyRichtextFacet from './types/app/bsky/richtext/facet.js'
import * as AppBskyUnspeccedDefs from './types/app/bsky/unspecced/defs.js'
import * as AppBskyUnspeccedGetConfig from './types/app/bsky/unspecced/getConfig.js'
import * as AppBskyUnspeccedGetPopularFeedGenerators from './types/app/bsky/unspecced/getPopularFeedGenerators.js'
import * as AppBskyUnspeccedGetSuggestedFeeds from './types/app/bsky/unspecced/getSuggestedFeeds.js'
import * as AppBskyUnspeccedGetSuggestedFeedsSkeleton from './types/app/bsky/unspecced/getSuggestedFeedsSkeleton.js'
import * as AppBskyUnspeccedGetSuggestedStarterPacks from './types/app/bsky/unspecced/getSuggestedStarterPacks.js'
import * as AppBskyUnspeccedGetSuggestedStarterPacksSkeleton from './types/app/bsky/unspecced/getSuggestedStarterPacksSkeleton.js'
import * as AppBskyUnspeccedGetSuggestedUsers from './types/app/bsky/unspecced/getSuggestedUsers.js'
import * as AppBskyUnspeccedGetSuggestedUsersSkeleton from './types/app/bsky/unspecced/getSuggestedUsersSkeleton.js'
import * as AppBskyUnspeccedGetSuggestionsSkeleton from './types/app/bsky/unspecced/getSuggestionsSkeleton.js'
import * as AppBskyUnspeccedGetTaggedSuggestions from './types/app/bsky/unspecced/getTaggedSuggestions.js'
import * as AppBskyUnspeccedGetTrendingTopics from './types/app/bsky/unspecced/getTrendingTopics.js'
import * as AppBskyUnspeccedGetTrends from './types/app/bsky/unspecced/getTrends.js'
import * as AppBskyUnspeccedGetTrendsSkeleton from './types/app/bsky/unspecced/getTrendsSkeleton.js'
import * as AppBskyUnspeccedSearchActorsSkeleton from './types/app/bsky/unspecced/searchActorsSkeleton.js'
import * as AppBskyUnspeccedSearchPostsSkeleton from './types/app/bsky/unspecced/searchPostsSkeleton.js'
import * as AppBskyUnspeccedSearchStarterPacksSkeleton from './types/app/bsky/unspecced/searchStarterPacksSkeleton.js'
import * as AppBskyVideoDefs from './types/app/bsky/video/defs.js'
import * as AppBskyVideoGetJobStatus from './types/app/bsky/video/getJobStatus.js'
import * as AppBskyVideoGetUploadLimits from './types/app/bsky/video/getUploadLimits.js'
import * as AppBskyVideoUploadVideo from './types/app/bsky/video/uploadVideo.js'
import * as ChatBskyActorDeclaration from './types/chat/bsky/actor/declaration.js'
import * as ChatBskyActorDefs from './types/chat/bsky/actor/defs.js'
import * as ChatBskyActorDeleteAccount from './types/chat/bsky/actor/deleteAccount.js'
import * as ChatBskyActorExportAccountData from './types/chat/bsky/actor/exportAccountData.js'
import * as ChatBskyConvoAcceptConvo from './types/chat/bsky/convo/acceptConvo.js'
import * as ChatBskyConvoAddReaction from './types/chat/bsky/convo/addReaction.js'
import * as ChatBskyConvoDefs from './types/chat/bsky/convo/defs.js'
import * as ChatBskyConvoDeleteMessageForSelf from './types/chat/bsky/convo/deleteMessageForSelf.js'
import * as ChatBskyConvoGetConvo from './types/chat/bsky/convo/getConvo.js'
import * as ChatBskyConvoGetConvoAvailability from './types/chat/bsky/convo/getConvoAvailability.js'
import * as ChatBskyConvoGetConvoForMembers from './types/chat/bsky/convo/getConvoForMembers.js'
import * as ChatBskyConvoGetLog from './types/chat/bsky/convo/getLog.js'
import * as ChatBskyConvoGetMessages from './types/chat/bsky/convo/getMessages.js'
import * as ChatBskyConvoLeaveConvo from './types/chat/bsky/convo/leaveConvo.js'
import * as ChatBskyConvoListConvos from './types/chat/bsky/convo/listConvos.js'
import * as ChatBskyConvoMuteConvo from './types/chat/bsky/convo/muteConvo.js'
import * as ChatBskyConvoRemoveReaction from './types/chat/bsky/convo/removeReaction.js'
import * as ChatBskyConvoSendMessage from './types/chat/bsky/convo/sendMessage.js'
import * as ChatBskyConvoSendMessageBatch from './types/chat/bsky/convo/sendMessageBatch.js'
import * as ChatBskyConvoUnmuteConvo from './types/chat/bsky/convo/unmuteConvo.js'
import * as ChatBskyConvoUpdateAllRead from './types/chat/bsky/convo/updateAllRead.js'
import * as ChatBskyConvoUpdateRead from './types/chat/bsky/convo/updateRead.js'
import * as ChatBskyModerationGetActorMetadata from './types/chat/bsky/moderation/getActorMetadata.js'
import * as ChatBskyModerationGetMessageContext from './types/chat/bsky/moderation/getMessageContext.js'
import * as ChatBskyModerationUpdateActorAccess from './types/chat/bsky/moderation/updateActorAccess.js'
import * as ToolsOzoneCommunicationCreateTemplate from './types/tools/ozone/communication/createTemplate.js'
import * as ToolsOzoneCommunicationDefs from './types/tools/ozone/communication/defs.js'
import * as ToolsOzoneCommunicationDeleteTemplate from './types/tools/ozone/communication/deleteTemplate.js'
import * as ToolsOzoneCommunicationListTemplates from './types/tools/ozone/communication/listTemplates.js'
import * as ToolsOzoneCommunicationUpdateTemplate from './types/tools/ozone/communication/updateTemplate.js'
import * as ToolsOzoneModerationDefs from './types/tools/ozone/moderation/defs.js'
import * as ToolsOzoneModerationEmitEvent from './types/tools/ozone/moderation/emitEvent.js'
import * as ToolsOzoneModerationGetEvent from './types/tools/ozone/moderation/getEvent.js'
import * as ToolsOzoneModerationGetRecord from './types/tools/ozone/moderation/getRecord.js'
import * as ToolsOzoneModerationGetRecords from './types/tools/ozone/moderation/getRecords.js'
import * as ToolsOzoneModerationGetRepo from './types/tools/ozone/moderation/getRepo.js'
import * as ToolsOzoneModerationGetReporterStats from './types/tools/ozone/moderation/getReporterStats.js'
import * as ToolsOzoneModerationGetRepos from './types/tools/ozone/moderation/getRepos.js'
import * as ToolsOzoneModerationGetSubjects from './types/tools/ozone/moderation/getSubjects.js'
import * as ToolsOzoneModerationQueryEvents from './types/tools/ozone/moderation/queryEvents.js'
import * as ToolsOzoneModerationQueryStatuses from './types/tools/ozone/moderation/queryStatuses.js'
import * as ToolsOzoneModerationSearchRepos from './types/tools/ozone/moderation/searchRepos.js'
import * as ToolsOzoneServerGetConfig from './types/tools/ozone/server/getConfig.js'
import * as ToolsOzoneSetAddValues from './types/tools/ozone/set/addValues.js'
import * as ToolsOzoneSetDefs from './types/tools/ozone/set/defs.js'
import * as ToolsOzoneSetDeleteSet from './types/tools/ozone/set/deleteSet.js'
import * as ToolsOzoneSetDeleteValues from './types/tools/ozone/set/deleteValues.js'
import * as ToolsOzoneSetGetValues from './types/tools/ozone/set/getValues.js'
import * as ToolsOzoneSetQuerySets from './types/tools/ozone/set/querySets.js'
import * as ToolsOzoneSetUpsertSet from './types/tools/ozone/set/upsertSet.js'
import * as ToolsOzoneSettingDefs from './types/tools/ozone/setting/defs.js'
import * as ToolsOzoneSettingListOptions from './types/tools/ozone/setting/listOptions.js'
import * as ToolsOzoneSettingRemoveOptions from './types/tools/ozone/setting/removeOptions.js'
import * as ToolsOzoneSettingUpsertOption from './types/tools/ozone/setting/upsertOption.js'
import * as ToolsOzoneSignatureDefs from './types/tools/ozone/signature/defs.js'
import * as ToolsOzoneSignatureFindCorrelation from './types/tools/ozone/signature/findCorrelation.js'
import * as ToolsOzoneSignatureFindRelatedAccounts from './types/tools/ozone/signature/findRelatedAccounts.js'
import * as ToolsOzoneSignatureSearchAccounts from './types/tools/ozone/signature/searchAccounts.js'
import * as ToolsOzoneTeamAddMember from './types/tools/ozone/team/addMember.js'
import * as ToolsOzoneTeamDefs from './types/tools/ozone/team/defs.js'
import * as ToolsOzoneTeamDeleteMember from './types/tools/ozone/team/deleteMember.js'
import * as ToolsOzoneTeamListMembers from './types/tools/ozone/team/listMembers.js'
import * as ToolsOzoneTeamUpdateMember from './types/tools/ozone/team/updateMember.js'

export * as ComAtprotoAdminDefs from './types/com/atproto/admin/defs.js'
export * as ComAtprotoAdminDeleteAccount from './types/com/atproto/admin/deleteAccount.js'
export * as ComAtprotoAdminDisableAccountInvites from './types/com/atproto/admin/disableAccountInvites.js'
export * as ComAtprotoAdminDisableInviteCodes from './types/com/atproto/admin/disableInviteCodes.js'
export * as ComAtprotoAdminEnableAccountInvites from './types/com/atproto/admin/enableAccountInvites.js'
export * as ComAtprotoAdminGetAccountInfo from './types/com/atproto/admin/getAccountInfo.js'
export * as ComAtprotoAdminGetAccountInfos from './types/com/atproto/admin/getAccountInfos.js'
export * as ComAtprotoAdminGetInviteCodes from './types/com/atproto/admin/getInviteCodes.js'
export * as ComAtprotoAdminGetSubjectStatus from './types/com/atproto/admin/getSubjectStatus.js'
export * as ComAtprotoAdminSearchAccounts from './types/com/atproto/admin/searchAccounts.js'
export * as ComAtprotoAdminSendEmail from './types/com/atproto/admin/sendEmail.js'
export * as ComAtprotoAdminUpdateAccountEmail from './types/com/atproto/admin/updateAccountEmail.js'
export * as ComAtprotoAdminUpdateAccountHandle from './types/com/atproto/admin/updateAccountHandle.js'
export * as ComAtprotoAdminUpdateAccountPassword from './types/com/atproto/admin/updateAccountPassword.js'
export * as ComAtprotoAdminUpdateAccountSigningKey from './types/com/atproto/admin/updateAccountSigningKey.js'
export * as ComAtprotoAdminUpdateSubjectStatus from './types/com/atproto/admin/updateSubjectStatus.js'
export * as ComAtprotoIdentityDefs from './types/com/atproto/identity/defs.js'
export * as ComAtprotoIdentityGetRecommendedDidCredentials from './types/com/atproto/identity/getRecommendedDidCredentials.js'
export * as ComAtprotoIdentityRefreshIdentity from './types/com/atproto/identity/refreshIdentity.js'
export * as ComAtprotoIdentityRequestPlcOperationSignature from './types/com/atproto/identity/requestPlcOperationSignature.js'
export * as ComAtprotoIdentityResolveDid from './types/com/atproto/identity/resolveDid.js'
export * as ComAtprotoIdentityResolveHandle from './types/com/atproto/identity/resolveHandle.js'
export * as ComAtprotoIdentityResolveIdentity from './types/com/atproto/identity/resolveIdentity.js'
export * as ComAtprotoIdentitySignPlcOperation from './types/com/atproto/identity/signPlcOperation.js'
export * as ComAtprotoIdentitySubmitPlcOperation from './types/com/atproto/identity/submitPlcOperation.js'
export * as ComAtprotoIdentityUpdateHandle from './types/com/atproto/identity/updateHandle.js'
export * as ComAtprotoLabelDefs from './types/com/atproto/label/defs.js'
export * as ComAtprotoLabelQueryLabels from './types/com/atproto/label/queryLabels.js'
export * as ComAtprotoLabelSubscribeLabels from './types/com/atproto/label/subscribeLabels.js'
export * as ComAtprotoLexiconSchema from './types/com/atproto/lexicon/schema.js'
export * as ComAtprotoModerationCreateReport from './types/com/atproto/moderation/createReport.js'
export * as ComAtprotoModerationDefs from './types/com/atproto/moderation/defs.js'
export * as ComAtprotoRepoApplyWrites from './types/com/atproto/repo/applyWrites.js'
export * as ComAtprotoRepoCreateRecord from './types/com/atproto/repo/createRecord.js'
export * as ComAtprotoRepoDefs from './types/com/atproto/repo/defs.js'
export * as ComAtprotoRepoDeleteRecord from './types/com/atproto/repo/deleteRecord.js'
export * as ComAtprotoRepoDescribeRepo from './types/com/atproto/repo/describeRepo.js'
export * as ComAtprotoRepoGetRecord from './types/com/atproto/repo/getRecord.js'
export * as ComAtprotoRepoImportRepo from './types/com/atproto/repo/importRepo.js'
export * as ComAtprotoRepoListMissingBlobs from './types/com/atproto/repo/listMissingBlobs.js'
export * as ComAtprotoRepoListRecords from './types/com/atproto/repo/listRecords.js'
export * as ComAtprotoRepoPutRecord from './types/com/atproto/repo/putRecord.js'
export * as ComAtprotoRepoStrongRef from './types/com/atproto/repo/strongRef.js'
export * as ComAtprotoRepoUploadBlob from './types/com/atproto/repo/uploadBlob.js'
export * as ComAtprotoServerActivateAccount from './types/com/atproto/server/activateAccount.js'
export * as ComAtprotoServerCheckAccountStatus from './types/com/atproto/server/checkAccountStatus.js'
export * as ComAtprotoServerConfirmEmail from './types/com/atproto/server/confirmEmail.js'
export * as ComAtprotoServerCreateAccount from './types/com/atproto/server/createAccount.js'
export * as ComAtprotoServerCreateAppPassword from './types/com/atproto/server/createAppPassword.js'
export * as ComAtprotoServerCreateInviteCode from './types/com/atproto/server/createInviteCode.js'
export * as ComAtprotoServerCreateInviteCodes from './types/com/atproto/server/createInviteCodes.js'
export * as ComAtprotoServerCreateSession from './types/com/atproto/server/createSession.js'
export * as ComAtprotoServerDeactivateAccount from './types/com/atproto/server/deactivateAccount.js'
export * as ComAtprotoServerDefs from './types/com/atproto/server/defs.js'
export * as ComAtprotoServerDeleteAccount from './types/com/atproto/server/deleteAccount.js'
export * as ComAtprotoServerDeleteSession from './types/com/atproto/server/deleteSession.js'
export * as ComAtprotoServerDescribeServer from './types/com/atproto/server/describeServer.js'
export * as ComAtprotoServerGetAccountInviteCodes from './types/com/atproto/server/getAccountInviteCodes.js'
export * as ComAtprotoServerGetServiceAuth from './types/com/atproto/server/getServiceAuth.js'
export * as ComAtprotoServerGetSession from './types/com/atproto/server/getSession.js'
export * as ComAtprotoServerListAppPasswords from './types/com/atproto/server/listAppPasswords.js'
export * as ComAtprotoServerRefreshSession from './types/com/atproto/server/refreshSession.js'
export * as ComAtprotoServerRequestAccountDelete from './types/com/atproto/server/requestAccountDelete.js'
export * as ComAtprotoServerRequestEmailConfirmation from './types/com/atproto/server/requestEmailConfirmation.js'
export * as ComAtprotoServerRequestEmailUpdate from './types/com/atproto/server/requestEmailUpdate.js'
export * as ComAtprotoServerRequestPasswordReset from './types/com/atproto/server/requestPasswordReset.js'
export * as ComAtprotoServerReserveSigningKey from './types/com/atproto/server/reserveSigningKey.js'
export * as ComAtprotoServerResetPassword from './types/com/atproto/server/resetPassword.js'
export * as ComAtprotoServerRevokeAppPassword from './types/com/atproto/server/revokeAppPassword.js'
export * as ComAtprotoServerUpdateEmail from './types/com/atproto/server/updateEmail.js'
export * as ComAtprotoSyncDefs from './types/com/atproto/sync/defs.js'
export * as ComAtprotoSyncGetBlob from './types/com/atproto/sync/getBlob.js'
export * as ComAtprotoSyncGetBlocks from './types/com/atproto/sync/getBlocks.js'
export * as ComAtprotoSyncGetCheckout from './types/com/atproto/sync/getCheckout.js'
export * as ComAtprotoSyncGetHead from './types/com/atproto/sync/getHead.js'
export * as ComAtprotoSyncGetHostStatus from './types/com/atproto/sync/getHostStatus.js'
export * as ComAtprotoSyncGetLatestCommit from './types/com/atproto/sync/getLatestCommit.js'
export * as ComAtprotoSyncGetRecord from './types/com/atproto/sync/getRecord.js'
export * as ComAtprotoSyncGetRepo from './types/com/atproto/sync/getRepo.js'
export * as ComAtprotoSyncGetRepoStatus from './types/com/atproto/sync/getRepoStatus.js'
export * as ComAtprotoSyncListBlobs from './types/com/atproto/sync/listBlobs.js'
export * as ComAtprotoSyncListHosts from './types/com/atproto/sync/listHosts.js'
export * as ComAtprotoSyncListRepos from './types/com/atproto/sync/listRepos.js'
export * as ComAtprotoSyncListReposByCollection from './types/com/atproto/sync/listReposByCollection.js'
export * as ComAtprotoSyncNotifyOfUpdate from './types/com/atproto/sync/notifyOfUpdate.js'
export * as ComAtprotoSyncRequestCrawl from './types/com/atproto/sync/requestCrawl.js'
export * as ComAtprotoSyncSubscribeRepos from './types/com/atproto/sync/subscribeRepos.js'
export * as ComAtprotoTempAddReservedHandle from './types/com/atproto/temp/addReservedHandle.js'
export * as ComAtprotoTempCheckSignupQueue from './types/com/atproto/temp/checkSignupQueue.js'
export * as ComAtprotoTempFetchLabels from './types/com/atproto/temp/fetchLabels.js'
export * as ComAtprotoTempRequestPhoneVerification from './types/com/atproto/temp/requestPhoneVerification.js'
export * as AppBskyActorDefs from './types/app/bsky/actor/defs.js'
export * as AppBskyActorGetPreferences from './types/app/bsky/actor/getPreferences.js'
export * as AppBskyActorGetProfile from './types/app/bsky/actor/getProfile.js'
export * as AppBskyActorGetProfiles from './types/app/bsky/actor/getProfiles.js'
export * as AppBskyActorGetSuggestions from './types/app/bsky/actor/getSuggestions.js'
export * as AppBskyActorProfile from './types/app/bsky/actor/profile.js'
export * as AppBskyActorPutPreferences from './types/app/bsky/actor/putPreferences.js'
export * as AppBskyActorSearchActors from './types/app/bsky/actor/searchActors.js'
export * as AppBskyActorSearchActorsTypeahead from './types/app/bsky/actor/searchActorsTypeahead.js'
export * as AppBskyEmbedDefs from './types/app/bsky/embed/defs.js'
export * as AppBskyEmbedExternal from './types/app/bsky/embed/external.js'
export * as AppBskyEmbedImages from './types/app/bsky/embed/images.js'
export * as AppBskyEmbedRecord from './types/app/bsky/embed/record.js'
export * as AppBskyEmbedRecordWithMedia from './types/app/bsky/embed/recordWithMedia.js'
export * as AppBskyEmbedVideo from './types/app/bsky/embed/video.js'
export * as AppBskyFeedDefs from './types/app/bsky/feed/defs.js'
export * as AppBskyFeedDescribeFeedGenerator from './types/app/bsky/feed/describeFeedGenerator.js'
export * as AppBskyFeedGenerator from './types/app/bsky/feed/generator.js'
export * as AppBskyFeedGetActorFeeds from './types/app/bsky/feed/getActorFeeds.js'
export * as AppBskyFeedGetActorLikes from './types/app/bsky/feed/getActorLikes.js'
export * as AppBskyFeedGetAuthorFeed from './types/app/bsky/feed/getAuthorFeed.js'
export * as AppBskyFeedGetFeed from './types/app/bsky/feed/getFeed.js'
export * as AppBskyFeedGetFeedGenerator from './types/app/bsky/feed/getFeedGenerator.js'
export * as AppBskyFeedGetFeedGenerators from './types/app/bsky/feed/getFeedGenerators.js'
export * as AppBskyFeedGetFeedSkeleton from './types/app/bsky/feed/getFeedSkeleton.js'
export * as AppBskyFeedGetLikes from './types/app/bsky/feed/getLikes.js'
export * as AppBskyFeedGetListFeed from './types/app/bsky/feed/getListFeed.js'
export * as AppBskyFeedGetPostThread from './types/app/bsky/feed/getPostThread.js'
export * as AppBskyFeedGetPosts from './types/app/bsky/feed/getPosts.js'
export * as AppBskyFeedGetQuotes from './types/app/bsky/feed/getQuotes.js'
export * as AppBskyFeedGetRepostedBy from './types/app/bsky/feed/getRepostedBy.js'
export * as AppBskyFeedGetSuggestedFeeds from './types/app/bsky/feed/getSuggestedFeeds.js'
export * as AppBskyFeedGetTimeline from './types/app/bsky/feed/getTimeline.js'
export * as AppBskyFeedLike from './types/app/bsky/feed/like.js'
export * as AppBskyFeedPost from './types/app/bsky/feed/post.js'
export * as AppBskyFeedPostgate from './types/app/bsky/feed/postgate.js'
export * as AppBskyFeedRepost from './types/app/bsky/feed/repost.js'
export * as AppBskyFeedSearchPosts from './types/app/bsky/feed/searchPosts.js'
export * as AppBskyFeedSendInteractions from './types/app/bsky/feed/sendInteractions.js'
export * as AppBskyFeedThreadgate from './types/app/bsky/feed/threadgate.js'
export * as AppBskyGraphBlock from './types/app/bsky/graph/block.js'
export * as AppBskyGraphDefs from './types/app/bsky/graph/defs.js'
export * as AppBskyGraphFollow from './types/app/bsky/graph/follow.js'
export * as AppBskyGraphGetActorStarterPacks from './types/app/bsky/graph/getActorStarterPacks.js'
export * as AppBskyGraphGetBlocks from './types/app/bsky/graph/getBlocks.js'
export * as AppBskyGraphGetFollowers from './types/app/bsky/graph/getFollowers.js'
export * as AppBskyGraphGetFollows from './types/app/bsky/graph/getFollows.js'
export * as AppBskyGraphGetKnownFollowers from './types/app/bsky/graph/getKnownFollowers.js'
export * as AppBskyGraphGetList from './types/app/bsky/graph/getList.js'
export * as AppBskyGraphGetListBlocks from './types/app/bsky/graph/getListBlocks.js'
export * as AppBskyGraphGetListMutes from './types/app/bsky/graph/getListMutes.js'
export * as AppBskyGraphGetLists from './types/app/bsky/graph/getLists.js'
export * as AppBskyGraphGetMutes from './types/app/bsky/graph/getMutes.js'
export * as AppBskyGraphGetRelationships from './types/app/bsky/graph/getRelationships.js'
export * as AppBskyGraphGetStarterPack from './types/app/bsky/graph/getStarterPack.js'
export * as AppBskyGraphGetStarterPacks from './types/app/bsky/graph/getStarterPacks.js'
export * as AppBskyGraphGetSuggestedFollowsByActor from './types/app/bsky/graph/getSuggestedFollowsByActor.js'
export * as AppBskyGraphList from './types/app/bsky/graph/list.js'
export * as AppBskyGraphListblock from './types/app/bsky/graph/listblock.js'
export * as AppBskyGraphListitem from './types/app/bsky/graph/listitem.js'
export * as AppBskyGraphMuteActor from './types/app/bsky/graph/muteActor.js'
export * as AppBskyGraphMuteActorList from './types/app/bsky/graph/muteActorList.js'
export * as AppBskyGraphMuteThread from './types/app/bsky/graph/muteThread.js'
export * as AppBskyGraphSearchStarterPacks from './types/app/bsky/graph/searchStarterPacks.js'
export * as AppBskyGraphStarterpack from './types/app/bsky/graph/starterpack.js'
export * as AppBskyGraphUnmuteActor from './types/app/bsky/graph/unmuteActor.js'
export * as AppBskyGraphUnmuteActorList from './types/app/bsky/graph/unmuteActorList.js'
export * as AppBskyGraphUnmuteThread from './types/app/bsky/graph/unmuteThread.js'
export * as AppBskyGraphVerification from './types/app/bsky/graph/verification.js'
export * as AppBskyLabelerDefs from './types/app/bsky/labeler/defs.js'
export * as AppBskyLabelerGetServices from './types/app/bsky/labeler/getServices.js'
export * as AppBskyLabelerService from './types/app/bsky/labeler/service.js'
export * as AppBskyNotificationGetUnreadCount from './types/app/bsky/notification/getUnreadCount.js'
export * as AppBskyNotificationListNotifications from './types/app/bsky/notification/listNotifications.js'
export * as AppBskyNotificationPutPreferences from './types/app/bsky/notification/putPreferences.js'
export * as AppBskyNotificationRegisterPush from './types/app/bsky/notification/registerPush.js'
export * as AppBskyNotificationUpdateSeen from './types/app/bsky/notification/updateSeen.js'
export * as AppBskyRichtextFacet from './types/app/bsky/richtext/facet.js'
export * as AppBskyUnspeccedDefs from './types/app/bsky/unspecced/defs.js'
export * as AppBskyUnspeccedGetConfig from './types/app/bsky/unspecced/getConfig.js'
export * as AppBskyUnspeccedGetPopularFeedGenerators from './types/app/bsky/unspecced/getPopularFeedGenerators.js'
export * as AppBskyUnspeccedGetSuggestedFeeds from './types/app/bsky/unspecced/getSuggestedFeeds.js'
export * as AppBskyUnspeccedGetSuggestedFeedsSkeleton from './types/app/bsky/unspecced/getSuggestedFeedsSkeleton.js'
export * as AppBskyUnspeccedGetSuggestedStarterPacks from './types/app/bsky/unspecced/getSuggestedStarterPacks.js'
export * as AppBskyUnspeccedGetSuggestedStarterPacksSkeleton from './types/app/bsky/unspecced/getSuggestedStarterPacksSkeleton.js'
export * as AppBskyUnspeccedGetSuggestedUsers from './types/app/bsky/unspecced/getSuggestedUsers.js'
export * as AppBskyUnspeccedGetSuggestedUsersSkeleton from './types/app/bsky/unspecced/getSuggestedUsersSkeleton.js'
export * as AppBskyUnspeccedGetSuggestionsSkeleton from './types/app/bsky/unspecced/getSuggestionsSkeleton.js'
export * as AppBskyUnspeccedGetTaggedSuggestions from './types/app/bsky/unspecced/getTaggedSuggestions.js'
export * as AppBskyUnspeccedGetTrendingTopics from './types/app/bsky/unspecced/getTrendingTopics.js'
export * as AppBskyUnspeccedGetTrends from './types/app/bsky/unspecced/getTrends.js'
export * as AppBskyUnspeccedGetTrendsSkeleton from './types/app/bsky/unspecced/getTrendsSkeleton.js'
export * as AppBskyUnspeccedSearchActorsSkeleton from './types/app/bsky/unspecced/searchActorsSkeleton.js'
export * as AppBskyUnspeccedSearchPostsSkeleton from './types/app/bsky/unspecced/searchPostsSkeleton.js'
export * as AppBskyUnspeccedSearchStarterPacksSkeleton from './types/app/bsky/unspecced/searchStarterPacksSkeleton.js'
export * as AppBskyVideoDefs from './types/app/bsky/video/defs.js'
export * as AppBskyVideoGetJobStatus from './types/app/bsky/video/getJobStatus.js'
export * as AppBskyVideoGetUploadLimits from './types/app/bsky/video/getUploadLimits.js'
export * as AppBskyVideoUploadVideo from './types/app/bsky/video/uploadVideo.js'
export * as ChatBskyActorDeclaration from './types/chat/bsky/actor/declaration.js'
export * as ChatBskyActorDefs from './types/chat/bsky/actor/defs.js'
export * as ChatBskyActorDeleteAccount from './types/chat/bsky/actor/deleteAccount.js'
export * as ChatBskyActorExportAccountData from './types/chat/bsky/actor/exportAccountData.js'
export * as ChatBskyConvoAcceptConvo from './types/chat/bsky/convo/acceptConvo.js'
export * as ChatBskyConvoAddReaction from './types/chat/bsky/convo/addReaction.js'
export * as ChatBskyConvoDefs from './types/chat/bsky/convo/defs.js'
export * as ChatBskyConvoDeleteMessageForSelf from './types/chat/bsky/convo/deleteMessageForSelf.js'
export * as ChatBskyConvoGetConvo from './types/chat/bsky/convo/getConvo.js'
export * as ChatBskyConvoGetConvoAvailability from './types/chat/bsky/convo/getConvoAvailability.js'
export * as ChatBskyConvoGetConvoForMembers from './types/chat/bsky/convo/getConvoForMembers.js'
export * as ChatBskyConvoGetLog from './types/chat/bsky/convo/getLog.js'
export * as ChatBskyConvoGetMessages from './types/chat/bsky/convo/getMessages.js'
export * as ChatBskyConvoLeaveConvo from './types/chat/bsky/convo/leaveConvo.js'
export * as ChatBskyConvoListConvos from './types/chat/bsky/convo/listConvos.js'
export * as ChatBskyConvoMuteConvo from './types/chat/bsky/convo/muteConvo.js'
export * as ChatBskyConvoRemoveReaction from './types/chat/bsky/convo/removeReaction.js'
export * as ChatBskyConvoSendMessage from './types/chat/bsky/convo/sendMessage.js'
export * as ChatBskyConvoSendMessageBatch from './types/chat/bsky/convo/sendMessageBatch.js'
export * as ChatBskyConvoUnmuteConvo from './types/chat/bsky/convo/unmuteConvo.js'
export * as ChatBskyConvoUpdateAllRead from './types/chat/bsky/convo/updateAllRead.js'
export * as ChatBskyConvoUpdateRead from './types/chat/bsky/convo/updateRead.js'
export * as ChatBskyModerationGetActorMetadata from './types/chat/bsky/moderation/getActorMetadata.js'
export * as ChatBskyModerationGetMessageContext from './types/chat/bsky/moderation/getMessageContext.js'
export * as ChatBskyModerationUpdateActorAccess from './types/chat/bsky/moderation/updateActorAccess.js'
export * as ToolsOzoneCommunicationCreateTemplate from './types/tools/ozone/communication/createTemplate.js'
export * as ToolsOzoneCommunicationDefs from './types/tools/ozone/communication/defs.js'
export * as ToolsOzoneCommunicationDeleteTemplate from './types/tools/ozone/communication/deleteTemplate.js'
export * as ToolsOzoneCommunicationListTemplates from './types/tools/ozone/communication/listTemplates.js'
export * as ToolsOzoneCommunicationUpdateTemplate from './types/tools/ozone/communication/updateTemplate.js'
export * as ToolsOzoneModerationDefs from './types/tools/ozone/moderation/defs.js'
export * as ToolsOzoneModerationEmitEvent from './types/tools/ozone/moderation/emitEvent.js'
export * as ToolsOzoneModerationGetEvent from './types/tools/ozone/moderation/getEvent.js'
export * as ToolsOzoneModerationGetRecord from './types/tools/ozone/moderation/getRecord.js'
export * as ToolsOzoneModerationGetRecords from './types/tools/ozone/moderation/getRecords.js'
export * as ToolsOzoneModerationGetRepo from './types/tools/ozone/moderation/getRepo.js'
export * as ToolsOzoneModerationGetReporterStats from './types/tools/ozone/moderation/getReporterStats.js'
export * as ToolsOzoneModerationGetRepos from './types/tools/ozone/moderation/getRepos.js'
export * as ToolsOzoneModerationGetSubjects from './types/tools/ozone/moderation/getSubjects.js'
export * as ToolsOzoneModerationQueryEvents from './types/tools/ozone/moderation/queryEvents.js'
export * as ToolsOzoneModerationQueryStatuses from './types/tools/ozone/moderation/queryStatuses.js'
export * as ToolsOzoneModerationSearchRepos from './types/tools/ozone/moderation/searchRepos.js'
export * as ToolsOzoneServerGetConfig from './types/tools/ozone/server/getConfig.js'
export * as ToolsOzoneSetAddValues from './types/tools/ozone/set/addValues.js'
export * as ToolsOzoneSetDefs from './types/tools/ozone/set/defs.js'
export * as ToolsOzoneSetDeleteSet from './types/tools/ozone/set/deleteSet.js'
export * as ToolsOzoneSetDeleteValues from './types/tools/ozone/set/deleteValues.js'
export * as ToolsOzoneSetGetValues from './types/tools/ozone/set/getValues.js'
export * as ToolsOzoneSetQuerySets from './types/tools/ozone/set/querySets.js'
export * as ToolsOzoneSetUpsertSet from './types/tools/ozone/set/upsertSet.js'
export * as ToolsOzoneSettingDefs from './types/tools/ozone/setting/defs.js'
export * as ToolsOzoneSettingListOptions from './types/tools/ozone/setting/listOptions.js'
export * as ToolsOzoneSettingRemoveOptions from './types/tools/ozone/setting/removeOptions.js'
export * as ToolsOzoneSettingUpsertOption from './types/tools/ozone/setting/upsertOption.js'
export * as ToolsOzoneSignatureDefs from './types/tools/ozone/signature/defs.js'
export * as ToolsOzoneSignatureFindCorrelation from './types/tools/ozone/signature/findCorrelation.js'
export * as ToolsOzoneSignatureFindRelatedAccounts from './types/tools/ozone/signature/findRelatedAccounts.js'
export * as ToolsOzoneSignatureSearchAccounts from './types/tools/ozone/signature/searchAccounts.js'
export * as ToolsOzoneTeamAddMember from './types/tools/ozone/team/addMember.js'
export * as ToolsOzoneTeamDefs from './types/tools/ozone/team/defs.js'
export * as ToolsOzoneTeamDeleteMember from './types/tools/ozone/team/deleteMember.js'
export * as ToolsOzoneTeamListMembers from './types/tools/ozone/team/listMembers.js'
export * as ToolsOzoneTeamUpdateMember from './types/tools/ozone/team/updateMember.js'

export const COM_ATPROTO_MODERATION = {
  DefsReasonSpam: 'com.atproto.moderation.defs#reasonSpam',
  DefsReasonViolation: 'com.atproto.moderation.defs#reasonViolation',
  DefsReasonMisleading: 'com.atproto.moderation.defs#reasonMisleading',
  DefsReasonSexual: 'com.atproto.moderation.defs#reasonSexual',
  DefsReasonRude: 'com.atproto.moderation.defs#reasonRude',
  DefsReasonOther: 'com.atproto.moderation.defs#reasonOther',
  DefsReasonAppeal: 'com.atproto.moderation.defs#reasonAppeal',
}
export const APP_BSKY_FEED = {
  DefsRequestLess: 'app.bsky.feed.defs#requestLess',
  DefsRequestMore: 'app.bsky.feed.defs#requestMore',
  DefsClickthroughItem: 'app.bsky.feed.defs#clickthroughItem',
  DefsClickthroughAuthor: 'app.bsky.feed.defs#clickthroughAuthor',
  DefsClickthroughReposter: 'app.bsky.feed.defs#clickthroughReposter',
  DefsClickthroughEmbed: 'app.bsky.feed.defs#clickthroughEmbed',
  DefsContentModeUnspecified: 'app.bsky.feed.defs#contentModeUnspecified',
  DefsContentModeVideo: 'app.bsky.feed.defs#contentModeVideo',
  DefsInteractionSeen: 'app.bsky.feed.defs#interactionSeen',
  DefsInteractionLike: 'app.bsky.feed.defs#interactionLike',
  DefsInteractionRepost: 'app.bsky.feed.defs#interactionRepost',
  DefsInteractionReply: 'app.bsky.feed.defs#interactionReply',
  DefsInteractionQuote: 'app.bsky.feed.defs#interactionQuote',
  DefsInteractionShare: 'app.bsky.feed.defs#interactionShare',
}
export const APP_BSKY_GRAPH = {
  DefsModlist: 'app.bsky.graph.defs#modlist',
  DefsCuratelist: 'app.bsky.graph.defs#curatelist',
  DefsReferencelist: 'app.bsky.graph.defs#referencelist',
}
export const TOOLS_OZONE_MODERATION = {
  DefsReviewOpen: 'tools.ozone.moderation.defs#reviewOpen',
  DefsReviewEscalated: 'tools.ozone.moderation.defs#reviewEscalated',
  DefsReviewClosed: 'tools.ozone.moderation.defs#reviewClosed',
  DefsReviewNone: 'tools.ozone.moderation.defs#reviewNone',
}
export const TOOLS_OZONE_TEAM = {
  DefsRoleAdmin: 'tools.ozone.team.defs#roleAdmin',
  DefsRoleModerator: 'tools.ozone.team.defs#roleModerator',
  DefsRoleTriage: 'tools.ozone.team.defs#roleTriage',
}

export class AtpBaseClient extends XrpcClient {
  com: ComNS
  app: AppNS
  chat: ChatNS
  tools: ToolsNS

  constructor(options: FetchHandler | FetchHandlerOptions) {
    super(options, schemas)
    this.com = new ComNS(this)
    this.app = new AppNS(this)
    this.chat = new ChatNS(this)
    this.tools = new ToolsNS(this)
  }

  /** @deprecated use `this` instead */
  get xrpc(): XrpcClient {
    return this
  }
}

export class ComNS {
  _client: XrpcClient
  atproto: ComAtprotoNS

  constructor(client: XrpcClient) {
    this._client = client
    this.atproto = new ComAtprotoNS(client)
  }
}

export class ComAtprotoNS {
  _client: XrpcClient
  admin: ComAtprotoAdminNS
  identity: ComAtprotoIdentityNS
  label: ComAtprotoLabelNS
  lexicon: ComAtprotoLexiconNS
  moderation: ComAtprotoModerationNS
  repo: ComAtprotoRepoNS
  server: ComAtprotoServerNS
  sync: ComAtprotoSyncNS
  temp: ComAtprotoTempNS

  constructor(client: XrpcClient) {
    this._client = client
    this.admin = new ComAtprotoAdminNS(client)
    this.identity = new ComAtprotoIdentityNS(client)
    this.label = new ComAtprotoLabelNS(client)
    this.lexicon = new ComAtprotoLexiconNS(client)
    this.moderation = new ComAtprotoModerationNS(client)
    this.repo = new ComAtprotoRepoNS(client)
    this.server = new ComAtprotoServerNS(client)
    this.sync = new ComAtprotoSyncNS(client)
    this.temp = new ComAtprotoTempNS(client)
  }
}

export class ComAtprotoAdminNS {
  _client: XrpcClient

  constructor(client: XrpcClient) {
    this._client = client
  }

  deleteAccount(
    data?: ComAtprotoAdminDeleteAccount.InputSchema,
    opts?: ComAtprotoAdminDeleteAccount.CallOptions,
  ): Promise<ComAtprotoAdminDeleteAccount.Response> {
    return this._client.call(
      'com.atproto.admin.deleteAccount',
      opts?.qp,
      data,
      opts,
    )
  }

  disableAccountInvites(
    data?: ComAtprotoAdminDisableAccountInvites.InputSchema,
    opts?: ComAtprotoAdminDisableAccountInvites.CallOptions,
  ): Promise<ComAtprotoAdminDisableAccountInvites.Response> {
    return this._client.call(
      'com.atproto.admin.disableAccountInvites',
      opts?.qp,
      data,
      opts,
    )
  }

  disableInviteCodes(
    data?: ComAtprotoAdminDisableInviteCodes.InputSchema,
    opts?: ComAtprotoAdminDisableInviteCodes.CallOptions,
  ): Promise<ComAtprotoAdminDisableInviteCodes.Response> {
    return this._client.call(
      'com.atproto.admin.disableInviteCodes',
      opts?.qp,
      data,
      opts,
    )
  }

  enableAccountInvites(
    data?: ComAtprotoAdminEnableAccountInvites.InputSchema,
    opts?: ComAtprotoAdminEnableAccountInvites.CallOptions,
  ): Promise<ComAtprotoAdminEnableAccountInvites.Response> {
    return this._client.call(
      'com.atproto.admin.enableAccountInvites',
      opts?.qp,
      data,
      opts,
    )
  }

  getAccountInfo(
    params?: ComAtprotoAdminGetAccountInfo.QueryParams,
    opts?: ComAtprotoAdminGetAccountInfo.CallOptions,
  ): Promise<ComAtprotoAdminGetAccountInfo.Response> {
    return this._client.call(
      'com.atproto.admin.getAccountInfo',
      params,
      undefined,
      opts,
    )
  }

  getAccountInfos(
    params?: ComAtprotoAdminGetAccountInfos.QueryParams,
    opts?: ComAtprotoAdminGetAccountInfos.CallOptions,
  ): Promise<ComAtprotoAdminGetAccountInfos.Response> {
    return this._client.call(
      'com.atproto.admin.getAccountInfos',
      params,
      undefined,
      opts,
    )
  }

  getInviteCodes(
    params?: ComAtprotoAdminGetInviteCodes.QueryParams,
    opts?: ComAtprotoAdminGetInviteCodes.CallOptions,
  ): Promise<ComAtprotoAdminGetInviteCodes.Response> {
    return this._client.call(
      'com.atproto.admin.getInviteCodes',
      params,
      undefined,
      opts,
    )
  }

  getSubjectStatus(
    params?: ComAtprotoAdminGetSubjectStatus.QueryParams,
    opts?: ComAtprotoAdminGetSubjectStatus.CallOptions,
  ): Promise<ComAtprotoAdminGetSubjectStatus.Response> {
    return this._client.call(
      'com.atproto.admin.getSubjectStatus',
      params,
      undefined,
      opts,
    )
  }

  searchAccounts(
    params?: ComAtprotoAdminSearchAccounts.QueryParams,
    opts?: ComAtprotoAdminSearchAccounts.CallOptions,
  ): Promise<ComAtprotoAdminSearchAccounts.Response> {
    return this._client.call(
      'com.atproto.admin.searchAccounts',
      params,
      undefined,
      opts,
    )
  }

  sendEmail(
    data?: ComAtprotoAdminSendEmail.InputSchema,
    opts?: ComAtprotoAdminSendEmail.CallOptions,
  ): Promise<ComAtprotoAdminSendEmail.Response> {
    return this._client.call(
      'com.atproto.admin.sendEmail',
      opts?.qp,
      data,
      opts,
    )
  }

  updateAccountEmail(
    data?: ComAtprotoAdminUpdateAccountEmail.InputSchema,
    opts?: ComAtprotoAdminUpdateAccountEmail.CallOptions,
  ): Promise<ComAtprotoAdminUpdateAccountEmail.Response> {
    return this._client.call(
      'com.atproto.admin.updateAccountEmail',
      opts?.qp,
      data,
      opts,
    )
  }

  updateAccountHandle(
    data?: ComAtprotoAdminUpdateAccountHandle.InputSchema,
    opts?: ComAtprotoAdminUpdateAccountHandle.CallOptions,
  ): Promise<ComAtprotoAdminUpdateAccountHandle.Response> {
    return this._client.call(
      'com.atproto.admin.updateAccountHandle',
      opts?.qp,
      data,
      opts,
    )
  }

  updateAccountPassword(
    data?: ComAtprotoAdminUpdateAccountPassword.InputSchema,
    opts?: ComAtprotoAdminUpdateAccountPassword.CallOptions,
  ): Promise<ComAtprotoAdminUpdateAccountPassword.Response> {
    return this._client.call(
      'com.atproto.admin.updateAccountPassword',
      opts?.qp,
      data,
      opts,
    )
  }

  updateAccountSigningKey(
    data?: ComAtprotoAdminUpdateAccountSigningKey.InputSchema,
    opts?: ComAtprotoAdminUpdateAccountSigningKey.CallOptions,
  ): Promise<ComAtprotoAdminUpdateAccountSigningKey.Response> {
    return this._client.call(
      'com.atproto.admin.updateAccountSigningKey',
      opts?.qp,
      data,
      opts,
    )
  }

  updateSubjectStatus(
    data?: ComAtprotoAdminUpdateSubjectStatus.InputSchema,
    opts?: ComAtprotoAdminUpdateSubjectStatus.CallOptions,
  ): Promise<ComAtprotoAdminUpdateSubjectStatus.Response> {
    return this._client.call(
      'com.atproto.admin.updateSubjectStatus',
      opts?.qp,
      data,
      opts,
    )
  }
}

export class ComAtprotoIdentityNS {
  _client: XrpcClient

  constructor(client: XrpcClient) {
    this._client = client
  }

  getRecommendedDidCredentials(
    params?: ComAtprotoIdentityGetRecommendedDidCredentials.QueryParams,
    opts?: ComAtprotoIdentityGetRecommendedDidCredentials.CallOptions,
  ): Promise<ComAtprotoIdentityGetRecommendedDidCredentials.Response> {
    return this._client.call(
      'com.atproto.identity.getRecommendedDidCredentials',
      params,
      undefined,
      opts,
    )
  }

  refreshIdentity(
    data?: ComAtprotoIdentityRefreshIdentity.InputSchema,
    opts?: ComAtprotoIdentityRefreshIdentity.CallOptions,
  ): Promise<ComAtprotoIdentityRefreshIdentity.Response> {
    return this._client
      .call('com.atproto.identity.refreshIdentity', opts?.qp, data, opts)
      .catch((e) => {
        throw ComAtprotoIdentityRefreshIdentity.toKnownErr(e)
      })
  }

  requestPlcOperationSignature(
    data?: ComAtprotoIdentityRequestPlcOperationSignature.InputSchema,
    opts?: ComAtprotoIdentityRequestPlcOperationSignature.CallOptions,
  ): Promise<ComAtprotoIdentityRequestPlcOperationSignature.Response> {
    return this._client.call(
      'com.atproto.identity.requestPlcOperationSignature',
      opts?.qp,
      data,
      opts,
    )
  }

  resolveDid(
    params?: ComAtprotoIdentityResolveDid.QueryParams,
    opts?: ComAtprotoIdentityResolveDid.CallOptions,
  ): Promise<ComAtprotoIdentityResolveDid.Response> {
    return this._client
      .call('com.atproto.identity.resolveDid', params, undefined, opts)
      .catch((e) => {
        throw ComAtprotoIdentityResolveDid.toKnownErr(e)
      })
  }

  resolveHandle(
    params?: ComAtprotoIdentityResolveHandle.QueryParams,
    opts?: ComAtprotoIdentityResolveHandle.CallOptions,
  ): Promise<ComAtprotoIdentityResolveHandle.Response> {
    return this._client
      .call('com.atproto.identity.resolveHandle', params, undefined, opts)
      .catch((e) => {
        throw ComAtprotoIdentityResolveHandle.toKnownErr(e)
      })
  }

  resolveIdentity(
    params?: ComAtprotoIdentityResolveIdentity.QueryParams,
    opts?: ComAtprotoIdentityResolveIdentity.CallOptions,
  ): Promise<ComAtprotoIdentityResolveIdentity.Response> {
    return this._client
      .call('com.atproto.identity.resolveIdentity', params, undefined, opts)
      .catch((e) => {
        throw ComAtprotoIdentityResolveIdentity.toKnownErr(e)
      })
  }

  signPlcOperation(
    data?: ComAtprotoIdentitySignPlcOperation.InputSchema,
    opts?: ComAtprotoIdentitySignPlcOperation.CallOptions,
  ): Promise<ComAtprotoIdentitySignPlcOperation.Response> {
    return this._client.call(
      'com.atproto.identity.signPlcOperation',
      opts?.qp,
      data,
      opts,
    )
  }

  submitPlcOperation(
    data?: ComAtprotoIdentitySubmitPlcOperation.InputSchema,
    opts?: ComAtprotoIdentitySubmitPlcOperation.CallOptions,
  ): Promise<ComAtprotoIdentitySubmitPlcOperation.Response> {
    return this._client.call(
      'com.atproto.identity.submitPlcOperation',
      opts?.qp,
      data,
      opts,
    )
  }

  updateHandle(
    data?: ComAtprotoIdentityUpdateHandle.InputSchema,
    opts?: ComAtprotoIdentityUpdateHandle.CallOptions,
  ): Promise<ComAtprotoIdentityUpdateHandle.Response> {
    return this._client.call(
      'com.atproto.identity.updateHandle',
      opts?.qp,
      data,
      opts,
    )
  }
}

export class ComAtprotoLabelNS {
  _client: XrpcClient

  constructor(client: XrpcClient) {
    this._client = client
  }

  queryLabels(
    params?: ComAtprotoLabelQueryLabels.QueryParams,
    opts?: ComAtprotoLabelQueryLabels.CallOptions,
  ): Promise<ComAtprotoLabelQueryLabels.Response> {
    return this._client.call(
      'com.atproto.label.queryLabels',
      params,
      undefined,
      opts,
    )
  }
}

export class ComAtprotoLexiconNS {
  _client: XrpcClient
  schema: ComAtprotoLexiconSchemaRecord

  constructor(client: XrpcClient) {
    this._client = client
    this.schema = new ComAtprotoLexiconSchemaRecord(client)
  }
}

export class ComAtprotoLexiconSchemaRecord {
  _client: XrpcClient

  constructor(client: XrpcClient) {
    this._client = client
  }

  async list(
    params: OmitKey<ComAtprotoRepoListRecords.QueryParams, 'collection'>,
  ): Promise<{
    cursor?: string
    records: { uri: string; value: ComAtprotoLexiconSchema.Record }[]
  }> {
    const res = await this._client.call('com.atproto.repo.listRecords', {
      collection: 'com.atproto.lexicon.schema',
      ...params,
    })
    return res.data
  }

  async get(
    params: OmitKey<ComAtprotoRepoGetRecord.QueryParams, 'collection'>,
  ): Promise<{
    uri: string
    cid: string
    value: ComAtprotoLexiconSchema.Record
  }> {
    const res = await this._client.call('com.atproto.repo.getRecord', {
      collection: 'com.atproto.lexicon.schema',
      ...params,
    })
    return res.data
  }

  async create(
    params: OmitKey<
      ComAtprotoRepoCreateRecord.InputSchema,
      'collection' | 'record'
    >,
    record: Un$Typed<ComAtprotoLexiconSchema.Record>,
    headers?: Record<string, string>,
  ): Promise<{ uri: string; cid: string }> {
    const collection = 'com.atproto.lexicon.schema'
    const res = await this._client.call(
      'com.atproto.repo.createRecord',
      undefined,
      { collection, ...params, record: { ...record, $type: collection } },
      { encoding: 'application/json', headers },
    )
    return res.data
  }

  async delete(
    params: OmitKey<ComAtprotoRepoDeleteRecord.InputSchema, 'collection'>,
    headers?: Record<string, string>,
  ): Promise<void> {
    await this._client.call(
      'com.atproto.repo.deleteRecord',
      undefined,
      { collection: 'com.atproto.lexicon.schema', ...params },
      { headers },
    )
  }
}

export class ComAtprotoModerationNS {
  _client: XrpcClient

  constructor(client: XrpcClient) {
    this._client = client
  }

  createReport(
    data?: ComAtprotoModerationCreateReport.InputSchema,
    opts?: ComAtprotoModerationCreateReport.CallOptions,
  ): Promise<ComAtprotoModerationCreateReport.Response> {
    return this._client.call(
      'com.atproto.moderation.createReport',
      opts?.qp,
      data,
      opts,
    )
  }
}

export class ComAtprotoRepoNS {
  _client: XrpcClient

  constructor(client: XrpcClient) {
    this._client = client
  }

  applyWrites(
    data?: ComAtprotoRepoApplyWrites.InputSchema,
    opts?: ComAtprotoRepoApplyWrites.CallOptions,
  ): Promise<ComAtprotoRepoApplyWrites.Response> {
    return this._client
      .call('com.atproto.repo.applyWrites', opts?.qp, data, opts)
      .catch((e) => {
        throw ComAtprotoRepoApplyWrites.toKnownErr(e)
      })
  }

  createRecord(
    data?: ComAtprotoRepoCreateRecord.InputSchema,
    opts?: ComAtprotoRepoCreateRecord.CallOptions,
  ): Promise<ComAtprotoRepoCreateRecord.Response> {
    return this._client
      .call('com.atproto.repo.createRecord', opts?.qp, data, opts)
      .catch((e) => {
        throw ComAtprotoRepoCreateRecord.toKnownErr(e)
      })
  }

  deleteRecord(
    data?: ComAtprotoRepoDeleteRecord.InputSchema,
    opts?: ComAtprotoRepoDeleteRecord.CallOptions,
  ): Promise<ComAtprotoRepoDeleteRecord.Response> {
    return this._client
      .call('com.atproto.repo.deleteRecord', opts?.qp, data, opts)
      .catch((e) => {
        throw ComAtprotoRepoDeleteRecord.toKnownErr(e)
      })
  }

  describeRepo(
    params?: ComAtprotoRepoDescribeRepo.QueryParams,
    opts?: ComAtprotoRepoDescribeRepo.CallOptions,
  ): Promise<ComAtprotoRepoDescribeRepo.Response> {
    return this._client.call(
      'com.atproto.repo.describeRepo',
      params,
      undefined,
      opts,
    )
  }

  getRecord(
    params?: ComAtprotoRepoGetRecord.QueryParams,
    opts?: ComAtprotoRepoGetRecord.CallOptions,
  ): Promise<ComAtprotoRepoGetRecord.Response> {
    return this._client
      .call('com.atproto.repo.getRecord', params, undefined, opts)
      .catch((e) => {
        throw ComAtprotoRepoGetRecord.toKnownErr(e)
      })
  }

  importRepo(
    data?: ComAtprotoRepoImportRepo.InputSchema,
    opts?: ComAtprotoRepoImportRepo.CallOptions,
  ): Promise<ComAtprotoRepoImportRepo.Response> {
    return this._client.call(
      'com.atproto.repo.importRepo',
      opts?.qp,
      data,
      opts,
    )
  }

  listMissingBlobs(
    params?: ComAtprotoRepoListMissingBlobs.QueryParams,
    opts?: ComAtprotoRepoListMissingBlobs.CallOptions,
  ): Promise<ComAtprotoRepoListMissingBlobs.Response> {
    return this._client.call(
      'com.atproto.repo.listMissingBlobs',
      params,
      undefined,
      opts,
    )
  }

  listRecords(
    params?: ComAtprotoRepoListRecords.QueryParams,
    opts?: ComAtprotoRepoListRecords.CallOptions,
  ): Promise<ComAtprotoRepoListRecords.Response> {
    return this._client.call(
      'com.atproto.repo.listRecords',
      params,
      undefined,
      opts,
    )
  }

  putRecord(
    data?: ComAtprotoRepoPutRecord.InputSchema,
    opts?: ComAtprotoRepoPutRecord.CallOptions,
  ): Promise<ComAtprotoRepoPutRecord.Response> {
    return this._client
      .call('com.atproto.repo.putRecord', opts?.qp, data, opts)
      .catch((e) => {
        throw ComAtprotoRepoPutRecord.toKnownErr(e)
      })
  }

  uploadBlob(
    data?: ComAtprotoRepoUploadBlob.InputSchema,
    opts?: ComAtprotoRepoUploadBlob.CallOptions,
  ): Promise<ComAtprotoRepoUploadBlob.Response> {
    return this._client.call(
      'com.atproto.repo.uploadBlob',
      opts?.qp,
      data,
      opts,
    )
  }
}

export class ComAtprotoServerNS {
  _client: XrpcClient

  constructor(client: XrpcClient) {
    this._client = client
  }

  activateAccount(
    data?: ComAtprotoServerActivateAccount.InputSchema,
    opts?: ComAtprotoServerActivateAccount.CallOptions,
  ): Promise<ComAtprotoServerActivateAccount.Response> {
    return this._client.call(
      'com.atproto.server.activateAccount',
      opts?.qp,
      data,
      opts,
    )
  }

  checkAccountStatus(
    params?: ComAtprotoServerCheckAccountStatus.QueryParams,
    opts?: ComAtprotoServerCheckAccountStatus.CallOptions,
  ): Promise<ComAtprotoServerCheckAccountStatus.Response> {
    return this._client.call(
      'com.atproto.server.checkAccountStatus',
      params,
      undefined,
      opts,
    )
  }

  confirmEmail(
    data?: ComAtprotoServerConfirmEmail.InputSchema,
    opts?: ComAtprotoServerConfirmEmail.CallOptions,
  ): Promise<ComAtprotoServerConfirmEmail.Response> {
    return this._client
      .call('com.atproto.server.confirmEmail', opts?.qp, data, opts)
      .catch((e) => {
        throw ComAtprotoServerConfirmEmail.toKnownErr(e)
      })
  }

  createAccount(
    data?: ComAtprotoServerCreateAccount.InputSchema,
    opts?: ComAtprotoServerCreateAccount.CallOptions,
  ): Promise<ComAtprotoServerCreateAccount.Response> {
    return this._client
      .call('com.atproto.server.createAccount', opts?.qp, data, opts)
      .catch((e) => {
        throw ComAtprotoServerCreateAccount.toKnownErr(e)
      })
  }

  createAppPassword(
    data?: ComAtprotoServerCreateAppPassword.InputSchema,
    opts?: ComAtprotoServerCreateAppPassword.CallOptions,
  ): Promise<ComAtprotoServerCreateAppPassword.Response> {
    return this._client
      .call('com.atproto.server.createAppPassword', opts?.qp, data, opts)
      .catch((e) => {
        throw ComAtprotoServerCreateAppPassword.toKnownErr(e)
      })
  }

  createInviteCode(
    data?: ComAtprotoServerCreateInviteCode.InputSchema,
    opts?: ComAtprotoServerCreateInviteCode.CallOptions,
  ): Promise<ComAtprotoServerCreateInviteCode.Response> {
    return this._client.call(
      'com.atproto.server.createInviteCode',
      opts?.qp,
      data,
      opts,
    )
  }

  createInviteCodes(
    data?: ComAtprotoServerCreateInviteCodes.InputSchema,
    opts?: ComAtprotoServerCreateInviteCodes.CallOptions,
  ): Promise<ComAtprotoServerCreateInviteCodes.Response> {
    return this._client.call(
      'com.atproto.server.createInviteCodes',
      opts?.qp,
      data,
      opts,
    )
  }

  createSession(
    data?: ComAtprotoServerCreateSession.InputSchema,
    opts?: ComAtprotoServerCreateSession.CallOptions,
  ): Promise<ComAtprotoServerCreateSession.Response> {
    return this._client
      .call('com.atproto.server.createSession', opts?.qp, data, opts)
      .catch((e) => {
        throw ComAtprotoServerCreateSession.toKnownErr(e)
      })
  }

  deactivateAccount(
    data?: ComAtprotoServerDeactivateAccount.InputSchema,
    opts?: ComAtprotoServerDeactivateAccount.CallOptions,
  ): Promise<ComAtprotoServerDeactivateAccount.Response> {
    return this._client.call(
      'com.atproto.server.deactivateAccount',
      opts?.qp,
      data,
      opts,
    )
  }

  deleteAccount(
    data?: ComAtprotoServerDeleteAccount.InputSchema,
    opts?: ComAtprotoServerDeleteAccount.CallOptions,
  ): Promise<ComAtprotoServerDeleteAccount.Response> {
    return this._client
      .call('com.atproto.server.deleteAccount', opts?.qp, data, opts)
      .catch((e) => {
        throw ComAtprotoServerDeleteAccount.toKnownErr(e)
      })
  }

  deleteSession(
    data?: ComAtprotoServerDeleteSession.InputSchema,
    opts?: ComAtprotoServerDeleteSession.CallOptions,
  ): Promise<ComAtprotoServerDeleteSession.Response> {
    return this._client.call(
      'com.atproto.server.deleteSession',
      opts?.qp,
      data,
      opts,
    )
  }

  describeServer(
    params?: ComAtprotoServerDescribeServer.QueryParams,
    opts?: ComAtprotoServerDescribeServer.CallOptions,
  ): Promise<ComAtprotoServerDescribeServer.Response> {
    return this._client.call(
      'com.atproto.server.describeServer',
      params,
      undefined,
      opts,
    )
  }

  getAccountInviteCodes(
    params?: ComAtprotoServerGetAccountInviteCodes.QueryParams,
    opts?: ComAtprotoServerGetAccountInviteCodes.CallOptions,
  ): Promise<ComAtprotoServerGetAccountInviteCodes.Response> {
    return this._client
      .call('com.atproto.server.getAccountInviteCodes', params, undefined, opts)
      .catch((e) => {
        throw ComAtprotoServerGetAccountInviteCodes.toKnownErr(e)
      })
  }

  getServiceAuth(
    params?: ComAtprotoServerGetServiceAuth.QueryParams,
    opts?: ComAtprotoServerGetServiceAuth.CallOptions,
  ): Promise<ComAtprotoServerGetServiceAuth.Response> {
    return this._client
      .call('com.atproto.server.getServiceAuth', params, undefined, opts)
      .catch((e) => {
        throw ComAtprotoServerGetServiceAuth.toKnownErr(e)
      })
  }

  getSession(
    params?: ComAtprotoServerGetSession.QueryParams,
    opts?: ComAtprotoServerGetSession.CallOptions,
  ): Promise<ComAtprotoServerGetSession.Response> {
    return this._client.call(
      'com.atproto.server.getSession',
      params,
      undefined,
      opts,
    )
  }

  listAppPasswords(
    params?: ComAtprotoServerListAppPasswords.QueryParams,
    opts?: ComAtprotoServerListAppPasswords.CallOptions,
  ): Promise<ComAtprotoServerListAppPasswords.Response> {
    return this._client
      .call('com.atproto.server.listAppPasswords', params, undefined, opts)
      .catch((e) => {
        throw ComAtprotoServerListAppPasswords.toKnownErr(e)
      })
  }

  refreshSession(
    data?: ComAtprotoServerRefreshSession.InputSchema,
    opts?: ComAtprotoServerRefreshSession.CallOptions,
  ): Promise<ComAtprotoServerRefreshSession.Response> {
    return this._client
      .call('com.atproto.server.refreshSession', opts?.qp, data, opts)
      .catch((e) => {
        throw ComAtprotoServerRefreshSession.toKnownErr(e)
      })
  }

  requestAccountDelete(
    data?: ComAtprotoServerRequestAccountDelete.InputSchema,
    opts?: ComAtprotoServerRequestAccountDelete.CallOptions,
  ): Promise<ComAtprotoServerRequestAccountDelete.Response> {
    return this._client.call(
      'com.atproto.server.requestAccountDelete',
      opts?.qp,
      data,
      opts,
    )
  }

  requestEmailConfirmation(
    data?: ComAtprotoServerRequestEmailConfirmation.InputSchema,
    opts?: ComAtprotoServerRequestEmailConfirmation.CallOptions,
  ): Promise<ComAtprotoServerRequestEmailConfirmation.Response> {
    return this._client.call(
      'com.atproto.server.requestEmailConfirmation',
      opts?.qp,
      data,
      opts,
    )
  }

  requestEmailUpdate(
    data?: ComAtprotoServerRequestEmailUpdate.InputSchema,
    opts?: ComAtprotoServerRequestEmailUpdate.CallOptions,
  ): Promise<ComAtprotoServerRequestEmailUpdate.Response> {
    return this._client.call(
      'com.atproto.server.requestEmailUpdate',
      opts?.qp,
      data,
      opts,
    )
  }

  requestPasswordReset(
    data?: ComAtprotoServerRequestPasswordReset.InputSchema,
    opts?: ComAtprotoServerRequestPasswordReset.CallOptions,
  ): Promise<ComAtprotoServerRequestPasswordReset.Response> {
    return this._client.call(
      'com.atproto.server.requestPasswordReset',
      opts?.qp,
      data,
      opts,
    )
  }

  reserveSigningKey(
    data?: ComAtprotoServerReserveSigningKey.InputSchema,
    opts?: ComAtprotoServerReserveSigningKey.CallOptions,
  ): Promise<ComAtprotoServerReserveSigningKey.Response> {
    return this._client.call(
      'com.atproto.server.reserveSigningKey',
      opts?.qp,
      data,
      opts,
    )
  }

  resetPassword(
    data?: ComAtprotoServerResetPassword.InputSchema,
    opts?: ComAtprotoServerResetPassword.CallOptions,
  ): Promise<ComAtprotoServerResetPassword.Response> {
    return this._client
      .call('com.atproto.server.resetPassword', opts?.qp, data, opts)
      .catch((e) => {
        throw ComAtprotoServerResetPassword.toKnownErr(e)
      })
  }

  revokeAppPassword(
    data?: ComAtprotoServerRevokeAppPassword.InputSchema,
    opts?: ComAtprotoServerRevokeAppPassword.CallOptions,
  ): Promise<ComAtprotoServerRevokeAppPassword.Response> {
    return this._client.call(
      'com.atproto.server.revokeAppPassword',
      opts?.qp,
      data,
      opts,
    )
  }

  updateEmail(
    data?: ComAtprotoServerUpdateEmail.InputSchema,
    opts?: ComAtprotoServerUpdateEmail.CallOptions,
  ): Promise<ComAtprotoServerUpdateEmail.Response> {
    return this._client
      .call('com.atproto.server.updateEmail', opts?.qp, data, opts)
      .catch((e) => {
        throw ComAtprotoServerUpdateEmail.toKnownErr(e)
      })
  }
}

export class ComAtprotoSyncNS {
  _client: XrpcClient

  constructor(client: XrpcClient) {
    this._client = client
  }

  getBlob(
    params?: ComAtprotoSyncGetBlob.QueryParams,
    opts?: ComAtprotoSyncGetBlob.CallOptions,
  ): Promise<ComAtprotoSyncGetBlob.Response> {
    return this._client
      .call('com.atproto.sync.getBlob', params, undefined, opts)
      .catch((e) => {
        throw ComAtprotoSyncGetBlob.toKnownErr(e)
      })
  }

  getBlocks(
    params?: ComAtprotoSyncGetBlocks.QueryParams,
    opts?: ComAtprotoSyncGetBlocks.CallOptions,
  ): Promise<ComAtprotoSyncGetBlocks.Response> {
    return this._client
      .call('com.atproto.sync.getBlocks', params, undefined, opts)
      .catch((e) => {
        throw ComAtprotoSyncGetBlocks.toKnownErr(e)
      })
  }

  getCheckout(
    params?: ComAtprotoSyncGetCheckout.QueryParams,
    opts?: ComAtprotoSyncGetCheckout.CallOptions,
  ): Promise<ComAtprotoSyncGetCheckout.Response> {
    return this._client.call(
      'com.atproto.sync.getCheckout',
      params,
      undefined,
      opts,
    )
  }

  getHead(
    params?: ComAtprotoSyncGetHead.QueryParams,
    opts?: ComAtprotoSyncGetHead.CallOptions,
  ): Promise<ComAtprotoSyncGetHead.Response> {
    return this._client
      .call('com.atproto.sync.getHead', params, undefined, opts)
      .catch((e) => {
        throw ComAtprotoSyncGetHead.toKnownErr(e)
      })
  }

  getHostStatus(
    params?: ComAtprotoSyncGetHostStatus.QueryParams,
    opts?: ComAtprotoSyncGetHostStatus.CallOptions,
  ): Promise<ComAtprotoSyncGetHostStatus.Response> {
    return this._client
      .call('com.atproto.sync.getHostStatus', params, undefined, opts)
      .catch((e) => {
        throw ComAtprotoSyncGetHostStatus.toKnownErr(e)
      })
  }

  getLatestCommit(
    params?: ComAtprotoSyncGetLatestCommit.QueryParams,
    opts?: ComAtprotoSyncGetLatestCommit.CallOptions,
  ): Promise<ComAtprotoSyncGetLatestCommit.Response> {
    return this._client
      .call('com.atproto.sync.getLatestCommit', params, undefined, opts)
      .catch((e) => {
        throw ComAtprotoSyncGetLatestCommit.toKnownErr(e)
      })
  }

  getRecord(
    params?: ComAtprotoSyncGetRecord.QueryParams,
    opts?: ComAtprotoSyncGetRecord.CallOptions,
  ): Promise<ComAtprotoSyncGetRecord.Response> {
    return this._client
      .call('com.atproto.sync.getRecord', params, undefined, opts)
      .catch((e) => {
        throw ComAtprotoSyncGetRecord.toKnownErr(e)
      })
  }

  getRepo(
    params?: ComAtprotoSyncGetRepo.QueryParams,
    opts?: ComAtprotoSyncGetRepo.CallOptions,
  ): Promise<ComAtprotoSyncGetRepo.Response> {
    return this._client
      .call('com.atproto.sync.getRepo', params, undefined, opts)
      .catch((e) => {
        throw ComAtprotoSyncGetRepo.toKnownErr(e)
      })
  }

  getRepoStatus(
    params?: ComAtprotoSyncGetRepoStatus.QueryParams,
    opts?: ComAtprotoSyncGetRepoStatus.CallOptions,
  ): Promise<ComAtprotoSyncGetRepoStatus.Response> {
    return this._client
      .call('com.atproto.sync.getRepoStatus', params, undefined, opts)
      .catch((e) => {
        throw ComAtprotoSyncGetRepoStatus.toKnownErr(e)
      })
  }

  listBlobs(
    params?: ComAtprotoSyncListBlobs.QueryParams,
    opts?: ComAtprotoSyncListBlobs.CallOptions,
  ): Promise<ComAtprotoSyncListBlobs.Response> {
    return this._client
      .call('com.atproto.sync.listBlobs', params, undefined, opts)
      .catch((e) => {
        throw ComAtprotoSyncListBlobs.toKnownErr(e)
      })
  }

  listHosts(
    params?: ComAtprotoSyncListHosts.QueryParams,
    opts?: ComAtprotoSyncListHosts.CallOptions,
  ): Promise<ComAtprotoSyncListHosts.Response> {
    return this._client.call(
      'com.atproto.sync.listHosts',
      params,
      undefined,
      opts,
    )
  }

  listRepos(
    params?: ComAtprotoSyncListRepos.QueryParams,
    opts?: ComAtprotoSyncListRepos.CallOptions,
  ): Promise<ComAtprotoSyncListRepos.Response> {
    return this._client.call(
      'com.atproto.sync.listRepos',
      params,
      undefined,
      opts,
    )
  }

  listReposByCollection(
    params?: ComAtprotoSyncListReposByCollection.QueryParams,
    opts?: ComAtprotoSyncListReposByCollection.CallOptions,
  ): Promise<ComAtprotoSyncListReposByCollection.Response> {
    return this._client.call(
      'com.atproto.sync.listReposByCollection',
      params,
      undefined,
      opts,
    )
  }

  notifyOfUpdate(
    data?: ComAtprotoSyncNotifyOfUpdate.InputSchema,
    opts?: ComAtprotoSyncNotifyOfUpdate.CallOptions,
  ): Promise<ComAtprotoSyncNotifyOfUpdate.Response> {
    return this._client.call(
      'com.atproto.sync.notifyOfUpdate',
      opts?.qp,
      data,
      opts,
    )
  }

  requestCrawl(
    data?: ComAtprotoSyncRequestCrawl.InputSchema,
    opts?: ComAtprotoSyncRequestCrawl.CallOptions,
  ): Promise<ComAtprotoSyncRequestCrawl.Response> {
    return this._client
      .call('com.atproto.sync.requestCrawl', opts?.qp, data, opts)
      .catch((e) => {
        throw ComAtprotoSyncRequestCrawl.toKnownErr(e)
      })
  }
}

export class ComAtprotoTempNS {
  _client: XrpcClient

  constructor(client: XrpcClient) {
    this._client = client
  }

  addReservedHandle(
    data?: ComAtprotoTempAddReservedHandle.InputSchema,
    opts?: ComAtprotoTempAddReservedHandle.CallOptions,
  ): Promise<ComAtprotoTempAddReservedHandle.Response> {
    return this._client.call(
      'com.atproto.temp.addReservedHandle',
      opts?.qp,
      data,
      opts,
    )
  }

  checkSignupQueue(
    params?: ComAtprotoTempCheckSignupQueue.QueryParams,
    opts?: ComAtprotoTempCheckSignupQueue.CallOptions,
  ): Promise<ComAtprotoTempCheckSignupQueue.Response> {
    return this._client.call(
      'com.atproto.temp.checkSignupQueue',
      params,
      undefined,
      opts,
    )
  }

  fetchLabels(
    params?: ComAtprotoTempFetchLabels.QueryParams,
    opts?: ComAtprotoTempFetchLabels.CallOptions,
  ): Promise<ComAtprotoTempFetchLabels.Response> {
    return this._client.call(
      'com.atproto.temp.fetchLabels',
      params,
      undefined,
      opts,
    )
  }

  requestPhoneVerification(
    data?: ComAtprotoTempRequestPhoneVerification.InputSchema,
    opts?: ComAtprotoTempRequestPhoneVerification.CallOptions,
  ): Promise<ComAtprotoTempRequestPhoneVerification.Response> {
    return this._client.call(
      'com.atproto.temp.requestPhoneVerification',
      opts?.qp,
      data,
      opts,
    )
  }
}

export class AppNS {
  _client: XrpcClient
  bsky: AppBskyNS

  constructor(client: XrpcClient) {
    this._client = client
    this.bsky = new AppBskyNS(client)
  }
}

export class AppBskyNS {
  _client: XrpcClient
  actor: AppBskyActorNS
  embed: AppBskyEmbedNS
  feed: AppBskyFeedNS
  graph: AppBskyGraphNS
  labeler: AppBskyLabelerNS
  notification: AppBskyNotificationNS
  richtext: AppBskyRichtextNS
  unspecced: AppBskyUnspeccedNS
  video: AppBskyVideoNS

  constructor(client: XrpcClient) {
    this._client = client
    this.actor = new AppBskyActorNS(client)
    this.embed = new AppBskyEmbedNS(client)
    this.feed = new AppBskyFeedNS(client)
    this.graph = new AppBskyGraphNS(client)
    this.labeler = new AppBskyLabelerNS(client)
    this.notification = new AppBskyNotificationNS(client)
    this.richtext = new AppBskyRichtextNS(client)
    this.unspecced = new AppBskyUnspeccedNS(client)
    this.video = new AppBskyVideoNS(client)
  }
}

export class AppBskyActorNS {
  _client: XrpcClient
  profile: AppBskyActorProfileRecord

  constructor(client: XrpcClient) {
    this._client = client
    this.profile = new AppBskyActorProfileRecord(client)
  }

  getPreferences(
    params?: AppBskyActorGetPreferences.QueryParams,
    opts?: AppBskyActorGetPreferences.CallOptions,
  ): Promise<AppBskyActorGetPreferences.Response> {
    return this._client.call(
      'app.bsky.actor.getPreferences',
      params,
      undefined,
      opts,
    )
  }

  getProfile(
    params?: AppBskyActorGetProfile.QueryParams,
    opts?: AppBskyActorGetProfile.CallOptions,
  ): Promise<AppBskyActorGetProfile.Response> {
    return this._client.call(
      'app.bsky.actor.getProfile',
      params,
      undefined,
      opts,
    )
  }

  getProfiles(
    params?: AppBskyActorGetProfiles.QueryParams,
    opts?: AppBskyActorGetProfiles.CallOptions,
  ): Promise<AppBskyActorGetProfiles.Response> {
    return this._client.call(
      'app.bsky.actor.getProfiles',
      params,
      undefined,
      opts,
    )
  }

  getSuggestions(
    params?: AppBskyActorGetSuggestions.QueryParams,
    opts?: AppBskyActorGetSuggestions.CallOptions,
  ): Promise<AppBskyActorGetSuggestions.Response> {
    return this._client.call(
      'app.bsky.actor.getSuggestions',
      params,
      undefined,
      opts,
    )
  }

  putPreferences(
    data?: AppBskyActorPutPreferences.InputSchema,
    opts?: AppBskyActorPutPreferences.CallOptions,
  ): Promise<AppBskyActorPutPreferences.Response> {
    return this._client.call(
      'app.bsky.actor.putPreferences',
      opts?.qp,
      data,
      opts,
    )
  }

  searchActors(
    params?: AppBskyActorSearchActors.QueryParams,
    opts?: AppBskyActorSearchActors.CallOptions,
  ): Promise<AppBskyActorSearchActors.Response> {
    return this._client.call(
      'app.bsky.actor.searchActors',
      params,
      undefined,
      opts,
    )
  }

  searchActorsTypeahead(
    params?: AppBskyActorSearchActorsTypeahead.QueryParams,
    opts?: AppBskyActorSearchActorsTypeahead.CallOptions,
  ): Promise<AppBskyActorSearchActorsTypeahead.Response> {
    return this._client.call(
      'app.bsky.actor.searchActorsTypeahead',
      params,
      undefined,
      opts,
    )
  }
}

export class AppBskyActorProfileRecord {
  _client: XrpcClient

  constructor(client: XrpcClient) {
    this._client = client
  }

  async list(
    params: OmitKey<ComAtprotoRepoListRecords.QueryParams, 'collection'>,
  ): Promise<{
    cursor?: string
    records: { uri: string; value: AppBskyActorProfile.Record }[]
  }> {
    const res = await this._client.call('com.atproto.repo.listRecords', {
      collection: 'app.bsky.actor.profile',
      ...params,
    })
    return res.data
  }

  async get(
    params: OmitKey<ComAtprotoRepoGetRecord.QueryParams, 'collection'>,
  ): Promise<{ uri: string; cid: string; value: AppBskyActorProfile.Record }> {
    const res = await this._client.call('com.atproto.repo.getRecord', {
      collection: 'app.bsky.actor.profile',
      ...params,
    })
    return res.data
  }

  async create(
    params: OmitKey<
      ComAtprotoRepoCreateRecord.InputSchema,
      'collection' | 'record'
    >,
    record: Un$Typed<AppBskyActorProfile.Record>,
    headers?: Record<string, string>,
  ): Promise<{ uri: string; cid: string }> {
    const collection = 'app.bsky.actor.profile'
    const res = await this._client.call(
      'com.atproto.repo.createRecord',
      undefined,
      {
        collection,
        rkey: 'self',
        ...params,
        record: { ...record, $type: collection },
      },
      { encoding: 'application/json', headers },
    )
    return res.data
  }

  async delete(
    params: OmitKey<ComAtprotoRepoDeleteRecord.InputSchema, 'collection'>,
    headers?: Record<string, string>,
  ): Promise<void> {
    await this._client.call(
      'com.atproto.repo.deleteRecord',
      undefined,
      { collection: 'app.bsky.actor.profile', ...params },
      { headers },
    )
  }
}

export class AppBskyEmbedNS {
  _client: XrpcClient

  constructor(client: XrpcClient) {
    this._client = client
  }
}

export class AppBskyFeedNS {
  _client: XrpcClient
  generator: AppBskyFeedGeneratorRecord
  like: AppBskyFeedLikeRecord
  post: AppBskyFeedPostRecord
  postgate: AppBskyFeedPostgateRecord
  repost: AppBskyFeedRepostRecord
  threadgate: AppBskyFeedThreadgateRecord

  constructor(client: XrpcClient) {
    this._client = client
    this.generator = new AppBskyFeedGeneratorRecord(client)
    this.like = new AppBskyFeedLikeRecord(client)
    this.post = new AppBskyFeedPostRecord(client)
    this.postgate = new AppBskyFeedPostgateRecord(client)
    this.repost = new AppBskyFeedRepostRecord(client)
    this.threadgate = new AppBskyFeedThreadgateRecord(client)
  }

  describeFeedGenerator(
    params?: AppBskyFeedDescribeFeedGenerator.QueryParams,
    opts?: AppBskyFeedDescribeFeedGenerator.CallOptions,
  ): Promise<AppBskyFeedDescribeFeedGenerator.Response> {
    return this._client.call(
      'app.bsky.feed.describeFeedGenerator',
      params,
      undefined,
      opts,
    )
  }

  getActorFeeds(
    params?: AppBskyFeedGetActorFeeds.QueryParams,
    opts?: AppBskyFeedGetActorFeeds.CallOptions,
  ): Promise<AppBskyFeedGetActorFeeds.Response> {
    return this._client.call(
      'app.bsky.feed.getActorFeeds',
      params,
      undefined,
      opts,
    )
  }

  getActorLikes(
    params?: AppBskyFeedGetActorLikes.QueryParams,
    opts?: AppBskyFeedGetActorLikes.CallOptions,
  ): Promise<AppBskyFeedGetActorLikes.Response> {
    return this._client
      .call('app.bsky.feed.getActorLikes', params, undefined, opts)
      .catch((e) => {
        throw AppBskyFeedGetActorLikes.toKnownErr(e)
      })
  }

  getAuthorFeed(
    params?: AppBskyFeedGetAuthorFeed.QueryParams,
    opts?: AppBskyFeedGetAuthorFeed.CallOptions,
  ): Promise<AppBskyFeedGetAuthorFeed.Response> {
    return this._client
      .call('app.bsky.feed.getAuthorFeed', params, undefined, opts)
      .catch((e) => {
        throw AppBskyFeedGetAuthorFeed.toKnownErr(e)
      })
  }

  getFeed(
    params?: AppBskyFeedGetFeed.QueryParams,
    opts?: AppBskyFeedGetFeed.CallOptions,
  ): Promise<AppBskyFeedGetFeed.Response> {
    return this._client
      .call('app.bsky.feed.getFeed', params, undefined, opts)
      .catch((e) => {
        throw AppBskyFeedGetFeed.toKnownErr(e)
      })
  }

  getFeedGenerator(
    params?: AppBskyFeedGetFeedGenerator.QueryParams,
    opts?: AppBskyFeedGetFeedGenerator.CallOptions,
  ): Promise<AppBskyFeedGetFeedGenerator.Response> {
    return this._client.call(
      'app.bsky.feed.getFeedGenerator',
      params,
      undefined,
      opts,
    )
  }

  getFeedGenerators(
    params?: AppBskyFeedGetFeedGenerators.QueryParams,
    opts?: AppBskyFeedGetFeedGenerators.CallOptions,
  ): Promise<AppBskyFeedGetFeedGenerators.Response> {
    return this._client.call(
      'app.bsky.feed.getFeedGenerators',
      params,
      undefined,
      opts,
    )
  }

  getFeedSkeleton(
    params?: AppBskyFeedGetFeedSkeleton.QueryParams,
    opts?: AppBskyFeedGetFeedSkeleton.CallOptions,
  ): Promise<AppBskyFeedGetFeedSkeleton.Response> {
    return this._client
      .call('app.bsky.feed.getFeedSkeleton', params, undefined, opts)
      .catch((e) => {
        throw AppBskyFeedGetFeedSkeleton.toKnownErr(e)
      })
  }

  getLikes(
    params?: AppBskyFeedGetLikes.QueryParams,
    opts?: AppBskyFeedGetLikes.CallOptions,
  ): Promise<AppBskyFeedGetLikes.Response> {
    return this._client.call('app.bsky.feed.getLikes', params, undefined, opts)
  }

  getListFeed(
    params?: AppBskyFeedGetListFeed.QueryParams,
    opts?: AppBskyFeedGetListFeed.CallOptions,
  ): Promise<AppBskyFeedGetListFeed.Response> {
    return this._client
      .call('app.bsky.feed.getListFeed', params, undefined, opts)
      .catch((e) => {
        throw AppBskyFeedGetListFeed.toKnownErr(e)
      })
  }

  getPostThread(
    params?: AppBskyFeedGetPostThread.QueryParams,
    opts?: AppBskyFeedGetPostThread.CallOptions,
  ): Promise<AppBskyFeedGetPostThread.Response> {
    return this._client
      .call('app.bsky.feed.getPostThread', params, undefined, opts)
      .catch((e) => {
        throw AppBskyFeedGetPostThread.toKnownErr(e)
      })
  }

  getPosts(
    params?: AppBskyFeedGetPosts.QueryParams,
    opts?: AppBskyFeedGetPosts.CallOptions,
  ): Promise<AppBskyFeedGetPosts.Response> {
    return this._client.call('app.bsky.feed.getPosts', params, undefined, opts)
  }

  getQuotes(
    params?: AppBskyFeedGetQuotes.QueryParams,
    opts?: AppBskyFeedGetQuotes.CallOptions,
  ): Promise<AppBskyFeedGetQuotes.Response> {
    return this._client.call('app.bsky.feed.getQuotes', params, undefined, opts)
  }

  getRepostedBy(
    params?: AppBskyFeedGetRepostedBy.QueryParams,
    opts?: AppBskyFeedGetRepostedBy.CallOptions,
  ): Promise<AppBskyFeedGetRepostedBy.Response> {
    return this._client.call(
      'app.bsky.feed.getRepostedBy',
      params,
      undefined,
      opts,
    )
  }

  getSuggestedFeeds(
    params?: AppBskyFeedGetSuggestedFeeds.QueryParams,
    opts?: AppBskyFeedGetSuggestedFeeds.CallOptions,
  ): Promise<AppBskyFeedGetSuggestedFeeds.Response> {
    return this._client.call(
      'app.bsky.feed.getSuggestedFeeds',
      params,
      undefined,
      opts,
    )
  }

  getTimeline(
    params?: AppBskyFeedGetTimeline.QueryParams,
    opts?: AppBskyFeedGetTimeline.CallOptions,
  ): Promise<AppBskyFeedGetTimeline.Response> {
    return this._client.call(
      'app.bsky.feed.getTimeline',
      params,
      undefined,
      opts,
    )
  }

  searchPosts(
    params?: AppBskyFeedSearchPosts.QueryParams,
    opts?: AppBskyFeedSearchPosts.CallOptions,
  ): Promise<AppBskyFeedSearchPosts.Response> {
    return this._client
      .call('app.bsky.feed.searchPosts', params, undefined, opts)
      .catch((e) => {
        throw AppBskyFeedSearchPosts.toKnownErr(e)
      })
  }

  sendInteractions(
    data?: AppBskyFeedSendInteractions.InputSchema,
    opts?: AppBskyFeedSendInteractions.CallOptions,
  ): Promise<AppBskyFeedSendInteractions.Response> {
    return this._client.call(
      'app.bsky.feed.sendInteractions',
      opts?.qp,
      data,
      opts,
    )
  }
}

export class AppBskyFeedGeneratorRecord {
  _client: XrpcClient

  constructor(client: XrpcClient) {
    this._client = client
  }

  async list(
    params: OmitKey<ComAtprotoRepoListRecords.QueryParams, 'collection'>,
  ): Promise<{
    cursor?: string
    records: { uri: string; value: AppBskyFeedGenerator.Record }[]
  }> {
    const res = await this._client.call('com.atproto.repo.listRecords', {
      collection: 'app.bsky.feed.generator',
      ...params,
    })
    return res.data
  }

  async get(
    params: OmitKey<ComAtprotoRepoGetRecord.QueryParams, 'collection'>,
  ): Promise<{ uri: string; cid: string; value: AppBskyFeedGenerator.Record }> {
    const res = await this._client.call('com.atproto.repo.getRecord', {
      collection: 'app.bsky.feed.generator',
      ...params,
    })
    return res.data
  }

  async create(
    params: OmitKey<
      ComAtprotoRepoCreateRecord.InputSchema,
      'collection' | 'record'
    >,
    record: Un$Typed<AppBskyFeedGenerator.Record>,
    headers?: Record<string, string>,
  ): Promise<{ uri: string; cid: string }> {
    const collection = 'app.bsky.feed.generator'
    const res = await this._client.call(
      'com.atproto.repo.createRecord',
      undefined,
      { collection, ...params, record: { ...record, $type: collection } },
      { encoding: 'application/json', headers },
    )
    return res.data
  }

  async delete(
    params: OmitKey<ComAtprotoRepoDeleteRecord.InputSchema, 'collection'>,
    headers?: Record<string, string>,
  ): Promise<void> {
    await this._client.call(
      'com.atproto.repo.deleteRecord',
      undefined,
      { collection: 'app.bsky.feed.generator', ...params },
      { headers },
    )
  }
}

export class AppBskyFeedLikeRecord {
  _client: XrpcClient

  constructor(client: XrpcClient) {
    this._client = client
  }

  async list(
    params: OmitKey<ComAtprotoRepoListRecords.QueryParams, 'collection'>,
  ): Promise<{
    cursor?: string
    records: { uri: string; value: AppBskyFeedLike.Record }[]
  }> {
    const res = await this._client.call('com.atproto.repo.listRecords', {
      collection: 'app.bsky.feed.like',
      ...params,
    })
    return res.data
  }

  async get(
    params: OmitKey<ComAtprotoRepoGetRecord.QueryParams, 'collection'>,
  ): Promise<{ uri: string; cid: string; value: AppBskyFeedLike.Record }> {
    const res = await this._client.call('com.atproto.repo.getRecord', {
      collection: 'app.bsky.feed.like',
      ...params,
    })
    return res.data
  }

  async create(
    params: OmitKey<
      ComAtprotoRepoCreateRecord.InputSchema,
      'collection' | 'record'
    >,
    record: Un$Typed<AppBskyFeedLike.Record>,
    headers?: Record<string, string>,
  ): Promise<{ uri: string; cid: string }> {
    const collection = 'app.bsky.feed.like'
    const res = await this._client.call(
      'com.atproto.repo.createRecord',
      undefined,
      { collection, ...params, record: { ...record, $type: collection } },
      { encoding: 'application/json', headers },
    )
    return res.data
  }

  async delete(
    params: OmitKey<ComAtprotoRepoDeleteRecord.InputSchema, 'collection'>,
    headers?: Record<string, string>,
  ): Promise<void> {
    await this._client.call(
      'com.atproto.repo.deleteRecord',
      undefined,
      { collection: 'app.bsky.feed.like', ...params },
      { headers },
    )
  }
}

export class AppBskyFeedPostRecord {
  _client: XrpcClient

  constructor(client: XrpcClient) {
    this._client = client
  }

  async list(
    params: OmitKey<ComAtprotoRepoListRecords.QueryParams, 'collection'>,
  ): Promise<{
    cursor?: string
    records: { uri: string; value: AppBskyFeedPost.Record }[]
  }> {
    const res = await this._client.call('com.atproto.repo.listRecords', {
      collection: 'app.bsky.feed.post',
      ...params,
    })
    return res.data
  }

  async get(
    params: OmitKey<ComAtprotoRepoGetRecord.QueryParams, 'collection'>,
  ): Promise<{ uri: string; cid: string; value: AppBskyFeedPost.Record }> {
    const res = await this._client.call('com.atproto.repo.getRecord', {
      collection: 'app.bsky.feed.post',
      ...params,
    })
    return res.data
  }

  async create(
    params: OmitKey<
      ComAtprotoRepoCreateRecord.InputSchema,
      'collection' | 'record'
    >,
    record: Un$Typed<AppBskyFeedPost.Record>,
    headers?: Record<string, string>,
  ): Promise<{ uri: string; cid: string }> {
    const collection = 'app.bsky.feed.post'
    const res = await this._client.call(
      'com.atproto.repo.createRecord',
      undefined,
      { collection, ...params, record: { ...record, $type: collection } },
      { encoding: 'application/json', headers },
    )
    return res.data
  }

  async delete(
    params: OmitKey<ComAtprotoRepoDeleteRecord.InputSchema, 'collection'>,
    headers?: Record<string, string>,
  ): Promise<void> {
    await this._client.call(
      'com.atproto.repo.deleteRecord',
      undefined,
      { collection: 'app.bsky.feed.post', ...params },
      { headers },
    )
  }
}

export class AppBskyFeedPostgateRecord {
  _client: XrpcClient

  constructor(client: XrpcClient) {
    this._client = client
  }

  async list(
    params: OmitKey<ComAtprotoRepoListRecords.QueryParams, 'collection'>,
  ): Promise<{
    cursor?: string
    records: { uri: string; value: AppBskyFeedPostgate.Record }[]
  }> {
    const res = await this._client.call('com.atproto.repo.listRecords', {
      collection: 'app.bsky.feed.postgate',
      ...params,
    })
    return res.data
  }

  async get(
    params: OmitKey<ComAtprotoRepoGetRecord.QueryParams, 'collection'>,
  ): Promise<{ uri: string; cid: string; value: AppBskyFeedPostgate.Record }> {
    const res = await this._client.call('com.atproto.repo.getRecord', {
      collection: 'app.bsky.feed.postgate',
      ...params,
    })
    return res.data
  }

  async create(
    params: OmitKey<
      ComAtprotoRepoCreateRecord.InputSchema,
      'collection' | 'record'
    >,
    record: Un$Typed<AppBskyFeedPostgate.Record>,
    headers?: Record<string, string>,
  ): Promise<{ uri: string; cid: string }> {
    const collection = 'app.bsky.feed.postgate'
    const res = await this._client.call(
      'com.atproto.repo.createRecord',
      undefined,
      { collection, ...params, record: { ...record, $type: collection } },
      { encoding: 'application/json', headers },
    )
    return res.data
  }

  async delete(
    params: OmitKey<ComAtprotoRepoDeleteRecord.InputSchema, 'collection'>,
    headers?: Record<string, string>,
  ): Promise<void> {
    await this._client.call(
      'com.atproto.repo.deleteRecord',
      undefined,
      { collection: 'app.bsky.feed.postgate', ...params },
      { headers },
    )
  }
}

export class AppBskyFeedRepostRecord {
  _client: XrpcClient

  constructor(client: XrpcClient) {
    this._client = client
  }

  async list(
    params: OmitKey<ComAtprotoRepoListRecords.QueryParams, 'collection'>,
  ): Promise<{
    cursor?: string
    records: { uri: string; value: AppBskyFeedRepost.Record }[]
  }> {
    const res = await this._client.call('com.atproto.repo.listRecords', {
      collection: 'app.bsky.feed.repost',
      ...params,
    })
    return res.data
  }

  async get(
    params: OmitKey<ComAtprotoRepoGetRecord.QueryParams, 'collection'>,
  ): Promise<{ uri: string; cid: string; value: AppBskyFeedRepost.Record }> {
    const res = await this._client.call('com.atproto.repo.getRecord', {
      collection: 'app.bsky.feed.repost',
      ...params,
    })
    return res.data
  }

  async create(
    params: OmitKey<
      ComAtprotoRepoCreateRecord.InputSchema,
      'collection' | 'record'
    >,
    record: Un$Typed<AppBskyFeedRepost.Record>,
    headers?: Record<string, string>,
  ): Promise<{ uri: string; cid: string }> {
    const collection = 'app.bsky.feed.repost'
    const res = await this._client.call(
      'com.atproto.repo.createRecord',
      undefined,
      { collection, ...params, record: { ...record, $type: collection } },
      { encoding: 'application/json', headers },
    )
    return res.data
  }

  async delete(
    params: OmitKey<ComAtprotoRepoDeleteRecord.InputSchema, 'collection'>,
    headers?: Record<string, string>,
  ): Promise<void> {
    await this._client.call(
      'com.atproto.repo.deleteRecord',
      undefined,
      { collection: 'app.bsky.feed.repost', ...params },
      { headers },
    )
  }
}

export class AppBskyFeedThreadgateRecord {
  _client: XrpcClient

  constructor(client: XrpcClient) {
    this._client = client
  }

  async list(
    params: OmitKey<ComAtprotoRepoListRecords.QueryParams, 'collection'>,
  ): Promise<{
    cursor?: string
    records: { uri: string; value: AppBskyFeedThreadgate.Record }[]
  }> {
    const res = await this._client.call('com.atproto.repo.listRecords', {
      collection: 'app.bsky.feed.threadgate',
      ...params,
    })
    return res.data
  }

  async get(
    params: OmitKey<ComAtprotoRepoGetRecord.QueryParams, 'collection'>,
  ): Promise<{
    uri: string
    cid: string
    value: AppBskyFeedThreadgate.Record
  }> {
    const res = await this._client.call('com.atproto.repo.getRecord', {
      collection: 'app.bsky.feed.threadgate',
      ...params,
    })
    return res.data
  }

  async create(
    params: OmitKey<
      ComAtprotoRepoCreateRecord.InputSchema,
      'collection' | 'record'
    >,
    record: Un$Typed<AppBskyFeedThreadgate.Record>,
    headers?: Record<string, string>,
  ): Promise<{ uri: string; cid: string }> {
    const collection = 'app.bsky.feed.threadgate'
    const res = await this._client.call(
      'com.atproto.repo.createRecord',
      undefined,
      { collection, ...params, record: { ...record, $type: collection } },
      { encoding: 'application/json', headers },
    )
    return res.data
  }

  async delete(
    params: OmitKey<ComAtprotoRepoDeleteRecord.InputSchema, 'collection'>,
    headers?: Record<string, string>,
  ): Promise<void> {
    await this._client.call(
      'com.atproto.repo.deleteRecord',
      undefined,
      { collection: 'app.bsky.feed.threadgate', ...params },
      { headers },
    )
  }
}

export class AppBskyGraphNS {
  _client: XrpcClient
<<<<<<< HEAD
  block: AppBskyGraphBlockRecord
  follow: AppBskyGraphFollowRecord
  list: AppBskyGraphListRecord
  listblock: AppBskyGraphListblockRecord
  listitem: AppBskyGraphListitemRecord
  starterpack: AppBskyGraphStarterpackRecord

  constructor(client: XrpcClient) {
    this._client = client
    this.block = new AppBskyGraphBlockRecord(client)
    this.follow = new AppBskyGraphFollowRecord(client)
    this.list = new AppBskyGraphListRecord(client)
    this.listblock = new AppBskyGraphListblockRecord(client)
    this.listitem = new AppBskyGraphListitemRecord(client)
    this.starterpack = new AppBskyGraphStarterpackRecord(client)
=======
  block: BlockRecord
  follow: FollowRecord
  list: ListRecord
  listblock: ListblockRecord
  listitem: ListitemRecord
  starterpack: StarterpackRecord
  verification: VerificationRecord

  constructor(client: XrpcClient) {
    this._client = client
    this.block = new BlockRecord(client)
    this.follow = new FollowRecord(client)
    this.list = new ListRecord(client)
    this.listblock = new ListblockRecord(client)
    this.listitem = new ListitemRecord(client)
    this.starterpack = new StarterpackRecord(client)
    this.verification = new VerificationRecord(client)
>>>>>>> 3fcd2211
  }

  getActorStarterPacks(
    params?: AppBskyGraphGetActorStarterPacks.QueryParams,
    opts?: AppBskyGraphGetActorStarterPacks.CallOptions,
  ): Promise<AppBskyGraphGetActorStarterPacks.Response> {
    return this._client.call(
      'app.bsky.graph.getActorStarterPacks',
      params,
      undefined,
      opts,
    )
  }

  getBlocks(
    params?: AppBskyGraphGetBlocks.QueryParams,
    opts?: AppBskyGraphGetBlocks.CallOptions,
  ): Promise<AppBskyGraphGetBlocks.Response> {
    return this._client.call(
      'app.bsky.graph.getBlocks',
      params,
      undefined,
      opts,
    )
  }

  getFollowers(
    params?: AppBskyGraphGetFollowers.QueryParams,
    opts?: AppBskyGraphGetFollowers.CallOptions,
  ): Promise<AppBskyGraphGetFollowers.Response> {
    return this._client.call(
      'app.bsky.graph.getFollowers',
      params,
      undefined,
      opts,
    )
  }

  getFollows(
    params?: AppBskyGraphGetFollows.QueryParams,
    opts?: AppBskyGraphGetFollows.CallOptions,
  ): Promise<AppBskyGraphGetFollows.Response> {
    return this._client.call(
      'app.bsky.graph.getFollows',
      params,
      undefined,
      opts,
    )
  }

  getKnownFollowers(
    params?: AppBskyGraphGetKnownFollowers.QueryParams,
    opts?: AppBskyGraphGetKnownFollowers.CallOptions,
  ): Promise<AppBskyGraphGetKnownFollowers.Response> {
    return this._client.call(
      'app.bsky.graph.getKnownFollowers',
      params,
      undefined,
      opts,
    )
  }

  getList(
    params?: AppBskyGraphGetList.QueryParams,
    opts?: AppBskyGraphGetList.CallOptions,
  ): Promise<AppBskyGraphGetList.Response> {
    return this._client.call('app.bsky.graph.getList', params, undefined, opts)
  }

  getListBlocks(
    params?: AppBskyGraphGetListBlocks.QueryParams,
    opts?: AppBskyGraphGetListBlocks.CallOptions,
  ): Promise<AppBskyGraphGetListBlocks.Response> {
    return this._client.call(
      'app.bsky.graph.getListBlocks',
      params,
      undefined,
      opts,
    )
  }

  getListMutes(
    params?: AppBskyGraphGetListMutes.QueryParams,
    opts?: AppBskyGraphGetListMutes.CallOptions,
  ): Promise<AppBskyGraphGetListMutes.Response> {
    return this._client.call(
      'app.bsky.graph.getListMutes',
      params,
      undefined,
      opts,
    )
  }

  getLists(
    params?: AppBskyGraphGetLists.QueryParams,
    opts?: AppBskyGraphGetLists.CallOptions,
  ): Promise<AppBskyGraphGetLists.Response> {
    return this._client.call('app.bsky.graph.getLists', params, undefined, opts)
  }

  getMutes(
    params?: AppBskyGraphGetMutes.QueryParams,
    opts?: AppBskyGraphGetMutes.CallOptions,
  ): Promise<AppBskyGraphGetMutes.Response> {
    return this._client.call('app.bsky.graph.getMutes', params, undefined, opts)
  }

  getRelationships(
    params?: AppBskyGraphGetRelationships.QueryParams,
    opts?: AppBskyGraphGetRelationships.CallOptions,
  ): Promise<AppBskyGraphGetRelationships.Response> {
    return this._client
      .call('app.bsky.graph.getRelationships', params, undefined, opts)
      .catch((e) => {
        throw AppBskyGraphGetRelationships.toKnownErr(e)
      })
  }

  getStarterPack(
    params?: AppBskyGraphGetStarterPack.QueryParams,
    opts?: AppBskyGraphGetStarterPack.CallOptions,
  ): Promise<AppBskyGraphGetStarterPack.Response> {
    return this._client.call(
      'app.bsky.graph.getStarterPack',
      params,
      undefined,
      opts,
    )
  }

  getStarterPacks(
    params?: AppBskyGraphGetStarterPacks.QueryParams,
    opts?: AppBskyGraphGetStarterPacks.CallOptions,
  ): Promise<AppBskyGraphGetStarterPacks.Response> {
    return this._client.call(
      'app.bsky.graph.getStarterPacks',
      params,
      undefined,
      opts,
    )
  }

  getSuggestedFollowsByActor(
    params?: AppBskyGraphGetSuggestedFollowsByActor.QueryParams,
    opts?: AppBskyGraphGetSuggestedFollowsByActor.CallOptions,
  ): Promise<AppBskyGraphGetSuggestedFollowsByActor.Response> {
    return this._client.call(
      'app.bsky.graph.getSuggestedFollowsByActor',
      params,
      undefined,
      opts,
    )
  }

  muteActor(
    data?: AppBskyGraphMuteActor.InputSchema,
    opts?: AppBskyGraphMuteActor.CallOptions,
  ): Promise<AppBskyGraphMuteActor.Response> {
    return this._client.call('app.bsky.graph.muteActor', opts?.qp, data, opts)
  }

  muteActorList(
    data?: AppBskyGraphMuteActorList.InputSchema,
    opts?: AppBskyGraphMuteActorList.CallOptions,
  ): Promise<AppBskyGraphMuteActorList.Response> {
    return this._client.call(
      'app.bsky.graph.muteActorList',
      opts?.qp,
      data,
      opts,
    )
  }

  muteThread(
    data?: AppBskyGraphMuteThread.InputSchema,
    opts?: AppBskyGraphMuteThread.CallOptions,
  ): Promise<AppBskyGraphMuteThread.Response> {
    return this._client.call('app.bsky.graph.muteThread', opts?.qp, data, opts)
  }

  searchStarterPacks(
    params?: AppBskyGraphSearchStarterPacks.QueryParams,
    opts?: AppBskyGraphSearchStarterPacks.CallOptions,
  ): Promise<AppBskyGraphSearchStarterPacks.Response> {
    return this._client.call(
      'app.bsky.graph.searchStarterPacks',
      params,
      undefined,
      opts,
    )
  }

  unmuteActor(
    data?: AppBskyGraphUnmuteActor.InputSchema,
    opts?: AppBskyGraphUnmuteActor.CallOptions,
  ): Promise<AppBskyGraphUnmuteActor.Response> {
    return this._client.call('app.bsky.graph.unmuteActor', opts?.qp, data, opts)
  }

  unmuteActorList(
    data?: AppBskyGraphUnmuteActorList.InputSchema,
    opts?: AppBskyGraphUnmuteActorList.CallOptions,
  ): Promise<AppBskyGraphUnmuteActorList.Response> {
    return this._client.call(
      'app.bsky.graph.unmuteActorList',
      opts?.qp,
      data,
      opts,
    )
  }

  unmuteThread(
    data?: AppBskyGraphUnmuteThread.InputSchema,
    opts?: AppBskyGraphUnmuteThread.CallOptions,
  ): Promise<AppBskyGraphUnmuteThread.Response> {
    return this._client.call(
      'app.bsky.graph.unmuteThread',
      opts?.qp,
      data,
      opts,
    )
  }
}

export class AppBskyGraphBlockRecord {
  _client: XrpcClient

  constructor(client: XrpcClient) {
    this._client = client
  }

  async list(
    params: OmitKey<ComAtprotoRepoListRecords.QueryParams, 'collection'>,
  ): Promise<{
    cursor?: string
    records: { uri: string; value: AppBskyGraphBlock.Record }[]
  }> {
    const res = await this._client.call('com.atproto.repo.listRecords', {
      collection: 'app.bsky.graph.block',
      ...params,
    })
    return res.data
  }

  async get(
    params: OmitKey<ComAtprotoRepoGetRecord.QueryParams, 'collection'>,
  ): Promise<{ uri: string; cid: string; value: AppBskyGraphBlock.Record }> {
    const res = await this._client.call('com.atproto.repo.getRecord', {
      collection: 'app.bsky.graph.block',
      ...params,
    })
    return res.data
  }

  async create(
    params: OmitKey<
      ComAtprotoRepoCreateRecord.InputSchema,
      'collection' | 'record'
    >,
    record: Un$Typed<AppBskyGraphBlock.Record>,
    headers?: Record<string, string>,
  ): Promise<{ uri: string; cid: string }> {
    const collection = 'app.bsky.graph.block'
    const res = await this._client.call(
      'com.atproto.repo.createRecord',
      undefined,
      { collection, ...params, record: { ...record, $type: collection } },
      { encoding: 'application/json', headers },
    )
    return res.data
  }

  async delete(
    params: OmitKey<ComAtprotoRepoDeleteRecord.InputSchema, 'collection'>,
    headers?: Record<string, string>,
  ): Promise<void> {
    await this._client.call(
      'com.atproto.repo.deleteRecord',
      undefined,
      { collection: 'app.bsky.graph.block', ...params },
      { headers },
    )
  }
}

export class AppBskyGraphFollowRecord {
  _client: XrpcClient

  constructor(client: XrpcClient) {
    this._client = client
  }

  async list(
    params: OmitKey<ComAtprotoRepoListRecords.QueryParams, 'collection'>,
  ): Promise<{
    cursor?: string
    records: { uri: string; value: AppBskyGraphFollow.Record }[]
  }> {
    const res = await this._client.call('com.atproto.repo.listRecords', {
      collection: 'app.bsky.graph.follow',
      ...params,
    })
    return res.data
  }

  async get(
    params: OmitKey<ComAtprotoRepoGetRecord.QueryParams, 'collection'>,
  ): Promise<{ uri: string; cid: string; value: AppBskyGraphFollow.Record }> {
    const res = await this._client.call('com.atproto.repo.getRecord', {
      collection: 'app.bsky.graph.follow',
      ...params,
    })
    return res.data
  }

  async create(
    params: OmitKey<
      ComAtprotoRepoCreateRecord.InputSchema,
      'collection' | 'record'
    >,
    record: Un$Typed<AppBskyGraphFollow.Record>,
    headers?: Record<string, string>,
  ): Promise<{ uri: string; cid: string }> {
    const collection = 'app.bsky.graph.follow'
    const res = await this._client.call(
      'com.atproto.repo.createRecord',
      undefined,
      { collection, ...params, record: { ...record, $type: collection } },
      { encoding: 'application/json', headers },
    )
    return res.data
  }

  async delete(
    params: OmitKey<ComAtprotoRepoDeleteRecord.InputSchema, 'collection'>,
    headers?: Record<string, string>,
  ): Promise<void> {
    await this._client.call(
      'com.atproto.repo.deleteRecord',
      undefined,
      { collection: 'app.bsky.graph.follow', ...params },
      { headers },
    )
  }
}

export class AppBskyGraphListRecord {
  _client: XrpcClient

  constructor(client: XrpcClient) {
    this._client = client
  }

  async list(
    params: OmitKey<ComAtprotoRepoListRecords.QueryParams, 'collection'>,
  ): Promise<{
    cursor?: string
    records: { uri: string; value: AppBskyGraphList.Record }[]
  }> {
    const res = await this._client.call('com.atproto.repo.listRecords', {
      collection: 'app.bsky.graph.list',
      ...params,
    })
    return res.data
  }

  async get(
    params: OmitKey<ComAtprotoRepoGetRecord.QueryParams, 'collection'>,
  ): Promise<{ uri: string; cid: string; value: AppBskyGraphList.Record }> {
    const res = await this._client.call('com.atproto.repo.getRecord', {
      collection: 'app.bsky.graph.list',
      ...params,
    })
    return res.data
  }

  async create(
    params: OmitKey<
      ComAtprotoRepoCreateRecord.InputSchema,
      'collection' | 'record'
    >,
    record: Un$Typed<AppBskyGraphList.Record>,
    headers?: Record<string, string>,
  ): Promise<{ uri: string; cid: string }> {
    const collection = 'app.bsky.graph.list'
    const res = await this._client.call(
      'com.atproto.repo.createRecord',
      undefined,
      { collection, ...params, record: { ...record, $type: collection } },
      { encoding: 'application/json', headers },
    )
    return res.data
  }

  async delete(
    params: OmitKey<ComAtprotoRepoDeleteRecord.InputSchema, 'collection'>,
    headers?: Record<string, string>,
  ): Promise<void> {
    await this._client.call(
      'com.atproto.repo.deleteRecord',
      undefined,
      { collection: 'app.bsky.graph.list', ...params },
      { headers },
    )
  }
}

export class AppBskyGraphListblockRecord {
  _client: XrpcClient

  constructor(client: XrpcClient) {
    this._client = client
  }

  async list(
    params: OmitKey<ComAtprotoRepoListRecords.QueryParams, 'collection'>,
  ): Promise<{
    cursor?: string
    records: { uri: string; value: AppBskyGraphListblock.Record }[]
  }> {
    const res = await this._client.call('com.atproto.repo.listRecords', {
      collection: 'app.bsky.graph.listblock',
      ...params,
    })
    return res.data
  }

  async get(
    params: OmitKey<ComAtprotoRepoGetRecord.QueryParams, 'collection'>,
  ): Promise<{
    uri: string
    cid: string
    value: AppBskyGraphListblock.Record
  }> {
    const res = await this._client.call('com.atproto.repo.getRecord', {
      collection: 'app.bsky.graph.listblock',
      ...params,
    })
    return res.data
  }

  async create(
    params: OmitKey<
      ComAtprotoRepoCreateRecord.InputSchema,
      'collection' | 'record'
    >,
    record: Un$Typed<AppBskyGraphListblock.Record>,
    headers?: Record<string, string>,
  ): Promise<{ uri: string; cid: string }> {
    const collection = 'app.bsky.graph.listblock'
    const res = await this._client.call(
      'com.atproto.repo.createRecord',
      undefined,
      { collection, ...params, record: { ...record, $type: collection } },
      { encoding: 'application/json', headers },
    )
    return res.data
  }

  async delete(
    params: OmitKey<ComAtprotoRepoDeleteRecord.InputSchema, 'collection'>,
    headers?: Record<string, string>,
  ): Promise<void> {
    await this._client.call(
      'com.atproto.repo.deleteRecord',
      undefined,
      { collection: 'app.bsky.graph.listblock', ...params },
      { headers },
    )
  }
}

export class AppBskyGraphListitemRecord {
  _client: XrpcClient

  constructor(client: XrpcClient) {
    this._client = client
  }

  async list(
    params: OmitKey<ComAtprotoRepoListRecords.QueryParams, 'collection'>,
  ): Promise<{
    cursor?: string
    records: { uri: string; value: AppBskyGraphListitem.Record }[]
  }> {
    const res = await this._client.call('com.atproto.repo.listRecords', {
      collection: 'app.bsky.graph.listitem',
      ...params,
    })
    return res.data
  }

  async get(
    params: OmitKey<ComAtprotoRepoGetRecord.QueryParams, 'collection'>,
  ): Promise<{ uri: string; cid: string; value: AppBskyGraphListitem.Record }> {
    const res = await this._client.call('com.atproto.repo.getRecord', {
      collection: 'app.bsky.graph.listitem',
      ...params,
    })
    return res.data
  }

  async create(
    params: OmitKey<
      ComAtprotoRepoCreateRecord.InputSchema,
      'collection' | 'record'
    >,
    record: Un$Typed<AppBskyGraphListitem.Record>,
    headers?: Record<string, string>,
  ): Promise<{ uri: string; cid: string }> {
    const collection = 'app.bsky.graph.listitem'
    const res = await this._client.call(
      'com.atproto.repo.createRecord',
      undefined,
      { collection, ...params, record: { ...record, $type: collection } },
      { encoding: 'application/json', headers },
    )
    return res.data
  }

  async delete(
    params: OmitKey<ComAtprotoRepoDeleteRecord.InputSchema, 'collection'>,
    headers?: Record<string, string>,
  ): Promise<void> {
    await this._client.call(
      'com.atproto.repo.deleteRecord',
      undefined,
      { collection: 'app.bsky.graph.listitem', ...params },
      { headers },
    )
  }
}

export class AppBskyGraphStarterpackRecord {
  _client: XrpcClient

  constructor(client: XrpcClient) {
    this._client = client
  }

  async list(
    params: OmitKey<ComAtprotoRepoListRecords.QueryParams, 'collection'>,
  ): Promise<{
    cursor?: string
    records: { uri: string; value: AppBskyGraphStarterpack.Record }[]
  }> {
    const res = await this._client.call('com.atproto.repo.listRecords', {
      collection: 'app.bsky.graph.starterpack',
      ...params,
    })
    return res.data
  }

  async get(
    params: OmitKey<ComAtprotoRepoGetRecord.QueryParams, 'collection'>,
  ): Promise<{
    uri: string
    cid: string
    value: AppBskyGraphStarterpack.Record
  }> {
    const res = await this._client.call('com.atproto.repo.getRecord', {
      collection: 'app.bsky.graph.starterpack',
      ...params,
    })
    return res.data
  }

  async create(
    params: OmitKey<
      ComAtprotoRepoCreateRecord.InputSchema,
      'collection' | 'record'
    >,
    record: Un$Typed<AppBskyGraphStarterpack.Record>,
    headers?: Record<string, string>,
  ): Promise<{ uri: string; cid: string }> {
    const collection = 'app.bsky.graph.starterpack'
    const res = await this._client.call(
      'com.atproto.repo.createRecord',
      undefined,
      { collection, ...params, record: { ...record, $type: collection } },
      { encoding: 'application/json', headers },
    )
    return res.data
  }

  async delete(
    params: OmitKey<ComAtprotoRepoDeleteRecord.InputSchema, 'collection'>,
    headers?: Record<string, string>,
  ): Promise<void> {
    await this._client.call(
      'com.atproto.repo.deleteRecord',
      undefined,
      { collection: 'app.bsky.graph.starterpack', ...params },
      { headers },
    )
  }
}

export class VerificationRecord {
  _client: XrpcClient

  constructor(client: XrpcClient) {
    this._client = client
  }

  async list(
    params: OmitKey<ComAtprotoRepoListRecords.QueryParams, 'collection'>,
  ): Promise<{
    cursor?: string
    records: { uri: string; value: AppBskyGraphVerification.Record }[]
  }> {
    const res = await this._client.call('com.atproto.repo.listRecords', {
      collection: 'app.bsky.graph.verification',
      ...params,
    })
    return res.data
  }

  async get(
    params: OmitKey<ComAtprotoRepoGetRecord.QueryParams, 'collection'>,
  ): Promise<{
    uri: string
    cid: string
    value: AppBskyGraphVerification.Record
  }> {
    const res = await this._client.call('com.atproto.repo.getRecord', {
      collection: 'app.bsky.graph.verification',
      ...params,
    })
    return res.data
  }

  async create(
    params: OmitKey<
      ComAtprotoRepoCreateRecord.InputSchema,
      'collection' | 'record'
    >,
    record: Un$Typed<AppBskyGraphVerification.Record>,
    headers?: Record<string, string>,
  ): Promise<{ uri: string; cid: string }> {
    const collection = 'app.bsky.graph.verification'
    const res = await this._client.call(
      'com.atproto.repo.createRecord',
      undefined,
      { collection, ...params, record: { ...record, $type: collection } },
      { encoding: 'application/json', headers },
    )
    return res.data
  }

  async delete(
    params: OmitKey<ComAtprotoRepoDeleteRecord.InputSchema, 'collection'>,
    headers?: Record<string, string>,
  ): Promise<void> {
    await this._client.call(
      'com.atproto.repo.deleteRecord',
      undefined,
      { collection: 'app.bsky.graph.verification', ...params },
      { headers },
    )
  }
}

export class AppBskyLabelerNS {
  _client: XrpcClient
  service: AppBskyLabelerServiceRecord

  constructor(client: XrpcClient) {
    this._client = client
    this.service = new AppBskyLabelerServiceRecord(client)
  }

  getServices(
    params?: AppBskyLabelerGetServices.QueryParams,
    opts?: AppBskyLabelerGetServices.CallOptions,
  ): Promise<AppBskyLabelerGetServices.Response> {
    return this._client.call(
      'app.bsky.labeler.getServices',
      params,
      undefined,
      opts,
    )
  }
}

export class AppBskyLabelerServiceRecord {
  _client: XrpcClient

  constructor(client: XrpcClient) {
    this._client = client
  }

  async list(
    params: OmitKey<ComAtprotoRepoListRecords.QueryParams, 'collection'>,
  ): Promise<{
    cursor?: string
    records: { uri: string; value: AppBskyLabelerService.Record }[]
  }> {
    const res = await this._client.call('com.atproto.repo.listRecords', {
      collection: 'app.bsky.labeler.service',
      ...params,
    })
    return res.data
  }

  async get(
    params: OmitKey<ComAtprotoRepoGetRecord.QueryParams, 'collection'>,
  ): Promise<{
    uri: string
    cid: string
    value: AppBskyLabelerService.Record
  }> {
    const res = await this._client.call('com.atproto.repo.getRecord', {
      collection: 'app.bsky.labeler.service',
      ...params,
    })
    return res.data
  }

  async create(
    params: OmitKey<
      ComAtprotoRepoCreateRecord.InputSchema,
      'collection' | 'record'
    >,
    record: Un$Typed<AppBskyLabelerService.Record>,
    headers?: Record<string, string>,
  ): Promise<{ uri: string; cid: string }> {
    const collection = 'app.bsky.labeler.service'
    const res = await this._client.call(
      'com.atproto.repo.createRecord',
      undefined,
      {
        collection,
        rkey: 'self',
        ...params,
        record: { ...record, $type: collection },
      },
      { encoding: 'application/json', headers },
    )
    return res.data
  }

  async delete(
    params: OmitKey<ComAtprotoRepoDeleteRecord.InputSchema, 'collection'>,
    headers?: Record<string, string>,
  ): Promise<void> {
    await this._client.call(
      'com.atproto.repo.deleteRecord',
      undefined,
      { collection: 'app.bsky.labeler.service', ...params },
      { headers },
    )
  }
}

export class AppBskyNotificationNS {
  _client: XrpcClient

  constructor(client: XrpcClient) {
    this._client = client
  }

  getUnreadCount(
    params?: AppBskyNotificationGetUnreadCount.QueryParams,
    opts?: AppBskyNotificationGetUnreadCount.CallOptions,
  ): Promise<AppBskyNotificationGetUnreadCount.Response> {
    return this._client.call(
      'app.bsky.notification.getUnreadCount',
      params,
      undefined,
      opts,
    )
  }

  listNotifications(
    params?: AppBskyNotificationListNotifications.QueryParams,
    opts?: AppBskyNotificationListNotifications.CallOptions,
  ): Promise<AppBskyNotificationListNotifications.Response> {
    return this._client.call(
      'app.bsky.notification.listNotifications',
      params,
      undefined,
      opts,
    )
  }

  putPreferences(
    data?: AppBskyNotificationPutPreferences.InputSchema,
    opts?: AppBskyNotificationPutPreferences.CallOptions,
  ): Promise<AppBskyNotificationPutPreferences.Response> {
    return this._client.call(
      'app.bsky.notification.putPreferences',
      opts?.qp,
      data,
      opts,
    )
  }

  registerPush(
    data?: AppBskyNotificationRegisterPush.InputSchema,
    opts?: AppBskyNotificationRegisterPush.CallOptions,
  ): Promise<AppBskyNotificationRegisterPush.Response> {
    return this._client.call(
      'app.bsky.notification.registerPush',
      opts?.qp,
      data,
      opts,
    )
  }

  updateSeen(
    data?: AppBskyNotificationUpdateSeen.InputSchema,
    opts?: AppBskyNotificationUpdateSeen.CallOptions,
  ): Promise<AppBskyNotificationUpdateSeen.Response> {
    return this._client.call(
      'app.bsky.notification.updateSeen',
      opts?.qp,
      data,
      opts,
    )
  }
}

export class AppBskyRichtextNS {
  _client: XrpcClient

  constructor(client: XrpcClient) {
    this._client = client
  }
}

export class AppBskyUnspeccedNS {
  _client: XrpcClient

  constructor(client: XrpcClient) {
    this._client = client
  }

  getConfig(
    params?: AppBskyUnspeccedGetConfig.QueryParams,
    opts?: AppBskyUnspeccedGetConfig.CallOptions,
  ): Promise<AppBskyUnspeccedGetConfig.Response> {
    return this._client.call(
      'app.bsky.unspecced.getConfig',
      params,
      undefined,
      opts,
    )
  }

  getPopularFeedGenerators(
    params?: AppBskyUnspeccedGetPopularFeedGenerators.QueryParams,
    opts?: AppBskyUnspeccedGetPopularFeedGenerators.CallOptions,
  ): Promise<AppBskyUnspeccedGetPopularFeedGenerators.Response> {
    return this._client.call(
      'app.bsky.unspecced.getPopularFeedGenerators',
      params,
      undefined,
      opts,
    )
  }

  getSuggestedFeeds(
    params?: AppBskyUnspeccedGetSuggestedFeeds.QueryParams,
    opts?: AppBskyUnspeccedGetSuggestedFeeds.CallOptions,
  ): Promise<AppBskyUnspeccedGetSuggestedFeeds.Response> {
    return this._client.call(
      'app.bsky.unspecced.getSuggestedFeeds',
      params,
      undefined,
      opts,
    )
  }

  getSuggestedFeedsSkeleton(
    params?: AppBskyUnspeccedGetSuggestedFeedsSkeleton.QueryParams,
    opts?: AppBskyUnspeccedGetSuggestedFeedsSkeleton.CallOptions,
  ): Promise<AppBskyUnspeccedGetSuggestedFeedsSkeleton.Response> {
    return this._client.call(
      'app.bsky.unspecced.getSuggestedFeedsSkeleton',
      params,
      undefined,
      opts,
    )
  }

  getSuggestedStarterPacks(
    params?: AppBskyUnspeccedGetSuggestedStarterPacks.QueryParams,
    opts?: AppBskyUnspeccedGetSuggestedStarterPacks.CallOptions,
  ): Promise<AppBskyUnspeccedGetSuggestedStarterPacks.Response> {
    return this._client.call(
      'app.bsky.unspecced.getSuggestedStarterPacks',
      params,
      undefined,
      opts,
    )
  }

  getSuggestedStarterPacksSkeleton(
    params?: AppBskyUnspeccedGetSuggestedStarterPacksSkeleton.QueryParams,
    opts?: AppBskyUnspeccedGetSuggestedStarterPacksSkeleton.CallOptions,
  ): Promise<AppBskyUnspeccedGetSuggestedStarterPacksSkeleton.Response> {
    return this._client.call(
      'app.bsky.unspecced.getSuggestedStarterPacksSkeleton',
      params,
      undefined,
      opts,
    )
  }

  getSuggestedUsers(
    params?: AppBskyUnspeccedGetSuggestedUsers.QueryParams,
    opts?: AppBskyUnspeccedGetSuggestedUsers.CallOptions,
  ): Promise<AppBskyUnspeccedGetSuggestedUsers.Response> {
    return this._client.call(
      'app.bsky.unspecced.getSuggestedUsers',
      params,
      undefined,
      opts,
    )
  }

  getSuggestedUsersSkeleton(
    params?: AppBskyUnspeccedGetSuggestedUsersSkeleton.QueryParams,
    opts?: AppBskyUnspeccedGetSuggestedUsersSkeleton.CallOptions,
  ): Promise<AppBskyUnspeccedGetSuggestedUsersSkeleton.Response> {
    return this._client.call(
      'app.bsky.unspecced.getSuggestedUsersSkeleton',
      params,
      undefined,
      opts,
    )
  }

  getSuggestionsSkeleton(
    params?: AppBskyUnspeccedGetSuggestionsSkeleton.QueryParams,
    opts?: AppBskyUnspeccedGetSuggestionsSkeleton.CallOptions,
  ): Promise<AppBskyUnspeccedGetSuggestionsSkeleton.Response> {
    return this._client.call(
      'app.bsky.unspecced.getSuggestionsSkeleton',
      params,
      undefined,
      opts,
    )
  }

  getTaggedSuggestions(
    params?: AppBskyUnspeccedGetTaggedSuggestions.QueryParams,
    opts?: AppBskyUnspeccedGetTaggedSuggestions.CallOptions,
  ): Promise<AppBskyUnspeccedGetTaggedSuggestions.Response> {
    return this._client.call(
      'app.bsky.unspecced.getTaggedSuggestions',
      params,
      undefined,
      opts,
    )
  }

  getTrendingTopics(
    params?: AppBskyUnspeccedGetTrendingTopics.QueryParams,
    opts?: AppBskyUnspeccedGetTrendingTopics.CallOptions,
  ): Promise<AppBskyUnspeccedGetTrendingTopics.Response> {
    return this._client.call(
      'app.bsky.unspecced.getTrendingTopics',
      params,
      undefined,
      opts,
    )
  }

  getTrends(
    params?: AppBskyUnspeccedGetTrends.QueryParams,
    opts?: AppBskyUnspeccedGetTrends.CallOptions,
  ): Promise<AppBskyUnspeccedGetTrends.Response> {
    return this._client.call(
      'app.bsky.unspecced.getTrends',
      params,
      undefined,
      opts,
    )
  }

  getTrendsSkeleton(
    params?: AppBskyUnspeccedGetTrendsSkeleton.QueryParams,
    opts?: AppBskyUnspeccedGetTrendsSkeleton.CallOptions,
  ): Promise<AppBskyUnspeccedGetTrendsSkeleton.Response> {
    return this._client.call(
      'app.bsky.unspecced.getTrendsSkeleton',
      params,
      undefined,
      opts,
    )
  }

  searchActorsSkeleton(
    params?: AppBskyUnspeccedSearchActorsSkeleton.QueryParams,
    opts?: AppBskyUnspeccedSearchActorsSkeleton.CallOptions,
  ): Promise<AppBskyUnspeccedSearchActorsSkeleton.Response> {
    return this._client
      .call('app.bsky.unspecced.searchActorsSkeleton', params, undefined, opts)
      .catch((e) => {
        throw AppBskyUnspeccedSearchActorsSkeleton.toKnownErr(e)
      })
  }

  searchPostsSkeleton(
    params?: AppBskyUnspeccedSearchPostsSkeleton.QueryParams,
    opts?: AppBskyUnspeccedSearchPostsSkeleton.CallOptions,
  ): Promise<AppBskyUnspeccedSearchPostsSkeleton.Response> {
    return this._client
      .call('app.bsky.unspecced.searchPostsSkeleton', params, undefined, opts)
      .catch((e) => {
        throw AppBskyUnspeccedSearchPostsSkeleton.toKnownErr(e)
      })
  }

  searchStarterPacksSkeleton(
    params?: AppBskyUnspeccedSearchStarterPacksSkeleton.QueryParams,
    opts?: AppBskyUnspeccedSearchStarterPacksSkeleton.CallOptions,
  ): Promise<AppBskyUnspeccedSearchStarterPacksSkeleton.Response> {
    return this._client
      .call(
        'app.bsky.unspecced.searchStarterPacksSkeleton',
        params,
        undefined,
        opts,
      )
      .catch((e) => {
        throw AppBskyUnspeccedSearchStarterPacksSkeleton.toKnownErr(e)
      })
  }
}

export class AppBskyVideoNS {
  _client: XrpcClient

  constructor(client: XrpcClient) {
    this._client = client
  }

  getJobStatus(
    params?: AppBskyVideoGetJobStatus.QueryParams,
    opts?: AppBskyVideoGetJobStatus.CallOptions,
  ): Promise<AppBskyVideoGetJobStatus.Response> {
    return this._client.call(
      'app.bsky.video.getJobStatus',
      params,
      undefined,
      opts,
    )
  }

  getUploadLimits(
    params?: AppBskyVideoGetUploadLimits.QueryParams,
    opts?: AppBskyVideoGetUploadLimits.CallOptions,
  ): Promise<AppBskyVideoGetUploadLimits.Response> {
    return this._client.call(
      'app.bsky.video.getUploadLimits',
      params,
      undefined,
      opts,
    )
  }

  uploadVideo(
    data?: AppBskyVideoUploadVideo.InputSchema,
    opts?: AppBskyVideoUploadVideo.CallOptions,
  ): Promise<AppBskyVideoUploadVideo.Response> {
    return this._client.call('app.bsky.video.uploadVideo', opts?.qp, data, opts)
  }
}

export class ChatNS {
  _client: XrpcClient
  bsky: ChatBskyNS

  constructor(client: XrpcClient) {
    this._client = client
    this.bsky = new ChatBskyNS(client)
  }
}

export class ChatBskyNS {
  _client: XrpcClient
  actor: ChatBskyActorNS
  convo: ChatBskyConvoNS
  moderation: ChatBskyModerationNS

  constructor(client: XrpcClient) {
    this._client = client
    this.actor = new ChatBskyActorNS(client)
    this.convo = new ChatBskyConvoNS(client)
    this.moderation = new ChatBskyModerationNS(client)
  }
}

export class ChatBskyActorNS {
  _client: XrpcClient
  declaration: ChatBskyActorDeclarationRecord

  constructor(client: XrpcClient) {
    this._client = client
    this.declaration = new ChatBskyActorDeclarationRecord(client)
  }

  deleteAccount(
    data?: ChatBskyActorDeleteAccount.InputSchema,
    opts?: ChatBskyActorDeleteAccount.CallOptions,
  ): Promise<ChatBskyActorDeleteAccount.Response> {
    return this._client.call(
      'chat.bsky.actor.deleteAccount',
      opts?.qp,
      data,
      opts,
    )
  }

  exportAccountData(
    params?: ChatBskyActorExportAccountData.QueryParams,
    opts?: ChatBskyActorExportAccountData.CallOptions,
  ): Promise<ChatBskyActorExportAccountData.Response> {
    return this._client.call(
      'chat.bsky.actor.exportAccountData',
      params,
      undefined,
      opts,
    )
  }
}

export class ChatBskyActorDeclarationRecord {
  _client: XrpcClient

  constructor(client: XrpcClient) {
    this._client = client
  }

  async list(
    params: OmitKey<ComAtprotoRepoListRecords.QueryParams, 'collection'>,
  ): Promise<{
    cursor?: string
    records: { uri: string; value: ChatBskyActorDeclaration.Record }[]
  }> {
    const res = await this._client.call('com.atproto.repo.listRecords', {
      collection: 'chat.bsky.actor.declaration',
      ...params,
    })
    return res.data
  }

  async get(
    params: OmitKey<ComAtprotoRepoGetRecord.QueryParams, 'collection'>,
  ): Promise<{
    uri: string
    cid: string
    value: ChatBskyActorDeclaration.Record
  }> {
    const res = await this._client.call('com.atproto.repo.getRecord', {
      collection: 'chat.bsky.actor.declaration',
      ...params,
    })
    return res.data
  }

  async create(
    params: OmitKey<
      ComAtprotoRepoCreateRecord.InputSchema,
      'collection' | 'record'
    >,
    record: Un$Typed<ChatBskyActorDeclaration.Record>,
    headers?: Record<string, string>,
  ): Promise<{ uri: string; cid: string }> {
    const collection = 'chat.bsky.actor.declaration'
    const res = await this._client.call(
      'com.atproto.repo.createRecord',
      undefined,
      {
        collection,
        rkey: 'self',
        ...params,
        record: { ...record, $type: collection },
      },
      { encoding: 'application/json', headers },
    )
    return res.data
  }

  async delete(
    params: OmitKey<ComAtprotoRepoDeleteRecord.InputSchema, 'collection'>,
    headers?: Record<string, string>,
  ): Promise<void> {
    await this._client.call(
      'com.atproto.repo.deleteRecord',
      undefined,
      { collection: 'chat.bsky.actor.declaration', ...params },
      { headers },
    )
  }
}

export class ChatBskyConvoNS {
  _client: XrpcClient

  constructor(client: XrpcClient) {
    this._client = client
  }

  acceptConvo(
    data?: ChatBskyConvoAcceptConvo.InputSchema,
    opts?: ChatBskyConvoAcceptConvo.CallOptions,
  ): Promise<ChatBskyConvoAcceptConvo.Response> {
    return this._client.call(
      'chat.bsky.convo.acceptConvo',
      opts?.qp,
      data,
      opts,
    )
  }

  addReaction(
    data?: ChatBskyConvoAddReaction.InputSchema,
    opts?: ChatBskyConvoAddReaction.CallOptions,
  ): Promise<ChatBskyConvoAddReaction.Response> {
    return this._client
      .call('chat.bsky.convo.addReaction', opts?.qp, data, opts)
      .catch((e) => {
        throw ChatBskyConvoAddReaction.toKnownErr(e)
      })
  }

  deleteMessageForSelf(
    data?: ChatBskyConvoDeleteMessageForSelf.InputSchema,
    opts?: ChatBskyConvoDeleteMessageForSelf.CallOptions,
  ): Promise<ChatBskyConvoDeleteMessageForSelf.Response> {
    return this._client.call(
      'chat.bsky.convo.deleteMessageForSelf',
      opts?.qp,
      data,
      opts,
    )
  }

  getConvo(
    params?: ChatBskyConvoGetConvo.QueryParams,
    opts?: ChatBskyConvoGetConvo.CallOptions,
  ): Promise<ChatBskyConvoGetConvo.Response> {
    return this._client.call(
      'chat.bsky.convo.getConvo',
      params,
      undefined,
      opts,
    )
  }

  getConvoAvailability(
    params?: ChatBskyConvoGetConvoAvailability.QueryParams,
    opts?: ChatBskyConvoGetConvoAvailability.CallOptions,
  ): Promise<ChatBskyConvoGetConvoAvailability.Response> {
    return this._client.call(
      'chat.bsky.convo.getConvoAvailability',
      params,
      undefined,
      opts,
    )
  }

  getConvoForMembers(
    params?: ChatBskyConvoGetConvoForMembers.QueryParams,
    opts?: ChatBskyConvoGetConvoForMembers.CallOptions,
  ): Promise<ChatBskyConvoGetConvoForMembers.Response> {
    return this._client.call(
      'chat.bsky.convo.getConvoForMembers',
      params,
      undefined,
      opts,
    )
  }

  getLog(
    params?: ChatBskyConvoGetLog.QueryParams,
    opts?: ChatBskyConvoGetLog.CallOptions,
  ): Promise<ChatBskyConvoGetLog.Response> {
    return this._client.call('chat.bsky.convo.getLog', params, undefined, opts)
  }

  getMessages(
    params?: ChatBskyConvoGetMessages.QueryParams,
    opts?: ChatBskyConvoGetMessages.CallOptions,
  ): Promise<ChatBskyConvoGetMessages.Response> {
    return this._client.call(
      'chat.bsky.convo.getMessages',
      params,
      undefined,
      opts,
    )
  }

  leaveConvo(
    data?: ChatBskyConvoLeaveConvo.InputSchema,
    opts?: ChatBskyConvoLeaveConvo.CallOptions,
  ): Promise<ChatBskyConvoLeaveConvo.Response> {
    return this._client.call('chat.bsky.convo.leaveConvo', opts?.qp, data, opts)
  }

  listConvos(
    params?: ChatBskyConvoListConvos.QueryParams,
    opts?: ChatBskyConvoListConvos.CallOptions,
  ): Promise<ChatBskyConvoListConvos.Response> {
    return this._client.call(
      'chat.bsky.convo.listConvos',
      params,
      undefined,
      opts,
    )
  }

  muteConvo(
    data?: ChatBskyConvoMuteConvo.InputSchema,
    opts?: ChatBskyConvoMuteConvo.CallOptions,
  ): Promise<ChatBskyConvoMuteConvo.Response> {
    return this._client.call('chat.bsky.convo.muteConvo', opts?.qp, data, opts)
  }

  removeReaction(
    data?: ChatBskyConvoRemoveReaction.InputSchema,
    opts?: ChatBskyConvoRemoveReaction.CallOptions,
  ): Promise<ChatBskyConvoRemoveReaction.Response> {
    return this._client
      .call('chat.bsky.convo.removeReaction', opts?.qp, data, opts)
      .catch((e) => {
        throw ChatBskyConvoRemoveReaction.toKnownErr(e)
      })
  }

  sendMessage(
    data?: ChatBskyConvoSendMessage.InputSchema,
    opts?: ChatBskyConvoSendMessage.CallOptions,
  ): Promise<ChatBskyConvoSendMessage.Response> {
    return this._client.call(
      'chat.bsky.convo.sendMessage',
      opts?.qp,
      data,
      opts,
    )
  }

  sendMessageBatch(
    data?: ChatBskyConvoSendMessageBatch.InputSchema,
    opts?: ChatBskyConvoSendMessageBatch.CallOptions,
  ): Promise<ChatBskyConvoSendMessageBatch.Response> {
    return this._client.call(
      'chat.bsky.convo.sendMessageBatch',
      opts?.qp,
      data,
      opts,
    )
  }

  unmuteConvo(
    data?: ChatBskyConvoUnmuteConvo.InputSchema,
    opts?: ChatBskyConvoUnmuteConvo.CallOptions,
  ): Promise<ChatBskyConvoUnmuteConvo.Response> {
    return this._client.call(
      'chat.bsky.convo.unmuteConvo',
      opts?.qp,
      data,
      opts,
    )
  }

  updateAllRead(
    data?: ChatBskyConvoUpdateAllRead.InputSchema,
    opts?: ChatBskyConvoUpdateAllRead.CallOptions,
  ): Promise<ChatBskyConvoUpdateAllRead.Response> {
    return this._client.call(
      'chat.bsky.convo.updateAllRead',
      opts?.qp,
      data,
      opts,
    )
  }

  updateRead(
    data?: ChatBskyConvoUpdateRead.InputSchema,
    opts?: ChatBskyConvoUpdateRead.CallOptions,
  ): Promise<ChatBskyConvoUpdateRead.Response> {
    return this._client.call('chat.bsky.convo.updateRead', opts?.qp, data, opts)
  }
}

export class ChatBskyModerationNS {
  _client: XrpcClient

  constructor(client: XrpcClient) {
    this._client = client
  }

  getActorMetadata(
    params?: ChatBskyModerationGetActorMetadata.QueryParams,
    opts?: ChatBskyModerationGetActorMetadata.CallOptions,
  ): Promise<ChatBskyModerationGetActorMetadata.Response> {
    return this._client.call(
      'chat.bsky.moderation.getActorMetadata',
      params,
      undefined,
      opts,
    )
  }

  getMessageContext(
    params?: ChatBskyModerationGetMessageContext.QueryParams,
    opts?: ChatBskyModerationGetMessageContext.CallOptions,
  ): Promise<ChatBskyModerationGetMessageContext.Response> {
    return this._client.call(
      'chat.bsky.moderation.getMessageContext',
      params,
      undefined,
      opts,
    )
  }

  updateActorAccess(
    data?: ChatBskyModerationUpdateActorAccess.InputSchema,
    opts?: ChatBskyModerationUpdateActorAccess.CallOptions,
  ): Promise<ChatBskyModerationUpdateActorAccess.Response> {
    return this._client.call(
      'chat.bsky.moderation.updateActorAccess',
      opts?.qp,
      data,
      opts,
    )
  }
}

export class ToolsNS {
  _client: XrpcClient
  ozone: ToolsOzoneNS

  constructor(client: XrpcClient) {
    this._client = client
    this.ozone = new ToolsOzoneNS(client)
  }
}

export class ToolsOzoneNS {
  _client: XrpcClient
  communication: ToolsOzoneCommunicationNS
  moderation: ToolsOzoneModerationNS
  server: ToolsOzoneServerNS
  set: ToolsOzoneSetNS
  setting: ToolsOzoneSettingNS
  signature: ToolsOzoneSignatureNS
  team: ToolsOzoneTeamNS

  constructor(client: XrpcClient) {
    this._client = client
    this.communication = new ToolsOzoneCommunicationNS(client)
    this.moderation = new ToolsOzoneModerationNS(client)
    this.server = new ToolsOzoneServerNS(client)
    this.set = new ToolsOzoneSetNS(client)
    this.setting = new ToolsOzoneSettingNS(client)
    this.signature = new ToolsOzoneSignatureNS(client)
    this.team = new ToolsOzoneTeamNS(client)
  }
}

export class ToolsOzoneCommunicationNS {
  _client: XrpcClient

  constructor(client: XrpcClient) {
    this._client = client
  }

  createTemplate(
    data?: ToolsOzoneCommunicationCreateTemplate.InputSchema,
    opts?: ToolsOzoneCommunicationCreateTemplate.CallOptions,
  ): Promise<ToolsOzoneCommunicationCreateTemplate.Response> {
    return this._client
      .call('tools.ozone.communication.createTemplate', opts?.qp, data, opts)
      .catch((e) => {
        throw ToolsOzoneCommunicationCreateTemplate.toKnownErr(e)
      })
  }

  deleteTemplate(
    data?: ToolsOzoneCommunicationDeleteTemplate.InputSchema,
    opts?: ToolsOzoneCommunicationDeleteTemplate.CallOptions,
  ): Promise<ToolsOzoneCommunicationDeleteTemplate.Response> {
    return this._client.call(
      'tools.ozone.communication.deleteTemplate',
      opts?.qp,
      data,
      opts,
    )
  }

  listTemplates(
    params?: ToolsOzoneCommunicationListTemplates.QueryParams,
    opts?: ToolsOzoneCommunicationListTemplates.CallOptions,
  ): Promise<ToolsOzoneCommunicationListTemplates.Response> {
    return this._client.call(
      'tools.ozone.communication.listTemplates',
      params,
      undefined,
      opts,
    )
  }

  updateTemplate(
    data?: ToolsOzoneCommunicationUpdateTemplate.InputSchema,
    opts?: ToolsOzoneCommunicationUpdateTemplate.CallOptions,
  ): Promise<ToolsOzoneCommunicationUpdateTemplate.Response> {
    return this._client
      .call('tools.ozone.communication.updateTemplate', opts?.qp, data, opts)
      .catch((e) => {
        throw ToolsOzoneCommunicationUpdateTemplate.toKnownErr(e)
      })
  }
}

export class ToolsOzoneModerationNS {
  _client: XrpcClient

  constructor(client: XrpcClient) {
    this._client = client
  }

  emitEvent(
    data?: ToolsOzoneModerationEmitEvent.InputSchema,
    opts?: ToolsOzoneModerationEmitEvent.CallOptions,
  ): Promise<ToolsOzoneModerationEmitEvent.Response> {
    return this._client
      .call('tools.ozone.moderation.emitEvent', opts?.qp, data, opts)
      .catch((e) => {
        throw ToolsOzoneModerationEmitEvent.toKnownErr(e)
      })
  }

  getEvent(
    params?: ToolsOzoneModerationGetEvent.QueryParams,
    opts?: ToolsOzoneModerationGetEvent.CallOptions,
  ): Promise<ToolsOzoneModerationGetEvent.Response> {
    return this._client.call(
      'tools.ozone.moderation.getEvent',
      params,
      undefined,
      opts,
    )
  }

  getRecord(
    params?: ToolsOzoneModerationGetRecord.QueryParams,
    opts?: ToolsOzoneModerationGetRecord.CallOptions,
  ): Promise<ToolsOzoneModerationGetRecord.Response> {
    return this._client
      .call('tools.ozone.moderation.getRecord', params, undefined, opts)
      .catch((e) => {
        throw ToolsOzoneModerationGetRecord.toKnownErr(e)
      })
  }

  getRecords(
    params?: ToolsOzoneModerationGetRecords.QueryParams,
    opts?: ToolsOzoneModerationGetRecords.CallOptions,
  ): Promise<ToolsOzoneModerationGetRecords.Response> {
    return this._client.call(
      'tools.ozone.moderation.getRecords',
      params,
      undefined,
      opts,
    )
  }

  getRepo(
    params?: ToolsOzoneModerationGetRepo.QueryParams,
    opts?: ToolsOzoneModerationGetRepo.CallOptions,
  ): Promise<ToolsOzoneModerationGetRepo.Response> {
    return this._client
      .call('tools.ozone.moderation.getRepo', params, undefined, opts)
      .catch((e) => {
        throw ToolsOzoneModerationGetRepo.toKnownErr(e)
      })
  }

  getReporterStats(
    params?: ToolsOzoneModerationGetReporterStats.QueryParams,
    opts?: ToolsOzoneModerationGetReporterStats.CallOptions,
  ): Promise<ToolsOzoneModerationGetReporterStats.Response> {
    return this._client.call(
      'tools.ozone.moderation.getReporterStats',
      params,
      undefined,
      opts,
    )
  }

  getRepos(
    params?: ToolsOzoneModerationGetRepos.QueryParams,
    opts?: ToolsOzoneModerationGetRepos.CallOptions,
  ): Promise<ToolsOzoneModerationGetRepos.Response> {
    return this._client.call(
      'tools.ozone.moderation.getRepos',
      params,
      undefined,
      opts,
    )
  }

  getSubjects(
    params?: ToolsOzoneModerationGetSubjects.QueryParams,
    opts?: ToolsOzoneModerationGetSubjects.CallOptions,
  ): Promise<ToolsOzoneModerationGetSubjects.Response> {
    return this._client.call(
      'tools.ozone.moderation.getSubjects',
      params,
      undefined,
      opts,
    )
  }

  queryEvents(
    params?: ToolsOzoneModerationQueryEvents.QueryParams,
    opts?: ToolsOzoneModerationQueryEvents.CallOptions,
  ): Promise<ToolsOzoneModerationQueryEvents.Response> {
    return this._client.call(
      'tools.ozone.moderation.queryEvents',
      params,
      undefined,
      opts,
    )
  }

  queryStatuses(
    params?: ToolsOzoneModerationQueryStatuses.QueryParams,
    opts?: ToolsOzoneModerationQueryStatuses.CallOptions,
  ): Promise<ToolsOzoneModerationQueryStatuses.Response> {
    return this._client.call(
      'tools.ozone.moderation.queryStatuses',
      params,
      undefined,
      opts,
    )
  }

  searchRepos(
    params?: ToolsOzoneModerationSearchRepos.QueryParams,
    opts?: ToolsOzoneModerationSearchRepos.CallOptions,
  ): Promise<ToolsOzoneModerationSearchRepos.Response> {
    return this._client.call(
      'tools.ozone.moderation.searchRepos',
      params,
      undefined,
      opts,
    )
  }
}

export class ToolsOzoneServerNS {
  _client: XrpcClient

  constructor(client: XrpcClient) {
    this._client = client
  }

  getConfig(
    params?: ToolsOzoneServerGetConfig.QueryParams,
    opts?: ToolsOzoneServerGetConfig.CallOptions,
  ): Promise<ToolsOzoneServerGetConfig.Response> {
    return this._client.call(
      'tools.ozone.server.getConfig',
      params,
      undefined,
      opts,
    )
  }
}

export class ToolsOzoneSetNS {
  _client: XrpcClient

  constructor(client: XrpcClient) {
    this._client = client
  }

  addValues(
    data?: ToolsOzoneSetAddValues.InputSchema,
    opts?: ToolsOzoneSetAddValues.CallOptions,
  ): Promise<ToolsOzoneSetAddValues.Response> {
    return this._client.call('tools.ozone.set.addValues', opts?.qp, data, opts)
  }

  deleteSet(
    data?: ToolsOzoneSetDeleteSet.InputSchema,
    opts?: ToolsOzoneSetDeleteSet.CallOptions,
  ): Promise<ToolsOzoneSetDeleteSet.Response> {
    return this._client
      .call('tools.ozone.set.deleteSet', opts?.qp, data, opts)
      .catch((e) => {
        throw ToolsOzoneSetDeleteSet.toKnownErr(e)
      })
  }

  deleteValues(
    data?: ToolsOzoneSetDeleteValues.InputSchema,
    opts?: ToolsOzoneSetDeleteValues.CallOptions,
  ): Promise<ToolsOzoneSetDeleteValues.Response> {
    return this._client
      .call('tools.ozone.set.deleteValues', opts?.qp, data, opts)
      .catch((e) => {
        throw ToolsOzoneSetDeleteValues.toKnownErr(e)
      })
  }

  getValues(
    params?: ToolsOzoneSetGetValues.QueryParams,
    opts?: ToolsOzoneSetGetValues.CallOptions,
  ): Promise<ToolsOzoneSetGetValues.Response> {
    return this._client
      .call('tools.ozone.set.getValues', params, undefined, opts)
      .catch((e) => {
        throw ToolsOzoneSetGetValues.toKnownErr(e)
      })
  }

  querySets(
    params?: ToolsOzoneSetQuerySets.QueryParams,
    opts?: ToolsOzoneSetQuerySets.CallOptions,
  ): Promise<ToolsOzoneSetQuerySets.Response> {
    return this._client.call(
      'tools.ozone.set.querySets',
      params,
      undefined,
      opts,
    )
  }

  upsertSet(
    data?: ToolsOzoneSetUpsertSet.InputSchema,
    opts?: ToolsOzoneSetUpsertSet.CallOptions,
  ): Promise<ToolsOzoneSetUpsertSet.Response> {
    return this._client.call('tools.ozone.set.upsertSet', opts?.qp, data, opts)
  }
}

export class ToolsOzoneSettingNS {
  _client: XrpcClient

  constructor(client: XrpcClient) {
    this._client = client
  }

  listOptions(
    params?: ToolsOzoneSettingListOptions.QueryParams,
    opts?: ToolsOzoneSettingListOptions.CallOptions,
  ): Promise<ToolsOzoneSettingListOptions.Response> {
    return this._client.call(
      'tools.ozone.setting.listOptions',
      params,
      undefined,
      opts,
    )
  }

  removeOptions(
    data?: ToolsOzoneSettingRemoveOptions.InputSchema,
    opts?: ToolsOzoneSettingRemoveOptions.CallOptions,
  ): Promise<ToolsOzoneSettingRemoveOptions.Response> {
    return this._client.call(
      'tools.ozone.setting.removeOptions',
      opts?.qp,
      data,
      opts,
    )
  }

  upsertOption(
    data?: ToolsOzoneSettingUpsertOption.InputSchema,
    opts?: ToolsOzoneSettingUpsertOption.CallOptions,
  ): Promise<ToolsOzoneSettingUpsertOption.Response> {
    return this._client.call(
      'tools.ozone.setting.upsertOption',
      opts?.qp,
      data,
      opts,
    )
  }
}

export class ToolsOzoneSignatureNS {
  _client: XrpcClient

  constructor(client: XrpcClient) {
    this._client = client
  }

  findCorrelation(
    params?: ToolsOzoneSignatureFindCorrelation.QueryParams,
    opts?: ToolsOzoneSignatureFindCorrelation.CallOptions,
  ): Promise<ToolsOzoneSignatureFindCorrelation.Response> {
    return this._client.call(
      'tools.ozone.signature.findCorrelation',
      params,
      undefined,
      opts,
    )
  }

  findRelatedAccounts(
    params?: ToolsOzoneSignatureFindRelatedAccounts.QueryParams,
    opts?: ToolsOzoneSignatureFindRelatedAccounts.CallOptions,
  ): Promise<ToolsOzoneSignatureFindRelatedAccounts.Response> {
    return this._client.call(
      'tools.ozone.signature.findRelatedAccounts',
      params,
      undefined,
      opts,
    )
  }

  searchAccounts(
    params?: ToolsOzoneSignatureSearchAccounts.QueryParams,
    opts?: ToolsOzoneSignatureSearchAccounts.CallOptions,
  ): Promise<ToolsOzoneSignatureSearchAccounts.Response> {
    return this._client.call(
      'tools.ozone.signature.searchAccounts',
      params,
      undefined,
      opts,
    )
  }
}

export class ToolsOzoneTeamNS {
  _client: XrpcClient

  constructor(client: XrpcClient) {
    this._client = client
  }

  addMember(
    data?: ToolsOzoneTeamAddMember.InputSchema,
    opts?: ToolsOzoneTeamAddMember.CallOptions,
  ): Promise<ToolsOzoneTeamAddMember.Response> {
    return this._client
      .call('tools.ozone.team.addMember', opts?.qp, data, opts)
      .catch((e) => {
        throw ToolsOzoneTeamAddMember.toKnownErr(e)
      })
  }

  deleteMember(
    data?: ToolsOzoneTeamDeleteMember.InputSchema,
    opts?: ToolsOzoneTeamDeleteMember.CallOptions,
  ): Promise<ToolsOzoneTeamDeleteMember.Response> {
    return this._client
      .call('tools.ozone.team.deleteMember', opts?.qp, data, opts)
      .catch((e) => {
        throw ToolsOzoneTeamDeleteMember.toKnownErr(e)
      })
  }

  listMembers(
    params?: ToolsOzoneTeamListMembers.QueryParams,
    opts?: ToolsOzoneTeamListMembers.CallOptions,
  ): Promise<ToolsOzoneTeamListMembers.Response> {
    return this._client.call(
      'tools.ozone.team.listMembers',
      params,
      undefined,
      opts,
    )
  }

  updateMember(
    data?: ToolsOzoneTeamUpdateMember.InputSchema,
    opts?: ToolsOzoneTeamUpdateMember.CallOptions,
  ): Promise<ToolsOzoneTeamUpdateMember.Response> {
    return this._client
      .call('tools.ozone.team.updateMember', opts?.qp, data, opts)
      .catch((e) => {
        throw ToolsOzoneTeamUpdateMember.toKnownErr(e)
      })
  }
}<|MERGE_RESOLUTION|>--- conflicted
+++ resolved
@@ -2474,13 +2474,13 @@
 
 export class AppBskyGraphNS {
   _client: XrpcClient
-<<<<<<< HEAD
   block: AppBskyGraphBlockRecord
   follow: AppBskyGraphFollowRecord
   list: AppBskyGraphListRecord
   listblock: AppBskyGraphListblockRecord
   listitem: AppBskyGraphListitemRecord
   starterpack: AppBskyGraphStarterpackRecord
+  verification: AppBskyGraphVerificationRecord
 
   constructor(client: XrpcClient) {
     this._client = client
@@ -2490,25 +2490,7 @@
     this.listblock = new AppBskyGraphListblockRecord(client)
     this.listitem = new AppBskyGraphListitemRecord(client)
     this.starterpack = new AppBskyGraphStarterpackRecord(client)
-=======
-  block: BlockRecord
-  follow: FollowRecord
-  list: ListRecord
-  listblock: ListblockRecord
-  listitem: ListitemRecord
-  starterpack: StarterpackRecord
-  verification: VerificationRecord
-
-  constructor(client: XrpcClient) {
-    this._client = client
-    this.block = new BlockRecord(client)
-    this.follow = new FollowRecord(client)
-    this.list = new ListRecord(client)
-    this.listblock = new ListblockRecord(client)
-    this.listitem = new ListitemRecord(client)
-    this.starterpack = new StarterpackRecord(client)
-    this.verification = new VerificationRecord(client)
->>>>>>> 3fcd2211
+    this.verification = new AppBskyGraphVerificationRecord(client)
   }
 
   getActorStarterPacks(
@@ -3107,7 +3089,7 @@
   }
 }
 
-export class VerificationRecord {
+export class AppBskyGraphVerificationRecord {
   _client: XrpcClient
 
   constructor(client: XrpcClient) {

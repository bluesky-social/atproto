/**
* GENERATED CODE - DO NOT MODIFY
*/
import { MethodSchema, RecordSchema } from '@atproto/lexicon'

export const methodSchemaDict: Record<string, MethodSchema> = {
  'com.atproto.account.create': {
    lexicon: 1,
    id: 'com.atproto.account.create',
    type: 'procedure',
    description: 'Create an account.',
    input: {
      encoding: 'application/json',
      schema: {
        type: 'object',
        required: ['handle', 'email', 'password'],
        properties: {
          email: {
            type: 'string',
          },
          handle: {
            type: 'string',
          },
          inviteCode: {
            type: 'string',
          },
          password: {
            type: 'string',
          },
          recoveryKey: {
            type: 'string',
          },
        },
        $defs: {},
      },
    },
    output: {
      encoding: 'application/json',
      schema: {
        type: 'object',
        required: [
          'accessJwt',
          'refreshJwt',
          'handle',
          'did',
          'declarationCid',
        ],
        properties: {
          accessJwt: {
            type: 'string',
          },
          refreshJwt: {
            type: 'string',
          },
          handle: {
            type: 'string',
          },
          did: {
            type: 'string',
          },
          declarationCid: {
            type: 'string',
          },
        },
        $defs: {},
      },
    },
    errors: [
      {
        name: 'InvalidHandle',
      },
      {
        name: 'InvalidPassword',
      },
      {
        name: 'InvalidInviteCode',
      },
      {
        name: 'HandleNotAvailable',
      },
    ],
  },
  'com.atproto.account.createInviteCode': {
    lexicon: 1,
    id: 'com.atproto.account.createInviteCode',
    type: 'procedure',
    description: 'Create an invite code.',
    input: {
      encoding: 'application/json',
      schema: {
        type: 'object',
        required: ['useCount'],
        properties: {
          useCount: {
            type: 'number',
          },
        },
        $defs: {},
      },
    },
    output: {
      encoding: 'application/json',
      schema: {
        type: 'object',
        required: ['code'],
        properties: {
          code: {
            type: 'string',
          },
        },
        $defs: {},
      },
    },
  },
  'com.atproto.account.delete': {
    lexicon: 1,
    id: 'com.atproto.account.delete',
    type: 'procedure',
    description: 'Delete an account.',
    input: {
      encoding: '',
      schema: {
        $defs: {},
      },
    },
    output: {
      encoding: '',
      schema: {
        $defs: {},
      },
    },
  },
  'com.atproto.account.get': {
    lexicon: 1,
    id: 'com.atproto.account.get',
    type: 'query',
    description: 'Get information about an account.',
    parameters: {},
    output: {
      encoding: '',
      schema: {
        $defs: {},
      },
    },
  },
  'com.atproto.account.requestPasswordReset': {
    lexicon: 1,
    id: 'com.atproto.account.requestPasswordReset',
    type: 'procedure',
    description: 'Initiate a user account password reset via email',
    input: {
      encoding: 'application/json',
      schema: {
        type: 'object',
        required: ['email'],
        properties: {
          email: {
            type: 'string',
          },
        },
        $defs: {},
      },
    },
    output: {
      encoding: 'application/json',
      schema: {
        type: 'object',
        properties: {},
        $defs: {},
      },
    },
  },
  'com.atproto.account.resetPassword': {
    lexicon: 1,
    id: 'com.atproto.account.resetPassword',
    type: 'procedure',
    description: 'Reset a user account password using a token',
    input: {
      encoding: 'application/json',
      schema: {
        type: 'object',
        required: ['token', 'password'],
        properties: {
          token: {
            type: 'string',
          },
          password: {
            type: 'string',
          },
        },
        $defs: {},
      },
    },
    output: {
      encoding: 'application/json',
      schema: {
        type: 'object',
        properties: {},
        $defs: {},
      },
    },
    errors: [
      {
        name: 'ExpiredToken',
      },
      {
        name: 'InvalidToken',
      },
    ],
  },
  'com.atproto.handle.resolve': {
    lexicon: 1,
    id: 'com.atproto.handle.resolve',
    type: 'query',
    description: 'Provides the DID of a repo.',
    parameters: {
      handle: {
        type: 'string',
        description:
          "The handle to resolve. If not supplied, will resolve the host's own handle.",
      },
    },
    output: {
      encoding: 'application/json',
      schema: {
        type: 'object',
        required: ['did'],
        properties: {
          did: {
            type: 'string',
          },
        },
        $defs: {},
      },
    },
  },
  'com.atproto.repo.batchWrite': {
    lexicon: 1,
    id: 'com.atproto.repo.batchWrite',
    type: 'procedure',
    description: 'Apply a batch transaction of creates, puts, and deletes.',
    input: {
      encoding: 'application/json',
      schema: {
        type: 'object',
        required: ['did', 'writes'],
        properties: {
          did: {
            type: 'string',
            description: 'The DID of the repo.',
          },
          validate: {
            type: 'boolean',
            default: true,
            description: 'Validate the records?',
          },
          writes: {
            type: 'array',
            items: {
              oneOf: [
                {
                  type: 'object',
                  required: ['action', 'collection', 'value'],
                  properties: {
                    action: {
                      type: 'string',
                      const: 'create',
                    },
                    collection: {
                      type: 'string',
                    },
                    rkey: {
                      type: 'string',
                    },
                    value: {},
                  },
                },
                {
                  type: 'object',
                  required: ['action', 'collection', 'rkey', 'value'],
                  properties: {
                    action: {
                      type: 'string',
                      const: 'update',
                    },
                    collection: {
                      type: 'string',
                    },
                    rkey: {
                      type: 'string',
                    },
                    value: {},
                  },
                },
                {
                  type: 'object',
                  required: ['action', 'collection', 'rkey'],
                  properties: {
                    action: {
                      type: 'string',
                      const: 'delete',
                    },
                    collection: {
                      type: 'string',
                    },
                    rkey: {
                      type: 'string',
                    },
                  },
                },
              ],
            },
          },
        },
        $defs: {},
      },
    },
    output: {
      encoding: 'application/json',
      schema: {
        $defs: {},
      },
    },
  },
  'com.atproto.repo.createRecord': {
    lexicon: 1,
    id: 'com.atproto.repo.createRecord',
    type: 'procedure',
    description: 'Create a new record.',
    input: {
      encoding: 'application/json',
      schema: {
        type: 'object',
        required: ['did', 'collection', 'record'],
        properties: {
          did: {
            type: 'string',
            description: 'The DID of the repo.',
          },
          collection: {
            type: 'string',
            description: 'The NSID of the record collection.',
          },
          validate: {
            type: 'boolean',
            default: true,
            description: 'Validate the record?',
          },
          record: {
            type: 'object',
            description: 'The record to create',
          },
        },
        $defs: {},
      },
    },
    output: {
      encoding: 'application/json',
      schema: {
        type: 'object',
        required: ['uri', 'cid'],
        properties: {
          uri: {
            type: 'string',
          },
          cid: {
            type: 'string',
          },
        },
        $defs: {},
      },
    },
  },
  'com.atproto.repo.deleteRecord': {
    lexicon: 1,
    id: 'com.atproto.repo.deleteRecord',
    type: 'procedure',
    description: 'Delete a record.',
    input: {
      encoding: 'application/json',
      schema: {
        type: 'object',
        required: ['did', 'collection', 'rkey'],
        properties: {
          did: {
            type: 'string',
            description: 'The DID of the repo.',
          },
          collection: {
            type: 'string',
            description: 'The NSID of the record collection.',
          },
          rkey: {
            type: 'string',
            description: 'The key of the record.',
          },
        },
        $defs: {},
      },
    },
  },
  'com.atproto.repo.describe': {
    lexicon: 1,
    id: 'com.atproto.repo.describe',
    type: 'query',
    description:
      'Get information about the repo, including the list of collections.',
    parameters: {
      user: {
        type: 'string',
        required: true,
        description: 'The handle or DID of the repo.',
      },
    },
    output: {
      encoding: 'application/json',
      schema: {
        type: 'object',
        required: ['handle', 'did', 'didDoc', 'collections', 'handleIsCorrect'],
        properties: {
          handle: {
            type: 'string',
          },
          did: {
            type: 'string',
          },
          didDoc: {
            type: 'object',
          },
          collections: {
            type: 'array',
            items: {
              type: 'string',
            },
          },
          handleIsCorrect: {
            type: 'boolean',
          },
        },
        $defs: {},
      },
    },
  },
  'com.atproto.repo.getRecord': {
    lexicon: 1,
    id: 'com.atproto.repo.getRecord',
    type: 'query',
    description: 'Fetch a record.',
    parameters: {
      user: {
        type: 'string',
        required: true,
        description: 'The handle or DID of the repo.',
      },
      collection: {
        type: 'string',
        required: true,
        description: 'The NSID of the collection.',
      },
      rkey: {
        type: 'string',
        required: true,
        description: 'The key of the record.',
      },
      cid: {
        type: 'string',
        required: false,
        description:
          'The CID of the version of the record. If not specified, then return the most recent version.',
      },
    },
    output: {
      encoding: 'application/json',
      schema: {
        type: 'object',
        required: ['uri', 'value'],
        properties: {
          uri: {
            type: 'string',
          },
          cid: {
            type: 'string',
          },
          value: {
            type: 'object',
          },
        },
        $defs: {},
      },
    },
  },
  'com.atproto.repo.listRecords': {
    lexicon: 1,
    id: 'com.atproto.repo.listRecords',
    type: 'query',
    description: 'List a range of records in a collection.',
    parameters: {
      user: {
        type: 'string',
        required: true,
        description: 'The handle or DID of the repo.',
      },
      collection: {
        type: 'string',
        required: true,
        description: 'The NSID of the record type.',
      },
      limit: {
        type: 'number',
        minimum: 1,
        default: 50,
        description: 'The number of records to return. TODO-max number?',
      },
      before: {
        type: 'string',
        description: 'A TID to filter the range of records returned.',
      },
      after: {
        type: 'string',
        description: 'A TID to filter the range of records returned.',
      },
      reverse: {
        type: 'boolean',
        description: 'Reverse the order of the returned records?',
        default: false,
      },
    },
    output: {
      encoding: 'application/json',
      schema: {
        type: 'object',
        required: ['records'],
        properties: {
          cursor: {
            type: 'string',
          },
          records: {
            type: 'array',
            items: {
              type: 'object',
              required: ['uri', 'cid', 'value'],
              properties: {
                uri: {
                  type: 'string',
                },
                cid: {
                  type: 'string',
                },
                value: {
                  type: 'object',
                },
              },
            },
          },
        },
        $defs: {},
      },
    },
  },
  'com.atproto.repo.putRecord': {
    lexicon: 1,
    id: 'com.atproto.repo.putRecord',
    type: 'procedure',
    description: 'Write a record.',
    input: {
      encoding: 'application/json',
      schema: {
        type: 'object',
        required: ['did', 'collection', 'rkey', 'record'],
        properties: {
          did: {
            type: 'string',
            description: 'The DID of the repo.',
          },
          collection: {
            type: 'string',
            description: 'The NSID of the record type.',
          },
          rkey: {
            type: 'string',
            description: 'The TID of the record.',
          },
          validate: {
            type: 'boolean',
            default: true,
            description: 'Validate the record?',
          },
          record: {
            type: 'object',
            description: 'The record to create',
          },
        },
        $defs: {},
      },
    },
    output: {
      encoding: 'application/json',
      schema: {
        type: 'object',
        required: ['uri', 'cid'],
        properties: {
          uri: {
            type: 'string',
          },
          cid: {
            type: 'string',
          },
        },
        $defs: {},
      },
    },
  },
  'com.atproto.server.getAccountsConfig': {
    lexicon: 1,
    id: 'com.atproto.server.getAccountsConfig',
    type: 'query',
    description:
      "Get a document describing the service's accounts configuration.",
    parameters: {},
    output: {
      encoding: 'application/json',
      schema: {
        type: 'object',
        required: ['availableUserDomains'],
        properties: {
          inviteCodeRequired: {
            type: 'boolean',
          },
          availableUserDomains: {
            type: 'array',
            items: {
              type: 'string',
            },
          },
        },
        $defs: {},
      },
    },
  },
  'com.atproto.session.create': {
    lexicon: 1,
    id: 'com.atproto.session.create',
    type: 'procedure',
    description: 'Create an authentication session.',
    input: {
      encoding: 'application/json',
      schema: {
        type: 'object',
        required: ['handle', 'password'],
        properties: {
          handle: {
            type: 'string',
          },
          password: {
            type: 'string',
          },
        },
        $defs: {},
      },
    },
    output: {
      encoding: 'application/json',
      schema: {
        type: 'object',
        required: ['accessJwt', 'refreshJwt', 'handle', 'did'],
        properties: {
          accessJwt: {
            type: 'string',
          },
          refreshJwt: {
            type: 'string',
          },
          handle: {
            type: 'string',
          },
          did: {
            type: 'string',
          },
        },
        $defs: {},
      },
    },
  },
  'com.atproto.session.delete': {
    lexicon: 1,
    id: 'com.atproto.session.delete',
    type: 'procedure',
    description: 'Delete the current session.',
    output: {
      encoding: 'application/json',
      schema: {
        $defs: {},
      },
    },
  },
  'com.atproto.session.get': {
    lexicon: 1,
    id: 'com.atproto.session.get',
    type: 'query',
    description: 'Get information about the current session.',
    parameters: {},
    output: {
      encoding: 'application/json',
      schema: {
        type: 'object',
        required: ['handle', 'did'],
        properties: {
          handle: {
            type: 'string',
          },
          did: {
            type: 'string',
          },
        },
        $defs: {},
      },
    },
  },
  'com.atproto.session.refresh': {
    lexicon: 1,
    id: 'com.atproto.session.refresh',
    type: 'procedure',
    description: 'Refresh an authentication session.',
    output: {
      encoding: 'application/json',
      schema: {
        type: 'object',
        required: ['accessJwt', 'refreshJwt', 'handle', 'did'],
        properties: {
          accessJwt: {
            type: 'string',
          },
          refreshJwt: {
            type: 'string',
          },
          handle: {
            type: 'string',
          },
          did: {
            type: 'string',
          },
        },
        $defs: {},
      },
    },
  },
  'com.atproto.sync.getRepo': {
    lexicon: 1,
    id: 'com.atproto.sync.getRepo',
    type: 'query',
    description: 'Gets the repo state.',
    parameters: {
      did: {
        type: 'string',
        required: true,
        description: 'The DID of the repo.',
      },
      from: {
        type: 'string',
        description: 'A past commit CID',
      },
    },
    output: {
      encoding: 'application/cbor',
    },
  },
  'com.atproto.sync.getRoot': {
    lexicon: 1,
    id: 'com.atproto.sync.getRoot',
    type: 'query',
    description: 'Gets the current root CID of a repo.',
    parameters: {
      did: {
        type: 'string',
        required: true,
        description: 'The DID of the repo.',
      },
    },
    output: {
      encoding: 'application/json',
      schema: {
        type: 'object',
        required: ['root'],
        properties: {
          root: {
            type: 'string',
          },
        },
        $defs: {},
      },
    },
  },
  'com.atproto.sync.updateRepo': {
    lexicon: 1,
    id: 'com.atproto.sync.updateRepo',
    type: 'procedure',
    description: 'Writes commits to a repo.',
    parameters: {
      did: {
        type: 'string',
        required: true,
        description: 'The DID of the repo.',
      },
    },
    input: {
      encoding: 'application/cbor',
    },
  },
  'app.bsky.actor.createScene': {
    lexicon: 1,
    id: 'app.bsky.actor.createScene',
    type: 'procedure',
    description: 'Create a scene.',
    parameters: {},
    input: {
      encoding: 'application/json',
      schema: {
        type: 'object',
        required: ['handle'],
        properties: {
          handle: {
            type: 'string',
          },
          recoveryKey: {
            type: 'string',
          },
        },
        $defs: {},
      },
    },
    output: {
      encoding: 'application/json',
      schema: {
        type: 'object',
        required: ['handle', 'did', 'declarationCid'],
        properties: {
          handle: {
            type: 'string',
          },
          did: {
            type: 'string',
          },
          declarationCid: {
            type: 'string',
          },
        },
        $defs: {},
      },
    },
    errors: [
      {
        name: 'InvalidHandle',
      },
      {
        name: 'HandleNotAvailable',
      },
    ],
  },
  'app.bsky.actor.getProfile': {
    lexicon: 1,
    id: 'app.bsky.actor.getProfile',
    type: 'query',
    parameters: {
      actor: {
        type: 'string',
        required: true,
      },
    },
    output: {
      encoding: 'application/json',
      schema: {
        type: 'object',
        required: [
          'did',
          'handle',
          'actorType',
          'creator',
          'followersCount',
          'followsCount',
          'membersCount',
          'postsCount',
        ],
        properties: {
          did: {
            type: 'string',
          },
          handle: {
            type: 'string',
          },
          actorType: {
            oneOf: [
              {
                $ref: '#/$defs/actorKnown',
              },
              {
                $ref: '#/$defs/actorUnknown',
              },
            ],
          },
          creator: {
            type: 'string',
          },
          displayName: {
            type: 'string',
            maxLength: 64,
          },
          description: {
            type: 'string',
            maxLength: 256,
          },
          followersCount: {
            type: 'number',
          },
          followsCount: {
            type: 'number',
          },
          membersCount: {
            type: 'number',
          },
          postsCount: {
            type: 'number',
          },
          myState: {
            type: 'object',
            properties: {
              follow: {
                type: 'string',
              },
            },
          },
        },
        $defs: {
          actorKnown: {
            type: 'string',
            enum: ['app.bsky.system.actorUser', 'app.bsky.system.actorScene'],
          },
          actorUnknown: {
            type: 'string',
            not: {
              enum: ['app.bsky.system.actorUser', 'app.bsky.system.actorScene'],
            },
          },
        },
      },
    },
    defs: {
      actorKnown: {
        type: 'string',
        enum: ['app.bsky.system.actorUser', 'app.bsky.system.actorScene'],
      },
      actorUnknown: {
        type: 'string',
        not: {
          enum: ['app.bsky.system.actorUser', 'app.bsky.system.actorScene'],
        },
      },
    },
  },
  'app.bsky.actor.search': {
    lexicon: 1,
    id: 'app.bsky.actor.search',
    type: 'query',
    description: 'Find users matching search criteria',
    parameters: {
      term: {
        type: 'string',
        required: true,
      },
      limit: {
        type: 'number',
        maximum: 100,
      },
      before: {
        type: 'string',
      },
    },
    output: {
      encoding: 'application/json',
      schema: {
        type: 'object',
        required: ['users'],
        properties: {
          cursor: {
            type: 'string',
          },
          users: {
            type: 'array',
            items: {
              type: 'object',
              required: ['did', 'handle'],
              properties: {
                did: {
                  type: 'string',
                },
                handle: {
                  type: 'string',
                },
                displayName: {
                  type: 'string',
                  maxLength: 64,
                },
                description: {
                  type: 'string',
                },
                indexedAt: {
                  type: 'string',
                  format: 'date-time',
                },
              },
            },
          },
        },
        $defs: {},
      },
    },
  },
  'app.bsky.actor.searchTypeahead': {
    lexicon: 1,
    id: 'app.bsky.actor.searchTypeahead',
    type: 'query',
    description: 'Find user suggestions for a search term',
    parameters: {
      term: {
        type: 'string',
        required: true,
      },
      limit: {
        type: 'number',
        maximum: 100,
      },
    },
    output: {
      encoding: 'application/json',
      schema: {
        type: 'object',
        required: ['users'],
        properties: {
          users: {
            type: 'array',
            items: {
              type: 'object',
              required: ['did', 'handle'],
              properties: {
                did: {
                  type: 'string',
                },
                handle: {
                  type: 'string',
                },
                displayName: {
                  type: 'string',
                  maxLength: 64,
                },
              },
            },
          },
        },
        $defs: {},
      },
    },
  },
  'app.bsky.actor.updateProfile': {
    lexicon: 1,
    id: 'app.bsky.actor.updateProfile',
    type: 'procedure',
    description: 'Notify server that the user has seen notifications',
    input: {
      encoding: 'application/json',
      schema: {
        type: 'object',
        required: [],
        properties: {
          displayName: {
            type: 'string',
            maxLength: 64,
          },
          description: {
            type: 'string',
            maxLength: 256,
          },
        },
        $defs: {},
      },
    },
    output: {
      encoding: 'application/json',
      schema: {
        type: 'object',
        required: ['uri', 'cid', 'record'],
        properties: {
          uri: {
            type: 'string',
          },
          cid: {
            type: 'string',
          },
          record: {
            type: 'object',
          },
        },
        $defs: {},
      },
    },
  },
  'app.bsky.feed.getAuthorFeed': {
    lexicon: 1,
    id: 'app.bsky.feed.getAuthorFeed',
    type: 'query',
    description: "A view of a user's feed",
    parameters: {
      author: {
        type: 'string',
        required: true,
      },
      limit: {
        type: 'number',
        maximum: 100,
      },
      before: {
        type: 'string',
      },
    },
    output: {
      encoding: 'application/json',
      schema: {
        type: 'object',
        required: ['feed'],
        properties: {
          cursor: {
            type: 'string',
          },
          feed: {
            type: 'array',
            items: {
              $ref: '#/$defs/feedItem',
            },
          },
        },
        $defs: {
          feedItem: {
            type: 'object',
            required: [
              'uri',
              'cid',
              'author',
              'record',
              'replyCount',
              'repostCount',
              'upvoteCount',
              'downvoteCount',
              'indexedAt',
            ],
            properties: {
              uri: {
                type: 'string',
              },
              cid: {
                type: 'string',
              },
              author: {
                $ref: '#/$defs/user',
              },
              repostedBy: {
                $ref: '#/$defs/user',
              },
              record: {
                type: 'object',
              },
              embed: {
                oneOf: [
                  {
                    $ref: '#/$defs/recordEmbed',
                  },
                  {
                    $ref: '#/$defs/externalEmbed',
                  },
                  {
                    $ref: '#/$defs/unknownEmbed',
                  },
                ],
              },
              replyCount: {
                type: 'number',
              },
              repostCount: {
                type: 'number',
              },
              upvoteCount: {
                type: 'number',
              },
              downvoteCount: {
                type: 'number',
              },
              indexedAt: {
                type: 'string',
                format: 'date-time',
              },
              myState: {
                type: 'object',
                properties: {
                  repost: {
                    type: 'string',
                  },
                  upvote: {
                    type: 'string',
                  },
                  downvote: {
                    type: 'string',
                  },
                },
              },
            },
          },
          user: {
            type: 'object',
            required: ['did', 'handle'],
            properties: {
              did: {
                type: 'string',
              },
              handle: {
                type: 'string',
              },
              displayName: {
                type: 'string',
                maxLength: 64,
              },
            },
          },
          recordEmbed: {
            type: 'object',
            required: ['type', 'author', 'record'],
            properties: {
              type: {
                const: 'record',
              },
              author: {
                $ref: '#/$defs/user',
              },
              record: {
                type: 'object',
              },
            },
          },
          externalEmbed: {
            type: 'object',
            required: ['type', 'uri', 'title', 'description', 'imageUri'],
            properties: {
              type: {
                const: 'external',
              },
              uri: {
                type: 'string',
              },
              title: {
                type: 'string',
              },
              description: {
                type: 'string',
              },
              imageUri: {
                type: 'string',
              },
            },
          },
          unknownEmbed: {
            type: 'object',
            required: ['type'],
            properties: {
              type: {
                type: 'string',
                not: {
                  enum: ['record', 'external'],
                },
              },
            },
          },
        },
      },
    },
    defs: {
      feedItem: {
        type: 'object',
        required: [
          'uri',
          'cid',
          'author',
          'record',
          'replyCount',
          'repostCount',
          'upvoteCount',
          'downvoteCount',
          'indexedAt',
        ],
        properties: {
          uri: {
            type: 'string',
          },
          cid: {
            type: 'string',
          },
          author: {
            $ref: '#/$defs/user',
          },
          repostedBy: {
            $ref: '#/$defs/user',
          },
          record: {
            type: 'object',
          },
          embed: {
            oneOf: [
              {
                $ref: '#/$defs/recordEmbed',
              },
              {
                $ref: '#/$defs/externalEmbed',
              },
              {
                $ref: '#/$defs/unknownEmbed',
              },
            ],
          },
          replyCount: {
            type: 'number',
          },
          repostCount: {
            type: 'number',
          },
          upvoteCount: {
            type: 'number',
          },
          downvoteCount: {
            type: 'number',
          },
          indexedAt: {
            type: 'string',
            format: 'date-time',
          },
          myState: {
            type: 'object',
            properties: {
              repost: {
                type: 'string',
              },
              upvote: {
                type: 'string',
              },
              downvote: {
                type: 'string',
              },
            },
          },
        },
      },
      user: {
        type: 'object',
        required: ['did', 'handle'],
        properties: {
          did: {
            type: 'string',
          },
          handle: {
            type: 'string',
          },
          displayName: {
            type: 'string',
            maxLength: 64,
          },
        },
      },
      recordEmbed: {
        type: 'object',
        required: ['type', 'author', 'record'],
        properties: {
          type: {
            const: 'record',
          },
          author: {
            $ref: '#/$defs/user',
          },
          record: {
            type: 'object',
          },
        },
      },
      externalEmbed: {
        type: 'object',
        required: ['type', 'uri', 'title', 'description', 'imageUri'],
        properties: {
          type: {
            const: 'external',
          },
          uri: {
            type: 'string',
          },
          title: {
            type: 'string',
          },
          description: {
            type: 'string',
          },
          imageUri: {
            type: 'string',
          },
        },
      },
      unknownEmbed: {
        type: 'object',
        required: ['type'],
        properties: {
          type: {
            type: 'string',
            not: {
              enum: ['record', 'external'],
            },
          },
        },
      },
    },
  },
  'app.bsky.feed.getPostThread': {
    lexicon: 1,
    id: 'app.bsky.feed.getPostThread',
    type: 'query',
    parameters: {
      uri: {
        type: 'string',
        required: true,
      },
      depth: {
        type: 'number',
      },
    },
    output: {
      encoding: 'application/json',
      schema: {
        type: 'object',
        required: ['thread'],
        properties: {
          thread: {
            $ref: '#/$defs/post',
          },
        },
        $defs: {
          post: {
            type: 'object',
            required: [
              'uri',
              'cid',
              'author',
              'record',
              'replyCount',
              'repostCount',
              'upvoteCount',
              'downvoteCount',
              'indexedAt',
            ],
            properties: {
              uri: {
                type: 'string',
              },
              cid: {
                type: 'string',
              },
              author: {
                $ref: '#/$defs/user',
              },
              record: {
                type: 'object',
              },
              embed: {
                oneOf: [
                  {
                    $ref: '#/$defs/recordEmbed',
                  },
                  {
                    $ref: '#/$defs/externalEmbed',
                  },
                  {
                    $ref: '#/$defs/unknownEmbed',
                  },
                ],
              },
              parent: {
                $ref: '#/$defs/post',
              },
              replyCount: {
                type: 'number',
              },
              replies: {
                type: 'array',
                items: {
                  $ref: '#/$defs/post',
                },
              },
              repostCount: {
                type: 'number',
              },
              upvoteCount: {
                type: 'number',
              },
              downvoteCount: {
                type: 'number',
              },
              indexedAt: {
                type: 'string',
                format: 'date-time',
              },
              myState: {
                type: 'object',
                properties: {
                  repost: {
                    type: 'string',
                  },
                  upvote: {
                    type: 'string',
                  },
                  downvote: {
                    type: 'string',
                  },
                },
              },
            },
          },
          user: {
            type: 'object',
            required: ['did', 'handle'],
            properties: {
              did: {
                type: 'string',
              },
              handle: {
                type: 'string',
              },
              displayName: {
                type: 'string',
                maxLength: 64,
              },
            },
          },
          recordEmbed: {
            type: 'object',
            required: ['type', 'author', 'record'],
            properties: {
              type: {
                const: 'record',
              },
              author: {
                $ref: '#/$defs/user',
              },
              record: {
                type: 'object',
              },
            },
          },
          externalEmbed: {
            type: 'object',
            required: ['type', 'uri', 'title', 'description', 'imageUri'],
            properties: {
              type: {
                const: 'external',
              },
              uri: {
                type: 'string',
              },
              title: {
                type: 'string',
              },
              description: {
                type: 'string',
              },
              imageUri: {
                type: 'string',
              },
            },
          },
          unknownEmbed: {
            type: 'object',
            required: ['type'],
            properties: {
              type: {
                type: 'string',
                not: {
                  enum: ['record', 'external'],
                },
              },
            },
          },
        },
      },
    },
    defs: {
      post: {
        type: 'object',
        required: [
          'uri',
          'cid',
          'author',
          'record',
          'replyCount',
          'repostCount',
          'upvoteCount',
          'downvoteCount',
          'indexedAt',
        ],
        properties: {
          uri: {
            type: 'string',
          },
          cid: {
            type: 'string',
          },
          author: {
            $ref: '#/$defs/user',
          },
          record: {
            type: 'object',
          },
          embed: {
            oneOf: [
              {
                $ref: '#/$defs/recordEmbed',
              },
              {
                $ref: '#/$defs/externalEmbed',
              },
              {
                $ref: '#/$defs/unknownEmbed',
              },
            ],
          },
          parent: {
            $ref: '#/$defs/post',
          },
          replyCount: {
            type: 'number',
          },
          replies: {
            type: 'array',
            items: {
              $ref: '#/$defs/post',
            },
          },
          repostCount: {
            type: 'number',
          },
          upvoteCount: {
            type: 'number',
          },
          downvoteCount: {
            type: 'number',
          },
          indexedAt: {
            type: 'string',
            format: 'date-time',
          },
          myState: {
            type: 'object',
            properties: {
              repost: {
                type: 'string',
              },
              upvote: {
                type: 'string',
              },
              downvote: {
                type: 'string',
              },
            },
          },
        },
      },
      user: {
        type: 'object',
        required: ['did', 'handle'],
        properties: {
          did: {
            type: 'string',
          },
          handle: {
            type: 'string',
          },
          displayName: {
            type: 'string',
            maxLength: 64,
          },
        },
      },
      recordEmbed: {
        type: 'object',
        required: ['type', 'author', 'record'],
        properties: {
          type: {
            const: 'record',
          },
          author: {
            $ref: '#/$defs/user',
          },
          record: {
            type: 'object',
          },
        },
      },
      externalEmbed: {
        type: 'object',
        required: ['type', 'uri', 'title', 'description', 'imageUri'],
        properties: {
          type: {
            const: 'external',
          },
          uri: {
            type: 'string',
          },
          title: {
            type: 'string',
          },
          description: {
            type: 'string',
          },
          imageUri: {
            type: 'string',
          },
        },
      },
      unknownEmbed: {
        type: 'object',
        required: ['type'],
        properties: {
          type: {
            type: 'string',
            not: {
              enum: ['record', 'external'],
            },
          },
        },
      },
    },
  },
  'app.bsky.feed.getRepostedBy': {
    lexicon: 1,
    id: 'app.bsky.feed.getRepostedBy',
    type: 'query',
    parameters: {
      uri: {
        type: 'string',
        required: true,
      },
      cid: {
        type: 'string',
        required: false,
      },
      limit: {
        type: 'number',
        maximum: 100,
      },
      before: {
        type: 'string',
      },
    },
    output: {
      encoding: 'application/json',
      schema: {
        type: 'object',
        required: ['uri', 'repostedBy'],
        properties: {
          uri: {
            type: 'string',
          },
          cid: {
            type: 'string',
          },
          cursor: {
            type: 'string',
          },
          repostedBy: {
            type: 'array',
            items: {
              type: 'object',
              required: ['did', 'handle', 'indexedAt'],
              properties: {
                did: {
                  type: 'string',
                },
                handle: {
                  type: 'string',
                },
                displayName: {
                  type: 'string',
                  maxLength: 64,
                },
                createdAt: {
                  type: 'string',
                  format: 'date-time',
                },
                indexedAt: {
                  type: 'string',
                  format: 'date-time',
                },
              },
            },
          },
        },
        $defs: {},
      },
    },
  },
  'app.bsky.feed.getTimeline': {
    lexicon: 1,
    id: 'app.bsky.feed.getTimeline',
    type: 'query',
    description: "A view of the user's home timeline",
    parameters: {
      algorithm: {
        type: 'string',
      },
      limit: {
        type: 'number',
        maximum: 100,
      },
      before: {
        type: 'string',
      },
    },
    output: {
      encoding: 'application/json',
      schema: {
        type: 'object',
        required: ['feed'],
        properties: {
          cursor: {
            type: 'string',
          },
          feed: {
            type: 'array',
            items: {
              $ref: '#/$defs/feedItem',
            },
          },
        },
        $defs: {
          feedItem: {
            type: 'object',
            required: [
              'uri',
              'cid',
              'author',
              'record',
              'replyCount',
              'repostCount',
              'upvoteCount',
              'downvoteCount',
              'indexedAt',
            ],
            properties: {
              uri: {
                type: 'string',
              },
              cid: {
                type: 'string',
              },
              author: {
                $ref: '#/$defs/user',
              },
              repostedBy: {
                $ref: '#/$defs/user',
              },
              record: {
                type: 'object',
              },
              embed: {
                oneOf: [
                  {
                    $ref: '#/$defs/recordEmbed',
                  },
                  {
                    $ref: '#/$defs/externalEmbed',
                  },
                  {
                    $ref: '#/$defs/unknownEmbed',
                  },
                ],
              },
              replyCount: {
                type: 'number',
              },
              repostCount: {
                type: 'number',
              },
              upvoteCount: {
                type: 'number',
              },
              downvoteCount: {
                type: 'number',
              },
              indexedAt: {
                type: 'string',
                format: 'date-time',
              },
              myState: {
                type: 'object',
                properties: {
                  repost: {
                    type: 'string',
                  },
                  upvote: {
                    type: 'string',
                  },
                  downvote: {
                    type: 'string',
                  },
                },
              },
            },
          },
          user: {
            type: 'object',
            required: ['did', 'handle'],
            properties: {
              did: {
                type: 'string',
              },
              handle: {
                type: 'string',
              },
              displayName: {
                type: 'string',
                maxLength: 64,
              },
            },
          },
          recordEmbed: {
            type: 'object',
            required: ['type', 'author', 'record'],
            properties: {
              type: {
                const: 'record',
              },
              author: {
                $ref: '#/$defs/user',
              },
              record: {
                type: 'object',
              },
            },
          },
          externalEmbed: {
            type: 'object',
            required: ['type', 'uri', 'title', 'description', 'imageUri'],
            properties: {
              type: {
                const: 'external',
              },
              uri: {
                type: 'string',
              },
              title: {
                type: 'string',
              },
              description: {
                type: 'string',
              },
              imageUri: {
                type: 'string',
              },
            },
          },
          unknownEmbed: {
            type: 'object',
            required: ['type'],
            properties: {
              type: {
                type: 'string',
                not: {
                  enum: ['record', 'external'],
                },
              },
            },
          },
        },
      },
    },
    defs: {
      feedItem: {
        type: 'object',
        required: [
          'uri',
          'cid',
          'author',
          'record',
          'replyCount',
          'repostCount',
          'upvoteCount',
          'downvoteCount',
          'indexedAt',
        ],
        properties: {
          uri: {
            type: 'string',
          },
          cid: {
            type: 'string',
          },
          author: {
            $ref: '#/$defs/user',
          },
          repostedBy: {
            $ref: '#/$defs/user',
          },
          record: {
            type: 'object',
          },
          embed: {
            oneOf: [
              {
                $ref: '#/$defs/recordEmbed',
              },
              {
                $ref: '#/$defs/externalEmbed',
              },
              {
                $ref: '#/$defs/unknownEmbed',
              },
            ],
          },
          replyCount: {
            type: 'number',
          },
          repostCount: {
            type: 'number',
          },
          upvoteCount: {
            type: 'number',
          },
          downvoteCount: {
            type: 'number',
          },
          indexedAt: {
            type: 'string',
            format: 'date-time',
          },
          myState: {
            type: 'object',
            properties: {
              repost: {
                type: 'string',
              },
              upvote: {
                type: 'string',
              },
              downvote: {
                type: 'string',
              },
            },
          },
        },
      },
      user: {
        type: 'object',
        required: ['did', 'handle'],
        properties: {
          did: {
            type: 'string',
          },
          handle: {
            type: 'string',
          },
          displayName: {
            type: 'string',
            maxLength: 64,
          },
        },
      },
      recordEmbed: {
        type: 'object',
        required: ['type', 'author', 'record'],
        properties: {
          type: {
            const: 'record',
          },
          author: {
            $ref: '#/$defs/user',
          },
          record: {
            type: 'object',
          },
        },
      },
      externalEmbed: {
        type: 'object',
        required: ['type', 'uri', 'title', 'description', 'imageUri'],
        properties: {
          type: {
            const: 'external',
          },
          uri: {
            type: 'string',
          },
          title: {
            type: 'string',
          },
          description: {
            type: 'string',
          },
          imageUri: {
            type: 'string',
          },
        },
      },
      unknownEmbed: {
        type: 'object',
        required: ['type'],
        properties: {
          type: {
            type: 'string',
            not: {
              enum: ['record', 'external'],
            },
          },
        },
      },
    },
  },
  'app.bsky.feed.getVotes': {
    lexicon: 1,
    id: 'app.bsky.feed.getVotes',
    type: 'query',
    parameters: {
      uri: {
        type: 'string',
        required: true,
      },
      cid: {
        type: 'string',
        required: false,
      },
      direction: {
        type: 'string',
        required: false,
      },
      limit: {
        type: 'number',
        maximum: 100,
      },
      before: {
        type: 'string',
      },
    },
    output: {
      encoding: 'application/json',
      schema: {
        type: 'object',
        required: ['uri', 'votes'],
        properties: {
          uri: {
            type: 'string',
          },
          cid: {
            type: 'string',
          },
          cursor: {
            type: 'string',
          },
          votes: {
            type: 'array',
            items: {
              type: 'object',
              required: ['direction', 'indexedAt', 'createdAt', 'actor'],
              properties: {
                direction: {
                  type: 'string',
                  enum: ['up', 'down'],
                },
                indexedAt: {
                  type: 'string',
                  format: 'date-time',
                },
                createdAt: {
                  type: 'string',
                  format: 'date-time',
                },
                actor: {
                  $ref: '#/$defs/actor',
                },
              },
            },
          },
        },
        $defs: {
          actor: {
            type: 'object',
            required: ['did', 'handle'],
            properties: {
              did: {
                type: 'string',
              },
              handle: {
                type: 'string',
              },
              displayName: {
                type: 'string',
                maxLength: 64,
              },
            },
          },
        },
      },
    },
    defs: {
      actor: {
        type: 'object',
        required: ['did', 'handle'],
        properties: {
          did: {
            type: 'string',
          },
          handle: {
            type: 'string',
          },
          displayName: {
            type: 'string',
            maxLength: 64,
          },
        },
      },
    },
  },
  'app.bsky.graph.getFollowers': {
    lexicon: 1,
    id: 'app.bsky.graph.getFollowers',
    type: 'query',
    description: 'Who is following a user?',
    parameters: {
      user: {
        type: 'string',
        required: true,
      },
      limit: {
        type: 'number',
        maximum: 100,
      },
      before: {
        type: 'string',
      },
    },
    output: {
      encoding: 'application/json',
      schema: {
        type: 'object',
        required: ['subject', 'followers'],
        properties: {
          subject: {
            type: 'object',
            required: ['did', 'handle'],
            properties: {
              did: {
                type: 'string',
              },
              handle: {
                type: 'string',
              },
              displayName: {
                type: 'string',
                maxLength: 64,
              },
            },
          },
          cursor: {
            type: 'string',
          },
          followers: {
            type: 'array',
            items: {
              type: 'object',
              required: ['did', 'handle', 'indexedAt'],
              properties: {
                did: {
                  type: 'string',
                },
                handle: {
                  type: 'string',
                },
                displayName: {
                  type: 'string',
                  maxLength: 64,
                },
                createdAt: {
                  type: 'string',
                  format: 'date-time',
                },
                indexedAt: {
                  type: 'string',
                  format: 'date-time',
                },
              },
            },
          },
        },
        $defs: {},
      },
    },
  },
  'app.bsky.graph.getFollows': {
    lexicon: 1,
    id: 'app.bsky.graph.getFollows',
    type: 'query',
    description: 'Who is a user following?',
    parameters: {
      user: {
        type: 'string',
        required: true,
      },
      limit: {
        type: 'number',
        maximum: 100,
      },
      before: {
        type: 'string',
      },
    },
    output: {
      encoding: 'application/json',
      schema: {
        type: 'object',
        required: ['subject', 'follows'],
        properties: {
          subject: {
            type: 'object',
            required: ['did', 'handle'],
            properties: {
              did: {
                type: 'string',
              },
              handle: {
                type: 'string',
              },
              displayName: {
                type: 'string',
                maxLength: 64,
              },
            },
          },
          cursor: {
            type: 'string',
          },
          follows: {
            type: 'array',
            items: {
              type: 'object',
              required: ['did', 'handle', 'indexedAt'],
              properties: {
                did: {
                  type: 'string',
                },
                handle: {
                  type: 'string',
                },
                displayName: {
                  type: 'string',
                  maxLength: 64,
                },
                createdAt: {
                  type: 'string',
                  format: 'date-time',
                },
                indexedAt: {
                  type: 'string',
                  format: 'date-time',
                },
              },
            },
          },
        },
        $defs: {},
      },
    },
  },
  'app.bsky.notification.getCount': {
    lexicon: 1,
    id: 'app.bsky.notification.getCount',
    type: 'query',
    parameters: {},
    output: {
      encoding: 'application/json',
      schema: {
        type: 'object',
        required: ['count'],
        properties: {
          count: {
            type: 'number',
          },
        },
        $defs: {},
      },
    },
  },
  'app.bsky.notification.list': {
    lexicon: 1,
    id: 'app.bsky.notification.list',
    type: 'query',
    parameters: {
      limit: {
        type: 'number',
        maximum: 100,
      },
      before: {
        type: 'string',
      },
    },
    output: {
      encoding: 'application/json',
      schema: {
        type: 'object',
        required: ['notifications'],
        properties: {
          cursor: {
            type: 'string',
          },
          notifications: {
            type: 'array',
            items: {
              $ref: '#/$defs/notification',
            },
          },
        },
        $defs: {
          notification: {
            type: 'object',
            required: [
              'uri',
              'cid',
              'author',
              'reason',
              'record',
              'isRead',
              'indexedAt',
            ],
            properties: {
              uri: {
                type: 'string',
                format: 'uri',
              },
              cid: {
                type: 'string',
              },
              author: {
                type: 'object',
                required: ['did', 'handle'],
                properties: {
                  did: {
                    type: 'string',
                  },
                  handle: {
                    type: 'string',
                  },
                  displayName: {
                    type: 'string',
                    maxLength: 64,
                  },
                },
              },
              reason: {
                type: 'string',
                $comment:
                  "Expected values are 'vote', 'repost', 'follow', 'invite', 'mention' and 'reply'.",
              },
              reasonSubject: {
                type: 'string',
              },
              record: {
                type: 'object',
              },
              isRead: {
                type: 'boolean',
              },
              indexedAt: {
                type: 'string',
                format: 'date-time',
              },
            },
          },
        },
      },
    },
    defs: {
      notification: {
        type: 'object',
        required: [
          'uri',
          'cid',
          'author',
          'reason',
          'record',
          'isRead',
          'indexedAt',
        ],
        properties: {
          uri: {
            type: 'string',
            format: 'uri',
          },
          cid: {
            type: 'string',
          },
          author: {
            type: 'object',
            required: ['did', 'handle'],
            properties: {
              did: {
                type: 'string',
              },
              handle: {
                type: 'string',
              },
              displayName: {
                type: 'string',
                maxLength: 64,
              },
            },
          },
          reason: {
            type: 'string',
            $comment:
              "Expected values are 'vote', 'repost', 'follow', 'invite', 'mention' and 'reply'.",
          },
          reasonSubject: {
            type: 'string',
          },
          record: {
            type: 'object',
          },
          isRead: {
            type: 'boolean',
          },
          indexedAt: {
            type: 'string',
            format: 'date-time',
          },
        },
      },
    },
  },
  'app.bsky.notification.updateSeen': {
    lexicon: 1,
    id: 'app.bsky.notification.updateSeen',
    type: 'procedure',
    description: 'Notify server that the user has seen notifications',
    input: {
      encoding: 'application/json',
      schema: {
        type: 'object',
        required: ['seenAt'],
        properties: {
          seenAt: {
            type: 'string',
            format: 'date-time',
          },
        },
        $defs: {},
      },
    },
    output: {
      encoding: 'application/json',
      schema: {
        $defs: {},
      },
    },
  },
}
export const methodSchemas: MethodSchema[] = Object.values(methodSchemaDict)
export const ids = {
  AppBskyActorProfile: 'app.bsky.actor.profile',
  AppBskyFeedMediaEmbed: 'app.bsky.feed.mediaEmbed',
  AppBskyFeedPost: 'app.bsky.feed.post',
  AppBskyFeedRepost: 'app.bsky.feed.repost',
<<<<<<< HEAD
  AppBskyFeedVote: 'app.bsky.feed.vote',
=======
  AppBskyGraphAssertion: 'app.bsky.graph.assertion',
  AppBskyGraphConfirmation: 'app.bsky.graph.confirmation',
>>>>>>> b530a13d
  AppBskyGraphFollow: 'app.bsky.graph.follow',
  AppBskySystemDeclaration: 'app.bsky.system.declaration',
}
export const recordSchemaDict: Record<string, RecordSchema> = {
  'app.bsky.actor.profile': {
    lexicon: 1,
    id: 'app.bsky.actor.profile',
    type: 'record',
    key: 'literal:self',
    record: {
      type: 'object',
      required: ['displayName'],
      properties: {
        displayName: {
          type: 'string',
          maxLength: 64,
        },
        description: {
          type: 'string',
          maxLength: 256,
        },
      },
      $defs: {},
    },
  },
  'app.bsky.feed.mediaEmbed': {
    lexicon: 1,
    id: 'app.bsky.feed.mediaEmbed',
    type: 'record',
    description: 'A list of media embedded in a post or document.',
    key: 'tid',
    record: {
      type: 'object',
      required: ['media'],
      properties: {
        media: {
          type: 'array',
          items: {
            $ref: '#/$defs/mediaEmbed',
          },
        },
      },
      $defs: {
        mediaEmbed: {
          type: 'object',
          required: ['original'],
          properties: {
            alt: {
              type: 'string',
            },
            thumb: {
              $ref: '#/$defs/mediaEmbedBlob',
            },
            original: {
              $ref: '#/$defs/mediaEmbedBlob',
            },
          },
        },
        mediaEmbedBlob: {
          type: 'object',
          required: ['mimeType', 'blobId'],
          properties: {
            mimeType: {
              type: 'string',
            },
            blobId: {
              type: 'string',
            },
          },
        },
      },
    },
    defs: {
      mediaEmbed: {
        type: 'object',
        required: ['original'],
        properties: {
          alt: {
            type: 'string',
          },
          thumb: {
            $ref: '#/$defs/mediaEmbedBlob',
          },
          original: {
            $ref: '#/$defs/mediaEmbedBlob',
          },
        },
      },
      mediaEmbedBlob: {
        type: 'object',
        required: ['mimeType', 'blobId'],
        properties: {
          mimeType: {
            type: 'string',
          },
          blobId: {
            type: 'string',
          },
        },
      },
    },
  },
  'app.bsky.feed.post': {
    lexicon: 1,
    id: 'app.bsky.feed.post',
    type: 'record',
    key: 'tid',
    record: {
      type: 'object',
      required: ['text', 'createdAt'],
      properties: {
        text: {
          type: 'string',
          maxLength: 256,
        },
        entities: {
          type: 'array',
          items: {
            $ref: '#/$defs/entity',
          },
        },
        reply: {
          type: 'object',
          required: ['root', 'parent'],
          properties: {
            root: {
              $ref: '#/$defs/postRef',
            },
            parent: {
              $ref: '#/$defs/postRef',
            },
          },
        },
        createdAt: {
          type: 'string',
          format: 'date-time',
        },
      },
      $defs: {
        entity: {
          type: 'object',
          required: ['index', 'type', 'value'],
          properties: {
            index: {
              $ref: '#/$defs/textSlice',
            },
            type: {
              type: 'string',
              $comment: "Expected values are 'mention', 'hashtag', and 'link'.",
            },
            value: {
              type: 'string',
            },
          },
        },
        textSlice: {
          type: 'object',
          required: ['start', 'end'],
          properties: {
            start: {
              type: 'number',
              minimum: 0,
            },
            end: {
              type: 'number',
              minimum: 0,
            },
          },
        },
        postRef: {
          type: 'object',
          required: ['uri', 'cid'],
          properties: {
            uri: {
              type: 'string',
            },
            cid: {
              type: 'string',
            },
          },
        },
      },
    },
    defs: {
      postRef: {
        type: 'object',
        required: ['uri', 'cid'],
        properties: {
          uri: {
            type: 'string',
          },
          cid: {
            type: 'string',
          },
        },
      },
      entity: {
        type: 'object',
        required: ['index', 'type', 'value'],
        properties: {
          index: {
            $ref: '#/$defs/textSlice',
          },
          type: {
            type: 'string',
            $comment: "Expected values are 'mention', 'hashtag', and 'link'.",
          },
          value: {
            type: 'string',
          },
        },
      },
      textSlice: {
        type: 'object',
        required: ['start', 'end'],
        properties: {
          start: {
            type: 'number',
            minimum: 0,
          },
          end: {
            type: 'number',
            minimum: 0,
          },
        },
      },
    },
  },
  'app.bsky.feed.repost': {
    lexicon: 1,
    id: 'app.bsky.feed.repost',
    type: 'record',
    key: 'tid',
    record: {
      type: 'object',
      required: ['subject', 'createdAt'],
      properties: {
        subject: {
          $ref: '#/$defs/subject',
        },
        createdAt: {
          type: 'string',
          format: 'date-time',
        },
      },
      $defs: {
        subject: {
          type: 'object',
          required: ['uri', 'cid'],
          properties: {
            uri: {
              type: 'string',
            },
            cid: {
              type: 'string',
            },
          },
        },
      },
    },
    defs: {
      subject: {
        type: 'object',
        required: ['uri', 'cid'],
        properties: {
          uri: {
            type: 'string',
          },
          cid: {
            type: 'string',
          },
        },
      },
    },
  },
<<<<<<< HEAD
  'app.bsky.feed.vote': {
    lexicon: 1,
    id: 'app.bsky.feed.vote',
    type: 'record',
    key: 'tid',
    record: {
      type: 'object',
      required: ['subject', 'direction', 'createdAt'],
      properties: {
        subject: {
          $ref: '#/$defs/subject',
        },
        direction: {
          type: 'string',
          enum: ['up', 'down'],
        },
        createdAt: {
          type: 'string',
          format: 'date-time',
        },
      },
      $defs: {
        subject: {
          type: 'object',
          required: ['uri', 'cid'],
          properties: {
            uri: {
              type: 'string',
            },
            cid: {
              type: 'string',
            },
          },
        },
      },
    },
    defs: {
      subject: {
        type: 'object',
        required: ['uri', 'cid'],
        properties: {
          uri: {
            type: 'string',
          },
          cid: {
            type: 'string',
          },
        },
      },
    },
  },
  'app.bsky.graph.follow': {
=======
  'app.bsky.graph.assertion': {
>>>>>>> b530a13d
    lexicon: 1,
    id: 'app.bsky.graph.assertion',
    type: 'record',
    key: 'tid',
    record: {
      type: 'object',
      required: ['assertion', 'subject', 'createdAt'],
      properties: {
        assertion: {
          type: 'string',
        },
        subject: {
          type: 'object',
          required: ['did', 'declarationCid'],
          properties: {
            did: {
              type: 'string',
            },
            declarationCid: {
              type: 'string',
            },
          },
        },
        createdAt: {
          type: 'string',
          format: 'date-time',
        },
      },
      $defs: {},
    },
  },
  'app.bsky.graph.confirmation': {
    lexicon: 1,
    id: 'app.bsky.graph.confirmation',
    type: 'record',
    key: 'tid',
    record: {
      type: 'object',
      required: ['originator', 'assertion', 'createdAt'],
      properties: {
        originator: {
          type: 'object',
          required: ['did', 'declarationCid'],
          properties: {
            did: {
              type: 'string',
            },
            declarationCid: {
              type: 'string',
            },
          },
        },
        assertion: {
          type: 'object',
          required: ['uri', 'cid'],
          properties: {
            uri: {
              type: 'string',
            },
            cid: {
              type: 'string',
            },
          },
        },
        createdAt: {
          type: 'string',
          format: 'date-time',
        },
      },
      $defs: {},
    },
  },
  'app.bsky.graph.follow': {
    lexicon: 1,
    id: 'app.bsky.graph.follow',
    type: 'record',
    description: 'A social follow',
    key: 'tid',
    record: {
      type: 'object',
      required: ['subject', 'createdAt'],
      properties: {
        subject: {
          type: 'object',
          required: ['did', 'declarationCid'],
          properties: {
            did: {
              type: 'string',
            },
            declarationCid: {
              type: 'string',
            },
          },
        },
        createdAt: {
          type: 'string',
          format: 'date-time',
        },
      },
      $defs: {},
    },
  },
  'app.bsky.system.declaration': {
    lexicon: 1,
    id: 'app.bsky.system.declaration',
    description:
      'Context for an account that is considered intrinsic to it and alters the fundamental understanding of an account of changed. A declaration should be treated as immutable.',
    type: 'record',
    key: 'literal:self',
    record: {
      type: 'object',
      required: ['actorType'],
      properties: {
        actorType: {
          oneOf: [
            {
              $ref: '#/$defs/actorKnown',
            },
            {
              $ref: '#/$defs/actorUnknown',
            },
          ],
        },
      },
      $defs: {
        actorKnown: {
          type: 'string',
          enum: ['app.bsky.system.actorUser', 'app.bsky.system.actorScene'],
        },
        actorUnknown: {
          type: 'string',
          not: {
            enum: ['app.bsky.system.actorUser', 'app.bsky.system.actorScene'],
          },
        },
      },
    },
    defs: {
      actorKnown: {
        type: 'string',
        enum: ['app.bsky.system.actorUser', 'app.bsky.system.actorScene'],
      },
      actorUnknown: {
        type: 'string',
        not: {
          enum: ['app.bsky.system.actorUser', 'app.bsky.system.actorScene'],
        },
      },
    },
  },
}
export const recordSchemas: RecordSchema[] = Object.values(recordSchemaDict)<|MERGE_RESOLUTION|>--- conflicted
+++ resolved
@@ -2573,12 +2573,9 @@
   AppBskyFeedMediaEmbed: 'app.bsky.feed.mediaEmbed',
   AppBskyFeedPost: 'app.bsky.feed.post',
   AppBskyFeedRepost: 'app.bsky.feed.repost',
-<<<<<<< HEAD
   AppBskyFeedVote: 'app.bsky.feed.vote',
-=======
   AppBskyGraphAssertion: 'app.bsky.graph.assertion',
   AppBskyGraphConfirmation: 'app.bsky.graph.confirmation',
->>>>>>> b530a13d
   AppBskyGraphFollow: 'app.bsky.graph.follow',
   AppBskySystemDeclaration: 'app.bsky.system.declaration',
 }
@@ -2854,7 +2851,6 @@
       },
     },
   },
-<<<<<<< HEAD
   'app.bsky.feed.vote': {
     lexicon: 1,
     id: 'app.bsky.feed.vote',
@@ -2906,10 +2902,7 @@
       },
     },
   },
-  'app.bsky.graph.follow': {
-=======
   'app.bsky.graph.assertion': {
->>>>>>> b530a13d
     lexicon: 1,
     id: 'app.bsky.graph.assertion',
     type: 'record',

/**
* GENERATED CODE - DO NOT MODIFY
*/
import { MethodSchema, RecordSchema } from '@atproto/lexicon'

export const methodSchemaDict: Record<string, MethodSchema> = {
  'com.atproto.account.create': {
    lexicon: 1,
    id: 'com.atproto.account.create',
    type: 'procedure',
    description: 'Create an account.',
    input: {
      encoding: 'application/json',
      schema: {
        type: 'object',
        required: ['handle', 'email', 'password'],
        properties: {
          email: {
            type: 'string',
          },
          handle: {
            type: 'string',
          },
          inviteCode: {
            type: 'string',
          },
          password: {
            type: 'string',
          },
          recoveryKey: {
            type: 'string',
          },
        },
        $defs: {},
      },
    },
    output: {
      encoding: 'application/json',
      schema: {
        type: 'object',
        required: ['accessJwt', 'refreshJwt', 'handle', 'did'],
        properties: {
          accessJwt: {
            type: 'string',
          },
          refreshJwt: {
            type: 'string',
          },
          handle: {
            type: 'string',
          },
          did: {
            type: 'string',
          },
        },
        $defs: {},
      },
    },
    errors: [
      {
        name: 'InvalidHandle',
      },
      {
        name: 'InvalidPassword',
      },
      {
        name: 'InvalidInviteCode',
      },
      {
        name: 'HandleNotAvailable',
      },
    ],
  },
  'com.atproto.account.createInviteCode': {
    lexicon: 1,
    id: 'com.atproto.account.createInviteCode',
    type: 'procedure',
    description: 'Create an invite code.',
    input: {
      encoding: 'application/json',
      schema: {
        type: 'object',
        required: ['useCount'],
        properties: {
          useCount: {
            type: 'number',
          },
        },
        $defs: {},
      },
    },
    output: {
      encoding: 'application/json',
      schema: {
        type: 'object',
        required: ['code'],
        properties: {
          code: {
            type: 'string',
          },
        },
        $defs: {},
      },
    },
  },
  'com.atproto.account.delete': {
    lexicon: 1,
    id: 'com.atproto.account.delete',
    type: 'procedure',
    description: 'Delete an account.',
    input: {
      encoding: '',
      schema: {
        $defs: {},
      },
    },
    output: {
      encoding: '',
      schema: {
        $defs: {},
      },
    },
  },
  'com.atproto.account.get': {
    lexicon: 1,
    id: 'com.atproto.account.get',
    type: 'query',
    description: 'Get information about an account.',
    output: {
      encoding: '',
      schema: {
        $defs: {},
      },
    },
  },
  'com.atproto.account.requestPasswordReset': {
    lexicon: 1,
    id: 'com.atproto.account.requestPasswordReset',
    type: 'procedure',
    description: 'Initiate a user account password reset via email.',
    input: {
      encoding: 'application/json',
      schema: {
        type: 'object',
        required: ['email'],
        properties: {
          email: {
            type: 'string',
          },
        },
        $defs: {},
      },
    },
    output: {
      encoding: 'application/json',
      schema: {
        type: 'object',
        properties: {},
        $defs: {},
      },
    },
  },
  'com.atproto.account.resetPassword': {
    lexicon: 1,
    id: 'com.atproto.account.resetPassword',
    type: 'procedure',
    description: 'Reset a user account password using a token.',
    input: {
      encoding: 'application/json',
      schema: {
        type: 'object',
        required: ['token', 'password'],
        properties: {
          token: {
            type: 'string',
          },
          password: {
            type: 'string',
          },
        },
        $defs: {},
      },
    },
    output: {
      encoding: 'application/json',
      schema: {
        type: 'object',
        properties: {},
        $defs: {},
      },
    },
    errors: [
      {
        name: 'ExpiredToken',
      },
      {
        name: 'InvalidToken',
      },
    ],
  },
  'com.atproto.handle.resolve': {
    lexicon: 1,
    id: 'com.atproto.handle.resolve',
    type: 'query',
    description: 'Provides the DID of a repo.',
    parameters: {
      type: 'object',
      properties: {
        handle: {
          type: 'string',
          description:
            "The handle to resolve. If not supplied, will resolve the host's own handle.",
        },
      },
    },
    output: {
      encoding: 'application/json',
      schema: {
        type: 'object',
        required: ['did'],
        properties: {
          did: {
            type: 'string',
          },
        },
        $defs: {},
      },
    },
  },
  'com.atproto.repo.batchWrite': {
    lexicon: 1,
    id: 'com.atproto.repo.batchWrite',
    type: 'procedure',
    description: 'Apply a batch transaction of creates, puts, and deletes.',
    input: {
      encoding: 'application/json',
      schema: {
        type: 'object',
        required: ['did', 'writes'],
        properties: {
          did: {
            type: 'string',
            description: 'The DID of the repo.',
          },
          validate: {
            type: 'boolean',
            default: true,
            description: 'Validate the records?',
          },
          writes: {
            type: 'array',
            items: {
              oneOf: [
                {
                  type: 'object',
                  required: ['action', 'collection', 'value'],
                  properties: {
                    action: {
                      type: 'string',
                      const: 'create',
                    },
                    collection: {
                      type: 'string',
                    },
                    rkey: {
                      type: 'string',
                    },
                    value: {},
                  },
                },
                {
                  type: 'object',
                  required: ['action', 'collection', 'rkey', 'value'],
                  properties: {
                    action: {
                      type: 'string',
                      const: 'update',
                    },
                    collection: {
                      type: 'string',
                    },
                    rkey: {
                      type: 'string',
                    },
                    value: {},
                  },
                },
                {
                  type: 'object',
                  required: ['action', 'collection', 'rkey'],
                  properties: {
                    action: {
                      type: 'string',
                      const: 'delete',
                    },
                    collection: {
                      type: 'string',
                    },
                    rkey: {
                      type: 'string',
                    },
                  },
                },
              ],
            },
          },
        },
        $defs: {},
      },
    },
    output: {
      encoding: 'application/json',
      schema: {
        $defs: {},
      },
    },
  },
  'com.atproto.repo.createRecord': {
    lexicon: 1,
    id: 'com.atproto.repo.createRecord',
    type: 'procedure',
    description: 'Create a new record.',
    input: {
      encoding: 'application/json',
      schema: {
        type: 'object',
        required: ['did', 'collection', 'record'],
        properties: {
          did: {
            type: 'string',
            description: 'The DID of the repo.',
          },
          collection: {
            type: 'string',
            description: 'The NSID of the record collection.',
          },
          validate: {
            type: 'boolean',
            default: true,
            description: 'Validate the record?',
          },
          record: {
            type: 'object',
            description: 'The record to create.',
          },
        },
        $defs: {},
      },
    },
    output: {
      encoding: 'application/json',
      schema: {
        type: 'object',
        required: ['uri', 'cid'],
        properties: {
          uri: {
            type: 'string',
          },
          cid: {
            type: 'string',
          },
        },
        $defs: {},
      },
    },
  },
  'com.atproto.repo.deleteRecord': {
    lexicon: 1,
    id: 'com.atproto.repo.deleteRecord',
    type: 'procedure',
    description: 'Delete a record.',
    input: {
      encoding: 'application/json',
      schema: {
        type: 'object',
        required: ['did', 'collection', 'rkey'],
        properties: {
          did: {
            type: 'string',
            description: 'The DID of the repo.',
          },
          collection: {
            type: 'string',
            description: 'The NSID of the record collection.',
          },
          rkey: {
            type: 'string',
            description: 'The key of the record.',
          },
        },
        $defs: {},
      },
    },
  },
  'com.atproto.repo.describe': {
    lexicon: 1,
    id: 'com.atproto.repo.describe',
    type: 'query',
    description:
      'Get information about the repo, including the list of collections.',
    parameters: {
      type: 'object',
      required: ['user'],
      properties: {
        user: {
          type: 'string',
          description: 'The handle or DID of the repo.',
        },
      },
    },
    output: {
      encoding: 'application/json',
      schema: {
        type: 'object',
        required: ['handle', 'did', 'didDoc', 'collections', 'handleIsCorrect'],
        properties: {
          handle: {
            type: 'string',
          },
          did: {
            type: 'string',
          },
          didDoc: {
            type: 'object',
          },
          collections: {
            type: 'array',
            items: {
              type: 'string',
            },
          },
          handleIsCorrect: {
            type: 'boolean',
          },
        },
        $defs: {},
      },
    },
  },
  'com.atproto.repo.getRecord': {
    lexicon: 1,
    id: 'com.atproto.repo.getRecord',
    type: 'query',
    description: 'Fetch a record.',
    parameters: {
      type: 'object',
      required: ['user', 'collection', 'rkey'],
      properties: {
        user: {
          type: 'string',
          description: 'The handle or DID of the repo.',
        },
        collection: {
          type: 'string',
          description: 'The NSID of the collection.',
        },
        rkey: {
          type: 'string',
          description: 'The key of the record.',
        },
        cid: {
          type: 'string',
          description:
            'The CID of the version of the record. If not specified, then return the most recent version.',
        },
      },
    },
    output: {
      encoding: 'application/json',
      schema: {
        type: 'object',
        required: ['uri', 'value'],
        properties: {
          uri: {
            type: 'string',
          },
          cid: {
            type: 'string',
          },
          value: {
            type: 'object',
          },
        },
        $defs: {},
      },
    },
  },
  'com.atproto.repo.listRecords': {
    lexicon: 1,
    id: 'com.atproto.repo.listRecords',
    type: 'query',
    description: 'List a range of records in a collection.',
    parameters: {
      type: 'object',
      required: ['user', 'collection'],
      properties: {
        user: {
          type: 'string',
          description: 'The handle or DID of the repo.',
        },
        collection: {
          type: 'string',
          description: 'The NSID of the record type.',
        },
        limit: {
          type: 'number',
          minimum: 1,
          default: 50,
          description: 'The number of records to return. TODO-max number?',
        },
        before: {
          type: 'string',
          description: 'A TID to filter the range of records returned.',
        },
        after: {
          type: 'string',
          description: 'A TID to filter the range of records returned.',
        },
        reverse: {
          type: 'boolean',
          description: 'Reverse the order of the returned records?',
        },
      },
    },
    output: {
      encoding: 'application/json',
      schema: {
        type: 'object',
        required: ['records'],
        properties: {
          cursor: {
            type: 'string',
          },
          records: {
            type: 'array',
            items: {
              type: 'object',
              required: ['uri', 'cid', 'value'],
              properties: {
                uri: {
                  type: 'string',
                },
                cid: {
                  type: 'string',
                },
                value: {
                  type: 'object',
                },
              },
            },
          },
        },
        $defs: {},
      },
    },
  },
  'com.atproto.repo.putRecord': {
    lexicon: 1,
    id: 'com.atproto.repo.putRecord',
    type: 'procedure',
    description: 'Write a record.',
    input: {
      encoding: 'application/json',
      schema: {
        type: 'object',
        required: ['did', 'collection', 'rkey', 'record'],
        properties: {
          did: {
            type: 'string',
            description: 'The DID of the repo.',
          },
          collection: {
            type: 'string',
            description: 'The NSID of the record type.',
          },
          rkey: {
            type: 'string',
            description: 'The TID of the record.',
          },
          validate: {
            type: 'boolean',
            default: true,
            description: 'Validate the record?',
          },
          record: {
            type: 'object',
            description: 'The record to create.',
          },
        },
        $defs: {},
      },
    },
    output: {
      encoding: 'application/json',
      schema: {
        type: 'object',
        required: ['uri', 'cid'],
        properties: {
          uri: {
            type: 'string',
          },
          cid: {
            type: 'string',
          },
        },
        $defs: {},
      },
    },
  },
  'com.atproto.server.getAccountsConfig': {
    lexicon: 1,
    id: 'com.atproto.server.getAccountsConfig',
    type: 'query',
    description:
      "Get a document describing the service's accounts configuration.",
    output: {
      encoding: 'application/json',
      schema: {
        type: 'object',
        required: ['availableUserDomains'],
        properties: {
          inviteCodeRequired: {
            type: 'boolean',
          },
          availableUserDomains: {
            type: 'array',
            items: {
              type: 'string',
            },
          },
        },
        $defs: {},
      },
    },
  },
  'com.atproto.session.create': {
    lexicon: 1,
    id: 'com.atproto.session.create',
    type: 'procedure',
    description: 'Create an authentication session.',
    input: {
      encoding: 'application/json',
      schema: {
        type: 'object',
        required: ['handle', 'password'],
        properties: {
          handle: {
            type: 'string',
          },
          password: {
            type: 'string',
          },
        },
        $defs: {},
      },
    },
    output: {
      encoding: 'application/json',
      schema: {
        type: 'object',
        required: ['accessJwt', 'refreshJwt', 'handle', 'did'],
        properties: {
          accessJwt: {
            type: 'string',
          },
          refreshJwt: {
            type: 'string',
          },
          handle: {
            type: 'string',
          },
          did: {
            type: 'string',
          },
        },
        $defs: {},
      },
    },
  },
  'com.atproto.session.delete': {
    lexicon: 1,
    id: 'com.atproto.session.delete',
    type: 'procedure',
    description: 'Delete the current session.',
    output: {
      encoding: 'application/json',
      schema: {
        $defs: {},
      },
    },
  },
  'com.atproto.session.get': {
    lexicon: 1,
    id: 'com.atproto.session.get',
    type: 'query',
    description: 'Get information about the current session.',
    output: {
      encoding: 'application/json',
      schema: {
        type: 'object',
        required: ['handle', 'did'],
        properties: {
          handle: {
            type: 'string',
          },
          did: {
            type: 'string',
          },
        },
        $defs: {},
      },
    },
  },
  'com.atproto.session.refresh': {
    lexicon: 1,
    id: 'com.atproto.session.refresh',
    type: 'procedure',
    description: 'Refresh an authentication session.',
    output: {
      encoding: 'application/json',
      schema: {
        type: 'object',
        required: ['accessJwt', 'refreshJwt', 'handle', 'did'],
        properties: {
          accessJwt: {
            type: 'string',
          },
          refreshJwt: {
            type: 'string',
          },
          handle: {
            type: 'string',
          },
          did: {
            type: 'string',
          },
        },
        $defs: {},
      },
    },
  },
  'com.atproto.sync.getRepo': {
    lexicon: 1,
    id: 'com.atproto.sync.getRepo',
    type: 'query',
    description: 'Gets the repo state.',
    parameters: {
      type: 'object',
      required: ['did'],
      properties: {
        did: {
          type: 'string',
          description: 'The DID of the repo.',
        },
        from: {
          type: 'string',
          description: 'A past commit CID.',
        },
      },
    },
    output: {
      encoding: 'application/cbor',
    },
  },
  'com.atproto.sync.getRoot': {
    lexicon: 1,
    id: 'com.atproto.sync.getRoot',
    type: 'query',
    description: 'Gets the current root CID of a repo.',
    parameters: {
      type: 'object',
      required: ['did'],
      properties: {
        did: {
          type: 'string',
          description: 'The DID of the repo.',
        },
      },
    },
    output: {
      encoding: 'application/json',
      schema: {
        type: 'object',
        required: ['root'],
        properties: {
          root: {
            type: 'string',
          },
        },
        $defs: {},
      },
    },
  },
  'com.atproto.sync.updateRepo': {
    lexicon: 1,
    id: 'com.atproto.sync.updateRepo',
    type: 'procedure',
    description: 'Writes commits to a repo.',
    parameters: {
      type: 'object',
      required: ['did'],
      properties: {
        did: {
          type: 'string',
          description: 'The DID of the repo.',
        },
      },
    },
    input: {
      encoding: 'application/cbor',
    },
  },
  'app.bsky.actor.createScene': {
    lexicon: 1,
    id: 'app.bsky.actor.createScene',
    type: 'procedure',
    description: 'Create a scene.',
    input: {
      encoding: 'application/json',
      schema: {
        type: 'object',
        required: ['handle'],
        properties: {
          handle: {
            type: 'string',
          },
          recoveryKey: {
            type: 'string',
          },
        },
        $defs: {},
      },
    },
    output: {
      encoding: 'application/json',
      schema: {
        type: 'object',
        required: ['handle', 'did', 'declaration'],
        properties: {
          handle: {
            type: 'string',
          },
          did: {
            type: 'string',
          },
          declaration: {
            $ref: '#/$defs/declaration',
          },
        },
        $defs: {
          declaration: {
            type: 'object',
            required: ['cid', 'actorType'],
            properties: {
              cid: {
                type: 'string',
              },
              actorType: {
                oneOf: [
                  {
                    $ref: '#/$defs/actorKnown',
                  },
                  {
                    $ref: '#/$defs/actorUnknown',
                  },
                ],
              },
            },
          },
          actorKnown: {
            type: 'string',
            enum: ['app.bsky.system.actorUser', 'app.bsky.system.actorScene'],
          },
          actorUnknown: {
            type: 'string',
            not: {
              enum: ['app.bsky.system.actorUser', 'app.bsky.system.actorScene'],
            },
          },
        },
      },
    },
    errors: [
      {
        name: 'InvalidHandle',
      },
      {
        name: 'HandleNotAvailable',
      },
    ],
    defs: {
      declaration: {
        type: 'object',
        required: ['cid', 'actorType'],
        properties: {
          cid: {
            type: 'string',
          },
          actorType: {
            oneOf: [
              {
                $ref: '#/$defs/actorKnown',
              },
              {
                $ref: '#/$defs/actorUnknown',
              },
            ],
          },
        },
      },
      actorKnown: {
        type: 'string',
        enum: ['app.bsky.system.actorUser', 'app.bsky.system.actorScene'],
      },
      actorUnknown: {
        type: 'string',
        not: {
          enum: ['app.bsky.system.actorUser', 'app.bsky.system.actorScene'],
        },
      },
    },
  },
  'app.bsky.actor.getProfile': {
    lexicon: 1,
    id: 'app.bsky.actor.getProfile',
    type: 'query',
    parameters: {
      type: 'object',
      required: ['actor'],
      properties: {
        actor: {
          type: 'string',
        },
      },
    },
    output: {
      encoding: 'application/json',
      schema: {
        type: 'object',
        required: [
          'did',
          'declaration',
          'handle',
          'creator',
          'followersCount',
          'followsCount',
          'membersCount',
          'postsCount',
        ],
        properties: {
          did: {
            type: 'string',
          },
          declaration: {
            $ref: '#/$defs/declaration',
          },
          handle: {
            type: 'string',
          },
          creator: {
            type: 'string',
          },
          displayName: {
            type: 'string',
            maxLength: 64,
          },
          description: {
            type: 'string',
            maxLength: 256,
          },
          followersCount: {
            type: 'number',
          },
          followsCount: {
            type: 'number',
          },
          membersCount: {
            type: 'number',
          },
          postsCount: {
            type: 'number',
          },
          myState: {
            type: 'object',
            properties: {
              follow: {
                type: 'string',
              },
              member: {
                type: 'string',
              },
            },
          },
        },
        $defs: {
          declaration: {
            type: 'object',
            required: ['cid', 'actorType'],
            properties: {
              cid: {
                type: 'string',
              },
              actorType: {
                oneOf: [
                  {
                    $ref: '#/$defs/actorKnown',
                  },
                  {
                    $ref: '#/$defs/actorUnknown',
                  },
                ],
              },
            },
          },
          actorKnown: {
            type: 'string',
            enum: ['app.bsky.system.actorUser', 'app.bsky.system.actorScene'],
          },
          actorUnknown: {
            type: 'string',
            not: {
              enum: ['app.bsky.system.actorUser', 'app.bsky.system.actorScene'],
            },
          },
        },
      },
    },
    defs: {
      declaration: {
        type: 'object',
        required: ['cid', 'actorType'],
        properties: {
          cid: {
            type: 'string',
          },
          actorType: {
            oneOf: [
              {
                $ref: '#/$defs/actorKnown',
              },
              {
                $ref: '#/$defs/actorUnknown',
              },
            ],
          },
        },
      },
      actorKnown: {
        type: 'string',
        enum: ['app.bsky.system.actorUser', 'app.bsky.system.actorScene'],
      },
      actorUnknown: {
        type: 'string',
        not: {
          enum: ['app.bsky.system.actorUser', 'app.bsky.system.actorScene'],
        },
      },
    },
  },
  'app.bsky.actor.getSuggestions': {
    lexicon: 1,
    id: 'app.bsky.actor.getSuggestions',
    type: 'query',
    description:
      'Get a list of actors suggested for following. Used in discovery UIs.',
    parameters: {
      type: 'object',
      properties: {
        limit: {
          type: 'number',
          maximum: 100,
        },
        cursor: {
          type: 'string',
        },
      },
    },
    output: {
      encoding: 'application/json',
      schema: {
        type: 'object',
        required: ['actors'],
        properties: {
          cursor: {
            type: 'string',
          },
          actors: {
            type: 'array',
            items: {
              type: 'object',
              required: ['did', 'declaration', 'handle'],
              properties: {
                did: {
                  type: 'string',
                },
                declaration: {
                  $ref: '#/$defs/declaration',
                },
                handle: {
                  type: 'string',
                },
                displayName: {
                  type: 'string',
                  maxLength: 64,
                },
                description: {
                  type: 'string',
                },
                indexedAt: {
                  type: 'string',
                  format: 'date-time',
                },
                myState: {
                  type: 'object',
                  properties: {
                    follow: {
                      type: 'string',
                    },
                  },
                },
              },
            },
          },
        },
        $defs: {
          declaration: {
            type: 'object',
            required: ['cid', 'actorType'],
            properties: {
              cid: {
                type: 'string',
              },
              actorType: {
                oneOf: [
                  {
                    $ref: '#/$defs/actorKnown',
                  },
                  {
                    $ref: '#/$defs/actorUnknown',
                  },
                ],
              },
            },
          },
          actorKnown: {
            type: 'string',
            enum: ['app.bsky.system.actorUser', 'app.bsky.system.actorScene'],
          },
          actorUnknown: {
            type: 'string',
            not: {
              enum: ['app.bsky.system.actorUser', 'app.bsky.system.actorScene'],
            },
          },
        },
      },
    },
    defs: {
      declaration: {
        type: 'object',
        required: ['cid', 'actorType'],
        properties: {
          cid: {
            type: 'string',
          },
          actorType: {
            oneOf: [
              {
                $ref: '#/$defs/actorKnown',
              },
              {
                $ref: '#/$defs/actorUnknown',
              },
            ],
          },
        },
      },
      actorKnown: {
        type: 'string',
        enum: ['app.bsky.system.actorUser', 'app.bsky.system.actorScene'],
      },
      actorUnknown: {
        type: 'string',
        not: {
          enum: ['app.bsky.system.actorUser', 'app.bsky.system.actorScene'],
        },
      },
    },
  },
  'app.bsky.actor.search': {
    lexicon: 1,
    id: 'app.bsky.actor.search',
    type: 'query',
    description: 'Find users matching search criteria.',
    parameters: {
      type: 'object',
      required: ['term'],
      properties: {
        term: {
          type: 'string',
        },
        limit: {
          type: 'number',
          maximum: 100,
        },
        before: {
          type: 'string',
        },
      },
    },
    output: {
      encoding: 'application/json',
      schema: {
        type: 'object',
        required: ['users'],
        properties: {
          cursor: {
            type: 'string',
          },
          users: {
            type: 'array',
            items: {
              type: 'object',
              required: ['did', 'declaration', 'handle'],
              properties: {
                did: {
                  type: 'string',
                },
                declaration: {
                  $ref: '#/$defs/declaration',
                },
                handle: {
                  type: 'string',
                },
                displayName: {
                  type: 'string',
                  maxLength: 64,
                },
                description: {
                  type: 'string',
                },
                indexedAt: {
                  type: 'string',
                  format: 'date-time',
                },
              },
            },
          },
        },
        $defs: {
          declaration: {
            type: 'object',
            required: ['cid', 'actorType'],
            properties: {
              cid: {
                type: 'string',
              },
              actorType: {
                oneOf: [
                  {
                    $ref: '#/$defs/actorKnown',
                  },
                  {
                    $ref: '#/$defs/actorUnknown',
                  },
                ],
              },
            },
          },
          actorKnown: {
            type: 'string',
            enum: ['app.bsky.system.actorUser', 'app.bsky.system.actorScene'],
          },
          actorUnknown: {
            type: 'string',
            not: {
              enum: ['app.bsky.system.actorUser', 'app.bsky.system.actorScene'],
            },
          },
        },
      },
    },
    defs: {
      declaration: {
        type: 'object',
        required: ['cid', 'actorType'],
        properties: {
          cid: {
            type: 'string',
          },
          actorType: {
            oneOf: [
              {
                $ref: '#/$defs/actorKnown',
              },
              {
                $ref: '#/$defs/actorUnknown',
              },
            ],
          },
        },
      },
      actorKnown: {
        type: 'string',
        enum: ['app.bsky.system.actorUser', 'app.bsky.system.actorScene'],
      },
      actorUnknown: {
        type: 'string',
        not: {
          enum: ['app.bsky.system.actorUser', 'app.bsky.system.actorScene'],
        },
      },
    },
  },
  'app.bsky.actor.searchTypeahead': {
    lexicon: 1,
    id: 'app.bsky.actor.searchTypeahead',
    type: 'query',
    description: 'Find user suggestions for a search term.',
    parameters: {
      type: 'object',
      required: ['term'],
      properties: {
        term: {
          type: 'string',
        },
        limit: {
          type: 'number',
          maximum: 100,
        },
      },
    },
    output: {
      encoding: 'application/json',
      schema: {
        type: 'object',
        required: ['users'],
        properties: {
          users: {
            type: 'array',
            items: {
              type: 'object',
              required: ['did', 'declaration', 'handle'],
              properties: {
                did: {
                  type: 'string',
                },
                declaration: {
                  $ref: '#/$defs/declaration',
                },
                handle: {
                  type: 'string',
                },
                displayName: {
                  type: 'string',
                  maxLength: 64,
                },
              },
            },
          },
        },
        $defs: {
          declaration: {
            type: 'object',
            required: ['cid', 'actorType'],
            properties: {
              cid: {
                type: 'string',
              },
              actorType: {
                oneOf: [
                  {
                    $ref: '#/$defs/actorKnown',
                  },
                  {
                    $ref: '#/$defs/actorUnknown',
                  },
                ],
              },
            },
          },
          actorKnown: {
            type: 'string',
            enum: ['app.bsky.system.actorUser', 'app.bsky.system.actorScene'],
          },
          actorUnknown: {
            type: 'string',
            not: {
              enum: ['app.bsky.system.actorUser', 'app.bsky.system.actorScene'],
            },
          },
        },
      },
    },
    defs: {
      declaration: {
        type: 'object',
        required: ['cid', 'actorType'],
        properties: {
          cid: {
            type: 'string',
          },
          actorType: {
            oneOf: [
              {
                $ref: '#/$defs/actorKnown',
              },
              {
                $ref: '#/$defs/actorUnknown',
              },
            ],
          },
        },
      },
      actorKnown: {
        type: 'string',
        enum: ['app.bsky.system.actorUser', 'app.bsky.system.actorScene'],
      },
      actorUnknown: {
        type: 'string',
        not: {
          enum: ['app.bsky.system.actorUser', 'app.bsky.system.actorScene'],
        },
      },
    },
  },
  'app.bsky.actor.updateProfile': {
    lexicon: 1,
    id: 'app.bsky.actor.updateProfile',
    type: 'procedure',
    description: 'Notify server that the user has seen notifications.',
    input: {
      encoding: 'application/json',
      schema: {
        type: 'object',
        properties: {
          displayName: {
            type: 'string',
            maxLength: 64,
          },
          description: {
            type: 'string',
            maxLength: 256,
          },
        },
        $defs: {},
      },
    },
    output: {
      encoding: 'application/json',
      schema: {
        type: 'object',
        required: ['uri', 'cid', 'record'],
        properties: {
          uri: {
            type: 'string',
          },
          cid: {
            type: 'string',
          },
          record: {
            type: 'object',
          },
        },
        $defs: {},
      },
    },
  },
  'app.bsky.feed.getAuthorFeed': {
    lexicon: 1,
    id: 'app.bsky.feed.getAuthorFeed',
    type: 'query',
    description: "A view of a user's feed.",
    parameters: {
      type: 'object',
      required: ['author'],
      properties: {
        author: {
          type: 'string',
        },
        limit: {
          type: 'number',
          maximum: 100,
        },
        before: {
          type: 'string',
        },
      },
    },
    output: {
      encoding: 'application/json',
      schema: {
        type: 'object',
        required: ['feed'],
        properties: {
          cursor: {
            type: 'string',
          },
          feed: {
            type: 'array',
            items: {
              $ref: '#/$defs/feedItem',
            },
          },
        },
        $defs: {
          feedItem: {
            type: 'object',
            required: [
              'uri',
              'cid',
              'author',
              'record',
              'replyCount',
              'repostCount',
              'upvoteCount',
              'downvoteCount',
              'indexedAt',
            ],
            properties: {
              uri: {
                type: 'string',
              },
              cid: {
                type: 'string',
              },
              author: {
                $ref: '#/$defs/actor',
              },
              trendedBy: {
                $ref: '#/$defs/actor',
              },
              repostedBy: {
                $ref: '#/$defs/actor',
              },
              record: {
                type: 'object',
              },
              embed: {
                oneOf: [
                  {
                    $ref: '#/$defs/recordEmbed',
                  },
                  {
                    $ref: '#/$defs/externalEmbed',
                  },
                  {
                    $ref: '#/$defs/unknownEmbed',
                  },
                ],
              },
              replyCount: {
                type: 'number',
              },
              repostCount: {
                type: 'number',
              },
              upvoteCount: {
                type: 'number',
              },
              downvoteCount: {
                type: 'number',
              },
              indexedAt: {
                type: 'string',
                format: 'date-time',
              },
              myState: {
                type: 'object',
                properties: {
                  repost: {
                    type: 'string',
                  },
                  upvote: {
                    type: 'string',
                  },
                  downvote: {
                    type: 'string',
                  },
                },
              },
            },
          },
          actor: {
            type: 'object',
<<<<<<< HEAD
            required: ['did', 'declaration', 'handle'],
=======
            required: ['did', 'handle', 'actorType'],
>>>>>>> c52b9f07
            properties: {
              did: {
                type: 'string',
              },
              declaration: {
                $ref: '#/$defs/declaration',
              },
              handle: {
                type: 'string',
              },
              actorType: {
                type: 'string',
              },
              displayName: {
                type: 'string',
                maxLength: 64,
              },
            },
          },
          declaration: {
            type: 'object',
            required: ['cid', 'actorType'],
            properties: {
              cid: {
                type: 'string',
              },
              actorType: {
                oneOf: [
                  {
                    $ref: '#/$defs/actorKnown',
                  },
                  {
                    $ref: '#/$defs/actorUnknown',
                  },
                ],
              },
            },
          },
          actorKnown: {
            type: 'string',
            enum: ['app.bsky.system.actorUser', 'app.bsky.system.actorScene'],
          },
          actorUnknown: {
            type: 'string',
            not: {
              enum: ['app.bsky.system.actorUser', 'app.bsky.system.actorScene'],
            },
          },
          recordEmbed: {
            type: 'object',
            required: ['type', 'author', 'record'],
            properties: {
              type: {
                const: 'record',
              },
              author: {
                $ref: '#/$defs/actor',
              },
              record: {
                type: 'object',
              },
            },
          },
          externalEmbed: {
            type: 'object',
            required: ['type', 'uri', 'title', 'description', 'imageUri'],
            properties: {
              type: {
                const: 'external',
              },
              uri: {
                type: 'string',
              },
              title: {
                type: 'string',
              },
              description: {
                type: 'string',
              },
              imageUri: {
                type: 'string',
              },
            },
          },
          unknownEmbed: {
            type: 'object',
            required: ['type'],
            properties: {
              type: {
                type: 'string',
                not: {
                  enum: ['record', 'external'],
                },
              },
            },
          },
        },
      },
    },
    defs: {
      feedItem: {
        type: 'object',
        required: [
          'uri',
          'cid',
          'author',
          'record',
          'replyCount',
          'repostCount',
          'upvoteCount',
          'downvoteCount',
          'indexedAt',
        ],
        properties: {
          uri: {
            type: 'string',
          },
          cid: {
            type: 'string',
          },
          author: {
            $ref: '#/$defs/actor',
          },
          trendedBy: {
            $ref: '#/$defs/actor',
          },
          repostedBy: {
            $ref: '#/$defs/actor',
          },
          record: {
            type: 'object',
          },
          embed: {
            oneOf: [
              {
                $ref: '#/$defs/recordEmbed',
              },
              {
                $ref: '#/$defs/externalEmbed',
              },
              {
                $ref: '#/$defs/unknownEmbed',
              },
            ],
          },
          replyCount: {
            type: 'number',
          },
          repostCount: {
            type: 'number',
          },
          upvoteCount: {
            type: 'number',
          },
          downvoteCount: {
            type: 'number',
          },
          indexedAt: {
            type: 'string',
            format: 'date-time',
          },
          myState: {
            type: 'object',
            properties: {
              repost: {
                type: 'string',
              },
              upvote: {
                type: 'string',
              },
              downvote: {
                type: 'string',
              },
            },
          },
        },
      },
      actor: {
        type: 'object',
<<<<<<< HEAD
        required: ['did', 'declaration', 'handle'],
=======
        required: ['did', 'handle', 'actorType'],
>>>>>>> c52b9f07
        properties: {
          did: {
            type: 'string',
          },
          declaration: {
            $ref: '#/$defs/declaration',
          },
          handle: {
            type: 'string',
          },
          actorType: {
            type: 'string',
          },
          displayName: {
            type: 'string',
            maxLength: 64,
          },
        },
      },
      recordEmbed: {
        type: 'object',
        required: ['type', 'author', 'record'],
        properties: {
          type: {
            const: 'record',
          },
          author: {
            $ref: '#/$defs/actor',
          },
          record: {
            type: 'object',
          },
        },
      },
      externalEmbed: {
        type: 'object',
        required: ['type', 'uri', 'title', 'description', 'imageUri'],
        properties: {
          type: {
            const: 'external',
          },
          uri: {
            type: 'string',
          },
          title: {
            type: 'string',
          },
          description: {
            type: 'string',
          },
          imageUri: {
            type: 'string',
          },
        },
      },
      unknownEmbed: {
        type: 'object',
        required: ['type'],
        properties: {
          type: {
            type: 'string',
            not: {
              enum: ['record', 'external'],
            },
          },
        },
      },
      declaration: {
        type: 'object',
        required: ['cid', 'actorType'],
        properties: {
          cid: {
            type: 'string',
          },
          actorType: {
            oneOf: [
              {
                $ref: '#/$defs/actorKnown',
              },
              {
                $ref: '#/$defs/actorUnknown',
              },
            ],
          },
        },
      },
      actorKnown: {
        type: 'string',
        enum: ['app.bsky.system.actorUser', 'app.bsky.system.actorScene'],
      },
      actorUnknown: {
        type: 'string',
        not: {
          enum: ['app.bsky.system.actorUser', 'app.bsky.system.actorScene'],
        },
      },
    },
  },
  'app.bsky.feed.getPostThread': {
    lexicon: 1,
    id: 'app.bsky.feed.getPostThread',
    type: 'query',
    parameters: {
      type: 'object',
      required: ['uri'],
      properties: {
        uri: {
          type: 'string',
        },
        depth: {
          type: 'number',
        },
      },
    },
    output: {
      encoding: 'application/json',
      schema: {
        type: 'object',
        required: ['thread'],
        properties: {
          thread: {
            $ref: '#/$defs/post',
          },
        },
        $defs: {
          post: {
            type: 'object',
            required: [
              'uri',
              'cid',
              'author',
              'record',
              'replyCount',
              'repostCount',
              'upvoteCount',
              'downvoteCount',
              'indexedAt',
            ],
            properties: {
              uri: {
                type: 'string',
              },
              cid: {
                type: 'string',
              },
              author: {
                $ref: '#/$defs/user',
              },
              record: {
                type: 'object',
              },
              embed: {
                oneOf: [
                  {
                    $ref: '#/$defs/recordEmbed',
                  },
                  {
                    $ref: '#/$defs/externalEmbed',
                  },
                  {
                    $ref: '#/$defs/unknownEmbed',
                  },
                ],
              },
              parent: {
                $ref: '#/$defs/post',
              },
              replyCount: {
                type: 'number',
              },
              replies: {
                type: 'array',
                items: {
                  $ref: '#/$defs/post',
                },
              },
              repostCount: {
                type: 'number',
              },
              upvoteCount: {
                type: 'number',
              },
              downvoteCount: {
                type: 'number',
              },
              indexedAt: {
                type: 'string',
                format: 'date-time',
              },
              myState: {
                type: 'object',
                properties: {
                  repost: {
                    type: 'string',
                  },
                  upvote: {
                    type: 'string',
                  },
                  downvote: {
                    type: 'string',
                  },
                },
              },
            },
          },
          user: {
            type: 'object',
            required: ['did', 'declaration', 'handle'],
            properties: {
              did: {
                type: 'string',
              },
              declaration: {
                $ref: '#/$defs/declaration',
              },
              handle: {
                type: 'string',
              },
              displayName: {
                type: 'string',
                maxLength: 64,
              },
            },
          },
          declaration: {
            type: 'object',
            required: ['cid', 'actorType'],
            properties: {
              cid: {
                type: 'string',
              },
              actorType: {
                oneOf: [
                  {
                    $ref: '#/$defs/actorKnown',
                  },
                  {
                    $ref: '#/$defs/actorUnknown',
                  },
                ],
              },
            },
          },
          actorKnown: {
            type: 'string',
            enum: ['app.bsky.system.actorUser', 'app.bsky.system.actorScene'],
          },
          actorUnknown: {
            type: 'string',
            not: {
              enum: ['app.bsky.system.actorUser', 'app.bsky.system.actorScene'],
            },
          },
          recordEmbed: {
            type: 'object',
            required: ['type', 'author', 'record'],
            properties: {
              type: {
                const: 'record',
              },
              author: {
                $ref: '#/$defs/user',
              },
              record: {
                type: 'object',
              },
            },
          },
          externalEmbed: {
            type: 'object',
            required: ['type', 'uri', 'title', 'description', 'imageUri'],
            properties: {
              type: {
                const: 'external',
              },
              uri: {
                type: 'string',
              },
              title: {
                type: 'string',
              },
              description: {
                type: 'string',
              },
              imageUri: {
                type: 'string',
              },
            },
          },
          unknownEmbed: {
            type: 'object',
            required: ['type'],
            properties: {
              type: {
                type: 'string',
                not: {
                  enum: ['record', 'external'],
                },
              },
            },
          },
        },
      },
    },
    defs: {
      post: {
        type: 'object',
        required: [
          'uri',
          'cid',
          'author',
          'record',
          'replyCount',
          'repostCount',
          'upvoteCount',
          'downvoteCount',
          'indexedAt',
        ],
        properties: {
          uri: {
            type: 'string',
          },
          cid: {
            type: 'string',
          },
          author: {
            $ref: '#/$defs/user',
          },
          record: {
            type: 'object',
          },
          embed: {
            oneOf: [
              {
                $ref: '#/$defs/recordEmbed',
              },
              {
                $ref: '#/$defs/externalEmbed',
              },
              {
                $ref: '#/$defs/unknownEmbed',
              },
            ],
          },
          parent: {
            $ref: '#/$defs/post',
          },
          replyCount: {
            type: 'number',
          },
          replies: {
            type: 'array',
            items: {
              $ref: '#/$defs/post',
            },
          },
          repostCount: {
            type: 'number',
          },
          upvoteCount: {
            type: 'number',
          },
          downvoteCount: {
            type: 'number',
          },
          indexedAt: {
            type: 'string',
            format: 'date-time',
          },
          myState: {
            type: 'object',
            properties: {
              repost: {
                type: 'string',
              },
              upvote: {
                type: 'string',
              },
              downvote: {
                type: 'string',
              },
            },
          },
        },
      },
      user: {
        type: 'object',
        required: ['did', 'declaration', 'handle'],
        properties: {
          did: {
            type: 'string',
          },
          declaration: {
            $ref: '#/$defs/declaration',
          },
          handle: {
            type: 'string',
          },
          displayName: {
            type: 'string',
            maxLength: 64,
          },
        },
      },
      recordEmbed: {
        type: 'object',
        required: ['type', 'author', 'record'],
        properties: {
          type: {
            const: 'record',
          },
          author: {
            $ref: '#/$defs/user',
          },
          record: {
            type: 'object',
          },
        },
      },
      externalEmbed: {
        type: 'object',
        required: ['type', 'uri', 'title', 'description', 'imageUri'],
        properties: {
          type: {
            const: 'external',
          },
          uri: {
            type: 'string',
          },
          title: {
            type: 'string',
          },
          description: {
            type: 'string',
          },
          imageUri: {
            type: 'string',
          },
        },
      },
      unknownEmbed: {
        type: 'object',
        required: ['type'],
        properties: {
          type: {
            type: 'string',
            not: {
              enum: ['record', 'external'],
            },
          },
        },
      },
      declaration: {
        type: 'object',
        required: ['cid', 'actorType'],
        properties: {
          cid: {
            type: 'string',
          },
          actorType: {
            oneOf: [
              {
                $ref: '#/$defs/actorKnown',
              },
              {
                $ref: '#/$defs/actorUnknown',
              },
            ],
          },
        },
      },
      actorKnown: {
        type: 'string',
        enum: ['app.bsky.system.actorUser', 'app.bsky.system.actorScene'],
      },
      actorUnknown: {
        type: 'string',
        not: {
          enum: ['app.bsky.system.actorUser', 'app.bsky.system.actorScene'],
        },
      },
    },
  },
  'app.bsky.feed.getRepostedBy': {
    lexicon: 1,
    id: 'app.bsky.feed.getRepostedBy',
    type: 'query',
    parameters: {
      type: 'object',
      required: ['uri'],
      properties: {
        uri: {
          type: 'string',
        },
        cid: {
          type: 'string',
        },
        limit: {
          type: 'number',
          maximum: 100,
        },
        before: {
          type: 'string',
        },
      },
    },
    output: {
      encoding: 'application/json',
      schema: {
        type: 'object',
        required: ['uri', 'repostedBy'],
        properties: {
          uri: {
            type: 'string',
          },
          cid: {
            type: 'string',
          },
          cursor: {
            type: 'string',
          },
          repostedBy: {
            type: 'array',
            items: {
              type: 'object',
              required: ['did', 'declaration', 'handle', 'indexedAt'],
              properties: {
                did: {
                  type: 'string',
                },
                declaration: {
                  $ref: '#/$defs/declaration',
                },
                handle: {
                  type: 'string',
                },
                displayName: {
                  type: 'string',
                  maxLength: 64,
                },
                createdAt: {
                  type: 'string',
                  format: 'date-time',
                },
                indexedAt: {
                  type: 'string',
                  format: 'date-time',
                },
              },
            },
          },
        },
        $defs: {
          declaration: {
            type: 'object',
            required: ['cid', 'actorType'],
            properties: {
              cid: {
                type: 'string',
              },
              actorType: {
                oneOf: [
                  {
                    $ref: '#/$defs/actorKnown',
                  },
                  {
                    $ref: '#/$defs/actorUnknown',
                  },
                ],
              },
            },
          },
          actorKnown: {
            type: 'string',
            enum: ['app.bsky.system.actorUser', 'app.bsky.system.actorScene'],
          },
          actorUnknown: {
            type: 'string',
            not: {
              enum: ['app.bsky.system.actorUser', 'app.bsky.system.actorScene'],
            },
          },
        },
      },
    },
    defs: {
      declaration: {
        type: 'object',
        required: ['cid', 'actorType'],
        properties: {
          cid: {
            type: 'string',
          },
          actorType: {
            oneOf: [
              {
                $ref: '#/$defs/actorKnown',
              },
              {
                $ref: '#/$defs/actorUnknown',
              },
            ],
          },
        },
      },
      actorKnown: {
        type: 'string',
        enum: ['app.bsky.system.actorUser', 'app.bsky.system.actorScene'],
      },
      actorUnknown: {
        type: 'string',
        not: {
          enum: ['app.bsky.system.actorUser', 'app.bsky.system.actorScene'],
        },
      },
    },
  },
  'app.bsky.feed.getTimeline': {
    lexicon: 1,
    id: 'app.bsky.feed.getTimeline',
    type: 'query',
    description: "A view of the user's home timeline.",
    parameters: {
      type: 'object',
      properties: {
        algorithm: {
          type: 'string',
        },
        limit: {
          type: 'number',
          maximum: 100,
        },
        before: {
          type: 'string',
        },
      },
    },
    output: {
      encoding: 'application/json',
      schema: {
        type: 'object',
        required: ['feed'],
        properties: {
          cursor: {
            type: 'string',
          },
          feed: {
            type: 'array',
            items: {
              $ref: '#/$defs/feedItem',
            },
          },
        },
        $defs: {
          feedItem: {
            type: 'object',
            required: [
              'uri',
              'cid',
              'author',
              'record',
              'replyCount',
              'repostCount',
              'upvoteCount',
              'downvoteCount',
              'indexedAt',
            ],
            properties: {
              uri: {
                type: 'string',
              },
              cid: {
                type: 'string',
              },
              author: {
                $ref: '#/$defs/actor',
              },
              trendedBy: {
                $ref: '#/$defs/actor',
              },
              repostedBy: {
                $ref: '#/$defs/actor',
              },
              record: {
                type: 'object',
              },
              embed: {
                oneOf: [
                  {
                    $ref: '#/$defs/recordEmbed',
                  },
                  {
                    $ref: '#/$defs/externalEmbed',
                  },
                  {
                    $ref: '#/$defs/unknownEmbed',
                  },
                ],
              },
              replyCount: {
                type: 'number',
              },
              repostCount: {
                type: 'number',
              },
              upvoteCount: {
                type: 'number',
              },
              downvoteCount: {
                type: 'number',
              },
              indexedAt: {
                type: 'string',
                format: 'date-time',
              },
              myState: {
                type: 'object',
                properties: {
                  repost: {
                    type: 'string',
                  },
                  upvote: {
                    type: 'string',
                  },
                  downvote: {
                    type: 'string',
                  },
                },
              },
            },
          },
          actor: {
            type: 'object',
<<<<<<< HEAD
            required: ['did', 'declaration', 'handle'],
=======
            required: ['did', 'handle', 'actorType'],
>>>>>>> c52b9f07
            properties: {
              did: {
                type: 'string',
              },
              declaration: {
                $ref: '#/$defs/declaration',
              },
              handle: {
                type: 'string',
              },
              actorType: {
                type: 'string',
              },
              displayName: {
                type: 'string',
                maxLength: 64,
              },
            },
          },
          declaration: {
            type: 'object',
            required: ['cid', 'actorType'],
            properties: {
              cid: {
                type: 'string',
              },
              actorType: {
                oneOf: [
                  {
                    $ref: '#/$defs/actorKnown',
                  },
                  {
                    $ref: '#/$defs/actorUnknown',
                  },
                ],
              },
            },
          },
          actorKnown: {
            type: 'string',
            enum: ['app.bsky.system.actorUser', 'app.bsky.system.actorScene'],
          },
          actorUnknown: {
            type: 'string',
            not: {
              enum: ['app.bsky.system.actorUser', 'app.bsky.system.actorScene'],
            },
          },
          recordEmbed: {
            type: 'object',
            required: ['type', 'author', 'record'],
            properties: {
              type: {
                const: 'record',
              },
              author: {
                $ref: '#/$defs/actor',
              },
              record: {
                type: 'object',
              },
            },
          },
          externalEmbed: {
            type: 'object',
            required: ['type', 'uri', 'title', 'description', 'imageUri'],
            properties: {
              type: {
                const: 'external',
              },
              uri: {
                type: 'string',
              },
              title: {
                type: 'string',
              },
              description: {
                type: 'string',
              },
              imageUri: {
                type: 'string',
              },
            },
          },
          unknownEmbed: {
            type: 'object',
            required: ['type'],
            properties: {
              type: {
                type: 'string',
                not: {
                  enum: ['record', 'external'],
                },
              },
            },
          },
        },
      },
    },
    defs: {
      feedItem: {
        type: 'object',
        required: [
          'uri',
          'cid',
          'author',
          'record',
          'replyCount',
          'repostCount',
          'upvoteCount',
          'downvoteCount',
          'indexedAt',
        ],
        properties: {
          uri: {
            type: 'string',
          },
          cid: {
            type: 'string',
          },
          author: {
            $ref: '#/$defs/actor',
          },
          trendedBy: {
            $ref: '#/$defs/actor',
          },
          repostedBy: {
            $ref: '#/$defs/actor',
          },
          record: {
            type: 'object',
          },
          embed: {
            oneOf: [
              {
                $ref: '#/$defs/recordEmbed',
              },
              {
                $ref: '#/$defs/externalEmbed',
              },
              {
                $ref: '#/$defs/unknownEmbed',
              },
            ],
          },
          replyCount: {
            type: 'number',
          },
          repostCount: {
            type: 'number',
          },
          upvoteCount: {
            type: 'number',
          },
          downvoteCount: {
            type: 'number',
          },
          indexedAt: {
            type: 'string',
            format: 'date-time',
          },
          myState: {
            type: 'object',
            properties: {
              repost: {
                type: 'string',
              },
              upvote: {
                type: 'string',
              },
              downvote: {
                type: 'string',
              },
            },
          },
        },
      },
      actor: {
        type: 'object',
<<<<<<< HEAD
        required: ['did', 'declaration', 'handle'],
=======
        required: ['did', 'handle', 'actorType'],
>>>>>>> c52b9f07
        properties: {
          did: {
            type: 'string',
          },
          declaration: {
            $ref: '#/$defs/declaration',
          },
          handle: {
            type: 'string',
          },
          actorType: {
            type: 'string',
          },
          displayName: {
            type: 'string',
            maxLength: 64,
          },
        },
      },
      recordEmbed: {
        type: 'object',
        required: ['type', 'author', 'record'],
        properties: {
          type: {
            const: 'record',
          },
          author: {
            $ref: '#/$defs/actor',
          },
          record: {
            type: 'object',
          },
        },
      },
      externalEmbed: {
        type: 'object',
        required: ['type', 'uri', 'title', 'description', 'imageUri'],
        properties: {
          type: {
            const: 'external',
          },
          uri: {
            type: 'string',
          },
          title: {
            type: 'string',
          },
          description: {
            type: 'string',
          },
          imageUri: {
            type: 'string',
          },
        },
      },
      unknownEmbed: {
        type: 'object',
        required: ['type'],
        properties: {
          type: {
            type: 'string',
            not: {
              enum: ['record', 'external'],
            },
          },
        },
      },
      declaration: {
        type: 'object',
        required: ['cid', 'actorType'],
        properties: {
          cid: {
            type: 'string',
          },
          actorType: {
            oneOf: [
              {
                $ref: '#/$defs/actorKnown',
              },
              {
                $ref: '#/$defs/actorUnknown',
              },
            ],
          },
        },
      },
      actorKnown: {
        type: 'string',
        enum: ['app.bsky.system.actorUser', 'app.bsky.system.actorScene'],
      },
      actorUnknown: {
        type: 'string',
        not: {
          enum: ['app.bsky.system.actorUser', 'app.bsky.system.actorScene'],
        },
      },
    },
  },
  'app.bsky.feed.getVotes': {
    lexicon: 1,
    id: 'app.bsky.feed.getVotes',
    type: 'query',
    parameters: {
      type: 'object',
      required: ['uri'],
      properties: {
        uri: {
          type: 'string',
        },
        cid: {
          type: 'string',
        },
        direction: {
          type: 'string',
          enum: ['up', 'down'],
        },
        limit: {
          type: 'number',
          maximum: 100,
        },
        before: {
          type: 'string',
        },
      },
    },
    output: {
      encoding: 'application/json',
      schema: {
        type: 'object',
        required: ['uri', 'votes'],
        properties: {
          uri: {
            type: 'string',
          },
          cid: {
            type: 'string',
          },
          cursor: {
            type: 'string',
          },
          votes: {
            type: 'array',
            items: {
              type: 'object',
              required: ['direction', 'indexedAt', 'createdAt', 'actor'],
              properties: {
                direction: {
                  type: 'string',
                  enum: ['up', 'down'],
                },
                indexedAt: {
                  type: 'string',
                  format: 'date-time',
                },
                createdAt: {
                  type: 'string',
                  format: 'date-time',
                },
                actor: {
                  $ref: '#/$defs/actor',
                },
              },
            },
          },
        },
        $defs: {
          actor: {
            type: 'object',
            required: ['did', 'declaration', 'handle'],
            properties: {
              did: {
                type: 'string',
              },
              declaration: {
                $ref: '#/$defs/declaration',
              },
              handle: {
                type: 'string',
              },
              displayName: {
                type: 'string',
                maxLength: 64,
              },
            },
          },
          declaration: {
            type: 'object',
            required: ['cid', 'actorType'],
            properties: {
              cid: {
                type: 'string',
              },
              actorType: {
                oneOf: [
                  {
                    $ref: '#/$defs/actorKnown',
                  },
                  {
                    $ref: '#/$defs/actorUnknown',
                  },
                ],
              },
            },
          },
          actorKnown: {
            type: 'string',
            enum: ['app.bsky.system.actorUser', 'app.bsky.system.actorScene'],
          },
          actorUnknown: {
            type: 'string',
            not: {
              enum: ['app.bsky.system.actorUser', 'app.bsky.system.actorScene'],
            },
          },
        },
      },
    },
    defs: {
      actor: {
        type: 'object',
        required: ['did', 'declaration', 'handle'],
        properties: {
          did: {
            type: 'string',
          },
          declaration: {
            $ref: '#/$defs/declaration',
          },
          handle: {
            type: 'string',
          },
          displayName: {
            type: 'string',
            maxLength: 64,
          },
        },
      },
      declaration: {
        type: 'object',
        required: ['cid', 'actorType'],
        properties: {
          cid: {
            type: 'string',
          },
          actorType: {
            oneOf: [
              {
                $ref: '#/$defs/actorKnown',
              },
              {
                $ref: '#/$defs/actorUnknown',
              },
            ],
          },
        },
      },
      actorKnown: {
        type: 'string',
        enum: ['app.bsky.system.actorUser', 'app.bsky.system.actorScene'],
      },
      actorUnknown: {
        type: 'string',
        not: {
          enum: ['app.bsky.system.actorUser', 'app.bsky.system.actorScene'],
        },
      },
    },
  },
  'app.bsky.feed.setVote': {
    lexicon: 1,
    id: 'app.bsky.feed.setVote',
    type: 'procedure',
    description: "Upvote, downvote, or clear the user's vote for a post.",
    input: {
      encoding: 'application/json',
      schema: {
        type: 'object',
        required: ['subject', 'direction'],
        properties: {
          subject: {
            $ref: '#/$defs/subject',
          },
          direction: {
            type: 'string',
            enum: ['up', 'down', 'none'],
          },
        },
        $defs: {
          subject: {
            type: 'object',
            required: ['uri', 'cid'],
            properties: {
              uri: {
                type: 'string',
              },
              cid: {
                type: 'string',
              },
            },
          },
        },
      },
    },
    output: {
      encoding: 'application/json',
      schema: {
        type: 'object',
        properties: {
          upvote: {
            type: 'string',
          },
          downvote: {
            type: 'string',
          },
        },
        $defs: {},
      },
    },
    defs: {
      subject: {
        type: 'object',
        required: ['uri', 'cid'],
        properties: {
          uri: {
            type: 'string',
          },
          cid: {
            type: 'string',
          },
        },
      },
    },
  },
  'app.bsky.graph.getFollowers': {
    lexicon: 1,
    id: 'app.bsky.graph.getFollowers',
    type: 'query',
    description: 'Who is following a user?',
    parameters: {
      type: 'object',
      required: ['user'],
      properties: {
        user: {
          type: 'string',
        },
        limit: {
          type: 'number',
          maximum: 100,
        },
        before: {
          type: 'string',
        },
      },
    },
    output: {
      encoding: 'application/json',
      schema: {
        type: 'object',
        required: ['subject', 'followers'],
        properties: {
          subject: {
            type: 'object',
            required: ['did', 'declaration', 'handle'],
            properties: {
              did: {
                type: 'string',
              },
              declaration: {
                $ref: '#/$defs/declaration',
              },
              handle: {
                type: 'string',
              },
              displayName: {
                type: 'string',
                maxLength: 64,
              },
            },
          },
          cursor: {
            type: 'string',
          },
          followers: {
            type: 'array',
            items: {
              type: 'object',
              required: ['did', 'declaration', 'handle', 'indexedAt'],
              properties: {
                did: {
                  type: 'string',
                },
                declaration: {
                  $ref: '#/$defs/declaration',
                },
                handle: {
                  type: 'string',
                },
                displayName: {
                  type: 'string',
                  maxLength: 64,
                },
                createdAt: {
                  type: 'string',
                  format: 'date-time',
                },
                indexedAt: {
                  type: 'string',
                  format: 'date-time',
                },
              },
            },
          },
        },
        $defs: {
          declaration: {
            type: 'object',
            required: ['cid', 'actorType'],
            properties: {
              cid: {
                type: 'string',
              },
              actorType: {
                oneOf: [
                  {
                    $ref: '#/$defs/actorKnown',
                  },
                  {
                    $ref: '#/$defs/actorUnknown',
                  },
                ],
              },
            },
          },
          actorKnown: {
            type: 'string',
            enum: ['app.bsky.system.actorUser', 'app.bsky.system.actorScene'],
          },
          actorUnknown: {
            type: 'string',
            not: {
              enum: ['app.bsky.system.actorUser', 'app.bsky.system.actorScene'],
            },
          },
        },
      },
    },
    defs: {
      declaration: {
        type: 'object',
        required: ['cid', 'actorType'],
        properties: {
          cid: {
            type: 'string',
          },
          actorType: {
            oneOf: [
              {
                $ref: '#/$defs/actorKnown',
              },
              {
                $ref: '#/$defs/actorUnknown',
              },
            ],
          },
        },
      },
      actorKnown: {
        type: 'string',
        enum: ['app.bsky.system.actorUser', 'app.bsky.system.actorScene'],
      },
      actorUnknown: {
        type: 'string',
        not: {
          enum: ['app.bsky.system.actorUser', 'app.bsky.system.actorScene'],
        },
      },
    },
  },
  'app.bsky.graph.getFollows': {
    lexicon: 1,
    id: 'app.bsky.graph.getFollows',
    type: 'query',
    description: 'Who is a user following?',
    parameters: {
      type: 'object',
      required: ['user'],
      properties: {
        user: {
          type: 'string',
        },
        limit: {
          type: 'number',
          maximum: 100,
        },
        before: {
          type: 'string',
        },
      },
    },
    output: {
      encoding: 'application/json',
      schema: {
        type: 'object',
        required: ['subject', 'follows'],
        properties: {
          subject: {
            type: 'object',
            required: ['did', 'declaration', 'handle'],
            properties: {
              did: {
                type: 'string',
              },
              declaration: {
                $ref: '#/$defs/declaration',
              },
              handle: {
                type: 'string',
              },
              displayName: {
                type: 'string',
                maxLength: 64,
              },
            },
          },
          cursor: {
            type: 'string',
          },
          follows: {
            type: 'array',
            items: {
              type: 'object',
              required: ['did', 'declaration', 'handle', 'indexedAt'],
              properties: {
                did: {
                  type: 'string',
                },
                declaration: {
                  $ref: '#/$defs/declaration',
                },
                handle: {
                  type: 'string',
                },
                displayName: {
                  type: 'string',
                  maxLength: 64,
                },
                createdAt: {
                  type: 'string',
                  format: 'date-time',
                },
                indexedAt: {
                  type: 'string',
                  format: 'date-time',
                },
              },
            },
          },
        },
        $defs: {
          declaration: {
            type: 'object',
            required: ['cid', 'actorType'],
            properties: {
              cid: {
                type: 'string',
              },
              actorType: {
                oneOf: [
                  {
                    $ref: '#/$defs/actorKnown',
                  },
                  {
                    $ref: '#/$defs/actorUnknown',
                  },
                ],
              },
            },
          },
          actorKnown: {
            type: 'string',
            enum: ['app.bsky.system.actorUser', 'app.bsky.system.actorScene'],
          },
          actorUnknown: {
            type: 'string',
            not: {
              enum: ['app.bsky.system.actorUser', 'app.bsky.system.actorScene'],
            },
          },
        },
      },
    },
    defs: {
      declaration: {
        type: 'object',
        required: ['cid', 'actorType'],
        properties: {
          cid: {
            type: 'string',
          },
          actorType: {
            oneOf: [
              {
                $ref: '#/$defs/actorKnown',
              },
              {
                $ref: '#/$defs/actorUnknown',
              },
            ],
          },
        },
      },
      actorKnown: {
        type: 'string',
        enum: ['app.bsky.system.actorUser', 'app.bsky.system.actorScene'],
      },
      actorUnknown: {
        type: 'string',
        not: {
          enum: ['app.bsky.system.actorUser', 'app.bsky.system.actorScene'],
        },
      },
    },
  },
  'app.bsky.graph.getMembers': {
    lexicon: 1,
    id: 'app.bsky.graph.getMembers',
    type: 'query',
    description: 'Who is a member of the group?',
    parameters: {
      type: 'object',
      required: ['actor'],
      properties: {
        actor: {
          type: 'string',
        },
        limit: {
          type: 'number',
          maximum: 100,
        },
        before: {
          type: 'string',
        },
      },
    },
    output: {
      encoding: 'application/json',
      schema: {
        type: 'object',
        required: ['subject', 'members'],
        properties: {
          subject: {
            type: 'object',
            required: ['did', 'declaration', 'handle'],
            properties: {
              did: {
                type: 'string',
              },
              declaration: {
                $ref: '#/$defs/declaration',
              },
              handle: {
                type: 'string',
              },
              displayName: {
                type: 'string',
                maxLength: 64,
              },
            },
          },
          cursor: {
            type: 'string',
          },
          members: {
            type: 'array',
            items: {
              type: 'object',
              required: ['did', 'declaration', 'handle', 'indexedAt'],
              properties: {
                did: {
                  type: 'string',
                },
                declaration: {
                  $ref: '#/$defs/declaration',
                },
                handle: {
                  type: 'string',
                },
                displayName: {
                  type: 'string',
                  maxLength: 64,
                },
                createdAt: {
                  type: 'string',
                  format: 'date-time',
                },
                indexedAt: {
                  type: 'string',
                  format: 'date-time',
                },
              },
            },
          },
        },
        $defs: {
          declaration: {
            type: 'object',
            required: ['cid', 'actorType'],
            properties: {
              cid: {
                type: 'string',
              },
              actorType: {
                oneOf: [
                  {
                    $ref: '#/$defs/actorKnown',
                  },
                  {
                    $ref: '#/$defs/actorUnknown',
                  },
                ],
              },
            },
          },
          actorKnown: {
            type: 'string',
            enum: ['app.bsky.system.actorUser', 'app.bsky.system.actorScene'],
          },
          actorUnknown: {
            type: 'string',
            not: {
              enum: ['app.bsky.system.actorUser', 'app.bsky.system.actorScene'],
            },
          },
        },
      },
    },
    defs: {
      declaration: {
        type: 'object',
        required: ['cid', 'actorType'],
        properties: {
          cid: {
            type: 'string',
          },
          actorType: {
            oneOf: [
              {
                $ref: '#/$defs/actorKnown',
              },
              {
                $ref: '#/$defs/actorUnknown',
              },
            ],
          },
        },
      },
      actorKnown: {
        type: 'string',
        enum: ['app.bsky.system.actorUser', 'app.bsky.system.actorScene'],
      },
      actorUnknown: {
        type: 'string',
        not: {
          enum: ['app.bsky.system.actorUser', 'app.bsky.system.actorScene'],
        },
      },
    },
  },
  'app.bsky.graph.getMemberships': {
    lexicon: 1,
    id: 'app.bsky.graph.getMemberships',
    type: 'query',
    description: 'Which groups is the actor a member of?',
    parameters: {
      type: 'object',
      required: ['actor'],
      properties: {
        actor: {
          type: 'string',
        },
        limit: {
          type: 'number',
          maximum: 100,
        },
        before: {
          type: 'string',
        },
      },
    },
    output: {
      encoding: 'application/json',
      schema: {
        type: 'object',
        required: ['subject', 'memberships'],
        properties: {
          subject: {
            type: 'object',
            required: ['did', 'declaration', 'handle'],
            properties: {
              did: {
                type: 'string',
              },
              declaration: {
                $ref: '#/$defs/declaration',
              },
              handle: {
                type: 'string',
              },
              displayName: {
                type: 'string',
                maxLength: 64,
              },
            },
          },
          cursor: {
            type: 'string',
          },
          memberships: {
            type: 'array',
            items: {
              type: 'object',
              required: ['did', 'declaration', 'handle', 'indexedAt'],
              properties: {
                did: {
                  type: 'string',
                },
                declaration: {
                  $ref: '#/$defs/declaration',
                },
                handle: {
                  type: 'string',
                },
                displayName: {
                  type: 'string',
                  maxLength: 64,
                },
                createdAt: {
                  type: 'string',
                  format: 'date-time',
                },
                indexedAt: {
                  type: 'string',
                  format: 'date-time',
                },
              },
            },
          },
        },
        $defs: {
          declaration: {
            type: 'object',
            required: ['cid', 'actorType'],
            properties: {
              cid: {
                type: 'string',
              },
              actorType: {
                oneOf: [
                  {
                    $ref: '#/$defs/actorKnown',
                  },
                  {
                    $ref: '#/$defs/actorUnknown',
                  },
                ],
              },
            },
          },
          actorKnown: {
            type: 'string',
            enum: ['app.bsky.system.actorUser', 'app.bsky.system.actorScene'],
          },
          actorUnknown: {
            type: 'string',
            not: {
              enum: ['app.bsky.system.actorUser', 'app.bsky.system.actorScene'],
            },
          },
        },
      },
    },
    defs: {
      declaration: {
        type: 'object',
        required: ['cid', 'actorType'],
        properties: {
          cid: {
            type: 'string',
          },
          actorType: {
            oneOf: [
              {
                $ref: '#/$defs/actorKnown',
              },
              {
                $ref: '#/$defs/actorUnknown',
              },
            ],
          },
        },
      },
      actorKnown: {
        type: 'string',
        enum: ['app.bsky.system.actorUser', 'app.bsky.system.actorScene'],
      },
      actorUnknown: {
        type: 'string',
        not: {
          enum: ['app.bsky.system.actorUser', 'app.bsky.system.actorScene'],
        },
      },
    },
  },
  'app.bsky.notification.getCount': {
    lexicon: 1,
    id: 'app.bsky.notification.getCount',
    type: 'query',
    output: {
      encoding: 'application/json',
      schema: {
        type: 'object',
        required: ['count'],
        properties: {
          count: {
            type: 'number',
          },
        },
        $defs: {},
      },
    },
  },
  'app.bsky.notification.list': {
    lexicon: 1,
    id: 'app.bsky.notification.list',
    type: 'query',
    parameters: {
      type: 'object',
      properties: {
        limit: {
          type: 'number',
          maximum: 100,
        },
        before: {
          type: 'string',
        },
      },
    },
    output: {
      encoding: 'application/json',
      schema: {
        type: 'object',
        required: ['notifications'],
        properties: {
          cursor: {
            type: 'string',
          },
          notifications: {
            type: 'array',
            items: {
              $ref: '#/$defs/notification',
            },
          },
        },
        $defs: {
          notification: {
            type: 'object',
            required: [
              'uri',
              'cid',
              'author',
              'reason',
              'record',
              'isRead',
              'indexedAt',
            ],
            properties: {
              uri: {
                type: 'string',
                format: 'uri',
              },
              cid: {
                type: 'string',
              },
              author: {
                type: 'object',
                required: ['did', 'declaration', 'handle'],
                properties: {
                  did: {
                    type: 'string',
                  },
                  declaration: {
                    $ref: '#/$defs/declaration',
                  },
                  handle: {
                    type: 'string',
                  },
                  displayName: {
                    type: 'string',
                    maxLength: 64,
                  },
                },
              },
              reason: {
                type: 'string',
                $comment:
                  "Expected values are 'vote', 'repost', 'trend', 'follow', 'invite', 'mention' and 'reply'.",
              },
              reasonSubject: {
                type: 'string',
              },
              record: {
                type: 'object',
              },
              isRead: {
                type: 'boolean',
              },
              indexedAt: {
                type: 'string',
                format: 'date-time',
              },
            },
          },
          declaration: {
            type: 'object',
            required: ['cid', 'actorType'],
            properties: {
              cid: {
                type: 'string',
              },
              actorType: {
                oneOf: [
                  {
                    $ref: '#/$defs/actorKnown',
                  },
                  {
                    $ref: '#/$defs/actorUnknown',
                  },
                ],
              },
            },
          },
          actorKnown: {
            type: 'string',
            enum: ['app.bsky.system.actorUser', 'app.bsky.system.actorScene'],
          },
          actorUnknown: {
            type: 'string',
            not: {
              enum: ['app.bsky.system.actorUser', 'app.bsky.system.actorScene'],
            },
          },
        },
      },
    },
    defs: {
      notification: {
        type: 'object',
        required: [
          'uri',
          'cid',
          'author',
          'reason',
          'record',
          'isRead',
          'indexedAt',
        ],
        properties: {
          uri: {
            type: 'string',
            format: 'uri',
          },
          cid: {
            type: 'string',
          },
          author: {
            type: 'object',
            required: ['did', 'declaration', 'handle'],
            properties: {
              did: {
                type: 'string',
              },
              declaration: {
                $ref: '#/$defs/declaration',
              },
              handle: {
                type: 'string',
              },
              displayName: {
                type: 'string',
                maxLength: 64,
              },
            },
          },
          reason: {
            type: 'string',
            $comment:
              "Expected values are 'vote', 'repost', 'trend', 'follow', 'invite', 'mention' and 'reply'.",
          },
          reasonSubject: {
            type: 'string',
          },
          record: {
            type: 'object',
          },
          isRead: {
            type: 'boolean',
          },
          indexedAt: {
            type: 'string',
            format: 'date-time',
          },
        },
      },
      declaration: {
        type: 'object',
        required: ['cid', 'actorType'],
        properties: {
          cid: {
            type: 'string',
          },
          actorType: {
            oneOf: [
              {
                $ref: '#/$defs/actorKnown',
              },
              {
                $ref: '#/$defs/actorUnknown',
              },
            ],
          },
        },
      },
      actorKnown: {
        type: 'string',
        enum: ['app.bsky.system.actorUser', 'app.bsky.system.actorScene'],
      },
      actorUnknown: {
        type: 'string',
        not: {
          enum: ['app.bsky.system.actorUser', 'app.bsky.system.actorScene'],
        },
      },
    },
  },
  'app.bsky.notification.updateSeen': {
    lexicon: 1,
    id: 'app.bsky.notification.updateSeen',
    type: 'procedure',
    description: 'Notify server that the user has seen notifications.',
    input: {
      encoding: 'application/json',
      schema: {
        type: 'object',
        required: ['seenAt'],
        properties: {
          seenAt: {
            type: 'string',
            format: 'date-time',
          },
        },
        $defs: {},
      },
    },
    output: {
      encoding: 'application/json',
      schema: {
        $defs: {},
      },
    },
  },
}
export const methodSchemas: MethodSchema[] = Object.values(methodSchemaDict)
export const ids = {
  AppBskyActorProfile: 'app.bsky.actor.profile',
  AppBskyFeedMediaEmbed: 'app.bsky.feed.mediaEmbed',
  AppBskyFeedPost: 'app.bsky.feed.post',
  AppBskyFeedRepost: 'app.bsky.feed.repost',
  AppBskyFeedTrend: 'app.bsky.feed.trend',
  AppBskyFeedVote: 'app.bsky.feed.vote',
  AppBskyGraphAssertion: 'app.bsky.graph.assertion',
  AppBskyGraphConfirmation: 'app.bsky.graph.confirmation',
  AppBskyGraphFollow: 'app.bsky.graph.follow',
  AppBskySystemDeclaration: 'app.bsky.system.declaration',
}
export const recordSchemaDict: Record<string, RecordSchema> = {
  'app.bsky.actor.profile': {
    lexicon: 1,
    id: 'app.bsky.actor.profile',
    type: 'record',
    key: 'literal:self',
    record: {
      type: 'object',
      required: ['displayName'],
      properties: {
        displayName: {
          type: 'string',
          maxLength: 64,
        },
        description: {
          type: 'string',
          maxLength: 256,
        },
      },
      $defs: {},
    },
  },
  'app.bsky.feed.mediaEmbed': {
    lexicon: 1,
    id: 'app.bsky.feed.mediaEmbed',
    type: 'record',
    description: 'A list of media embedded in a post or document.',
    key: 'tid',
    record: {
      type: 'object',
      required: ['media'],
      properties: {
        media: {
          type: 'array',
          items: {
            $ref: '#/$defs/mediaEmbed',
          },
        },
      },
      $defs: {
        mediaEmbed: {
          type: 'object',
          required: ['original'],
          properties: {
            alt: {
              type: 'string',
            },
            thumb: {
              $ref: '#/$defs/mediaEmbedBlob',
            },
            original: {
              $ref: '#/$defs/mediaEmbedBlob',
            },
          },
        },
        mediaEmbedBlob: {
          type: 'object',
          required: ['mimeType', 'blobId'],
          properties: {
            mimeType: {
              type: 'string',
            },
            blobId: {
              type: 'string',
            },
          },
        },
      },
    },
    defs: {
      mediaEmbed: {
        type: 'object',
        required: ['original'],
        properties: {
          alt: {
            type: 'string',
          },
          thumb: {
            $ref: '#/$defs/mediaEmbedBlob',
          },
          original: {
            $ref: '#/$defs/mediaEmbedBlob',
          },
        },
      },
      mediaEmbedBlob: {
        type: 'object',
        required: ['mimeType', 'blobId'],
        properties: {
          mimeType: {
            type: 'string',
          },
          blobId: {
            type: 'string',
          },
        },
      },
    },
  },
  'app.bsky.feed.post': {
    lexicon: 1,
    id: 'app.bsky.feed.post',
    type: 'record',
    key: 'tid',
    record: {
      type: 'object',
      required: ['text', 'createdAt'],
      properties: {
        text: {
          type: 'string',
          maxLength: 256,
        },
        entities: {
          type: 'array',
          items: {
            $ref: '#/$defs/entity',
          },
        },
        reply: {
          type: 'object',
          required: ['root', 'parent'],
          properties: {
            root: {
              $ref: '#/$defs/postRef',
            },
            parent: {
              $ref: '#/$defs/postRef',
            },
          },
        },
        createdAt: {
          type: 'string',
          format: 'date-time',
        },
      },
      $defs: {
        entity: {
          type: 'object',
          required: ['index', 'type', 'value'],
          properties: {
            index: {
              $ref: '#/$defs/textSlice',
            },
            type: {
              type: 'string',
              $comment: "Expected values are 'mention', 'hashtag', and 'link'.",
            },
            value: {
              type: 'string',
            },
          },
        },
        textSlice: {
          type: 'object',
          required: ['start', 'end'],
          properties: {
            start: {
              type: 'number',
              minimum: 0,
            },
            end: {
              type: 'number',
              minimum: 0,
            },
          },
        },
        postRef: {
          type: 'object',
          required: ['uri', 'cid'],
          properties: {
            uri: {
              type: 'string',
            },
            cid: {
              type: 'string',
            },
          },
        },
      },
    },
    defs: {
      postRef: {
        type: 'object',
        required: ['uri', 'cid'],
        properties: {
          uri: {
            type: 'string',
          },
          cid: {
            type: 'string',
          },
        },
      },
      entity: {
        type: 'object',
        required: ['index', 'type', 'value'],
        properties: {
          index: {
            $ref: '#/$defs/textSlice',
          },
          type: {
            type: 'string',
            $comment: "Expected values are 'mention', 'hashtag', and 'link'.",
          },
          value: {
            type: 'string',
          },
        },
      },
      textSlice: {
        type: 'object',
        required: ['start', 'end'],
        properties: {
          start: {
            type: 'number',
            minimum: 0,
          },
          end: {
            type: 'number',
            minimum: 0,
          },
        },
      },
    },
  },
  'app.bsky.feed.repost': {
    lexicon: 1,
    id: 'app.bsky.feed.repost',
    type: 'record',
    key: 'tid',
    record: {
      type: 'object',
      required: ['subject', 'createdAt'],
      properties: {
        subject: {
          $ref: '#/$defs/subject',
        },
        createdAt: {
          type: 'string',
          format: 'date-time',
        },
      },
      $defs: {
        subject: {
          type: 'object',
          required: ['uri', 'cid'],
          properties: {
            uri: {
              type: 'string',
            },
            cid: {
              type: 'string',
            },
          },
        },
      },
    },
    defs: {
      subject: {
        type: 'object',
        required: ['uri', 'cid'],
        properties: {
          uri: {
            type: 'string',
          },
          cid: {
            type: 'string',
          },
        },
      },
    },
  },
  'app.bsky.feed.trend': {
    lexicon: 1,
    id: 'app.bsky.feed.trend',
    type: 'record',
    key: 'tid',
    record: {
      type: 'object',
      required: ['subject', 'createdAt'],
      properties: {
        subject: {
          $ref: '#/$defs/subject',
        },
        createdAt: {
          type: 'string',
          format: 'date-time',
        },
      },
      $defs: {
        subject: {
          type: 'object',
          required: ['uri', 'cid'],
          properties: {
            uri: {
              type: 'string',
            },
            cid: {
              type: 'string',
            },
          },
        },
      },
    },
    defs: {
      subject: {
        type: 'object',
        required: ['uri', 'cid'],
        properties: {
          uri: {
            type: 'string',
          },
          cid: {
            type: 'string',
          },
        },
      },
    },
  },
  'app.bsky.feed.vote': {
    lexicon: 1,
    id: 'app.bsky.feed.vote',
    type: 'record',
    key: 'tid',
    record: {
      type: 'object',
      required: ['subject', 'direction', 'createdAt'],
      properties: {
        subject: {
          $ref: '#/$defs/subject',
        },
        direction: {
          type: 'string',
          enum: ['up', 'down'],
        },
        createdAt: {
          type: 'string',
          format: 'date-time',
        },
      },
      $defs: {
        subject: {
          type: 'object',
          required: ['uri', 'cid'],
          properties: {
            uri: {
              type: 'string',
            },
            cid: {
              type: 'string',
            },
          },
        },
      },
    },
    defs: {
      subject: {
        type: 'object',
        required: ['uri', 'cid'],
        properties: {
          uri: {
            type: 'string',
          },
          cid: {
            type: 'string',
          },
        },
      },
    },
  },
  'app.bsky.graph.assertion': {
    lexicon: 1,
    id: 'app.bsky.graph.assertion',
    type: 'record',
    key: 'tid',
    record: {
      type: 'object',
      required: ['assertion', 'subject', 'createdAt'],
      properties: {
        assertion: {
          type: 'string',
        },
        subject: {
          type: 'object',
          required: ['did', 'declarationCid'],
          properties: {
            did: {
              type: 'string',
            },
            declarationCid: {
              type: 'string',
            },
          },
        },
        createdAt: {
          type: 'string',
          format: 'date-time',
        },
      },
      $defs: {},
    },
  },
  'app.bsky.graph.confirmation': {
    lexicon: 1,
    id: 'app.bsky.graph.confirmation',
    type: 'record',
    key: 'tid',
    record: {
      type: 'object',
      required: ['originator', 'assertion', 'createdAt'],
      properties: {
        originator: {
          type: 'object',
          required: ['did', 'declarationCid'],
          properties: {
            did: {
              type: 'string',
            },
            declarationCid: {
              type: 'string',
            },
          },
        },
        assertion: {
          type: 'object',
          required: ['uri', 'cid'],
          properties: {
            uri: {
              type: 'string',
            },
            cid: {
              type: 'string',
            },
          },
        },
        createdAt: {
          type: 'string',
          format: 'date-time',
        },
      },
      $defs: {},
    },
  },
  'app.bsky.graph.follow': {
    lexicon: 1,
    id: 'app.bsky.graph.follow',
    type: 'record',
    description: 'A social follow.',
    key: 'tid',
    record: {
      type: 'object',
      required: ['subject', 'createdAt'],
      properties: {
        subject: {
          type: 'object',
          required: ['did', 'declarationCid'],
          properties: {
            did: {
              type: 'string',
            },
            declarationCid: {
              type: 'string',
            },
          },
        },
        createdAt: {
          type: 'string',
          format: 'date-time',
        },
      },
      $defs: {},
    },
  },
  'app.bsky.system.declaration': {
    lexicon: 1,
    id: 'app.bsky.system.declaration',
    description:
      'Context for an account that is considered intrinsic to it and alters the fundamental understanding of an account of changed. A declaration should be treated as immutable.',
    type: 'record',
    key: 'literal:self',
    record: {
      type: 'object',
      required: ['actorType'],
      properties: {
        actorType: {
          oneOf: [
            {
              $ref: '#/$defs/actorKnown',
            },
            {
              $ref: '#/$defs/actorUnknown',
            },
          ],
        },
      },
      $defs: {
        actorKnown: {
          type: 'string',
          enum: ['app.bsky.system.actorUser', 'app.bsky.system.actorScene'],
        },
        actorUnknown: {
          type: 'string',
          not: {
            enum: ['app.bsky.system.actorUser', 'app.bsky.system.actorScene'],
          },
        },
      },
    },
    defs: {
      actorKnown: {
        type: 'string',
        enum: ['app.bsky.system.actorUser', 'app.bsky.system.actorScene'],
      },
      actorUnknown: {
        type: 'string',
        not: {
          enum: ['app.bsky.system.actorUser', 'app.bsky.system.actorScene'],
        },
      },
    },
  },
}
export const recordSchemas: RecordSchema[] = Object.values(recordSchemaDict)<|MERGE_RESOLUTION|>--- conflicted
+++ resolved
@@ -1583,11 +1583,7 @@
           },
           actor: {
             type: 'object',
-<<<<<<< HEAD
             required: ['did', 'declaration', 'handle'],
-=======
-            required: ['did', 'handle', 'actorType'],
->>>>>>> c52b9f07
             properties: {
               did: {
                 type: 'string',
@@ -1767,11 +1763,7 @@
       },
       actor: {
         type: 'object',
-<<<<<<< HEAD
         required: ['did', 'declaration', 'handle'],
-=======
-        required: ['did', 'handle', 'actorType'],
->>>>>>> c52b9f07
         properties: {
           did: {
             type: 'string',
@@ -2505,11 +2497,7 @@
           },
           actor: {
             type: 'object',
-<<<<<<< HEAD
             required: ['did', 'declaration', 'handle'],
-=======
-            required: ['did', 'handle', 'actorType'],
->>>>>>> c52b9f07
             properties: {
               did: {
                 type: 'string',
@@ -2689,11 +2677,7 @@
       },
       actor: {
         type: 'object',
-<<<<<<< HEAD
         required: ['did', 'declaration', 'handle'],
-=======
-        required: ['did', 'handle', 'actorType'],
->>>>>>> c52b9f07
         properties: {
           did: {
             type: 'string',

--- conflicted
+++ resolved
@@ -754,7 +754,6 @@
     type: 'query',
     description: 'Gets the repo state.',
     parameters: {
-<<<<<<< HEAD
       type: 'object',
       required: ['did'],
       properties: {
@@ -766,16 +765,6 @@
           type: 'string',
           description: 'A past commit CID.',
         },
-=======
-      did: {
-        type: 'string',
-        required: true,
-        description: 'The DID of the repo.',
-      },
-      from: {
-        type: 'string',
-        description: 'A past commit CID.',
->>>>>>> 1bd8ef18
       },
     },
     output: {
@@ -2380,10 +2369,7 @@
       encoding: 'application/json',
       schema: {
         type: 'object',
-<<<<<<< HEAD
-=======
         required: [],
->>>>>>> 1bd8ef18
         properties: {
           upvote: {
             type: 'string',
@@ -2572,16 +2558,19 @@
     type: 'query',
     description: 'Who is a member of the group?',
     parameters: {
-      actor: {
-        type: 'string',
-        required: true,
-      },
-      limit: {
-        type: 'number',
-        maximum: 100,
-      },
-      before: {
-        type: 'string',
+      type: 'object',
+      required: ['actor'],
+      properties: {
+        actor: {
+          type: 'string',
+        },
+        limit: {
+          type: 'number',
+          maximum: 100,
+        },
+        before: {
+          type: 'string',
+        },
       },
     },
     output: {
@@ -2659,16 +2648,19 @@
     type: 'query',
     description: 'Which groups is the actor a member of?',
     parameters: {
-      actor: {
-        type: 'string',
-        required: true,
-      },
-      limit: {
-        type: 'number',
-        maximum: 100,
-      },
-      before: {
-        type: 'string',
+      type: 'object',
+      required: ['actor'],
+      properties: {
+        actor: {
+          type: 'string',
+        },
+        limit: {
+          type: 'number',
+          maximum: 100,
+        },
+        before: {
+          type: 'string',
+        },
       },
     },
     output: {

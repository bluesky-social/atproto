--- conflicted
+++ resolved
@@ -41,11 +41,8 @@
 }
 
 export function toKnownErr(e: any) {
-<<<<<<< HEAD
-=======
   if (e instanceof XRPCError) {
     if (e.error === 'BadExpiration') return new BadExpirationError(e)
   }
->>>>>>> 66484a10
   return e
 }
--- conflicted
+++ resolved
@@ -29,7 +29,18 @@
   [k: string]: unknown
 }
 
-<<<<<<< HEAD
+export function isView(v: unknown): v is View {
+  return (
+    isObj(v) &&
+    hasProp(v, '$type') &&
+    v.$type === 'com.atproto.admin.moderationAction#view'
+  )
+}
+
+export function validateView(v: unknown): ValidationResult {
+  return lexicons.validate('com.atproto.admin.moderationAction#view', v)
+}
+
 export interface ViewDetail {
   id: number
   action:
@@ -47,18 +58,18 @@
   reversal?: Reversal
   resolvedReports: ComAtprotoAdminModerationReport.View[]
   [k: string]: unknown
-=======
-export function isView(v: unknown): v is View {
+}
+
+export function isViewDetail(v: unknown): v is ViewDetail {
   return (
     isObj(v) &&
     hasProp(v, '$type') &&
-    v.$type === 'com.atproto.admin.moderationAction#view'
+    v.$type === 'com.atproto.admin.moderationAction#viewDetail'
   )
 }
 
-export function validateView(v: unknown): ValidationResult {
-  return lexicons.validate('com.atproto.admin.moderationAction#view', v)
->>>>>>> 4f0d377a
+export function validateViewDetail(v: unknown): ValidationResult {
+  return lexicons.validate('com.atproto.admin.moderationAction#viewDetail', v)
 }
 
 export interface Reversal {

/**
 * GENERATED CODE - DO NOT MODIFY
 */
import { ValidationResult, BlobRef } from '@atproto/lexicon'
import { isObj, hasProp } from '../../../../util'
import { lexicons } from '../../../../lexicons'
import { CID } from 'multiformats/cid'
import * as ComAtprotoRepoStrongRef from '../repo/strongRef'
import * as ComAtprotoModerationDefs from '../moderation/defs'
import * as ComAtprotoServerDefs from '../server/defs'
import * as ComAtprotoLabelDefs from '../label/defs'

<<<<<<< HEAD
export interface ModEventView {
=======
export interface StatusAttr {
  applied: boolean
  ref?: string
  [k: string]: unknown
}

export function isStatusAttr(v: unknown): v is StatusAttr {
  return (
    isObj(v) &&
    hasProp(v, '$type') &&
    v.$type === 'com.atproto.admin.defs#statusAttr'
  )
}

export function validateStatusAttr(v: unknown): ValidationResult {
  return lexicons.validate('com.atproto.admin.defs#statusAttr', v)
}

export interface ActionView {
>>>>>>> bba9388e
  id: number
  event:
    | ModEventTakedown
    | ModEventReverseTakedown
    | ModEventComment
    | ModEventReport
    | ModEventLabel
    | ModEventFlag
    | ModEventAcknowledge
    | ModEventEscalate
    | ModEventMute
    | ModEventEmail
    | { $type: string; [k: string]: unknown }
  subject:
    | RepoRef
    | ComAtprotoRepoStrongRef.Main
    | { $type: string; [k: string]: unknown }
  subjectBlobCids: string[]
  createdBy: string
  createdAt: string
  creatorHandle?: string
  subjectHandle?: string
  [k: string]: unknown
}

export function isModEventView(v: unknown): v is ModEventView {
  return (
    isObj(v) &&
    hasProp(v, '$type') &&
    v.$type === 'com.atproto.admin.defs#modEventView'
  )
}

export function validateModEventView(v: unknown): ValidationResult {
  return lexicons.validate('com.atproto.admin.defs#modEventView', v)
}

export interface ModEventViewDetail {
  id: number
  event:
    | ModEventTakedown
    | ModEventReverseTakedown
    | ModEventComment
    | ModEventReport
    | ModEventLabel
    | ModEventFlag
    | ModEventAcknowledge
    | ModEventEscalate
    | ModEventMute
    | { $type: string; [k: string]: unknown }
  subject:
    | RepoView
    | RepoViewNotFound
    | RecordView
    | RecordViewNotFound
    | { $type: string; [k: string]: unknown }
  subjectStatus?: SubjectStatusView
  subjectBlobs: BlobView[]
  createdBy: string
  createdAt: string
  [k: string]: unknown
}

export function isModEventViewDetail(v: unknown): v is ModEventViewDetail {
  return (
    isObj(v) &&
    hasProp(v, '$type') &&
    v.$type === 'com.atproto.admin.defs#modEventViewDetail'
  )
}

export function validateModEventViewDetail(v: unknown): ValidationResult {
  return lexicons.validate('com.atproto.admin.defs#modEventViewDetail', v)
}

export interface ReportView {
  id: number
  reasonType: ComAtprotoModerationDefs.ReasonType
  comment?: string
  subjectRepoHandle?: string
  subject:
    | RepoRef
    | ComAtprotoRepoStrongRef.Main
    | { $type: string; [k: string]: unknown }
  reportedBy: string
  createdAt: string
  resolvedByActionIds: number[]
  [k: string]: unknown
}

export function isReportView(v: unknown): v is ReportView {
  return (
    isObj(v) &&
    hasProp(v, '$type') &&
    v.$type === 'com.atproto.admin.defs#reportView'
  )
}

export function validateReportView(v: unknown): ValidationResult {
  return lexicons.validate('com.atproto.admin.defs#reportView', v)
}

export interface SubjectStatusView {
  id: number
  subject:
    | RepoRef
    | ComAtprotoRepoStrongRef.Main
    | { $type: string; [k: string]: unknown }
  subjectRepoHandle?: string
  updatedAt: string
  createdAt: string
  reviewState: SubjectReviewState
  note?: string
  muteUntil?: string
  lastReviewedBy?: string
  lastReviewedAt?: string
  lastReportedAt?: string
  takendown?: boolean
  suspendUntil?: string
  [k: string]: unknown
}

export function isSubjectStatusView(v: unknown): v is SubjectStatusView {
  return (
    isObj(v) &&
    hasProp(v, '$type') &&
    v.$type === 'com.atproto.admin.defs#subjectStatusView'
  )
}

export function validateSubjectStatusView(v: unknown): ValidationResult {
  return lexicons.validate('com.atproto.admin.defs#subjectStatusView', v)
}

export interface ReportViewDetail {
  id: number
  reasonType: ComAtprotoModerationDefs.ReasonType
  comment?: string
  subject:
    | RepoView
    | RepoViewNotFound
    | RecordView
    | RecordViewNotFound
    | { $type: string; [k: string]: unknown }
  subjectStatus?: SubjectStatusView
  reportedBy: string
  createdAt: string
  resolvedByActions: ModEventView[]
  [k: string]: unknown
}

export function isReportViewDetail(v: unknown): v is ReportViewDetail {
  return (
    isObj(v) &&
    hasProp(v, '$type') &&
    v.$type === 'com.atproto.admin.defs#reportViewDetail'
  )
}

export function validateReportViewDetail(v: unknown): ValidationResult {
  return lexicons.validate('com.atproto.admin.defs#reportViewDetail', v)
}

export interface RepoView {
  did: string
  handle: string
  email?: string
  relatedRecords: {}[]
  indexedAt: string
  moderation: Moderation
  invitedBy?: ComAtprotoServerDefs.InviteCode
  invitesDisabled?: boolean
  inviteNote?: string
  [k: string]: unknown
}

export function isRepoView(v: unknown): v is RepoView {
  return (
    isObj(v) &&
    hasProp(v, '$type') &&
    v.$type === 'com.atproto.admin.defs#repoView'
  )
}

export function validateRepoView(v: unknown): ValidationResult {
  return lexicons.validate('com.atproto.admin.defs#repoView', v)
}

export interface RepoViewDetail {
  did: string
  handle: string
  email?: string
  relatedRecords: {}[]
  indexedAt: string
  moderation: ModerationDetail
  labels?: ComAtprotoLabelDefs.Label[]
  invitedBy?: ComAtprotoServerDefs.InviteCode
  invites?: ComAtprotoServerDefs.InviteCode[]
  invitesDisabled?: boolean
  inviteNote?: string
  [k: string]: unknown
}

export function isRepoViewDetail(v: unknown): v is RepoViewDetail {
  return (
    isObj(v) &&
    hasProp(v, '$type') &&
    v.$type === 'com.atproto.admin.defs#repoViewDetail'
  )
}

export function validateRepoViewDetail(v: unknown): ValidationResult {
  return lexicons.validate('com.atproto.admin.defs#repoViewDetail', v)
}

export interface AccountView {
  did: string
  handle: string
  email?: string
  indexedAt: string
  invitedBy?: ComAtprotoServerDefs.InviteCode
  invites?: ComAtprotoServerDefs.InviteCode[]
  invitesDisabled?: boolean
  inviteNote?: string
  [k: string]: unknown
}

export function isAccountView(v: unknown): v is AccountView {
  return (
    isObj(v) &&
    hasProp(v, '$type') &&
    v.$type === 'com.atproto.admin.defs#accountView'
  )
}

export function validateAccountView(v: unknown): ValidationResult {
  return lexicons.validate('com.atproto.admin.defs#accountView', v)
}

export interface RepoViewNotFound {
  did: string
  [k: string]: unknown
}

export function isRepoViewNotFound(v: unknown): v is RepoViewNotFound {
  return (
    isObj(v) &&
    hasProp(v, '$type') &&
    v.$type === 'com.atproto.admin.defs#repoViewNotFound'
  )
}

export function validateRepoViewNotFound(v: unknown): ValidationResult {
  return lexicons.validate('com.atproto.admin.defs#repoViewNotFound', v)
}

export interface RepoRef {
  did: string
  [k: string]: unknown
}

export function isRepoRef(v: unknown): v is RepoRef {
  return (
    isObj(v) &&
    hasProp(v, '$type') &&
    v.$type === 'com.atproto.admin.defs#repoRef'
  )
}

export function validateRepoRef(v: unknown): ValidationResult {
  return lexicons.validate('com.atproto.admin.defs#repoRef', v)
}

export interface RepoBlobRef {
  did: string
  cid: string
  recordUri?: string
  [k: string]: unknown
}

export function isRepoBlobRef(v: unknown): v is RepoBlobRef {
  return (
    isObj(v) &&
    hasProp(v, '$type') &&
    v.$type === 'com.atproto.admin.defs#repoBlobRef'
  )
}

export function validateRepoBlobRef(v: unknown): ValidationResult {
  return lexicons.validate('com.atproto.admin.defs#repoBlobRef', v)
}

export interface RecordView {
  uri: string
  cid: string
  value: {}
  blobCids: string[]
  indexedAt: string
  moderation: Moderation
  repo: RepoView
  [k: string]: unknown
}

export function isRecordView(v: unknown): v is RecordView {
  return (
    isObj(v) &&
    hasProp(v, '$type') &&
    v.$type === 'com.atproto.admin.defs#recordView'
  )
}

export function validateRecordView(v: unknown): ValidationResult {
  return lexicons.validate('com.atproto.admin.defs#recordView', v)
}

export interface RecordViewDetail {
  uri: string
  cid: string
  value: {}
  blobs: BlobView[]
  labels?: ComAtprotoLabelDefs.Label[]
  indexedAt: string
  moderation: ModerationDetail
  repo: RepoView
  [k: string]: unknown
}

export function isRecordViewDetail(v: unknown): v is RecordViewDetail {
  return (
    isObj(v) &&
    hasProp(v, '$type') &&
    v.$type === 'com.atproto.admin.defs#recordViewDetail'
  )
}

export function validateRecordViewDetail(v: unknown): ValidationResult {
  return lexicons.validate('com.atproto.admin.defs#recordViewDetail', v)
}

export interface RecordViewNotFound {
  uri: string
  [k: string]: unknown
}

export function isRecordViewNotFound(v: unknown): v is RecordViewNotFound {
  return (
    isObj(v) &&
    hasProp(v, '$type') &&
    v.$type === 'com.atproto.admin.defs#recordViewNotFound'
  )
}

export function validateRecordViewNotFound(v: unknown): ValidationResult {
  return lexicons.validate('com.atproto.admin.defs#recordViewNotFound', v)
}

export interface Moderation {
  subjectStatus?: SubjectStatusView
  [k: string]: unknown
}

export function isModeration(v: unknown): v is Moderation {
  return (
    isObj(v) &&
    hasProp(v, '$type') &&
    v.$type === 'com.atproto.admin.defs#moderation'
  )
}

export function validateModeration(v: unknown): ValidationResult {
  return lexicons.validate('com.atproto.admin.defs#moderation', v)
}

export interface ModerationDetail {
  subjectStatus?: SubjectStatusView
  [k: string]: unknown
}

export function isModerationDetail(v: unknown): v is ModerationDetail {
  return (
    isObj(v) &&
    hasProp(v, '$type') &&
    v.$type === 'com.atproto.admin.defs#moderationDetail'
  )
}

export function validateModerationDetail(v: unknown): ValidationResult {
  return lexicons.validate('com.atproto.admin.defs#moderationDetail', v)
}

export interface BlobView {
  cid: string
  mimeType: string
  size: number
  createdAt: string
  details?:
    | ImageDetails
    | VideoDetails
    | { $type: string; [k: string]: unknown }
  moderation?: Moderation
  [k: string]: unknown
}

export function isBlobView(v: unknown): v is BlobView {
  return (
    isObj(v) &&
    hasProp(v, '$type') &&
    v.$type === 'com.atproto.admin.defs#blobView'
  )
}

export function validateBlobView(v: unknown): ValidationResult {
  return lexicons.validate('com.atproto.admin.defs#blobView', v)
}

export interface ImageDetails {
  width: number
  height: number
  [k: string]: unknown
}

export function isImageDetails(v: unknown): v is ImageDetails {
  return (
    isObj(v) &&
    hasProp(v, '$type') &&
    v.$type === 'com.atproto.admin.defs#imageDetails'
  )
}

export function validateImageDetails(v: unknown): ValidationResult {
  return lexicons.validate('com.atproto.admin.defs#imageDetails', v)
}

export interface VideoDetails {
  width: number
  height: number
  length: number
  [k: string]: unknown
}

export function isVideoDetails(v: unknown): v is VideoDetails {
  return (
    isObj(v) &&
    hasProp(v, '$type') &&
    v.$type === 'com.atproto.admin.defs#videoDetails'
  )
}

export function validateVideoDetails(v: unknown): ValidationResult {
  return lexicons.validate('com.atproto.admin.defs#videoDetails', v)
}

export type SubjectReviewState =
  | 'lex:com.atproto.admin.defs#reviewOpen'
  | 'lex:com.atproto.admin.defs#reviewEscalated'
  | 'lex:com.atproto.admin.defs#reviewClosed'
  | (string & {})

/** Moderator review status of a subject: Open. Indicates that the subject needs to be reviewed by a moderator */
export const REVIEWOPEN = 'com.atproto.admin.defs#reviewOpen'
/** Moderator review status of a subject: Escalated. Indicates that the subject was escalated for review by a moderator */
export const REVIEWESCALATED = 'com.atproto.admin.defs#reviewEscalated'
/** Moderator review status of a subject: Closed. Indicates that the subject was already reviewed and resolved by a moderator */
export const REVIEWCLOSED = 'com.atproto.admin.defs#reviewClosed'

/** Take down a subject permanently or temporarily */
export interface ModEventTakedown {
  /** Indicates how long the takedown should be in effect before automatically expiring. */
  durationInHours?: number
  /** Indicates at what time the subject's takedown will be/was reverted. */
  expiresAt?: string
  [k: string]: unknown
}

export function isModEventTakedown(v: unknown): v is ModEventTakedown {
  return (
    isObj(v) &&
    hasProp(v, '$type') &&
    v.$type === 'com.atproto.admin.defs#modEventTakedown'
  )
}

export function validateModEventTakedown(v: unknown): ValidationResult {
  return lexicons.validate('com.atproto.admin.defs#modEventTakedown', v)
}

/** Revert take down action on a subject */
export interface ModEventReverseTakedown {
  /** Describe reasoning behind the reversal. */
  comment?: string
  [k: string]: unknown
}

export function isModEventReverseTakedown(
  v: unknown,
): v is ModEventReverseTakedown {
  return (
    isObj(v) &&
    hasProp(v, '$type') &&
    v.$type === 'com.atproto.admin.defs#modEventReverseTakedown'
  )
}

export function validateModEventReverseTakedown(v: unknown): ValidationResult {
  return lexicons.validate('com.atproto.admin.defs#modEventReverseTakedown', v)
}

/** Add a comment to a subject */
export interface ModEventComment {
  comment: string
  /** Make the comment a persistent note on the subject */
  persistNote?: boolean
  [k: string]: unknown
}

export function isModEventComment(v: unknown): v is ModEventComment {
  return (
    isObj(v) &&
    hasProp(v, '$type') &&
    v.$type === 'com.atproto.admin.defs#modEventComment'
  )
}

export function validateModEventComment(v: unknown): ValidationResult {
  return lexicons.validate('com.atproto.admin.defs#modEventComment', v)
}

/** Report a subject */
export interface ModEventReport {
  comment?: string
  reportType: ComAtprotoModerationDefs.ReasonType
  [k: string]: unknown
}

export function isModEventReport(v: unknown): v is ModEventReport {
  return (
    isObj(v) &&
    hasProp(v, '$type') &&
    v.$type === 'com.atproto.admin.defs#modEventReport'
  )
}

export function validateModEventReport(v: unknown): ValidationResult {
  return lexicons.validate('com.atproto.admin.defs#modEventReport', v)
}

/** Apply/Negate labels on a subject */
export interface ModEventLabel {
  createLabelVals: string[]
  negateLabelVals: string[]
  [k: string]: unknown
}

export function isModEventLabel(v: unknown): v is ModEventLabel {
  return (
    isObj(v) &&
    hasProp(v, '$type') &&
    v.$type === 'com.atproto.admin.defs#modEventLabel'
  )
}

export function validateModEventLabel(v: unknown): ValidationResult {
  return lexicons.validate('com.atproto.admin.defs#modEventLabel', v)
}

export interface ModEventFlag {
  comment?: string
  [k: string]: unknown
}

export function isModEventFlag(v: unknown): v is ModEventFlag {
  return (
    isObj(v) &&
    hasProp(v, '$type') &&
    v.$type === 'com.atproto.admin.defs#modEventFlag'
  )
}

export function validateModEventFlag(v: unknown): ValidationResult {
  return lexicons.validate('com.atproto.admin.defs#modEventFlag', v)
}

export interface ModEventAcknowledge {
  comment?: string
  [k: string]: unknown
}

export function isModEventAcknowledge(v: unknown): v is ModEventAcknowledge {
  return (
    isObj(v) &&
    hasProp(v, '$type') &&
    v.$type === 'com.atproto.admin.defs#modEventAcknowledge'
  )
}

export function validateModEventAcknowledge(v: unknown): ValidationResult {
  return lexicons.validate('com.atproto.admin.defs#modEventAcknowledge', v)
}

export interface ModEventEscalate {
  comment?: string
  [k: string]: unknown
}

export function isModEventEscalate(v: unknown): v is ModEventEscalate {
  return (
    isObj(v) &&
    hasProp(v, '$type') &&
    v.$type === 'com.atproto.admin.defs#modEventEscalate'
  )
}

export function validateModEventEscalate(v: unknown): ValidationResult {
  return lexicons.validate('com.atproto.admin.defs#modEventEscalate', v)
}

/** Mute incoming reports on a subject */
export interface ModEventMute {
  /** Indicates how long the subject should remain muted. */
  durationInHours: number
  /** Indicates at what time the subject will be unmuted. */
  expiresAt?: string
  [k: string]: unknown
}

export function isModEventMute(v: unknown): v is ModEventMute {
  return (
    isObj(v) &&
    hasProp(v, '$type') &&
    v.$type === 'com.atproto.admin.defs#modEventMute'
  )
}

export function validateModEventMute(v: unknown): ValidationResult {
  return lexicons.validate('com.atproto.admin.defs#modEventMute', v)
}

/** Unmute action on a subject */
export interface ModEventUnmute {
  /** Describe reasoning behind the reversal. */
  comment?: string
  [k: string]: unknown
}

export function isModEventUnmute(v: unknown): v is ModEventUnmute {
  return (
    isObj(v) &&
    hasProp(v, '$type') &&
    v.$type === 'com.atproto.admin.defs#modEventUnmute'
  )
}

export function validateModEventUnmute(v: unknown): ValidationResult {
  return lexicons.validate('com.atproto.admin.defs#modEventUnmute', v)
}

/** Keep a log of outgoing email to a user */
export interface ModEventEmail {
  /** The subject line of the email sent to the user. */
  subject: string
  [k: string]: unknown
}

export function isModEventEmail(v: unknown): v is ModEventEmail {
  return (
    isObj(v) &&
    hasProp(v, '$type') &&
    v.$type === 'com.atproto.admin.defs#modEventEmail'
  )
}

export function validateModEventEmail(v: unknown): ValidationResult {
  return lexicons.validate('com.atproto.admin.defs#modEventEmail', v)
}<|MERGE_RESOLUTION|>--- conflicted
+++ resolved
@@ -10,9 +10,6 @@
 import * as ComAtprotoServerDefs from '../server/defs'
 import * as ComAtprotoLabelDefs from '../label/defs'
 
-<<<<<<< HEAD
-export interface ModEventView {
-=======
 export interface StatusAttr {
   applied: boolean
   ref?: string
@@ -31,8 +28,7 @@
   return lexicons.validate('com.atproto.admin.defs#statusAttr', v)
 }
 
-export interface ActionView {
->>>>>>> bba9388e
+export interface ModEventView {
   id: number
   event:
     | ModEventTakedown

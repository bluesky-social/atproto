/**
 * GENERATED CODE - DO NOT MODIFY
 */
import { HeadersMap, XRPCError } from '@atproto/xrpc'
import { ValidationResult, BlobRef } from '@atproto/lexicon'
import { isObj, hasProp } from '../../../../util'
import { lexicons } from '../../../../lexicons'
import { CID } from 'multiformats/cid'
import * as ComAtprotoRepoDefs from './defs'

export interface QueryParams {}

export interface InputSchema {
  /** The handle or DID of the repo (aka, current account). */
  repo: string
  /** The NSID of the record collection. */
  collection: string
  /** The Record Key. */
  rkey: string
  /** Can be set to 'false' to skip Lexicon schema validation of record data, 'true' to require it, or leave unset to validate only for known Lexicons. */
  validate?: boolean
  /** The record to write. */
  record: {}
  /** Compare and swap with the previous record by CID. WARNING: nullable and optional field; may cause problems with golang implementation */
  swapRecord?: string | null
  /** Compare and swap with the previous commit by CID. */
  swapCommit?: string
  [k: string]: unknown
}

export interface OutputSchema {
  uri: string
  cid: string
<<<<<<< HEAD
  commit?: ComAtprotoRepoDefs.CommitMeta
=======
  validationStatus?: 'valid' | 'unknown' | (string & {})
>>>>>>> befebc0e
  [k: string]: unknown
}

export interface CallOptions {
  signal?: AbortSignal
  headers?: HeadersMap
  qp?: QueryParams
  encoding?: 'application/json'
}

export interface Response {
  success: boolean
  headers: HeadersMap
  data: OutputSchema
}

export class InvalidSwapError extends XRPCError {
  constructor(src: XRPCError) {
    super(src.status, src.error, src.message, src.headers, { cause: src })
  }
}

export function toKnownErr(e: any) {
  if (e instanceof XRPCError) {
    if (e.error === 'InvalidSwap') return new InvalidSwapError(e)
  }

  return e
}<|MERGE_RESOLUTION|>--- conflicted
+++ resolved
@@ -31,11 +31,8 @@
 export interface OutputSchema {
   uri: string
   cid: string
-<<<<<<< HEAD
   commit?: ComAtprotoRepoDefs.CommitMeta
-=======
   validationStatus?: 'valid' | 'unknown' | (string & {})
->>>>>>> befebc0e
   [k: string]: unknown
 }
 

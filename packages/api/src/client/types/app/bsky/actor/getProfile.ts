--- conflicted
+++ resolved
@@ -11,34 +11,19 @@
 export type InputSchema = undefined
 
 export interface OutputSchema {
-<<<<<<< HEAD
-  did: string;
-  declaration: AppBskySystemDeclRef.Main;
-  handle: string;
-  creator: string;
-  displayName?: string;
-  description?: string;
-  avatar?: string;
-  followersCount: number;
-  followsCount: number;
-  membersCount: number;
-  postsCount: number;
-  myState?: MyState;
-  [k: string]: unknown;
-=======
   did: string
   declaration: AppBskySystemDeclRef.Main
   handle: string
   creator: string
   displayName?: string
   description?: string
+  avatar?: string
   followersCount: number
   followsCount: number
   membersCount: number
   postsCount: number
   myState?: MyState
   [k: string]: unknown
->>>>>>> aea590ef
 }
 
 export interface CallOptions {

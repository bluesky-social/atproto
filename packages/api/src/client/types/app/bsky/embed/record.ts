--- conflicted
+++ resolved
@@ -47,13 +47,8 @@
 export interface ViewRecord {
   uri: string
   cid: string
-<<<<<<< HEAD
-  author: AppBskyActorDefs.WithInfo
+  author: AppBskyActorDefs.ProfileViewBasic
   value: {}
-=======
-  author: AppBskyActorDefs.ProfileViewBasic
-  record: {}
->>>>>>> b6440652
   embeds?: (
     | AppBskyEmbedImages.View
     | AppBskyEmbedExternal.View

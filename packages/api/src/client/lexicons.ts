/**
 * GENERATED CODE - DO NOT MODIFY
 */
import { LexiconDoc, Lexicons } from '@atproto/lexicon'

export const schemaDict = {
  ComAtprotoAdminDefs: {
    lexicon: 1,
    id: 'com.atproto.admin.defs',
    defs: {
<<<<<<< HEAD
      actionView: {
=======
      main: {
        type: 'procedure',
        description: 'Create an account.',
        input: {
          encoding: 'application/json',
          schema: {
            type: 'object',
            required: ['handle', 'email', 'password'],
            properties: {
              email: {
                type: 'string',
              },
              handle: {
                type: 'string',
              },
              inviteCode: {
                type: 'string',
              },
              password: {
                type: 'string',
              },
              recoveryKey: {
                type: 'string',
              },
            },
          },
        },
        output: {
          encoding: 'application/json',
          schema: {
            type: 'object',
            required: ['accessJwt', 'refreshJwt', 'handle', 'did'],
            properties: {
              accessJwt: {
                type: 'string',
              },
              refreshJwt: {
                type: 'string',
              },
              handle: {
                type: 'string',
              },
              did: {
                type: 'string',
                format: 'did',
              },
            },
          },
        },
        errors: [
          {
            name: 'InvalidHandle',
          },
          {
            name: 'InvalidPassword',
          },
          {
            name: 'InvalidInviteCode',
          },
          {
            name: 'HandleNotAvailable',
          },
        ],
      },
    },
  },
  ComAtprotoAccountCreateInviteCode: {
    lexicon: 1,
    id: 'com.atproto.account.createInviteCode',
    defs: {
      main: {
        type: 'procedure',
        description: 'Create an invite code.',
        input: {
          encoding: 'application/json',
          schema: {
            type: 'object',
            required: ['useCount'],
            properties: {
              useCount: {
                type: 'integer',
              },
            },
          },
        },
        output: {
          encoding: 'application/json',
          schema: {
            type: 'object',
            required: ['code'],
            properties: {
              code: {
                type: 'string',
              },
            },
          },
        },
      },
    },
  },
  ComAtprotoAccountDelete: {
    lexicon: 1,
    id: 'com.atproto.account.delete',
    defs: {
      main: {
        type: 'procedure',
        description: 'Delete a user account with a token and password.',
        input: {
          encoding: 'application/json',
          schema: {
            type: 'object',
            required: ['did', 'password', 'token'],
            properties: {
              did: {
                type: 'string',
                format: 'did',
              },
              password: {
                type: 'string',
              },
              token: {
                type: 'string',
              },
            },
          },
        },
        errors: [
          {
            name: 'ExpiredToken',
          },
          {
            name: 'InvalidToken',
          },
        ],
      },
    },
  },
  ComAtprotoAccountGet: {
    lexicon: 1,
    id: 'com.atproto.account.get',
    defs: {
      main: {
        type: 'query',
        description: 'Get information about an account.',
      },
    },
  },
  ComAtprotoAccountRequestDelete: {
    lexicon: 1,
    id: 'com.atproto.account.requestDelete',
    defs: {
      main: {
        type: 'procedure',
        description: 'Initiate a user account deletion via email.',
      },
    },
  },
  ComAtprotoAccountRequestPasswordReset: {
    lexicon: 1,
    id: 'com.atproto.account.requestPasswordReset',
    defs: {
      main: {
        type: 'procedure',
        description: 'Initiate a user account password reset via email.',
        input: {
          encoding: 'application/json',
          schema: {
            type: 'object',
            required: ['email'],
            properties: {
              email: {
                type: 'string',
              },
            },
          },
        },
      },
    },
  },
  ComAtprotoAccountResetPassword: {
    lexicon: 1,
    id: 'com.atproto.account.resetPassword',
    defs: {
      main: {
        type: 'procedure',
        description: 'Reset a user account password using a token.',
        input: {
          encoding: 'application/json',
          schema: {
            type: 'object',
            required: ['token', 'password'],
            properties: {
              token: {
                type: 'string',
              },
              password: {
                type: 'string',
              },
            },
          },
        },
        errors: [
          {
            name: 'ExpiredToken',
          },
          {
            name: 'InvalidToken',
          },
        ],
      },
    },
  },
  ComAtprotoAdminBlob: {
    lexicon: 1,
    id: 'com.atproto.admin.blob',
    defs: {
      view: {
        type: 'object',
        required: ['cid', 'mimeType', 'size', 'createdAt'],
        properties: {
          cid: {
            type: 'string',
            format: 'cid',
          },
          mimeType: {
            type: 'string',
          },
          size: {
            type: 'integer',
          },
          createdAt: {
            type: 'string',
            format: 'datetime',
          },
          details: {
            type: 'union',
            refs: [
              'lex:com.atproto.admin.blob#imageDetails',
              'lex:com.atproto.admin.blob#videoDetails',
            ],
          },
          moderation: {
            type: 'ref',
            ref: 'lex:com.atproto.admin.blob#moderation',
          },
        },
      },
      imageDetails: {
        type: 'object',
        required: ['width', 'height'],
        properties: {
          width: {
            type: 'integer',
          },
          height: {
            type: 'integer',
          },
        },
      },
      videoDetails: {
        type: 'object',
        required: ['width', 'height', 'length'],
        properties: {
          width: {
            type: 'integer',
          },
          height: {
            type: 'integer',
          },
          length: {
            type: 'integer',
          },
        },
      },
      moderation: {
        type: 'object',
        required: [],
        properties: {
          currentAction: {
            type: 'ref',
            ref: 'lex:com.atproto.admin.moderationAction#viewCurrent',
          },
        },
      },
    },
  },
  ComAtprotoAdminGetModerationAction: {
    lexicon: 1,
    id: 'com.atproto.admin.getModerationAction',
    defs: {
      main: {
        type: 'query',
        description: 'View details about a moderation action.',
        parameters: {
          type: 'params',
          required: ['id'],
          properties: {
            id: {
              type: 'integer',
            },
          },
        },
        output: {
          encoding: 'application/json',
          schema: {
            type: 'ref',
            ref: 'lex:com.atproto.admin.moderationAction#viewDetail',
          },
        },
      },
    },
  },
  ComAtprotoAdminGetModerationActions: {
    lexicon: 1,
    id: 'com.atproto.admin.getModerationActions',
    defs: {
      main: {
        type: 'query',
        description: 'List moderation actions related to a subject.',
        parameters: {
          type: 'params',
          properties: {
            subject: {
              type: 'string',
            },
            limit: {
              type: 'integer',
              minimum: 1,
              maximum: 100,
              default: 50,
            },
            cursor: {
              type: 'string',
            },
          },
        },
        output: {
          encoding: 'application/json',
          schema: {
            type: 'object',
            required: ['actions'],
            properties: {
              cursor: {
                type: 'string',
              },
              actions: {
                type: 'array',
                items: {
                  type: 'ref',
                  ref: 'lex:com.atproto.admin.moderationAction#view',
                },
              },
            },
          },
        },
      },
    },
  },
  ComAtprotoAdminGetModerationReport: {
    lexicon: 1,
    id: 'com.atproto.admin.getModerationReport',
    defs: {
      main: {
        type: 'query',
        description: 'View details about a moderation report.',
        parameters: {
          type: 'params',
          required: ['id'],
          properties: {
            id: {
              type: 'integer',
            },
          },
        },
        output: {
          encoding: 'application/json',
          schema: {
            type: 'ref',
            ref: 'lex:com.atproto.admin.moderationReport#viewDetail',
          },
        },
      },
    },
  },
  ComAtprotoAdminGetModerationReports: {
    lexicon: 1,
    id: 'com.atproto.admin.getModerationReports',
    defs: {
      main: {
        type: 'query',
        description: 'List moderation reports related to a subject.',
        parameters: {
          type: 'params',
          properties: {
            subject: {
              type: 'string',
            },
            resolved: {
              type: 'boolean',
            },
            limit: {
              type: 'integer',
              minimum: 1,
              maximum: 100,
              default: 50,
            },
            cursor: {
              type: 'string',
            },
          },
        },
        output: {
          encoding: 'application/json',
          schema: {
            type: 'object',
            required: ['reports'],
            properties: {
              cursor: {
                type: 'string',
              },
              reports: {
                type: 'array',
                items: {
                  type: 'ref',
                  ref: 'lex:com.atproto.admin.moderationReport#view',
                },
              },
            },
          },
        },
      },
    },
  },
  ComAtprotoAdminGetRecord: {
    lexicon: 1,
    id: 'com.atproto.admin.getRecord',
    defs: {
      main: {
        type: 'query',
        description: 'View details about a record.',
        parameters: {
          type: 'params',
          required: ['uri'],
          properties: {
            uri: {
              type: 'string',
              format: 'at-uri',
            },
            cid: {
              type: 'string',
              format: 'cid',
            },
          },
        },
        output: {
          encoding: 'application/json',
          schema: {
            type: 'ref',
            ref: 'lex:com.atproto.admin.record#viewDetail',
          },
        },
      },
    },
  },
  ComAtprotoAdminGetRepo: {
    lexicon: 1,
    id: 'com.atproto.admin.getRepo',
    defs: {
      main: {
        type: 'query',
        description: 'View details about a repository.',
        parameters: {
          type: 'params',
          required: ['did'],
          properties: {
            did: {
              type: 'string',
              format: 'did',
            },
          },
        },
        output: {
          encoding: 'application/json',
          schema: {
            type: 'ref',
            ref: 'lex:com.atproto.admin.repo#viewDetail',
          },
        },
      },
    },
  },
  ComAtprotoAdminModerationAction: {
    lexicon: 1,
    id: 'com.atproto.admin.moderationAction',
    defs: {
      view: {
>>>>>>> 8b1e8576
        type: 'object',
        required: [
          'id',
          'action',
          'subject',
          'subjectBlobCids',
          'reason',
          'createdBy',
          'createdAt',
          'resolvedReportIds',
        ],
        properties: {
          id: {
            type: 'integer',
          },
          action: {
            type: 'ref',
            ref: 'lex:com.atproto.admin.defs#actionType',
          },
          subject: {
            type: 'union',
            refs: [
              'lex:com.atproto.admin.defs#repoRef',
              'lex:com.atproto.repo.strongRef',
            ],
          },
          subjectBlobCids: {
            type: 'array',
            items: {
              type: 'string',
            },
          },
          reason: {
            type: 'string',
          },
          createdBy: {
            type: 'string',
            format: 'did',
          },
          createdAt: {
            type: 'string',
            format: 'datetime',
          },
          reversal: {
            type: 'ref',
            ref: 'lex:com.atproto.admin.defs#actionType',
          },
          resolvedReportIds: {
            type: 'array',
            items: {
              type: 'integer',
            },
          },
        },
      },
      actionViewDetail: {
        type: 'object',
        required: [
          'id',
          'action',
          'subject',
          'subjectBlobs',
          'reason',
          'createdBy',
          'createdAt',
          'resolvedReports',
        ],
        properties: {
          id: {
            type: 'integer',
          },
          action: {
            type: 'ref',
            ref: 'lex:com.atproto.admin.defs#actionType',
          },
          subject: {
            type: 'union',
            refs: [
              'lex:com.atproto.admin.repo#view',
              'lex:com.atproto.admin.record#view',
            ],
          },
          subjectBlobs: {
            type: 'array',
            items: {
              type: 'ref',
              ref: 'lex:com.atproto.admin.defs#blobView',
            },
          },
          reason: {
            type: 'string',
          },
          createdBy: {
            type: 'string',
            format: 'did',
          },
          createdAt: {
            type: 'string',
            format: 'datetime',
          },
          reversal: {
            type: 'ref',
            ref: 'lex:com.atproto.admin.defs#actionReversal',
          },
          resolvedReports: {
            type: 'array',
            items: {
              type: 'ref',
              ref: 'lex:com.atproto.admin.defs#reportView',
            },
          },
        },
      },
      actionViewCurrent: {
        type: 'object',
        required: ['id', 'action'],
        properties: {
          id: {
            type: 'integer',
          },
          action: {
            type: 'ref',
            ref: 'lex:com.atproto.admin.defs#actionType',
          },
        },
      },
      actionReversal: {
        type: 'object',
        required: ['reason', 'createdBy', 'createdAt'],
        properties: {
          reason: {
            type: 'string',
          },
          createdBy: {
            type: 'string',
            format: 'did',
          },
          createdAt: {
            type: 'string',
            format: 'datetime',
          },
        },
      },
      actionType: {
        type: 'string',
        knownValues: [
          'lex:com.atproto.admin.defs#takedown',
          'lex:com.atproto.admin.defs#flag',
          'lex:com.atproto.admin.defs#acknowledge',
        ],
      },
      takedown: {
        type: 'token',
        description:
          'Moderation action type: Takedown. Indicates that content should not be served by the PDS.',
      },
      flag: {
        type: 'token',
        description:
          'Moderation action type: Flag. Indicates that the content was reviewed and considered to violate PDS rules, but may still be served.',
      },
      acknowledge: {
        type: 'token',
        description:
          'Moderation action type: Acknowledge. Indicates that the content was reviewed and not considered to violate PDS rules.',
      },
      reportView: {
        type: 'object',
        required: [
          'id',
          'reasonType',
          'subject',
          'reportedBy',
          'createdAt',
          'resolvedByActionIds',
        ],
        properties: {
          id: {
            type: 'integer',
          },
          reasonType: {
            type: 'ref',
            ref: 'lex:com.atproto.report.reasonType',
          },
          reason: {
            type: 'string',
          },
          subject: {
            type: 'union',
            refs: [
              'lex:com.atproto.admin.defs#repoRef',
              'lex:com.atproto.repo.strongRef',
            ],
          },
          reportedBy: {
            type: 'string',
            format: 'did',
          },
          createdAt: {
            type: 'string',
            format: 'datetime',
          },
          resolvedByActionIds: {
            type: 'array',
            items: {
              type: 'integer',
            },
          },
        },
      },
      reportViewDetail: {
        type: 'object',
        required: [
          'id',
          'reasonType',
          'subject',
          'reportedBy',
          'createdAt',
          'resolvedByActions',
        ],
        properties: {
          id: {
            type: 'integer',
          },
          reasonType: {
            type: 'ref',
            ref: 'lex:com.atproto.report.reasonType',
          },
          reason: {
            type: 'string',
          },
          subject: {
            type: 'union',
            refs: [
              'lex:com.atproto.admin.repo#view',
              'lex:com.atproto.admin.record#view',
            ],
          },
          reportedBy: {
            type: 'string',
            format: 'did',
          },
          createdAt: {
            type: 'string',
            format: 'datetime',
          },
          resolvedByActions: {
            type: 'array',
            items: {
              type: 'ref',
              ref: 'lex:com.atproto.admin.moderationAction#view',
            },
          },
        },
      },
      repoView: {
        type: 'object',
        required: [
          'did',
          'handle',
          'relatedRecords',
          'indexedAt',
          'moderation',
        ],
        properties: {
          did: {
            type: 'string',
            format: 'did',
          },
          handle: {
            type: 'string',
          },
          email: {
            type: 'string',
          },
          relatedRecords: {
            type: 'array',
            items: {
              type: 'unknown',
            },
          },
          indexedAt: {
            type: 'string',
            format: 'datetime',
          },
          moderation: {
            type: 'ref',
            ref: 'lex:com.atproto.admin.defs#moderation',
          },
        },
      },
      repoViewDetail: {
        type: 'object',
        required: [
          'did',
          'handle',
          'relatedRecords',
          'indexedAt',
          'moderation',
        ],
        properties: {
          did: {
            type: 'string',
            format: 'did',
          },
          handle: {
            type: 'string',
          },
          email: {
            type: 'string',
          },
          relatedRecords: {
            type: 'array',
            items: {
              type: 'unknown',
            },
          },
          indexedAt: {
            type: 'string',
            format: 'datetime',
          },
          moderation: {
            type: 'ref',
            ref: 'lex:com.atproto.admin.defs#moderationDetail',
          },
        },
      },
      repoRef: {
        type: 'object',
        required: ['did'],
        properties: {
          did: {
            type: 'string',
            format: 'did',
          },
        },
      },
      recordView: {
        type: 'object',
        required: [
          'uri',
          'cid',
          'value',
          'blobCids',
          'indexedAt',
          'moderation',
          'repo',
        ],
        properties: {
          uri: {
            type: 'string',
            format: 'at-uri',
          },
          cid: {
            type: 'string',
            format: 'cid',
          },
          value: {
            type: 'unknown',
          },
          blobCids: {
            type: 'array',
            items: {
              type: 'string',
              format: 'cid',
            },
          },
          indexedAt: {
            type: 'string',
            format: 'datetime',
          },
          moderation: {
            type: 'ref',
            ref: 'lex:com.atproto.admin.defs#moderation',
          },
          repo: {
            type: 'ref',
            ref: 'lex:com.atproto.admin.repo#view',
          },
        },
      },
      recordViewDetail: {
        type: 'object',
        required: [
          'uri',
          'cid',
          'value',
          'blobs',
          'indexedAt',
          'moderation',
          'repo',
        ],
        properties: {
          uri: {
            type: 'string',
            format: 'at-uri',
          },
          cid: {
            type: 'string',
            format: 'cid',
          },
          value: {
            type: 'unknown',
          },
          blobs: {
            type: 'array',
            items: {
              type: 'ref',
              ref: 'lex:com.atproto.admin.defs#blobView',
            },
          },
          indexedAt: {
            type: 'string',
            format: 'datetime',
          },
          moderation: {
            type: 'ref',
            ref: 'lex:com.atproto.admin.defs#moderationDetail',
          },
          repo: {
            type: 'ref',
            ref: 'lex:com.atproto.admin.defs#repoView',
          },
        },
      },
      moderation: {
        type: 'object',
        required: [],
        properties: {
          currentAction: {
            type: 'ref',
            ref: 'lex:com.atproto.admin.defs#actionViewCurrent',
          },
        },
      },
      moderationDetail: {
        type: 'object',
        required: ['actions', 'reports'],
        properties: {
          currentAction: {
            type: 'ref',
            ref: 'lex:com.atproto.admin.defs#actionViewCurrent',
          },
          actions: {
            type: 'array',
            items: {
              type: 'ref',
              ref: 'lex:com.atproto.admin.defs#actionView',
            },
          },
          reports: {
            type: 'array',
            items: {
              type: 'ref',
              ref: 'lex:com.atproto.admin.defs#reportView',
            },
          },
        },
      },
      blobView: {
        type: 'object',
        required: ['cid', 'mimeType', 'size', 'createdAt'],
        properties: {
          cid: {
            type: 'string',
            format: 'cid',
          },
          mimeType: {
            type: 'string',
          },
          size: {
            type: 'integer',
          },
          createdAt: {
            type: 'string',
            format: 'datetime',
          },
          details: {
            type: 'union',
            refs: [
              'lex:com.atproto.admin.defs#imageDetails',
              'lex:com.atproto.admin.defs#videoDetails',
            ],
          },
          moderation: {
            type: 'ref',
            ref: 'lex:com.atproto.admin.defs#moderation',
          },
        },
      },
      imageDetails: {
        type: 'object',
        required: ['width', 'height'],
        properties: {
          width: {
            type: 'integer',
          },
          height: {
            type: 'integer',
          },
        },
      },
      videoDetails: {
        type: 'object',
        required: ['width', 'height', 'length'],
        properties: {
          width: {
            type: 'integer',
          },
          height: {
            type: 'integer',
          },
          length: {
            type: 'integer',
          },
        },
      },
    },
  },
  ComAtprotoAdminGetModerationAction: {
    lexicon: 1,
    id: 'com.atproto.admin.getModerationAction',
    defs: {
      main: {
        type: 'query',
        description: 'View details about a moderation action.',
        parameters: {
          type: 'params',
          required: ['id'],
          properties: {
            id: {
              type: 'integer',
            },
          },
        },
        output: {
          encoding: 'application/json',
          schema: {
            type: 'ref',
            ref: 'lex:com.atproto.admin.def#actionViewDetail',
          },
        },
      },
    },
  },
  ComAtprotoAdminGetModerationActions: {
    lexicon: 1,
    id: 'com.atproto.admin.getModerationActions',
    defs: {
      main: {
        type: 'query',
        description: 'List moderation actions related to a subject.',
        parameters: {
          type: 'params',
          properties: {
            subject: {
              type: 'string',
            },
            limit: {
              type: 'integer',
              minimum: 1,
              maximum: 100,
              default: 50,
            },
            before: {
              type: 'string',
            },
          },
        },
        output: {
          encoding: 'application/json',
          schema: {
            type: 'object',
            required: ['actions'],
            properties: {
              cursor: {
                type: 'string',
              },
              actions: {
                type: 'array',
                items: {
                  type: 'ref',
                  ref: 'lex:com.atproto.admin.def#actionView',
                },
              },
            },
          },
        },
      },
    },
  },
  ComAtprotoAdminGetModerationReport: {
    lexicon: 1,
    id: 'com.atproto.admin.getModerationReport',
    defs: {
      main: {
        type: 'query',
        description: 'View details about a moderation report.',
        parameters: {
          type: 'params',
          required: ['id'],
          properties: {
            id: {
              type: 'integer',
            },
          },
        },
        output: {
          encoding: 'application/json',
          schema: {
            type: 'ref',
            ref: 'lex:com.atproto.admin.def#reportViewDetail',
          },
        },
      },
    },
  },
  ComAtprotoAdminGetModerationReports: {
    lexicon: 1,
    id: 'com.atproto.admin.getModerationReports',
    defs: {
      main: {
        type: 'query',
        description: 'List moderation reports related to a subject.',
        parameters: {
          type: 'params',
          properties: {
            subject: {
              type: 'string',
            },
            resolved: {
              type: 'boolean',
            },
            limit: {
              type: 'integer',
              minimum: 1,
              maximum: 100,
              default: 50,
            },
            before: {
              type: 'string',
            },
          },
        },
        output: {
          encoding: 'application/json',
          schema: {
            type: 'object',
            required: ['reports'],
            properties: {
              cursor: {
                type: 'string',
              },
              reports: {
                type: 'array',
                items: {
                  type: 'ref',
                  ref: 'lex:com.atproto.admin.def#reportView',
                },
              },
            },
          },
        },
      },
    },
  },
  ComAtprotoAdminGetRecord: {
    lexicon: 1,
    id: 'com.atproto.admin.getRecord',
    defs: {
      main: {
        type: 'query',
        description: 'View details about a record.',
        parameters: {
          type: 'params',
          required: ['uri'],
          properties: {
            uri: {
              type: 'string',
              format: 'at-uri',
            },
            cid: {
              type: 'string',
              format: 'cid',
            },
          },
        },
        output: {
          encoding: 'application/json',
          schema: {
            type: 'ref',
            ref: 'lex:com.atproto.admin.def#recordViewDetail',
          },
        },
      },
    },
  },
  ComAtprotoAdminGetRepo: {
    lexicon: 1,
    id: 'com.atproto.admin.getRepo',
    defs: {
      main: {
        type: 'query',
        description: 'View details about a repository.',
        parameters: {
          type: 'params',
          required: ['did'],
          properties: {
            did: {
              type: 'string',
              format: 'did',
            },
          },
        },
        output: {
          encoding: 'application/json',
          schema: {
            type: 'ref',
            ref: 'lex:com.atproto.admin.def#repoViewDetail',
          },
        },
      },
    },
  },
  ComAtprotoAdminResolveModerationReports: {
    lexicon: 1,
    id: 'com.atproto.admin.resolveModerationReports',
    defs: {
      main: {
        type: 'procedure',
        description: 'Resolve moderation reports by an action.',
        input: {
          encoding: 'application/json',
          schema: {
            type: 'object',
            required: ['actionId', 'reportIds', 'createdBy'],
            properties: {
              actionId: {
                type: 'integer',
              },
              reportIds: {
                type: 'array',
                items: {
                  type: 'integer',
                },
              },
              createdBy: {
                type: 'string',
                format: 'did',
              },
            },
          },
        },
        output: {
          encoding: 'application/json',
          schema: {
            type: 'ref',
            ref: 'lex:com.atproto.admin.def#actionView',
          },
        },
      },
    },
  },
  ComAtprotoAdminReverseModerationAction: {
    lexicon: 1,
    id: 'com.atproto.admin.reverseModerationAction',
    defs: {
      main: {
        type: 'procedure',
        description: 'Reverse a moderation action.',
        input: {
          encoding: 'application/json',
          schema: {
            type: 'object',
            required: ['id', 'reason', 'createdBy'],
            properties: {
              id: {
                type: 'integer',
              },
              reason: {
                type: 'string',
              },
              createdBy: {
                type: 'string',
                format: 'did',
              },
            },
          },
        },
        output: {
          encoding: 'application/json',
          schema: {
            type: 'ref',
            ref: 'lex:com.atproto.admin.def#actionView',
          },
        },
      },
    },
  },
  ComAtprotoAdminSearchRepos: {
    lexicon: 1,
    id: 'com.atproto.admin.searchRepos',
    defs: {
      main: {
        type: 'query',
        description: 'Find repositories based on a search term.',
        parameters: {
          type: 'params',
          properties: {
            term: {
              type: 'string',
            },
            limit: {
              type: 'integer',
              minimum: 1,
              maximum: 100,
              default: 50,
            },
            cursor: {
              type: 'string',
            },
          },
        },
        output: {
          encoding: 'application/json',
          schema: {
            type: 'object',
            required: ['repos'],
            properties: {
              cursor: {
                type: 'string',
              },
              repos: {
                type: 'array',
                items: {
                  type: 'ref',
                  ref: 'lex:com.atproto.admin.def#repoView',
                },
              },
            },
          },
        },
      },
    },
  },
  ComAtprotoAdminTakeModerationAction: {
    lexicon: 1,
    id: 'com.atproto.admin.takeModerationAction',
    defs: {
      main: {
        type: 'procedure',
        description: 'Take a moderation action on a repo.',
        input: {
          encoding: 'application/json',
          schema: {
            type: 'object',
            required: ['action', 'subject', 'reason', 'createdBy'],
            properties: {
              action: {
                type: 'string',
                knownValues: [
                  'com.atproto.admin.def#takedown',
                  'com.atproto.admin.def#flag',
                  'com.atproto.admin.def#acknowledge',
                ],
              },
              subject: {
                type: 'union',
                refs: [
                  'lex:com.atproto.admin.def#repoRef',
                  'lex:com.atproto.repo.strongRef',
                ],
              },
              subjectBlobCids: {
                type: 'array',
                items: {
                  type: 'string',
                  format: 'cid',
                },
              },
              reason: {
                type: 'string',
              },
              createdBy: {
                type: 'string',
                format: 'did',
              },
            },
          },
        },
        output: {
          encoding: 'application/json',
          schema: {
            type: 'ref',
            ref: 'lex:com.atproto.admin.def#actionView',
          },
        },
        errors: [
          {
            name: 'SubjectHasAction',
          },
        ],
      },
    },
  },
  ComAtprotoIdentityResolveHandle: {
    lexicon: 1,
    id: 'com.atproto.identity.resolveHandle',
    defs: {
      main: {
        type: 'query',
        description: 'Provides the DID of a repo.',
        parameters: {
          type: 'params',
          properties: {
            handle: {
              type: 'string',
              description:
                "The handle to resolve. If not supplied, will resolve the host's own handle.",
            },
          },
        },
        output: {
          encoding: 'application/json',
          schema: {
            type: 'object',
            required: ['did'],
            properties: {
              did: {
                type: 'string',
                format: 'did',
              },
            },
          },
        },
      },
    },
  },
  ComAtprotoIdentityUpdateHandle: {
    lexicon: 1,
    id: 'com.atproto.identity.updateHandle',
    defs: {
      main: {
        type: 'procedure',
        description: 'Updates the handle of the account',
        input: {
          encoding: 'application/json',
          schema: {
            type: 'object',
            required: ['handle'],
            properties: {
              handle: {
                type: 'string',
              },
            },
          },
        },
      },
    },
  },
  ComAtprotoCreateReport: {
    lexicon: 1,
    id: 'com.atproto.createReport',
    defs: {
      main: {
        type: 'procedure',
        description: 'Report a repo or a record.',
        input: {
          encoding: 'application/json',
          schema: {
            type: 'object',
            required: ['reasonType', 'subject'],
            properties: {
              reasonType: {
                type: 'ref',
                ref: 'lex:com.atproto.report.reasonType',
              },
              reason: {
                type: 'string',
              },
              subject: {
                type: 'union',
                refs: [
                  'lex:com.atproto.admin.def#repoRef',
                  'lex:com.atproto.repo.strongRef',
                ],
              },
            },
          },
        },
        output: {
          encoding: 'application/json',
          schema: {
            type: 'object',
            required: [
              'id',
              'reasonType',
              'subject',
              'reportedByDid',
              'createdAt',
            ],
            properties: {
              id: {
                type: 'integer',
              },
              reasonType: {
                type: 'ref',
                ref: 'lex:com.atproto.report.reasonType',
              },
              reason: {
                type: 'string',
              },
              subject: {
                type: 'union',
                refs: [
                  'lex:com.atproto.admin.def#repoRef',
                  'lex:com.atproto.repo.strongRef',
                ],
              },
              reportedByDid: {
                type: 'string',
                format: 'did',
              },
              createdAt: {
                type: 'string',
                format: 'datetime',
              },
            },
          },
        },
      },
    },
  },
  ComAtprotoModerationDefs: {
    lexicon: 1,
    id: 'com.atproto.moderation.defs',
    defs: {
      reason: {
        type: 'string',
        knownValues: [
          'com.atproto.moderation.defs#reasonSpam',
          'com.atproto.moderation.defs#reasonOther',
        ],
      },
      reasonSpam: {
        type: 'token',
        description: 'Moderation report reason: Spam.',
      },
      reasonOther: {
        type: 'token',
        description: 'Moderation report reason: Other.',
      },
    },
  },
  ComAtprotoRepoApplyWrites: {
    lexicon: 1,
    id: 'com.atproto.repo.applyWrites',
    defs: {
      main: {
        type: 'procedure',
        description: 'Apply a batch transaction of creates, puts, and deletes.',
        input: {
          encoding: 'application/json',
          schema: {
            type: 'object',
            required: ['did', 'writes'],
            properties: {
              did: {
                type: 'string',
                format: 'did',
                description: 'The DID of the repo.',
              },
              validate: {
                type: 'boolean',
                default: true,
                description: 'Validate the records?',
              },
              writes: {
                type: 'array',
                items: {
                  type: 'union',
                  refs: [
                    'lex:com.atproto.repo.applyWrites#create',
                    'lex:com.atproto.repo.applyWrites#update',
                    'lex:com.atproto.repo.applyWrites#delete',
                  ],
                  closed: true,
                },
              },
            },
          },
        },
      },
      create: {
        type: 'object',
        required: ['action', 'collection', 'value'],
        properties: {
          action: {
            type: 'string',
            const: 'create',
          },
          collection: {
            type: 'string',
          },
          rkey: {
            type: 'string',
          },
          value: {
            type: 'unknown',
          },
        },
      },
      update: {
        type: 'object',
        required: ['action', 'collection', 'rkey', 'value'],
        properties: {
          action: {
            type: 'string',
            const: 'update',
          },
          collection: {
            type: 'string',
          },
          rkey: {
            type: 'string',
          },
          value: {
            type: 'unknown',
          },
        },
      },
      delete: {
        type: 'object',
        required: ['action', 'collection', 'rkey'],
        properties: {
          action: {
            type: 'string',
            const: 'delete',
          },
          collection: {
            type: 'string',
          },
          rkey: {
            type: 'string',
          },
        },
      },
    },
  },
  ComAtprotoRepoCreateRecord: {
    lexicon: 1,
    id: 'com.atproto.repo.createRecord',
    defs: {
      main: {
        type: 'procedure',
        description: 'Create a new record.',
        input: {
          encoding: 'application/json',
          schema: {
            type: 'object',
            required: ['did', 'collection', 'record'],
            properties: {
              did: {
                type: 'string',
                format: 'did',
                description: 'The DID of the repo.',
              },
              collection: {
                type: 'string',
                description: 'The NSID of the record collection.',
              },
              validate: {
                type: 'boolean',
                default: true,
                description: 'Validate the record?',
              },
              record: {
                type: 'unknown',
                description: 'The record to create.',
              },
            },
          },
        },
        output: {
          encoding: 'application/json',
          schema: {
            type: 'object',
            required: ['uri', 'cid'],
            properties: {
              uri: {
                type: 'string',
                format: 'at-uri',
              },
              cid: {
                type: 'string',
                format: 'cid',
              },
            },
          },
        },
      },
    },
  },
  ComAtprotoRepoDeleteRecord: {
    lexicon: 1,
    id: 'com.atproto.repo.deleteRecord',
    defs: {
      main: {
        type: 'procedure',
        description: 'Delete a record.',
        input: {
          encoding: 'application/json',
          schema: {
            type: 'object',
            required: ['did', 'collection', 'rkey'],
            properties: {
              did: {
                type: 'string',
                format: 'did',
                description: 'The DID of the repo.',
              },
              collection: {
                type: 'string',
                description: 'The NSID of the record collection.',
              },
              rkey: {
                type: 'string',
                description: 'The key of the record.',
              },
            },
          },
        },
      },
    },
  },
  ComAtprotoRepoDescribe: {
    lexicon: 1,
    id: 'com.atproto.repo.describe',
    defs: {
      main: {
        type: 'query',
        description:
          'Get information about the repo, including the list of collections.',
        parameters: {
          type: 'params',
          required: ['repo'],
          properties: {
            repo: {
              type: 'string',
              description: 'The handle or DID of the repo.',
            },
          },
        },
        output: {
          encoding: 'application/json',
          schema: {
            type: 'object',
            required: [
              'handle',
              'did',
              'didDoc',
              'collections',
              'handleIsCorrect',
            ],
            properties: {
              handle: {
                type: 'string',
              },
              did: {
                type: 'string',
                format: 'did',
              },
              didDoc: {
                type: 'unknown',
              },
              collections: {
                type: 'array',
                items: {
                  type: 'string',
                },
              },
              handleIsCorrect: {
                type: 'boolean',
              },
            },
          },
        },
      },
    },
  },
  ComAtprotoRepoGetRecord: {
    lexicon: 1,
    id: 'com.atproto.repo.getRecord',
    defs: {
      main: {
        type: 'query',
        description: 'Fetch a record.',
        parameters: {
          type: 'params',
          required: ['repo', 'collection', 'rkey'],
          properties: {
            repo: {
              type: 'string',
              description: 'The handle or DID of the repo.',
            },
            collection: {
              type: 'string',
              description: 'The NSID of the collection.',
            },
            rkey: {
              type: 'string',
              description: 'The key of the record.',
            },
            cid: {
              type: 'string',
              format: 'cid',
              description:
                'The CID of the version of the record. If not specified, then return the most recent version.',
            },
          },
        },
        output: {
          encoding: 'application/json',
          schema: {
            type: 'object',
            required: ['uri', 'value'],
            properties: {
              uri: {
                type: 'string',
                format: 'at-uri',
              },
              cid: {
                type: 'string',
                format: 'cid',
              },
              value: {
                type: 'unknown',
              },
            },
          },
        },
      },
    },
  },
  ComAtprotoRepoListRecords: {
    lexicon: 1,
    id: 'com.atproto.repo.listRecords',
    defs: {
      main: {
        type: 'query',
        description: 'List a range of records in a collection.',
        parameters: {
          type: 'params',
          required: ['repo', 'collection'],
          properties: {
            repo: {
              type: 'string',
              description: 'The handle or DID of the repo.',
            },
            collection: {
              type: 'string',
              description: 'The NSID of the record type.',
            },
            limit: {
              type: 'integer',
              minimum: 1,
              maximum: 100,
              default: 50,
              description: 'The number of records to return.',
            },
            rkeyStart: {
              type: 'string',
              description:
                'The lowest sort-ordered rkey to start from (exclusive)',
            },
            rkeyEnd: {
              type: 'string',
              description:
                'The highest sort-ordered rkey to stop at (exclusive)',
            },
            reverse: {
              type: 'boolean',
              description: 'Reverse the order of the returned records?',
            },
          },
        },
        output: {
          encoding: 'application/json',
          schema: {
            type: 'object',
            required: ['records'],
            properties: {
              cursor: {
                type: 'string',
              },
              records: {
                type: 'array',
                items: {
                  type: 'ref',
                  ref: 'lex:com.atproto.repo.listRecords#record',
                },
              },
            },
          },
        },
      },
      record: {
        type: 'object',
        required: ['uri', 'cid', 'value'],
        properties: {
          uri: {
            type: 'string',
            format: 'at-uri',
          },
          cid: {
            type: 'string',
            format: 'cid',
          },
          value: {
            type: 'unknown',
          },
        },
      },
    },
  },
  ComAtprotoRepoPutRecord: {
    lexicon: 1,
    id: 'com.atproto.repo.putRecord',
    defs: {
      main: {
        type: 'procedure',
        description: 'Write a record.',
        input: {
          encoding: 'application/json',
          schema: {
            type: 'object',
            required: ['did', 'collection', 'rkey', 'record'],
            properties: {
              did: {
                type: 'string',
                format: 'did',
                description: 'The DID of the repo.',
              },
              collection: {
                type: 'string',
                description: 'The NSID of the record type.',
              },
              rkey: {
                type: 'string',
                description: 'The TID of the record.',
              },
              validate: {
                type: 'boolean',
                default: true,
                description: 'Validate the record?',
              },
              record: {
                type: 'unknown',
                description: 'The record to create.',
              },
            },
          },
        },
        output: {
          encoding: 'application/json',
          schema: {
            type: 'object',
            required: ['uri', 'cid'],
            properties: {
              uri: {
                type: 'string',
                format: 'at-uri',
              },
              cid: {
                type: 'string',
                format: 'cid',
              },
            },
          },
        },
      },
    },
  },
  ComAtprotoRepoStrongRef: {
    lexicon: 1,
    id: 'com.atproto.repo.strongRef',
    description: 'A URI with a content-hash fingerprint.',
    defs: {
      main: {
        type: 'object',
        required: ['uri', 'cid'],
        properties: {
          uri: {
            type: 'string',
            format: 'at-uri',
          },
          cid: {
            type: 'string',
            format: 'cid',
          },
        },
      },
    },
  },
  ComAtprotoRepoUploadBlob: {
    lexicon: 1,
    id: 'com.atproto.repo.uploadBlob',
    defs: {
      main: {
        type: 'procedure',
        description:
          'Upload a new blob to be added to repo in a later request.',
        input: {
          encoding: '*/*',
        },
        output: {
          encoding: 'application/json',
          schema: {
            type: 'object',
            required: ['cid'],
            properties: {
              cid: {
                type: 'string',
                format: 'cid',
              },
            },
          },
        },
      },
    },
  },
  ComAtprotoServerCreateAccount: {
    lexicon: 1,
    id: 'com.atproto.server.createAccount',
    defs: {
      main: {
        type: 'procedure',
        description: 'Create an account.',
        input: {
          encoding: 'application/json',
          schema: {
            type: 'object',
            required: ['handle', 'email', 'password'],
            properties: {
              email: {
                type: 'string',
              },
              handle: {
                type: 'string',
              },
              inviteCode: {
                type: 'string',
              },
              password: {
                type: 'string',
              },
              recoveryKey: {
                type: 'string',
              },
            },
          },
        },
        output: {
          encoding: 'application/json',
          schema: {
            type: 'object',
            required: ['accessJwt', 'refreshJwt', 'handle', 'did'],
            properties: {
              accessJwt: {
                type: 'string',
              },
              refreshJwt: {
                type: 'string',
              },
              handle: {
                type: 'string',
              },
              did: {
                type: 'string',
                format: 'did',
              },
            },
          },
        },
        errors: [
          {
            name: 'InvalidHandle',
          },
          {
            name: 'InvalidPassword',
          },
          {
            name: 'InvalidInviteCode',
          },
          {
            name: 'HandleNotAvailable',
          },
        ],
      },
    },
  },
  ComAtprotoServerCreateInviteCode: {
    lexicon: 1,
    id: 'com.atproto.server.createInviteCode',
    defs: {
      main: {
        type: 'procedure',
        description: 'Create an invite code.',
        input: {
          encoding: 'application/json',
          schema: {
            type: 'object',
            required: ['useCount'],
            properties: {
              useCount: {
                type: 'integer',
              },
            },
          },
        },
        output: {
          encoding: 'application/json',
          schema: {
            type: 'object',
            required: ['code'],
            properties: {
              code: {
                type: 'string',
              },
            },
          },
        },
      },
    },
  },
  ComAtprotoServerCreateSession: {
    lexicon: 1,
    id: 'com.atproto.server.createSession',
    defs: {
      main: {
        type: 'procedure',
        description: 'Create an authentication session.',
        input: {
          encoding: 'application/json',
          schema: {
            type: 'object',
            required: ['password'],
            properties: {
              identifier: {
                type: 'string',
                description:
                  'Handle or other identifier supported by the server for the authenticating user.',
              },
              password: {
                type: 'string',
              },
            },
          },
        },
        output: {
          encoding: 'application/json',
          schema: {
            type: 'object',
<<<<<<< HEAD
            required: ['accessJwt', 'refreshJwt', 'handle', 'did'],
=======
            required: [
              'id',
              'reasonType',
              'subject',
              'reportedBy',
              'createdAt',
            ],
>>>>>>> 8b1e8576
            properties: {
              accessJwt: {
                type: 'string',
              },
              refreshJwt: {
                type: 'string',
              },
              handle: {
                type: 'string',
              },
              did: {
                type: 'string',
                format: 'did',
              },
<<<<<<< HEAD
            },
          },
        },
        errors: [
          {
            name: 'AccountTakedown',
          },
        ],
      },
    },
  },
  ComAtprotoServerDeleteAccount: {
    lexicon: 1,
    id: 'com.atproto.server.deleteAccount',
    defs: {
      main: {
        type: 'procedure',
        description: 'Delete a user account with a token and password.',
        input: {
          encoding: 'application/json',
          schema: {
            type: 'object',
            required: ['did', 'password', 'token'],
            properties: {
              did: {
=======
              reportedBy: {
>>>>>>> 8b1e8576
                type: 'string',
                format: 'did',
              },
              password: {
                type: 'string',
              },
              token: {
                type: 'string',
              },
            },
          },
        },
        errors: [
          {
            name: 'ExpiredToken',
          },
          {
            name: 'InvalidToken',
          },
        ],
      },
    },
  },
  ComAtprotoServerDeleteSession: {
    lexicon: 1,
    id: 'com.atproto.server.deleteSession',
    defs: {
      main: {
        type: 'procedure',
        description: 'Delete the current session.',
      },
    },
  },
  ComAtprotoServerDescribeServer: {
    lexicon: 1,
    id: 'com.atproto.server.describeServer',
    defs: {
      main: {
        type: 'query',
        description:
          "Get a document describing the service's accounts configuration.",
        output: {
          encoding: 'application/json',
          schema: {
            type: 'object',
            required: ['availableUserDomains'],
            properties: {
              inviteCodeRequired: {
                type: 'boolean',
              },
              availableUserDomains: {
                type: 'array',
                items: {
                  type: 'string',
                },
              },
              links: {
                type: 'ref',
                ref: 'lex:com.atproto.server.describeServer#links',
              },
            },
          },
        },
      },
      links: {
        type: 'object',
        properties: {
          privacyPolicy: {
            type: 'string',
          },
          termsOfService: {
            type: 'string',
          },
        },
      },
    },
  },
  ComAtprotoServerGetSession: {
    lexicon: 1,
    id: 'com.atproto.server.getSession',
    defs: {
      main: {
        type: 'query',
        description: 'Get information about the current session.',
        output: {
          encoding: 'application/json',
          schema: {
            type: 'object',
            required: ['handle', 'did'],
            properties: {
              handle: {
                type: 'string',
              },
              did: {
                type: 'string',
                format: 'did',
              },
            },
          },
        },
      },
    },
  },
  ComAtprotoServerRefreshSession: {
    lexicon: 1,
    id: 'com.atproto.server.refreshSession',
    defs: {
      main: {
        type: 'procedure',
        description: 'Refresh an authentication session.',
        output: {
          encoding: 'application/json',
          schema: {
            type: 'object',
            required: ['accessJwt', 'refreshJwt', 'handle', 'did'],
            properties: {
              accessJwt: {
                type: 'string',
              },
              refreshJwt: {
                type: 'string',
              },
              handle: {
                type: 'string',
              },
              did: {
                type: 'string',
                format: 'did',
              },
            },
          },
        },
        errors: [
          {
            name: 'AccountTakedown',
          },
        ],
      },
    },
  },
  ComAtprotoServerRequestAccountDelete: {
    lexicon: 1,
    id: 'com.atproto.server.requestAccountDelete',
    defs: {
      main: {
        type: 'procedure',
        description: 'Initiate a user account deletion via email.',
      },
    },
  },
  ComAtprotoServerRequestPasswordReset: {
    lexicon: 1,
    id: 'com.atproto.server.requestPasswordReset',
    defs: {
      main: {
        type: 'procedure',
        description: 'Initiate a user account password reset via email.',
        input: {
          encoding: 'application/json',
          schema: {
            type: 'object',
            required: ['email'],
            properties: {
              email: {
                type: 'string',
              },
            },
          },
        },
      },
    },
  },
  ComAtprotoServerResetPassword: {
    lexicon: 1,
    id: 'com.atproto.server.resetPassword',
    defs: {
      main: {
        type: 'procedure',
        description: 'Reset a user account password using a token.',
        input: {
          encoding: 'application/json',
          schema: {
            type: 'object',
            required: ['token', 'password'],
            properties: {
              token: {
                type: 'string',
              },
              password: {
                type: 'string',
              },
            },
          },
        },
        errors: [
          {
            name: 'ExpiredToken',
          },
          {
            name: 'InvalidToken',
          },
        ],
      },
    },
  },
  ComAtprotoSyncGetBlob: {
    lexicon: 1,
    id: 'com.atproto.sync.getBlob',
    defs: {
      main: {
        type: 'query',
        description: 'Get a blob associated with a given repo.',
        parameters: {
          type: 'params',
          required: ['did', 'cid'],
          properties: {
            did: {
              type: 'string',
              description: 'The DID of the repo.',
            },
            cid: {
              type: 'string',
              description: 'The CID of the blob to fetch',
            },
          },
        },
        output: {
          encoding: '*/*',
        },
      },
    },
  },
  ComAtprotoSyncGetBlocks: {
    lexicon: 1,
    id: 'com.atproto.sync.getBlocks',
    defs: {
      main: {
        type: 'query',
        description: 'Gets blocks from a given repo.',
        parameters: {
          type: 'params',
          required: ['did', 'cids'],
          properties: {
            did: {
              type: 'string',
              format: 'did',
              description: 'The DID of the repo.',
            },
            cids: {
              type: 'array',
              items: {
                type: 'string',
                format: 'cid',
              },
            },
          },
        },
        output: {
          encoding: 'application/vnd.ipld.car',
        },
      },
    },
  },
  ComAtprotoSyncGetCheckout: {
    lexicon: 1,
    id: 'com.atproto.sync.getCheckout',
    defs: {
      main: {
        type: 'query',
        description: 'Gets the repo state.',
        parameters: {
          type: 'params',
          required: ['did'],
          properties: {
            did: {
              type: 'string',
              format: 'did',
              description: 'The DID of the repo.',
            },
            commit: {
              type: 'string',
              format: 'cid',
              description:
                'The commit to get the checkout from. Defaults to current HEAD.',
            },
          },
        },
        output: {
          encoding: 'application/vnd.ipld.car',
        },
      },
    },
  },
  ComAtprotoSyncGetCommitPath: {
    lexicon: 1,
    id: 'com.atproto.sync.getCommitPath',
    defs: {
      main: {
        type: 'query',
        description: 'Gets the path of repo commits',
        parameters: {
          type: 'params',
          required: ['did'],
          properties: {
            did: {
              type: 'string',
              format: 'did',
              description: 'The DID of the repo.',
            },
            latest: {
              type: 'string',
              format: 'cid',
              description: 'The most recent commit',
            },
            earliest: {
              type: 'string',
              format: 'cid',
              description: 'The earliest commit to start from',
            },
          },
        },
        output: {
          encoding: 'application/json',
          schema: {
            type: 'object',
            required: ['commits'],
            properties: {
              commits: {
                type: 'array',
                items: {
                  type: 'string',
                  format: 'cid',
                },
              },
            },
          },
        },
      },
    },
  },
  ComAtprotoSyncGetHead: {
    lexicon: 1,
    id: 'com.atproto.sync.getHead',
    defs: {
      main: {
        type: 'query',
        description: 'Gets the current HEAD CID of a repo.',
        parameters: {
          type: 'params',
          required: ['did'],
          properties: {
            did: {
              type: 'string',
              format: 'did',
              description: 'The DID of the repo.',
            },
          },
        },
        output: {
          encoding: 'application/json',
          schema: {
            type: 'object',
            required: ['root'],
            properties: {
              root: {
                type: 'string',
                format: 'cid',
              },
            },
          },
        },
      },
    },
  },
  ComAtprotoSyncGetRecord: {
    lexicon: 1,
    id: 'com.atproto.sync.getRecord',
    defs: {
      main: {
        type: 'query',
        description:
          'Gets blocks needed for existence or non-existence of record.',
        parameters: {
          type: 'params',
          required: ['did', 'collection', 'rkey'],
          properties: {
            did: {
              type: 'string',
              format: 'did',
              description: 'The DID of the repo.',
            },
            collection: {
              type: 'string',
            },
            rkey: {
              type: 'string',
            },
            commit: {
              type: 'string',
              format: 'cid',
              description: 'An optional past commit CID.',
            },
          },
        },
        output: {
          encoding: 'application/vnd.ipld.car',
        },
      },
    },
  },
  ComAtprotoSyncGetRepo: {
    lexicon: 1,
    id: 'com.atproto.sync.getRepo',
    defs: {
      main: {
        type: 'query',
        description: 'Gets the repo state.',
        parameters: {
          type: 'params',
          required: ['did'],
          properties: {
            did: {
              type: 'string',
              format: 'did',
              description: 'The DID of the repo.',
            },
            earliest: {
              type: 'string',
              format: 'cid',
              description:
                'The earliest commit in the commit range (not inclusive)',
            },
            latest: {
              type: 'string',
              format: 'cid',
              description:
                'The latest commit you in the commit range (inclusive',
            },
          },
        },
        output: {
          encoding: 'application/vnd.ipld.car',
        },
      },
    },
  },
  ComAtprotoSyncNotifyOfUpdate: {
    lexicon: 1,
    id: 'com.atproto.sync.notifyOfUpdate',
    defs: {
      main: {
        type: 'query',
        description:
          'Notify a crawling service of a recent update. Often when a long break between updates causes the connection with the crawling service to break.',
        parameters: {
          type: 'params',
          required: ['hostname'],
          properties: {
            hostname: {
              type: 'string',
              description:
                'Hostname of the service that is notifying of update.',
            },
          },
        },
      },
    },
  },
  ComAtprotoSyncRequestCrawl: {
    lexicon: 1,
    id: 'com.atproto.sync.requestCrawl',
    defs: {
      main: {
        type: 'query',
        description: 'Request a service to persistently crawl hosted repos.',
        parameters: {
          type: 'params',
          required: ['hostname'],
          properties: {
            hostname: {
              type: 'string',
              description:
                'Hostname of the service that is requesting to be crawled.',
            },
          },
        },
      },
    },
  },
  ComAtprotoSyncSubscribeRepos: {
    lexicon: 1,
    id: 'com.atproto.sync.subscribeRepos',
    defs: {
      main: {
        type: 'subscription',
        description: 'Subscribe to repo updates',
        parameters: {
          type: 'params',
          properties: {
            cursor: {
              type: 'integer',
              description: 'The last known event to backfill from.',
            },
          },
        },
        message: {
          schema: {
            type: 'object',
            required: [
              'seq',
              'event',
              'repo',
              'commit',
              'prev',
              'blocks',
              'ops',
              'blobs',
              'time',
            ],
            nullable: ['prev'],
            properties: {
              seq: {
                type: 'integer',
              },
              event: {
                type: 'string',
                knownValues: ['repo_append', 'rebase'],
              },
              repo: {
                type: 'string',
                format: 'did',
              },
              commit: {
                type: 'string',
                format: 'cid',
              },
              prev: {
                type: 'string',
                format: 'cid',
              },
              blocks: {
                type: 'unknown',
              },
              ops: {
                type: 'array',
                items: {
                  type: 'ref',
                  ref: 'lex:com.atproto.sync.subscribeRepos#repoOp',
                },
              },
              blobs: {
                type: 'array',
                items: {
                  type: 'string',
                  format: 'cid',
                },
              },
              time: {
                type: 'string',
                format: 'datetime',
              },
            },
          },
        },
        infos: [
          {
            name: 'OutdatedCursor',
          },
        ],
        errors: [
          {
            name: 'FutureCursor',
          },
        ],
      },
      repoOp: {
        type: 'object',
        required: ['action', 'path', 'cid'],
        nullable: ['cid'],
        properties: {
          action: {
            type: 'string',
            knownValues: ['create', 'update', 'delete'],
          },
          path: {
            type: 'string',
          },
          cid: {
            type: 'string',
            format: 'cid',
          },
        },
      },
    },
  },
  AppBskyActorDefs: {
    lexicon: 1,
    id: 'app.bsky.actor.defs',
    description: 'A reference to an actor in the network.',
    defs: {
      withInfo: {
        type: 'object',
        required: ['did', 'declaration', 'handle'],
        properties: {
          did: {
            type: 'string',
            format: 'did',
          },
          declaration: {
            type: 'ref',
            ref: 'lex:app.bsky.system.declRef',
          },
          handle: {
            type: 'string',
          },
          displayName: {
            type: 'string',
            maxLength: 64,
          },
          avatar: {
            type: 'string',
          },
          viewer: {
            type: 'ref',
            ref: 'lex:app.bsky.actor.defs#viewerState',
          },
        },
      },
      viewerState: {
        type: 'object',
        properties: {
          muted: {
            type: 'boolean',
          },
          following: {
            type: 'string',
            format: 'at-uri',
          },
          followedBy: {
            type: 'string',
            format: 'at-uri',
          },
        },
      },
    },
  },
  AppBskyActorGetProfile: {
    lexicon: 1,
    id: 'app.bsky.actor.getProfile',
    defs: {
      main: {
        type: 'query',
        parameters: {
          type: 'params',
          required: ['actor'],
          properties: {
            actor: {
              type: 'string',
            },
          },
        },
        output: {
          encoding: 'application/json',
          schema: {
            type: 'ref',
            ref: 'lex:app.bsky.actor.profile#view',
          },
        },
      },
    },
  },
  AppBskyActorGetProfiles: {
    lexicon: 1,
    id: 'app.bsky.actor.getProfiles',
    defs: {
      main: {
        type: 'query',
        parameters: {
          type: 'params',
          required: ['actors'],
          properties: {
            actors: {
              type: 'array',
              items: {
                type: 'string',
              },
              maxLength: 25,
            },
          },
        },
        output: {
          encoding: 'application/json',
          schema: {
            type: 'object',
            required: ['profiles'],
            properties: {
              profiles: {
                type: 'array',
                items: {
                  type: 'ref',
                  ref: 'lex:app.bsky.actor.profile#view',
                },
              },
            },
          },
        },
      },
    },
  },
  AppBskyActorGetSuggestions: {
    lexicon: 1,
    id: 'app.bsky.actor.getSuggestions',
    defs: {
      main: {
        type: 'query',
        description:
          'Get a list of actors suggested for following. Used in discovery UIs.',
        parameters: {
          type: 'params',
          properties: {
            limit: {
              type: 'integer',
              minimum: 1,
              maximum: 100,
              default: 50,
            },
            cursor: {
              type: 'string',
            },
          },
        },
        output: {
          encoding: 'application/json',
          schema: {
            type: 'object',
            required: ['actors'],
            properties: {
              cursor: {
                type: 'string',
              },
              actors: {
                type: 'array',
                items: {
                  type: 'ref',
                  ref: 'lex:app.bsky.actor.profile#viewBasic',
                },
              },
            },
          },
        },
      },
    },
  },
  AppBskyActorProfile: {
    lexicon: 1,
    id: 'app.bsky.actor.profile',
    defs: {
      main: {
        type: 'record',
        key: 'literal:self',
        record: {
          type: 'object',
          required: ['displayName'],
          properties: {
            displayName: {
              type: 'string',
              maxLength: 64,
            },
            description: {
              type: 'string',
              maxLength: 256,
            },
            avatar: {
              type: 'image',
              accept: ['image/png', 'image/jpeg'],
              maxWidth: 2000,
              maxHeight: 2000,
              maxSize: 1000000,
            },
            banner: {
              type: 'image',
              accept: ['image/png', 'image/jpeg'],
              maxWidth: 6000,
              maxHeight: 2000,
              maxSize: 1000000,
            },
          },
        },
      },
      view: {
        type: 'object',
        required: [
          'did',
          'handle',
          'creator',
          'followersCount',
          'followsCount',
          'postsCount',
        ],
        properties: {
          did: {
            type: 'string',
            format: 'did',
          },
          handle: {
            type: 'string',
          },
          displayName: {
            type: 'string',
            maxLength: 64,
          },
          description: {
            type: 'string',
            maxLength: 256,
          },
          avatar: {
            type: 'string',
          },
          banner: {
            type: 'string',
          },
          followersCount: {
            type: 'integer',
          },
          followsCount: {
            type: 'integer',
          },
          postsCount: {
            type: 'integer',
          },
          creator: {
            type: 'string',
          },
          indexedAt: {
            type: 'string',
            format: 'datetime',
          },
          viewer: {
            type: 'ref',
            ref: 'lex:app.bsky.actor.profile#viewerState',
          },
          myState: {
            type: 'ref',
            ref: 'lex:app.bsky.actor.profile#myState',
            description: 'Deprecated',
          },
        },
      },
      viewBasic: {
        type: 'object',
        required: ['did', 'handle'],
        properties: {
          did: {
            type: 'string',
            format: 'did',
          },
          handle: {
            type: 'string',
          },
          displayName: {
            type: 'string',
            maxLength: 64,
          },
          description: {
            type: 'string',
            maxLength: 256,
          },
          avatar: {
            type: 'string',
          },
          indexedAt: {
            type: 'string',
            format: 'datetime',
          },
          viewer: {
            type: 'ref',
            ref: 'lex:app.bsky.actor.profile#viewerState',
          },
        },
      },
      viewerState: {
        type: 'object',
        properties: {
          muted: {
            type: 'boolean',
          },
          following: {
            type: 'string',
            format: 'at-uri',
          },
          followedBy: {
            type: 'string',
            format: 'at-uri',
          },
        },
      },
      myState: {
        type: 'object',
        description: 'Deprecated in favor of #viewerState',
        properties: {
          follow: {
            type: 'string',
            format: 'at-uri',
          },
          muted: {
            type: 'boolean',
          },
        },
      },
    },
  },
<<<<<<< HEAD
  AppBskyActorSearchActor: {
=======
  AppBskyActorRef: {
    lexicon: 1,
    id: 'app.bsky.actor.ref',
    description: 'A reference to an actor in the network.',
    defs: {
      withInfo: {
        type: 'object',
        required: ['did', 'handle'],
        properties: {
          did: {
            type: 'string',
            format: 'did',
          },
          handle: {
            type: 'string',
          },
          displayName: {
            type: 'string',
            maxLength: 64,
          },
          avatar: {
            type: 'string',
          },
          viewer: {
            type: 'ref',
            ref: 'lex:app.bsky.actor.ref#viewerState',
          },
        },
      },
      viewerState: {
        type: 'object',
        properties: {
          muted: {
            type: 'boolean',
          },
          following: {
            type: 'string',
            format: 'at-uri',
          },
          followedBy: {
            type: 'string',
            format: 'at-uri',
          },
        },
      },
    },
  },
  AppBskyActorSearch: {
>>>>>>> 8b1e8576
    lexicon: 1,
    id: 'app.bsky.actor.searchActor',
    defs: {
      main: {
        type: 'query',
        description: 'Find actors matching search criteria.',
        parameters: {
          type: 'params',
          properties: {
            term: {
              type: 'string',
            },
            limit: {
              type: 'integer',
              minimum: 1,
              maximum: 100,
              default: 50,
            },
            cursor: {
              type: 'string',
            },
          },
        },
        output: {
          encoding: 'application/json',
          schema: {
            type: 'object',
            required: ['actors'],
            properties: {
              cursor: {
                type: 'string',
              },
              actors: {
                type: 'array',
                items: {
                  type: 'ref',
                  ref: 'lex:app.bsky.actor.profile#viewBasic',
                },
              },
            },
          },
        },
      },
    },
  },
  AppBskyActorSearchActorTypeahead: {
    lexicon: 1,
    id: 'app.bsky.actor.searchActorTypeahead',
    defs: {
      main: {
        type: 'query',
        description: 'Find actor suggestions for a search term.',
        parameters: {
          type: 'params',
          properties: {
            term: {
              type: 'string',
            },
            limit: {
              type: 'integer',
              minimum: 1,
              maximum: 100,
              default: 50,
            },
          },
        },
        output: {
          encoding: 'application/json',
          schema: {
            type: 'object',
            required: ['actors'],
            properties: {
              actors: {
                type: 'array',
                items: {
                  type: 'ref',
                  ref: 'lex:app.bsky.actor.defs#withInfo',
                },
              },
            },
          },
        },
      },
    },
  },
  AppBskyActorUpdateProfile: {
    lexicon: 1,
    id: 'app.bsky.actor.updateProfile',
    defs: {
      main: {
        type: 'procedure',
        description: "Update an actor's profile.",
        input: {
          encoding: 'application/json',
          schema: {
            type: 'object',
            nullable: ['description', 'avatar', 'banner'],
            properties: {
              displayName: {
                type: 'string',
                maxLength: 64,
              },
              description: {
                type: 'string',
                maxLength: 256,
              },
              avatar: {
                type: 'image',
                accept: ['image/png', 'image/jpeg'],
                maxWidth: 500,
                maxHeight: 500,
                maxSize: 100000,
              },
              banner: {
                type: 'image',
                accept: ['image/png', 'image/jpeg'],
                maxWidth: 1500,
                maxHeight: 500,
                maxSize: 500000,
              },
            },
          },
        },
        output: {
          encoding: 'application/json',
          schema: {
            type: 'object',
            required: ['uri', 'cid', 'record'],
            properties: {
              uri: {
                type: 'string',
                format: 'at-uri',
              },
              cid: {
                type: 'string',
                format: 'cid',
              },
              record: {
                type: 'unknown',
              },
            },
          },
        },
        errors: [
          {
            name: 'InvalidBlob',
          },
          {
            name: 'BlobTooLarge',
          },
          {
            name: 'InvalidMimeType',
          },
          {
            name: 'InvalidImageDimensions',
          },
        ],
      },
    },
  },
  AppBskyEmbedExternal: {
    lexicon: 1,
    id: 'app.bsky.embed.external',
    description:
      'An representation of some externally linked content, embedded in another form of content',
    defs: {
      main: {
        type: 'object',
        required: ['external'],
        properties: {
          external: {
            type: 'ref',
            ref: 'lex:app.bsky.embed.external#external',
          },
        },
      },
      external: {
        type: 'object',
        required: ['uri', 'title', 'description'],
        properties: {
          uri: {
            type: 'string',
            format: 'at-uri',
          },
          title: {
            type: 'string',
          },
          description: {
            type: 'string',
          },
          thumb: {
            type: 'image',
            accept: ['image/*'],
            maxWidth: 2000,
            maxHeight: 2000,
            maxSize: 1000000,
          },
        },
      },
      presented: {
        type: 'object',
        required: ['external'],
        properties: {
          external: {
            type: 'ref',
            ref: 'lex:app.bsky.embed.external#presentedExternal',
          },
        },
      },
      presentedExternal: {
        type: 'object',
        required: ['uri', 'title', 'description'],
        properties: {
          uri: {
            type: 'string',
            format: 'at-uri',
          },
          title: {
            type: 'string',
          },
          description: {
            type: 'string',
          },
          thumb: {
            type: 'string',
          },
        },
      },
    },
  },
  AppBskyEmbedImages: {
    lexicon: 1,
    id: 'app.bsky.embed.images',
    description: 'A set of images embedded in some other form of content',
    defs: {
      main: {
        type: 'object',
        required: ['images'],
        properties: {
          images: {
            type: 'array',
            items: {
              type: 'ref',
              ref: 'lex:app.bsky.embed.images#image',
            },
            maxLength: 4,
          },
        },
      },
      image: {
        type: 'object',
        required: ['image', 'alt'],
        properties: {
          image: {
            type: 'image',
            accept: ['image/*'],
            maxWidth: 2000,
            maxHeight: 2000,
            maxSize: 1000000,
          },
          alt: {
            type: 'string',
          },
        },
      },
      presented: {
        type: 'object',
        required: ['images'],
        properties: {
          images: {
            type: 'array',
            items: {
              type: 'ref',
              ref: 'lex:app.bsky.embed.images#presentedImage',
            },
            maxLength: 4,
          },
        },
      },
      presentedImage: {
        type: 'object',
        required: ['thumb', 'fullsize', 'alt'],
        properties: {
          thumb: {
            type: 'string',
          },
          fullsize: {
            type: 'string',
          },
          alt: {
            type: 'string',
          },
        },
      },
    },
  },
  AppBskyEmbedRecord: {
    lexicon: 1,
    id: 'app.bsky.embed.record',
    description:
      'An representation of a record embedded in another form of content',
    defs: {
      main: {
        type: 'object',
        required: ['record'],
        properties: {
          record: {
            type: 'ref',
            ref: 'lex:com.atproto.repo.strongRef',
          },
        },
      },
      presented: {
        type: 'object',
        required: ['record'],
        properties: {
          record: {
            type: 'union',
            refs: [
              'lex:app.bsky.embed.record#presentedRecord',
              'lex:app.bsky.embed.record#presentedNotFound',
            ],
          },
        },
      },
      presentedRecord: {
        type: 'object',
        required: ['uri', 'cid', 'author', 'record'],
        properties: {
          uri: {
            type: 'string',
            format: 'at-uri',
          },
          cid: {
            type: 'string',
            format: 'cid',
          },
          author: {
            type: 'ref',
            ref: 'lex:app.bsky.actor.defs#withInfo',
          },
          record: {
            type: 'unknown',
          },
        },
      },
      presentedNotFound: {
        type: 'object',
        required: ['uri'],
        properties: {
          uri: {
            type: 'string',
            format: 'at-uri',
          },
        },
      },
    },
  },
  AppBskyFeedDefs: {
    lexicon: 1,
    id: 'app.bsky.feed.defs',
    defs: {
      postView: {
        type: 'object',
        required: [
          'uri',
          'cid',
          'author',
          'record',
          'replyCount',
          'repostCount',
          'upvoteCount',
          'downvoteCount',
          'indexedAt',
          'viewer',
        ],
        properties: {
          uri: {
            type: 'string',
          },
          cid: {
            type: 'string',
          },
          author: {
            type: 'ref',
            ref: 'lex:app.bsky.actor.defs#withInfo',
          },
          record: {
            type: 'unknown',
          },
          embed: {
            type: 'union',
            refs: [
              'lex:app.bsky.embed.images#presented',
              'lex:app.bsky.embed.external#presented',
              'lex:app.bsky.embed.record#presented',
            ],
          },
          replyCount: {
            type: 'integer',
          },
          repostCount: {
            type: 'integer',
          },
          upvoteCount: {
            type: 'integer',
          },
          downvoteCount: {
            type: 'integer',
          },
          indexedAt: {
            type: 'string',
            format: 'datetime',
          },
          viewer: {
            type: 'ref',
            ref: 'lex:app.bsky.feed.defs#viewerState',
          },
        },
      },
      viewerState: {
        type: 'object',
        properties: {
          repost: {
            type: 'string',
          },
          upvote: {
            type: 'string',
          },
          downvote: {
            type: 'string',
          },
        },
      },
      postViewInFeed: {
        type: 'object',
        required: ['post'],
        properties: {
          post: {
            type: 'ref',
            ref: 'lex:app.bsky.feed.defs#postView',
          },
          reply: {
            type: 'ref',
            ref: 'lex:app.bsky.feed.defs#replyRef',
          },
          reason: {
            type: 'union',
            refs: ['lex:app.bsky.feed.defs#reasonRepost'],
          },
        },
      },
      replyRef: {
        type: 'object',
        required: ['root', 'parent'],
        properties: {
          root: {
            type: 'ref',
            ref: 'lex:app.bsky.feed.defs#postView',
          },
          parent: {
            type: 'ref',
            ref: 'lex:app.bsky.feed.defs#postView',
          },
        },
      },
      reasonRepost: {
        type: 'object',
        required: ['by', 'indexedAt'],
        properties: {
          by: {
            type: 'ref',
            ref: 'lex:app.bsky.actor.defs#withInfo',
          },
          indexedAt: {
            type: 'string',
            format: 'datetime',
          },
        },
      },
    },
  },
  AppBskyFeedGetAuthorFeed: {
    lexicon: 1,
    id: 'app.bsky.feed.getAuthorFeed',
    defs: {
      main: {
        type: 'query',
        description: "A view of an actor's feed.",
        parameters: {
          type: 'params',
          required: ['actor'],
          properties: {
            actor: {
              type: 'string',
            },
            limit: {
              type: 'integer',
              minimum: 1,
              maximum: 100,
              default: 50,
            },
            cursor: {
              type: 'string',
            },
          },
        },
        output: {
          encoding: 'application/json',
          schema: {
            type: 'object',
            required: ['feed'],
            properties: {
              cursor: {
                type: 'string',
              },
              feed: {
                type: 'array',
                items: {
                  type: 'ref',
                  ref: 'lex:app.bsky.feed.defs#postViewInFeed',
                },
              },
            },
          },
        },
      },
    },
  },
  AppBskyFeedGetPostThread: {
    lexicon: 1,
    id: 'app.bsky.feed.getPostThread',
    defs: {
      main: {
        type: 'query',
        parameters: {
          type: 'params',
          required: ['uri'],
          properties: {
            uri: {
              type: 'string',
              format: 'at-uri',
            },
            depth: {
              type: 'integer',
            },
          },
        },
        output: {
          encoding: 'application/json',
          schema: {
            type: 'object',
            required: ['thread'],
            properties: {
              thread: {
                type: 'union',
                refs: [
                  'lex:app.bsky.feed.getPostThread#threadViewPost',
                  'lex:app.bsky.feed.getPostThread#notFoundPost',
                ],
              },
            },
          },
        },
        errors: [
          {
            name: 'NotFound',
          },
        ],
      },
      threadViewPost: {
        type: 'object',
        required: ['post'],
        properties: {
          post: {
            type: 'ref',
            ref: 'lex:app.bsky.feed.post#view',
          },
          parent: {
            type: 'union',
            refs: [
              'lex:app.bsky.feed.getPostThread#threadViewPost',
              'lex:app.bsky.feed.getPostThread#notFoundPost',
            ],
          },
          replies: {
            type: 'array',
            items: {
              type: 'union',
              refs: [
                'lex:app.bsky.feed.getPostThread#threadViewPost',
                'lex:app.bsky.feed.getPostThread#notFoundPost',
              ],
            },
          },
        },
      },
      notFoundPost: {
        type: 'object',
        required: ['uri', 'notFound'],
        properties: {
          uri: {
            type: 'string',
            format: 'at-uri',
          },
          notFound: {
            type: 'boolean',
            const: true,
          },
        },
      },
    },
  },
  AppBskyFeedGetRepostedBy: {
    lexicon: 1,
    id: 'app.bsky.feed.getRepostedBy',
    defs: {
      main: {
        type: 'query',
        parameters: {
          type: 'params',
          required: ['uri'],
          properties: {
            uri: {
              type: 'string',
              format: 'at-uri',
            },
            cid: {
              type: 'string',
              format: 'cid',
            },
            limit: {
              type: 'integer',
              minimum: 1,
              maximum: 100,
              default: 50,
            },
            cursor: {
              type: 'string',
            },
          },
        },
        output: {
          encoding: 'application/json',
          schema: {
            type: 'object',
            required: ['uri', 'repostedBy'],
            properties: {
              uri: {
                type: 'string',
                format: 'at-uri',
              },
              cid: {
                type: 'string',
                format: 'cid',
              },
              cursor: {
                type: 'string',
              },
              repostedBy: {
                type: 'array',
                items: {
                  type: 'ref',
                  ref: 'lex:app.bsky.actor.defs#withInfo',
                },
              },
            },
          },
        },
      },
    },
  },
  AppBskyFeedGetTimeline: {
    lexicon: 1,
    id: 'app.bsky.feed.getTimeline',
    defs: {
      main: {
        type: 'query',
        description: "A view of the user's home timeline.",
        parameters: {
          type: 'params',
          properties: {
            algorithm: {
              type: 'string',
            },
            limit: {
              type: 'integer',
              minimum: 1,
              maximum: 100,
              default: 50,
            },
            cursor: {
              type: 'string',
            },
          },
        },
        output: {
          encoding: 'application/json',
          schema: {
            type: 'object',
            required: ['feed'],
            properties: {
              cursor: {
                type: 'string',
              },
              feed: {
                type: 'array',
                items: {
                  type: 'ref',
                  ref: 'lex:app.bsky.feed.defs#postViewInFeed',
                },
              },
            },
          },
        },
      },
    },
  },
  AppBskyFeedGetVotes: {
    lexicon: 1,
    id: 'app.bsky.feed.getVotes',
    defs: {
      main: {
        type: 'query',
        parameters: {
          type: 'params',
          required: ['uri'],
          properties: {
            uri: {
              type: 'string',
              format: 'at-uri',
            },
            cid: {
              type: 'string',
              format: 'cid',
            },
            direction: {
              type: 'string',
              enum: ['up', 'down'],
            },
            limit: {
              type: 'integer',
              minimum: 1,
              maximum: 100,
              default: 50,
            },
            cursor: {
              type: 'string',
            },
          },
        },
        output: {
          encoding: 'application/json',
          schema: {
            type: 'object',
            required: ['uri', 'votes'],
            properties: {
              uri: {
                type: 'string',
                format: 'at-uri',
              },
              cid: {
                type: 'string',
                format: 'cid',
              },
              cursor: {
                type: 'string',
              },
              votes: {
                type: 'array',
                items: {
                  type: 'ref',
                  ref: 'lex:app.bsky.feed.getVotes#vote',
                },
              },
            },
          },
        },
      },
      vote: {
        type: 'object',
        required: ['direction', 'indexedAt', 'createdAt', 'actor'],
        properties: {
          direction: {
            type: 'string',
            enum: ['up', 'down'],
          },
          indexedAt: {
            type: 'string',
            format: 'datetime',
          },
          createdAt: {
            type: 'string',
            format: 'datetime',
          },
          actor: {
            type: 'ref',
            ref: 'lex:app.bsky.actor.defs#withInfo',
          },
        },
      },
    },
  },
  AppBskyFeedPost: {
    lexicon: 1,
    id: 'app.bsky.feed.post',
    defs: {
      main: {
        type: 'record',
        key: 'tid',
        record: {
          type: 'object',
          required: ['text', 'createdAt'],
          properties: {
            text: {
              type: 'string',
              maxLength: 256,
            },
            entities: {
              type: 'array',
              items: {
                type: 'ref',
                ref: 'lex:app.bsky.feed.post#entity',
              },
            },
            reply: {
              type: 'ref',
              ref: 'lex:app.bsky.feed.post#replyRef',
            },
            embed: {
              type: 'union',
              refs: [
                'lex:app.bsky.embed.images',
                'lex:app.bsky.embed.external',
                'lex:app.bsky.embed.record',
              ],
            },
            createdAt: {
              type: 'string',
              format: 'datetime',
            },
          },
        },
      },
      replyRef: {
        type: 'object',
        required: ['root', 'parent'],
        properties: {
          root: {
            type: 'ref',
            ref: 'lex:com.atproto.repo.strongRef',
          },
          parent: {
            type: 'ref',
            ref: 'lex:com.atproto.repo.strongRef',
          },
        },
      },
      entity: {
        type: 'object',
        required: ['index', 'type', 'value'],
        properties: {
          index: {
            type: 'ref',
            ref: 'lex:app.bsky.feed.post#textSlice',
          },
          type: {
            type: 'string',
            description:
              "Expected values are 'mention', 'hashtag', and 'link'.",
          },
          value: {
            type: 'string',
          },
        },
      },
      textSlice: {
        type: 'object',
        description: 'A text segment. Start is inclusive, end is exclusive.',
        required: ['start', 'end'],
        properties: {
          start: {
            type: 'integer',
            minimum: 0,
          },
          end: {
            type: 'integer',
            minimum: 0,
          },
        },
      },
    },
  },
  AppBskyFeedRepost: {
    lexicon: 1,
    id: 'app.bsky.feed.repost',
    defs: {
      main: {
        type: 'record',
        key: 'tid',
        record: {
          type: 'object',
          required: ['subject', 'createdAt'],
          properties: {
            subject: {
              type: 'ref',
              ref: 'lex:com.atproto.repo.strongRef',
            },
            createdAt: {
              type: 'string',
              format: 'datetime',
            },
          },
        },
      },
    },
  },
  AppBskyFeedSetVote: {
    lexicon: 1,
    id: 'app.bsky.feed.setVote',
    defs: {
      main: {
        type: 'procedure',
        description: "Upvote, downvote, or clear the user's vote for a post.",
        input: {
          encoding: 'application/json',
          schema: {
            type: 'object',
            required: ['subject', 'direction'],
            properties: {
              subject: {
                type: 'ref',
                ref: 'lex:com.atproto.repo.strongRef',
              },
              direction: {
                type: 'string',
                enum: ['up', 'down', 'none'],
              },
            },
          },
        },
        output: {
          encoding: 'application/json',
          schema: {
            type: 'object',
            properties: {
              upvote: {
                type: 'string',
                format: 'at-uri',
              },
              downvote: {
                type: 'string',
                format: 'at-uri',
              },
            },
          },
        },
      },
    },
  },
  AppBskyFeedVote: {
    lexicon: 1,
    id: 'app.bsky.feed.vote',
    defs: {
      main: {
        type: 'record',
        key: 'tid',
        record: {
          type: 'object',
          required: ['subject', 'direction', 'createdAt'],
          properties: {
            subject: {
              type: 'ref',
              ref: 'lex:com.atproto.repo.strongRef',
            },
            direction: {
              type: 'string',
              enum: ['up', 'down'],
            },
            createdAt: {
              type: 'string',
              format: 'datetime',
            },
          },
        },
      },
    },
  },
  AppBskyGraphAssertCreator: {
    lexicon: 1,
    id: 'app.bsky.graph.assertCreator',
    defs: {
      main: {
        type: 'token',
        description:
          "Assertion type: Creator. Defined for app.bsky.graph.assertions's assertion.",
      },
    },
  },
  AppBskyGraphAssertMember: {
    lexicon: 1,
    id: 'app.bsky.graph.assertMember',
    defs: {
      main: {
        type: 'token',
        description:
          "Assertion type: Member. Defined for app.bsky.graph.assertions's assertion.",
      },
    },
  },
  AppBskyGraphFollow: {
    lexicon: 1,
    id: 'app.bsky.graph.follow',
    defs: {
      main: {
        type: 'record',
        description: 'A social follow.',
        key: 'tid',
        record: {
          type: 'object',
          required: ['subject', 'createdAt'],
          properties: {
            subject: {
              type: 'string',
              format: 'did',
            },
            createdAt: {
              type: 'string',
              format: 'datetime',
            },
          },
        },
      },
    },
  },
  AppBskyGraphGetFollowers: {
    lexicon: 1,
    id: 'app.bsky.graph.getFollowers',
    defs: {
      main: {
        type: 'query',
        description: 'Who is following an actor?',
        parameters: {
          type: 'params',
          required: ['actor'],
          properties: {
            actor: {
              type: 'string',
            },
            limit: {
              type: 'integer',
              minimum: 1,
              maximum: 100,
              default: 50,
            },
            cursor: {
              type: 'string',
            },
          },
        },
        output: {
          encoding: 'application/json',
          schema: {
            type: 'object',
            required: ['subject', 'followers'],
            properties: {
              subject: {
                type: 'ref',
                ref: 'lex:app.bsky.actor.defs#withInfo',
              },
              cursor: {
                type: 'string',
              },
              followers: {
                type: 'array',
                items: {
                  type: 'ref',
                  ref: 'lex:app.bsky.actor.defs#withInfo',
                },
              },
            },
          },
        },
      },
    },
  },
  AppBskyGraphGetFollows: {
    lexicon: 1,
    id: 'app.bsky.graph.getFollows',
    defs: {
      main: {
        type: 'query',
        description: 'Who is an actor following?',
        parameters: {
          type: 'params',
          required: ['actor'],
          properties: {
            actor: {
              type: 'string',
            },
            limit: {
              type: 'integer',
              minimum: 1,
              maximum: 100,
              default: 50,
            },
            cursor: {
              type: 'string',
            },
          },
        },
        output: {
          encoding: 'application/json',
          schema: {
            type: 'object',
            required: ['subject', 'follows'],
            properties: {
              subject: {
                type: 'ref',
                ref: 'lex:app.bsky.actor.defs#withInfo',
              },
              cursor: {
                type: 'string',
              },
              follows: {
                type: 'array',
                items: {
                  type: 'ref',
                  ref: 'lex:app.bsky.actor.defs#withInfo',
                },
              },
            },
          },
        },
      },
    },
  },
  AppBskyGraphGetMutes: {
    lexicon: 1,
    id: 'app.bsky.graph.getMutes',
    defs: {
      main: {
        type: 'query',
        description: 'Who does the viewer mute?',
        parameters: {
          type: 'params',
          properties: {
            limit: {
              type: 'integer',
              minimum: 1,
              maximum: 100,
              default: 50,
            },
            cursor: {
              type: 'string',
            },
          },
        },
        output: {
          encoding: 'application/json',
          schema: {
            type: 'object',
            required: ['mutes'],
            properties: {
              cursor: {
                type: 'string',
              },
              mutes: {
                type: 'array',
                items: {
                  type: 'ref',
                  ref: 'lex:app.bsky.actor.defs#withInfo',
                },
              },
            },
          },
        },
      },
    },
  },
  AppBskyGraphMuteActor: {
    lexicon: 1,
    id: 'app.bsky.graph.muteActor',
    defs: {
      main: {
        type: 'procedure',
        description: 'Mute an actor by did or handle.',
        input: {
          encoding: 'application/json',
          schema: {
            type: 'object',
            required: ['actor'],
            properties: {
              actor: {
                type: 'string',
              },
            },
          },
        },
      },
    },
  },
  AppBskyGraphUnmuteActor: {
    lexicon: 1,
    id: 'app.bsky.graph.unmuteActor',
    defs: {
      main: {
        type: 'procedure',
        description: 'Unmute an actor by did or handle.',
        input: {
          encoding: 'application/json',
          schema: {
            type: 'object',
            required: ['actor'],
            properties: {
              actor: {
                type: 'string',
              },
            },
          },
        },
      },
    },
  },
  AppBskyNotificationGetUnreadCount: {
    lexicon: 1,
    id: 'app.bsky.notification.getUnreadCount',
    defs: {
      main: {
        type: 'query',
        output: {
          encoding: 'application/json',
          schema: {
            type: 'object',
            required: ['count'],
            properties: {
              count: {
                type: 'integer',
              },
            },
          },
        },
      },
    },
  },
  AppBskyNotificationListNotifications: {
    lexicon: 1,
    id: 'app.bsky.notification.listNotifications',
    defs: {
      main: {
        type: 'query',
        parameters: {
          type: 'params',
          properties: {
            limit: {
              type: 'integer',
              minimum: 1,
              maximum: 100,
              default: 50,
            },
            cursor: {
              type: 'string',
            },
          },
        },
        output: {
          encoding: 'application/json',
          schema: {
            type: 'object',
            required: ['notifications'],
            properties: {
              cursor: {
                type: 'string',
              },
              notifications: {
                type: 'array',
                items: {
                  type: 'ref',
                  ref: 'lex:app.bsky.notification.listNotifications#notification',
                },
              },
            },
          },
        },
      },
      notification: {
        type: 'object',
        required: [
          'uri',
          'cid',
          'author',
          'reason',
          'record',
          'isRead',
          'indexedAt',
        ],
        properties: {
          uri: {
            type: 'string',
            format: 'at-uri',
          },
          cid: {
            type: 'string',
            format: 'cid',
          },
          author: {
            type: 'ref',
            ref: 'lex:app.bsky.actor.defs#withInfo',
          },
          reason: {
            type: 'string',
            description:
              "Expected values are 'vote', 'repost', 'follow', 'invite', 'mention' and 'reply'.",
            knownValues: [
              'vote',
              'repost',
              'follow',
              'invite',
              'mention',
              'reply',
            ],
          },
          reasonSubject: {
            type: 'string',
            format: 'at-uri',
          },
          record: {
            type: 'unknown',
          },
          isRead: {
            type: 'boolean',
          },
          indexedAt: {
            type: 'string',
            format: 'datetime',
          },
        },
      },
    },
  },
  AppBskyNotificationUpdateSeen: {
    lexicon: 1,
    id: 'app.bsky.notification.updateSeen',
    defs: {
      main: {
        type: 'procedure',
        description: 'Notify server that the user has seen notifications.',
        input: {
          encoding: 'application/json',
          schema: {
            type: 'object',
            required: ['seenAt'],
            properties: {
              seenAt: {
                type: 'string',
                format: 'datetime',
              },
            },
          },
        },
      },
    },
  },
}
export const schemas: LexiconDoc[] = Object.values(schemaDict) as LexiconDoc[]
export const lexicons: Lexicons = new Lexicons(schemas)
export const ids = {
  ComAtprotoAdminDefs: 'com.atproto.admin.defs',
  ComAtprotoAdminGetModerationAction: 'com.atproto.admin.getModerationAction',
  ComAtprotoAdminGetModerationActions: 'com.atproto.admin.getModerationActions',
  ComAtprotoAdminGetModerationReport: 'com.atproto.admin.getModerationReport',
  ComAtprotoAdminGetModerationReports: 'com.atproto.admin.getModerationReports',
  ComAtprotoAdminGetRecord: 'com.atproto.admin.getRecord',
  ComAtprotoAdminGetRepo: 'com.atproto.admin.getRepo',
  ComAtprotoAdminResolveModerationReports:
    'com.atproto.admin.resolveModerationReports',
  ComAtprotoAdminReverseModerationAction:
    'com.atproto.admin.reverseModerationAction',
  ComAtprotoAdminSearchRepos: 'com.atproto.admin.searchRepos',
  ComAtprotoAdminTakeModerationAction: 'com.atproto.admin.takeModerationAction',
  ComAtprotoIdentityResolveHandle: 'com.atproto.identity.resolveHandle',
  ComAtprotoIdentityUpdateHandle: 'com.atproto.identity.updateHandle',
  ComAtprotoCreateReport: 'com.atproto.createReport',
  ComAtprotoModerationDefs: 'com.atproto.moderation.defs',
  ComAtprotoRepoApplyWrites: 'com.atproto.repo.applyWrites',
  ComAtprotoRepoCreateRecord: 'com.atproto.repo.createRecord',
  ComAtprotoRepoDeleteRecord: 'com.atproto.repo.deleteRecord',
  ComAtprotoRepoDescribe: 'com.atproto.repo.describe',
  ComAtprotoRepoGetRecord: 'com.atproto.repo.getRecord',
  ComAtprotoRepoListRecords: 'com.atproto.repo.listRecords',
  ComAtprotoRepoPutRecord: 'com.atproto.repo.putRecord',
  ComAtprotoRepoStrongRef: 'com.atproto.repo.strongRef',
  ComAtprotoRepoUploadBlob: 'com.atproto.repo.uploadBlob',
  ComAtprotoServerCreateAccount: 'com.atproto.server.createAccount',
  ComAtprotoServerCreateInviteCode: 'com.atproto.server.createInviteCode',
  ComAtprotoServerCreateSession: 'com.atproto.server.createSession',
  ComAtprotoServerDeleteAccount: 'com.atproto.server.deleteAccount',
  ComAtprotoServerDeleteSession: 'com.atproto.server.deleteSession',
  ComAtprotoServerDescribeServer: 'com.atproto.server.describeServer',
  ComAtprotoServerGetSession: 'com.atproto.server.getSession',
  ComAtprotoServerRefreshSession: 'com.atproto.server.refreshSession',
  ComAtprotoServerRequestAccountDelete:
    'com.atproto.server.requestAccountDelete',
  ComAtprotoServerRequestPasswordReset:
    'com.atproto.server.requestPasswordReset',
  ComAtprotoServerResetPassword: 'com.atproto.server.resetPassword',
  ComAtprotoSyncGetBlob: 'com.atproto.sync.getBlob',
  ComAtprotoSyncGetBlocks: 'com.atproto.sync.getBlocks',
  ComAtprotoSyncGetCheckout: 'com.atproto.sync.getCheckout',
  ComAtprotoSyncGetCommitPath: 'com.atproto.sync.getCommitPath',
  ComAtprotoSyncGetHead: 'com.atproto.sync.getHead',
  ComAtprotoSyncGetRecord: 'com.atproto.sync.getRecord',
  ComAtprotoSyncGetRepo: 'com.atproto.sync.getRepo',
  ComAtprotoSyncNotifyOfUpdate: 'com.atproto.sync.notifyOfUpdate',
  ComAtprotoSyncRequestCrawl: 'com.atproto.sync.requestCrawl',
  ComAtprotoSyncSubscribeRepos: 'com.atproto.sync.subscribeRepos',
  AppBskyActorDefs: 'app.bsky.actor.defs',
  AppBskyActorGetProfile: 'app.bsky.actor.getProfile',
  AppBskyActorGetProfiles: 'app.bsky.actor.getProfiles',
  AppBskyActorGetSuggestions: 'app.bsky.actor.getSuggestions',
  AppBskyActorProfile: 'app.bsky.actor.profile',
  AppBskyActorSearchActor: 'app.bsky.actor.searchActor',
  AppBskyActorSearchActorTypeahead: 'app.bsky.actor.searchActorTypeahead',
  AppBskyActorUpdateProfile: 'app.bsky.actor.updateProfile',
  AppBskyEmbedExternal: 'app.bsky.embed.external',
  AppBskyEmbedImages: 'app.bsky.embed.images',
  AppBskyEmbedRecord: 'app.bsky.embed.record',
  AppBskyFeedDefs: 'app.bsky.feed.defs',
  AppBskyFeedGetAuthorFeed: 'app.bsky.feed.getAuthorFeed',
  AppBskyFeedGetPostThread: 'app.bsky.feed.getPostThread',
  AppBskyFeedGetRepostedBy: 'app.bsky.feed.getRepostedBy',
  AppBskyFeedGetTimeline: 'app.bsky.feed.getTimeline',
  AppBskyFeedGetVotes: 'app.bsky.feed.getVotes',
  AppBskyFeedPost: 'app.bsky.feed.post',
  AppBskyFeedRepost: 'app.bsky.feed.repost',
  AppBskyFeedSetVote: 'app.bsky.feed.setVote',
  AppBskyFeedVote: 'app.bsky.feed.vote',
  AppBskyGraphAssertCreator: 'app.bsky.graph.assertCreator',
  AppBskyGraphAssertMember: 'app.bsky.graph.assertMember',
  AppBskyGraphFollow: 'app.bsky.graph.follow',
  AppBskyGraphGetFollowers: 'app.bsky.graph.getFollowers',
  AppBskyGraphGetFollows: 'app.bsky.graph.getFollows',
  AppBskyGraphGetMutes: 'app.bsky.graph.getMutes',
  AppBskyGraphMuteActor: 'app.bsky.graph.muteActor',
  AppBskyGraphUnmuteActor: 'app.bsky.graph.unmuteActor',
  AppBskyNotificationGetUnreadCount: 'app.bsky.notification.getUnreadCount',
  AppBskyNotificationListNotifications:
    'app.bsky.notification.listNotifications',
  AppBskyNotificationUpdateSeen: 'app.bsky.notification.updateSeen',
}<|MERGE_RESOLUTION|>--- conflicted
+++ resolved
@@ -8,506 +8,7 @@
     lexicon: 1,
     id: 'com.atproto.admin.defs',
     defs: {
-<<<<<<< HEAD
       actionView: {
-=======
-      main: {
-        type: 'procedure',
-        description: 'Create an account.',
-        input: {
-          encoding: 'application/json',
-          schema: {
-            type: 'object',
-            required: ['handle', 'email', 'password'],
-            properties: {
-              email: {
-                type: 'string',
-              },
-              handle: {
-                type: 'string',
-              },
-              inviteCode: {
-                type: 'string',
-              },
-              password: {
-                type: 'string',
-              },
-              recoveryKey: {
-                type: 'string',
-              },
-            },
-          },
-        },
-        output: {
-          encoding: 'application/json',
-          schema: {
-            type: 'object',
-            required: ['accessJwt', 'refreshJwt', 'handle', 'did'],
-            properties: {
-              accessJwt: {
-                type: 'string',
-              },
-              refreshJwt: {
-                type: 'string',
-              },
-              handle: {
-                type: 'string',
-              },
-              did: {
-                type: 'string',
-                format: 'did',
-              },
-            },
-          },
-        },
-        errors: [
-          {
-            name: 'InvalidHandle',
-          },
-          {
-            name: 'InvalidPassword',
-          },
-          {
-            name: 'InvalidInviteCode',
-          },
-          {
-            name: 'HandleNotAvailable',
-          },
-        ],
-      },
-    },
-  },
-  ComAtprotoAccountCreateInviteCode: {
-    lexicon: 1,
-    id: 'com.atproto.account.createInviteCode',
-    defs: {
-      main: {
-        type: 'procedure',
-        description: 'Create an invite code.',
-        input: {
-          encoding: 'application/json',
-          schema: {
-            type: 'object',
-            required: ['useCount'],
-            properties: {
-              useCount: {
-                type: 'integer',
-              },
-            },
-          },
-        },
-        output: {
-          encoding: 'application/json',
-          schema: {
-            type: 'object',
-            required: ['code'],
-            properties: {
-              code: {
-                type: 'string',
-              },
-            },
-          },
-        },
-      },
-    },
-  },
-  ComAtprotoAccountDelete: {
-    lexicon: 1,
-    id: 'com.atproto.account.delete',
-    defs: {
-      main: {
-        type: 'procedure',
-        description: 'Delete a user account with a token and password.',
-        input: {
-          encoding: 'application/json',
-          schema: {
-            type: 'object',
-            required: ['did', 'password', 'token'],
-            properties: {
-              did: {
-                type: 'string',
-                format: 'did',
-              },
-              password: {
-                type: 'string',
-              },
-              token: {
-                type: 'string',
-              },
-            },
-          },
-        },
-        errors: [
-          {
-            name: 'ExpiredToken',
-          },
-          {
-            name: 'InvalidToken',
-          },
-        ],
-      },
-    },
-  },
-  ComAtprotoAccountGet: {
-    lexicon: 1,
-    id: 'com.atproto.account.get',
-    defs: {
-      main: {
-        type: 'query',
-        description: 'Get information about an account.',
-      },
-    },
-  },
-  ComAtprotoAccountRequestDelete: {
-    lexicon: 1,
-    id: 'com.atproto.account.requestDelete',
-    defs: {
-      main: {
-        type: 'procedure',
-        description: 'Initiate a user account deletion via email.',
-      },
-    },
-  },
-  ComAtprotoAccountRequestPasswordReset: {
-    lexicon: 1,
-    id: 'com.atproto.account.requestPasswordReset',
-    defs: {
-      main: {
-        type: 'procedure',
-        description: 'Initiate a user account password reset via email.',
-        input: {
-          encoding: 'application/json',
-          schema: {
-            type: 'object',
-            required: ['email'],
-            properties: {
-              email: {
-                type: 'string',
-              },
-            },
-          },
-        },
-      },
-    },
-  },
-  ComAtprotoAccountResetPassword: {
-    lexicon: 1,
-    id: 'com.atproto.account.resetPassword',
-    defs: {
-      main: {
-        type: 'procedure',
-        description: 'Reset a user account password using a token.',
-        input: {
-          encoding: 'application/json',
-          schema: {
-            type: 'object',
-            required: ['token', 'password'],
-            properties: {
-              token: {
-                type: 'string',
-              },
-              password: {
-                type: 'string',
-              },
-            },
-          },
-        },
-        errors: [
-          {
-            name: 'ExpiredToken',
-          },
-          {
-            name: 'InvalidToken',
-          },
-        ],
-      },
-    },
-  },
-  ComAtprotoAdminBlob: {
-    lexicon: 1,
-    id: 'com.atproto.admin.blob',
-    defs: {
-      view: {
-        type: 'object',
-        required: ['cid', 'mimeType', 'size', 'createdAt'],
-        properties: {
-          cid: {
-            type: 'string',
-            format: 'cid',
-          },
-          mimeType: {
-            type: 'string',
-          },
-          size: {
-            type: 'integer',
-          },
-          createdAt: {
-            type: 'string',
-            format: 'datetime',
-          },
-          details: {
-            type: 'union',
-            refs: [
-              'lex:com.atproto.admin.blob#imageDetails',
-              'lex:com.atproto.admin.blob#videoDetails',
-            ],
-          },
-          moderation: {
-            type: 'ref',
-            ref: 'lex:com.atproto.admin.blob#moderation',
-          },
-        },
-      },
-      imageDetails: {
-        type: 'object',
-        required: ['width', 'height'],
-        properties: {
-          width: {
-            type: 'integer',
-          },
-          height: {
-            type: 'integer',
-          },
-        },
-      },
-      videoDetails: {
-        type: 'object',
-        required: ['width', 'height', 'length'],
-        properties: {
-          width: {
-            type: 'integer',
-          },
-          height: {
-            type: 'integer',
-          },
-          length: {
-            type: 'integer',
-          },
-        },
-      },
-      moderation: {
-        type: 'object',
-        required: [],
-        properties: {
-          currentAction: {
-            type: 'ref',
-            ref: 'lex:com.atproto.admin.moderationAction#viewCurrent',
-          },
-        },
-      },
-    },
-  },
-  ComAtprotoAdminGetModerationAction: {
-    lexicon: 1,
-    id: 'com.atproto.admin.getModerationAction',
-    defs: {
-      main: {
-        type: 'query',
-        description: 'View details about a moderation action.',
-        parameters: {
-          type: 'params',
-          required: ['id'],
-          properties: {
-            id: {
-              type: 'integer',
-            },
-          },
-        },
-        output: {
-          encoding: 'application/json',
-          schema: {
-            type: 'ref',
-            ref: 'lex:com.atproto.admin.moderationAction#viewDetail',
-          },
-        },
-      },
-    },
-  },
-  ComAtprotoAdminGetModerationActions: {
-    lexicon: 1,
-    id: 'com.atproto.admin.getModerationActions',
-    defs: {
-      main: {
-        type: 'query',
-        description: 'List moderation actions related to a subject.',
-        parameters: {
-          type: 'params',
-          properties: {
-            subject: {
-              type: 'string',
-            },
-            limit: {
-              type: 'integer',
-              minimum: 1,
-              maximum: 100,
-              default: 50,
-            },
-            cursor: {
-              type: 'string',
-            },
-          },
-        },
-        output: {
-          encoding: 'application/json',
-          schema: {
-            type: 'object',
-            required: ['actions'],
-            properties: {
-              cursor: {
-                type: 'string',
-              },
-              actions: {
-                type: 'array',
-                items: {
-                  type: 'ref',
-                  ref: 'lex:com.atproto.admin.moderationAction#view',
-                },
-              },
-            },
-          },
-        },
-      },
-    },
-  },
-  ComAtprotoAdminGetModerationReport: {
-    lexicon: 1,
-    id: 'com.atproto.admin.getModerationReport',
-    defs: {
-      main: {
-        type: 'query',
-        description: 'View details about a moderation report.',
-        parameters: {
-          type: 'params',
-          required: ['id'],
-          properties: {
-            id: {
-              type: 'integer',
-            },
-          },
-        },
-        output: {
-          encoding: 'application/json',
-          schema: {
-            type: 'ref',
-            ref: 'lex:com.atproto.admin.moderationReport#viewDetail',
-          },
-        },
-      },
-    },
-  },
-  ComAtprotoAdminGetModerationReports: {
-    lexicon: 1,
-    id: 'com.atproto.admin.getModerationReports',
-    defs: {
-      main: {
-        type: 'query',
-        description: 'List moderation reports related to a subject.',
-        parameters: {
-          type: 'params',
-          properties: {
-            subject: {
-              type: 'string',
-            },
-            resolved: {
-              type: 'boolean',
-            },
-            limit: {
-              type: 'integer',
-              minimum: 1,
-              maximum: 100,
-              default: 50,
-            },
-            cursor: {
-              type: 'string',
-            },
-          },
-        },
-        output: {
-          encoding: 'application/json',
-          schema: {
-            type: 'object',
-            required: ['reports'],
-            properties: {
-              cursor: {
-                type: 'string',
-              },
-              reports: {
-                type: 'array',
-                items: {
-                  type: 'ref',
-                  ref: 'lex:com.atproto.admin.moderationReport#view',
-                },
-              },
-            },
-          },
-        },
-      },
-    },
-  },
-  ComAtprotoAdminGetRecord: {
-    lexicon: 1,
-    id: 'com.atproto.admin.getRecord',
-    defs: {
-      main: {
-        type: 'query',
-        description: 'View details about a record.',
-        parameters: {
-          type: 'params',
-          required: ['uri'],
-          properties: {
-            uri: {
-              type: 'string',
-              format: 'at-uri',
-            },
-            cid: {
-              type: 'string',
-              format: 'cid',
-            },
-          },
-        },
-        output: {
-          encoding: 'application/json',
-          schema: {
-            type: 'ref',
-            ref: 'lex:com.atproto.admin.record#viewDetail',
-          },
-        },
-      },
-    },
-  },
-  ComAtprotoAdminGetRepo: {
-    lexicon: 1,
-    id: 'com.atproto.admin.getRepo',
-    defs: {
-      main: {
-        type: 'query',
-        description: 'View details about a repository.',
-        parameters: {
-          type: 'params',
-          required: ['did'],
-          properties: {
-            did: {
-              type: 'string',
-              format: 'did',
-            },
-          },
-        },
-        output: {
-          encoding: 'application/json',
-          schema: {
-            type: 'ref',
-            ref: 'lex:com.atproto.admin.repo#viewDetail',
-          },
-        },
-      },
-    },
-  },
-  ComAtprotoAdminModerationAction: {
-    lexicon: 1,
-    id: 'com.atproto.admin.moderationAction',
-    defs: {
-      view: {
->>>>>>> 8b1e8576
         type: 'object',
         required: [
           'id',
@@ -680,7 +181,7 @@
           'id',
           'reasonType',
           'subject',
-          'reportedBy',
+          'reportedByDid',
           'createdAt',
           'resolvedByActionIds',
         ],
@@ -702,7 +203,7 @@
               'lex:com.atproto.repo.strongRef',
             ],
           },
-          reportedBy: {
+          reportedByDid: {
             type: 'string',
             format: 'did',
           },
@@ -724,7 +225,7 @@
           'id',
           'reasonType',
           'subject',
-          'reportedBy',
+          'reportedByDid',
           'createdAt',
           'resolvedByActions',
         ],
@@ -746,7 +247,7 @@
               'lex:com.atproto.admin.record#view',
             ],
           },
-          reportedBy: {
+          reportedByDid: {
             type: 'string',
             format: 'did',
           },
@@ -1072,7 +573,7 @@
               maximum: 100,
               default: 50,
             },
-            before: {
+            cursor: {
               type: 'string',
             },
           },
@@ -1147,7 +648,7 @@
               maximum: 100,
               default: 50,
             },
-            before: {
+            cursor: {
               type: 'string',
             },
           },
@@ -1506,7 +1007,7 @@
               'id',
               'reasonType',
               'subject',
-              'reportedByDid',
+              'reportedBy',
               'createdAt',
             ],
             properties: {
@@ -1527,7 +1028,7 @@
                   'lex:com.atproto.repo.strongRef',
                 ],
               },
-              reportedByDid: {
+              reportedBy: {
                 type: 'string',
                 format: 'did',
               },
@@ -2171,17 +1672,7 @@
           encoding: 'application/json',
           schema: {
             type: 'object',
-<<<<<<< HEAD
             required: ['accessJwt', 'refreshJwt', 'handle', 'did'],
-=======
-            required: [
-              'id',
-              'reasonType',
-              'subject',
-              'reportedBy',
-              'createdAt',
-            ],
->>>>>>> 8b1e8576
             properties: {
               accessJwt: {
                 type: 'string',
@@ -2196,7 +1687,6 @@
                 type: 'string',
                 format: 'did',
               },
-<<<<<<< HEAD
             },
           },
         },
@@ -2222,9 +1712,6 @@
             required: ['did', 'password', 'token'],
             properties: {
               did: {
-=======
-              reportedBy: {
->>>>>>> 8b1e8576
                 type: 'string',
                 format: 'did',
               },
@@ -2827,15 +2314,11 @@
     defs: {
       withInfo: {
         type: 'object',
-        required: ['did', 'declaration', 'handle'],
+        required: ['did', 'handle'],
         properties: {
           did: {
             type: 'string',
             format: 'did',
-          },
-          declaration: {
-            type: 'ref',
-            ref: 'lex:app.bsky.system.declRef',
           },
           handle: {
             type: 'string',
@@ -3136,58 +2619,7 @@
       },
     },
   },
-<<<<<<< HEAD
   AppBskyActorSearchActor: {
-=======
-  AppBskyActorRef: {
-    lexicon: 1,
-    id: 'app.bsky.actor.ref',
-    description: 'A reference to an actor in the network.',
-    defs: {
-      withInfo: {
-        type: 'object',
-        required: ['did', 'handle'],
-        properties: {
-          did: {
-            type: 'string',
-            format: 'did',
-          },
-          handle: {
-            type: 'string',
-          },
-          displayName: {
-            type: 'string',
-            maxLength: 64,
-          },
-          avatar: {
-            type: 'string',
-          },
-          viewer: {
-            type: 'ref',
-            ref: 'lex:app.bsky.actor.ref#viewerState',
-          },
-        },
-      },
-      viewerState: {
-        type: 'object',
-        properties: {
-          muted: {
-            type: 'boolean',
-          },
-          following: {
-            type: 'string',
-            format: 'at-uri',
-          },
-          followedBy: {
-            type: 'string',
-            format: 'at-uri',
-          },
-        },
-      },
-    },
-  },
-  AppBskyActorSearch: {
->>>>>>> 8b1e8576
     lexicon: 1,
     id: 'app.bsky.actor.searchActor',
     defs: {

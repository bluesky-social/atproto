/**
 * GENERATED CODE - DO NOT MODIFY
 */
import { LexiconDoc, Lexicons } from '@atproto/lexicon'

export const schemaDict = {
  ComAtprotoAccountCreate: {
    lexicon: 1,
    id: 'com.atproto.account.create',
    defs: {
      main: {
        type: 'procedure',
        description: 'Create an account.',
        input: {
          encoding: 'application/json',
          schema: {
            type: 'object',
            required: ['handle', 'email', 'password'],
            properties: {
              email: {
                type: 'string',
              },
              handle: {
                type: 'string',
              },
              inviteCode: {
                type: 'string',
              },
              password: {
                type: 'string',
              },
              recoveryKey: {
                type: 'string',
              },
            },
          },
        },
        output: {
          encoding: 'application/json',
          schema: {
            type: 'object',
            required: ['accessJwt', 'refreshJwt', 'handle', 'did'],
            properties: {
              accessJwt: {
                type: 'string',
              },
              refreshJwt: {
                type: 'string',
              },
              handle: {
                type: 'string',
              },
              did: {
                type: 'string',
              },
            },
          },
        },
        errors: [
          {
            name: 'InvalidHandle',
          },
          {
            name: 'InvalidPassword',
          },
          {
            name: 'InvalidInviteCode',
          },
          {
            name: 'HandleNotAvailable',
          },
        ],
      },
    },
  },
  ComAtprotoAccountCreateInviteCode: {
    lexicon: 1,
    id: 'com.atproto.account.createInviteCode',
    defs: {
      main: {
        type: 'procedure',
        description: 'Create an invite code.',
        input: {
          encoding: 'application/json',
          schema: {
            type: 'object',
            required: ['useCount'],
            properties: {
              useCount: {
                type: 'integer',
              },
            },
          },
        },
        output: {
          encoding: 'application/json',
          schema: {
            type: 'object',
            required: ['code'],
            properties: {
              code: {
                type: 'string',
              },
            },
          },
        },
      },
    },
  },
  ComAtprotoAccountDelete: {
    lexicon: 1,
    id: 'com.atproto.account.delete',
    defs: {
      main: {
        type: 'procedure',
        description: 'Delete an account.',
      },
    },
  },
  ComAtprotoAccountGet: {
    lexicon: 1,
    id: 'com.atproto.account.get',
    defs: {
      main: {
        type: 'query',
        description: 'Get information about an account.',
      },
    },
  },
  ComAtprotoAccountRequestPasswordReset: {
    lexicon: 1,
    id: 'com.atproto.account.requestPasswordReset',
    defs: {
      main: {
        type: 'procedure',
        description: 'Initiate a user account password reset via email.',
        input: {
          encoding: 'application/json',
          schema: {
            type: 'object',
            required: ['email'],
            properties: {
              email: {
                type: 'string',
              },
            },
          },
        },
      },
    },
  },
  ComAtprotoAccountResetPassword: {
    lexicon: 1,
    id: 'com.atproto.account.resetPassword',
    defs: {
      main: {
        type: 'procedure',
        description: 'Reset a user account password using a token.',
        input: {
          encoding: 'application/json',
          schema: {
            type: 'object',
            required: ['token', 'password'],
            properties: {
              token: {
                type: 'string',
              },
              password: {
                type: 'string',
              },
            },
          },
        },
        errors: [
          {
            name: 'ExpiredToken',
          },
          {
            name: 'InvalidToken',
          },
        ],
      },
    },
  },
  ComAtprotoAdminModerationAction: {
    lexicon: 1,
    id: 'com.atproto.admin.moderationAction',
    defs: {
      view: {
        type: 'object',
        required: [
          'id',
          'action',
          'subject',
          'reason',
          'createdBy',
          'createdAt',
<<<<<<< HEAD
          'resolvedReportIds',
=======
          'resolvedReports',
>>>>>>> 1007fab4
        ],
        properties: {
          id: {
            type: 'integer',
          },
          action: {
            type: 'string',
            knownValues: ['com.atproto.admin.moderationAction#takedown'],
          },
          subject: {
            type: 'union',
            refs: [
              'lex:com.atproto.repo.repoRef',
              'lex:com.atproto.repo.strongRef',
            ],
          },
          reason: {
            type: 'string',
          },
          createdBy: {
            type: 'string',
          },
          createdAt: {
            type: 'string',
          },
          reversal: {
            type: 'ref',
            ref: 'lex:com.atproto.admin.moderationAction#reversal',
          },
<<<<<<< HEAD
          resolvedReportIds: {
            type: 'array',
            items: {
              type: 'integer',
=======
          resolvedReports: {
            type: 'array',
            items: {
              type: 'ref',
              ref: 'lex:com.atproto.admin.moderationAction#resolvedReport',
>>>>>>> 1007fab4
            },
          },
        },
      },
      reversal: {
        type: 'object',
        required: ['reason', 'createdBy', 'createdAt'],
        properties: {
          reason: {
            type: 'string',
          },
          createdBy: {
            type: 'string',
          },
          createdAt: {
            type: 'string',
          },
        },
      },
<<<<<<< HEAD
=======
      resolvedReport: {
        type: 'object',
        required: ['id'],
        properties: {
          id: {
            type: 'integer',
          },
        },
      },
>>>>>>> 1007fab4
      takedown: {
        type: 'token',
        description:
          'Moderation action type: Takedown. Indicates that content should not be served by the PDS.',
      },
      flag: {
        type: 'token',
        description:
          'Moderation action type: Flag. Indicates that the content was reviewed and considered to violate PDS rules, but may still be served.',
      },
      acknowledge: {
        type: 'token',
        description:
          'Moderation action type: Acknowledge. Indicates that the content was reviewed and not considered to violate PDS rules.',
      },
    },
  },
<<<<<<< HEAD
  ComAtprotoAdminModerationReport: {
    lexicon: 1,
    id: 'com.atproto.admin.moderationReport',
    defs: {
      view: {
        type: 'object',
        required: [
          'id',
          'reasonType',
          'subject',
          'reportedByDid',
          'createdAt',
          'resolvedByActionIds',
        ],
        properties: {
          id: {
            type: 'integer',
          },
          reasonType: {
            type: 'ref',
            ref: 'lex:com.atproto.report.reasonType',
          },
          reason: {
            type: 'string',
          },
          subject: {
            type: 'union',
            refs: [
              'lex:com.atproto.repo.repoRef',
              'lex:com.atproto.repo.strongRef',
            ],
          },
          reportedByDid: {
            type: 'string',
          },
          createdAt: {
            type: 'datetime',
          },
          resolvedByActionIds: {
            type: 'array',
            items: {
              type: 'integer',
            },
          },
        },
      },
      viewDetail: {
        type: 'object',
        required: [
          'id',
          'reasonType',
          'subject',
          'reportedByDid',
          'createdAt',
          'resolvedByActions',
        ],
        properties: {
          id: {
            type: 'integer',
          },
          reasonType: {
            type: 'ref',
            ref: 'lex:com.atproto.report.reasonType',
          },
          reason: {
            type: 'string',
          },
          subject: {
            type: 'union',
            refs: [
              'lex:com.atproto.admin.repo#view',
              'lex:com.atproto.admin.record#view',
            ],
          },
          reportedByDid: {
            type: 'string',
          },
          createdAt: {
            type: 'datetime',
          },
          resolvedByActions: {
            type: 'array',
            items: {
              type: 'ref',
              ref: 'lex:com.atproto.admin.moderationAction#view',
            },
          },
        },
      },
    },
  },
  ComAtprotoAdminRecord: {
    lexicon: 1,
    id: 'com.atproto.admin.record',
    defs: {
      view: {
        type: 'object',
        required: ['uri', 'cid', 'value', 'indexedAt', 'moderation', 'repo'],
        properties: {
          uri: {
            type: 'string',
          },
          cid: {
            type: 'string',
          },
          value: {
            type: 'unknown',
          },
          indexedAt: {
            type: 'string',
          },
          moderation: {
            type: 'ref',
            ref: 'lex:com.atproto.admin.record#moderation',
          },
          repo: {
            type: 'ref',
            ref: 'lex:com.atproto.admin.repo#view',
          },
        },
      },
      viewDetail: {
        type: 'object',
        required: ['uri', 'cid', 'value', 'indexedAt', 'moderation', 'repo'],
        properties: {
          uri: {
            type: 'string',
          },
          cid: {
            type: 'string',
          },
          value: {
            type: 'unknown',
          },
          indexedAt: {
            type: 'string',
          },
          moderation: {
            type: 'ref',
            ref: 'lex:com.atproto.admin.record#moderationDetail',
          },
          repo: {
            type: 'ref',
            ref: 'lex:com.atproto.admin.repo#view',
          },
        },
      },
      moderation: {
        type: 'object',
        required: [],
        properties: {
          takedownId: {
            type: 'integer',
          },
        },
      },
      moderationDetail: {
        type: 'object',
        required: [],
        properties: {
          actions: {
            type: 'array',
            items: {
              type: 'ref',
              ref: 'lex:com.atproto.admin.moderationAction#view',
            },
          },
          reports: {
            type: 'array',
            items: {
              type: 'ref',
              ref: 'lex:com.atproto.admin.moderationReport#view',
            },
          },
          takedownId: {
            type: 'integer',
          },
        },
      },
    },
  },
  ComAtprotoAdminRepo: {
    lexicon: 1,
    id: 'com.atproto.admin.repo',
    defs: {
      view: {
        type: 'object',
        required: [
          'did',
          'handle',
          'relatedRecords',
          'indexedAt',
          'moderation',
        ],
        properties: {
          did: {
            type: 'string',
          },
          handle: {
            type: 'string',
          },
          account: {
            type: 'ref',
            ref: 'lex:com.atproto.admin.repo#account',
          },
          relatedRecords: {
            type: 'array',
            items: {
              type: 'unknown',
            },
          },
          indexedAt: {
            type: 'string',
          },
          moderation: {
            type: 'ref',
            ref: 'lex:com.atproto.admin.repo#moderation',
          },
        },
      },
      viewDetail: {
        type: 'object',
        required: [
          'did',
          'handle',
          'relatedRecords',
          'indexedAt',
          'moderation',
        ],
        properties: {
          did: {
            type: 'string',
          },
          handle: {
            type: 'string',
          },
          account: {
            type: 'ref',
            ref: 'lex:com.atproto.admin.repo#account',
          },
          relatedRecords: {
            type: 'array',
            items: {
              type: 'unknown',
            },
          },
          indexedAt: {
            type: 'string',
          },
          moderation: {
            type: 'ref',
            ref: 'lex:com.atproto.admin.repo#moderationDetail',
          },
        },
      },
      account: {
        type: 'object',
        required: ['email'],
        properties: {
          email: {
            type: 'string',
          },
        },
      },
      moderation: {
        type: 'object',
        required: [],
        properties: {
          takedownId: {
            type: 'integer',
          },
        },
      },
      moderationDetail: {
        type: 'object',
        required: [],
        properties: {
          actions: {
            type: 'array',
            items: {
              type: 'ref',
              ref: 'lex:com.atproto.admin.moderationAction#view',
            },
          },
          reports: {
            type: 'array',
            items: {
              type: 'ref',
              ref: 'lex:com.atproto.admin.moderationReport#view',
            },
          },
          takedownId: {
            type: 'integer',
          },
        },
      },
    },
  },
=======
>>>>>>> 1007fab4
  ComAtprotoAdminResolveModerationReports: {
    lexicon: 1,
    id: 'com.atproto.admin.resolveModerationReports',
    defs: {
      main: {
        type: 'procedure',
        description: 'Resolve moderation reports by an action.',
        input: {
          encoding: 'application/json',
          schema: {
            type: 'object',
            required: ['actionId', 'reportIds', 'createdBy'],
            properties: {
              actionId: {
                type: 'integer',
              },
              reportIds: {
                type: 'array',
                items: {
                  type: 'integer',
                },
              },
              createdBy: {
                type: 'string',
              },
            },
          },
        },
        output: {
          encoding: 'application/json',
          schema: {
            type: 'ref',
            ref: 'lex:com.atproto.admin.moderationAction#view',
          },
        },
      },
    },
  },
  ComAtprotoAdminReverseModerationAction: {
    lexicon: 1,
    id: 'com.atproto.admin.reverseModerationAction',
    defs: {
      main: {
        type: 'procedure',
        description: 'Reverse a moderation action.',
        input: {
          encoding: 'application/json',
          schema: {
            type: 'object',
            required: ['id', 'reason', 'createdBy'],
            properties: {
              id: {
                type: 'integer',
              },
              reason: {
                type: 'string',
              },
              createdBy: {
                type: 'string',
              },
            },
          },
        },
        output: {
          encoding: 'application/json',
          schema: {
            type: 'ref',
            ref: 'lex:com.atproto.admin.moderationAction#view',
          },
        },
      },
    },
  },
<<<<<<< HEAD
  ComAtprotoAdminSearchRepos: {
    lexicon: 1,
    id: 'com.atproto.admin.searchRepos',
    defs: {
      main: {
        type: 'query',
        description: 'Find repositories based on a search term.',
        parameters: {
          type: 'params',
          properties: {
            term: {
              type: 'string',
            },
            limit: {
              type: 'integer',
              minimum: 1,
              maximum: 100,
              default: 50,
            },
            before: {
              type: 'string',
            },
          },
        },
        output: {
          encoding: 'application/json',
          schema: {
            type: 'object',
            required: ['repos'],
            properties: {
              cursor: {
                type: 'string',
              },
              repos: {
                type: 'array',
                items: {
                  type: 'ref',
                  ref: 'lex:com.atproto.admin.repo#view',
                },
              },
            },
          },
        },
      },
    },
  },
=======
>>>>>>> 1007fab4
  ComAtprotoAdminTakeModerationAction: {
    lexicon: 1,
    id: 'com.atproto.admin.takeModerationAction',
    defs: {
      main: {
        type: 'procedure',
        description: 'Take a moderation action on a repo.',
        input: {
          encoding: 'application/json',
          schema: {
            type: 'object',
            required: ['action', 'subject', 'reason', 'createdBy'],
            properties: {
              action: {
                type: 'string',
                knownValues: [
                  'com.atproto.admin.moderationAction#takedown',
                  'com.atproto.admin.moderationAction#flag',
                  'com.atproto.admin.moderationAction#acknowledge',
                ],
              },
              subject: {
                type: 'union',
                refs: [
                  'lex:com.atproto.repo.repoRef',
                  'lex:com.atproto.repo.recordRef',
                ],
              },
              reason: {
                type: 'string',
              },
              createdBy: {
                type: 'string',
              },
            },
          },
        },
        output: {
          encoding: 'application/json',
          schema: {
            type: 'ref',
            ref: 'lex:com.atproto.admin.moderationAction#view',
          },
        },
      },
    },
  },
  ComAtprotoBlobUpload: {
    lexicon: 1,
    id: 'com.atproto.blob.upload',
    defs: {
      main: {
        type: 'procedure',
        description:
          'Upload a new blob to be added to repo in a later request.',
        input: {
          encoding: '*/*',
        },
        output: {
          encoding: 'application/json',
          schema: {
            type: 'object',
            required: ['cid'],
            properties: {
              cid: {
                type: 'string',
              },
            },
          },
        },
      },
    },
  },
  ComAtprotoHandleResolve: {
    lexicon: 1,
    id: 'com.atproto.handle.resolve',
    defs: {
      main: {
        type: 'query',
        description: 'Provides the DID of a repo.',
        parameters: {
          type: 'params',
          properties: {
            handle: {
              type: 'string',
              description:
                "The handle to resolve. If not supplied, will resolve the host's own handle.",
            },
          },
        },
        output: {
          encoding: 'application/json',
          schema: {
            type: 'object',
            required: ['did'],
            properties: {
              did: {
                type: 'string',
              },
            },
          },
        },
      },
    },
  },
  ComAtprotoRepoBatchWrite: {
    lexicon: 1,
    id: 'com.atproto.repo.batchWrite',
    defs: {
      main: {
        type: 'procedure',
        description: 'Apply a batch transaction of creates, puts, and deletes.',
        input: {
          encoding: 'application/json',
          schema: {
            type: 'object',
            required: ['did', 'writes'],
            properties: {
              did: {
                type: 'string',
                description: 'The DID of the repo.',
              },
              validate: {
                type: 'boolean',
                default: true,
                description: 'Validate the records?',
              },
              writes: {
                type: 'array',
                items: {
                  type: 'union',
                  refs: [
                    'lex:com.atproto.repo.batchWrite#create',
                    'lex:com.atproto.repo.batchWrite#update',
                    'lex:com.atproto.repo.batchWrite#delete',
                  ],
                  closed: true,
                },
              },
            },
          },
        },
      },
      create: {
        type: 'object',
        required: ['action', 'collection', 'value'],
        properties: {
          action: {
            type: 'string',
            const: 'create',
          },
          collection: {
            type: 'string',
          },
          rkey: {
            type: 'string',
          },
          value: {
            type: 'unknown',
          },
        },
      },
      update: {
        type: 'object',
        required: ['action', 'collection', 'rkey', 'value'],
        properties: {
          action: {
            type: 'string',
            const: 'update',
          },
          collection: {
            type: 'string',
          },
          rkey: {
            type: 'string',
          },
          value: {
            type: 'unknown',
          },
        },
      },
      delete: {
        type: 'object',
        required: ['action', 'collection', 'rkey'],
        properties: {
          action: {
            type: 'string',
            const: 'delete',
          },
          collection: {
            type: 'string',
          },
          rkey: {
            type: 'string',
          },
        },
      },
    },
  },
  ComAtprotoRepoCreateRecord: {
    lexicon: 1,
    id: 'com.atproto.repo.createRecord',
    defs: {
      main: {
        type: 'procedure',
        description: 'Create a new record.',
        input: {
          encoding: 'application/json',
          schema: {
            type: 'object',
            required: ['did', 'collection', 'record'],
            properties: {
              did: {
                type: 'string',
                description: 'The DID of the repo.',
              },
              collection: {
                type: 'string',
                description: 'The NSID of the record collection.',
              },
              validate: {
                type: 'boolean',
                default: true,
                description: 'Validate the record?',
              },
              record: {
                type: 'unknown',
                description: 'The record to create.',
              },
            },
          },
        },
        output: {
          encoding: 'application/json',
          schema: {
            type: 'object',
            required: ['uri', 'cid'],
            properties: {
              uri: {
                type: 'string',
              },
              cid: {
                type: 'string',
              },
            },
          },
        },
      },
    },
  },
  ComAtprotoRepoDeleteRecord: {
    lexicon: 1,
    id: 'com.atproto.repo.deleteRecord',
    defs: {
      main: {
        type: 'procedure',
        description: 'Delete a record.',
        input: {
          encoding: 'application/json',
          schema: {
            type: 'object',
            required: ['did', 'collection', 'rkey'],
            properties: {
              did: {
                type: 'string',
                description: 'The DID of the repo.',
              },
              collection: {
                type: 'string',
                description: 'The NSID of the record collection.',
              },
              rkey: {
                type: 'string',
                description: 'The key of the record.',
              },
            },
          },
        },
      },
    },
  },
  ComAtprotoRepoDescribe: {
    lexicon: 1,
    id: 'com.atproto.repo.describe',
    defs: {
      main: {
        type: 'query',
        description:
          'Get information about the repo, including the list of collections.',
        parameters: {
          type: 'params',
          required: ['user'],
          properties: {
            user: {
              type: 'string',
              description: 'The handle or DID of the repo.',
            },
          },
        },
        output: {
          encoding: 'application/json',
          schema: {
            type: 'object',
            required: [
              'handle',
              'did',
              'didDoc',
              'collections',
              'handleIsCorrect',
            ],
            properties: {
              handle: {
                type: 'string',
              },
              did: {
                type: 'string',
              },
              didDoc: {
                type: 'unknown',
              },
              collections: {
                type: 'array',
                items: {
                  type: 'string',
                },
              },
              handleIsCorrect: {
                type: 'boolean',
              },
            },
          },
        },
      },
    },
  },
  ComAtprotoRepoGetRecord: {
    lexicon: 1,
    id: 'com.atproto.repo.getRecord',
    defs: {
      main: {
        type: 'query',
        description: 'Fetch a record.',
        parameters: {
          type: 'params',
          required: ['user', 'collection', 'rkey'],
          properties: {
            user: {
              type: 'string',
              description: 'The handle or DID of the repo.',
            },
            collection: {
              type: 'string',
              description: 'The NSID of the collection.',
            },
            rkey: {
              type: 'string',
              description: 'The key of the record.',
            },
            cid: {
              type: 'string',
              description:
                'The CID of the version of the record. If not specified, then return the most recent version.',
            },
          },
        },
        output: {
          encoding: 'application/json',
          schema: {
            type: 'object',
            required: ['uri', 'value'],
            properties: {
              uri: {
                type: 'string',
              },
              cid: {
                type: 'string',
              },
              value: {
                type: 'unknown',
              },
            },
          },
        },
      },
    },
  },
  ComAtprotoRepoListRecords: {
    lexicon: 1,
    id: 'com.atproto.repo.listRecords',
    defs: {
      main: {
        type: 'query',
        description: 'List a range of records in a collection.',
        parameters: {
          type: 'params',
          required: ['user', 'collection'],
          properties: {
            user: {
              type: 'string',
              description: 'The handle or DID of the repo.',
            },
            collection: {
              type: 'string',
              description: 'The NSID of the record type.',
            },
            limit: {
              type: 'integer',
              minimum: 1,
              maximum: 100,
              default: 50,
              description: 'The number of records to return.',
            },
            before: {
              type: 'string',
              description: 'A TID to filter the range of records returned.',
            },
            after: {
              type: 'string',
              description: 'A TID to filter the range of records returned.',
            },
            reverse: {
              type: 'boolean',
              description: 'Reverse the order of the returned records?',
            },
          },
        },
        output: {
          encoding: 'application/json',
          schema: {
            type: 'object',
            required: ['records'],
            properties: {
              cursor: {
                type: 'string',
              },
              records: {
                type: 'array',
                items: {
                  type: 'ref',
                  ref: 'lex:com.atproto.repo.listRecords#record',
                },
              },
            },
          },
        },
      },
      record: {
        type: 'object',
        required: ['uri', 'cid', 'value'],
        properties: {
          uri: {
            type: 'string',
          },
          cid: {
            type: 'string',
          },
          value: {
            type: 'unknown',
          },
        },
      },
    },
  },
  ComAtprotoRepoPutRecord: {
    lexicon: 1,
    id: 'com.atproto.repo.putRecord',
    defs: {
      main: {
        type: 'procedure',
        description: 'Write a record.',
        input: {
          encoding: 'application/json',
          schema: {
            type: 'object',
            required: ['did', 'collection', 'rkey', 'record'],
            properties: {
              did: {
                type: 'string',
                description: 'The DID of the repo.',
              },
              collection: {
                type: 'string',
                description: 'The NSID of the record type.',
              },
              rkey: {
                type: 'string',
                description: 'The TID of the record.',
              },
              validate: {
                type: 'boolean',
                default: true,
                description: 'Validate the record?',
              },
              record: {
                type: 'unknown',
                description: 'The record to create.',
              },
            },
          },
        },
        output: {
          encoding: 'application/json',
          schema: {
            type: 'object',
            required: ['uri', 'cid'],
            properties: {
              uri: {
                type: 'string',
              },
              cid: {
                type: 'string',
              },
            },
          },
        },
      },
    },
  },
  ComAtprotoRepoRecordRef: {
    lexicon: 1,
    id: 'com.atproto.repo.recordRef',
    description: 'A URI with optional content-hash fingerprint.',
    defs: {
      main: {
        type: 'object',
        required: ['uri'],
        properties: {
          uri: {
            type: 'string',
          },
          cid: {
            type: 'string',
          },
        },
      },
    },
  },
  ComAtprotoRepoRepoRef: {
    lexicon: 1,
    id: 'com.atproto.repo.repoRef',
    description: 'A did identifying a repository.',
    defs: {
      main: {
        type: 'object',
        required: ['did'],
        properties: {
          did: {
            type: 'string',
          },
        },
      },
    },
  },
  ComAtprotoRepoStrongRef: {
    lexicon: 1,
    id: 'com.atproto.repo.strongRef',
    description: 'A URI with a content-hash fingerprint.',
    defs: {
      main: {
        type: 'object',
        required: ['uri', 'cid'],
        properties: {
          uri: {
            type: 'string',
          },
          cid: {
            type: 'string',
          },
        },
      },
    },
  },
  ComAtprotoReportCreate: {
    lexicon: 1,
    id: 'com.atproto.report.create',
    defs: {
      main: {
        type: 'procedure',
        description: 'Report a repo or a record.',
        input: {
          encoding: 'application/json',
          schema: {
            type: 'object',
            required: ['reasonType', 'subject'],
            properties: {
              reasonType: {
                type: 'ref',
                ref: 'lex:com.atproto.report.reasonType',
              },
              reason: {
                type: 'string',
              },
              subject: {
                type: 'union',
                refs: [
                  'lex:com.atproto.repo.repoRef',
                  'lex:com.atproto.repo.recordRef',
                ],
              },
            },
          },
        },
        output: {
          encoding: 'application/json',
          schema: {
            type: 'object',
            required: [
              'id',
              'reasonType',
              'subject',
              'reportedByDid',
              'createdAt',
            ],
            properties: {
              id: {
                type: 'integer',
              },
              reasonType: {
                type: 'ref',
                ref: 'lex:com.atproto.report.reasonType',
              },
              reason: {
                type: 'string',
              },
              subject: {
                type: 'union',
                refs: [
                  'lex:com.atproto.repo.repoRef',
                  'lex:com.atproto.repo.strongRef',
                ],
              },
              reportedByDid: {
                type: 'string',
              },
              createdAt: {
                type: 'datetime',
              },
            },
          },
        },
      },
    },
  },
  ComAtprotoReportReasonType: {
    lexicon: 1,
    id: 'com.atproto.report.reasonType',
    defs: {
      main: {
        type: 'string',
        knownValues: [
          'com.atproto.report.reason#spam',
          'com.atproto.report.reason#other',
        ],
      },
      spam: {
        type: 'token',
        description: 'Moderation report reason: Spam.',
      },
      other: {
        type: 'token',
        description: 'Moderation report reason: Other.',
      },
    },
  },
  ComAtprotoReportSubject: {
    lexicon: 1,
    id: 'com.atproto.report.subject',
    defs: {
      repo: {
        type: 'object',
        required: ['did'],
        properties: {
          did: {
            type: 'string',
            description: 'The DID of the repo.',
          },
        },
      },
      record: {
        type: 'object',
        required: ['did', 'collection', 'rkey'],
        properties: {
          did: {
            type: 'string',
            description: 'The DID of the repo.',
          },
          collection: {
            type: 'string',
            description: 'The NSID of the collection.',
          },
          rkey: {
            type: 'string',
            description: 'The key of the record.',
          },
          cid: {
            type: 'string',
            description:
              'The CID of the version of the record. If not specified, defaults to the most recent version.',
          },
        },
      },
      recordRef: {
        type: 'object',
        required: ['uri', 'cid'],
        properties: {
          uri: {
            type: 'string',
          },
          cid: {
            type: 'string',
          },
        },
      },
    },
  },
  ComAtprotoServerGetAccountsConfig: {
    lexicon: 1,
    id: 'com.atproto.server.getAccountsConfig',
    defs: {
      main: {
        type: 'query',
        description:
          "Get a document describing the service's accounts configuration.",
        output: {
          encoding: 'application/json',
          schema: {
            type: 'object',
            required: ['availableUserDomains'],
            properties: {
              inviteCodeRequired: {
                type: 'boolean',
              },
              availableUserDomains: {
                type: 'array',
                items: {
                  type: 'string',
                },
              },
              links: {
                type: 'ref',
                ref: 'lex:com.atproto.server.getAccountsConfig#links',
              },
            },
          },
        },
      },
      links: {
        type: 'object',
        properties: {
          privacyPolicy: {
            type: 'string',
          },
          termsOfService: {
            type: 'string',
          },
        },
      },
    },
  },
  ComAtprotoSessionCreate: {
    lexicon: 1,
    id: 'com.atproto.session.create',
    defs: {
      main: {
        type: 'procedure',
        description: 'Create an authentication session.',
        input: {
          encoding: 'application/json',
          schema: {
            type: 'object',
            required: ['handle', 'password'],
            properties: {
              handle: {
                type: 'string',
              },
              password: {
                type: 'string',
              },
            },
          },
        },
        output: {
          encoding: 'application/json',
          schema: {
            type: 'object',
            required: ['accessJwt', 'refreshJwt', 'handle', 'did'],
            properties: {
              accessJwt: {
                type: 'string',
              },
              refreshJwt: {
                type: 'string',
              },
              handle: {
                type: 'string',
              },
              did: {
                type: 'string',
              },
            },
          },
        },
        errors: [
          {
            name: 'AccountTakedown',
          },
        ],
      },
    },
  },
  ComAtprotoSessionDelete: {
    lexicon: 1,
    id: 'com.atproto.session.delete',
    defs: {
      main: {
        type: 'procedure',
        description: 'Delete the current session.',
      },
    },
  },
  ComAtprotoSessionGet: {
    lexicon: 1,
    id: 'com.atproto.session.get',
    defs: {
      main: {
        type: 'query',
        description: 'Get information about the current session.',
        output: {
          encoding: 'application/json',
          schema: {
            type: 'object',
            required: ['handle', 'did'],
            properties: {
              handle: {
                type: 'string',
              },
              did: {
                type: 'string',
              },
            },
          },
        },
      },
    },
  },
  ComAtprotoSessionRefresh: {
    lexicon: 1,
    id: 'com.atproto.session.refresh',
    defs: {
      main: {
        type: 'procedure',
        description: 'Refresh an authentication session.',
        output: {
          encoding: 'application/json',
          schema: {
            type: 'object',
            required: ['accessJwt', 'refreshJwt', 'handle', 'did'],
            properties: {
              accessJwt: {
                type: 'string',
              },
              refreshJwt: {
                type: 'string',
              },
              handle: {
                type: 'string',
              },
              did: {
                type: 'string',
              },
            },
          },
        },
        errors: [
          {
            name: 'AccountTakedown',
          },
        ],
      },
    },
  },
  ComAtprotoSyncGetRepo: {
    lexicon: 1,
    id: 'com.atproto.sync.getRepo',
    defs: {
      main: {
        type: 'query',
        description: 'Gets the repo state.',
        parameters: {
          type: 'params',
          required: ['did'],
          properties: {
            did: {
              type: 'string',
              description: 'The DID of the repo.',
            },
            from: {
              type: 'string',
              description: 'A past commit CID.',
            },
          },
        },
        output: {
          encoding: 'application/cbor',
        },
      },
    },
  },
  ComAtprotoSyncGetRoot: {
    lexicon: 1,
    id: 'com.atproto.sync.getRoot',
    defs: {
      main: {
        type: 'query',
        description: 'Gets the current root CID of a repo.',
        parameters: {
          type: 'params',
          required: ['did'],
          properties: {
            did: {
              type: 'string',
              description: 'The DID of the repo.',
            },
          },
        },
        output: {
          encoding: 'application/json',
          schema: {
            type: 'object',
            required: ['root'],
            properties: {
              root: {
                type: 'string',
              },
            },
          },
        },
      },
    },
  },
  ComAtprotoSyncUpdateRepo: {
    lexicon: 1,
    id: 'com.atproto.sync.updateRepo',
    defs: {
      main: {
        type: 'procedure',
        description: 'Writes commits to a repo.',
        parameters: {
          type: 'params',
          required: ['did'],
          properties: {
            did: {
              type: 'string',
              description: 'The DID of the repo.',
            },
          },
        },
        input: {
          encoding: 'application/cbor',
        },
      },
    },
  },
  AppBskyActorCreateScene: {
    lexicon: 1,
    id: 'app.bsky.actor.createScene',
    defs: {
      main: {
        type: 'procedure',
        description: 'Create a scene.',
        input: {
          encoding: 'application/json',
          schema: {
            type: 'object',
            required: ['handle'],
            properties: {
              handle: {
                type: 'string',
              },
              recoveryKey: {
                type: 'string',
              },
            },
          },
        },
        output: {
          encoding: 'application/json',
          schema: {
            type: 'object',
            required: ['handle', 'did', 'declaration'],
            properties: {
              handle: {
                type: 'string',
              },
              did: {
                type: 'string',
              },
              declaration: {
                type: 'ref',
                ref: 'lex:app.bsky.system.declRef',
              },
            },
          },
        },
        errors: [
          {
            name: 'InvalidHandle',
          },
          {
            name: 'HandleNotAvailable',
          },
        ],
      },
    },
  },
  AppBskyActorGetProfile: {
    lexicon: 1,
    id: 'app.bsky.actor.getProfile',
    defs: {
      main: {
        type: 'query',
        parameters: {
          type: 'params',
          required: ['actor'],
          properties: {
            actor: {
              type: 'string',
            },
          },
        },
        output: {
          encoding: 'application/json',
          schema: {
            type: 'object',
            required: [
              'did',
              'declaration',
              'handle',
              'creator',
              'followersCount',
              'followsCount',
              'membersCount',
              'postsCount',
            ],
            properties: {
              did: {
                type: 'string',
              },
              declaration: {
                type: 'ref',
                ref: 'lex:app.bsky.system.declRef',
              },
              handle: {
                type: 'string',
              },
              creator: {
                type: 'string',
              },
              displayName: {
                type: 'string',
                maxLength: 64,
              },
              description: {
                type: 'string',
                maxLength: 256,
              },
              avatar: {
                type: 'string',
              },
              banner: {
                type: 'string',
              },
              followersCount: {
                type: 'integer',
              },
              followsCount: {
                type: 'integer',
              },
              membersCount: {
                type: 'integer',
              },
              postsCount: {
                type: 'integer',
              },
              myState: {
                type: 'ref',
                ref: 'lex:app.bsky.actor.getProfile#myState',
              },
            },
          },
        },
      },
      myState: {
        type: 'object',
        properties: {
          follow: {
            type: 'string',
          },
          member: {
            type: 'string',
          },
          muted: {
            type: 'boolean',
          },
        },
      },
    },
  },
  AppBskyActorGetSuggestions: {
    lexicon: 1,
    id: 'app.bsky.actor.getSuggestions',
    defs: {
      main: {
        type: 'query',
        description:
          'Get a list of actors suggested for following. Used in discovery UIs.',
        parameters: {
          type: 'params',
          properties: {
            limit: {
              type: 'integer',
              minimum: 1,
              maximum: 100,
              default: 50,
            },
            cursor: {
              type: 'string',
            },
          },
        },
        output: {
          encoding: 'application/json',
          schema: {
            type: 'object',
            required: ['actors'],
            properties: {
              cursor: {
                type: 'string',
              },
              actors: {
                type: 'array',
                items: {
                  type: 'ref',
                  ref: 'lex:app.bsky.actor.getSuggestions#actor',
                },
              },
            },
          },
        },
      },
      actor: {
        type: 'object',
        required: ['did', 'declaration', 'handle'],
        properties: {
          did: {
            type: 'string',
          },
          declaration: {
            type: 'ref',
            ref: 'lex:app.bsky.system.declRef',
          },
          handle: {
            type: 'string',
          },
          displayName: {
            type: 'string',
            maxLength: 64,
          },
          description: {
            type: 'string',
          },
          avatar: {
            type: 'string',
          },
          indexedAt: {
            type: 'datetime',
          },
          myState: {
            type: 'ref',
            ref: 'lex:app.bsky.actor.getSuggestions#myState',
          },
        },
      },
      myState: {
        type: 'object',
        properties: {
          follow: {
            type: 'string',
          },
        },
      },
    },
  },
  AppBskyActorProfile: {
    lexicon: 1,
    id: 'app.bsky.actor.profile',
    defs: {
      main: {
        type: 'record',
        key: 'literal:self',
        record: {
          type: 'object',
          required: ['displayName'],
          properties: {
            displayName: {
              type: 'string',
              maxLength: 64,
            },
            description: {
              type: 'string',
              maxLength: 256,
            },
            avatar: {
              type: 'image',
              accept: ['image/png', 'image/jpeg'],
              maxWidth: 1000,
              maxHeight: 1000,
              maxSize: 300000,
            },
            banner: {
              type: 'image',
              accept: ['image/png', 'image/jpeg'],
              maxWidth: 3000,
              maxHeight: 1000,
              maxSize: 500000,
            },
          },
        },
      },
    },
  },
  AppBskyActorRef: {
    lexicon: 1,
    id: 'app.bsky.actor.ref',
    description: 'A reference to an actor in the network.',
    defs: {
      main: {
        type: 'object',
        required: ['did', 'declarationCid'],
        properties: {
          did: {
            type: 'string',
          },
          declarationCid: {
            type: 'string',
          },
        },
      },
      withInfo: {
        type: 'object',
        required: ['did', 'declaration', 'handle'],
        properties: {
          did: {
            type: 'string',
          },
          declaration: {
            type: 'ref',
            ref: 'lex:app.bsky.system.declRef',
          },
          handle: {
            type: 'string',
          },
          displayName: {
            type: 'string',
            maxLength: 64,
          },
          avatar: {
            type: 'string',
          },
          viewer: {
            type: 'ref',
            ref: 'lex:app.bsky.actor.ref#viewerState',
          },
        },
      },
      viewerState: {
        type: 'object',
        properties: {
          muted: {
            type: 'boolean',
          },
        },
      },
    },
  },
  AppBskyActorSearch: {
    lexicon: 1,
    id: 'app.bsky.actor.search',
    defs: {
      main: {
        type: 'query',
        description: 'Find users matching search criteria.',
        parameters: {
          type: 'params',
          properties: {
            term: {
              type: 'string',
            },
            limit: {
              type: 'integer',
              minimum: 1,
              maximum: 100,
              default: 50,
            },
            before: {
              type: 'string',
            },
          },
        },
        output: {
          encoding: 'application/json',
          schema: {
            type: 'object',
            required: ['users'],
            properties: {
              cursor: {
                type: 'string',
              },
              users: {
                type: 'array',
                items: {
                  type: 'ref',
                  ref: 'lex:app.bsky.actor.search#user',
                },
              },
            },
          },
        },
      },
      user: {
        type: 'object',
        required: ['did', 'declaration', 'handle'],
        properties: {
          did: {
            type: 'string',
          },
          declaration: {
            type: 'ref',
            ref: 'lex:app.bsky.system.declRef',
          },
          handle: {
            type: 'string',
          },
          displayName: {
            type: 'string',
            maxLength: 64,
          },
          avatar: {
            type: 'string',
          },
          description: {
            type: 'string',
          },
          indexedAt: {
            type: 'datetime',
          },
        },
      },
    },
  },
  AppBskyActorSearchTypeahead: {
    lexicon: 1,
    id: 'app.bsky.actor.searchTypeahead',
    defs: {
      main: {
        type: 'query',
        description: 'Find user suggestions for a search term.',
        parameters: {
          type: 'params',
          properties: {
            term: {
              type: 'string',
            },
            limit: {
              type: 'integer',
              minimum: 1,
              maximum: 100,
              default: 50,
            },
          },
        },
        output: {
          encoding: 'application/json',
          schema: {
            type: 'object',
            required: ['users'],
            properties: {
              users: {
                type: 'array',
                items: {
                  type: 'ref',
                  ref: 'lex:app.bsky.actor.searchTypeahead#user',
                },
              },
            },
          },
        },
      },
      user: {
        type: 'object',
        required: ['did', 'declaration', 'handle'],
        properties: {
          did: {
            type: 'string',
          },
          declaration: {
            type: 'ref',
            ref: 'lex:app.bsky.system.declRef',
          },
          handle: {
            type: 'string',
          },
          displayName: {
            type: 'string',
            maxLength: 64,
          },
          avatar: {
            type: 'string',
          },
        },
      },
    },
  },
  AppBskyActorUpdateProfile: {
    lexicon: 1,
    id: 'app.bsky.actor.updateProfile',
    defs: {
      main: {
        type: 'procedure',
        description: 'Notify server that the user has seen notifications.',
        input: {
          encoding: 'application/json',
          schema: {
            type: 'object',
            properties: {
              did: {
                type: 'string',
              },
              displayName: {
                type: 'string',
                maxLength: 64,
              },
              description: {
                type: 'string',
                maxLength: 256,
              },
              avatar: {
                type: 'image',
                accept: ['image/png', 'image/jpeg'],
                maxWidth: 500,
                maxHeight: 500,
                maxSize: 100000,
              },
              banner: {
                type: 'image',
                accept: ['image/png', 'image/jpeg'],
                maxWidth: 1500,
                maxHeight: 500,
                maxSize: 500000,
              },
            },
          },
        },
        output: {
          encoding: 'application/json',
          schema: {
            type: 'object',
            required: ['uri', 'cid', 'record'],
            properties: {
              uri: {
                type: 'string',
              },
              cid: {
                type: 'string',
              },
              record: {
                type: 'unknown',
              },
            },
          },
        },
        errors: [
          {
            name: 'InvalidBlob',
          },
          {
            name: 'BlobTooLarge',
          },
          {
            name: 'InvalidMimeType',
          },
          {
            name: 'InvalidImageDimensions',
          },
        ],
      },
    },
  },
  AppBskyEmbedExternal: {
    lexicon: 1,
    id: 'app.bsky.embed.external',
    description:
      'An representation of some externally linked content, embedded in another form of content',
    defs: {
      main: {
        type: 'object',
        required: ['external'],
        properties: {
          external: {
            type: 'ref',
            ref: 'lex:app.bsky.embed.external#external',
          },
        },
      },
      external: {
        type: 'object',
        required: ['uri', 'title', 'description'],
        properties: {
          uri: {
            type: 'string',
          },
          title: {
            type: 'string',
          },
          description: {
            type: 'string',
          },
          thumb: {
            type: 'image',
            accept: ['image/*'],
            maxWidth: 1000,
            maxHeight: 1000,
            maxSize: 300000,
          },
        },
      },
      presented: {
        type: 'object',
        required: ['external'],
        properties: {
          external: {
            type: 'ref',
            ref: 'lex:app.bsky.embed.external#presentedExternal',
          },
        },
      },
      presentedExternal: {
        type: 'object',
        required: ['uri', 'title', 'description'],
        properties: {
          uri: {
            type: 'string',
          },
          title: {
            type: 'string',
          },
          description: {
            type: 'string',
          },
          thumb: {
            type: 'string',
          },
        },
      },
    },
  },
  AppBskyEmbedImages: {
    lexicon: 1,
    id: 'app.bsky.embed.images',
    description: 'A set of images embedded in some other form of content',
    defs: {
      main: {
        type: 'object',
        required: ['images'],
        properties: {
          images: {
            type: 'array',
            items: {
              type: 'ref',
              ref: 'lex:app.bsky.embed.images#image',
            },
            maxLength: 4,
          },
        },
      },
      image: {
        type: 'object',
        required: ['image', 'alt'],
        properties: {
          image: {
            type: 'image',
            accept: ['image/*'],
            maxWidth: 1000,
            maxHeight: 1000,
            maxSize: 300000,
          },
          alt: {
            type: 'string',
          },
        },
      },
      presented: {
        type: 'object',
        required: ['images'],
        properties: {
          images: {
            type: 'array',
            items: {
              type: 'ref',
              ref: 'lex:app.bsky.embed.images#presentedImage',
            },
            maxLength: 4,
          },
        },
      },
      presentedImage: {
        type: 'object',
        required: ['thumb', 'fullsize', 'alt'],
        properties: {
          thumb: {
            type: 'string',
          },
          fullsize: {
            type: 'string',
          },
          alt: {
            type: 'string',
          },
        },
      },
    },
  },
  AppBskyFeedFeedViewPost: {
    lexicon: 1,
    id: 'app.bsky.feed.feedViewPost',
    defs: {
      main: {
        type: 'object',
        required: ['post'],
        properties: {
          post: {
            type: 'ref',
            ref: 'lex:app.bsky.feed.post#view',
          },
          reply: {
            type: 'ref',
            ref: 'lex:app.bsky.feed.feedViewPost#replyRef',
          },
          reason: {
            type: 'union',
            refs: [
              'lex:app.bsky.feed.feedViewPost#reasonTrend',
              'lex:app.bsky.feed.feedViewPost#reasonRepost',
            ],
          },
        },
      },
      replyRef: {
        type: 'object',
        required: ['root', 'parent'],
        properties: {
          root: {
            type: 'ref',
            ref: 'lex:app.bsky.feed.post#view',
          },
          parent: {
            type: 'ref',
            ref: 'lex:app.bsky.feed.post#view',
          },
        },
      },
      reasonTrend: {
        type: 'object',
        required: ['by', 'indexedAt'],
        properties: {
          by: {
            type: 'ref',
            ref: 'lex:app.bsky.actor.ref#withInfo',
          },
          indexedAt: {
            type: 'datetime',
          },
        },
      },
      reasonRepost: {
        type: 'object',
        required: ['by', 'indexedAt'],
        properties: {
          by: {
            type: 'ref',
            ref: 'lex:app.bsky.actor.ref#withInfo',
          },
          indexedAt: {
            type: 'datetime',
          },
        },
      },
    },
  },
  AppBskyFeedGetAuthorFeed: {
    lexicon: 1,
    id: 'app.bsky.feed.getAuthorFeed',
    defs: {
      main: {
        type: 'query',
        description: "A view of a user's feed.",
        parameters: {
          type: 'params',
          required: ['author'],
          properties: {
            author: {
              type: 'string',
            },
            limit: {
              type: 'integer',
              minimum: 1,
              maximum: 100,
              default: 50,
            },
            before: {
              type: 'string',
            },
          },
        },
        output: {
          encoding: 'application/json',
          schema: {
            type: 'object',
            required: ['feed'],
            properties: {
              cursor: {
                type: 'string',
              },
              feed: {
                type: 'array',
                items: {
                  type: 'ref',
                  ref: 'lex:app.bsky.feed.feedViewPost',
                },
              },
            },
          },
        },
      },
    },
  },
  AppBskyFeedGetPostThread: {
    lexicon: 1,
    id: 'app.bsky.feed.getPostThread',
    defs: {
      main: {
        type: 'query',
        parameters: {
          type: 'params',
          required: ['uri'],
          properties: {
            uri: {
              type: 'string',
            },
            depth: {
              type: 'integer',
            },
          },
        },
        output: {
          encoding: 'application/json',
          schema: {
            type: 'object',
            required: ['thread'],
            properties: {
              thread: {
                type: 'union',
                refs: [
                  'lex:app.bsky.feed.getPostThread#threadViewPost',
                  'lex:app.bsky.feed.getPostThread#notFoundPost',
                ],
              },
            },
          },
        },
        errors: [
          {
            name: 'NotFound',
          },
        ],
      },
      threadViewPost: {
        type: 'object',
        required: ['post'],
        properties: {
          post: {
            type: 'ref',
            ref: 'lex:app.bsky.feed.post#view',
          },
          parent: {
            type: 'union',
            refs: [
              'lex:app.bsky.feed.getPostThread#threadViewPost',
              'lex:app.bsky.feed.getPostThread#notFoundPost',
            ],
          },
          replies: {
            type: 'array',
            items: {
              type: 'union',
              refs: [
                'lex:app.bsky.feed.getPostThread#threadViewPost',
                'lex:app.bsky.feed.getPostThread#notFoundPost',
              ],
            },
          },
        },
      },
      notFoundPost: {
        type: 'object',
        required: ['uri', 'notFound'],
        properties: {
          uri: {
            type: 'string',
          },
          notFound: {
            type: 'boolean',
            const: true,
          },
        },
      },
    },
  },
  AppBskyFeedGetRepostedBy: {
    lexicon: 1,
    id: 'app.bsky.feed.getRepostedBy',
    defs: {
      main: {
        type: 'query',
        parameters: {
          type: 'params',
          required: ['uri'],
          properties: {
            uri: {
              type: 'string',
            },
            cid: {
              type: 'string',
            },
            limit: {
              type: 'integer',
              minimum: 1,
              maximum: 100,
              default: 50,
            },
            before: {
              type: 'string',
            },
          },
        },
        output: {
          encoding: 'application/json',
          schema: {
            type: 'object',
            required: ['uri', 'repostedBy'],
            properties: {
              uri: {
                type: 'string',
              },
              cid: {
                type: 'string',
              },
              cursor: {
                type: 'string',
              },
              repostedBy: {
                type: 'array',
                items: {
                  type: 'ref',
                  ref: 'lex:app.bsky.feed.getRepostedBy#repostedBy',
                },
              },
            },
          },
        },
      },
      repostedBy: {
        type: 'object',
        required: ['did', 'declaration', 'handle', 'indexedAt'],
        properties: {
          did: {
            type: 'string',
          },
          declaration: {
            type: 'ref',
            ref: 'lex:app.bsky.system.declRef',
          },
          handle: {
            type: 'string',
          },
          displayName: {
            type: 'string',
            maxLength: 64,
          },
          avatar: {
            type: 'string',
          },
          createdAt: {
            type: 'datetime',
          },
          indexedAt: {
            type: 'datetime',
          },
        },
      },
    },
  },
  AppBskyFeedGetTimeline: {
    lexicon: 1,
    id: 'app.bsky.feed.getTimeline',
    defs: {
      main: {
        type: 'query',
        description: "A view of the user's home timeline.",
        parameters: {
          type: 'params',
          properties: {
            algorithm: {
              type: 'string',
            },
            limit: {
              type: 'integer',
              minimum: 1,
              maximum: 100,
              default: 50,
            },
            before: {
              type: 'string',
            },
          },
        },
        output: {
          encoding: 'application/json',
          schema: {
            type: 'object',
            required: ['feed'],
            properties: {
              cursor: {
                type: 'string',
              },
              feed: {
                type: 'array',
                items: {
                  type: 'ref',
                  ref: 'lex:app.bsky.feed.feedViewPost',
                },
              },
            },
          },
        },
      },
    },
  },
  AppBskyFeedGetVotes: {
    lexicon: 1,
    id: 'app.bsky.feed.getVotes',
    defs: {
      main: {
        type: 'query',
        parameters: {
          type: 'params',
          required: ['uri'],
          properties: {
            uri: {
              type: 'string',
            },
            cid: {
              type: 'string',
            },
            direction: {
              type: 'string',
              enum: ['up', 'down'],
            },
            limit: {
              type: 'integer',
              minimum: 1,
              maximum: 100,
              default: 50,
            },
            before: {
              type: 'string',
            },
          },
        },
        output: {
          encoding: 'application/json',
          schema: {
            type: 'object',
            required: ['uri', 'votes'],
            properties: {
              uri: {
                type: 'string',
              },
              cid: {
                type: 'string',
              },
              cursor: {
                type: 'string',
              },
              votes: {
                type: 'array',
                items: {
                  type: 'ref',
                  ref: 'lex:app.bsky.feed.getVotes#vote',
                },
              },
            },
          },
        },
      },
      vote: {
        type: 'object',
        required: ['direction', 'indexedAt', 'createdAt', 'actor'],
        properties: {
          direction: {
            type: 'string',
            enum: ['up', 'down'],
          },
          indexedAt: {
            type: 'datetime',
          },
          createdAt: {
            type: 'datetime',
          },
          actor: {
            type: 'ref',
            ref: 'lex:app.bsky.actor.ref#withInfo',
          },
        },
      },
    },
  },
  AppBskyFeedPost: {
    lexicon: 1,
    id: 'app.bsky.feed.post',
    defs: {
      main: {
        type: 'record',
        key: 'tid',
        record: {
          type: 'object',
          required: ['text', 'createdAt'],
          properties: {
            text: {
              type: 'string',
              maxLength: 256,
            },
            entities: {
              type: 'array',
              items: {
                type: 'ref',
                ref: 'lex:app.bsky.feed.post#entity',
              },
            },
            reply: {
              type: 'ref',
              ref: 'lex:app.bsky.feed.post#replyRef',
            },
            embed: {
              type: 'union',
              refs: [
                'lex:app.bsky.embed.images',
                'lex:app.bsky.embed.external',
              ],
            },
            createdAt: {
              type: 'datetime',
            },
          },
        },
      },
      replyRef: {
        type: 'object',
        required: ['root', 'parent'],
        properties: {
          root: {
            type: 'ref',
            ref: 'lex:com.atproto.repo.strongRef',
          },
          parent: {
            type: 'ref',
            ref: 'lex:com.atproto.repo.strongRef',
          },
        },
      },
      entity: {
        type: 'object',
        required: ['index', 'type', 'value'],
        properties: {
          index: {
            type: 'ref',
            ref: 'lex:app.bsky.feed.post#textSlice',
          },
          type: {
            type: 'string',
            description:
              "Expected values are 'mention', 'hashtag', and 'link'.",
          },
          value: {
            type: 'string',
          },
        },
      },
      textSlice: {
        type: 'object',
        description: 'A text segment. Start is inclusive, end is exclusive.',
        required: ['start', 'end'],
        properties: {
          start: {
            type: 'integer',
            minimum: 0,
          },
          end: {
            type: 'integer',
            minimum: 0,
          },
        },
      },
      view: {
        type: 'object',
        required: [
          'uri',
          'cid',
          'author',
          'record',
          'replyCount',
          'repostCount',
          'upvoteCount',
          'downvoteCount',
          'indexedAt',
          'viewer',
        ],
        properties: {
          uri: {
            type: 'string',
          },
          cid: {
            type: 'string',
          },
          author: {
            type: 'ref',
            ref: 'lex:app.bsky.actor.ref#withInfo',
          },
          record: {
            type: 'unknown',
          },
          embed: {
            type: 'union',
            refs: [
              'lex:app.bsky.embed.images#presented',
              'lex:app.bsky.embed.external#presented',
            ],
          },
          replyCount: {
            type: 'integer',
          },
          repostCount: {
            type: 'integer',
          },
          upvoteCount: {
            type: 'integer',
          },
          downvoteCount: {
            type: 'integer',
          },
          indexedAt: {
            type: 'datetime',
          },
          viewer: {
            type: 'ref',
            ref: 'lex:app.bsky.feed.post#viewerState',
          },
        },
      },
      viewerState: {
        type: 'object',
        properties: {
          repost: {
            type: 'string',
          },
          upvote: {
            type: 'string',
          },
          downvote: {
            type: 'string',
          },
        },
      },
    },
  },
  AppBskyFeedRepost: {
    lexicon: 1,
    id: 'app.bsky.feed.repost',
    defs: {
      main: {
        type: 'record',
        key: 'tid',
        record: {
          type: 'object',
          required: ['subject', 'createdAt'],
          properties: {
            subject: {
              type: 'ref',
              ref: 'lex:com.atproto.repo.strongRef',
            },
            createdAt: {
              type: 'datetime',
            },
          },
        },
      },
    },
  },
  AppBskyFeedSetVote: {
    lexicon: 1,
    id: 'app.bsky.feed.setVote',
    defs: {
      main: {
        type: 'procedure',
        description: "Upvote, downvote, or clear the user's vote for a post.",
        input: {
          encoding: 'application/json',
          schema: {
            type: 'object',
            required: ['subject', 'direction'],
            properties: {
              subject: {
                type: 'ref',
                ref: 'lex:com.atproto.repo.strongRef',
              },
              direction: {
                type: 'string',
                enum: ['up', 'down', 'none'],
              },
            },
          },
        },
        output: {
          encoding: 'application/json',
          schema: {
            type: 'object',
            properties: {
              upvote: {
                type: 'string',
              },
              downvote: {
                type: 'string',
              },
            },
          },
        },
      },
    },
  },
  AppBskyFeedTrend: {
    lexicon: 1,
    id: 'app.bsky.feed.trend',
    defs: {
      main: {
        type: 'record',
        key: 'tid',
        record: {
          type: 'object',
          required: ['subject', 'createdAt'],
          properties: {
            subject: {
              type: 'ref',
              ref: 'lex:com.atproto.repo.strongRef',
            },
            createdAt: {
              type: 'datetime',
            },
          },
        },
      },
    },
  },
  AppBskyFeedVote: {
    lexicon: 1,
    id: 'app.bsky.feed.vote',
    defs: {
      main: {
        type: 'record',
        key: 'tid',
        record: {
          type: 'object',
          required: ['subject', 'direction', 'createdAt'],
          properties: {
            subject: {
              type: 'ref',
              ref: 'lex:com.atproto.repo.strongRef',
            },
            direction: {
              type: 'string',
              enum: ['up', 'down'],
            },
            createdAt: {
              type: 'datetime',
            },
          },
        },
      },
    },
  },
  AppBskyGraphAssertCreator: {
    lexicon: 1,
    id: 'app.bsky.graph.assertCreator',
    defs: {
      main: {
        type: 'token',
        description:
          "Assertion type: Creator. Defined for app.bsky.graph.assertions's assertion.",
      },
    },
  },
  AppBskyGraphAssertMember: {
    lexicon: 1,
    id: 'app.bsky.graph.assertMember',
    defs: {
      main: {
        type: 'token',
        description:
          "Assertion type: Member. Defined for app.bsky.graph.assertions's assertion.",
      },
    },
  },
  AppBskyGraphAssertion: {
    lexicon: 1,
    id: 'app.bsky.graph.assertion',
    defs: {
      main: {
        type: 'record',
        key: 'tid',
        record: {
          type: 'object',
          required: ['assertion', 'subject', 'createdAt'],
          properties: {
            assertion: {
              type: 'string',
            },
            subject: {
              type: 'ref',
              ref: 'lex:app.bsky.actor.ref',
            },
            createdAt: {
              type: 'datetime',
            },
          },
        },
      },
    },
  },
  AppBskyGraphConfirmation: {
    lexicon: 1,
    id: 'app.bsky.graph.confirmation',
    defs: {
      main: {
        type: 'record',
        key: 'tid',
        record: {
          type: 'object',
          required: ['originator', 'assertion', 'createdAt'],
          properties: {
            originator: {
              type: 'ref',
              ref: 'lex:app.bsky.actor.ref',
            },
            assertion: {
              type: 'ref',
              ref: 'lex:com.atproto.repo.strongRef',
            },
            createdAt: {
              type: 'datetime',
            },
          },
        },
      },
    },
  },
  AppBskyGraphFollow: {
    lexicon: 1,
    id: 'app.bsky.graph.follow',
    defs: {
      main: {
        type: 'record',
        description: 'A social follow.',
        key: 'tid',
        record: {
          type: 'object',
          required: ['subject', 'createdAt'],
          properties: {
            subject: {
              type: 'ref',
              ref: 'lex:app.bsky.actor.ref',
            },
            createdAt: {
              type: 'datetime',
            },
          },
        },
      },
    },
  },
  AppBskyGraphGetAssertions: {
    lexicon: 1,
    id: 'app.bsky.graph.getAssertions',
    defs: {
      main: {
        type: 'query',
        description: 'General-purpose query for assertions.',
        parameters: {
          type: 'params',
          properties: {
            author: {
              type: 'string',
            },
            subject: {
              type: 'string',
            },
            assertion: {
              type: 'string',
            },
            confirmed: {
              type: 'boolean',
            },
            limit: {
              type: 'integer',
              minimum: 1,
              maximum: 100,
              default: 50,
            },
            before: {
              type: 'string',
            },
          },
        },
        output: {
          encoding: 'application/json',
          schema: {
            type: 'object',
            required: ['assertions'],
            properties: {
              cursor: {
                type: 'string',
              },
              assertions: {
                type: 'array',
                items: {
                  type: 'ref',
                  ref: 'lex:app.bsky.graph.getAssertions#assertion',
                },
              },
            },
          },
        },
      },
      assertion: {
        type: 'object',
        required: [
          'uri',
          'cid',
          'assertion',
          'author',
          'subject',
          'indexedAt',
          'createdAt',
        ],
        properties: {
          uri: {
            type: 'string',
          },
          cid: {
            type: 'string',
          },
          assertion: {
            type: 'string',
          },
          confirmation: {
            type: 'ref',
            ref: 'lex:app.bsky.graph.getAssertions#confirmation',
          },
          author: {
            type: 'ref',
            ref: 'lex:app.bsky.actor.ref#withInfo',
          },
          subject: {
            type: 'ref',
            ref: 'lex:app.bsky.actor.ref#withInfo',
          },
          indexedAt: {
            type: 'datetime',
          },
          createdAt: {
            type: 'datetime',
          },
        },
      },
      confirmation: {
        type: 'object',
        required: ['uri', 'cid', 'indexedAt', 'createdAt'],
        properties: {
          uri: {
            type: 'string',
          },
          cid: {
            type: 'string',
          },
          indexedAt: {
            type: 'datetime',
          },
          createdAt: {
            type: 'datetime',
          },
        },
      },
    },
  },
  AppBskyGraphGetFollowers: {
    lexicon: 1,
    id: 'app.bsky.graph.getFollowers',
    defs: {
      main: {
        type: 'query',
        description: 'Who is following a user?',
        parameters: {
          type: 'params',
          required: ['user'],
          properties: {
            user: {
              type: 'string',
            },
            limit: {
              type: 'integer',
              minimum: 1,
              maximum: 100,
              default: 50,
            },
            before: {
              type: 'string',
            },
          },
        },
        output: {
          encoding: 'application/json',
          schema: {
            type: 'object',
            required: ['subject', 'followers'],
            properties: {
              subject: {
                type: 'ref',
                ref: 'lex:app.bsky.actor.ref#withInfo',
              },
              cursor: {
                type: 'string',
              },
              followers: {
                type: 'array',
                items: {
                  type: 'ref',
                  ref: 'lex:app.bsky.graph.getFollowers#follower',
                },
              },
            },
          },
        },
      },
      follower: {
        type: 'object',
        required: ['did', 'declaration', 'handle', 'indexedAt'],
        properties: {
          did: {
            type: 'string',
          },
          declaration: {
            type: 'ref',
            ref: 'lex:app.bsky.system.declRef',
          },
          handle: {
            type: 'string',
          },
          displayName: {
            type: 'string',
            maxLength: 64,
          },
          avatar: {
            type: 'string',
          },
          createdAt: {
            type: 'datetime',
          },
          indexedAt: {
            type: 'datetime',
          },
        },
      },
    },
  },
  AppBskyGraphGetFollows: {
    lexicon: 1,
    id: 'app.bsky.graph.getFollows',
    defs: {
      main: {
        type: 'query',
        description: 'Who is a user following?',
        parameters: {
          type: 'params',
          required: ['user'],
          properties: {
            user: {
              type: 'string',
            },
            limit: {
              type: 'integer',
              minimum: 1,
              maximum: 100,
              default: 50,
            },
            before: {
              type: 'string',
            },
          },
        },
        output: {
          encoding: 'application/json',
          schema: {
            type: 'object',
            required: ['subject', 'follows'],
            properties: {
              subject: {
                type: 'ref',
                ref: 'lex:app.bsky.actor.ref#withInfo',
              },
              cursor: {
                type: 'string',
              },
              follows: {
                type: 'array',
                items: {
                  type: 'ref',
                  ref: 'lex:app.bsky.graph.getFollows#follow',
                },
              },
            },
          },
        },
      },
      follow: {
        type: 'object',
        required: ['did', 'declaration', 'handle', 'indexedAt'],
        properties: {
          did: {
            type: 'string',
          },
          declaration: {
            type: 'ref',
            ref: 'lex:app.bsky.system.declRef',
          },
          handle: {
            type: 'string',
          },
          displayName: {
            type: 'string',
            maxLength: 64,
          },
          createdAt: {
            type: 'datetime',
          },
          indexedAt: {
            type: 'datetime',
          },
        },
      },
    },
  },
  AppBskyGraphGetMembers: {
    lexicon: 1,
    id: 'app.bsky.graph.getMembers',
    defs: {
      main: {
        type: 'query',
        description: 'Who is a member of the group?',
        parameters: {
          type: 'params',
          required: ['actor'],
          properties: {
            actor: {
              type: 'string',
            },
            limit: {
              type: 'integer',
              minimum: 1,
              maximum: 100,
              default: 50,
            },
            before: {
              type: 'string',
            },
          },
        },
        output: {
          encoding: 'application/json',
          schema: {
            type: 'object',
            required: ['subject', 'members'],
            properties: {
              subject: {
                type: 'ref',
                ref: 'lex:app.bsky.actor.ref#withInfo',
              },
              cursor: {
                type: 'string',
              },
              members: {
                type: 'array',
                items: {
                  type: 'ref',
                  ref: 'lex:app.bsky.graph.getMembers#member',
                },
              },
            },
          },
        },
      },
      member: {
        type: 'object',
        required: ['did', 'declaration', 'handle', 'indexedAt'],
        properties: {
          did: {
            type: 'string',
          },
          declaration: {
            type: 'ref',
            ref: 'lex:app.bsky.system.declRef',
          },
          handle: {
            type: 'string',
          },
          displayName: {
            type: 'string',
            maxLength: 64,
          },
          createdAt: {
            type: 'datetime',
          },
          indexedAt: {
            type: 'datetime',
          },
        },
      },
    },
  },
  AppBskyGraphGetMemberships: {
    lexicon: 1,
    id: 'app.bsky.graph.getMemberships',
    defs: {
      main: {
        type: 'query',
        description: 'Which groups is the actor a member of?',
        parameters: {
          type: 'params',
          required: ['actor'],
          properties: {
            actor: {
              type: 'string',
            },
            limit: {
              type: 'integer',
              minimum: 1,
              maximum: 100,
              default: 50,
            },
            before: {
              type: 'string',
            },
          },
        },
        output: {
          encoding: 'application/json',
          schema: {
            type: 'object',
            required: ['subject', 'memberships'],
            properties: {
              subject: {
                type: 'ref',
                ref: 'lex:app.bsky.actor.ref#withInfo',
              },
              cursor: {
                type: 'string',
              },
              memberships: {
                type: 'array',
                items: {
                  type: 'ref',
                  ref: 'lex:app.bsky.graph.getMemberships#membership',
                },
              },
            },
          },
        },
      },
      membership: {
        type: 'object',
        required: ['did', 'declaration', 'handle', 'indexedAt'],
        properties: {
          did: {
            type: 'string',
          },
          declaration: {
            type: 'ref',
            ref: 'lex:app.bsky.system.declRef',
          },
          handle: {
            type: 'string',
          },
          displayName: {
            type: 'string',
            maxLength: 64,
          },
          createdAt: {
            type: 'datetime',
          },
          indexedAt: {
            type: 'datetime',
          },
        },
      },
    },
  },
  AppBskyGraphGetMutes: {
    lexicon: 1,
    id: 'app.bsky.graph.getMutes',
    defs: {
      main: {
        type: 'query',
        description: 'Who does the viewer mute?',
        parameters: {
          type: 'params',
          properties: {
            limit: {
              type: 'integer',
              minimum: 1,
              maximum: 100,
              default: 50,
            },
            before: {
              type: 'string',
            },
          },
        },
        output: {
          encoding: 'application/json',
          schema: {
            type: 'object',
            required: ['mutes'],
            properties: {
              cursor: {
                type: 'string',
              },
              mutes: {
                type: 'array',
                items: {
                  type: 'ref',
                  ref: 'lex:app.bsky.graph.getMutes#mute',
                },
              },
            },
          },
        },
      },
      mute: {
        type: 'object',
        required: ['did', 'declaration', 'handle', 'createdAt'],
        properties: {
          did: {
            type: 'string',
          },
          declaration: {
            type: 'ref',
            ref: 'lex:app.bsky.system.declRef',
          },
          handle: {
            type: 'string',
          },
          displayName: {
            type: 'string',
            maxLength: 64,
          },
          createdAt: {
            type: 'datetime',
          },
        },
      },
    },
  },
  AppBskyGraphMute: {
    lexicon: 1,
    id: 'app.bsky.graph.mute',
    defs: {
      main: {
        type: 'procedure',
        description: 'Mute an actor by did or handle.',
        input: {
          encoding: 'application/json',
          schema: {
            type: 'object',
            required: ['user'],
            properties: {
              user: {
                type: 'string',
              },
            },
          },
        },
      },
    },
  },
  AppBskyGraphUnmute: {
    lexicon: 1,
    id: 'app.bsky.graph.unmute',
    defs: {
      main: {
        type: 'procedure',
        description: 'Unmute an actor by did or handle.',
        input: {
          encoding: 'application/json',
          schema: {
            type: 'object',
            required: ['user'],
            properties: {
              user: {
                type: 'string',
              },
            },
          },
        },
      },
    },
  },
  AppBskyNotificationGetCount: {
    lexicon: 1,
    id: 'app.bsky.notification.getCount',
    defs: {
      main: {
        type: 'query',
        output: {
          encoding: 'application/json',
          schema: {
            type: 'object',
            required: ['count'],
            properties: {
              count: {
                type: 'integer',
              },
            },
          },
        },
      },
    },
  },
  AppBskyNotificationList: {
    lexicon: 1,
    id: 'app.bsky.notification.list',
    defs: {
      main: {
        type: 'query',
        parameters: {
          type: 'params',
          properties: {
            limit: {
              type: 'integer',
              minimum: 1,
              maximum: 100,
              default: 50,
            },
            before: {
              type: 'string',
            },
          },
        },
        output: {
          encoding: 'application/json',
          schema: {
            type: 'object',
            required: ['notifications'],
            properties: {
              cursor: {
                type: 'string',
              },
              notifications: {
                type: 'array',
                items: {
                  type: 'ref',
                  ref: 'lex:app.bsky.notification.list#notification',
                },
              },
            },
          },
        },
      },
      notification: {
        type: 'object',
        required: [
          'uri',
          'cid',
          'author',
          'reason',
          'record',
          'isRead',
          'indexedAt',
        ],
        properties: {
          uri: {
            type: 'string',
          },
          cid: {
            type: 'string',
          },
          author: {
            type: 'ref',
            ref: 'lex:app.bsky.actor.ref#withInfo',
          },
          reason: {
            type: 'string',
            description:
              "Expected values are 'vote', 'repost', 'trend', 'follow', 'invite', 'mention' and 'reply'.",
            knownValues: [
              'vote',
              'repost',
              'trend',
              'follow',
              'invite',
              'mention',
              'reply',
            ],
          },
          reasonSubject: {
            type: 'string',
          },
          record: {
            type: 'unknown',
          },
          isRead: {
            type: 'boolean',
          },
          indexedAt: {
            type: 'datetime',
          },
        },
      },
    },
  },
  AppBskyNotificationUpdateSeen: {
    lexicon: 1,
    id: 'app.bsky.notification.updateSeen',
    defs: {
      main: {
        type: 'procedure',
        description: 'Notify server that the user has seen notifications.',
        input: {
          encoding: 'application/json',
          schema: {
            type: 'object',
            required: ['seenAt'],
            properties: {
              seenAt: {
                type: 'datetime',
              },
            },
          },
        },
      },
    },
  },
  AppBskySystemActorScene: {
    lexicon: 1,
    id: 'app.bsky.system.actorScene',
    defs: {
      main: {
        type: 'token',
        description:
          "Actor type: Scene. Defined for app.bsky.system.declaration's actorType.",
      },
    },
  },
  AppBskySystemActorUser: {
    lexicon: 1,
    id: 'app.bsky.system.actorUser',
    defs: {
      main: {
        type: 'token',
        description:
          "Actor type: User. Defined for app.bsky.system.declaration's actorType.",
      },
    },
  },
  AppBskySystemDeclRef: {
    lexicon: 1,
    id: 'app.bsky.system.declRef',
    defs: {
      main: {
        description: 'A reference to a app.bsky.system.declaration record.',
        type: 'object',
        required: ['cid', 'actorType'],
        properties: {
          cid: {
            type: 'string',
          },
          actorType: {
            type: 'string',
            knownValues: [
              'app.bsky.system.actorUser',
              'app.bsky.system.actorScene',
            ],
          },
        },
      },
    },
  },
  AppBskySystemDeclaration: {
    lexicon: 1,
    id: 'app.bsky.system.declaration',
    defs: {
      main: {
        description:
          'Context for an account that is considered intrinsic to it and alters the fundamental understanding of an account of changed. A declaration should be treated as immutable.',
        type: 'record',
        key: 'literal:self',
        record: {
          type: 'object',
          required: ['actorType'],
          properties: {
            actorType: {
              type: 'string',
              knownValues: [
                'app.bsky.system.actorUser',
                'app.bsky.system.actorScene',
              ],
            },
          },
        },
      },
    },
  },
}
export const schemas: LexiconDoc[] = Object.values(schemaDict) as LexiconDoc[]
export const lexicons: Lexicons = new Lexicons(schemas)
export const ids = {
  ComAtprotoAccountCreate: 'com.atproto.account.create',
  ComAtprotoAccountCreateInviteCode: 'com.atproto.account.createInviteCode',
  ComAtprotoAccountDelete: 'com.atproto.account.delete',
  ComAtprotoAccountGet: 'com.atproto.account.get',
  ComAtprotoAccountRequestPasswordReset:
    'com.atproto.account.requestPasswordReset',
  ComAtprotoAccountResetPassword: 'com.atproto.account.resetPassword',
  ComAtprotoAdminModerationAction: 'com.atproto.admin.moderationAction',
<<<<<<< HEAD
  ComAtprotoAdminModerationReport: 'com.atproto.admin.moderationReport',
  ComAtprotoAdminRecord: 'com.atproto.admin.record',
  ComAtprotoAdminRepo: 'com.atproto.admin.repo',
=======
>>>>>>> 1007fab4
  ComAtprotoAdminResolveModerationReports:
    'com.atproto.admin.resolveModerationReports',
  ComAtprotoAdminReverseModerationAction:
    'com.atproto.admin.reverseModerationAction',
<<<<<<< HEAD
  ComAtprotoAdminSearchRepos: 'com.atproto.admin.searchRepos',
=======
>>>>>>> 1007fab4
  ComAtprotoAdminTakeModerationAction: 'com.atproto.admin.takeModerationAction',
  ComAtprotoBlobUpload: 'com.atproto.blob.upload',
  ComAtprotoHandleResolve: 'com.atproto.handle.resolve',
  ComAtprotoRepoBatchWrite: 'com.atproto.repo.batchWrite',
  ComAtprotoRepoCreateRecord: 'com.atproto.repo.createRecord',
  ComAtprotoRepoDeleteRecord: 'com.atproto.repo.deleteRecord',
  ComAtprotoRepoDescribe: 'com.atproto.repo.describe',
  ComAtprotoRepoGetRecord: 'com.atproto.repo.getRecord',
  ComAtprotoRepoListRecords: 'com.atproto.repo.listRecords',
  ComAtprotoRepoPutRecord: 'com.atproto.repo.putRecord',
  ComAtprotoRepoRecordRef: 'com.atproto.repo.recordRef',
  ComAtprotoRepoRepoRef: 'com.atproto.repo.repoRef',
  ComAtprotoRepoStrongRef: 'com.atproto.repo.strongRef',
  ComAtprotoReportCreate: 'com.atproto.report.create',
  ComAtprotoReportReasonType: 'com.atproto.report.reasonType',
  ComAtprotoReportSubject: 'com.atproto.report.subject',
  ComAtprotoServerGetAccountsConfig: 'com.atproto.server.getAccountsConfig',
  ComAtprotoSessionCreate: 'com.atproto.session.create',
  ComAtprotoSessionDelete: 'com.atproto.session.delete',
  ComAtprotoSessionGet: 'com.atproto.session.get',
  ComAtprotoSessionRefresh: 'com.atproto.session.refresh',
  ComAtprotoSyncGetRepo: 'com.atproto.sync.getRepo',
  ComAtprotoSyncGetRoot: 'com.atproto.sync.getRoot',
  ComAtprotoSyncUpdateRepo: 'com.atproto.sync.updateRepo',
  AppBskyActorCreateScene: 'app.bsky.actor.createScene',
  AppBskyActorGetProfile: 'app.bsky.actor.getProfile',
  AppBskyActorGetSuggestions: 'app.bsky.actor.getSuggestions',
  AppBskyActorProfile: 'app.bsky.actor.profile',
  AppBskyActorRef: 'app.bsky.actor.ref',
  AppBskyActorSearch: 'app.bsky.actor.search',
  AppBskyActorSearchTypeahead: 'app.bsky.actor.searchTypeahead',
  AppBskyActorUpdateProfile: 'app.bsky.actor.updateProfile',
  AppBskyEmbedExternal: 'app.bsky.embed.external',
  AppBskyEmbedImages: 'app.bsky.embed.images',
  AppBskyFeedFeedViewPost: 'app.bsky.feed.feedViewPost',
  AppBskyFeedGetAuthorFeed: 'app.bsky.feed.getAuthorFeed',
  AppBskyFeedGetPostThread: 'app.bsky.feed.getPostThread',
  AppBskyFeedGetRepostedBy: 'app.bsky.feed.getRepostedBy',
  AppBskyFeedGetTimeline: 'app.bsky.feed.getTimeline',
  AppBskyFeedGetVotes: 'app.bsky.feed.getVotes',
  AppBskyFeedPost: 'app.bsky.feed.post',
  AppBskyFeedRepost: 'app.bsky.feed.repost',
  AppBskyFeedSetVote: 'app.bsky.feed.setVote',
  AppBskyFeedTrend: 'app.bsky.feed.trend',
  AppBskyFeedVote: 'app.bsky.feed.vote',
  AppBskyGraphAssertCreator: 'app.bsky.graph.assertCreator',
  AppBskyGraphAssertMember: 'app.bsky.graph.assertMember',
  AppBskyGraphAssertion: 'app.bsky.graph.assertion',
  AppBskyGraphConfirmation: 'app.bsky.graph.confirmation',
  AppBskyGraphFollow: 'app.bsky.graph.follow',
  AppBskyGraphGetAssertions: 'app.bsky.graph.getAssertions',
  AppBskyGraphGetFollowers: 'app.bsky.graph.getFollowers',
  AppBskyGraphGetFollows: 'app.bsky.graph.getFollows',
  AppBskyGraphGetMembers: 'app.bsky.graph.getMembers',
  AppBskyGraphGetMemberships: 'app.bsky.graph.getMemberships',
  AppBskyGraphGetMutes: 'app.bsky.graph.getMutes',
  AppBskyGraphMute: 'app.bsky.graph.mute',
  AppBskyGraphUnmute: 'app.bsky.graph.unmute',
  AppBskyNotificationGetCount: 'app.bsky.notification.getCount',
  AppBskyNotificationList: 'app.bsky.notification.list',
  AppBskyNotificationUpdateSeen: 'app.bsky.notification.updateSeen',
  AppBskySystemActorScene: 'app.bsky.system.actorScene',
  AppBskySystemActorUser: 'app.bsky.system.actorUser',
  AppBskySystemDeclRef: 'app.bsky.system.declRef',
  AppBskySystemDeclaration: 'app.bsky.system.declaration',
}<|MERGE_RESOLUTION|>--- conflicted
+++ resolved
@@ -195,11 +195,7 @@
           'reason',
           'createdBy',
           'createdAt',
-<<<<<<< HEAD
           'resolvedReportIds',
-=======
-          'resolvedReports',
->>>>>>> 1007fab4
         ],
         properties: {
           id: {
@@ -229,18 +225,10 @@
             type: 'ref',
             ref: 'lex:com.atproto.admin.moderationAction#reversal',
           },
-<<<<<<< HEAD
           resolvedReportIds: {
             type: 'array',
             items: {
               type: 'integer',
-=======
-          resolvedReports: {
-            type: 'array',
-            items: {
-              type: 'ref',
-              ref: 'lex:com.atproto.admin.moderationAction#resolvedReport',
->>>>>>> 1007fab4
             },
           },
         },
@@ -260,18 +248,6 @@
           },
         },
       },
-<<<<<<< HEAD
-=======
-      resolvedReport: {
-        type: 'object',
-        required: ['id'],
-        properties: {
-          id: {
-            type: 'integer',
-          },
-        },
-      },
->>>>>>> 1007fab4
       takedown: {
         type: 'token',
         description:
@@ -289,7 +265,6 @@
       },
     },
   },
-<<<<<<< HEAD
   ComAtprotoAdminModerationReport: {
     lexicon: 1,
     id: 'com.atproto.admin.moderationReport',
@@ -588,8 +563,6 @@
       },
     },
   },
-=======
->>>>>>> 1007fab4
   ComAtprotoAdminResolveModerationReports: {
     lexicon: 1,
     id: 'com.atproto.admin.resolveModerationReports',
@@ -663,7 +636,6 @@
       },
     },
   },
-<<<<<<< HEAD
   ComAtprotoAdminSearchRepos: {
     lexicon: 1,
     id: 'com.atproto.admin.searchRepos',
@@ -710,8 +682,6 @@
       },
     },
   },
-=======
->>>>>>> 1007fab4
   ComAtprotoAdminTakeModerationAction: {
     lexicon: 1,
     id: 'com.atproto.admin.takeModerationAction',
@@ -3872,20 +3842,14 @@
     'com.atproto.account.requestPasswordReset',
   ComAtprotoAccountResetPassword: 'com.atproto.account.resetPassword',
   ComAtprotoAdminModerationAction: 'com.atproto.admin.moderationAction',
-<<<<<<< HEAD
   ComAtprotoAdminModerationReport: 'com.atproto.admin.moderationReport',
   ComAtprotoAdminRecord: 'com.atproto.admin.record',
   ComAtprotoAdminRepo: 'com.atproto.admin.repo',
-=======
->>>>>>> 1007fab4
   ComAtprotoAdminResolveModerationReports:
     'com.atproto.admin.resolveModerationReports',
   ComAtprotoAdminReverseModerationAction:
     'com.atproto.admin.reverseModerationAction',
-<<<<<<< HEAD
   ComAtprotoAdminSearchRepos: 'com.atproto.admin.searchRepos',
-=======
->>>>>>> 1007fab4
   ComAtprotoAdminTakeModerationAction: 'com.atproto.admin.takeModerationAction',
   ComAtprotoBlobUpload: 'com.atproto.blob.upload',
   ComAtprotoHandleResolve: 'com.atproto.handle.resolve',

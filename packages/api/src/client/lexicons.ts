--- conflicted
+++ resolved
@@ -182,7 +182,6 @@
       },
     },
   },
-<<<<<<< HEAD
   ComAtprotoAdminGetModerationAction: {
     lexicon: 1,
     id: 'com.atproto.admin.getModerationAction',
@@ -235,8 +234,6 @@
       },
     },
   },
-=======
->>>>>>> 4f0d377a
   ComAtprotoAdminGetRecord: {
     lexicon: 1,
     id: 'com.atproto.admin.getRecord',
@@ -4007,11 +4004,8 @@
   ComAtprotoAccountRequestPasswordReset:
     'com.atproto.account.requestPasswordReset',
   ComAtprotoAccountResetPassword: 'com.atproto.account.resetPassword',
-<<<<<<< HEAD
   ComAtprotoAdminGetModerationAction: 'com.atproto.admin.getModerationAction',
   ComAtprotoAdminGetModerationReport: 'com.atproto.admin.getModerationReport',
-=======
->>>>>>> 4f0d377a
   ComAtprotoAdminGetRecord: 'com.atproto.admin.getRecord',
   ComAtprotoAdminGetRepo: 'com.atproto.admin.getRepo',
   ComAtprotoAdminModerationAction: 'com.atproto.admin.moderationAction',

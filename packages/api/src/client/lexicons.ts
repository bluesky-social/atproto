/**
 * GENERATED CODE - DO NOT MODIFY
 */
import { LexiconDoc, Lexicons } from '@atproto/lexicon'

export const schemaDict = {
  ComAtprotoAdminDefs: {
    lexicon: 1,
    id: 'com.atproto.admin.defs',
    defs: {
      statusAttr: {
        type: 'object',
        required: ['applied'],
        properties: {
          applied: {
            type: 'boolean',
          },
          ref: {
            type: 'string',
          },
        },
      },
      accountView: {
        type: 'object',
        required: ['did', 'handle', 'indexedAt'],
        properties: {
          did: {
            type: 'string',
            format: 'did',
          },
          handle: {
            type: 'string',
            format: 'handle',
          },
          email: {
            type: 'string',
          },
          relatedRecords: {
            type: 'array',
            items: {
              type: 'unknown',
            },
          },
          indexedAt: {
            type: 'string',
            format: 'datetime',
          },
          invitedBy: {
            type: 'ref',
            ref: 'lex:com.atproto.server.defs#inviteCode',
          },
          invites: {
            type: 'array',
            items: {
              type: 'ref',
              ref: 'lex:com.atproto.server.defs#inviteCode',
            },
          },
          invitesDisabled: {
            type: 'boolean',
          },
          emailConfirmedAt: {
            type: 'string',
            format: 'datetime',
          },
          inviteNote: {
            type: 'string',
          },
        },
      },
      repoRef: {
        type: 'object',
        required: ['did'],
        properties: {
          did: {
            type: 'string',
            format: 'did',
          },
        },
      },
      repoBlobRef: {
        type: 'object',
        required: ['did', 'cid'],
        properties: {
          did: {
            type: 'string',
            format: 'did',
          },
          cid: {
            type: 'string',
            format: 'cid',
          },
          recordUri: {
            type: 'string',
            format: 'at-uri',
          },
        },
      },
    },
  },
  ComAtprotoAdminDeleteAccount: {
    lexicon: 1,
    id: 'com.atproto.admin.deleteAccount',
    defs: {
      main: {
        type: 'procedure',
        description: 'Delete a user account as an administrator.',
        input: {
          encoding: 'application/json',
          schema: {
            type: 'object',
            required: ['did'],
            properties: {
              did: {
                type: 'string',
                format: 'did',
              },
            },
          },
        },
      },
    },
  },
  ComAtprotoAdminDisableAccountInvites: {
    lexicon: 1,
    id: 'com.atproto.admin.disableAccountInvites',
    defs: {
      main: {
        type: 'procedure',
        description:
          'Disable an account from receiving new invite codes, but does not invalidate existing codes.',
        input: {
          encoding: 'application/json',
          schema: {
            type: 'object',
            required: ['account'],
            properties: {
              account: {
                type: 'string',
                format: 'did',
              },
              note: {
                type: 'string',
                description: 'Optional reason for disabled invites.',
              },
            },
          },
        },
      },
    },
  },
  ComAtprotoAdminDisableInviteCodes: {
    lexicon: 1,
    id: 'com.atproto.admin.disableInviteCodes',
    defs: {
      main: {
        type: 'procedure',
        description:
          'Disable some set of codes and/or all codes associated with a set of users.',
        input: {
          encoding: 'application/json',
          schema: {
            type: 'object',
            properties: {
              codes: {
                type: 'array',
                items: {
                  type: 'string',
                },
              },
              accounts: {
                type: 'array',
                items: {
                  type: 'string',
                },
              },
            },
          },
        },
      },
    },
  },
  ComAtprotoAdminEnableAccountInvites: {
    lexicon: 1,
    id: 'com.atproto.admin.enableAccountInvites',
    defs: {
      main: {
        type: 'procedure',
        description: "Re-enable an account's ability to receive invite codes.",
        input: {
          encoding: 'application/json',
          schema: {
            type: 'object',
            required: ['account'],
            properties: {
              account: {
                type: 'string',
                format: 'did',
              },
              note: {
                type: 'string',
                description: 'Optional reason for enabled invites.',
              },
            },
          },
        },
      },
    },
  },
  ComAtprotoAdminGetAccountInfo: {
    lexicon: 1,
    id: 'com.atproto.admin.getAccountInfo',
    defs: {
      main: {
        type: 'query',
        description: 'Get details about an account.',
        parameters: {
          type: 'params',
          required: ['did'],
          properties: {
            did: {
              type: 'string',
              format: 'did',
            },
          },
        },
        output: {
          encoding: 'application/json',
          schema: {
            type: 'ref',
            ref: 'lex:com.atproto.admin.defs#accountView',
          },
        },
      },
    },
  },
  ComAtprotoAdminGetAccountInfos: {
    lexicon: 1,
    id: 'com.atproto.admin.getAccountInfos',
    defs: {
      main: {
        type: 'query',
        description: 'Get details about some accounts.',
        parameters: {
          type: 'params',
          required: ['dids'],
          properties: {
            dids: {
              type: 'array',
              items: {
                type: 'string',
                format: 'did',
              },
            },
          },
        },
        output: {
          encoding: 'application/json',
          schema: {
            type: 'object',
            required: ['infos'],
            properties: {
              infos: {
                type: 'array',
                items: {
                  type: 'ref',
                  ref: 'lex:com.atproto.admin.defs#accountView',
                },
              },
            },
          },
        },
      },
    },
  },
  ComAtprotoAdminGetInviteCodes: {
    lexicon: 1,
    id: 'com.atproto.admin.getInviteCodes',
    defs: {
      main: {
        type: 'query',
        description: 'Get an admin view of invite codes.',
        parameters: {
          type: 'params',
          properties: {
            sort: {
              type: 'string',
              knownValues: ['recent', 'usage'],
              default: 'recent',
            },
            limit: {
              type: 'integer',
              minimum: 1,
              maximum: 500,
              default: 100,
            },
            cursor: {
              type: 'string',
            },
          },
        },
        output: {
          encoding: 'application/json',
          schema: {
            type: 'object',
            required: ['codes'],
            properties: {
              cursor: {
                type: 'string',
              },
              codes: {
                type: 'array',
                items: {
                  type: 'ref',
                  ref: 'lex:com.atproto.server.defs#inviteCode',
                },
              },
            },
          },
        },
      },
    },
  },
  ComAtprotoAdminGetSubjectStatus: {
    lexicon: 1,
    id: 'com.atproto.admin.getSubjectStatus',
    defs: {
      main: {
        type: 'query',
        description:
          'Get the service-specific admin status of a subject (account, record, or blob).',
        parameters: {
          type: 'params',
          properties: {
            did: {
              type: 'string',
              format: 'did',
            },
            uri: {
              type: 'string',
              format: 'at-uri',
            },
            blob: {
              type: 'string',
              format: 'cid',
            },
          },
        },
        output: {
          encoding: 'application/json',
          schema: {
            type: 'object',
            required: ['subject'],
            properties: {
              subject: {
                type: 'union',
                refs: [
                  'lex:com.atproto.admin.defs#repoRef',
                  'lex:com.atproto.repo.strongRef',
                  'lex:com.atproto.admin.defs#repoBlobRef',
                ],
              },
              takedown: {
                type: 'ref',
                ref: 'lex:com.atproto.admin.defs#statusAttr',
              },
            },
          },
        },
      },
    },
  },
  ComAtprotoAdminSendEmail: {
    lexicon: 1,
    id: 'com.atproto.admin.sendEmail',
    defs: {
      main: {
        type: 'procedure',
        description: "Send email to a user's account email address.",
        input: {
          encoding: 'application/json',
          schema: {
            type: 'object',
            required: ['recipientDid', 'content', 'senderDid'],
            properties: {
              recipientDid: {
                type: 'string',
                format: 'did',
              },
              content: {
                type: 'string',
              },
              subject: {
                type: 'string',
              },
              senderDid: {
                type: 'string',
                format: 'did',
              },
              comment: {
                type: 'string',
                description:
                  "Additional comment by the sender that won't be used in the email itself but helpful to provide more context for moderators/reviewers",
              },
            },
          },
        },
        output: {
          encoding: 'application/json',
          schema: {
            type: 'object',
            required: ['sent'],
            properties: {
              sent: {
                type: 'boolean',
              },
            },
          },
        },
      },
    },
  },
  ComAtprotoAdminUpdateAccountEmail: {
    lexicon: 1,
    id: 'com.atproto.admin.updateAccountEmail',
    defs: {
      main: {
        type: 'procedure',
        description: "Administrative action to update an account's email.",
        input: {
          encoding: 'application/json',
          schema: {
            type: 'object',
            required: ['account', 'email'],
            properties: {
              account: {
                type: 'string',
                format: 'at-identifier',
                description: 'The handle or DID of the repo.',
              },
              email: {
                type: 'string',
              },
            },
          },
        },
      },
    },
  },
  ComAtprotoAdminUpdateAccountHandle: {
    lexicon: 1,
    id: 'com.atproto.admin.updateAccountHandle',
    defs: {
      main: {
        type: 'procedure',
        description: "Administrative action to update an account's handle.",
        input: {
          encoding: 'application/json',
          schema: {
            type: 'object',
            required: ['did', 'handle'],
            properties: {
              did: {
                type: 'string',
                format: 'did',
              },
              handle: {
                type: 'string',
                format: 'handle',
              },
            },
          },
        },
      },
    },
  },
  ComAtprotoAdminUpdateAccountPassword: {
    lexicon: 1,
    id: 'com.atproto.admin.updateAccountPassword',
    defs: {
      main: {
        type: 'procedure',
        description:
          'Update the password for a user account as an administrator.',
        input: {
          encoding: 'application/json',
          schema: {
            type: 'object',
            required: ['did', 'password'],
            properties: {
              did: {
                type: 'string',
                format: 'did',
              },
              password: {
                type: 'string',
              },
            },
          },
        },
      },
    },
  },
  ComAtprotoAdminUpdateSubjectStatus: {
    lexicon: 1,
    id: 'com.atproto.admin.updateSubjectStatus',
    defs: {
      main: {
        type: 'procedure',
        description:
          'Update the service-specific admin status of a subject (account, record, or blob).',
        input: {
          encoding: 'application/json',
          schema: {
            type: 'object',
            required: ['subject'],
            properties: {
              subject: {
                type: 'union',
                refs: [
                  'lex:com.atproto.admin.defs#repoRef',
                  'lex:com.atproto.repo.strongRef',
                  'lex:com.atproto.admin.defs#repoBlobRef',
                ],
              },
              takedown: {
                type: 'ref',
                ref: 'lex:com.atproto.admin.defs#statusAttr',
              },
            },
          },
        },
        output: {
          encoding: 'application/json',
          schema: {
            type: 'object',
            required: ['subject'],
            properties: {
              subject: {
                type: 'union',
                refs: [
                  'lex:com.atproto.admin.defs#repoRef',
                  'lex:com.atproto.repo.strongRef',
                  'lex:com.atproto.admin.defs#repoBlobRef',
                ],
              },
              takedown: {
                type: 'ref',
                ref: 'lex:com.atproto.admin.defs#statusAttr',
              },
            },
          },
        },
      },
    },
  },
  ComAtprotoIdentityGetRecommendedDidCredentials: {
    lexicon: 1,
    id: 'com.atproto.identity.getRecommendedDidCredentials',
    defs: {
      main: {
        type: 'query',
        description:
          'Describe the credentials that should be included in the DID doc of an account that is migrating to this service.',
        output: {
          encoding: 'application/json',
          schema: {
            type: 'object',
            properties: {
              rotationKeys: {
                description:
                  'Recommended rotation keys for PLC dids. Should be undefined (or ignored) for did:webs.',
                type: 'array',
                items: {
                  type: 'string',
                },
              },
              alsoKnownAs: {
                type: 'array',
                items: {
                  type: 'string',
                },
              },
              verificationMethods: {
                type: 'unknown',
              },
              services: {
                type: 'unknown',
              },
            },
          },
        },
      },
    },
  },
  ComAtprotoIdentityRequestPlcOperationSignature: {
    lexicon: 1,
    id: 'com.atproto.identity.requestPlcOperationSignature',
    defs: {
      main: {
        type: 'procedure',
        description:
          'Request an email with a code to in order to request a signed PLC operation. Requires Auth.',
      },
    },
  },
  ComAtprotoIdentityResolveHandle: {
    lexicon: 1,
    id: 'com.atproto.identity.resolveHandle',
    defs: {
      main: {
        type: 'query',
        description: 'Resolves a handle (domain name) to a DID.',
        parameters: {
          type: 'params',
          required: ['handle'],
          properties: {
            handle: {
              type: 'string',
              format: 'handle',
              description: 'The handle to resolve.',
            },
          },
        },
        output: {
          encoding: 'application/json',
          schema: {
            type: 'object',
            required: ['did'],
            properties: {
              did: {
                type: 'string',
                format: 'did',
              },
            },
          },
        },
      },
    },
  },
  ComAtprotoIdentitySignPlcOperation: {
    lexicon: 1,
    id: 'com.atproto.identity.signPlcOperation',
    defs: {
      main: {
        type: 'procedure',
        description:
          "Signs a PLC operation to update some value(s) in the requesting DID's document.",
        input: {
          encoding: 'application/json',
          schema: {
            type: 'object',
            properties: {
              token: {
                description:
                  'A token received through com.atproto.identity.requestPlcOperationSignature',
                type: 'string',
              },
              rotationKeys: {
                type: 'array',
                items: {
                  type: 'string',
                },
              },
              alsoKnownAs: {
                type: 'array',
                items: {
                  type: 'string',
                },
              },
              verificationMethods: {
                type: 'unknown',
              },
              services: {
                type: 'unknown',
              },
            },
          },
        },
        output: {
          encoding: 'application/json',
          schema: {
            type: 'object',
            required: ['operation'],
            properties: {
              operation: {
                type: 'unknown',
                description: 'A signed DID PLC operation.',
              },
            },
          },
        },
      },
    },
  },
  ComAtprotoIdentitySubmitPlcOperation: {
    lexicon: 1,
    id: 'com.atproto.identity.submitPlcOperation',
    defs: {
      main: {
        type: 'procedure',
        description:
          "Validates a PLC operation to ensure that it doesn't violate a service's constraints or get the identity into a bad state, then submits it to the PLC registry",
        input: {
          encoding: 'application/json',
          schema: {
            type: 'object',
            required: ['operation'],
            properties: {
              operation: {
                type: 'unknown',
              },
            },
          },
        },
      },
    },
  },
  ComAtprotoIdentityUpdateHandle: {
    lexicon: 1,
    id: 'com.atproto.identity.updateHandle',
    defs: {
      main: {
        type: 'procedure',
        description:
          "Updates the current account's handle. Verifies handle validity, and updates did:plc document if necessary. Implemented by PDS, and requires auth.",
        input: {
          encoding: 'application/json',
          schema: {
            type: 'object',
            required: ['handle'],
            properties: {
              handle: {
                type: 'string',
                format: 'handle',
                description: 'The new handle.',
              },
            },
          },
        },
      },
    },
  },
  ComAtprotoLabelDefs: {
    lexicon: 1,
    id: 'com.atproto.label.defs',
    defs: {
      label: {
        type: 'object',
        description:
          'Metadata tag on an atproto resource (eg, repo or record).',
        required: ['src', 'uri', 'val', 'cts'],
        properties: {
          src: {
            type: 'string',
            format: 'did',
            description: 'DID of the actor who created this label.',
          },
          uri: {
            type: 'string',
            format: 'uri',
            description:
              'AT URI of the record, repository (account), or other resource that this label applies to.',
          },
          cid: {
            type: 'string',
            format: 'cid',
            description:
              "Optionally, CID specifying the specific version of 'uri' resource this label applies to.",
          },
          val: {
            type: 'string',
            maxLength: 128,
            description:
              'The short string name of the value or type of this label.',
          },
          neg: {
            type: 'boolean',
            description:
              'If true, this is a negation label, overwriting a previous label.',
          },
          cts: {
            type: 'string',
            format: 'datetime',
            description: 'Timestamp when this label was created.',
          },
        },
      },
      selfLabels: {
        type: 'object',
        description:
          'Metadata tags on an atproto record, published by the author within the record.',
        required: ['values'],
        properties: {
          values: {
            type: 'array',
            items: {
              type: 'ref',
              ref: 'lex:com.atproto.label.defs#selfLabel',
            },
            maxLength: 10,
          },
        },
      },
      selfLabel: {
        type: 'object',
        description:
          'Metadata tag on an atproto record, published by the author within the record. Note that schemas should use #selfLabels, not #selfLabel.',
        required: ['val'],
        properties: {
          val: {
            type: 'string',
            maxLength: 128,
            description:
              'The short string name of the value or type of this label.',
          },
        },
      },
      labelValueDefinition: {
        type: 'object',
        description:
          'Declares a label value and its expected interpertations and behaviors.',
        required: ['identifier', 'severity', 'blurs', 'locales'],
        properties: {
          identifier: {
            type: 'string',
            description:
              "The value of the label being defined. Must only include lowercase ascii and the '-' character ([a-z-]+).",
            maxLength: 100,
            maxGraphemes: 100,
          },
          severity: {
            type: 'string',
            description:
              "How should a client visually convey this label? 'inform' means neutral and informational; 'alert' means negative and warning; 'none' means show nothing.",
            knownValues: ['inform', 'alert', 'none'],
          },
          blurs: {
            type: 'string',
            description:
              "What should this label hide in the UI, if applied? 'content' hides all of the target; 'media' hides the images/video/audio; 'none' hides nothing.",
            knownValues: ['content', 'media', 'none'],
          },
          locales: {
            type: 'array',
            items: {
              type: 'ref',
              ref: 'lex:com.atproto.label.defs#labelValueDefinitionStrings',
            },
          },
        },
      },
      labelValueDefinitionStrings: {
        type: 'object',
        description:
          'Strings which describe the label in the UI, localized into a specific language.',
        required: ['lang', 'name', 'description'],
        properties: {
          lang: {
            type: 'string',
            description:
              'The code of the language these strings are written in.',
            format: 'language',
          },
          name: {
            type: 'string',
            description: 'A short human-readable name for the label.',
            maxGraphemes: 64,
            maxLength: 640,
          },
          description: {
            type: 'string',
            description:
              'A longer description of what the label means and why it might be applied.',
            maxGraphemes: 10000,
            maxLength: 100000,
          },
        },
      },
      labelValue: {
        type: 'string',
        knownValues: [
          '!hide',
          '!no-promote',
          '!warn',
          '!no-unauthenticated',
          'dmca-violation',
          'doxxing',
          'porn',
          'sexual',
          'nudity',
          'nsfl',
          'gore',
        ],
      },
    },
  },
  ComAtprotoLabelQueryLabels: {
    lexicon: 1,
    id: 'com.atproto.label.queryLabels',
    defs: {
      main: {
        type: 'query',
        description:
          'Find labels relevant to the provided AT-URI patterns. Public endpoint for moderation services, though may return different or additional results with auth.',
        parameters: {
          type: 'params',
          required: ['uriPatterns'],
          properties: {
            uriPatterns: {
              type: 'array',
              items: {
                type: 'string',
              },
              description:
                "List of AT URI patterns to match (boolean 'OR'). Each may be a prefix (ending with '*'; will match inclusive of the string leading to '*'), or a full URI.",
            },
            sources: {
              type: 'array',
              items: {
                type: 'string',
                format: 'did',
              },
              description:
                'Optional list of label sources (DIDs) to filter on.',
            },
            limit: {
              type: 'integer',
              minimum: 1,
              maximum: 250,
              default: 50,
            },
            cursor: {
              type: 'string',
            },
          },
        },
        output: {
          encoding: 'application/json',
          schema: {
            type: 'object',
            required: ['labels'],
            properties: {
              cursor: {
                type: 'string',
              },
              labels: {
                type: 'array',
                items: {
                  type: 'ref',
                  ref: 'lex:com.atproto.label.defs#label',
                },
              },
            },
          },
        },
      },
    },
  },
  ComAtprotoLabelSubscribeLabels: {
    lexicon: 1,
    id: 'com.atproto.label.subscribeLabels',
    defs: {
      main: {
        type: 'subscription',
        description:
          'Subscribe to stream of labels (and negations). Public endpoint implemented by mod services. Uses same sequencing scheme as repo event stream.',
        parameters: {
          type: 'params',
          properties: {
            cursor: {
              type: 'integer',
              description: 'The last known event seq number to backfill from.',
            },
          },
        },
        message: {
          schema: {
            type: 'union',
            refs: [
              'lex:com.atproto.label.subscribeLabels#labels',
              'lex:com.atproto.label.subscribeLabels#info',
            ],
          },
        },
        errors: [
          {
            name: 'FutureCursor',
          },
        ],
      },
      labels: {
        type: 'object',
        required: ['seq', 'labels'],
        properties: {
          seq: {
            type: 'integer',
          },
          labels: {
            type: 'array',
            items: {
              type: 'ref',
              ref: 'lex:com.atproto.label.defs#label',
            },
          },
        },
      },
      info: {
        type: 'object',
        required: ['name'],
        properties: {
          name: {
            type: 'string',
            knownValues: ['OutdatedCursor'],
          },
          message: {
            type: 'string',
          },
        },
      },
    },
  },
  ComAtprotoModerationCreateReport: {
    lexicon: 1,
    id: 'com.atproto.moderation.createReport',
    defs: {
      main: {
        type: 'procedure',
        description:
          'Submit a moderation report regarding an atproto account or record. Implemented by moderation services (with PDS proxying), and requires auth.',
        input: {
          encoding: 'application/json',
          schema: {
            type: 'object',
            required: ['reasonType', 'subject'],
            properties: {
              reasonType: {
                type: 'ref',
                description:
                  'Indicates the broad category of violation the report is for.',
                ref: 'lex:com.atproto.moderation.defs#reasonType',
              },
              reason: {
                type: 'string',
                description:
                  'Additional context about the content and violation.',
              },
              subject: {
                type: 'union',
                refs: [
                  'lex:com.atproto.admin.defs#repoRef',
                  'lex:com.atproto.repo.strongRef',
                ],
              },
            },
          },
        },
        output: {
          encoding: 'application/json',
          schema: {
            type: 'object',
            required: [
              'id',
              'reasonType',
              'subject',
              'reportedBy',
              'createdAt',
            ],
            properties: {
              id: {
                type: 'integer',
              },
              reasonType: {
                type: 'ref',
                ref: 'lex:com.atproto.moderation.defs#reasonType',
              },
              reason: {
                type: 'string',
                maxGraphemes: 2000,
                maxLength: 20000,
              },
              subject: {
                type: 'union',
                refs: [
                  'lex:com.atproto.admin.defs#repoRef',
                  'lex:com.atproto.repo.strongRef',
                ],
              },
              reportedBy: {
                type: 'string',
                format: 'did',
              },
              createdAt: {
                type: 'string',
                format: 'datetime',
              },
            },
          },
        },
      },
    },
  },
  ComAtprotoModerationDefs: {
    lexicon: 1,
    id: 'com.atproto.moderation.defs',
    defs: {
      reasonType: {
        type: 'string',
        knownValues: [
          'com.atproto.moderation.defs#reasonSpam',
          'com.atproto.moderation.defs#reasonViolation',
          'com.atproto.moderation.defs#reasonMisleading',
          'com.atproto.moderation.defs#reasonSexual',
          'com.atproto.moderation.defs#reasonRude',
          'com.atproto.moderation.defs#reasonOther',
          'com.atproto.moderation.defs#reasonAppeal',
        ],
      },
      reasonSpam: {
        type: 'token',
        description: 'Spam: frequent unwanted promotion, replies, mentions',
      },
      reasonViolation: {
        type: 'token',
        description: 'Direct violation of server rules, laws, terms of service',
      },
      reasonMisleading: {
        type: 'token',
        description: 'Misleading identity, affiliation, or content',
      },
      reasonSexual: {
        type: 'token',
        description: 'Unwanted or mislabeled sexual content',
      },
      reasonRude: {
        type: 'token',
        description:
          'Rude, harassing, explicit, or otherwise unwelcoming behavior',
      },
      reasonOther: {
        type: 'token',
        description: 'Other: reports not falling under another report category',
      },
      reasonAppeal: {
        type: 'token',
        description: 'Appeal: appeal a previously taken moderation action',
      },
    },
  },
  ComAtprotoRepoApplyWrites: {
    lexicon: 1,
    id: 'com.atproto.repo.applyWrites',
    defs: {
      main: {
        type: 'procedure',
        description:
          'Apply a batch transaction of repository creates, updates, and deletes. Requires auth, implemented by PDS.',
        input: {
          encoding: 'application/json',
          schema: {
            type: 'object',
            required: ['repo', 'writes'],
            properties: {
              repo: {
                type: 'string',
                format: 'at-identifier',
                description:
                  'The handle or DID of the repo (aka, current account).',
              },
              validate: {
                type: 'boolean',
                default: true,
                description:
                  "Can be set to 'false' to skip Lexicon schema validation of record data, for all operations.",
              },
              writes: {
                type: 'array',
                items: {
                  type: 'union',
                  refs: [
                    'lex:com.atproto.repo.applyWrites#create',
                    'lex:com.atproto.repo.applyWrites#update',
                    'lex:com.atproto.repo.applyWrites#delete',
                  ],
                  closed: true,
                },
              },
              swapCommit: {
                type: 'string',
                description:
                  'If provided, the entire operation will fail if the current repo commit CID does not match this value. Used to prevent conflicting repo mutations.',
                format: 'cid',
              },
            },
          },
        },
        errors: [
          {
            name: 'InvalidSwap',
            description:
              "Indicates that the 'swapCommit' parameter did not match current commit.",
          },
        ],
      },
      create: {
        type: 'object',
        description: 'Operation which creates a new record.',
        required: ['collection', 'value'],
        properties: {
          collection: {
            type: 'string',
            format: 'nsid',
          },
          rkey: {
            type: 'string',
            maxLength: 15,
          },
          value: {
            type: 'unknown',
          },
        },
      },
      update: {
        type: 'object',
        description: 'Operation which updates an existing record.',
        required: ['collection', 'rkey', 'value'],
        properties: {
          collection: {
            type: 'string',
            format: 'nsid',
          },
          rkey: {
            type: 'string',
          },
          value: {
            type: 'unknown',
          },
        },
      },
      delete: {
        type: 'object',
        description: 'Operation which deletes an existing record.',
        required: ['collection', 'rkey'],
        properties: {
          collection: {
            type: 'string',
            format: 'nsid',
          },
          rkey: {
            type: 'string',
          },
        },
      },
    },
  },
  ComAtprotoRepoCreateRecord: {
    lexicon: 1,
    id: 'com.atproto.repo.createRecord',
    defs: {
      main: {
        type: 'procedure',
        description:
          'Create a single new repository record. Requires auth, implemented by PDS.',
        input: {
          encoding: 'application/json',
          schema: {
            type: 'object',
            required: ['repo', 'collection', 'record'],
            properties: {
              repo: {
                type: 'string',
                format: 'at-identifier',
                description:
                  'The handle or DID of the repo (aka, current account).',
              },
              collection: {
                type: 'string',
                format: 'nsid',
                description: 'The NSID of the record collection.',
              },
              rkey: {
                type: 'string',
                description: 'The Record Key.',
                maxLength: 15,
              },
              validate: {
                type: 'boolean',
                default: true,
                description:
                  "Can be set to 'false' to skip Lexicon schema validation of record data.",
              },
              record: {
                type: 'unknown',
                description: 'The record itself. Must contain a $type field.',
              },
              swapCommit: {
                type: 'string',
                format: 'cid',
                description:
                  'Compare and swap with the previous commit by CID.',
              },
            },
          },
        },
        output: {
          encoding: 'application/json',
          schema: {
            type: 'object',
            required: ['uri', 'cid'],
            properties: {
              uri: {
                type: 'string',
                format: 'at-uri',
              },
              cid: {
                type: 'string',
                format: 'cid',
              },
            },
          },
        },
        errors: [
          {
            name: 'InvalidSwap',
            description:
              "Indicates that 'swapCommit' didn't match current repo commit.",
          },
        ],
      },
    },
  },
  ComAtprotoRepoDeleteRecord: {
    lexicon: 1,
    id: 'com.atproto.repo.deleteRecord',
    defs: {
      main: {
        type: 'procedure',
        description:
          "Delete a repository record, or ensure it doesn't exist. Requires auth, implemented by PDS.",
        input: {
          encoding: 'application/json',
          schema: {
            type: 'object',
            required: ['repo', 'collection', 'rkey'],
            properties: {
              repo: {
                type: 'string',
                format: 'at-identifier',
                description:
                  'The handle or DID of the repo (aka, current account).',
              },
              collection: {
                type: 'string',
                format: 'nsid',
                description: 'The NSID of the record collection.',
              },
              rkey: {
                type: 'string',
                description: 'The Record Key.',
              },
              swapRecord: {
                type: 'string',
                format: 'cid',
                description:
                  'Compare and swap with the previous record by CID.',
              },
              swapCommit: {
                type: 'string',
                format: 'cid',
                description:
                  'Compare and swap with the previous commit by CID.',
              },
            },
          },
        },
        errors: [
          {
            name: 'InvalidSwap',
          },
        ],
      },
    },
  },
  ComAtprotoRepoDescribeRepo: {
    lexicon: 1,
    id: 'com.atproto.repo.describeRepo',
    defs: {
      main: {
        type: 'query',
        description:
          'Get information about an account and repository, including the list of collections. Does not require auth.',
        parameters: {
          type: 'params',
          required: ['repo'],
          properties: {
            repo: {
              type: 'string',
              format: 'at-identifier',
              description: 'The handle or DID of the repo.',
            },
          },
        },
        output: {
          encoding: 'application/json',
          schema: {
            type: 'object',
            required: [
              'handle',
              'did',
              'didDoc',
              'collections',
              'handleIsCorrect',
            ],
            properties: {
              handle: {
                type: 'string',
                format: 'handle',
              },
              did: {
                type: 'string',
                format: 'did',
              },
              didDoc: {
                type: 'unknown',
                description: 'The complete DID document for this account.',
              },
              collections: {
                type: 'array',
                description:
                  'List of all the collections (NSIDs) for which this repo contains at least one record.',
                items: {
                  type: 'string',
                  format: 'nsid',
                },
              },
              handleIsCorrect: {
                type: 'boolean',
                description:
                  'Indicates if handle is currently valid (resolves bi-directionally)',
              },
            },
          },
        },
      },
    },
  },
  ComAtprotoRepoGetRecord: {
    lexicon: 1,
    id: 'com.atproto.repo.getRecord',
    defs: {
      main: {
        type: 'query',
        description:
          'Get a single record from a repository. Does not require auth.',
        parameters: {
          type: 'params',
          required: ['repo', 'collection', 'rkey'],
          properties: {
            repo: {
              type: 'string',
              format: 'at-identifier',
              description: 'The handle or DID of the repo.',
            },
            collection: {
              type: 'string',
              format: 'nsid',
              description: 'The NSID of the record collection.',
            },
            rkey: {
              type: 'string',
              description: 'The Record Key.',
            },
            cid: {
              type: 'string',
              format: 'cid',
              description:
                'The CID of the version of the record. If not specified, then return the most recent version.',
            },
          },
        },
        output: {
          encoding: 'application/json',
          schema: {
            type: 'object',
            required: ['uri', 'value'],
            properties: {
              uri: {
                type: 'string',
                format: 'at-uri',
              },
              cid: {
                type: 'string',
                format: 'cid',
              },
              value: {
                type: 'unknown',
              },
            },
          },
        },
      },
    },
  },
  ComAtprotoRepoImportRepo: {
    lexicon: 1,
    id: 'com.atproto.repo.importRepo',
    defs: {
      main: {
        type: 'procedure',
        description:
          'Import a repo in the form of a CAR file. Requires Content-Length HTTP header to be set.',
        input: {
          encoding: 'application/vnd.ipld.car',
        },
      },
    },
  },
  ComAtprotoRepoListMissingBlobs: {
    lexicon: 1,
    id: 'com.atproto.repo.listMissingBlobs',
    defs: {
      main: {
        type: 'query',
        description:
          'Returns a list of missing blobs for the requesting account. Intended to be used in the account migration flow.',
        parameters: {
          type: 'params',
          properties: {
            limit: {
              type: 'integer',
              minimum: 1,
              maximum: 1000,
              default: 500,
            },
            cursor: {
              type: 'string',
            },
          },
        },
        output: {
          encoding: 'application/json',
          schema: {
            type: 'object',
            required: ['blobs'],
            properties: {
              cursor: {
                type: 'string',
              },
              blobs: {
                type: 'array',
                items: {
                  type: 'ref',
                  ref: 'lex:com.atproto.repo.listMissingBlobs#recordBlob',
                },
              },
            },
          },
        },
      },
      recordBlob: {
        type: 'object',
        required: ['cid', 'recordUri'],
        properties: {
          cid: {
            type: 'string',
            format: 'cid',
          },
          recordUri: {
            type: 'string',
            format: 'at-uri',
          },
        },
      },
    },
  },
  ComAtprotoRepoListRecords: {
    lexicon: 1,
    id: 'com.atproto.repo.listRecords',
    defs: {
      main: {
        type: 'query',
        description:
          'List a range of records in a repository, matching a specific collection. Does not require auth.',
        parameters: {
          type: 'params',
          required: ['repo', 'collection'],
          properties: {
            repo: {
              type: 'string',
              format: 'at-identifier',
              description: 'The handle or DID of the repo.',
            },
            collection: {
              type: 'string',
              format: 'nsid',
              description: 'The NSID of the record type.',
            },
            limit: {
              type: 'integer',
              minimum: 1,
              maximum: 100,
              default: 50,
              description: 'The number of records to return.',
            },
            cursor: {
              type: 'string',
            },
            rkeyStart: {
              type: 'string',
              description:
                'DEPRECATED: The lowest sort-ordered rkey to start from (exclusive)',
            },
            rkeyEnd: {
              type: 'string',
              description:
                'DEPRECATED: The highest sort-ordered rkey to stop at (exclusive)',
            },
            reverse: {
              type: 'boolean',
              description: 'Flag to reverse the order of the returned records.',
            },
          },
        },
        output: {
          encoding: 'application/json',
          schema: {
            type: 'object',
            required: ['records'],
            properties: {
              cursor: {
                type: 'string',
              },
              records: {
                type: 'array',
                items: {
                  type: 'ref',
                  ref: 'lex:com.atproto.repo.listRecords#record',
                },
              },
            },
          },
        },
      },
      record: {
        type: 'object',
        required: ['uri', 'cid', 'value'],
        properties: {
          uri: {
            type: 'string',
            format: 'at-uri',
          },
          cid: {
            type: 'string',
            format: 'cid',
          },
          value: {
            type: 'unknown',
          },
        },
      },
    },
  },
  ComAtprotoRepoPutRecord: {
    lexicon: 1,
    id: 'com.atproto.repo.putRecord',
    defs: {
      main: {
        type: 'procedure',
        description:
          'Write a repository record, creating or updating it as needed. Requires auth, implemented by PDS.',
        input: {
          encoding: 'application/json',
          schema: {
            type: 'object',
            required: ['repo', 'collection', 'rkey', 'record'],
            nullable: ['swapRecord'],
            properties: {
              repo: {
                type: 'string',
                format: 'at-identifier',
                description:
                  'The handle or DID of the repo (aka, current account).',
              },
              collection: {
                type: 'string',
                format: 'nsid',
                description: 'The NSID of the record collection.',
              },
              rkey: {
                type: 'string',
                description: 'The Record Key.',
                maxLength: 15,
              },
              validate: {
                type: 'boolean',
                default: true,
                description:
                  "Can be set to 'false' to skip Lexicon schema validation of record data.",
              },
              record: {
                type: 'unknown',
                description: 'The record to write.',
              },
              swapRecord: {
                type: 'string',
                format: 'cid',
                description:
                  'Compare and swap with the previous record by CID. WARNING: nullable and optional field; may cause problems with golang implementation',
              },
              swapCommit: {
                type: 'string',
                format: 'cid',
                description:
                  'Compare and swap with the previous commit by CID.',
              },
            },
          },
        },
        output: {
          encoding: 'application/json',
          schema: {
            type: 'object',
            required: ['uri', 'cid'],
            properties: {
              uri: {
                type: 'string',
                format: 'at-uri',
              },
              cid: {
                type: 'string',
                format: 'cid',
              },
            },
          },
        },
        errors: [
          {
            name: 'InvalidSwap',
          },
        ],
      },
    },
  },
  ComAtprotoRepoStrongRef: {
    lexicon: 1,
    id: 'com.atproto.repo.strongRef',
    description: 'A URI with a content-hash fingerprint.',
    defs: {
      main: {
        type: 'object',
        required: ['uri', 'cid'],
        properties: {
          uri: {
            type: 'string',
            format: 'at-uri',
          },
          cid: {
            type: 'string',
            format: 'cid',
          },
        },
      },
    },
  },
  ComAtprotoRepoUploadBlob: {
    lexicon: 1,
    id: 'com.atproto.repo.uploadBlob',
    defs: {
      main: {
        type: 'procedure',
        description:
          'Upload a new blob, to be referenced from a repository record. The blob will be deleted if it is not referenced within a time window (eg, minutes). Blob restrictions (mimetype, size, etc) are enforced when the reference is created. Requires auth, implemented by PDS.',
        input: {
          encoding: '*/*',
        },
        output: {
          encoding: 'application/json',
          schema: {
            type: 'object',
            required: ['blob'],
            properties: {
              blob: {
                type: 'blob',
              },
            },
          },
        },
      },
    },
  },
  ComAtprotoServerActivateAccount: {
    lexicon: 1,
    id: 'com.atproto.server.activateAccount',
    defs: {
      main: {
        type: 'procedure',
        description:
          "Activates a currently deactivated account. Used to finalize account migration after the account's repo is imported and identity is setup.",
      },
    },
  },
  ComAtprotoServerCheckAccountStatus: {
    lexicon: 1,
    id: 'com.atproto.server.checkAccountStatus',
    defs: {
      main: {
        type: 'query',
        description:
          'Returns the status of an account, especially as pertaining to import or recovery. Can be called many times over the course of an account migration. Requires auth and can only be called pertaining to oneself.',
        output: {
          encoding: 'application/json',
          schema: {
            type: 'object',
            required: [
              'activated',
              'validDid',
              'repoCommit',
              'repoRev',
              'repoBlocks',
              'indexedRecords',
              'privateStateValues',
              'expectedBlobs',
              'importedBlobs',
            ],
            properties: {
              activated: {
                type: 'boolean',
              },
              validDid: {
                type: 'boolean',
              },
              repoCommit: {
                type: 'string',
                format: 'cid',
              },
              repoRev: {
                type: 'string',
              },
              repoBlocks: {
                type: 'integer',
              },
              indexedRecords: {
                type: 'integer',
              },
              privateStateValues: {
                type: 'integer',
              },
              expectedBlobs: {
                type: 'integer',
              },
              importedBlobs: {
                type: 'integer',
              },
            },
          },
        },
      },
    },
  },
  ComAtprotoServerConfirmEmail: {
    lexicon: 1,
    id: 'com.atproto.server.confirmEmail',
    defs: {
      main: {
        type: 'procedure',
        description:
          'Confirm an email using a token from com.atproto.server.requestEmailConfirmation.',
        input: {
          encoding: 'application/json',
          schema: {
            type: 'object',
            required: ['email', 'token'],
            properties: {
              email: {
                type: 'string',
              },
              token: {
                type: 'string',
              },
            },
          },
        },
        errors: [
          {
            name: 'AccountNotFound',
          },
          {
            name: 'ExpiredToken',
          },
          {
            name: 'InvalidToken',
          },
          {
            name: 'InvalidEmail',
          },
        ],
      },
    },
  },
  ComAtprotoServerCreateAccount: {
    lexicon: 1,
    id: 'com.atproto.server.createAccount',
    defs: {
      main: {
        type: 'procedure',
        description: 'Create an account. Implemented by PDS.',
        input: {
          encoding: 'application/json',
          schema: {
            type: 'object',
            required: ['handle'],
            properties: {
              email: {
                type: 'string',
              },
              handle: {
                type: 'string',
                format: 'handle',
                description: 'Requested handle for the account.',
              },
              did: {
                type: 'string',
                format: 'did',
                description:
                  'Pre-existing atproto DID, being imported to a new account.',
              },
              inviteCode: {
                type: 'string',
              },
              verificationCode: {
                type: 'string',
              },
              verificationPhone: {
                type: 'string',
              },
              password: {
                type: 'string',
                description:
                  'Initial account password. May need to meet instance-specific password strength requirements.',
              },
              recoveryKey: {
                type: 'string',
                description:
                  'DID PLC rotation key (aka, recovery key) to be included in PLC creation operation.',
              },
              plcOp: {
                type: 'unknown',
                description:
                  'A signed DID PLC operation to be submitted as part of importing an existing account to this instance. NOTE: this optional field may be updated when full account migration is implemented.',
              },
            },
          },
        },
<<<<<<< HEAD
        output: {
          encoding: 'application/json',
          schema: {
            type: 'object',
            description:
              'Account login session returned on successful account creation.',
            required: ['accessJwt', 'refreshJwt', 'handle', 'did'],
            properties: {
              accessJwt: {
                type: 'string',
              },
              refreshJwt: {
                type: 'string',
              },
              handle: {
                type: 'string',
                format: 'handle',
              },
              did: {
                type: 'string',
                format: 'did',
                description: 'The DID of the new account.',
              },
              didDoc: {
                type: 'unknown',
                description: 'Complete DID document.',
              },
=======
      },
    },
  },
  ComAtprotoLabelDefs: {
    lexicon: 1,
    id: 'com.atproto.label.defs',
    defs: {
      label: {
        type: 'object',
        description:
          'Metadata tag on an atproto resource (eg, repo or record).',
        required: ['src', 'uri', 'val', 'cts'],
        properties: {
          ver: {
            type: 'integer',
            description: 'The AT Protocol version of the label object.',
          },
          src: {
            type: 'string',
            format: 'did',
            description: 'DID of the actor who created this label.',
          },
          uri: {
            type: 'string',
            format: 'uri',
            description:
              'AT URI of the record, repository (account), or other resource that this label applies to.',
          },
          cid: {
            type: 'string',
            format: 'cid',
            description:
              "Optionally, CID specifying the specific version of 'uri' resource this label applies to.",
          },
          val: {
            type: 'string',
            maxLength: 128,
            description:
              'The short string name of the value or type of this label.',
          },
          neg: {
            type: 'boolean',
            description:
              'If true, this is a negation label, overwriting a previous label.',
          },
          cts: {
            type: 'string',
            format: 'datetime',
            description: 'Timestamp when this label was created.',
          },
          exp: {
            type: 'string',
            format: 'datetime',
            description:
              'Timestamp at which this label expires (no longer applies).',
          },
          sig: {
            type: 'bytes',
            description: 'Signature of dag-cbor encoded label.',
          },
        },
      },
      selfLabels: {
        type: 'object',
        description:
          'Metadata tags on an atproto record, published by the author within the record.',
        required: ['values'],
        properties: {
          values: {
            type: 'array',
            items: {
              type: 'ref',
              ref: 'lex:com.atproto.label.defs#selfLabel',
>>>>>>> 38656e71
            },
          },
        },
        errors: [
          {
            name: 'InvalidHandle',
          },
          {
            name: 'InvalidPassword',
          },
          {
            name: 'InvalidInviteCode',
          },
          {
            name: 'HandleNotAvailable',
          },
          {
            name: 'UnsupportedDomain',
          },
          {
            name: 'UnresolvableDid',
          },
          {
            name: 'IncompatibleDidDoc',
          },
        ],
      },
    },
  },
  ComAtprotoServerCreateAppPassword: {
    lexicon: 1,
    id: 'com.atproto.server.createAppPassword',
    defs: {
      main: {
        type: 'procedure',
        description: 'Create an App Password.',
        input: {
          encoding: 'application/json',
          schema: {
            type: 'object',
            required: ['name'],
            properties: {
              name: {
                type: 'string',
                description:
                  'A short name for the App Password, to help distinguish them.',
              },
            },
          },
        },
        output: {
          encoding: 'application/json',
          schema: {
            type: 'ref',
            ref: 'lex:com.atproto.server.createAppPassword#appPassword',
          },
        },
        errors: [
          {
            name: 'AccountTakedown',
          },
        ],
      },
      appPassword: {
        type: 'object',
        required: ['name', 'password', 'createdAt'],
        properties: {
          name: {
            type: 'string',
          },
          password: {
            type: 'string',
          },
          createdAt: {
            type: 'string',
            format: 'datetime',
          },
        },
      },
    },
  },
  ComAtprotoServerCreateInviteCode: {
    lexicon: 1,
    id: 'com.atproto.server.createInviteCode',
    defs: {
      main: {
        type: 'procedure',
        description: 'Create an invite code.',
        input: {
          encoding: 'application/json',
          schema: {
            type: 'object',
            required: ['useCount'],
            properties: {
              useCount: {
                type: 'integer',
              },
              forAccount: {
                type: 'string',
                format: 'did',
              },
            },
          },
        },
        output: {
          encoding: 'application/json',
          schema: {
            type: 'object',
            required: ['code'],
            properties: {
              code: {
                type: 'string',
              },
            },
          },
        },
      },
    },
  },
  ComAtprotoServerCreateInviteCodes: {
    lexicon: 1,
    id: 'com.atproto.server.createInviteCodes',
    defs: {
      main: {
        type: 'procedure',
        description: 'Create invite codes.',
        input: {
          encoding: 'application/json',
          schema: {
            type: 'object',
            required: ['codeCount', 'useCount'],
            properties: {
              codeCount: {
                type: 'integer',
                default: 1,
              },
              useCount: {
                type: 'integer',
              },
              forAccounts: {
                type: 'array',
                items: {
                  type: 'string',
                  format: 'did',
                },
              },
            },
          },
        },
        output: {
          encoding: 'application/json',
          schema: {
            type: 'object',
            required: ['codes'],
            properties: {
              codes: {
                type: 'array',
                items: {
                  type: 'ref',
                  ref: 'lex:com.atproto.server.createInviteCodes#accountCodes',
                },
              },
            },
          },
        },
      },
      accountCodes: {
        type: 'object',
        required: ['account', 'codes'],
        properties: {
          account: {
            type: 'string',
          },
          codes: {
            type: 'array',
            items: {
              type: 'string',
            },
          },
        },
      },
    },
  },
  ComAtprotoServerCreateSession: {
    lexicon: 1,
    id: 'com.atproto.server.createSession',
    defs: {
      main: {
        type: 'procedure',
        description: 'Create an authentication session.',
        input: {
          encoding: 'application/json',
          schema: {
            type: 'object',
            required: ['identifier', 'password'],
            properties: {
              identifier: {
                type: 'string',
                description:
                  'Handle or other identifier supported by the server for the authenticating user.',
              },
              password: {
                type: 'string',
              },
            },
          },
        },
        output: {
          encoding: 'application/json',
          schema: {
            type: 'object',
            required: ['accessJwt', 'refreshJwt', 'handle', 'did'],
            properties: {
              accessJwt: {
                type: 'string',
              },
              refreshJwt: {
                type: 'string',
              },
              handle: {
                type: 'string',
                format: 'handle',
              },
              did: {
                type: 'string',
                format: 'did',
              },
              didDoc: {
                type: 'unknown',
              },
              email: {
                type: 'string',
              },
              emailConfirmed: {
                type: 'boolean',
              },
            },
          },
        },
        errors: [
          {
            name: 'AccountTakedown',
          },
        ],
      },
    },
  },
  ComAtprotoServerDeactivateAccount: {
    lexicon: 1,
    id: 'com.atproto.server.deactivateAccount',
    defs: {
      main: {
        type: 'procedure',
        description:
          'Deactivates a currently active account. Stops serving of repo, and future writes to repo until reactivated. Used to finalize account migration with the old host after the account has been activated on the new host.',
        input: {
          encoding: 'application/json',
          schema: {
            type: 'object',
            properties: {
              deleteAfter: {
                type: 'string',
                format: 'datetime',
                description:
                  'A recommendation to server as to how long they should hold onto the deactivated account before deleting.',
              },
            },
          },
        },
      },
    },
  },
  ComAtprotoServerDefs: {
    lexicon: 1,
    id: 'com.atproto.server.defs',
    defs: {
      inviteCode: {
        type: 'object',
        required: [
          'code',
          'available',
          'disabled',
          'forAccount',
          'createdBy',
          'createdAt',
          'uses',
        ],
        properties: {
          code: {
            type: 'string',
          },
          available: {
            type: 'integer',
          },
          disabled: {
            type: 'boolean',
          },
          forAccount: {
            type: 'string',
          },
          createdBy: {
            type: 'string',
          },
          createdAt: {
            type: 'string',
            format: 'datetime',
          },
          uses: {
            type: 'array',
            items: {
              type: 'ref',
              ref: 'lex:com.atproto.server.defs#inviteCodeUse',
            },
          },
        },
      },
      inviteCodeUse: {
        type: 'object',
        required: ['usedBy', 'usedAt'],
        properties: {
          usedBy: {
            type: 'string',
            format: 'did',
          },
          usedAt: {
            type: 'string',
            format: 'datetime',
          },
        },
      },
    },
  },
  ComAtprotoServerDeleteAccount: {
    lexicon: 1,
    id: 'com.atproto.server.deleteAccount',
    defs: {
      main: {
        type: 'procedure',
        description:
          "Delete an actor's account with a token and password. Can only be called after requesting a deletion token. Requires auth.",
        input: {
          encoding: 'application/json',
          schema: {
            type: 'object',
            required: ['did', 'password', 'token'],
            properties: {
              did: {
                type: 'string',
                format: 'did',
              },
              password: {
                type: 'string',
              },
              token: {
                type: 'string',
              },
            },
          },
        },
        errors: [
          {
            name: 'ExpiredToken',
          },
          {
            name: 'InvalidToken',
          },
        ],
      },
    },
  },
  ComAtprotoServerDeleteSession: {
    lexicon: 1,
    id: 'com.atproto.server.deleteSession',
    defs: {
      main: {
        type: 'procedure',
        description: 'Delete the current session. Requires auth.',
      },
    },
  },
  ComAtprotoServerDescribeServer: {
    lexicon: 1,
    id: 'com.atproto.server.describeServer',
    defs: {
      main: {
        type: 'query',
        description:
          "Describes the server's account creation requirements and capabilities. Implemented by PDS.",
        output: {
          encoding: 'application/json',
          schema: {
            type: 'object',
            required: ['did', 'availableUserDomains'],
            properties: {
              inviteCodeRequired: {
                type: 'boolean',
                description:
                  'If true, an invite code must be supplied to create an account on this instance.',
              },
              phoneVerificationRequired: {
                type: 'boolean',
                description:
                  'If true, a phone verification token must be supplied to create an account on this instance.',
              },
              availableUserDomains: {
                type: 'array',
                description:
                  'List of domain suffixes that can be used in account handles.',
                items: {
                  type: 'string',
                },
              },
              links: {
                type: 'ref',
                description: 'URLs of service policy documents.',
                ref: 'lex:com.atproto.server.describeServer#links',
              },
              did: {
                type: 'string',
                format: 'did',
              },
            },
          },
        },
      },
      links: {
        type: 'object',
        properties: {
          privacyPolicy: {
            type: 'string',
          },
          termsOfService: {
            type: 'string',
          },
        },
      },
    },
  },
  ComAtprotoServerGetAccountInviteCodes: {
    lexicon: 1,
    id: 'com.atproto.server.getAccountInviteCodes',
    defs: {
      main: {
        type: 'query',
        description:
          'Get all invite codes for the current account. Requires auth.',
        parameters: {
          type: 'params',
          properties: {
            includeUsed: {
              type: 'boolean',
              default: true,
            },
            createAvailable: {
              type: 'boolean',
              default: true,
              description:
                "Controls whether any new 'earned' but not 'created' invites should be created.",
            },
          },
        },
        output: {
          encoding: 'application/json',
          schema: {
            type: 'object',
            required: ['codes'],
            properties: {
              codes: {
                type: 'array',
                items: {
                  type: 'ref',
                  ref: 'lex:com.atproto.server.defs#inviteCode',
                },
              },
            },
          },
        },
        errors: [
          {
            name: 'DuplicateCreate',
          },
        ],
      },
    },
  },
  ComAtprotoServerGetServiceAuth: {
    lexicon: 1,
    id: 'com.atproto.server.getServiceAuth',
    defs: {
      main: {
        type: 'query',
        description:
          'Get a signed token on behalf of the requesting DID for the requested service.',
        parameters: {
          type: 'params',
          required: ['aud'],
          properties: {
            aud: {
              type: 'string',
              format: 'did',
              description:
                'The DID of the service that the token will be used to authenticate with',
            },
          },
        },
        output: {
          encoding: 'application/json',
          schema: {
            type: 'object',
            required: ['token'],
            properties: {
              token: {
                type: 'string',
              },
            },
          },
        },
      },
    },
  },
  ComAtprotoServerGetSession: {
    lexicon: 1,
    id: 'com.atproto.server.getSession',
    defs: {
      main: {
        type: 'query',
        description:
          'Get information about the current auth session. Requires auth.',
        output: {
          encoding: 'application/json',
          schema: {
            type: 'object',
            required: ['handle', 'did'],
            properties: {
              handle: {
                type: 'string',
                format: 'handle',
              },
              did: {
                type: 'string',
                format: 'did',
              },
              email: {
                type: 'string',
              },
              emailConfirmed: {
                type: 'boolean',
              },
              didDoc: {
                type: 'unknown',
              },
            },
          },
        },
      },
    },
  },
  ComAtprotoServerListAppPasswords: {
    lexicon: 1,
    id: 'com.atproto.server.listAppPasswords',
    defs: {
      main: {
        type: 'query',
        description: 'List all App Passwords.',
        output: {
          encoding: 'application/json',
          schema: {
            type: 'object',
            required: ['passwords'],
            properties: {
              passwords: {
                type: 'array',
                items: {
                  type: 'ref',
                  ref: 'lex:com.atproto.server.listAppPasswords#appPassword',
                },
              },
            },
          },
        },
        errors: [
          {
            name: 'AccountTakedown',
          },
        ],
      },
      appPassword: {
        type: 'object',
        required: ['name', 'createdAt'],
        properties: {
          name: {
            type: 'string',
          },
          createdAt: {
            type: 'string',
            format: 'datetime',
          },
        },
      },
    },
  },
  ComAtprotoServerRefreshSession: {
    lexicon: 1,
    id: 'com.atproto.server.refreshSession',
    defs: {
      main: {
        type: 'procedure',
        description:
          "Refresh an authentication session. Requires auth using the 'refreshJwt' (not the 'accessJwt').",
        output: {
          encoding: 'application/json',
          schema: {
            type: 'object',
            required: ['accessJwt', 'refreshJwt', 'handle', 'did'],
            properties: {
              accessJwt: {
                type: 'string',
              },
              refreshJwt: {
                type: 'string',
              },
              handle: {
                type: 'string',
                format: 'handle',
              },
              did: {
                type: 'string',
                format: 'did',
              },
              didDoc: {
                type: 'unknown',
              },
            },
          },
        },
        errors: [
          {
            name: 'AccountTakedown',
          },
        ],
      },
    },
  },
  ComAtprotoServerRequestAccountDelete: {
    lexicon: 1,
    id: 'com.atproto.server.requestAccountDelete',
    defs: {
      main: {
        type: 'procedure',
        description: 'Initiate a user account deletion via email.',
      },
    },
  },
  ComAtprotoServerRequestEmailConfirmation: {
    lexicon: 1,
    id: 'com.atproto.server.requestEmailConfirmation',
    defs: {
      main: {
        type: 'procedure',
        description:
          'Request an email with a code to confirm ownership of email.',
      },
    },
  },
  ComAtprotoServerRequestEmailUpdate: {
    lexicon: 1,
    id: 'com.atproto.server.requestEmailUpdate',
    defs: {
      main: {
        type: 'procedure',
        description: 'Request a token in order to update email.',
        output: {
          encoding: 'application/json',
          schema: {
            type: 'object',
            required: ['tokenRequired'],
            properties: {
              tokenRequired: {
                type: 'boolean',
              },
            },
          },
        },
      },
    },
  },
  ComAtprotoServerRequestPasswordReset: {
    lexicon: 1,
    id: 'com.atproto.server.requestPasswordReset',
    defs: {
      main: {
        type: 'procedure',
        description: 'Initiate a user account password reset via email.',
        input: {
          encoding: 'application/json',
          schema: {
            type: 'object',
            required: ['email'],
            properties: {
              email: {
                type: 'string',
              },
            },
          },
        },
      },
    },
  },
  ComAtprotoServerReserveSigningKey: {
    lexicon: 1,
    id: 'com.atproto.server.reserveSigningKey',
    defs: {
      main: {
        type: 'procedure',
        description:
          'Reserve a repo signing key, for use with account creation. Necessary so that a DID PLC update operation can be constructed during an account migraiton. Public and does not require auth; implemented by PDS. NOTE: this endpoint may change when full account migration is implemented.',
        input: {
          encoding: 'application/json',
          schema: {
            type: 'object',
            properties: {
              did: {
                type: 'string',
                format: 'did',
                description: 'The DID to reserve a key for.',
              },
            },
          },
        },
        output: {
          encoding: 'application/json',
          schema: {
            type: 'object',
            required: ['signingKey'],
            properties: {
              signingKey: {
                type: 'string',
                description:
                  'The public key for the reserved signing key, in did:key serialization.',
              },
            },
          },
        },
      },
    },
  },
  ComAtprotoServerResetPassword: {
    lexicon: 1,
    id: 'com.atproto.server.resetPassword',
    defs: {
      main: {
        type: 'procedure',
        description: 'Reset a user account password using a token.',
        input: {
          encoding: 'application/json',
          schema: {
            type: 'object',
            required: ['token', 'password'],
            properties: {
              token: {
                type: 'string',
              },
              password: {
                type: 'string',
              },
            },
          },
        },
        errors: [
          {
            name: 'ExpiredToken',
          },
          {
            name: 'InvalidToken',
          },
        ],
      },
    },
  },
  ComAtprotoServerRevokeAppPassword: {
    lexicon: 1,
    id: 'com.atproto.server.revokeAppPassword',
    defs: {
      main: {
        type: 'procedure',
        description: 'Revoke an App Password by name.',
        input: {
          encoding: 'application/json',
          schema: {
            type: 'object',
            required: ['name'],
            properties: {
              name: {
                type: 'string',
              },
            },
          },
        },
      },
    },
  },
  ComAtprotoServerUpdateEmail: {
    lexicon: 1,
    id: 'com.atproto.server.updateEmail',
    defs: {
      main: {
        type: 'procedure',
        description: "Update an account's email.",
        input: {
          encoding: 'application/json',
          schema: {
            type: 'object',
            required: ['email'],
            properties: {
              email: {
                type: 'string',
              },
              token: {
                type: 'string',
                description:
                  "Requires a token from com.atproto.sever.requestEmailUpdate if the account's email has been confirmed.",
              },
            },
          },
        },
        errors: [
          {
            name: 'ExpiredToken',
          },
          {
            name: 'InvalidToken',
          },
          {
            name: 'TokenRequired',
          },
        ],
      },
    },
  },
  ComAtprotoSyncGetBlob: {
    lexicon: 1,
    id: 'com.atproto.sync.getBlob',
    defs: {
      main: {
        type: 'query',
        description:
          'Get a blob associated with a given account. Returns the full blob as originally uploaded. Does not require auth; implemented by PDS.',
        parameters: {
          type: 'params',
          required: ['did', 'cid'],
          properties: {
            did: {
              type: 'string',
              format: 'did',
              description: 'The DID of the account.',
            },
            cid: {
              type: 'string',
              format: 'cid',
              description: 'The CID of the blob to fetch',
            },
          },
        },
        output: {
          encoding: '*/*',
        },
      },
    },
  },
  ComAtprotoSyncGetBlocks: {
    lexicon: 1,
    id: 'com.atproto.sync.getBlocks',
    defs: {
      main: {
        type: 'query',
        description:
          'Get data blocks from a given repo, by CID. For example, intermediate MST nodes, or records. Does not require auth; implemented by PDS.',
        parameters: {
          type: 'params',
          required: ['did', 'cids'],
          properties: {
            did: {
              type: 'string',
              format: 'did',
              description: 'The DID of the repo.',
            },
            cids: {
              type: 'array',
              items: {
                type: 'string',
                format: 'cid',
              },
            },
          },
        },
        output: {
          encoding: 'application/vnd.ipld.car',
        },
      },
    },
  },
  ComAtprotoSyncGetCheckout: {
    lexicon: 1,
    id: 'com.atproto.sync.getCheckout',
    defs: {
      main: {
        type: 'query',
        description: 'DEPRECATED - please use com.atproto.sync.getRepo instead',
        parameters: {
          type: 'params',
          required: ['did'],
          properties: {
            did: {
              type: 'string',
              format: 'did',
              description: 'The DID of the repo.',
            },
          },
        },
        output: {
          encoding: 'application/vnd.ipld.car',
        },
      },
    },
  },
  ComAtprotoSyncGetHead: {
    lexicon: 1,
    id: 'com.atproto.sync.getHead',
    defs: {
      main: {
        type: 'query',
        description:
          'DEPRECATED - please use com.atproto.sync.getLatestCommit instead',
        parameters: {
          type: 'params',
          required: ['did'],
          properties: {
            did: {
              type: 'string',
              format: 'did',
              description: 'The DID of the repo.',
            },
          },
        },
        output: {
          encoding: 'application/json',
          schema: {
            type: 'object',
            required: ['root'],
            properties: {
              root: {
                type: 'string',
                format: 'cid',
              },
            },
          },
        },
        errors: [
          {
            name: 'HeadNotFound',
          },
        ],
      },
    },
  },
  ComAtprotoSyncGetLatestCommit: {
    lexicon: 1,
    id: 'com.atproto.sync.getLatestCommit',
    defs: {
      main: {
        type: 'query',
        description:
          'Get the current commit CID & revision of the specified repo. Does not require auth.',
        parameters: {
          type: 'params',
          required: ['did'],
          properties: {
            did: {
              type: 'string',
              format: 'did',
              description: 'The DID of the repo.',
            },
          },
        },
        output: {
          encoding: 'application/json',
          schema: {
            type: 'object',
            required: ['cid', 'rev'],
            properties: {
              cid: {
                type: 'string',
                format: 'cid',
              },
              rev: {
                type: 'string',
              },
            },
          },
        },
        errors: [
          {
            name: 'RepoNotFound',
          },
        ],
      },
    },
  },
  ComAtprotoSyncGetRecord: {
    lexicon: 1,
    id: 'com.atproto.sync.getRecord',
    defs: {
      main: {
        type: 'query',
        description:
          'Get data blocks needed to prove the existence or non-existence of record in the current version of repo. Does not require auth.',
        parameters: {
          type: 'params',
          required: ['did', 'collection', 'rkey'],
          properties: {
            did: {
              type: 'string',
              format: 'did',
              description: 'The DID of the repo.',
            },
            collection: {
              type: 'string',
              format: 'nsid',
            },
            rkey: {
              type: 'string',
              description: 'Record Key',
            },
            commit: {
              type: 'string',
              format: 'cid',
              description: 'An optional past commit CID.',
            },
          },
        },
        output: {
          encoding: 'application/vnd.ipld.car',
        },
      },
    },
  },
  ComAtprotoSyncGetRepo: {
    lexicon: 1,
    id: 'com.atproto.sync.getRepo',
    defs: {
      main: {
        type: 'query',
        description:
          "Download a repository export as CAR file. Optionally only a 'diff' since a previous revision. Does not require auth; implemented by PDS.",
        parameters: {
          type: 'params',
          required: ['did'],
          properties: {
            did: {
              type: 'string',
              format: 'did',
              description: 'The DID of the repo.',
            },
            since: {
              type: 'string',
              description:
                "The revision ('rev') of the repo to create a diff from.",
            },
          },
        },
        output: {
          encoding: 'application/vnd.ipld.car',
        },
      },
    },
  },
  ComAtprotoSyncListBlobs: {
    lexicon: 1,
    id: 'com.atproto.sync.listBlobs',
    defs: {
      main: {
        type: 'query',
        description:
          'List blob CIDso for an account, since some repo revision. Does not require auth; implemented by PDS.',
        parameters: {
          type: 'params',
          required: ['did'],
          properties: {
            did: {
              type: 'string',
              format: 'did',
              description: 'The DID of the repo.',
            },
            since: {
              type: 'string',
              description: 'Optional revision of the repo to list blobs since.',
            },
            limit: {
              type: 'integer',
              minimum: 1,
              maximum: 1000,
              default: 500,
            },
            cursor: {
              type: 'string',
            },
          },
        },
        output: {
          encoding: 'application/json',
          schema: {
            type: 'object',
            required: ['cids'],
            properties: {
              cursor: {
                type: 'string',
              },
              cids: {
                type: 'array',
                items: {
                  type: 'string',
                  format: 'cid',
                },
              },
            },
          },
        },
      },
    },
  },
  ComAtprotoSyncListRepos: {
    lexicon: 1,
    id: 'com.atproto.sync.listRepos',
    defs: {
      main: {
        type: 'query',
        description:
          'Enumerates all the DID, rev, and commit CID for all repos hosted by this service. Does not require auth; implemented by PDS and Relay.',
        parameters: {
          type: 'params',
          properties: {
            limit: {
              type: 'integer',
              minimum: 1,
              maximum: 1000,
              default: 500,
            },
            cursor: {
              type: 'string',
            },
          },
        },
        output: {
          encoding: 'application/json',
          schema: {
            type: 'object',
            required: ['repos'],
            properties: {
              cursor: {
                type: 'string',
              },
              repos: {
                type: 'array',
                items: {
                  type: 'ref',
                  ref: 'lex:com.atproto.sync.listRepos#repo',
                },
              },
            },
          },
        },
      },
      repo: {
        type: 'object',
        required: ['did', 'head', 'rev'],
        properties: {
          did: {
            type: 'string',
            format: 'did',
          },
          head: {
            type: 'string',
            format: 'cid',
            description: 'Current repo commit CID',
          },
          rev: {
            type: 'string',
          },
        },
      },
    },
  },
  ComAtprotoSyncNotifyOfUpdate: {
    lexicon: 1,
    id: 'com.atproto.sync.notifyOfUpdate',
    defs: {
      main: {
        type: 'procedure',
        description:
          'Notify a crawling service of a recent update, and that crawling should resume. Intended use is after a gap between repo stream events caused the crawling service to disconnect. Does not require auth; implemented by Relay.',
        input: {
          encoding: 'application/json',
          schema: {
            type: 'object',
            required: ['hostname'],
            properties: {
              hostname: {
                type: 'string',
                description:
                  'Hostname of the current service (usually a PDS) that is notifying of update.',
              },
            },
          },
        },
      },
    },
  },
  ComAtprotoSyncRequestCrawl: {
    lexicon: 1,
    id: 'com.atproto.sync.requestCrawl',
    defs: {
      main: {
        type: 'procedure',
        description:
          'Request a service to persistently crawl hosted repos. Expected use is new PDS instances declaring their existence to Relays. Does not require auth.',
        input: {
          encoding: 'application/json',
          schema: {
            type: 'object',
            required: ['hostname'],
            properties: {
              hostname: {
                type: 'string',
                description:
                  'Hostname of the current service (eg, PDS) that is requesting to be crawled.',
              },
            },
          },
        },
      },
    },
  },
  ComAtprotoSyncSubscribeRepos: {
    lexicon: 1,
    id: 'com.atproto.sync.subscribeRepos',
    defs: {
      main: {
        type: 'subscription',
        description:
          'Repository event stream, aka Firehose endpoint. Outputs repo commits with diff data, and identity update events, for all repositories on the current server. See the atproto specifications for details around stream sequencing, repo versioning, CAR diff format, and more. Public and does not require auth; implemented by PDS and Relay.',
        parameters: {
          type: 'params',
          properties: {
            cursor: {
              type: 'integer',
              description: 'The last known event seq number to backfill from.',
            },
          },
        },
        message: {
          schema: {
            type: 'union',
            refs: [
              'lex:com.atproto.sync.subscribeRepos#commit',
              'lex:com.atproto.sync.subscribeRepos#identity',
              'lex:com.atproto.sync.subscribeRepos#handle',
              'lex:com.atproto.sync.subscribeRepos#migrate',
              'lex:com.atproto.sync.subscribeRepos#tombstone',
              'lex:com.atproto.sync.subscribeRepos#info',
            ],
          },
        },
        errors: [
          {
            name: 'FutureCursor',
          },
          {
            name: 'ConsumerTooSlow',
            description:
              'If the consumer of the stream can not keep up with events, and a backlog gets too large, the server will drop the connection.',
          },
        ],
      },
      commit: {
        type: 'object',
        description:
          'Represents an update of repository state. Note that empty commits are allowed, which include no repo data changes, but an update to rev and signature.',
        required: [
          'seq',
          'rebase',
          'tooBig',
          'repo',
          'commit',
          'rev',
          'since',
          'blocks',
          'ops',
          'blobs',
          'time',
        ],
        nullable: ['prev', 'since'],
        properties: {
          seq: {
            type: 'integer',
            description: 'The stream sequence number of this message.',
          },
          rebase: {
            type: 'boolean',
            description: 'DEPRECATED -- unused',
          },
          tooBig: {
            type: 'boolean',
            description:
              'Indicates that this commit contained too many ops, or data size was too large. Consumers will need to make a separate request to get missing data.',
          },
          repo: {
            type: 'string',
            format: 'did',
            description: 'The repo this event comes from.',
          },
          commit: {
            type: 'cid-link',
            description: 'Repo commit object CID.',
          },
          prev: {
            type: 'cid-link',
            description:
              'DEPRECATED -- unused. WARNING -- nullable and optional; stick with optional to ensure golang interoperability.',
          },
          rev: {
            type: 'string',
            description:
              'The rev of the emitted commit. Note that this information is also in the commit object included in blocks, unless this is a tooBig event.',
          },
          since: {
            type: 'string',
            description:
              'The rev of the last emitted commit from this repo (if any).',
          },
          blocks: {
            type: 'bytes',
            description:
              'CAR file containing relevant blocks, as a diff since the previous repo state.',
            maxLength: 1000000,
          },
          ops: {
            type: 'array',
            items: {
              type: 'ref',
              ref: 'lex:com.atproto.sync.subscribeRepos#repoOp',
              description:
                'List of repo mutation operations in this commit (eg, records created, updated, or deleted).',
            },
            maxLength: 200,
          },
          blobs: {
            type: 'array',
            items: {
              type: 'cid-link',
              description:
                'List of new blobs (by CID) referenced by records in this commit.',
            },
          },
          time: {
            type: 'string',
            format: 'datetime',
            description:
              'Timestamp of when this message was originally broadcast.',
          },
        },
      },
      identity: {
        type: 'object',
        description:
          "Represents a change to an account's identity. Could be an updated handle, signing key, or pds hosting endpoint. Serves as a prod to all downstream services to refresh their identity cache.",
        required: ['seq', 'did', 'time'],
        properties: {
          seq: {
            type: 'integer',
          },
          did: {
            type: 'string',
            format: 'did',
          },
          time: {
            type: 'string',
            format: 'datetime',
          },
        },
      },
      handle: {
        type: 'object',
        description:
          "Represents an update of the account's handle, or transition to/from invalid state. NOTE: Will be deprecated in favor of #identity.",
        required: ['seq', 'did', 'handle', 'time'],
        properties: {
          seq: {
            type: 'integer',
          },
          did: {
            type: 'string',
            format: 'did',
          },
          handle: {
            type: 'string',
            format: 'handle',
          },
          time: {
            type: 'string',
            format: 'datetime',
          },
        },
      },
      migrate: {
        type: 'object',
        description:
          'Represents an account moving from one PDS instance to another. NOTE: not implemented; account migration uses #identity instead',
        required: ['seq', 'did', 'migrateTo', 'time'],
        nullable: ['migrateTo'],
        properties: {
          seq: {
            type: 'integer',
          },
          did: {
            type: 'string',
            format: 'did',
          },
          migrateTo: {
            type: 'string',
          },
          time: {
            type: 'string',
            format: 'datetime',
          },
        },
      },
      tombstone: {
        type: 'object',
        description:
          'Indicates that an account has been deleted. NOTE: may be deprecated in favor of #identity or a future #account event',
        required: ['seq', 'did', 'time'],
        properties: {
          seq: {
            type: 'integer',
          },
          did: {
            type: 'string',
            format: 'did',
          },
          time: {
            type: 'string',
            format: 'datetime',
          },
        },
      },
      info: {
        type: 'object',
        required: ['name'],
        properties: {
          name: {
            type: 'string',
            knownValues: ['OutdatedCursor'],
          },
          message: {
            type: 'string',
          },
        },
      },
      repoOp: {
        type: 'object',
        description: 'A repo operation, ie a mutation of a single record.',
        required: ['action', 'path', 'cid'],
        nullable: ['cid'],
        properties: {
          action: {
            type: 'string',
            knownValues: ['create', 'update', 'delete'],
          },
          path: {
            type: 'string',
          },
          cid: {
            type: 'cid-link',
            description:
              'For creates and updates, the new record CID. For deletions, null.',
          },
        },
      },
    },
  },
  ComAtprotoTempCheckSignupQueue: {
    lexicon: 1,
    id: 'com.atproto.temp.checkSignupQueue',
    defs: {
      main: {
        type: 'query',
        description: 'Check accounts location in signup queue.',
        output: {
          encoding: 'application/json',
          schema: {
            type: 'object',
            required: ['activated'],
            properties: {
              activated: {
                type: 'boolean',
              },
              placeInQueue: {
                type: 'integer',
              },
              estimatedTimeMs: {
                type: 'integer',
              },
            },
          },
        },
      },
    },
  },
  ComAtprotoTempFetchLabels: {
    lexicon: 1,
    id: 'com.atproto.temp.fetchLabels',
    defs: {
      main: {
        type: 'query',
        description:
          'DEPRECATED: use queryLabels or subscribeLabels instead -- Fetch all labels from a labeler created after a certain date.',
        parameters: {
          type: 'params',
          properties: {
            since: {
              type: 'integer',
            },
            limit: {
              type: 'integer',
              minimum: 1,
              maximum: 250,
              default: 50,
            },
          },
        },
        output: {
          encoding: 'application/json',
          schema: {
            type: 'object',
            required: ['labels'],
            properties: {
              labels: {
                type: 'array',
                items: {
                  type: 'ref',
                  ref: 'lex:com.atproto.label.defs#label',
                },
              },
            },
          },
        },
      },
    },
  },
  ComAtprotoTempRequestPhoneVerification: {
    lexicon: 1,
    id: 'com.atproto.temp.requestPhoneVerification',
    defs: {
      main: {
        type: 'procedure',
        description:
          'Request a verification code to be sent to the supplied phone number',
        input: {
          encoding: 'application/json',
          schema: {
            type: 'object',
            required: ['phoneNumber'],
            properties: {
              phoneNumber: {
                type: 'string',
              },
            },
          },
        },
      },
    },
  },
  AppBskyActorDefs: {
    lexicon: 1,
    id: 'app.bsky.actor.defs',
    defs: {
      profileViewBasic: {
        type: 'object',
        required: ['did', 'handle'],
        properties: {
          did: {
            type: 'string',
            format: 'did',
          },
          handle: {
            type: 'string',
            format: 'handle',
          },
          displayName: {
            type: 'string',
            maxGraphemes: 64,
            maxLength: 640,
          },
          avatar: {
            type: 'string',
          },
          viewer: {
            type: 'ref',
            ref: 'lex:app.bsky.actor.defs#viewerState',
          },
          labels: {
            type: 'array',
            items: {
              type: 'ref',
              ref: 'lex:com.atproto.label.defs#label',
            },
          },
        },
      },
      profileView: {
        type: 'object',
        required: ['did', 'handle'],
        properties: {
          did: {
            type: 'string',
            format: 'did',
          },
          handle: {
            type: 'string',
            format: 'handle',
          },
          displayName: {
            type: 'string',
            maxGraphemes: 64,
            maxLength: 640,
          },
          description: {
            type: 'string',
            maxGraphemes: 256,
            maxLength: 2560,
          },
          avatar: {
            type: 'string',
          },
          indexedAt: {
            type: 'string',
            format: 'datetime',
          },
          viewer: {
            type: 'ref',
            ref: 'lex:app.bsky.actor.defs#viewerState',
          },
          labels: {
            type: 'array',
            items: {
              type: 'ref',
              ref: 'lex:com.atproto.label.defs#label',
            },
          },
        },
      },
      profileViewDetailed: {
        type: 'object',
        required: ['did', 'handle'],
        properties: {
          did: {
            type: 'string',
            format: 'did',
          },
          handle: {
            type: 'string',
            format: 'handle',
          },
          displayName: {
            type: 'string',
            maxGraphemes: 64,
            maxLength: 640,
          },
          description: {
            type: 'string',
            maxGraphemes: 256,
            maxLength: 2560,
          },
          avatar: {
            type: 'string',
          },
          banner: {
            type: 'string',
          },
          followersCount: {
            type: 'integer',
          },
          followsCount: {
            type: 'integer',
          },
          postsCount: {
            type: 'integer',
          },
          associated: {
            type: 'ref',
            ref: 'lex:app.bsky.actor.defs#profileAssociated',
          },
          indexedAt: {
            type: 'string',
            format: 'datetime',
          },
          viewer: {
            type: 'ref',
            ref: 'lex:app.bsky.actor.defs#viewerState',
          },
          labels: {
            type: 'array',
            items: {
              type: 'ref',
              ref: 'lex:com.atproto.label.defs#label',
            },
          },
        },
      },
      profileAssociated: {
        type: 'object',
        properties: {
          lists: {
            type: 'integer',
          },
          feedgens: {
            type: 'integer',
          },
          labeler: {
            type: 'boolean',
          },
        },
      },
      viewerState: {
        type: 'object',
        description:
          "Metadata about the requesting account's relationship with the subject account. Only has meaningful content for authed requests.",
        properties: {
          muted: {
            type: 'boolean',
          },
          mutedByList: {
            type: 'ref',
            ref: 'lex:app.bsky.graph.defs#listViewBasic',
          },
          blockedBy: {
            type: 'boolean',
          },
          blocking: {
            type: 'string',
            format: 'at-uri',
          },
          blockingByList: {
            type: 'ref',
            ref: 'lex:app.bsky.graph.defs#listViewBasic',
          },
          following: {
            type: 'string',
            format: 'at-uri',
          },
          followedBy: {
            type: 'string',
            format: 'at-uri',
          },
        },
      },
      preferences: {
        type: 'array',
        items: {
          type: 'union',
          refs: [
            'lex:app.bsky.actor.defs#adultContentPref',
            'lex:app.bsky.actor.defs#contentLabelPref',
            'lex:app.bsky.actor.defs#savedFeedsPref',
            'lex:app.bsky.actor.defs#personalDetailsPref',
            'lex:app.bsky.actor.defs#feedViewPref',
            'lex:app.bsky.actor.defs#threadViewPref',
            'lex:app.bsky.actor.defs#interestsPref',
            'lex:app.bsky.actor.defs#mutedWordsPref',
            'lex:app.bsky.actor.defs#hiddenPostsPref',
          ],
        },
      },
      adultContentPref: {
        type: 'object',
        required: ['enabled'],
        properties: {
          enabled: {
            type: 'boolean',
            default: false,
          },
        },
      },
      contentLabelPref: {
        type: 'object',
        required: ['label', 'visibility'],
        properties: {
          labelerDid: {
            type: 'string',
            description:
              'Which labeler does this preference apply to? If undefined, applies globally.',
            format: 'did',
          },
          label: {
            type: 'string',
          },
          visibility: {
            type: 'string',
            knownValues: ['ignore', 'show', 'warn', 'hide'],
          },
        },
      },
      savedFeedsPref: {
        type: 'object',
        required: ['pinned', 'saved'],
        properties: {
          pinned: {
            type: 'array',
            items: {
              type: 'string',
              format: 'at-uri',
            },
          },
          saved: {
            type: 'array',
            items: {
              type: 'string',
              format: 'at-uri',
            },
          },
          timelineIndex: {
            type: 'integer',
          },
        },
      },
      personalDetailsPref: {
        type: 'object',
        properties: {
          birthDate: {
            type: 'string',
            format: 'datetime',
            description: 'The birth date of account owner.',
          },
        },
      },
      feedViewPref: {
        type: 'object',
        required: ['feed'],
        properties: {
          feed: {
            type: 'string',
            description:
              'The URI of the feed, or an identifier which describes the feed.',
          },
          hideReplies: {
            type: 'boolean',
            description: 'Hide replies in the feed.',
          },
          hideRepliesByUnfollowed: {
            type: 'boolean',
            description:
              'Hide replies in the feed if they are not by followed users.',
            default: true,
          },
          hideRepliesByLikeCount: {
            type: 'integer',
            description:
              'Hide replies in the feed if they do not have this number of likes.',
          },
          hideReposts: {
            type: 'boolean',
            description: 'Hide reposts in the feed.',
          },
          hideQuotePosts: {
            type: 'boolean',
            description: 'Hide quote posts in the feed.',
          },
        },
      },
      threadViewPref: {
        type: 'object',
        properties: {
          sort: {
            type: 'string',
            description: 'Sorting mode for threads.',
            knownValues: ['oldest', 'newest', 'most-likes', 'random'],
          },
          prioritizeFollowedUsers: {
            type: 'boolean',
            description: 'Show followed users at the top of all replies.',
          },
        },
      },
      interestsPref: {
        type: 'object',
        required: ['tags'],
        properties: {
          tags: {
            type: 'array',
            maxLength: 100,
            items: {
              type: 'string',
              maxLength: 640,
              maxGraphemes: 64,
            },
            description:
              "A list of tags which describe the account owner's interests gathered during onboarding.",
          },
        },
      },
      mutedWordTarget: {
        type: 'string',
        knownValues: ['content', 'tag'],
        maxLength: 640,
        maxGraphemes: 64,
      },
      mutedWord: {
        type: 'object',
        description: 'A word that the account owner has muted.',
        required: ['value', 'targets'],
        properties: {
          value: {
            type: 'string',
            description: 'The muted word itself.',
            maxLength: 10000,
            maxGraphemes: 1000,
          },
          targets: {
            type: 'array',
            description: 'The intended targets of the muted word.',
            items: {
              type: 'ref',
              ref: 'lex:app.bsky.actor.defs#mutedWordTarget',
            },
          },
        },
      },
      mutedWordsPref: {
        type: 'object',
        required: ['items'],
        properties: {
          items: {
            type: 'array',
            items: {
              type: 'ref',
              ref: 'lex:app.bsky.actor.defs#mutedWord',
            },
            description: 'A list of words the account owner has muted.',
          },
        },
      },
      hiddenPostsPref: {
        type: 'object',
        required: ['items'],
        properties: {
          items: {
            type: 'array',
            items: {
              type: 'string',
              format: 'at-uri',
            },
            description:
              'A list of URIs of posts the account owner has hidden.',
          },
        },
      },
      modsPref: {
        type: 'object',
        required: ['mods'],
        properties: {
          mods: {
            type: 'array',
            items: {
              type: 'ref',
              ref: 'lex:app.bsky.actor.defs#modPrefItem',
            },
          },
        },
      },
      modPrefItem: {
        type: 'object',
        required: ['did'],
        properties: {
          did: {
            type: 'string',
            format: 'did',
          },
        },
      },
    },
  },
  AppBskyActorGetPreferences: {
    lexicon: 1,
    id: 'app.bsky.actor.getPreferences',
    defs: {
      main: {
        type: 'query',
        description:
          'Get private preferences attached to the current account. Expected use is synchronization between multiple devices, and import/export during account migration. Requires auth.',
        parameters: {
          type: 'params',
          properties: {},
        },
        output: {
          encoding: 'application/json',
          schema: {
            type: 'object',
            required: ['preferences'],
            properties: {
              preferences: {
                type: 'ref',
                ref: 'lex:app.bsky.actor.defs#preferences',
              },
            },
          },
        },
      },
    },
  },
  AppBskyActorGetProfile: {
    lexicon: 1,
    id: 'app.bsky.actor.getProfile',
    defs: {
      main: {
        type: 'query',
        description:
          'Get detailed profile view of an actor. Does not require auth, but contains relevant metadata with auth.',
        parameters: {
          type: 'params',
          required: ['actor'],
          properties: {
            actor: {
              type: 'string',
              format: 'at-identifier',
              description: 'Handle or DID of account to fetch profile of.',
            },
          },
        },
        output: {
          encoding: 'application/json',
          schema: {
            type: 'ref',
            ref: 'lex:app.bsky.actor.defs#profileViewDetailed',
          },
        },
      },
    },
  },
  AppBskyActorGetProfiles: {
    lexicon: 1,
    id: 'app.bsky.actor.getProfiles',
    defs: {
      main: {
        type: 'query',
        description: 'Get detailed profile views of multiple actors.',
        parameters: {
          type: 'params',
          required: ['actors'],
          properties: {
            actors: {
              type: 'array',
              items: {
                type: 'string',
                format: 'at-identifier',
              },
              maxLength: 25,
            },
          },
        },
        output: {
          encoding: 'application/json',
          schema: {
            type: 'object',
            required: ['profiles'],
            properties: {
              profiles: {
                type: 'array',
                items: {
                  type: 'ref',
                  ref: 'lex:app.bsky.actor.defs#profileViewDetailed',
                },
              },
            },
          },
        },
      },
    },
  },
  AppBskyActorGetSuggestions: {
    lexicon: 1,
    id: 'app.bsky.actor.getSuggestions',
    defs: {
      main: {
        type: 'query',
        description:
          'Get a list of suggested actors. Expected use is discovery of accounts to follow during new account onboarding.',
        parameters: {
          type: 'params',
          properties: {
            limit: {
              type: 'integer',
              minimum: 1,
              maximum: 100,
              default: 50,
            },
            cursor: {
              type: 'string',
            },
          },
        },
        output: {
          encoding: 'application/json',
          schema: {
            type: 'object',
            required: ['actors'],
            properties: {
              cursor: {
                type: 'string',
              },
              actors: {
                type: 'array',
                items: {
                  type: 'ref',
                  ref: 'lex:app.bsky.actor.defs#profileView',
                },
              },
            },
          },
        },
      },
    },
  },
  AppBskyActorProfile: {
    lexicon: 1,
    id: 'app.bsky.actor.profile',
    defs: {
      main: {
        type: 'record',
        description: 'A declaration of a Bluesky account profile.',
        key: 'literal:self',
        record: {
          type: 'object',
          properties: {
            displayName: {
              type: 'string',
              maxGraphemes: 64,
              maxLength: 640,
            },
            description: {
              type: 'string',
              description: 'Free-form profile description text.',
              maxGraphemes: 256,
              maxLength: 2560,
            },
            avatar: {
              type: 'blob',
              description:
                "Small image to be displayed next to posts from account. AKA, 'profile picture'",
              accept: ['image/png', 'image/jpeg'],
              maxSize: 1000000,
            },
            banner: {
              type: 'blob',
              description:
                'Larger horizontal image to display behind profile view.',
              accept: ['image/png', 'image/jpeg'],
              maxSize: 1000000,
            },
            labels: {
              type: 'union',
              description:
                'Self-label values, specific to the Bluesky application, on the overall account.',
              refs: ['lex:com.atproto.label.defs#selfLabels'],
            },
          },
        },
      },
    },
  },
  AppBskyActorPutPreferences: {
    lexicon: 1,
    id: 'app.bsky.actor.putPreferences',
    defs: {
      main: {
        type: 'procedure',
        description: 'Set the private preferences attached to the account.',
        input: {
          encoding: 'application/json',
          schema: {
            type: 'object',
            required: ['preferences'],
            properties: {
              preferences: {
                type: 'ref',
                ref: 'lex:app.bsky.actor.defs#preferences',
              },
            },
          },
        },
      },
    },
  },
  AppBskyActorSearchActors: {
    lexicon: 1,
    id: 'app.bsky.actor.searchActors',
    defs: {
      main: {
        type: 'query',
        description:
          'Find actors (profiles) matching search criteria. Does not require auth.',
        parameters: {
          type: 'params',
          properties: {
            term: {
              type: 'string',
              description: "DEPRECATED: use 'q' instead.",
            },
            q: {
              type: 'string',
              description:
                'Search query string. Syntax, phrase, boolean, and faceting is unspecified, but Lucene query syntax is recommended.',
            },
            limit: {
              type: 'integer',
              minimum: 1,
              maximum: 100,
              default: 25,
            },
            cursor: {
              type: 'string',
            },
          },
        },
        output: {
          encoding: 'application/json',
          schema: {
            type: 'object',
            required: ['actors'],
            properties: {
              cursor: {
                type: 'string',
              },
              actors: {
                type: 'array',
                items: {
                  type: 'ref',
                  ref: 'lex:app.bsky.actor.defs#profileView',
                },
              },
            },
          },
        },
      },
    },
  },
  AppBskyActorSearchActorsTypeahead: {
    lexicon: 1,
    id: 'app.bsky.actor.searchActorsTypeahead',
    defs: {
      main: {
        type: 'query',
        description:
          'Find actor suggestions for a prefix search term. Expected use is for auto-completion during text field entry. Does not require auth.',
        parameters: {
          type: 'params',
          properties: {
            term: {
              type: 'string',
              description: "DEPRECATED: use 'q' instead.",
            },
            q: {
              type: 'string',
              description: 'Search query prefix; not a full query string.',
            },
            limit: {
              type: 'integer',
              minimum: 1,
              maximum: 100,
              default: 10,
            },
          },
        },
        output: {
          encoding: 'application/json',
          schema: {
            type: 'object',
            required: ['actors'],
            properties: {
              actors: {
                type: 'array',
                items: {
                  type: 'ref',
                  ref: 'lex:app.bsky.actor.defs#profileViewBasic',
                },
              },
            },
          },
        },
      },
    },
  },
  AppBskyEmbedExternal: {
    lexicon: 1,
    id: 'app.bsky.embed.external',
    defs: {
      main: {
        type: 'object',
        description:
          "A representation of some externally linked content (eg, a URL and 'card'), embedded in a Bluesky record (eg, a post).",
        required: ['external'],
        properties: {
          external: {
            type: 'ref',
            ref: 'lex:app.bsky.embed.external#external',
          },
        },
      },
      external: {
        type: 'object',
        required: ['uri', 'title', 'description'],
        properties: {
          uri: {
            type: 'string',
            format: 'uri',
          },
          title: {
            type: 'string',
          },
          description: {
            type: 'string',
          },
          thumb: {
            type: 'blob',
            accept: ['image/*'],
            maxSize: 1000000,
          },
        },
      },
      view: {
        type: 'object',
        required: ['external'],
        properties: {
          external: {
            type: 'ref',
            ref: 'lex:app.bsky.embed.external#viewExternal',
          },
        },
      },
      viewExternal: {
        type: 'object',
        required: ['uri', 'title', 'description'],
        properties: {
          uri: {
            type: 'string',
            format: 'uri',
          },
          title: {
            type: 'string',
          },
          description: {
            type: 'string',
          },
          thumb: {
            type: 'string',
          },
        },
      },
    },
  },
  AppBskyEmbedImages: {
    lexicon: 1,
    id: 'app.bsky.embed.images',
    description: 'A set of images embedded in a Bluesky record (eg, a post).',
    defs: {
      main: {
        type: 'object',
        required: ['images'],
        properties: {
          images: {
            type: 'array',
            items: {
              type: 'ref',
              ref: 'lex:app.bsky.embed.images#image',
            },
            maxLength: 4,
          },
        },
      },
      image: {
        type: 'object',
        required: ['image', 'alt'],
        properties: {
          image: {
            type: 'blob',
            accept: ['image/*'],
            maxSize: 1000000,
          },
          alt: {
            type: 'string',
            description:
              'Alt text description of the image, for accessibility.',
          },
          aspectRatio: {
            type: 'ref',
            ref: 'lex:app.bsky.embed.images#aspectRatio',
          },
        },
      },
      aspectRatio: {
        type: 'object',
        description:
          'width:height represents an aspect ratio. It may be approximate, and may not correspond to absolute dimensions in any given unit.',
        required: ['width', 'height'],
        properties: {
          width: {
            type: 'integer',
            minimum: 1,
          },
          height: {
            type: 'integer',
            minimum: 1,
          },
        },
      },
      view: {
        type: 'object',
        required: ['images'],
        properties: {
          images: {
            type: 'array',
            items: {
              type: 'ref',
              ref: 'lex:app.bsky.embed.images#viewImage',
            },
            maxLength: 4,
          },
        },
      },
      viewImage: {
        type: 'object',
        required: ['thumb', 'fullsize', 'alt'],
        properties: {
          thumb: {
            type: 'string',
            description:
              'Fully-qualified URL where a thumbnail of the image can be fetched. For example, CDN location provided by the App View.',
          },
          fullsize: {
            type: 'string',
            description:
              'Fully-qualified URL where a large version of the image can be fetched. May or may not be the exact original blob. For example, CDN location provided by the App View.',
          },
          alt: {
            type: 'string',
            description:
              'Alt text description of the image, for accessibility.',
          },
          aspectRatio: {
            type: 'ref',
            ref: 'lex:app.bsky.embed.images#aspectRatio',
          },
        },
      },
    },
  },
  AppBskyEmbedRecord: {
    lexicon: 1,
    id: 'app.bsky.embed.record',
    description:
      'A representation of a record embedded in a Bluesky record (eg, a post). For example, a quote-post, or sharing a feed generator record.',
    defs: {
      main: {
        type: 'object',
        required: ['record'],
        properties: {
          record: {
            type: 'ref',
            ref: 'lex:com.atproto.repo.strongRef',
          },
        },
      },
      view: {
        type: 'object',
        required: ['record'],
        properties: {
          record: {
            type: 'union',
            refs: [
              'lex:app.bsky.embed.record#viewRecord',
              'lex:app.bsky.embed.record#viewNotFound',
              'lex:app.bsky.embed.record#viewBlocked',
              'lex:app.bsky.feed.defs#generatorView',
              'lex:app.bsky.graph.defs#listView',
              'lex:app.bsky.labeler.defs#labelerView',
            ],
          },
        },
      },
      viewRecord: {
        type: 'object',
        required: ['uri', 'cid', 'author', 'value', 'indexedAt'],
        properties: {
          uri: {
            type: 'string',
            format: 'at-uri',
          },
          cid: {
            type: 'string',
            format: 'cid',
          },
          author: {
            type: 'ref',
            ref: 'lex:app.bsky.actor.defs#profileViewBasic',
          },
          value: {
            type: 'unknown',
            description: 'The record data itself.',
          },
          labels: {
            type: 'array',
            items: {
              type: 'ref',
              ref: 'lex:com.atproto.label.defs#label',
            },
          },
          embeds: {
            type: 'array',
            items: {
              type: 'union',
              refs: [
                'lex:app.bsky.embed.images#view',
                'lex:app.bsky.embed.external#view',
                'lex:app.bsky.embed.record#view',
                'lex:app.bsky.embed.recordWithMedia#view',
              ],
            },
          },
          indexedAt: {
            type: 'string',
            format: 'datetime',
          },
        },
      },
      viewNotFound: {
        type: 'object',
        required: ['uri', 'notFound'],
        properties: {
          uri: {
            type: 'string',
            format: 'at-uri',
          },
          notFound: {
            type: 'boolean',
            const: true,
          },
        },
      },
      viewBlocked: {
        type: 'object',
        required: ['uri', 'blocked', 'author'],
        properties: {
          uri: {
            type: 'string',
            format: 'at-uri',
          },
          blocked: {
            type: 'boolean',
            const: true,
          },
          author: {
            type: 'ref',
            ref: 'lex:app.bsky.feed.defs#blockedAuthor',
          },
        },
      },
    },
  },
  AppBskyEmbedRecordWithMedia: {
    lexicon: 1,
    id: 'app.bsky.embed.recordWithMedia',
    description:
      'A representation of a record embedded in a Bluesky record (eg, a post), alongside other compatible embeds. For example, a quote post and image, or a quote post and external URL card.',
    defs: {
      main: {
        type: 'object',
        required: ['record', 'media'],
        properties: {
          record: {
            type: 'ref',
            ref: 'lex:app.bsky.embed.record',
          },
          media: {
            type: 'union',
            refs: ['lex:app.bsky.embed.images', 'lex:app.bsky.embed.external'],
          },
        },
      },
      view: {
        type: 'object',
        required: ['record', 'media'],
        properties: {
          record: {
            type: 'ref',
            ref: 'lex:app.bsky.embed.record#view',
          },
          media: {
            type: 'union',
            refs: [
              'lex:app.bsky.embed.images#view',
              'lex:app.bsky.embed.external#view',
            ],
          },
        },
      },
    },
  },
  AppBskyFeedDefs: {
    lexicon: 1,
    id: 'app.bsky.feed.defs',
    defs: {
      postView: {
        type: 'object',
        required: ['uri', 'cid', 'author', 'record', 'indexedAt'],
        properties: {
          uri: {
            type: 'string',
            format: 'at-uri',
          },
          cid: {
            type: 'string',
            format: 'cid',
          },
          author: {
            type: 'ref',
            ref: 'lex:app.bsky.actor.defs#profileViewBasic',
          },
          record: {
            type: 'unknown',
          },
          embed: {
            type: 'union',
            refs: [
              'lex:app.bsky.embed.images#view',
              'lex:app.bsky.embed.external#view',
              'lex:app.bsky.embed.record#view',
              'lex:app.bsky.embed.recordWithMedia#view',
            ],
          },
          replyCount: {
            type: 'integer',
          },
          repostCount: {
            type: 'integer',
          },
          likeCount: {
            type: 'integer',
          },
          indexedAt: {
            type: 'string',
            format: 'datetime',
          },
          viewer: {
            type: 'ref',
            ref: 'lex:app.bsky.feed.defs#viewerState',
          },
          labels: {
            type: 'array',
            items: {
              type: 'ref',
              ref: 'lex:com.atproto.label.defs#label',
            },
          },
          threadgate: {
            type: 'ref',
            ref: 'lex:app.bsky.feed.defs#threadgateView',
          },
        },
      },
      viewerState: {
        type: 'object',
        description:
          "Metadata about the requesting account's relationship with the subject content. Only has meaningful content for authed requests.",
        properties: {
          repost: {
            type: 'string',
            format: 'at-uri',
          },
          like: {
            type: 'string',
            format: 'at-uri',
          },
          replyDisabled: {
            type: 'boolean',
          },
        },
      },
      feedViewPost: {
        type: 'object',
        required: ['post'],
        properties: {
          post: {
            type: 'ref',
            ref: 'lex:app.bsky.feed.defs#postView',
          },
          reply: {
            type: 'ref',
            ref: 'lex:app.bsky.feed.defs#replyRef',
          },
          reason: {
            type: 'union',
            refs: ['lex:app.bsky.feed.defs#reasonRepost'],
          },
        },
      },
      replyRef: {
        type: 'object',
        required: ['root', 'parent'],
        properties: {
          root: {
            type: 'union',
            refs: [
              'lex:app.bsky.feed.defs#postView',
              'lex:app.bsky.feed.defs#notFoundPost',
              'lex:app.bsky.feed.defs#blockedPost',
            ],
          },
          parent: {
            type: 'union',
            refs: [
              'lex:app.bsky.feed.defs#postView',
              'lex:app.bsky.feed.defs#notFoundPost',
              'lex:app.bsky.feed.defs#blockedPost',
            ],
          },
        },
      },
      reasonRepost: {
        type: 'object',
        required: ['by', 'indexedAt'],
        properties: {
          by: {
            type: 'ref',
            ref: 'lex:app.bsky.actor.defs#profileViewBasic',
          },
          indexedAt: {
            type: 'string',
            format: 'datetime',
          },
        },
      },
      threadViewPost: {
        type: 'object',
        required: ['post'],
        properties: {
          post: {
            type: 'ref',
            ref: 'lex:app.bsky.feed.defs#postView',
          },
          parent: {
            type: 'union',
            refs: [
              'lex:app.bsky.feed.defs#threadViewPost',
              'lex:app.bsky.feed.defs#notFoundPost',
              'lex:app.bsky.feed.defs#blockedPost',
            ],
          },
          replies: {
            type: 'array',
            items: {
              type: 'union',
              refs: [
                'lex:app.bsky.feed.defs#threadViewPost',
                'lex:app.bsky.feed.defs#notFoundPost',
                'lex:app.bsky.feed.defs#blockedPost',
              ],
            },
          },
        },
      },
      notFoundPost: {
        type: 'object',
        required: ['uri', 'notFound'],
        properties: {
          uri: {
            type: 'string',
            format: 'at-uri',
          },
          notFound: {
            type: 'boolean',
            const: true,
          },
        },
      },
      blockedPost: {
        type: 'object',
        required: ['uri', 'blocked', 'author'],
        properties: {
          uri: {
            type: 'string',
            format: 'at-uri',
          },
          blocked: {
            type: 'boolean',
            const: true,
          },
          author: {
            type: 'ref',
            ref: 'lex:app.bsky.feed.defs#blockedAuthor',
          },
        },
      },
      blockedAuthor: {
        type: 'object',
        required: ['did'],
        properties: {
          did: {
            type: 'string',
            format: 'did',
          },
          viewer: {
            type: 'ref',
            ref: 'lex:app.bsky.actor.defs#viewerState',
          },
        },
      },
      generatorView: {
        type: 'object',
        required: ['uri', 'cid', 'did', 'creator', 'displayName', 'indexedAt'],
        properties: {
          uri: {
            type: 'string',
            format: 'at-uri',
          },
          cid: {
            type: 'string',
            format: 'cid',
          },
          did: {
            type: 'string',
            format: 'did',
          },
          creator: {
            type: 'ref',
            ref: 'lex:app.bsky.actor.defs#profileView',
          },
          displayName: {
            type: 'string',
          },
          description: {
            type: 'string',
            maxGraphemes: 300,
            maxLength: 3000,
          },
          descriptionFacets: {
            type: 'array',
            items: {
              type: 'ref',
              ref: 'lex:app.bsky.richtext.facet',
            },
          },
          avatar: {
            type: 'string',
          },
          likeCount: {
            type: 'integer',
            minimum: 0,
          },
          viewer: {
            type: 'ref',
            ref: 'lex:app.bsky.feed.defs#generatorViewerState',
          },
          indexedAt: {
            type: 'string',
            format: 'datetime',
          },
        },
      },
      generatorViewerState: {
        type: 'object',
        properties: {
          like: {
            type: 'string',
            format: 'at-uri',
          },
        },
      },
      skeletonFeedPost: {
        type: 'object',
        required: ['post'],
        properties: {
          post: {
            type: 'string',
            format: 'at-uri',
          },
          reason: {
            type: 'union',
            refs: ['lex:app.bsky.feed.defs#skeletonReasonRepost'],
          },
        },
      },
      skeletonReasonRepost: {
        type: 'object',
        required: ['repost'],
        properties: {
          repost: {
            type: 'string',
            format: 'at-uri',
          },
        },
      },
      threadgateView: {
        type: 'object',
        properties: {
          uri: {
            type: 'string',
            format: 'at-uri',
          },
          cid: {
            type: 'string',
            format: 'cid',
          },
          record: {
            type: 'unknown',
          },
          lists: {
            type: 'array',
            items: {
              type: 'ref',
              ref: 'lex:app.bsky.graph.defs#listViewBasic',
            },
          },
        },
      },
    },
  },
  AppBskyFeedDescribeFeedGenerator: {
    lexicon: 1,
    id: 'app.bsky.feed.describeFeedGenerator',
    defs: {
      main: {
        type: 'query',
        description:
          'Get information about a feed generator, including policies and offered feed URIs. Does not require auth; implemented by Feed Generator services (not App View).',
        output: {
          encoding: 'application/json',
          schema: {
            type: 'object',
            required: ['did', 'feeds'],
            properties: {
              did: {
                type: 'string',
                format: 'did',
              },
              feeds: {
                type: 'array',
                items: {
                  type: 'ref',
                  ref: 'lex:app.bsky.feed.describeFeedGenerator#feed',
                },
              },
              links: {
                type: 'ref',
                ref: 'lex:app.bsky.feed.describeFeedGenerator#links',
              },
            },
          },
        },
      },
      feed: {
        type: 'object',
        required: ['uri'],
        properties: {
          uri: {
            type: 'string',
            format: 'at-uri',
          },
        },
      },
      links: {
        type: 'object',
        properties: {
          privacyPolicy: {
            type: 'string',
          },
          termsOfService: {
            type: 'string',
          },
        },
      },
    },
  },
  AppBskyFeedGenerator: {
    lexicon: 1,
    id: 'app.bsky.feed.generator',
    defs: {
      main: {
        type: 'record',
        description:
          'Record declaring of the existence of a feed generator, and containing metadata about it. The record can exist in any repository.',
        key: 'any',
        record: {
          type: 'object',
          required: ['did', 'displayName', 'createdAt'],
          properties: {
            did: {
              type: 'string',
              format: 'did',
            },
            displayName: {
              type: 'string',
              maxGraphemes: 24,
              maxLength: 240,
            },
            description: {
              type: 'string',
              maxGraphemes: 300,
              maxLength: 3000,
            },
            descriptionFacets: {
              type: 'array',
              items: {
                type: 'ref',
                ref: 'lex:app.bsky.richtext.facet',
              },
            },
            avatar: {
              type: 'blob',
              accept: ['image/png', 'image/jpeg'],
              maxSize: 1000000,
            },
            labels: {
              type: 'union',
              description: 'Self-label values',
              refs: ['lex:com.atproto.label.defs#selfLabels'],
            },
            createdAt: {
              type: 'string',
              format: 'datetime',
            },
          },
        },
      },
    },
  },
  AppBskyFeedGetActorFeeds: {
    lexicon: 1,
    id: 'app.bsky.feed.getActorFeeds',
    defs: {
      main: {
        type: 'query',
        description:
          "Get a list of feeds (feed generator records) created by the actor (in the actor's repo).",
        parameters: {
          type: 'params',
          required: ['actor'],
          properties: {
            actor: {
              type: 'string',
              format: 'at-identifier',
            },
            limit: {
              type: 'integer',
              minimum: 1,
              maximum: 100,
              default: 50,
            },
            cursor: {
              type: 'string',
            },
          },
        },
        output: {
          encoding: 'application/json',
          schema: {
            type: 'object',
            required: ['feeds'],
            properties: {
              cursor: {
                type: 'string',
              },
              feeds: {
                type: 'array',
                items: {
                  type: 'ref',
                  ref: 'lex:app.bsky.feed.defs#generatorView',
                },
              },
            },
          },
        },
      },
    },
  },
  AppBskyFeedGetActorLikes: {
    lexicon: 1,
    id: 'app.bsky.feed.getActorLikes',
    defs: {
      main: {
        type: 'query',
        description:
          'Get a list of posts liked by an actor. Does not require auth.',
        parameters: {
          type: 'params',
          required: ['actor'],
          properties: {
            actor: {
              type: 'string',
              format: 'at-identifier',
            },
            limit: {
              type: 'integer',
              minimum: 1,
              maximum: 100,
              default: 50,
            },
            cursor: {
              type: 'string',
            },
          },
        },
        output: {
          encoding: 'application/json',
          schema: {
            type: 'object',
            required: ['feed'],
            properties: {
              cursor: {
                type: 'string',
              },
              feed: {
                type: 'array',
                items: {
                  type: 'ref',
                  ref: 'lex:app.bsky.feed.defs#feedViewPost',
                },
              },
            },
          },
        },
        errors: [
          {
            name: 'BlockedActor',
          },
          {
            name: 'BlockedByActor',
          },
        ],
      },
    },
  },
  AppBskyFeedGetAuthorFeed: {
    lexicon: 1,
    id: 'app.bsky.feed.getAuthorFeed',
    defs: {
      main: {
        type: 'query',
        description:
          "Get a view of an actor's 'author feed' (post and reposts by the author). Does not require auth.",
        parameters: {
          type: 'params',
          required: ['actor'],
          properties: {
            actor: {
              type: 'string',
              format: 'at-identifier',
            },
            limit: {
              type: 'integer',
              minimum: 1,
              maximum: 100,
              default: 50,
            },
            cursor: {
              type: 'string',
            },
            filter: {
              type: 'string',
              description:
                'Combinations of post/repost types to include in response.',
              knownValues: [
                'posts_with_replies',
                'posts_no_replies',
                'posts_with_media',
                'posts_and_author_threads',
              ],
              default: 'posts_with_replies',
            },
          },
        },
        output: {
          encoding: 'application/json',
          schema: {
            type: 'object',
            required: ['feed'],
            properties: {
              cursor: {
                type: 'string',
              },
              feed: {
                type: 'array',
                items: {
                  type: 'ref',
                  ref: 'lex:app.bsky.feed.defs#feedViewPost',
                },
              },
            },
          },
        },
        errors: [
          {
            name: 'BlockedActor',
          },
          {
            name: 'BlockedByActor',
          },
        ],
      },
    },
  },
  AppBskyFeedGetFeed: {
    lexicon: 1,
    id: 'app.bsky.feed.getFeed',
    defs: {
      main: {
        type: 'query',
        description:
          "Get a hydrated feed from an actor's selected feed generator. Implemented by App View.",
        parameters: {
          type: 'params',
          required: ['feed'],
          properties: {
            feed: {
              type: 'string',
              format: 'at-uri',
            },
            limit: {
              type: 'integer',
              minimum: 1,
              maximum: 100,
              default: 50,
            },
            cursor: {
              type: 'string',
            },
          },
        },
        output: {
          encoding: 'application/json',
          schema: {
            type: 'object',
            required: ['feed'],
            properties: {
              cursor: {
                type: 'string',
              },
              feed: {
                type: 'array',
                items: {
                  type: 'ref',
                  ref: 'lex:app.bsky.feed.defs#feedViewPost',
                },
              },
            },
          },
        },
        errors: [
          {
            name: 'UnknownFeed',
          },
        ],
      },
    },
  },
  AppBskyFeedGetFeedGenerator: {
    lexicon: 1,
    id: 'app.bsky.feed.getFeedGenerator',
    defs: {
      main: {
        type: 'query',
        description:
          'Get information about a feed generator. Implemented by AppView.',
        parameters: {
          type: 'params',
          required: ['feed'],
          properties: {
            feed: {
              type: 'string',
              format: 'at-uri',
              description: 'AT-URI of the feed generator record.',
            },
          },
        },
        output: {
          encoding: 'application/json',
          schema: {
            type: 'object',
            required: ['view', 'isOnline', 'isValid'],
            properties: {
              view: {
                type: 'ref',
                ref: 'lex:app.bsky.feed.defs#generatorView',
              },
              isOnline: {
                type: 'boolean',
                description:
                  'Indicates whether the feed generator service has been online recently, or else seems to be inactive.',
              },
              isValid: {
                type: 'boolean',
                description:
                  'Indicates whether the feed generator service is compatible with the record declaration.',
              },
            },
          },
        },
      },
    },
  },
  AppBskyFeedGetFeedGenerators: {
    lexicon: 1,
    id: 'app.bsky.feed.getFeedGenerators',
    defs: {
      main: {
        type: 'query',
        description: 'Get information about a list of feed generators.',
        parameters: {
          type: 'params',
          required: ['feeds'],
          properties: {
            feeds: {
              type: 'array',
              items: {
                type: 'string',
                format: 'at-uri',
              },
            },
          },
        },
        output: {
          encoding: 'application/json',
          schema: {
            type: 'object',
            required: ['feeds'],
            properties: {
              feeds: {
                type: 'array',
                items: {
                  type: 'ref',
                  ref: 'lex:app.bsky.feed.defs#generatorView',
                },
              },
            },
          },
        },
      },
    },
  },
  AppBskyFeedGetFeedSkeleton: {
    lexicon: 1,
    id: 'app.bsky.feed.getFeedSkeleton',
    defs: {
      main: {
        type: 'query',
        description:
          'Get a skeleton of a feed provided by a feed generator. Auth is optional, depending on provider requirements, and provides the DID of the requester. Implemented by Feed Generator Service.',
        parameters: {
          type: 'params',
          required: ['feed'],
          properties: {
            feed: {
              type: 'string',
              format: 'at-uri',
              description:
                'Reference to feed generator record describing the specific feed being requested.',
            },
            limit: {
              type: 'integer',
              minimum: 1,
              maximum: 100,
              default: 50,
            },
            cursor: {
              type: 'string',
            },
          },
        },
        output: {
          encoding: 'application/json',
          schema: {
            type: 'object',
            required: ['feed'],
            properties: {
              cursor: {
                type: 'string',
              },
              feed: {
                type: 'array',
                items: {
                  type: 'ref',
                  ref: 'lex:app.bsky.feed.defs#skeletonFeedPost',
                },
              },
            },
          },
        },
        errors: [
          {
            name: 'UnknownFeed',
          },
        ],
      },
    },
  },
  AppBskyFeedGetLikes: {
    lexicon: 1,
    id: 'app.bsky.feed.getLikes',
    defs: {
      main: {
        type: 'query',
        description:
          'Get like records which reference a subject (by AT-URI and CID).',
        parameters: {
          type: 'params',
          required: ['uri'],
          properties: {
            uri: {
              type: 'string',
              format: 'at-uri',
              description: 'AT-URI of the subject (eg, a post record).',
            },
            cid: {
              type: 'string',
              format: 'cid',
              description:
                'CID of the subject record (aka, specific version of record), to filter likes.',
            },
            limit: {
              type: 'integer',
              minimum: 1,
              maximum: 100,
              default: 50,
            },
            cursor: {
              type: 'string',
            },
          },
        },
        output: {
          encoding: 'application/json',
          schema: {
            type: 'object',
            required: ['uri', 'likes'],
            properties: {
              uri: {
                type: 'string',
                format: 'at-uri',
              },
              cid: {
                type: 'string',
                format: 'cid',
              },
              cursor: {
                type: 'string',
              },
              likes: {
                type: 'array',
                items: {
                  type: 'ref',
                  ref: 'lex:app.bsky.feed.getLikes#like',
                },
              },
            },
          },
        },
      },
      like: {
        type: 'object',
        required: ['indexedAt', 'createdAt', 'actor'],
        properties: {
          indexedAt: {
            type: 'string',
            format: 'datetime',
          },
          createdAt: {
            type: 'string',
            format: 'datetime',
          },
          actor: {
            type: 'ref',
            ref: 'lex:app.bsky.actor.defs#profileView',
          },
        },
      },
    },
  },
  AppBskyFeedGetListFeed: {
    lexicon: 1,
    id: 'app.bsky.feed.getListFeed',
    defs: {
      main: {
        type: 'query',
        description:
          'Get a feed of recent posts from a list (posts and reposts from any actors on the list). Does not require auth.',
        parameters: {
          type: 'params',
          required: ['list'],
          properties: {
            list: {
              type: 'string',
              format: 'at-uri',
              description: 'Reference (AT-URI) to the list record.',
            },
            limit: {
              type: 'integer',
              minimum: 1,
              maximum: 100,
              default: 50,
            },
            cursor: {
              type: 'string',
            },
          },
        },
        output: {
          encoding: 'application/json',
          schema: {
            type: 'object',
            required: ['feed'],
            properties: {
              cursor: {
                type: 'string',
              },
              feed: {
                type: 'array',
                items: {
                  type: 'ref',
                  ref: 'lex:app.bsky.feed.defs#feedViewPost',
                },
              },
            },
          },
        },
        errors: [
          {
            name: 'UnknownList',
          },
        ],
      },
    },
  },
  AppBskyFeedGetPostThread: {
    lexicon: 1,
    id: 'app.bsky.feed.getPostThread',
    defs: {
      main: {
        type: 'query',
        description:
          'Get posts in a thread. Does not require auth, but additional metadata and filtering will be applied for authed requests.',
        parameters: {
          type: 'params',
          required: ['uri'],
          properties: {
            uri: {
              type: 'string',
              format: 'at-uri',
              description: 'Reference (AT-URI) to post record.',
            },
            depth: {
              type: 'integer',
              description:
                'How many levels of reply depth should be included in response.',
              default: 6,
              minimum: 0,
              maximum: 1000,
            },
            parentHeight: {
              type: 'integer',
              description:
                'How many levels of parent (and grandparent, etc) post to include.',
              default: 80,
              minimum: 0,
              maximum: 1000,
            },
          },
        },
        output: {
          encoding: 'application/json',
          schema: {
            type: 'object',
            required: ['thread'],
            properties: {
              thread: {
                type: 'union',
                refs: [
                  'lex:app.bsky.feed.defs#threadViewPost',
                  'lex:app.bsky.feed.defs#notFoundPost',
                  'lex:app.bsky.feed.defs#blockedPost',
                ],
              },
            },
          },
        },
        errors: [
          {
            name: 'NotFound',
          },
        ],
      },
    },
  },
  AppBskyFeedGetPosts: {
    lexicon: 1,
    id: 'app.bsky.feed.getPosts',
    defs: {
      main: {
        type: 'query',
        description:
          "Gets post views for a specified list of posts (by AT-URI). This is sometimes referred to as 'hydrating' a 'feed skeleton'.",
        parameters: {
          type: 'params',
          required: ['uris'],
          properties: {
            uris: {
              type: 'array',
              description: 'List of post AT-URIs to return hydrated views for.',
              items: {
                type: 'string',
                format: 'at-uri',
              },
              maxLength: 25,
            },
          },
        },
        output: {
          encoding: 'application/json',
          schema: {
            type: 'object',
            required: ['posts'],
            properties: {
              posts: {
                type: 'array',
                items: {
                  type: 'ref',
                  ref: 'lex:app.bsky.feed.defs#postView',
                },
              },
            },
          },
        },
      },
    },
  },
  AppBskyFeedGetRepostedBy: {
    lexicon: 1,
    id: 'app.bsky.feed.getRepostedBy',
    defs: {
      main: {
        type: 'query',
        description: 'Get a list of reposts for a given post.',
        parameters: {
          type: 'params',
          required: ['uri'],
          properties: {
            uri: {
              type: 'string',
              format: 'at-uri',
              description: 'Reference (AT-URI) of post record',
            },
            cid: {
              type: 'string',
              format: 'cid',
              description:
                'If supplied, filters to reposts of specific version (by CID) of the post record.',
            },
            limit: {
              type: 'integer',
              minimum: 1,
              maximum: 100,
              default: 50,
            },
            cursor: {
              type: 'string',
            },
          },
        },
        output: {
          encoding: 'application/json',
          schema: {
            type: 'object',
            required: ['uri', 'repostedBy'],
            properties: {
              uri: {
                type: 'string',
                format: 'at-uri',
              },
              cid: {
                type: 'string',
                format: 'cid',
              },
              cursor: {
                type: 'string',
              },
              repostedBy: {
                type: 'array',
                items: {
                  type: 'ref',
                  ref: 'lex:app.bsky.actor.defs#profileView',
                },
              },
            },
          },
        },
      },
    },
  },
  AppBskyFeedGetSuggestedFeeds: {
    lexicon: 1,
    id: 'app.bsky.feed.getSuggestedFeeds',
    defs: {
      main: {
        type: 'query',
        description:
          'Get a list of suggested feeds (feed generators) for the requesting account.',
        parameters: {
          type: 'params',
          properties: {
            limit: {
              type: 'integer',
              minimum: 1,
              maximum: 100,
              default: 50,
            },
            cursor: {
              type: 'string',
            },
          },
        },
        output: {
          encoding: 'application/json',
          schema: {
            type: 'object',
            required: ['feeds'],
            properties: {
              cursor: {
                type: 'string',
              },
              feeds: {
                type: 'array',
                items: {
                  type: 'ref',
                  ref: 'lex:app.bsky.feed.defs#generatorView',
                },
              },
            },
          },
        },
      },
    },
  },
  AppBskyFeedGetTimeline: {
    lexicon: 1,
    id: 'app.bsky.feed.getTimeline',
    defs: {
      main: {
        type: 'query',
        description:
          "Get a view of the requesting account's home timeline. This is expected to be some form of reverse-chronological feed.",
        parameters: {
          type: 'params',
          properties: {
            algorithm: {
              type: 'string',
              description:
                "Variant 'algorithm' for timeline. Implementation-specific. NOTE: most feed flexibility has been moved to feed generator mechanism.",
            },
            limit: {
              type: 'integer',
              minimum: 1,
              maximum: 100,
              default: 50,
            },
            cursor: {
              type: 'string',
            },
          },
        },
        output: {
          encoding: 'application/json',
          schema: {
            type: 'object',
            required: ['feed'],
            properties: {
              cursor: {
                type: 'string',
              },
              feed: {
                type: 'array',
                items: {
                  type: 'ref',
                  ref: 'lex:app.bsky.feed.defs#feedViewPost',
                },
              },
            },
          },
        },
      },
    },
  },
  AppBskyFeedLike: {
    lexicon: 1,
    id: 'app.bsky.feed.like',
    defs: {
      main: {
        type: 'record',
        description: "Record declaring a 'like' of a piece of subject content.",
        key: 'tid',
        record: {
          type: 'object',
          required: ['subject', 'createdAt'],
          properties: {
            subject: {
              type: 'ref',
              ref: 'lex:com.atproto.repo.strongRef',
            },
            createdAt: {
              type: 'string',
              format: 'datetime',
            },
          },
        },
      },
    },
  },
  AppBskyFeedPost: {
    lexicon: 1,
    id: 'app.bsky.feed.post',
    defs: {
      main: {
        type: 'record',
        description: 'Record containing a Bluesky post.',
        key: 'tid',
        record: {
          type: 'object',
          required: ['text', 'createdAt'],
          properties: {
            text: {
              type: 'string',
              maxLength: 3000,
              maxGraphemes: 300,
              description:
                'The primary post content. May be an empty string, if there are embeds.',
            },
            entities: {
              type: 'array',
              description: 'DEPRECATED: replaced by app.bsky.richtext.facet.',
              items: {
                type: 'ref',
                ref: 'lex:app.bsky.feed.post#entity',
              },
            },
            facets: {
              type: 'array',
              description:
                'Annotations of text (mentions, URLs, hashtags, etc)',
              items: {
                type: 'ref',
                ref: 'lex:app.bsky.richtext.facet',
              },
            },
            reply: {
              type: 'ref',
              ref: 'lex:app.bsky.feed.post#replyRef',
            },
            embed: {
              type: 'union',
              refs: [
                'lex:app.bsky.embed.images',
                'lex:app.bsky.embed.external',
                'lex:app.bsky.embed.record',
                'lex:app.bsky.embed.recordWithMedia',
              ],
            },
            langs: {
              type: 'array',
              description:
                'Indicates human language of post primary text content.',
              maxLength: 3,
              items: {
                type: 'string',
                format: 'language',
              },
            },
            labels: {
              type: 'union',
              description:
                'Self-label values for this post. Effectively content warnings.',
              refs: ['lex:com.atproto.label.defs#selfLabels'],
            },
            tags: {
              type: 'array',
              description:
                'Additional hashtags, in addition to any included in post text and facets.',
              maxLength: 8,
              items: {
                type: 'string',
                maxLength: 640,
                maxGraphemes: 64,
              },
            },
            createdAt: {
              type: 'string',
              format: 'datetime',
              description:
                'Client-declared timestamp when this post was originally created.',
            },
          },
        },
      },
      replyRef: {
        type: 'object',
        required: ['root', 'parent'],
        properties: {
          root: {
            type: 'ref',
            ref: 'lex:com.atproto.repo.strongRef',
          },
          parent: {
            type: 'ref',
            ref: 'lex:com.atproto.repo.strongRef',
          },
        },
      },
      entity: {
        type: 'object',
        description: 'Deprecated: use facets instead.',
        required: ['index', 'type', 'value'],
        properties: {
          index: {
            type: 'ref',
            ref: 'lex:app.bsky.feed.post#textSlice',
          },
          type: {
            type: 'string',
            description: "Expected values are 'mention' and 'link'.",
          },
          value: {
            type: 'string',
          },
        },
      },
      textSlice: {
        type: 'object',
        description:
          'Deprecated. Use app.bsky.richtext instead -- A text segment. Start is inclusive, end is exclusive. Indices are for utf16-encoded strings.',
        required: ['start', 'end'],
        properties: {
          start: {
            type: 'integer',
            minimum: 0,
          },
          end: {
            type: 'integer',
            minimum: 0,
          },
        },
      },
    },
  },
  AppBskyFeedRepost: {
    lexicon: 1,
    id: 'app.bsky.feed.repost',
    defs: {
      main: {
        description:
          "Record representing a 'repost' of an existing Bluesky post.",
        type: 'record',
        key: 'tid',
        record: {
          type: 'object',
          required: ['subject', 'createdAt'],
          properties: {
            subject: {
              type: 'ref',
              ref: 'lex:com.atproto.repo.strongRef',
            },
            createdAt: {
              type: 'string',
              format: 'datetime',
            },
          },
        },
      },
    },
  },
  AppBskyFeedSearchPosts: {
    lexicon: 1,
    id: 'app.bsky.feed.searchPosts',
    defs: {
      main: {
        type: 'query',
        description:
          'Find posts matching search criteria, returning views of those posts.',
        parameters: {
          type: 'params',
          required: ['q'],
          properties: {
            q: {
              type: 'string',
              description:
                'Search query string; syntax, phrase, boolean, and faceting is unspecified, but Lucene query syntax is recommended.',
            },
            limit: {
              type: 'integer',
              minimum: 1,
              maximum: 100,
              default: 25,
            },
            cursor: {
              type: 'string',
              description:
                'Optional pagination mechanism; may not necessarily allow scrolling through entire result set.',
            },
          },
        },
        output: {
          encoding: 'application/json',
          schema: {
            type: 'object',
            required: ['posts'],
            properties: {
              cursor: {
                type: 'string',
              },
              hitsTotal: {
                type: 'integer',
                description:
                  'Count of search hits. Optional, may be rounded/truncated, and may not be possible to paginate through all hits.',
              },
              posts: {
                type: 'array',
                items: {
                  type: 'ref',
                  ref: 'lex:app.bsky.feed.defs#postView',
                },
              },
            },
          },
        },
        errors: [
          {
            name: 'BadQueryString',
          },
        ],
      },
    },
  },
  AppBskyFeedThreadgate: {
    lexicon: 1,
    id: 'app.bsky.feed.threadgate',
    defs: {
      main: {
        type: 'record',
        key: 'tid',
        description:
          "Record defining interaction gating rules for a thread (aka, reply controls). The record key (rkey) of the threadgate record must match the record key of the thread's root post, and that record must be in the same repository..",
        record: {
          type: 'object',
          required: ['post', 'createdAt'],
          properties: {
            post: {
              type: 'string',
              format: 'at-uri',
              description: 'Reference (AT-URI) to the post record.',
            },
            allow: {
              type: 'array',
              maxLength: 5,
              items: {
                type: 'union',
                refs: [
                  'lex:app.bsky.feed.threadgate#mentionRule',
                  'lex:app.bsky.feed.threadgate#followingRule',
                  'lex:app.bsky.feed.threadgate#listRule',
                ],
              },
            },
            createdAt: {
              type: 'string',
              format: 'datetime',
            },
          },
        },
      },
      mentionRule: {
        type: 'object',
        description: 'Allow replies from actors mentioned in your post.',
        properties: {},
      },
      followingRule: {
        type: 'object',
        description: 'Allow replies from actors you follow.',
        properties: {},
      },
      listRule: {
        type: 'object',
        description: 'Allow replies from actors on a list.',
        required: ['list'],
        properties: {
          list: {
            type: 'string',
            format: 'at-uri',
          },
        },
      },
    },
  },
  AppBskyGraphBlock: {
    lexicon: 1,
    id: 'app.bsky.graph.block',
    defs: {
      main: {
        type: 'record',
        description:
          "Record declaring a 'block' relationship against another account. NOTE: blocks are public in Bluesky; see blog posts for details.",
        key: 'tid',
        record: {
          type: 'object',
          required: ['subject', 'createdAt'],
          properties: {
            subject: {
              type: 'string',
              format: 'did',
              description: 'DID of the account to be blocked.',
            },
            createdAt: {
              type: 'string',
              format: 'datetime',
            },
          },
        },
      },
    },
  },
  AppBskyGraphDefs: {
    lexicon: 1,
    id: 'app.bsky.graph.defs',
    defs: {
      listViewBasic: {
        type: 'object',
        required: ['uri', 'cid', 'name', 'purpose'],
        properties: {
          uri: {
            type: 'string',
            format: 'at-uri',
          },
          cid: {
            type: 'string',
            format: 'cid',
          },
          name: {
            type: 'string',
            maxLength: 64,
            minLength: 1,
          },
          purpose: {
            type: 'ref',
            ref: 'lex:app.bsky.graph.defs#listPurpose',
          },
          avatar: {
            type: 'string',
          },
          viewer: {
            type: 'ref',
            ref: 'lex:app.bsky.graph.defs#listViewerState',
          },
          indexedAt: {
            type: 'string',
            format: 'datetime',
          },
        },
      },
      listView: {
        type: 'object',
        required: ['uri', 'cid', 'creator', 'name', 'purpose', 'indexedAt'],
        properties: {
          uri: {
            type: 'string',
            format: 'at-uri',
          },
          cid: {
            type: 'string',
            format: 'cid',
          },
          creator: {
            type: 'ref',
            ref: 'lex:app.bsky.actor.defs#profileView',
          },
          name: {
            type: 'string',
            maxLength: 64,
            minLength: 1,
          },
          purpose: {
            type: 'ref',
            ref: 'lex:app.bsky.graph.defs#listPurpose',
          },
          description: {
            type: 'string',
            maxGraphemes: 300,
            maxLength: 3000,
          },
          descriptionFacets: {
            type: 'array',
            items: {
              type: 'ref',
              ref: 'lex:app.bsky.richtext.facet',
            },
          },
          avatar: {
            type: 'string',
          },
          viewer: {
            type: 'ref',
            ref: 'lex:app.bsky.graph.defs#listViewerState',
          },
          indexedAt: {
            type: 'string',
            format: 'datetime',
          },
        },
      },
      listItemView: {
        type: 'object',
        required: ['uri', 'subject'],
        properties: {
          uri: {
            type: 'string',
            format: 'at-uri',
          },
          subject: {
            type: 'ref',
            ref: 'lex:app.bsky.actor.defs#profileView',
          },
        },
      },
      listPurpose: {
        type: 'string',
        knownValues: [
          'app.bsky.graph.defs#modlist',
          'app.bsky.graph.defs#curatelist',
        ],
      },
      modlist: {
        type: 'token',
        description:
          'A list of actors to apply an aggregate moderation action (mute/block) on.',
      },
      curatelist: {
        type: 'token',
        description:
          'A list of actors used for curation purposes such as list feeds or interaction gating.',
      },
      listViewerState: {
        type: 'object',
        properties: {
          muted: {
            type: 'boolean',
          },
          blocked: {
            type: 'string',
            format: 'at-uri',
          },
        },
      },
      notFoundActor: {
        type: 'object',
        description: 'indicates that a handle or DID could not be resolved',
        required: ['actor', 'notFound'],
        properties: {
          actor: {
            type: 'string',
            format: 'at-identifier',
          },
          notFound: {
            type: 'boolean',
            const: true,
          },
        },
      },
      relationship: {
        type: 'object',
        description:
          'lists the bi-directional graph relationships between one actor (not indicated in the object), and the target actors (the DID included in the object)',
        required: ['did'],
        properties: {
          did: {
            type: 'string',
            format: 'did',
          },
          following: {
            type: 'string',
            format: 'at-uri',
            description:
              'if the actor follows this DID, this is the AT-URI of the follow record',
          },
          followedBy: {
            type: 'string',
            format: 'at-uri',
            description:
              'if the actor is followed by this DID, contains the AT-URI of the follow record',
          },
        },
      },
    },
  },
  AppBskyGraphFollow: {
    lexicon: 1,
    id: 'app.bsky.graph.follow',
    defs: {
      main: {
        type: 'record',
        description:
          "Record declaring a social 'follow' relationship of another account. Duplicate follows will be ignored by the AppView.",
        key: 'tid',
        record: {
          type: 'object',
          required: ['subject', 'createdAt'],
          properties: {
            subject: {
              type: 'string',
              format: 'did',
            },
            createdAt: {
              type: 'string',
              format: 'datetime',
            },
          },
        },
      },
    },
  },
  AppBskyGraphGetBlocks: {
    lexicon: 1,
    id: 'app.bsky.graph.getBlocks',
    defs: {
      main: {
        type: 'query',
        description:
          'Enumerates which accounts the requesting account is currently blocking. Requires auth.',
        parameters: {
          type: 'params',
          properties: {
            limit: {
              type: 'integer',
              minimum: 1,
              maximum: 100,
              default: 50,
            },
            cursor: {
              type: 'string',
            },
          },
        },
        output: {
          encoding: 'application/json',
          schema: {
            type: 'object',
            required: ['blocks'],
            properties: {
              cursor: {
                type: 'string',
              },
              blocks: {
                type: 'array',
                items: {
                  type: 'ref',
                  ref: 'lex:app.bsky.actor.defs#profileView',
                },
              },
            },
          },
        },
      },
    },
  },
  AppBskyGraphGetFollowers: {
    lexicon: 1,
    id: 'app.bsky.graph.getFollowers',
    defs: {
      main: {
        type: 'query',
        description:
          'Enumerates accounts which follow a specified account (actor).',
        parameters: {
          type: 'params',
          required: ['actor'],
          properties: {
            actor: {
              type: 'string',
              format: 'at-identifier',
            },
            limit: {
              type: 'integer',
              minimum: 1,
              maximum: 100,
              default: 50,
            },
            cursor: {
              type: 'string',
            },
          },
        },
        output: {
          encoding: 'application/json',
          schema: {
            type: 'object',
            required: ['subject', 'followers'],
            properties: {
              subject: {
                type: 'ref',
                ref: 'lex:app.bsky.actor.defs#profileView',
              },
              cursor: {
                type: 'string',
              },
              followers: {
                type: 'array',
                items: {
                  type: 'ref',
                  ref: 'lex:app.bsky.actor.defs#profileView',
                },
              },
            },
          },
        },
      },
    },
  },
  AppBskyGraphGetFollows: {
    lexicon: 1,
    id: 'app.bsky.graph.getFollows',
    defs: {
      main: {
        type: 'query',
        description:
          'Enumerates accounts which a specified account (actor) follows.',
        parameters: {
          type: 'params',
          required: ['actor'],
          properties: {
            actor: {
              type: 'string',
              format: 'at-identifier',
            },
            limit: {
              type: 'integer',
              minimum: 1,
              maximum: 100,
              default: 50,
            },
            cursor: {
              type: 'string',
            },
          },
        },
        output: {
          encoding: 'application/json',
          schema: {
            type: 'object',
            required: ['subject', 'follows'],
            properties: {
              subject: {
                type: 'ref',
                ref: 'lex:app.bsky.actor.defs#profileView',
              },
              cursor: {
                type: 'string',
              },
              follows: {
                type: 'array',
                items: {
                  type: 'ref',
                  ref: 'lex:app.bsky.actor.defs#profileView',
                },
              },
            },
          },
        },
      },
    },
  },
  AppBskyGraphGetList: {
    lexicon: 1,
    id: 'app.bsky.graph.getList',
    defs: {
      main: {
        type: 'query',
        description:
          "Gets a 'view' (with additional context) of a specified list.",
        parameters: {
          type: 'params',
          required: ['list'],
          properties: {
            list: {
              type: 'string',
              format: 'at-uri',
              description: 'Reference (AT-URI) of the list record to hydrate.',
            },
            limit: {
              type: 'integer',
              minimum: 1,
              maximum: 100,
              default: 50,
            },
            cursor: {
              type: 'string',
            },
          },
        },
        output: {
          encoding: 'application/json',
          schema: {
            type: 'object',
            required: ['list', 'items'],
            properties: {
              cursor: {
                type: 'string',
              },
              list: {
                type: 'ref',
                ref: 'lex:app.bsky.graph.defs#listView',
              },
              items: {
                type: 'array',
                items: {
                  type: 'ref',
                  ref: 'lex:app.bsky.graph.defs#listItemView',
                },
              },
            },
          },
        },
      },
    },
  },
  AppBskyGraphGetListBlocks: {
    lexicon: 1,
    id: 'app.bsky.graph.getListBlocks',
    defs: {
      main: {
        type: 'query',
        description:
          'Get mod lists that the requesting account (actor) is blocking. Requires auth.',
        parameters: {
          type: 'params',
          properties: {
            limit: {
              type: 'integer',
              minimum: 1,
              maximum: 100,
              default: 50,
            },
            cursor: {
              type: 'string',
            },
          },
        },
        output: {
          encoding: 'application/json',
          schema: {
            type: 'object',
            required: ['lists'],
            properties: {
              cursor: {
                type: 'string',
              },
              lists: {
                type: 'array',
                items: {
                  type: 'ref',
                  ref: 'lex:app.bsky.graph.defs#listView',
                },
              },
            },
          },
        },
      },
    },
  },
  AppBskyGraphGetListMutes: {
    lexicon: 1,
    id: 'app.bsky.graph.getListMutes',
    defs: {
      main: {
        type: 'query',
        description:
          'Enumerates mod lists that the requesting account (actor) currently has muted. Requires auth.',
        parameters: {
          type: 'params',
          properties: {
            limit: {
              type: 'integer',
              minimum: 1,
              maximum: 100,
              default: 50,
            },
            cursor: {
              type: 'string',
            },
          },
        },
        output: {
          encoding: 'application/json',
          schema: {
            type: 'object',
            required: ['lists'],
            properties: {
              cursor: {
                type: 'string',
              },
              lists: {
                type: 'array',
                items: {
                  type: 'ref',
                  ref: 'lex:app.bsky.graph.defs#listView',
                },
              },
            },
          },
        },
      },
    },
  },
  AppBskyGraphGetLists: {
    lexicon: 1,
    id: 'app.bsky.graph.getLists',
    defs: {
      main: {
        type: 'query',
        description:
          'Enumerates the lists created by a specified account (actor).',
        parameters: {
          type: 'params',
          required: ['actor'],
          properties: {
            actor: {
              type: 'string',
              format: 'at-identifier',
              description: 'The account (actor) to enumerate lists from.',
            },
            limit: {
              type: 'integer',
              minimum: 1,
              maximum: 100,
              default: 50,
            },
            cursor: {
              type: 'string',
            },
          },
        },
        output: {
          encoding: 'application/json',
          schema: {
            type: 'object',
            required: ['lists'],
            properties: {
              cursor: {
                type: 'string',
              },
              lists: {
                type: 'array',
                items: {
                  type: 'ref',
                  ref: 'lex:app.bsky.graph.defs#listView',
                },
              },
            },
          },
        },
      },
    },
  },
  AppBskyGraphGetMutes: {
    lexicon: 1,
    id: 'app.bsky.graph.getMutes',
    defs: {
      main: {
        type: 'query',
        description:
          'Enumerates accounts that the requesting account (actor) currently has muted. Requires auth.',
        parameters: {
          type: 'params',
          properties: {
            limit: {
              type: 'integer',
              minimum: 1,
              maximum: 100,
              default: 50,
            },
            cursor: {
              type: 'string',
            },
          },
        },
        output: {
          encoding: 'application/json',
          schema: {
            type: 'object',
            required: ['mutes'],
            properties: {
              cursor: {
                type: 'string',
              },
              mutes: {
                type: 'array',
                items: {
                  type: 'ref',
                  ref: 'lex:app.bsky.actor.defs#profileView',
                },
              },
            },
          },
        },
      },
    },
  },
  AppBskyGraphGetRelationships: {
    lexicon: 1,
    id: 'app.bsky.graph.getRelationships',
    defs: {
      main: {
        type: 'query',
        description:
          'Enumerates public relationships between one account, and a list of other accounts. Does not require auth.',
        parameters: {
          type: 'params',
          required: ['actor'],
          properties: {
            actor: {
              type: 'string',
              format: 'at-identifier',
              description: 'Primary account requesting relationships for.',
            },
            others: {
              type: 'array',
              description:
                "List of 'other' accounts to be related back to the primary.",
              maxLength: 30,
              items: {
                type: 'string',
                format: 'at-identifier',
              },
            },
          },
        },
        output: {
          encoding: 'application/json',
          schema: {
            type: 'object',
            required: ['relationships'],
            properties: {
              actor: {
                type: 'string',
                format: 'did',
              },
              relationships: {
                type: 'array',
                items: {
                  type: 'union',
                  refs: [
                    'lex:app.bsky.graph.defs#relationship',
                    'lex:app.bsky.graph.defs#notFoundActor',
                  ],
                },
              },
            },
          },
        },
        errors: [
          {
            name: 'ActorNotFound',
            description:
              'the primary actor at-identifier could not be resolved',
          },
        ],
      },
    },
  },
  AppBskyGraphGetSuggestedFollowsByActor: {
    lexicon: 1,
    id: 'app.bsky.graph.getSuggestedFollowsByActor',
    defs: {
      main: {
        type: 'query',
        description:
          'Enumerates follows similar to a given account (actor). Expected use is to recommend additional accounts immediately after following one account.',
        parameters: {
          type: 'params',
          required: ['actor'],
          properties: {
            actor: {
              type: 'string',
              format: 'at-identifier',
            },
          },
        },
        output: {
          encoding: 'application/json',
          schema: {
            type: 'object',
            required: ['suggestions'],
            properties: {
              suggestions: {
                type: 'array',
                items: {
                  type: 'ref',
                  ref: 'lex:app.bsky.actor.defs#profileView',
                },
              },
            },
          },
        },
      },
    },
  },
  AppBskyGraphList: {
    lexicon: 1,
    id: 'app.bsky.graph.list',
    defs: {
      main: {
        type: 'record',
        description:
          'Record representing a list of accounts (actors). Scope includes both moderation-oriented lists and curration-oriented lists.',
        key: 'tid',
        record: {
          type: 'object',
          required: ['name', 'purpose', 'createdAt'],
          properties: {
            purpose: {
              type: 'ref',
              description:
                'Defines the purpose of the list (aka, moderation-oriented or curration-oriented)',
              ref: 'lex:app.bsky.graph.defs#listPurpose',
            },
            name: {
              type: 'string',
              maxLength: 64,
              minLength: 1,
              description: 'Display name for list; can not be empty.',
            },
            description: {
              type: 'string',
              maxGraphemes: 300,
              maxLength: 3000,
            },
            descriptionFacets: {
              type: 'array',
              items: {
                type: 'ref',
                ref: 'lex:app.bsky.richtext.facet',
              },
            },
            avatar: {
              type: 'blob',
              accept: ['image/png', 'image/jpeg'],
              maxSize: 1000000,
            },
            labels: {
              type: 'union',
              refs: ['lex:com.atproto.label.defs#selfLabels'],
            },
            createdAt: {
              type: 'string',
              format: 'datetime',
            },
          },
        },
      },
    },
  },
  AppBskyGraphListblock: {
    lexicon: 1,
    id: 'app.bsky.graph.listblock',
    defs: {
      main: {
        type: 'record',
        description:
          'Record representing a block relationship against an entire an entire list of accounts (actors).',
        key: 'tid',
        record: {
          type: 'object',
          required: ['subject', 'createdAt'],
          properties: {
            subject: {
              type: 'string',
              format: 'at-uri',
              description: 'Reference (AT-URI) to the mod list record.',
            },
            createdAt: {
              type: 'string',
              format: 'datetime',
            },
          },
        },
      },
    },
  },
  AppBskyGraphListitem: {
    lexicon: 1,
    id: 'app.bsky.graph.listitem',
    defs: {
      main: {
        type: 'record',
        description:
          "Record representing an account's inclusion on a specific list. The AppView will ignore duplicate listitem records.",
        key: 'tid',
        record: {
          type: 'object',
          required: ['subject', 'list', 'createdAt'],
          properties: {
            subject: {
              type: 'string',
              format: 'did',
              description: 'The account which is included on the list.',
            },
            list: {
              type: 'string',
              format: 'at-uri',
              description:
                'Reference (AT-URI) to the list record (app.bsky.graph.list).',
            },
            createdAt: {
              type: 'string',
              format: 'datetime',
            },
          },
        },
      },
    },
  },
  AppBskyGraphMuteActor: {
    lexicon: 1,
    id: 'app.bsky.graph.muteActor',
    defs: {
      main: {
        type: 'procedure',
        description:
          'Creates a mute relationship for the specified account. Mutes are private in Bluesky. Requires auth.',
        input: {
          encoding: 'application/json',
          schema: {
            type: 'object',
            required: ['actor'],
            properties: {
              actor: {
                type: 'string',
                format: 'at-identifier',
              },
            },
          },
        },
      },
    },
  },
  AppBskyGraphMuteActorList: {
    lexicon: 1,
    id: 'app.bsky.graph.muteActorList',
    defs: {
      main: {
        type: 'procedure',
        description:
          'Creates a mute relationship for the specified list of accounts. Mutes are private in Bluesky. Requires auth.',
        input: {
          encoding: 'application/json',
          schema: {
            type: 'object',
            required: ['list'],
            properties: {
              list: {
                type: 'string',
                format: 'at-uri',
              },
            },
          },
        },
      },
    },
  },
  AppBskyGraphUnmuteActor: {
    lexicon: 1,
    id: 'app.bsky.graph.unmuteActor',
    defs: {
      main: {
        type: 'procedure',
        description: 'Unmutes the specified account. Requires auth.',
        input: {
          encoding: 'application/json',
          schema: {
            type: 'object',
            required: ['actor'],
            properties: {
              actor: {
                type: 'string',
                format: 'at-identifier',
              },
            },
          },
        },
      },
    },
  },
  AppBskyGraphUnmuteActorList: {
    lexicon: 1,
    id: 'app.bsky.graph.unmuteActorList',
    defs: {
      main: {
        type: 'procedure',
        description: 'Unmutes the specified list of accounts. Requires auth.',
        input: {
          encoding: 'application/json',
          schema: {
            type: 'object',
            required: ['list'],
            properties: {
              list: {
                type: 'string',
                format: 'at-uri',
              },
            },
          },
        },
      },
    },
  },
  AppBskyLabelerDefs: {
    lexicon: 1,
    id: 'app.bsky.labeler.defs',
    defs: {
      labelerView: {
        type: 'object',
        required: ['uri', 'cid', 'creator', 'indexedAt'],
        properties: {
          uri: {
            type: 'string',
            format: 'at-uri',
          },
          cid: {
            type: 'string',
            format: 'cid',
          },
          creator: {
            type: 'ref',
            ref: 'lex:app.bsky.actor.defs#profileView',
          },
          likeCount: {
            type: 'integer',
            minimum: 0,
          },
          viewer: {
            type: 'ref',
            ref: 'lex:app.bsky.labeler.defs#labelerViewerState',
          },
          indexedAt: {
            type: 'string',
            format: 'datetime',
          },
          labels: {
            type: 'array',
            items: {
              type: 'ref',
              ref: 'lex:com.atproto.label.defs#label',
            },
          },
        },
      },
      labelerViewDetailed: {
        type: 'object',
        required: ['uri', 'cid', 'creator', 'policies', 'indexedAt'],
        properties: {
          uri: {
            type: 'string',
            format: 'at-uri',
          },
          cid: {
            type: 'string',
            format: 'cid',
          },
          creator: {
            type: 'ref',
            ref: 'lex:app.bsky.actor.defs#profileView',
          },
          policies: {
            type: 'ref',
            ref: 'lex:app.bsky.labeler.defs#labelerPolicies',
          },
          likeCount: {
            type: 'integer',
            minimum: 0,
          },
          viewer: {
            type: 'ref',
            ref: 'lex:app.bsky.labeler.defs#labelerViewerState',
          },
          indexedAt: {
            type: 'string',
            format: 'datetime',
          },
          labels: {
            type: 'array',
            items: {
              type: 'ref',
              ref: 'lex:com.atproto.label.defs#label',
            },
          },
        },
      },
      labelerViewerState: {
        type: 'object',
        properties: {
          like: {
            type: 'string',
            format: 'at-uri',
          },
        },
      },
      labelerPolicies: {
        type: 'object',
        required: ['labelValues'],
        properties: {
          labelValues: {
            type: 'array',
            description:
              'The label values which this labeler publishes. May include global or custom labels.',
            items: {
              type: 'ref',
              ref: 'lex:com.atproto.label.defs#labelValue',
            },
          },
          labelValueDefinitions: {
            type: 'array',
            description:
              'Label values created by this labeler and scoped exclusively to it. Labels defined here will override global label definitions for this labeler.',
            items: {
              type: 'ref',
              ref: 'lex:com.atproto.label.defs#labelValueDefinition',
            },
          },
        },
      },
    },
  },
  AppBskyLabelerGetServices: {
    lexicon: 1,
    id: 'app.bsky.labeler.getServices',
    defs: {
      main: {
        type: 'query',
        description: 'Get information about a list of labeler services.',
        parameters: {
          type: 'params',
          required: ['dids'],
          properties: {
            dids: {
              type: 'array',
              items: {
                type: 'string',
                format: 'did',
              },
            },
            detailed: {
              type: 'boolean',
              default: false,
            },
          },
        },
        output: {
          encoding: 'application/json',
          schema: {
            type: 'object',
            required: ['views'],
            properties: {
              views: {
                type: 'array',
                items: {
                  type: 'union',
                  refs: [
                    'lex:app.bsky.labeler.defs#labelerView',
                    'lex:app.bsky.labeler.defs#labelerViewDetailed',
                  ],
                },
              },
            },
          },
        },
      },
    },
  },
  AppBskyLabelerService: {
    lexicon: 1,
    id: 'app.bsky.labeler.service',
    defs: {
      main: {
        type: 'record',
        description: 'A declaration of the existence of labeler service.',
        key: 'literal:self',
        record: {
          type: 'object',
          required: ['policies', 'createdAt'],
          properties: {
            policies: {
              type: 'ref',
              ref: 'lex:app.bsky.labeler.defs#labelerPolicies',
            },
            labels: {
              type: 'union',
              refs: ['lex:com.atproto.label.defs#selfLabels'],
            },
            createdAt: {
              type: 'string',
              format: 'datetime',
            },
          },
        },
      },
    },
  },
  AppBskyNotificationGetUnreadCount: {
    lexicon: 1,
    id: 'app.bsky.notification.getUnreadCount',
    defs: {
      main: {
        type: 'query',
        description:
          'Count the number of unread notifications for the requesting account. Requires auth.',
        parameters: {
          type: 'params',
          properties: {
            seenAt: {
              type: 'string',
              format: 'datetime',
            },
          },
        },
        output: {
          encoding: 'application/json',
          schema: {
            type: 'object',
            required: ['count'],
            properties: {
              count: {
                type: 'integer',
              },
            },
          },
        },
      },
    },
  },
  AppBskyNotificationListNotifications: {
    lexicon: 1,
    id: 'app.bsky.notification.listNotifications',
    defs: {
      main: {
        type: 'query',
        description:
          'Enumerate notifications for the requesting account. Requires auth.',
        parameters: {
          type: 'params',
          properties: {
            limit: {
              type: 'integer',
              minimum: 1,
              maximum: 100,
              default: 50,
            },
            cursor: {
              type: 'string',
            },
            seenAt: {
              type: 'string',
              format: 'datetime',
            },
          },
        },
        output: {
          encoding: 'application/json',
          schema: {
            type: 'object',
            required: ['notifications'],
            properties: {
              cursor: {
                type: 'string',
              },
              notifications: {
                type: 'array',
                items: {
                  type: 'ref',
                  ref: 'lex:app.bsky.notification.listNotifications#notification',
                },
              },
              seenAt: {
                type: 'string',
                format: 'datetime',
              },
            },
          },
        },
      },
      notification: {
        type: 'object',
        required: [
          'uri',
          'cid',
          'author',
          'reason',
          'record',
          'isRead',
          'indexedAt',
        ],
        properties: {
          uri: {
            type: 'string',
            format: 'at-uri',
          },
          cid: {
            type: 'string',
            format: 'cid',
          },
          author: {
            type: 'ref',
            ref: 'lex:app.bsky.actor.defs#profileView',
          },
          reason: {
            type: 'string',
            description:
              "Expected values are 'like', 'repost', 'follow', 'mention', 'reply', and 'quote'.",
            knownValues: [
              'like',
              'repost',
              'follow',
              'mention',
              'reply',
              'quote',
            ],
          },
          reasonSubject: {
            type: 'string',
            format: 'at-uri',
          },
          record: {
            type: 'unknown',
          },
          isRead: {
            type: 'boolean',
          },
          indexedAt: {
            type: 'string',
            format: 'datetime',
          },
          labels: {
            type: 'array',
            items: {
              type: 'ref',
              ref: 'lex:com.atproto.label.defs#label',
            },
          },
        },
      },
    },
  },
  AppBskyNotificationRegisterPush: {
    lexicon: 1,
    id: 'app.bsky.notification.registerPush',
    defs: {
      main: {
        type: 'procedure',
        description:
          'Register to receive push notifications, via a specified service, for the requesting account. Requires auth.',
        input: {
          encoding: 'application/json',
          schema: {
            type: 'object',
            required: ['serviceDid', 'token', 'platform', 'appId'],
            properties: {
              serviceDid: {
                type: 'string',
                format: 'did',
              },
              token: {
                type: 'string',
              },
              platform: {
                type: 'string',
                knownValues: ['ios', 'android', 'web'],
              },
              appId: {
                type: 'string',
              },
            },
          },
        },
      },
    },
  },
  AppBskyNotificationUpdateSeen: {
    lexicon: 1,
    id: 'app.bsky.notification.updateSeen',
    defs: {
      main: {
        type: 'procedure',
        description:
          'Notify server that the requesting account has seen notifications. Requires auth.',
        input: {
          encoding: 'application/json',
          schema: {
            type: 'object',
            required: ['seenAt'],
            properties: {
              seenAt: {
                type: 'string',
                format: 'datetime',
              },
            },
          },
        },
      },
    },
  },
  AppBskyRichtextFacet: {
    lexicon: 1,
    id: 'app.bsky.richtext.facet',
    defs: {
      main: {
        type: 'object',
        description: 'Annotation of a sub-string within rich text.',
        required: ['index', 'features'],
        properties: {
          index: {
            type: 'ref',
            ref: 'lex:app.bsky.richtext.facet#byteSlice',
          },
          features: {
            type: 'array',
            items: {
              type: 'union',
              refs: [
                'lex:app.bsky.richtext.facet#mention',
                'lex:app.bsky.richtext.facet#link',
                'lex:app.bsky.richtext.facet#tag',
              ],
            },
          },
        },
      },
      mention: {
        type: 'object',
        description:
          "Facet feature for mention of another account. The text is usually a handle, including a '@' prefix, but the facet reference is a DID.",
        required: ['did'],
        properties: {
          did: {
            type: 'string',
            format: 'did',
          },
        },
      },
      link: {
        type: 'object',
        description:
          'Facet feature for a URL. The text URL may have been simplified or truncated, but the facet reference should be a complete URL.',
        required: ['uri'],
        properties: {
          uri: {
            type: 'string',
            format: 'uri',
          },
        },
      },
      tag: {
        type: 'object',
        description:
          "Facet feature for a hashtag. The text usually includes a '#' prefix, but the facet reference should not (except in the case of 'double hash tags').",
        required: ['tag'],
        properties: {
          tag: {
            type: 'string',
            maxLength: 640,
            maxGraphemes: 64,
          },
        },
      },
      byteSlice: {
        type: 'object',
        description:
          'Specifies the sub-string range a facet feature applies to. Start index is inclusive, end index is exclusive. Indices are zero-indexed, counting bytes of the UTF-8 encoded text. NOTE: some languages, like Javascript, use UTF-16 or Unicode codepoints for string slice indexing; in these languages, convert to byte arrays before working with facets.',
        required: ['byteStart', 'byteEnd'],
        properties: {
          byteStart: {
            type: 'integer',
            minimum: 0,
          },
          byteEnd: {
            type: 'integer',
            minimum: 0,
          },
        },
      },
    },
  },
  AppBskyUnspeccedDefs: {
    lexicon: 1,
    id: 'app.bsky.unspecced.defs',
    defs: {
      skeletonSearchPost: {
        type: 'object',
        required: ['uri'],
        properties: {
          uri: {
            type: 'string',
            format: 'at-uri',
          },
        },
      },
      skeletonSearchActor: {
        type: 'object',
        required: ['did'],
        properties: {
          did: {
            type: 'string',
            format: 'did',
          },
        },
      },
    },
  },
  AppBskyUnspeccedGetPopularFeedGenerators: {
    lexicon: 1,
    id: 'app.bsky.unspecced.getPopularFeedGenerators',
    defs: {
      main: {
        type: 'query',
        description: 'An unspecced view of globally popular feed generators.',
        parameters: {
          type: 'params',
          properties: {
            limit: {
              type: 'integer',
              minimum: 1,
              maximum: 100,
              default: 50,
            },
            cursor: {
              type: 'string',
            },
            query: {
              type: 'string',
            },
          },
        },
        output: {
          encoding: 'application/json',
          schema: {
            type: 'object',
            required: ['feeds'],
            properties: {
              cursor: {
                type: 'string',
              },
              feeds: {
                type: 'array',
                items: {
                  type: 'ref',
                  ref: 'lex:app.bsky.feed.defs#generatorView',
                },
              },
            },
          },
        },
      },
    },
  },
  AppBskyUnspeccedGetTaggedSuggestions: {
    lexicon: 1,
    id: 'app.bsky.unspecced.getTaggedSuggestions',
    defs: {
      main: {
        type: 'query',
        description:
          'Get a list of suggestions (feeds and users) tagged with categories',
        parameters: {
          type: 'params',
          properties: {},
        },
        output: {
          encoding: 'application/json',
          schema: {
            type: 'object',
            required: ['suggestions'],
            properties: {
              suggestions: {
                type: 'array',
                items: {
                  type: 'ref',
                  ref: 'lex:app.bsky.unspecced.getTaggedSuggestions#suggestion',
                },
              },
            },
          },
        },
      },
      suggestion: {
        type: 'object',
        required: ['tag', 'subjectType', 'subject'],
        properties: {
          tag: {
            type: 'string',
          },
          subjectType: {
            type: 'string',
            knownValues: ['actor', 'feed'],
          },
          subject: {
            type: 'string',
            format: 'uri',
          },
        },
      },
    },
  },
  AppBskyUnspeccedSearchActorsSkeleton: {
    lexicon: 1,
    id: 'app.bsky.unspecced.searchActorsSkeleton',
    defs: {
      main: {
        type: 'query',
        description: 'Backend Actors (profile) search, returns only skeleton.',
        parameters: {
          type: 'params',
          required: ['q'],
          properties: {
            q: {
              type: 'string',
              description:
                'Search query string; syntax, phrase, boolean, and faceting is unspecified, but Lucene query syntax is recommended. For typeahead search, only simple term match is supported, not full syntax.',
            },
            typeahead: {
              type: 'boolean',
              description: "If true, acts as fast/simple 'typeahead' query.",
            },
            limit: {
              type: 'integer',
              minimum: 1,
              maximum: 100,
              default: 25,
            },
            cursor: {
              type: 'string',
              description:
                'Optional pagination mechanism; may not necessarily allow scrolling through entire result set.',
            },
          },
        },
        output: {
          encoding: 'application/json',
          schema: {
            type: 'object',
            required: ['actors'],
            properties: {
              cursor: {
                type: 'string',
              },
              hitsTotal: {
                type: 'integer',
                description:
                  'Count of search hits. Optional, may be rounded/truncated, and may not be possible to paginate through all hits.',
              },
              actors: {
                type: 'array',
                items: {
                  type: 'ref',
                  ref: 'lex:app.bsky.unspecced.defs#skeletonSearchActor',
                },
              },
            },
          },
        },
        errors: [
          {
            name: 'BadQueryString',
          },
        ],
      },
    },
  },
  AppBskyUnspeccedSearchPostsSkeleton: {
    lexicon: 1,
    id: 'app.bsky.unspecced.searchPostsSkeleton',
    defs: {
      main: {
        type: 'query',
        description: 'Backend Posts search, returns only skeleton',
        parameters: {
          type: 'params',
          required: ['q'],
          properties: {
            q: {
              type: 'string',
              description:
                'Search query string; syntax, phrase, boolean, and faceting is unspecified, but Lucene query syntax is recommended.',
            },
            limit: {
              type: 'integer',
              minimum: 1,
              maximum: 100,
              default: 25,
            },
            cursor: {
              type: 'string',
              description:
                'Optional pagination mechanism; may not necessarily allow scrolling through entire result set.',
            },
          },
        },
        output: {
          encoding: 'application/json',
          schema: {
            type: 'object',
            required: ['posts'],
            properties: {
              cursor: {
                type: 'string',
              },
              hitsTotal: {
                type: 'integer',
                description:
                  'Count of search hits. Optional, may be rounded/truncated, and may not be possible to paginate through all hits.',
              },
              posts: {
                type: 'array',
                items: {
                  type: 'ref',
                  ref: 'lex:app.bsky.unspecced.defs#skeletonSearchPost',
                },
              },
            },
          },
        },
        errors: [
          {
            name: 'BadQueryString',
          },
        ],
      },
    },
  },
  ToolsOzoneCommunicationCreateTemplate: {
    lexicon: 1,
    id: 'tools.ozone.communication.createTemplate',
    defs: {
      main: {
        type: 'procedure',
        description:
          'Administrative action to create a new, re-usable communication (email for now) template.',
        input: {
          encoding: 'application/json',
          schema: {
            type: 'object',
            required: ['subject', 'contentMarkdown', 'name'],
            properties: {
              name: {
                type: 'string',
                description: 'Name of the template.',
              },
              contentMarkdown: {
                type: 'string',
                description:
                  'Content of the template, markdown supported, can contain variable placeholders.',
              },
              subject: {
                type: 'string',
                description: 'Subject of the message, used in emails.',
              },
              createdBy: {
                type: 'string',
                format: 'did',
                description: 'DID of the user who is creating the template.',
              },
            },
          },
        },
        output: {
          encoding: 'application/json',
          schema: {
            type: 'ref',
            ref: 'lex:tools.ozone.communication.defs#templateView',
          },
        },
      },
    },
  },
  ToolsOzoneCommunicationDefs: {
    lexicon: 1,
    id: 'tools.ozone.communication.defs',
    defs: {
      templateView: {
        type: 'object',
        required: [
          'id',
          'name',
          'contentMarkdown',
          'disabled',
          'lastUpdatedBy',
          'createdAt',
          'updatedAt',
        ],
        properties: {
          id: {
            type: 'string',
          },
          name: {
            type: 'string',
            description: 'Name of the template.',
          },
          subject: {
            type: 'string',
            description:
              'Content of the template, can contain markdown and variable placeholders.',
          },
          contentMarkdown: {
            type: 'string',
            description: 'Subject of the message, used in emails.',
          },
          disabled: {
            type: 'boolean',
          },
          lastUpdatedBy: {
            type: 'string',
            format: 'did',
            description: 'DID of the user who last updated the template.',
          },
          createdAt: {
            type: 'string',
            format: 'datetime',
          },
          updatedAt: {
            type: 'string',
            format: 'datetime',
          },
        },
      },
    },
  },
  ToolsOzoneCommunicationDeleteTemplate: {
    lexicon: 1,
    id: 'tools.ozone.communication.deleteTemplate',
    defs: {
      main: {
        type: 'procedure',
        description: 'Delete a communication template.',
        input: {
          encoding: 'application/json',
          schema: {
            type: 'object',
            required: ['id'],
            properties: {
              id: {
                type: 'string',
              },
            },
          },
        },
      },
    },
  },
  ToolsOzoneCommunicationListTemplates: {
    lexicon: 1,
    id: 'tools.ozone.communication.listTemplates',
    defs: {
      main: {
        type: 'query',
        description: 'Get list of all communication templates.',
        output: {
          encoding: 'application/json',
          schema: {
            type: 'object',
            required: ['communicationTemplates'],
            properties: {
              communicationTemplates: {
                type: 'array',
                items: {
                  type: 'ref',
                  ref: 'lex:tools.ozone.communication.defs#templateView',
                },
              },
            },
          },
        },
      },
    },
  },
  ToolsOzoneCommunicationUpdateTemplate: {
    lexicon: 1,
    id: 'tools.ozone.communication.updateTemplate',
    defs: {
      main: {
        type: 'procedure',
        description:
          'Administrative action to update an existing communication template. Allows passing partial fields to patch specific fields only.',
        input: {
          encoding: 'application/json',
          schema: {
            type: 'object',
            required: ['id'],
            properties: {
              id: {
                type: 'string',
                description: 'ID of the template to be updated.',
              },
              name: {
                type: 'string',
                description: 'Name of the template.',
              },
              contentMarkdown: {
                type: 'string',
                description:
                  'Content of the template, markdown supported, can contain variable placeholders.',
              },
              subject: {
                type: 'string',
                description: 'Subject of the message, used in emails.',
              },
              updatedBy: {
                type: 'string',
                format: 'did',
                description: 'DID of the user who is updating the template.',
              },
              disabled: {
                type: 'boolean',
              },
            },
          },
        },
        output: {
          encoding: 'application/json',
          schema: {
            type: 'ref',
            ref: 'lex:tools.ozone.communication.defs#templateView',
          },
        },
      },
    },
  },
  ToolsOzoneModerationDefs: {
    lexicon: 1,
    id: 'tools.ozone.moderation.defs',
    defs: {
      modEventView: {
        type: 'object',
        required: [
          'id',
          'event',
          'subject',
          'subjectBlobCids',
          'createdBy',
          'createdAt',
        ],
        properties: {
          id: {
            type: 'integer',
          },
          event: {
            type: 'union',
            refs: [
              'lex:tools.ozone.moderation.defs#modEventTakedown',
              'lex:tools.ozone.moderation.defs#modEventReverseTakedown',
              'lex:tools.ozone.moderation.defs#modEventComment',
              'lex:tools.ozone.moderation.defs#modEventReport',
              'lex:tools.ozone.moderation.defs#modEventLabel',
              'lex:tools.ozone.moderation.defs#modEventAcknowledge',
              'lex:tools.ozone.moderation.defs#modEventEscalate',
              'lex:tools.ozone.moderation.defs#modEventMute',
              'lex:tools.ozone.moderation.defs#modEventEmail',
              'lex:tools.ozone.moderation.defs#modEventResolveAppeal',
            ],
          },
          subject: {
            type: 'union',
            refs: [
              'lex:com.atproto.admin.defs#repoRef',
              'lex:com.atproto.repo.strongRef',
            ],
          },
          subjectBlobCids: {
            type: 'array',
            items: {
              type: 'string',
            },
          },
          createdBy: {
            type: 'string',
            format: 'did',
          },
          createdAt: {
            type: 'string',
            format: 'datetime',
          },
          creatorHandle: {
            type: 'string',
          },
          subjectHandle: {
            type: 'string',
          },
        },
      },
      modEventViewDetail: {
        type: 'object',
        required: [
          'id',
          'event',
          'subject',
          'subjectBlobs',
          'createdBy',
          'createdAt',
        ],
        properties: {
          id: {
            type: 'integer',
          },
          event: {
            type: 'union',
            refs: [
              'lex:tools.ozone.moderation.defs#modEventTakedown',
              'lex:tools.ozone.moderation.defs#modEventReverseTakedown',
              'lex:tools.ozone.moderation.defs#modEventComment',
              'lex:tools.ozone.moderation.defs#modEventReport',
              'lex:tools.ozone.moderation.defs#modEventLabel',
              'lex:tools.ozone.moderation.defs#modEventAcknowledge',
              'lex:tools.ozone.moderation.defs#modEventEscalate',
              'lex:tools.ozone.moderation.defs#modEventMute',
              'lex:tools.ozone.moderation.defs#modEventEmail',
              'lex:tools.ozone.moderation.defs#modEventResolveAppeal',
            ],
          },
          subject: {
            type: 'union',
            refs: [
              'lex:tools.ozone.moderation.defs#repoView',
              'lex:tools.ozone.moderation.defs#repoViewNotFound',
              'lex:tools.ozone.moderation.defs#recordView',
              'lex:tools.ozone.moderation.defs#recordViewNotFound',
            ],
          },
          subjectBlobs: {
            type: 'array',
            items: {
              type: 'ref',
              ref: 'lex:tools.ozone.moderation.defs#blobView',
            },
          },
          createdBy: {
            type: 'string',
            format: 'did',
          },
          createdAt: {
            type: 'string',
            format: 'datetime',
          },
        },
      },
      subjectStatusView: {
        type: 'object',
        required: ['id', 'subject', 'createdAt', 'updatedAt', 'reviewState'],
        properties: {
          id: {
            type: 'integer',
          },
          subject: {
            type: 'union',
            refs: [
              'lex:com.atproto.admin.defs#repoRef',
              'lex:com.atproto.repo.strongRef',
            ],
          },
          subjectBlobCids: {
            type: 'array',
            items: {
              type: 'string',
              format: 'cid',
            },
          },
          subjectRepoHandle: {
            type: 'string',
          },
          updatedAt: {
            type: 'string',
            format: 'datetime',
            description:
              'Timestamp referencing when the last update was made to the moderation status of the subject',
          },
          createdAt: {
            type: 'string',
            format: 'datetime',
            description:
              'Timestamp referencing the first moderation status impacting event was emitted on the subject',
          },
          reviewState: {
            type: 'ref',
            ref: 'lex:tools.ozone.moderation.defs#subjectReviewState',
          },
          comment: {
            type: 'string',
            description: 'Sticky comment on the subject.',
          },
          muteUntil: {
            type: 'string',
            format: 'datetime',
          },
          lastReviewedBy: {
            type: 'string',
            format: 'did',
          },
          lastReviewedAt: {
            type: 'string',
            format: 'datetime',
          },
          lastReportedAt: {
            type: 'string',
            format: 'datetime',
          },
          lastAppealedAt: {
            type: 'string',
            format: 'datetime',
            description:
              'Timestamp referencing when the author of the subject appealed a moderation action',
          },
          takendown: {
            type: 'boolean',
          },
          appealed: {
            type: 'boolean',
            description:
              'True indicates that the a previously taken moderator action was appealed against, by the author of the content. False indicates last appeal was resolved by moderators.',
          },
          suspendUntil: {
            type: 'string',
            format: 'datetime',
          },
          tags: {
            type: 'array',
            items: {
              type: 'string',
            },
          },
        },
      },
      subjectReviewState: {
        type: 'string',
        knownValues: [
          'lex:tools.ozone.moderation.defs#reviewOpen',
          'lex:tools.ozone.moderation.defs#reviewEscalated',
          'lex:tools.ozone.moderation.defs#reviewClosed',
          'lex:tools.ozone.moderation.defs#reviewNone',
        ],
      },
      reviewOpen: {
        type: 'token',
        description:
          'Moderator review status of a subject: Open. Indicates that the subject needs to be reviewed by a moderator',
      },
      reviewEscalated: {
        type: 'token',
        description:
          'Moderator review status of a subject: Escalated. Indicates that the subject was escalated for review by a moderator',
      },
      reviewClosed: {
        type: 'token',
        description:
          'Moderator review status of a subject: Closed. Indicates that the subject was already reviewed and resolved by a moderator',
      },
      reviewNone: {
        type: 'token',
        description:
          'Moderator review status of a subject: Unnecessary. Indicates that the subject does not need a review at the moment but there is probably some moderation related metadata available for it',
      },
      modEventTakedown: {
        type: 'object',
        description: 'Take down a subject permanently or temporarily',
        properties: {
          comment: {
            type: 'string',
          },
          durationInHours: {
            type: 'integer',
            description:
              'Indicates how long the takedown should be in effect before automatically expiring.',
          },
        },
      },
      modEventReverseTakedown: {
        type: 'object',
        description: 'Revert take down action on a subject',
        properties: {
          comment: {
            type: 'string',
            description: 'Describe reasoning behind the reversal.',
          },
        },
      },
      modEventResolveAppeal: {
        type: 'object',
        description: 'Resolve appeal on a subject',
        properties: {
          comment: {
            type: 'string',
            description: 'Describe resolution.',
          },
        },
      },
      modEventComment: {
        type: 'object',
        description: 'Add a comment to a subject',
        required: ['comment'],
        properties: {
          comment: {
            type: 'string',
          },
          sticky: {
            type: 'boolean',
            description: 'Make the comment persistent on the subject',
          },
        },
      },
      modEventReport: {
        type: 'object',
        description: 'Report a subject',
        required: ['reportType'],
        properties: {
          comment: {
            type: 'string',
          },
          reportType: {
            type: 'ref',
            ref: 'lex:com.atproto.moderation.defs#reasonType',
          },
        },
      },
      modEventLabel: {
        type: 'object',
        description: 'Apply/Negate labels on a subject',
        required: ['createLabelVals', 'negateLabelVals'],
        properties: {
          comment: {
            type: 'string',
          },
          createLabelVals: {
            type: 'array',
            items: {
              type: 'string',
            },
          },
          negateLabelVals: {
            type: 'array',
            items: {
              type: 'string',
            },
          },
        },
      },
      modEventAcknowledge: {
        type: 'object',
        properties: {
          comment: {
            type: 'string',
          },
        },
      },
      modEventEscalate: {
        type: 'object',
        properties: {
          comment: {
            type: 'string',
          },
        },
      },
      modEventMute: {
        type: 'object',
        description: 'Mute incoming reports on a subject',
        required: ['durationInHours'],
        properties: {
          comment: {
            type: 'string',
          },
          durationInHours: {
            type: 'integer',
            description: 'Indicates how long the subject should remain muted.',
          },
        },
      },
      modEventUnmute: {
        type: 'object',
        description: 'Unmute action on a subject',
        properties: {
          comment: {
            type: 'string',
            description: 'Describe reasoning behind the reversal.',
          },
        },
      },
      modEventEmail: {
        type: 'object',
        description: 'Keep a log of outgoing email to a user',
        required: ['subjectLine'],
        properties: {
          subjectLine: {
            type: 'string',
            description: 'The subject line of the email sent to the user.',
          },
          content: {
            type: 'string',
            description: 'The content of the email sent to the user.',
          },
          comment: {
            type: 'string',
            description: 'Additional comment about the outgoing comm.',
          },
        },
      },
      modEventTag: {
        type: 'object',
        description: 'Add/Remove a tag on a subject',
        required: ['add', 'remove'],
        properties: {
          add: {
            type: 'array',
            items: {
              type: 'string',
            },
            description:
              "Tags to be added to the subject. If already exists, won't be duplicated.",
          },
          remove: {
            type: 'array',
            items: {
              type: 'string',
            },
            description:
              "Tags to be removed to the subject. Ignores a tag If it doesn't exist, won't be duplicated.",
          },
          comment: {
            type: 'string',
            description: 'Additional comment about added/removed tags.',
          },
        },
      },
      repoView: {
        type: 'object',
        required: [
          'did',
          'handle',
          'relatedRecords',
          'indexedAt',
          'moderation',
        ],
        properties: {
          did: {
            type: 'string',
            format: 'did',
          },
          handle: {
            type: 'string',
            format: 'handle',
          },
          email: {
            type: 'string',
          },
          relatedRecords: {
            type: 'array',
            items: {
              type: 'unknown',
            },
          },
          indexedAt: {
            type: 'string',
            format: 'datetime',
          },
          moderation: {
            type: 'ref',
            ref: 'lex:tools.ozone.moderation.defs#moderation',
          },
          invitedBy: {
            type: 'ref',
            ref: 'lex:com.atproto.server.defs#inviteCode',
          },
          invitesDisabled: {
            type: 'boolean',
          },
          inviteNote: {
            type: 'string',
          },
        },
      },
      repoViewDetail: {
        type: 'object',
        required: [
          'did',
          'handle',
          'relatedRecords',
          'indexedAt',
          'moderation',
        ],
        properties: {
          did: {
            type: 'string',
            format: 'did',
          },
          handle: {
            type: 'string',
            format: 'handle',
          },
          email: {
            type: 'string',
          },
          relatedRecords: {
            type: 'array',
            items: {
              type: 'unknown',
            },
          },
          indexedAt: {
            type: 'string',
            format: 'datetime',
          },
          moderation: {
            type: 'ref',
            ref: 'lex:tools.ozone.moderation.defs#moderationDetail',
          },
          labels: {
            type: 'array',
            items: {
              type: 'ref',
              ref: 'lex:com.atproto.label.defs#label',
            },
          },
          invitedBy: {
            type: 'ref',
            ref: 'lex:com.atproto.server.defs#inviteCode',
          },
          invites: {
            type: 'array',
            items: {
              type: 'ref',
              ref: 'lex:com.atproto.server.defs#inviteCode',
            },
          },
          invitesDisabled: {
            type: 'boolean',
          },
          inviteNote: {
            type: 'string',
          },
          emailConfirmedAt: {
            type: 'string',
            format: 'datetime',
          },
        },
      },
      repoViewNotFound: {
        type: 'object',
        required: ['did'],
        properties: {
          did: {
            type: 'string',
            format: 'did',
          },
        },
      },
      recordView: {
        type: 'object',
        required: [
          'uri',
          'cid',
          'value',
          'blobCids',
          'indexedAt',
          'moderation',
          'repo',
        ],
        properties: {
          uri: {
            type: 'string',
            format: 'at-uri',
          },
          cid: {
            type: 'string',
            format: 'cid',
          },
          value: {
            type: 'unknown',
          },
          blobCids: {
            type: 'array',
            items: {
              type: 'string',
              format: 'cid',
            },
          },
          indexedAt: {
            type: 'string',
            format: 'datetime',
          },
          moderation: {
            type: 'ref',
            ref: 'lex:tools.ozone.moderation.defs#moderation',
          },
          repo: {
            type: 'ref',
            ref: 'lex:tools.ozone.moderation.defs#repoView',
          },
        },
      },
      recordViewDetail: {
        type: 'object',
        required: [
          'uri',
          'cid',
          'value',
          'blobs',
          'indexedAt',
          'moderation',
          'repo',
        ],
        properties: {
          uri: {
            type: 'string',
            format: 'at-uri',
          },
          cid: {
            type: 'string',
            format: 'cid',
          },
          value: {
            type: 'unknown',
          },
          blobs: {
            type: 'array',
            items: {
              type: 'ref',
              ref: 'lex:tools.ozone.moderation.defs#blobView',
            },
          },
          labels: {
            type: 'array',
            items: {
              type: 'ref',
              ref: 'lex:com.atproto.label.defs#label',
            },
          },
          indexedAt: {
            type: 'string',
            format: 'datetime',
          },
          moderation: {
            type: 'ref',
            ref: 'lex:tools.ozone.moderation.defs#moderationDetail',
          },
          repo: {
            type: 'ref',
            ref: 'lex:tools.ozone.moderation.defs#repoView',
          },
        },
      },
      recordViewNotFound: {
        type: 'object',
        required: ['uri'],
        properties: {
          uri: {
            type: 'string',
            format: 'at-uri',
          },
        },
      },
      moderation: {
        type: 'object',
        properties: {
          subjectStatus: {
            type: 'ref',
            ref: 'lex:tools.ozone.moderation.defs#subjectStatusView',
          },
        },
      },
      moderationDetail: {
        type: 'object',
        properties: {
          subjectStatus: {
            type: 'ref',
            ref: 'lex:tools.ozone.moderation.defs#subjectStatusView',
          },
        },
      },
      blobView: {
        type: 'object',
        required: ['cid', 'mimeType', 'size', 'createdAt'],
        properties: {
          cid: {
            type: 'string',
            format: 'cid',
          },
          mimeType: {
            type: 'string',
          },
          size: {
            type: 'integer',
          },
          createdAt: {
            type: 'string',
            format: 'datetime',
          },
          details: {
            type: 'union',
            refs: [
              'lex:tools.ozone.moderation.defs#imageDetails',
              'lex:tools.ozone.moderation.defs#videoDetails',
            ],
          },
          moderation: {
            type: 'ref',
            ref: 'lex:tools.ozone.moderation.defs#moderation',
          },
        },
      },
      imageDetails: {
        type: 'object',
        required: ['width', 'height'],
        properties: {
          width: {
            type: 'integer',
          },
          height: {
            type: 'integer',
          },
        },
      },
      videoDetails: {
        type: 'object',
        required: ['width', 'height', 'length'],
        properties: {
          width: {
            type: 'integer',
          },
          height: {
            type: 'integer',
          },
          length: {
            type: 'integer',
          },
        },
      },
    },
  },
  ToolsOzoneModerationEmitEvent: {
    lexicon: 1,
    id: 'tools.ozone.moderation.emitEvent',
    defs: {
      main: {
        type: 'procedure',
        description: 'Take a moderation action on an actor.',
        input: {
          encoding: 'application/json',
          schema: {
            type: 'object',
            required: ['event', 'subject', 'createdBy'],
            properties: {
              event: {
                type: 'union',
                refs: [
                  'lex:tools.ozone.moderation.defs#modEventTakedown',
                  'lex:tools.ozone.moderation.defs#modEventAcknowledge',
                  'lex:tools.ozone.moderation.defs#modEventEscalate',
                  'lex:tools.ozone.moderation.defs#modEventComment',
                  'lex:tools.ozone.moderation.defs#modEventLabel',
                  'lex:tools.ozone.moderation.defs#modEventReport',
                  'lex:tools.ozone.moderation.defs#modEventMute',
                  'lex:tools.ozone.moderation.defs#modEventReverseTakedown',
                  'lex:tools.ozone.moderation.defs#modEventUnmute',
                  'lex:tools.ozone.moderation.defs#modEventEmail',
                  'lex:tools.ozone.moderation.defs#modEventTag',
                ],
              },
              subject: {
                type: 'union',
                refs: [
                  'lex:com.atproto.admin.defs#repoRef',
                  'lex:com.atproto.repo.strongRef',
                ],
              },
              subjectBlobCids: {
                type: 'array',
                items: {
                  type: 'string',
                  format: 'cid',
                },
              },
              createdBy: {
                type: 'string',
                format: 'did',
              },
            },
          },
        },
        output: {
          encoding: 'application/json',
          schema: {
            type: 'ref',
            ref: 'lex:tools.ozone.moderation.defs#modEventView',
          },
        },
        errors: [
          {
            name: 'SubjectHasAction',
          },
        ],
      },
    },
  },
  ToolsOzoneModerationGetEvent: {
    lexicon: 1,
    id: 'tools.ozone.moderation.getEvent',
    defs: {
      main: {
        type: 'query',
        description: 'Get details about a moderation event.',
        parameters: {
          type: 'params',
          required: ['id'],
          properties: {
            id: {
              type: 'integer',
            },
          },
        },
        output: {
          encoding: 'application/json',
          schema: {
            type: 'ref',
            ref: 'lex:tools.ozone.moderation.defs#modEventViewDetail',
          },
        },
      },
    },
  },
  ToolsOzoneModerationGetRecord: {
    lexicon: 1,
    id: 'tools.ozone.moderation.getRecord',
    defs: {
      main: {
        type: 'query',
        description: 'Get details about a record.',
        parameters: {
          type: 'params',
          required: ['uri'],
          properties: {
            uri: {
              type: 'string',
              format: 'at-uri',
            },
            cid: {
              type: 'string',
              format: 'cid',
            },
          },
        },
        output: {
          encoding: 'application/json',
          schema: {
            type: 'ref',
            ref: 'lex:tools.ozone.moderation.defs#recordViewDetail',
          },
        },
        errors: [
          {
            name: 'RecordNotFound',
          },
        ],
      },
    },
  },
  ToolsOzoneModerationGetRepo: {
    lexicon: 1,
    id: 'tools.ozone.moderation.getRepo',
    defs: {
      main: {
        type: 'query',
        description: 'Get details about a repository.',
        parameters: {
          type: 'params',
          required: ['did'],
          properties: {
            did: {
              type: 'string',
              format: 'did',
            },
          },
        },
        output: {
          encoding: 'application/json',
          schema: {
            type: 'ref',
            ref: 'lex:tools.ozone.moderation.defs#repoViewDetail',
          },
        },
        errors: [
          {
            name: 'RepoNotFound',
          },
        ],
      },
    },
  },
  ToolsOzoneModerationQueryEvents: {
    lexicon: 1,
    id: 'tools.ozone.moderation.queryEvents',
    defs: {
      main: {
        type: 'query',
        description: 'List moderation events related to a subject.',
        parameters: {
          type: 'params',
          properties: {
            types: {
              type: 'array',
              items: {
                type: 'string',
              },
              description:
                'The types of events (fully qualified string in the format of tools.ozone.moderation.defs#modEvent<name>) to filter by. If not specified, all events are returned.',
            },
            createdBy: {
              type: 'string',
              format: 'did',
            },
            sortDirection: {
              type: 'string',
              default: 'desc',
              enum: ['asc', 'desc'],
              description:
                'Sort direction for the events. Defaults to descending order of created at timestamp.',
            },
            createdAfter: {
              type: 'string',
              format: 'datetime',
              description: 'Retrieve events created after a given timestamp',
            },
            createdBefore: {
              type: 'string',
              format: 'datetime',
              description: 'Retrieve events created before a given timestamp',
            },
            subject: {
              type: 'string',
              format: 'uri',
            },
            includeAllUserRecords: {
              type: 'boolean',
              default: false,
              description:
                'If true, events on all record types (posts, lists, profile etc.) owned by the did are returned',
            },
            limit: {
              type: 'integer',
              minimum: 1,
              maximum: 100,
              default: 50,
            },
            hasComment: {
              type: 'boolean',
              description: 'If true, only events with comments are returned',
            },
            comment: {
              type: 'string',
              description:
                'If specified, only events with comments containing the keyword are returned',
            },
            addedLabels: {
              type: 'array',
              items: {
                type: 'string',
              },
              description:
                'If specified, only events where all of these labels were added are returned',
            },
            removedLabels: {
              type: 'array',
              items: {
                type: 'string',
              },
              description:
                'If specified, only events where all of these labels were removed are returned',
            },
            addedTags: {
              type: 'array',
              items: {
                type: 'string',
              },
              description:
                'If specified, only events where all of these tags were added are returned',
            },
            removedTags: {
              type: 'array',
              items: {
                type: 'string',
              },
              description:
                'If specified, only events where all of these tags were removed are returned',
            },
            reportTypes: {
              type: 'array',
              items: {
                type: 'string',
              },
            },
            cursor: {
              type: 'string',
            },
          },
        },
        output: {
          encoding: 'application/json',
          schema: {
            type: 'object',
            required: ['events'],
            properties: {
              cursor: {
                type: 'string',
              },
              events: {
                type: 'array',
                items: {
                  type: 'ref',
                  ref: 'lex:tools.ozone.moderation.defs#modEventView',
                },
              },
            },
          },
        },
      },
    },
  },
  ToolsOzoneModerationQueryStatuses: {
    lexicon: 1,
    id: 'tools.ozone.moderation.queryStatuses',
    defs: {
      main: {
        type: 'query',
        description: 'View moderation statuses of subjects (record or repo).',
        parameters: {
          type: 'params',
          properties: {
            subject: {
              type: 'string',
              format: 'uri',
            },
            comment: {
              type: 'string',
              description: 'Search subjects by keyword from comments',
            },
            reportedAfter: {
              type: 'string',
              format: 'datetime',
              description: 'Search subjects reported after a given timestamp',
            },
            reportedBefore: {
              type: 'string',
              format: 'datetime',
              description: 'Search subjects reported before a given timestamp',
            },
            reviewedAfter: {
              type: 'string',
              format: 'datetime',
              description: 'Search subjects reviewed after a given timestamp',
            },
            reviewedBefore: {
              type: 'string',
              format: 'datetime',
              description: 'Search subjects reviewed before a given timestamp',
            },
            includeMuted: {
              type: 'boolean',
              description:
                "By default, we don't include muted subjects in the results. Set this to true to include them.",
            },
            reviewState: {
              type: 'string',
              description: 'Specify when fetching subjects in a certain state',
            },
            ignoreSubjects: {
              type: 'array',
              items: {
                type: 'string',
                format: 'uri',
              },
            },
            lastReviewedBy: {
              type: 'string',
              format: 'did',
              description:
                'Get all subject statuses that were reviewed by a specific moderator',
            },
            sortField: {
              type: 'string',
              default: 'lastReportedAt',
              enum: ['lastReviewedAt', 'lastReportedAt'],
            },
            sortDirection: {
              type: 'string',
              default: 'desc',
              enum: ['asc', 'desc'],
            },
            takendown: {
              type: 'boolean',
              description: 'Get subjects that were taken down',
            },
            appealed: {
              type: 'boolean',
              description: 'Get subjects in unresolved appealed status',
            },
            limit: {
              type: 'integer',
              minimum: 1,
              maximum: 100,
              default: 50,
            },
            tags: {
              type: 'array',
              items: {
                type: 'string',
              },
            },
            excludeTags: {
              type: 'array',
              items: {
                type: 'string',
              },
            },
            cursor: {
              type: 'string',
            },
          },
        },
        output: {
          encoding: 'application/json',
          schema: {
            type: 'object',
            required: ['subjectStatuses'],
            properties: {
              cursor: {
                type: 'string',
              },
              subjectStatuses: {
                type: 'array',
                items: {
                  type: 'ref',
                  ref: 'lex:tools.ozone.moderation.defs#subjectStatusView',
                },
              },
            },
          },
        },
      },
    },
  },
  ToolsOzoneModerationSearchRepos: {
    lexicon: 1,
    id: 'tools.ozone.moderation.searchRepos',
    defs: {
      main: {
        type: 'query',
        description: 'Find repositories based on a search term.',
        parameters: {
          type: 'params',
          properties: {
            term: {
              type: 'string',
              description: "DEPRECATED: use 'q' instead",
            },
            q: {
              type: 'string',
            },
            limit: {
              type: 'integer',
              minimum: 1,
              maximum: 100,
              default: 50,
            },
            cursor: {
              type: 'string',
            },
          },
        },
        output: {
          encoding: 'application/json',
          schema: {
            type: 'object',
            required: ['repos'],
            properties: {
              cursor: {
                type: 'string',
              },
              repos: {
                type: 'array',
                items: {
                  type: 'ref',
                  ref: 'lex:tools.ozone.moderation.defs#repoView',
                },
              },
            },
          },
        },
      },
    },
  },
}
export const schemas: LexiconDoc[] = Object.values(schemaDict) as LexiconDoc[]
export const lexicons: Lexicons = new Lexicons(schemas)
export const ids = {
  ComAtprotoAdminDefs: 'com.atproto.admin.defs',
  ComAtprotoAdminDeleteAccount: 'com.atproto.admin.deleteAccount',
  ComAtprotoAdminDisableAccountInvites:
    'com.atproto.admin.disableAccountInvites',
  ComAtprotoAdminDisableInviteCodes: 'com.atproto.admin.disableInviteCodes',
  ComAtprotoAdminEnableAccountInvites: 'com.atproto.admin.enableAccountInvites',
  ComAtprotoAdminGetAccountInfo: 'com.atproto.admin.getAccountInfo',
  ComAtprotoAdminGetAccountInfos: 'com.atproto.admin.getAccountInfos',
  ComAtprotoAdminGetInviteCodes: 'com.atproto.admin.getInviteCodes',
  ComAtprotoAdminGetSubjectStatus: 'com.atproto.admin.getSubjectStatus',
  ComAtprotoAdminSendEmail: 'com.atproto.admin.sendEmail',
  ComAtprotoAdminUpdateAccountEmail: 'com.atproto.admin.updateAccountEmail',
  ComAtprotoAdminUpdateAccountHandle: 'com.atproto.admin.updateAccountHandle',
  ComAtprotoAdminUpdateAccountPassword:
    'com.atproto.admin.updateAccountPassword',
  ComAtprotoAdminUpdateSubjectStatus: 'com.atproto.admin.updateSubjectStatus',
  ComAtprotoIdentityGetRecommendedDidCredentials:
    'com.atproto.identity.getRecommendedDidCredentials',
  ComAtprotoIdentityRequestPlcOperationSignature:
    'com.atproto.identity.requestPlcOperationSignature',
  ComAtprotoIdentityResolveHandle: 'com.atproto.identity.resolveHandle',
  ComAtprotoIdentitySignPlcOperation: 'com.atproto.identity.signPlcOperation',
  ComAtprotoIdentitySubmitPlcOperation:
    'com.atproto.identity.submitPlcOperation',
  ComAtprotoIdentityUpdateHandle: 'com.atproto.identity.updateHandle',
  ComAtprotoLabelDefs: 'com.atproto.label.defs',
  ComAtprotoLabelQueryLabels: 'com.atproto.label.queryLabels',
  ComAtprotoLabelSubscribeLabels: 'com.atproto.label.subscribeLabels',
  ComAtprotoModerationCreateReport: 'com.atproto.moderation.createReport',
  ComAtprotoModerationDefs: 'com.atproto.moderation.defs',
  ComAtprotoRepoApplyWrites: 'com.atproto.repo.applyWrites',
  ComAtprotoRepoCreateRecord: 'com.atproto.repo.createRecord',
  ComAtprotoRepoDeleteRecord: 'com.atproto.repo.deleteRecord',
  ComAtprotoRepoDescribeRepo: 'com.atproto.repo.describeRepo',
  ComAtprotoRepoGetRecord: 'com.atproto.repo.getRecord',
  ComAtprotoRepoImportRepo: 'com.atproto.repo.importRepo',
  ComAtprotoRepoListMissingBlobs: 'com.atproto.repo.listMissingBlobs',
  ComAtprotoRepoListRecords: 'com.atproto.repo.listRecords',
  ComAtprotoRepoPutRecord: 'com.atproto.repo.putRecord',
  ComAtprotoRepoStrongRef: 'com.atproto.repo.strongRef',
  ComAtprotoRepoUploadBlob: 'com.atproto.repo.uploadBlob',
  ComAtprotoServerActivateAccount: 'com.atproto.server.activateAccount',
  ComAtprotoServerCheckAccountStatus: 'com.atproto.server.checkAccountStatus',
  ComAtprotoServerConfirmEmail: 'com.atproto.server.confirmEmail',
  ComAtprotoServerCreateAccount: 'com.atproto.server.createAccount',
  ComAtprotoServerCreateAppPassword: 'com.atproto.server.createAppPassword',
  ComAtprotoServerCreateInviteCode: 'com.atproto.server.createInviteCode',
  ComAtprotoServerCreateInviteCodes: 'com.atproto.server.createInviteCodes',
  ComAtprotoServerCreateSession: 'com.atproto.server.createSession',
  ComAtprotoServerDeactivateAccount: 'com.atproto.server.deactivateAccount',
  ComAtprotoServerDefs: 'com.atproto.server.defs',
  ComAtprotoServerDeleteAccount: 'com.atproto.server.deleteAccount',
  ComAtprotoServerDeleteSession: 'com.atproto.server.deleteSession',
  ComAtprotoServerDescribeServer: 'com.atproto.server.describeServer',
  ComAtprotoServerGetAccountInviteCodes:
    'com.atproto.server.getAccountInviteCodes',
  ComAtprotoServerGetServiceAuth: 'com.atproto.server.getServiceAuth',
  ComAtprotoServerGetSession: 'com.atproto.server.getSession',
  ComAtprotoServerListAppPasswords: 'com.atproto.server.listAppPasswords',
  ComAtprotoServerRefreshSession: 'com.atproto.server.refreshSession',
  ComAtprotoServerRequestAccountDelete:
    'com.atproto.server.requestAccountDelete',
  ComAtprotoServerRequestEmailConfirmation:
    'com.atproto.server.requestEmailConfirmation',
  ComAtprotoServerRequestEmailUpdate: 'com.atproto.server.requestEmailUpdate',
  ComAtprotoServerRequestPasswordReset:
    'com.atproto.server.requestPasswordReset',
  ComAtprotoServerReserveSigningKey: 'com.atproto.server.reserveSigningKey',
  ComAtprotoServerResetPassword: 'com.atproto.server.resetPassword',
  ComAtprotoServerRevokeAppPassword: 'com.atproto.server.revokeAppPassword',
  ComAtprotoServerUpdateEmail: 'com.atproto.server.updateEmail',
  ComAtprotoSyncGetBlob: 'com.atproto.sync.getBlob',
  ComAtprotoSyncGetBlocks: 'com.atproto.sync.getBlocks',
  ComAtprotoSyncGetCheckout: 'com.atproto.sync.getCheckout',
  ComAtprotoSyncGetHead: 'com.atproto.sync.getHead',
  ComAtprotoSyncGetLatestCommit: 'com.atproto.sync.getLatestCommit',
  ComAtprotoSyncGetRecord: 'com.atproto.sync.getRecord',
  ComAtprotoSyncGetRepo: 'com.atproto.sync.getRepo',
  ComAtprotoSyncListBlobs: 'com.atproto.sync.listBlobs',
  ComAtprotoSyncListRepos: 'com.atproto.sync.listRepos',
  ComAtprotoSyncNotifyOfUpdate: 'com.atproto.sync.notifyOfUpdate',
  ComAtprotoSyncRequestCrawl: 'com.atproto.sync.requestCrawl',
  ComAtprotoSyncSubscribeRepos: 'com.atproto.sync.subscribeRepos',
  ComAtprotoTempCheckSignupQueue: 'com.atproto.temp.checkSignupQueue',
  ComAtprotoTempFetchLabels: 'com.atproto.temp.fetchLabels',
  ComAtprotoTempRequestPhoneVerification:
    'com.atproto.temp.requestPhoneVerification',
  AppBskyActorDefs: 'app.bsky.actor.defs',
  AppBskyActorGetPreferences: 'app.bsky.actor.getPreferences',
  AppBskyActorGetProfile: 'app.bsky.actor.getProfile',
  AppBskyActorGetProfiles: 'app.bsky.actor.getProfiles',
  AppBskyActorGetSuggestions: 'app.bsky.actor.getSuggestions',
  AppBskyActorProfile: 'app.bsky.actor.profile',
  AppBskyActorPutPreferences: 'app.bsky.actor.putPreferences',
  AppBskyActorSearchActors: 'app.bsky.actor.searchActors',
  AppBskyActorSearchActorsTypeahead: 'app.bsky.actor.searchActorsTypeahead',
  AppBskyEmbedExternal: 'app.bsky.embed.external',
  AppBskyEmbedImages: 'app.bsky.embed.images',
  AppBskyEmbedRecord: 'app.bsky.embed.record',
  AppBskyEmbedRecordWithMedia: 'app.bsky.embed.recordWithMedia',
  AppBskyFeedDefs: 'app.bsky.feed.defs',
  AppBskyFeedDescribeFeedGenerator: 'app.bsky.feed.describeFeedGenerator',
  AppBskyFeedGenerator: 'app.bsky.feed.generator',
  AppBskyFeedGetActorFeeds: 'app.bsky.feed.getActorFeeds',
  AppBskyFeedGetActorLikes: 'app.bsky.feed.getActorLikes',
  AppBskyFeedGetAuthorFeed: 'app.bsky.feed.getAuthorFeed',
  AppBskyFeedGetFeed: 'app.bsky.feed.getFeed',
  AppBskyFeedGetFeedGenerator: 'app.bsky.feed.getFeedGenerator',
  AppBskyFeedGetFeedGenerators: 'app.bsky.feed.getFeedGenerators',
  AppBskyFeedGetFeedSkeleton: 'app.bsky.feed.getFeedSkeleton',
  AppBskyFeedGetLikes: 'app.bsky.feed.getLikes',
  AppBskyFeedGetListFeed: 'app.bsky.feed.getListFeed',
  AppBskyFeedGetPostThread: 'app.bsky.feed.getPostThread',
  AppBskyFeedGetPosts: 'app.bsky.feed.getPosts',
  AppBskyFeedGetRepostedBy: 'app.bsky.feed.getRepostedBy',
  AppBskyFeedGetSuggestedFeeds: 'app.bsky.feed.getSuggestedFeeds',
  AppBskyFeedGetTimeline: 'app.bsky.feed.getTimeline',
  AppBskyFeedLike: 'app.bsky.feed.like',
  AppBskyFeedPost: 'app.bsky.feed.post',
  AppBskyFeedRepost: 'app.bsky.feed.repost',
  AppBskyFeedSearchPosts: 'app.bsky.feed.searchPosts',
  AppBskyFeedThreadgate: 'app.bsky.feed.threadgate',
  AppBskyGraphBlock: 'app.bsky.graph.block',
  AppBskyGraphDefs: 'app.bsky.graph.defs',
  AppBskyGraphFollow: 'app.bsky.graph.follow',
  AppBskyGraphGetBlocks: 'app.bsky.graph.getBlocks',
  AppBskyGraphGetFollowers: 'app.bsky.graph.getFollowers',
  AppBskyGraphGetFollows: 'app.bsky.graph.getFollows',
  AppBskyGraphGetList: 'app.bsky.graph.getList',
  AppBskyGraphGetListBlocks: 'app.bsky.graph.getListBlocks',
  AppBskyGraphGetListMutes: 'app.bsky.graph.getListMutes',
  AppBskyGraphGetLists: 'app.bsky.graph.getLists',
  AppBskyGraphGetMutes: 'app.bsky.graph.getMutes',
  AppBskyGraphGetRelationships: 'app.bsky.graph.getRelationships',
  AppBskyGraphGetSuggestedFollowsByActor:
    'app.bsky.graph.getSuggestedFollowsByActor',
  AppBskyGraphList: 'app.bsky.graph.list',
  AppBskyGraphListblock: 'app.bsky.graph.listblock',
  AppBskyGraphListitem: 'app.bsky.graph.listitem',
  AppBskyGraphMuteActor: 'app.bsky.graph.muteActor',
  AppBskyGraphMuteActorList: 'app.bsky.graph.muteActorList',
  AppBskyGraphUnmuteActor: 'app.bsky.graph.unmuteActor',
  AppBskyGraphUnmuteActorList: 'app.bsky.graph.unmuteActorList',
  AppBskyLabelerDefs: 'app.bsky.labeler.defs',
  AppBskyLabelerGetServices: 'app.bsky.labeler.getServices',
  AppBskyLabelerService: 'app.bsky.labeler.service',
  AppBskyNotificationGetUnreadCount: 'app.bsky.notification.getUnreadCount',
  AppBskyNotificationListNotifications:
    'app.bsky.notification.listNotifications',
  AppBskyNotificationRegisterPush: 'app.bsky.notification.registerPush',
  AppBskyNotificationUpdateSeen: 'app.bsky.notification.updateSeen',
  AppBskyRichtextFacet: 'app.bsky.richtext.facet',
  AppBskyUnspeccedDefs: 'app.bsky.unspecced.defs',
  AppBskyUnspeccedGetPopularFeedGenerators:
    'app.bsky.unspecced.getPopularFeedGenerators',
  AppBskyUnspeccedGetTaggedSuggestions:
    'app.bsky.unspecced.getTaggedSuggestions',
  AppBskyUnspeccedSearchActorsSkeleton:
    'app.bsky.unspecced.searchActorsSkeleton',
  AppBskyUnspeccedSearchPostsSkeleton: 'app.bsky.unspecced.searchPostsSkeleton',
  ToolsOzoneCommunicationCreateTemplate:
    'tools.ozone.communication.createTemplate',
  ToolsOzoneCommunicationDefs: 'tools.ozone.communication.defs',
  ToolsOzoneCommunicationDeleteTemplate:
    'tools.ozone.communication.deleteTemplate',
  ToolsOzoneCommunicationListTemplates:
    'tools.ozone.communication.listTemplates',
  ToolsOzoneCommunicationUpdateTemplate:
    'tools.ozone.communication.updateTemplate',
  ToolsOzoneModerationDefs: 'tools.ozone.moderation.defs',
  ToolsOzoneModerationEmitEvent: 'tools.ozone.moderation.emitEvent',
  ToolsOzoneModerationGetEvent: 'tools.ozone.moderation.getEvent',
  ToolsOzoneModerationGetRecord: 'tools.ozone.moderation.getRecord',
  ToolsOzoneModerationGetRepo: 'tools.ozone.moderation.getRepo',
  ToolsOzoneModerationQueryEvents: 'tools.ozone.moderation.queryEvents',
  ToolsOzoneModerationQueryStatuses: 'tools.ozone.moderation.queryStatuses',
  ToolsOzoneModerationSearchRepos: 'tools.ozone.moderation.searchRepos',
}<|MERGE_RESOLUTION|>--- conflicted
+++ resolved
@@ -751,6 +751,10 @@
           'Metadata tag on an atproto resource (eg, repo or record).',
         required: ['src', 'uri', 'val', 'cts'],
         properties: {
+          ver: {
+            type: 'integer',
+            description: 'The AT Protocol version of the label object.',
+          },
           src: {
             type: 'string',
             format: 'did',
@@ -783,6 +787,16 @@
             type: 'string',
             format: 'datetime',
             description: 'Timestamp when this label was created.',
+          },
+          exp: {
+            type: 'string',
+            format: 'datetime',
+            description:
+              'Timestamp at which this label expires (no longer applies).',
+          },
+          sig: {
+            type: 'bytes',
+            description: 'Signature of dag-cbor encoded label.',
           },
         },
       },
@@ -1951,7 +1965,6 @@
             },
           },
         },
-<<<<<<< HEAD
         output: {
           encoding: 'application/json',
           schema: {
@@ -1979,81 +1992,6 @@
                 type: 'unknown',
                 description: 'Complete DID document.',
               },
-=======
-      },
-    },
-  },
-  ComAtprotoLabelDefs: {
-    lexicon: 1,
-    id: 'com.atproto.label.defs',
-    defs: {
-      label: {
-        type: 'object',
-        description:
-          'Metadata tag on an atproto resource (eg, repo or record).',
-        required: ['src', 'uri', 'val', 'cts'],
-        properties: {
-          ver: {
-            type: 'integer',
-            description: 'The AT Protocol version of the label object.',
-          },
-          src: {
-            type: 'string',
-            format: 'did',
-            description: 'DID of the actor who created this label.',
-          },
-          uri: {
-            type: 'string',
-            format: 'uri',
-            description:
-              'AT URI of the record, repository (account), or other resource that this label applies to.',
-          },
-          cid: {
-            type: 'string',
-            format: 'cid',
-            description:
-              "Optionally, CID specifying the specific version of 'uri' resource this label applies to.",
-          },
-          val: {
-            type: 'string',
-            maxLength: 128,
-            description:
-              'The short string name of the value or type of this label.',
-          },
-          neg: {
-            type: 'boolean',
-            description:
-              'If true, this is a negation label, overwriting a previous label.',
-          },
-          cts: {
-            type: 'string',
-            format: 'datetime',
-            description: 'Timestamp when this label was created.',
-          },
-          exp: {
-            type: 'string',
-            format: 'datetime',
-            description:
-              'Timestamp at which this label expires (no longer applies).',
-          },
-          sig: {
-            type: 'bytes',
-            description: 'Signature of dag-cbor encoded label.',
-          },
-        },
-      },
-      selfLabels: {
-        type: 'object',
-        description:
-          'Metadata tags on an atproto record, published by the author within the record.',
-        required: ['values'],
-        properties: {
-          values: {
-            type: 'array',
-            items: {
-              type: 'ref',
-              ref: 'lex:com.atproto.label.defs#selfLabel',
->>>>>>> 38656e71
             },
           },
         },

--- conflicted
+++ resolved
@@ -4017,7 +4017,7 @@
     defs: {
       main: {
         type: 'query',
-        description: 'An unspecced view of globablly popular items',
+        description: 'An unspecced view of globally popular items',
         parameters: {
           type: 'params',
           properties: {
@@ -4027,7 +4027,7 @@
               maximum: 100,
               default: 50,
             },
-            before: {
+            cursor: {
               type: 'string',
             },
           },
@@ -4045,7 +4045,7 @@
                 type: 'array',
                 items: {
                   type: 'ref',
-                  ref: 'lex:app.bsky.feed.feedViewPost',
+                  ref: 'lex:app.bsky.feed.defs#feedViewPost',
                 },
               },
             },
@@ -4140,12 +4140,6 @@
   AppBskyNotificationListNotifications:
     'app.bsky.notification.listNotifications',
   AppBskyNotificationUpdateSeen: 'app.bsky.notification.updateSeen',
-<<<<<<< HEAD
   AppBskyRichtextFacet: 'app.bsky.richtext.facet',
-=======
-  AppBskySystemActorUser: 'app.bsky.system.actorUser',
-  AppBskySystemDeclRef: 'app.bsky.system.declRef',
-  AppBskySystemDeclaration: 'app.bsky.system.declaration',
   AppBskyUnspeccedGetPopular: 'app.bsky.unspecced.getPopular',
->>>>>>> 228431ed
 }
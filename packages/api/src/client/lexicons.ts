--- conflicted
+++ resolved
@@ -8223,8 +8223,6 @@
       },
     },
   },
-<<<<<<< HEAD
-=======
   ChatBskyActorDefs: {
     lexicon: 1,
     id: 'chat.bsky.actor.defs',
@@ -8302,7 +8300,6 @@
       },
     },
   },
->>>>>>> 6ec511a9
   ChatBskyConvoDefs: {
     lexicon: 1,
     id: 'chat.bsky.convo.defs',
@@ -8348,11 +8345,7 @@
       },
       messageView: {
         type: 'object',
-<<<<<<< HEAD
-        required: ['id', 'rev', 'text', 'sentAt'],
-=======
         required: ['id', 'rev', 'text', 'sender', 'sentAt'],
->>>>>>> 6ec511a9
         properties: {
           id: {
             type: 'string',
@@ -8389,11 +8382,7 @@
       },
       deletedMessageView: {
         type: 'object',
-<<<<<<< HEAD
-        required: ['id', 'rev', 'sentAt'],
-=======
         required: ['id', 'rev', 'sender', 'sentAt'],
->>>>>>> 6ec511a9
         properties: {
           id: {
             type: 'string',
@@ -8435,11 +8424,7 @@
             type: 'array',
             items: {
               type: 'ref',
-<<<<<<< HEAD
-              ref: 'lex:app.bsky.actor.defs#profileViewBasic',
-=======
               ref: 'lex:chat.bsky.actor.defs#profileViewBasic',
->>>>>>> 6ec511a9
             },
           },
           lastMessage: {
@@ -8449,15 +8434,6 @@
               'lex:chat.bsky.convo.defs#deletedMessageView',
             ],
           },
-<<<<<<< HEAD
-          disabledMembers: {
-            type: 'array',
-            items: {
-              type: 'string',
-            },
-          },
-=======
->>>>>>> 6ec511a9
           muted: {
             type: 'boolean',
           },
@@ -10717,12 +10693,9 @@
     'app.bsky.unspecced.searchActorsSkeleton',
   AppBskyUnspeccedSearchPostsSkeleton: 'app.bsky.unspecced.searchPostsSkeleton',
   ChatBskyActorDeclaration: 'chat.bsky.actor.declaration',
-<<<<<<< HEAD
-=======
   ChatBskyActorDefs: 'chat.bsky.actor.defs',
   ChatBskyActorDeleteAccount: 'chat.bsky.actor.deleteAccount',
   ChatBskyActorExportAccountData: 'chat.bsky.actor.exportAccountData',
->>>>>>> 6ec511a9
   ChatBskyConvoDefs: 'chat.bsky.convo.defs',
   ChatBskyConvoDeleteMessageForSelf: 'chat.bsky.convo.deleteMessageForSelf',
   ChatBskyConvoGetConvo: 'chat.bsky.convo.getConvo',

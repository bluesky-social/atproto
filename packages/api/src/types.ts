--- conflicted
+++ resolved
@@ -1,9 +1,5 @@
 import { AppBskyActorDefs } from './client'
-<<<<<<< HEAD
-import { LabelPreference } from './moderation/types'
-=======
 import { ModerationPrefs } from './moderation/types'
->>>>>>> 71f9cc9d
 
 /**
  * Used by the PersistSessionHandler to indicate what change occurred

{
  "name": "@atproto/api",
  "version": "0.6.6",
  "main": "src/index.ts",
  "publishConfig": {
    "main": "dist/index.js",
    "types": "dist/index.d.ts"
  },
  "scripts": {
    "codegen": "pnpm docgen && node ./scripts/generate-code.mjs && lex gen-api ./src/client ../../lexicons/com/atproto/*/* ../../lexicons/app/bsky/*/*",
    "docgen": "node ./scripts/generate-docs.mjs",
    "build": "node ./build.js",
    "postbuild": "tsc --build tsconfig.build.json",
    "test": "jest",
    "bench": "jest --config jest.bench.config.js",
    "bench:profile": "node --inspect-brk ../../node_modules/.bin/jest --config jest.bench.config.js"
  },
  "license": "MIT",
  "repository": {
    "type": "git",
    "url": "https://github.com/bluesky-social/atproto.git",
    "directory": "packages/api"
  },
  "dependencies": {
<<<<<<< HEAD
    "@atproto/common-web": "workspace:^",
    "@atproto/lexicon": "workspace:^",
    "@atproto/uri": "workspace:^",
    "@atproto/xrpc": "workspace:^",
    "multiformats": "^9.9.0",
=======
    "@atproto/common-web": "*",
    "@atproto/syntax": "*",
    "@atproto/xrpc": "*",
>>>>>>> 964e08ad
    "tlds": "^1.234.0",
    "typed-emitter": "^2.1.0"
  },
  "devDependencies": {
    "@atproto/lex-cli": "workspace:^",
    "@atproto/pds": "workspace:^",
    "common-tags": "^1.8.2"
  }
}<|MERGE_RESOLUTION|>--- conflicted
+++ resolved
@@ -22,17 +22,11 @@
     "directory": "packages/api"
   },
   "dependencies": {
-<<<<<<< HEAD
     "@atproto/common-web": "workspace:^",
     "@atproto/lexicon": "workspace:^",
-    "@atproto/uri": "workspace:^",
+    "@atproto/syntax": "workspace:^",
     "@atproto/xrpc": "workspace:^",
     "multiformats": "^9.9.0",
-=======
-    "@atproto/common-web": "*",
-    "@atproto/syntax": "*",
-    "@atproto/xrpc": "*",
->>>>>>> 964e08ad
     "tlds": "^1.234.0",
     "typed-emitter": "^2.1.0"
   },

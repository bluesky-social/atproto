--- conflicted
+++ resolved
@@ -1,10 +1,6 @@
 {
   "name": "@atproto/api",
-<<<<<<< HEAD
-  "version": "0.12.26-next.0",
-=======
   "version": "0.12.29",
->>>>>>> 1072ba6f
   "license": "MIT",
   "description": "Client library for atproto and Bluesky",
   "keywords": [

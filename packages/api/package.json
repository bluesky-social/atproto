{
<<<<<<< HEAD
  "name": "@waverlyai/atproto-api",
  "version": "0.6.5",
=======
  "name": "@atproto/api",
  "version": "0.6.20",
  "license": "MIT",
  "description": "Client library for atproto and Bluesky",
  "keywords": [
    "atproto",
    "bluesky",
    "api"
  ],
  "homepage": "https://atproto.com",
  "repository": {
    "type": "git",
    "url": "https://github.com/bluesky-social/atproto",
    "directory": "packages/api"
  },
>>>>>>> 44ea5e80
  "main": "src/index.ts",
  "publishConfig": {
    "main": "dist/index.js",
    "types": "dist/index.d.ts"
  },
  "scripts": {
<<<<<<< HEAD
    "codegen": "yarn docgen && node ./scripts/generate-code.mjs && lex gen-api ./src/client ../../lexicons/com/atproto/*/* ../../lexicons/app/bsky/*/* ../../lexicons/social/waverly/*",
=======
    "codegen": "pnpm docgen && node ./scripts/generate-code.mjs && lex gen-api ./src/client ../../lexicons/com/atproto/*/* ../../lexicons/app/bsky/*/*",
>>>>>>> 44ea5e80
    "docgen": "node ./scripts/generate-docs.mjs",
    "build": "node ./build.js",
    "postbuild": "tsc --build tsconfig.build.json",
    "update-main-to-dist": "node ../../update-main-to-dist.js packages/api",
    "test": "jest",
    "bench": "jest --config jest.bench.config.js",
    "bench:profile": "node --inspect-brk ../../node_modules/.bin/jest --config jest.bench.config.js"
  },
<<<<<<< HEAD
  "license": "MIT",
  "repository": {
    "type": "git",
    "url": "https://github.com/waverlyai/atproto.git",
    "directory": "packages/api"
  },
=======
>>>>>>> 44ea5e80
  "dependencies": {
    "@atproto/common-web": "workspace:^",
    "@atproto/lexicon": "workspace:^",
    "@atproto/syntax": "workspace:^",
    "@atproto/xrpc": "workspace:^",
    "multiformats": "^9.9.0",
    "tlds": "^1.234.0",
    "typed-emitter": "^2.1.0"
  },
  "devDependencies": {
    "@atproto/lex-cli": "workspace:^",
    "@atproto/dev-env": "workspace:^",
    "common-tags": "^1.8.2"
  }
}<|MERGE_RESOLUTION|>--- conflicted
+++ resolved
@@ -1,9 +1,5 @@
 {
-<<<<<<< HEAD
   "name": "@waverlyai/atproto-api",
-  "version": "0.6.5",
-=======
-  "name": "@atproto/api",
   "version": "0.6.20",
   "license": "MIT",
   "description": "Client library for atproto and Bluesky",
@@ -15,21 +11,16 @@
   "homepage": "https://atproto.com",
   "repository": {
     "type": "git",
-    "url": "https://github.com/bluesky-social/atproto",
+    "url": "https://github.com/waverlyai/atproto.git",
     "directory": "packages/api"
   },
->>>>>>> 44ea5e80
   "main": "src/index.ts",
   "publishConfig": {
     "main": "dist/index.js",
     "types": "dist/index.d.ts"
   },
   "scripts": {
-<<<<<<< HEAD
     "codegen": "yarn docgen && node ./scripts/generate-code.mjs && lex gen-api ./src/client ../../lexicons/com/atproto/*/* ../../lexicons/app/bsky/*/* ../../lexicons/social/waverly/*",
-=======
-    "codegen": "pnpm docgen && node ./scripts/generate-code.mjs && lex gen-api ./src/client ../../lexicons/com/atproto/*/* ../../lexicons/app/bsky/*/*",
->>>>>>> 44ea5e80
     "docgen": "node ./scripts/generate-docs.mjs",
     "build": "node ./build.js",
     "postbuild": "tsc --build tsconfig.build.json",
@@ -38,15 +29,6 @@
     "bench": "jest --config jest.bench.config.js",
     "bench:profile": "node --inspect-brk ../../node_modules/.bin/jest --config jest.bench.config.js"
   },
-<<<<<<< HEAD
-  "license": "MIT",
-  "repository": {
-    "type": "git",
-    "url": "https://github.com/waverlyai/atproto.git",
-    "directory": "packages/api"
-  },
-=======
->>>>>>> 44ea5e80
   "dependencies": {
     "@atproto/common-web": "workspace:^",
     "@atproto/lexicon": "workspace:^",

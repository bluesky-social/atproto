{
  "name": "@atproto/api",
<<<<<<< HEAD
  "version": "0.13.0-rc.0",
=======
  "version": "0.12.29",
>>>>>>> 66484a10
  "license": "MIT",
  "description": "Client library for atproto and Bluesky",
  "keywords": [
    "atproto",
    "bluesky",
    "api"
  ],
  "homepage": "https://atproto.com",
  "repository": {
    "type": "git",
    "url": "https://github.com/bluesky-social/atproto",
    "directory": "packages/api"
  },
  "main": "dist/index.js",
  "types": "dist/index.d.ts",
  "scripts": {
    "codegen": "node ./scripts/generate-code.mjs && lex gen-api --yes ./src/client ../../lexicons/com/atproto/*/* ../../lexicons/app/bsky/*/* ../../lexicons/chat/bsky/*/* ../../lexicons/tools/ozone/*/*",
    "build": "tsc --build tsconfig.build.json",
    "test": "jest"
  },
  "dependencies": {
    "@atproto/common-web": "workspace:^",
    "@atproto/lexicon": "workspace:^",
    "@atproto/syntax": "workspace:^",
    "@atproto/xrpc": "workspace:^",
    "await-lock": "^2.2.2",
    "multiformats": "^9.9.0",
    "tlds": "^1.234.0"
  },
  "devDependencies": {
    "@atproto/lex-cli": "workspace:^",
    "get-port": "^6.1.2",
    "jest": "^28.1.2",
    "prettier": "^3.2.5"
  }
}<|MERGE_RESOLUTION|>--- conflicted
+++ resolved
@@ -1,10 +1,6 @@
 {
   "name": "@atproto/api",
-<<<<<<< HEAD
-  "version": "0.13.0-rc.0",
-=======
   "version": "0.12.29",
->>>>>>> 66484a10
   "license": "MIT",
   "description": "Client library for atproto and Bluesky",
   "keywords": [

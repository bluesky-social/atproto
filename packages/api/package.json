--- conflicted
+++ resolved
@@ -31,16 +31,9 @@
     "tlds": "^1.234.0"
   },
   "devDependencies": {
-<<<<<<< HEAD
-    "@atproto/dev-env": "workspace:^",
-    "@atproto/lex-cli": "workspace:^",
-    "common-tags": "^1.8.2",
-    "get-port": "^6.1.2"
-=======
     "@atproto/lex-cli": "workspace:^",
     "get-port": "^6.1.2",
     "jest": "^28.1.2",
     "prettier": "^3.2.5"
->>>>>>> f7bf2dd2
   }
 }
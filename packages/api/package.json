{
  "name": "@atproto/api",
<<<<<<< HEAD
  "version": "0.12.19-next.0",
=======
  "version": "0.12.19",
>>>>>>> 80dae835
  "license": "MIT",
  "description": "Client library for atproto and Bluesky",
  "keywords": [
    "atproto",
    "bluesky",
    "api"
  ],
  "homepage": "https://atproto.com",
  "repository": {
    "type": "git",
    "url": "https://github.com/bluesky-social/atproto",
    "directory": "packages/api"
  },
  "main": "dist/index.js",
  "types": "dist/index.d.ts",
  "scripts": {
    "codegen": "node ./scripts/generate-code.mjs && lex gen-api ./src/client ../../lexicons/com/atproto/*/* ../../lexicons/app/bsky/*/* ../../lexicons/chat/bsky/*/* ../../lexicons/tools/ozone/*/*",
    "build": "tsc --build tsconfig.build.json",
    "test": "jest"
  },
  "dependencies": {
    "@atproto/common-web": "workspace:^",
    "@atproto/lexicon": "workspace:^",
    "@atproto/syntax": "workspace:^",
    "@atproto/xrpc": "workspace:^",
    "multiformats": "^9.9.0",
    "tlds": "^1.234.0"
  },
  "devDependencies": {
    "@atproto/lex-cli": "workspace:^",
    "get-port": "^6.1.2",
    "jest": "^28.1.2",
    "prettier": "^3.2.5"
  }
}<|MERGE_RESOLUTION|>--- conflicted
+++ resolved
@@ -1,10 +1,6 @@
 {
   "name": "@atproto/api",
-<<<<<<< HEAD
-  "version": "0.12.19-next.0",
-=======
   "version": "0.12.19",
->>>>>>> 80dae835
   "license": "MIT",
   "description": "Client library for atproto and Bluesky",
   "keywords": [

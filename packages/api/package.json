{
  "name": "@atproto/api",
  "version": "0.6.12",
  "main": "src/index.ts",
  "publishConfig": {
    "main": "dist/index.js",
    "types": "dist/index.d.ts"
  },
  "scripts": {
    "codegen": "pnpm docgen && node ./scripts/generate-code.mjs && lex gen-api ./src/client ../../lexicons/com/atproto/*/* ../../lexicons/app/bsky/*/*",
    "docgen": "node ./scripts/generate-docs.mjs",
    "build": "node ./build.js",
    "postbuild": "tsc --build tsconfig.build.json",
    "update-main-to-dist": "node ../../update-main-to-dist.js packages/api",
    "test": "jest",
    "bench": "jest --config jest.bench.config.js",
    "bench:profile": "node --inspect-brk ../../node_modules/.bin/jest --config jest.bench.config.js"
  },
  "license": "MIT",
  "repository": {
    "type": "git",
    "url": "https://github.com/bluesky-social/atproto.git",
    "directory": "packages/api"
  },
  "dependencies": {
    "@atproto/common-web": "workspace:^",
    "@atproto/lexicon": "workspace:^",
    "@atproto/syntax": "workspace:^",
    "@atproto/xrpc": "workspace:^",
    "multiformats": "^9.9.0",
    "tlds": "^1.234.0",
    "typed-emitter": "^2.1.0"
  },
  "devDependencies": {
<<<<<<< HEAD
    "@atproto/lex-cli": "*",
    "@atproto/pds": "* | >=0.2.0-beta.0"
=======
    "@atproto/lex-cli": "workspace:^",
    "@atproto/pds": "workspace:^",
    "common-tags": "^1.8.2"
>>>>>>> 3877210e
  }
}<|MERGE_RESOLUTION|>--- conflicted
+++ resolved
@@ -32,13 +32,8 @@
     "typed-emitter": "^2.1.0"
   },
   "devDependencies": {
-<<<<<<< HEAD
-    "@atproto/lex-cli": "*",
-    "@atproto/pds": "* | >=0.2.0-beta.0"
-=======
     "@atproto/lex-cli": "workspace:^",
     "@atproto/pds": "workspace:^",
     "common-tags": "^1.8.2"
->>>>>>> 3877210e
   }
 }
{
  "name": "@atproto/api",
  "version": "0.13.12",
  "license": "MIT",
  "description": "Client library for atproto and Bluesky",
  "keywords": [
    "atproto",
    "bluesky",
    "api"
  ],
  "homepage": "https://atproto.com",
  "repository": {
    "type": "git",
    "url": "https://github.com/bluesky-social/atproto",
    "directory": "packages/api"
  },
  "main": "dist/index.js",
  "types": "dist/index.d.ts",
  "scripts": {
    "codegen": "node ./scripts/generate-code.mjs && lex gen-api --yes ./src/client ../../lexicons/com/atproto/*/* ../../lexicons/app/bsky/*/* ../../lexicons/chat/bsky/*/* ../../lexicons/tools/ozone/*/*",
    "build": "tsc --build tsconfig.build.json",
    "test": "jest"
  },
  "dependencies": {
    "@atproto/common-web": "workspace:^",
    "@atproto/lexicon": "workspace:^",
    "@atproto/syntax": "workspace:^",
    "@atproto/xrpc": "workspace:^",
    "await-lock": "^2.2.2",
    "multiformats": "^9.9.0",
    "tlds": "^1.234.0",
    "zod": "^3.23.8"
  },
  "devDependencies": {
    "@atproto/lex-cli": "workspace:^",
    "jest": "^28.1.2",
    "prettier": "^3.2.5",
<<<<<<< HEAD
    "typescript": "^5.4.4"
=======
    "typescript": "^5.6.3"
>>>>>>> 81ae1b12
  }
}<|MERGE_RESOLUTION|>--- conflicted
+++ resolved
@@ -35,10 +35,6 @@
     "@atproto/lex-cli": "workspace:^",
     "jest": "^28.1.2",
     "prettier": "^3.2.5",
-<<<<<<< HEAD
-    "typescript": "^5.4.4"
-=======
     "typescript": "^5.6.3"
->>>>>>> 81ae1b12
   }
 }
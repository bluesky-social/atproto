--- conflicted
+++ resolved
@@ -32,15 +32,10 @@
   "devDependencies": {
     "@atproto/lex-cli": "workspace:^",
     "get-port": "^6.1.2",
-<<<<<<< HEAD
-    "jest": "^28.1.2"
+    "jest": "^28.1.2",
+    "prettier": "^3.2.5"
   },
   "files": [
     "dist"
   ]
-=======
-    "jest": "^28.1.2",
-    "prettier": "^3.2.5"
-  }
->>>>>>> 6cd572c3
 }
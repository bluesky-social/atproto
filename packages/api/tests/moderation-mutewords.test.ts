import { RichText, mock, moderatePost } from '../src/'
<<<<<<< HEAD

import { matchMuteWord } from '../src/moderation/mutewords'
=======
import { hasMutedWord } from '../src/moderation/mutewords'
>>>>>>> 3f07ffd3

describe(`matchMuteWord`, () => {
  describe(`tags`, () => {
    it(`match: outline tag`, () => {
      const rt = new RichText({
        text: `This is a post #inlineTag`,
      })
      rt.detectFacetsWithoutResolution()

      const muteWord = {
        value: 'outlineTag',
        targets: ['tag'],
        actorTarget: 'all',
      }
      const match = matchMuteWord({
        mutedWords: [muteWord],
        text: rt.text,
        facets: rt.facets,
        outlineTags: ['outlineTag'],
      })

      expect(match).toEqual([{ word: muteWord }])
    })

    it(`match: inline tag`, () => {
      const rt = new RichText({
        text: `This is a post #inlineTag`,
      })
      rt.detectFacetsWithoutResolution()

      const muteWord = {
        value: 'inlineTag',
        targets: ['tag'],
        actorTarget: 'all',
      }
      const match = matchMuteWord({
        mutedWords: [muteWord],
        text: rt.text,
        facets: rt.facets,
        outlineTags: ['outlineTag'],
      })

      expect(match).toEqual([{ word: muteWord }])
    })

    it(`match: content target matches inline tag`, () => {
      const rt = new RichText({
        text: `This is a post #inlineTag`,
      })
      rt.detectFacetsWithoutResolution()

      const match = matchMuteWord({
        mutedWords: [
          { value: 'inlineTag', targets: ['content'], actorTarget: 'all' },
        ],
        text: rt.text,
        facets: rt.facets,
        outlineTags: ['outlineTag'],
      })

      expect(match).toBeTruthy()
    })

    it(`no match: only tag targets`, () => {
      const rt = new RichText({
        text: `This is a post`,
      })
      rt.detectFacetsWithoutResolution()

      const match = matchMuteWord({
        mutedWords: [
          { value: 'inlineTag', targets: ['tag'], actorTarget: 'all' },
        ],
        text: rt.text,
        facets: rt.facets,
        outlineTags: [],
      })

      expect(match).toBeNull()
    })
  })

  describe(`early exits`, () => {
    it(`match: single character 希`, () => {
      /**
       * @see https://bsky.app/profile/mukuuji.bsky.social/post/3klji4fvsdk2c
       */
      const rt = new RichText({
        text: `改善希望です`,
      })
      rt.detectFacetsWithoutResolution()

      const muteWord = { value: '希', targets: ['content'], actorTarget: 'all' }
      const match = matchMuteWord({
        mutedWords: [muteWord],
        text: rt.text,
        facets: rt.facets,
        outlineTags: [],
      })

      expect(match).toEqual([{ word: muteWord }])
    })

    it(`match: single char with length > 1 ☠︎`, () => {
      const rt = new RichText({
        text: `Idk why ☠︎ but maybe`,
      })
      rt.detectFacetsWithoutResolution()

      const match = matchMuteWord({
        mutedWords: [
          { value: '☠︎', targets: ['content'], actorTarget: 'all' },
        ],
        text: rt.text,
        facets: rt.facets,
        outlineTags: [],
      })

      expect(match).toBeTruthy()
    })

    it(`no match: long muted word, short post`, () => {
      const rt = new RichText({
        text: `hey`,
      })
      rt.detectFacetsWithoutResolution()

      const match = matchMuteWord({
        mutedWords: [
          { value: 'politics', targets: ['content'], actorTarget: 'all' },
        ],
        text: rt.text,
        facets: rt.facets,
        outlineTags: [],
      })

      expect(match).toBeNull()
    })

    it(`match: exact text`, () => {
      const rt = new RichText({
        text: `javascript`,
      })
      rt.detectFacetsWithoutResolution()

      const match = matchMuteWord({
        mutedWords: [
          { value: 'javascript', targets: ['content'], actorTarget: 'all' },
        ],
        text: rt.text,
        facets: rt.facets,
        outlineTags: [],
      })

      expect(match).toBeTruthy()
    })
  })

  describe(`general content`, () => {
    it(`match: word within post`, () => {
      const rt = new RichText({
        text: `This is a post about javascript`,
      })
      rt.detectFacetsWithoutResolution()

      const muteWord = {
        value: 'javascript',
        targets: ['content'],
        actorTarget: 'all',
      }
      const match = matchMuteWord({
        mutedWords: [muteWord],
        text: rt.text,
        facets: rt.facets,
        outlineTags: [],
      })

      expect(match).toEqual([{ word: muteWord }])
    })

    it(`no match: partial word`, () => {
      const rt = new RichText({
        text: `Use your brain, Eric`,
      })
      rt.detectFacetsWithoutResolution()

      const match = matchMuteWord({
        mutedWords: [{ value: 'ai', targets: ['content'], actorTarget: 'all' }],
        text: rt.text,
        facets: rt.facets,
        outlineTags: [],
      })

      expect(match).toBeNull()
    })

    it(`match: multiline`, () => {
      const rt = new RichText({
        text: `Use your\n\tbrain, Eric`,
      })
      rt.detectFacetsWithoutResolution()

      const match = matchMuteWord({
        mutedWords: [
          { value: 'brain', targets: ['content'], actorTarget: 'all' },
        ],
        text: rt.text,
        facets: rt.facets,
        outlineTags: [],
      })

      expect(match).toBeTruthy()
    })

    it(`match: :)`, () => {
      const rt = new RichText({
        text: `So happy :)`,
      })
      rt.detectFacetsWithoutResolution()

      const match = matchMuteWord({
        mutedWords: [{ value: `:)`, targets: ['content'], actorTarget: 'all' }],
        text: rt.text,
        facets: rt.facets,
        outlineTags: [],
      })

      expect(match).toBeTruthy()
    })
  })

  describe(`punctuation semi-fuzzy`, () => {
    describe(`yay!`, () => {
      const rt = new RichText({
        text: `We're federating, yay!`,
      })
      rt.detectFacetsWithoutResolution()

      it(`match: yay!`, () => {
        const match = matchMuteWord({
          mutedWords: [
            { value: 'yay!', targets: ['content'], actorTarget: 'all' },
          ],
          text: rt.text,
          facets: rt.facets,
          outlineTags: [],
        })

        expect(match).toBeTruthy()
      })

      it(`match: yay`, () => {
        const match = matchMuteWord({
          mutedWords: [
            { value: 'yay', targets: ['content'], actorTarget: 'all' },
          ],
          text: rt.text,
          facets: rt.facets,
          outlineTags: [],
        })

        expect(match).toBeTruthy()
      })
    })

    describe(`y!ppee!!`, () => {
      const rt = new RichText({
        text: `We're federating, y!ppee!!`,
      })
      rt.detectFacetsWithoutResolution()

      it(`match: y!ppee`, () => {
        const match = matchMuteWord({
          mutedWords: [
            { value: 'y!ppee', targets: ['content'], actorTarget: 'all' },
          ],
          text: rt.text,
          facets: rt.facets,
          outlineTags: [],
        })

        expect(match).toBeTruthy()
      })

      // single exclamation point, source has double
      it(`no match: y!ppee!`, () => {
        const match = matchMuteWord({
          mutedWords: [
            { value: 'y!ppee!', targets: ['content'], actorTarget: 'all' },
          ],
          text: rt.text,
          facets: rt.facets,
          outlineTags: [],
        })

        expect(match).toBeTruthy()
      })
    })

    describe(`apostrophes: Bluesky's`, () => {
      const rt = new RichText({
        text: `Yay, Bluesky's mutewords work`,
      })
      rt.detectFacetsWithoutResolution()

      it(`match: Bluesky's`, () => {
        const match = matchMuteWord({
          mutedWords: [
            { value: `Bluesky's`, targets: ['content'], actorTarget: 'all' },
          ],
          text: rt.text,
          facets: rt.facets,
          outlineTags: [],
        })

        expect(match).toBeTruthy()
      })

      it(`match: Bluesky`, () => {
        const match = matchMuteWord({
          mutedWords: [
            { value: 'Bluesky', targets: ['content'], actorTarget: 'all' },
          ],
          text: rt.text,
          facets: rt.facets,
          outlineTags: [],
        })

        expect(match).toBeTruthy()
      })

      it(`match: bluesky`, () => {
        const match = matchMuteWord({
          mutedWords: [
            { value: 'bluesky', targets: ['content'], actorTarget: 'all' },
          ],
          text: rt.text,
          facets: rt.facets,
          outlineTags: [],
        })

        expect(match).toBeTruthy()
      })

      it(`match: blueskys`, () => {
        const match = matchMuteWord({
          mutedWords: [
            { value: 'blueskys', targets: ['content'], actorTarget: 'all' },
          ],
          text: rt.text,
          facets: rt.facets,
          outlineTags: [],
        })

        expect(match).toBeTruthy()
      })
    })

    describe(`Why so S@assy?`, () => {
      const rt = new RichText({
        text: `Why so S@assy?`,
      })
      rt.detectFacetsWithoutResolution()

      it(`match: S@assy`, () => {
        const match = matchMuteWord({
          mutedWords: [
            { value: 'S@assy', targets: ['content'], actorTarget: 'all' },
          ],
          text: rt.text,
          facets: rt.facets,
          outlineTags: [],
        })

        expect(match).toBeTruthy()
      })

      it(`match: s@assy`, () => {
        const match = matchMuteWord({
          mutedWords: [
            { value: 's@assy', targets: ['content'], actorTarget: 'all' },
          ],
          text: rt.text,
          facets: rt.facets,
          outlineTags: [],
        })

        expect(match).toBeTruthy()
      })
    })

    describe(`New York Times`, () => {
      const rt = new RichText({
        text: `New York Times`,
      })
      rt.detectFacetsWithoutResolution()

      // case insensitive
      it(`match: new york times`, () => {
        const match = matchMuteWord({
          mutedWords: [
            {
              value: 'new york times',
              targets: ['content'],
              actorTarget: 'all',
            },
          ],
          text: rt.text,
          facets: rt.facets,
          outlineTags: [],
        })

        expect(match).toBeTruthy()
      })
    })

    describe(`!command`, () => {
      const rt = new RichText({
        text: `Idk maybe a bot !command`,
      })
      rt.detectFacetsWithoutResolution()

      it(`match: !command`, () => {
        const match = matchMuteWord({
          mutedWords: [
            { value: `!command`, targets: ['content'], actorTarget: 'all' },
          ],
          text: rt.text,
          facets: rt.facets,
          outlineTags: [],
        })

        expect(match).toBeTruthy()
      })

      it(`match: command`, () => {
        const match = matchMuteWord({
          mutedWords: [
            { value: `command`, targets: ['content'], actorTarget: 'all' },
          ],
          text: rt.text,
          facets: rt.facets,
          outlineTags: [],
        })

        expect(match).toBeTruthy()
      })

      it(`no match: !command`, () => {
        const rt = new RichText({
          text: `Idk maybe a bot command`,
        })
        rt.detectFacetsWithoutResolution()

        const match = matchMuteWord({
          mutedWords: [
            { value: `!command`, targets: ['content'], actorTarget: 'all' },
          ],
          text: rt.text,
          facets: rt.facets,
          outlineTags: [],
        })

        expect(match).toBeNull()
      })
    })

    describe(`e/acc`, () => {
      const rt = new RichText({
        text: `I'm e/acc pilled`,
      })
      rt.detectFacetsWithoutResolution()

      it(`match: e/acc`, () => {
        const match = matchMuteWord({
          mutedWords: [
            { value: `e/acc`, targets: ['content'], actorTarget: 'all' },
          ],
          text: rt.text,
          facets: rt.facets,
          outlineTags: [],
        })

        expect(match).toBeTruthy()
      })

      it(`match: acc`, () => {
        const match = matchMuteWord({
          mutedWords: [
            { value: `acc`, targets: ['content'], actorTarget: 'all' },
          ],
          text: rt.text,
          facets: rt.facets,
          outlineTags: [],
        })

        expect(match).toBeTruthy()
      })
    })

    describe(`super-bad`, () => {
      const rt = new RichText({
        text: `I'm super-bad`,
      })
      rt.detectFacetsWithoutResolution()

      it(`match: super-bad`, () => {
        const match = matchMuteWord({
          mutedWords: [
            { value: `super-bad`, targets: ['content'], actorTarget: 'all' },
          ],
          text: rt.text,
          facets: rt.facets,
          outlineTags: [],
        })

        expect(match).toBeTruthy()
      })

      it(`match: super`, () => {
        const match = matchMuteWord({
          mutedWords: [
            { value: `super`, targets: ['content'], actorTarget: 'all' },
          ],
          text: rt.text,
          facets: rt.facets,
          outlineTags: [],
        })

        expect(match).toBeTruthy()
      })

      it(`match: bad`, () => {
        const match = matchMuteWord({
          mutedWords: [
            { value: `bad`, targets: ['content'], actorTarget: 'all' },
          ],
          text: rt.text,
          facets: rt.facets,
          outlineTags: [],
        })

        expect(match).toBeTruthy()
      })

      it(`match: super bad`, () => {
        const match = matchMuteWord({
          mutedWords: [
            { value: `super bad`, targets: ['content'], actorTarget: 'all' },
          ],
          text: rt.text,
          facets: rt.facets,
          outlineTags: [],
        })

        expect(match).toBeTruthy()
      })

      it(`match: superbad`, () => {
        const match = matchMuteWord({
          mutedWords: [
            { value: `superbad`, targets: ['content'], actorTarget: 'all' },
          ],
          text: rt.text,
          facets: rt.facets,
          outlineTags: [],
        })

        expect(match).toBeTruthy()
      })
    })

    describe(`idk_what_this_would_be`, () => {
      const rt = new RichText({
        text: `Weird post with idk_what_this_would_be`,
      })
      rt.detectFacetsWithoutResolution()

      it(`match: idk what this would be`, () => {
        const match = matchMuteWord({
          mutedWords: [
            {
              value: `idk what this would be`,
              targets: ['content'],
              actorTarget: 'all',
            },
          ],
          text: rt.text,
          facets: rt.facets,
          outlineTags: [],
        })

        expect(match).toBeTruthy()
      })

      it(`no match: idk what this would be for`, () => {
        // extra word
        const match = matchMuteWord({
          mutedWords: [
            {
              value: `idk what this would be for`,
              targets: ['content'],
              actorTarget: 'all',
            },
          ],
          text: rt.text,
          facets: rt.facets,
          outlineTags: [],
        })

        expect(match).toBeNull()
      })

      it(`match: idk`, () => {
        // extra word
        const match = matchMuteWord({
          mutedWords: [
            { value: `idk`, targets: ['content'], actorTarget: 'all' },
          ],
          text: rt.text,
          facets: rt.facets,
          outlineTags: [],
        })

        expect(match).toBeTruthy()
      })

      it(`match: idkwhatthiswouldbe`, () => {
        const match = matchMuteWord({
          mutedWords: [
            {
              value: `idkwhatthiswouldbe`,
              targets: ['content'],
              actorTarget: 'all',
            },
          ],
          text: rt.text,
          facets: rt.facets,
          outlineTags: [],
        })

        expect(match).toBeTruthy()
      })
    })

    describe(`parentheses`, () => {
      const rt = new RichText({
        text: `Post with context(iykyk)`,
      })
      rt.detectFacetsWithoutResolution()

      it(`match: context(iykyk)`, () => {
        const match = matchMuteWord({
          mutedWords: [
            {
              value: `context(iykyk)`,
              targets: ['content'],
              actorTarget: 'all',
            },
          ],
          text: rt.text,
          facets: rt.facets,
          outlineTags: [],
        })

        expect(match).toBeTruthy()
      })

      it(`match: context`, () => {
        const match = matchMuteWord({
          mutedWords: [
            { value: `context`, targets: ['content'], actorTarget: 'all' },
          ],
          text: rt.text,
          facets: rt.facets,
          outlineTags: [],
        })

        expect(match).toBeTruthy()
      })

      it(`match: iykyk`, () => {
        const match = matchMuteWord({
          mutedWords: [
            { value: `iykyk`, targets: ['content'], actorTarget: 'all' },
          ],
          text: rt.text,
          facets: rt.facets,
          outlineTags: [],
        })

        expect(match).toBeTruthy()
      })

      it(`match: (iykyk)`, () => {
        const match = matchMuteWord({
          mutedWords: [
            { value: `(iykyk)`, targets: ['content'], actorTarget: 'all' },
          ],
          text: rt.text,
          facets: rt.facets,
          outlineTags: [],
        })

        expect(match).toBeTruthy()
      })
    })

    describe(`🦋`, () => {
      const rt = new RichText({
        text: `Post with 🦋`,
      })
      rt.detectFacetsWithoutResolution()

      it(`match: 🦋`, () => {
        const match = matchMuteWord({
          mutedWords: [
            { value: `🦋`, targets: ['content'], actorTarget: 'all' },
          ],
          text: rt.text,
          facets: rt.facets,
          outlineTags: [],
        })

        expect(match).toBeTruthy()
      })
    })
  })

  describe(`phrases`, () => {
    describe(`I like turtles, or how I learned to stop worrying and love the internet.`, () => {
      const rt = new RichText({
        text: `I like turtles, or how I learned to stop worrying and love the internet.`,
      })
      rt.detectFacetsWithoutResolution()

      it(`match: stop worrying`, () => {
        const match = matchMuteWord({
          mutedWords: [
            {
              value: 'stop worrying',
              targets: ['content'],
              actorTarget: 'all',
            },
          ],
          text: rt.text,
          facets: rt.facets,
          outlineTags: [],
        })

        expect(match).toBeTruthy()
      })

      it(`match: turtles, or how`, () => {
        const match = matchMuteWord({
          mutedWords: [
            {
              value: 'turtles, or how',
              targets: ['content'],
              actorTarget: 'all',
            },
          ],
          text: rt.text,
          facets: rt.facets,
          outlineTags: [],
        })

        expect(match).toBeTruthy()
      })
    })
  })

  describe(`languages without spaces`, () => {
    // I love turtles, or how I learned to stop worrying and love the internet
    describe(`私はカメが好きです、またはどのようにして心配するのをやめてインターネットを愛するようになったのか`, () => {
      const rt = new RichText({
        text: `私はカメが好きです、またはどのようにして心配するのをやめてインターネットを愛するようになったのか`,
      })
      rt.detectFacetsWithoutResolution()

      // internet
      it(`match: インターネット`, () => {
        const match = matchMuteWord({
          mutedWords: [
            {
              value: 'インターネット',
              targets: ['content'],
              actorTarget: 'all',
            },
          ],
          text: rt.text,
          facets: rt.facets,
          outlineTags: [],
          languages: ['ja'],
        })

        expect(match).toBeTruthy()
      })
    })
  })

  describe(`facet with multiple features`, () => {
    it(`multiple tags`, () => {
      const match = matchMuteWord({
        mutedWords: [
          { value: 'bad', targets: ['content'], actorTarget: 'all' },
        ],
        text: 'tags',
        facets: [
          {
            features: [
              {
                $type: 'app.bsky.richtext.facet#tag',
                tag: 'good',
              },
              {
                $type: 'app.bsky.richtext.facet#tag',
                tag: 'bad',
              },
            ],
            index: {
              byteEnd: 4,
              byteStart: 0,
            },
          },
        ],
      })
      expect(match).toBeTruthy()
    })

    it(`other features`, () => {
      const match = matchMuteWord({
        mutedWords: [
          { value: 'bad', targets: ['content'], actorTarget: 'all' },
        ],
        text: 'test',
        facets: [
          {
            features: [
              {
                $type: 'com.example.richtext.facet#other',
                // @ts-expect-error
                foo: 'bar',
              },
              {
                $type: 'app.bsky.richtext.facet#tag',
                tag: 'bad',
              },
            ],
            index: {
              byteEnd: 4,
              byteStart: 0,
            },
          },
        ],
      })
      expect(match).toBeTruthy()
    })
  })

  describe(`doesn't mute own post`, () => {
    it(`does mute if it isn't own post`, () => {
      const res = moderatePost(
        mock.postView({
          record: mock.post({
            text: 'Mute words!',
          }),
          author: mock.profileViewBasic({
            handle: 'bob.test',
            displayName: 'Bob',
          }),
          labels: [],
        }),
        {
          userDid: 'did:web:alice.test',
          prefs: {
            adultContentEnabled: false,
            labels: {},
            labelers: [],
            mutedWords: [
              { value: 'words', targets: ['content'], actorTarget: 'all' },
            ],
            hiddenPosts: [],
          },
          labelDefs: {},
        },
      )
      expect(res.causes[0].type).toBe('mute-word')
    })

    it(`doesn't mute own post when muted word is in text`, () => {
      const res = moderatePost(
        mock.postView({
          record: mock.post({
            text: 'Mute words!',
          }),
          author: mock.profileViewBasic({
            handle: 'bob.test',
            displayName: 'Bob',
          }),
          labels: [],
        }),
        {
          userDid: 'did:web:bob.test',
          prefs: {
            adultContentEnabled: false,
            labels: {},
            labelers: [],
            mutedWords: [
              { value: 'words', targets: ['content'], actorTarget: 'all' },
            ],
            hiddenPosts: [],
          },
          labelDefs: {},
        },
      )
      expect(res.causes.length).toBe(0)
    })

    it(`doesn't mute own post when muted word is in tags`, () => {
      const rt = new RichText({
        text: `Mute #words!`,
      })
      const res = moderatePost(
        mock.postView({
          record: mock.post({
            text: rt.text,
            facets: rt.facets,
          }),
          author: mock.profileViewBasic({
            handle: 'bob.test',
            displayName: 'Bob',
          }),
          labels: [],
        }),
        {
          userDid: 'did:web:bob.test',
          prefs: {
            adultContentEnabled: false,
            labels: {},
            labelers: [],
            mutedWords: [
              { value: 'words', targets: ['tags'], actorTarget: 'all' },
            ],
            hiddenPosts: [],
          },
          labelDefs: {},
        },
      )
      expect(res.causes.length).toBe(0)
    })
  })

  describe(`timed mute words`, () => {
    it(`non-expired word`, () => {
      const now = Date.now()

      const res = moderatePost(
        mock.postView({
          record: mock.post({
            text: 'Mute words!',
          }),
          author: mock.profileViewBasic({
            handle: 'bob.test',
            displayName: 'Bob',
          }),
          labels: [],
        }),
        {
          userDid: 'did:web:alice.test',
          prefs: {
            adultContentEnabled: false,
            labels: {},
            labelers: [],
            mutedWords: [
              {
                value: 'words',
                targets: ['content'],
                expiresAt: new Date(now + 1e3).toISOString(),
                actorTarget: 'all',
              },
            ],
            hiddenPosts: [],
          },
          labelDefs: {},
        },
      )

      expect(res.causes[0].type).toBe('mute-word')
    })

    it(`expired word`, () => {
      const now = Date.now()

      const res = moderatePost(
        mock.postView({
          record: mock.post({
            text: 'Mute words!',
          }),
          author: mock.profileViewBasic({
            handle: 'bob.test',
            displayName: 'Bob',
          }),
          labels: [],
        }),
        {
          userDid: 'did:web:alice.test',
          prefs: {
            adultContentEnabled: false,
            labels: {},
            labelers: [],
            mutedWords: [
              {
                value: 'words',
                targets: ['content'],
                expiresAt: new Date(now - 1e3).toISOString(),
                actorTarget: 'all',
              },
            ],
            hiddenPosts: [],
          },
          labelDefs: {},
        },
      )

      expect(res.causes.length).toBe(0)
    })
  })

  describe(`actor-based mute words`, () => {
    const viewer = {
      userDid: 'did:web:alice.test',
      prefs: {
        adultContentEnabled: false,
        labels: {},
        labelers: [],
        mutedWords: [
          {
            value: 'words',
            targets: ['content'],
            actorTarget: 'exclude-following',
          },
        ],
        hiddenPosts: [],
      },
      labelDefs: {},
    }

    it(`followed actor`, () => {
      const res = moderatePost(
        mock.postView({
          record: mock.post({
            text: 'Mute words!',
          }),
          author: mock.profileViewBasic({
            handle: 'bob.test',
            displayName: 'Bob',
            viewer: {
              following: 'true',
            },
          }),
          labels: [],
        }),
        viewer,
      )
      expect(res.causes.length).toBe(0)
    })

    it(`non-followed actor`, () => {
      const res = moderatePost(
        mock.postView({
          record: mock.post({
            text: 'Mute words!',
          }),
          author: mock.profileViewBasic({
            handle: 'carla.test',
            displayName: 'Carla',
            viewer: {
              following: undefined,
            },
          }),
          labels: [],
        }),
        viewer,
      )
      expect(res.causes[0].type).toBe('mute-word')
    })
  })

  describe(`returning MuteWordMatch`, () => {
    it(`matches first`, () => {
      const rt = new RichText({
        text: `This is a post about javascript`,
      })
      rt.detectFacetsWithoutResolution()

      const muteWord1 = {
        value: 'post',
        targets: ['content'],
        actorTarget: 'all',
      }
      const muteWord2 = {
        value: 'javascript',
        targets: ['content'],
        actorTarget: 'all',
      }
      const match = matchMuteWord({
        mutedWords: [muteWord1, muteWord2],
        text: rt.text,
        facets: rt.facets,
        outlineTags: [],
      })

      expect(match).toEqual([{ word: muteWord1 }, { word: muteWord2 }])
    })
  })
})<|MERGE_RESOLUTION|>--- conflicted
+++ resolved
@@ -1,10 +1,5 @@
 import { RichText, mock, moderatePost } from '../src/'
-<<<<<<< HEAD
-
 import { matchMuteWord } from '../src/moderation/mutewords'
-=======
-import { hasMutedWord } from '../src/moderation/mutewords'
->>>>>>> 3f07ffd3
 
 describe(`matchMuteWord`, () => {
   describe(`tags`, () => {

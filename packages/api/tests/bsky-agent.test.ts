import { TestNetworkNoAppView } from '@atproto/dev-env'
import { TID } from '@atproto/common-web'
import {
  BskyAgent,
  ComAtprotoRepoPutRecord,
  AppBskyActorProfile,
  DEFAULT_LABEL_SETTINGS,
<<<<<<< HEAD
  AppBskyActorDefs,
} from '..'
=======
} from '../src'
import {
  savedFeedsToUriArrays,
  getSavedFeedType,
  validateSavedFeed,
} from '../src/util'
import { AppBskyActorDefs } from '../dist'
>>>>>>> f7bf2dd2

describe('agent', () => {
  let network: TestNetworkNoAppView

  beforeAll(async () => {
    network = await TestNetworkNoAppView.create({
      dbPostgresSchema: 'bsky_agent',
    })
  })

  afterAll(async () => {
    await network.close()
  })

  const getProfileDisplayName = async (
    agent: BskyAgent,
  ): Promise<string | undefined> => {
    try {
      const res = await agent.api.app.bsky.actor.profile.get({
        repo: agent.session?.did || '',
        rkey: 'self',
      })
      return res.value.displayName ?? ''
    } catch (err) {
      return undefined
    }
  }

  it('clones correctly', () => {
    const agent = new BskyAgent({ service: network.pds.url })
    const agent2 = agent.clone()
    expect(agent2 instanceof BskyAgent).toBeTruthy()
    expect(agent.service).toEqual(agent2.service)
  })

  it('upsertProfile correctly creates and updates profiles.', async () => {
    const agent = new BskyAgent({ service: network.pds.url })

    await agent.createAccount({
      handle: 'user1.test',
      email: 'user1@test.com',
      password: 'password',
    })
    const displayName1 = await getProfileDisplayName(agent)
    expect(displayName1).toBeFalsy()

    await agent.upsertProfile((existing) => {
      expect(existing).toBeFalsy()
      return {
        displayName: 'Bob',
      }
    })

    const displayName2 = await getProfileDisplayName(agent)
    expect(displayName2).toBe('Bob')

    await agent.upsertProfile((existing) => {
      expect(existing).toBeTruthy()
      return {
        displayName: existing?.displayName?.toUpperCase(),
      }
    })

    const displayName3 = await getProfileDisplayName(agent)
    expect(displayName3).toBe('BOB')
  })

  it('upsertProfile correctly handles CAS failures.', async () => {
    const agent = new BskyAgent({ service: network.pds.url })

    await agent.createAccount({
      handle: 'user2.test',
      email: 'user2@test.com',
      password: 'password',
    })

    const displayName1 = await getProfileDisplayName(agent)
    expect(displayName1).toBeFalsy()

    let hasConflicted = false
    let ranTwice = false
    await agent.upsertProfile(async (_existing) => {
      if (!hasConflicted) {
        await agent.com.atproto.repo.putRecord({
          repo: agent.session?.did || '',
          collection: 'app.bsky.actor.profile',
          rkey: 'self',
          record: {
            $type: 'app.bsky.actor.profile',
            displayName: String(Math.random()),
          },
        })
        hasConflicted = true
      } else {
        ranTwice = true
      }
      return {
        displayName: 'Bob',
      }
    })
    expect(ranTwice).toBe(true)

    const displayName2 = await getProfileDisplayName(agent)
    expect(displayName2).toBe('Bob')
  })

  it('upsertProfile wont endlessly retry CAS failures.', async () => {
    const agent = new BskyAgent({ service: network.pds.url })

    await agent.createAccount({
      handle: 'user3.test',
      email: 'user3@test.com',
      password: 'password',
    })

    const displayName1 = await getProfileDisplayName(agent)
    expect(displayName1).toBeFalsy()

    const p = agent.upsertProfile(async (_existing) => {
      await agent.com.atproto.repo.putRecord({
        repo: agent.session?.did || '',
        collection: 'app.bsky.actor.profile',
        rkey: 'self',
        record: {
          $type: 'app.bsky.actor.profile',
          displayName: String(Math.random()),
        },
      })
      return {
        displayName: 'Bob',
      }
    })
    await expect(p).rejects.toThrow(ComAtprotoRepoPutRecord.InvalidSwapError)
  })

  it('upsertProfile validates the record.', async () => {
    const agent = new BskyAgent({ service: network.pds.url })

    await agent.createAccount({
      handle: 'user4.test',
      email: 'user4@test.com',
      password: 'password',
    })

    const p = agent.upsertProfile((_existing) => {
      return {
        displayName: { string: 'Bob' },
      } as unknown as AppBskyActorProfile.Record
    })
    await expect(p).rejects.toThrow('Record/displayName must be a string')
  })

  describe('app', () => {
    it('should retrieve the api app', () => {
      const agent = new BskyAgent({ service: network.pds.url })
      expect(agent.app).toBe(agent.api.app)
    })
  })

  describe('post', () => {
    it('should throw if no session', async () => {
      const agent = new BskyAgent({ service: network.pds.url })
      await expect(agent.post({ text: 'foo' })).rejects.toThrow('Not logged in')
    })
  })

  describe('deletePost', () => {
    it('should throw if no session', async () => {
      const agent = new BskyAgent({ service: network.pds.url })
      await expect(agent.deletePost('foo')).rejects.toThrow('Not logged in')
    })
  })

  describe('like', () => {
    it('should throw if no session', async () => {
      const agent = new BskyAgent({ service: network.pds.url })
      await expect(agent.like('foo', 'bar')).rejects.toThrow('Not logged in')
    })
  })

  describe('deleteLike', () => {
    it('should throw if no session', async () => {
      const agent = new BskyAgent({ service: network.pds.url })
      await expect(agent.deleteLike('foo')).rejects.toThrow('Not logged in')
    })
  })

  describe('repost', () => {
    it('should throw if no session', async () => {
      const agent = new BskyAgent({ service: network.pds.url })
      await expect(agent.repost('foo', 'bar')).rejects.toThrow('Not logged in')
    })
  })

  describe('deleteRepost', () => {
    it('should throw if no session', async () => {
      const agent = new BskyAgent({ service: network.pds.url })
      await expect(agent.deleteRepost('foo')).rejects.toThrow('Not logged in')
    })
  })

  describe('follow', () => {
    it('should throw if no session', async () => {
      const agent = new BskyAgent({ service: network.pds.url })
      await expect(agent.follow('foo')).rejects.toThrow('Not logged in')
    })
  })

  describe('deleteFollow', () => {
    it('should throw if no session', async () => {
      const agent = new BskyAgent({ service: network.pds.url })
      await expect(agent.deleteFollow('foo')).rejects.toThrow('Not logged in')
    })
  })

  describe('preferences methods', () => {
    it('gets and sets preferences correctly', async () => {
      const agent = new BskyAgent({ service: network.pds.url })

      await agent.createAccount({
        handle: 'user5.test',
        email: 'user5@test.com',
        password: 'password',
      })

      const DEFAULT_LABELERS = BskyAgent.appLabelers.map((did) => ({
        did,
        labels: {},
      }))

      await expect(agent.getPreferences()).resolves.toStrictEqual({
        feeds: { pinned: undefined, saved: undefined },
        savedFeeds: [
          {
            id: expect.any(String),
            pinned: true,
            type: 'timeline',
            value: 'following',
          },
        ],
        moderationPrefs: {
          adultContentEnabled: false,
          labels: DEFAULT_LABEL_SETTINGS,
          labelers: DEFAULT_LABELERS,
          mutedWords: [],
          hiddenPosts: [],
        },
        birthDate: undefined,
        feedViewPrefs: {
          home: {
            hideReplies: false,
            hideRepliesByUnfollowed: true,
            hideRepliesByLikeCount: 0,
            hideReposts: false,
            hideQuotePosts: false,
          },
        },
        threadViewPrefs: {
          sort: 'oldest',
          prioritizeFollowedUsers: true,
        },
        interests: {
          tags: [],
        },
        bskyAppState: {
          activeProgressGuide: undefined,
          queuedNudges: [],
        },
      })

      await agent.setAdultContentEnabled(true)
      await expect(agent.getPreferences()).resolves.toStrictEqual({
        feeds: { pinned: undefined, saved: undefined },
        savedFeeds: [
          {
            id: expect.any(String),
            pinned: true,
            type: 'timeline',
            value: 'following',
          },
        ],
        moderationPrefs: {
          adultContentEnabled: true,
          labels: DEFAULT_LABEL_SETTINGS,
          labelers: DEFAULT_LABELERS,
          mutedWords: [],
          hiddenPosts: [],
        },
        birthDate: undefined,
        feedViewPrefs: {
          home: {
            hideReplies: false,
            hideRepliesByUnfollowed: true,
            hideRepliesByLikeCount: 0,
            hideReposts: false,
            hideQuotePosts: false,
          },
        },
        threadViewPrefs: {
          sort: 'oldest',
          prioritizeFollowedUsers: true,
        },
        interests: {
          tags: [],
        },
        bskyAppState: {
          activeProgressGuide: undefined,
          queuedNudges: [],
        },
      })

      await agent.setAdultContentEnabled(false)
      await expect(agent.getPreferences()).resolves.toStrictEqual({
        feeds: { pinned: undefined, saved: undefined },
        savedFeeds: [
          {
            id: expect.any(String),
            pinned: true,
            type: 'timeline',
            value: 'following',
          },
        ],
        moderationPrefs: {
          adultContentEnabled: false,
          labels: DEFAULT_LABEL_SETTINGS,
          labelers: DEFAULT_LABELERS,
          mutedWords: [],
          hiddenPosts: [],
        },
        birthDate: undefined,
        feedViewPrefs: {
          home: {
            hideReplies: false,
            hideRepliesByUnfollowed: true,
            hideRepliesByLikeCount: 0,
            hideReposts: false,
            hideQuotePosts: false,
          },
        },
        threadViewPrefs: {
          sort: 'oldest',
          prioritizeFollowedUsers: true,
        },
        interests: {
          tags: [],
        },
        bskyAppState: {
          activeProgressGuide: undefined,
          queuedNudges: [],
        },
      })

      await agent.setContentLabelPref('misinfo', 'hide')
      await expect(agent.getPreferences()).resolves.toStrictEqual({
        feeds: { pinned: undefined, saved: undefined },
        savedFeeds: [
          {
            id: expect.any(String),
            pinned: true,
            type: 'timeline',
            value: 'following',
          },
        ],
        moderationPrefs: {
          adultContentEnabled: false,
          labels: { ...DEFAULT_LABEL_SETTINGS, misinfo: 'hide' },
          labelers: DEFAULT_LABELERS,
          mutedWords: [],
          hiddenPosts: [],
        },
        birthDate: undefined,
        feedViewPrefs: {
          home: {
            hideReplies: false,
            hideRepliesByUnfollowed: true,
            hideRepliesByLikeCount: 0,
            hideReposts: false,
            hideQuotePosts: false,
          },
        },
        threadViewPrefs: {
          sort: 'oldest',
          prioritizeFollowedUsers: true,
        },
        interests: {
          tags: [],
        },
        bskyAppState: {
          activeProgressGuide: undefined,
          queuedNudges: [],
        },
      })

      await agent.setContentLabelPref('spam', 'ignore')
      await expect(agent.getPreferences()).resolves.toStrictEqual({
        feeds: { pinned: undefined, saved: undefined },
        savedFeeds: [
          {
            id: expect.any(String),
            pinned: true,
            type: 'timeline',
            value: 'following',
          },
        ],
        moderationPrefs: {
          adultContentEnabled: false,
          labels: {
            ...DEFAULT_LABEL_SETTINGS,
            misinfo: 'hide',
            spam: 'ignore',
          },
          labelers: DEFAULT_LABELERS,
          mutedWords: [],
          hiddenPosts: [],
        },
        birthDate: undefined,
        feedViewPrefs: {
          home: {
            hideReplies: false,
            hideRepliesByUnfollowed: true,
            hideRepliesByLikeCount: 0,
            hideReposts: false,
            hideQuotePosts: false,
          },
        },
        threadViewPrefs: {
          sort: 'oldest',
          prioritizeFollowedUsers: true,
        },
        interests: {
          tags: [],
        },
        bskyAppState: {
          activeProgressGuide: undefined,
          queuedNudges: [],
        },
      })

      await agent.addSavedFeed('at://bob.com/app.bsky.feed.generator/fake')
      await expect(agent.getPreferences()).resolves.toStrictEqual({
        savedFeeds: [
          {
            id: expect.any(String),
            pinned: true,
            type: 'timeline',
            value: 'following',
          },
        ],
        feeds: {
          pinned: [],
          saved: ['at://bob.com/app.bsky.feed.generator/fake'],
        },
        moderationPrefs: {
          adultContentEnabled: false,
          labels: {
            ...DEFAULT_LABEL_SETTINGS,
            misinfo: 'hide',
            spam: 'ignore',
          },
          labelers: DEFAULT_LABELERS,
          mutedWords: [],
          hiddenPosts: [],
        },
        birthDate: undefined,
        feedViewPrefs: {
          home: {
            hideReplies: false,
            hideRepliesByUnfollowed: true,
            hideRepliesByLikeCount: 0,
            hideReposts: false,
            hideQuotePosts: false,
          },
        },
        threadViewPrefs: {
          sort: 'oldest',
          prioritizeFollowedUsers: true,
        },
        interests: {
          tags: [],
        },
        bskyAppState: {
          activeProgressGuide: undefined,
          queuedNudges: [],
        },
      })

      await agent.addPinnedFeed('at://bob.com/app.bsky.feed.generator/fake')
      await expect(agent.getPreferences()).resolves.toStrictEqual({
        savedFeeds: [
          {
            id: expect.any(String),
            pinned: true,
            type: 'timeline',
            value: 'following',
          },
        ],
        feeds: {
          pinned: ['at://bob.com/app.bsky.feed.generator/fake'],
          saved: ['at://bob.com/app.bsky.feed.generator/fake'],
        },
        moderationPrefs: {
          adultContentEnabled: false,
          labels: {
            ...DEFAULT_LABEL_SETTINGS,
            misinfo: 'hide',
            spam: 'ignore',
          },
          labelers: DEFAULT_LABELERS,
          mutedWords: [],
          hiddenPosts: [],
        },
        birthDate: undefined,
        feedViewPrefs: {
          home: {
            hideReplies: false,
            hideRepliesByUnfollowed: true,
            hideRepliesByLikeCount: 0,
            hideReposts: false,
            hideQuotePosts: false,
          },
        },
        threadViewPrefs: {
          sort: 'oldest',
          prioritizeFollowedUsers: true,
        },
        interests: {
          tags: [],
        },
        bskyAppState: {
          activeProgressGuide: undefined,
          queuedNudges: [],
        },
      })

      await agent.removePinnedFeed('at://bob.com/app.bsky.feed.generator/fake')
      await expect(agent.getPreferences()).resolves.toStrictEqual({
        savedFeeds: [
          {
            id: expect.any(String),
            pinned: true,
            type: 'timeline',
            value: 'following',
          },
        ],
        feeds: {
          pinned: [],
          saved: ['at://bob.com/app.bsky.feed.generator/fake'],
        },
        moderationPrefs: {
          adultContentEnabled: false,
          labels: {
            ...DEFAULT_LABEL_SETTINGS,
            misinfo: 'hide',
            spam: 'ignore',
          },
          labelers: DEFAULT_LABELERS,
          mutedWords: [],
          hiddenPosts: [],
        },
        birthDate: undefined,
        feedViewPrefs: {
          home: {
            hideReplies: false,
            hideRepliesByUnfollowed: true,
            hideRepliesByLikeCount: 0,
            hideReposts: false,
            hideQuotePosts: false,
          },
        },
        threadViewPrefs: {
          sort: 'oldest',
          prioritizeFollowedUsers: true,
        },
        interests: {
          tags: [],
        },
        bskyAppState: {
          activeProgressGuide: undefined,
          queuedNudges: [],
        },
      })

      await agent.removeSavedFeed('at://bob.com/app.bsky.feed.generator/fake')
      await expect(agent.getPreferences()).resolves.toStrictEqual({
        savedFeeds: [
          {
            id: expect.any(String),
            pinned: true,
            type: 'timeline',
            value: 'following',
          },
        ],
        feeds: {
          pinned: [],
          saved: [],
        },
        moderationPrefs: {
          adultContentEnabled: false,
          labels: {
            ...DEFAULT_LABEL_SETTINGS,
            misinfo: 'hide',
            spam: 'ignore',
          },
          labelers: DEFAULT_LABELERS,
          mutedWords: [],
          hiddenPosts: [],
        },
        birthDate: undefined,
        feedViewPrefs: {
          home: {
            hideReplies: false,
            hideRepliesByUnfollowed: true,
            hideRepliesByLikeCount: 0,
            hideReposts: false,
            hideQuotePosts: false,
          },
        },
        threadViewPrefs: {
          sort: 'oldest',
          prioritizeFollowedUsers: true,
        },
        interests: {
          tags: [],
        },
        bskyAppState: {
          activeProgressGuide: undefined,
          queuedNudges: [],
        },
      })

      await agent.addPinnedFeed('at://bob.com/app.bsky.feed.generator/fake')
      await expect(agent.getPreferences()).resolves.toStrictEqual({
        savedFeeds: [
          {
            id: expect.any(String),
            pinned: true,
            type: 'timeline',
            value: 'following',
          },
        ],
        feeds: {
          pinned: ['at://bob.com/app.bsky.feed.generator/fake'],
          saved: ['at://bob.com/app.bsky.feed.generator/fake'],
        },
        moderationPrefs: {
          adultContentEnabled: false,
          labels: {
            ...DEFAULT_LABEL_SETTINGS,
            misinfo: 'hide',
            spam: 'ignore',
          },
          labelers: DEFAULT_LABELERS,
          mutedWords: [],
          hiddenPosts: [],
        },
        birthDate: undefined,
        feedViewPrefs: {
          home: {
            hideReplies: false,
            hideRepliesByUnfollowed: true,
            hideRepliesByLikeCount: 0,
            hideReposts: false,
            hideQuotePosts: false,
          },
        },
        threadViewPrefs: {
          sort: 'oldest',
          prioritizeFollowedUsers: true,
        },
        interests: {
          tags: [],
        },
        bskyAppState: {
          activeProgressGuide: undefined,
          queuedNudges: [],
        },
      })

      await agent.addPinnedFeed('at://bob.com/app.bsky.feed.generator/fake2')
      await expect(agent.getPreferences()).resolves.toStrictEqual({
        savedFeeds: [
          {
            id: expect.any(String),
            pinned: true,
            type: 'timeline',
            value: 'following',
          },
        ],
        feeds: {
          pinned: [
            'at://bob.com/app.bsky.feed.generator/fake',
            'at://bob.com/app.bsky.feed.generator/fake2',
          ],
          saved: [
            'at://bob.com/app.bsky.feed.generator/fake',
            'at://bob.com/app.bsky.feed.generator/fake2',
          ],
        },
        moderationPrefs: {
          adultContentEnabled: false,
          labels: {
            ...DEFAULT_LABEL_SETTINGS,
            misinfo: 'hide',
            spam: 'ignore',
          },
          labelers: DEFAULT_LABELERS,
          mutedWords: [],
          hiddenPosts: [],
        },
        birthDate: undefined,
        feedViewPrefs: {
          home: {
            hideReplies: false,
            hideRepliesByUnfollowed: true,
            hideRepliesByLikeCount: 0,
            hideReposts: false,
            hideQuotePosts: false,
          },
        },
        threadViewPrefs: {
          sort: 'oldest',
          prioritizeFollowedUsers: true,
        },
        interests: {
          tags: [],
        },
        bskyAppState: {
          activeProgressGuide: undefined,
          queuedNudges: [],
        },
      })

      await agent.removeSavedFeed('at://bob.com/app.bsky.feed.generator/fake')
      await expect(agent.getPreferences()).resolves.toStrictEqual({
        savedFeeds: [
          {
            id: expect.any(String),
            pinned: true,
            type: 'timeline',
            value: 'following',
          },
        ],
        feeds: {
          pinned: ['at://bob.com/app.bsky.feed.generator/fake2'],
          saved: ['at://bob.com/app.bsky.feed.generator/fake2'],
        },
        moderationPrefs: {
          adultContentEnabled: false,
          labels: {
            ...DEFAULT_LABEL_SETTINGS,
            misinfo: 'hide',
            spam: 'ignore',
          },
          labelers: DEFAULT_LABELERS,
          mutedWords: [],
          hiddenPosts: [],
        },
        birthDate: undefined,
        feedViewPrefs: {
          home: {
            hideReplies: false,
            hideRepliesByUnfollowed: true,
            hideRepliesByLikeCount: 0,
            hideReposts: false,
            hideQuotePosts: false,
          },
        },
        threadViewPrefs: {
          sort: 'oldest',
          prioritizeFollowedUsers: true,
        },
        interests: {
          tags: [],
        },
        bskyAppState: {
          activeProgressGuide: undefined,
          queuedNudges: [],
        },
      })

      await agent.setPersonalDetails({ birthDate: '2023-09-11T18:05:42.556Z' })
      await expect(agent.getPreferences()).resolves.toStrictEqual({
        savedFeeds: [
          {
            id: expect.any(String),
            pinned: true,
            type: 'timeline',
            value: 'following',
          },
        ],
        feeds: {
          pinned: ['at://bob.com/app.bsky.feed.generator/fake2'],
          saved: ['at://bob.com/app.bsky.feed.generator/fake2'],
        },
        moderationPrefs: {
          adultContentEnabled: false,
          labels: {
            ...DEFAULT_LABEL_SETTINGS,
            misinfo: 'hide',
            spam: 'ignore',
          },
          labelers: DEFAULT_LABELERS,
          mutedWords: [],
          hiddenPosts: [],
        },
        birthDate: new Date('2023-09-11T18:05:42.556Z'),
        feedViewPrefs: {
          home: {
            hideReplies: false,
            hideRepliesByUnfollowed: true,
            hideRepliesByLikeCount: 0,
            hideReposts: false,
            hideQuotePosts: false,
          },
        },
        threadViewPrefs: {
          sort: 'oldest',
          prioritizeFollowedUsers: true,
        },
        interests: {
          tags: [],
        },
        bskyAppState: {
          activeProgressGuide: undefined,
          queuedNudges: [],
        },
      })

      await agent.setFeedViewPrefs('home', { hideReplies: true })
      await expect(agent.getPreferences()).resolves.toStrictEqual({
        savedFeeds: [
          {
            id: expect.any(String),
            pinned: true,
            type: 'timeline',
            value: 'following',
          },
        ],
        feeds: {
          pinned: ['at://bob.com/app.bsky.feed.generator/fake2'],
          saved: ['at://bob.com/app.bsky.feed.generator/fake2'],
        },
        moderationPrefs: {
          adultContentEnabled: false,
          labels: {
            ...DEFAULT_LABEL_SETTINGS,
            misinfo: 'hide',
            spam: 'ignore',
          },
          labelers: DEFAULT_LABELERS,
          mutedWords: [],
          hiddenPosts: [],
        },
        birthDate: new Date('2023-09-11T18:05:42.556Z'),
        feedViewPrefs: {
          home: {
            hideReplies: true,
            hideRepliesByUnfollowed: true,
            hideRepliesByLikeCount: 0,
            hideReposts: false,
            hideQuotePosts: false,
          },
        },
        threadViewPrefs: {
          sort: 'oldest',
          prioritizeFollowedUsers: true,
        },
        interests: {
          tags: [],
        },
        bskyAppState: {
          activeProgressGuide: undefined,
          queuedNudges: [],
        },
      })

      await agent.setFeedViewPrefs('home', { hideReplies: false })
      await expect(agent.getPreferences()).resolves.toStrictEqual({
        savedFeeds: [
          {
            id: expect.any(String),
            pinned: true,
            type: 'timeline',
            value: 'following',
          },
        ],
        feeds: {
          pinned: ['at://bob.com/app.bsky.feed.generator/fake2'],
          saved: ['at://bob.com/app.bsky.feed.generator/fake2'],
        },
        moderationPrefs: {
          adultContentEnabled: false,
          labels: {
            ...DEFAULT_LABEL_SETTINGS,
            misinfo: 'hide',
            spam: 'ignore',
          },
          labelers: DEFAULT_LABELERS,
          mutedWords: [],
          hiddenPosts: [],
        },
        birthDate: new Date('2023-09-11T18:05:42.556Z'),
        feedViewPrefs: {
          home: {
            hideReplies: false,
            hideRepliesByUnfollowed: true,
            hideRepliesByLikeCount: 0,
            hideReposts: false,
            hideQuotePosts: false,
          },
        },
        threadViewPrefs: {
          sort: 'oldest',
          prioritizeFollowedUsers: true,
        },
        interests: {
          tags: [],
        },
        bskyAppState: {
          activeProgressGuide: undefined,
          queuedNudges: [],
        },
      })

      await agent.setFeedViewPrefs('other', { hideReplies: true })
      await expect(agent.getPreferences()).resolves.toStrictEqual({
        savedFeeds: [
          {
            id: expect.any(String),
            pinned: true,
            type: 'timeline',
            value: 'following',
          },
        ],
        feeds: {
          pinned: ['at://bob.com/app.bsky.feed.generator/fake2'],
          saved: ['at://bob.com/app.bsky.feed.generator/fake2'],
        },
        moderationPrefs: {
          adultContentEnabled: false,
          labels: {
            ...DEFAULT_LABEL_SETTINGS,
            misinfo: 'hide',
            spam: 'ignore',
          },
          labelers: DEFAULT_LABELERS,
          mutedWords: [],
          hiddenPosts: [],
        },
        birthDate: new Date('2023-09-11T18:05:42.556Z'),
        feedViewPrefs: {
          home: {
            hideReplies: false,
            hideRepliesByUnfollowed: true,
            hideRepliesByLikeCount: 0,
            hideReposts: false,
            hideQuotePosts: false,
          },
          other: {
            hideReplies: true,
            hideRepliesByUnfollowed: true,
            hideRepliesByLikeCount: 0,
            hideReposts: false,
            hideQuotePosts: false,
          },
        },
        threadViewPrefs: {
          sort: 'oldest',
          prioritizeFollowedUsers: true,
        },
        interests: {
          tags: [],
        },
        bskyAppState: {
          activeProgressGuide: undefined,
          queuedNudges: [],
        },
      })

      await agent.setThreadViewPrefs({ sort: 'random' })
      await expect(agent.getPreferences()).resolves.toStrictEqual({
        savedFeeds: [
          {
            id: expect.any(String),
            pinned: true,
            type: 'timeline',
            value: 'following',
          },
        ],
        feeds: {
          pinned: ['at://bob.com/app.bsky.feed.generator/fake2'],
          saved: ['at://bob.com/app.bsky.feed.generator/fake2'],
        },
        moderationPrefs: {
          adultContentEnabled: false,
          labels: {
            ...DEFAULT_LABEL_SETTINGS,
            misinfo: 'hide',
            spam: 'ignore',
          },
          labelers: DEFAULT_LABELERS,
          mutedWords: [],
          hiddenPosts: [],
        },
        birthDate: new Date('2023-09-11T18:05:42.556Z'),
        feedViewPrefs: {
          home: {
            hideReplies: false,
            hideRepliesByUnfollowed: true,
            hideRepliesByLikeCount: 0,
            hideReposts: false,
            hideQuotePosts: false,
          },
          other: {
            hideReplies: true,
            hideRepliesByUnfollowed: true,
            hideRepliesByLikeCount: 0,
            hideReposts: false,
            hideQuotePosts: false,
          },
        },
        threadViewPrefs: {
          sort: 'random',
          prioritizeFollowedUsers: true,
        },
        interests: {
          tags: [],
        },
        bskyAppState: {
          activeProgressGuide: undefined,
          queuedNudges: [],
        },
      })

      await agent.setThreadViewPrefs({ sort: 'oldest' })
      await expect(agent.getPreferences()).resolves.toStrictEqual({
        savedFeeds: [
          {
            id: expect.any(String),
            pinned: true,
            type: 'timeline',
            value: 'following',
          },
        ],
        feeds: {
          pinned: ['at://bob.com/app.bsky.feed.generator/fake2'],
          saved: ['at://bob.com/app.bsky.feed.generator/fake2'],
        },
        moderationPrefs: {
          adultContentEnabled: false,
          labels: {
            ...DEFAULT_LABEL_SETTINGS,
            misinfo: 'hide',
            spam: 'ignore',
          },
          labelers: DEFAULT_LABELERS,
          mutedWords: [],
          hiddenPosts: [],
        },
        birthDate: new Date('2023-09-11T18:05:42.556Z'),
        feedViewPrefs: {
          home: {
            hideReplies: false,
            hideRepliesByUnfollowed: true,
            hideRepliesByLikeCount: 0,
            hideReposts: false,
            hideQuotePosts: false,
          },
          other: {
            hideReplies: true,
            hideRepliesByUnfollowed: true,
            hideRepliesByLikeCount: 0,
            hideReposts: false,
            hideQuotePosts: false,
          },
        },
        threadViewPrefs: {
          sort: 'oldest',
          prioritizeFollowedUsers: true,
        },
        interests: {
          tags: [],
        },
        bskyAppState: {
          activeProgressGuide: undefined,
          queuedNudges: [],
        },
      })

      await agent.setInterestsPref({ tags: ['foo', 'bar'] })
      await expect(agent.getPreferences()).resolves.toStrictEqual({
        savedFeeds: [
          {
            id: expect.any(String),
            pinned: true,
            type: 'timeline',
            value: 'following',
          },
        ],
        feeds: {
          pinned: ['at://bob.com/app.bsky.feed.generator/fake2'],
          saved: ['at://bob.com/app.bsky.feed.generator/fake2'],
        },
        moderationPrefs: {
          adultContentEnabled: false,
          labels: {
            ...DEFAULT_LABEL_SETTINGS,
            misinfo: 'hide',
            spam: 'ignore',
          },
          labelers: DEFAULT_LABELERS,
          mutedWords: [],
          hiddenPosts: [],
        },
        birthDate: new Date('2023-09-11T18:05:42.556Z'),
        feedViewPrefs: {
          home: {
            hideReplies: false,
            hideRepliesByUnfollowed: true,
            hideRepliesByLikeCount: 0,
            hideReposts: false,
            hideQuotePosts: false,
          },
          other: {
            hideReplies: true,
            hideRepliesByUnfollowed: true,
            hideRepliesByLikeCount: 0,
            hideReposts: false,
            hideQuotePosts: false,
          },
        },
        threadViewPrefs: {
          sort: 'oldest',
          prioritizeFollowedUsers: true,
        },
        interests: {
          tags: ['foo', 'bar'],
        },
        bskyAppState: {
          activeProgressGuide: undefined,
          queuedNudges: [],
        },
      })
    })

    it('resolves duplicates correctly', async () => {
      const agent = new BskyAgent({ service: network.pds.url })

      await agent.createAccount({
        handle: 'user6.test',
        email: 'user6@test.com',
        password: 'password',
      })

      await agent.app.bsky.actor.putPreferences({
        preferences: [
          {
            $type: 'app.bsky.actor.defs#contentLabelPref',
            label: 'porn',
            visibility: 'show',
          },
          {
            $type: 'app.bsky.actor.defs#contentLabelPref',
            label: 'porn',
            visibility: 'hide',
          },
          {
            $type: 'app.bsky.actor.defs#contentLabelPref',
            label: 'porn',
            visibility: 'show',
          },
          {
            $type: 'app.bsky.actor.defs#contentLabelPref',
            label: 'porn',
            visibility: 'warn',
          },
          {
            $type: 'app.bsky.actor.defs#labelersPref',
            labelers: [
              {
                did: 'did:plc:first-labeler',
              },
            ],
          },
          {
            $type: 'app.bsky.actor.defs#labelersPref',
            labelers: [
              {
                did: 'did:plc:first-labeler',
              },
              {
                did: 'did:plc:other',
              },
            ],
          },
          {
            $type: 'app.bsky.actor.defs#adultContentPref',
            enabled: true,
          },
          {
            $type: 'app.bsky.actor.defs#adultContentPref',
            enabled: false,
          },
          {
            $type: 'app.bsky.actor.defs#adultContentPref',
            enabled: true,
          },
          {
            $type: 'app.bsky.actor.defs#savedFeedsPref',
            pinned: [
              'at://bob.com/app.bsky.feed.generator/fake',
              'at://bob.com/app.bsky.feed.generator/fake2',
            ],
            saved: [
              'at://bob.com/app.bsky.feed.generator/fake',
              'at://bob.com/app.bsky.feed.generator/fake2',
            ],
          },
          {
            $type: 'app.bsky.actor.defs#savedFeedsPref',
            pinned: [],
            saved: [],
          },
          {
            $type: 'app.bsky.actor.defs#personalDetailsPref',
            birthDate: '2023-09-11T18:05:42.556Z',
          },
          {
            $type: 'app.bsky.actor.defs#personalDetailsPref',
            birthDate: '2021-09-11T18:05:42.556Z',
          },
          {
            $type: 'app.bsky.actor.defs#feedViewPref',
            feed: 'home',
            hideReplies: false,
            hideRepliesByUnfollowed: true,
            hideRepliesByLikeCount: 0,
            hideReposts: false,
            hideQuotePosts: false,
          },
          {
            $type: 'app.bsky.actor.defs#feedViewPref',
            feed: 'home',
            hideReplies: true,
            hideRepliesByUnfollowed: false,
            hideRepliesByLikeCount: 10,
            hideReposts: true,
            hideQuotePosts: true,
          },
          {
            $type: 'app.bsky.actor.defs#threadViewPref',
            sort: 'oldest',
            prioritizeFollowedUsers: true,
          },
          {
            $type: 'app.bsky.actor.defs#threadViewPref',
            sort: 'newest',
            prioritizeFollowedUsers: false,
          },
          {
            $type: 'app.bsky.actor.defs#bskyAppStatePref',
            queuedNudges: ['one'],
          },
          {
            $type: 'app.bsky.actor.defs#bskyAppStatePref',
            activeProgressGuide: undefined,
            queuedNudges: ['two'],
          },
        ],
      })
      await expect(agent.getPreferences()).resolves.toStrictEqual({
        savedFeeds: [
          {
            id: expect.any(String),
            type: 'timeline',
            value: 'following',
            pinned: true,
          },
        ],
        feeds: {
          pinned: [],
          saved: [],
        },
        moderationPrefs: {
          adultContentEnabled: true,
          labels: {
            ...DEFAULT_LABEL_SETTINGS,
            porn: 'warn',
          },
          labelers: [
            ...BskyAgent.appLabelers.map((did) => ({ did, labels: {} })),
            {
              did: 'did:plc:first-labeler',
              labels: {},
            },
            {
              did: 'did:plc:other',
              labels: {},
            },
          ],
          mutedWords: [],
          hiddenPosts: [],
        },
        birthDate: new Date('2021-09-11T18:05:42.556Z'),
        feedViewPrefs: {
          home: {
            hideReplies: true,
            hideRepliesByUnfollowed: false,
            hideRepliesByLikeCount: 10,
            hideReposts: true,
            hideQuotePosts: true,
          },
        },
        threadViewPrefs: {
          sort: 'newest',
          prioritizeFollowedUsers: false,
        },
        interests: {
          tags: [],
        },
        bskyAppState: {
          activeProgressGuide: undefined,
          queuedNudges: ['two'],
        },
      })

      await agent.setAdultContentEnabled(false)
      await expect(agent.getPreferences()).resolves.toStrictEqual({
        savedFeeds: [
          {
            id: expect.any(String),
            type: 'timeline',
            value: 'following',
            pinned: true,
          },
        ],
        feeds: {
          pinned: [],
          saved: [],
        },
        moderationPrefs: {
          adultContentEnabled: false,
          labels: {
            ...DEFAULT_LABEL_SETTINGS,
            porn: 'warn',
          },
          labelers: [
            ...BskyAgent.appLabelers.map((did) => ({ did, labels: {} })),
            {
              did: 'did:plc:first-labeler',
              labels: {},
            },
            {
              did: 'did:plc:other',
              labels: {},
            },
          ],
          mutedWords: [],
          hiddenPosts: [],
        },
        birthDate: new Date('2021-09-11T18:05:42.556Z'),
        feedViewPrefs: {
          home: {
            hideReplies: true,
            hideRepliesByUnfollowed: false,
            hideRepliesByLikeCount: 10,
            hideReposts: true,
            hideQuotePosts: true,
          },
        },
        threadViewPrefs: {
          sort: 'newest',
          prioritizeFollowedUsers: false,
        },
        interests: {
          tags: [],
        },
        bskyAppState: {
          activeProgressGuide: undefined,
          queuedNudges: ['two'],
        },
      })

      await agent.setContentLabelPref('porn', 'ignore')
      await expect(agent.getPreferences()).resolves.toStrictEqual({
        savedFeeds: [
          {
            id: expect.any(String),
            type: 'timeline',
            value: 'following',
            pinned: true,
          },
        ],
        feeds: {
          pinned: [],
          saved: [],
        },
        moderationPrefs: {
          adultContentEnabled: false,
          labels: {
            ...DEFAULT_LABEL_SETTINGS,
            nsfw: 'ignore',
            porn: 'ignore',
          },
          labelers: [
            ...BskyAgent.appLabelers.map((did) => ({ did, labels: {} })),
            {
              did: 'did:plc:first-labeler',
              labels: {},
            },
            {
              did: 'did:plc:other',
              labels: {},
            },
          ],
          mutedWords: [],
          hiddenPosts: [],
        },
        birthDate: new Date('2021-09-11T18:05:42.556Z'),
        feedViewPrefs: {
          home: {
            hideReplies: true,
            hideRepliesByUnfollowed: false,
            hideRepliesByLikeCount: 10,
            hideReposts: true,
            hideQuotePosts: true,
          },
        },
        threadViewPrefs: {
          sort: 'newest',
          prioritizeFollowedUsers: false,
        },
        interests: {
          tags: [],
        },
        bskyAppState: {
          activeProgressGuide: undefined,
          queuedNudges: ['two'],
        },
      })

      await agent.removeLabeler('did:plc:other')
      await expect(agent.getPreferences()).resolves.toStrictEqual({
        savedFeeds: [
          {
            id: expect.any(String),
            type: 'timeline',
            value: 'following',
            pinned: true,
          },
        ],
        feeds: {
          pinned: [],
          saved: [],
        },
        moderationPrefs: {
          adultContentEnabled: false,
          labels: {
            ...DEFAULT_LABEL_SETTINGS,
            nsfw: 'ignore',
            porn: 'ignore',
          },
          labelers: [
            ...BskyAgent.appLabelers.map((did) => ({ did, labels: {} })),
            {
              did: 'did:plc:first-labeler',
              labels: {},
            },
          ],
          mutedWords: [],
          hiddenPosts: [],
        },
        birthDate: new Date('2021-09-11T18:05:42.556Z'),
        feedViewPrefs: {
          home: {
            hideReplies: true,
            hideRepliesByUnfollowed: false,
            hideRepliesByLikeCount: 10,
            hideReposts: true,
            hideQuotePosts: true,
          },
        },
        threadViewPrefs: {
          sort: 'newest',
          prioritizeFollowedUsers: false,
        },
        interests: {
          tags: [],
        },
        bskyAppState: {
          activeProgressGuide: undefined,
          queuedNudges: ['two'],
        },
      })

      await agent.addPinnedFeed('at://bob.com/app.bsky.feed.generator/fake')
      await expect(agent.getPreferences()).resolves.toStrictEqual({
        feeds: {
          pinned: ['at://bob.com/app.bsky.feed.generator/fake'],
          saved: ['at://bob.com/app.bsky.feed.generator/fake'],
        },
        savedFeeds: [
          {
            id: expect.any(String),
            pinned: true,
            type: 'timeline',
            value: 'following',
          },
        ],
        moderationPrefs: {
          adultContentEnabled: false,
          labels: {
            ...DEFAULT_LABEL_SETTINGS,
            nsfw: 'ignore',
            porn: 'ignore',
          },
          labelers: [
            ...BskyAgent.appLabelers.map((did) => ({ did, labels: {} })),
            {
              did: 'did:plc:first-labeler',
              labels: {},
            },
          ],
          mutedWords: [],
          hiddenPosts: [],
        },
        birthDate: new Date('2021-09-11T18:05:42.556Z'),
        feedViewPrefs: {
          home: {
            hideReplies: true,
            hideRepliesByUnfollowed: false,
            hideRepliesByLikeCount: 10,
            hideReposts: true,
            hideQuotePosts: true,
          },
        },
        threadViewPrefs: {
          sort: 'newest',
          prioritizeFollowedUsers: false,
        },
        interests: {
          tags: [],
        },
        bskyAppState: {
          activeProgressGuide: undefined,
          queuedNudges: ['two'],
        },
      })

      await agent.setPersonalDetails({ birthDate: '2023-09-11T18:05:42.556Z' })
      await expect(agent.getPreferences()).resolves.toStrictEqual({
        feeds: {
          pinned: ['at://bob.com/app.bsky.feed.generator/fake'],
          saved: ['at://bob.com/app.bsky.feed.generator/fake'],
        },
        savedFeeds: [
          {
            id: expect.any(String),
            pinned: true,
            type: 'timeline',
            value: 'following',
          },
        ],
        moderationPrefs: {
          adultContentEnabled: false,
          labels: {
            ...DEFAULT_LABEL_SETTINGS,
            nsfw: 'ignore',
            porn: 'ignore',
          },
          labelers: [
            ...BskyAgent.appLabelers.map((did) => ({ did, labels: {} })),
            {
              did: 'did:plc:first-labeler',
              labels: {},
            },
          ],
          mutedWords: [],
          hiddenPosts: [],
        },
        birthDate: new Date('2023-09-11T18:05:42.556Z'),
        feedViewPrefs: {
          home: {
            hideReplies: true,
            hideRepliesByUnfollowed: false,
            hideRepliesByLikeCount: 10,
            hideReposts: true,
            hideQuotePosts: true,
          },
        },
        threadViewPrefs: {
          sort: 'newest',
          prioritizeFollowedUsers: false,
        },
        interests: {
          tags: [],
        },
        bskyAppState: {
          activeProgressGuide: undefined,
          queuedNudges: ['two'],
        },
      })

      await agent.setFeedViewPrefs('home', {
        hideReplies: false,
        hideRepliesByUnfollowed: true,
        hideRepliesByLikeCount: 0,
        hideReposts: false,
        hideQuotePosts: false,
      })
      await agent.setThreadViewPrefs({
        sort: 'oldest',
        prioritizeFollowedUsers: true,
      })
      await agent.setPersonalDetails({ birthDate: '2023-09-11T18:05:42.556Z' })
      await agent.bskyAppQueueNudges('three')
      await expect(agent.getPreferences()).resolves.toStrictEqual({
        feeds: {
          pinned: ['at://bob.com/app.bsky.feed.generator/fake'],
          saved: ['at://bob.com/app.bsky.feed.generator/fake'],
        },
        savedFeeds: [
          {
            id: expect.any(String),
            pinned: true,
            type: 'timeline',
            value: 'following',
          },
        ],
        moderationPrefs: {
          adultContentEnabled: false,
          labels: {
            ...DEFAULT_LABEL_SETTINGS,
            nsfw: 'ignore',
            porn: 'ignore',
          },
          labelers: [
            ...BskyAgent.appLabelers.map((did) => ({ did, labels: {} })),
            {
              did: 'did:plc:first-labeler',
              labels: {},
            },
          ],
          mutedWords: [],
          hiddenPosts: [],
        },
        birthDate: new Date('2023-09-11T18:05:42.556Z'),
        feedViewPrefs: {
          home: {
            hideReplies: false,
            hideRepliesByUnfollowed: true,
            hideRepliesByLikeCount: 0,
            hideReposts: false,
            hideQuotePosts: false,
          },
        },
        threadViewPrefs: {
          sort: 'oldest',
          prioritizeFollowedUsers: true,
        },
        interests: {
          tags: [],
        },
        bskyAppState: {
          activeProgressGuide: undefined,
          queuedNudges: ['two', 'three'],
        },
      })

      const res = await agent.app.bsky.actor.getPreferences()
      expect(res.data.preferences.sort(byType)).toStrictEqual(
        [
          {
            $type: 'app.bsky.actor.defs#bskyAppStatePref',
            queuedNudges: ['two', 'three'],
          },
          {
            $type: 'app.bsky.actor.defs#adultContentPref',
            enabled: false,
          },
          {
            $type: 'app.bsky.actor.defs#contentLabelPref',
            label: 'porn',
            visibility: 'ignore',
          },
          {
            $type: 'app.bsky.actor.defs#contentLabelPref',
            label: 'nsfw',
            visibility: 'ignore',
          },
          {
            $type: 'app.bsky.actor.defs#labelersPref',
            labelers: [
              {
                did: 'did:plc:first-labeler',
              },
            ],
          },
          {
            $type: 'app.bsky.actor.defs#savedFeedsPref',
            pinned: ['at://bob.com/app.bsky.feed.generator/fake'],
            saved: ['at://bob.com/app.bsky.feed.generator/fake'],
          },
          {
            $type: 'app.bsky.actor.defs#savedFeedsPrefV2',
            items: [
              {
                id: expect.any(String),
                pinned: true,
                type: 'timeline',
                value: 'following',
              },
            ],
          },
          {
            $type: 'app.bsky.actor.defs#personalDetailsPref',
            birthDate: '2023-09-11T18:05:42.556Z',
          },

          {
            $type: 'app.bsky.actor.defs#feedViewPref',
            feed: 'home',
            hideReplies: false,
            hideRepliesByUnfollowed: true,
            hideRepliesByLikeCount: 0,
            hideReposts: false,
            hideQuotePosts: false,
          },
          {
            $type: 'app.bsky.actor.defs#threadViewPref',
            sort: 'oldest',
            prioritizeFollowedUsers: true,
          },
        ].sort(byType),
      )
    })

    describe('muted words', () => {
      let agent: BskyAgent

      beforeAll(async () => {
        agent = new BskyAgent({ service: network.pds.url })
        await agent.createAccount({
          handle: 'user7.test',
          email: 'user7@test.com',
          password: 'password',
        })
      })

      afterEach(async () => {
        const { moderationPrefs } = await agent.getPreferences()
        await agent.removeMutedWords(moderationPrefs.mutedWords)
      })

      describe('addMutedWord', () => {
        it('inserts', async () => {
          const expiresAt = new Date(Date.now() + 6e3).toISOString()
          await agent.addMutedWord({
            value: 'word',
            targets: ['content'],
            actors: [],
            expiresAt,
          })

          const { moderationPrefs } = await agent.getPreferences()
          const word = moderationPrefs.mutedWords.find(
            (m) => m.value === 'word',
          )

          expect(word!.id).toBeTruthy()
          expect(word!.targets).toEqual(['content'])
          expect(word!.actors).toEqual([])
          expect(word!.expiresAt).toEqual(expiresAt)
        })

        it('single-hash #, no insert', async () => {
          await agent.addMutedWord({ value: '#', targets: [] })
          const { moderationPrefs } = await agent.getPreferences()

          // sanitized to empty string, not inserted
          expect(moderationPrefs.mutedWords.length).toEqual(0)
        })

        it('multi-hash ##, inserts #', async () => {
          await agent.addMutedWord({ value: '##', targets: [] })
          const { moderationPrefs } = await agent.getPreferences()
          expect(
            moderationPrefs.mutedWords.find((m) => m.value === '#'),
          ).toBeTruthy()
        })

        it('multi-hash ##hashtag, inserts #hashtag', async () => {
          await agent.addMutedWord({ value: '##hashtag', targets: [] })
          const { moderationPrefs } = await agent.getPreferences()
          expect(
            moderationPrefs.mutedWords.find((w) => w.value === '#hashtag'),
          ).toBeTruthy()
        })

        it('hash emoji #️⃣, inserts #️⃣', async () => {
          await agent.addMutedWord({ value: '#️⃣', targets: [] })
          const { moderationPrefs } = await agent.getPreferences()
          expect(
            moderationPrefs.mutedWords.find((m) => m.value === '#️⃣'),
          ).toBeTruthy()
        })

        it('hash emoji w/leading hash ##️⃣, inserts #️⃣', async () => {
          await agent.addMutedWord({ value: '##️⃣', targets: [] })
          const { moderationPrefs } = await agent.getPreferences()
          expect(
            moderationPrefs.mutedWords.find((m) => m.value === '#️⃣'),
          ).toBeTruthy()
        })

        it('hash emoji with double leading hash ###️⃣, inserts ##️⃣', async () => {
          await agent.addMutedWord({ value: '###️⃣', targets: [] })
          const { moderationPrefs } = await agent.getPreferences()
          expect(
            moderationPrefs.mutedWords.find((m) => m.value === '##️⃣'),
          ).toBeTruthy()
        })

        describe(`invalid characters`, () => {
          it('#<zws>, no insert', async () => {
            await agent.addMutedWord({ value: '#​', targets: [] })
            const { moderationPrefs } = await agent.getPreferences()
            expect(moderationPrefs.mutedWords.length).toEqual(0)
          })

          it('#<zws>ab, inserts ab', async () => {
            await agent.addMutedWord({ value: '#​ab', targets: [] })
            const { moderationPrefs } = await agent.getPreferences()
            expect(moderationPrefs.mutedWords.length).toEqual(1)
          })

          it('phrase with newline, inserts phrase without newline', async () => {
            await agent.addMutedWord({
              value: 'test value\n with newline',
              targets: [],
            })
            const { moderationPrefs } = await agent.getPreferences()
            expect(
              moderationPrefs.mutedWords.find(
                (m) => m.value === 'test value with newline',
              ),
            ).toBeTruthy()
          })

          it('phrase with newlines, inserts phrase without newlines', async () => {
            await agent.addMutedWord({
              value: 'test value\n\r with newline',
              targets: [],
            })
            const { moderationPrefs } = await agent.getPreferences()
            expect(
              moderationPrefs.mutedWords.find(
                (m) => m.value === 'test value with newline',
              ),
            ).toBeTruthy()
          })

          it('empty space, no insert', async () => {
            await agent.addMutedWord({ value: ' ', targets: [] })
            const { moderationPrefs } = await agent.getPreferences()
            expect(moderationPrefs.mutedWords.length).toEqual(0)
          })

          it(`' trim ', inserts 'trim'`, async () => {
            await agent.addMutedWord({ value: ' trim ', targets: [] })
            const { moderationPrefs } = await agent.getPreferences()
            expect(
              moderationPrefs.mutedWords.find((m) => m.value === 'trim'),
            ).toBeTruthy()
          })
        })
      })

      describe('addMutedWords', () => {
        it('inserts happen sequentially, no clobbering', async () => {
          await agent.addMutedWords([
            { value: 'a', targets: ['content'] },
            { value: 'b', targets: ['content'] },
            { value: 'c', targets: ['content'] },
          ])

          const { moderationPrefs } = await agent.getPreferences()

          expect(moderationPrefs.mutedWords.length).toEqual(3)
        })
      })

      describe('upsertMutedWords (deprecated)', () => {
        it('no longer upserts, calls addMutedWords', async () => {
          await agent.upsertMutedWords([
            { value: 'both', targets: ['content'] },
          ])
          await agent.upsertMutedWords([{ value: 'both', targets: ['tag'] }])

          const { moderationPrefs } = await agent.getPreferences()

          expect(moderationPrefs.mutedWords.length).toEqual(2)
        })
      })

      describe('updateMutedWord', () => {
        it(`word doesn't exist, no update or insert`, async () => {
          await agent.updateMutedWord({
            value: 'word',
            targets: ['tag', 'content'],
          })
          const { moderationPrefs } = await agent.getPreferences()
          expect(moderationPrefs.mutedWords.length).toEqual(0)
        })

        it('updates and sanitizes new value', async () => {
          await agent.addMutedWord({
            value: 'value',
            targets: ['content'],
          })

          const a = await agent.getPreferences()
          const word = a.moderationPrefs.mutedWords.find(
            (m) => m.value === 'value',
          )

          await agent.updateMutedWord({
            ...word!,
            value: '#new value',
          })

          const b = await agent.getPreferences()
          const updatedWord = b.moderationPrefs.mutedWords.find(
            (m) => m.id === word!.id,
          )

          expect(updatedWord!.value).toEqual('new value')
          expect(updatedWord).toHaveProperty('targets', ['content'])
        })

        it('updates targets', async () => {
          await agent.addMutedWord({
            value: 'word',
            targets: ['tag'],
          })

          const a = await agent.getPreferences()
          const word = a.moderationPrefs.mutedWords.find(
            (m) => m.value === 'word',
          )

          await agent.updateMutedWord({
            ...word!,
            targets: ['content'],
          })

          const b = await agent.getPreferences()

          expect(
            b.moderationPrefs.mutedWords.find((m) => m.id === word!.id),
          ).toHaveProperty('targets', ['content'])
        })

        it('updates actors', async () => {
          await agent.addMutedWord({
            value: 'value',
            targets: ['content'],
            actors: ['did:plc:fake'],
          })

          const a = await agent.getPreferences()
          const word = a.moderationPrefs.mutedWords.find(
            (m) => m.value === 'value',
          )

          await agent.updateMutedWord({
            ...word!,
            actors: ['did:plc:fake2'],
          })

          const b = await agent.getPreferences()

          expect(
            b.moderationPrefs.mutedWords.find((m) => m.id === word!.id),
          ).toHaveProperty('actors', ['did:plc:fake2'])
        })

        it('updates expiresAt', async () => {
          const expiresAt = new Date(Date.now() + 6e3).toISOString()
          const expiresAt2 = new Date(Date.now() + 10e3).toISOString()
          await agent.addMutedWord({
            value: 'value',
            targets: ['content'],
            expiresAt,
          })

          const a = await agent.getPreferences()
          const word = a.moderationPrefs.mutedWords.find(
            (m) => m.value === 'value',
          )

          await agent.updateMutedWord({
            ...word!,
            expiresAt: expiresAt2,
          })

          const b = await agent.getPreferences()

          expect(
            b.moderationPrefs.mutedWords.find((m) => m.id === word!.id),
          ).toHaveProperty('expiresAt', expiresAt2)
        })
      })

<<<<<<< HEAD
      describe('removeMutedWord', () => {
        it('removes word', async () => {
          await agent.addMutedWord({ value: 'word', targets: ['tag'] })
          const a = await agent.getPreferences()
          const word = a.moderationPrefs.mutedWords.find(
            (m) => m.value === 'word',
          )

          await agent.removeMutedWord(word!)
=======
      it(`apostrophe: Bluesky's`, async () => {
        await agent.upsertMutedWords([{ value: `Bluesky's`, targets: [] }])
        const { mutedWords } = (await agent.getPreferences()).moderationPrefs

        expect(mutedWords.find((m) => m.value === `Bluesky's`)).toBeTruthy()
      })

      describe(`invalid characters`, () => {
        it('zero width space', async () => {
          const prev = (await agent.getPreferences()).moderationPrefs
          const length = prev.mutedWords.length
          await agent.upsertMutedWords([{ value: '#​', targets: [] }])
          const { mutedWords } = (await agent.getPreferences()).moderationPrefs
>>>>>>> f7bf2dd2

          const b = await agent.getPreferences()

          expect(
            b.moderationPrefs.mutedWords.find((m) => m.id === word!.id),
          ).toBeFalsy()
        })

        it(`word doesn't exist, no action`, async () => {
          await agent.addMutedWord({ value: 'word', targets: ['tag'] })
          const a = await agent.getPreferences()
          const word = a.moderationPrefs.mutedWords.find(
            (m) => m.value === 'word',
          )

          await agent.removeMutedWord({ value: 'another', targets: [] })

          const b = await agent.getPreferences()

          expect(
            b.moderationPrefs.mutedWords.find((m) => m.id === word!.id),
          ).toBeTruthy()
        })
      })

      describe('removeMutedWords', () => {
        it(`removes sequentially, no clobbering`, async () => {
          await agent.addMutedWords([
            { value: 'a', targets: ['content'] },
            { value: 'b', targets: ['content'] },
            { value: 'c', targets: ['content'] },
          ])

          const a = await agent.getPreferences()
          await agent.removeMutedWords(a.moderationPrefs.mutedWords)
          const b = await agent.getPreferences()

          expect(b.moderationPrefs.mutedWords.length).toEqual(0)
        })
      })
    })

    describe('legacy muted words', () => {
      let agent: BskyAgent

      async function updatePreferences(
        agent: BskyAgent,
        cb: (
          prefs: AppBskyActorDefs.Preferences,
        ) => AppBskyActorDefs.Preferences | false,
      ) {
        const res = await agent.app.bsky.actor.getPreferences({})
        const newPrefs = cb(res.data.preferences)
        if (newPrefs === false) {
          return
        }
        await agent.app.bsky.actor.putPreferences({
          preferences: newPrefs,
        })
      }

      async function addLegacyMutedWord(mutedWord: AppBskyActorDefs.MutedWord) {
        await updatePreferences(agent, (prefs) => {
          let mutedWordsPref = prefs.findLast(
            (pref) =>
              AppBskyActorDefs.isMutedWordsPref(pref) &&
              AppBskyActorDefs.validateMutedWordsPref(pref).success,
          )

          const newMutedWord: AppBskyActorDefs.MutedWord = {
            value: mutedWord.value,
            targets: mutedWord.targets,
          }

          if (
            mutedWordsPref &&
            AppBskyActorDefs.isMutedWordsPref(mutedWordsPref)
          ) {
            mutedWordsPref.items.push(newMutedWord)
          } else {
            // if the pref doesn't exist, create it
            mutedWordsPref = {
              items: [newMutedWord],
            }
          }

          return prefs
            .filter((p) => !AppBskyActorDefs.isMutedWordsPref(p))
            .concat([
              {
                ...mutedWordsPref,
                $type: 'app.bsky.actor.defs#mutedWordsPref',
              },
            ])
        })
      }

      beforeAll(async () => {
        agent = new BskyAgent({ service: network.pds.url })
        await agent.createAccount({
          handle: 'user8.test',
          email: 'user8@test.com',
          password: 'password',
        })
      })

      afterEach(async () => {
        const { moderationPrefs } = await agent.getPreferences()
        await agent.removeMutedWords(moderationPrefs.mutedWords)
      })

      describe(`upsertMutedWords (and addMutedWord)`, () => {
        it(`adds new word, migrates old words`, async () => {
          await addLegacyMutedWord({
            value: 'word',
            targets: ['content'],
          })

          {
            const { moderationPrefs } = await agent.getPreferences()
            const word = moderationPrefs.mutedWords.find(
              (w) => w.value === 'word',
            )
            expect(word).toBeTruthy()
            expect(word!.id).toBeFalsy()
          }

          await agent.upsertMutedWords([{ value: 'word2', targets: ['tag'] }])

          {
            const { moderationPrefs } = await agent.getPreferences()
            const word = moderationPrefs.mutedWords.find(
              (w) => w.value === 'word',
            )
            const word2 = moderationPrefs.mutedWords.find(
              (w) => w.value === 'word2',
            )

            expect(word!.id).toBeTruthy()
            expect(word2!.id).toBeTruthy()
          }
        })
      })

      describe(`updateMutedWord`, () => {
        it(`updates legacy word, migrates old words`, async () => {
          await addLegacyMutedWord({
            value: 'word',
            targets: ['content'],
          })
          await addLegacyMutedWord({
            value: 'word2',
            targets: ['tag'],
          })

          await agent.updateMutedWord({ value: 'word', targets: ['tag'] })

          {
            const { moderationPrefs } = await agent.getPreferences()
            const word = moderationPrefs.mutedWords.find(
              (w) => w.value === 'word',
            )
            const word2 = moderationPrefs.mutedWords.find(
              (w) => w.value === 'word2',
            )

            expect(moderationPrefs.mutedWords.length).toEqual(2)
            expect(word!.id).toBeTruthy()
            expect(word!.targets).toEqual(['tag'])
            expect(word2!.id).toBeTruthy()
          }
        })
      })

      describe(`removeMutedWord`, () => {
        it(`removes legacy word, migrates old words`, async () => {
          await addLegacyMutedWord({
            value: 'word',
            targets: ['content'],
          })
          await addLegacyMutedWord({
            value: 'word2',
            targets: ['tag'],
          })

          await agent.removeMutedWord({ value: 'word', targets: ['tag'] })

          {
            const { moderationPrefs } = await agent.getPreferences()
            const word = moderationPrefs.mutedWords.find(
              (w) => w.value === 'word',
            )
            const word2 = moderationPrefs.mutedWords.find(
              (w) => w.value === 'word2',
            )

            expect(moderationPrefs.mutedWords.length).toEqual(1)
            expect(word).toBeFalsy()
            expect(word2!.id).toBeTruthy()
          }
        })
      })
    })

    describe('hidden posts', () => {
      let agent: BskyAgent
      const postUri = 'at://did:plc:fake/app.bsky.feed.post/fake'

      beforeAll(async () => {
        agent = new BskyAgent({ service: network.pds.url })
        await agent.createAccount({
          handle: 'user9.test',
          email: 'user9@test.com',
          password: 'password',
        })
      })

      it('hidePost', async () => {
        await agent.hidePost(postUri)
        await agent.hidePost(postUri) // double, should dedupe
        await expect(agent.getPreferences()).resolves.toHaveProperty(
          'moderationPrefs.hiddenPosts',
          [postUri],
        )
      })

      it('unhidePost', async () => {
        await agent.unhidePost(postUri)
        await expect(agent.getPreferences()).resolves.toHaveProperty(
          'moderationPrefs.hiddenPosts',
          [],
        )
        // no issues calling a second time
        await agent.unhidePost(postUri)
        await expect(agent.getPreferences()).resolves.toHaveProperty(
          'moderationPrefs.hiddenPosts',
          [],
        )
      })
    })

    describe(`saved feeds v2`, () => {
      let agent: BskyAgent
      let i = 0
      const feedUri = () => `at://bob.com/app.bsky.feed.generator/${i++}`
      const listUri = () => `at://bob.com/app.bsky.graph.list/${i++}`

      beforeAll(async () => {
        agent = new BskyAgent({ service: network.pds.url })
        await agent.createAccount({
          handle: 'user9.test',
          email: 'user9@test.com',
          password: 'password',
        })
      })

      beforeEach(async () => {
        await agent.app.bsky.actor.putPreferences({
          preferences: [],
        })
      })

      describe(`addSavedFeeds`, () => {
        it('works', async () => {
          const feed = {
            type: 'feed',
            value: feedUri(),
            pinned: false,
          }
          await agent.addSavedFeeds([feed])
          const prefs = await agent.getPreferences()
          expect(prefs.savedFeeds).toStrictEqual([
            {
              ...feed,
              id: expect.any(String),
            },
          ])
        })

        it('throws if feed is specified and list provided', async () => {
          const list = listUri()
          await expect(() =>
            agent.addSavedFeeds([
              {
                type: 'feed',
                value: list,
                pinned: true,
              },
            ]),
          ).rejects.toThrow()
        })

        it('throws if list is specified and feed provided', async () => {
          const feed = feedUri()
          await expect(() =>
            agent.addSavedFeeds([
              {
                type: 'list',
                value: feed,
                pinned: true,
              },
            ]),
          ).rejects.toThrow()
        })

        it(`timeline`, async () => {
          const feeds = await agent.addSavedFeeds([
            {
              type: 'timeline',
              value: 'following',
              pinned: true,
            },
          ])
          const prefs = await agent.getPreferences()
          expect(
            prefs.savedFeeds.filter((f) => f.type === 'timeline'),
          ).toStrictEqual(feeds)
        })

        it(`allows duplicates`, async () => {
          const feed = {
            type: 'feed',
            value: feedUri(),
            pinned: false,
          }
          await agent.addSavedFeeds([feed])
          await agent.addSavedFeeds([feed])
          const prefs = await agent.getPreferences()
          expect(prefs.savedFeeds).toStrictEqual([
            {
              ...feed,
              id: expect.any(String),
            },
            {
              ...feed,
              id: expect.any(String),
            },
          ])
        })

        it(`adds multiple`, async () => {
          const a = {
            type: 'feed',
            value: feedUri(),
            pinned: true,
          }
          const b = {
            type: 'feed',
            value: feedUri(),
            pinned: false,
          }
          await agent.addSavedFeeds([a, b])
          const prefs = await agent.getPreferences()
          expect(prefs.savedFeeds).toStrictEqual([
            {
              ...a,
              id: expect.any(String),
            },
            {
              ...b,
              id: expect.any(String),
            },
          ])
        })

        it(`appends multiple`, async () => {
          const a = {
            type: 'feed',
            value: feedUri(),
            pinned: true,
          }
          const b = {
            type: 'feed',
            value: feedUri(),
            pinned: false,
          }
          const c = {
            type: 'feed',
            value: feedUri(),
            pinned: true,
          }
          const d = {
            type: 'feed',
            value: feedUri(),
            pinned: false,
          }
          await agent.addSavedFeeds([a, b])
          await agent.addSavedFeeds([c, d])
          const prefs = await agent.getPreferences()
          expect(prefs.savedFeeds).toStrictEqual([
            {
              ...a,
              id: expect.any(String),
            },
            {
              ...c,
              id: expect.any(String),
            },
            {
              ...b,
              id: expect.any(String),
            },
            {
              ...d,
              id: expect.any(String),
            },
          ])
        })
      })

      describe(`removeSavedFeeds`, () => {
        it('works', async () => {
          const feed = {
            type: 'feed',
            value: feedUri(),
            pinned: true,
          }
          const savedFeeds = await agent.addSavedFeeds([feed])
          await agent.removeSavedFeeds([savedFeeds[0].id])
          const prefs = await agent.getPreferences()
          expect(prefs.savedFeeds).toStrictEqual([])
        })
      })

      describe(`overwriteSavedFeeds`, () => {
        it(`dedupes by id, takes last, preserves order based on last found`, async () => {
          const a = {
            id: TID.nextStr(),
            type: 'feed',
            value: feedUri(),
            pinned: true,
          }
          const b = {
            id: TID.nextStr(),
            type: 'feed',
            value: feedUri(),
            pinned: true,
          }
          await agent.overwriteSavedFeeds([a, b, a])
          const prefs = await agent.getPreferences()
          expect(prefs.savedFeeds).toStrictEqual([b, a])
        })

        it(`preserves order`, async () => {
          const a = feedUri()
          const b = feedUri()
          const c = feedUri()
          const d = feedUri()

          await agent.overwriteSavedFeeds([
            {
              id: TID.nextStr(),
              type: 'timeline',
              value: a,
              pinned: true,
            },
            {
              id: TID.nextStr(),
              type: 'feed',
              value: b,
              pinned: false,
            },
            {
              id: TID.nextStr(),
              type: 'feed',
              value: c,
              pinned: true,
            },
            {
              id: TID.nextStr(),
              type: 'feed',
              value: d,
              pinned: false,
            },
          ])

          const { savedFeeds } = await agent.getPreferences()
          expect(savedFeeds.filter((f) => f.pinned)).toStrictEqual([
            {
              id: expect.any(String),
              type: 'timeline',
              value: a,
              pinned: true,
            },
            {
              id: expect.any(String),
              type: 'feed',
              value: c,
              pinned: true,
            },
          ])
          expect(savedFeeds.filter((f) => !f.pinned)).toEqual([
            {
              id: expect.any(String),
              type: 'feed',
              value: b,
              pinned: false,
            },
            {
              id: expect.any(String),
              type: 'feed',
              value: d,
              pinned: false,
            },
          ])
        })
      })

      describe(`updateSavedFeeds`, () => {
        it(`updates affect order, saved last, new pins last`, async () => {
          const a = {
            id: TID.nextStr(),
            type: 'feed',
            value: feedUri(),
            pinned: true,
          }
          const b = {
            id: TID.nextStr(),
            type: 'feed',
            value: feedUri(),
            pinned: true,
          }
          const c = {
            id: TID.nextStr(),
            type: 'feed',
            value: feedUri(),
            pinned: true,
          }

          await agent.overwriteSavedFeeds([a, b, c])
          await agent.updateSavedFeeds([
            {
              ...b,
              pinned: false,
            },
          ])

          const prefs1 = await agent.getPreferences()
          expect(prefs1.savedFeeds).toStrictEqual([
            a,
            c,
            {
              ...b,
              pinned: false,
            },
          ])

          await agent.updateSavedFeeds([
            {
              ...b,
              pinned: true,
            },
          ])

          const prefs2 = await agent.getPreferences()
          expect(prefs2.savedFeeds).toStrictEqual([a, c, b])
        })

        it(`cannot override original id`, async () => {
          const a = {
            id: TID.nextStr(),
            type: 'feed',
            value: feedUri(),
            pinned: true,
          }
          await agent.overwriteSavedFeeds([a])
          await agent.updateSavedFeeds([
            {
              ...a,
              pinned: false,
              id: TID.nextStr(),
            },
          ])
          const prefs = await agent.getPreferences()
          expect(prefs.savedFeeds).toStrictEqual([a])
        })

        it(`updates multiple`, async () => {
          const a = {
            id: TID.nextStr(),
            type: 'feed',
            value: feedUri(),
            pinned: false,
          }
          const b = {
            id: TID.nextStr(),
            type: 'feed',
            value: feedUri(),
            pinned: false,
          }
          const c = {
            id: TID.nextStr(),
            type: 'feed',
            value: feedUri(),
            pinned: false,
          }

          await agent.overwriteSavedFeeds([a, b, c])
          await agent.updateSavedFeeds([
            {
              ...b,
              pinned: true,
            },
            {
              ...c,
              pinned: true,
            },
          ])

          const prefs1 = await agent.getPreferences()
          expect(prefs1.savedFeeds).toStrictEqual([
            {
              ...b,
              pinned: true,
            },
            {
              ...c,
              pinned: true,
            },
            a,
          ])
        })
      })

      describe(`utils`, () => {
        describe(`savedFeedsToUriArrays`, () => {
          const { saved, pinned } = savedFeedsToUriArrays([
            {
              id: '',
              type: 'feed',
              value: 'a',
              pinned: true,
            },
            {
              id: '',
              type: 'feed',
              value: 'b',
              pinned: false,
            },
            {
              id: '',
              type: 'feed',
              value: 'c',
              pinned: true,
            },
          ])
          expect(saved).toStrictEqual(['a', 'b', 'c'])
          expect(pinned).toStrictEqual(['a', 'c'])
        })

        describe(`getSavedFeedType`, () => {
          it(`works`, () => {
            expect(getSavedFeedType('foo')).toBe('unknown')
            expect(getSavedFeedType(feedUri())).toBe('feed')
            expect(getSavedFeedType(listUri())).toBe('list')
            expect(
              getSavedFeedType('at://did:plc:fake/app.bsky.graph.follow/fake'),
            ).toBe('unknown')
          })
        })

        describe(`validateSavedFeed`, () => {
          it(`throws if invalid TID`, () => {
            // really only checks length at time of writing
            expect(() =>
              validateSavedFeed({
                id: 'a',
                type: 'feed',
                value: feedUri(),
                pinned: false,
              }),
            ).toThrow()
          })

          it(`throws if mismatched types`, () => {
            expect(() =>
              validateSavedFeed({
                id: TID.nextStr(),
                type: 'list',
                value: feedUri(),
                pinned: false,
              }),
            ).toThrow()
            expect(() =>
              validateSavedFeed({
                id: TID.nextStr(),
                type: 'feed',
                value: listUri(),
                pinned: false,
              }),
            ).toThrow()
          })

          it(`ignores values it can't validate`, () => {
            expect(() =>
              validateSavedFeed({
                id: TID.nextStr(),
                type: 'timeline',
                value: 'following',
                pinned: false,
              }),
            ).not.toThrow()
            expect(() =>
              validateSavedFeed({
                id: TID.nextStr(),
                type: 'unknown',
                value: 'could be @nyt4!ng',
                pinned: false,
              }),
            ).not.toThrow()
          })
        })
      })
    })

    describe(`saved feeds v2: migration scenarios`, () => {
      let agent: BskyAgent
      let i = 0
      const feedUri = () => `at://bob.com/app.bsky.feed.generator/${i++}`

      beforeAll(async () => {
        agent = new BskyAgent({ service: network.pds.url })
        await agent.createAccount({
          handle: 'user10.test',
          email: 'user10@test.com',
          password: 'password',
        })
      })

      beforeEach(async () => {
        await agent.app.bsky.actor.putPreferences({
          preferences: [],
        })
      })

      it('CRUD action before migration, no timeline inserted', async () => {
        const feed = {
          type: 'feed',
          value: feedUri(),
          pinned: false,
        }
        await agent.addSavedFeeds([feed])
        const prefs = await agent.getPreferences()
        expect(prefs.savedFeeds).toStrictEqual([
          {
            ...feed,
            id: expect.any(String),
          },
        ])
      })

      it('CRUD action AFTER migration, timeline was inserted', async () => {
        await agent.getPreferences()
        const feed = {
          type: 'feed',
          value: feedUri(),
          pinned: false,
        }
        await agent.addSavedFeeds([feed])
        const prefs = await agent.getPreferences()
        expect(prefs.savedFeeds).toStrictEqual([
          {
            id: expect.any(String),
            type: 'timeline',
            value: 'following',
            pinned: true,
          },
          {
            ...feed,
            id: expect.any(String),
          },
        ])
      })

      // fresh account OR an old account with no v1 prefs to migrate from
      it(`brand new user, v1 remains undefined`, async () => {
        const prefs = await agent.getPreferences()
        expect(prefs.savedFeeds).toStrictEqual([
          {
            id: expect.any(String),
            type: 'timeline',
            value: 'following',
            pinned: true,
          },
        ])
        // no v1 prefs to populate from
        expect(prefs.feeds).toStrictEqual({
          saved: undefined,
          pinned: undefined,
        })
      })

      it(`brand new user, v2 does not write to v1`, async () => {
        const a = feedUri()
        // migration happens
        await agent.getPreferences()
        await agent.addSavedFeeds([
          {
            type: 'feed',
            value: a,
            pinned: false,
          },
        ])
        const prefs = await agent.getPreferences()
        expect(prefs.savedFeeds).toStrictEqual([
          {
            id: expect.any(String),
            type: 'timeline',
            value: 'following',
            pinned: true,
          },
          {
            id: expect.any(String),
            type: 'feed',
            value: a,
            pinned: false,
          },
        ])
        // no v1 prefs to populate from
        expect(prefs.feeds).toStrictEqual({
          saved: undefined,
          pinned: undefined,
        })
      })

      it(`existing user with v1 prefs, migrates`, async () => {
        const one = feedUri()
        const two = feedUri()
        await agent.app.bsky.actor.putPreferences({
          preferences: [
            {
              $type: 'app.bsky.actor.defs#savedFeedsPref',
              pinned: [one],
              saved: [one, two],
            },
          ],
        })
        const prefs = await agent.getPreferences()

        // deprecated interface receives what it normally would
        expect(prefs.feeds).toStrictEqual({
          pinned: [one],
          saved: [one, two],
        })
        // new interface gets new timeline + old pinned feed
        expect(prefs.savedFeeds).toStrictEqual([
          {
            id: expect.any(String),
            type: 'timeline',
            value: 'following',
            pinned: true,
          },
          {
            id: expect.any(String),
            type: 'feed',
            value: one,
            pinned: true,
          },
          {
            id: expect.any(String),
            type: 'feed',
            value: two,
            pinned: false,
          },
        ])
      })

      it('squashes duplicates during migration', async () => {
        const one = feedUri()
        const two = feedUri()
        await agent.app.bsky.actor.putPreferences({
          preferences: [
            {
              $type: 'app.bsky.actor.defs#savedFeedsPref',
              pinned: [one, two],
              saved: [one, two],
            },
            {
              $type: 'app.bsky.actor.defs#savedFeedsPref',
              pinned: [],
              saved: [],
            },
          ],
        })

        // performs migration
        const prefs = await agent.getPreferences()
        expect(prefs.feeds).toStrictEqual({
          pinned: [],
          saved: [],
        })
        expect(prefs.savedFeeds).toStrictEqual([
          {
            id: expect.any(String),
            type: 'timeline',
            value: 'following',
            pinned: true,
          },
        ])

        const res = await agent.app.bsky.actor.getPreferences()
        expect(res.data.preferences).toStrictEqual([
          {
            $type: 'app.bsky.actor.defs#savedFeedsPrefV2',
            items: [
              {
                id: expect.any(String),
                type: 'timeline',
                value: 'following',
                pinned: true,
              },
            ],
          },
          {
            $type: 'app.bsky.actor.defs#savedFeedsPref',
            pinned: [],
            saved: [],
          },
        ])
      })

      it('v2 writes persist to v1, not the inverse', async () => {
        const a = feedUri()
        const b = feedUri()
        const c = feedUri()
        const d = feedUri()
        const e = feedUri()

        await agent.app.bsky.actor.putPreferences({
          preferences: [
            {
              $type: 'app.bsky.actor.defs#savedFeedsPref',
              pinned: [a, b],
              saved: [a, b],
            },
          ],
        })

        // client updates, migrates to v2
        // a and b are both pinned
        await agent.getPreferences()

        // new write to v2, c is saved
        await agent.addSavedFeeds([
          {
            type: 'feed',
            value: c,
            pinned: false,
          },
        ])

        // v2 write wrote to v1 also
        const res1 = await agent.app.bsky.actor.getPreferences()
        const v1Pref = res1.data.preferences.find((p) =>
          AppBskyActorDefs.isSavedFeedsPref(p),
        )
        expect(v1Pref).toStrictEqual({
          $type: 'app.bsky.actor.defs#savedFeedsPref',
          pinned: [a, b],
          saved: [a, b, c],
        })

        // v1 write occurs, d is added but not to v2
        await agent.addSavedFeed(d)

        const res3 = await agent.app.bsky.actor.getPreferences()
        const v1Pref3 = res3.data.preferences.find((p) =>
          AppBskyActorDefs.isSavedFeedsPref(p),
        )
        expect(v1Pref3).toStrictEqual({
          $type: 'app.bsky.actor.defs#savedFeedsPref',
          pinned: [a, b],
          saved: [a, b, c, d],
        })

        // another new write to v2, pins e
        await agent.addSavedFeeds([
          {
            type: 'feed',
            value: e,
            pinned: true,
          },
        ])

        const res4 = await agent.app.bsky.actor.getPreferences()
        const v1Pref4 = res4.data.preferences.find((p) =>
          AppBskyActorDefs.isSavedFeedsPref(p),
        )
        // v1 pref got v2 write
        expect(v1Pref4).toStrictEqual({
          $type: 'app.bsky.actor.defs#savedFeedsPref',
          pinned: [a, b, e],
          saved: [a, b, c, d, e],
        })

        const final = await agent.getPreferences()
        // d not here bc it was written with v1
        expect(final.savedFeeds).toStrictEqual([
          {
            id: expect.any(String),
            type: 'timeline',
            value: 'following',
            pinned: true,
          },
          { id: expect.any(String), type: 'feed', value: a, pinned: true },
          { id: expect.any(String), type: 'feed', value: b, pinned: true },
          { id: expect.any(String), type: 'feed', value: e, pinned: true },
          { id: expect.any(String), type: 'feed', value: c, pinned: false },
        ])
      })

      it(`filters out invalid values in v1 prefs`, async () => {
        // v1 prefs must be valid AtUris, but they could be any type in theory
        await agent.app.bsky.actor.putPreferences({
          preferences: [
            {
              $type: 'app.bsky.actor.defs#savedFeedsPref',
              pinned: ['at://did:plc:fake/app.bsky.graph.follow/fake'],
              saved: ['at://did:plc:fake/app.bsky.graph.follow/fake'],
            },
          ],
        })
        const prefs = await agent.getPreferences()
        expect(prefs.savedFeeds).toStrictEqual([
          {
            id: expect.any(String),
            type: 'timeline',
            value: 'following',
            pinned: true,
          },
        ])
      })
    })

    describe('queued nudges', () => {
      let agent: BskyAgent

      beforeAll(async () => {
        agent = new BskyAgent({ service: network.pds.url })
        await agent.createAccount({
          handle: 'user11.test',
          email: 'user11@test.com',
          password: 'password',
        })
      })

      it('queueNudges & dismissNudges', async () => {
        await agent.bskyAppQueueNudges('first')
        await expect(agent.getPreferences()).resolves.toHaveProperty(
          'bskyAppState.queuedNudges',
          ['first'],
        )
        await agent.bskyAppQueueNudges(['second', 'third'])
        await expect(agent.getPreferences()).resolves.toHaveProperty(
          'bskyAppState.queuedNudges',
          ['first', 'second', 'third'],
        )
        await agent.bskyAppDismissNudges('second')
        await expect(agent.getPreferences()).resolves.toHaveProperty(
          'bskyAppState.queuedNudges',
          ['first', 'third'],
        )
        await agent.bskyAppDismissNudges(['first', 'third'])
        await expect(agent.getPreferences()).resolves.toHaveProperty(
          'bskyAppState.queuedNudges',
          [],
        )
      })
    })

    describe('guided tours', () => {
      let agent: BskyAgent

      beforeAll(async () => {
        agent = new BskyAgent({ service: network.pds.url })
        await agent.createAccount({
          handle: 'user12.test',
          email: 'user12@test.com',
          password: 'password',
        })
      })

      it('setActiveProgressGuide', async () => {
        await agent.bskyAppSetActiveProgressGuide({
          guide: 'test-guide',
          numThings: 0,
        })
        await expect(agent.getPreferences()).resolves.toHaveProperty(
          'bskyAppState.activeProgressGuide.guide',
          'test-guide',
        )
        await agent.bskyAppSetActiveProgressGuide({
          guide: 'test-guide',
          numThings: 1,
        })
        await expect(agent.getPreferences()).resolves.toHaveProperty(
          'bskyAppState.activeProgressGuide.guide',
          'test-guide',
        )
        await expect(agent.getPreferences()).resolves.toHaveProperty(
          'bskyAppState.activeProgressGuide.numThings',
          1,
        )
        await agent.bskyAppSetActiveProgressGuide(undefined)
        await expect(agent.getPreferences()).resolves.toHaveProperty(
          'bskyAppState.activeProgressGuide',
          undefined,
        )
      })
    })

    // end
  })
})

const byType = (a, b) => a.$type.localeCompare(b.$type)<|MERGE_RESOLUTION|>--- conflicted
+++ resolved
@@ -5,10 +5,6 @@
   ComAtprotoRepoPutRecord,
   AppBskyActorProfile,
   DEFAULT_LABEL_SETTINGS,
-<<<<<<< HEAD
-  AppBskyActorDefs,
-} from '..'
-=======
 } from '../src'
 import {
   savedFeedsToUriArrays,
@@ -16,7 +12,6 @@
   validateSavedFeed,
 } from '../src/util'
 import { AppBskyActorDefs } from '../dist'
->>>>>>> f7bf2dd2
 
 describe('agent', () => {
   let network: TestNetworkNoAppView
@@ -1756,6 +1751,14 @@
 
     describe('muted words', () => {
       let agent: BskyAgent
+      const mutedWords = [
+        { value: 'both', targets: ['content', 'tag'] },
+        { value: 'content', targets: ['content'] },
+        { value: 'tag', targets: ['tag'] },
+        { value: 'tag_then_both', targets: ['tag'] },
+        { value: 'tag_then_content', targets: ['tag'] },
+        { value: 'tag_then_none', targets: ['tag'] },
+      ]
 
       beforeAll(async () => {
         agent = new BskyAgent({ service: network.pds.url })
@@ -1766,282 +1769,163 @@
         })
       })
 
-      afterEach(async () => {
-        const { moderationPrefs } = await agent.getPreferences()
-        await agent.removeMutedWords(moderationPrefs.mutedWords)
-      })
-
-      describe('addMutedWord', () => {
-        it('inserts', async () => {
-          const expiresAt = new Date(Date.now() + 6e3).toISOString()
-          await agent.addMutedWord({
-            value: 'word',
-            targets: ['content'],
-            actors: [],
-            expiresAt,
-          })
-
-          const { moderationPrefs } = await agent.getPreferences()
-          const word = moderationPrefs.mutedWords.find(
-            (m) => m.value === 'word',
-          )
-
-          expect(word!.id).toBeTruthy()
-          expect(word!.targets).toEqual(['content'])
-          expect(word!.actors).toEqual([])
-          expect(word!.expiresAt).toEqual(expiresAt)
-        })
-
-        it('single-hash #, no insert', async () => {
-          await agent.addMutedWord({ value: '#', targets: [] })
-          const { moderationPrefs } = await agent.getPreferences()
-
-          // sanitized to empty string, not inserted
-          expect(moderationPrefs.mutedWords.length).toEqual(0)
-        })
-
-        it('multi-hash ##, inserts #', async () => {
-          await agent.addMutedWord({ value: '##', targets: [] })
-          const { moderationPrefs } = await agent.getPreferences()
-          expect(
-            moderationPrefs.mutedWords.find((m) => m.value === '#'),
-          ).toBeTruthy()
-        })
-
-        it('multi-hash ##hashtag, inserts #hashtag', async () => {
-          await agent.addMutedWord({ value: '##hashtag', targets: [] })
-          const { moderationPrefs } = await agent.getPreferences()
-          expect(
-            moderationPrefs.mutedWords.find((w) => w.value === '#hashtag'),
-          ).toBeTruthy()
-        })
-
-        it('hash emoji #️⃣, inserts #️⃣', async () => {
-          await agent.addMutedWord({ value: '#️⃣', targets: [] })
-          const { moderationPrefs } = await agent.getPreferences()
-          expect(
-            moderationPrefs.mutedWords.find((m) => m.value === '#️⃣'),
-          ).toBeTruthy()
-        })
-
-        it('hash emoji w/leading hash ##️⃣, inserts #️⃣', async () => {
-          await agent.addMutedWord({ value: '##️⃣', targets: [] })
-          const { moderationPrefs } = await agent.getPreferences()
-          expect(
-            moderationPrefs.mutedWords.find((m) => m.value === '#️⃣'),
-          ).toBeTruthy()
-        })
-
-        it('hash emoji with double leading hash ###️⃣, inserts ##️⃣', async () => {
-          await agent.addMutedWord({ value: '###️⃣', targets: [] })
-          const { moderationPrefs } = await agent.getPreferences()
-          expect(
-            moderationPrefs.mutedWords.find((m) => m.value === '##️⃣'),
-          ).toBeTruthy()
-        })
-
-        describe(`invalid characters`, () => {
-          it('#<zws>, no insert', async () => {
-            await agent.addMutedWord({ value: '#​', targets: [] })
-            const { moderationPrefs } = await agent.getPreferences()
-            expect(moderationPrefs.mutedWords.length).toEqual(0)
-          })
-
-          it('#<zws>ab, inserts ab', async () => {
-            await agent.addMutedWord({ value: '#​ab', targets: [] })
-            const { moderationPrefs } = await agent.getPreferences()
-            expect(moderationPrefs.mutedWords.length).toEqual(1)
-          })
-
-          it('phrase with newline, inserts phrase without newline', async () => {
-            await agent.addMutedWord({
-              value: 'test value\n with newline',
-              targets: [],
-            })
-            const { moderationPrefs } = await agent.getPreferences()
-            expect(
-              moderationPrefs.mutedWords.find(
-                (m) => m.value === 'test value with newline',
-              ),
-            ).toBeTruthy()
-          })
-
-          it('phrase with newlines, inserts phrase without newlines', async () => {
-            await agent.addMutedWord({
-              value: 'test value\n\r with newline',
-              targets: [],
-            })
-            const { moderationPrefs } = await agent.getPreferences()
-            expect(
-              moderationPrefs.mutedWords.find(
-                (m) => m.value === 'test value with newline',
-              ),
-            ).toBeTruthy()
-          })
-
-          it('empty space, no insert', async () => {
-            await agent.addMutedWord({ value: ' ', targets: [] })
-            const { moderationPrefs } = await agent.getPreferences()
-            expect(moderationPrefs.mutedWords.length).toEqual(0)
-          })
-
-          it(`' trim ', inserts 'trim'`, async () => {
-            await agent.addMutedWord({ value: ' trim ', targets: [] })
-            const { moderationPrefs } = await agent.getPreferences()
-            expect(
-              moderationPrefs.mutedWords.find((m) => m.value === 'trim'),
-            ).toBeTruthy()
-          })
-        })
-      })
-
-      describe('addMutedWords', () => {
-        it('inserts happen sequentially, no clobbering', async () => {
-          await agent.addMutedWords([
-            { value: 'a', targets: ['content'] },
-            { value: 'b', targets: ['content'] },
-            { value: 'c', targets: ['content'] },
-          ])
-
-          const { moderationPrefs } = await agent.getPreferences()
-
-          expect(moderationPrefs.mutedWords.length).toEqual(3)
-        })
-      })
-
-      describe('upsertMutedWords (deprecated)', () => {
-        it('no longer upserts, calls addMutedWords', async () => {
-          await agent.upsertMutedWords([
-            { value: 'both', targets: ['content'] },
-          ])
-          await agent.upsertMutedWords([{ value: 'both', targets: ['tag'] }])
-
-          const { moderationPrefs } = await agent.getPreferences()
-
-          expect(moderationPrefs.mutedWords.length).toEqual(2)
-        })
-      })
-
-      describe('updateMutedWord', () => {
-        it(`word doesn't exist, no update or insert`, async () => {
-          await agent.updateMutedWord({
-            value: 'word',
-            targets: ['tag', 'content'],
-          })
-          const { moderationPrefs } = await agent.getPreferences()
-          expect(moderationPrefs.mutedWords.length).toEqual(0)
-        })
-
-        it('updates and sanitizes new value', async () => {
-          await agent.addMutedWord({
-            value: 'value',
-            targets: ['content'],
-          })
-
-          const a = await agent.getPreferences()
-          const word = a.moderationPrefs.mutedWords.find(
-            (m) => m.value === 'value',
-          )
-
-          await agent.updateMutedWord({
-            ...word!,
-            value: '#new value',
-          })
-
-          const b = await agent.getPreferences()
-          const updatedWord = b.moderationPrefs.mutedWords.find(
-            (m) => m.id === word!.id,
-          )
-
-          expect(updatedWord!.value).toEqual('new value')
-          expect(updatedWord).toHaveProperty('targets', ['content'])
-        })
-
-        it('updates targets', async () => {
-          await agent.addMutedWord({
-            value: 'word',
+      it('upsertMutedWords', async () => {
+        await agent.upsertMutedWords(mutedWords)
+        await agent.upsertMutedWords(mutedWords) // double
+        await expect(agent.getPreferences()).resolves.toHaveProperty(
+          'moderationPrefs.mutedWords',
+          mutedWords,
+        )
+      })
+
+      it('upsertMutedWords with #', async () => {
+        await agent.upsertMutedWords([
+          { value: 'hashtag', targets: ['content'] },
+        ])
+        // is sanitized to `hashtag`
+        await agent.upsertMutedWords([{ value: '#hashtag', targets: ['tag'] }])
+
+        const { mutedWords } = (await agent.getPreferences()).moderationPrefs
+
+        expect(mutedWords.find((m) => m.value === '#hashtag')).toBeFalsy()
+        // merged with existing
+        expect(mutedWords.find((m) => m.value === 'hashtag')).toStrictEqual({
+          value: 'hashtag',
+          targets: ['content', 'tag'],
+        })
+        // only one added
+        expect(mutedWords.filter((m) => m.value === 'hashtag').length).toBe(1)
+      })
+
+      it('updateMutedWord', async () => {
+        await agent.updateMutedWord({
+          value: 'tag_then_content',
+          targets: ['content'],
+        })
+        await agent.updateMutedWord({
+          value: 'tag_then_both',
+          targets: ['content', 'tag'],
+        })
+        await agent.updateMutedWord({ value: 'tag_then_none', targets: [] })
+        await agent.updateMutedWord({ value: 'no_exist', targets: ['tag'] })
+        const { mutedWords } = (await agent.getPreferences()).moderationPrefs
+
+        expect(
+          mutedWords.find((m) => m.value === 'tag_then_content'),
+        ).toHaveProperty('targets', ['content'])
+        expect(
+          mutedWords.find((m) => m.value === 'tag_then_both'),
+        ).toHaveProperty('targets', ['content', 'tag'])
+        expect(
+          mutedWords.find((m) => m.value === 'tag_then_none'),
+        ).toHaveProperty('targets', [])
+        expect(mutedWords.find((m) => m.value === 'no_exist')).toBeFalsy()
+      })
+
+      it('updateMutedWord with #, does not update', async () => {
+        await agent.upsertMutedWords([
+          {
+            value: '#just_a_tag',
             targets: ['tag'],
-          })
-
-          const a = await agent.getPreferences()
-          const word = a.moderationPrefs.mutedWords.find(
-            (m) => m.value === 'word',
-          )
-
-          await agent.updateMutedWord({
-            ...word!,
-            targets: ['content'],
-          })
-
-          const b = await agent.getPreferences()
-
-          expect(
-            b.moderationPrefs.mutedWords.find((m) => m.id === word!.id),
-          ).toHaveProperty('targets', ['content'])
-        })
-
-        it('updates actors', async () => {
-          await agent.addMutedWord({
-            value: 'value',
-            targets: ['content'],
-            actors: ['did:plc:fake'],
-          })
-
-          const a = await agent.getPreferences()
-          const word = a.moderationPrefs.mutedWords.find(
-            (m) => m.value === 'value',
-          )
-
-          await agent.updateMutedWord({
-            ...word!,
-            actors: ['did:plc:fake2'],
-          })
-
-          const b = await agent.getPreferences()
-
-          expect(
-            b.moderationPrefs.mutedWords.find((m) => m.id === word!.id),
-          ).toHaveProperty('actors', ['did:plc:fake2'])
-        })
-
-        it('updates expiresAt', async () => {
-          const expiresAt = new Date(Date.now() + 6e3).toISOString()
-          const expiresAt2 = new Date(Date.now() + 10e3).toISOString()
-          await agent.addMutedWord({
-            value: 'value',
-            targets: ['content'],
-            expiresAt,
-          })
-
-          const a = await agent.getPreferences()
-          const word = a.moderationPrefs.mutedWords.find(
-            (m) => m.value === 'value',
-          )
-
-          await agent.updateMutedWord({
-            ...word!,
-            expiresAt: expiresAt2,
-          })
-
-          const b = await agent.getPreferences()
-
-          expect(
-            b.moderationPrefs.mutedWords.find((m) => m.id === word!.id),
-          ).toHaveProperty('expiresAt', expiresAt2)
-        })
-      })
-
-<<<<<<< HEAD
-      describe('removeMutedWord', () => {
-        it('removes word', async () => {
-          await agent.addMutedWord({ value: 'word', targets: ['tag'] })
-          const a = await agent.getPreferences()
-          const word = a.moderationPrefs.mutedWords.find(
-            (m) => m.value === 'word',
-          )
-
-          await agent.removeMutedWord(word!)
-=======
+          },
+        ])
+        await agent.updateMutedWord({
+          value: '#just_a_tag',
+          targets: ['tag', 'content'],
+        })
+        const { mutedWords } = (await agent.getPreferences()).moderationPrefs
+        expect(mutedWords.find((m) => m.value === 'just_a_tag')).toStrictEqual({
+          value: 'just_a_tag',
+          targets: ['tag'],
+        })
+      })
+
+      it('removeMutedWord', async () => {
+        await agent.removeMutedWord({ value: 'tag_then_content', targets: [] })
+        await agent.removeMutedWord({ value: 'tag_then_both', targets: [] })
+        await agent.removeMutedWord({ value: 'tag_then_none', targets: [] })
+        const { mutedWords } = (await agent.getPreferences()).moderationPrefs
+
+        expect(
+          mutedWords.find((m) => m.value === 'tag_then_content'),
+        ).toBeFalsy()
+        expect(mutedWords.find((m) => m.value === 'tag_then_both')).toBeFalsy()
+        expect(mutedWords.find((m) => m.value === 'tag_then_none')).toBeFalsy()
+      })
+
+      it('removeMutedWord with #, no match, no removal', async () => {
+        await agent.removeMutedWord({ value: '#hashtag', targets: [] })
+        const { mutedWords } = (await agent.getPreferences()).moderationPrefs
+
+        // was inserted with #hashtag, but we don't sanitize on remove
+        expect(mutedWords.find((m) => m.value === 'hashtag')).toBeTruthy()
+      })
+
+      it('single-hash #', async () => {
+        const prev = (await agent.getPreferences()).moderationPrefs
+        const length = prev.mutedWords.length
+        await agent.upsertMutedWords([{ value: '#', targets: [] }])
+        const end = (await agent.getPreferences()).moderationPrefs
+
+        // sanitized to empty string, not inserted
+        expect(end.mutedWords.length).toEqual(length)
+      })
+
+      it('multi-hash ##', async () => {
+        await agent.upsertMutedWords([{ value: '##', targets: [] }])
+        const { mutedWords } = (await agent.getPreferences()).moderationPrefs
+
+        expect(mutedWords.find((m) => m.value === '#')).toBeTruthy()
+      })
+
+      it('multi-hash ##hashtag', async () => {
+        await agent.upsertMutedWords([{ value: '##hashtag', targets: [] }])
+        const a = (await agent.getPreferences()).moderationPrefs
+
+        expect(a.mutedWords.find((w) => w.value === '#hashtag')).toBeTruthy()
+
+        await agent.removeMutedWord({ value: '#hashtag', targets: [] })
+        const b = (await agent.getPreferences()).moderationPrefs
+
+        expect(b.mutedWords.find((w) => w.value === '#hashtag')).toBeFalsy()
+      })
+
+      it('hash emoji #️⃣', async () => {
+        await agent.upsertMutedWords([{ value: '#️⃣', targets: [] }])
+        const { mutedWords } = (await agent.getPreferences()).moderationPrefs
+
+        expect(mutedWords.find((m) => m.value === '#️⃣')).toBeTruthy()
+
+        await agent.removeMutedWord({ value: '#️⃣', targets: [] })
+        const end = (await agent.getPreferences()).moderationPrefs
+
+        expect(end.mutedWords.find((m) => m.value === '#️⃣')).toBeFalsy()
+      })
+
+      it('hash emoji ##️⃣', async () => {
+        await agent.upsertMutedWords([{ value: '##️⃣', targets: [] }])
+        const { mutedWords } = (await agent.getPreferences()).moderationPrefs
+
+        expect(mutedWords.find((m) => m.value === '#️⃣')).toBeTruthy()
+
+        await agent.removeMutedWord({ value: '#️⃣', targets: [] })
+        const end = (await agent.getPreferences()).moderationPrefs
+
+        expect(end.mutedWords.find((m) => m.value === '#️⃣')).toBeFalsy()
+      })
+
+      it('hash emoji ###️⃣', async () => {
+        await agent.upsertMutedWords([{ value: '###️⃣', targets: [] }])
+        const { mutedWords } = (await agent.getPreferences()).moderationPrefs
+
+        expect(mutedWords.find((m) => m.value === '##️⃣')).toBeTruthy()
+
+        await agent.removeMutedWord({ value: '##️⃣', targets: [] })
+        const end = (await agent.getPreferences()).moderationPrefs
+
+        expect(end.mutedWords.find((m) => m.value === '##️⃣')).toBeFalsy()
+      })
+
       it(`apostrophe: Bluesky's`, async () => {
         await agent.upsertMutedWords([{ value: `Bluesky's`, targets: [] }])
         const { mutedWords } = (await agent.getPreferences()).moderationPrefs
@@ -2055,220 +1939,57 @@
           const length = prev.mutedWords.length
           await agent.upsertMutedWords([{ value: '#​', targets: [] }])
           const { mutedWords } = (await agent.getPreferences()).moderationPrefs
->>>>>>> f7bf2dd2
-
-          const b = await agent.getPreferences()
+
+          expect(mutedWords.length).toEqual(length)
+        })
+
+        it('newline', async () => {
+          await agent.upsertMutedWords([
+            { value: 'test value\n with newline', targets: [] },
+          ])
+          const { mutedWords } = (await agent.getPreferences()).moderationPrefs
 
           expect(
-            b.moderationPrefs.mutedWords.find((m) => m.id === word!.id),
-          ).toBeFalsy()
-        })
-
-        it(`word doesn't exist, no action`, async () => {
-          await agent.addMutedWord({ value: 'word', targets: ['tag'] })
-          const a = await agent.getPreferences()
-          const word = a.moderationPrefs.mutedWords.find(
-            (m) => m.value === 'word',
-          )
-
-          await agent.removeMutedWord({ value: 'another', targets: [] })
-
-          const b = await agent.getPreferences()
+            mutedWords.find((m) => m.value === 'test value with newline'),
+          ).toBeTruthy()
+        })
+
+        it('newline(s)', async () => {
+          await agent.upsertMutedWords([
+            { value: 'test value\n\r with newline', targets: [] },
+          ])
+          const { mutedWords } = (await agent.getPreferences()).moderationPrefs
 
           expect(
-            b.moderationPrefs.mutedWords.find((m) => m.id === word!.id),
+            mutedWords.find((m) => m.value === 'test value with newline'),
           ).toBeTruthy()
         })
-      })
-
-      describe('removeMutedWords', () => {
-        it(`removes sequentially, no clobbering`, async () => {
-          await agent.addMutedWords([
-            { value: 'a', targets: ['content'] },
-            { value: 'b', targets: ['content'] },
-            { value: 'c', targets: ['content'] },
-          ])
-
-          const a = await agent.getPreferences()
-          await agent.removeMutedWords(a.moderationPrefs.mutedWords)
-          const b = await agent.getPreferences()
-
-          expect(b.moderationPrefs.mutedWords.length).toEqual(0)
+
+        it('empty space', async () => {
+          await agent.upsertMutedWords([{ value: ' ', targets: [] }])
+          const { mutedWords } = (await agent.getPreferences()).moderationPrefs
+
+          expect(mutedWords.find((m) => m.value === ' ')).toBeFalsy()
+        })
+
+        it('leading/trailing space', async () => {
+          await agent.upsertMutedWords([{ value: ' trim ', targets: [] }])
+          const { mutedWords } = (await agent.getPreferences()).moderationPrefs
+
+          expect(mutedWords.find((m) => m.value === 'trim')).toBeTruthy()
         })
       })
     })
 
-    describe('legacy muted words', () => {
+    describe('hidden posts', () => {
       let agent: BskyAgent
-
-      async function updatePreferences(
-        agent: BskyAgent,
-        cb: (
-          prefs: AppBskyActorDefs.Preferences,
-        ) => AppBskyActorDefs.Preferences | false,
-      ) {
-        const res = await agent.app.bsky.actor.getPreferences({})
-        const newPrefs = cb(res.data.preferences)
-        if (newPrefs === false) {
-          return
-        }
-        await agent.app.bsky.actor.putPreferences({
-          preferences: newPrefs,
-        })
-      }
-
-      async function addLegacyMutedWord(mutedWord: AppBskyActorDefs.MutedWord) {
-        await updatePreferences(agent, (prefs) => {
-          let mutedWordsPref = prefs.findLast(
-            (pref) =>
-              AppBskyActorDefs.isMutedWordsPref(pref) &&
-              AppBskyActorDefs.validateMutedWordsPref(pref).success,
-          )
-
-          const newMutedWord: AppBskyActorDefs.MutedWord = {
-            value: mutedWord.value,
-            targets: mutedWord.targets,
-          }
-
-          if (
-            mutedWordsPref &&
-            AppBskyActorDefs.isMutedWordsPref(mutedWordsPref)
-          ) {
-            mutedWordsPref.items.push(newMutedWord)
-          } else {
-            // if the pref doesn't exist, create it
-            mutedWordsPref = {
-              items: [newMutedWord],
-            }
-          }
-
-          return prefs
-            .filter((p) => !AppBskyActorDefs.isMutedWordsPref(p))
-            .concat([
-              {
-                ...mutedWordsPref,
-                $type: 'app.bsky.actor.defs#mutedWordsPref',
-              },
-            ])
-        })
-      }
+      const postUri = 'at://did:plc:fake/app.bsky.feed.post/fake'
 
       beforeAll(async () => {
         agent = new BskyAgent({ service: network.pds.url })
         await agent.createAccount({
           handle: 'user8.test',
           email: 'user8@test.com',
-          password: 'password',
-        })
-      })
-
-      afterEach(async () => {
-        const { moderationPrefs } = await agent.getPreferences()
-        await agent.removeMutedWords(moderationPrefs.mutedWords)
-      })
-
-      describe(`upsertMutedWords (and addMutedWord)`, () => {
-        it(`adds new word, migrates old words`, async () => {
-          await addLegacyMutedWord({
-            value: 'word',
-            targets: ['content'],
-          })
-
-          {
-            const { moderationPrefs } = await agent.getPreferences()
-            const word = moderationPrefs.mutedWords.find(
-              (w) => w.value === 'word',
-            )
-            expect(word).toBeTruthy()
-            expect(word!.id).toBeFalsy()
-          }
-
-          await agent.upsertMutedWords([{ value: 'word2', targets: ['tag'] }])
-
-          {
-            const { moderationPrefs } = await agent.getPreferences()
-            const word = moderationPrefs.mutedWords.find(
-              (w) => w.value === 'word',
-            )
-            const word2 = moderationPrefs.mutedWords.find(
-              (w) => w.value === 'word2',
-            )
-
-            expect(word!.id).toBeTruthy()
-            expect(word2!.id).toBeTruthy()
-          }
-        })
-      })
-
-      describe(`updateMutedWord`, () => {
-        it(`updates legacy word, migrates old words`, async () => {
-          await addLegacyMutedWord({
-            value: 'word',
-            targets: ['content'],
-          })
-          await addLegacyMutedWord({
-            value: 'word2',
-            targets: ['tag'],
-          })
-
-          await agent.updateMutedWord({ value: 'word', targets: ['tag'] })
-
-          {
-            const { moderationPrefs } = await agent.getPreferences()
-            const word = moderationPrefs.mutedWords.find(
-              (w) => w.value === 'word',
-            )
-            const word2 = moderationPrefs.mutedWords.find(
-              (w) => w.value === 'word2',
-            )
-
-            expect(moderationPrefs.mutedWords.length).toEqual(2)
-            expect(word!.id).toBeTruthy()
-            expect(word!.targets).toEqual(['tag'])
-            expect(word2!.id).toBeTruthy()
-          }
-        })
-      })
-
-      describe(`removeMutedWord`, () => {
-        it(`removes legacy word, migrates old words`, async () => {
-          await addLegacyMutedWord({
-            value: 'word',
-            targets: ['content'],
-          })
-          await addLegacyMutedWord({
-            value: 'word2',
-            targets: ['tag'],
-          })
-
-          await agent.removeMutedWord({ value: 'word', targets: ['tag'] })
-
-          {
-            const { moderationPrefs } = await agent.getPreferences()
-            const word = moderationPrefs.mutedWords.find(
-              (w) => w.value === 'word',
-            )
-            const word2 = moderationPrefs.mutedWords.find(
-              (w) => w.value === 'word2',
-            )
-
-            expect(moderationPrefs.mutedWords.length).toEqual(1)
-            expect(word).toBeFalsy()
-            expect(word2!.id).toBeTruthy()
-          }
-        })
-      })
-    })
-
-    describe('hidden posts', () => {
-      let agent: BskyAgent
-      const postUri = 'at://did:plc:fake/app.bsky.feed.post/fake'
-
-      beforeAll(async () => {
-        agent = new BskyAgent({ service: network.pds.url })
-        await agent.createAccount({
-          handle: 'user9.test',
-          email: 'user9@test.com',
           password: 'password',
         })
       })

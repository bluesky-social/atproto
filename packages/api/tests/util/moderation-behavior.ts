--- conflicted
+++ resolved
@@ -1,12 +1,3 @@
-<<<<<<< HEAD
-import type {
-  ModerationBehaviorScenario,
-  ModerationBehaviors,
-} from '../../definitions/moderation-behaviors'
-import { ComAtprotoLabelDefs, ModerationOpts } from '../../src'
-import { mock as m } from './index'
-
-=======
 import {
   ModerationUI,
   ModerationOpts,
@@ -74,7 +65,7 @@
     expected: ModerationTestSuiteResultFlag[] | undefined,
     context: string = '',
     stringifiedResult: string | undefined = undefined,
-    ignoreCause = false,
+    _ignoreCause = false,
   ) {
     const fail = (msg: string) => ({
       pass: false,
@@ -163,7 +154,6 @@
   },
 })
 
->>>>>>> 71f9cc9d
 export class ModerationBehaviorSuiteRunner {
   constructor(
     public users: SuiteUsers,

import { z } from 'zod'
import { schema as common, def as commonDef } from '@atproto/common'
import { CID } from 'multiformats'
import BlockMap from './block-map'
import { RepoRecord } from '@atproto/lexicon'

// Repo nodes
// ---------------

const unsignedCommit = z.object({
  did: z.string(),
  version: z.number(),
  prev: common.cid.nullable(),
  data: common.cid,
})
export type UnsignedCommit = z.infer<typeof unsignedCommit> & { sig?: never }

const commit = z.object({
  did: z.string(),
  version: z.number(),
  prev: common.cid.nullable(),
  data: common.cid,
  sig: common.bytes,
})
export type Commit = z.infer<typeof commit>

export const schema = {
  ...common,
  commit,
}

export const def = {
  ...commonDef,
  commit: {
    name: 'commit',
    schema: schema.commit,
  },
}

// Repo Operations
// ---------------

export enum WriteOpAction {
  Create = 'create',
  Update = 'update',
  Delete = 'delete',
}

export type RecordCreateOp = {
  action: WriteOpAction.Create
  collection: string
  rkey: string
  record: RepoRecord
}

export type RecordUpdateOp = {
  action: WriteOpAction.Update
  collection: string
  rkey: string
  record: RepoRecord
}

export type RecordDeleteOp = {
  action: WriteOpAction.Delete
  collection: string
  rkey: string
}

export type RecordWriteOp = RecordCreateOp | RecordUpdateOp | RecordDeleteOp

export type RecordCreateDescript = RecordCreateOp & {
  cid: CID
}

export type RecordUpdateDescript = RecordUpdateOp & {
  prev: CID
  cid: CID
}

export type RecordDeleteDescript = RecordDeleteOp & {
  cid: CID
}

export type RecordWriteDescript =
  | RecordCreateDescript
  | RecordUpdateDescript
  | RecordDeleteDescript

export type WriteLog = RecordWriteDescript[][]

// Updates/Commits
// ---------------

export type CommitBlockData = {
  commit: CID
  blocks: BlockMap
}

export type CommitData = CommitBlockData & {
  prev: CID | null
}

export type RebaseData = {
  commit: CID
  rebased: CID
  blocks: BlockMap
  preservedCids: CID[]
}

export type CommitCidData = {
  commit: CID
  prev: CID | null
  cids: CID[]
}

export type RepoUpdate = CommitData & {
  ops: RecordWriteOp[]
}

export type CollectionContents = Record<string, RepoRecord>
export type RepoContents = Record<string, CollectionContents>

<<<<<<< HEAD
export type RepoRecordWithCid = { cid: CID; value: RepoRecord }
export type CollectionContentsWithCids = Record<string, RepoRecordWithCid>
export type RepoContentsWithCids = Record<string, CollectionContentsWithCids>
=======
export type DatastoreContents = Record<string, CID>
>>>>>>> ac905f30

export type RecordPath = {
  collection: string
  rkey: string
}

export type RecordClaim = {
  collection: string
  rkey: string
  record: RepoRecord | null
}<|MERGE_RESOLUTION|>--- conflicted
+++ resolved
@@ -120,13 +120,12 @@
 export type CollectionContents = Record<string, RepoRecord>
 export type RepoContents = Record<string, CollectionContents>
 
-<<<<<<< HEAD
 export type RepoRecordWithCid = { cid: CID; value: RepoRecord }
 export type CollectionContentsWithCids = Record<string, RepoRecordWithCid>
 export type RepoContentsWithCids = Record<string, CollectionContentsWithCids>
-=======
+
 export type DatastoreContents = Record<string, CID>
->>>>>>> ac905f30
+
 
 export type RecordPath = {
   collection: string

import { CID } from 'multiformats/cid'
import { Commit, def, DataStore, RepoContents } from './types'
import { ReadableBlockstore } from './storage'
import { MST } from './mst'
import log from './logger'
import * as util from './util'
import * as parse from './parse'
import { MissingBlocksError } from './error'

type Params = {
  storage: ReadableBlockstore
  data: DataStore
  commit: Commit
  cid: CID
}

export class ReadableRepo {
  storage: ReadableBlockstore
  data: DataStore
  commit: Commit
  cid: CID

  constructor(params: Params) {
    this.storage = params.storage
    this.data = params.data
    this.commit = params.commit
    this.cid = params.cid
  }

  static async load(storage: ReadableBlockstore, commitCid: CID) {
    const commit = await storage.readObj(commitCid, def.commit)
    const data = await MST.load(storage, commit.data)
    log.info({ did: commit.did }, 'loaded repo for')
    return new ReadableRepo({
      storage,
      data,
      commit,
      cid: commitCid,
    })
  }

  get did(): string {
    return this.commit.did
  }

  get version(): number {
    return this.commit.version
  }

  async getRecord(collection: string, rkey: string): Promise<unknown | null> {
    const dataKey = collection + '/' + rkey
    const cid = await this.data.get(dataKey)
    if (!cid) return null
    return this.storage.readObj(cid, def.unknown)
  }

  async getContents(): Promise<RepoContents> {
    const entries = await this.data.list()
    const cids = entries.map((e) => e.value)
    const { blocks, missing } = await this.storage.getBlocks(cids)
    if (missing.length > 0) {
      throw new MissingBlocksError('getContents record', missing)
    }
    const contents: RepoContents = {}
    for (const entry of entries) {
      const { collection, rkey } = util.parseDataKey(entry.key)
      contents[collection] ??= {}
<<<<<<< HEAD
      const parsed = await parse.getAndParse(blocks, entry.value, def.map)
      contents[collection][rkey] = parsed.obj
=======
      const parsed = await parse.getAndParseRecord(blocks, entry.value)
      contents[collection][rkey] = parsed.record
>>>>>>> 6feb2a62
    }
    return contents
  }
}

export default ReadableRepo<|MERGE_RESOLUTION|>--- conflicted
+++ resolved
@@ -65,13 +65,8 @@
     for (const entry of entries) {
       const { collection, rkey } = util.parseDataKey(entry.key)
       contents[collection] ??= {}
-<<<<<<< HEAD
-      const parsed = await parse.getAndParse(blocks, entry.value, def.map)
-      contents[collection][rkey] = parsed.obj
-=======
       const parsed = await parse.getAndParseRecord(blocks, entry.value)
       contents[collection][rkey] = parsed.record
->>>>>>> 6feb2a62
     }
     return contents
   }

import * as crypto from '@atproto/crypto'
import { DidDocument, AtprotoData } from '../types'
import {
  getDid,
  getHandle,
  getPdsEndpoint,
  getFeedGenEndpoint,
  getNotifEndpoint,
  getSigningKey,
} from '@atproto/common-web'

export {
  getDid,
  getHandle,
  getPdsEndpoint as getPds,
  getFeedGenEndpoint as getFeedGen,
  getNotifEndpoint as getNotif,
}

export const getKey = (doc: DidDocument): string | undefined => {
  const key = getSigningKey(doc)
  if (!key) return undefined

  const keyBytes = crypto.multibaseToBytes(key.publicKeyMultibase)
  let didKey: string | undefined = undefined
  if (key.type === 'EcdsaSecp256r1VerificationKey2019') {
    didKey = crypto.formatDidKey(crypto.P256_JWT_ALG, keyBytes)
  } else if (key.type === 'EcdsaSecp256k1VerificationKey2019') {
    didKey = crypto.formatDidKey(crypto.SECP256K1_JWT_ALG, keyBytes)
  } else if (key.type === 'Multikey') {
    const parsed = crypto.parseMultikey(key.publicKeyMultibase)
    didKey = crypto.formatDidKey(parsed.jwtAlg, parsed.keyBytes)
  }
  return didKey
}

export const parseToAtprotoDocument = (
  doc: DidDocument,
): Partial<AtprotoData> => {
  const did = getDid(doc)
  return {
    did,
    signingKey: getKey(doc),
    handle: getHandle(doc),
    pds: getPdsEndpoint(doc),
  }
}

export const ensureAtpDocument = (doc: DidDocument): AtprotoData => {
  const { did, signingKey, handle, pds } = parseToAtprotoDocument(doc)
  if (!did) {
    throw new Error(`Could not parse id from doc: ${doc}`)
  }
  if (!signingKey) {
    throw new Error(`Could not parse signingKey from doc: ${doc}`)
  }
  if (!handle) {
    throw new Error(`Could not parse handle from doc: ${doc}`)
  }
  if (!pds) {
    throw new Error(`Could not parse pds from doc: ${doc}`)
  }
  return { did, signingKey, handle, pds }
<<<<<<< HEAD
}

export const ensureAtprotoKey = (doc: DidDocument): string => {
  const { signingKey } = parseToAtprotoDocument(doc)
  if (!signingKey) {
    throw new Error(`Could not parse signingKey from doc: ${doc}`)
  }
  return signingKey
}

// Check protocol and hostname to prevent potential SSRF
const validateUrl = (url: string) => {
  const { hostname, protocol } = new URL(url)
  if (!['http:', 'https:'].includes(protocol)) {
    throw new Error('Invalid pds protocol')
  }
  if (!hostname) {
    throw new Error('Invalid pds hostname')
  }
}

const getServiceEndpoint = (
  doc: DidDocument,
  opts: { id: string; type: string },
) => {
  const did = getDid(doc)
  let services = doc.service
  if (!services) return undefined
  if (typeof services !== 'object') return undefined
  if (!Array.isArray(services)) {
    services = [services]
  }
  const found = services.find(
    (service) => service.id === opts.id || service.id === `${did}${opts.id}`,
  )
  if (!found) return undefined
  if (found.type !== opts.type) {
    return undefined
  }
  if (typeof found.serviceEndpoint !== 'string') {
    return undefined
  }
  validateUrl(found.serviceEndpoint)
  return found.serviceEndpoint
=======
>>>>>>> b14ddb5e
}<|MERGE_RESOLUTION|>--- conflicted
+++ resolved
@@ -61,7 +61,6 @@
     throw new Error(`Could not parse pds from doc: ${doc}`)
   }
   return { did, signingKey, handle, pds }
-<<<<<<< HEAD
 }
 
 export const ensureAtprotoKey = (doc: DidDocument): string => {
@@ -70,42 +69,4 @@
     throw new Error(`Could not parse signingKey from doc: ${doc}`)
   }
   return signingKey
-}
-
-// Check protocol and hostname to prevent potential SSRF
-const validateUrl = (url: string) => {
-  const { hostname, protocol } = new URL(url)
-  if (!['http:', 'https:'].includes(protocol)) {
-    throw new Error('Invalid pds protocol')
-  }
-  if (!hostname) {
-    throw new Error('Invalid pds hostname')
-  }
-}
-
-const getServiceEndpoint = (
-  doc: DidDocument,
-  opts: { id: string; type: string },
-) => {
-  const did = getDid(doc)
-  let services = doc.service
-  if (!services) return undefined
-  if (typeof services !== 'object') return undefined
-  if (!Array.isArray(services)) {
-    services = [services]
-  }
-  const found = services.find(
-    (service) => service.id === opts.id || service.id === `${did}${opts.id}`,
-  )
-  if (!found) return undefined
-  if (found.type !== opts.type) {
-    return undefined
-  }
-  if (typeof found.serviceEndpoint !== 'string') {
-    return undefined
-  }
-  validateUrl(found.serviceEndpoint)
-  return found.serviceEndpoint
-=======
->>>>>>> b14ddb5e
 }
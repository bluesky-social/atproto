--- conflicted
+++ resolved
@@ -24,15 +24,8 @@
     "directory": "packages/lexicon"
   },
   "dependencies": {
-<<<<<<< HEAD
     "@atproto/common-web": "workspace:^",
-    "@atproto/identifier": "workspace:^",
-    "@atproto/nsid": "workspace:^",
-    "@atproto/uri": "workspace:^",
-=======
-    "@atproto/common-web": "*",
-    "@atproto/syntax": "*",
->>>>>>> 964e08ad
+    "@atproto/syntax": "workspace:^",
     "iso-datestring-validator": "^2.2.2",
     "multiformats": "^9.9.0",
     "zod": "^3.21.4"

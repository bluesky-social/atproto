--- conflicted
+++ resolved
@@ -428,8 +428,6 @@
     description: z.string().optional(),
     defs: z.record(z.string(), lexUserType),
   })
-<<<<<<< HEAD
-  .strict()
   .refine(
     (doc) => {
       for (const [defId, def] of Object.entries(doc.defs)) {
@@ -443,22 +441,6 @@
         ) {
           return false
         }
-=======
-  .superRefine((doc, ctx) => {
-    for (const defId in doc.defs) {
-      const def = doc.defs[defId]
-      if (
-        defId !== 'main' &&
-        (def.type === 'record' ||
-          def.type === 'procedure' ||
-          def.type === 'query' ||
-          def.type === 'subscription')
-      ) {
-        ctx.addIssue({
-          code: z.ZodIssueCode.custom,
-          message: `Records, procedures, queries, and subscriptions must be the main definition.`,
-        })
->>>>>>> 2104d903
       }
       return true
     },

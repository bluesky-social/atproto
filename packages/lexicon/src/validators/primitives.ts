import * as common from '@atproto/common'
import { Lexicons } from '../lexicons'
import * as formats from './formats'
import {
  LexUserType,
  LexBoolean,
  LexNumber,
  LexInteger,
  LexString,
  ValidationResult,
  ValidationError,
  LexBytes,
} from '../types'

export function validate(
  lexicons: Lexicons,
  path: string,
  def: LexUserType,
  value: unknown,
): ValidationResult {
  switch (def.type) {
    case 'boolean':
      return boolean(lexicons, path, def, value)
    case 'number':
      return number(lexicons, path, def, value)
    case 'integer':
      return integer(lexicons, path, def, value)
    case 'string':
      return string(lexicons, path, def, value)
    case 'bytes':
      return bytes(lexicons, path, def, value)
    case 'cid-internal-ref':
      return cidInternalRef(lexicons, path, def, value)
    case 'unknown':
      return unknown(lexicons, path, def, value)
    default:
      return {
        success: false,
        error: new ValidationError(`Unexpected lexicon type: ${def.type}`),
      }
  }
}

export function boolean(
  lexicons: Lexicons,
  path: string,
  def: LexUserType,
  value: unknown,
): ValidationResult {
  def = def as LexBoolean

  // type
  const type = typeof value
  if (type === 'undefined') {
    if (typeof def.default === 'boolean') {
      return { success: true, value: def.default }
    }
    return {
      success: false,
      error: new ValidationError(`${path} must be a boolean`),
    }
  } else if (type !== 'boolean') {
    return {
      success: false,
      error: new ValidationError(`${path} must be a boolean`),
    }
  }

  // const
  if (typeof def.const === 'boolean') {
    if (value !== def.const) {
      return {
        success: false,
        error: new ValidationError(`${path} must be ${def.const}`),
      }
    }
  }

  return { success: true, value }
}

export function number(
  lexicons: Lexicons,
  path: string,
  def: LexUserType,
  value: unknown,
): ValidationResult {
  def = def as LexNumber

  // type
  const type = typeof value
  if (type === 'undefined') {
    if (typeof def.default === 'number') {
      return { success: true, value: def.default }
    }
    return {
      success: false,
      error: new ValidationError(`${path} must be a number`),
    }
  } else if (type !== 'number') {
    return {
      success: false,
      error: new ValidationError(`${path} must be a number`),
    }
  }

  // const
  if (typeof def.const === 'number') {
    if (value !== def.const) {
      return {
        success: false,
        error: new ValidationError(`${path} must be ${def.const}`),
      }
    }
  }

  // enum
  if (Array.isArray(def.enum)) {
    if (!def.enum.includes(value as number)) {
      return {
        success: false,
        error: new ValidationError(
          `${path} must be one of (${def.enum.join('|')})`,
        ),
      }
    }
  }

  // maximum
  if (typeof def.maximum === 'number') {
    if ((value as number) > def.maximum) {
      return {
        success: false,
        error: new ValidationError(
          `${path} can not be greater than ${def.maximum}`,
        ),
      }
    }
  }

  // minimum
  if (typeof def.minimum === 'number') {
    if ((value as number) < def.minimum) {
      return {
        success: false,
        error: new ValidationError(
          `${path} can not be less than ${def.minimum}`,
        ),
      }
    }
  }

  return { success: true, value }
}

export function integer(
  lexicons: Lexicons,
  path: string,
  def: LexUserType,
  value: unknown,
): ValidationResult {
  def = def as LexInteger

  // run number validation
  const numRes = number(lexicons, path, def, value)
  if (!numRes.success) {
    return numRes
  } else {
    value = numRes.value
  }

  // whole numbers only
  if (!Number.isInteger(value)) {
    return {
      success: false,
      error: new ValidationError(`${path} must be an integer`),
    }
  }

  return { success: true, value }
}

export function string(
  lexicons: Lexicons,
  path: string,
  def: LexUserType,
  value: unknown,
): ValidationResult {
  def = def as LexString

  // type
  if (typeof value === 'undefined') {
    if (typeof def.default === 'string') {
      return { success: true, value: def.default }
    }
    return {
      success: false,
      error: new ValidationError(`${path} must be a string`),
    }
  } else if (typeof value !== 'string') {
    return {
      success: false,
      error: new ValidationError(`${path} must be a string`),
    }
  }

  // const
  if (typeof def.const === 'string') {
    if (value !== def.const) {
      return {
        success: false,
        error: new ValidationError(`${path} must be ${def.const}`),
      }
    }
  }

  // enum
  if (Array.isArray(def.enum)) {
    if (!def.enum.includes(value as string)) {
      return {
        success: false,
        error: new ValidationError(
          `${path} must be one of (${def.enum.join('|')})`,
        ),
      }
    }
  }

  // maxLength
  if (typeof def.maxLength === 'number') {
    if (common.utf8Len(value) > def.maxLength) {
      return {
        success: false,
        error: new ValidationError(
          `${path} must not be longer than ${def.maxLength} characters`,
        ),
      }
    }
  }

  // minLength
  if (typeof def.minLength === 'number') {
    if (common.utf8Len(value) < def.minLength) {
      return {
        success: false,
        error: new ValidationError(
          `${path} must not be shorter than ${def.minLength} characters`,
        ),
      }
    }
  }

  // maxGraphemes
  if (typeof def.maxGraphemes === 'number') {
    if (common.graphemeLen(value) > def.maxGraphemes) {
      return {
        success: false,
        error: new ValidationError(
          `${path} must not be longer than ${def.maxGraphemes} graphemes`,
        ),
      }
    }
  }

  // minGraphemes
  if (typeof def.minGraphemes === 'number') {
    if (common.graphemeLen(value) < def.minGraphemes) {
      return {
        success: false,
        error: new ValidationError(
          `${path} must not be shorter than ${def.minGraphemes} graphemes`,
        ),
      }
    }
  }

  if (typeof def.format === 'string') {
    switch (def.format) {
      case 'datetime':
        return formats.datetime(path, value)
      case 'uri':
        return formats.uri(path, value)
      case 'at-uri':
        return formats.atUri(path, value)
      case 'did':
        return formats.did(path, value)
      case 'handle':
        return formats.handle(path, value)
      case 'at-identifier':
        return formats.atIdentifier(path, value)
      case 'nsid':
        return formats.nsid(path, value)
      case 'cid':
        return formats.cid(path, value)
    }
  }

  return { success: true, value }
}

<<<<<<< HEAD
=======
export function datetimeFormat(path: string, value: string): ValidationResult {
  try {
    if (!isValidISODateString(value)) {
      throw new Error()
    }
  } catch {
    return {
      success: false,
      error: new ValidationError(
        `${path} must be an iso8601 formatted datetime`,
      ),
    }
  }
  return { success: true, value }
}

export function atUriFormat(path: string, value: string): ValidationResult {
  try {
    if (!value.startsWith('at://')) {
      throw new Error()
    }
    const uri = new AtUri(value)
    if (!uri.host) {
      throw new Error()
    }
  } catch {
    return {
      success: false,
      error: new ValidationError(`${path} must be an at-uri`),
    }
  }
  return { success: true, value }
}

export function didFormat(path: string, value: string): ValidationResult {
  const parts = value.split(':')
  if (parts[0] !== 'did' || !parts[1] || !parts[2]) {
    return {
      success: false,
      error: new ValidationError(`${path} must be a did`),
    }
  }
  return { success: true, value }
}

export function cidFormat(path: string, value: string): ValidationResult {
  try {
    CID.parse(value)
  } catch {
    return {
      success: false,
      error: new ValidationError(`${path} must be a CID string`),
    }
  }
  return { success: true, value }
}

export function bytes(
  lexicons: Lexicons,
  path: string,
  def: LexUserType,
  value: unknown,
): ValidationResult {
  def = def as LexBytes

  if (!value || !(value instanceof Uint8Array)) {
    return {
      success: false,
      error: new ValidationError(`${path} must be a byte array`),
    }
  }

  // maxLength
  if (typeof def.maxLength === 'number') {
    if (value.byteLength > def.maxLength) {
      return {
        success: false,
        error: new ValidationError(
          `${path} must not be larger than ${def.maxLength} bytes`,
        ),
      }
    }
  }

  // minLength
  if (typeof def.minLength === 'number') {
    if (value.byteLength < def.minLength) {
      return {
        success: false,
        error: new ValidationError(
          `${path} must not be smaller than ${def.minLength} bytes`,
        ),
      }
    }
  }

  return { success: true, value }
}

export function cidInternalRef(
  lexicons: Lexicons,
  path: string,
  def: LexUserType,
  value: unknown,
): ValidationResult {
  if (CID.asCID(value) === null) {
    return {
      success: false,
      error: new ValidationError(`${path} must be a CID`),
    }
  }

  return { success: true, value }
}

>>>>>>> 85babfb8
export function unknown(
  lexicons: Lexicons,
  path: string,
  def: LexUserType,
  value: unknown,
): ValidationResult {
  // type
  if (!value || typeof value !== 'object') {
    return {
      success: false,
      error: new ValidationError(`${path} must be an object`),
    }
  }

  return { success: true, value }
}<|MERGE_RESOLUTION|>--- conflicted
+++ resolved
@@ -1,4 +1,5 @@
 import * as common from '@atproto/common'
+import { CID } from 'multiformats/cid'
 import { Lexicons } from '../lexicons'
 import * as formats from './formats'
 import {
@@ -298,65 +299,6 @@
   return { success: true, value }
 }
 
-<<<<<<< HEAD
-=======
-export function datetimeFormat(path: string, value: string): ValidationResult {
-  try {
-    if (!isValidISODateString(value)) {
-      throw new Error()
-    }
-  } catch {
-    return {
-      success: false,
-      error: new ValidationError(
-        `${path} must be an iso8601 formatted datetime`,
-      ),
-    }
-  }
-  return { success: true, value }
-}
-
-export function atUriFormat(path: string, value: string): ValidationResult {
-  try {
-    if (!value.startsWith('at://')) {
-      throw new Error()
-    }
-    const uri = new AtUri(value)
-    if (!uri.host) {
-      throw new Error()
-    }
-  } catch {
-    return {
-      success: false,
-      error: new ValidationError(`${path} must be an at-uri`),
-    }
-  }
-  return { success: true, value }
-}
-
-export function didFormat(path: string, value: string): ValidationResult {
-  const parts = value.split(':')
-  if (parts[0] !== 'did' || !parts[1] || !parts[2]) {
-    return {
-      success: false,
-      error: new ValidationError(`${path} must be a did`),
-    }
-  }
-  return { success: true, value }
-}
-
-export function cidFormat(path: string, value: string): ValidationResult {
-  try {
-    CID.parse(value)
-  } catch {
-    return {
-      success: false,
-      error: new ValidationError(`${path} must be a CID string`),
-    }
-  }
-  return { success: true, value }
-}
-
 export function bytes(
   lexicons: Lexicons,
   path: string,
@@ -415,7 +357,6 @@
   return { success: true, value }
 }
 
->>>>>>> 85babfb8
 export function unknown(
   lexicons: Lexicons,
   path: string,

--- conflicted
+++ resolved
@@ -68,14 +68,10 @@
     }
   }
 
-<<<<<<< HEAD
   return {
     success: false,
     error: new ValidationError(`${path} must be a valid did`),
   }
-=======
-  return { success: true, value }
->>>>>>> c34426fc
 }
 
 export function handle(path: string, value: string): ValidationResult {
@@ -92,13 +88,6 @@
 }
 
 export function atIdentifier(path: string, value: string): ValidationResult {
-<<<<<<< HEAD
-  const didResult = did(path, value)
-  if (didResult.success) return didResult
-
-  const handleResult = handle(path, value)
-  if (handleResult.success) return handleResult
-=======
   // We can discriminate based on the "did:" prefix
   if (value.startsWith('did:')) {
     const didResult = did(path, value)
@@ -107,7 +96,6 @@
     const handleResult = handle(path, value)
     if (handleResult.success) return handleResult
   }
->>>>>>> c34426fc
 
   return {
     success: false,

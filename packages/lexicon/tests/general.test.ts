--- conflicted
+++ resolved
@@ -101,7 +101,6 @@
       lexiconDoc.parse(schema)
     }).toThrow('Required field \\"foo\\" not defined')
   })
-<<<<<<< HEAD
   it('fails when unknown fields are present', () => {
     const schema = {
       lexicon: 1,
@@ -110,7 +109,14 @@
         test: {
           type: 'object',
           foo: 3,
-=======
+        },
+      },
+    }
+
+    expect(() => {
+      lexiconDoc.parse(schema)
+    }).toThrow("Unrecognized key(s) in object: 'foo'")
+  })
   it('fails lexicon parsing when uri is invalid', () => {
     const schema = {
       lexicon: 1,
@@ -121,16 +127,11 @@
           properties: {
             test: { type: 'ref', ref: 'com.example.invalid#test#test' },
           },
->>>>>>> 743eaf1c
         },
       },
     }
 
     expect(() => {
-<<<<<<< HEAD
-      lexiconDoc.parse(schema)
-    }).toThrow("Unrecognized key(s) in object: 'foo'")
-=======
       new Lexicons([schema])
     }).toThrow('Uri can only have one hash segment')
   })
@@ -253,7 +254,6 @@
     })
     expect(result.success).toBeFalsy()
     expect(result['error']?.message).toBe('Object/union/test must be a string')
->>>>>>> 743eaf1c
   })
 })
 

import { AddressInfo } from 'net'
import os from 'os'
import path from 'path'
import * as crypto from '@atproto/crypto'
import * as plc from '@did-plc/lib'
import { PlcServer, Database as PlcDatabase } from '@did-plc/server'
import { AtUri } from '@atproto/uri'
import { randomStr } from '@atproto/crypto'
import { CID } from 'multiformats/cid'
import * as uint8arrays from 'uint8arrays'
import { PDS, ServerConfig, Database, MemoryBlobStore } from '../src/index'
import { FeedViewPost } from '../src/lexicon/types/app/bsky/feed/defs'
import DiskBlobStore from '../src/storage/disk-blobstore'
import AppContext from '../src/context'
import { HOUR } from '@atproto/common'
import { lexToJson } from '@atproto/lexicon'

const ADMIN_PASSWORD = 'admin-pass'
const MODERATOR_PASSWORD = 'moderator-pass'

export type CloseFn = () => Promise<void>
export type TestServerInfo = {
  url: string
  ctx: AppContext
  close: CloseFn
}

export type TestServerOpts = {
  migration?: string
}

export const runTestServer = async (
  params: Partial<ServerConfig> = {},
  opts: TestServerOpts = {},
): Promise<TestServerInfo> => {
  const repoSigningKey = await crypto.Secp256k1Keypair.create()
  const plcRotationKey = await crypto.Secp256k1Keypair.create()

  const dbPostgresUrl = params.dbPostgresUrl || process.env.DB_POSTGRES_URL
  const dbPostgresSchema =
    params.dbPostgresSchema || process.env.DB_POSTGRES_SCHEMA
  // run plc server

  let plcDb
  if (dbPostgresUrl !== undefined) {
    plcDb = PlcDatabase.postgres({
      url: dbPostgresUrl,
      schema: `plc_test_${dbPostgresSchema}`,
    })
    await plcDb.migrateToLatestOrThrow()
  } else {
    plcDb = PlcDatabase.mock()
  }

  const plcServer = PlcServer.create({ db: plcDb })
  const plcListener = await plcServer.start()
  const plcPort = (plcListener.address() as AddressInfo).port
  const plcUrl = `http://localhost:${plcPort}`

  const recoveryKey = (await crypto.Secp256k1Keypair.create()).did()

  const plcClient = new plc.Client(plcUrl)
  const serverDid = await plcClient.createDid({
    signingKey: repoSigningKey.did(),
    rotationKeys: [recoveryKey, plcRotationKey.did()],
    handle: 'localhost',
    pds: 'https://pds.public.url',
    signer: plcRotationKey,
  })

  const blobstoreLoc = path.join(os.tmpdir(), randomStr(5, 'base32'))

  const cfg = new ServerConfig({
    debugMode: true,
    version: '0.0.0',
    scheme: 'http',
    hostname: 'localhost',
    serverDid,
    recoveryKey,
    adminPassword: ADMIN_PASSWORD,
    moderatorPassword: MODERATOR_PASSWORD,
    inviteRequired: false,
    userInviteInterval: null,
    didPlcUrl: plcUrl,
    jwtSecret: 'jwt-secret',
    availableUserDomains: ['.test'],
    appUrlPasswordReset: 'app://forgot-password',
    emailNoReplyAddress: 'noreply@blueskyweb.xyz',
    publicUrl: 'https://pds.public.url',
    imgUriSalt: '9dd04221f5755bce5f55f47464c27e1e',
    imgUriKey:
      'f23ecd142835025f42c3db2cf25dd813956c178392760256211f9d315f8ab4d8',
    dbPostgresUrl: process.env.DB_POSTGRES_URL,
    blobstoreLocation: `${blobstoreLoc}/blobs`,
    blobstoreTmp: `${blobstoreLoc}/tmp`,
    labelerDid: 'did:example:labeler',
    labelerKeywords: { label_me: 'test-label', label_me_2: 'test-label-2' },
    maxSubscriptionBuffer: 200,
    repoBackfillLimitMs: HOUR,
    ...params,
  })

  const db =
    cfg.dbPostgresUrl !== undefined
      ? Database.postgres({
          url: cfg.dbPostgresUrl,
          schema: cfg.dbPostgresSchema,
        })
      : Database.memory()

  // Separate migration db on postgres in case migration changes some
<<<<<<< HEAD
  // connection state that we need in the tests, e.g. "alter table ... set ..."
=======
  // connection state that we need in the tests, e.g. "alter database ... set ..."
>>>>>>> 0c02804a
  const migrationDb =
    cfg.dbPostgresUrl !== undefined
      ? Database.postgres({
          url: cfg.dbPostgresUrl,
          schema: cfg.dbPostgresSchema,
        })
      : db
  if (opts.migration) {
    await migrationDb.migrateToOrThrow(opts.migration)
  } else {
    await migrationDb.migrateToLatestOrThrow()
  }
  if (migrationDb !== db) {
    await migrationDb.close()
  }

  const blobstore =
    cfg.blobstoreLocation !== undefined
      ? await DiskBlobStore.create(cfg.blobstoreLocation, cfg.blobstoreTmp)
      : new MemoryBlobStore()

  const pds = PDS.create({
    db,
    blobstore,
    repoSigningKey,
    plcRotationKey,
    config: cfg,
  })
  const pdsServer = await pds.start()
  const pdsPort = (pdsServer.address() as AddressInfo).port

  return {
    url: `http://localhost:${pdsPort}`,
    ctx: pds.ctx,
    close: async () => {
      await pds.destroy()
      await plcServer.destroy()
    },
  }
}

export const adminAuth = () => {
  return basicAuth('admin', ADMIN_PASSWORD)
}

export const moderatorAuth = () => {
  return basicAuth('admin', MODERATOR_PASSWORD)
}

const basicAuth = (username: string, password: string) => {
  return (
    'Basic ' +
    uint8arrays.toString(
      uint8arrays.fromString(`${username}:${password}`, 'utf8'),
      'base64pad',
    )
  )
}

// Swap out identifiers and dates with stable
// values for the purpose of snapshot testing
export const forSnapshot = (obj: unknown) => {
  const records = { [kTake]: 'record' }
  const collections = { [kTake]: 'collection' }
  const users = { [kTake]: 'user' }
  const cids = { [kTake]: 'cids' }
  const unknown = { [kTake]: 'unknown' }
  const toWalk = lexToJson(obj as any) // remove any blobrefs/cids
  return mapLeafValues(toWalk, (item) => {
    const asCid = CID.asCID(item)
    if (asCid !== null) {
      return take(cids, asCid.toString())
    }
    if (typeof item !== 'string') {
      return item
    }
    const str = item.startsWith('did:plc:') ? `at://${item}` : item
    if (str.startsWith('at://')) {
      const uri = new AtUri(str)
      if (uri.rkey) {
        return take(records, str)
      }
      if (uri.collection) {
        return take(collections, str)
      }
      if (uri.hostname) {
        return take(users, str)
      }
      return take(unknown, str)
    }
    if (str.match(/^\d{4}-\d{2}-\d{2}T/)) {
      return constantDate
    }
    if (str.match(/^\d+::bafy/)) {
      return constantKeysetCursor
    }
    if (str.startsWith('pds-public-url-')) {
      return 'invite-code'
    }
    if (str.match(/^\d+::pds-public-url-/)) {
      return '0000000000000::invite-code'
    }
    let isCid: boolean
    try {
      CID.parse(str)
      isCid = true
    } catch (_err) {
      isCid = false
    }
    if (isCid) {
      return take(cids, str)
    }
    return item
  })
}

// Feed testing utils

export const getOriginator = (item: FeedViewPost) => {
  if (!item.reason) {
    return item.post.author.did
  } else {
    return (item.reason.by as { [did: string]: string }).did
  }
}

// Useful for remapping ids in snapshot testing, to make snapshots deterministic.
// E.g. you may use this to map this:
//   [{ uri: 'did://rad'}, { uri: 'did://bad' }, { uri: 'did://rad'}]
// to this:
//   [{ uri: '0'}, { uri: '1' }, { uri: '0'}]
const kTake = Symbol('take')
export function take(obj, value: string): string
export function take(obj, value: string | undefined): string | undefined
export function take(
  obj: { [s: string]: number; [kTake]?: string },
  value: string | undefined,
): string | undefined {
  if (value === undefined) {
    return
  }
  if (!(value in obj)) {
    obj[value] = Object.keys(obj).length
  }
  const kind = obj[kTake]
  return typeof kind === 'string'
    ? `${kind}(${obj[value]})`
    : String(obj[value])
}

export const constantDate = new Date(0).toISOString()
export const constantKeysetCursor = '0000000000000::bafycid'

const mapLeafValues = (obj: unknown, fn: (val: unknown) => unknown) => {
  if (Array.isArray(obj)) {
    return obj.map((item) => mapLeafValues(item, fn))
  }
  if (obj && typeof obj === 'object') {
    return Object.entries(obj).reduce(
      (collect, [name, value]) =>
        Object.assign(collect, { [name]: mapLeafValues(value, fn) }),
      {},
    )
  }
  return fn(obj)
}

export const paginateAll = async <T extends { cursor?: string }>(
  fn: (cursor?: string) => Promise<T>,
  limit = Infinity,
): Promise<T[]> => {
  const results: T[] = []
  let cursor
  do {
    const res = await fn(cursor)
    results.push(res)
    cursor = res.cursor
  } while (cursor && results.length < limit)
  return results
}<|MERGE_RESOLUTION|>--- conflicted
+++ resolved
@@ -109,11 +109,7 @@
       : Database.memory()
 
   // Separate migration db on postgres in case migration changes some
-<<<<<<< HEAD
-  // connection state that we need in the tests, e.g. "alter table ... set ..."
-=======
   // connection state that we need in the tests, e.g. "alter database ... set ..."
->>>>>>> 0c02804a
   const migrationDb =
     cfg.dbPostgresUrl !== undefined
       ? Database.postgres({

import { AddressInfo } from 'net'
import os from 'os'
import path from 'path'
import * as crypto from '@atproto/crypto'
import * as plc from '@atproto/plc'
import { AtUri } from '@atproto/uri'
import { randomStr } from '@atproto/crypto'
import { CID } from 'multiformats/cid'
import * as uint8arrays from 'uint8arrays'
<<<<<<< HEAD
import server, {
  ServerConfig,
  Database,
  App,
  MemoryBlobStore,
} from '../src/index'
import { Main as FeedItem } from '../src/lexicon/types/app/bsky/feed/item'
=======
import { PDS, ServerConfig, Database, MemoryBlobStore } from '../src/index'
import * as GetAuthorFeed from '../src/lexicon/types/app/bsky/feed/getAuthorFeed'
import * as GetTimeline from '../src/lexicon/types/app/bsky/feed/getTimeline'
>>>>>>> f0ee51f1
import DiskBlobStore from '../src/storage/disk-blobstore'
import AppContext from '../src/context'

const ADMIN_PASSWORD = 'admin-pass'

export type CloseFn = () => Promise<void>
export type TestServerInfo = {
  url: string
  ctx: AppContext
  close: CloseFn
}

export const runTestServer = async (
  params: Partial<ServerConfig> = {},
): Promise<TestServerInfo> => {
  const keypair = await crypto.EcdsaKeypair.create()

  // run plc server
  const plcDb = plc.Database.memory()
  await plcDb.migrateToLatestOrThrow()
  const plcServer = plc.PlcServer.create({ db: plcDb })
  const plcListener = await plcServer.start()
  const plcPort = (plcListener.address() as AddressInfo).port
  const plcUrl = `http://localhost:${plcPort}`

  const recoveryKey = (await crypto.EcdsaKeypair.create()).did()

  const plcClient = new plc.PlcClient(plcUrl)
  const serverDid = await plcClient.createDid(
    keypair,
    recoveryKey,
    'localhost',
    'https://pds.public.url',
  )

  const blobstoreLoc = path.join(os.tmpdir(), randomStr(5, 'base32'))

  const cfg = new ServerConfig({
    debugMode: true,
    version: '0.0.0',
    scheme: 'http',
    hostname: 'localhost',
    serverDid,
    recoveryKey,
    adminPassword: ADMIN_PASSWORD,
    inviteRequired: false,
    didPlcUrl: plcUrl,
    jwtSecret: 'jwt-secret',
    availableUserDomains: ['.test'],
    appUrlPasswordReset: 'app://forgot-password',
    emailNoReplyAddress: 'noreply@blueskyweb.xyz',
    publicUrl: 'https://pds.public.url',
    imgUriSalt: '9dd04221f5755bce5f55f47464c27e1e',
    imgUriKey:
      'f23ecd142835025f42c3db2cf25dd813956c178392760256211f9d315f8ab4d8',
    dbPostgresUrl: process.env.DB_POSTGRES_URL,
    blobstoreLocation: `${blobstoreLoc}/blobs`,
    blobstoreTmp: `${blobstoreLoc}/tmp`,
    ...params,
  })

  const db =
    cfg.dbPostgresUrl !== undefined
      ? Database.postgres({
          url: cfg.dbPostgresUrl,
          schema: cfg.dbPostgresSchema,
        })
      : Database.memory()

  await db.migrateToLatestOrThrow()

  const blobstore =
    cfg.blobstoreLocation !== undefined
      ? await DiskBlobStore.create(cfg.blobstoreLocation, cfg.blobstoreTmp)
      : new MemoryBlobStore()

  const pds = PDS.create({ db, blobstore, keypair, cfg: cfg })
  const pdsServer = await pds.start()
  const pdsPort = (pdsServer.address() as AddressInfo).port

  return {
    url: `http://localhost:${pdsPort}`,
    ctx: pds.ctx,
    close: async () => {
      await pds.destroy()
      await plcServer.destroy()
    },
  }
}

export const adminAuth = () => {
  return (
    'Basic ' +
    uint8arrays.toString(
      uint8arrays.fromString('admin:' + ADMIN_PASSWORD, 'utf8'),
      'base64pad',
    )
  )
}

// Swap out identifiers and dates with stable
// values for the purpose of snapshot testing
export const forSnapshot = (obj: unknown) => {
  const records = { [kTake]: 'record' }
  const collections = { [kTake]: 'collection' }
  const users = { [kTake]: 'user' }
  const cids = { [kTake]: 'cids' }
  const unknown = { [kTake]: 'unknown' }
  return mapLeafValues(obj, (item) => {
    if (typeof item !== 'string') {
      return item
    }
    const str = item.startsWith('did:plc:') ? `at://${item}` : item
    if (str.startsWith('at://')) {
      const uri = new AtUri(str)
      if (uri.rkey) {
        return take(records, str)
      }
      if (uri.collection) {
        return take(collections, str)
      }
      if (uri.hostname) {
        return take(users, str)
      }
      return take(unknown, str)
    }
    if (str.match(/^\d{4}-\d{2}-\d{2}T/)) {
      return constantDate
    }
    if (str.match(/^\d+::bafy/)) {
      return constantKeysetCursor
    }
    let isCid: boolean
    try {
      CID.parse(str)
      isCid = true
    } catch (_err) {
      isCid = false
    }
    if (isCid) {
      return take(cids, str)
    }
    return item
  })
}

// Feed testing utils

export const getOriginator = (item: FeedItem) =>
  item.repostedBy ? item.repostedBy.did : item.author.did

// Useful for remapping ids in snapshot testing, to make snapshots deterministic.
// E.g. you may use this to map this:
//   [{ uri: 'did://rad'}, { uri: 'did://bad' }, { uri: 'did://rad'}]
// to this:
//   [{ uri: '0'}, { uri: '1' }, { uri: '0'}]
const kTake = Symbol('take')
export function take(obj, value: string): string
export function take(obj, value: string | undefined): string | undefined
export function take(
  obj: { [s: string]: number; [kTake]?: string },
  value: string | undefined,
): string | undefined {
  if (value === undefined) {
    return
  }
  if (!(value in obj)) {
    obj[value] = Object.keys(obj).length
  }
  const kind = obj[kTake]
  return typeof kind === 'string'
    ? `${kind}(${obj[value]})`
    : String(obj[value])
}

export const constantDate = new Date(0).toISOString()
export const constantKeysetCursor = '0000000000000::bafycid'

const mapLeafValues = (obj: unknown, fn: (val: unknown) => unknown) => {
  if (Array.isArray(obj)) {
    return obj.map((item) => mapLeafValues(item, fn))
  }
  if (obj && typeof obj === 'object') {
    return Object.entries(obj).reduce(
      (collect, [name, value]) =>
        Object.assign(collect, { [name]: mapLeafValues(value, fn) }),
      {},
    )
  }
  return fn(obj)
}

export const paginateAll = async <T extends { cursor?: string }>(
  fn: (cursor?: string) => Promise<T>,
): Promise<T[]> => {
  const results: T[] = []
  let cursor
  do {
    const res = await fn(cursor)
    results.push(res)
    cursor = res.cursor
  } while (cursor)
  return results
}<|MERGE_RESOLUTION|>--- conflicted
+++ resolved
@@ -7,19 +7,8 @@
 import { randomStr } from '@atproto/crypto'
 import { CID } from 'multiformats/cid'
 import * as uint8arrays from 'uint8arrays'
-<<<<<<< HEAD
-import server, {
-  ServerConfig,
-  Database,
-  App,
-  MemoryBlobStore,
-} from '../src/index'
-import { Main as FeedItem } from '../src/lexicon/types/app/bsky/feed/item'
-=======
 import { PDS, ServerConfig, Database, MemoryBlobStore } from '../src/index'
-import * as GetAuthorFeed from '../src/lexicon/types/app/bsky/feed/getAuthorFeed'
-import * as GetTimeline from '../src/lexicon/types/app/bsky/feed/getTimeline'
->>>>>>> f0ee51f1
+import { Main as FeedViewPost } from '../src/lexicon/types/app/bsky/feed/feedViewPost'
 import DiskBlobStore from '../src/storage/disk-blobstore'
 import AppContext from '../src/context'
 
@@ -168,7 +157,7 @@
 
 // Feed testing utils
 
-export const getOriginator = (item: FeedItem) =>
+export const getOriginator = (item: FeedViewPost) =>
   item.repostedBy ? item.repostedBy.did : item.author.did
 
 // Useful for remapping ids in snapshot testing, to make snapshots deterministic.

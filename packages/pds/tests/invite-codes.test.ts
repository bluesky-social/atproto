--- conflicted
+++ resolved
@@ -49,14 +49,6 @@
     // assign an invite code to the user
     const code = await createInviteCode(network, agent, 1, account.did)
     // takedown the user's account
-<<<<<<< HEAD
-    await agent.api.com.atproto.admin.updateSubjectState(
-      {
-        subject: {
-          $type: 'com.atproto.admin.defs#repoRef',
-          did: account.did,
-        },
-=======
     const subject = {
       $type: 'com.atproto.admin.defs#repoRef',
       did: account.did,
@@ -64,7 +56,6 @@
     await agent.api.com.atproto.admin.updateSubjectStatus(
       {
         subject,
->>>>>>> 09832aed
         takedown: { applied: true },
       },
       {
@@ -78,20 +69,10 @@
       ComAtprotoServerCreateAccount.InvalidInviteCodeError,
     )
 
-<<<<<<< HEAD
-    // double check that undoing the takedown makes the invite code valid again
-    await agent.api.com.atproto.admin.updateSubjectState(
-      {
-        subject: {
-          $type: 'com.atproto.admin.defs#repoRef',
-          did: account.did,
-        },
-=======
     // double check that reversing the takedown action makes the invite code valid again
     await agent.api.com.atproto.admin.updateSubjectStatus(
       {
         subject,
->>>>>>> 09832aed
         takedown: { applied: false },
       },
       {

--- conflicted
+++ resolved
@@ -75,15 +75,8 @@
   follows: Record<string, Record<string, RecordRef>>
   posts: Record<string, { text: string; ref: RecordRef }[]>
   likes: Record<string, Record<string, AtUri>>
-<<<<<<< HEAD
-  replies: Record<string, { text: string; ref: Reference }[]>
-  reposts: Record<string, Reference[]>
-=======
   replies: Record<string, { text: string; ref: RecordRef }[]>
   reposts: Record<string, RecordRef[]>
-  badges: Record<string, RecordRef[]>
-  badgeOffers: Record<string, Record<string, RecordRef[]>>
->>>>>>> 2fb128d9
   dids: Record<string, string>
 
   constructor(public client: ServiceClient) {
@@ -204,60 +197,10 @@
     return repost
   }
 
-<<<<<<< HEAD
-=======
-  async createBadge(by: string, type: string, tag?: string) {
-    const res = await this.client.app.bsky.badge.create(
-      { did: by },
-      {
-        assertion: {
-          type,
-          tag,
-        },
-        createdAt: new Date().toISOString(),
-      },
-      this.getHeaders(by),
-    )
-    this.badges[by] ??= []
-    const badge = new RecordRef(res.uri, res.cid)
-    this.badges[by].push(badge)
-    return badge
-  }
-
-  async offerBadge(from: string, to: string, badge: RecordRef) {
-    const res = await this.client.app.bsky.badgeOffer.create(
-      { did: from },
-      {
-        subject: to,
-        badge: badge.raw,
-        createdAt: new Date().toISOString(),
-      },
-      this.getHeaders(from),
-    )
-    this.badgeOffers[from] ??= {}
-    this.badgeOffers[from][to] ??= []
-    const offer = new RecordRef(res.uri, res.cid)
-    this.badgeOffers[from][to].push(offer)
-    return offer
-  }
-
-  async acceptBadge(by: string, badge: RecordRef, offer: RecordRef) {
-    await this.client.app.bsky.badgeAccept.create(
-      { did: by },
-      {
-        badge: badge.raw,
-        offer: offer.raw,
-        createdAt: new Date().toISOString(),
-      },
-      this.getHeaders(by),
-    )
-  }
-
   userRef(did: string): UserRef {
     return this.accounts[did].ref
   }
 
->>>>>>> 2fb128d9
   getHeaders(did: string) {
     return SeedClient.getHeaders(this.accounts[did].accessJwt)
   }

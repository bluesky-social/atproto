--- conflicted
+++ resolved
@@ -85,11 +85,7 @@
     }
   >
   follows: Record<string, Record<string, RecordRef>>
-<<<<<<< HEAD
-  posts: Record<string, { text: string; ref: RecordRef; blobs: ImageRef[] }[]>
-=======
   posts: Record<string, { text: string; ref: RecordRef; images: ImageRef[] }[]>
->>>>>>> 134920d8
   votes: {
     up: Record<string, Record<string, AtUri>>
     down: Record<string, Record<string, AtUri>>
@@ -210,11 +206,7 @@
     const post = {
       text,
       ref: new RecordRef(res.uri, res.cid),
-<<<<<<< HEAD
-      blobs: images ?? [],
-=======
       images: images || [],
->>>>>>> 134920d8
     }
     this.posts[by].push(post)
     return post

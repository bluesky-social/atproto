// Jest Snapshot v1, https://goo.gl/fbAQLP

exports[`sync rebuilds timeline indexes from repo state. 1`] = `
Array [
  Object {
    "post": Object {
      "author": Object {
        "avatar": "https://pds.public.url/image/KzkHFsMRQ6oAKCHCRKFA1H-rDdc7VOtvEVpUJ82TwyQ/rs:fill:1000:1000:1:0/plain/bafkreiaivizp4xldojmmpuzmiu75cmea7nq56dnntnuhzhsjcb63aou5ei@jpeg",
        "did": "user(0)",
        "displayName": "ali",
        "handle": "alice.test",
        "viewer": Object {
          "muted": false,
        },
      },
      "cid": "cids(0)",
      "indexedAt": "1970-01-01T00:00:00.000Z",
      "likeCount": 3,
      "record": Object {
        "$type": "app.bsky.feed.post",
        "createdAt": "1970-01-01T00:00:00.000Z",
        "text": "again",
      },
      "replyCount": 2,
      "repostCount": 1,
      "uri": "record(0)",
      "viewer": Object {},
    },
    "reason": Object {
      "$type": "app.bsky.feed.feedViewPost#reasonRepost",
      "by": Object {
        "did": "user(1)",
        "handle": "dan.test",
        "viewer": Object {
          "following": "record(1)",
          "muted": false,
        },
      },
      "indexedAt": "1970-01-01T00:00:00.000Z",
    },
  },
  Object {
    "post": Object {
      "author": Object {
        "did": "user(1)",
        "handle": "dan.test",
        "viewer": Object {
          "following": "record(1)",
          "muted": false,
        },
      },
      "cid": "cids(1)",
      "embed": Object {
        "$type": "app.bsky.embed.record#view",
        "value": Object {
          "$type": "app.bsky.embed.record#viewRecord",
          "author": Object {
            "did": "user(2)",
            "handle": "carol.test",
            "viewer": Object {
              "followedBy": "record(5)",
              "following": "record(4)",
              "muted": false,
            },
          },
          "cid": "cids(2)",
          "embeds": Array [
            Object {
              "$type": "app.bsky.embed.images#view",
              "value": Array [
                Object {
                  "alt": "tests/image/fixtures/key-landscape-small.jpg",
                  "fullsize": "https://pds.public.url/image/AiDXkxVbgBksxb1nfiRn1m6S4K8_mee6o8r-UGLNzOM/rs:fit:2000:2000:1:0/plain/bafkreigy5p3xxceipk2o6nqtnugpft26ol6yleqhboqziino7axvdngtci@jpeg",
                  "thumb": "https://pds.public.url/image/uc7FGfiGv0mMqmk9XiqHXrIhNymLHaex7Ge8nEhmXqo/rs:fit:1000:1000:1:0/plain/bafkreigy5p3xxceipk2o6nqtnugpft26ol6yleqhboqziino7axvdngtci@jpeg",
                },
                Object {
                  "alt": "tests/image/fixtures/key-alt.jpg",
                  "fullsize": "https://pds.public.url/image/xC2No-8rKVDIwIMmCiEBm9EiGLDBBOpf36PHoGf-GDw/rs:fit:2000:2000:1:0/plain/bafkreifdklbbcdsyanjz3oqe5pf2omuq5ansthokxlbleagg3eenx62h7e@jpeg",
                  "thumb": "https://pds.public.url/image/g7yazUpNwN8LKumZ2Zmn_ptQbtMLs1Pti5-GDn7H8_8/rs:fit:1000:1000:1:0/plain/bafkreifdklbbcdsyanjz3oqe5pf2omuq5ansthokxlbleagg3eenx62h7e@jpeg",
                },
              ],
            },
          ],
          "indexedAt": "1970-01-01T00:00:00.000Z",
          "record": Object {
            "$type": "app.bsky.feed.post",
            "createdAt": "1970-01-01T00:00:00.000Z",
            "embed": Object {
              "$type": "app.bsky.embed.images",
              "images": Array [
                Object {
                  "alt": "tests/image/fixtures/key-landscape-small.jpg",
                  "image": Object {
                    "cid": "cids(3)",
                    "mimeType": "image/jpeg",
                  },
                },
                Object {
                  "alt": "tests/image/fixtures/key-alt.jpg",
                  "image": Object {
                    "cid": "cids(4)",
                    "mimeType": "image/jpeg",
                  },
                },
              ],
            },
            "text": "hi im carol",
          },
          "uri": "record(3)",
        },
      },
      "indexedAt": "1970-01-01T00:00:00.000Z",
      "likeCount": 0,
      "record": Object {
        "$type": "app.bsky.feed.post",
        "createdAt": "1970-01-01T00:00:00.000Z",
        "embed": Object {
          "$type": "app.bsky.embed.record",
          "record": Object {
            "cid": "cids(2)",
            "uri": "record(3)",
          },
        },
        "facets": Array [
          Object {
            "index": Object {
              "end": 18,
              "start": 0,
            },
            "value": Object {
              "$type": "app.bsky.richtext.facet#mention",
              "did": "user(0)",
            },
          },
        ],
        "text": "@alice.bluesky.xyz is the best",
      },
      "replyCount": 0,
      "repostCount": 1,
      "uri": "record(2)",
      "viewer": Object {},
    },
  },
  Object {
    "post": Object {
      "author": Object {
        "did": "user(1)",
        "handle": "dan.test",
        "viewer": Object {
          "following": "record(1)",
          "muted": false,
        },
      },
      "cid": "cids(5)",
      "indexedAt": "1970-01-01T00:00:00.000Z",
      "likeCount": 0,
      "record": Object {
        "$type": "app.bsky.feed.post",
        "createdAt": "1970-01-01T00:00:00.000Z",
        "text": "dan here!",
      },
      "replyCount": 0,
      "repostCount": 0,
      "uri": "record(6)",
      "viewer": Object {},
    },
  },
  Object {
    "post": Object {
      "author": Object {
        "did": "user(1)",
        "handle": "dan.test",
        "viewer": Object {
          "following": "record(1)",
          "muted": false,
        },
      },
      "cid": "cids(1)",
      "embed": Object {
        "$type": "app.bsky.embed.record#view",
        "value": Object {
          "$type": "app.bsky.embed.record#viewRecord",
          "author": Object {
            "did": "user(2)",
            "handle": "carol.test",
            "viewer": Object {
              "followedBy": "record(5)",
              "following": "record(4)",
              "muted": false,
            },
          },
          "cid": "cids(2)",
          "embeds": Array [
            Object {
              "$type": "app.bsky.embed.images#view",
              "value": Array [
                Object {
                  "alt": "tests/image/fixtures/key-landscape-small.jpg",
                  "fullsize": "https://pds.public.url/image/AiDXkxVbgBksxb1nfiRn1m6S4K8_mee6o8r-UGLNzOM/rs:fit:2000:2000:1:0/plain/bafkreigy5p3xxceipk2o6nqtnugpft26ol6yleqhboqziino7axvdngtci@jpeg",
                  "thumb": "https://pds.public.url/image/uc7FGfiGv0mMqmk9XiqHXrIhNymLHaex7Ge8nEhmXqo/rs:fit:1000:1000:1:0/plain/bafkreigy5p3xxceipk2o6nqtnugpft26ol6yleqhboqziino7axvdngtci@jpeg",
                },
                Object {
                  "alt": "tests/image/fixtures/key-alt.jpg",
                  "fullsize": "https://pds.public.url/image/xC2No-8rKVDIwIMmCiEBm9EiGLDBBOpf36PHoGf-GDw/rs:fit:2000:2000:1:0/plain/bafkreifdklbbcdsyanjz3oqe5pf2omuq5ansthokxlbleagg3eenx62h7e@jpeg",
                  "thumb": "https://pds.public.url/image/g7yazUpNwN8LKumZ2Zmn_ptQbtMLs1Pti5-GDn7H8_8/rs:fit:1000:1000:1:0/plain/bafkreifdklbbcdsyanjz3oqe5pf2omuq5ansthokxlbleagg3eenx62h7e@jpeg",
                },
              ],
            },
          ],
          "indexedAt": "1970-01-01T00:00:00.000Z",
          "record": Object {
            "$type": "app.bsky.feed.post",
            "createdAt": "1970-01-01T00:00:00.000Z",
            "embed": Object {
              "$type": "app.bsky.embed.images",
              "images": Array [
                Object {
                  "alt": "tests/image/fixtures/key-landscape-small.jpg",
                  "image": Object {
                    "cid": "cids(3)",
                    "mimeType": "image/jpeg",
                  },
                },
                Object {
                  "alt": "tests/image/fixtures/key-alt.jpg",
                  "image": Object {
                    "cid": "cids(4)",
                    "mimeType": "image/jpeg",
                  },
                },
              ],
            },
            "text": "hi im carol",
          },
          "uri": "record(3)",
        },
      },
      "indexedAt": "1970-01-01T00:00:00.000Z",
      "likeCount": 0,
      "record": Object {
        "$type": "app.bsky.feed.post",
        "createdAt": "1970-01-01T00:00:00.000Z",
        "embed": Object {
          "$type": "app.bsky.embed.record",
          "record": Object {
            "cid": "cids(2)",
            "uri": "record(3)",
          },
        },
        "facets": Array [
          Object {
            "index": Object {
              "end": 18,
              "start": 0,
            },
            "value": Object {
              "$type": "app.bsky.richtext.facet#mention",
              "did": "user(0)",
            },
          },
        ],
        "text": "@alice.bluesky.xyz is the best",
      },
      "replyCount": 0,
      "repostCount": 1,
      "uri": "record(2)",
      "viewer": Object {},
    },
    "reason": Object {
      "$type": "app.bsky.feed.feedViewPost#reasonRepost",
      "by": Object {
        "did": "user(2)",
        "handle": "carol.test",
        "viewer": Object {
          "followedBy": "record(5)",
          "following": "record(4)",
          "muted": false,
        },
      },
      "indexedAt": "1970-01-01T00:00:00.000Z",
    },
  },
  Object {
    "post": Object {
      "author": Object {
        "did": "user(2)",
        "handle": "carol.test",
        "viewer": Object {
          "followedBy": "record(5)",
          "following": "record(4)",
          "muted": false,
        },
      },
      "cid": "cids(6)",
      "indexedAt": "1970-01-01T00:00:00.000Z",
      "likeCount": 0,
      "record": Object {
        "$type": "app.bsky.feed.post",
        "createdAt": "1970-01-01T00:00:00.000Z",
        "reply": Object {
          "parent": Object {
            "cid": "cids(0)",
            "uri": "record(0)",
          },
          "root": Object {
            "cid": "cids(0)",
            "uri": "record(0)",
          },
        },
        "text": "of course",
      },
      "replyCount": 0,
      "repostCount": 0,
      "uri": "record(7)",
      "viewer": Object {},
    },
    "reply": Object {
      "parent": Object {
        "author": Object {
          "avatar": "https://pds.public.url/image/KzkHFsMRQ6oAKCHCRKFA1H-rDdc7VOtvEVpUJ82TwyQ/rs:fill:1000:1000:1:0/plain/bafkreiaivizp4xldojmmpuzmiu75cmea7nq56dnntnuhzhsjcb63aou5ei@jpeg",
          "did": "user(0)",
          "displayName": "ali",
          "handle": "alice.test",
          "viewer": Object {
            "muted": false,
          },
        },
        "cid": "cids(0)",
        "indexedAt": "1970-01-01T00:00:00.000Z",
        "likeCount": 3,
        "record": Object {
          "$type": "app.bsky.feed.post",
          "createdAt": "1970-01-01T00:00:00.000Z",
          "text": "again",
        },
        "replyCount": 2,
        "repostCount": 1,
        "uri": "record(0)",
        "viewer": Object {},
      },
      "root": Object {
        "author": Object {
          "avatar": "https://pds.public.url/image/KzkHFsMRQ6oAKCHCRKFA1H-rDdc7VOtvEVpUJ82TwyQ/rs:fill:1000:1000:1:0/plain/bafkreiaivizp4xldojmmpuzmiu75cmea7nq56dnntnuhzhsjcb63aou5ei@jpeg",
          "did": "user(0)",
          "displayName": "ali",
          "handle": "alice.test",
          "viewer": Object {
            "muted": false,
          },
        },
        "cid": "cids(0)",
        "indexedAt": "1970-01-01T00:00:00.000Z",
        "likeCount": 3,
        "record": Object {
          "$type": "app.bsky.feed.post",
          "createdAt": "1970-01-01T00:00:00.000Z",
          "text": "again",
        },
        "replyCount": 2,
        "repostCount": 1,
        "uri": "record(0)",
        "viewer": Object {},
      },
    },
  },
  Object {
    "post": Object {
      "author": Object {
        "did": "user(2)",
        "handle": "carol.test",
        "viewer": Object {
          "followedBy": "record(5)",
          "following": "record(4)",
          "muted": false,
        },
      },
      "cid": "cids(2)",
      "embed": Object {
        "$type": "app.bsky.embed.images#view",
        "value": Array [
          Object {
            "alt": "tests/image/fixtures/key-landscape-small.jpg",
            "fullsize": "https://pds.public.url/image/AiDXkxVbgBksxb1nfiRn1m6S4K8_mee6o8r-UGLNzOM/rs:fit:2000:2000:1:0/plain/bafkreigy5p3xxceipk2o6nqtnugpft26ol6yleqhboqziino7axvdngtci@jpeg",
            "thumb": "https://pds.public.url/image/uc7FGfiGv0mMqmk9XiqHXrIhNymLHaex7Ge8nEhmXqo/rs:fit:1000:1000:1:0/plain/bafkreigy5p3xxceipk2o6nqtnugpft26ol6yleqhboqziino7axvdngtci@jpeg",
          },
          Object {
            "alt": "tests/image/fixtures/key-alt.jpg",
            "fullsize": "https://pds.public.url/image/xC2No-8rKVDIwIMmCiEBm9EiGLDBBOpf36PHoGf-GDw/rs:fit:2000:2000:1:0/plain/bafkreifdklbbcdsyanjz3oqe5pf2omuq5ansthokxlbleagg3eenx62h7e@jpeg",
            "thumb": "https://pds.public.url/image/g7yazUpNwN8LKumZ2Zmn_ptQbtMLs1Pti5-GDn7H8_8/rs:fit:1000:1000:1:0/plain/bafkreifdklbbcdsyanjz3oqe5pf2omuq5ansthokxlbleagg3eenx62h7e@jpeg",
          },
        ],
      },
      "indexedAt": "1970-01-01T00:00:00.000Z",
      "likeCount": 2,
      "record": Object {
        "$type": "app.bsky.feed.post",
        "createdAt": "1970-01-01T00:00:00.000Z",
        "embed": Object {
          "$type": "app.bsky.embed.images",
          "images": Array [
            Object {
              "alt": "tests/image/fixtures/key-landscape-small.jpg",
              "image": Object {
<<<<<<< HEAD
                "$type": "blob",
=======
                "cid": "cids(3)",
>>>>>>> 5eaa03c6
                "mimeType": "image/jpeg",
                "ref": Object {
                  "/": "cids(5)",
                },
              },
            },
            Object {
              "alt": "tests/image/fixtures/key-alt.jpg",
              "image": Object {
<<<<<<< HEAD
                "$type": "blob",
=======
                "cid": "cids(4)",
>>>>>>> 5eaa03c6
                "mimeType": "image/jpeg",
                "ref": Object {
                  "/": "cids(6)",
                },
              },
            },
          ],
        },
        "text": "hi im carol",
      },
      "replyCount": 0,
      "repostCount": 0,
      "uri": "record(3)",
      "viewer": Object {
        "like": "record(8)",
      },
    },
  },
  Object {
    "post": Object {
      "author": Object {
        "avatar": "https://pds.public.url/image/KzkHFsMRQ6oAKCHCRKFA1H-rDdc7VOtvEVpUJ82TwyQ/rs:fill:1000:1000:1:0/plain/bafkreiaivizp4xldojmmpuzmiu75cmea7nq56dnntnuhzhsjcb63aou5ei@jpeg",
        "did": "user(3)",
        "displayName": "bobby",
        "handle": "bob.test",
        "viewer": Object {
          "followedBy": "record(11)",
          "following": "record(10)",
          "muted": false,
        },
      },
      "cid": "cids(7)",
      "embed": Object {
        "$type": "app.bsky.embed.images#view",
        "value": Array [
          Object {
            "alt": "tests/image/fixtures/key-landscape-small.jpg",
            "fullsize": "https://pds.public.url/image/AiDXkxVbgBksxb1nfiRn1m6S4K8_mee6o8r-UGLNzOM/rs:fit:2000:2000:1:0/plain/bafkreigy5p3xxceipk2o6nqtnugpft26ol6yleqhboqziino7axvdngtci@jpeg",
            "thumb": "https://pds.public.url/image/uc7FGfiGv0mMqmk9XiqHXrIhNymLHaex7Ge8nEhmXqo/rs:fit:1000:1000:1:0/plain/bafkreigy5p3xxceipk2o6nqtnugpft26ol6yleqhboqziino7axvdngtci@jpeg",
          },
        ],
      },
      "indexedAt": "1970-01-01T00:00:00.000Z",
      "likeCount": 0,
      "record": Object {
        "$type": "app.bsky.feed.post",
        "createdAt": "1970-01-01T00:00:00.000Z",
        "embed": Object {
          "$type": "app.bsky.embed.images",
          "images": Array [
            Object {
              "alt": "tests/image/fixtures/key-landscape-small.jpg",
              "image": Object {
<<<<<<< HEAD
                "$type": "blob",
=======
                "cid": "cids(3)",
>>>>>>> 5eaa03c6
                "mimeType": "image/jpeg",
                "ref": Object {
                  "/": "cids(5)",
                },
              },
            },
          ],
        },
        "reply": Object {
          "parent": Object {
            "cid": "cids(0)",
            "uri": "record(0)",
          },
          "root": Object {
            "cid": "cids(0)",
            "uri": "record(0)",
          },
        },
        "text": "hear that",
      },
      "replyCount": 1,
      "repostCount": 0,
      "uri": "record(9)",
      "viewer": Object {},
    },
    "reply": Object {
      "parent": Object {
        "author": Object {
          "avatar": "https://pds.public.url/image/KzkHFsMRQ6oAKCHCRKFA1H-rDdc7VOtvEVpUJ82TwyQ/rs:fill:1000:1000:1:0/plain/bafkreiaivizp4xldojmmpuzmiu75cmea7nq56dnntnuhzhsjcb63aou5ei@jpeg",
          "did": "user(0)",
          "displayName": "ali",
          "handle": "alice.test",
          "viewer": Object {
            "muted": false,
          },
        },
        "cid": "cids(0)",
        "indexedAt": "1970-01-01T00:00:00.000Z",
        "likeCount": 3,
        "record": Object {
          "$type": "app.bsky.feed.post",
          "createdAt": "1970-01-01T00:00:00.000Z",
          "text": "again",
        },
        "replyCount": 2,
        "repostCount": 1,
        "uri": "record(0)",
        "viewer": Object {},
      },
      "root": Object {
        "author": Object {
          "avatar": "https://pds.public.url/image/KzkHFsMRQ6oAKCHCRKFA1H-rDdc7VOtvEVpUJ82TwyQ/rs:fill:1000:1000:1:0/plain/bafkreiaivizp4xldojmmpuzmiu75cmea7nq56dnntnuhzhsjcb63aou5ei@jpeg",
          "did": "user(0)",
          "displayName": "ali",
          "handle": "alice.test",
          "viewer": Object {
            "muted": false,
          },
        },
        "cid": "cids(0)",
        "indexedAt": "1970-01-01T00:00:00.000Z",
        "likeCount": 3,
        "record": Object {
          "$type": "app.bsky.feed.post",
          "createdAt": "1970-01-01T00:00:00.000Z",
          "text": "again",
        },
        "replyCount": 2,
        "repostCount": 1,
        "uri": "record(0)",
        "viewer": Object {},
      },
    },
  },
  Object {
    "post": Object {
      "author": Object {
        "avatar": "https://pds.public.url/image/KzkHFsMRQ6oAKCHCRKFA1H-rDdc7VOtvEVpUJ82TwyQ/rs:fill:1000:1000:1:0/plain/bafkreiaivizp4xldojmmpuzmiu75cmea7nq56dnntnuhzhsjcb63aou5ei@jpeg",
        "did": "user(3)",
        "displayName": "bobby",
        "handle": "bob.test",
        "viewer": Object {
          "followedBy": "record(11)",
          "following": "record(10)",
          "muted": false,
        },
      },
      "cid": "cids(8)",
      "indexedAt": "1970-01-01T00:00:00.000Z",
      "likeCount": 0,
      "record": Object {
        "$type": "app.bsky.feed.post",
        "createdAt": "1970-01-01T00:00:00.000Z",
        "text": "bobby boy here",
      },
      "replyCount": 0,
      "repostCount": 0,
      "uri": "record(12)",
      "viewer": Object {},
    },
  },
  Object {
    "post": Object {
      "author": Object {
        "avatar": "https://pds.public.url/image/KzkHFsMRQ6oAKCHCRKFA1H-rDdc7VOtvEVpUJ82TwyQ/rs:fill:1000:1000:1:0/plain/bafkreiaivizp4xldojmmpuzmiu75cmea7nq56dnntnuhzhsjcb63aou5ei@jpeg",
        "did": "user(3)",
        "displayName": "bobby",
        "handle": "bob.test",
        "viewer": Object {
          "followedBy": "record(11)",
          "following": "record(10)",
          "muted": false,
        },
      },
      "cid": "cids(9)",
      "indexedAt": "1970-01-01T00:00:00.000Z",
      "likeCount": 0,
      "record": Object {
        "$type": "app.bsky.feed.post",
        "createdAt": "1970-01-01T00:00:00.000Z",
        "text": "bob back at it again!",
      },
      "replyCount": 0,
      "repostCount": 0,
      "uri": "record(13)",
      "viewer": Object {},
    },
  },
  Object {
    "post": Object {
      "author": Object {
        "avatar": "https://pds.public.url/image/KzkHFsMRQ6oAKCHCRKFA1H-rDdc7VOtvEVpUJ82TwyQ/rs:fill:1000:1000:1:0/plain/bafkreiaivizp4xldojmmpuzmiu75cmea7nq56dnntnuhzhsjcb63aou5ei@jpeg",
        "did": "user(0)",
        "displayName": "ali",
        "handle": "alice.test",
        "viewer": Object {
          "muted": false,
        },
      },
      "cid": "cids(10)",
      "indexedAt": "1970-01-01T00:00:00.000Z",
      "likeCount": 0,
      "record": Object {
        "$type": "app.bsky.feed.post",
        "createdAt": "1970-01-01T00:00:00.000Z",
        "reply": Object {
          "parent": Object {
            "cid": "cids(7)",
            "uri": "record(9)",
          },
          "root": Object {
            "cid": "cids(0)",
            "uri": "record(0)",
          },
        },
        "text": "thanks bob",
      },
      "replyCount": 0,
      "repostCount": 0,
      "uri": "record(14)",
      "viewer": Object {},
    },
    "reply": Object {
      "parent": Object {
        "author": Object {
          "avatar": "https://pds.public.url/image/KzkHFsMRQ6oAKCHCRKFA1H-rDdc7VOtvEVpUJ82TwyQ/rs:fill:1000:1000:1:0/plain/bafkreiaivizp4xldojmmpuzmiu75cmea7nq56dnntnuhzhsjcb63aou5ei@jpeg",
          "did": "user(3)",
          "displayName": "bobby",
          "handle": "bob.test",
          "viewer": Object {
            "followedBy": "record(11)",
            "following": "record(10)",
            "muted": false,
          },
        },
        "cid": "cids(7)",
        "embed": Object {
          "$type": "app.bsky.embed.images#view",
          "value": Array [
            Object {
              "alt": "tests/image/fixtures/key-landscape-small.jpg",
              "fullsize": "https://pds.public.url/image/AiDXkxVbgBksxb1nfiRn1m6S4K8_mee6o8r-UGLNzOM/rs:fit:2000:2000:1:0/plain/bafkreigy5p3xxceipk2o6nqtnugpft26ol6yleqhboqziino7axvdngtci@jpeg",
              "thumb": "https://pds.public.url/image/uc7FGfiGv0mMqmk9XiqHXrIhNymLHaex7Ge8nEhmXqo/rs:fit:1000:1000:1:0/plain/bafkreigy5p3xxceipk2o6nqtnugpft26ol6yleqhboqziino7axvdngtci@jpeg",
            },
          ],
        },
        "indexedAt": "1970-01-01T00:00:00.000Z",
        "likeCount": 0,
        "record": Object {
          "$type": "app.bsky.feed.post",
          "createdAt": "1970-01-01T00:00:00.000Z",
          "embed": Object {
            "$type": "app.bsky.embed.images",
            "images": Array [
              Object {
                "alt": "tests/image/fixtures/key-landscape-small.jpg",
                "image": Object {
<<<<<<< HEAD
                  "$type": "blob",
=======
                  "cid": "cids(3)",
>>>>>>> 5eaa03c6
                  "mimeType": "image/jpeg",
                  "ref": Object {
                    "/": "cids(5)",
                  },
                },
              },
            ],
          },
          "reply": Object {
            "parent": Object {
              "cid": "cids(0)",
              "uri": "record(0)",
            },
            "root": Object {
              "cid": "cids(0)",
              "uri": "record(0)",
            },
          },
          "text": "hear that",
        },
        "replyCount": 1,
        "repostCount": 0,
        "uri": "record(9)",
        "viewer": Object {},
      },
      "root": Object {
        "author": Object {
          "avatar": "https://pds.public.url/image/KzkHFsMRQ6oAKCHCRKFA1H-rDdc7VOtvEVpUJ82TwyQ/rs:fill:1000:1000:1:0/plain/bafkreiaivizp4xldojmmpuzmiu75cmea7nq56dnntnuhzhsjcb63aou5ei@jpeg",
          "did": "user(0)",
          "displayName": "ali",
          "handle": "alice.test",
          "viewer": Object {
            "muted": false,
          },
        },
        "cid": "cids(0)",
        "indexedAt": "1970-01-01T00:00:00.000Z",
        "likeCount": 3,
        "record": Object {
          "$type": "app.bsky.feed.post",
          "createdAt": "1970-01-01T00:00:00.000Z",
          "text": "again",
        },
        "replyCount": 2,
        "repostCount": 1,
        "uri": "record(0)",
        "viewer": Object {},
      },
    },
  },
  Object {
    "post": Object {
      "author": Object {
        "avatar": "https://pds.public.url/image/KzkHFsMRQ6oAKCHCRKFA1H-rDdc7VOtvEVpUJ82TwyQ/rs:fill:1000:1000:1:0/plain/bafkreiaivizp4xldojmmpuzmiu75cmea7nq56dnntnuhzhsjcb63aou5ei@jpeg",
        "did": "user(0)",
        "displayName": "ali",
        "handle": "alice.test",
        "viewer": Object {
          "muted": false,
        },
      },
      "cid": "cids(11)",
      "embed": Object {
        "$type": "app.bsky.embed.record#view",
        "value": Object {
          "$type": "app.bsky.embed.record#viewRecord",
          "author": Object {
            "did": "user(1)",
            "handle": "dan.test",
            "viewer": Object {
              "following": "record(1)",
              "muted": false,
            },
          },
          "cid": "cids(1)",
          "embeds": Array [
            Object {
              "$type": "app.bsky.embed.record#view",
              "value": Object {
                "$type": "app.bsky.embed.record#viewRecord",
                "author": Object {
                  "did": "user(2)",
                  "handle": "carol.test",
                  "viewer": Object {
                    "followedBy": "record(5)",
                    "following": "record(4)",
                    "muted": false,
                  },
                },
                "cid": "cids(2)",
                "indexedAt": "1970-01-01T00:00:00.000Z",
                "record": Object {
                  "$type": "app.bsky.feed.post",
                  "createdAt": "1970-01-01T00:00:00.000Z",
                  "embed": Object {
                    "$type": "app.bsky.embed.images",
                    "images": Array [
                      Object {
                        "alt": "tests/image/fixtures/key-landscape-small.jpg",
                        "image": Object {
                          "cid": "cids(3)",
                          "mimeType": "image/jpeg",
                        },
                      },
                      Object {
                        "alt": "tests/image/fixtures/key-alt.jpg",
                        "image": Object {
                          "cid": "cids(4)",
                          "mimeType": "image/jpeg",
                        },
                      },
                    ],
                  },
                  "text": "hi im carol",
                },
                "uri": "record(3)",
              },
            },
          ],
          "indexedAt": "1970-01-01T00:00:00.000Z",
          "record": Object {
            "$type": "app.bsky.feed.post",
            "createdAt": "1970-01-01T00:00:00.000Z",
            "embed": Object {
              "$type": "app.bsky.embed.record",
              "record": Object {
                "cid": "cids(2)",
                "uri": "record(3)",
              },
            },
            "facets": Array [
              Object {
                "index": Object {
                  "end": 18,
                  "start": 0,
                },
                "value": Object {
                  "$type": "app.bsky.richtext.facet#mention",
                  "did": "user(0)",
                },
              },
            ],
            "text": "@alice.bluesky.xyz is the best",
          },
          "uri": "record(2)",
        },
      },
      "indexedAt": "1970-01-01T00:00:00.000Z",
      "likeCount": 2,
      "record": Object {
        "$type": "app.bsky.feed.post",
        "createdAt": "1970-01-01T00:00:00.000Z",
        "embed": Object {
          "$type": "app.bsky.embed.record",
          "record": Object {
            "cid": "cids(1)",
            "uri": "record(2)",
          },
        },
        "text": "yoohoo",
      },
      "replyCount": 0,
      "repostCount": 0,
      "uri": "record(15)",
      "viewer": Object {},
    },
  },
  Object {
    "post": Object {
      "author": Object {
        "avatar": "https://pds.public.url/image/KzkHFsMRQ6oAKCHCRKFA1H-rDdc7VOtvEVpUJ82TwyQ/rs:fill:1000:1000:1:0/plain/bafkreiaivizp4xldojmmpuzmiu75cmea7nq56dnntnuhzhsjcb63aou5ei@jpeg",
        "did": "user(0)",
        "displayName": "ali",
        "handle": "alice.test",
        "viewer": Object {
          "muted": false,
        },
      },
      "cid": "cids(0)",
      "indexedAt": "1970-01-01T00:00:00.000Z",
      "likeCount": 3,
      "record": Object {
        "$type": "app.bsky.feed.post",
        "createdAt": "1970-01-01T00:00:00.000Z",
        "text": "again",
      },
      "replyCount": 2,
      "repostCount": 1,
      "uri": "record(0)",
      "viewer": Object {},
    },
  },
  Object {
    "post": Object {
      "author": Object {
        "avatar": "https://pds.public.url/image/KzkHFsMRQ6oAKCHCRKFA1H-rDdc7VOtvEVpUJ82TwyQ/rs:fill:1000:1000:1:0/plain/bafkreiaivizp4xldojmmpuzmiu75cmea7nq56dnntnuhzhsjcb63aou5ei@jpeg",
        "did": "user(0)",
        "displayName": "ali",
        "handle": "alice.test",
        "viewer": Object {
          "muted": false,
        },
      },
      "cid": "cids(12)",
      "indexedAt": "1970-01-01T00:00:00.000Z",
      "likeCount": 0,
      "record": Object {
        "$type": "app.bsky.feed.post",
        "createdAt": "1970-01-01T00:00:00.000Z",
        "text": "hey there",
      },
      "replyCount": 0,
      "repostCount": 0,
      "uri": "record(16)",
      "viewer": Object {},
    },
  },
]
`;<|MERGE_RESOLUTION|>--- conflicted
+++ resolved
@@ -91,15 +91,21 @@
                 Object {
                   "alt": "tests/image/fixtures/key-landscape-small.jpg",
                   "image": Object {
-                    "cid": "cids(3)",
+                    "$type": "blob",
                     "mimeType": "image/jpeg",
+                    "ref": Object {
+                      "/": "cids(3)",
+                    },
                   },
                 },
                 Object {
                   "alt": "tests/image/fixtures/key-alt.jpg",
                   "image": Object {
-                    "cid": "cids(4)",
+                    "$type": "blob",
                     "mimeType": "image/jpeg",
+                    "ref": Object {
+                      "/": "cids(4)",
+                    },
                   },
                 },
               ],
@@ -217,15 +223,21 @@
                 Object {
                   "alt": "tests/image/fixtures/key-landscape-small.jpg",
                   "image": Object {
-                    "cid": "cids(3)",
+                    "$type": "blob",
                     "mimeType": "image/jpeg",
+                    "ref": Object {
+                      "/": "cids(3)",
+                    },
                   },
                 },
                 Object {
                   "alt": "tests/image/fixtures/key-alt.jpg",
                   "image": Object {
-                    "cid": "cids(4)",
+                    "$type": "blob",
                     "mimeType": "image/jpeg",
+                    "ref": Object {
+                      "/": "cids(4)",
+                    },
                   },
                 },
               ],
@@ -401,28 +413,20 @@
             Object {
               "alt": "tests/image/fixtures/key-landscape-small.jpg",
               "image": Object {
-<<<<<<< HEAD
                 "$type": "blob",
-=======
-                "cid": "cids(3)",
->>>>>>> 5eaa03c6
                 "mimeType": "image/jpeg",
                 "ref": Object {
-                  "/": "cids(5)",
+                  "/": "cids(3)",
                 },
               },
             },
             Object {
               "alt": "tests/image/fixtures/key-alt.jpg",
               "image": Object {
-<<<<<<< HEAD
                 "$type": "blob",
-=======
-                "cid": "cids(4)",
->>>>>>> 5eaa03c6
                 "mimeType": "image/jpeg",
                 "ref": Object {
-                  "/": "cids(6)",
+                  "/": "cids(4)",
                 },
               },
             },
@@ -473,14 +477,10 @@
             Object {
               "alt": "tests/image/fixtures/key-landscape-small.jpg",
               "image": Object {
-<<<<<<< HEAD
                 "$type": "blob",
-=======
-                "cid": "cids(3)",
->>>>>>> 5eaa03c6
                 "mimeType": "image/jpeg",
                 "ref": Object {
-                  "/": "cids(5)",
+                  "/": "cids(3)",
                 },
               },
             },
@@ -675,14 +675,10 @@
               Object {
                 "alt": "tests/image/fixtures/key-landscape-small.jpg",
                 "image": Object {
-<<<<<<< HEAD
                   "$type": "blob",
-=======
-                  "cid": "cids(3)",
->>>>>>> 5eaa03c6
                   "mimeType": "image/jpeg",
                   "ref": Object {
-                    "/": "cids(5)",
+                    "/": "cids(3)",
                   },
                 },
               },
@@ -780,15 +776,21 @@
                       Object {
                         "alt": "tests/image/fixtures/key-landscape-small.jpg",
                         "image": Object {
-                          "cid": "cids(3)",
+                          "$type": "blob",
                           "mimeType": "image/jpeg",
+                          "ref": Object {
+                            "/": "cids(3)",
+                          },
                         },
                       },
                       Object {
                         "alt": "tests/image/fixtures/key-alt.jpg",
                         "image": Object {
-                          "cid": "cids(4)",
+                          "$type": "blob",
                           "mimeType": "image/jpeg",
+                          "ref": Object {
+                            "/": "cids(4)",
+                          },
                         },
                       },
                     ],

--- conflicted
+++ resolved
@@ -1,4 +1,5 @@
 import AtpApi, { ServiceClient as AtpServiceClient } from '@atproto/api'
+import { AtUri } from '@atproto/uri'
 import {
   adminAuth,
   CloseFn,
@@ -8,16 +9,12 @@
 } from './_util'
 import { SeedClient } from './seeds/client'
 import basicSeed from './seeds/basic'
-<<<<<<< HEAD
 import {
   ACKNOWLEDGE,
   FLAG,
   TAKEDOWN,
 } from '../src/lexicon/types/com/atproto/admin/moderationAction'
-=======
-import { TAKEDOWN } from '../src/lexicon/types/com/atproto/admin/moderationAction'
-import { AtUri } from '@atproto/uri'
->>>>>>> 35c0d0a6
+import { OTHER, SPAM } from '../src/lexicon/types/com/atproto/report/reasonType'
 
 describe('moderation', () => {
   let server: TestServerInfo
@@ -43,7 +40,7 @@
     it('creates reports of a repo.', async () => {
       const { data: reportA } = await client.com.atproto.report.create(
         {
-          reasonType: 'com.atproto.report.reason#spam',
+          reasonType: SPAM,
           subject: {
             $type: 'com.atproto.repo.repoRef',
             did: sc.dids.bob,
@@ -53,7 +50,7 @@
       )
       const { data: reportB } = await client.com.atproto.report.create(
         {
-          reasonType: 'com.atproto.report.reason#other',
+          reasonType: OTHER,
           reason: 'impersonation',
           subject: {
             $type: 'com.atproto.repo.repoRef',
@@ -68,7 +65,7 @@
     it("fails reporting a repo that doesn't exist.", async () => {
       const promise = client.com.atproto.report.create(
         {
-          reasonType: 'com.atproto.report.reason#spam',
+          reasonType: SPAM,
           subject: {
             $type: 'com.atproto.repo.repoRef',
             did: 'did:plc:unknown',
@@ -84,7 +81,7 @@
       const postB = sc.posts[sc.dids.bob][1].ref
       const { data: reportA } = await client.com.atproto.report.create(
         {
-          reasonType: 'com.atproto.report.reason#spam',
+          reasonType: SPAM,
           subject: {
             $type: 'com.atproto.repo.recordRef',
             uri: postA.uri.toString(),
@@ -94,7 +91,7 @@
       )
       const { data: reportB } = await client.com.atproto.report.create(
         {
-          reasonType: 'com.atproto.report.reason#other',
+          reasonType: OTHER,
           reason: 'defamation',
           subject: {
             $type: 'com.atproto.repo.recordRef',
@@ -115,7 +112,7 @@
 
       const promiseA = client.com.atproto.report.create(
         {
-          reasonType: 'com.atproto.report.reason#spam',
+          reasonType: SPAM,
           subject: {
             $type: 'com.atproto.repo.recordRef',
             uri: postUriBad.toString(),
@@ -127,7 +124,7 @@
 
       const promiseB = client.com.atproto.report.create(
         {
-          reasonType: 'com.atproto.report.reason#other',
+          reasonType: OTHER,
           reason: 'defamation',
           subject: {
             $type: 'com.atproto.repo.recordRef',
@@ -145,7 +142,7 @@
     it('resolves reports on repos and records.', async () => {
       const { data: reportA } = await client.com.atproto.report.create(
         {
-          reasonType: 'com.atproto.report.reason#spam',
+          reasonType: SPAM,
           subject: {
             $type: 'com.atproto.repo.repoRef',
             did: sc.dids.bob,
@@ -156,7 +153,7 @@
       const post = sc.posts[sc.dids.bob][1].ref
       const { data: reportB } = await client.com.atproto.report.create(
         {
-          reasonType: 'com.atproto.report.reason#other',
+          reasonType: OTHER,
           reason: 'defamation',
           subject: {
             $type: 'com.atproto.repo.recordRef',
@@ -213,7 +210,7 @@
     it('does not resolve report for mismatching repo.', async () => {
       const { data: report } = await client.com.atproto.report.create(
         {
-          reasonType: 'com.atproto.report.reason#spam',
+          reasonType: SPAM,
           subject: {
             $type: 'com.atproto.repo.repoRef',
             did: sc.dids.bob,
@@ -271,14 +268,12 @@
     it('does not resolve report for mismatching record.', async () => {
       const postUri1 = sc.posts[sc.dids.alice][0].ref.uri
       const postUri2 = sc.posts[sc.dids.bob][0].ref.uri
-      const { data: report } = await client.com.atproto.repo.report(
-        {
-          reasonType: 'com.atproto.repo.report#spam',
-          subject: {
-            $type: 'com.atproto.repo.report#subjectRecord',
-            did: postUri1.host,
-            collection: postUri1.collection,
-            rkey: postUri1.rkey,
+      const { data: report } = await client.com.atproto.report.create(
+        {
+          reasonType: SPAM,
+          subject: {
+            $type: 'com.atproto.repo.recordRef',
+            uri: postUri1.toString(),
           },
         },
         { headers: sc.getHeaders(sc.dids.alice), encoding: 'application/json' },
@@ -288,10 +283,8 @@
           {
             action: TAKEDOWN,
             subject: {
-              $type: 'com.atproto.admin.moderationAction#subjectRecord',
-              did: postUri2.host,
-              collection: postUri2.collection,
-              rkey: postUri2.rkey,
+              $type: 'com.atproto.repo.recordRef',
+              uri: postUri2.toString(),
             },
             createdBy: 'X',
             reason: 'Y',
@@ -340,10 +333,8 @@
           {
             action: FLAG,
             subject: {
-              $type: 'com.atproto.admin.moderationAction#subjectRecord',
-              did: postRef1.uri.host,
-              collection: postRef1.uri.collection,
-              rkey: postRef1.uri.rkey,
+              $type: 'com.atproto.repo.recordRef',
+              uri: postRef1.uri.toString(),
             },
             createdBy: 'X',
             reason: 'Y',
@@ -357,7 +348,7 @@
         expect.objectContaining({
           action: FLAG,
           subject: {
-            $type: 'com.atproto.admin.moderationAction#subjectRecordRef',
+            $type: 'com.atproto.repo.strongRef',
             uri: postRef1.uriStr,
             cid: postRef1.cidStr,
           },
@@ -368,10 +359,8 @@
           {
             action: ACKNOWLEDGE,
             subject: {
-              $type: 'com.atproto.admin.moderationAction#subjectRecord',
-              did: postRef2.uri.host,
-              collection: postRef2.uri.collection,
-              rkey: postRef2.uri.rkey,
+              $type: 'com.atproto.repo.recordRef',
+              uri: postRef2.uri.toString(),
             },
             createdBy: 'X',
             reason: 'Y',
@@ -385,7 +374,7 @@
         expect.objectContaining({
           action: ACKNOWLEDGE,
           subject: {
-            $type: 'com.atproto.admin.moderationAction#subjectRecordRef',
+            $type: 'com.atproto.repo.strongRef',
             uri: postRef2.uriStr,
             cid: postRef2.cidStr,
           },

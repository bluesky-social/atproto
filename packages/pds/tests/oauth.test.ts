import { once } from 'node:events'
import {
  IncomingMessage,
  Server,
  ServerResponse,
  createServer,
} from 'node:http'
import { AddressInfo } from 'node:net'
import { type Browser, launch } from 'puppeteer'
import { TestNetworkNoAppView } from '@atproto/dev-env'
import files from '@atproto/oauth-client-browser-example' with { type: 'json' }
import { PageHelper } from './_puppeteer.js'

describe('oauth', () => {
  let browser: Browser
  let network: TestNetworkNoAppView
  let server: Server

  let appUrl: string

  // @NOTE We are using another language than "en" as default language to
  // test the language negotiation.
  const languages = ['fr-BE', 'fr', 'en-US', 'en']

  beforeAll(async () => {
    browser = await launch({
      browser: 'chrome', // "firefox"

      // For debugging:
      // headless: false,
      // devtools: true,
      // slowMo: 250,
    })

    network = await TestNetworkNoAppView.create({
      dbPostgresSchema: 'oauth',
    })

    const sc = network.getSeedClient()

    await sc.createAccount('alice', {
      email: 'alice@test.com',
      handle: 'alice.test',
      password: 'alice-pass',
    })

    server = createServer(clientHandler)
    server.listen(0)
    await once(server, 'listening')

    const { port } = server.address() as AddressInfo

    appUrl = `http://127.0.0.1:${port}?${new URLSearchParams({
      plc_directory_url: network.plc.url,
      handle_resolver: network.pds.url,
      sign_up_url: network.pds.url,
      env: 'test',
      scope: `atproto account:email identity:* repo:* rpc:app.bsky.actor.getPreferences?aud=*`,
    })}`
  })

  afterAll(async () => {
    await server?.close()
    await network?.close()
    await browser?.close()
  })

<<<<<<< HEAD
  it('Allows to sign-up trough OAuth', async () => {
    const page = await PageHelper.from(browser, { languages })
=======
  // This uses prompt=create under the hood:
  it('Allows to sign-up through OAuth', async () => {
    const page = await PageHelper.from(browser)
>>>>>>> 95ef3c24

    await page.goto(appUrl)

    await page.checkTitle('OAuth Client Example')

    await page.navigationAction(async () => {
      await page.clickOnButton(`Sign up with ${new URL(network.pds.url).host}`)
    })

    await page.checkTitle('Créer un compte')

    await page.typeInInput('handle', 'bob')

    await page.clickOnButton('Suivant')

    await page.typeInInput('email', 'bob@test.com')
    await page.typeInInput('password', 'bob-pass')

    await page.clickOnButton("S'inscrire")

    await page.ensureTextVisibility(
      `L'application demande un contrôle total sur votre identité, ce qui signifie qu'elle pourrait casser de façon permanente, ou même usurper, votre compte. N'authorisez l'accès qu'aux applications auxquelles vous faites vraiment confiance.`,
    )

    // Make sure the new account is propagated to the PLC directory, allowing
    // the client to resolve the account's did
    await network.processAll()

    await page.navigationAction(async () => {
      await page.clickOnButton("Authoriser l'accès")
    })

    await page.checkTitle('OAuth Client Example')

    await page.ensureTextVisibility('Token info', 'h2')

    await page.clickOn('button[aria-label="User menu"]')

    await page.clickOnButton('Sign out')

    await page.waitForNetworkIdle()

    // TODO: Find out why we can't use "using" here
    await page[Symbol.asyncDispose]()
  })

  it('Allows login or signup through OAuth via a choice', async () => {
    const page = await PageHelper.from(browser)

    await page.goto(appUrl)

    await page.checkTitle('OAuth Client Example')

    await page.navigationAction(async () => {
      await page.clickOnButton(
        `Login or Signup with ${new URL(network.pds.url).host}`,
      )
    })

    await page.checkTitle('Authentification')

    await page.ensureTextVisibility('Annuler', 'button')
    await page.ensureTextVisibility('Se connecter', 'button')
    await page.ensureTextVisibility('Créer un nouveau compte', 'button')

    // Cancel the OAuth flow:
    await page.navigationAction(async () => {
      await page.clickOnButton('Annuler')
    })

    await page.checkTitle('OAuth Client Example')

    await page.ensureTextVisibility('Login with the Atmosphere', 'h2')

    await page.waitForNetworkIdle()

    // TODO: Find out why we can't use "using" here
    await page[Symbol.asyncDispose]()
  })

  it('allows resetting the password', async () => {
    const sendTemplateMock = jest
      .spyOn(network.pds.ctx.mailer, 'sendResetPassword')
      .mockImplementation(async () => {
        // noop
      })

    const page = await PageHelper.from(browser, { languages })

    await page.goto(appUrl)

    await page.checkTitle('OAuth Client Example')

    await page.navigationAction(async () => {
      const input = await page.typeIn('input[name="identifier"]', 'alice.test')

      await input.press('Enter')
    })

    await page.checkTitle('Connexion')

    await page.clickOnButton('Oublié ?')

    await page.checkTitle('Mot de passe oublié')

    await page.typeInInput('email', 'alice@test.com')

    expect(sendTemplateMock).toHaveBeenCalledTimes(0)

    await page.clickOnButton('Suivant')

    await page.checkTitle('Réinitialiser le mot de passe')

    expect(sendTemplateMock).toHaveBeenCalledTimes(1)

    const [params] = sendTemplateMock.mock.lastCall
    expect(params).toEqual({
      handle: 'alice.test',
      token: expect.any(String),
    })

    await page.typeInInput('code', params.token)

    await page.typeInInput('password', 'alice-new-pass')

    await page.clickOnButton('Suivant')

    await page.checkTitle('Mot de passe mis à jour')

    await page.ensureTextVisibility('Mot de passe mis à jour !', 'h2')

    // TODO: Find out why we can't use "using" here
    await page[Symbol.asyncDispose]()

    sendTemplateMock.mockRestore()
  })

<<<<<<< HEAD
  it('Allows to sign-in trough OAuth', async () => {
    const page = await PageHelper.from(browser, { languages })
=======
  it('Allows to sign-in through OAuth', async () => {
    const page = await PageHelper.from(browser)
>>>>>>> 95ef3c24

    await page.goto(appUrl)

    await page.checkTitle('OAuth Client Example')

    await page.navigationAction(async () => {
      const input = await page.typeIn('input[name="identifier"]', 'alice.test')

      await input.press('Enter')
    })

    await page.checkTitle('Connexion')

    await page.typeIn('input[type="password"]', 'alice-new-pass')

    // Make sure the warning is visible
    await page.ensureTextVisibility('Avertissement', 'h3')

    await page.clickOn(
      'label::-p-text(Se souvenir de ce compte sur cet appareil)',
    )

    await page.clickOnButton('Se connecter')

    await page.checkTitle("Authoriser l'accès")

    await page.navigationAction(async () => {
      await page.clickOnButton("Authoriser l'accès")
    })

    await page.checkTitle('OAuth Client Example')

    await page.ensureTextVisibility('Token info', 'h2')

    await page.clickOn('button[aria-label="User menu"]')

    await page.clickOnButton('Sign out')

    await page.waitForNetworkIdle()

    // TODO: Find out why we can't use "using" here
    await page[Symbol.asyncDispose]()
  })

  it('remembers the session', async () => {
    const page = await PageHelper.from(browser, { languages })

    await page.goto(appUrl)

    await page.checkTitle('OAuth Client Example')

    await page.navigationAction(async () => {
      const input = await page.typeIn('input[name="identifier"]', 'alice.test')

      await input.press('Enter')
    })

    await page.checkTitle("Authoriser l'accès")

    await page.navigationAction(async () => {
      await page.clickOnButton("Authoriser l'accès")
    })

    await page.checkTitle('OAuth Client Example')

    await page.ensureTextVisibility('Token info', 'h2')

    await page.clickOn('button[aria-label="User menu"]')

    await page.clickOnButton('Sign out')

    await page.waitForNetworkIdle()

    // TODO: Find out why we can't use "using" here
    await page[Symbol.asyncDispose]()
  })
})

function clientHandler(
  req: IncomingMessage,
  res: ServerResponse,
  next?: (err?: unknown) => void,
): void {
  const path = req.url?.split('?')[0].slice(1) || 'index.html'
  const file = Object.hasOwn(files, path) ? files[path] : null

  if (file) {
    res
      .writeHead(200, 'OK', { 'content-type': file.mime })
      .end(Buffer.from(file.data, 'base64'))
  } else if (next) {
    next()
  } else {
    res
      .writeHead(404, 'Not Found', { 'content-type': 'text/plain' })
      .end('Page not found')
  }
}<|MERGE_RESOLUTION|>--- conflicted
+++ resolved
@@ -65,14 +65,9 @@
     await browser?.close()
   })
 
-<<<<<<< HEAD
-  it('Allows to sign-up trough OAuth', async () => {
-    const page = await PageHelper.from(browser, { languages })
-=======
   // This uses prompt=create under the hood:
   it('Allows to sign-up through OAuth', async () => {
-    const page = await PageHelper.from(browser)
->>>>>>> 95ef3c24
+    const page = await PageHelper.from(browser, { languages })
 
     await page.goto(appUrl)
 
@@ -120,7 +115,7 @@
   })
 
   it('Allows login or signup through OAuth via a choice', async () => {
-    const page = await PageHelper.from(browser)
+    const page = await PageHelper.from(browser, { languages })
 
     await page.goto(appUrl)
 
@@ -210,13 +205,8 @@
     sendTemplateMock.mockRestore()
   })
 
-<<<<<<< HEAD
-  it('Allows to sign-in trough OAuth', async () => {
-    const page = await PageHelper.from(browser, { languages })
-=======
   it('Allows to sign-in through OAuth', async () => {
-    const page = await PageHelper.from(browser)
->>>>>>> 95ef3c24
+    const page = await PageHelper.from(browser, { languages })
 
     await page.goto(appUrl)
 

import AtpAgent from '@atproto/api'
import {
  cborDecode,
  HOUR,
  MINUTE,
  readFromGenerator,
  wait,
} from '@atproto/common'
import { randomStr } from '@atproto/crypto'
import * as repo from '@atproto/repo'
import {
  getWriteLog,
  MemoryBlockstore,
  readCar,
  WriteOpAction,
} from '@atproto/repo'
import { byFrame, ErrorFrame, Frame, MessageFrame } from '@atproto/xrpc-server'
import { WebSocket } from 'ws'
import {
  Commit as CommitEvt,
  Handle as HandleEvt,
} from '../../src/lexicon/types/com/atproto/sync/subscribeRepos'
import { AppContext, Database } from '../../src'
import { SeedClient } from '../seeds/client'
import basicSeed from '../seeds/basic'
import { CloseFn, runTestServer } from '../_util'
import { CID } from 'multiformats/cid'

describe('repo subscribe repos', () => {
  let serverHost: string

  let db: Database
  let ctx: AppContext

  let agent: AtpAgent
  let sc: SeedClient
  let alice: string
  let bob: string
  let carol: string
  let dan: string

  let close: CloseFn

  beforeAll(async () => {
    const server = await runTestServer({
      dbPostgresSchema: 'repo_subscribe_repos',
    })
    serverHost = server.url.replace('http://', '')
    ctx = server.ctx
    db = server.ctx.db
    close = server.close
    agent = new AtpAgent({ service: server.url })
    sc = new SeedClient(agent)
    await basicSeed(sc)
    alice = sc.dids.alice
    bob = sc.dids.bob
    carol = sc.dids.carol
    dan = sc.dids.dan
  })

  afterAll(async () => {
    await close()
  })

  const getRepo = async (did: string) => {
    const car = await agent.api.com.atproto.sync.getRepo({ did })
    const storage = new MemoryBlockstore()
    const synced = await repo.loadFullRepo(
      storage,
      new Uint8Array(car.data),
      did,
      ctx.repoSigningKey.did(),
    )
    return repo.Repo.load(storage, synced.root)
  }

  const getHandleEvts = (frames: Frame[]): HandleEvt[] => {
    const evts: HandleEvt[] = []
    for (const frame of frames) {
      if (frame instanceof MessageFrame && frame.header.t === '#handle') {
        evts.push(frame.body)
      }
    }
    return evts
  }

  const verifyHandleEvent = (evt: HandleEvt, did: string, handle: string) => {
    expect(evt.did).toBe(did)
    expect(evt.handle).toBe(handle)
    expect(typeof evt.time).toBe('string')
    expect(typeof evt.seq).toBe('number')
  }

  const getCommitEvents = (userDid: string, frames: Frame[]) => {
    const evts: CommitEvt[] = []
    for (const frame of frames) {
      if (frame instanceof MessageFrame && frame.header.t === '#commit') {
        const body = frame.body as CommitEvt
        if (body.repo === userDid) {
          evts.push(frame.body)
        }
      }
    }
    return evts
  }

  const verifyCommitEvents = async (frames: Frame[]) => {
    await verifyRepo(alice, getCommitEvents(alice, frames))
    await verifyRepo(bob, getCommitEvents(bob, frames))
    await verifyRepo(carol, getCommitEvents(carol, frames))
    await verifyRepo(dan, getCommitEvents(dan, frames))
  }

  const verifyRepo = async (did: string, evts: CommitEvt[]) => {
    const didRepo = await getRepo(did)
    const writeLog = await getWriteLog(didRepo.storage, didRepo.cid, null)
    const commits = await didRepo.storage.getCommits(didRepo.cid, null)
    if (!commits) {
      return expect(commits !== null)
    }
    expect(evts.length).toBe(commits.length)
    expect(evts.length).toBe(writeLog.length)
    for (let i = 0; i < commits.length; i++) {
      const commit = commits[i]
      const evt = evts[i]
      expect(evt.repo).toEqual(did)
      expect(evt.commit.toString()).toEqual(commit.commit.toString())
      expect(evt.prev?.toString()).toEqual(commits[i - 1]?.commit?.toString())
      const car = await repo.readCarWithRoot(evt.blocks as Uint8Array)
      expect(car.root.equals(commit.commit))
      expect(car.blocks.equals(commit.blocks))
      const writes = writeLog[i].map((w) => ({
        action: w.action,
        path: w.collection + '/' + w.rkey,
        cid: w.action === WriteOpAction.Delete ? null : w.cid.toString(),
      }))
      const sortedOps = evt.ops
        .sort((a, b) => a.path.localeCompare(b.path))
        .map((op) => ({ ...op, cid: op.cid?.toString() ?? null }))
      const sortedWrites = writes.sort((a, b) => a.path.localeCompare(b.path))
      expect(sortedOps).toEqual(sortedWrites)
    }
  }

  const randomPost = (by: string) => sc.post(by, randomStr(8, 'base32'))
  const makePosts = async () => {
    for (let i = 0; i < 10; i++) {
      await Promise.all([
        randomPost(alice),
        randomPost(bob),
        randomPost(carol),
        randomPost(dan),
      ])
    }
  }

  const readTillCaughtUp = async <T>(
    gen: AsyncGenerator<T>,
    waitFor?: Promise<unknown>,
  ) => {
    const isDone = async (evt: any) => {
      if (evt === undefined) return false
      if (evt instanceof ErrorFrame) return true
      await ctx.sequencerLeader.isCaughtUp()
      const curr = await db.db
<<<<<<< HEAD
        .selectFrom('outgoing_repo_seq')
        .innerJoin('repo_seq', 'repo_seq.id', 'outgoing_repo_seq.eventId')
        .select('seq')
=======
        .selectFrom('repo_event')
        .select('id')
>>>>>>> 6622c351
        .limit(1)
        .orderBy('id', 'desc')
        .executeTakeFirst()
      return curr !== undefined && evt.body.seq === curr.id
    }

    return readFromGenerator(gen, isDone, waitFor)
  }

  it('sync backfilled events', async () => {
    const ws = new WebSocket(
      `ws://${serverHost}/xrpc/com.atproto.sync.subscribeRepos?cursor=${-1}`,
    )

    const gen = byFrame(ws)
    const evts = await readTillCaughtUp(gen)
    ws.terminate()

    await verifyCommitEvents(evts)
  })

  it('syncs new events', async () => {
    const postPromise = makePosts()

    const readAfterDelay = async () => {
      await wait(200) // wait just a hair so that we catch it during cutover
      const ws = new WebSocket(
        `ws://${serverHost}/xrpc/com.atproto.sync.subscribeRepos?cursor=${-1}`,
      )
      const evts = await readTillCaughtUp(byFrame(ws), postPromise)
      ws.terminate()
      return evts
    }

    const [evts] = await Promise.all([readAfterDelay(), postPromise])

    await verifyCommitEvents(evts)
  })

  it('handles no backfill', async () => {
    const ws = new WebSocket(
      `ws://${serverHost}/xrpc/com.atproto.sync.subscribeRepos`,
    )

    const makePostsAfterWait = async () => {
      // give them just a second to get subscriptions set up
      await wait(200)
      await makePosts()
    }

    const postPromise = makePostsAfterWait()

    const [evts] = await Promise.all([
      readTillCaughtUp(byFrame(ws), postPromise),
      postPromise,
    ])

    ws.terminate()

    expect(evts.length).toBe(40)

    await wait(100) // Let cleanup occur on server
    expect(ctx.sequencer.listeners('events').length).toEqual(0)
  })

  it('backfills only from provided cursor', async () => {
    const seqs = await db.db
<<<<<<< HEAD
      .selectFrom('outgoing_repo_seq')
      .innerJoin('repo_seq', 'repo_seq.id', 'outgoing_repo_seq.eventId')
=======
      .selectFrom('repo_event')
>>>>>>> 6622c351
      .selectAll()
      .orderBy('id', 'asc')
      .execute()
    const midPoint = Math.floor(seqs.length / 2)
    const midPointSeq = seqs[midPoint].id

    const ws = new WebSocket(
      `ws://${serverHost}/xrpc/com.atproto.sync.subscribeRepos?cursor=${midPointSeq}`,
    )
    const evts = await readTillCaughtUp(byFrame(ws))
    ws.terminate()
    const seqSlice = seqs.slice(midPoint + 1)
    expect(evts.length).toBe(seqSlice.length)
    for (let i = 0; i < evts.length; i++) {
      const evt = evts[i].body as CommitEvt
      const seq = seqSlice[i]
      const seqEvt = cborDecode(seq.event) as { commit: CID }
      expect(evt.time).toEqual(seq.sequencedAt)
      expect(evt.commit.equals(seqEvt.commit)).toBeTruthy()
      expect(evt.repo).toEqual(seq.did)
    }
  })

  it('syncs handle changes', async () => {
    await sc.updateHandle(alice, 'alice2.test')
    await sc.updateHandle(bob, 'bob2.test')

    const ws = new WebSocket(
      `ws://${serverHost}/xrpc/com.atproto.sync.subscribeRepos?cursor=${-1}`,
    )

    const gen = byFrame(ws)
    const evts = await readTillCaughtUp(gen)
    ws.terminate()

    await verifyCommitEvents(evts)
    const handleEvts = getHandleEvts(evts.slice(-2))
    verifyHandleEvent(handleEvts[0], alice, 'alice2.test')
    verifyHandleEvent(handleEvts[1], bob, 'bob2.test')
  })

  it('does not return invalidated events', async () => {
    await sc.updateHandle(alice, 'alice3.test')
    await sc.updateHandle(alice, 'alice4.test')
    await sc.updateHandle(alice, 'alice5.test')
    await sc.updateHandle(bob, 'bob3.test')
    await sc.updateHandle(bob, 'bob4.test')
    await sc.updateHandle(bob, 'bob5.test')

    const ws = new WebSocket(
      `ws://${serverHost}/xrpc/com.atproto.sync.subscribeRepos?cursor=${-1}`,
    )

    const gen = byFrame(ws)
    const evts = await readTillCaughtUp(gen)
    ws.terminate()

    const handleEvts = getHandleEvts(evts)
    expect(handleEvts.length).toBe(2)
    verifyHandleEvent(handleEvts[0], alice, 'alice5.test')
    verifyHandleEvent(handleEvts[1], bob, 'bob5.test')
  })

  it('sync rebases', async () => {
    const prevHead = await agent.api.com.atproto.sync.getHead({ did: alice })

    await agent.api.com.atproto.repo.rebaseRepo(
      { repo: alice },
      { encoding: 'application/json', headers: sc.getHeaders(alice) },
    )

    const currHead = await agent.api.com.atproto.sync.getHead({ did: alice })

    const ws = new WebSocket(
      `ws://${serverHost}/xrpc/com.atproto.sync.subscribeRepos?cursor=${-1}`,
    )

    const gen = byFrame(ws)
    const frames = await readTillCaughtUp(gen)
    ws.terminate()

    const aliceEvts = getCommitEvents(alice, frames)
    expect(aliceEvts.length).toBe(1)
    const evt = aliceEvts[0]
    expect(evt.rebase).toBe(true)
    expect(evt.tooBig).toBe(false)
    expect(evt.commit.toString()).toEqual(currHead.data.root)
    expect(evt.prev?.toString()).toEqual(prevHead.data.root)
    expect(evt.ops).toEqual([])
    expect(evt.blobs).toEqual([])
    const car = await readCar(evt.blocks)
    expect(car.blocks.size).toBe(1)
    expect(car.roots.length).toBe(1)
    expect(car.roots[0].toString()).toEqual(currHead.data.root)

    // did not affect other users
    const bobEvts = getCommitEvents(bob, frames)
    expect(bobEvts.length).toBeGreaterThan(10)
  })

  it('sends info frame on out of date cursor', async () => {
    // we rewrite the sequenceAt time for existing seqs to be past the backfill cutoff
    // then we create some new posts
    const overAnHourAgo = new Date(Date.now() - HOUR - MINUTE).toISOString()
    await db.db
      .updateTable('repo_event')
      .set({ sequencedAt: overAnHourAgo })
      .execute()

    await makePosts()

    const ws = new WebSocket(
      `ws://${serverHost}/xrpc/com.atproto.sync.subscribeRepos?cursor=${-1}`,
    )
    const [info, ...evts] = await readTillCaughtUp(byFrame(ws))
    ws.terminate()

    if (!(info instanceof MessageFrame)) {
      throw new Error('Expected first frame to be a MessageFrame')
    }
    expect(info.header.t).toBe('#info')
    const body = info.body as Record<string, unknown>
    expect(body.name).toEqual('OutdatedCursor')
    expect(evts.length).toBe(40)
  })

  it('errors on future cursor', async () => {
    const ws = new WebSocket(
      `ws://${serverHost}/xrpc/com.atproto.sync.subscribeRepos?cursor=${100000}`,
    )
    const frames = await readTillCaughtUp(byFrame(ws))
    ws.terminate()
    expect(frames.length).toBe(1)
    if (!(frames[0] instanceof ErrorFrame)) {
      throw new Error('Expected ErrorFrame')
    }
    expect(frames[0].body.error).toBe('FutureCursor')
  })
})<|MERGE_RESOLUTION|>--- conflicted
+++ resolved
@@ -163,18 +163,13 @@
       if (evt instanceof ErrorFrame) return true
       await ctx.sequencerLeader.isCaughtUp()
       const curr = await db.db
-<<<<<<< HEAD
         .selectFrom('outgoing_repo_seq')
-        .innerJoin('repo_seq', 'repo_seq.id', 'outgoing_repo_seq.eventId')
+        .innerJoin('repo_event', 'repo_event.id', 'outgoing_repo_seq.eventId')
         .select('seq')
-=======
-        .selectFrom('repo_event')
-        .select('id')
->>>>>>> 6622c351
         .limit(1)
         .orderBy('id', 'desc')
         .executeTakeFirst()
-      return curr !== undefined && evt.body.seq === curr.id
+      return curr !== undefined && evt.body.seq === curr.seq
     }
 
     return readFromGenerator(gen, isDone, waitFor)
@@ -238,17 +233,13 @@
 
   it('backfills only from provided cursor', async () => {
     const seqs = await db.db
-<<<<<<< HEAD
       .selectFrom('outgoing_repo_seq')
-      .innerJoin('repo_seq', 'repo_seq.id', 'outgoing_repo_seq.eventId')
-=======
-      .selectFrom('repo_event')
->>>>>>> 6622c351
+      .innerJoin('repo_event', 'repo_event.id', 'outgoing_repo_seq.eventId')
       .selectAll()
       .orderBy('id', 'asc')
       .execute()
     const midPoint = Math.floor(seqs.length / 2)
-    const midPointSeq = seqs[midPoint].id
+    const midPointSeq = seqs[midPoint].seq
 
     const ws = new WebSocket(
       `ws://${serverHost}/xrpc/com.atproto.sync.subscribeRepos?cursor=${midPointSeq}`,

--- conflicted
+++ resolved
@@ -35,19 +35,8 @@
       handle: 'alice.test',
       password: 'alice-pass',
     })
-<<<<<<< HEAD
-    agent.api.setHeader('authorization', `Bearer ${res.data.accessJwt}`)
-    did = res.data.did
-=======
     did = sc.dids.alice
     agent.api.setHeader('authorization', `Bearer ${sc.accounts[did].accessJwt}`)
-    repoData['app.bsky.system.declaration'] = {
-      self: {
-        $type: 'app.bsky.system.declaration',
-        actorType: 'app.bsky.system.actorUser',
-      },
-    }
->>>>>>> 197f40b8
   })
 
   afterAll(async () => {
@@ -332,7 +321,7 @@
   const res = await sc.post(did, randomStr(32, 'base32'))
   const uri = res.ref.uri
   const record = await sc.agent.api.com.atproto.repo.getRecord({
-    user: did,
+    repo: did,
     collection: uri.collection,
     rkey: uri.rkey,
   })

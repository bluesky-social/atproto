import { TestNetworkNoAppView, SeedClient } from '@atproto/dev-env'
import AtpAgent from '@atproto/api'
import { TID } from '@atproto/common'
import { randomStr } from '@atproto/crypto'
import * as repo from '@atproto/repo'
import { MemoryBlockstore } from '@atproto/repo'
import { AtUri } from '@atproto/syntax'
import { CID } from 'multiformats/cid'
import { AppContext } from '../../src'

describe('repo sync', () => {
  let network: TestNetworkNoAppView
  let agent: AtpAgent
  let sc: SeedClient
  let did: string

  const repoData: repo.RepoContents = {}
  const uris: AtUri[] = []
  const storage = new MemoryBlockstore()
  let currRoot: CID | undefined
  let ctx: AppContext

  beforeAll(async () => {
    network = await TestNetworkNoAppView.create({
      dbPostgresSchema: 'repo_sync',
    })
    ctx = network.pds.ctx
    agent = network.pds.getClient()
    sc = network.getSeedClient()
    await sc.createAccount('alice', {
      email: 'alice@test.com',
      handle: 'alice.test',
      password: 'alice-pass',
    })
    did = sc.dids.alice
  })

  afterAll(async () => {
    await network.close()
  })

  it('creates and syncs some records', async () => {
    const ADD_COUNT = 10
    for (let i = 0; i < ADD_COUNT; i++) {
      const { obj, uri } = await makePost(sc, did)
      if (!repoData[uri.collection]) {
        repoData[uri.collection] = {}
      }
      repoData[uri.collection][uri.rkey] = obj
      uris.push(uri)
    }

    const carRes = await agent.api.com.atproto.sync.getRepo({ did })
    const car = await repo.readCarWithRoot(carRes.data)
    const synced = await repo.verifyRepo(
      car.blocks,
      car.root,
      did,
      ctx.repoSigningKey.did(),
    )
    await storage.applyCommit(synced.commit)
    expect(synced.creates.length).toBe(ADD_COUNT)
    const loaded = await repo.Repo.load(storage, car.root)
    const contents = await loaded.getContents()
    expect(contents).toEqual(repoData)

    currRoot = car.root
  })

  it('syncs creates and deletes', async () => {
    const ADD_COUNT = 10
    const DEL_COUNT = 4
    for (let i = 0; i < ADD_COUNT; i++) {
      const { obj, uri } = await makePost(sc, did)
      if (!repoData[uri.collection]) {
        repoData[uri.collection] = {}
      }
      repoData[uri.collection][uri.rkey] = obj
      uris.push(uri)
    }
    // delete two that are already sync & two that have not been
    for (let i = 0; i < DEL_COUNT; i++) {
      const uri = uris[i * 5]
      await sc.deletePost(did, uri)
      delete repoData[uri.collection][uri.rkey]
    }

    const carRes = await agent.api.com.atproto.sync.getRepo({ did })
    const car = await repo.readCarWithRoot(carRes.data)
    const currRepo = await repo.Repo.load(storage, currRoot)
    const synced = await repo.verifyDiff(
      currRepo,
      car.blocks,
      car.root,
      did,
      ctx.repoSigningKey.did(),
    )
    expect(synced.writes.length).toBe(ADD_COUNT) // -2 because of dels of new records, +2 because of dels of old records
    await storage.applyCommit(synced.commit)
    const loaded = await repo.Repo.load(storage, car.root)
    const contents = await loaded.getContents()
    expect(contents).toEqual(repoData)

    currRoot = car.root
  })

  it('syncs latest repo commit', async () => {
    const commit = await agent.api.com.atproto.sync.getLatestCommit({ did })
    expect(commit.data.cid).toEqual(currRoot?.toString())
  })

  it('syncs `since` a given rev', async () => {
    const repoBefore = await repo.Repo.load(storage, currRoot)

    // add a post
    const { obj, uri } = await makePost(sc, did)
    if (!repoData[uri.collection]) {
      repoData[uri.collection] = {}
    }
    repoData[uri.collection][uri.rkey] = obj
    uris.push(uri)

    const carRes = await agent.api.com.atproto.sync.getRepo({
      did,
      since: repoBefore.commit.rev,
    })
    const car = await repo.readCarWithRoot(carRes.data)
    expect(car.blocks.size).toBeLessThan(10) // should only contain new blocks
    const synced = await repo.verifyDiff(
      repoBefore,
      car.blocks,
      car.root,
      did,
      ctx.repoSigningKey.did(),
    )
    expect(synced.writes.length).toBe(1)
    await storage.applyCommit(synced.commit)
    const loaded = await repo.Repo.load(storage, car.root)
    const contents = await loaded.getContents()
    expect(contents).toEqual(repoData)

    currRoot = car.root
  })

  it('sync a record proof', async () => {
    const collection = Object.keys(repoData)[0]
    const rkey = Object.keys(repoData[collection])[0]
    const car = await agent.api.com.atproto.sync.getRecord({
      did,
      collection,
      rkey,
    })
    const records = await repo.verifyRecords(
      new Uint8Array(car.data),
      did,
      ctx.repoSigningKey.did(),
    )
    const claim = {
      collection,
      rkey,
      record: repoData[collection][rkey],
    }
    expect(records.length).toBe(1)
    expect(records[0].record).toEqual(claim.record)
    const result = await repo.verifyProofs(
      new Uint8Array(car.data),
      [claim],
      did,
      ctx.repoSigningKey.did(),
    )
    expect(result.verified.length).toBe(1)
    expect(result.unverified.length).toBe(0)
  })

  it('sync a proof of non-existence', async () => {
    const collection = Object.keys(repoData)[0]
    const rkey = TID.nextStr() // rkey that doesn't exist
    const car = await agent.api.com.atproto.sync.getRecord({
      did,
      collection,
      rkey,
    })
    const claim = {
      collection,
      rkey,
      record: null,
    }
    const result = await repo.verifyProofs(
      new Uint8Array(car.data),
      [claim],
      did,
      ctx.repoSigningKey.did(),
    )
    expect(result.verified.length).toBe(1)
    expect(result.unverified.length).toBe(0)
  })

  describe('repo takedown', () => {
    beforeAll(async () => {
<<<<<<< HEAD
      await agent.api.com.atproto.admin.updateSubjectState(
=======
      await agent.api.com.atproto.admin.updateSubjectStatus(
>>>>>>> 09832aed
        {
          subject: {
            $type: 'com.atproto.admin.defs#repoRef',
            did,
          },
<<<<<<< HEAD
          takedown: {
            applied: true,
          },
        },
        { headers: sc.adminAuthHeaders(), encoding: 'application/json' },
      )
      agent.api.xrpc.unsetHeader('authorization')
=======
          takedown: { applied: true },
        },
        {
          encoding: 'application/json',
          headers: network.pds.adminAuthHeaders(),
        },
      )
>>>>>>> 09832aed
    })

    it('does not sync repo unauthed', async () => {
      const tryGetRepo = agent.api.com.atproto.sync.getRepo({ did })
      await expect(tryGetRepo).rejects.toThrow(/Could not find repo for DID/)
    })

    it('syncs repo to owner or admin', async () => {
      const tryGetRepoOwner = agent.api.com.atproto.sync.getRepo(
        { did },
        { headers: { authorization: `Bearer ${sc.accounts[did].accessJwt}` } },
      )
      await expect(tryGetRepoOwner).resolves.toBeDefined()
      const tryGetRepoAdmin = agent.api.com.atproto.sync.getRepo(
        { did },
        { headers: network.pds.adminAuthHeaders() },
      )
      await expect(tryGetRepoAdmin).resolves.toBeDefined()
    })

    it('does not sync latest commit unauthed', async () => {
      const tryGetLatest = agent.api.com.atproto.sync.getLatestCommit({ did })
      await expect(tryGetLatest).rejects.toThrow(/Could not find root for DID/)
    })

    it('does not sync a record proof unauthed', async () => {
      const collection = Object.keys(repoData)[0]
      const rkey = Object.keys(repoData[collection])[0]
      const tryGetRecord = agent.api.com.atproto.sync.getRecord({
        did,
        collection,
        rkey,
      })
      await expect(tryGetRecord).rejects.toThrow(/Could not find repo for DID/)
    })
  })
})

const makePost = async (sc: SeedClient, did: string) => {
  const res = await sc.post(did, randomStr(32, 'base32'))
  const uri = res.ref.uri
  const record = await sc.agent.api.com.atproto.repo.getRecord({
    repo: did,
    collection: uri.collection,
    rkey: uri.rkey,
  })
  return {
    uri,
    obj: record.data.value,
  }
}<|MERGE_RESOLUTION|>--- conflicted
+++ resolved
@@ -197,25 +197,12 @@
 
   describe('repo takedown', () => {
     beforeAll(async () => {
-<<<<<<< HEAD
-      await agent.api.com.atproto.admin.updateSubjectState(
-=======
       await agent.api.com.atproto.admin.updateSubjectStatus(
->>>>>>> 09832aed
         {
           subject: {
             $type: 'com.atproto.admin.defs#repoRef',
             did,
           },
-<<<<<<< HEAD
-          takedown: {
-            applied: true,
-          },
-        },
-        { headers: sc.adminAuthHeaders(), encoding: 'application/json' },
-      )
-      agent.api.xrpc.unsetHeader('authorization')
-=======
           takedown: { applied: true },
         },
         {
@@ -223,7 +210,6 @@
           headers: network.pds.adminAuthHeaders(),
         },
       )
->>>>>>> 09832aed
     })
 
     it('does not sync repo unauthed', async () => {

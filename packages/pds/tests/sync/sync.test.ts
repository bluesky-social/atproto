import { TestNetworkNoAppView, SeedClient } from '@atproto/dev-env'
import AtpAgent from '@atproto/api'
import { TID } from '@atproto/common'
import { randomStr } from '@atproto/crypto'
import * as repo from '@atproto/repo'
import { MemoryBlockstore } from '@atproto/repo'
import { AtUri } from '@atproto/syntax'
import { CID } from 'multiformats/cid'
import { AppContext } from '../../src'

describe('repo sync', () => {
  let network: TestNetworkNoAppView
  let agent: AtpAgent
  let sc: SeedClient
  let did: string

  const repoData: repo.RepoContents = {}
  const uris: AtUri[] = []
  const storage = new MemoryBlockstore()
  let currRoot: CID | undefined
  let ctx: AppContext

  beforeAll(async () => {
    network = await TestNetworkNoAppView.create({
      dbPostgresSchema: 'repo_sync',
    })
    ctx = network.pds.ctx
    agent = network.pds.getClient()
    sc = network.getSeedClient()
    await sc.createAccount('alice', {
      email: 'alice@test.com',
      handle: 'alice.test',
      password: 'alice-pass',
    })
    did = sc.dids.alice
  })

  afterAll(async () => {
    await network.close()
  })

  it('creates and syncs some records', async () => {
    const ADD_COUNT = 10
    for (let i = 0; i < ADD_COUNT; i++) {
      const { obj, uri } = await makePost(sc, did)
      if (!repoData[uri.collection]) {
        repoData[uri.collection] = {}
      }
      repoData[uri.collection][uri.rkey] = obj
      uris.push(uri)
    }

    const carRes = await agent.api.com.atproto.sync.getRepo({ did })
    const car = await repo.readCarWithRoot(carRes.data)
    const synced = await repo.verifyRepo(
      car.blocks,
      car.root,
      did,
      ctx.repoSigningKey.did(),
    )
    await storage.applyCommit(synced.commit)
    expect(synced.creates.length).toBe(ADD_COUNT)
    const loaded = await repo.Repo.load(storage, car.root)
    const contents = await loaded.getContents()
    expect(contents).toEqual(repoData)

    currRoot = car.root
  })

  it('syncs creates and deletes', async () => {
    const ADD_COUNT = 10
    const DEL_COUNT = 4
    for (let i = 0; i < ADD_COUNT; i++) {
      const { obj, uri } = await makePost(sc, did)
      if (!repoData[uri.collection]) {
        repoData[uri.collection] = {}
      }
      repoData[uri.collection][uri.rkey] = obj
      uris.push(uri)
    }
    // delete two that are already sync & two that have not been
    for (let i = 0; i < DEL_COUNT; i++) {
      const uri = uris[i * 5]
      await sc.deletePost(did, uri)
      delete repoData[uri.collection][uri.rkey]
    }

    const carRes = await agent.api.com.atproto.sync.getRepo({ did })
    const car = await repo.readCarWithRoot(carRes.data)
    const currRepo = await repo.Repo.load(storage, currRoot)
    const synced = await repo.verifyDiff(
      currRepo,
      car.blocks,
      car.root,
      did,
      ctx.repoSigningKey.did(),
    )
    expect(synced.writes.length).toBe(ADD_COUNT) // -2 because of dels of new records, +2 because of dels of old records
    await storage.applyCommit(synced.commit)
    const loaded = await repo.Repo.load(storage, car.root)
    const contents = await loaded.getContents()
    expect(contents).toEqual(repoData)

    currRoot = car.root
  })

  it('syncs latest repo commit', async () => {
    const commit = await agent.api.com.atproto.sync.getLatestCommit({ did })
    expect(commit.data.cid).toEqual(currRoot?.toString())
  })

  it('syncs `since` a given rev', async () => {
    const repoBefore = await repo.Repo.load(storage, currRoot)

    // add a post
    const { obj, uri } = await makePost(sc, did)
    if (!repoData[uri.collection]) {
      repoData[uri.collection] = {}
    }
    repoData[uri.collection][uri.rkey] = obj
    uris.push(uri)

    const carRes = await agent.api.com.atproto.sync.getRepo({
      did,
      since: repoBefore.commit.rev,
    })
    const car = await repo.readCarWithRoot(carRes.data)
    expect(car.blocks.size).toBeLessThan(10) // should only contain new blocks
    const synced = await repo.verifyDiff(
      repoBefore,
      car.blocks,
      car.root,
      did,
      ctx.repoSigningKey.did(),
    )
    expect(synced.writes.length).toBe(1)
    await storage.applyCommit(synced.commit)
    const loaded = await repo.Repo.load(storage, car.root)
    const contents = await loaded.getContents()
    expect(contents).toEqual(repoData)

    currRoot = car.root
  })

  it('sync a record proof', async () => {
    const collection = Object.keys(repoData)[0]
    const rkey = Object.keys(repoData[collection])[0]
    const car = await agent.api.com.atproto.sync.getRecord({
      did,
      collection,
      rkey,
    })
    const records = await repo.verifyRecords(
      new Uint8Array(car.data),
      did,
      ctx.repoSigningKey.did(),
    )
    const claim = {
      collection,
      rkey,
      record: repoData[collection][rkey],
    }
    expect(records.length).toBe(1)
    expect(records[0].record).toEqual(claim.record)
    const result = await repo.verifyProofs(
      new Uint8Array(car.data),
      [claim],
      did,
      ctx.repoSigningKey.did(),
    )
    expect(result.verified.length).toBe(1)
    expect(result.unverified.length).toBe(0)
  })

  it('sync a proof of non-existence', async () => {
    const collection = Object.keys(repoData)[0]
    const rkey = TID.nextStr() // rkey that doesn't exist
    const car = await agent.api.com.atproto.sync.getRecord({
      did,
      collection,
      rkey,
    })
    const claim = {
      collection,
      rkey,
      record: null,
    }
    const result = await repo.verifyProofs(
      new Uint8Array(car.data),
      [claim],
      did,
      ctx.repoSigningKey.did(),
    )
    expect(result.verified.length).toBe(1)
    expect(result.unverified.length).toBe(0)
  })

  describe('repo takedown', () => {
    beforeAll(async () => {
<<<<<<< HEAD
      await sc.emitModerationEvent({
        event: { $type: 'com.atproto.admin.defs#modEventTakedown' },
        subject: {
          $type: 'com.atproto.admin.defs#repoRef',
          did,
=======
      await agent.api.com.atproto.admin.updateSubjectStatus(
        {
          subject: {
            $type: 'com.atproto.admin.defs#repoRef',
            did,
          },
          takedown: { applied: true },
>>>>>>> bba9388e
        },
        {
          encoding: 'application/json',
          headers: network.pds.adminAuthHeaders(),
        },
      )
    })

    it('does not sync repo unauthed', async () => {
      const tryGetRepo = agent.api.com.atproto.sync.getRepo({ did })
      await expect(tryGetRepo).rejects.toThrow(/Could not find repo for DID/)
    })

    it('syncs repo to owner or admin', async () => {
      const tryGetRepoOwner = agent.api.com.atproto.sync.getRepo(
        { did },
        { headers: { authorization: `Bearer ${sc.accounts[did].accessJwt}` } },
      )
      await expect(tryGetRepoOwner).resolves.toBeDefined()
      const tryGetRepoAdmin = agent.api.com.atproto.sync.getRepo(
        { did },
        { headers: network.pds.adminAuthHeaders() },
      )
      await expect(tryGetRepoAdmin).resolves.toBeDefined()
    })

    it('does not sync latest commit unauthed', async () => {
      const tryGetLatest = agent.api.com.atproto.sync.getLatestCommit({ did })
      await expect(tryGetLatest).rejects.toThrow(/Could not find root for DID/)
    })

    it('does not sync a record proof unauthed', async () => {
      const collection = Object.keys(repoData)[0]
      const rkey = Object.keys(repoData[collection])[0]
      const tryGetRecord = agent.api.com.atproto.sync.getRecord({
        did,
        collection,
        rkey,
      })
      await expect(tryGetRecord).rejects.toThrow(/Could not find repo for DID/)
    })
  })
})

const makePost = async (sc: SeedClient, did: string) => {
  const res = await sc.post(did, randomStr(32, 'base32'))
  const uri = res.ref.uri
  const record = await sc.agent.api.com.atproto.repo.getRecord({
    repo: did,
    collection: uri.collection,
    rkey: uri.rkey,
  })
  return {
    uri,
    obj: record.data.value,
  }
}<|MERGE_RESOLUTION|>--- conflicted
+++ resolved
@@ -197,13 +197,6 @@
 
   describe('repo takedown', () => {
     beforeAll(async () => {
-<<<<<<< HEAD
-      await sc.emitModerationEvent({
-        event: { $type: 'com.atproto.admin.defs#modEventTakedown' },
-        subject: {
-          $type: 'com.atproto.admin.defs#repoRef',
-          did,
-=======
       await agent.api.com.atproto.admin.updateSubjectStatus(
         {
           subject: {
@@ -211,7 +204,6 @@
             did,
           },
           takedown: { applied: true },
->>>>>>> bba9388e
         },
         {
           encoding: 'application/json',

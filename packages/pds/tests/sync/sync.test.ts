import AtpAgent from '@atproto/api'
import { TID } from '@atproto/common'
import { randomStr } from '@atproto/crypto'
import * as repo from '@atproto/repo'
import { collapseWriteLog, MemoryBlockstore, readCar } from '@atproto/repo'
import { AtUri } from '@atproto/uri'
import { CID } from 'multiformats/cid'
import { AppContext } from '../../src'
import { CloseFn, runTestServer } from '../_util'
import { SeedClient } from '../seeds/client'

describe('repo sync', () => {
  let agent: AtpAgent
  let sc: SeedClient
  let did: string

  const repoData: repo.RepoContents = {}
  const uris: AtUri[] = []
  const storage = new MemoryBlockstore()
  let currRoot: CID | undefined
  let ctx: AppContext

  let close: CloseFn

  beforeAll(async () => {
    const server = await runTestServer({
      dbPostgresSchema: 'repo_sync',
    })
    ctx = server.ctx
    close = server.close
    agent = new AtpAgent({ service: server.url })
<<<<<<< HEAD
    const res = await agent.api.com.atproto.server.createAccount({
=======
    sc = new SeedClient(agent)
    await sc.createAccount('alice', {
>>>>>>> 6535d59f
      email: 'alice@test.com',
      handle: 'alice.test',
      password: 'alice-pass',
    })
    did = sc.dids.alice
    agent.api.setHeader('authorization', `Bearer ${sc.accounts[did].accessJwt}`)
  })

  afterAll(async () => {
    await close()
  })

  it('creates and syncs some records', async () => {
    const ADD_COUNT = 10
    for (let i = 0; i < ADD_COUNT; i++) {
      const { obj, uri } = await makePost(sc, did)
      if (!repoData[uri.collection]) {
        repoData[uri.collection] = {}
      }
      repoData[uri.collection][uri.rkey] = obj
      uris.push(uri)
    }

    const car = await agent.api.com.atproto.sync.getRepo({ did })
    const synced = await repo.loadFullRepo(
      storage,
      new Uint8Array(car.data),
      did,
      ctx.repoSigningKey.did(),
    )
    expect(synced.writeLog.length).toBe(ADD_COUNT + 1) // +1 because of repo
    const ops = await collapseWriteLog(synced.writeLog)
    expect(ops.length).toBe(ADD_COUNT) // Does not include empty initial commit
    const loaded = await repo.Repo.load(storage, synced.root)
    const contents = await loaded.getContents()
    expect(contents).toEqual(repoData)

    currRoot = synced.root
  })

  it('syncs creates and deletes', async () => {
    const ADD_COUNT = 10
    const DEL_COUNT = 4
    for (let i = 0; i < ADD_COUNT; i++) {
      const { obj, uri } = await makePost(sc, did)
      if (!repoData[uri.collection]) {
        repoData[uri.collection] = {}
      }
      repoData[uri.collection][uri.rkey] = obj
      uris.push(uri)
    }
    // delete two that are already sync & two that have not been
    for (let i = 0; i < DEL_COUNT; i++) {
      const uri = uris[i * 5]
      await agent.api.app.bsky.feed.post.delete({
        did,
        collection: uri.collection,
        rkey: uri.rkey,
      })
      delete repoData[uri.collection][uri.rkey]
    }

    const car = await agent.api.com.atproto.sync.getRepo({
      did,
      earliest: currRoot?.toString(),
    })
    const currRepo = await repo.Repo.load(storage, currRoot)
    const synced = await repo.loadDiff(
      currRepo,
      new Uint8Array(car.data),
      did,
      ctx.repoSigningKey.did(),
    )
    expect(synced.writeLog.length).toBe(ADD_COUNT + DEL_COUNT)
    const ops = await collapseWriteLog(synced.writeLog)
    expect(ops.length).toBe(ADD_COUNT) // -2 because of dels of new records, +2 because of dels of old records
    const loaded = await repo.Repo.load(storage, synced.root)
    const contents = await loaded.getContents()
    expect(contents).toEqual(repoData)

    currRoot = synced.root
  })

  it('syncs current root', async () => {
    const root = await agent.api.com.atproto.sync.getHead({ did })
    expect(root.data.root).toEqual(currRoot?.toString())
  })

  it('syncs commit path', async () => {
    const local = await storage.getCommitPath(currRoot as CID, null)
    if (!local) {
      throw new Error('Could not get local commit path')
    }
    const localStr = local.map((c) => c.toString())
    const commitPath = await agent.api.com.atproto.sync.getCommitPath({ did })
    expect(commitPath.data.commits).toEqual(localStr)

    const partialCommitPath = await agent.api.com.atproto.sync.getCommitPath({
      did,
      earliest: localStr[2],
      latest: localStr[15],
    })
    expect(partialCommitPath.data.commits).toEqual(localStr.slice(3, 16))
  })

  it('syncs commit range', async () => {
    const local = await storage.getCommits(currRoot as CID, null)
    if (!local) {
      throw new Error('Could not get local commit path')
    }
    const memoryStore = new MemoryBlockstore()
    // first we load some baseline data (needed for parsing range)
    const first = await agent.api.com.atproto.sync.getRepo({
      did,
      latest: local[2].commit.toString(),
    })
    const firstParsed = await repo.readCar(new Uint8Array(first.data))
    memoryStore.putMany(firstParsed.blocks)

    // then we load some commit range
    const second = await agent.api.com.atproto.sync.getRepo({
      did,
      earliest: local[2].commit.toString(),
      latest: local[15].commit.toString(),
    })
    const secondParsed = await repo.readCar(new Uint8Array(second.data))
    memoryStore.putMany(secondParsed.blocks)

    // then we verify we have all the commits in the range
    const commits = await memoryStore.getCommits(
      local[15].commit,
      local[2].commit,
    )
    if (!commits) {
      throw new Error('expected commits to be defined')
    }
    const localSlice = local.slice(2, 15)
    expect(commits.length).toBe(localSlice.length)
    for (let i = 0; i < commits.length; i++) {
      const fromRemote = commits[i]
      const fromLocal = localSlice[i]
      expect(fromRemote.commit.equals(fromLocal.commit))
      expect(fromRemote.blocks.equals(fromLocal.blocks))
    }
  })

  it('sync a repo checkout', async () => {
    const car = await agent.api.com.atproto.sync.getCheckout({ did })
    const checkoutStorage = new MemoryBlockstore()
    const loaded = await repo.loadCheckout(
      checkoutStorage,
      new Uint8Array(car.data),
      did,
      ctx.repoSigningKey.did(),
    )
    expect(loaded.contents).toEqual(repoData)
    const loadedRepo = await repo.Repo.load(checkoutStorage, loaded.root)
    expect(await loadedRepo.getContents()).toEqual(repoData)
  })

  it('sync a record proof', async () => {
    const collection = Object.keys(repoData)[0]
    const rkey = Object.keys(repoData[collection])[0]
    const car = await agent.api.com.atproto.sync.getRecord({
      did,
      collection,
      rkey,
    })
    const records = await repo.verifyRecords(
      new Uint8Array(car.data),
      did,
      ctx.repoSigningKey.did(),
    )
    const claim = {
      collection,
      rkey,
      record: repoData[collection][rkey],
    }
    expect(records.length).toBe(1)
    expect(records[0].record).toEqual(claim.record)
    const result = await repo.verifyProofs(
      new Uint8Array(car.data),
      [claim],
      did,
      ctx.repoSigningKey.did(),
    )
    expect(result.verified.length).toBe(1)
    expect(result.unverified.length).toBe(0)
  })

  it('sync a proof of non-existence', async () => {
    const collection = Object.keys(repoData)[0]
    const rkey = TID.nextStr() // rkey that doesn't exist
    const car = await agent.api.com.atproto.sync.getRecord({
      did,
      collection,
      rkey,
    })
    const claim = {
      collection,
      rkey,
      record: null,
    }
    const result = await repo.verifyProofs(
      new Uint8Array(car.data),
      [claim],
      did,
      ctx.repoSigningKey.did(),
    )
    expect(result.verified.length).toBe(1)
    expect(result.unverified.length).toBe(0)
  })

  it('sync blocks', async () => {
    // let's just get some cids to reference
    const collection = Object.keys(repoData)[0]
    const rkey = Object.keys(repoData[collection])[0]
    const proofCar = await agent.api.com.atproto.sync.getRecord({
      did,
      collection,
      rkey,
    })
    const proofBlocks = await readCar(new Uint8Array(proofCar.data))
    const cids = proofBlocks.blocks.entries().map((e) => e.cid.toString())
    const res = await agent.api.com.atproto.sync.getBlocks({
      did,
      cids,
    })
    const car = await readCar(new Uint8Array(res.data))
    expect(car.roots.length).toBe(0)
    expect(car.blocks.equals(proofBlocks.blocks))
  })

  it('syncs images', async () => {
    const img1 = await sc.uploadFile(
      did,
      'tests/image/fixtures/key-landscape-small.jpg',
      'image/jpeg',
    )
    const img2 = await sc.uploadFile(
      did,
      'tests/image/fixtures/key-portrait-small.jpg',
      'image/jpeg',
    )
    await sc.post(did, 'blah', undefined, [img1])
    await sc.post(did, 'blah', undefined, [img1, img2])
    await sc.post(did, 'blah', undefined, [img2])
    const res = await agent.api.com.atproto.sync.getCommitPath({ did })
    const commits = res.data.commits
    const blobsForFirst = await agent.api.com.atproto.sync.listBlobs({
      did,
      earliest: commits.at(-4),
      latest: commits.at(-3),
    })
    const blobsForSecond = await agent.api.com.atproto.sync.listBlobs({
      did,
      earliest: commits.at(-3),
      latest: commits.at(-2),
    })
    const blobsForThird = await agent.api.com.atproto.sync.listBlobs({
      did,
      earliest: commits.at(-2),
      latest: commits.at(-1),
    })
    const blobsForRange = await agent.api.com.atproto.sync.listBlobs({
      did,
      earliest: commits.at(-4),
    })
    const blobsForRepo = await agent.api.com.atproto.sync.listBlobs({
      did,
    })

    expect(blobsForFirst.data.cids).toEqual([img1.image.cid])
    expect(blobsForSecond.data.cids.sort()).toEqual(
      [img1.image.cid, img2.image.cid].sort(),
    )
    expect(blobsForThird.data.cids).toEqual([img2.image.cid])
    expect(blobsForRange.data.cids.sort()).toEqual(
      [img1.image.cid, img2.image.cid].sort(),
    )
    expect(blobsForRepo.data.cids.sort()).toEqual(
      [img1.image.cid, img2.image.cid].sort(),
    )
  })
})

const makePost = async (sc: SeedClient, did: string) => {
  const res = await sc.post(did, randomStr(32, 'base32'))
  const uri = res.ref.uri
  const record = await sc.agent.api.com.atproto.repo.getRecord({
    repo: did,
    collection: uri.collection,
    rkey: uri.rkey,
  })
  return {
    uri,
    obj: record.data.value,
  }
}<|MERGE_RESOLUTION|>--- conflicted
+++ resolved
@@ -29,12 +29,8 @@
     ctx = server.ctx
     close = server.close
     agent = new AtpAgent({ service: server.url })
-<<<<<<< HEAD
-    const res = await agent.api.com.atproto.server.createAccount({
-=======
     sc = new SeedClient(agent)
     await sc.createAccount('alice', {
->>>>>>> 6535d59f
       email: 'alice@test.com',
       handle: 'alice.test',
       password: 'alice-pass',

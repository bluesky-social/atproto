import { TestNetworkNoAppView, SeedClient } from '@atproto/dev-env'
import { once, EventEmitter } from 'events'
import { Selectable } from 'kysely'
import Mail from 'nodemailer/lib/mailer'
import AtpAgent from '@atproto/api'
import basicSeed from './seeds/basic'
import { Database } from '../src'
import { ServerMailer } from '../src/mailer'
import { BlobNotFoundError, BlobStore } from '@atproto/repo'
import { RepoRoot } from '../src/db/tables/repo-root'
import { UserAccount } from '../src/db/tables/user-account'
import { IpldBlock } from '../src/db/tables/ipld-block'
import { RepoBlob } from '../src/db/tables/repo-blob'
import { Blob } from '../src/db/tables/blob'
import { Record } from '../src/db/tables/record'
import { RepoSeq } from '../src/db/tables/repo-seq'

describe('account deletion', () => {
  let network: TestNetworkNoAppView
  let agent: AtpAgent
  let sc: SeedClient

  let mailer: ServerMailer
  let db: Database
  let initialDbContents: DbContents
  let updatedDbContents: DbContents
  let blobstore: BlobStore
  const mailCatcher = new EventEmitter()
  let _origSendMail

  // chose carol because she has blobs
  let carol

  beforeAll(async () => {
    network = await TestNetworkNoAppView.create({
      dbPostgresSchema: 'account_deletion',
    })
    mailer = network.pds.ctx.mailer
    db = network.pds.ctx.db
    blobstore = network.pds.ctx.blobstore
    agent = new AtpAgent({ service: network.pds.url })
    sc = network.getSeedClient()
    await basicSeed(sc)
    carol = sc.accounts[sc.dids.carol]

    // Catch emails for use in tests
    _origSendMail = mailer.transporter.sendMail
    mailer.transporter.sendMail = async (opts) => {
      const result = await _origSendMail.call(mailer.transporter, opts)
      mailCatcher.emit('mail', opts)
      return result
    }

    initialDbContents = await getDbContents(db)
  })

  afterAll(async () => {
    mailer.transporter.sendMail = _origSendMail
    await network.close()
  })

  const getMailFrom = async (promise): Promise<Mail.Options> => {
    const result = await Promise.all([once(mailCatcher, 'mail'), promise])
    return result[0][0]
  }

  const getTokenFromMail = (mail: Mail.Options) =>
    mail.html?.toString().match(/>([a-z0-9]{5}-[a-z0-9]{5})</i)?.[1]

  let token

  it('requests account deletion', async () => {
    const mail = await getMailFrom(
      agent.api.com.atproto.server.requestAccountDelete(undefined, {
        headers: sc.getHeaders(carol.did),
      }),
    )

    expect(mail.to).toEqual(carol.email)
    expect(mail.html).toContain('Delete your Bluesky account')

    token = getTokenFromMail(mail)
    if (!token) {
      return expect(token).toBeDefined()
    }
  })

  it('fails account deletion with a bad token', async () => {
    const attempt = agent.api.com.atproto.server.deleteAccount({
      token: '123456',
      did: carol.did,
      password: carol.password,
    })
    await expect(attempt).rejects.toThrow('Token is invalid')
  })

  it('fails account deletion with a bad password', async () => {
    const attempt = agent.api.com.atproto.server.deleteAccount({
      token,
      did: carol.did,
      password: 'bad-pass',
    })
    await expect(attempt).rejects.toThrow('Invalid did or password')
  })

  it('deletes account with a valid token & password', async () => {
<<<<<<< HEAD
    // Perform account deletion, including when there's an existing mod action on the account
    await agent.api.com.atproto.admin.emitModerationEvent(
      {
        event: { $type: 'com.atproto.admin.defs#modEventAcknowledge' },
=======
    // Perform account deletion, including when there's an existing takedown on the account
    await agent.api.com.atproto.admin.updateSubjectStatus(
      {
>>>>>>> bba9388e
        subject: {
          $type: 'com.atproto.admin.defs#repoRef',
          did: carol.did,
        },
        takedown: { applied: true },
      },
      {
        encoding: 'application/json',
        headers: network.pds.adminAuthHeaders(),
      },
    )
    await agent.api.com.atproto.server.deleteAccount({
      token,
      did: carol.did,
      password: carol.password,
    })
    await network.processAll() // Finish background hard-deletions
  })

  it('no longer lets the user log in', async () => {
    const attempt = agent.api.com.atproto.server.createSession({
      identifier: carol.handle,
      password: carol.password,
    })
    await expect(attempt).rejects.toThrow('Invalid identifier or password')
  })

  it('no longer store the user account or repo', async () => {
    updatedDbContents = await getDbContents(db)
    expect(updatedDbContents.roots).toEqual(
      initialDbContents.roots.filter((row) => row.did !== carol.did),
    )
    expect(updatedDbContents.users).toEqual(
      initialDbContents.users.filter((row) => row.did !== carol.did),
    )
    expect(updatedDbContents.blocks).toEqual(
      initialDbContents.blocks.filter((row) => row.creator !== carol.did),
    )
    // check all seqs for this did are gone, except for the tombstone
    expect(
      updatedDbContents.seqs.filter((row) => row.eventType !== 'tombstone'),
    ).toEqual(initialDbContents.seqs.filter((row) => row.did !== carol.did))
    // check we do have a tombstone for this did
    expect(
      updatedDbContents.seqs.filter(
        (row) => row.did === carol.did && row.eventType === 'tombstone',
      ).length,
    ).toEqual(1)

    expect(updatedDbContents.records).toEqual(
      initialDbContents.records.filter((row) => row.did !== carol.did),
    )
  })

  it('deletes relevant blobs', async () => {
    const imgs = sc.posts[carol.did][0].images
    // carols first blob is used by other accounts
    const first = imgs[0].image.ref
    // carols second blob is used by only her
    const second = imgs[1].image.ref
    const got = await blobstore.getBytes(first)
    expect(got).toBeDefined()
    const attempt = blobstore.getBytes(second)
    await expect(attempt).rejects.toThrow(BlobNotFoundError)

    expect(updatedDbContents.repoBlobs).toEqual(
      initialDbContents.repoBlobs.filter((row) => row.did !== carol.did),
    )
    expect(updatedDbContents.blobs).toEqual(
      initialDbContents.blobs.filter((row) => row.creator !== carol.did),
    )
  })

  it('can delete an empty user', async () => {
    const eve = await sc.createAccount('eve', {
      handle: 'eve.test',
      email: 'eve@test.com',
      password: 'eve-test',
    })

    const mail = await getMailFrom(
      agent.api.com.atproto.server.requestAccountDelete(undefined, {
        headers: sc.getHeaders(eve.did),
      }),
    )

    const token = getTokenFromMail(mail)
    if (!token) {
      return expect(token).toBeDefined()
    }
    await agent.api.com.atproto.server.deleteAccount({
      token,
      did: eve.did,
      password: eve.password,
    })
  })
})

type DbContents = {
  roots: RepoRoot[]
  users: Selectable<UserAccount>[]
  blocks: IpldBlock[]
  seqs: Selectable<RepoSeq>[]
  records: Record[]
  repoBlobs: RepoBlob[]
  blobs: Blob[]
}

const getDbContents = async (db: Database): Promise<DbContents> => {
  const [roots, users, blocks, seqs, records, repoBlobs, blobs] =
    await Promise.all([
      db.db.selectFrom('repo_root').orderBy('did').selectAll().execute(),
      db.db.selectFrom('user_account').orderBy('did').selectAll().execute(),
      db.db
        .selectFrom('ipld_block')
        .orderBy('creator')
        .orderBy('cid')
        .selectAll()
        .execute(),
      db.db.selectFrom('repo_seq').orderBy('id').selectAll().execute(),
      db.db.selectFrom('record').orderBy('uri').selectAll().execute(),
      db.db
        .selectFrom('repo_blob')
        .orderBy('did')
        .orderBy('cid')
        .selectAll()
        .execute(),
      db.db.selectFrom('blob').orderBy('cid').selectAll().execute(),
    ])

  return {
    roots,
    users,
    blocks,
    seqs,
    records,
    repoBlobs,
    blobs,
  }
}<|MERGE_RESOLUTION|>--- conflicted
+++ resolved
@@ -104,16 +104,9 @@
   })
 
   it('deletes account with a valid token & password', async () => {
-<<<<<<< HEAD
-    // Perform account deletion, including when there's an existing mod action on the account
-    await agent.api.com.atproto.admin.emitModerationEvent(
-      {
-        event: { $type: 'com.atproto.admin.defs#modEventAcknowledge' },
-=======
     // Perform account deletion, including when there's an existing takedown on the account
     await agent.api.com.atproto.admin.updateSubjectStatus(
       {
->>>>>>> bba9388e
         subject: {
           $type: 'com.atproto.admin.defs#repoRef',
           did: carol.did,

import { once, EventEmitter } from 'events'
import { Selectable } from 'kysely'
import Mail from 'nodemailer/lib/mailer'
import AtpAgent from '@atproto/api'
import { SeedClient } from './seeds/client'
import basicSeed from './seeds/basic'
import { Database } from '../src'
import * as util from './_util'
import { ServerMailer } from '../src/mailer'
import { BlobNotFoundError, BlobStore } from '@atproto/repo'
import { RepoRoot } from '../src/db/tables/repo-root'
import { UserAccount } from '../src/db/tables/user-account'
import { IpldBlock } from '../src/db/tables/ipld-block'
import { RepoBlob } from '../src/db/tables/repo-blob'
import { Blob } from '../src/db/tables/blob'
<<<<<<< HEAD
import { RepoCommitHistory } from '../src/db/tables/repo-commit-history'
import { RepoCommitBlock } from '../src/db/tables/repo-commit-block'
=======
import {
  PostEmbedImage,
  PostEmbedExternal,
  PostEmbedRecord,
} from '../src/app-view/db/tables/post-embed'
>>>>>>> 3877210e
import { Record } from '../src/db/tables/record'
import { RepoSeq } from '../src/db/tables/repo-seq'
import { ACKNOWLEDGE } from '../src/lexicon/types/com/atproto/admin/defs'

describe('account deletion', () => {
  let server: util.TestServerInfo
  let agent: AtpAgent
  let close: util.CloseFn
  let sc: SeedClient

  let mailer: ServerMailer
  let db: Database
  let initialDbContents: DbContents
  let updatedDbContents: DbContents
  let blobstore: BlobStore
  const mailCatcher = new EventEmitter()
  let _origSendMail

  // chose carol because she has blobs
  let carol

  beforeAll(async () => {
    server = await util.runTestServer({
      dbPostgresSchema: 'account_deletion',
    })
    close = server.close
    mailer = server.ctx.mailer
    db = server.ctx.db
    blobstore = server.ctx.blobstore
    agent = new AtpAgent({ service: server.url })
    sc = new SeedClient(agent)
    await basicSeed(sc)
    carol = sc.accounts[sc.dids.carol]

    // Catch emails for use in tests
    _origSendMail = mailer.transporter.sendMail
    mailer.transporter.sendMail = async (opts) => {
      const result = await _origSendMail.call(mailer.transporter, opts)
      mailCatcher.emit('mail', opts)
      return result
    }

    initialDbContents = await getDbContents(db)
  })

  afterAll(async () => {
    mailer.transporter.sendMail = _origSendMail
    if (close) {
      await close()
    }
  })

  const getMailFrom = async (promise): Promise<Mail.Options> => {
    const result = await Promise.all([once(mailCatcher, 'mail'), promise])
    return result[0][0]
  }

  const getTokenFromMail = (mail: Mail.Options) =>
    mail.html?.toString().match(/>([a-z0-9]{5}-[a-z0-9]{5})</i)?.[1]

  let token

  it('requests account deletion', async () => {
    const mail = await getMailFrom(
      agent.api.com.atproto.server.requestAccountDelete(undefined, {
        headers: sc.getHeaders(carol.did),
      }),
    )

    expect(mail.to).toEqual(carol.email)
    expect(mail.html).toContain('Delete your Bluesky account')

    token = getTokenFromMail(mail)
    if (!token) {
      return expect(token).toBeDefined()
    }
  })

  it('fails account deletion with a bad token', async () => {
    const attempt = agent.api.com.atproto.server.deleteAccount({
      token: '123456',
      did: carol.did,
      password: carol.password,
    })
    await expect(attempt).rejects.toThrow('Token is invalid')
  })

  it('fails account deletion with a bad password', async () => {
    const attempt = agent.api.com.atproto.server.deleteAccount({
      token,
      did: carol.did,
      password: 'bad-pass',
    })
    await expect(attempt).rejects.toThrow('Invalid did or password')
  })

  it('deletes account with a valid token & password', async () => {
    // Perform account deletion, including when there's an existing mod action on the account
    await agent.api.com.atproto.admin.takeModerationAction(
      {
        action: ACKNOWLEDGE,
        subject: {
          $type: 'com.atproto.admin.defs#repoRef',
          did: carol.did,
        },
        createdBy: 'did:example:admin',
        reason: 'X',
      },
      {
        encoding: 'application/json',
        headers: { authorization: util.adminAuth() },
      },
    )
    await agent.api.com.atproto.server.deleteAccount({
      token,
      did: carol.did,
      password: carol.password,
    })
    await server.processAll() // Finish background hard-deletions
  })

  it('no longer lets the user log in', async () => {
    const attempt = agent.api.com.atproto.server.createSession({
      identifier: carol.handle,
      password: carol.password,
    })
    await expect(attempt).rejects.toThrow('Invalid identifier or password')
  })

  it('no longer store the user account or repo', async () => {
    updatedDbContents = await getDbContents(db)
    expect(updatedDbContents.roots).toEqual(
      initialDbContents.roots.filter((row) => row.did !== carol.did),
    )
    expect(updatedDbContents.users).toEqual(
      initialDbContents.users.filter((row) => row.did !== carol.did),
    )
    expect(updatedDbContents.blocks).toEqual(
      initialDbContents.blocks.filter((row) => row.creator !== carol.did),
    )
    // check all seqs for this did are gone, except for the tombstone
    expect(
      updatedDbContents.seqs.filter((row) => row.eventType !== 'tombstone'),
    ).toEqual(initialDbContents.seqs.filter((row) => row.did !== carol.did))
    // check we do have a tombstone for this did
    expect(
      updatedDbContents.seqs.filter(
        (row) => row.did === carol.did && row.eventType === 'tombstone',
      ).length,
    ).toEqual(1)
<<<<<<< HEAD
    expect(updatedDbContents.commitBlocks).toEqual(
      initialDbContents.commitBlocks.filter((row) => row.creator !== carol.did),
    )
    expect(updatedDbContents.commitHistories).toEqual(
      initialDbContents.commitHistories.filter(
        (row) => row.creator !== carol.did,
      ),
    )
=======
  })

  it('no longer stores indexed records from the user', async () => {
>>>>>>> 3877210e
    expect(updatedDbContents.records).toEqual(
      initialDbContents.records.filter((row) => row.did !== carol.did),
    )
  })

  it('deletes relevant blobs', async () => {
    const imgs = sc.posts[carol.did][0].images
    // carols first blob is used by other accounts
    const first = imgs[0].image.ref
    // carols second blob is used by only her
    const second = imgs[1].image.ref
    const got = await blobstore.getBytes(first)
    expect(got).toBeDefined()
    const attempt = blobstore.getBytes(second)
    await expect(attempt).rejects.toThrow(BlobNotFoundError)

    expect(updatedDbContents.repoBlobs).toEqual(
      initialDbContents.repoBlobs.filter((row) => row.did !== carol.did),
    )
    expect(updatedDbContents.blobs).toEqual(
      initialDbContents.blobs.filter((row) => row.creator !== carol.did),
    )
  })

  it('can delete an empty user', async () => {
    const eve = await sc.createAccount('eve', {
      handle: 'eve.test',
      email: 'eve@test.com',
      password: 'eve-test',
    })

    const mail = await getMailFrom(
      agent.api.com.atproto.server.requestAccountDelete(undefined, {
        headers: sc.getHeaders(eve.did),
      }),
    )

    const token = getTokenFromMail(mail)
    if (!token) {
      return expect(token).toBeDefined()
    }
    await agent.api.com.atproto.server.deleteAccount({
      token,
      did: eve.did,
      password: eve.password,
    })
  })
})

type DbContents = {
  roots: RepoRoot[]
  users: Selectable<UserAccount>[]
  blocks: IpldBlock[]
  seqs: Selectable<RepoSeq>[]
  records: Record[]
  repoBlobs: RepoBlob[]
  blobs: Blob[]
}

const getDbContents = async (db: Database): Promise<DbContents> => {
  const [
    roots,
    users,
    blocks,
    seqs,
    records,
    repoBlobs,
    blobs,
  ] = await Promise.all([
    db.db.selectFrom('repo_root').orderBy('did').selectAll().execute(),
    db.db.selectFrom('user_account').orderBy('did').selectAll().execute(),
    db.db
      .selectFrom('ipld_block')
      .orderBy('creator')
      .orderBy('cid')
      .selectAll()
      .execute(),
    db.db.selectFrom('repo_seq').orderBy('id').selectAll().execute(),
    db.db.selectFrom('record').orderBy('uri').selectAll().execute(),
    db.db
      .selectFrom('repo_blob')
      .orderBy('did')
      .orderBy('cid')
      .selectAll()
      .execute(),
    db.db.selectFrom('blob').orderBy('cid').selectAll().execute(),
  ])

  return {
    roots,
    users,
    blocks,
    seqs,
    records,
    repoBlobs,
    blobs,
  }
}<|MERGE_RESOLUTION|>--- conflicted
+++ resolved
@@ -13,16 +13,6 @@
 import { IpldBlock } from '../src/db/tables/ipld-block'
 import { RepoBlob } from '../src/db/tables/repo-blob'
 import { Blob } from '../src/db/tables/blob'
-<<<<<<< HEAD
-import { RepoCommitHistory } from '../src/db/tables/repo-commit-history'
-import { RepoCommitBlock } from '../src/db/tables/repo-commit-block'
-=======
-import {
-  PostEmbedImage,
-  PostEmbedExternal,
-  PostEmbedRecord,
-} from '../src/app-view/db/tables/post-embed'
->>>>>>> 3877210e
 import { Record } from '../src/db/tables/record'
 import { RepoSeq } from '../src/db/tables/repo-seq'
 import { ACKNOWLEDGE } from '../src/lexicon/types/com/atproto/admin/defs'
@@ -173,20 +163,9 @@
         (row) => row.did === carol.did && row.eventType === 'tombstone',
       ).length,
     ).toEqual(1)
-<<<<<<< HEAD
-    expect(updatedDbContents.commitBlocks).toEqual(
-      initialDbContents.commitBlocks.filter((row) => row.creator !== carol.did),
-    )
-    expect(updatedDbContents.commitHistories).toEqual(
-      initialDbContents.commitHistories.filter(
-        (row) => row.creator !== carol.did,
-      ),
-    )
-=======
   })
 
   it('no longer stores indexed records from the user', async () => {
->>>>>>> 3877210e
     expect(updatedDbContents.records).toEqual(
       initialDbContents.records.filter((row) => row.did !== carol.did),
     )
@@ -247,33 +226,26 @@
 }
 
 const getDbContents = async (db: Database): Promise<DbContents> => {
-  const [
-    roots,
-    users,
-    blocks,
-    seqs,
-    records,
-    repoBlobs,
-    blobs,
-  ] = await Promise.all([
-    db.db.selectFrom('repo_root').orderBy('did').selectAll().execute(),
-    db.db.selectFrom('user_account').orderBy('did').selectAll().execute(),
-    db.db
-      .selectFrom('ipld_block')
-      .orderBy('creator')
-      .orderBy('cid')
-      .selectAll()
-      .execute(),
-    db.db.selectFrom('repo_seq').orderBy('id').selectAll().execute(),
-    db.db.selectFrom('record').orderBy('uri').selectAll().execute(),
-    db.db
-      .selectFrom('repo_blob')
-      .orderBy('did')
-      .orderBy('cid')
-      .selectAll()
-      .execute(),
-    db.db.selectFrom('blob').orderBy('cid').selectAll().execute(),
-  ])
+  const [roots, users, blocks, seqs, records, repoBlobs, blobs] =
+    await Promise.all([
+      db.db.selectFrom('repo_root').orderBy('did').selectAll().execute(),
+      db.db.selectFrom('user_account').orderBy('did').selectAll().execute(),
+      db.db
+        .selectFrom('ipld_block')
+        .orderBy('creator')
+        .orderBy('cid')
+        .selectAll()
+        .execute(),
+      db.db.selectFrom('repo_seq').orderBy('id').selectAll().execute(),
+      db.db.selectFrom('record').orderBy('uri').selectAll().execute(),
+      db.db
+        .selectFrom('repo_blob')
+        .orderBy('did')
+        .orderBy('cid')
+        .selectAll()
+        .execute(),
+      db.db.selectFrom('blob').orderBy('cid').selectAll().execute(),
+    ])
 
   return {
     roots,

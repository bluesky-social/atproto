--- conflicted
+++ resolved
@@ -144,37 +144,6 @@
       forSnapshot(originalTableDump),
     )
   })
-<<<<<<< HEAD
-=======
-
-  const indexedTables = [
-    'duplicate_record',
-    'user_notification',
-    'profile',
-    'follow',
-    'post',
-    'post_hierarchy',
-    'post_embed_image',
-    'post_embed_external',
-    'post_embed_record',
-    'repost',
-    'like',
-    /* Not these:
-     * 'record', // Shared, but governed by pds
-     * 'ipld_block',
-     * 'blob',
-     * 'repo_blob',
-     * 'user',
-     * 'did_handle',
-     * 'refresh_token',
-     * 'repo_root',
-     * 'invite_code',
-     * 'invite_code_use',
-     * 'message_queue',
-     * 'message_queue_cursor',
-     */
-  ]
->>>>>>> 85babfb8
 })
 
 const indexedTables = [
@@ -184,7 +153,6 @@
   'follow',
   'post',
   'post_hierarchy',
-  'post_entity',
   'post_embed_image',
   'post_embed_external',
   'post_embed_record',

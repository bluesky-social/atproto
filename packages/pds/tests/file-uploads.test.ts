import fs from 'fs/promises'
import { gzipSync } from 'zlib'
import AtpAgent from '@atproto/api'
import { CloseFn, runTestServer, TestServerInfo } from './_util'
import { Database, ServerConfig } from '../src'
import DiskBlobStore from '../src/storage/disk-blobstore'
import * as uint8arrays from 'uint8arrays'
import * as image from '../src/image'
import axios from 'axios'
import { randomBytes } from '@atproto/crypto'
<<<<<<< HEAD
import { BlobRef } from '@atproto/lexicon'
=======
import { ids } from '../src/lexicon/lexicons'
>>>>>>> ee6627b1

const alice = {
  email: 'alice@test.com',
  handle: 'alice.test',
  did: '',
  password: 'alice-pass',
}
const bob = {
  email: 'bob@test.com',
  handle: 'bob.test',
  did: '',
  password: 'bob-pass',
}

describe('file uploads', () => {
  let server: TestServerInfo
  let agent: AtpAgent
  let aliceAgent: AtpAgent
  let bobAgent: AtpAgent
  let blobstore: DiskBlobStore
  let db: Database
  let cfg: ServerConfig
  let serverUrl: string
  let close: CloseFn

  beforeAll(async () => {
    server = await runTestServer({
      dbPostgresSchema: 'file_uploads',
    })
    blobstore = server.ctx.blobstore as DiskBlobStore
    db = server.ctx.db
    close = server.close
    agent = new AtpAgent({ service: server.url })
    aliceAgent = new AtpAgent({ service: server.url })
    bobAgent = new AtpAgent({ service: server.url })
    cfg = server.ctx.cfg
    serverUrl = server.url
  })

  afterAll(async () => {
    await close()
  })

  it('registers users', async () => {
    const res = await aliceAgent.createAccount({
      email: alice.email,
      handle: alice.handle,
      password: alice.password,
    })
    alice.did = res.data.did
    const res2 = await bobAgent.createAccount({
      email: bob.email,
      handle: bob.handle,
      password: bob.password,
    })
    bob.did = res2.data.did
  })

  let smallBlob: BlobRef
  let smallFile: Uint8Array

  it('handles client abort', async () => {
    const abortController = new AbortController()
    const _putTemp = server.ctx.blobstore.putTemp
    server.ctx.blobstore.putTemp = function (...args) {
      // Abort just as processing blob in packages/pds/src/services/repo/blobs.ts
      process.nextTick(() => abortController.abort())
      return _putTemp.call(this, ...args)
    }
    const response = fetch(`${server.url}/xrpc/com.atproto.repo.uploadBlob`, {
      method: 'post',
      body: Buffer.alloc(5000000), // Enough bytes to get some chunking going on
      signal: abortController.signal,
      headers: {
        'content-type': 'image/jpeg',
        authorization: `Bearer ${aliceAgent.session?.accessJwt}`,
      },
    })
    await expect(response).rejects.toThrow('operation was aborted')
    // Cleanup
    server.ctx.blobstore.putTemp = _putTemp
    // This test would fail from an uncaught exception: this grace period gives time for that to surface
    await new Promise((res) => setTimeout(res, 10))
  })

  it('uploads files', async () => {
    smallFile = await fs.readFile('tests/image/fixtures/key-portrait-small.jpg')
    const res = await aliceAgent.api.com.atproto.repo.uploadBlob(smallFile, {
      encoding: 'image/jpeg',
    })
    smallBlob = res.data.blob

    const found = await db.db
      .selectFrom('blob')
      .selectAll()
      .where('cid', '=', smallBlob.ref.toString())
      .executeTakeFirst()

    expect(found?.mimeType).toBe('image/jpeg')
    expect(found?.size).toBe(smallFile.length)
    expect(found?.tempKey).toBeDefined()
    expect(found?.width).toBe(87)
    expect(found?.height).toBe(150)
    expect(await blobstore.hasTemp(found?.tempKey as string)).toBeTruthy()
  })

  it('can reference the file', async () => {
    await updateProfile(aliceAgent, {
      displayName: 'Alice',
      avatar: smallBlob,
    })
  })

  it('after being referenced, the file is moved to permanent storage', async () => {
    const found = await db.db
      .selectFrom('blob')
      .selectAll()
      .where('cid', '=', smallBlob.ref.toString())
      .executeTakeFirst()

    expect(found?.tempKey).toBeNull()
    expect(await blobstore.hasStored(smallBlob.ref)).toBeTruthy()
    const storedBytes = await blobstore.getBytes(smallBlob.ref)
    expect(uint8arrays.equals(smallFile, storedBytes)).toBeTruthy()
  })

  it('can fetch the file after being referenced', async () => {
    const fetchedFile = await aliceAgent.api.com.atproto.sync.getBlob({
      did: alice.did,
      cid: smallBlob.ref.toString(),
    })
    expect(
      uint8arrays.equals(smallFile, new Uint8Array(fetchedFile.data)),
    ).toBeTruthy()
  })

  it('serves the referenced blob', async () => {
    const profile = await aliceAgent.api.app.bsky.actor.getProfile({
      actor: 'alice.test',
    })
    const avatar = profile.data.avatar as string
    expect(typeof avatar).toBe('string')
    const url = avatar.replace(cfg.publicUrl, serverUrl)
    const res = await axios.get(url, { responseType: 'stream' })
    expect(res.headers['content-type']).toBe('image/jpeg')
    const info = await image.getInfo(res.data)
    expect(info).toEqual(
      expect.objectContaining({
        height: 1000,
        width: 1000,
      }),
    )
  })

  let largeBlob: BlobRef
  let largeFile: Uint8Array

  it('does not allow referencing a file that is outside blob constraints', async () => {
    largeFile = await fs.readFile('tests/image/fixtures/hd-key.jpg')
    const res = await aliceAgent.api.com.atproto.repo.uploadBlob(largeFile, {
      encoding: 'image/jpeg',
    })
    largeBlob = res.data.blob

<<<<<<< HEAD
    const profilePromise = aliceAgent.api.app.bsky.actor.updateProfile({
      avatar: largeBlob,
=======
    const profilePromise = updateProfile(aliceAgent, {
      avatar: { cid: largeCid.toString(), mimeType: 'image/jpeg' },
>>>>>>> ee6627b1
    })

    await expect(profilePromise).rejects.toThrow()
  })

  it('does not make a blob permanent if referencing failed', async () => {
    const found = await db.db
      .selectFrom('blob')
      .selectAll()
      .where('cid', '=', largeBlob.ref.toString())
      .executeTakeFirst()

    expect(found?.tempKey).toBeDefined()
    expect(await blobstore.hasTemp(found?.tempKey as string)).toBeTruthy()
    expect(await blobstore.hasStored(largeBlob.ref)).toBeFalsy()
  })

  it('permits duplicate uploads of the same file', async () => {
    const file = await fs.readFile(
      'tests/image/fixtures/key-landscape-small.jpg',
    )
    const { data: uploadA } = await aliceAgent.api.com.atproto.repo.uploadBlob(
      file,
      {
        encoding: 'image/jpeg',
      } as any,
    )
    const { data: uploadB } = await bobAgent.api.com.atproto.repo.uploadBlob(
      file,
      {
        encoding: 'image/jpeg',
      } as any,
    )
    expect(uploadA).toEqual(uploadB)
<<<<<<< HEAD
    const { data: profileA } =
      await aliceAgent.api.app.bsky.actor.updateProfile({
        displayName: 'Alice',
        avatar: uploadA.blob,
      })
    expect((profileA.record as any).avatar.cid).toEqual(uploadA.cid)
    const { data: profileB } = await bobAgent.api.app.bsky.actor.updateProfile({
=======
    await updateProfile(aliceAgent, {
      displayName: 'Alice',
      avatar: { cid: uploadA.cid, mimeType: 'image/jpeg' },
    })
    const profileA = await aliceAgent.api.app.bsky.actor.profile.get({
      repo: alice.did,
      rkey: 'self',
    })
    expect((profileA.value as any).avatar.cid).toEqual(uploadA.cid)
    await updateProfile(bobAgent, {
>>>>>>> ee6627b1
      displayName: 'Bob',
      avatar: uploadB.blob,
    })
    const profileB = await bobAgent.api.app.bsky.actor.profile.get({
      repo: bob.did,
      rkey: 'self',
    })
    expect((profileB.value as any).avatar.cid).toEqual(uploadA.cid)
    const { data: uploadAfterPermanent } =
      await aliceAgent.api.com.atproto.repo.uploadBlob(file, {
        encoding: 'image/jpeg',
      } as any)
    expect(uploadAfterPermanent).toEqual(uploadA)
    const blob = await db.db
      .selectFrom('blob')
      .selectAll()
      .where('cid', '=', uploadAfterPermanent.blob.ref.toString())
      .executeTakeFirstOrThrow()
    expect(blob.tempKey).toEqual(null)
  })

  it('supports compression during upload', async () => {
    const { data: uploaded } = await aliceAgent.api.com.atproto.repo.uploadBlob(
      gzipSync(smallFile),
      {
        encoding: 'image/jpeg',
        headers: {
          'content-encoding': 'gzip',
        },
      } as any,
    )
    expect(uploaded.blob.ref.equals(smallBlob.ref)).toBeTruthy()
  })

  it('corrects a bad mimetype', async () => {
    const file = await fs.readFile(
      'tests/image/fixtures/key-landscape-large.jpg',
    )
    const res = await aliceAgent.api.com.atproto.repo.uploadBlob(file, {
      encoding: 'video/mp4',
    } as any)

    const found = await db.db
      .selectFrom('blob')
      .selectAll()
      .where('cid', '=', res.data.blob.ref.toString())
      .executeTakeFirst()

    expect(found?.mimeType).toBe('image/jpeg')
    expect(found?.width).toBe(1280)
    expect(found?.height).toBe(742)
  })

  it('handles pngs', async () => {
    const file = await fs.readFile('tests/image/fixtures/at.png')
    const res = await aliceAgent.api.com.atproto.repo.uploadBlob(file, {
      encoding: 'image/png',
    })

    const found = await db.db
      .selectFrom('blob')
      .selectAll()
      .where('cid', '=', res.data.blob.ref.toString())
      .executeTakeFirst()

    expect(found?.mimeType).toBe('image/png')
    expect(found?.width).toBe(554)
    expect(found?.height).toBe(532)
  })

  it('handles unknown mimetypes', async () => {
    const file = await randomBytes(20000)
    const res = await aliceAgent.api.com.atproto.repo.uploadBlob(file, {
      encoding: 'test/fake',
    } as any)

    const found = await db.db
      .selectFrom('blob')
      .selectAll()
      .where('cid', '=', res.data.blob.ref.toString())
      .executeTakeFirst()

    expect(found?.mimeType).toBe('test/fake')
  })
})

async function updateProfile(agent: AtpAgent, record: Record<string, unknown>) {
  return await agent.api.com.atproto.repo.putRecord({
    did: agent.session?.did ?? '',
    collection: ids.AppBskyActorProfile,
    rkey: 'self',
    record,
  })
}<|MERGE_RESOLUTION|>--- conflicted
+++ resolved
@@ -8,11 +8,8 @@
 import * as image from '../src/image'
 import axios from 'axios'
 import { randomBytes } from '@atproto/crypto'
-<<<<<<< HEAD
 import { BlobRef } from '@atproto/lexicon'
-=======
 import { ids } from '../src/lexicon/lexicons'
->>>>>>> ee6627b1
 
 const alice = {
   email: 'alice@test.com',
@@ -29,7 +26,6 @@
 
 describe('file uploads', () => {
   let server: TestServerInfo
-  let agent: AtpAgent
   let aliceAgent: AtpAgent
   let bobAgent: AtpAgent
   let blobstore: DiskBlobStore
@@ -45,7 +41,6 @@
     blobstore = server.ctx.blobstore as DiskBlobStore
     db = server.ctx.db
     close = server.close
-    agent = new AtpAgent({ service: server.url })
     aliceAgent = new AtpAgent({ service: server.url })
     bobAgent = new AtpAgent({ service: server.url })
     cfg = server.ctx.cfg
@@ -177,13 +172,8 @@
     })
     largeBlob = res.data.blob
 
-<<<<<<< HEAD
-    const profilePromise = aliceAgent.api.app.bsky.actor.updateProfile({
+    const profilePromise = updateProfile(aliceAgent, {
       avatar: largeBlob,
-=======
-    const profilePromise = updateProfile(aliceAgent, {
-      avatar: { cid: largeCid.toString(), mimeType: 'image/jpeg' },
->>>>>>> ee6627b1
     })
 
     await expect(profilePromise).rejects.toThrow()
@@ -218,18 +208,10 @@
       } as any,
     )
     expect(uploadA).toEqual(uploadB)
-<<<<<<< HEAD
-    const { data: profileA } =
-      await aliceAgent.api.app.bsky.actor.updateProfile({
-        displayName: 'Alice',
-        avatar: uploadA.blob,
-      })
-    expect((profileA.record as any).avatar.cid).toEqual(uploadA.cid)
-    const { data: profileB } = await bobAgent.api.app.bsky.actor.updateProfile({
-=======
+
     await updateProfile(aliceAgent, {
       displayName: 'Alice',
-      avatar: { cid: uploadA.cid, mimeType: 'image/jpeg' },
+      avatar: uploadA.blob,
     })
     const profileA = await aliceAgent.api.app.bsky.actor.profile.get({
       repo: alice.did,
@@ -237,7 +219,6 @@
     })
     expect((profileA.value as any).avatar.cid).toEqual(uploadA.cid)
     await updateProfile(bobAgent, {
->>>>>>> ee6627b1
       displayName: 'Bob',
       avatar: uploadB.blob,
     })

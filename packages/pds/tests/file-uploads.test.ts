import fs from 'fs/promises'
import { gzipSync } from 'zlib'
import AtpApi, { ServiceClient as AtpServiceClient } from '@atproto/api'
import { CloseFn, runTestServer } from './_util'
import { CID } from 'multiformats/cid'
import { Database, ServerConfig } from '../src'
import DiskBlobStore from '../src/storage/disk-blobstore'
import * as uint8arrays from 'uint8arrays'
import * as image from '../src/image'
import axios from 'axios'
import { randomBytes } from '@atproto/crypto'

const alice = {
  email: 'alice@test.com',
  handle: 'alice.test',
  did: '',
  password: 'alice-pass',
}
const bob = {
  email: 'bob@test.com',
  handle: 'bob.test',
  did: '',
  password: 'bob-pass',
}

describe('file uploads', () => {
  let client: AtpServiceClient
  let aliceClient: AtpServiceClient
  let bobClient: AtpServiceClient
  let blobstore: DiskBlobStore
  let db: Database
  let cfg: ServerConfig
  let serverUrl: string
  let close: CloseFn

  beforeAll(async () => {
    const server = await runTestServer({
      dbPostgresSchema: 'file_uploads',
    })
    blobstore = server.blobstore as DiskBlobStore
    db = server.db
    close = server.close
    client = AtpApi.service(server.url)
    aliceClient = AtpApi.service(server.url)
    bobClient = AtpApi.service(server.url)
    cfg = server.cfg
    serverUrl = server.url
  })

  afterAll(async () => {
    await close()
  })

  it('registers users', async () => {
    const res = await client.com.atproto.account.create({
      email: alice.email,
      handle: alice.handle,
      password: alice.password,
    })
    aliceClient.setHeader('authorization', `Bearer ${res.data.accessJwt}`)
    alice.did = res.data.did
    const res2 = await client.com.atproto.account.create({
      email: bob.email,
      handle: bob.handle,
      password: bob.password,
    })
    bobClient.setHeader('authorization', `Bearer ${res2.data.accessJwt}`)
    bob.did = res2.data.did
  })

  let smallCid: CID
  let smallFile: Uint8Array

  it('uploads files', async () => {
    smallFile = await fs.readFile('tests/image/fixtures/key-portrait-small.jpg')
    const res = await aliceClient.com.atproto.blob.upload(smallFile, {
      encoding: 'image/jpeg',
    } as any)
    smallCid = CID.parse(res.data.cid)

    const found = await db.db
      .selectFrom('blob')
      .selectAll()
      .where('cid', '=', smallCid.toString())
      .executeTakeFirst()

    expect(found?.mimeType).toBe('image/jpeg')
    expect(found?.size).toBe(smallFile.length)
    expect(found?.tempKey).toBeDefined()
    expect(found?.width).toBe(87)
    expect(found?.height).toBe(150)
    expect(await blobstore.hasTemp(found?.tempKey as string)).toBeTruthy()
  })

  it('can reference the file', async () => {
    await aliceClient.app.bsky.actor.updateProfile({
      displayName: 'Alice',
      avatar: { cid: smallCid.toString(), mimeType: 'image/jpeg' },
    })
  })

  it('after being referenced, the file is moved to permanent storage', async () => {
    const found = await db.db
      .selectFrom('blob')
      .selectAll()
      .where('cid', '=', smallCid.toString())
      .executeTakeFirst()

    expect(found?.tempKey).toBeNull()
    expect(await blobstore.hasStored(smallCid)).toBeTruthy()
    const storedBytes = await blobstore.getBytes(smallCid)
    expect(uint8arrays.equals(smallFile, storedBytes)).toBeTruthy()
  })

  it('serves the referenced blob', async () => {
    const profile = await aliceClient.app.bsky.actor.getProfile({
      actor: 'alice.test',
    })
    const avatar = profile.data.avatar as string
    expect(typeof avatar).toBe('string')
    const url = avatar.replace(cfg.publicUrl, serverUrl)
    const res = await axios.get(url, { responseType: 'stream' })
    expect(res.headers['content-type']).toBe('image/jpeg')
    const info = await image.getInfo(res.data)
    expect(info).toEqual(
      expect.objectContaining({
        height: 250,
        width: 250,
      }),
    )
  })

  let largeCid: CID
  let largeFile: Uint8Array

  it('does not allow referencing a file that is outside blob constraints', async () => {
    largeFile = await fs.readFile('tests/image/fixtures/key-portrait-large.jpg')
    const res = await aliceClient.com.atproto.blob.upload(largeFile, {
      encoding: 'image/jpeg',
    } as any)
    largeCid = CID.parse(res.data.cid)

    const profilePromise = aliceClient.app.bsky.actor.updateProfile({
      avatar: { cid: largeCid.toString(), mimeType: 'image/jpeg' },
    })

    await expect(profilePromise).rejects.toThrow()
  })

  it('does not make a blob permanent if referencing failed', async () => {
    const found = await db.db
      .selectFrom('blob')
      .selectAll()
      .where('cid', '=', largeCid.toString())
      .executeTakeFirst()

    expect(found?.tempKey).toBeDefined()
    expect(await blobstore.hasTemp(found?.tempKey as string)).toBeTruthy()
    expect(await blobstore.hasStored(largeCid)).toBeFalsy()
  })

  it('permits duplicate uploads of the same file', async () => {
    const file = await fs.readFile(
      'tests/image/fixtures/key-landscape-small.jpg',
    )
    const { data: uploadA } = await aliceClient.com.atproto.blob.upload(file, {
      encoding: 'image/jpeg',
    } as any)
    const { data: uploadB } = await bobClient.com.atproto.blob.upload(file, {
      encoding: 'image/jpeg',
    } as any)
    expect(uploadA).toEqual(uploadB)
    const { data: profileA } = await aliceClient.app.bsky.actor.updateProfile({
      displayName: 'Alice',
      avatar: { cid: uploadA.cid, mimeType: 'image/jpeg' },
    })
    expect((profileA.record as any).avatar.cid).toEqual(uploadA.cid)
    const { data: profileB } = await bobClient.app.bsky.actor.updateProfile({
      displayName: 'Bob',
      avatar: { cid: uploadB.cid, mimeType: 'image/jpeg' },
    })
    expect((profileB.record as any).avatar.cid).toEqual(uploadA.cid)
    const { data: uploadAfterPermanent } =
      await aliceClient.com.atproto.blob.upload(file, {
        encoding: 'image/jpeg',
      } as any)
    expect(uploadAfterPermanent).toEqual(uploadA)
    const blob = await db.db
      .selectFrom('blob')
      .selectAll()
      .where('cid', '=', uploadAfterPermanent.cid)
      .executeTakeFirstOrThrow()
    expect(blob.tempKey).toEqual(null)
  })

<<<<<<< HEAD
  it('supports compression during upload', async () => {
    const { data: uploaded } = await aliceClient.com.atproto.blob.upload(
      gzipSync(smallFile),
      {
        encoding: 'image/jpeg',
        headers: {
          'content-encoding': 'gzip',
        },
      } as any,
    )
    expect(uploaded.cid).toEqual(smallCid.toString())
=======
  it('corrects a bad mimetype', async () => {
    const file = await fs.readFile(
      'tests/image/fixtures/key-landscape-large.jpg',
    )
    const res = await aliceClient.com.atproto.blob.upload(file, {
      encoding: 'video/mp4',
    } as any)

    const found = await db.db
      .selectFrom('blob')
      .selectAll()
      .where('cid', '=', res.data.cid.toString())
      .executeTakeFirst()

    expect(found?.mimeType).toBe('image/jpeg')
    expect(found?.width).toBe(1280)
    expect(found?.height).toBe(742)
  })

  it('handles unknown mimetypes', async () => {
    const file = await randomBytes(20000)
    const res = await aliceClient.com.atproto.blob.upload(file, {
      encoding: 'test/fake',
    } as any)

    const found = await db.db
      .selectFrom('blob')
      .selectAll()
      .where('cid', '=', res.data.cid.toString())
      .executeTakeFirst()

    expect(found?.mimeType).toBe('test/fake')
>>>>>>> 91215f4f
  })
})<|MERGE_RESOLUTION|>--- conflicted
+++ resolved
@@ -193,7 +193,6 @@
     expect(blob.tempKey).toEqual(null)
   })
 
-<<<<<<< HEAD
   it('supports compression during upload', async () => {
     const { data: uploaded } = await aliceClient.com.atproto.blob.upload(
       gzipSync(smallFile),
@@ -205,7 +204,8 @@
       } as any,
     )
     expect(uploaded.cid).toEqual(smallCid.toString())
-=======
+  })
+
   it('corrects a bad mimetype', async () => {
     const file = await fs.readFile(
       'tests/image/fixtures/key-landscape-large.jpg',
@@ -238,6 +238,5 @@
       .executeTakeFirst()
 
     expect(found?.mimeType).toBe('test/fake')
->>>>>>> 91215f4f
   })
 })
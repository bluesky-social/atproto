<<<<<<< HEAD
import AtpAgent, { AtUri, AppBskyFeedNS } from '@atproto/api'
=======
import AtpAgent, { AtUri } from '@atproto/api'
>>>>>>> f8559381
import { TestNetwork, SeedClient } from '@atproto/dev-env'
import basicSeed from '../seeds/basic'
import { forSnapshot } from '../_util'
import { InvalidRequestError } from '@atproto/xrpc-server'

describe('feedgen proxy view', () => {
  let network: TestNetwork
  let agent: AtpAgent
  let sc: SeedClient
<<<<<<< HEAD

  const origGetFeedGenerator = AppBskyFeedNS.prototype.getFeedGenerator
  const feedUri = AtUri.make(
    'did:example:feed-publisher',
    'app.bsky.feed.generator',
    'mutuals',
  )
=======
  let feedUri: AtUri
>>>>>>> f8559381

  beforeAll(async () => {
    network = await TestNetwork.create({
      dbPostgresSchema: 'proxy_feedgen',
    })
    agent = network.pds.getClient()
    sc = network.getSeedClient()
    await basicSeed(sc, { addModLabels: network.bsky })
    feedUri = AtUri.make(sc.dids.alice, 'app.bsky.feed.generator', 'mutuals')

    const feedGen = await network.createFeedGen({
      [feedUri.toString()]: ({ params }) => {
        if (params.feed !== feedUri.toString()) {
          throw new InvalidRequestError('Unknown feed')
        }
        return {
          encoding: 'application/json',
          body: {
            feed: [
              { post: sc.posts[sc.dids.alice][0].ref.uriStr },
              { post: sc.posts[sc.dids.carol][0].ref.uriStr },
            ],
          },
        }
      },
    })

    // publish feed
    await agent.api.app.bsky.feed.generator.create(
      { repo: sc.dids.alice, rkey: feedUri.rkey },
      {
        did: feedGen.did,
        displayName: 'Test feed',
        createdAt: new Date().toISOString(),
      },
      sc.getHeaders(sc.dids.alice),
    )
    await network.processAll()
<<<<<<< HEAD
    // mock getFeedGenerator() for use by pds's getFeed since we don't have a proper feedGenDid or feed publisher
    AppBskyFeedNS.prototype.getFeedGenerator = async function (params, opts) {
      if (params?.feed === feedUri.toString()) {
        return {
          success: true,
          data: {
            isOnline: true,
            isValid: true,
            view: {
              cid: feed.cid,
              uri: feed.uri,
              did: network.bsky.ctx.cfg.feedGenDid ?? '',
              creator: { did: sc.dids.alice, handle: 'alice.test' },
              displayName: 'Mutuals',
              indexedAt: new Date().toISOString(),
            },
          },
          headers: {},
        }
      }
      return origGetFeedGenerator.call(this, params, opts)
    }
  })

  afterAll(async () => {
    AppBskyFeedNS.prototype.getFeedGenerator = origGetFeedGenerator
=======
  })

  afterAll(async () => {
>>>>>>> f8559381
    await network.close()
  })

  it('performs basic proxy of getFeed', async () => {
    const { data: feed } = await agent.api.app.bsky.feed.getFeed(
      { feed: feedUri.toString() },
      {
        headers: { ...sc.getHeaders(sc.dids.alice) },
      },
    )
    expect(forSnapshot(feed)).toMatchSnapshot()
  })
})<|MERGE_RESOLUTION|>--- conflicted
+++ resolved
@@ -1,8 +1,4 @@
-<<<<<<< HEAD
-import AtpAgent, { AtUri, AppBskyFeedNS } from '@atproto/api'
-=======
 import AtpAgent, { AtUri } from '@atproto/api'
->>>>>>> f8559381
 import { TestNetwork, SeedClient } from '@atproto/dev-env'
 import basicSeed from '../seeds/basic'
 import { forSnapshot } from '../_util'
@@ -12,17 +8,7 @@
   let network: TestNetwork
   let agent: AtpAgent
   let sc: SeedClient
-<<<<<<< HEAD
-
-  const origGetFeedGenerator = AppBskyFeedNS.prototype.getFeedGenerator
-  const feedUri = AtUri.make(
-    'did:example:feed-publisher',
-    'app.bsky.feed.generator',
-    'mutuals',
-  )
-=======
   let feedUri: AtUri
->>>>>>> f8559381
 
   beforeAll(async () => {
     network = await TestNetwork.create({
@@ -61,38 +47,9 @@
       sc.getHeaders(sc.dids.alice),
     )
     await network.processAll()
-<<<<<<< HEAD
-    // mock getFeedGenerator() for use by pds's getFeed since we don't have a proper feedGenDid or feed publisher
-    AppBskyFeedNS.prototype.getFeedGenerator = async function (params, opts) {
-      if (params?.feed === feedUri.toString()) {
-        return {
-          success: true,
-          data: {
-            isOnline: true,
-            isValid: true,
-            view: {
-              cid: feed.cid,
-              uri: feed.uri,
-              did: network.bsky.ctx.cfg.feedGenDid ?? '',
-              creator: { did: sc.dids.alice, handle: 'alice.test' },
-              displayName: 'Mutuals',
-              indexedAt: new Date().toISOString(),
-            },
-          },
-          headers: {},
-        }
-      }
-      return origGetFeedGenerator.call(this, params, opts)
-    }
   })
 
   afterAll(async () => {
-    AppBskyFeedNS.prototype.getFeedGenerator = origGetFeedGenerator
-=======
-  })
-
-  afterAll(async () => {
->>>>>>> f8559381
     await network.close()
   })
 

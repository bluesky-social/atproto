import AtpAgent from '@atproto/api'
import { TestNetwork, SeedClient } from '@atproto/dev-env'
import basicSeed from '../seeds/basic'
import { forSnapshot } from '../_util'

describe('proxies admin requests', () => {
  let network: TestNetwork
  let agent: AtpAgent
  let sc: SeedClient

  let moderator: string

  beforeAll(async () => {
    network = await TestNetwork.create({
      dbPostgresSchema: 'proxy_admin',
      pds: {
        inviteRequired: true,
      },
    })
    agent = network.pds.getClient()
    sc = network.getSeedClient()
    const { data: invite } =
      await agent.api.com.atproto.server.createInviteCode(
        { useCount: 10 },
        {
          encoding: 'application/json',
          headers: network.pds.adminAuthHeaders(),
        },
      )
    await basicSeed(sc, {
      inviteCode: invite.code,
      addModLabels: network.bsky,
    })
    const modAccount = await sc.createAccount('moderator', {
      handle: 'testmod.test',
      email: 'testmod@test.com',
      password: 'testmod-pass',
      inviteCode: invite.code,
    })
    moderator = modAccount.did
    network.ozone.addModeratorDid(moderator)

    await network.processAll()
  })

  beforeAll(async () => {
    const { data: invite } =
      await agent.api.com.atproto.server.createInviteCode(
        { useCount: 1, forAccount: sc.dids.alice },
        {
          headers: network.pds.adminAuthHeaders(),
          encoding: 'application/json',
        },
      )
    await agent.api.com.atproto.admin.disableAccountInvites(
      { account: sc.dids.bob },
      { headers: network.pds.adminAuthHeaders(), encoding: 'application/json' },
    )
    await sc.createAccount('eve', {
      handle: 'eve.test',
      email: 'eve@test.com',
      password: 'password',
      inviteCode: invite.code,
    })
    await network.processAll()
  })

  afterAll(async () => {
    await network.close()
  })

  it('creates reports of a repo.', async () => {
    const { data: reportA } =
      await agent.api.com.atproto.moderation.createReport(
        {
          reasonType: 'com.atproto.moderation.defs#reasonSpam',
          subject: {
            $type: 'com.atproto.admin.defs#repoRef',
            did: sc.dids.bob,
          },
        },
        {
          headers: sc.getHeaders(sc.dids.alice),
          encoding: 'application/json',
        },
      )
    const { data: reportB } =
      await agent.api.com.atproto.moderation.createReport(
        {
          reasonType: 'com.atproto.moderation.defs#reasonOther',
          reason: 'impersonation',
          subject: {
            $type: 'com.atproto.admin.defs#repoRef',
            did: sc.dids.bob,
          },
        },
        {
          headers: sc.getHeaders(sc.dids.carol),
          encoding: 'application/json',
        },
      )
    expect(forSnapshot([reportA, reportB])).toMatchSnapshot()
  })

  it('takes actions and resolves reports', async () => {
    const post = sc.posts[sc.dids.bob][1]
    const { data: actionA } = await agent.api.tools.ozone.moderation.emitEvent(
      {
        event: { $type: 'tools.ozone.moderation.defs#modEventAcknowledge' },
        subject: {
          $type: 'com.atproto.repo.strongRef',
          uri: post.ref.uriStr,
          cid: post.ref.cidStr,
        },
        createdBy: 'did:example:admin',
        reason: 'Y',
      },
      {
        headers: sc.getHeaders(moderator),
        encoding: 'application/json',
      },
    )
    expect(forSnapshot(actionA)).toMatchSnapshot()
    const { data: actionB } = await agent.api.tools.ozone.moderation.emitEvent(
      {
        event: { $type: 'tools.ozone.moderation.defs#modEventAcknowledge' },
        subject: {
          $type: 'com.atproto.admin.defs#repoRef',
          did: sc.dids.bob,
        },
        createdBy: 'did:example:admin',
        reason: 'Y',
      },
      {
        headers: sc.getHeaders(moderator),
        encoding: 'application/json',
      },
    )
    expect(forSnapshot(actionB)).toMatchSnapshot()
  })

  it('fetches moderation events.', async () => {
    const { data: result } = await agent.api.tools.ozone.moderation.queryEvents(
      {
        subject: sc.posts[sc.dids.bob][1].ref.uriStr,
      },
      { headers: sc.getHeaders(moderator) },
    )
    expect(forSnapshot(result.events)).toMatchSnapshot()
  })

  it('fetches repo details.', async () => {
    const { data: result } = await agent.api.tools.ozone.moderation.getRepo(
      { did: sc.dids.eve },
      { headers: sc.getHeaders(moderator) },
    )
    expect(forSnapshot(result)).toMatchSnapshot()
  })

  it('fetches record details.', async () => {
    const post = sc.posts[sc.dids.bob][1]
    const { data: result } = await agent.api.tools.ozone.moderation.getRecord(
      { uri: post.ref.uriStr },
      { headers: sc.getHeaders(moderator) },
    )
    expect(forSnapshot(result)).toMatchSnapshot()
  })

  it('fetches event details.', async () => {
    const { data: result } = await agent.api.tools.ozone.moderation.getEvent(
      { id: 2 },
      { headers: sc.getHeaders(moderator) },
    )
    expect(forSnapshot(result)).toMatchSnapshot()
  })

  it('fetches a list of events.', async () => {
    const { data: result } = await agent.api.tools.ozone.moderation.queryEvents(
      { subject: sc.dids.bob },
      { headers: sc.getHeaders(moderator) },
    )
    expect(forSnapshot(result.events)).toMatchSnapshot()
  })

  it('searches repos.', async () => {
    const { data: result } = await agent.api.tools.ozone.moderation.searchRepos(
      { term: 'alice' },
      { headers: sc.getHeaders(moderator) },
    )
    expect(forSnapshot(result.repos)).toMatchSnapshot()
  })

  it('passes through errors.', async () => {
    const tryGetRepo = agent.api.tools.ozone.moderation.getRepo(
      { did: 'did:does:not:exist' },
      { headers: sc.getHeaders(moderator) },
    )
    await expect(tryGetRepo).rejects.toThrow('Repo not found')
    const tryGetRecord = agent.api.tools.ozone.moderation.getRecord(
      { uri: 'at://did:does:not:exist/bad.collection.name/badrkey' },
      { headers: sc.getHeaders(moderator) },
    )
    await expect(tryGetRecord).rejects.toThrow('Record not found')
  })

  it('takesdown and labels repos, and reverts.', async () => {
    // takedown repo
    await agent.api.tools.ozone.moderation.emitEvent(
      {
        event: { $type: 'tools.ozone.moderation.defs#modEventTakedown' },
        subject: {
          $type: 'com.atproto.admin.defs#repoRef',
          did: sc.dids.alice,
        },
        createdBy: 'did:example:admin',
        reason: 'Y',
        createLabelVals: ['dogs'],
        negateLabelVals: ['cats'],
      },
      {
        headers: sc.getHeaders(moderator),
        encoding: 'application/json',
      },
    )
    await network.processAll()
    // check profile and labels
    const tryGetProfileAppview = agent.api.app.bsky.actor.getProfile(
      { actor: sc.dids.alice },
      {
        headers: { ...sc.getHeaders(sc.dids.carol) },
      },
    )
    await expect(tryGetProfileAppview).rejects.toThrow(
      'Account has been suspended',
    )
    // reverse action
    await agent.api.tools.ozone.moderation.emitEvent(
      {
        subject: {
          $type: 'com.atproto.admin.defs#repoRef',
          did: sc.dids.alice,
        },
        event: {
          $type: 'tools.ozone.moderation.defs#modEventReverseTakedown',
        },
        createdBy: 'did:example:admin',
        reason: 'X',
      },
      {
        headers: sc.getHeaders(moderator),
        encoding: 'application/json',
      },
    )
    await network.processAll()
    // check profile and labels
    const { data: profileAppview } = await agent.api.app.bsky.actor.getProfile(
      { actor: sc.dids.alice },
      {
        headers: { ...sc.getHeaders(sc.dids.carol) },
      },
    )
    expect(profileAppview).toEqual(
      expect.objectContaining({ did: sc.dids.alice, handle: 'alice.test' }),
    )
  })

  it('takesdown and labels records, and reverts.', async () => {
    const post = sc.posts[sc.dids.alice][0]
    // takedown post
    await agent.api.tools.ozone.moderation.emitEvent(
      {
        event: { $type: 'tools.ozone.moderation.defs#modEventTakedown' },
        subject: {
          $type: 'com.atproto.repo.strongRef',
          uri: post.ref.uriStr,
          cid: post.ref.cidStr,
        },
        createdBy: 'did:example:admin',
        reason: 'Y',
        createLabelVals: ['dogs'],
        negateLabelVals: ['cats'],
      },
      {
        headers: sc.getHeaders(moderator),
        encoding: 'application/json',
      },
    )
    await network.processAll()
<<<<<<< HEAD
    // check thread and labels
    const tryGetPost = agent.api.app.bsky.feed.getPostThread(
      { uri: post.ref.uriStr, depth: 0 },
      { headers: sc.getHeaders(sc.dids.carol) },
    )
    await expect(tryGetPost).rejects.toMatchObject({
      error: 'NotFound',
    })
=======

    // check takedown label has been created
    const label = await network.ozone.ctx.db.db
      .selectFrom('label')
      .selectAll()
      .where('val', '=', '!takedown')
      .where('uri', '=', post.ref.uriStr)
      .where('cid', '=', post.ref.cidStr)
      .executeTakeFirst()
    expect(label).toBeDefined()
    expect(label?.neg).toBe(false)

>>>>>>> f45eef34
    // reverse action
    await agent.api.tools.ozone.moderation.emitEvent(
      {
        subject: {
          $type: 'com.atproto.repo.strongRef',
          uri: post.ref.uriStr,
          cid: post.ref.cidStr,
        },
        event: { $type: 'tools.ozone.moderation.defs#modEventReverseTakedown' },
        createdBy: 'did:example:admin',
        reason: 'X',
      },
      {
        headers: sc.getHeaders(moderator),
        encoding: 'application/json',
      },
    )
    await network.processAll()

    // check takedown label has been negated
    const labelNeg = await network.ozone.ctx.db.db
      .selectFrom('label')
      .selectAll()
      .where('val', '=', '!takedown')
      .where('uri', '=', post.ref.uriStr)
      .where('cid', '=', post.ref.cidStr)
      .executeTakeFirst()
    expect(labelNeg?.neg).toBe(true)
  })
})<|MERGE_RESOLUTION|>--- conflicted
+++ resolved
@@ -286,16 +286,6 @@
       },
     )
     await network.processAll()
-<<<<<<< HEAD
-    // check thread and labels
-    const tryGetPost = agent.api.app.bsky.feed.getPostThread(
-      { uri: post.ref.uriStr, depth: 0 },
-      { headers: sc.getHeaders(sc.dids.carol) },
-    )
-    await expect(tryGetPost).rejects.toMatchObject({
-      error: 'NotFound',
-    })
-=======
 
     // check takedown label has been created
     const label = await network.ozone.ctx.db.db
@@ -308,7 +298,6 @@
     expect(label).toBeDefined()
     expect(label?.neg).toBe(false)
 
->>>>>>> f45eef34
     // reverse action
     await agent.api.tools.ozone.moderation.emitEvent(
       {

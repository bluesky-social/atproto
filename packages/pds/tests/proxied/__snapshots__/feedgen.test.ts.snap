--- conflicted
+++ resolved
@@ -97,13 +97,8 @@
             "images": Array [
               Object {
                 "alt": "tests/image/fixtures/key-landscape-small.jpg",
-<<<<<<< HEAD
-                "fullsize": "https://bsky.public.url/image/sig()/rs:fit:2000:2000:1:0/plain/user(3)/cids(6)@jpeg",
-                "thumb": "https://bsky.public.url/image/sig()/rs:fit:1000:1000:1:0/plain/user(3)/cids(6)@jpeg",
-=======
-                "fullsize": "https://bsky.public.url/img/feed_fullsize/plain/user(3)/cids(4)@jpeg",
-                "thumb": "https://bsky.public.url/img/feed_thumbnail/plain/user(3)/cids(4)@jpeg",
->>>>>>> ef232632
+                "fullsize": "https://bsky.public.url/img/feed_fullsize/plain/user(3)/cids(6)@jpeg",
+                "thumb": "https://bsky.public.url/img/feed_thumbnail/plain/user(3)/cids(6)@jpeg",
               },
             ],
           },
@@ -375,13 +370,8 @@
           "images": Array [
             Object {
               "alt": "tests/image/fixtures/key-landscape-small.jpg",
-<<<<<<< HEAD
-              "fullsize": "https://bsky.public.url/image/sig()/rs:fit:2000:2000:1:0/plain/user(3)/cids(6)@jpeg",
-              "thumb": "https://bsky.public.url/image/sig()/rs:fit:1000:1000:1:0/plain/user(3)/cids(6)@jpeg",
-=======
-              "fullsize": "https://bsky.public.url/img/feed_fullsize/plain/user(3)/cids(4)@jpeg",
-              "thumb": "https://bsky.public.url/img/feed_thumbnail/plain/user(3)/cids(4)@jpeg",
->>>>>>> ef232632
+              "fullsize": "https://bsky.public.url/img/feed_fullsize/plain/user(3)/cids(6)@jpeg",
+              "thumb": "https://bsky.public.url/img/feed_thumbnail/plain/user(3)/cids(6)@jpeg",
             },
           ],
         },
@@ -816,23 +806,13 @@
             "images": Array [
               Object {
                 "alt": "tests/image/fixtures/key-landscape-small.jpg",
-<<<<<<< HEAD
-                "fullsize": "https://bsky.public.url/image/sig()/rs:fit:2000:2000:1:0/plain/user(6)/cids(6)@jpeg",
-                "thumb": "https://bsky.public.url/image/sig()/rs:fit:1000:1000:1:0/plain/user(6)/cids(6)@jpeg",
+                "fullsize": "https://bsky.public.url/img/feed_fullsize/plain/user(6)/cids(6)@jpeg",
+                "thumb": "https://bsky.public.url/img/feed_thumbnail/plain/user(6)/cids(6)@jpeg",
               },
               Object {
                 "alt": "tests/image/fixtures/key-alt.jpg",
-                "fullsize": "https://bsky.public.url/image/sig()/rs:fit:2000:2000:1:0/plain/user(6)/cids(11)@jpeg",
-                "thumb": "https://bsky.public.url/image/sig()/rs:fit:1000:1000:1:0/plain/user(6)/cids(11)@jpeg",
-=======
-                "fullsize": "https://bsky.public.url/img/feed_fullsize/plain/user(6)/cids(4)@jpeg",
-                "thumb": "https://bsky.public.url/img/feed_thumbnail/plain/user(6)/cids(4)@jpeg",
-              },
-              Object {
-                "alt": "tests/image/fixtures/key-alt.jpg",
-                "fullsize": "https://bsky.public.url/img/feed_fullsize/plain/user(6)/cids(9)@jpeg",
-                "thumb": "https://bsky.public.url/img/feed_thumbnail/plain/user(6)/cids(9)@jpeg",
->>>>>>> ef232632
+                "fullsize": "https://bsky.public.url/img/feed_fullsize/plain/user(6)/cids(11)@jpeg",
+                "thumb": "https://bsky.public.url/img/feed_thumbnail/plain/user(6)/cids(11)@jpeg",
               },
             ],
           },

// Jest Snapshot v1, https://goo.gl/fbAQLP

exports[`feedgen proxy view performs basic proxy of getFeed 1`] = `
Object {
  "cursor": "0000000000000::bafycid",
  "feed": Array [
    Object {
      "post": Object {
        "author": Object {
          "avatar": "https://bsky.public.url/img/avatar/plain/user(1)/cids(1)@jpeg",
          "did": "user(0)",
          "displayName": "ali",
          "handle": "alice.test",
          "labels": Array [
            Object {
              "cid": "cids(2)",
              "cts": "1970-01-01T00:00:00.000Z",
              "neg": false,
              "src": "user(0)",
              "uri": "record(1)",
              "val": "self-label-a",
            },
            Object {
              "cid": "cids(2)",
              "cts": "1970-01-01T00:00:00.000Z",
              "neg": false,
              "src": "user(0)",
              "uri": "record(1)",
              "val": "self-label-b",
            },
          ],
          "viewer": Object {
            "blockedBy": false,
            "muted": false,
          },
        },
        "cid": "cids(0)",
        "indexedAt": "1970-01-01T00:00:00.000Z",
        "labels": Array [],
        "likeCount": 0,
        "record": Object {
          "$type": "app.bsky.feed.post",
          "createdAt": "1970-01-01T00:00:00.000Z",
          "reply": Object {
            "parent": Object {
              "cid": "cids(4)",
              "uri": "record(3)",
            },
            "root": Object {
              "cid": "cids(3)",
              "uri": "record(2)",
            },
          },
          "text": "thanks bob",
        },
        "replyCount": 0,
        "repostCount": 1,
        "uri": "record(0)",
        "viewer": Object {},
      },
      "reply": Object {
        "parent": Object {
          "$type": "app.bsky.feed.defs#postView",
          "author": Object {
            "avatar": "https://bsky.public.url/img/avatar/plain/user(3)/cids(1)@jpeg",
            "did": "user(2)",
            "displayName": "bobby",
            "handle": "bob.test",
            "labels": Array [
              Object {
                "cid": "cids(5)",
                "cts": "1970-01-01T00:00:00.000Z",
                "neg": false,
                "src": "user(2)",
                "uri": "record(6)",
                "val": "self-label-a",
              },
              Object {
                "cid": "cids(5)",
                "cts": "1970-01-01T00:00:00.000Z",
                "neg": false,
                "src": "user(2)",
                "uri": "record(6)",
                "val": "self-label-b",
              },
            ],
            "viewer": Object {
              "blockedBy": false,
              "followedBy": "record(5)",
              "following": "record(4)",
              "muted": false,
            },
          },
          "cid": "cids(4)",
          "embed": Object {
            "$type": "app.bsky.embed.images#view",
            "images": Array [
              Object {
<<<<<<< HEAD
                "alt": "tests/sample-img/key-landscape-small.jpg",
                "fullsize": "https://bsky.public.url/image/sig()/rs:fit:2000:2000:1:0/plain/user(3)/cids(4)@jpeg",
                "thumb": "https://bsky.public.url/image/sig()/rs:fit:1000:1000:1:0/plain/user(3)/cids(4)@jpeg",
=======
                "alt": "tests/image/fixtures/key-landscape-small.jpg",
                "fullsize": "https://bsky.public.url/img/feed_fullsize/plain/user(3)/cids(6)@jpeg",
                "thumb": "https://bsky.public.url/img/feed_thumbnail/plain/user(3)/cids(6)@jpeg",
>>>>>>> 3877210e
              },
            ],
          },
          "indexedAt": "1970-01-01T00:00:00.000Z",
          "labels": Array [
            Object {
              "cid": "cids(4)",
              "cts": "1970-01-01T00:00:00.000Z",
              "neg": false,
              "src": "did:example:labeler",
              "uri": "record(3)",
              "val": "test-label",
            },
            Object {
              "cid": "cids(4)",
              "cts": "1970-01-01T00:00:00.000Z",
              "neg": false,
              "src": "did:example:labeler",
              "uri": "record(3)",
              "val": "test-label-2",
            },
          ],
          "likeCount": 0,
          "record": Object {
            "$type": "app.bsky.feed.post",
            "createdAt": "1970-01-01T00:00:00.000Z",
            "embed": Object {
              "$type": "app.bsky.embed.images",
              "images": Array [
                Object {
                  "alt": "tests/sample-img/key-landscape-small.jpg",
                  "image": Object {
                    "$type": "blob",
                    "mimeType": "image/jpeg",
                    "ref": Object {
                      "$link": "cids(6)",
                    },
                    "size": 4114,
                  },
                },
              ],
            },
            "reply": Object {
              "parent": Object {
                "cid": "cids(3)",
                "uri": "record(2)",
              },
              "root": Object {
                "cid": "cids(3)",
                "uri": "record(2)",
              },
            },
            "text": "hear that label_me label_me_2",
          },
          "replyCount": 1,
          "repostCount": 0,
          "uri": "record(3)",
          "viewer": Object {},
        },
        "root": Object {
          "$type": "app.bsky.feed.defs#postView",
          "author": Object {
            "avatar": "https://bsky.public.url/img/avatar/plain/user(1)/cids(1)@jpeg",
            "did": "user(0)",
            "displayName": "ali",
            "handle": "alice.test",
            "labels": Array [
              Object {
                "cid": "cids(2)",
                "cts": "1970-01-01T00:00:00.000Z",
                "neg": false,
                "src": "user(0)",
                "uri": "record(1)",
                "val": "self-label-a",
              },
              Object {
                "cid": "cids(2)",
                "cts": "1970-01-01T00:00:00.000Z",
                "neg": false,
                "src": "user(0)",
                "uri": "record(1)",
                "val": "self-label-b",
              },
            ],
            "viewer": Object {
              "blockedBy": false,
              "muted": false,
            },
          },
          "cid": "cids(3)",
          "indexedAt": "1970-01-01T00:00:00.000Z",
          "labels": Array [],
          "likeCount": 3,
          "record": Object {
            "$type": "app.bsky.feed.post",
            "createdAt": "1970-01-01T00:00:00.000000Z",
            "text": "again",
          },
          "replyCount": 2,
          "repostCount": 1,
          "uri": "record(2)",
          "viewer": Object {},
        },
      },
    },
    Object {
      "post": Object {
        "author": Object {
          "did": "user(4)",
          "handle": "carol.test",
          "labels": Array [],
          "viewer": Object {
            "blockedBy": false,
            "followedBy": "record(9)",
            "following": "record(8)",
            "muted": false,
          },
        },
        "cid": "cids(7)",
        "indexedAt": "1970-01-01T00:00:00.000Z",
        "labels": Array [],
        "likeCount": 0,
        "record": Object {
          "$type": "app.bsky.feed.post",
          "createdAt": "1970-01-01T00:00:00.000Z",
          "reply": Object {
            "parent": Object {
              "cid": "cids(3)",
              "uri": "record(2)",
            },
            "root": Object {
              "cid": "cids(3)",
              "uri": "record(2)",
            },
          },
          "text": "of course",
        },
        "replyCount": 0,
        "repostCount": 0,
        "uri": "record(7)",
        "viewer": Object {},
      },
      "reply": Object {
        "parent": Object {
          "$type": "app.bsky.feed.defs#postView",
          "author": Object {
            "avatar": "https://bsky.public.url/img/avatar/plain/user(1)/cids(1)@jpeg",
            "did": "user(0)",
            "displayName": "ali",
            "handle": "alice.test",
            "labels": Array [
              Object {
                "cid": "cids(2)",
                "cts": "1970-01-01T00:00:00.000Z",
                "neg": false,
                "src": "user(0)",
                "uri": "record(1)",
                "val": "self-label-a",
              },
              Object {
                "cid": "cids(2)",
                "cts": "1970-01-01T00:00:00.000Z",
                "neg": false,
                "src": "user(0)",
                "uri": "record(1)",
                "val": "self-label-b",
              },
            ],
            "viewer": Object {
              "blockedBy": false,
              "muted": false,
            },
          },
          "cid": "cids(3)",
          "indexedAt": "1970-01-01T00:00:00.000Z",
          "labels": Array [],
          "likeCount": 3,
          "record": Object {
            "$type": "app.bsky.feed.post",
            "createdAt": "1970-01-01T00:00:00.000000Z",
            "text": "again",
          },
          "replyCount": 2,
          "repostCount": 1,
          "uri": "record(2)",
          "viewer": Object {},
        },
        "root": Object {
          "$type": "app.bsky.feed.defs#postView",
          "author": Object {
            "avatar": "https://bsky.public.url/img/avatar/plain/user(1)/cids(1)@jpeg",
            "did": "user(0)",
            "displayName": "ali",
            "handle": "alice.test",
            "labels": Array [
              Object {
                "cid": "cids(2)",
                "cts": "1970-01-01T00:00:00.000Z",
                "neg": false,
                "src": "user(0)",
                "uri": "record(1)",
                "val": "self-label-a",
              },
              Object {
                "cid": "cids(2)",
                "cts": "1970-01-01T00:00:00.000Z",
                "neg": false,
                "src": "user(0)",
                "uri": "record(1)",
                "val": "self-label-b",
              },
            ],
            "viewer": Object {
              "blockedBy": false,
              "muted": false,
            },
          },
          "cid": "cids(3)",
          "indexedAt": "1970-01-01T00:00:00.000Z",
          "labels": Array [],
          "likeCount": 3,
          "record": Object {
            "$type": "app.bsky.feed.post",
            "createdAt": "1970-01-01T00:00:00.000000Z",
            "text": "again",
          },
          "replyCount": 2,
          "repostCount": 1,
          "uri": "record(2)",
          "viewer": Object {},
        },
      },
    },
    Object {
      "post": Object {
        "author": Object {
          "avatar": "https://bsky.public.url/img/avatar/plain/user(3)/cids(1)@jpeg",
          "did": "user(2)",
          "displayName": "bobby",
          "handle": "bob.test",
          "labels": Array [
            Object {
              "cid": "cids(5)",
              "cts": "1970-01-01T00:00:00.000Z",
              "neg": false,
              "src": "user(2)",
              "uri": "record(6)",
              "val": "self-label-a",
            },
            Object {
              "cid": "cids(5)",
              "cts": "1970-01-01T00:00:00.000Z",
              "neg": false,
              "src": "user(2)",
              "uri": "record(6)",
              "val": "self-label-b",
            },
          ],
          "viewer": Object {
            "blockedBy": false,
            "followedBy": "record(5)",
            "following": "record(4)",
            "muted": false,
          },
        },
        "cid": "cids(4)",
        "embed": Object {
          "$type": "app.bsky.embed.images#view",
          "images": Array [
            Object {
<<<<<<< HEAD
              "alt": "tests/sample-img/key-landscape-small.jpg",
              "fullsize": "https://bsky.public.url/image/sig()/rs:fit:2000:2000:1:0/plain/user(3)/cids(4)@jpeg",
              "thumb": "https://bsky.public.url/image/sig()/rs:fit:1000:1000:1:0/plain/user(3)/cids(4)@jpeg",
=======
              "alt": "tests/image/fixtures/key-landscape-small.jpg",
              "fullsize": "https://bsky.public.url/img/feed_fullsize/plain/user(3)/cids(6)@jpeg",
              "thumb": "https://bsky.public.url/img/feed_thumbnail/plain/user(3)/cids(6)@jpeg",
>>>>>>> 3877210e
            },
          ],
        },
        "indexedAt": "1970-01-01T00:00:00.000Z",
        "labels": Array [
          Object {
            "cid": "cids(4)",
            "cts": "1970-01-01T00:00:00.000Z",
            "neg": false,
            "src": "did:example:labeler",
            "uri": "record(3)",
            "val": "test-label",
          },
          Object {
            "cid": "cids(4)",
            "cts": "1970-01-01T00:00:00.000Z",
            "neg": false,
            "src": "did:example:labeler",
            "uri": "record(3)",
            "val": "test-label-2",
          },
        ],
        "likeCount": 0,
        "record": Object {
          "$type": "app.bsky.feed.post",
          "createdAt": "1970-01-01T00:00:00.000Z",
          "embed": Object {
            "$type": "app.bsky.embed.images",
            "images": Array [
              Object {
                "alt": "tests/sample-img/key-landscape-small.jpg",
                "image": Object {
                  "$type": "blob",
                  "mimeType": "image/jpeg",
                  "ref": Object {
                    "$link": "cids(6)",
                  },
                  "size": 4114,
                },
              },
            ],
          },
          "reply": Object {
            "parent": Object {
              "cid": "cids(3)",
              "uri": "record(2)",
            },
            "root": Object {
              "cid": "cids(3)",
              "uri": "record(2)",
            },
          },
          "text": "hear that label_me label_me_2",
        },
        "replyCount": 1,
        "repostCount": 0,
        "uri": "record(3)",
        "viewer": Object {},
      },
      "reply": Object {
        "parent": Object {
          "$type": "app.bsky.feed.defs#postView",
          "author": Object {
            "avatar": "https://bsky.public.url/img/avatar/plain/user(1)/cids(1)@jpeg",
            "did": "user(0)",
            "displayName": "ali",
            "handle": "alice.test",
            "labels": Array [
              Object {
                "cid": "cids(2)",
                "cts": "1970-01-01T00:00:00.000Z",
                "neg": false,
                "src": "user(0)",
                "uri": "record(1)",
                "val": "self-label-a",
              },
              Object {
                "cid": "cids(2)",
                "cts": "1970-01-01T00:00:00.000Z",
                "neg": false,
                "src": "user(0)",
                "uri": "record(1)",
                "val": "self-label-b",
              },
            ],
            "viewer": Object {
              "blockedBy": false,
              "muted": false,
            },
          },
          "cid": "cids(3)",
          "indexedAt": "1970-01-01T00:00:00.000Z",
          "labels": Array [],
          "likeCount": 3,
          "record": Object {
            "$type": "app.bsky.feed.post",
            "createdAt": "1970-01-01T00:00:00.000000Z",
            "text": "again",
          },
          "replyCount": 2,
          "repostCount": 1,
          "uri": "record(2)",
          "viewer": Object {},
        },
        "root": Object {
          "$type": "app.bsky.feed.defs#postView",
          "author": Object {
            "avatar": "https://bsky.public.url/img/avatar/plain/user(1)/cids(1)@jpeg",
            "did": "user(0)",
            "displayName": "ali",
            "handle": "alice.test",
            "labels": Array [
              Object {
                "cid": "cids(2)",
                "cts": "1970-01-01T00:00:00.000Z",
                "neg": false,
                "src": "user(0)",
                "uri": "record(1)",
                "val": "self-label-a",
              },
              Object {
                "cid": "cids(2)",
                "cts": "1970-01-01T00:00:00.000Z",
                "neg": false,
                "src": "user(0)",
                "uri": "record(1)",
                "val": "self-label-b",
              },
            ],
            "viewer": Object {
              "blockedBy": false,
              "muted": false,
            },
          },
          "cid": "cids(3)",
          "indexedAt": "1970-01-01T00:00:00.000Z",
          "labels": Array [],
          "likeCount": 3,
          "record": Object {
            "$type": "app.bsky.feed.post",
            "createdAt": "1970-01-01T00:00:00.000000Z",
            "text": "again",
          },
          "replyCount": 2,
          "repostCount": 1,
          "uri": "record(2)",
          "viewer": Object {},
        },
      },
    },
    Object {
      "post": Object {
        "author": Object {
          "avatar": "https://bsky.public.url/img/avatar/plain/user(1)/cids(1)@jpeg",
          "did": "user(0)",
          "displayName": "ali",
          "handle": "alice.test",
          "labels": Array [
            Object {
              "cid": "cids(2)",
              "cts": "1970-01-01T00:00:00.000Z",
              "neg": false,
              "src": "user(0)",
              "uri": "record(1)",
              "val": "self-label-a",
            },
            Object {
              "cid": "cids(2)",
              "cts": "1970-01-01T00:00:00.000Z",
              "neg": false,
              "src": "user(0)",
              "uri": "record(1)",
              "val": "self-label-b",
            },
          ],
          "viewer": Object {
            "blockedBy": false,
            "muted": false,
          },
        },
        "cid": "cids(8)",
        "embed": Object {
          "$type": "app.bsky.embed.record#view",
          "record": Object {
            "$type": "app.bsky.embed.record#viewRecord",
            "author": Object {
              "did": "user(5)",
              "handle": "dan.test",
              "labels": Array [
                Object {
                  "cts": "1970-01-01T00:00:00.000Z",
                  "neg": false,
                  "src": "did:example:labeler",
                  "uri": "user(5)",
                  "val": "repo-action-label",
                },
              ],
              "viewer": Object {
                "blockedBy": false,
                "following": "record(12)",
                "muted": false,
              },
            },
            "cid": "cids(9)",
            "embeds": Array [
              Object {
                "$type": "app.bsky.embed.record#view",
                "record": Object {
                  "$type": "app.bsky.embed.record#viewRecord",
                  "author": Object {
                    "did": "user(4)",
                    "handle": "carol.test",
                    "labels": Array [],
                    "viewer": Object {
                      "blockedBy": false,
                      "followedBy": "record(9)",
                      "following": "record(8)",
                      "muted": false,
                    },
                  },
                  "cid": "cids(10)",
                  "indexedAt": "1970-01-01T00:00:00.000Z",
                  "labels": Array [],
                  "uri": "record(13)",
                  "value": Object {
                    "$type": "app.bsky.feed.post",
                    "createdAt": "1970-01-01T00:00:00.000Z",
                    "embed": Object {
                      "$type": "app.bsky.embed.recordWithMedia",
                      "media": Object {
                        "$type": "app.bsky.embed.images",
                        "images": Array [
                          Object {
                            "alt": "tests/sample-img/key-landscape-small.jpg",
                            "image": Object {
                              "$type": "blob",
                              "mimeType": "image/jpeg",
                              "ref": Object {
                                "$link": "cids(6)",
                              },
                              "size": 4114,
                            },
                          },
                          Object {
                            "alt": "tests/sample-img/key-alt.jpg",
                            "image": Object {
                              "$type": "blob",
                              "mimeType": "image/jpeg",
                              "ref": Object {
                                "$link": "cids(11)",
                              },
                              "size": 12736,
                            },
                          },
                        ],
                      },
                      "record": Object {
                        "record": Object {
                          "cid": "cids(12)",
                          "uri": "record(14)",
                        },
                      },
                    },
                    "text": "hi im carol",
                  },
                },
              },
            ],
            "indexedAt": "1970-01-01T00:00:00.000Z",
            "labels": Array [],
            "uri": "record(11)",
            "value": Object {
              "$type": "app.bsky.feed.post",
              "createdAt": "1970-01-01T00:00:00.000Z",
              "embed": Object {
                "$type": "app.bsky.embed.record",
                "record": Object {
                  "cid": "cids(10)",
                  "uri": "record(13)",
                },
              },
              "facets": Array [
                Object {
                  "features": Array [
                    Object {
                      "$type": "app.bsky.richtext.facet#mention",
                      "did": "user(0)",
                    },
                  ],
                  "index": Object {
                    "byteEnd": 18,
                    "byteStart": 0,
                  },
                },
              ],
              "text": "@alice.bluesky.xyz is the best",
            },
          },
        },
        "indexedAt": "1970-01-01T00:00:00.000Z",
        "labels": Array [
          Object {
            "cid": "cids(8)",
            "cts": "1970-01-01T00:00:00.000Z",
            "neg": false,
            "src": "did:example:labeler",
            "uri": "record(10)",
            "val": "test-label",
          },
        ],
        "likeCount": 2,
        "record": Object {
          "$type": "app.bsky.feed.post",
          "createdAt": "1970-01-01T00:00:00.000Z",
          "embed": Object {
            "$type": "app.bsky.embed.record",
            "record": Object {
              "cid": "cids(9)",
              "uri": "record(11)",
            },
          },
          "text": "yoohoo label_me",
        },
        "replyCount": 0,
        "repostCount": 0,
        "uri": "record(10)",
        "viewer": Object {},
      },
    },
    Object {
      "post": Object {
        "author": Object {
          "avatar": "https://bsky.public.url/img/avatar/plain/user(3)/cids(1)@jpeg",
          "did": "user(2)",
          "displayName": "bobby",
          "handle": "bob.test",
          "labels": Array [
            Object {
              "cid": "cids(5)",
              "cts": "1970-01-01T00:00:00.000Z",
              "neg": false,
              "src": "user(2)",
              "uri": "record(6)",
              "val": "self-label-a",
            },
            Object {
              "cid": "cids(5)",
              "cts": "1970-01-01T00:00:00.000Z",
              "neg": false,
              "src": "user(2)",
              "uri": "record(6)",
              "val": "self-label-b",
            },
          ],
          "viewer": Object {
            "blockedBy": false,
            "followedBy": "record(5)",
            "following": "record(4)",
            "muted": false,
          },
        },
        "cid": "cids(13)",
        "indexedAt": "1970-01-01T00:00:00.000Z",
        "labels": Array [],
        "likeCount": 0,
        "record": Object {
          "$type": "app.bsky.feed.post",
          "createdAt": "1970-01-01T00:00:00.000+00:00",
          "text": "bobby boy here",
        },
        "replyCount": 0,
        "repostCount": 0,
        "uri": "record(15)",
        "viewer": Object {},
      },
    },
    Object {
      "post": Object {
        "author": Object {
          "avatar": "https://bsky.public.url/img/avatar/plain/user(1)/cids(1)@jpeg",
          "did": "user(0)",
          "displayName": "ali",
          "handle": "alice.test",
          "labels": Array [
            Object {
              "cid": "cids(2)",
              "cts": "1970-01-01T00:00:00.000Z",
              "neg": false,
              "src": "user(0)",
              "uri": "record(1)",
              "val": "self-label-a",
            },
            Object {
              "cid": "cids(2)",
              "cts": "1970-01-01T00:00:00.000Z",
              "neg": false,
              "src": "user(0)",
              "uri": "record(1)",
              "val": "self-label-b",
            },
          ],
          "viewer": Object {
            "blockedBy": false,
            "muted": false,
          },
        },
        "cid": "cids(3)",
        "indexedAt": "1970-01-01T00:00:00.000Z",
        "labels": Array [],
        "likeCount": 3,
        "record": Object {
          "$type": "app.bsky.feed.post",
          "createdAt": "1970-01-01T00:00:00.000000Z",
          "text": "again",
        },
        "replyCount": 2,
        "repostCount": 1,
        "uri": "record(2)",
        "viewer": Object {},
      },
    },
    Object {
      "post": Object {
        "author": Object {
          "did": "user(4)",
          "handle": "carol.test",
          "labels": Array [],
          "viewer": Object {
            "blockedBy": false,
            "followedBy": "record(9)",
            "following": "record(8)",
            "muted": false,
          },
        },
        "cid": "cids(10)",
        "embed": Object {
          "$type": "app.bsky.embed.recordWithMedia#view",
          "media": Object {
            "$type": "app.bsky.embed.images#view",
            "images": Array [
              Object {
<<<<<<< HEAD
                "alt": "tests/sample-img/key-landscape-small.jpg",
                "fullsize": "https://bsky.public.url/image/sig()/rs:fit:2000:2000:1:0/plain/user(6)/cids(4)@jpeg",
                "thumb": "https://bsky.public.url/image/sig()/rs:fit:1000:1000:1:0/plain/user(6)/cids(4)@jpeg",
              },
              Object {
                "alt": "tests/sample-img/key-alt.jpg",
                "fullsize": "https://bsky.public.url/image/sig()/rs:fit:2000:2000:1:0/plain/user(6)/cids(9)@jpeg",
                "thumb": "https://bsky.public.url/image/sig()/rs:fit:1000:1000:1:0/plain/user(6)/cids(9)@jpeg",
=======
                "alt": "tests/image/fixtures/key-landscape-small.jpg",
                "fullsize": "https://bsky.public.url/img/feed_fullsize/plain/user(6)/cids(6)@jpeg",
                "thumb": "https://bsky.public.url/img/feed_thumbnail/plain/user(6)/cids(6)@jpeg",
              },
              Object {
                "alt": "tests/image/fixtures/key-alt.jpg",
                "fullsize": "https://bsky.public.url/img/feed_fullsize/plain/user(6)/cids(11)@jpeg",
                "thumb": "https://bsky.public.url/img/feed_thumbnail/plain/user(6)/cids(11)@jpeg",
>>>>>>> 3877210e
              },
            ],
          },
          "record": Object {
            "record": Object {
              "$type": "app.bsky.embed.record#viewRecord",
              "author": Object {
                "avatar": "https://bsky.public.url/img/avatar/plain/user(3)/cids(1)@jpeg",
                "did": "user(2)",
                "displayName": "bobby",
                "handle": "bob.test",
                "labels": Array [
                  Object {
                    "cid": "cids(5)",
                    "cts": "1970-01-01T00:00:00.000Z",
                    "neg": false,
                    "src": "user(2)",
                    "uri": "record(6)",
                    "val": "self-label-a",
                  },
                  Object {
                    "cid": "cids(5)",
                    "cts": "1970-01-01T00:00:00.000Z",
                    "neg": false,
                    "src": "user(2)",
                    "uri": "record(6)",
                    "val": "self-label-b",
                  },
                ],
                "viewer": Object {
                  "blockedBy": false,
                  "followedBy": "record(5)",
                  "following": "record(4)",
                  "muted": false,
                },
              },
              "cid": "cids(12)",
              "embeds": Array [],
              "indexedAt": "1970-01-01T00:00:00.000Z",
              "labels": Array [],
              "uri": "record(14)",
              "value": Object {
                "$type": "app.bsky.feed.post",
                "createdAt": "1970-01-01T00:00:00.000Z",
                "langs": Array [
                  "en-US",
                  "i-klingon",
                ],
                "text": "bob back at it again!",
              },
            },
          },
        },
        "indexedAt": "1970-01-01T00:00:00.000Z",
        "labels": Array [],
        "likeCount": 2,
        "record": Object {
          "$type": "app.bsky.feed.post",
          "createdAt": "1970-01-01T00:00:00.000Z",
          "embed": Object {
            "$type": "app.bsky.embed.recordWithMedia",
            "media": Object {
              "$type": "app.bsky.embed.images",
              "images": Array [
                Object {
                  "alt": "tests/sample-img/key-landscape-small.jpg",
                  "image": Object {
                    "$type": "blob",
                    "mimeType": "image/jpeg",
                    "ref": Object {
                      "$link": "cids(6)",
                    },
                    "size": 4114,
                  },
                },
                Object {
                  "alt": "tests/sample-img/key-alt.jpg",
                  "image": Object {
                    "$type": "blob",
                    "mimeType": "image/jpeg",
                    "ref": Object {
                      "$link": "cids(11)",
                    },
                    "size": 12736,
                  },
                },
              ],
            },
            "record": Object {
              "record": Object {
                "cid": "cids(12)",
                "uri": "record(14)",
              },
            },
          },
          "text": "hi im carol",
        },
        "replyCount": 0,
        "repostCount": 0,
        "uri": "record(13)",
        "viewer": Object {
          "like": "record(16)",
        },
      },
    },
    Object {
      "post": Object {
        "author": Object {
          "avatar": "https://bsky.public.url/img/avatar/plain/user(3)/cids(1)@jpeg",
          "did": "user(2)",
          "displayName": "bobby",
          "handle": "bob.test",
          "labels": Array [
            Object {
              "cid": "cids(5)",
              "cts": "1970-01-01T00:00:00.000Z",
              "neg": false,
              "src": "user(2)",
              "uri": "record(6)",
              "val": "self-label-a",
            },
            Object {
              "cid": "cids(5)",
              "cts": "1970-01-01T00:00:00.000Z",
              "neg": false,
              "src": "user(2)",
              "uri": "record(6)",
              "val": "self-label-b",
            },
          ],
          "viewer": Object {
            "blockedBy": false,
            "followedBy": "record(5)",
            "following": "record(4)",
            "muted": false,
          },
        },
        "cid": "cids(12)",
        "indexedAt": "1970-01-01T00:00:00.000Z",
        "labels": Array [],
        "likeCount": 0,
        "record": Object {
          "$type": "app.bsky.feed.post",
          "createdAt": "1970-01-01T00:00:00.000Z",
          "langs": Array [
            "en-US",
            "i-klingon",
          ],
          "text": "bob back at it again!",
        },
        "replyCount": 0,
        "repostCount": 0,
        "uri": "record(14)",
        "viewer": Object {},
      },
    },
    Object {
      "post": Object {
        "author": Object {
          "avatar": "https://bsky.public.url/img/avatar/plain/user(1)/cids(1)@jpeg",
          "did": "user(0)",
          "displayName": "ali",
          "handle": "alice.test",
          "labels": Array [
            Object {
              "cid": "cids(2)",
              "cts": "1970-01-01T00:00:00.000Z",
              "neg": false,
              "src": "user(0)",
              "uri": "record(1)",
              "val": "self-label-a",
            },
            Object {
              "cid": "cids(2)",
              "cts": "1970-01-01T00:00:00.000Z",
              "neg": false,
              "src": "user(0)",
              "uri": "record(1)",
              "val": "self-label-b",
            },
          ],
          "viewer": Object {
            "blockedBy": false,
            "muted": false,
          },
        },
        "cid": "cids(14)",
        "indexedAt": "1970-01-01T00:00:00.000Z",
        "labels": Array [
          Object {
            "cid": "cids(14)",
            "cts": "1970-01-01T00:00:00.000Z",
            "neg": false,
            "src": "user(0)",
            "uri": "record(17)",
            "val": "self-label",
          },
        ],
        "likeCount": 0,
        "record": Object {
          "$type": "app.bsky.feed.post",
          "createdAt": "1970-01-01T00:00:00.000Z",
          "labels": Object {
            "$type": "com.atproto.label.defs#selfLabels",
            "values": Array [
              Object {
                "val": "self-label",
              },
            ],
          },
          "text": "hey there",
        },
        "replyCount": 0,
        "repostCount": 0,
        "uri": "record(17)",
        "viewer": Object {},
      },
    },
  ],
}
`;<|MERGE_RESOLUTION|>--- conflicted
+++ resolved
@@ -96,15 +96,9 @@
             "$type": "app.bsky.embed.images#view",
             "images": Array [
               Object {
-<<<<<<< HEAD
                 "alt": "tests/sample-img/key-landscape-small.jpg",
-                "fullsize": "https://bsky.public.url/image/sig()/rs:fit:2000:2000:1:0/plain/user(3)/cids(4)@jpeg",
-                "thumb": "https://bsky.public.url/image/sig()/rs:fit:1000:1000:1:0/plain/user(3)/cids(4)@jpeg",
-=======
-                "alt": "tests/image/fixtures/key-landscape-small.jpg",
                 "fullsize": "https://bsky.public.url/img/feed_fullsize/plain/user(3)/cids(6)@jpeg",
                 "thumb": "https://bsky.public.url/img/feed_thumbnail/plain/user(3)/cids(6)@jpeg",
->>>>>>> 3877210e
               },
             ],
           },
@@ -375,15 +369,9 @@
           "$type": "app.bsky.embed.images#view",
           "images": Array [
             Object {
-<<<<<<< HEAD
               "alt": "tests/sample-img/key-landscape-small.jpg",
-              "fullsize": "https://bsky.public.url/image/sig()/rs:fit:2000:2000:1:0/plain/user(3)/cids(4)@jpeg",
-              "thumb": "https://bsky.public.url/image/sig()/rs:fit:1000:1000:1:0/plain/user(3)/cids(4)@jpeg",
-=======
-              "alt": "tests/image/fixtures/key-landscape-small.jpg",
               "fullsize": "https://bsky.public.url/img/feed_fullsize/plain/user(3)/cids(6)@jpeg",
               "thumb": "https://bsky.public.url/img/feed_thumbnail/plain/user(3)/cids(6)@jpeg",
->>>>>>> 3877210e
             },
           ],
         },
@@ -825,25 +813,14 @@
             "$type": "app.bsky.embed.images#view",
             "images": Array [
               Object {
-<<<<<<< HEAD
                 "alt": "tests/sample-img/key-landscape-small.jpg",
-                "fullsize": "https://bsky.public.url/image/sig()/rs:fit:2000:2000:1:0/plain/user(6)/cids(4)@jpeg",
-                "thumb": "https://bsky.public.url/image/sig()/rs:fit:1000:1000:1:0/plain/user(6)/cids(4)@jpeg",
-              },
-              Object {
-                "alt": "tests/sample-img/key-alt.jpg",
-                "fullsize": "https://bsky.public.url/image/sig()/rs:fit:2000:2000:1:0/plain/user(6)/cids(9)@jpeg",
-                "thumb": "https://bsky.public.url/image/sig()/rs:fit:1000:1000:1:0/plain/user(6)/cids(9)@jpeg",
-=======
-                "alt": "tests/image/fixtures/key-landscape-small.jpg",
                 "fullsize": "https://bsky.public.url/img/feed_fullsize/plain/user(6)/cids(6)@jpeg",
                 "thumb": "https://bsky.public.url/img/feed_thumbnail/plain/user(6)/cids(6)@jpeg",
               },
               Object {
-                "alt": "tests/image/fixtures/key-alt.jpg",
+                "alt": "tests/sample-img/key-alt.jpg",
                 "fullsize": "https://bsky.public.url/img/feed_fullsize/plain/user(6)/cids(11)@jpeg",
                 "thumb": "https://bsky.public.url/img/feed_thumbnail/plain/user(6)/cids(11)@jpeg",
->>>>>>> 3877210e
               },
             ],
           },

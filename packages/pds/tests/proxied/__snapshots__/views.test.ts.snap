// Jest Snapshot v1, https://goo.gl/fbAQLP

exports[`proxies view requests actor.getProfile 1`] = `
Object {
  "avatar": "https://bsky.public.url/img/avatar/plain/user(1)/cids(0)@jpeg",
  "description": "hi im bob label_me",
  "did": "user(0)",
  "displayName": "bobby",
  "followersCount": 2,
  "followsCount": 2,
  "handle": "bob.test",
  "indexedAt": "1970-01-01T00:00:00.000Z",
  "labels": Array [
    Object {
      "cid": "cids(1)",
      "cts": "1970-01-01T00:00:00.000Z",
      "neg": false,
      "src": "user(0)",
      "uri": "record(2)",
      "val": "self-label-a",
    },
    Object {
      "cid": "cids(1)",
      "cts": "1970-01-01T00:00:00.000Z",
      "neg": false,
      "src": "user(0)",
      "uri": "record(2)",
      "val": "self-label-b",
    },
  ],
  "postsCount": 3,
  "viewer": Object {
    "blockedBy": false,
    "followedBy": "record(1)",
    "following": "record(0)",
    "muted": false,
  },
}
`;

exports[`proxies view requests actor.getProfiles 1`] = `
Object {
  "profiles": Array [
    Object {
      "avatar": "https://bsky.public.url/img/avatar/plain/user(1)/cids(0)@jpeg",
      "description": "its me!",
      "did": "user(0)",
      "displayName": "ali",
      "followersCount": 2,
      "followsCount": 3,
      "handle": "alice.test",
      "indexedAt": "1970-01-01T00:00:00.000Z",
      "labels": Array [
        Object {
          "cid": "cids(1)",
          "cts": "1970-01-01T00:00:00.000Z",
          "neg": false,
          "src": "user(0)",
          "uri": "record(0)",
          "val": "self-label-a",
        },
        Object {
          "cid": "cids(1)",
          "cts": "1970-01-01T00:00:00.000Z",
          "neg": false,
          "src": "user(0)",
          "uri": "record(0)",
          "val": "self-label-b",
        },
      ],
      "postsCount": 4,
      "viewer": Object {
        "blockedBy": false,
        "muted": false,
      },
    },
    Object {
      "avatar": "https://bsky.public.url/img/avatar/plain/user(3)/cids(0)@jpeg",
      "description": "hi im bob label_me",
      "did": "user(2)",
      "displayName": "bobby",
      "followersCount": 2,
      "followsCount": 2,
      "handle": "bob.test",
      "indexedAt": "1970-01-01T00:00:00.000Z",
      "labels": Array [
        Object {
          "cid": "cids(2)",
          "cts": "1970-01-01T00:00:00.000Z",
          "neg": false,
          "src": "user(2)",
          "uri": "record(3)",
          "val": "self-label-a",
        },
        Object {
          "cid": "cids(2)",
          "cts": "1970-01-01T00:00:00.000Z",
          "neg": false,
          "src": "user(2)",
          "uri": "record(3)",
          "val": "self-label-b",
        },
      ],
      "postsCount": 3,
      "viewer": Object {
        "blockedBy": false,
        "followedBy": "record(2)",
        "following": "record(1)",
        "muted": false,
      },
    },
  ],
}
`;

exports[`proxies view requests actor.getSuggestions 1`] = `
Object {
  "actors": Array [
    Object {
      "avatar": "https://bsky.public.url/img/avatar/plain/user(1)/cids(0)@jpeg",
      "description": "hi im bob label_me",
      "did": "user(0)",
      "displayName": "bobby",
      "handle": "bob.test",
      "indexedAt": "1970-01-01T00:00:00.000Z",
      "labels": Array [
        Object {
          "cid": "cids(1)",
          "cts": "1970-01-01T00:00:00.000Z",
          "neg": false,
          "src": "user(0)",
          "uri": "record(1)",
          "val": "self-label-a",
        },
        Object {
          "cid": "cids(1)",
          "cts": "1970-01-01T00:00:00.000Z",
          "neg": false,
          "src": "user(0)",
          "uri": "record(1)",
          "val": "self-label-b",
        },
      ],
      "viewer": Object {
        "blockedBy": false,
        "followedBy": "record(0)",
        "muted": false,
      },
    },
    Object {
      "did": "user(2)",
      "handle": "dan.test",
      "labels": Array [
        Object {
          "cts": "1970-01-01T00:00:00.000Z",
          "neg": false,
          "src": "did:example:labeler",
          "uri": "user(2)",
          "val": "repo-action-label",
        },
      ],
      "viewer": Object {
        "blockedBy": false,
        "muted": false,
      },
    },
  ],
  "cursor": "user(2)",
}
`;

exports[`proxies view requests actor.searchActor 1`] = `
Array [
  Object {
    "avatar": "https://bsky.public.url/img/avatar/plain/user(1)/cids(0)@jpeg",
    "description": "its me!",
    "did": "user(0)",
    "displayName": "ali",
    "handle": "alice.test",
    "indexedAt": "1970-01-01T00:00:00.000Z",
    "labels": Array [
      Object {
        "cid": "cids(1)",
        "cts": "1970-01-01T00:00:00.000Z",
        "neg": false,
        "src": "user(0)",
        "uri": "record(0)",
        "val": "self-label-a",
      },
      Object {
        "cid": "cids(1)",
        "cts": "1970-01-01T00:00:00.000Z",
        "neg": false,
        "src": "user(0)",
        "uri": "record(0)",
        "val": "self-label-b",
      },
    ],
    "viewer": Object {
      "blockedBy": false,
      "muted": false,
    },
  },
  Object {
    "avatar": "https://bsky.public.url/img/avatar/plain/user(3)/cids(0)@jpeg",
    "description": "hi im bob label_me",
    "did": "user(2)",
    "displayName": "bobby",
    "handle": "bob.test",
    "indexedAt": "1970-01-01T00:00:00.000Z",
    "labels": Array [
      Object {
        "cid": "cids(2)",
        "cts": "1970-01-01T00:00:00.000Z",
        "neg": false,
        "src": "user(2)",
        "uri": "record(3)",
        "val": "self-label-a",
      },
      Object {
        "cid": "cids(2)",
        "cts": "1970-01-01T00:00:00.000Z",
        "neg": false,
        "src": "user(2)",
        "uri": "record(3)",
        "val": "self-label-b",
      },
    ],
    "viewer": Object {
      "blockedBy": false,
      "followedBy": "record(2)",
      "following": "record(1)",
      "muted": false,
    },
  },
  Object {
    "did": "user(4)",
    "handle": "carol.test",
    "labels": Array [],
    "viewer": Object {
      "blockedBy": false,
      "followedBy": "record(5)",
      "following": "record(4)",
      "muted": false,
    },
  },
  Object {
    "did": "user(5)",
    "handle": "dan.test",
    "labels": Array [
      Object {
        "cts": "1970-01-01T00:00:00.000Z",
        "neg": false,
        "src": "did:example:labeler",
        "uri": "user(5)",
        "val": "repo-action-label",
      },
    ],
    "viewer": Object {
      "blockedBy": false,
      "following": "record(6)",
      "muted": false,
    },
  },
]
`;

exports[`proxies view requests actor.searchActorTypeahead 1`] = `
Array [
  Object {
    "avatar": "https://bsky.public.url/img/avatar/plain/user(1)/cids(0)@jpeg",
    "did": "user(0)",
    "displayName": "ali",
    "handle": "alice.test",
    "viewer": Object {
      "blockedBy": false,
      "muted": false,
    },
  },
  Object {
    "avatar": "https://bsky.public.url/img/avatar/plain/user(3)/cids(0)@jpeg",
    "did": "user(2)",
    "displayName": "bobby",
    "handle": "bob.test",
    "viewer": Object {
      "blockedBy": false,
      "followedBy": "record(1)",
      "following": "record(0)",
      "muted": false,
    },
  },
  Object {
    "did": "user(4)",
    "handle": "carol.test",
    "viewer": Object {
      "blockedBy": false,
      "followedBy": "record(3)",
      "following": "record(2)",
      "muted": false,
    },
  },
  Object {
    "did": "user(5)",
    "handle": "dan.test",
    "viewer": Object {
      "blockedBy": false,
      "following": "record(4)",
      "muted": false,
    },
  },
]
`;

exports[`proxies view requests feed.getAuthorFeed 1`] = `
Object {
  "cursor": "0000000000000::bafycid",
  "feed": Array [
    Object {
      "post": Object {
        "author": Object {
          "avatar": "https://bsky.public.url/img/avatar/plain/user(1)/cids(1)@jpeg",
          "did": "user(0)",
          "displayName": "bobby",
          "handle": "bob.test",
          "labels": Array [
            Object {
              "cid": "cids(2)",
              "cts": "1970-01-01T00:00:00.000Z",
              "neg": false,
              "src": "user(0)",
              "uri": "record(3)",
              "val": "self-label-a",
            },
            Object {
              "cid": "cids(2)",
              "cts": "1970-01-01T00:00:00.000Z",
              "neg": false,
              "src": "user(0)",
              "uri": "record(3)",
              "val": "self-label-b",
            },
          ],
          "viewer": Object {
            "blockedBy": false,
            "followedBy": "record(2)",
            "following": "record(1)",
            "muted": false,
          },
        },
        "cid": "cids(0)",
        "embed": Object {
          "$type": "app.bsky.embed.images#view",
          "images": Array [
            Object {
              "alt": "tests/image/fixtures/key-landscape-small.jpg",
              "fullsize": "https://bsky.public.url/img/feed_fullsize/plain/user(1)/cids(3)@jpeg",
              "thumb": "https://bsky.public.url/img/feed_thumbnail/plain/user(1)/cids(3)@jpeg",
            },
          ],
        },
        "indexedAt": "1970-01-01T00:00:00.000Z",
        "labels": Array [
          Object {
            "cid": "cids(0)",
            "cts": "1970-01-01T00:00:00.000Z",
            "neg": false,
            "src": "did:example:labeler",
            "uri": "record(0)",
            "val": "test-label",
          },
          Object {
            "cid": "cids(0)",
            "cts": "1970-01-01T00:00:00.000Z",
            "neg": false,
            "src": "did:example:labeler",
            "uri": "record(0)",
            "val": "test-label-2",
          },
        ],
        "likeCount": 0,
        "record": Object {
          "$type": "app.bsky.feed.post",
          "createdAt": "1970-01-01T00:00:00.000Z",
          "embed": Object {
            "$type": "app.bsky.embed.images",
            "images": Array [
              Object {
                "alt": "tests/image/fixtures/key-landscape-small.jpg",
                "image": Object {
                  "$type": "blob",
                  "mimeType": "image/jpeg",
                  "ref": Object {
                    "$link": "cids(3)",
                  },
                  "size": 4114,
                },
              },
            ],
          },
          "reply": Object {
            "parent": Object {
              "cid": "cids(4)",
              "uri": "record(4)",
            },
            "root": Object {
              "cid": "cids(4)",
              "uri": "record(4)",
            },
          },
          "text": "hear that label_me label_me_2",
        },
        "replyCount": 1,
        "repostCount": 0,
        "uri": "record(0)",
        "viewer": Object {},
      },
      "reply": Object {
        "parent": Object {
          "$type": "app.bsky.feed.defs#postView",
          "author": Object {
            "avatar": "https://bsky.public.url/img/avatar/plain/user(3)/cids(1)@jpeg",
            "did": "user(2)",
            "displayName": "ali",
            "handle": "alice.test",
            "labels": Array [
              Object {
                "cid": "cids(5)",
                "cts": "1970-01-01T00:00:00.000Z",
                "neg": false,
                "src": "user(2)",
                "uri": "record(5)",
                "val": "self-label-a",
              },
              Object {
                "cid": "cids(5)",
                "cts": "1970-01-01T00:00:00.000Z",
                "neg": false,
                "src": "user(2)",
                "uri": "record(5)",
                "val": "self-label-b",
              },
            ],
            "viewer": Object {
              "blockedBy": false,
              "muted": false,
            },
          },
          "cid": "cids(4)",
          "indexedAt": "1970-01-01T00:00:00.000Z",
          "labels": Array [],
          "likeCount": 3,
          "record": Object {
            "$type": "app.bsky.feed.post",
            "createdAt": "1970-01-01T00:00:00.000000Z",
            "text": "again",
          },
          "replyCount": 2,
          "repostCount": 1,
          "uri": "record(4)",
          "viewer": Object {},
        },
        "root": Object {
          "$type": "app.bsky.feed.defs#postView",
          "author": Object {
            "avatar": "https://bsky.public.url/img/avatar/plain/user(3)/cids(1)@jpeg",
            "did": "user(2)",
            "displayName": "ali",
            "handle": "alice.test",
            "labels": Array [
              Object {
                "cid": "cids(5)",
                "cts": "1970-01-01T00:00:00.000Z",
                "neg": false,
                "src": "user(2)",
                "uri": "record(5)",
                "val": "self-label-a",
              },
              Object {
                "cid": "cids(5)",
                "cts": "1970-01-01T00:00:00.000Z",
                "neg": false,
                "src": "user(2)",
                "uri": "record(5)",
                "val": "self-label-b",
              },
            ],
            "viewer": Object {
              "blockedBy": false,
              "muted": false,
            },
          },
          "cid": "cids(4)",
          "indexedAt": "1970-01-01T00:00:00.000Z",
          "labels": Array [],
          "likeCount": 3,
          "record": Object {
            "$type": "app.bsky.feed.post",
            "createdAt": "1970-01-01T00:00:00.000000Z",
            "text": "again",
          },
          "replyCount": 2,
          "repostCount": 1,
          "uri": "record(4)",
          "viewer": Object {},
        },
      },
    },
    Object {
      "post": Object {
        "author": Object {
          "avatar": "https://bsky.public.url/img/avatar/plain/user(1)/cids(1)@jpeg",
          "did": "user(0)",
          "displayName": "bobby",
          "handle": "bob.test",
          "labels": Array [
            Object {
              "cid": "cids(2)",
              "cts": "1970-01-01T00:00:00.000Z",
              "neg": false,
              "src": "user(0)",
              "uri": "record(3)",
              "val": "self-label-a",
            },
            Object {
              "cid": "cids(2)",
              "cts": "1970-01-01T00:00:00.000Z",
              "neg": false,
              "src": "user(0)",
              "uri": "record(3)",
              "val": "self-label-b",
            },
          ],
          "viewer": Object {
            "blockedBy": false,
            "followedBy": "record(2)",
            "following": "record(1)",
            "muted": false,
          },
        },
        "cid": "cids(6)",
        "indexedAt": "1970-01-01T00:00:00.000Z",
        "labels": Array [],
        "likeCount": 0,
        "record": Object {
          "$type": "app.bsky.feed.post",
          "createdAt": "1970-01-01T00:00:00.000+00:00",
          "text": "bobby boy here",
        },
        "replyCount": 0,
        "repostCount": 0,
        "uri": "record(6)",
        "viewer": Object {},
      },
    },
    Object {
      "post": Object {
        "author": Object {
          "avatar": "https://bsky.public.url/img/avatar/plain/user(1)/cids(1)@jpeg",
          "did": "user(0)",
          "displayName": "bobby",
          "handle": "bob.test",
          "labels": Array [
            Object {
              "cid": "cids(2)",
              "cts": "1970-01-01T00:00:00.000Z",
              "neg": false,
              "src": "user(0)",
              "uri": "record(3)",
              "val": "self-label-a",
            },
            Object {
              "cid": "cids(2)",
              "cts": "1970-01-01T00:00:00.000Z",
              "neg": false,
              "src": "user(0)",
              "uri": "record(3)",
              "val": "self-label-b",
            },
          ],
          "viewer": Object {
            "blockedBy": false,
            "followedBy": "record(2)",
            "following": "record(1)",
            "muted": false,
          },
        },
        "cid": "cids(7)",
        "indexedAt": "1970-01-01T00:00:00.000Z",
        "labels": Array [],
        "likeCount": 0,
        "record": Object {
          "$type": "app.bsky.feed.post",
          "createdAt": "1970-01-01T00:00:00.000Z",
          "langs": Array [
            "en-US",
            "i-klingon",
          ],
          "text": "bob back at it again!",
        },
        "replyCount": 0,
        "repostCount": 0,
        "uri": "record(7)",
        "viewer": Object {},
      },
    },
  ],
}
`;

exports[`proxies view requests feed.getFeedGenerator 1`] = `
Object {
  "isOnline": true,
  "isValid": true,
  "view": Object {
    "cid": "cids(0)",
    "creator": Object {
      "avatar": "https://bsky.public.url/img/avatar/plain/user(2)/cids(1)@jpeg",
      "did": "user(1)",
      "displayName": "ali",
      "handle": "alice.test",
      "labels": Array [
        Object {
          "cid": "cids(2)",
          "cts": "1970-01-01T00:00:00.000Z",
          "neg": false,
          "src": "user(1)",
          "uri": "record(1)",
          "val": "self-label-a",
        },
        Object {
          "cid": "cids(2)",
          "cts": "1970-01-01T00:00:00.000Z",
          "neg": false,
          "src": "user(1)",
          "uri": "record(1)",
          "val": "self-label-b",
        },
      ],
      "viewer": Object {
        "blockedBy": false,
        "muted": false,
      },
    },
    "did": "user(0)",
    "displayName": "MyFeed",
    "indexedAt": "1970-01-01T00:00:00.000Z",
    "likeCount": 0,
    "uri": "record(0)",
    "viewer": Object {},
  },
}
`;

exports[`proxies view requests feed.getFeedGenerators 1`] = `
Object {
  "feeds": Array [
    Object {
      "cid": "cids(0)",
      "creator": Object {
        "avatar": "https://bsky.public.url/img/avatar/plain/user(2)/cids(1)@jpeg",
        "did": "user(1)",
        "displayName": "ali",
        "handle": "alice.test",
        "labels": Array [
          Object {
            "cid": "cids(2)",
            "cts": "1970-01-01T00:00:00.000Z",
            "neg": false,
            "src": "user(1)",
            "uri": "record(1)",
            "val": "self-label-a",
          },
          Object {
            "cid": "cids(2)",
            "cts": "1970-01-01T00:00:00.000Z",
            "neg": false,
            "src": "user(1)",
            "uri": "record(1)",
            "val": "self-label-b",
          },
        ],
        "viewer": Object {
          "blockedBy": false,
          "muted": false,
        },
      },
      "did": "user(0)",
      "displayName": "MyFeed",
      "indexedAt": "1970-01-01T00:00:00.000Z",
      "likeCount": 0,
      "uri": "record(0)",
      "viewer": Object {},
    },
  ],
}
`;

exports[`proxies view requests feed.getLikes 1`] = `
Object {
  "cursor": "0000000000000::bafycid",
  "likes": Array [
    Object {
      "actor": Object {
        "avatar": "https://bsky.public.url/img/avatar/plain/user(1)/cids(0)@jpeg",
        "description": "hi im bob label_me",
        "did": "user(0)",
        "displayName": "bobby",
        "handle": "bob.test",
        "indexedAt": "1970-01-01T00:00:00.000Z",
        "labels": Array [
          Object {
            "cid": "cids(1)",
            "cts": "1970-01-01T00:00:00.000Z",
            "neg": false,
            "src": "user(0)",
            "uri": "record(2)",
            "val": "self-label-a",
          },
          Object {
            "cid": "cids(1)",
            "cts": "1970-01-01T00:00:00.000Z",
            "neg": false,
            "src": "user(0)",
            "uri": "record(2)",
            "val": "self-label-b",
          },
        ],
        "viewer": Object {
          "blockedBy": false,
          "followedBy": "record(1)",
          "following": "record(0)",
          "muted": false,
        },
      },
      "createdAt": "1970-01-01T00:00:00.000Z",
      "indexedAt": "1970-01-01T00:00:00.000Z",
    },
    Object {
      "actor": Object {
        "avatar": "https://bsky.public.url/img/avatar/plain/user(3)/cids(0)@jpeg",
        "description": "its me!",
        "did": "user(2)",
        "displayName": "ali",
        "handle": "alice.test",
        "indexedAt": "1970-01-01T00:00:00.000Z",
        "labels": Array [
          Object {
            "cid": "cids(2)",
            "cts": "1970-01-01T00:00:00.000Z",
            "neg": false,
            "src": "user(2)",
            "uri": "record(3)",
            "val": "self-label-a",
          },
          Object {
            "cid": "cids(2)",
            "cts": "1970-01-01T00:00:00.000Z",
            "neg": false,
            "src": "user(2)",
            "uri": "record(3)",
            "val": "self-label-b",
          },
        ],
        "viewer": Object {
          "blockedBy": false,
          "muted": false,
        },
      },
      "createdAt": "1970-01-01T00:00:00.000Z",
      "indexedAt": "1970-01-01T00:00:00.000Z",
    },
  ],
  "uri": "record(4)",
}
`;

exports[`proxies view requests feed.getListFeed 1`] = `
Object {
  "cursor": "0000000000000::bafycid",
  "feed": Array [
    Object {
      "post": Object {
        "author": Object {
          "avatar": "https://bsky.public.url/img/avatar/plain/user(1)/cids(1)@jpeg",
          "did": "user(0)",
          "displayName": "ali",
          "handle": "alice.test",
          "labels": Array [
            Object {
              "cid": "cids(2)",
              "cts": "1970-01-01T00:00:00.000Z",
              "neg": false,
              "src": "user(0)",
              "uri": "record(1)",
              "val": "self-label-a",
            },
            Object {
              "cid": "cids(2)",
              "cts": "1970-01-01T00:00:00.000Z",
              "neg": false,
              "src": "user(0)",
              "uri": "record(1)",
              "val": "self-label-b",
            },
          ],
          "viewer": Object {
            "blockedBy": false,
            "muted": false,
          },
        },
        "cid": "cids(0)",
        "indexedAt": "1970-01-01T00:00:00.000Z",
        "labels": Array [],
        "likeCount": 0,
        "record": Object {
          "$type": "app.bsky.feed.post",
          "createdAt": "1970-01-01T00:00:00.000Z",
          "reply": Object {
            "parent": Object {
              "cid": "cids(4)",
              "uri": "record(3)",
            },
            "root": Object {
              "cid": "cids(3)",
              "uri": "record(2)",
            },
          },
          "text": "thanks bob",
        },
        "replyCount": 0,
        "repostCount": 1,
        "uri": "record(0)",
        "viewer": Object {},
      },
      "reply": Object {
        "parent": Object {
          "$type": "app.bsky.feed.defs#postView",
          "author": Object {
            "avatar": "https://bsky.public.url/img/avatar/plain/user(3)/cids(1)@jpeg",
            "did": "user(2)",
            "displayName": "bobby",
            "handle": "bob.test",
            "labels": Array [
              Object {
                "cid": "cids(5)",
                "cts": "1970-01-01T00:00:00.000Z",
                "neg": false,
                "src": "user(2)",
                "uri": "record(6)",
                "val": "self-label-a",
              },
              Object {
                "cid": "cids(5)",
                "cts": "1970-01-01T00:00:00.000Z",
                "neg": false,
                "src": "user(2)",
                "uri": "record(6)",
                "val": "self-label-b",
              },
            ],
            "viewer": Object {
              "blockedBy": false,
              "followedBy": "record(5)",
              "following": "record(4)",
              "muted": false,
            },
          },
          "cid": "cids(4)",
          "embed": Object {
            "$type": "app.bsky.embed.images#view",
            "images": Array [
              Object {
                "alt": "tests/image/fixtures/key-landscape-small.jpg",
                "fullsize": "https://bsky.public.url/img/feed_fullsize/plain/user(3)/cids(6)@jpeg",
                "thumb": "https://bsky.public.url/img/feed_thumbnail/plain/user(3)/cids(6)@jpeg",
              },
            ],
          },
          "indexedAt": "1970-01-01T00:00:00.000Z",
          "labels": Array [
            Object {
              "cid": "cids(4)",
              "cts": "1970-01-01T00:00:00.000Z",
              "neg": false,
              "src": "did:example:labeler",
              "uri": "record(3)",
              "val": "test-label",
            },
            Object {
              "cid": "cids(4)",
              "cts": "1970-01-01T00:00:00.000Z",
              "neg": false,
              "src": "did:example:labeler",
              "uri": "record(3)",
              "val": "test-label-2",
            },
          ],
          "likeCount": 0,
          "record": Object {
            "$type": "app.bsky.feed.post",
            "createdAt": "1970-01-01T00:00:00.000Z",
            "embed": Object {
              "$type": "app.bsky.embed.images",
              "images": Array [
                Object {
                  "alt": "tests/image/fixtures/key-landscape-small.jpg",
                  "image": Object {
                    "$type": "blob",
                    "mimeType": "image/jpeg",
                    "ref": Object {
                      "$link": "cids(6)",
                    },
                    "size": 4114,
                  },
                },
              ],
            },
            "reply": Object {
              "parent": Object {
                "cid": "cids(3)",
                "uri": "record(2)",
              },
              "root": Object {
                "cid": "cids(3)",
                "uri": "record(2)",
              },
            },
            "text": "hear that label_me label_me_2",
          },
          "replyCount": 1,
          "repostCount": 0,
          "uri": "record(3)",
          "viewer": Object {},
        },
        "root": Object {
          "$type": "app.bsky.feed.defs#postView",
          "author": Object {
            "avatar": "https://bsky.public.url/img/avatar/plain/user(1)/cids(1)@jpeg",
            "did": "user(0)",
            "displayName": "ali",
            "handle": "alice.test",
            "labels": Array [
              Object {
                "cid": "cids(2)",
                "cts": "1970-01-01T00:00:00.000Z",
                "neg": false,
                "src": "user(0)",
                "uri": "record(1)",
                "val": "self-label-a",
              },
              Object {
                "cid": "cids(2)",
                "cts": "1970-01-01T00:00:00.000Z",
                "neg": false,
                "src": "user(0)",
                "uri": "record(1)",
                "val": "self-label-b",
              },
            ],
            "viewer": Object {
              "blockedBy": false,
              "muted": false,
            },
          },
          "cid": "cids(3)",
          "indexedAt": "1970-01-01T00:00:00.000Z",
          "labels": Array [],
          "likeCount": 3,
          "record": Object {
            "$type": "app.bsky.feed.post",
            "createdAt": "1970-01-01T00:00:00.000000Z",
            "text": "again",
          },
          "replyCount": 2,
          "repostCount": 1,
          "uri": "record(2)",
          "viewer": Object {},
        },
      },
    },
    Object {
      "post": Object {
        "author": Object {
          "avatar": "https://bsky.public.url/img/avatar/plain/user(3)/cids(1)@jpeg",
          "did": "user(2)",
          "displayName": "bobby",
          "handle": "bob.test",
          "labels": Array [
            Object {
              "cid": "cids(5)",
              "cts": "1970-01-01T00:00:00.000Z",
              "neg": false,
              "src": "user(2)",
              "uri": "record(6)",
              "val": "self-label-a",
            },
            Object {
              "cid": "cids(5)",
              "cts": "1970-01-01T00:00:00.000Z",
              "neg": false,
              "src": "user(2)",
              "uri": "record(6)",
              "val": "self-label-b",
            },
          ],
          "viewer": Object {
            "blockedBy": false,
            "followedBy": "record(5)",
            "following": "record(4)",
            "muted": false,
          },
        },
        "cid": "cids(4)",
        "embed": Object {
          "$type": "app.bsky.embed.images#view",
          "images": Array [
            Object {
              "alt": "tests/image/fixtures/key-landscape-small.jpg",
              "fullsize": "https://bsky.public.url/img/feed_fullsize/plain/user(3)/cids(6)@jpeg",
              "thumb": "https://bsky.public.url/img/feed_thumbnail/plain/user(3)/cids(6)@jpeg",
            },
          ],
        },
        "indexedAt": "1970-01-01T00:00:00.000Z",
        "labels": Array [
          Object {
            "cid": "cids(4)",
            "cts": "1970-01-01T00:00:00.000Z",
            "neg": false,
            "src": "did:example:labeler",
            "uri": "record(3)",
            "val": "test-label",
          },
          Object {
            "cid": "cids(4)",
            "cts": "1970-01-01T00:00:00.000Z",
            "neg": false,
            "src": "did:example:labeler",
            "uri": "record(3)",
            "val": "test-label-2",
          },
        ],
        "likeCount": 0,
        "record": Object {
          "$type": "app.bsky.feed.post",
          "createdAt": "1970-01-01T00:00:00.000Z",
          "embed": Object {
            "$type": "app.bsky.embed.images",
            "images": Array [
              Object {
                "alt": "tests/image/fixtures/key-landscape-small.jpg",
                "image": Object {
                  "$type": "blob",
                  "mimeType": "image/jpeg",
                  "ref": Object {
                    "$link": "cids(6)",
                  },
                  "size": 4114,
                },
              },
            ],
          },
          "reply": Object {
            "parent": Object {
              "cid": "cids(3)",
              "uri": "record(2)",
            },
            "root": Object {
              "cid": "cids(3)",
              "uri": "record(2)",
            },
          },
          "text": "hear that label_me label_me_2",
        },
        "replyCount": 1,
        "repostCount": 0,
        "uri": "record(3)",
        "viewer": Object {},
      },
      "reply": Object {
        "parent": Object {
          "$type": "app.bsky.feed.defs#postView",
          "author": Object {
            "avatar": "https://bsky.public.url/img/avatar/plain/user(1)/cids(1)@jpeg",
            "did": "user(0)",
            "displayName": "ali",
            "handle": "alice.test",
            "labels": Array [
              Object {
                "cid": "cids(2)",
                "cts": "1970-01-01T00:00:00.000Z",
                "neg": false,
                "src": "user(0)",
                "uri": "record(1)",
                "val": "self-label-a",
              },
              Object {
                "cid": "cids(2)",
                "cts": "1970-01-01T00:00:00.000Z",
                "neg": false,
                "src": "user(0)",
                "uri": "record(1)",
                "val": "self-label-b",
              },
            ],
            "viewer": Object {
              "blockedBy": false,
              "muted": false,
            },
          },
          "cid": "cids(3)",
          "indexedAt": "1970-01-01T00:00:00.000Z",
          "labels": Array [],
          "likeCount": 3,
          "record": Object {
            "$type": "app.bsky.feed.post",
            "createdAt": "1970-01-01T00:00:00.000000Z",
            "text": "again",
          },
          "replyCount": 2,
          "repostCount": 1,
          "uri": "record(2)",
          "viewer": Object {},
        },
        "root": Object {
          "$type": "app.bsky.feed.defs#postView",
          "author": Object {
            "avatar": "https://bsky.public.url/img/avatar/plain/user(1)/cids(1)@jpeg",
            "did": "user(0)",
            "displayName": "ali",
            "handle": "alice.test",
            "labels": Array [
              Object {
                "cid": "cids(2)",
                "cts": "1970-01-01T00:00:00.000Z",
                "neg": false,
                "src": "user(0)",
                "uri": "record(1)",
                "val": "self-label-a",
              },
              Object {
                "cid": "cids(2)",
                "cts": "1970-01-01T00:00:00.000Z",
                "neg": false,
                "src": "user(0)",
                "uri": "record(1)",
                "val": "self-label-b",
              },
            ],
            "viewer": Object {
              "blockedBy": false,
              "muted": false,
            },
          },
          "cid": "cids(3)",
          "indexedAt": "1970-01-01T00:00:00.000Z",
          "labels": Array [],
          "likeCount": 3,
          "record": Object {
            "$type": "app.bsky.feed.post",
            "createdAt": "1970-01-01T00:00:00.000000Z",
            "text": "again",
          },
          "replyCount": 2,
          "repostCount": 1,
          "uri": "record(2)",
          "viewer": Object {},
        },
      },
    },
    Object {
      "post": Object {
        "author": Object {
          "avatar": "https://bsky.public.url/img/avatar/plain/user(1)/cids(1)@jpeg",
          "did": "user(0)",
          "displayName": "ali",
          "handle": "alice.test",
          "labels": Array [
            Object {
              "cid": "cids(2)",
              "cts": "1970-01-01T00:00:00.000Z",
              "neg": false,
              "src": "user(0)",
              "uri": "record(1)",
              "val": "self-label-a",
            },
            Object {
              "cid": "cids(2)",
              "cts": "1970-01-01T00:00:00.000Z",
              "neg": false,
              "src": "user(0)",
              "uri": "record(1)",
              "val": "self-label-b",
            },
          ],
          "viewer": Object {
            "blockedBy": false,
            "muted": false,
          },
        },
        "cid": "cids(7)",
        "embed": Object {
          "$type": "app.bsky.embed.record#view",
          "record": Object {
            "$type": "app.bsky.embed.record#viewRecord",
            "author": Object {
              "did": "user(4)",
              "handle": "dan.test",
              "labels": Array [],
              "viewer": Object {
                "blockedBy": false,
                "following": "record(9)",
                "muted": false,
              },
            },
            "cid": "cids(8)",
            "embeds": Array [
              Object {
                "$type": "app.bsky.embed.record#view",
                "record": Object {
                  "$type": "app.bsky.embed.record#viewRecord",
                  "author": Object {
                    "did": "user(5)",
                    "handle": "carol.test",
                    "labels": Array [],
                    "viewer": Object {
                      "blockedBy": false,
                      "followedBy": "record(12)",
                      "following": "record(11)",
                      "muted": false,
                    },
                  },
                  "cid": "cids(9)",
                  "indexedAt": "1970-01-01T00:00:00.000Z",
                  "labels": Array [],
                  "uri": "record(10)",
                  "value": Object {
                    "$type": "app.bsky.feed.post",
                    "createdAt": "1970-01-01T00:00:00.000Z",
                    "embed": Object {
                      "$type": "app.bsky.embed.recordWithMedia",
                      "media": Object {
                        "$type": "app.bsky.embed.images",
                        "images": Array [
                          Object {
                            "alt": "tests/image/fixtures/key-landscape-small.jpg",
                            "image": Object {
                              "$type": "blob",
                              "mimeType": "image/jpeg",
                              "ref": Object {
                                "$link": "cids(6)",
                              },
                              "size": 4114,
                            },
                          },
                          Object {
                            "alt": "tests/image/fixtures/key-alt.jpg",
                            "image": Object {
                              "$type": "blob",
                              "mimeType": "image/jpeg",
                              "ref": Object {
                                "$link": "cids(10)",
                              },
                              "size": 12736,
                            },
                          },
                        ],
                      },
                      "record": Object {
                        "record": Object {
                          "cid": "cids(11)",
                          "uri": "record(13)",
                        },
                      },
                    },
                    "text": "hi im carol",
                  },
                },
              },
            ],
            "indexedAt": "1970-01-01T00:00:00.000Z",
            "labels": Array [],
            "uri": "record(8)",
            "value": Object {
              "$type": "app.bsky.feed.post",
              "createdAt": "1970-01-01T00:00:00.000Z",
              "embed": Object {
                "$type": "app.bsky.embed.record",
                "record": Object {
                  "cid": "cids(9)",
                  "uri": "record(10)",
                },
              },
              "facets": Array [
                Object {
                  "features": Array [
                    Object {
                      "$type": "app.bsky.richtext.facet#mention",
                      "did": "user(0)",
                    },
                  ],
                  "index": Object {
                    "byteEnd": 18,
                    "byteStart": 0,
                  },
                },
              ],
              "text": "@alice.bluesky.xyz is the best",
            },
          },
        },
        "indexedAt": "1970-01-01T00:00:00.000Z",
        "labels": Array [
          Object {
            "cid": "cids(7)",
            "cts": "1970-01-01T00:00:00.000Z",
            "neg": false,
            "src": "did:example:labeler",
            "uri": "record(7)",
            "val": "test-label",
          },
        ],
        "likeCount": 2,
        "record": Object {
          "$type": "app.bsky.feed.post",
          "createdAt": "1970-01-01T00:00:00.000Z",
          "embed": Object {
            "$type": "app.bsky.embed.record",
            "record": Object {
              "cid": "cids(8)",
              "uri": "record(8)",
            },
          },
          "text": "yoohoo label_me",
        },
        "replyCount": 0,
        "repostCount": 0,
        "uri": "record(7)",
        "viewer": Object {},
      },
    },
    Object {
      "post": Object {
        "author": Object {
          "avatar": "https://bsky.public.url/img/avatar/plain/user(3)/cids(1)@jpeg",
          "did": "user(2)",
          "displayName": "bobby",
          "handle": "bob.test",
          "labels": Array [
            Object {
              "cid": "cids(5)",
              "cts": "1970-01-01T00:00:00.000Z",
              "neg": false,
              "src": "user(2)",
              "uri": "record(6)",
              "val": "self-label-a",
            },
            Object {
              "cid": "cids(5)",
              "cts": "1970-01-01T00:00:00.000Z",
              "neg": false,
              "src": "user(2)",
              "uri": "record(6)",
              "val": "self-label-b",
            },
          ],
          "viewer": Object {
            "blockedBy": false,
            "followedBy": "record(5)",
            "following": "record(4)",
            "muted": false,
          },
        },
        "cid": "cids(12)",
        "indexedAt": "1970-01-01T00:00:00.000Z",
        "labels": Array [],
        "likeCount": 0,
        "record": Object {
          "$type": "app.bsky.feed.post",
          "createdAt": "1970-01-01T00:00:00.000+00:00",
          "text": "bobby boy here",
        },
        "replyCount": 0,
        "repostCount": 0,
        "uri": "record(14)",
        "viewer": Object {},
      },
    },
    Object {
      "post": Object {
        "author": Object {
          "avatar": "https://bsky.public.url/img/avatar/plain/user(1)/cids(1)@jpeg",
          "did": "user(0)",
          "displayName": "ali",
          "handle": "alice.test",
          "labels": Array [
            Object {
              "cid": "cids(2)",
              "cts": "1970-01-01T00:00:00.000Z",
              "neg": false,
              "src": "user(0)",
              "uri": "record(1)",
              "val": "self-label-a",
            },
            Object {
              "cid": "cids(2)",
              "cts": "1970-01-01T00:00:00.000Z",
              "neg": false,
              "src": "user(0)",
              "uri": "record(1)",
              "val": "self-label-b",
            },
          ],
          "viewer": Object {
            "blockedBy": false,
            "muted": false,
          },
        },
        "cid": "cids(3)",
        "indexedAt": "1970-01-01T00:00:00.000Z",
        "labels": Array [],
        "likeCount": 3,
        "record": Object {
          "$type": "app.bsky.feed.post",
          "createdAt": "1970-01-01T00:00:00.000000Z",
          "text": "again",
        },
        "replyCount": 2,
        "repostCount": 1,
        "uri": "record(2)",
        "viewer": Object {},
      },
    },
    Object {
<<<<<<< HEAD
      "post": Object {
        "author": Object {
          "avatar": "https://bsky.public.url/img/avatar/plain/user(3)/cids(1)@jpeg",
          "did": "user(2)",
          "displayName": "bobby",
          "handle": "bob.test",
          "labels": Array [
            Object {
              "cid": "cids(5)",
              "cts": "1970-01-01T00:00:00.000Z",
              "neg": false,
              "src": "user(2)",
              "uri": "record(6)",
              "val": "self-label-a",
            },
            Object {
              "cid": "cids(5)",
              "cts": "1970-01-01T00:00:00.000Z",
              "neg": false,
              "src": "user(2)",
              "uri": "record(6)",
              "val": "self-label-b",
            },
          ],
          "viewer": Object {
            "blockedBy": false,
            "followedBy": "record(5)",
            "following": "record(4)",
            "muted": false,
          },
=======
      "actor": Object {
        "avatar": "https://bsky.public.url/img/avatar/plain/user(1)/cids(0)@jpeg",
        "description": "hi im bob label_me",
        "did": "user(0)",
        "displayName": "bobby",
        "handle": "bob.test",
        "indexedAt": "1970-01-01T00:00:00.000Z",
        "labels": Array [
          Object {
            "cid": "cids(1)",
            "cts": "1970-01-01T00:00:00.000Z",
            "neg": false,
            "src": "user(0)",
            "uri": "record(2)",
            "val": "self-label-a",
          },
          Object {
            "cid": "cids(1)",
            "cts": "1970-01-01T00:00:00.000Z",
            "neg": false,
            "src": "user(0)",
            "uri": "record(2)",
            "val": "self-label-b",
          },
        ],
        "viewer": Object {
          "blockedBy": false,
          "followedBy": "record(1)",
          "following": "record(0)",
          "muted": false,
>>>>>>> 0533fab6
        },
        "cid": "cids(11)",
        "indexedAt": "1970-01-01T00:00:00.000Z",
        "labels": Array [],
        "likeCount": 0,
        "record": Object {
          "$type": "app.bsky.feed.post",
          "createdAt": "1970-01-01T00:00:00.000Z",
          "langs": Array [
            "en-US",
            "i-klingon",
          ],
          "text": "bob back at it again!",
        },
        "replyCount": 0,
        "repostCount": 0,
        "uri": "record(13)",
        "viewer": Object {},
      },
    },
    Object {
      "post": Object {
        "author": Object {
          "avatar": "https://bsky.public.url/img/avatar/plain/user(1)/cids(1)@jpeg",
          "did": "user(0)",
          "displayName": "ali",
          "handle": "alice.test",
          "labels": Array [
            Object {
              "cid": "cids(2)",
              "cts": "1970-01-01T00:00:00.000Z",
              "neg": false,
              "src": "user(0)",
              "uri": "record(1)",
              "val": "self-label-a",
            },
            Object {
              "cid": "cids(2)",
              "cts": "1970-01-01T00:00:00.000Z",
              "neg": false,
              "src": "user(0)",
              "uri": "record(1)",
              "val": "self-label-b",
            },
          ],
          "viewer": Object {
            "blockedBy": false,
            "muted": false,
          },
        },
        "cid": "cids(13)",
        "indexedAt": "1970-01-01T00:00:00.000Z",
        "labels": Array [
          Object {
<<<<<<< HEAD
            "cid": "cids(13)",
            "cts": "1970-01-01T00:00:00.000Z",
            "neg": false,
            "src": "user(0)",
            "uri": "record(15)",
            "val": "self-label",
=======
            "cid": "cids(2)",
            "cts": "1970-01-01T00:00:00.000Z",
            "neg": false,
            "src": "user(2)",
            "uri": "record(3)",
            "val": "self-label-a",
          },
          Object {
            "cid": "cids(2)",
            "cts": "1970-01-01T00:00:00.000Z",
            "neg": false,
            "src": "user(2)",
            "uri": "record(3)",
            "val": "self-label-b",
>>>>>>> 0533fab6
          },
        ],
        "likeCount": 0,
        "record": Object {
          "$type": "app.bsky.feed.post",
          "createdAt": "1970-01-01T00:00:00.000Z",
          "labels": Object {
            "$type": "com.atproto.label.defs#selfLabels",
            "values": Array [
              Object {
                "val": "self-label",
              },
            ],
          },
          "text": "hey there",
        },
        "replyCount": 0,
        "repostCount": 0,
        "uri": "record(15)",
        "viewer": Object {},
      },
    },
  ],
<<<<<<< HEAD
=======
  "uri": "record(4)",
>>>>>>> 0533fab6
}
`;

exports[`proxies view requests feed.getPosts 1`] = `
Object {
  "posts": Array [
    Object {
      "author": Object {
        "avatar": "https://bsky.public.url/img/avatar/plain/user(1)/cids(1)@jpeg",
        "did": "user(0)",
        "displayName": "bobby",
        "handle": "bob.test",
        "labels": Array [
          Object {
            "cid": "cids(2)",
            "cts": "1970-01-01T00:00:00.000Z",
            "neg": false,
            "src": "user(0)",
            "uri": "record(3)",
            "val": "self-label-a",
          },
          Object {
            "cid": "cids(2)",
            "cts": "1970-01-01T00:00:00.000Z",
            "neg": false,
            "src": "user(0)",
            "uri": "record(3)",
            "val": "self-label-b",
          },
        ],
        "viewer": Object {
          "blockedBy": false,
          "followedBy": "record(2)",
          "following": "record(1)",
          "muted": false,
        },
      },
      "cid": "cids(0)",
      "indexedAt": "1970-01-01T00:00:00.000Z",
      "labels": Array [],
      "likeCount": 0,
      "record": Object {
        "$type": "app.bsky.feed.post",
        "createdAt": "1970-01-01T00:00:00.000Z",
        "langs": Array [
          "en-US",
          "i-klingon",
        ],
        "text": "bob back at it again!",
      },
      "replyCount": 0,
      "repostCount": 0,
      "uri": "record(0)",
      "viewer": Object {},
    },
    Object {
      "author": Object {
        "did": "user(2)",
        "handle": "carol.test",
        "labels": Array [],
        "viewer": Object {
          "blockedBy": false,
          "followedBy": "record(6)",
          "following": "record(5)",
          "muted": false,
        },
      },
      "cid": "cids(3)",
      "embed": Object {
        "$type": "app.bsky.embed.recordWithMedia#view",
        "media": Object {
          "$type": "app.bsky.embed.images#view",
          "images": Array [
            Object {
              "alt": "tests/image/fixtures/key-landscape-small.jpg",
              "fullsize": "https://bsky.public.url/img/feed_fullsize/plain/user(3)/cids(4)@jpeg",
              "thumb": "https://bsky.public.url/img/feed_thumbnail/plain/user(3)/cids(4)@jpeg",
            },
            Object {
              "alt": "tests/image/fixtures/key-alt.jpg",
              "fullsize": "https://bsky.public.url/img/feed_fullsize/plain/user(3)/cids(5)@jpeg",
              "thumb": "https://bsky.public.url/img/feed_thumbnail/plain/user(3)/cids(5)@jpeg",
            },
          ],
        },
        "record": Object {
          "record": Object {
            "$type": "app.bsky.embed.record#viewRecord",
            "author": Object {
              "avatar": "https://bsky.public.url/img/avatar/plain/user(1)/cids(1)@jpeg",
              "did": "user(0)",
              "displayName": "bobby",
              "handle": "bob.test",
              "labels": Array [
                Object {
                  "cid": "cids(2)",
                  "cts": "1970-01-01T00:00:00.000Z",
                  "neg": false,
                  "src": "user(0)",
                  "uri": "record(3)",
                  "val": "self-label-a",
                },
                Object {
                  "cid": "cids(2)",
                  "cts": "1970-01-01T00:00:00.000Z",
                  "neg": false,
                  "src": "user(0)",
                  "uri": "record(3)",
                  "val": "self-label-b",
                },
              ],
              "viewer": Object {
                "blockedBy": false,
                "followedBy": "record(2)",
                "following": "record(1)",
                "muted": false,
              },
            },
            "cid": "cids(0)",
            "embeds": Array [],
            "indexedAt": "1970-01-01T00:00:00.000Z",
            "labels": Array [],
            "uri": "record(0)",
            "value": Object {
              "$type": "app.bsky.feed.post",
              "createdAt": "1970-01-01T00:00:00.000Z",
              "langs": Array [
                "en-US",
                "i-klingon",
              ],
              "text": "bob back at it again!",
            },
          },
        },
      },
      "indexedAt": "1970-01-01T00:00:00.000Z",
      "labels": Array [],
      "likeCount": 2,
      "record": Object {
        "$type": "app.bsky.feed.post",
        "createdAt": "1970-01-01T00:00:00.000Z",
        "embed": Object {
          "$type": "app.bsky.embed.recordWithMedia",
          "media": Object {
            "$type": "app.bsky.embed.images",
            "images": Array [
              Object {
                "alt": "tests/image/fixtures/key-landscape-small.jpg",
                "image": Object {
                  "$type": "blob",
                  "mimeType": "image/jpeg",
                  "ref": Object {
                    "$link": "cids(4)",
                  },
                  "size": 4114,
                },
              },
              Object {
                "alt": "tests/image/fixtures/key-alt.jpg",
                "image": Object {
                  "$type": "blob",
                  "mimeType": "image/jpeg",
                  "ref": Object {
                    "$link": "cids(5)",
                  },
                  "size": 12736,
                },
              },
            ],
          },
          "record": Object {
            "record": Object {
              "cid": "cids(0)",
              "uri": "record(0)",
            },
          },
        },
        "text": "hi im carol",
      },
      "replyCount": 0,
      "repostCount": 0,
      "uri": "record(4)",
      "viewer": Object {
        "like": "record(7)",
      },
    },
  ],
}
`;

exports[`proxies view requests feed.getRepostedBy 1`] = `
Object {
  "cursor": "0000000000000::bafycid",
  "repostedBy": Array [
    Object {
      "did": "user(0)",
      "handle": "carol.test",
      "labels": Array [],
      "viewer": Object {
        "blockedBy": false,
        "followedBy": "record(1)",
        "following": "record(0)",
        "muted": false,
      },
    },
  ],
  "uri": "record(2)",
}
`;

exports[`proxies view requests feed.getTimeline 1`] = `
Object {
  "cursor": "0000000000000::bafycid",
  "feed": Array [
    Object {
      "post": Object {
        "author": Object {
          "avatar": "https://bsky.public.url/img/avatar/plain/user(1)/cids(1).jpeg",
          "did": "user(0)",
          "displayName": "ali",
          "handle": "alice.test",
          "labels": Array [],
          "viewer": Object {
            "blockedBy": false,
            "muted": false,
          },
        },
        "cid": "cids(0)",
        "indexedAt": "1970-01-01T00:00:00.000Z",
        "labels": Array [],
        "likeCount": 3,
        "record": Object {
          "$type": "app.bsky.feed.post",
          "createdAt": "1970-01-01T00:00:00.000000Z",
          "text": "again",
        },
        "replyCount": 2,
        "repostCount": 1,
        "uri": "record(0)",
        "viewer": Object {},
      },
      "reason": Object {
        "$type": "app.bsky.feed.defs#reasonRepost",
        "by": Object {
          "did": "user(2)",
          "handle": "dan.test",
          "labels": Array [],
          "viewer": Object {
            "blockedBy": false,
            "following": "record(1)",
            "muted": false,
          },
        },
        "indexedAt": "1970-01-01T00:00:00.000Z",
      },
    },
    Object {
      "post": Object {
        "author": Object {
          "did": "user(2)",
          "handle": "dan.test",
          "labels": Array [],
          "viewer": Object {
            "blockedBy": false,
            "following": "record(1)",
            "muted": false,
          },
        },
        "cid": "cids(2)",
        "embed": Object {
          "$type": "app.bsky.embed.record#view",
          "record": Object {
            "$type": "app.bsky.embed.record#viewRecord",
            "author": Object {
              "did": "user(3)",
              "handle": "carol.test",
              "labels": Array [],
              "viewer": Object {
                "blockedBy": false,
                "followedBy": "record(5)",
                "following": "record(4)",
                "muted": false,
              },
            },
            "cid": "cids(3)",
            "embeds": Array [
              Object {
                "$type": "app.bsky.embed.recordWithMedia#view",
                "media": Object {
                  "$type": "app.bsky.embed.images#view",
                  "images": Array [
                    Object {
                      "alt": "tests/image/fixtures/key-landscape-small.jpg",
                      "fullsize": "https://bsky.public.url/img/feed_fullsize/plain/user(6)/cids(4).jpeg",
                      "thumb": "https://bsky.public.url/img/feed_thumbnail/plain/user(6)/cids(4).jpeg",
                    },
                    Object {
                      "alt": "tests/image/fixtures/key-alt.jpg",
                      "fullsize": "https://bsky.public.url/img/feed_fullsize/plain/user(6)/cids(5).jpeg",
                      "thumb": "https://bsky.public.url/img/feed_thumbnail/plain/user(6)/cids(5).jpeg",
                    },
                  ],
                },
                "record": Object {
                  "record": Object {
                    "$type": "app.bsky.embed.record#viewRecord",
                    "author": Object {
                      "avatar": "https://bsky.public.url/img/avatar/plain/user(5)/cids(1).jpeg",
                      "did": "user(4)",
                      "displayName": "bobby",
                      "handle": "bob.test",
                      "labels": Array [],
                      "viewer": Object {
                        "blockedBy": false,
                        "followedBy": "record(8)",
                        "following": "record(7)",
                        "muted": false,
                      },
                    },
                    "cid": "cids(6)",
                    "indexedAt": "1970-01-01T00:00:00.000Z",
                    "labels": Array [],
                    "uri": "record(6)",
                    "value": Object {
                      "$type": "app.bsky.feed.post",
                      "createdAt": "1970-01-01T00:00:00.000Z",
                      "langs": Array [
                        "en-US",
                        "i-klingon",
                      ],
                      "text": "bob back at it again!",
                    },
                  },
                },
              },
            ],
            "indexedAt": "1970-01-01T00:00:00.000Z",
            "labels": Array [],
            "uri": "record(3)",
            "value": Object {
              "$type": "app.bsky.feed.post",
              "createdAt": "1970-01-01T00:00:00.000Z",
              "embed": Object {
                "$type": "app.bsky.embed.recordWithMedia",
                "media": Object {
                  "$type": "app.bsky.embed.images",
                  "images": Array [
                    Object {
                      "alt": "tests/image/fixtures/key-landscape-small.jpg",
                      "image": Object {
                        "$type": "blob",
                        "mimeType": "image/jpeg",
                        "ref": Object {
                          "$link": "cids(4)",
                        },
                        "size": 4114,
                      },
                    },
                    Object {
                      "alt": "tests/image/fixtures/key-alt.jpg",
                      "image": Object {
                        "$type": "blob",
                        "mimeType": "image/jpeg",
                        "ref": Object {
                          "$link": "cids(5)",
                        },
                        "size": 12736,
                      },
                    },
                  ],
                },
                "record": Object {
                  "record": Object {
                    "cid": "cids(6)",
                    "uri": "record(6)",
                  },
                },
              },
              "text": "hi im carol",
            },
          },
        },
        "indexedAt": "1970-01-01T00:00:00.000Z",
        "labels": Array [],
        "likeCount": 0,
        "record": Object {
          "$type": "app.bsky.feed.post",
          "createdAt": "1970-01-01T00:00:00.000Z",
          "embed": Object {
            "$type": "app.bsky.embed.record",
            "record": Object {
              "cid": "cids(3)",
              "uri": "record(3)",
            },
          },
          "facets": Array [
            Object {
              "features": Array [
                Object {
                  "$type": "app.bsky.richtext.facet#mention",
                  "did": "user(0)",
                },
              ],
              "index": Object {
                "byteEnd": 18,
                "byteStart": 0,
              },
            },
          ],
          "text": "@alice.bluesky.xyz is the best",
        },
        "replyCount": 0,
        "repostCount": 1,
        "uri": "record(2)",
        "viewer": Object {},
      },
      "reason": Object {
        "$type": "app.bsky.feed.defs#reasonRepost",
        "by": Object {
          "did": "user(3)",
          "handle": "carol.test",
          "labels": Array [],
          "viewer": Object {
            "blockedBy": false,
            "followedBy": "record(5)",
            "following": "record(4)",
            "muted": false,
          },
        },
        "indexedAt": "1970-01-01T00:00:00.000Z",
      },
    },
    Object {
      "post": Object {
        "author": Object {
          "avatar": "https://bsky.public.url/img/avatar/plain/user(1)/cids(1).jpeg",
          "did": "user(0)",
          "displayName": "ali",
          "handle": "alice.test",
          "labels": Array [],
          "viewer": Object {
            "blockedBy": false,
            "muted": false,
          },
        },
        "cid": "cids(7)",
        "indexedAt": "1970-01-01T00:00:00.000Z",
        "labels": Array [],
        "likeCount": 0,
        "record": Object {
          "$type": "app.bsky.feed.post",
          "createdAt": "1970-01-01T00:00:00.000Z",
          "reply": Object {
            "parent": Object {
              "cid": "cids(8)",
              "uri": "record(10)",
            },
            "root": Object {
              "cid": "cids(0)",
              "uri": "record(0)",
            },
          },
          "text": "thanks bob",
        },
        "replyCount": 0,
        "repostCount": 0,
        "uri": "record(9)",
        "viewer": Object {},
      },
      "reply": Object {
        "parent": Object {
          "$type": "app.bsky.feed.defs#postView",
          "author": Object {
            "avatar": "https://bsky.public.url/img/avatar/plain/user(5)/cids(1).jpeg",
            "did": "user(4)",
            "displayName": "bobby",
            "handle": "bob.test",
            "labels": Array [],
            "viewer": Object {
              "blockedBy": false,
              "followedBy": "record(8)",
              "following": "record(7)",
              "muted": false,
            },
          },
          "cid": "cids(8)",
          "embed": Object {
            "$type": "app.bsky.embed.images#view",
            "images": Array [
              Object {
                "alt": "tests/image/fixtures/key-landscape-small.jpg",
                "fullsize": "https://bsky.public.url/img/feed_fullsize/plain/user(5)/cids(4).jpeg",
                "thumb": "https://bsky.public.url/img/feed_thumbnail/plain/user(5)/cids(4).jpeg",
              },
            ],
          },
          "indexedAt": "1970-01-01T00:00:00.000Z",
          "labels": Array [
            Object {
              "cid": "cids(8)",
              "cts": "1970-01-01T00:00:00.000Z",
              "neg": false,
              "src": "did:example:labeler",
              "uri": "record(10)",
              "val": "test-label",
            },
            Object {
              "cid": "cids(8)",
              "cts": "1970-01-01T00:00:00.000Z",
              "neg": false,
              "src": "did:example:labeler",
              "uri": "record(10)",
              "val": "test-label-2",
            },
          ],
          "likeCount": 0,
          "record": Object {
            "$type": "app.bsky.feed.post",
            "createdAt": "1970-01-01T00:00:00.000Z",
            "embed": Object {
              "$type": "app.bsky.embed.images",
              "images": Array [
                Object {
                  "alt": "tests/image/fixtures/key-landscape-small.jpg",
                  "image": Object {
                    "$type": "blob",
                    "mimeType": "image/jpeg",
                    "ref": Object {
                      "$link": "cids(4)",
                    },
                    "size": 4114,
                  },
                },
              ],
            },
            "reply": Object {
              "parent": Object {
                "cid": "cids(0)",
                "uri": "record(0)",
              },
              "root": Object {
                "cid": "cids(0)",
                "uri": "record(0)",
              },
            },
            "text": "hear that label_me label_me_2",
          },
          "replyCount": 1,
          "repostCount": 0,
          "uri": "record(10)",
          "viewer": Object {},
        },
        "root": Object {
          "$type": "app.bsky.feed.defs#postView",
          "author": Object {
            "avatar": "https://bsky.public.url/img/avatar/plain/user(1)/cids(1).jpeg",
            "did": "user(0)",
            "displayName": "ali",
            "handle": "alice.test",
            "labels": Array [],
            "viewer": Object {
              "blockedBy": false,
              "muted": false,
            },
          },
          "cid": "cids(0)",
          "indexedAt": "1970-01-01T00:00:00.000Z",
          "labels": Array [],
          "likeCount": 3,
          "record": Object {
            "$type": "app.bsky.feed.post",
            "createdAt": "1970-01-01T00:00:00.000000Z",
            "text": "again",
          },
          "replyCount": 2,
          "repostCount": 1,
          "uri": "record(0)",
          "viewer": Object {},
        },
      },
    },
    Object {
      "post": Object {
        "author": Object {
          "did": "user(3)",
          "handle": "carol.test",
          "labels": Array [],
          "viewer": Object {
            "blockedBy": false,
            "followedBy": "record(5)",
            "following": "record(4)",
            "muted": false,
          },
        },
        "cid": "cids(9)",
        "indexedAt": "1970-01-01T00:00:00.000Z",
        "labels": Array [],
        "likeCount": 0,
        "record": Object {
          "$type": "app.bsky.feed.post",
          "createdAt": "1970-01-01T00:00:00.000Z",
          "reply": Object {
            "parent": Object {
              "cid": "cids(0)",
              "uri": "record(0)",
            },
            "root": Object {
              "cid": "cids(0)",
              "uri": "record(0)",
            },
          },
          "text": "of course",
        },
        "replyCount": 0,
        "repostCount": 0,
        "uri": "record(11)",
        "viewer": Object {},
      },
      "reply": Object {
        "parent": Object {
          "$type": "app.bsky.feed.defs#postView",
          "author": Object {
            "avatar": "https://bsky.public.url/img/avatar/plain/user(1)/cids(1).jpeg",
            "did": "user(0)",
            "displayName": "ali",
            "handle": "alice.test",
            "labels": Array [],
            "viewer": Object {
              "blockedBy": false,
              "muted": false,
            },
          },
          "cid": "cids(0)",
          "indexedAt": "1970-01-01T00:00:00.000Z",
          "labels": Array [],
          "likeCount": 3,
          "record": Object {
            "$type": "app.bsky.feed.post",
            "createdAt": "1970-01-01T00:00:00.000000Z",
            "text": "again",
          },
          "replyCount": 2,
          "repostCount": 1,
          "uri": "record(0)",
          "viewer": Object {},
        },
        "root": Object {
          "$type": "app.bsky.feed.defs#postView",
          "author": Object {
            "avatar": "https://bsky.public.url/img/avatar/plain/user(1)/cids(1).jpeg",
            "did": "user(0)",
            "displayName": "ali",
            "handle": "alice.test",
            "labels": Array [],
            "viewer": Object {
              "blockedBy": false,
              "muted": false,
            },
          },
          "cid": "cids(0)",
          "indexedAt": "1970-01-01T00:00:00.000Z",
          "labels": Array [],
          "likeCount": 3,
          "record": Object {
            "$type": "app.bsky.feed.post",
            "createdAt": "1970-01-01T00:00:00.000000Z",
            "text": "again",
          },
          "replyCount": 2,
          "repostCount": 1,
          "uri": "record(0)",
          "viewer": Object {},
        },
      },
    },
    Object {
      "post": Object {
        "author": Object {
          "avatar": "https://bsky.public.url/img/avatar/plain/user(5)/cids(1).jpeg",
          "did": "user(4)",
          "displayName": "bobby",
          "handle": "bob.test",
          "labels": Array [],
          "viewer": Object {
            "blockedBy": false,
            "followedBy": "record(8)",
            "following": "record(7)",
            "muted": false,
          },
        },
        "cid": "cids(8)",
        "embed": Object {
          "$type": "app.bsky.embed.images#view",
          "images": Array [
            Object {
              "alt": "tests/image/fixtures/key-landscape-small.jpg",
              "fullsize": "https://bsky.public.url/img/feed_fullsize/plain/user(5)/cids(4).jpeg",
              "thumb": "https://bsky.public.url/img/feed_thumbnail/plain/user(5)/cids(4).jpeg",
            },
          ],
        },
        "indexedAt": "1970-01-01T00:00:00.000Z",
        "labels": Array [
          Object {
            "cid": "cids(8)",
            "cts": "1970-01-01T00:00:00.000Z",
            "neg": false,
            "src": "did:example:labeler",
            "uri": "record(10)",
            "val": "test-label",
          },
          Object {
            "cid": "cids(8)",
            "cts": "1970-01-01T00:00:00.000Z",
            "neg": false,
            "src": "did:example:labeler",
            "uri": "record(10)",
            "val": "test-label-2",
          },
        ],
        "likeCount": 0,
        "record": Object {
          "$type": "app.bsky.feed.post",
          "createdAt": "1970-01-01T00:00:00.000Z",
          "embed": Object {
            "$type": "app.bsky.embed.images",
            "images": Array [
              Object {
                "alt": "tests/image/fixtures/key-landscape-small.jpg",
                "image": Object {
                  "$type": "blob",
                  "mimeType": "image/jpeg",
                  "ref": Object {
                    "$link": "cids(4)",
                  },
                  "size": 4114,
                },
              },
            ],
          },
          "reply": Object {
            "parent": Object {
              "cid": "cids(0)",
              "uri": "record(0)",
            },
            "root": Object {
              "cid": "cids(0)",
              "uri": "record(0)",
            },
          },
          "text": "hear that label_me label_me_2",
        },
        "replyCount": 1,
        "repostCount": 0,
        "uri": "record(10)",
        "viewer": Object {},
      },
      "reply": Object {
        "parent": Object {
          "$type": "app.bsky.feed.defs#postView",
          "author": Object {
            "avatar": "https://bsky.public.url/img/avatar/plain/user(1)/cids(1).jpeg",
            "did": "user(0)",
            "displayName": "ali",
            "handle": "alice.test",
            "labels": Array [],
            "viewer": Object {
              "blockedBy": false,
              "muted": false,
            },
          },
          "cid": "cids(0)",
          "indexedAt": "1970-01-01T00:00:00.000Z",
          "labels": Array [],
          "likeCount": 3,
          "record": Object {
            "$type": "app.bsky.feed.post",
            "createdAt": "1970-01-01T00:00:00.000000Z",
            "text": "again",
          },
          "replyCount": 2,
          "repostCount": 1,
          "uri": "record(0)",
          "viewer": Object {},
        },
        "root": Object {
          "$type": "app.bsky.feed.defs#postView",
          "author": Object {
            "avatar": "https://bsky.public.url/img/avatar/plain/user(1)/cids(1).jpeg",
            "did": "user(0)",
            "displayName": "ali",
            "handle": "alice.test",
            "labels": Array [],
            "viewer": Object {
              "blockedBy": false,
              "muted": false,
            },
          },
          "cid": "cids(0)",
          "indexedAt": "1970-01-01T00:00:00.000Z",
          "labels": Array [],
          "likeCount": 3,
          "record": Object {
            "$type": "app.bsky.feed.post",
            "createdAt": "1970-01-01T00:00:00.000000Z",
            "text": "again",
          },
          "replyCount": 2,
          "repostCount": 1,
          "uri": "record(0)",
          "viewer": Object {},
        },
      },
    },
    Object {
      "post": Object {
        "author": Object {
          "avatar": "https://bsky.public.url/img/avatar/plain/user(1)/cids(1).jpeg",
          "did": "user(0)",
          "displayName": "ali",
          "handle": "alice.test",
          "labels": Array [],
          "viewer": Object {
            "blockedBy": false,
            "muted": false,
          },
        },
        "cid": "cids(10)",
        "embed": Object {
          "$type": "app.bsky.embed.record#view",
          "record": Object {
            "$type": "app.bsky.embed.record#viewRecord",
            "author": Object {
              "did": "user(2)",
              "handle": "dan.test",
              "labels": Array [],
              "viewer": Object {
                "blockedBy": false,
                "following": "record(1)",
                "muted": false,
              },
            },
            "cid": "cids(2)",
            "embeds": Array [
              Object {
                "$type": "app.bsky.embed.record#view",
                "record": Object {
                  "$type": "app.bsky.embed.record#viewRecord",
                  "author": Object {
                    "did": "user(3)",
                    "handle": "carol.test",
                    "labels": Array [],
                    "viewer": Object {
                      "blockedBy": false,
                      "followedBy": "record(5)",
                      "following": "record(4)",
                      "muted": false,
                    },
                  },
                  "cid": "cids(3)",
                  "indexedAt": "1970-01-01T00:00:00.000Z",
                  "labels": Array [],
                  "uri": "record(3)",
                  "value": Object {
                    "$type": "app.bsky.feed.post",
                    "createdAt": "1970-01-01T00:00:00.000Z",
                    "embed": Object {
                      "$type": "app.bsky.embed.recordWithMedia",
                      "media": Object {
                        "$type": "app.bsky.embed.images",
                        "images": Array [
                          Object {
                            "alt": "tests/image/fixtures/key-landscape-small.jpg",
                            "image": Object {
                              "$type": "blob",
                              "mimeType": "image/jpeg",
                              "ref": Object {
                                "$link": "cids(4)",
                              },
                              "size": 4114,
                            },
                          },
                          Object {
                            "alt": "tests/image/fixtures/key-alt.jpg",
                            "image": Object {
                              "$type": "blob",
                              "mimeType": "image/jpeg",
                              "ref": Object {
                                "$link": "cids(5)",
                              },
                              "size": 12736,
                            },
                          },
                        ],
                      },
                      "record": Object {
                        "record": Object {
                          "cid": "cids(6)",
                          "uri": "record(6)",
                        },
                      },
                    },
                    "text": "hi im carol",
                  },
                },
              },
            ],
            "indexedAt": "1970-01-01T00:00:00.000Z",
            "labels": Array [],
            "uri": "record(2)",
            "value": Object {
              "$type": "app.bsky.feed.post",
              "createdAt": "1970-01-01T00:00:00.000Z",
              "embed": Object {
                "$type": "app.bsky.embed.record",
                "record": Object {
                  "cid": "cids(3)",
                  "uri": "record(3)",
                },
              },
              "facets": Array [
                Object {
                  "features": Array [
                    Object {
                      "$type": "app.bsky.richtext.facet#mention",
                      "did": "user(0)",
                    },
                  ],
                  "index": Object {
                    "byteEnd": 18,
                    "byteStart": 0,
                  },
                },
              ],
              "text": "@alice.bluesky.xyz is the best",
            },
          },
        },
        "indexedAt": "1970-01-01T00:00:00.000Z",
        "labels": Array [
          Object {
            "cid": "cids(10)",
            "cts": "1970-01-01T00:00:00.000Z",
            "neg": false,
            "src": "did:example:labeler",
            "uri": "record(12)",
            "val": "test-label",
          },
        ],
        "likeCount": 2,
        "record": Object {
          "$type": "app.bsky.feed.post",
          "createdAt": "1970-01-01T00:00:00.000Z",
          "embed": Object {
            "$type": "app.bsky.embed.record",
            "record": Object {
              "cid": "cids(2)",
              "uri": "record(2)",
            },
          },
          "text": "yoohoo label_me",
        },
        "replyCount": 0,
        "repostCount": 0,
        "uri": "record(12)",
        "viewer": Object {},
      },
    },
    Object {
      "post": Object {
        "author": Object {
          "avatar": "https://bsky.public.url/img/avatar/plain/user(5)/cids(1).jpeg",
          "did": "user(4)",
          "displayName": "bobby",
          "handle": "bob.test",
          "labels": Array [],
          "viewer": Object {
            "blockedBy": false,
            "followedBy": "record(8)",
            "following": "record(7)",
            "muted": false,
          },
        },
        "cid": "cids(11)",
        "indexedAt": "1970-01-01T00:00:00.000Z",
        "labels": Array [],
        "likeCount": 0,
        "record": Object {
          "$type": "app.bsky.feed.post",
          "createdAt": "1970-01-01T00:00:00.000+00:00",
          "text": "bobby boy here",
        },
        "replyCount": 0,
        "repostCount": 0,
        "uri": "record(13)",
        "viewer": Object {},
      },
    },
    Object {
      "post": Object {
        "author": Object {
          "avatar": "https://bsky.public.url/img/avatar/plain/user(1)/cids(1).jpeg",
          "did": "user(0)",
          "displayName": "ali",
          "handle": "alice.test",
          "labels": Array [],
          "viewer": Object {
            "blockedBy": false,
            "muted": false,
          },
        },
        "cid": "cids(0)",
        "indexedAt": "1970-01-01T00:00:00.000Z",
        "labels": Array [],
        "likeCount": 3,
        "record": Object {
          "$type": "app.bsky.feed.post",
          "createdAt": "1970-01-01T00:00:00.000000Z",
          "text": "again",
        },
        "replyCount": 2,
        "repostCount": 1,
        "uri": "record(0)",
        "viewer": Object {},
      },
    },
    Object {
      "post": Object {
        "author": Object {
          "did": "user(2)",
          "handle": "dan.test",
          "labels": Array [],
          "viewer": Object {
            "blockedBy": false,
            "following": "record(1)",
            "muted": false,
          },
        },
        "cid": "cids(2)",
        "embed": Object {
          "$type": "app.bsky.embed.record#view",
          "record": Object {
            "$type": "app.bsky.embed.record#viewRecord",
            "author": Object {
              "did": "user(3)",
              "handle": "carol.test",
              "labels": Array [],
              "viewer": Object {
                "blockedBy": false,
                "followedBy": "record(5)",
                "following": "record(4)",
                "muted": false,
              },
            },
            "cid": "cids(3)",
            "embeds": Array [
              Object {
                "$type": "app.bsky.embed.recordWithMedia#view",
                "media": Object {
                  "$type": "app.bsky.embed.images#view",
                  "images": Array [
                    Object {
                      "alt": "tests/image/fixtures/key-landscape-small.jpg",
                      "fullsize": "https://bsky.public.url/img/feed_fullsize/plain/user(6)/cids(4).jpeg",
                      "thumb": "https://bsky.public.url/img/feed_thumbnail/plain/user(6)/cids(4).jpeg",
                    },
                    Object {
                      "alt": "tests/image/fixtures/key-alt.jpg",
                      "fullsize": "https://bsky.public.url/img/feed_fullsize/plain/user(6)/cids(5).jpeg",
                      "thumb": "https://bsky.public.url/img/feed_thumbnail/plain/user(6)/cids(5).jpeg",
                    },
                  ],
                },
                "record": Object {
                  "record": Object {
                    "$type": "app.bsky.embed.record#viewRecord",
                    "author": Object {
                      "avatar": "https://bsky.public.url/img/avatar/plain/user(5)/cids(1).jpeg",
                      "did": "user(4)",
                      "displayName": "bobby",
                      "handle": "bob.test",
                      "labels": Array [],
                      "viewer": Object {
                        "blockedBy": false,
                        "followedBy": "record(8)",
                        "following": "record(7)",
                        "muted": false,
                      },
                    },
                    "cid": "cids(6)",
                    "indexedAt": "1970-01-01T00:00:00.000Z",
                    "labels": Array [],
                    "uri": "record(6)",
                    "value": Object {
                      "$type": "app.bsky.feed.post",
                      "createdAt": "1970-01-01T00:00:00.000Z",
                      "langs": Array [
                        "en-US",
                        "i-klingon",
                      ],
                      "text": "bob back at it again!",
                    },
                  },
                },
              },
            ],
            "indexedAt": "1970-01-01T00:00:00.000Z",
            "labels": Array [],
            "uri": "record(3)",
            "value": Object {
              "$type": "app.bsky.feed.post",
              "createdAt": "1970-01-01T00:00:00.000Z",
              "embed": Object {
                "$type": "app.bsky.embed.recordWithMedia",
                "media": Object {
                  "$type": "app.bsky.embed.images",
                  "images": Array [
                    Object {
                      "alt": "tests/image/fixtures/key-landscape-small.jpg",
                      "image": Object {
                        "$type": "blob",
                        "mimeType": "image/jpeg",
                        "ref": Object {
                          "$link": "cids(4)",
                        },
                        "size": 4114,
                      },
                    },
                    Object {
                      "alt": "tests/image/fixtures/key-alt.jpg",
                      "image": Object {
                        "$type": "blob",
                        "mimeType": "image/jpeg",
                        "ref": Object {
                          "$link": "cids(5)",
                        },
                        "size": 12736,
                      },
                    },
                  ],
                },
                "record": Object {
                  "record": Object {
                    "cid": "cids(6)",
                    "uri": "record(6)",
                  },
                },
              },
              "text": "hi im carol",
            },
          },
        },
        "indexedAt": "1970-01-01T00:00:00.000Z",
        "labels": Array [],
        "likeCount": 0,
        "record": Object {
          "$type": "app.bsky.feed.post",
          "createdAt": "1970-01-01T00:00:00.000Z",
          "embed": Object {
            "$type": "app.bsky.embed.record",
            "record": Object {
              "cid": "cids(3)",
              "uri": "record(3)",
            },
          },
          "facets": Array [
            Object {
              "features": Array [
                Object {
                  "$type": "app.bsky.richtext.facet#mention",
                  "did": "user(0)",
                },
              ],
              "index": Object {
                "byteEnd": 18,
                "byteStart": 0,
              },
            },
          ],
          "text": "@alice.bluesky.xyz is the best",
        },
        "replyCount": 0,
        "repostCount": 1,
        "uri": "record(2)",
        "viewer": Object {},
      },
    },
    Object {
      "post": Object {
        "author": Object {
          "did": "user(2)",
          "handle": "dan.test",
          "labels": Array [],
          "viewer": Object {
            "blockedBy": false,
            "following": "record(1)",
            "muted": false,
          },
        },
        "cid": "cids(12)",
        "indexedAt": "1970-01-01T00:00:00.000Z",
        "labels": Array [],
        "likeCount": 0,
        "record": Object {
          "$type": "app.bsky.feed.post",
          "createdAt": "1970-01-01T00:00:00.000Z",
          "text": "dan here!",
        },
        "replyCount": 0,
        "repostCount": 0,
        "uri": "record(14)",
        "viewer": Object {},
      },
    },
    Object {
      "post": Object {
        "author": Object {
          "did": "user(3)",
          "handle": "carol.test",
          "labels": Array [],
          "viewer": Object {
            "blockedBy": false,
            "followedBy": "record(5)",
            "following": "record(4)",
            "muted": false,
          },
        },
        "cid": "cids(3)",
        "embed": Object {
          "$type": "app.bsky.embed.recordWithMedia#view",
          "media": Object {
            "$type": "app.bsky.embed.images#view",
            "images": Array [
              Object {
                "alt": "tests/image/fixtures/key-landscape-small.jpg",
                "fullsize": "https://bsky.public.url/img/feed_fullsize/plain/user(6)/cids(4).jpeg",
                "thumb": "https://bsky.public.url/img/feed_thumbnail/plain/user(6)/cids(4).jpeg",
              },
              Object {
                "alt": "tests/image/fixtures/key-alt.jpg",
                "fullsize": "https://bsky.public.url/img/feed_fullsize/plain/user(6)/cids(5).jpeg",
                "thumb": "https://bsky.public.url/img/feed_thumbnail/plain/user(6)/cids(5).jpeg",
              },
            ],
          },
          "record": Object {
            "record": Object {
              "$type": "app.bsky.embed.record#viewRecord",
              "author": Object {
                "avatar": "https://bsky.public.url/img/avatar/plain/user(5)/cids(1).jpeg",
                "did": "user(4)",
                "displayName": "bobby",
                "handle": "bob.test",
                "labels": Array [],
                "viewer": Object {
                  "blockedBy": false,
                  "followedBy": "record(8)",
                  "following": "record(7)",
                  "muted": false,
                },
              },
              "cid": "cids(6)",
              "embeds": Array [],
              "indexedAt": "1970-01-01T00:00:00.000Z",
              "labels": Array [],
              "uri": "record(6)",
              "value": Object {
                "$type": "app.bsky.feed.post",
                "createdAt": "1970-01-01T00:00:00.000Z",
                "langs": Array [
                  "en-US",
                  "i-klingon",
                ],
                "text": "bob back at it again!",
              },
            },
          },
        },
        "indexedAt": "1970-01-01T00:00:00.000Z",
        "labels": Array [],
        "likeCount": 2,
        "record": Object {
          "$type": "app.bsky.feed.post",
          "createdAt": "1970-01-01T00:00:00.000Z",
          "embed": Object {
            "$type": "app.bsky.embed.recordWithMedia",
            "media": Object {
              "$type": "app.bsky.embed.images",
              "images": Array [
                Object {
                  "alt": "tests/image/fixtures/key-landscape-small.jpg",
                  "image": Object {
                    "$type": "blob",
                    "mimeType": "image/jpeg",
                    "ref": Object {
                      "$link": "cids(4)",
                    },
                    "size": 4114,
                  },
                },
                Object {
                  "alt": "tests/image/fixtures/key-alt.jpg",
                  "image": Object {
                    "$type": "blob",
                    "mimeType": "image/jpeg",
                    "ref": Object {
                      "$link": "cids(5)",
                    },
                    "size": 12736,
                  },
                },
              ],
            },
            "record": Object {
              "record": Object {
                "cid": "cids(6)",
                "uri": "record(6)",
              },
            },
          },
          "text": "hi im carol",
        },
        "replyCount": 0,
        "repostCount": 0,
        "uri": "record(3)",
        "viewer": Object {
          "like": "record(15)",
        },
      },
    },
    Object {
      "post": Object {
        "author": Object {
          "avatar": "https://bsky.public.url/img/avatar/plain/user(5)/cids(1).jpeg",
          "did": "user(4)",
          "displayName": "bobby",
          "handle": "bob.test",
          "labels": Array [],
          "viewer": Object {
            "blockedBy": false,
            "followedBy": "record(8)",
            "following": "record(7)",
            "muted": false,
          },
        },
        "cid": "cids(6)",
        "indexedAt": "1970-01-01T00:00:00.000Z",
        "labels": Array [],
        "likeCount": 0,
        "record": Object {
          "$type": "app.bsky.feed.post",
          "createdAt": "1970-01-01T00:00:00.000Z",
          "langs": Array [
            "en-US",
            "i-klingon",
          ],
          "text": "bob back at it again!",
        },
        "replyCount": 0,
        "repostCount": 0,
        "uri": "record(6)",
        "viewer": Object {},
      },
    },
    Object {
      "post": Object {
        "author": Object {
          "avatar": "https://bsky.public.url/img/avatar/plain/user(1)/cids(1).jpeg",
          "did": "user(0)",
          "displayName": "ali",
          "handle": "alice.test",
          "labels": Array [],
          "viewer": Object {
            "blockedBy": false,
            "muted": false,
          },
        },
        "cid": "cids(13)",
        "indexedAt": "1970-01-01T00:00:00.000Z",
        "labels": Array [],
        "likeCount": 0,
        "record": Object {
          "$type": "app.bsky.feed.post",
          "createdAt": "1970-01-01T00:00:00.000Z",
          "text": "hey there",
        },
        "replyCount": 0,
        "repostCount": 0,
        "uri": "record(16)",
        "viewer": Object {},
      },
    },
  ],
}
`;

exports[`proxies view requests graph.getBlocks 1`] = `
Object {
  "blocks": Array [
    Object {
      "did": "user(0)",
      "handle": "carol.test",
      "labels": Array [],
      "viewer": Object {
        "blockedBy": false,
        "blocking": "record(0)",
        "followedBy": "record(2)",
        "following": "record(1)",
        "muted": false,
      },
    },
    Object {
      "avatar": "https://bsky.public.url/img/avatar/plain/user(2)/cids(0)@jpeg",
      "description": "hi im bob label_me",
      "did": "user(1)",
      "displayName": "bobby",
      "handle": "bob.test",
      "indexedAt": "1970-01-01T00:00:00.000Z",
      "labels": Array [
        Object {
          "cid": "cids(1)",
          "cts": "1970-01-01T00:00:00.000Z",
          "neg": false,
          "src": "user(1)",
          "uri": "record(6)",
          "val": "self-label-a",
        },
        Object {
          "cid": "cids(1)",
          "cts": "1970-01-01T00:00:00.000Z",
          "neg": false,
          "src": "user(1)",
          "uri": "record(6)",
          "val": "self-label-b",
        },
      ],
      "viewer": Object {
        "blockedBy": false,
        "blocking": "record(3)",
        "followedBy": "record(5)",
        "following": "record(4)",
        "muted": false,
      },
    },
  ],
  "cursor": "0000000000000::bafycid",
}
`;

exports[`proxies view requests graph.getFollowers 1`] = `
Object {
  "cursor": "0000000000000::bafycid",
  "followers": Array [
    Object {
      "did": "user(0)",
      "handle": "dan.test",
      "labels": Array [
        Object {
          "cts": "1970-01-01T00:00:00.000Z",
          "neg": false,
          "src": "did:example:labeler",
          "uri": "user(0)",
          "val": "repo-action-label",
        },
      ],
      "viewer": Object {
        "blockedBy": false,
        "following": "record(0)",
        "muted": false,
      },
    },
    Object {
      "avatar": "https://bsky.public.url/img/avatar/plain/user(2)/cids(0)@jpeg",
      "description": "its me!",
      "did": "user(1)",
      "displayName": "ali",
      "handle": "alice.test",
      "indexedAt": "1970-01-01T00:00:00.000Z",
      "labels": Array [
        Object {
          "cid": "cids(1)",
          "cts": "1970-01-01T00:00:00.000Z",
          "neg": false,
          "src": "user(1)",
          "uri": "record(1)",
          "val": "self-label-a",
        },
        Object {
          "cid": "cids(1)",
          "cts": "1970-01-01T00:00:00.000Z",
          "neg": false,
          "src": "user(1)",
          "uri": "record(1)",
          "val": "self-label-b",
        },
      ],
      "viewer": Object {
        "blockedBy": false,
        "muted": false,
      },
    },
  ],
  "subject": Object {
    "avatar": "https://bsky.public.url/img/avatar/plain/user(4)/cids(0)@jpeg",
    "description": "hi im bob label_me",
    "did": "user(3)",
    "displayName": "bobby",
    "handle": "bob.test",
    "indexedAt": "1970-01-01T00:00:00.000Z",
    "labels": Array [
      Object {
        "cid": "cids(2)",
        "cts": "1970-01-01T00:00:00.000Z",
        "neg": false,
        "src": "user(3)",
        "uri": "record(4)",
        "val": "self-label-a",
      },
      Object {
        "cid": "cids(2)",
        "cts": "1970-01-01T00:00:00.000Z",
        "neg": false,
        "src": "user(3)",
        "uri": "record(4)",
        "val": "self-label-b",
      },
    ],
    "viewer": Object {
      "blockedBy": false,
      "followedBy": "record(3)",
      "following": "record(2)",
      "muted": false,
    },
  },
}
`;

exports[`proxies view requests graph.getFollows 1`] = `
Object {
  "cursor": "0000000000000::bafycid",
  "follows": Array [
    Object {
      "did": "user(0)",
      "handle": "carol.test",
      "labels": Array [],
      "viewer": Object {
        "blockedBy": false,
        "followedBy": "record(1)",
        "following": "record(0)",
        "muted": false,
      },
    },
    Object {
      "avatar": "https://bsky.public.url/img/avatar/plain/user(2)/cids(0)@jpeg",
      "description": "its me!",
      "did": "user(1)",
      "displayName": "ali",
      "handle": "alice.test",
      "indexedAt": "1970-01-01T00:00:00.000Z",
      "labels": Array [
        Object {
          "cid": "cids(1)",
          "cts": "1970-01-01T00:00:00.000Z",
          "neg": false,
          "src": "user(1)",
          "uri": "record(2)",
          "val": "self-label-a",
        },
        Object {
          "cid": "cids(1)",
          "cts": "1970-01-01T00:00:00.000Z",
          "neg": false,
          "src": "user(1)",
          "uri": "record(2)",
          "val": "self-label-b",
        },
      ],
      "viewer": Object {
        "blockedBy": false,
        "muted": false,
      },
    },
  ],
  "subject": Object {
    "avatar": "https://bsky.public.url/img/avatar/plain/user(4)/cids(0)@jpeg",
    "description": "hi im bob label_me",
    "did": "user(3)",
    "displayName": "bobby",
    "handle": "bob.test",
    "indexedAt": "1970-01-01T00:00:00.000Z",
    "labels": Array [
      Object {
        "cid": "cids(2)",
        "cts": "1970-01-01T00:00:00.000Z",
        "neg": false,
        "src": "user(3)",
        "uri": "record(5)",
        "val": "self-label-a",
      },
      Object {
        "cid": "cids(2)",
        "cts": "1970-01-01T00:00:00.000Z",
        "neg": false,
        "src": "user(3)",
        "uri": "record(5)",
        "val": "self-label-b",
      },
    ],
    "viewer": Object {
      "blockedBy": false,
      "followedBy": "record(4)",
      "following": "record(3)",
      "muted": false,
    },
  },
}
`;

exports[`proxies view requests graph.getList 1`] = `
Object {
  "cursor": "0000000000000::bafycid",
  "items": Array [
    Object {
      "subject": Object {
        "did": "user(2)",
        "handle": "carol.test",
        "labels": Array [],
        "viewer": Object {
          "blockedBy": false,
          "followedBy": "record(5)",
          "following": "record(4)",
          "muted": false,
        },
      },
    },
    Object {
      "subject": Object {
        "avatar": "https://bsky.public.url/img/avatar/plain/user(4)/cids(1)@jpeg",
        "description": "its me!",
        "did": "user(3)",
        "displayName": "ali",
        "handle": "alice.test",
        "indexedAt": "1970-01-01T00:00:00.000Z",
        "labels": Array [
          Object {
            "cid": "cids(3)",
            "cts": "1970-01-01T00:00:00.000Z",
            "neg": false,
            "src": "user(3)",
            "uri": "record(6)",
            "val": "self-label-a",
          },
          Object {
            "cid": "cids(3)",
            "cts": "1970-01-01T00:00:00.000Z",
            "neg": false,
            "src": "user(3)",
            "uri": "record(6)",
            "val": "self-label-b",
          },
        ],
        "viewer": Object {
          "blockedBy": false,
          "muted": false,
        },
      },
    },
  ],
  "list": Object {
    "cid": "cids(0)",
    "creator": Object {
      "avatar": "https://bsky.public.url/img/avatar/plain/user(1)/cids(1)@jpeg",
      "description": "hi im bob label_me",
      "did": "user(0)",
      "displayName": "bobby",
      "handle": "bob.test",
      "indexedAt": "1970-01-01T00:00:00.000Z",
      "labels": Array [
        Object {
          "cid": "cids(2)",
          "cts": "1970-01-01T00:00:00.000Z",
          "neg": false,
          "src": "user(0)",
          "uri": "record(3)",
          "val": "self-label-a",
        },
        Object {
          "cid": "cids(2)",
          "cts": "1970-01-01T00:00:00.000Z",
          "neg": false,
          "src": "user(0)",
          "uri": "record(3)",
          "val": "self-label-b",
        },
      ],
      "viewer": Object {
        "blockedBy": false,
        "followedBy": "record(2)",
        "following": "record(1)",
        "muted": false,
      },
    },
    "description": "bob's list of mutes",
    "indexedAt": "1970-01-01T00:00:00.000Z",
    "name": "bob mutes",
    "purpose": "app.bsky.graph.defs#modlist",
    "uri": "record(0)",
    "viewer": Object {
      "muted": false,
    },
  },
}
`;

exports[`proxies view requests graph.getListBlocks 1`] = `
Object {
  "cursor": "0000000000000::bafycid",
  "lists": Array [
    Object {
      "cid": "cids(0)",
      "creator": Object {
        "avatar": "https://bsky.public.url/img/avatar/plain/user(1)/cids(1)@jpeg",
        "description": "hi im bob label_me",
        "did": "user(0)",
        "displayName": "bobby",
        "handle": "bob.test",
        "indexedAt": "1970-01-01T00:00:00.000Z",
        "labels": Array [
          Object {
            "cid": "cids(2)",
            "cts": "1970-01-01T00:00:00.000Z",
            "neg": false,
            "src": "user(0)",
            "uri": "record(2)",
            "val": "self-label-a",
          },
          Object {
            "cid": "cids(2)",
            "cts": "1970-01-01T00:00:00.000Z",
            "neg": false,
            "src": "user(0)",
            "uri": "record(2)",
            "val": "self-label-b",
          },
        ],
        "viewer": Object {
          "blockedBy": false,
          "muted": false,
        },
      },
      "description": "bob's list of mutes",
      "indexedAt": "1970-01-01T00:00:00.000Z",
      "name": "bob mutes",
      "purpose": "app.bsky.graph.defs#modlist",
      "uri": "record(0)",
      "viewer": Object {
        "blocked": "record(1)",
        "muted": false,
      },
    },
  ],
}
`;

exports[`proxies view requests graph.getLists 1`] = `
Object {
  "cursor": "0000000000000::bafycid",
  "lists": Array [
    Object {
      "cid": "cids(0)",
      "creator": Object {
        "avatar": "https://bsky.public.url/img/avatar/plain/user(1)/cids(1)@jpeg",
        "description": "hi im bob label_me",
        "did": "user(0)",
        "displayName": "bobby",
        "handle": "bob.test",
        "indexedAt": "1970-01-01T00:00:00.000Z",
        "labels": Array [
          Object {
            "cid": "cids(2)",
            "cts": "1970-01-01T00:00:00.000Z",
            "neg": false,
            "src": "user(0)",
            "uri": "record(3)",
            "val": "self-label-a",
          },
          Object {
            "cid": "cids(2)",
            "cts": "1970-01-01T00:00:00.000Z",
            "neg": false,
            "src": "user(0)",
            "uri": "record(3)",
            "val": "self-label-b",
          },
        ],
        "viewer": Object {
          "blockedBy": false,
          "followedBy": "record(2)",
          "following": "record(1)",
          "muted": false,
        },
      },
      "description": "a second list",
      "indexedAt": "1970-01-01T00:00:00.000Z",
      "name": "another list",
      "purpose": "app.bsky.graph.defs#modlist",
      "uri": "record(0)",
      "viewer": Object {
        "muted": false,
      },
    },
    Object {
      "cid": "cids(3)",
      "creator": Object {
        "avatar": "https://bsky.public.url/img/avatar/plain/user(1)/cids(1)@jpeg",
        "description": "hi im bob label_me",
        "did": "user(0)",
        "displayName": "bobby",
        "handle": "bob.test",
        "indexedAt": "1970-01-01T00:00:00.000Z",
        "labels": Array [
          Object {
            "cid": "cids(2)",
            "cts": "1970-01-01T00:00:00.000Z",
            "neg": false,
            "src": "user(0)",
            "uri": "record(3)",
            "val": "self-label-a",
          },
          Object {
            "cid": "cids(2)",
            "cts": "1970-01-01T00:00:00.000Z",
            "neg": false,
            "src": "user(0)",
            "uri": "record(3)",
            "val": "self-label-b",
          },
        ],
        "viewer": Object {
          "blockedBy": false,
          "followedBy": "record(2)",
          "following": "record(1)",
          "muted": false,
        },
      },
      "description": "bob's list of mutes",
      "indexedAt": "1970-01-01T00:00:00.000Z",
      "name": "bob mutes",
      "purpose": "app.bsky.graph.defs#modlist",
      "uri": "record(4)",
      "viewer": Object {
        "muted": false,
      },
    },
  ],
}
`;<|MERGE_RESOLUTION|>--- conflicted
+++ resolved
@@ -1432,38 +1432,6 @@
       },
     },
     Object {
-<<<<<<< HEAD
-      "post": Object {
-        "author": Object {
-          "avatar": "https://bsky.public.url/img/avatar/plain/user(3)/cids(1)@jpeg",
-          "did": "user(2)",
-          "displayName": "bobby",
-          "handle": "bob.test",
-          "labels": Array [
-            Object {
-              "cid": "cids(5)",
-              "cts": "1970-01-01T00:00:00.000Z",
-              "neg": false,
-              "src": "user(2)",
-              "uri": "record(6)",
-              "val": "self-label-a",
-            },
-            Object {
-              "cid": "cids(5)",
-              "cts": "1970-01-01T00:00:00.000Z",
-              "neg": false,
-              "src": "user(2)",
-              "uri": "record(6)",
-              "val": "self-label-b",
-            },
-          ],
-          "viewer": Object {
-            "blockedBy": false,
-            "followedBy": "record(5)",
-            "following": "record(4)",
-            "muted": false,
-          },
-=======
       "actor": Object {
         "avatar": "https://bsky.public.url/img/avatar/plain/user(1)/cids(0)@jpeg",
         "description": "hi im bob label_me",
@@ -1494,7 +1462,6 @@
           "followedBy": "record(1)",
           "following": "record(0)",
           "muted": false,
->>>>>>> 0533fab6
         },
         "cid": "cids(11)",
         "indexedAt": "1970-01-01T00:00:00.000Z",
@@ -1549,14 +1516,6 @@
         "indexedAt": "1970-01-01T00:00:00.000Z",
         "labels": Array [
           Object {
-<<<<<<< HEAD
-            "cid": "cids(13)",
-            "cts": "1970-01-01T00:00:00.000Z",
-            "neg": false,
-            "src": "user(0)",
-            "uri": "record(15)",
-            "val": "self-label",
-=======
             "cid": "cids(2)",
             "cts": "1970-01-01T00:00:00.000Z",
             "neg": false,
@@ -1571,7 +1530,6 @@
             "src": "user(2)",
             "uri": "record(3)",
             "val": "self-label-b",
->>>>>>> 0533fab6
           },
         ],
         "likeCount": 0,
@@ -1595,10 +1553,7 @@
       },
     },
   ],
-<<<<<<< HEAD
-=======
   "uri": "record(4)",
->>>>>>> 0533fab6
 }
 `;
 

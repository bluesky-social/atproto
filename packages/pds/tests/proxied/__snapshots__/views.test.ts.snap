// Jest Snapshot v1, https://goo.gl/fbAQLP

exports[`proxies view requests actor.getProfile 1`] = `
Object {
  "avatar": "https://bsky.public.url/img/avatar/plain/user(1)/cids(0)@jpeg",
  "description": "hi im bob label_me",
  "did": "user(0)",
  "displayName": "bobby",
  "followersCount": 2,
  "followsCount": 2,
  "handle": "bob.test",
  "indexedAt": "1970-01-01T00:00:00.000Z",
  "labels": Array [],
  "postsCount": 3,
  "viewer": Object {
    "blockedBy": false,
    "followedBy": "record(1)",
    "following": "record(0)",
    "muted": false,
  },
}
`;

exports[`proxies view requests actor.getProfiles 1`] = `
Object {
  "profiles": Array [
    Object {
      "avatar": "https://bsky.public.url/img/avatar/plain/user(1)/cids(0)@jpeg",
      "description": "its me!",
      "did": "user(0)",
      "displayName": "ali",
      "followersCount": 2,
      "followsCount": 3,
      "handle": "alice.test",
      "indexedAt": "1970-01-01T00:00:00.000Z",
      "labels": Array [
        Object {
          "cid": "cids(1)",
          "cts": "1970-01-01T00:00:00.000Z",
          "neg": false,
          "src": "user(0)",
          "uri": "record(0)",
          "val": "self-label-a",
        },
        Object {
          "cid": "cids(1)",
          "cts": "1970-01-01T00:00:00.000Z",
          "neg": false,
          "src": "user(0)",
          "uri": "record(0)",
          "val": "self-label-b",
        },
      ],
      "postsCount": 4,
      "viewer": Object {
        "blockedBy": false,
        "muted": false,
      },
    },
    Object {
      "avatar": "https://bsky.public.url/img/avatar/plain/user(3)/cids(0)@jpeg",
      "description": "hi im bob label_me",
      "did": "user(2)",
      "displayName": "bobby",
      "followersCount": 2,
      "followsCount": 2,
      "handle": "bob.test",
      "indexedAt": "1970-01-01T00:00:00.000Z",
      "labels": Array [],
      "postsCount": 3,
      "viewer": Object {
        "blockedBy": false,
        "followedBy": "record(2)",
        "following": "record(1)",
        "muted": false,
      },
    },
  ],
}
`;

exports[`proxies view requests actor.getSuggestions 1`] = `
Object {
  "actors": Array [
    Object {
      "avatar": "https://bsky.public.url/img/avatar/plain/user(1)/cids(0)@jpeg",
      "description": "hi im bob label_me",
      "did": "user(0)",
      "displayName": "bobby",
      "handle": "bob.test",
      "indexedAt": "1970-01-01T00:00:00.000Z",
      "labels": Array [],
      "viewer": Object {
        "blockedBy": false,
        "followedBy": "record(0)",
        "muted": false,
      },
    },
    Object {
      "did": "user(2)",
      "handle": "dan.test",
      "labels": Array [
        Object {
          "cts": "1970-01-01T00:00:00.000Z",
          "neg": false,
          "src": "user(3)",
          "uri": "user(2)",
          "val": "repo-action-label",
        },
      ],
      "viewer": Object {
        "blockedBy": false,
        "muted": false,
      },
    },
  ],
  "cursor": "1:2:3",
}
`;

exports[`proxies view requests actor.searchActor 1`] = `
Array [
  Object {
    "avatar": "https://bsky.public.url/img/avatar/plain/user(1)/cids(0)@jpeg",
    "description": "its me!",
    "did": "user(0)",
    "displayName": "ali",
    "handle": "alice.test",
    "indexedAt": "1970-01-01T00:00:00.000Z",
    "labels": Array [
      Object {
        "cid": "cids(1)",
        "cts": "1970-01-01T00:00:00.000Z",
        "neg": false,
        "src": "user(0)",
        "uri": "record(0)",
        "val": "self-label-a",
      },
      Object {
        "cid": "cids(1)",
        "cts": "1970-01-01T00:00:00.000Z",
        "neg": false,
        "src": "user(0)",
        "uri": "record(0)",
        "val": "self-label-b",
      },
    ],
    "viewer": Object {
      "blockedBy": false,
      "muted": false,
    },
  },
  Object {
    "avatar": "https://bsky.public.url/img/avatar/plain/user(3)/cids(0)@jpeg",
    "description": "hi im bob label_me",
    "did": "user(2)",
    "displayName": "bobby",
    "handle": "bob.test",
    "indexedAt": "1970-01-01T00:00:00.000Z",
    "labels": Array [],
    "viewer": Object {
      "blockedBy": false,
      "followedBy": "record(2)",
      "following": "record(1)",
      "muted": false,
    },
  },
  Object {
    "did": "user(4)",
    "handle": "carol.test",
    "labels": Array [],
    "viewer": Object {
      "blockedBy": false,
      "followedBy": "record(4)",
      "following": "record(3)",
      "muted": false,
    },
  },
  Object {
    "did": "user(5)",
    "handle": "dan.test",
    "labels": Array [
      Object {
        "cts": "1970-01-01T00:00:00.000Z",
        "neg": false,
        "src": "user(6)",
        "uri": "user(5)",
        "val": "repo-action-label",
      },
    ],
    "viewer": Object {
      "blockedBy": false,
      "following": "record(5)",
      "muted": false,
    },
  },
]
`;

exports[`proxies view requests actor.searchActorTypeahead 1`] = `
Array [
  Object {
    "avatar": "https://bsky.public.url/img/avatar/plain/user(1)/cids(0)@jpeg",
    "did": "user(0)",
    "displayName": "ali",
    "handle": "alice.test",
    "labels": Array [
      Object {
        "cid": "cids(1)",
        "cts": "1970-01-01T00:00:00.000Z",
        "neg": false,
        "src": "user(0)",
        "uri": "record(0)",
        "val": "self-label-a",
      },
      Object {
        "cid": "cids(1)",
        "cts": "1970-01-01T00:00:00.000Z",
        "neg": false,
        "src": "user(0)",
        "uri": "record(0)",
        "val": "self-label-b",
      },
    ],
    "viewer": Object {
      "blockedBy": false,
      "muted": false,
    },
  },
  Object {
    "avatar": "https://bsky.public.url/img/avatar/plain/user(3)/cids(0)@jpeg",
    "did": "user(2)",
    "displayName": "bobby",
    "handle": "bob.test",
    "labels": Array [],
    "viewer": Object {
      "blockedBy": false,
      "followedBy": "record(2)",
      "following": "record(1)",
      "muted": false,
    },
  },
  Object {
    "did": "user(4)",
    "handle": "carol.test",
    "labels": Array [],
    "viewer": Object {
      "blockedBy": false,
      "followedBy": "record(4)",
      "following": "record(3)",
      "muted": false,
    },
  },
  Object {
    "did": "user(5)",
    "handle": "dan.test",
    "labels": Array [
      Object {
        "cts": "1970-01-01T00:00:00.000Z",
        "neg": false,
<<<<<<< HEAD
        "src": "did:example:labeler",
=======
        "src": "user(6)",
>>>>>>> e41a25fa
        "uri": "user(5)",
        "val": "repo-action-label",
      },
    ],
    "viewer": Object {
      "blockedBy": false,
      "following": "record(5)",
      "muted": false,
    },
  },
]
`;

exports[`proxies view requests feed.getAuthorFeed 1`] = `
Object {
  "cursor": "0000000000000::bafycid",
  "feed": Array [
    Object {
      "post": Object {
        "author": Object {
          "avatar": "https://bsky.public.url/img/avatar/plain/user(1)/cids(1)@jpeg",
          "did": "user(0)",
          "displayName": "bobby",
          "handle": "bob.test",
          "labels": Array [],
          "viewer": Object {
            "blockedBy": false,
            "followedBy": "record(2)",
            "following": "record(1)",
            "muted": false,
          },
        },
        "cid": "cids(0)",
        "embed": Object {
          "$type": "app.bsky.embed.images#view",
          "images": Array [
            Object {
              "alt": "../dev-env/src/seed/img/key-landscape-small.jpg",
              "fullsize": "https://bsky.public.url/img/feed_fullsize/plain/user(1)/cids(2)@jpeg",
              "thumb": "https://bsky.public.url/img/feed_thumbnail/plain/user(1)/cids(2)@jpeg",
            },
          ],
        },
        "indexedAt": "1970-01-01T00:00:00.000Z",
<<<<<<< HEAD
        "labels": Array [],
=======
        "labels": Array [
          Object {
            "cid": "cids(0)",
            "cts": "1970-01-01T00:00:00.000Z",
            "neg": false,
            "src": "user(2)",
            "uri": "record(0)",
            "val": "test-label",
          },
          Object {
            "cid": "cids(0)",
            "cts": "1970-01-01T00:00:00.000Z",
            "neg": false,
            "src": "user(2)",
            "uri": "record(0)",
            "val": "test-label-2",
          },
        ],
>>>>>>> e41a25fa
        "likeCount": 0,
        "record": Object {
          "$type": "app.bsky.feed.post",
          "createdAt": "1970-01-01T00:00:00.000Z",
          "embed": Object {
            "$type": "app.bsky.embed.images",
            "images": Array [
              Object {
                "alt": "../dev-env/src/seed/img/key-landscape-small.jpg",
                "image": Object {
                  "$type": "blob",
                  "mimeType": "image/jpeg",
                  "ref": Object {
                    "$link": "cids(2)",
                  },
                  "size": 4114,
                },
              },
            ],
          },
          "reply": Object {
            "parent": Object {
              "cid": "cids(3)",
              "uri": "record(3)",
            },
            "root": Object {
              "cid": "cids(3)",
              "uri": "record(3)",
            },
          },
          "text": "hear that label_me label_me_2",
        },
        "replyCount": 1,
        "repostCount": 0,
        "uri": "record(0)",
        "viewer": Object {},
      },
      "reply": Object {
        "parent": Object {
          "$type": "app.bsky.feed.defs#postView",
          "author": Object {
            "avatar": "https://bsky.public.url/img/avatar/plain/user(4)/cids(1)@jpeg",
            "did": "user(3)",
            "displayName": "ali",
            "handle": "alice.test",
            "labels": Array [
              Object {
                "cid": "cids(4)",
                "cts": "1970-01-01T00:00:00.000Z",
                "neg": false,
                "src": "user(3)",
                "uri": "record(4)",
                "val": "self-label-a",
              },
              Object {
                "cid": "cids(4)",
                "cts": "1970-01-01T00:00:00.000Z",
                "neg": false,
                "src": "user(3)",
                "uri": "record(4)",
                "val": "self-label-b",
              },
            ],
            "viewer": Object {
              "blockedBy": false,
              "muted": false,
            },
          },
          "cid": "cids(3)",
          "indexedAt": "1970-01-01T00:00:00.000Z",
          "labels": Array [],
          "likeCount": 3,
          "record": Object {
            "$type": "app.bsky.feed.post",
            "createdAt": "1970-01-01T00:00:00.000000Z",
            "text": "again",
          },
          "replyCount": 2,
          "repostCount": 1,
          "uri": "record(3)",
          "viewer": Object {},
        },
        "root": Object {
          "$type": "app.bsky.feed.defs#postView",
          "author": Object {
            "avatar": "https://bsky.public.url/img/avatar/plain/user(4)/cids(1)@jpeg",
            "did": "user(3)",
            "displayName": "ali",
            "handle": "alice.test",
            "labels": Array [
              Object {
                "cid": "cids(4)",
                "cts": "1970-01-01T00:00:00.000Z",
                "neg": false,
                "src": "user(3)",
                "uri": "record(4)",
                "val": "self-label-a",
              },
              Object {
                "cid": "cids(4)",
                "cts": "1970-01-01T00:00:00.000Z",
                "neg": false,
                "src": "user(3)",
                "uri": "record(4)",
                "val": "self-label-b",
              },
            ],
            "viewer": Object {
              "blockedBy": false,
              "muted": false,
            },
          },
          "cid": "cids(3)",
          "indexedAt": "1970-01-01T00:00:00.000Z",
          "labels": Array [],
          "likeCount": 3,
          "record": Object {
            "$type": "app.bsky.feed.post",
            "createdAt": "1970-01-01T00:00:00.000000Z",
            "text": "again",
          },
          "replyCount": 2,
          "repostCount": 1,
          "uri": "record(3)",
          "viewer": Object {},
        },
      },
    },
    Object {
      "post": Object {
        "author": Object {
          "avatar": "https://bsky.public.url/img/avatar/plain/user(1)/cids(1)@jpeg",
          "did": "user(0)",
          "displayName": "bobby",
          "handle": "bob.test",
          "labels": Array [],
          "viewer": Object {
            "blockedBy": false,
            "followedBy": "record(2)",
            "following": "record(1)",
            "muted": false,
          },
        },
        "cid": "cids(5)",
        "indexedAt": "1970-01-01T00:00:00.000Z",
        "labels": Array [],
        "likeCount": 0,
        "record": Object {
          "$type": "app.bsky.feed.post",
          "createdAt": "1970-01-01T00:00:00.000+00:00",
          "text": "bobby boy here",
        },
        "replyCount": 0,
        "repostCount": 0,
        "uri": "record(5)",
        "viewer": Object {},
      },
    },
    Object {
      "post": Object {
        "author": Object {
          "avatar": "https://bsky.public.url/img/avatar/plain/user(1)/cids(1)@jpeg",
          "did": "user(0)",
          "displayName": "bobby",
          "handle": "bob.test",
          "labels": Array [],
          "viewer": Object {
            "blockedBy": false,
            "followedBy": "record(2)",
            "following": "record(1)",
            "muted": false,
          },
        },
        "cid": "cids(6)",
        "indexedAt": "1970-01-01T00:00:00.000Z",
        "labels": Array [],
        "likeCount": 0,
        "record": Object {
          "$type": "app.bsky.feed.post",
          "createdAt": "1970-01-01T00:00:00.000Z",
          "langs": Array [
            "en-US",
            "i-klingon",
          ],
          "text": "bob back at it again!",
        },
        "replyCount": 0,
        "repostCount": 0,
        "uri": "record(6)",
        "viewer": Object {},
      },
    },
  ],
}
`;

exports[`proxies view requests feed.getFeedGenerator 1`] = `
Object {
  "isOnline": true,
  "isValid": true,
  "view": Object {
    "cid": "cids(0)",
    "creator": Object {
      "avatar": "https://bsky.public.url/img/avatar/plain/user(2)/cids(1)@jpeg",
      "description": "its me!",
      "did": "user(1)",
      "displayName": "ali",
      "handle": "alice.test",
      "indexedAt": "1970-01-01T00:00:00.000Z",
      "labels": Array [
        Object {
          "cid": "cids(2)",
          "cts": "1970-01-01T00:00:00.000Z",
          "neg": false,
          "src": "user(1)",
          "uri": "record(1)",
          "val": "self-label-a",
        },
        Object {
          "cid": "cids(2)",
          "cts": "1970-01-01T00:00:00.000Z",
          "neg": false,
          "src": "user(1)",
          "uri": "record(1)",
          "val": "self-label-b",
        },
      ],
      "viewer": Object {
        "blockedBy": false,
        "muted": false,
      },
    },
    "did": "user(0)",
    "displayName": "MyFeed",
    "indexedAt": "1970-01-01T00:00:00.000Z",
    "likeCount": 0,
    "uri": "record(0)",
    "viewer": Object {},
  },
}
`;

exports[`proxies view requests feed.getFeedGenerators 1`] = `
Object {
  "feeds": Array [
    Object {
      "cid": "cids(0)",
      "creator": Object {
        "avatar": "https://bsky.public.url/img/avatar/plain/user(2)/cids(1)@jpeg",
        "description": "its me!",
        "did": "user(1)",
        "displayName": "ali",
        "handle": "alice.test",
        "indexedAt": "1970-01-01T00:00:00.000Z",
        "labels": Array [
          Object {
            "cid": "cids(2)",
            "cts": "1970-01-01T00:00:00.000Z",
            "neg": false,
            "src": "user(1)",
            "uri": "record(1)",
            "val": "self-label-a",
          },
          Object {
            "cid": "cids(2)",
            "cts": "1970-01-01T00:00:00.000Z",
            "neg": false,
            "src": "user(1)",
            "uri": "record(1)",
            "val": "self-label-b",
          },
        ],
        "viewer": Object {
          "blockedBy": false,
          "muted": false,
        },
      },
      "did": "user(0)",
      "displayName": "MyFeed",
      "indexedAt": "1970-01-01T00:00:00.000Z",
      "likeCount": 0,
      "uri": "record(0)",
      "viewer": Object {},
    },
  ],
}
`;

exports[`proxies view requests feed.getLikes 1`] = `
Object {
  "cursor": "0000000000000::bafycid",
  "likes": Array [
    Object {
      "actor": Object {
        "avatar": "https://bsky.public.url/img/avatar/plain/user(1)/cids(0)@jpeg",
        "description": "hi im bob label_me",
        "did": "user(0)",
        "displayName": "bobby",
        "handle": "bob.test",
        "indexedAt": "1970-01-01T00:00:00.000Z",
        "labels": Array [],
        "viewer": Object {
          "blockedBy": false,
          "followedBy": "record(1)",
          "following": "record(0)",
          "muted": false,
        },
      },
      "createdAt": "1970-01-01T00:00:00.000Z",
      "indexedAt": "1970-01-01T00:00:00.000Z",
    },
    Object {
      "actor": Object {
        "avatar": "https://bsky.public.url/img/avatar/plain/user(3)/cids(0)@jpeg",
        "description": "its me!",
        "did": "user(2)",
        "displayName": "ali",
        "handle": "alice.test",
        "indexedAt": "1970-01-01T00:00:00.000Z",
        "labels": Array [
          Object {
            "cid": "cids(1)",
            "cts": "1970-01-01T00:00:00.000Z",
            "neg": false,
            "src": "user(2)",
            "uri": "record(2)",
            "val": "self-label-a",
          },
          Object {
            "cid": "cids(1)",
            "cts": "1970-01-01T00:00:00.000Z",
            "neg": false,
            "src": "user(2)",
            "uri": "record(2)",
            "val": "self-label-b",
          },
        ],
        "viewer": Object {
          "blockedBy": false,
          "muted": false,
        },
      },
      "createdAt": "1970-01-01T00:00:00.000Z",
      "indexedAt": "1970-01-01T00:00:00.000Z",
    },
  ],
  "uri": "record(3)",
}
`;

exports[`proxies view requests feed.getListFeed 1`] = `
Object {
  "cursor": "0000000000000::bafycid",
  "feed": Array [
    Object {
      "post": Object {
        "author": Object {
          "avatar": "https://bsky.public.url/img/avatar/plain/user(1)/cids(1)@jpeg",
          "did": "user(0)",
          "displayName": "ali",
          "handle": "alice.test",
          "labels": Array [
            Object {
              "cid": "cids(2)",
              "cts": "1970-01-01T00:00:00.000Z",
              "neg": false,
              "src": "user(0)",
              "uri": "record(1)",
              "val": "self-label-a",
            },
            Object {
              "cid": "cids(2)",
              "cts": "1970-01-01T00:00:00.000Z",
              "neg": false,
              "src": "user(0)",
              "uri": "record(1)",
              "val": "self-label-b",
            },
          ],
          "viewer": Object {
            "blockedBy": false,
            "muted": false,
          },
        },
        "cid": "cids(0)",
        "indexedAt": "1970-01-01T00:00:00.000Z",
        "labels": Array [],
        "likeCount": 0,
        "record": Object {
          "$type": "app.bsky.feed.post",
          "createdAt": "1970-01-01T00:00:00.000Z",
          "reply": Object {
            "parent": Object {
              "cid": "cids(4)",
              "uri": "record(3)",
            },
            "root": Object {
              "cid": "cids(3)",
              "uri": "record(2)",
            },
          },
          "text": "thanks bob",
        },
        "replyCount": 0,
        "repostCount": 1,
        "uri": "record(0)",
        "viewer": Object {},
      },
      "reply": Object {
        "parent": Object {
          "$type": "app.bsky.feed.defs#postView",
          "author": Object {
            "avatar": "https://bsky.public.url/img/avatar/plain/user(3)/cids(1)@jpeg",
            "did": "user(2)",
            "displayName": "bobby",
            "handle": "bob.test",
            "labels": Array [],
            "viewer": Object {
              "blockedBy": false,
              "followedBy": "record(5)",
              "following": "record(4)",
              "muted": false,
            },
          },
          "cid": "cids(4)",
          "embed": Object {
            "$type": "app.bsky.embed.images#view",
            "images": Array [
              Object {
                "alt": "../dev-env/src/seed/img/key-landscape-small.jpg",
                "fullsize": "https://bsky.public.url/img/feed_fullsize/plain/user(3)/cids(5)@jpeg",
                "thumb": "https://bsky.public.url/img/feed_thumbnail/plain/user(3)/cids(5)@jpeg",
              },
            ],
          },
          "indexedAt": "1970-01-01T00:00:00.000Z",
<<<<<<< HEAD
          "labels": Array [],
=======
          "labels": Array [
            Object {
              "cid": "cids(4)",
              "cts": "1970-01-01T00:00:00.000Z",
              "neg": false,
              "src": "user(4)",
              "uri": "record(3)",
              "val": "test-label",
            },
            Object {
              "cid": "cids(4)",
              "cts": "1970-01-01T00:00:00.000Z",
              "neg": false,
              "src": "user(4)",
              "uri": "record(3)",
              "val": "test-label-2",
            },
          ],
>>>>>>> e41a25fa
          "likeCount": 0,
          "record": Object {
            "$type": "app.bsky.feed.post",
            "createdAt": "1970-01-01T00:00:00.000Z",
            "embed": Object {
              "$type": "app.bsky.embed.images",
              "images": Array [
                Object {
                  "alt": "../dev-env/src/seed/img/key-landscape-small.jpg",
                  "image": Object {
                    "$type": "blob",
                    "mimeType": "image/jpeg",
                    "ref": Object {
                      "$link": "cids(5)",
                    },
                    "size": 4114,
                  },
                },
              ],
            },
            "reply": Object {
              "parent": Object {
                "cid": "cids(3)",
                "uri": "record(2)",
              },
              "root": Object {
                "cid": "cids(3)",
                "uri": "record(2)",
              },
            },
            "text": "hear that label_me label_me_2",
          },
          "replyCount": 1,
          "repostCount": 0,
          "uri": "record(3)",
          "viewer": Object {},
        },
        "root": Object {
          "$type": "app.bsky.feed.defs#postView",
          "author": Object {
            "avatar": "https://bsky.public.url/img/avatar/plain/user(1)/cids(1)@jpeg",
            "did": "user(0)",
            "displayName": "ali",
            "handle": "alice.test",
            "labels": Array [
              Object {
                "cid": "cids(2)",
                "cts": "1970-01-01T00:00:00.000Z",
                "neg": false,
                "src": "user(0)",
                "uri": "record(1)",
                "val": "self-label-a",
              },
              Object {
                "cid": "cids(2)",
                "cts": "1970-01-01T00:00:00.000Z",
                "neg": false,
                "src": "user(0)",
                "uri": "record(1)",
                "val": "self-label-b",
              },
            ],
            "viewer": Object {
              "blockedBy": false,
              "muted": false,
            },
          },
          "cid": "cids(3)",
          "indexedAt": "1970-01-01T00:00:00.000Z",
          "labels": Array [],
          "likeCount": 3,
          "record": Object {
            "$type": "app.bsky.feed.post",
            "createdAt": "1970-01-01T00:00:00.000000Z",
            "text": "again",
          },
          "replyCount": 2,
          "repostCount": 1,
          "uri": "record(2)",
          "viewer": Object {},
        },
      },
    },
    Object {
      "post": Object {
        "author": Object {
          "avatar": "https://bsky.public.url/img/avatar/plain/user(3)/cids(1)@jpeg",
          "did": "user(2)",
          "displayName": "bobby",
          "handle": "bob.test",
          "labels": Array [],
          "viewer": Object {
            "blockedBy": false,
            "followedBy": "record(5)",
            "following": "record(4)",
            "muted": false,
          },
        },
        "cid": "cids(4)",
        "embed": Object {
          "$type": "app.bsky.embed.images#view",
          "images": Array [
            Object {
              "alt": "../dev-env/src/seed/img/key-landscape-small.jpg",
              "fullsize": "https://bsky.public.url/img/feed_fullsize/plain/user(3)/cids(5)@jpeg",
              "thumb": "https://bsky.public.url/img/feed_thumbnail/plain/user(3)/cids(5)@jpeg",
            },
          ],
        },
        "indexedAt": "1970-01-01T00:00:00.000Z",
<<<<<<< HEAD
        "labels": Array [],
=======
        "labels": Array [
          Object {
            "cid": "cids(4)",
            "cts": "1970-01-01T00:00:00.000Z",
            "neg": false,
            "src": "user(4)",
            "uri": "record(3)",
            "val": "test-label",
          },
          Object {
            "cid": "cids(4)",
            "cts": "1970-01-01T00:00:00.000Z",
            "neg": false,
            "src": "user(4)",
            "uri": "record(3)",
            "val": "test-label-2",
          },
        ],
>>>>>>> e41a25fa
        "likeCount": 0,
        "record": Object {
          "$type": "app.bsky.feed.post",
          "createdAt": "1970-01-01T00:00:00.000Z",
          "embed": Object {
            "$type": "app.bsky.embed.images",
            "images": Array [
              Object {
                "alt": "../dev-env/src/seed/img/key-landscape-small.jpg",
                "image": Object {
                  "$type": "blob",
                  "mimeType": "image/jpeg",
                  "ref": Object {
                    "$link": "cids(5)",
                  },
                  "size": 4114,
                },
              },
            ],
          },
          "reply": Object {
            "parent": Object {
              "cid": "cids(3)",
              "uri": "record(2)",
            },
            "root": Object {
              "cid": "cids(3)",
              "uri": "record(2)",
            },
          },
          "text": "hear that label_me label_me_2",
        },
        "replyCount": 1,
        "repostCount": 0,
        "uri": "record(3)",
        "viewer": Object {},
      },
      "reply": Object {
        "parent": Object {
          "$type": "app.bsky.feed.defs#postView",
          "author": Object {
            "avatar": "https://bsky.public.url/img/avatar/plain/user(1)/cids(1)@jpeg",
            "did": "user(0)",
            "displayName": "ali",
            "handle": "alice.test",
            "labels": Array [
              Object {
                "cid": "cids(2)",
                "cts": "1970-01-01T00:00:00.000Z",
                "neg": false,
                "src": "user(0)",
                "uri": "record(1)",
                "val": "self-label-a",
              },
              Object {
                "cid": "cids(2)",
                "cts": "1970-01-01T00:00:00.000Z",
                "neg": false,
                "src": "user(0)",
                "uri": "record(1)",
                "val": "self-label-b",
              },
            ],
            "viewer": Object {
              "blockedBy": false,
              "muted": false,
            },
          },
          "cid": "cids(3)",
          "indexedAt": "1970-01-01T00:00:00.000Z",
          "labels": Array [],
          "likeCount": 3,
          "record": Object {
            "$type": "app.bsky.feed.post",
            "createdAt": "1970-01-01T00:00:00.000000Z",
            "text": "again",
          },
          "replyCount": 2,
          "repostCount": 1,
          "uri": "record(2)",
          "viewer": Object {},
        },
        "root": Object {
          "$type": "app.bsky.feed.defs#postView",
          "author": Object {
            "avatar": "https://bsky.public.url/img/avatar/plain/user(1)/cids(1)@jpeg",
            "did": "user(0)",
            "displayName": "ali",
            "handle": "alice.test",
            "labels": Array [
              Object {
                "cid": "cids(2)",
                "cts": "1970-01-01T00:00:00.000Z",
                "neg": false,
                "src": "user(0)",
                "uri": "record(1)",
                "val": "self-label-a",
              },
              Object {
                "cid": "cids(2)",
                "cts": "1970-01-01T00:00:00.000Z",
                "neg": false,
                "src": "user(0)",
                "uri": "record(1)",
                "val": "self-label-b",
              },
            ],
            "viewer": Object {
              "blockedBy": false,
              "muted": false,
            },
          },
          "cid": "cids(3)",
          "indexedAt": "1970-01-01T00:00:00.000Z",
          "labels": Array [],
          "likeCount": 3,
          "record": Object {
            "$type": "app.bsky.feed.post",
            "createdAt": "1970-01-01T00:00:00.000000Z",
            "text": "again",
          },
          "replyCount": 2,
          "repostCount": 1,
          "uri": "record(2)",
          "viewer": Object {},
        },
      },
    },
    Object {
      "post": Object {
        "author": Object {
          "avatar": "https://bsky.public.url/img/avatar/plain/user(1)/cids(1)@jpeg",
          "did": "user(0)",
          "displayName": "ali",
          "handle": "alice.test",
          "labels": Array [
            Object {
              "cid": "cids(2)",
              "cts": "1970-01-01T00:00:00.000Z",
              "neg": false,
              "src": "user(0)",
              "uri": "record(1)",
              "val": "self-label-a",
            },
            Object {
              "cid": "cids(2)",
              "cts": "1970-01-01T00:00:00.000Z",
              "neg": false,
              "src": "user(0)",
              "uri": "record(1)",
              "val": "self-label-b",
            },
          ],
          "viewer": Object {
            "blockedBy": false,
            "muted": false,
          },
        },
        "cid": "cids(6)",
        "embed": Object {
          "$type": "app.bsky.embed.record#view",
          "record": Object {
            "$type": "app.bsky.embed.record#viewRecord",
            "author": Object {
              "did": "user(5)",
              "handle": "dan.test",
              "labels": Array [
                Object {
                  "cts": "1970-01-01T00:00:00.000Z",
                  "neg": false,
                  "src": "user(4)",
                  "uri": "user(5)",
                  "val": "repo-action-label",
                },
              ],
              "viewer": Object {
                "blockedBy": false,
                "following": "record(8)",
                "muted": false,
              },
            },
            "cid": "cids(7)",
            "embeds": Array [
              Object {
                "$type": "app.bsky.embed.record#view",
                "record": Object {
                  "$type": "app.bsky.embed.record#viewRecord",
                  "author": Object {
                    "did": "user(6)",
                    "handle": "carol.test",
                    "labels": Array [],
                    "viewer": Object {
                      "blockedBy": false,
                      "followedBy": "record(11)",
                      "following": "record(10)",
                      "muted": false,
                    },
                  },
                  "cid": "cids(8)",
                  "indexedAt": "1970-01-01T00:00:00.000Z",
                  "labels": Array [],
                  "uri": "record(9)",
                  "value": Object {
                    "$type": "app.bsky.feed.post",
                    "createdAt": "1970-01-01T00:00:00.000Z",
                    "embed": Object {
                      "$type": "app.bsky.embed.recordWithMedia",
                      "media": Object {
                        "$type": "app.bsky.embed.images",
                        "images": Array [
                          Object {
                            "alt": "../dev-env/src/seed/img/key-landscape-small.jpg",
                            "image": Object {
                              "$type": "blob",
                              "mimeType": "image/jpeg",
                              "ref": Object {
                                "$link": "cids(5)",
                              },
                              "size": 4114,
                            },
                          },
                          Object {
                            "alt": "../dev-env/src/seed/img/key-alt.jpg",
                            "image": Object {
                              "$type": "blob",
                              "mimeType": "image/jpeg",
                              "ref": Object {
                                "$link": "cids(9)",
                              },
                              "size": 12736,
                            },
                          },
                        ],
                      },
                      "record": Object {
                        "record": Object {
                          "cid": "cids(10)",
                          "uri": "record(12)",
                        },
                      },
                    },
                    "text": "hi im carol",
                  },
                },
              },
            ],
            "indexedAt": "1970-01-01T00:00:00.000Z",
            "labels": Array [],
            "uri": "record(7)",
            "value": Object {
              "$type": "app.bsky.feed.post",
              "createdAt": "1970-01-01T00:00:00.000Z",
              "embed": Object {
                "$type": "app.bsky.embed.record",
                "record": Object {
                  "cid": "cids(8)",
                  "uri": "record(9)",
                },
              },
              "facets": Array [
                Object {
                  "features": Array [
                    Object {
                      "$type": "app.bsky.richtext.facet#mention",
                      "did": "user(0)",
                    },
                  ],
                  "index": Object {
                    "byteEnd": 18,
                    "byteStart": 0,
                  },
                },
              ],
              "text": "@alice.bluesky.xyz is the best",
            },
          },
        },
        "indexedAt": "1970-01-01T00:00:00.000Z",
<<<<<<< HEAD
        "labels": Array [],
=======
        "labels": Array [
          Object {
            "cid": "cids(6)",
            "cts": "1970-01-01T00:00:00.000Z",
            "neg": false,
            "src": "user(4)",
            "uri": "record(6)",
            "val": "test-label",
          },
        ],
>>>>>>> e41a25fa
        "likeCount": 2,
        "record": Object {
          "$type": "app.bsky.feed.post",
          "createdAt": "1970-01-01T00:00:00.000Z",
          "embed": Object {
            "$type": "app.bsky.embed.record",
            "record": Object {
              "cid": "cids(7)",
              "uri": "record(7)",
            },
          },
          "text": "yoohoo label_me",
        },
        "replyCount": 0,
        "repostCount": 0,
        "uri": "record(6)",
        "viewer": Object {},
      },
    },
    Object {
      "post": Object {
        "author": Object {
          "avatar": "https://bsky.public.url/img/avatar/plain/user(3)/cids(1)@jpeg",
          "did": "user(2)",
          "displayName": "bobby",
          "handle": "bob.test",
          "labels": Array [],
          "viewer": Object {
            "blockedBy": false,
            "followedBy": "record(5)",
            "following": "record(4)",
            "muted": false,
          },
        },
        "cid": "cids(11)",
        "indexedAt": "1970-01-01T00:00:00.000Z",
        "labels": Array [],
        "likeCount": 0,
        "record": Object {
          "$type": "app.bsky.feed.post",
          "createdAt": "1970-01-01T00:00:00.000+00:00",
          "text": "bobby boy here",
        },
        "replyCount": 0,
        "repostCount": 0,
        "uri": "record(13)",
        "viewer": Object {},
      },
    },
    Object {
      "post": Object {
        "author": Object {
          "avatar": "https://bsky.public.url/img/avatar/plain/user(1)/cids(1)@jpeg",
          "did": "user(0)",
          "displayName": "ali",
          "handle": "alice.test",
          "labels": Array [
            Object {
              "cid": "cids(2)",
              "cts": "1970-01-01T00:00:00.000Z",
              "neg": false,
              "src": "user(0)",
              "uri": "record(1)",
              "val": "self-label-a",
            },
            Object {
              "cid": "cids(2)",
              "cts": "1970-01-01T00:00:00.000Z",
              "neg": false,
              "src": "user(0)",
              "uri": "record(1)",
              "val": "self-label-b",
            },
          ],
          "viewer": Object {
            "blockedBy": false,
            "muted": false,
          },
        },
        "cid": "cids(3)",
        "indexedAt": "1970-01-01T00:00:00.000Z",
        "labels": Array [],
        "likeCount": 3,
        "record": Object {
          "$type": "app.bsky.feed.post",
          "createdAt": "1970-01-01T00:00:00.000000Z",
          "text": "again",
        },
        "replyCount": 2,
        "repostCount": 1,
        "uri": "record(2)",
        "viewer": Object {},
      },
    },
    Object {
      "post": Object {
        "author": Object {
          "avatar": "https://bsky.public.url/img/avatar/plain/user(3)/cids(1)@jpeg",
          "did": "user(2)",
          "displayName": "bobby",
          "handle": "bob.test",
          "labels": Array [],
          "viewer": Object {
            "blockedBy": false,
            "followedBy": "record(5)",
            "following": "record(4)",
            "muted": false,
          },
        },
        "cid": "cids(10)",
        "indexedAt": "1970-01-01T00:00:00.000Z",
        "labels": Array [],
        "likeCount": 0,
        "record": Object {
          "$type": "app.bsky.feed.post",
          "createdAt": "1970-01-01T00:00:00.000Z",
          "langs": Array [
            "en-US",
            "i-klingon",
          ],
          "text": "bob back at it again!",
        },
        "replyCount": 0,
        "repostCount": 0,
        "uri": "record(12)",
        "viewer": Object {},
      },
    },
    Object {
      "post": Object {
        "author": Object {
          "avatar": "https://bsky.public.url/img/avatar/plain/user(1)/cids(1)@jpeg",
          "did": "user(0)",
          "displayName": "ali",
          "handle": "alice.test",
          "labels": Array [
            Object {
              "cid": "cids(2)",
              "cts": "1970-01-01T00:00:00.000Z",
              "neg": false,
              "src": "user(0)",
              "uri": "record(1)",
              "val": "self-label-a",
            },
            Object {
              "cid": "cids(2)",
              "cts": "1970-01-01T00:00:00.000Z",
              "neg": false,
              "src": "user(0)",
              "uri": "record(1)",
              "val": "self-label-b",
            },
          ],
          "viewer": Object {
            "blockedBy": false,
            "muted": false,
          },
        },
        "cid": "cids(12)",
        "indexedAt": "1970-01-01T00:00:00.000Z",
        "labels": Array [
          Object {
            "cid": "cids(12)",
            "cts": "1970-01-01T00:00:00.000Z",
            "neg": false,
            "src": "user(0)",
            "uri": "record(14)",
            "val": "self-label",
          },
        ],
        "likeCount": 0,
        "record": Object {
          "$type": "app.bsky.feed.post",
          "createdAt": "1970-01-01T00:00:00.000Z",
          "labels": Object {
            "$type": "com.atproto.label.defs#selfLabels",
            "values": Array [
              Object {
                "val": "self-label",
              },
            ],
          },
          "text": "hey there",
        },
        "replyCount": 0,
        "repostCount": 0,
        "uri": "record(14)",
        "viewer": Object {},
      },
    },
  ],
}
`;

exports[`proxies view requests feed.getPosts 1`] = `
Object {
  "posts": Array [
    Object {
      "author": Object {
        "avatar": "https://bsky.public.url/img/avatar/plain/user(1)/cids(1)@jpeg",
        "did": "user(0)",
        "displayName": "bobby",
        "handle": "bob.test",
        "labels": Array [],
        "viewer": Object {
          "blockedBy": false,
          "followedBy": "record(2)",
          "following": "record(1)",
          "muted": false,
        },
      },
      "cid": "cids(0)",
      "indexedAt": "1970-01-01T00:00:00.000Z",
      "labels": Array [],
      "likeCount": 0,
      "record": Object {
        "$type": "app.bsky.feed.post",
        "createdAt": "1970-01-01T00:00:00.000Z",
        "langs": Array [
          "en-US",
          "i-klingon",
        ],
        "text": "bob back at it again!",
      },
      "replyCount": 0,
      "repostCount": 0,
      "uri": "record(0)",
      "viewer": Object {},
    },
    Object {
      "author": Object {
        "did": "user(2)",
        "handle": "carol.test",
        "labels": Array [],
        "viewer": Object {
          "blockedBy": false,
          "followedBy": "record(5)",
          "following": "record(4)",
          "muted": false,
        },
      },
      "cid": "cids(2)",
      "embed": Object {
        "$type": "app.bsky.embed.recordWithMedia#view",
        "media": Object {
          "$type": "app.bsky.embed.images#view",
          "images": Array [
            Object {
              "alt": "../dev-env/src/seed/img/key-landscape-small.jpg",
              "fullsize": "https://bsky.public.url/img/feed_fullsize/plain/user(3)/cids(3)@jpeg",
              "thumb": "https://bsky.public.url/img/feed_thumbnail/plain/user(3)/cids(3)@jpeg",
            },
            Object {
              "alt": "../dev-env/src/seed/img/key-alt.jpg",
              "fullsize": "https://bsky.public.url/img/feed_fullsize/plain/user(3)/cids(4)@jpeg",
              "thumb": "https://bsky.public.url/img/feed_thumbnail/plain/user(3)/cids(4)@jpeg",
            },
          ],
        },
        "record": Object {
          "record": Object {
            "$type": "app.bsky.embed.record#viewRecord",
            "author": Object {
              "avatar": "https://bsky.public.url/img/avatar/plain/user(1)/cids(1)@jpeg",
              "did": "user(0)",
              "displayName": "bobby",
              "handle": "bob.test",
              "labels": Array [],
              "viewer": Object {
                "blockedBy": false,
                "followedBy": "record(2)",
                "following": "record(1)",
                "muted": false,
              },
            },
            "cid": "cids(0)",
            "embeds": Array [],
            "indexedAt": "1970-01-01T00:00:00.000Z",
            "labels": Array [],
            "uri": "record(0)",
            "value": Object {
              "$type": "app.bsky.feed.post",
              "createdAt": "1970-01-01T00:00:00.000Z",
              "langs": Array [
                "en-US",
                "i-klingon",
              ],
              "text": "bob back at it again!",
            },
          },
        },
      },
      "indexedAt": "1970-01-01T00:00:00.000Z",
      "labels": Array [],
      "likeCount": 2,
      "record": Object {
        "$type": "app.bsky.feed.post",
        "createdAt": "1970-01-01T00:00:00.000Z",
        "embed": Object {
          "$type": "app.bsky.embed.recordWithMedia",
          "media": Object {
            "$type": "app.bsky.embed.images",
            "images": Array [
              Object {
                "alt": "../dev-env/src/seed/img/key-landscape-small.jpg",
                "image": Object {
                  "$type": "blob",
                  "mimeType": "image/jpeg",
                  "ref": Object {
                    "$link": "cids(3)",
                  },
                  "size": 4114,
                },
              },
              Object {
                "alt": "../dev-env/src/seed/img/key-alt.jpg",
                "image": Object {
                  "$type": "blob",
                  "mimeType": "image/jpeg",
                  "ref": Object {
                    "$link": "cids(4)",
                  },
                  "size": 12736,
                },
              },
            ],
          },
          "record": Object {
            "record": Object {
              "cid": "cids(0)",
              "uri": "record(0)",
            },
          },
        },
        "text": "hi im carol",
      },
      "replyCount": 0,
      "repostCount": 0,
      "uri": "record(3)",
      "viewer": Object {
        "like": "record(6)",
      },
    },
  ],
}
`;

exports[`proxies view requests feed.getRepostedBy 1`] = `
Object {
  "cursor": "0000000000000::bafycid",
  "repostedBy": Array [
    Object {
      "did": "user(0)",
      "handle": "carol.test",
      "labels": Array [],
      "viewer": Object {
        "blockedBy": false,
        "followedBy": "record(1)",
        "following": "record(0)",
        "muted": false,
      },
    },
  ],
  "uri": "record(2)",
}
`;

exports[`proxies view requests feed.getTimeline 1`] = `
Object {
  "cursor": "0000000000000::bafycid",
  "feed": Array [
    Object {
      "post": Object {
        "author": Object {
          "avatar": "https://bsky.public.url/img/avatar/plain/user(1)/cids(1)@jpeg",
          "did": "user(0)",
          "displayName": "ali",
          "handle": "alice.test",
          "labels": Array [
            Object {
              "cid": "cids(2)",
              "cts": "1970-01-01T00:00:00.000Z",
              "neg": false,
              "src": "user(0)",
              "uri": "record(1)",
              "val": "self-label-a",
            },
            Object {
              "cid": "cids(2)",
              "cts": "1970-01-01T00:00:00.000Z",
              "neg": false,
              "src": "user(0)",
              "uri": "record(1)",
              "val": "self-label-b",
            },
          ],
          "viewer": Object {
            "blockedBy": false,
            "muted": false,
          },
        },
        "cid": "cids(0)",
        "indexedAt": "1970-01-01T00:00:00.000Z",
        "labels": Array [],
        "likeCount": 0,
        "record": Object {
          "$type": "app.bsky.feed.post",
          "createdAt": "1970-01-01T00:00:00.000Z",
          "reply": Object {
            "parent": Object {
              "cid": "cids(4)",
              "uri": "record(3)",
            },
            "root": Object {
              "cid": "cids(3)",
              "uri": "record(2)",
            },
          },
          "text": "thanks bob",
        },
        "replyCount": 0,
        "repostCount": 1,
        "uri": "record(0)",
        "viewer": Object {},
      },
      "reason": Object {
        "$type": "app.bsky.feed.defs#reasonRepost",
        "by": Object {
          "did": "user(2)",
          "handle": "dan.test",
          "labels": Array [
            Object {
              "cts": "1970-01-01T00:00:00.000Z",
              "neg": false,
              "src": "user(3)",
              "uri": "user(2)",
              "val": "repo-action-label",
            },
          ],
          "viewer": Object {
            "blockedBy": false,
            "following": "record(4)",
            "muted": false,
          },
        },
        "indexedAt": "1970-01-01T00:00:00.000Z",
      },
      "reply": Object {
        "parent": Object {
          "$type": "app.bsky.feed.defs#postView",
          "author": Object {
            "avatar": "https://bsky.public.url/img/avatar/plain/user(5)/cids(1)@jpeg",
            "did": "user(4)",
            "displayName": "bobby",
            "handle": "bob.test",
            "labels": Array [],
            "viewer": Object {
              "blockedBy": false,
              "followedBy": "record(6)",
              "following": "record(5)",
              "muted": false,
            },
          },
          "cid": "cids(4)",
          "embed": Object {
            "$type": "app.bsky.embed.images#view",
            "images": Array [
              Object {
                "alt": "../dev-env/src/seed/img/key-landscape-small.jpg",
                "fullsize": "https://bsky.public.url/img/feed_fullsize/plain/user(5)/cids(5)@jpeg",
                "thumb": "https://bsky.public.url/img/feed_thumbnail/plain/user(5)/cids(5)@jpeg",
              },
            ],
          },
          "indexedAt": "1970-01-01T00:00:00.000Z",
<<<<<<< HEAD
          "labels": Array [],
=======
          "labels": Array [
            Object {
              "cid": "cids(4)",
              "cts": "1970-01-01T00:00:00.000Z",
              "neg": false,
              "src": "user(3)",
              "uri": "record(3)",
              "val": "test-label",
            },
            Object {
              "cid": "cids(4)",
              "cts": "1970-01-01T00:00:00.000Z",
              "neg": false,
              "src": "user(3)",
              "uri": "record(3)",
              "val": "test-label-2",
            },
          ],
>>>>>>> e41a25fa
          "likeCount": 0,
          "record": Object {
            "$type": "app.bsky.feed.post",
            "createdAt": "1970-01-01T00:00:00.000Z",
            "embed": Object {
              "$type": "app.bsky.embed.images",
              "images": Array [
                Object {
                  "alt": "../dev-env/src/seed/img/key-landscape-small.jpg",
                  "image": Object {
                    "$type": "blob",
                    "mimeType": "image/jpeg",
                    "ref": Object {
                      "$link": "cids(5)",
                    },
                    "size": 4114,
                  },
                },
              ],
            },
            "reply": Object {
              "parent": Object {
                "cid": "cids(3)",
                "uri": "record(2)",
              },
              "root": Object {
                "cid": "cids(3)",
                "uri": "record(2)",
              },
            },
            "text": "hear that label_me label_me_2",
          },
          "replyCount": 1,
          "repostCount": 0,
          "uri": "record(3)",
          "viewer": Object {},
        },
        "root": Object {
          "$type": "app.bsky.feed.defs#postView",
          "author": Object {
            "avatar": "https://bsky.public.url/img/avatar/plain/user(1)/cids(1)@jpeg",
            "did": "user(0)",
            "displayName": "ali",
            "handle": "alice.test",
            "labels": Array [
              Object {
                "cid": "cids(2)",
                "cts": "1970-01-01T00:00:00.000Z",
                "neg": false,
                "src": "user(0)",
                "uri": "record(1)",
                "val": "self-label-a",
              },
              Object {
                "cid": "cids(2)",
                "cts": "1970-01-01T00:00:00.000Z",
                "neg": false,
                "src": "user(0)",
                "uri": "record(1)",
                "val": "self-label-b",
              },
            ],
            "viewer": Object {
              "blockedBy": false,
              "muted": false,
            },
          },
          "cid": "cids(3)",
          "indexedAt": "1970-01-01T00:00:00.000Z",
          "labels": Array [],
          "likeCount": 3,
          "record": Object {
            "$type": "app.bsky.feed.post",
            "createdAt": "1970-01-01T00:00:00.000000Z",
            "text": "again",
          },
          "replyCount": 2,
          "repostCount": 1,
          "uri": "record(2)",
          "viewer": Object {},
        },
      },
    },
    Object {
      "post": Object {
        "author": Object {
          "avatar": "https://bsky.public.url/img/avatar/plain/user(1)/cids(1)@jpeg",
          "did": "user(0)",
          "displayName": "ali",
          "handle": "alice.test",
          "labels": Array [
            Object {
              "cid": "cids(2)",
              "cts": "1970-01-01T00:00:00.000Z",
              "neg": false,
              "src": "user(0)",
              "uri": "record(1)",
              "val": "self-label-a",
            },
            Object {
              "cid": "cids(2)",
              "cts": "1970-01-01T00:00:00.000Z",
              "neg": false,
              "src": "user(0)",
              "uri": "record(1)",
              "val": "self-label-b",
            },
          ],
          "viewer": Object {
            "blockedBy": false,
            "muted": false,
          },
        },
        "cid": "cids(3)",
        "indexedAt": "1970-01-01T00:00:00.000Z",
        "labels": Array [],
        "likeCount": 3,
        "record": Object {
          "$type": "app.bsky.feed.post",
          "createdAt": "1970-01-01T00:00:00.000000Z",
          "text": "again",
        },
        "replyCount": 2,
        "repostCount": 1,
        "uri": "record(2)",
        "viewer": Object {},
      },
      "reason": Object {
        "$type": "app.bsky.feed.defs#reasonRepost",
        "by": Object {
          "did": "user(2)",
          "handle": "dan.test",
          "labels": Array [
            Object {
              "cts": "1970-01-01T00:00:00.000Z",
              "neg": false,
              "src": "user(3)",
              "uri": "user(2)",
              "val": "repo-action-label",
            },
          ],
          "viewer": Object {
            "blockedBy": false,
            "following": "record(4)",
            "muted": false,
          },
        },
        "indexedAt": "1970-01-01T00:00:00.000Z",
      },
    },
    Object {
      "post": Object {
        "author": Object {
          "did": "user(2)",
          "handle": "dan.test",
          "labels": Array [
            Object {
              "cts": "1970-01-01T00:00:00.000Z",
              "neg": false,
              "src": "user(3)",
              "uri": "user(2)",
              "val": "repo-action-label",
            },
          ],
          "viewer": Object {
            "blockedBy": false,
            "following": "record(4)",
            "muted": false,
          },
        },
        "cid": "cids(6)",
        "embed": Object {
          "$type": "app.bsky.embed.record#view",
          "record": Object {
            "$type": "app.bsky.embed.record#viewRecord",
            "author": Object {
              "did": "user(6)",
              "handle": "carol.test",
              "labels": Array [],
              "viewer": Object {
                "blockedBy": false,
                "followedBy": "record(10)",
                "following": "record(9)",
                "muted": false,
              },
            },
            "cid": "cids(7)",
            "embeds": Array [
              Object {
                "$type": "app.bsky.embed.recordWithMedia#view",
                "media": Object {
                  "$type": "app.bsky.embed.images#view",
                  "images": Array [
                    Object {
                      "alt": "../dev-env/src/seed/img/key-landscape-small.jpg",
                      "fullsize": "https://bsky.public.url/img/feed_fullsize/plain/user(7)/cids(5)@jpeg",
                      "thumb": "https://bsky.public.url/img/feed_thumbnail/plain/user(7)/cids(5)@jpeg",
                    },
                    Object {
                      "alt": "../dev-env/src/seed/img/key-alt.jpg",
                      "fullsize": "https://bsky.public.url/img/feed_fullsize/plain/user(7)/cids(8)@jpeg",
                      "thumb": "https://bsky.public.url/img/feed_thumbnail/plain/user(7)/cids(8)@jpeg",
                    },
                  ],
                },
                "record": Object {
                  "record": Object {
                    "$type": "app.bsky.embed.record#viewRecord",
                    "author": Object {
                      "avatar": "https://bsky.public.url/img/avatar/plain/user(5)/cids(1)@jpeg",
                      "did": "user(4)",
                      "displayName": "bobby",
                      "handle": "bob.test",
                      "labels": Array [],
                      "viewer": Object {
                        "blockedBy": false,
                        "followedBy": "record(6)",
                        "following": "record(5)",
                        "muted": false,
                      },
                    },
                    "cid": "cids(9)",
                    "indexedAt": "1970-01-01T00:00:00.000Z",
                    "labels": Array [],
                    "uri": "record(11)",
                    "value": Object {
                      "$type": "app.bsky.feed.post",
                      "createdAt": "1970-01-01T00:00:00.000Z",
                      "langs": Array [
                        "en-US",
                        "i-klingon",
                      ],
                      "text": "bob back at it again!",
                    },
                  },
                },
              },
            ],
            "indexedAt": "1970-01-01T00:00:00.000Z",
            "labels": Array [],
            "uri": "record(8)",
            "value": Object {
              "$type": "app.bsky.feed.post",
              "createdAt": "1970-01-01T00:00:00.000Z",
              "embed": Object {
                "$type": "app.bsky.embed.recordWithMedia",
                "media": Object {
                  "$type": "app.bsky.embed.images",
                  "images": Array [
                    Object {
                      "alt": "../dev-env/src/seed/img/key-landscape-small.jpg",
                      "image": Object {
                        "$type": "blob",
                        "mimeType": "image/jpeg",
                        "ref": Object {
                          "$link": "cids(5)",
                        },
                        "size": 4114,
                      },
                    },
                    Object {
                      "alt": "../dev-env/src/seed/img/key-alt.jpg",
                      "image": Object {
                        "$type": "blob",
                        "mimeType": "image/jpeg",
                        "ref": Object {
                          "$link": "cids(8)",
                        },
                        "size": 12736,
                      },
                    },
                  ],
                },
                "record": Object {
                  "record": Object {
                    "cid": "cids(9)",
                    "uri": "record(11)",
                  },
                },
              },
              "text": "hi im carol",
            },
          },
        },
        "indexedAt": "1970-01-01T00:00:00.000Z",
        "labels": Array [],
        "likeCount": 0,
        "record": Object {
          "$type": "app.bsky.feed.post",
          "createdAt": "1970-01-01T00:00:00.000Z",
          "embed": Object {
            "$type": "app.bsky.embed.record",
            "record": Object {
              "cid": "cids(7)",
              "uri": "record(8)",
            },
          },
          "facets": Array [
            Object {
              "features": Array [
                Object {
                  "$type": "app.bsky.richtext.facet#mention",
                  "did": "user(0)",
                },
              ],
              "index": Object {
                "byteEnd": 18,
                "byteStart": 0,
              },
            },
          ],
          "text": "@alice.bluesky.xyz is the best",
        },
        "replyCount": 0,
        "repostCount": 1,
        "uri": "record(7)",
        "viewer": Object {},
      },
      "reason": Object {
        "$type": "app.bsky.feed.defs#reasonRepost",
        "by": Object {
          "did": "user(6)",
          "handle": "carol.test",
          "labels": Array [],
          "viewer": Object {
            "blockedBy": false,
            "followedBy": "record(10)",
            "following": "record(9)",
            "muted": false,
          },
        },
        "indexedAt": "1970-01-01T00:00:00.000Z",
      },
    },
    Object {
      "post": Object {
        "author": Object {
          "avatar": "https://bsky.public.url/img/avatar/plain/user(1)/cids(1)@jpeg",
          "did": "user(0)",
          "displayName": "ali",
          "handle": "alice.test",
          "labels": Array [
            Object {
              "cid": "cids(2)",
              "cts": "1970-01-01T00:00:00.000Z",
              "neg": false,
              "src": "user(0)",
              "uri": "record(1)",
              "val": "self-label-a",
            },
            Object {
              "cid": "cids(2)",
              "cts": "1970-01-01T00:00:00.000Z",
              "neg": false,
              "src": "user(0)",
              "uri": "record(1)",
              "val": "self-label-b",
            },
          ],
          "viewer": Object {
            "blockedBy": false,
            "muted": false,
          },
        },
        "cid": "cids(0)",
        "indexedAt": "1970-01-01T00:00:00.000Z",
        "labels": Array [],
        "likeCount": 0,
        "record": Object {
          "$type": "app.bsky.feed.post",
          "createdAt": "1970-01-01T00:00:00.000Z",
          "reply": Object {
            "parent": Object {
              "cid": "cids(4)",
              "uri": "record(3)",
            },
            "root": Object {
              "cid": "cids(3)",
              "uri": "record(2)",
            },
          },
          "text": "thanks bob",
        },
        "replyCount": 0,
        "repostCount": 1,
        "uri": "record(0)",
        "viewer": Object {},
      },
      "reply": Object {
        "parent": Object {
          "$type": "app.bsky.feed.defs#postView",
          "author": Object {
            "avatar": "https://bsky.public.url/img/avatar/plain/user(5)/cids(1)@jpeg",
            "did": "user(4)",
            "displayName": "bobby",
            "handle": "bob.test",
            "labels": Array [],
            "viewer": Object {
              "blockedBy": false,
              "followedBy": "record(6)",
              "following": "record(5)",
              "muted": false,
            },
          },
          "cid": "cids(4)",
          "embed": Object {
            "$type": "app.bsky.embed.images#view",
            "images": Array [
              Object {
                "alt": "../dev-env/src/seed/img/key-landscape-small.jpg",
                "fullsize": "https://bsky.public.url/img/feed_fullsize/plain/user(5)/cids(5)@jpeg",
                "thumb": "https://bsky.public.url/img/feed_thumbnail/plain/user(5)/cids(5)@jpeg",
              },
            ],
          },
          "indexedAt": "1970-01-01T00:00:00.000Z",
<<<<<<< HEAD
          "labels": Array [],
=======
          "labels": Array [
            Object {
              "cid": "cids(4)",
              "cts": "1970-01-01T00:00:00.000Z",
              "neg": false,
              "src": "user(3)",
              "uri": "record(3)",
              "val": "test-label",
            },
            Object {
              "cid": "cids(4)",
              "cts": "1970-01-01T00:00:00.000Z",
              "neg": false,
              "src": "user(3)",
              "uri": "record(3)",
              "val": "test-label-2",
            },
          ],
>>>>>>> e41a25fa
          "likeCount": 0,
          "record": Object {
            "$type": "app.bsky.feed.post",
            "createdAt": "1970-01-01T00:00:00.000Z",
            "embed": Object {
              "$type": "app.bsky.embed.images",
              "images": Array [
                Object {
                  "alt": "../dev-env/src/seed/img/key-landscape-small.jpg",
                  "image": Object {
                    "$type": "blob",
                    "mimeType": "image/jpeg",
                    "ref": Object {
                      "$link": "cids(5)",
                    },
                    "size": 4114,
                  },
                },
              ],
            },
            "reply": Object {
              "parent": Object {
                "cid": "cids(3)",
                "uri": "record(2)",
              },
              "root": Object {
                "cid": "cids(3)",
                "uri": "record(2)",
              },
            },
            "text": "hear that label_me label_me_2",
          },
          "replyCount": 1,
          "repostCount": 0,
          "uri": "record(3)",
          "viewer": Object {},
        },
        "root": Object {
          "$type": "app.bsky.feed.defs#postView",
          "author": Object {
            "avatar": "https://bsky.public.url/img/avatar/plain/user(1)/cids(1)@jpeg",
            "did": "user(0)",
            "displayName": "ali",
            "handle": "alice.test",
            "labels": Array [
              Object {
                "cid": "cids(2)",
                "cts": "1970-01-01T00:00:00.000Z",
                "neg": false,
                "src": "user(0)",
                "uri": "record(1)",
                "val": "self-label-a",
              },
              Object {
                "cid": "cids(2)",
                "cts": "1970-01-01T00:00:00.000Z",
                "neg": false,
                "src": "user(0)",
                "uri": "record(1)",
                "val": "self-label-b",
              },
            ],
            "viewer": Object {
              "blockedBy": false,
              "muted": false,
            },
          },
          "cid": "cids(3)",
          "indexedAt": "1970-01-01T00:00:00.000Z",
          "labels": Array [],
          "likeCount": 3,
          "record": Object {
            "$type": "app.bsky.feed.post",
            "createdAt": "1970-01-01T00:00:00.000000Z",
            "text": "again",
          },
          "replyCount": 2,
          "repostCount": 1,
          "uri": "record(2)",
          "viewer": Object {},
        },
      },
    },
    Object {
      "post": Object {
        "author": Object {
          "did": "user(6)",
          "handle": "carol.test",
          "labels": Array [],
          "viewer": Object {
            "blockedBy": false,
            "followedBy": "record(10)",
            "following": "record(9)",
            "muted": false,
          },
        },
        "cid": "cids(10)",
        "indexedAt": "1970-01-01T00:00:00.000Z",
        "labels": Array [],
        "likeCount": 0,
        "record": Object {
          "$type": "app.bsky.feed.post",
          "createdAt": "1970-01-01T00:00:00.000Z",
          "reply": Object {
            "parent": Object {
              "cid": "cids(3)",
              "uri": "record(2)",
            },
            "root": Object {
              "cid": "cids(3)",
              "uri": "record(2)",
            },
          },
          "text": "of course",
        },
        "replyCount": 0,
        "repostCount": 0,
        "uri": "record(12)",
        "viewer": Object {},
      },
      "reply": Object {
        "parent": Object {
          "$type": "app.bsky.feed.defs#postView",
          "author": Object {
            "avatar": "https://bsky.public.url/img/avatar/plain/user(1)/cids(1)@jpeg",
            "did": "user(0)",
            "displayName": "ali",
            "handle": "alice.test",
            "labels": Array [
              Object {
                "cid": "cids(2)",
                "cts": "1970-01-01T00:00:00.000Z",
                "neg": false,
                "src": "user(0)",
                "uri": "record(1)",
                "val": "self-label-a",
              },
              Object {
                "cid": "cids(2)",
                "cts": "1970-01-01T00:00:00.000Z",
                "neg": false,
                "src": "user(0)",
                "uri": "record(1)",
                "val": "self-label-b",
              },
            ],
            "viewer": Object {
              "blockedBy": false,
              "muted": false,
            },
          },
          "cid": "cids(3)",
          "indexedAt": "1970-01-01T00:00:00.000Z",
          "labels": Array [],
          "likeCount": 3,
          "record": Object {
            "$type": "app.bsky.feed.post",
            "createdAt": "1970-01-01T00:00:00.000000Z",
            "text": "again",
          },
          "replyCount": 2,
          "repostCount": 1,
          "uri": "record(2)",
          "viewer": Object {},
        },
        "root": Object {
          "$type": "app.bsky.feed.defs#postView",
          "author": Object {
            "avatar": "https://bsky.public.url/img/avatar/plain/user(1)/cids(1)@jpeg",
            "did": "user(0)",
            "displayName": "ali",
            "handle": "alice.test",
            "labels": Array [
              Object {
                "cid": "cids(2)",
                "cts": "1970-01-01T00:00:00.000Z",
                "neg": false,
                "src": "user(0)",
                "uri": "record(1)",
                "val": "self-label-a",
              },
              Object {
                "cid": "cids(2)",
                "cts": "1970-01-01T00:00:00.000Z",
                "neg": false,
                "src": "user(0)",
                "uri": "record(1)",
                "val": "self-label-b",
              },
            ],
            "viewer": Object {
              "blockedBy": false,
              "muted": false,
            },
          },
          "cid": "cids(3)",
          "indexedAt": "1970-01-01T00:00:00.000Z",
          "labels": Array [],
          "likeCount": 3,
          "record": Object {
            "$type": "app.bsky.feed.post",
            "createdAt": "1970-01-01T00:00:00.000000Z",
            "text": "again",
          },
          "replyCount": 2,
          "repostCount": 1,
          "uri": "record(2)",
          "viewer": Object {},
        },
      },
    },
    Object {
      "post": Object {
        "author": Object {
          "avatar": "https://bsky.public.url/img/avatar/plain/user(5)/cids(1)@jpeg",
          "did": "user(4)",
          "displayName": "bobby",
          "handle": "bob.test",
          "labels": Array [],
          "viewer": Object {
            "blockedBy": false,
            "followedBy": "record(6)",
            "following": "record(5)",
            "muted": false,
          },
        },
        "cid": "cids(4)",
        "embed": Object {
          "$type": "app.bsky.embed.images#view",
          "images": Array [
            Object {
              "alt": "../dev-env/src/seed/img/key-landscape-small.jpg",
              "fullsize": "https://bsky.public.url/img/feed_fullsize/plain/user(5)/cids(5)@jpeg",
              "thumb": "https://bsky.public.url/img/feed_thumbnail/plain/user(5)/cids(5)@jpeg",
            },
          ],
        },
        "indexedAt": "1970-01-01T00:00:00.000Z",
<<<<<<< HEAD
        "labels": Array [],
=======
        "labels": Array [
          Object {
            "cid": "cids(4)",
            "cts": "1970-01-01T00:00:00.000Z",
            "neg": false,
            "src": "user(3)",
            "uri": "record(3)",
            "val": "test-label",
          },
          Object {
            "cid": "cids(4)",
            "cts": "1970-01-01T00:00:00.000Z",
            "neg": false,
            "src": "user(3)",
            "uri": "record(3)",
            "val": "test-label-2",
          },
        ],
>>>>>>> e41a25fa
        "likeCount": 0,
        "record": Object {
          "$type": "app.bsky.feed.post",
          "createdAt": "1970-01-01T00:00:00.000Z",
          "embed": Object {
            "$type": "app.bsky.embed.images",
            "images": Array [
              Object {
                "alt": "../dev-env/src/seed/img/key-landscape-small.jpg",
                "image": Object {
                  "$type": "blob",
                  "mimeType": "image/jpeg",
                  "ref": Object {
                    "$link": "cids(5)",
                  },
                  "size": 4114,
                },
              },
            ],
          },
          "reply": Object {
            "parent": Object {
              "cid": "cids(3)",
              "uri": "record(2)",
            },
            "root": Object {
              "cid": "cids(3)",
              "uri": "record(2)",
            },
          },
          "text": "hear that label_me label_me_2",
        },
        "replyCount": 1,
        "repostCount": 0,
        "uri": "record(3)",
        "viewer": Object {},
      },
      "reply": Object {
        "parent": Object {
          "$type": "app.bsky.feed.defs#postView",
          "author": Object {
            "avatar": "https://bsky.public.url/img/avatar/plain/user(1)/cids(1)@jpeg",
            "did": "user(0)",
            "displayName": "ali",
            "handle": "alice.test",
            "labels": Array [
              Object {
                "cid": "cids(2)",
                "cts": "1970-01-01T00:00:00.000Z",
                "neg": false,
                "src": "user(0)",
                "uri": "record(1)",
                "val": "self-label-a",
              },
              Object {
                "cid": "cids(2)",
                "cts": "1970-01-01T00:00:00.000Z",
                "neg": false,
                "src": "user(0)",
                "uri": "record(1)",
                "val": "self-label-b",
              },
            ],
            "viewer": Object {
              "blockedBy": false,
              "muted": false,
            },
          },
          "cid": "cids(3)",
          "indexedAt": "1970-01-01T00:00:00.000Z",
          "labels": Array [],
          "likeCount": 3,
          "record": Object {
            "$type": "app.bsky.feed.post",
            "createdAt": "1970-01-01T00:00:00.000000Z",
            "text": "again",
          },
          "replyCount": 2,
          "repostCount": 1,
          "uri": "record(2)",
          "viewer": Object {},
        },
        "root": Object {
          "$type": "app.bsky.feed.defs#postView",
          "author": Object {
            "avatar": "https://bsky.public.url/img/avatar/plain/user(1)/cids(1)@jpeg",
            "did": "user(0)",
            "displayName": "ali",
            "handle": "alice.test",
            "labels": Array [
              Object {
                "cid": "cids(2)",
                "cts": "1970-01-01T00:00:00.000Z",
                "neg": false,
                "src": "user(0)",
                "uri": "record(1)",
                "val": "self-label-a",
              },
              Object {
                "cid": "cids(2)",
                "cts": "1970-01-01T00:00:00.000Z",
                "neg": false,
                "src": "user(0)",
                "uri": "record(1)",
                "val": "self-label-b",
              },
            ],
            "viewer": Object {
              "blockedBy": false,
              "muted": false,
            },
          },
          "cid": "cids(3)",
          "indexedAt": "1970-01-01T00:00:00.000Z",
          "labels": Array [],
          "likeCount": 3,
          "record": Object {
            "$type": "app.bsky.feed.post",
            "createdAt": "1970-01-01T00:00:00.000000Z",
            "text": "again",
          },
          "replyCount": 2,
          "repostCount": 1,
          "uri": "record(2)",
          "viewer": Object {},
        },
      },
    },
    Object {
      "post": Object {
        "author": Object {
          "avatar": "https://bsky.public.url/img/avatar/plain/user(1)/cids(1)@jpeg",
          "did": "user(0)",
          "displayName": "ali",
          "handle": "alice.test",
          "labels": Array [
            Object {
              "cid": "cids(2)",
              "cts": "1970-01-01T00:00:00.000Z",
              "neg": false,
              "src": "user(0)",
              "uri": "record(1)",
              "val": "self-label-a",
            },
            Object {
              "cid": "cids(2)",
              "cts": "1970-01-01T00:00:00.000Z",
              "neg": false,
              "src": "user(0)",
              "uri": "record(1)",
              "val": "self-label-b",
            },
          ],
          "viewer": Object {
            "blockedBy": false,
            "muted": false,
          },
        },
        "cid": "cids(11)",
        "embed": Object {
          "$type": "app.bsky.embed.record#view",
          "record": Object {
            "$type": "app.bsky.embed.record#viewRecord",
            "author": Object {
              "did": "user(2)",
              "handle": "dan.test",
              "labels": Array [
                Object {
                  "cts": "1970-01-01T00:00:00.000Z",
                  "neg": false,
                  "src": "user(3)",
                  "uri": "user(2)",
                  "val": "repo-action-label",
                },
              ],
              "viewer": Object {
                "blockedBy": false,
                "following": "record(4)",
                "muted": false,
              },
            },
            "cid": "cids(6)",
            "embeds": Array [
              Object {
                "$type": "app.bsky.embed.record#view",
                "record": Object {
                  "$type": "app.bsky.embed.record#viewRecord",
                  "author": Object {
                    "did": "user(6)",
                    "handle": "carol.test",
                    "labels": Array [],
                    "viewer": Object {
                      "blockedBy": false,
                      "followedBy": "record(10)",
                      "following": "record(9)",
                      "muted": false,
                    },
                  },
                  "cid": "cids(7)",
                  "indexedAt": "1970-01-01T00:00:00.000Z",
                  "labels": Array [],
                  "uri": "record(8)",
                  "value": Object {
                    "$type": "app.bsky.feed.post",
                    "createdAt": "1970-01-01T00:00:00.000Z",
                    "embed": Object {
                      "$type": "app.bsky.embed.recordWithMedia",
                      "media": Object {
                        "$type": "app.bsky.embed.images",
                        "images": Array [
                          Object {
                            "alt": "../dev-env/src/seed/img/key-landscape-small.jpg",
                            "image": Object {
                              "$type": "blob",
                              "mimeType": "image/jpeg",
                              "ref": Object {
                                "$link": "cids(5)",
                              },
                              "size": 4114,
                            },
                          },
                          Object {
                            "alt": "../dev-env/src/seed/img/key-alt.jpg",
                            "image": Object {
                              "$type": "blob",
                              "mimeType": "image/jpeg",
                              "ref": Object {
                                "$link": "cids(8)",
                              },
                              "size": 12736,
                            },
                          },
                        ],
                      },
                      "record": Object {
                        "record": Object {
                          "cid": "cids(9)",
                          "uri": "record(11)",
                        },
                      },
                    },
                    "text": "hi im carol",
                  },
                },
              },
            ],
            "indexedAt": "1970-01-01T00:00:00.000Z",
            "labels": Array [],
            "uri": "record(7)",
            "value": Object {
              "$type": "app.bsky.feed.post",
              "createdAt": "1970-01-01T00:00:00.000Z",
              "embed": Object {
                "$type": "app.bsky.embed.record",
                "record": Object {
                  "cid": "cids(7)",
                  "uri": "record(8)",
                },
              },
              "facets": Array [
                Object {
                  "features": Array [
                    Object {
                      "$type": "app.bsky.richtext.facet#mention",
                      "did": "user(0)",
                    },
                  ],
                  "index": Object {
                    "byteEnd": 18,
                    "byteStart": 0,
                  },
                },
              ],
              "text": "@alice.bluesky.xyz is the best",
            },
          },
        },
        "indexedAt": "1970-01-01T00:00:00.000Z",
<<<<<<< HEAD
        "labels": Array [],
=======
        "labels": Array [
          Object {
            "cid": "cids(11)",
            "cts": "1970-01-01T00:00:00.000Z",
            "neg": false,
            "src": "user(3)",
            "uri": "record(13)",
            "val": "test-label",
          },
        ],
>>>>>>> e41a25fa
        "likeCount": 2,
        "record": Object {
          "$type": "app.bsky.feed.post",
          "createdAt": "1970-01-01T00:00:00.000Z",
          "embed": Object {
            "$type": "app.bsky.embed.record",
            "record": Object {
              "cid": "cids(6)",
              "uri": "record(7)",
            },
          },
          "text": "yoohoo label_me",
        },
        "replyCount": 0,
        "repostCount": 0,
        "uri": "record(13)",
        "viewer": Object {},
      },
    },
    Object {
      "post": Object {
        "author": Object {
          "avatar": "https://bsky.public.url/img/avatar/plain/user(5)/cids(1)@jpeg",
          "did": "user(4)",
          "displayName": "bobby",
          "handle": "bob.test",
          "labels": Array [],
          "viewer": Object {
            "blockedBy": false,
            "followedBy": "record(6)",
            "following": "record(5)",
            "muted": false,
          },
        },
        "cid": "cids(12)",
        "indexedAt": "1970-01-01T00:00:00.000Z",
        "labels": Array [],
        "likeCount": 0,
        "record": Object {
          "$type": "app.bsky.feed.post",
          "createdAt": "1970-01-01T00:00:00.000+00:00",
          "text": "bobby boy here",
        },
        "replyCount": 0,
        "repostCount": 0,
        "uri": "record(14)",
        "viewer": Object {},
      },
    },
    Object {
      "post": Object {
        "author": Object {
          "avatar": "https://bsky.public.url/img/avatar/plain/user(1)/cids(1)@jpeg",
          "did": "user(0)",
          "displayName": "ali",
          "handle": "alice.test",
          "labels": Array [
            Object {
              "cid": "cids(2)",
              "cts": "1970-01-01T00:00:00.000Z",
              "neg": false,
              "src": "user(0)",
              "uri": "record(1)",
              "val": "self-label-a",
            },
            Object {
              "cid": "cids(2)",
              "cts": "1970-01-01T00:00:00.000Z",
              "neg": false,
              "src": "user(0)",
              "uri": "record(1)",
              "val": "self-label-b",
            },
          ],
          "viewer": Object {
            "blockedBy": false,
            "muted": false,
          },
        },
        "cid": "cids(3)",
        "indexedAt": "1970-01-01T00:00:00.000Z",
        "labels": Array [],
        "likeCount": 3,
        "record": Object {
          "$type": "app.bsky.feed.post",
          "createdAt": "1970-01-01T00:00:00.000000Z",
          "text": "again",
        },
        "replyCount": 2,
        "repostCount": 1,
        "uri": "record(2)",
        "viewer": Object {},
      },
    },
    Object {
      "post": Object {
        "author": Object {
          "did": "user(2)",
          "handle": "dan.test",
          "labels": Array [
            Object {
              "cts": "1970-01-01T00:00:00.000Z",
              "neg": false,
              "src": "user(3)",
              "uri": "user(2)",
              "val": "repo-action-label",
            },
          ],
          "viewer": Object {
            "blockedBy": false,
            "following": "record(4)",
            "muted": false,
          },
        },
        "cid": "cids(6)",
        "embed": Object {
          "$type": "app.bsky.embed.record#view",
          "record": Object {
            "$type": "app.bsky.embed.record#viewRecord",
            "author": Object {
              "did": "user(6)",
              "handle": "carol.test",
              "labels": Array [],
              "viewer": Object {
                "blockedBy": false,
                "followedBy": "record(10)",
                "following": "record(9)",
                "muted": false,
              },
            },
            "cid": "cids(7)",
            "embeds": Array [
              Object {
                "$type": "app.bsky.embed.recordWithMedia#view",
                "media": Object {
                  "$type": "app.bsky.embed.images#view",
                  "images": Array [
                    Object {
                      "alt": "../dev-env/src/seed/img/key-landscape-small.jpg",
                      "fullsize": "https://bsky.public.url/img/feed_fullsize/plain/user(7)/cids(5)@jpeg",
                      "thumb": "https://bsky.public.url/img/feed_thumbnail/plain/user(7)/cids(5)@jpeg",
                    },
                    Object {
                      "alt": "../dev-env/src/seed/img/key-alt.jpg",
                      "fullsize": "https://bsky.public.url/img/feed_fullsize/plain/user(7)/cids(8)@jpeg",
                      "thumb": "https://bsky.public.url/img/feed_thumbnail/plain/user(7)/cids(8)@jpeg",
                    },
                  ],
                },
                "record": Object {
                  "record": Object {
                    "$type": "app.bsky.embed.record#viewRecord",
                    "author": Object {
                      "avatar": "https://bsky.public.url/img/avatar/plain/user(5)/cids(1)@jpeg",
                      "did": "user(4)",
                      "displayName": "bobby",
                      "handle": "bob.test",
                      "labels": Array [],
                      "viewer": Object {
                        "blockedBy": false,
                        "followedBy": "record(6)",
                        "following": "record(5)",
                        "muted": false,
                      },
                    },
                    "cid": "cids(9)",
                    "indexedAt": "1970-01-01T00:00:00.000Z",
                    "labels": Array [],
                    "uri": "record(11)",
                    "value": Object {
                      "$type": "app.bsky.feed.post",
                      "createdAt": "1970-01-01T00:00:00.000Z",
                      "langs": Array [
                        "en-US",
                        "i-klingon",
                      ],
                      "text": "bob back at it again!",
                    },
                  },
                },
              },
            ],
            "indexedAt": "1970-01-01T00:00:00.000Z",
            "labels": Array [],
            "uri": "record(8)",
            "value": Object {
              "$type": "app.bsky.feed.post",
              "createdAt": "1970-01-01T00:00:00.000Z",
              "embed": Object {
                "$type": "app.bsky.embed.recordWithMedia",
                "media": Object {
                  "$type": "app.bsky.embed.images",
                  "images": Array [
                    Object {
                      "alt": "../dev-env/src/seed/img/key-landscape-small.jpg",
                      "image": Object {
                        "$type": "blob",
                        "mimeType": "image/jpeg",
                        "ref": Object {
                          "$link": "cids(5)",
                        },
                        "size": 4114,
                      },
                    },
                    Object {
                      "alt": "../dev-env/src/seed/img/key-alt.jpg",
                      "image": Object {
                        "$type": "blob",
                        "mimeType": "image/jpeg",
                        "ref": Object {
                          "$link": "cids(8)",
                        },
                        "size": 12736,
                      },
                    },
                  ],
                },
                "record": Object {
                  "record": Object {
                    "cid": "cids(9)",
                    "uri": "record(11)",
                  },
                },
              },
              "text": "hi im carol",
            },
          },
        },
        "indexedAt": "1970-01-01T00:00:00.000Z",
        "labels": Array [],
        "likeCount": 0,
        "record": Object {
          "$type": "app.bsky.feed.post",
          "createdAt": "1970-01-01T00:00:00.000Z",
          "embed": Object {
            "$type": "app.bsky.embed.record",
            "record": Object {
              "cid": "cids(7)",
              "uri": "record(8)",
            },
          },
          "facets": Array [
            Object {
              "features": Array [
                Object {
                  "$type": "app.bsky.richtext.facet#mention",
                  "did": "user(0)",
                },
              ],
              "index": Object {
                "byteEnd": 18,
                "byteStart": 0,
              },
            },
          ],
          "text": "@alice.bluesky.xyz is the best",
        },
        "replyCount": 0,
        "repostCount": 1,
        "uri": "record(7)",
        "viewer": Object {},
      },
    },
    Object {
      "post": Object {
        "author": Object {
          "did": "user(2)",
          "handle": "dan.test",
          "labels": Array [
            Object {
              "cts": "1970-01-01T00:00:00.000Z",
              "neg": false,
              "src": "user(3)",
              "uri": "user(2)",
              "val": "repo-action-label",
            },
          ],
          "viewer": Object {
            "blockedBy": false,
            "following": "record(4)",
            "muted": false,
          },
        },
        "cid": "cids(13)",
        "indexedAt": "1970-01-01T00:00:00.000Z",
        "labels": Array [],
        "likeCount": 0,
        "record": Object {
          "$type": "app.bsky.feed.post",
          "createdAt": "1970-01-01T00:00:00.000Z",
          "text": "dan here!",
        },
        "replyCount": 0,
        "repostCount": 0,
        "uri": "record(15)",
        "viewer": Object {},
      },
    },
    Object {
      "post": Object {
        "author": Object {
          "did": "user(6)",
          "handle": "carol.test",
          "labels": Array [],
          "viewer": Object {
            "blockedBy": false,
            "followedBy": "record(10)",
            "following": "record(9)",
            "muted": false,
          },
        },
        "cid": "cids(7)",
        "embed": Object {
          "$type": "app.bsky.embed.recordWithMedia#view",
          "media": Object {
            "$type": "app.bsky.embed.images#view",
            "images": Array [
              Object {
                "alt": "../dev-env/src/seed/img/key-landscape-small.jpg",
                "fullsize": "https://bsky.public.url/img/feed_fullsize/plain/user(7)/cids(5)@jpeg",
                "thumb": "https://bsky.public.url/img/feed_thumbnail/plain/user(7)/cids(5)@jpeg",
              },
              Object {
                "alt": "../dev-env/src/seed/img/key-alt.jpg",
                "fullsize": "https://bsky.public.url/img/feed_fullsize/plain/user(7)/cids(8)@jpeg",
                "thumb": "https://bsky.public.url/img/feed_thumbnail/plain/user(7)/cids(8)@jpeg",
              },
            ],
          },
          "record": Object {
            "record": Object {
              "$type": "app.bsky.embed.record#viewRecord",
              "author": Object {
                "avatar": "https://bsky.public.url/img/avatar/plain/user(5)/cids(1)@jpeg",
                "did": "user(4)",
                "displayName": "bobby",
                "handle": "bob.test",
                "labels": Array [],
                "viewer": Object {
                  "blockedBy": false,
                  "followedBy": "record(6)",
                  "following": "record(5)",
                  "muted": false,
                },
              },
              "cid": "cids(9)",
              "embeds": Array [],
              "indexedAt": "1970-01-01T00:00:00.000Z",
              "labels": Array [],
              "uri": "record(11)",
              "value": Object {
                "$type": "app.bsky.feed.post",
                "createdAt": "1970-01-01T00:00:00.000Z",
                "langs": Array [
                  "en-US",
                  "i-klingon",
                ],
                "text": "bob back at it again!",
              },
            },
          },
        },
        "indexedAt": "1970-01-01T00:00:00.000Z",
        "labels": Array [],
        "likeCount": 2,
        "record": Object {
          "$type": "app.bsky.feed.post",
          "createdAt": "1970-01-01T00:00:00.000Z",
          "embed": Object {
            "$type": "app.bsky.embed.recordWithMedia",
            "media": Object {
              "$type": "app.bsky.embed.images",
              "images": Array [
                Object {
                  "alt": "../dev-env/src/seed/img/key-landscape-small.jpg",
                  "image": Object {
                    "$type": "blob",
                    "mimeType": "image/jpeg",
                    "ref": Object {
                      "$link": "cids(5)",
                    },
                    "size": 4114,
                  },
                },
                Object {
                  "alt": "../dev-env/src/seed/img/key-alt.jpg",
                  "image": Object {
                    "$type": "blob",
                    "mimeType": "image/jpeg",
                    "ref": Object {
                      "$link": "cids(8)",
                    },
                    "size": 12736,
                  },
                },
              ],
            },
            "record": Object {
              "record": Object {
                "cid": "cids(9)",
                "uri": "record(11)",
              },
            },
          },
          "text": "hi im carol",
        },
        "replyCount": 0,
        "repostCount": 0,
        "uri": "record(8)",
        "viewer": Object {
          "like": "record(16)",
        },
      },
    },
    Object {
      "post": Object {
        "author": Object {
          "avatar": "https://bsky.public.url/img/avatar/plain/user(5)/cids(1)@jpeg",
          "did": "user(4)",
          "displayName": "bobby",
          "handle": "bob.test",
          "labels": Array [],
          "viewer": Object {
            "blockedBy": false,
            "followedBy": "record(6)",
            "following": "record(5)",
            "muted": false,
          },
        },
        "cid": "cids(9)",
        "indexedAt": "1970-01-01T00:00:00.000Z",
        "labels": Array [],
        "likeCount": 0,
        "record": Object {
          "$type": "app.bsky.feed.post",
          "createdAt": "1970-01-01T00:00:00.000Z",
          "langs": Array [
            "en-US",
            "i-klingon",
          ],
          "text": "bob back at it again!",
        },
        "replyCount": 0,
        "repostCount": 0,
        "uri": "record(11)",
        "viewer": Object {},
      },
    },
    Object {
      "post": Object {
        "author": Object {
          "avatar": "https://bsky.public.url/img/avatar/plain/user(1)/cids(1)@jpeg",
          "did": "user(0)",
          "displayName": "ali",
          "handle": "alice.test",
          "labels": Array [
            Object {
              "cid": "cids(2)",
              "cts": "1970-01-01T00:00:00.000Z",
              "neg": false,
              "src": "user(0)",
              "uri": "record(1)",
              "val": "self-label-a",
            },
            Object {
              "cid": "cids(2)",
              "cts": "1970-01-01T00:00:00.000Z",
              "neg": false,
              "src": "user(0)",
              "uri": "record(1)",
              "val": "self-label-b",
            },
          ],
          "viewer": Object {
            "blockedBy": false,
            "muted": false,
          },
        },
        "cid": "cids(14)",
        "indexedAt": "1970-01-01T00:00:00.000Z",
        "labels": Array [
          Object {
            "cid": "cids(14)",
            "cts": "1970-01-01T00:00:00.000Z",
            "neg": false,
            "src": "user(0)",
            "uri": "record(17)",
            "val": "self-label",
          },
        ],
        "likeCount": 0,
        "record": Object {
          "$type": "app.bsky.feed.post",
          "createdAt": "1970-01-01T00:00:00.000Z",
          "labels": Object {
            "$type": "com.atproto.label.defs#selfLabels",
            "values": Array [
              Object {
                "val": "self-label",
              },
            ],
          },
          "text": "hey there",
        },
        "replyCount": 0,
        "repostCount": 0,
        "uri": "record(17)",
        "viewer": Object {},
      },
    },
  ],
}
`;

exports[`proxies view requests graph.getBlocks 1`] = `
Object {
  "blocks": Array [
    Object {
      "did": "user(0)",
      "handle": "carol.test",
      "labels": Array [],
      "viewer": Object {
        "blockedBy": false,
        "blocking": "record(0)",
        "muted": false,
      },
    },
    Object {
      "avatar": "https://bsky.public.url/img/avatar/plain/user(2)/cids(0)@jpeg",
      "description": "hi im bob label_me",
      "did": "user(1)",
      "displayName": "bobby",
      "handle": "bob.test",
      "indexedAt": "1970-01-01T00:00:00.000Z",
      "labels": Array [],
      "viewer": Object {
        "blockedBy": false,
        "blocking": "record(1)",
        "muted": false,
      },
    },
  ],
  "cursor": "0000000000000::bafycid",
}
`;

exports[`proxies view requests graph.getFollowers 1`] = `
Object {
  "cursor": "0000000000000::bafycid",
  "followers": Array [
    Object {
      "did": "user(0)",
      "handle": "dan.test",
      "labels": Array [
        Object {
          "cts": "1970-01-01T00:00:00.000Z",
          "neg": false,
          "src": "user(1)",
          "uri": "user(0)",
          "val": "repo-action-label",
        },
      ],
      "viewer": Object {
        "blockedBy": false,
        "following": "record(0)",
        "muted": false,
      },
    },
    Object {
      "avatar": "https://bsky.public.url/img/avatar/plain/user(3)/cids(0)@jpeg",
      "description": "its me!",
      "did": "user(2)",
      "displayName": "ali",
      "handle": "alice.test",
      "indexedAt": "1970-01-01T00:00:00.000Z",
      "labels": Array [
        Object {
          "cid": "cids(1)",
          "cts": "1970-01-01T00:00:00.000Z",
          "neg": false,
          "src": "user(2)",
          "uri": "record(1)",
          "val": "self-label-a",
        },
        Object {
          "cid": "cids(1)",
          "cts": "1970-01-01T00:00:00.000Z",
          "neg": false,
          "src": "user(2)",
          "uri": "record(1)",
          "val": "self-label-b",
        },
      ],
      "viewer": Object {
        "blockedBy": false,
        "muted": false,
      },
    },
  ],
  "subject": Object {
    "avatar": "https://bsky.public.url/img/avatar/plain/user(5)/cids(0)@jpeg",
    "description": "hi im bob label_me",
    "did": "user(4)",
    "displayName": "bobby",
    "handle": "bob.test",
    "indexedAt": "1970-01-01T00:00:00.000Z",
    "labels": Array [],
    "viewer": Object {
      "blockedBy": false,
      "followedBy": "record(3)",
      "following": "record(2)",
      "muted": false,
    },
  },
}
`;

exports[`proxies view requests graph.getFollows 1`] = `
Object {
  "cursor": "0000000000000::bafycid",
  "follows": Array [
    Object {
      "did": "user(0)",
      "handle": "carol.test",
      "labels": Array [],
      "viewer": Object {
        "blockedBy": false,
        "followedBy": "record(1)",
        "following": "record(0)",
        "muted": false,
      },
    },
    Object {
      "avatar": "https://bsky.public.url/img/avatar/plain/user(2)/cids(0)@jpeg",
      "description": "its me!",
      "did": "user(1)",
      "displayName": "ali",
      "handle": "alice.test",
      "indexedAt": "1970-01-01T00:00:00.000Z",
      "labels": Array [
        Object {
          "cid": "cids(1)",
          "cts": "1970-01-01T00:00:00.000Z",
          "neg": false,
          "src": "user(1)",
          "uri": "record(2)",
          "val": "self-label-a",
        },
        Object {
          "cid": "cids(1)",
          "cts": "1970-01-01T00:00:00.000Z",
          "neg": false,
          "src": "user(1)",
          "uri": "record(2)",
          "val": "self-label-b",
        },
      ],
      "viewer": Object {
        "blockedBy": false,
        "muted": false,
      },
    },
  ],
  "subject": Object {
    "avatar": "https://bsky.public.url/img/avatar/plain/user(4)/cids(0)@jpeg",
    "description": "hi im bob label_me",
    "did": "user(3)",
    "displayName": "bobby",
    "handle": "bob.test",
    "indexedAt": "1970-01-01T00:00:00.000Z",
    "labels": Array [],
    "viewer": Object {
      "blockedBy": false,
      "followedBy": "record(4)",
      "following": "record(3)",
      "muted": false,
    },
  },
}
`;

exports[`proxies view requests graph.getList 1`] = `
Object {
  "cursor": "0000000000000::bafycid",
  "items": Array [
    Object {
      "subject": Object {
        "did": "user(2)",
        "handle": "carol.test",
        "labels": Array [],
        "viewer": Object {
          "blockedBy": false,
          "followedBy": "record(5)",
          "following": "record(4)",
          "muted": false,
        },
      },
      "uri": "record(3)",
    },
    Object {
      "subject": Object {
        "avatar": "https://bsky.public.url/img/avatar/plain/user(4)/cids(1)@jpeg",
        "description": "its me!",
        "did": "user(3)",
        "displayName": "ali",
        "handle": "alice.test",
        "indexedAt": "1970-01-01T00:00:00.000Z",
        "labels": Array [
          Object {
            "cid": "cids(2)",
            "cts": "1970-01-01T00:00:00.000Z",
            "neg": false,
            "src": "user(3)",
            "uri": "record(7)",
            "val": "self-label-a",
          },
          Object {
            "cid": "cids(2)",
            "cts": "1970-01-01T00:00:00.000Z",
            "neg": false,
            "src": "user(3)",
            "uri": "record(7)",
            "val": "self-label-b",
          },
        ],
        "viewer": Object {
          "blockedBy": false,
          "muted": false,
        },
      },
      "uri": "record(6)",
    },
  ],
  "list": Object {
    "cid": "cids(0)",
    "creator": Object {
      "avatar": "https://bsky.public.url/img/avatar/plain/user(1)/cids(1)@jpeg",
      "description": "hi im bob label_me",
      "did": "user(0)",
      "displayName": "bobby",
      "handle": "bob.test",
      "indexedAt": "1970-01-01T00:00:00.000Z",
      "labels": Array [],
      "viewer": Object {
        "blockedBy": false,
        "followedBy": "record(2)",
        "following": "record(1)",
        "muted": false,
      },
    },
    "description": "bob's list of mutes",
    "indexedAt": "1970-01-01T00:00:00.000Z",
    "name": "bob mutes",
    "purpose": "app.bsky.graph.defs#modlist",
    "uri": "record(0)",
    "viewer": Object {
      "muted": false,
    },
  },
}
`;

exports[`proxies view requests graph.getListBlocks 1`] = `
Object {
  "cursor": "0000000000000::bafycid",
  "lists": Array [
    Object {
      "cid": "cids(0)",
      "creator": Object {
        "avatar": "https://bsky.public.url/img/avatar/plain/user(1)/cids(1)@jpeg",
        "description": "hi im bob label_me",
        "did": "user(0)",
        "displayName": "bobby",
        "handle": "bob.test",
        "indexedAt": "1970-01-01T00:00:00.000Z",
        "labels": Array [],
        "viewer": Object {
          "blockedBy": false,
          "muted": false,
        },
      },
      "description": "bob's list of mutes",
      "indexedAt": "1970-01-01T00:00:00.000Z",
      "name": "bob mutes",
      "purpose": "app.bsky.graph.defs#modlist",
      "uri": "record(0)",
      "viewer": Object {
        "blocked": "record(1)",
        "muted": false,
      },
    },
  ],
}
`;

exports[`proxies view requests graph.getLists 1`] = `
Object {
  "cursor": "0000000000000::bafycid",
  "lists": Array [
    Object {
      "cid": "cids(0)",
      "creator": Object {
        "avatar": "https://bsky.public.url/img/avatar/plain/user(1)/cids(1)@jpeg",
        "description": "hi im bob label_me",
        "did": "user(0)",
        "displayName": "bobby",
        "handle": "bob.test",
        "indexedAt": "1970-01-01T00:00:00.000Z",
        "labels": Array [],
        "viewer": Object {
          "blockedBy": false,
          "followedBy": "record(2)",
          "following": "record(1)",
          "muted": false,
        },
      },
      "description": "a second list",
      "indexedAt": "1970-01-01T00:00:00.000Z",
      "name": "another list",
      "purpose": "app.bsky.graph.defs#modlist",
      "uri": "record(0)",
      "viewer": Object {
        "muted": false,
      },
    },
    Object {
      "cid": "cids(2)",
      "creator": Object {
        "avatar": "https://bsky.public.url/img/avatar/plain/user(1)/cids(1)@jpeg",
        "description": "hi im bob label_me",
        "did": "user(0)",
        "displayName": "bobby",
        "handle": "bob.test",
        "indexedAt": "1970-01-01T00:00:00.000Z",
        "labels": Array [],
        "viewer": Object {
          "blockedBy": false,
          "followedBy": "record(2)",
          "following": "record(1)",
          "muted": false,
        },
      },
      "description": "bob's list of mutes",
      "indexedAt": "1970-01-01T00:00:00.000Z",
      "name": "bob mutes",
      "purpose": "app.bsky.graph.defs#modlist",
      "uri": "record(3)",
      "viewer": Object {
        "muted": false,
      },
    },
  ],
}
`;

exports[`proxies view requests unspecced.getPopularFeedGenerators 1`] = `
Object {
  "feeds": Array [],
}
`;<|MERGE_RESOLUTION|>--- conflicted
+++ resolved
@@ -103,7 +103,7 @@
         Object {
           "cts": "1970-01-01T00:00:00.000Z",
           "neg": false,
-          "src": "user(3)",
+          "src": "did:example:labeler",
           "uri": "user(2)",
           "val": "repo-action-label",
         },
@@ -183,7 +183,7 @@
       Object {
         "cts": "1970-01-01T00:00:00.000Z",
         "neg": false,
-        "src": "user(6)",
+        "src": "did:example:labeler",
         "uri": "user(5)",
         "val": "repo-action-label",
       },
@@ -258,11 +258,7 @@
       Object {
         "cts": "1970-01-01T00:00:00.000Z",
         "neg": false,
-<<<<<<< HEAD
         "src": "did:example:labeler",
-=======
-        "src": "user(6)",
->>>>>>> e41a25fa
         "uri": "user(5)",
         "val": "repo-action-label",
       },
@@ -307,28 +303,7 @@
           ],
         },
         "indexedAt": "1970-01-01T00:00:00.000Z",
-<<<<<<< HEAD
         "labels": Array [],
-=======
-        "labels": Array [
-          Object {
-            "cid": "cids(0)",
-            "cts": "1970-01-01T00:00:00.000Z",
-            "neg": false,
-            "src": "user(2)",
-            "uri": "record(0)",
-            "val": "test-label",
-          },
-          Object {
-            "cid": "cids(0)",
-            "cts": "1970-01-01T00:00:00.000Z",
-            "neg": false,
-            "src": "user(2)",
-            "uri": "record(0)",
-            "val": "test-label-2",
-          },
-        ],
->>>>>>> e41a25fa
         "likeCount": 0,
         "record": Object {
           "$type": "app.bsky.feed.post",
@@ -370,8 +345,8 @@
         "parent": Object {
           "$type": "app.bsky.feed.defs#postView",
           "author": Object {
-            "avatar": "https://bsky.public.url/img/avatar/plain/user(4)/cids(1)@jpeg",
-            "did": "user(3)",
+            "avatar": "https://bsky.public.url/img/avatar/plain/user(3)/cids(1)@jpeg",
+            "did": "user(2)",
             "displayName": "ali",
             "handle": "alice.test",
             "labels": Array [
@@ -379,7 +354,7 @@
                 "cid": "cids(4)",
                 "cts": "1970-01-01T00:00:00.000Z",
                 "neg": false,
-                "src": "user(3)",
+                "src": "user(2)",
                 "uri": "record(4)",
                 "val": "self-label-a",
               },
@@ -387,7 +362,7 @@
                 "cid": "cids(4)",
                 "cts": "1970-01-01T00:00:00.000Z",
                 "neg": false,
-                "src": "user(3)",
+                "src": "user(2)",
                 "uri": "record(4)",
                 "val": "self-label-b",
               },
@@ -414,8 +389,8 @@
         "root": Object {
           "$type": "app.bsky.feed.defs#postView",
           "author": Object {
-            "avatar": "https://bsky.public.url/img/avatar/plain/user(4)/cids(1)@jpeg",
-            "did": "user(3)",
+            "avatar": "https://bsky.public.url/img/avatar/plain/user(3)/cids(1)@jpeg",
+            "did": "user(2)",
             "displayName": "ali",
             "handle": "alice.test",
             "labels": Array [
@@ -423,7 +398,7 @@
                 "cid": "cids(4)",
                 "cts": "1970-01-01T00:00:00.000Z",
                 "neg": false,
-                "src": "user(3)",
+                "src": "user(2)",
                 "uri": "record(4)",
                 "val": "self-label-a",
               },
@@ -431,7 +406,7 @@
                 "cid": "cids(4)",
                 "cts": "1970-01-01T00:00:00.000Z",
                 "neg": false,
-                "src": "user(3)",
+                "src": "user(2)",
                 "uri": "record(4)",
                 "val": "self-label-b",
               },
@@ -765,28 +740,7 @@
             ],
           },
           "indexedAt": "1970-01-01T00:00:00.000Z",
-<<<<<<< HEAD
           "labels": Array [],
-=======
-          "labels": Array [
-            Object {
-              "cid": "cids(4)",
-              "cts": "1970-01-01T00:00:00.000Z",
-              "neg": false,
-              "src": "user(4)",
-              "uri": "record(3)",
-              "val": "test-label",
-            },
-            Object {
-              "cid": "cids(4)",
-              "cts": "1970-01-01T00:00:00.000Z",
-              "neg": false,
-              "src": "user(4)",
-              "uri": "record(3)",
-              "val": "test-label-2",
-            },
-          ],
->>>>>>> e41a25fa
           "likeCount": 0,
           "record": Object {
             "$type": "app.bsky.feed.post",
@@ -897,28 +851,7 @@
           ],
         },
         "indexedAt": "1970-01-01T00:00:00.000Z",
-<<<<<<< HEAD
         "labels": Array [],
-=======
-        "labels": Array [
-          Object {
-            "cid": "cids(4)",
-            "cts": "1970-01-01T00:00:00.000Z",
-            "neg": false,
-            "src": "user(4)",
-            "uri": "record(3)",
-            "val": "test-label",
-          },
-          Object {
-            "cid": "cids(4)",
-            "cts": "1970-01-01T00:00:00.000Z",
-            "neg": false,
-            "src": "user(4)",
-            "uri": "record(3)",
-            "val": "test-label-2",
-          },
-        ],
->>>>>>> e41a25fa
         "likeCount": 0,
         "record": Object {
           "$type": "app.bsky.feed.post",
@@ -1083,14 +1016,14 @@
           "record": Object {
             "$type": "app.bsky.embed.record#viewRecord",
             "author": Object {
-              "did": "user(5)",
+              "did": "user(4)",
               "handle": "dan.test",
               "labels": Array [
                 Object {
                   "cts": "1970-01-01T00:00:00.000Z",
                   "neg": false,
-                  "src": "user(4)",
-                  "uri": "user(5)",
+                  "src": "did:example:labeler",
+                  "uri": "user(4)",
                   "val": "repo-action-label",
                 },
               ],
@@ -1107,7 +1040,7 @@
                 "record": Object {
                   "$type": "app.bsky.embed.record#viewRecord",
                   "author": Object {
-                    "did": "user(6)",
+                    "did": "user(5)",
                     "handle": "carol.test",
                     "labels": Array [],
                     "viewer": Object {
@@ -1197,20 +1130,7 @@
           },
         },
         "indexedAt": "1970-01-01T00:00:00.000Z",
-<<<<<<< HEAD
         "labels": Array [],
-=======
-        "labels": Array [
-          Object {
-            "cid": "cids(6)",
-            "cts": "1970-01-01T00:00:00.000Z",
-            "neg": false,
-            "src": "user(4)",
-            "uri": "record(6)",
-            "val": "test-label",
-          },
-        ],
->>>>>>> e41a25fa
         "likeCount": 2,
         "record": Object {
           "$type": "app.bsky.feed.post",
@@ -1645,7 +1565,7 @@
             Object {
               "cts": "1970-01-01T00:00:00.000Z",
               "neg": false,
-              "src": "user(3)",
+              "src": "did:example:labeler",
               "uri": "user(2)",
               "val": "repo-action-label",
             },
@@ -1662,8 +1582,8 @@
         "parent": Object {
           "$type": "app.bsky.feed.defs#postView",
           "author": Object {
-            "avatar": "https://bsky.public.url/img/avatar/plain/user(5)/cids(1)@jpeg",
-            "did": "user(4)",
+            "avatar": "https://bsky.public.url/img/avatar/plain/user(4)/cids(1)@jpeg",
+            "did": "user(3)",
             "displayName": "bobby",
             "handle": "bob.test",
             "labels": Array [],
@@ -1680,34 +1600,13 @@
             "images": Array [
               Object {
                 "alt": "../dev-env/src/seed/img/key-landscape-small.jpg",
-                "fullsize": "https://bsky.public.url/img/feed_fullsize/plain/user(5)/cids(5)@jpeg",
-                "thumb": "https://bsky.public.url/img/feed_thumbnail/plain/user(5)/cids(5)@jpeg",
+                "fullsize": "https://bsky.public.url/img/feed_fullsize/plain/user(4)/cids(5)@jpeg",
+                "thumb": "https://bsky.public.url/img/feed_thumbnail/plain/user(4)/cids(5)@jpeg",
               },
             ],
           },
           "indexedAt": "1970-01-01T00:00:00.000Z",
-<<<<<<< HEAD
           "labels": Array [],
-=======
-          "labels": Array [
-            Object {
-              "cid": "cids(4)",
-              "cts": "1970-01-01T00:00:00.000Z",
-              "neg": false,
-              "src": "user(3)",
-              "uri": "record(3)",
-              "val": "test-label",
-            },
-            Object {
-              "cid": "cids(4)",
-              "cts": "1970-01-01T00:00:00.000Z",
-              "neg": false,
-              "src": "user(3)",
-              "uri": "record(3)",
-              "val": "test-label-2",
-            },
-          ],
->>>>>>> e41a25fa
           "likeCount": 0,
           "record": Object {
             "$type": "app.bsky.feed.post",
@@ -1844,7 +1743,7 @@
             Object {
               "cts": "1970-01-01T00:00:00.000Z",
               "neg": false,
-              "src": "user(3)",
+              "src": "did:example:labeler",
               "uri": "user(2)",
               "val": "repo-action-label",
             },
@@ -1867,7 +1766,7 @@
             Object {
               "cts": "1970-01-01T00:00:00.000Z",
               "neg": false,
-              "src": "user(3)",
+              "src": "did:example:labeler",
               "uri": "user(2)",
               "val": "repo-action-label",
             },
@@ -1884,7 +1783,7 @@
           "record": Object {
             "$type": "app.bsky.embed.record#viewRecord",
             "author": Object {
-              "did": "user(6)",
+              "did": "user(5)",
               "handle": "carol.test",
               "labels": Array [],
               "viewer": Object {
@@ -1903,13 +1802,13 @@
                   "images": Array [
                     Object {
                       "alt": "../dev-env/src/seed/img/key-landscape-small.jpg",
-                      "fullsize": "https://bsky.public.url/img/feed_fullsize/plain/user(7)/cids(5)@jpeg",
-                      "thumb": "https://bsky.public.url/img/feed_thumbnail/plain/user(7)/cids(5)@jpeg",
+                      "fullsize": "https://bsky.public.url/img/feed_fullsize/plain/user(6)/cids(5)@jpeg",
+                      "thumb": "https://bsky.public.url/img/feed_thumbnail/plain/user(6)/cids(5)@jpeg",
                     },
                     Object {
                       "alt": "../dev-env/src/seed/img/key-alt.jpg",
-                      "fullsize": "https://bsky.public.url/img/feed_fullsize/plain/user(7)/cids(8)@jpeg",
-                      "thumb": "https://bsky.public.url/img/feed_thumbnail/plain/user(7)/cids(8)@jpeg",
+                      "fullsize": "https://bsky.public.url/img/feed_fullsize/plain/user(6)/cids(8)@jpeg",
+                      "thumb": "https://bsky.public.url/img/feed_thumbnail/plain/user(6)/cids(8)@jpeg",
                     },
                   ],
                 },
@@ -1917,8 +1816,8 @@
                   "record": Object {
                     "$type": "app.bsky.embed.record#viewRecord",
                     "author": Object {
-                      "avatar": "https://bsky.public.url/img/avatar/plain/user(5)/cids(1)@jpeg",
-                      "did": "user(4)",
+                      "avatar": "https://bsky.public.url/img/avatar/plain/user(4)/cids(1)@jpeg",
+                      "did": "user(3)",
                       "displayName": "bobby",
                       "handle": "bob.test",
                       "labels": Array [],
@@ -2029,7 +1928,7 @@
       "reason": Object {
         "$type": "app.bsky.feed.defs#reasonRepost",
         "by": Object {
-          "did": "user(6)",
+          "did": "user(5)",
           "handle": "carol.test",
           "labels": Array [],
           "viewer": Object {
@@ -2100,8 +1999,8 @@
         "parent": Object {
           "$type": "app.bsky.feed.defs#postView",
           "author": Object {
-            "avatar": "https://bsky.public.url/img/avatar/plain/user(5)/cids(1)@jpeg",
-            "did": "user(4)",
+            "avatar": "https://bsky.public.url/img/avatar/plain/user(4)/cids(1)@jpeg",
+            "did": "user(3)",
             "displayName": "bobby",
             "handle": "bob.test",
             "labels": Array [],
@@ -2118,34 +2017,13 @@
             "images": Array [
               Object {
                 "alt": "../dev-env/src/seed/img/key-landscape-small.jpg",
-                "fullsize": "https://bsky.public.url/img/feed_fullsize/plain/user(5)/cids(5)@jpeg",
-                "thumb": "https://bsky.public.url/img/feed_thumbnail/plain/user(5)/cids(5)@jpeg",
+                "fullsize": "https://bsky.public.url/img/feed_fullsize/plain/user(4)/cids(5)@jpeg",
+                "thumb": "https://bsky.public.url/img/feed_thumbnail/plain/user(4)/cids(5)@jpeg",
               },
             ],
           },
           "indexedAt": "1970-01-01T00:00:00.000Z",
-<<<<<<< HEAD
           "labels": Array [],
-=======
-          "labels": Array [
-            Object {
-              "cid": "cids(4)",
-              "cts": "1970-01-01T00:00:00.000Z",
-              "neg": false,
-              "src": "user(3)",
-              "uri": "record(3)",
-              "val": "test-label",
-            },
-            Object {
-              "cid": "cids(4)",
-              "cts": "1970-01-01T00:00:00.000Z",
-              "neg": false,
-              "src": "user(3)",
-              "uri": "record(3)",
-              "val": "test-label-2",
-            },
-          ],
->>>>>>> e41a25fa
           "likeCount": 0,
           "record": Object {
             "$type": "app.bsky.feed.post",
@@ -2232,7 +2110,7 @@
     Object {
       "post": Object {
         "author": Object {
-          "did": "user(6)",
+          "did": "user(5)",
           "handle": "carol.test",
           "labels": Array [],
           "viewer": Object {
@@ -2360,8 +2238,8 @@
     Object {
       "post": Object {
         "author": Object {
-          "avatar": "https://bsky.public.url/img/avatar/plain/user(5)/cids(1)@jpeg",
-          "did": "user(4)",
+          "avatar": "https://bsky.public.url/img/avatar/plain/user(4)/cids(1)@jpeg",
+          "did": "user(3)",
           "displayName": "bobby",
           "handle": "bob.test",
           "labels": Array [],
@@ -2378,34 +2256,13 @@
           "images": Array [
             Object {
               "alt": "../dev-env/src/seed/img/key-landscape-small.jpg",
-              "fullsize": "https://bsky.public.url/img/feed_fullsize/plain/user(5)/cids(5)@jpeg",
-              "thumb": "https://bsky.public.url/img/feed_thumbnail/plain/user(5)/cids(5)@jpeg",
+              "fullsize": "https://bsky.public.url/img/feed_fullsize/plain/user(4)/cids(5)@jpeg",
+              "thumb": "https://bsky.public.url/img/feed_thumbnail/plain/user(4)/cids(5)@jpeg",
             },
           ],
         },
         "indexedAt": "1970-01-01T00:00:00.000Z",
-<<<<<<< HEAD
         "labels": Array [],
-=======
-        "labels": Array [
-          Object {
-            "cid": "cids(4)",
-            "cts": "1970-01-01T00:00:00.000Z",
-            "neg": false,
-            "src": "user(3)",
-            "uri": "record(3)",
-            "val": "test-label",
-          },
-          Object {
-            "cid": "cids(4)",
-            "cts": "1970-01-01T00:00:00.000Z",
-            "neg": false,
-            "src": "user(3)",
-            "uri": "record(3)",
-            "val": "test-label-2",
-          },
-        ],
->>>>>>> e41a25fa
         "likeCount": 0,
         "record": Object {
           "$type": "app.bsky.feed.post",
@@ -2576,7 +2433,7 @@
                 Object {
                   "cts": "1970-01-01T00:00:00.000Z",
                   "neg": false,
-                  "src": "user(3)",
+                  "src": "did:example:labeler",
                   "uri": "user(2)",
                   "val": "repo-action-label",
                 },
@@ -2594,7 +2451,7 @@
                 "record": Object {
                   "$type": "app.bsky.embed.record#viewRecord",
                   "author": Object {
-                    "did": "user(6)",
+                    "did": "user(5)",
                     "handle": "carol.test",
                     "labels": Array [],
                     "viewer": Object {
@@ -2684,20 +2541,7 @@
           },
         },
         "indexedAt": "1970-01-01T00:00:00.000Z",
-<<<<<<< HEAD
         "labels": Array [],
-=======
-        "labels": Array [
-          Object {
-            "cid": "cids(11)",
-            "cts": "1970-01-01T00:00:00.000Z",
-            "neg": false,
-            "src": "user(3)",
-            "uri": "record(13)",
-            "val": "test-label",
-          },
-        ],
->>>>>>> e41a25fa
         "likeCount": 2,
         "record": Object {
           "$type": "app.bsky.feed.post",
@@ -2720,8 +2564,8 @@
     Object {
       "post": Object {
         "author": Object {
-          "avatar": "https://bsky.public.url/img/avatar/plain/user(5)/cids(1)@jpeg",
-          "did": "user(4)",
+          "avatar": "https://bsky.public.url/img/avatar/plain/user(4)/cids(1)@jpeg",
+          "did": "user(3)",
           "displayName": "bobby",
           "handle": "bob.test",
           "labels": Array [],
@@ -2801,7 +2645,7 @@
             Object {
               "cts": "1970-01-01T00:00:00.000Z",
               "neg": false,
-              "src": "user(3)",
+              "src": "did:example:labeler",
               "uri": "user(2)",
               "val": "repo-action-label",
             },
@@ -2818,7 +2662,7 @@
           "record": Object {
             "$type": "app.bsky.embed.record#viewRecord",
             "author": Object {
-              "did": "user(6)",
+              "did": "user(5)",
               "handle": "carol.test",
               "labels": Array [],
               "viewer": Object {
@@ -2837,13 +2681,13 @@
                   "images": Array [
                     Object {
                       "alt": "../dev-env/src/seed/img/key-landscape-small.jpg",
-                      "fullsize": "https://bsky.public.url/img/feed_fullsize/plain/user(7)/cids(5)@jpeg",
-                      "thumb": "https://bsky.public.url/img/feed_thumbnail/plain/user(7)/cids(5)@jpeg",
+                      "fullsize": "https://bsky.public.url/img/feed_fullsize/plain/user(6)/cids(5)@jpeg",
+                      "thumb": "https://bsky.public.url/img/feed_thumbnail/plain/user(6)/cids(5)@jpeg",
                     },
                     Object {
                       "alt": "../dev-env/src/seed/img/key-alt.jpg",
-                      "fullsize": "https://bsky.public.url/img/feed_fullsize/plain/user(7)/cids(8)@jpeg",
-                      "thumb": "https://bsky.public.url/img/feed_thumbnail/plain/user(7)/cids(8)@jpeg",
+                      "fullsize": "https://bsky.public.url/img/feed_fullsize/plain/user(6)/cids(8)@jpeg",
+                      "thumb": "https://bsky.public.url/img/feed_thumbnail/plain/user(6)/cids(8)@jpeg",
                     },
                   ],
                 },
@@ -2851,8 +2695,8 @@
                   "record": Object {
                     "$type": "app.bsky.embed.record#viewRecord",
                     "author": Object {
-                      "avatar": "https://bsky.public.url/img/avatar/plain/user(5)/cids(1)@jpeg",
-                      "did": "user(4)",
+                      "avatar": "https://bsky.public.url/img/avatar/plain/user(4)/cids(1)@jpeg",
+                      "did": "user(3)",
                       "displayName": "bobby",
                       "handle": "bob.test",
                       "labels": Array [],
@@ -2970,7 +2814,7 @@
             Object {
               "cts": "1970-01-01T00:00:00.000Z",
               "neg": false,
-              "src": "user(3)",
+              "src": "did:example:labeler",
               "uri": "user(2)",
               "val": "repo-action-label",
             },
@@ -2999,7 +2843,7 @@
     Object {
       "post": Object {
         "author": Object {
-          "did": "user(6)",
+          "did": "user(5)",
           "handle": "carol.test",
           "labels": Array [],
           "viewer": Object {
@@ -3017,13 +2861,13 @@
             "images": Array [
               Object {
                 "alt": "../dev-env/src/seed/img/key-landscape-small.jpg",
-                "fullsize": "https://bsky.public.url/img/feed_fullsize/plain/user(7)/cids(5)@jpeg",
-                "thumb": "https://bsky.public.url/img/feed_thumbnail/plain/user(7)/cids(5)@jpeg",
+                "fullsize": "https://bsky.public.url/img/feed_fullsize/plain/user(6)/cids(5)@jpeg",
+                "thumb": "https://bsky.public.url/img/feed_thumbnail/plain/user(6)/cids(5)@jpeg",
               },
               Object {
                 "alt": "../dev-env/src/seed/img/key-alt.jpg",
-                "fullsize": "https://bsky.public.url/img/feed_fullsize/plain/user(7)/cids(8)@jpeg",
-                "thumb": "https://bsky.public.url/img/feed_thumbnail/plain/user(7)/cids(8)@jpeg",
+                "fullsize": "https://bsky.public.url/img/feed_fullsize/plain/user(6)/cids(8)@jpeg",
+                "thumb": "https://bsky.public.url/img/feed_thumbnail/plain/user(6)/cids(8)@jpeg",
               },
             ],
           },
@@ -3031,8 +2875,8 @@
             "record": Object {
               "$type": "app.bsky.embed.record#viewRecord",
               "author": Object {
-                "avatar": "https://bsky.public.url/img/avatar/plain/user(5)/cids(1)@jpeg",
-                "did": "user(4)",
+                "avatar": "https://bsky.public.url/img/avatar/plain/user(4)/cids(1)@jpeg",
+                "did": "user(3)",
                 "displayName": "bobby",
                 "handle": "bob.test",
                 "labels": Array [],
@@ -3115,8 +2959,8 @@
     Object {
       "post": Object {
         "author": Object {
-          "avatar": "https://bsky.public.url/img/avatar/plain/user(5)/cids(1)@jpeg",
-          "did": "user(4)",
+          "avatar": "https://bsky.public.url/img/avatar/plain/user(4)/cids(1)@jpeg",
+          "did": "user(3)",
           "displayName": "bobby",
           "handle": "bob.test",
           "labels": Array [],
@@ -3255,7 +3099,7 @@
         Object {
           "cts": "1970-01-01T00:00:00.000Z",
           "neg": false,
-          "src": "user(1)",
+          "src": "did:example:labeler",
           "uri": "user(0)",
           "val": "repo-action-label",
         },
@@ -3267,9 +3111,9 @@
       },
     },
     Object {
-      "avatar": "https://bsky.public.url/img/avatar/plain/user(3)/cids(0)@jpeg",
+      "avatar": "https://bsky.public.url/img/avatar/plain/user(2)/cids(0)@jpeg",
       "description": "its me!",
-      "did": "user(2)",
+      "did": "user(1)",
       "displayName": "ali",
       "handle": "alice.test",
       "indexedAt": "1970-01-01T00:00:00.000Z",
@@ -3278,7 +3122,7 @@
           "cid": "cids(1)",
           "cts": "1970-01-01T00:00:00.000Z",
           "neg": false,
-          "src": "user(2)",
+          "src": "user(1)",
           "uri": "record(1)",
           "val": "self-label-a",
         },
@@ -3286,7 +3130,7 @@
           "cid": "cids(1)",
           "cts": "1970-01-01T00:00:00.000Z",
           "neg": false,
-          "src": "user(2)",
+          "src": "user(1)",
           "uri": "record(1)",
           "val": "self-label-b",
         },
@@ -3298,9 +3142,9 @@
     },
   ],
   "subject": Object {
-    "avatar": "https://bsky.public.url/img/avatar/plain/user(5)/cids(0)@jpeg",
+    "avatar": "https://bsky.public.url/img/avatar/plain/user(4)/cids(0)@jpeg",
     "description": "hi im bob label_me",
-    "did": "user(4)",
+    "did": "user(3)",
     "displayName": "bobby",
     "handle": "bob.test",
     "indexedAt": "1970-01-01T00:00:00.000Z",

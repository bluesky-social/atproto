import fs from 'fs/promises'
import { CID } from 'multiformats/cid'
import { AtUri } from '@atproto/uri'
import AtpAgent from '@atproto/api'
import * as Post from '../src/lexicon/types/app/bsky/feed/post'
import { adminAuth, CloseFn, paginateAll, runTestServer } from './_util'
import { BlobNotFoundError } from '@atproto/repo'
import AppContext from '../src/context'
<<<<<<< HEAD
import { TAKEDOWN } from '../src/lexicon/types/com/atproto/admin/moderationAction'
import { cidForCbor, TID } from '@atproto/common'
=======
import { TAKEDOWN } from '../src/lexicon/types/com/atproto/admin/defs'
>>>>>>> 006db844

const alice = {
  email: 'alice@test.com',
  handle: 'alice.test',
  did: '',
  password: 'alice-pass',
}
const bob = {
  email: 'bob@test.com',
  handle: 'bob.test',
  did: '',
  password: 'bob-pass',
}

describe('crud operations', () => {
  let ctx: AppContext
  let agent: AtpAgent
  let aliceAgent: AtpAgent
  let bobAgent: AtpAgent
  let close: CloseFn

  beforeAll(async () => {
    const server = await runTestServer({
      dbPostgresSchema: 'crud',
    })
    ctx = server.ctx
    close = server.close
    agent = new AtpAgent({ service: server.url })
    aliceAgent = new AtpAgent({ service: server.url })
    bobAgent = new AtpAgent({ service: server.url })
  })

  afterAll(async () => {
    await close()
  })

  it('registers users', async () => {
    const res = await agent.api.com.atproto.server.createAccount({
      email: alice.email,
      handle: alice.handle,
      password: alice.password,
    })
    aliceAgent.api.setHeader('authorization', `Bearer ${res.data.accessJwt}`)
    alice.did = res.data.did
    const res2 = await agent.api.com.atproto.server.createAccount({
      email: bob.email,
      handle: bob.handle,
      password: bob.password,
    })
    bobAgent.api.setHeader('authorization', `Bearer ${res2.data.accessJwt}`)
    bob.did = res2.data.did
  })

  it('describes repo', async () => {
    const description = await agent.api.com.atproto.repo.describeRepo({
      repo: alice.did,
    })
    expect(description.data.handle).toBe(alice.handle)
    expect(description.data.did).toBe(alice.did)
    const description2 = await agent.api.com.atproto.repo.describeRepo({
      repo: bob.did,
    })
    expect(description2.data.handle).toBe(bob.handle)
    expect(description2.data.did).toBe(bob.did)
  })

  let uri: AtUri
  it('creates records', async () => {
    const res = await aliceAgent.api.com.atproto.repo.createRecord({
      did: alice.did,
      collection: 'app.bsky.feed.post',
      record: {
        $type: 'app.bsky.feed.post',
        text: 'Hello, world!',
        createdAt: new Date().toISOString(),
      },
    })
    uri = new AtUri(res.data.uri)
    expect(res.data.uri).toBe(
      `at://${alice.did}/app.bsky.feed.post/${uri.rkey}`,
    )
  })

  it('lists records', async () => {
    const res1 = await agent.api.com.atproto.repo.listRecords({
      repo: alice.did,
      collection: 'app.bsky.feed.post',
    })
    expect(res1.data.records.length).toBe(1)
    expect(res1.data.records[0].uri).toBe(uri.toString())
    expect((res1.data.records[0].value as Post.Record).text).toBe(
      'Hello, world!',
    )

    const res2 = await agent.api.app.bsky.feed.post.list({
      repo: alice.did,
    })
    expect(res2.records.length).toBe(1)
    expect(res2.records[0].uri).toBe(uri.toString())
    expect(res2.records[0].value.text).toBe('Hello, world!')
  })

  it('gets records', async () => {
    const res1 = await agent.api.com.atproto.repo.getRecord({
      repo: alice.did,
      collection: 'app.bsky.feed.post',
      rkey: uri.rkey,
    })
    expect(res1.data.uri).toBe(uri.toString())
    expect((res1.data.value as Post.Record).text).toBe('Hello, world!')

    const res2 = await agent.api.app.bsky.feed.post.get({
      repo: alice.did,
      rkey: uri.rkey,
    })
    expect(res2.uri).toBe(uri.toString())
    expect(res2.value.text).toBe('Hello, world!')
  })

  it('deletes records', async () => {
    await aliceAgent.api.com.atproto.repo.deleteRecord({
      did: alice.did,
      collection: 'app.bsky.feed.post',
      rkey: uri.rkey,
    })
    const res1 = await agent.api.com.atproto.repo.listRecords({
      repo: alice.did,
      collection: 'app.bsky.feed.post',
    })
    expect(res1.data.records.length).toBe(0)
  })

  it('CRUDs records with the semantic sugars', async () => {
    const res1 = await aliceAgent.api.app.bsky.feed.post.create(
      { did: alice.did },
      {
        $type: 'app.bsky.feed.post',
        text: 'Hello, world!',
        createdAt: new Date().toISOString(),
      },
    )
    const uri = new AtUri(res1.uri)

    const res2 = await agent.api.app.bsky.feed.post.list({
      repo: alice.did,
    })
    expect(res2.records.length).toBe(1)

    await aliceAgent.api.app.bsky.feed.post.delete({
      did: alice.did,
      rkey: uri.rkey,
    })

    const res3 = await agent.api.app.bsky.feed.post.list({
      repo: alice.did,
    })
    expect(res3.records.length).toBe(0)
  })

  it('attaches images to a post', async () => {
    const file = await fs.readFile(
      'tests/image/fixtures/key-landscape-small.jpg',
    )
    const { data: image } = await aliceAgent.api.com.atproto.repo.uploadBlob(
      file,
      {
        encoding: 'image/jpeg',
      },
    )
    const imageCid = CID.parse(image.cid)
    // Expect blobstore not to have image yet
    await expect(ctx.blobstore.getBytes(imageCid)).rejects.toThrow(
      BlobNotFoundError,
    )
    // Associate image with post, image should be placed in blobstore
    const res = await aliceAgent.api.app.bsky.feed.post.create(
      { did: alice.did },
      {
        $type: 'app.bsky.feed.post',
        text: "Here's a key!",
        createdAt: new Date().toISOString(),
        embed: {
          $type: 'app.bsky.embed.images',
          images: [
            { image: { cid: image.cid, mimeType: 'image/jpeg' }, alt: '' },
          ],
        },
      },
    )
    // Ensure image is on post record
    const postUri = new AtUri(res.uri)
    const post = await aliceAgent.api.app.bsky.feed.post.get({
      rkey: postUri.rkey,
      repo: alice.did,
    })
    const images = post.value.embed?.images as { image: { cid: string } }[]
    expect(images.length).toEqual(1)
    expect(images[0].image.cid).toEqual(image.cid)
    // Ensure that the uploaded image is now in the blobstore, i.e. doesn't throw BlobNotFoundError
    await ctx.blobstore.getBytes(imageCid)
    // Cleanup
    await aliceAgent.api.app.bsky.feed.post.delete({
      rkey: postUri.rkey,
      did: alice.did,
    })
  })

  it('creates records with the correct key described by the schema', async () => {
    const res1 = await aliceAgent.api.app.bsky.actor.profile.create(
      { did: alice.did },
      {
        displayName: 'alice',
        createdAt: new Date().toISOString(),
      },
    )
    const uri = new AtUri(res1.uri)
    expect(uri.rkey).toBe('self')
  })

  describe('crud races', () => {
    let uris: AtUri[]
    it('handles races on add', async () => {
      const COUNT = 100
      const postTexts: string[] = []
      for (let i = 0; i < COUNT; i++) {
        postTexts.push(`post-${i}`)
      }
      const responses = await Promise.all(
        postTexts.map((text) =>
          aliceAgent.api.app.bsky.feed.post.create(
            { did: alice.did },
            {
              text,
              createdAt: new Date().toISOString(),
            },
          ),
        ),
      )

      uris = responses.map((resp) => new AtUri(resp.uri))

      for (let i = 0; i < uris.length; i++) {
        const uri = uris[i]
        const got = await aliceAgent.api.com.atproto.repo.getRecord({
          repo: alice.did,
          collection: uri.collection,
          rkey: uri.rkey,
        })
        // @ts-ignore
        expect(got.data.value.text).toEqual(`post-${i}`)
      }
    })

    it('handles races on del', async () => {
      await Promise.all(
        uris.map((uri) =>
          aliceAgent.api.app.bsky.feed.post.delete({
            did: alice.did,
            rkey: uri.rkey,
          }),
        ),
      )
      for (const uri of uris) {
        await expect(
          aliceAgent.api.com.atproto.repo.getRecord({
            repo: alice.did,
            collection: uri.collection,
            rkey: uri.rkey,
          }),
        ).rejects.toThrow(Error)
      }
    })
  })

  describe('paginates', () => {
    let uri1: AtUri
    let uri2: AtUri
    let uri3: AtUri
    let uri4: AtUri
    let uri5: AtUri

    beforeAll(async () => {
      const createPost = async (text: string) => {
        const res = await aliceAgent.api.app.bsky.feed.post.create(
          { did: alice.did },
          {
            $type: 'app.bsky.feed.post',
            text,
            createdAt: new Date().toISOString(),
          },
        )
        return new AtUri(res.uri)
      }
      uri1 = await createPost('Post 1')
      uri2 = await createPost('Post 2')
      uri3 = await createPost('Post 3')
      uri4 = await createPost('Post 4')
      uri5 = await createPost('Post 5')
    })

    afterAll(async () => {
      await Promise.all(
        [uri1, uri2, uri3, uri4, uri5].map((uri) =>
          aliceAgent.api.app.bsky.feed.post.delete({
            did: alice.did,
            rkey: uri.rkey,
          }),
        ),
      )
    })

    it('in forwards order', async () => {
      const results = (results) => results.flatMap((res) => res.records)
      const paginator = async (cursor?: string) => {
        const res = await agent.api.app.bsky.feed.post.list({
          repo: alice.did,
          rkeyEnd: cursor,
          limit: 2,
        })
        return res
      }

      const paginatedAll = await paginateAll(paginator)
      paginatedAll.forEach((res) =>
        expect(res.records.length).toBeLessThanOrEqual(2),
      )

      const full = await agent.api.app.bsky.feed.post.list({
        repo: alice.did,
      })

      expect(full.records.length).toEqual(5)
      expect(results(paginatedAll)).toEqual(results([full]))
    })

    it('in reverse order', async () => {
      const results = (results) => results.flatMap((res) => res.records)
      const paginator = async (cursor?: string) => {
        const res = await agent.api.app.bsky.feed.post.list({
          repo: alice.did,
          reverse: true,
          rkeyStart: cursor,
          limit: 2,
        })
        return res
      }

      const paginatedAll = await paginateAll(paginator)
      paginatedAll.forEach((res) =>
        expect(res.records.length).toBeLessThanOrEqual(2),
      )

      const full = await agent.api.app.bsky.feed.post.list({
        repo: alice.did,
        reverse: true,
      })

      expect(full.records.length).toEqual(5)
      expect(results(paginatedAll)).toEqual(results([full]))
    })

    it('between two records', async () => {
      const list = await agent.api.app.bsky.feed.post.list({
        repo: alice.did,
        rkeyStart: uri1.rkey,
        rkeyEnd: uri5.rkey,
      })
      expect(list.records.length).toBe(3)
      expect(list.records[0].uri).toBe(uri4.toString())
      expect(list.records[1].uri).toBe(uri3.toString())
      expect(list.records[2].uri).toBe(uri2.toString())
    })

    it('reverses', async () => {
      const forwards = await agent.api.app.bsky.feed.post.list({
        repo: alice.did,
      })
      const reverse = await agent.api.app.bsky.feed.post.list({
        repo: alice.did,
        reverse: true,
      })
      expect(forwards.cursor).toEqual(uri1.rkey)
      expect(reverse.cursor).toEqual(uri5.rkey)
      expect(forwards.records.length).toEqual(5)
      expect(reverse.records.length).toEqual(5)
      expect(forwards.records.reverse()).toEqual(reverse.records)
    })
  })

  // Validation
  // --------------

  it('defaults an undefined $type on records', async () => {
    const res = await aliceAgent.api.com.atproto.repo.createRecord({
      did: alice.did,
      collection: 'app.bsky.feed.post',
      record: {
        text: 'blah',
        createdAt: new Date().toISOString(),
      },
    })
    const uri = new AtUri(res.data.uri)
    const got = await agent.api.com.atproto.repo.getRecord({
      repo: alice.did,
      collection: uri.collection,
      rkey: uri.rkey,
    })
    expect(got.data.value['$type']).toBe(uri.collection)
  })

  it('requires the schema to be known if validating', async () => {
    const prom = aliceAgent.api.com.atproto.repo.createRecord({
      did: alice.did,
      collection: 'com.example.foobar',
      record: { $type: 'com.example.foobar' },
    })
    await expect(prom).rejects.toThrow(
      'Lexicon not found: lex:com.example.foobar',
    )
  })

  it('requires the $type to match the schema', async () => {
    await expect(
      aliceAgent.api.com.atproto.repo.createRecord({
        did: alice.did,
        collection: 'app.bsky.feed.post',
        record: { $type: 'app.bsky.feed.like' },
      }),
    ).rejects.toThrow(
      'Invalid $type: expected app.bsky.feed.post, got app.bsky.feed.like',
    )
  })

  it('validates the record on write', async () => {
    await expect(
      aliceAgent.api.com.atproto.repo.createRecord({
        did: alice.did,
        collection: 'app.bsky.feed.post',
        record: { $type: 'app.bsky.feed.post' },
      }),
    ).rejects.toThrow(
      'Invalid app.bsky.feed.post record: Record must have the property "text"',
    )
  })

  it('prevents duplicate likes', async () => {
    const now = new Date().toISOString()
    const uriA = AtUri.make(bob.did, 'app.bsky.feed.post', TID.nextStr())
    const cidA = await cidForCbor({ post: 'a' })
    const uriB = AtUri.make(bob.did, 'app.bsky.feed.post', TID.nextStr())
    const cidB = await cidForCbor({ post: 'b' })

    const { data: like1 } = await aliceAgent.api.com.atproto.repo.createRecord({
      did: alice.did,
      collection: 'app.bsky.feed.like',
      record: {
        $type: 'app.bsky.feed.like',
        subject: { uri: uriA.toString(), cid: cidA.toString() },
        createdAt: now,
      },
    })
    const { data: like2 } = await aliceAgent.api.com.atproto.repo.createRecord({
      did: alice.did,
      collection: 'app.bsky.feed.like',
      record: {
        $type: 'app.bsky.feed.like',
        subject: { uri: uriB.toString(), cid: cidB.toString() },
        createdAt: now,
      },
    })
    const { data: like3 } = await aliceAgent.api.com.atproto.repo.createRecord({
      did: alice.did,
      collection: 'app.bsky.feed.like',
      record: {
        $type: 'app.bsky.feed.like',
        subject: { uri: uriA.toString(), cid: cidA.toString() },
        createdAt: now,
      },
    })

    const getLike1 = aliceAgent.api.com.atproto.repo.getRecord({
      repo: alice.did,
      collection: 'app.bsky.feed.like',
      rkey: new AtUri(like1.uri).rkey,
    })

    await expect(getLike1).rejects.toThrow('Could not locate record:')

    const getLike2 = aliceAgent.api.com.atproto.repo.getRecord({
      repo: alice.did,
      collection: 'app.bsky.feed.like',
      rkey: new AtUri(like2.uri).rkey,
    })

    await expect(getLike2).resolves.toBeDefined()

    const getLike3 = aliceAgent.api.com.atproto.repo.getRecord({
      repo: alice.did,
      collection: 'app.bsky.feed.like',
      rkey: new AtUri(like3.uri).rkey,
    })

    await expect(getLike3).resolves.toBeDefined()
  })

  it('prevents duplicate reposts', async () => {
    const now = new Date().toISOString()
    const uriA = AtUri.make(bob.did, 'app.bsky.feed.post', TID.nextStr())
    const cidA = await cidForCbor({ post: 'a' })
    const uriB = AtUri.make(bob.did, 'app.bsky.feed.post', TID.nextStr())
    const cidB = await cidForCbor({ post: 'b' })

    const { data: repost1 } =
      await aliceAgent.api.com.atproto.repo.createRecord({
        did: alice.did,
        collection: 'app.bsky.feed.repost',
        record: {
          $type: 'app.bsky.feed.repost',
          subject: { uri: uriA.toString(), cid: cidA.toString() },
          createdAt: now,
        },
      })
    const { data: repost2 } =
      await aliceAgent.api.com.atproto.repo.createRecord({
        did: alice.did,
        collection: 'app.bsky.feed.repost',
        record: {
          $type: 'app.bsky.feed.repost',
          subject: { uri: uriB.toString(), cid: cidB.toString() },
          createdAt: now,
        },
      })
    const { data: repost3 } =
      await aliceAgent.api.com.atproto.repo.createRecord({
        did: alice.did,
        collection: 'app.bsky.feed.repost',
        record: {
          $type: 'app.bsky.feed.repost',
          subject: { uri: uriA.toString(), cid: cidA.toString() },
          createdAt: now,
        },
      })

    const getRepost1 = aliceAgent.api.com.atproto.repo.getRecord({
      repo: alice.did,
      collection: 'app.bsky.feed.repost',
      rkey: new AtUri(repost1.uri).rkey,
    })

    await expect(getRepost1).rejects.toThrow('Could not locate record:')

    const getRepost2 = aliceAgent.api.com.atproto.repo.getRecord({
      repo: alice.did,
      collection: 'app.bsky.feed.repost',
      rkey: new AtUri(repost2.uri).rkey,
    })

    await expect(getRepost2).resolves.toBeDefined()

    const getRepost3 = aliceAgent.api.com.atproto.repo.getRecord({
      repo: alice.did,
      collection: 'app.bsky.feed.repost',
      rkey: new AtUri(repost3.uri).rkey,
    })

    await expect(getRepost3).resolves.toBeDefined()
  })

  it('prevents duplicate follows', async () => {
    const now = new Date().toISOString()

    const { data: follow1 } =
      await aliceAgent.api.com.atproto.repo.createRecord({
        did: alice.did,
        collection: 'app.bsky.graph.follow',
        record: {
          $type: 'app.bsky.graph.follow',
          subject: bob.did,
          createdAt: now,
        },
      })
    const { data: follow2 } = await bobAgent.api.com.atproto.repo.createRecord({
      did: bob.did,
      collection: 'app.bsky.graph.follow',
      record: {
        $type: 'app.bsky.graph.follow',
        subject: alice.did,
        createdAt: now,
      },
    })
    const { data: follow3 } =
      await aliceAgent.api.com.atproto.repo.createRecord({
        did: alice.did,
        collection: 'app.bsky.graph.follow',
        record: {
          $type: 'app.bsky.graph.follow',
          subject: bob.did,
          createdAt: now,
        },
      })

    const getFollow1 = aliceAgent.api.com.atproto.repo.getRecord({
      repo: alice.did,
      collection: 'app.bsky.graph.follow',
      rkey: new AtUri(follow1.uri).rkey,
    })

    await expect(getFollow1).rejects.toThrow('Could not locate record:')

    const getFollow2 = aliceAgent.api.com.atproto.repo.getRecord({
      repo: bob.did,
      collection: 'app.bsky.graph.follow',
      rkey: new AtUri(follow2.uri).rkey,
    })

    await expect(getFollow2).resolves.toBeDefined()

    const getFollow3 = aliceAgent.api.com.atproto.repo.getRecord({
      repo: alice.did,
      collection: 'app.bsky.graph.follow',
      rkey: new AtUri(follow3.uri).rkey,
    })

    await expect(getFollow3).resolves.toBeDefined()
  })

  // Moderation
  // --------------

  it("doesn't serve taken-down record", async () => {
    const created = await aliceAgent.api.app.bsky.feed.post.create(
      { did: alice.did },
      {
        $type: 'app.bsky.feed.post',
        text: 'Hello, world!',
        createdAt: new Date().toISOString(),
      },
    )
    const postUri = new AtUri(created.uri)
    const post = await agent.api.app.bsky.feed.post.get({
      repo: alice.did,
      rkey: postUri.rkey,
    })
    const posts = await agent.api.app.bsky.feed.post.list({ repo: alice.did })
    expect(posts.records.map((r) => r.uri)).toContain(post.uri)

    const { data: action } =
      await agent.api.com.atproto.admin.takeModerationAction(
        {
          action: TAKEDOWN,
          subject: {
            $type: 'com.atproto.repo.recordRef',
            uri: postUri.toString(),
          },
          createdBy: 'did:example:admin',
          reason: 'Y',
        },
        {
          encoding: 'application/json',
          headers: { authorization: adminAuth() },
        },
      )

    const postTakedownPromise = agent.api.app.bsky.feed.post.get({
      repo: alice.did,
      rkey: postUri.rkey,
    })
    await expect(postTakedownPromise).rejects.toThrow('Could not locate record')
    const postsTakedown = await agent.api.app.bsky.feed.post.list({
      repo: alice.did,
    })
    expect(postsTakedown.records.map((r) => r.uri)).not.toContain(post.uri)

    // Cleanup
    await agent.api.com.atproto.admin.reverseModerationAction(
      {
        id: action.id,
        createdBy: 'did:example:admin',
        reason: 'Y',
      },
      {
        encoding: 'application/json',
        headers: { authorization: adminAuth() },
      },
    )
  })
})<|MERGE_RESOLUTION|>--- conflicted
+++ resolved
@@ -2,16 +2,12 @@
 import { CID } from 'multiformats/cid'
 import { AtUri } from '@atproto/uri'
 import AtpAgent from '@atproto/api'
+import { cidForCbor, TID } from '@atproto/common'
+import { BlobNotFoundError } from '@atproto/repo'
 import * as Post from '../src/lexicon/types/app/bsky/feed/post'
 import { adminAuth, CloseFn, paginateAll, runTestServer } from './_util'
-import { BlobNotFoundError } from '@atproto/repo'
 import AppContext from '../src/context'
-<<<<<<< HEAD
-import { TAKEDOWN } from '../src/lexicon/types/com/atproto/admin/moderationAction'
-import { cidForCbor, TID } from '@atproto/common'
-=======
 import { TAKEDOWN } from '../src/lexicon/types/com/atproto/admin/defs'
->>>>>>> 006db844
 
 const alice = {
   email: 'alice@test.com',

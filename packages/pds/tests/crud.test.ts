--- conflicted
+++ resolved
@@ -1153,15 +1153,6 @@
     const posts = await agent.api.app.bsky.feed.post.list({ repo: alice.did })
     expect(posts.records.map((r) => r.uri)).toContain(post.uri)
 
-<<<<<<< HEAD
-    await agent.api.com.atproto.admin.updateSubjectState(
-      {
-        subject: {
-          $type: 'com.atproto.repo.strongRef',
-          uri: created.uri,
-          cid: created.cid,
-        },
-=======
     const subject = {
       $type: 'com.atproto.repo.strongRef',
       uri: created.uri,
@@ -1170,7 +1161,6 @@
     await agent.api.com.atproto.admin.updateSubjectStatus(
       {
         subject,
->>>>>>> 09832aed
         takedown: { applied: true },
       },
       {
@@ -1190,19 +1180,9 @@
     expect(postsTakedown.records.map((r) => r.uri)).not.toContain(post.uri)
 
     // Cleanup
-<<<<<<< HEAD
-    await agent.api.com.atproto.admin.updateSubjectState(
-      {
-        subject: {
-          $type: 'com.atproto.repo.strongRef',
-          uri: created.uri,
-          cid: created.cid,
-        },
-=======
     await agent.api.com.atproto.admin.updateSubjectStatus(
       {
         subject,
->>>>>>> 09832aed
         takedown: { applied: false },
       },
       {
@@ -1216,14 +1196,6 @@
     const posts = await agent.api.app.bsky.feed.post.list({ repo: alice.did })
     expect(posts.records.length).toBeGreaterThan(0)
 
-<<<<<<< HEAD
-    await agent.api.com.atproto.admin.updateSubjectState(
-      {
-        subject: {
-          $type: 'com.atproto.admin.defs#repoRef',
-          did: alice.did,
-        },
-=======
     const subject = {
       $type: 'com.atproto.admin.defs#repoRef',
       did: alice.did,
@@ -1232,7 +1204,6 @@
     await agent.api.com.atproto.admin.updateSubjectStatus(
       {
         subject,
->>>>>>> 09832aed
         takedown: { applied: true },
       },
       {
@@ -1247,18 +1218,9 @@
     await expect(tryListPosts).rejects.toThrow(/Could not find repo/)
 
     // Cleanup
-<<<<<<< HEAD
-    await agent.api.com.atproto.admin.updateSubjectState(
-      {
-        subject: {
-          $type: 'com.atproto.admin.defs#repoRef',
-          did: alice.did,
-        },
-=======
     await agent.api.com.atproto.admin.updateSubjectStatus(
       {
         subject,
->>>>>>> 09832aed
         takedown: { applied: false },
       },
       {

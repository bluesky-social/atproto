import fs from 'fs/promises'
import { AtUri } from '@atproto/syntax'
import AtpAgent from '@atproto/api'
import { BlobRef } from '@atproto/lexicon'
import { TestNetworkNoAppView } from '@atproto/dev-env'
import * as createRecord from '@atproto/api/src/client/types/com/atproto/repo/createRecord'
import * as putRecord from '@atproto/api/src/client/types/com/atproto/repo/putRecord'
import * as deleteRecord from '@atproto/api/src/client/types/com/atproto/repo/deleteRecord'
import * as applyWrites from '@atproto/api/src/client/types/com/atproto/repo/applyWrites'
import { cidForCbor, TID, ui8ToArrayBuffer } from '@atproto/common'
import { BlobNotFoundError } from '@atproto/repo'
import { defaultFetchHandler } from '@atproto/xrpc'
import * as Post from '../src/lexicon/types/app/bsky/feed/post'
import { paginateAll } from './_util'
import AppContext from '../src/context'
import { ids } from '../src/lexicon/lexicons'

const alice = {
  email: 'alice@test.com',
  handle: 'alice.test',
  did: '',
  password: 'alice-pass',
}
const bob = {
  email: 'bob@test.com',
  handle: 'bob.test',
  did: '',
  password: 'bob-pass',
}

describe('crud operations', () => {
  let network: TestNetworkNoAppView
  let ctx: AppContext
  let agent: AtpAgent
  let aliceAgent: AtpAgent
  let bobAgent: AtpAgent

  beforeAll(async () => {
    network = await TestNetworkNoAppView.create({
      dbPostgresSchema: 'crud',
    })
    ctx = network.pds.ctx
    agent = network.pds.getClient()
    aliceAgent = network.pds.getClient()
    bobAgent = network.pds.getClient()
  })

  afterAll(async () => {
    await network.close()
  })

  it('registers users', async () => {
    const res = await agent.api.com.atproto.server.createAccount({
      email: alice.email,
      handle: alice.handle,
      password: alice.password,
    })
    aliceAgent.api.setHeader('authorization', `Bearer ${res.data.accessJwt}`)
    alice.did = res.data.did
    const res2 = await agent.api.com.atproto.server.createAccount({
      email: bob.email,
      handle: bob.handle,
      password: bob.password,
    })
    bobAgent.api.setHeader('authorization', `Bearer ${res2.data.accessJwt}`)
    bob.did = res2.data.did
  })

  it('describes repo', async () => {
    const description = await agent.api.com.atproto.repo.describeRepo({
      repo: alice.did,
    })
    expect(description.data.handle).toBe(alice.handle)
    expect(description.data.did).toBe(alice.did)
    const description2 = await agent.api.com.atproto.repo.describeRepo({
      repo: bob.did,
    })
    expect(description2.data.handle).toBe(bob.handle)
    expect(description2.data.did).toBe(bob.did)
  })

  let uri: AtUri
  it('creates records', async () => {
    const res = await aliceAgent.api.com.atproto.repo.createRecord({
      repo: alice.did,
      collection: 'app.bsky.feed.post',
      record: {
        $type: 'app.bsky.feed.post',
        text: 'Hello, world!',
        createdAt: new Date().toISOString(),
      },
    })
    uri = new AtUri(res.data.uri)
    expect(res.data.uri).toBe(
      `at://${alice.did}/app.bsky.feed.post/${uri.rkey}`,
    )
  })

  it('lists records', async () => {
    const res1 = await agent.api.com.atproto.repo.listRecords({
      repo: alice.did,
      collection: 'app.bsky.feed.post',
    })
    expect(res1.data.records.length).toBe(1)
    expect(res1.data.records[0].uri).toBe(uri.toString())
    expect((res1.data.records[0].value as Post.Record).text).toBe(
      'Hello, world!',
    )

    const res2 = await agent.api.app.bsky.feed.post.list({
      repo: alice.did,
    })
    expect(res2.records.length).toBe(1)
    expect(res2.records[0].uri).toBe(uri.toString())
    expect(res2.records[0].value.text).toBe('Hello, world!')
  })

  it('gets records', async () => {
    const res1 = await agent.api.com.atproto.repo.getRecord({
      repo: alice.did,
      collection: 'app.bsky.feed.post',
      rkey: uri.rkey,
    })
    expect(res1.data.uri).toBe(uri.toString())
    expect((res1.data.value as Post.Record).text).toBe('Hello, world!')

    const res2 = await agent.api.app.bsky.feed.post.get({
      repo: alice.did,
      rkey: uri.rkey,
    })
    expect(res2.uri).toBe(uri.toString())
    expect(res2.value.text).toBe('Hello, world!')
  })

  it('deletes records', async () => {
    await aliceAgent.api.com.atproto.repo.deleteRecord({
      repo: alice.did,
      collection: 'app.bsky.feed.post',
      rkey: uri.rkey,
    })
    const res1 = await agent.api.com.atproto.repo.listRecords({
      repo: alice.did,
      collection: 'app.bsky.feed.post',
    })
    expect(res1.data.records.length).toBe(0)
  })

  it('CRUDs records with the semantic sugars', async () => {
    const res1 = await aliceAgent.api.app.bsky.feed.post.create(
      { repo: alice.did },
      {
        $type: 'app.bsky.feed.post',
        text: 'Hello, world!',
        createdAt: new Date().toISOString(),
      },
    )
    const uri = new AtUri(res1.uri)

    const res2 = await agent.api.app.bsky.feed.post.list({
      repo: alice.did,
    })
    expect(res2.records.length).toBe(1)

    await aliceAgent.api.app.bsky.feed.post.delete({
      repo: alice.did,
      rkey: uri.rkey,
    })

    const res3 = await agent.api.app.bsky.feed.post.list({
      repo: alice.did,
    })
    expect(res3.records.length).toBe(0)
  })

  it('attaches images to a post', async () => {
    const file = await fs.readFile('tests/sample-img/key-landscape-small.jpg')
    const uploadedRes = await aliceAgent.api.com.atproto.repo.uploadBlob(file, {
      encoding: 'image/jpeg',
    })
    const uploaded = uploadedRes.data.blob
    // Expect blobstore not to have image yet
    await expect(ctx.blobstore.getBytes(uploaded.ref)).rejects.toThrow(
      BlobNotFoundError,
    )
    // Associate image with post, image should be placed in blobstore
    const res = await aliceAgent.api.app.bsky.feed.post.create(
      { repo: alice.did },
      {
        $type: 'app.bsky.feed.post',
        text: "Here's a key!",
        createdAt: new Date().toISOString(),
        embed: {
          $type: 'app.bsky.embed.images',
          images: [{ image: uploaded, alt: '' }],
        },
      },
    )
    // Ensure image is on post record
    const postUri = new AtUri(res.uri)
    const post = await aliceAgent.api.app.bsky.feed.post.get({
      rkey: postUri.rkey,
      repo: alice.did,
    })
    const images = post.value.embed?.images as { image: BlobRef }[]
    expect(images.length).toEqual(1)
    expect(uploaded.ref.equals(images[0].image.ref)).toBeTruthy()
    // Ensure that the uploaded image is now in the blobstore, i.e. doesn't throw BlobNotFoundError
    await ctx.blobstore.getBytes(uploaded.ref)
    // Cleanup
    await aliceAgent.api.app.bsky.feed.post.delete({
      rkey: postUri.rkey,
      repo: alice.did,
    })
  })

  it('creates records with the correct key described by the schema', async () => {
    const res1 = await aliceAgent.api.app.bsky.actor.profile.create(
      { repo: alice.did },
      {
        displayName: 'alice',
        createdAt: new Date().toISOString(),
      },
    )
    const uri = new AtUri(res1.uri)
    expect(uri.rkey).toBe('self')
  })

  describe('paginates', () => {
    let uri1: AtUri
    let uri2: AtUri
    let uri3: AtUri
    let uri4: AtUri
    let uri5: AtUri

    beforeAll(async () => {
      const createPost = async (text: string) => {
        const res = await aliceAgent.api.app.bsky.feed.post.create(
          { repo: alice.did },
          {
            $type: 'app.bsky.feed.post',
            text,
            createdAt: new Date().toISOString(),
          },
        )
        return new AtUri(res.uri)
      }
      uri1 = await createPost('Post 1')
      uri2 = await createPost('Post 2')
      uri3 = await createPost('Post 3')
      uri4 = await createPost('Post 4')
      uri5 = await createPost('Post 5')
    })

    afterAll(async () => {
      for (const uri of [uri1, uri2, uri3, uri4, uri5]) {
        await aliceAgent.api.app.bsky.feed.post.delete({
          repo: alice.did,
          rkey: uri.rkey,
        })
      }
    })

    it('in forwards order', async () => {
      const results = (results) => results.flatMap((res) => res.records)
      const paginator = async (cursor?: string) => {
        const res = await agent.api.app.bsky.feed.post.list({
          repo: alice.did,
          cursor,
          limit: 2,
        })
        return res
      }

      const paginatedAll = await paginateAll(paginator)
      paginatedAll.forEach((res) =>
        expect(res.records.length).toBeLessThanOrEqual(2),
      )

      const full = await agent.api.app.bsky.feed.post.list({
        repo: alice.did,
      })

      expect(full.records.length).toEqual(5)
      expect(results(paginatedAll)).toEqual(results([full]))
    })

    it('in reverse order', async () => {
      const results = (results) => results.flatMap((res) => res.records)
      const paginator = async (cursor?: string) => {
        const res = await agent.api.app.bsky.feed.post.list({
          repo: alice.did,
          reverse: true,
          cursor,
          limit: 2,
        })
        return res
      }

      const paginatedAll = await paginateAll(paginator)
      paginatedAll.forEach((res) =>
        expect(res.records.length).toBeLessThanOrEqual(2),
      )

      const full = await agent.api.app.bsky.feed.post.list({
        repo: alice.did,
        reverse: true,
      })

      expect(full.records.length).toEqual(5)
      expect(results(paginatedAll)).toEqual(results([full]))
    })

    it('reverses', async () => {
      const forwards = await agent.api.app.bsky.feed.post.list({
        repo: alice.did,
      })
      const reverse = await agent.api.app.bsky.feed.post.list({
        repo: alice.did,
        reverse: true,
      })
      expect(forwards.cursor).toEqual(uri1.rkey)
      expect(reverse.cursor).toEqual(uri5.rkey)
      expect(forwards.records.length).toEqual(5)
      expect(reverse.records.length).toEqual(5)
      expect(forwards.records.reverse()).toEqual(reverse.records)
    })
  })

  describe('deleteRecord', () => {
    it('deletes a record if it exists', async () => {
      const { repo } = aliceAgent.api.com.atproto
      const { data: post } = await repo.createRecord({
        repo: alice.did,
        collection: ids.AppBskyFeedPost,
        record: { text: 'post', createdAt: new Date().toISOString() },
      })
      const uri = new AtUri(post.uri)
      await repo.deleteRecord({
        repo: uri.host,
        collection: uri.collection,
        rkey: uri.rkey,
      })
      const checkPost = repo.getRecord({
        repo: uri.host,
        collection: uri.collection,
        rkey: uri.rkey,
      })
      await expect(checkPost).rejects.toThrow('Could not locate record')
    })

    it("no-ops if record doesn't exist", async () => {
      const { repo } = aliceAgent.api.com.atproto
      const { data: post } = await repo.createRecord({
        repo: alice.did,
        collection: ids.AppBskyFeedPost,
        record: { text: 'post', createdAt: new Date().toISOString() },
      })
      const uri = new AtUri(post.uri)
      await repo.deleteRecord({
        repo: uri.host,
        collection: uri.collection,
        rkey: uri.rkey,
      })
      const checkPost = repo.getRecord({
        repo: uri.host,
        collection: uri.collection,
        rkey: uri.rkey,
      })
      await expect(checkPost).rejects.toThrow('Could not locate record')
      const attemptDelete = repo.deleteRecord({
        repo: uri.host,
        collection: uri.collection,
        rkey: uri.rkey,
      })
      await expect(attemptDelete).resolves.toBeDefined()
    })

    it('does not delete the underlying block if it is referenced elsewhere', async () => {
      const { repo } = aliceAgent.api.com.atproto
      const record = { text: 'post', createdAt: new Date().toISOString() }
      const { data: post1 } = await repo.createRecord({
        repo: alice.did,
        collection: ids.AppBskyFeedPost,
        record,
      })
      const { data: post2 } = await repo.createRecord({
        repo: alice.did,
        collection: ids.AppBskyFeedPost,
        record,
      })
      const uri1 = new AtUri(post1.uri)
      await repo.deleteRecord({
        repo: uri1.host,
        collection: uri1.collection,
        rkey: uri1.rkey,
      })
      const uri2 = new AtUri(post2.uri)
      const checkPost2 = await repo.getRecord({
        repo: uri2.host,
        collection: uri2.collection,
        rkey: uri2.rkey,
      })
      expect(checkPost2).toBeDefined()
      expect(checkPost2.data.value).toMatchObject(record)
    })
  })

  describe('putRecord', () => {
    const profilePath = {
      collection: ids.AppBskyActorProfile,
      rkey: 'self',
    }

    it("creates a new record if it doesn't already exist", async () => {
      const { repo } = bobAgent.api.com.atproto
      const exists = repo.getRecord({ ...profilePath, repo: bob.did })
      await expect(exists).rejects.toThrow('Could not locate record')

      const { data: put } = await repo.putRecord({
        ...profilePath,
        repo: bob.did,
        record: {
          displayName: 'Robert',
        },
      })
      expect(put.uri).toEqual(`at://${bob.did}/${ids.AppBskyActorProfile}/self`)

      const { data: profile } = await repo.getRecord({
        ...profilePath,
        repo: bob.did,
      })
      expect(profile.value).toEqual({
        $type: ids.AppBskyActorProfile,
        displayName: 'Robert',
      })
    })

    it('updates a record if it already exists', async () => {
      const { repo } = bobAgent.api.com.atproto
      const { data: put } = await repo.putRecord({
        ...profilePath,
        repo: bob.did,
        record: {
          displayName: 'Robert',
          description: 'Dog lover',
        },
      })
      expect(put.uri).toEqual(`at://${bob.did}/${ids.AppBskyActorProfile}/self`)

      const { data: profile } = await repo.getRecord({
        ...profilePath,
        repo: bob.did,
      })
      expect(profile.value).toEqual({
        $type: ids.AppBskyActorProfile,
        displayName: 'Robert',
        description: 'Dog lover',
      })
    })

    it('temporarily only allows updates to profile', async () => {
      const { repo } = bobAgent.api.com.atproto
      const put = await repo.putRecord({
        repo: bob.did,
        collection: ids.AppBskyGraphFollow,
        rkey: TID.nextStr(),
        record: {
          subject: alice.did,
          createdAt: new Date().toISOString(),
        },
      })
      const edit = repo.putRecord({
        repo: bob.did,
        collection: ids.AppBskyGraphFollow,
        rkey: new AtUri(put.data.uri).rkey,
        record: {
          subject: bob.did,
          createdAt: new Date().toISOString(),
        },
      })

      await expect(edit).rejects.toThrow(
        'Temporarily only accepting updates for collections: app.bsky.actor.profile, app.bsky.graph.list, app.bsky.feed.generator',
      )
    })

    it('fails on user mismatch', async () => {
      const { repo } = aliceAgent.api.com.atproto
      const put = repo.putRecord({
        repo: bob.did,
        collection: ids.AppBskyGraphFollow,
        rkey: TID.nextStr(),
        record: {
          subject: alice.did,
          createdAt: new Date().toISOString(),
        },
      })
      await expect(put).rejects.toThrow('Authentication Required')
    })

    it('fails on invalid record', async () => {
      const { repo } = bobAgent.api.com.atproto
      const put = repo.putRecord({
        ...profilePath,
        repo: bob.did,
        record: {
          displayName: 'Robert',
          description: 3.141,
        },
      })
      await expect(put).rejects.toThrow(
        'Invalid app.bsky.actor.profile record: Record/description must be a string',
      )
      const { data: profile } = await repo.getRecord({
        ...profilePath,
        repo: bob.did,
      })
      expect(profile.value).toEqual({
        $type: ids.AppBskyActorProfile,
        displayName: 'Robert',
        description: 'Dog lover',
      })
    })
  })

  // Validation
  // --------------

  it('defaults an undefined $type on records', async () => {
    const res = await aliceAgent.api.com.atproto.repo.createRecord({
      repo: alice.did,
      collection: 'app.bsky.feed.post',
      record: {
        text: 'blah',
        createdAt: new Date().toISOString(),
      },
    })
    const uri = new AtUri(res.data.uri)
    const got = await agent.api.com.atproto.repo.getRecord({
      repo: alice.did,
      collection: uri.collection,
      rkey: uri.rkey,
    })
    expect(got.data.value['$type']).toBe(uri.collection)
  })

  it('requires the schema to be known if validating', async () => {
    const prom = aliceAgent.api.com.atproto.repo.createRecord({
      repo: alice.did,
      collection: 'com.example.foobar',
      record: { $type: 'com.example.foobar' },
    })
    await expect(prom).rejects.toThrow(
      'Lexicon not found: lex:com.example.foobar',
    )
  })

  it('requires the $type to match the schema', async () => {
    await expect(
      aliceAgent.api.com.atproto.repo.createRecord({
        repo: alice.did,
        collection: 'app.bsky.feed.post',
        record: { $type: 'app.bsky.feed.like' },
      }),
    ).rejects.toThrow(
      'Invalid $type: expected app.bsky.feed.post, got app.bsky.feed.like',
    )
  })

  it('validates the record on write', async () => {
    await expect(
      aliceAgent.api.com.atproto.repo.createRecord({
        repo: alice.did,
        collection: 'app.bsky.feed.post',
        record: { $type: 'app.bsky.feed.post' },
      }),
    ).rejects.toThrow(
      'Invalid app.bsky.feed.post record: Record must have the property "text"',
    )
  })

  describe('compare-and-swap', () => {
    let recordCount = 0 // Ensures unique cids
    const postRecord = () => ({
      text: `post (${++recordCount})`,
      createdAt: new Date().toISOString(),
    })
    const profileRecord = () => ({
      displayName: `ali (${++recordCount})`,
    })

    it('createRecord succeeds on proper commit cas', async () => {
      const { repo, sync } = aliceAgent.api.com.atproto
      const { data: commit } = await sync.getLatestCommit({ did: alice.did })
      const { data: post } = await repo.createRecord({
        repo: alice.did,
        collection: ids.AppBskyFeedPost,
        swapCommit: commit.cid,
        record: postRecord(),
      })
      const uri = new AtUri(post.uri)
      const checkPost = repo.getRecord({
        repo: uri.host,
        collection: uri.collection,
        rkey: uri.rkey,
      })
      await expect(checkPost).resolves.toBeDefined()
    })

    it('createRecord fails on bad commit cas', async () => {
      const { repo, sync } = aliceAgent.api.com.atproto
      const { data: staleCommit } = await sync.getLatestCommit({
        did: alice.did,
      })
      // Update repo, change head
      await repo.createRecord({
        repo: alice.did,
        collection: ids.AppBskyFeedPost,
        record: postRecord(),
      })
      const attemptCreate = repo.createRecord({
        repo: alice.did,
        collection: ids.AppBskyFeedPost,
        swapCommit: staleCommit.cid,
        record: postRecord(),
      })
      await expect(attemptCreate).rejects.toThrow(createRecord.InvalidSwapError)
    })

    it('deleteRecord succeeds on proper commit cas', async () => {
      const { repo, sync } = aliceAgent.api.com.atproto
      const { data: post } = await repo.createRecord({
        repo: alice.did,
        collection: ids.AppBskyFeedPost,
        record: postRecord(),
      })
      const { data: commit } = await sync.getLatestCommit({ did: alice.did })
      const uri = new AtUri(post.uri)
      await repo.deleteRecord({
        repo: uri.host,
        collection: uri.collection,
        rkey: uri.rkey,
        swapCommit: commit.cid,
      })
      const checkPost = repo.getRecord({
        repo: uri.host,
        collection: uri.collection,
        rkey: uri.rkey,
      })
      await expect(checkPost).rejects.toThrow('Could not locate record')
    })

    it('deleteRecord fails on bad commit cas', async () => {
      const { repo, sync } = aliceAgent.api.com.atproto
      const { data: staleCommit } = await sync.getLatestCommit({
        did: alice.did,
      })
      const { data: post } = await repo.createRecord({
        repo: alice.did,
        collection: ids.AppBskyFeedPost,
        record: postRecord(),
      })
      const uri = new AtUri(post.uri)
      const attemptDelete = repo.deleteRecord({
        repo: uri.host,
        collection: uri.collection,
        rkey: uri.rkey,
        swapCommit: staleCommit.cid,
      })
      await expect(attemptDelete).rejects.toThrow(deleteRecord.InvalidSwapError)
      const checkPost = repo.getRecord({
        repo: uri.host,
        collection: uri.collection,
        rkey: uri.rkey,
      })
      await expect(checkPost).resolves.toBeDefined()
    })

    it('deleteRecord succeeds on proper record cas', async () => {
      const { repo } = aliceAgent.api.com.atproto
      const { data: post } = await repo.createRecord({
        repo: alice.did,
        collection: ids.AppBskyFeedPost,
        record: postRecord(),
      })
      const uri = new AtUri(post.uri)
      await repo.deleteRecord({
        repo: uri.host,
        collection: uri.collection,
        rkey: uri.rkey,
        swapRecord: post.cid,
      })
      const checkPost = repo.getRecord({
        repo: uri.host,
        collection: uri.collection,
        rkey: uri.rkey,
      })
      await expect(checkPost).rejects.toThrow('Could not locate record')
    })

    it('deleteRecord fails on bad record cas', async () => {
      const { repo } = aliceAgent.api.com.atproto
      const { data: post } = await repo.createRecord({
        repo: alice.did,
        collection: ids.AppBskyFeedPost,
        record: postRecord(),
      })
      const uri = new AtUri(post.uri)
      const attemptDelete = repo.deleteRecord({
        repo: uri.host,
        collection: uri.collection,
        rkey: uri.rkey,
        swapRecord: (await cidForCbor({})).toString(),
      })
      await expect(attemptDelete).rejects.toThrow(deleteRecord.InvalidSwapError)
      const checkPost = repo.getRecord({
        repo: uri.host,
        collection: uri.collection,
        rkey: uri.rkey,
      })
      await expect(checkPost).resolves.toBeDefined()
    })

    it('putRecord succeeds on proper commit cas', async () => {
      const { repo, sync } = aliceAgent.api.com.atproto
      const { data: commit } = await sync.getLatestCommit({ did: alice.did })
      const { data: profile } = await repo.putRecord({
        repo: alice.did,
        collection: ids.AppBskyActorProfile,
        rkey: 'self',
        swapCommit: commit.cid,
        record: profileRecord(),
      })
      const { data: checkProfile } = await repo.getRecord({
        repo: alice.did,
        collection: ids.AppBskyActorProfile,
        rkey: 'self',
      })
      expect(checkProfile.cid).toEqual(profile.cid)
    })

    it('putRecord fails on bad commit cas', async () => {
      const { repo, sync } = aliceAgent.api.com.atproto
      const { data: staleCommit } = await sync.getLatestCommit({
        did: alice.did,
      })
      // Update repo, change head
      await repo.createRecord({
        repo: alice.did,
        collection: ids.AppBskyFeedPost,
        record: postRecord(),
      })
      const attemptPut = repo.putRecord({
        repo: alice.did,
        collection: ids.AppBskyActorProfile,
        rkey: 'self',
        swapCommit: staleCommit.cid,
        record: profileRecord(),
      })
      await expect(attemptPut).rejects.toThrow(putRecord.InvalidSwapError)
    })

    it('putRecord succeeds on proper record cas', async () => {
      const { repo } = aliceAgent.api.com.atproto
      // Start with missing profile record, to test swapRecord=null
      await repo.deleteRecord({
        repo: alice.did,
        collection: ids.AppBskyActorProfile,
        rkey: 'self',
      })
      // Test swapRecord w/ null (ensures create)
      const { data: profile1 } = await repo.putRecord({
        repo: alice.did,
        collection: ids.AppBskyActorProfile,
        rkey: 'self',
        swapRecord: null,
        record: profileRecord(),
      })
      const { data: checkProfile1 } = await repo.getRecord({
        repo: alice.did,
        collection: ids.AppBskyActorProfile,
        rkey: 'self',
      })
      expect(checkProfile1.cid).toEqual(profile1.cid)
      // Test swapRecord w/ cid (ensures update)
      const { data: profile2 } = await repo.putRecord({
        repo: alice.did,
        collection: ids.AppBskyActorProfile,
        rkey: 'self',
        swapRecord: profile1.cid,
        record: profileRecord(),
      })
      const { data: checkProfile2 } = await repo.getRecord({
        repo: alice.did,
        collection: ids.AppBskyActorProfile,
        rkey: 'self',
      })
      expect(checkProfile2.cid).toEqual(profile2.cid)
    })

    it('putRecord fails on bad record cas', async () => {
      const { repo } = aliceAgent.api.com.atproto
      // Test swapRecord w/ null (ensures create)
      const attemptPut1 = repo.putRecord({
        repo: alice.did,
        collection: ids.AppBskyActorProfile,
        rkey: 'self',
        swapRecord: null,
        record: profileRecord(),
      })
      await expect(attemptPut1).rejects.toThrow(putRecord.InvalidSwapError)
      // Test swapRecord w/ cid (ensures update)
      const attemptPut2 = repo.putRecord({
        repo: alice.did,
        collection: ids.AppBskyActorProfile,
        rkey: 'self',
        swapRecord: (await cidForCbor({})).toString(),
        record: profileRecord(),
      })
      await expect(attemptPut2).rejects.toThrow(putRecord.InvalidSwapError)
    })

    it('applyWrites succeeds on proper commit cas', async () => {
      const { repo, sync } = aliceAgent.api.com.atproto
      const { data: commit } = await sync.getLatestCommit({ did: alice.did })
      await repo.applyWrites({
        repo: alice.did,
        swapCommit: commit.cid,
        writes: [
          {
            $type: `${ids.ComAtprotoRepoApplyWrites}#create`,
            action: 'create',
            collection: ids.AppBskyFeedPost,
            value: { $type: ids.AppBskyFeedPost, ...postRecord() },
          },
        ],
      })
    })

    it('applyWrites fails on bad commit cas', async () => {
      const { repo, sync } = aliceAgent.api.com.atproto
      const { data: staleCommit } = await sync.getLatestCommit({
        did: alice.did,
      })
      // Update repo, change head
      await repo.createRecord({
        repo: alice.did,
        collection: ids.AppBskyFeedPost,
        record: postRecord(),
      })
      const attemptApplyWrite = repo.applyWrites({
        repo: alice.did,
        swapCommit: staleCommit.cid,
        writes: [
          {
            $type: `${ids.ComAtprotoRepoApplyWrites}#create`,
            action: 'create',
            collection: ids.AppBskyFeedPost,
            value: { $type: ids.AppBskyFeedPost, ...postRecord() },
          },
        ],
      })
      await expect(attemptApplyWrite).rejects.toThrow(
        applyWrites.InvalidSwapError,
      )
    })

    it("writes fail on values that can't reliably transform between cbor to lex", async () => {
      const passthroughBody = (data: unknown) =>
        ui8ToArrayBuffer(new TextEncoder().encode(JSON.stringify(data)))
      const result = await defaultFetchHandler(
        aliceAgent.service.origin + `/xrpc/com.atproto.repo.createRecord`,
        'post',
        { ...aliceAgent.api.xrpc.headers, 'Content-Type': 'application/json' },
        passthroughBody({
          repo: alice.did,
          collection: 'app.bsky.feed.post',
          record: {
            text: 'x',
            createdAt: new Date().toISOString(),
            deepObject: createDeepObject(4000),
          },
        }),
      )
      expect(result.status).toEqual(400)
      expect(result.body).toEqual({
        error: 'InvalidRequest',
        message: 'Bad record',
      })
    })
  })

  it('prevents duplicate likes', async () => {
    const now = new Date().toISOString()
    const uriA = AtUri.make(bob.did, 'app.bsky.feed.post', TID.nextStr())
    const cidA = await cidForCbor({ post: 'a' })
    const uriB = AtUri.make(bob.did, 'app.bsky.feed.post', TID.nextStr())
    const cidB = await cidForCbor({ post: 'b' })

    const { data: like1 } = await aliceAgent.api.com.atproto.repo.createRecord({
      repo: alice.did,
      collection: 'app.bsky.feed.like',
      record: {
        $type: 'app.bsky.feed.like',
        subject: { uri: uriA.toString(), cid: cidA.toString() },
        createdAt: now,
      },
    })
    const { data: like2 } = await aliceAgent.api.com.atproto.repo.createRecord({
      repo: alice.did,
      collection: 'app.bsky.feed.like',
      record: {
        $type: 'app.bsky.feed.like',
        subject: { uri: uriB.toString(), cid: cidB.toString() },
        createdAt: now,
      },
    })
    const { data: like3 } = await aliceAgent.api.com.atproto.repo.createRecord({
      repo: alice.did,
      collection: 'app.bsky.feed.like',
      record: {
        $type: 'app.bsky.feed.like',
        subject: { uri: uriA.toString(), cid: cidA.toString() },
        createdAt: now,
      },
    })

    const getLike1 = aliceAgent.api.com.atproto.repo.getRecord({
      repo: alice.did,
      collection: 'app.bsky.feed.like',
      rkey: new AtUri(like1.uri).rkey,
    })

    await expect(getLike1).rejects.toThrow('Could not locate record:')

    const getLike2 = aliceAgent.api.com.atproto.repo.getRecord({
      repo: alice.did,
      collection: 'app.bsky.feed.like',
      rkey: new AtUri(like2.uri).rkey,
    })

    await expect(getLike2).resolves.toBeDefined()

    const getLike3 = aliceAgent.api.com.atproto.repo.getRecord({
      repo: alice.did,
      collection: 'app.bsky.feed.like',
      rkey: new AtUri(like3.uri).rkey,
    })

    await expect(getLike3).resolves.toBeDefined()
  })

  it('prevents duplicate reposts', async () => {
    const now = new Date().toISOString()
    const uriA = AtUri.make(bob.did, 'app.bsky.feed.post', TID.nextStr())
    const cidA = await cidForCbor({ post: 'a' })
    const uriB = AtUri.make(bob.did, 'app.bsky.feed.post', TID.nextStr())
    const cidB = await cidForCbor({ post: 'b' })

    const { data: repost1 } =
      await aliceAgent.api.com.atproto.repo.createRecord({
        repo: alice.did,
        collection: 'app.bsky.feed.repost',
        record: {
          $type: 'app.bsky.feed.repost',
          subject: { uri: uriA.toString(), cid: cidA.toString() },
          createdAt: now,
        },
      })
    const { data: repost2 } =
      await aliceAgent.api.com.atproto.repo.createRecord({
        repo: alice.did,
        collection: 'app.bsky.feed.repost',
        record: {
          $type: 'app.bsky.feed.repost',
          subject: { uri: uriB.toString(), cid: cidB.toString() },
          createdAt: now,
        },
      })
    const { data: repost3 } =
      await aliceAgent.api.com.atproto.repo.createRecord({
        repo: alice.did,
        collection: 'app.bsky.feed.repost',
        record: {
          $type: 'app.bsky.feed.repost',
          subject: { uri: uriA.toString(), cid: cidA.toString() },
          createdAt: now,
        },
      })

    const getRepost1 = aliceAgent.api.com.atproto.repo.getRecord({
      repo: alice.did,
      collection: 'app.bsky.feed.repost',
      rkey: new AtUri(repost1.uri).rkey,
    })

    await expect(getRepost1).rejects.toThrow('Could not locate record:')

    const getRepost2 = aliceAgent.api.com.atproto.repo.getRecord({
      repo: alice.did,
      collection: 'app.bsky.feed.repost',
      rkey: new AtUri(repost2.uri).rkey,
    })

    await expect(getRepost2).resolves.toBeDefined()

    const getRepost3 = aliceAgent.api.com.atproto.repo.getRecord({
      repo: alice.did,
      collection: 'app.bsky.feed.repost',
      rkey: new AtUri(repost3.uri).rkey,
    })

    await expect(getRepost3).resolves.toBeDefined()
  })

  it('prevents duplicate blocks', async () => {
    const now = new Date().toISOString()

    const { data: block1 } = await aliceAgent.api.com.atproto.repo.createRecord(
      {
        repo: alice.did,
        collection: 'app.bsky.graph.block',
        record: {
          $type: 'app.bsky.graph.block',
          subject: bob.did,
          createdAt: now,
        },
      },
    )

    const { data: block2 } = await bobAgent.api.com.atproto.repo.createRecord({
      repo: bob.did,
      collection: 'app.bsky.graph.block',
      record: {
        $type: 'app.bsky.graph.block',
        subject: alice.did,
        createdAt: now,
      },
    })

    const { data: block3 } = await aliceAgent.api.com.atproto.repo.createRecord(
      {
        repo: alice.did,
        collection: 'app.bsky.graph.block',
        record: {
          $type: 'app.bsky.graph.block',
          subject: bob.did,
          createdAt: now,
        },
      },
    )

    const getBlock1 = aliceAgent.api.com.atproto.repo.getRecord({
      repo: alice.did,
      collection: 'app.bsky.graph.block',
      rkey: new AtUri(block1.uri).rkey,
    })

    await expect(getBlock1).rejects.toThrow('Could not locate record:')

    const getBlock2 = aliceAgent.api.com.atproto.repo.getRecord({
      repo: bob.did,
      collection: 'app.bsky.graph.block',
      rkey: new AtUri(block2.uri).rkey,
    })

    await expect(getBlock2).resolves.toBeDefined()

    const getBlock3 = aliceAgent.api.com.atproto.repo.getRecord({
      repo: alice.did,
      collection: 'app.bsky.graph.block',
      rkey: new AtUri(block3.uri).rkey,
    })

    await expect(getBlock3).resolves.toBeDefined()
  })

  it('prevents duplicate follows', async () => {
    const now = new Date().toISOString()

    const { data: follow1 } =
      await aliceAgent.api.com.atproto.repo.createRecord({
        repo: alice.did,
        collection: 'app.bsky.graph.follow',
        record: {
          $type: 'app.bsky.graph.follow',
          subject: bob.did,
          createdAt: now,
        },
      })
    const { data: follow2 } = await bobAgent.api.com.atproto.repo.createRecord({
      repo: bob.did,
      collection: 'app.bsky.graph.follow',
      record: {
        $type: 'app.bsky.graph.follow',
        subject: alice.did,
        createdAt: now,
      },
    })
    const { data: follow3 } =
      await aliceAgent.api.com.atproto.repo.createRecord({
        repo: alice.did,
        collection: 'app.bsky.graph.follow',
        record: {
          $type: 'app.bsky.graph.follow',
          subject: bob.did,
          createdAt: now,
        },
      })

    const getFollow1 = aliceAgent.api.com.atproto.repo.getRecord({
      repo: alice.did,
      collection: 'app.bsky.graph.follow',
      rkey: new AtUri(follow1.uri).rkey,
    })

    await expect(getFollow1).rejects.toThrow('Could not locate record:')

    const getFollow2 = aliceAgent.api.com.atproto.repo.getRecord({
      repo: bob.did,
      collection: 'app.bsky.graph.follow',
      rkey: new AtUri(follow2.uri).rkey,
    })

    await expect(getFollow2).resolves.toBeDefined()

    const getFollow3 = aliceAgent.api.com.atproto.repo.getRecord({
      repo: alice.did,
      collection: 'app.bsky.graph.follow',
      rkey: new AtUri(follow3.uri).rkey,
    })

    await expect(getFollow3).resolves.toBeDefined()
  })

  // Moderation
  // --------------

  it("doesn't serve taken-down record", async () => {
    const created = await aliceAgent.api.app.bsky.feed.post.create(
      { repo: alice.did },
      {
        $type: 'app.bsky.feed.post',
        text: 'Hello, world!',
        createdAt: new Date().toISOString(),
      },
    )
    const postUri = new AtUri(created.uri)
    const post = await agent.api.app.bsky.feed.post.get({
      repo: alice.did,
      rkey: postUri.rkey,
    })
    const posts = await agent.api.app.bsky.feed.post.list({ repo: alice.did })
    expect(posts.records.map((r) => r.uri)).toContain(post.uri)

<<<<<<< HEAD
    const { data: action } =
      await agent.api.com.atproto.admin.emitModerationEvent(
        {
          event: { $type: 'com.atproto.admin.defs#modEventTakedown' },
          subject: {
            $type: 'com.atproto.repo.strongRef',
            uri: created.uri,
            cid: created.cid,
          },
          createdBy: 'did:example:admin',
          reason: 'Y',
        },
        {
          encoding: 'application/json',
          headers: { authorization: network.pds.adminAuth() },
        },
      )
=======
    const subject = {
      $type: 'com.atproto.repo.strongRef',
      uri: created.uri,
      cid: created.cid,
    }
    await agent.api.com.atproto.admin.updateSubjectStatus(
      {
        subject,
        takedown: { applied: true },
      },
      {
        encoding: 'application/json',
        headers: { authorization: network.pds.adminAuth() },
      },
    )
>>>>>>> bba9388e

    const postTakedownPromise = agent.api.app.bsky.feed.post.get({
      repo: alice.did,
      rkey: postUri.rkey,
    })
    await expect(postTakedownPromise).rejects.toThrow('Could not locate record')
    const postsTakedown = await agent.api.app.bsky.feed.post.list({
      repo: alice.did,
    })
    expect(postsTakedown.records.map((r) => r.uri)).not.toContain(post.uri)

    // Cleanup
    await agent.api.com.atproto.admin.updateSubjectStatus(
      {
        subject,
        takedown: { applied: false },
      },
      {
        encoding: 'application/json',
        headers: { authorization: network.pds.adminAuth() },
      },
    )
  })

  it("doesn't serve taken-down actor", async () => {
    const posts = await agent.api.app.bsky.feed.post.list({ repo: alice.did })
    expect(posts.records.length).toBeGreaterThan(0)

<<<<<<< HEAD
    const { data: action } =
      await agent.api.com.atproto.admin.emitModerationEvent(
        {
          event: { $type: 'com.atproto.admin.defs#modEventTakedown' },
          subject: {
            $type: 'com.atproto.admin.defs#repoRef',
            did: alice.did,
          },
          createdBy: 'did:example:admin',
          reason: 'Y',
        },
        {
          encoding: 'application/json',
          headers: { authorization: network.pds.adminAuth() },
        },
      )
=======
    const subject = {
      $type: 'com.atproto.admin.defs#repoRef',
      did: alice.did,
    }

    await agent.api.com.atproto.admin.updateSubjectStatus(
      {
        subject,
        takedown: { applied: true },
      },
      {
        encoding: 'application/json',
        headers: { authorization: network.pds.adminAuth() },
      },
    )
>>>>>>> bba9388e

    const tryListPosts = agent.api.app.bsky.feed.post.list({
      repo: alice.did,
    })
    await expect(tryListPosts).rejects.toThrow(/Could not find repo/)

    // Cleanup
    await agent.api.com.atproto.admin.updateSubjectStatus(
      {
        subject,
        takedown: { applied: false },
      },
      {
        encoding: 'application/json',
        headers: { authorization: network.pds.adminAuth() },
      },
    )
  })
})

function createDeepObject(depth: number) {
  const obj: any = {}
  let iter = obj
  for (let i = 0; i < depth; ++i) {
    iter.x = {}
    iter = iter.x
  }
  return obj
}<|MERGE_RESOLUTION|>--- conflicted
+++ resolved
@@ -1153,25 +1153,6 @@
     const posts = await agent.api.app.bsky.feed.post.list({ repo: alice.did })
     expect(posts.records.map((r) => r.uri)).toContain(post.uri)
 
-<<<<<<< HEAD
-    const { data: action } =
-      await agent.api.com.atproto.admin.emitModerationEvent(
-        {
-          event: { $type: 'com.atproto.admin.defs#modEventTakedown' },
-          subject: {
-            $type: 'com.atproto.repo.strongRef',
-            uri: created.uri,
-            cid: created.cid,
-          },
-          createdBy: 'did:example:admin',
-          reason: 'Y',
-        },
-        {
-          encoding: 'application/json',
-          headers: { authorization: network.pds.adminAuth() },
-        },
-      )
-=======
     const subject = {
       $type: 'com.atproto.repo.strongRef',
       uri: created.uri,
@@ -1187,7 +1168,6 @@
         headers: { authorization: network.pds.adminAuth() },
       },
     )
->>>>>>> bba9388e
 
     const postTakedownPromise = agent.api.app.bsky.feed.post.get({
       repo: alice.did,
@@ -1216,24 +1196,6 @@
     const posts = await agent.api.app.bsky.feed.post.list({ repo: alice.did })
     expect(posts.records.length).toBeGreaterThan(0)
 
-<<<<<<< HEAD
-    const { data: action } =
-      await agent.api.com.atproto.admin.emitModerationEvent(
-        {
-          event: { $type: 'com.atproto.admin.defs#modEventTakedown' },
-          subject: {
-            $type: 'com.atproto.admin.defs#repoRef',
-            did: alice.did,
-          },
-          createdBy: 'did:example:admin',
-          reason: 'Y',
-        },
-        {
-          encoding: 'application/json',
-          headers: { authorization: network.pds.adminAuth() },
-        },
-      )
-=======
     const subject = {
       $type: 'com.atproto.admin.defs#repoRef',
       did: alice.did,
@@ -1249,7 +1211,6 @@
         headers: { authorization: network.pds.adminAuth() },
       },
     )
->>>>>>> bba9388e
 
     const tryListPosts = agent.api.app.bsky.feed.post.list({
       repo: alice.did,

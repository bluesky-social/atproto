--- conflicted
+++ resolved
@@ -36,8 +36,6 @@
     bob = sc.dids.bob
     carol = sc.dids.carol
     dan = sc.dids.dan
-<<<<<<< HEAD
-    await server.ctx.labeler.processAll()
     // Label posts as "kind" to check labels on embed views
     const labelPostA = sc.posts[bob][0].ref
     const labelPostB = sc.posts[carol][0].ref
@@ -57,9 +55,7 @@
         labelPostB.cidStr,
         { create: ['kind'] },
       )
-=======
     await server.ctx.backgroundQueue.processAll()
->>>>>>> 47890d65
   })
 
   afterAll(async () => {

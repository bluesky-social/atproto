// Jest Snapshot v1, https://goo.gl/fbAQLP

exports[`pds notification views fetches notifications with a last-seen 1`] = `
Array [
  Object {
    "author": Object {
      "did": "user(0)",
      "name": "dan.test",
    },
    "cid": "cids(0)",
    "indexedAt": "1970-01-01T00:00:00.000Z",
    "isRead": false,
    "reason": "repost",
    "reasonSubject": "record(1)",
    "record": Object {
      "$type": "app.bsky.repost",
      "createdAt": "1970-01-01T00:00:00.000Z",
      "subject": Object {
        "cid": "cids(1)",
        "uri": "record(1)",
      },
    },
    "uri": "record(0)",
  },
  Object {
    "author": Object {
      "did": "user(1)",
      "name": "carol.test",
    },
    "cid": "cids(2)",
    "indexedAt": "1970-01-01T00:00:00.000Z",
    "isRead": false,
    "reason": "reply",
    "reasonSubject": "record(1)",
    "record": Object {
      "$type": "app.bsky.post",
      "createdAt": "1970-01-01T00:00:00.000Z",
      "reply": Object {
        "parent": Object {
          "cid": "cids(1)",
          "uri": "record(1)",
        },
        "root": Object {
          "cid": "cids(1)",
          "uri": "record(1)",
        },
      },
      "text": "of course",
    },
    "uri": "record(2)",
  },
  Object {
    "author": Object {
      "did": "user(2)",
      "displayName": "bobby",
      "name": "bob.test",
    },
    "cid": "cids(3)",
    "indexedAt": "1970-01-01T00:00:00.000Z",
    "isRead": false,
    "reason": "reply",
    "reasonSubject": "record(1)",
    "record": Object {
      "$type": "app.bsky.post",
      "createdAt": "1970-01-01T00:00:00.000Z",
      "reply": Object {
        "parent": Object {
          "cid": "cids(1)",
          "uri": "record(1)",
        },
        "root": Object {
          "cid": "cids(1)",
          "uri": "record(1)",
        },
      },
      "text": "hear that",
    },
    "uri": "record(3)",
  },
  Object {
    "author": Object {
      "did": "user(0)",
      "name": "dan.test",
    },
    "cid": "cids(4)",
    "indexedAt": "1970-01-01T00:00:00.000Z",
    "isRead": true,
    "reason": "like",
    "reasonSubject": "record(1)",
    "record": Object {
      "$type": "app.bsky.like",
      "createdAt": "1970-01-01T00:00:00.000Z",
      "subject": Object {
        "cid": "cids(1)",
        "uri": "record(1)",
      },
    },
    "uri": "record(4)",
  },
  Object {
    "author": Object {
      "did": "user(1)",
      "name": "carol.test",
    },
    "cid": "cids(5)",
    "indexedAt": "1970-01-01T00:00:00.000Z",
    "isRead": true,
    "reason": "like",
    "reasonSubject": "record(6)",
    "record": Object {
      "$type": "app.bsky.like",
      "createdAt": "1970-01-01T00:00:00.000Z",
      "subject": Object {
        "cid": "cids(6)",
        "uri": "record(6)",
      },
    },
    "uri": "record(5)",
  },
  Object {
    "author": Object {
      "did": "user(1)",
      "name": "carol.test",
    },
    "cid": "cids(7)",
    "indexedAt": "1970-01-01T00:00:00.000Z",
    "isRead": true,
    "reason": "like",
    "reasonSubject": "record(1)",
    "record": Object {
      "$type": "app.bsky.like",
      "createdAt": "1970-01-01T00:00:00.000Z",
      "subject": Object {
        "cid": "cids(1)",
        "uri": "record(1)",
      },
    },
    "uri": "record(7)",
  },
  Object {
    "author": Object {
      "did": "user(2)",
      "displayName": "bobby",
      "name": "bob.test",
    },
    "cid": "cids(8)",
    "indexedAt": "1970-01-01T00:00:00.000Z",
    "isRead": true,
    "reason": "like",
    "reasonSubject": "record(6)",
    "record": Object {
      "$type": "app.bsky.like",
      "createdAt": "1970-01-01T00:00:00.000Z",
      "subject": Object {
        "cid": "cids(6)",
        "uri": "record(6)",
      },
    },
    "uri": "record(8)",
  },
  Object {
    "author": Object {
      "did": "user(2)",
      "displayName": "bobby",
      "name": "bob.test",
    },
    "cid": "cids(9)",
    "indexedAt": "1970-01-01T00:00:00.000Z",
    "isRead": true,
    "reason": "like",
    "reasonSubject": "record(1)",
    "record": Object {
      "$type": "app.bsky.like",
      "createdAt": "1970-01-01T00:00:00.000Z",
      "subject": Object {
        "cid": "cids(1)",
        "uri": "record(1)",
      },
    },
    "uri": "record(9)",
  },
  Object {
    "author": Object {
      "did": "user(0)",
      "name": "dan.test",
    },
    "cid": "cids(10)",
    "indexedAt": "1970-01-01T00:00:00.000Z",
    "isRead": true,
    "reason": "mention",
    "record": Object {
      "$type": "app.bsky.post",
      "createdAt": "1970-01-01T00:00:00.000Z",
      "entities": Array [
        Object {
          "index": Array [
            0,
            18,
          ],
          "type": "mention",
          "value": "user(3)",
        },
      ],
      "text": "@alice.bluesky.xyz is the best",
    },
    "uri": "record(10)",
  },
  Object {
    "author": Object {
      "did": "user(2)",
      "displayName": "bobby",
      "name": "bob.test",
    },
    "cid": "cids(11)",
    "indexedAt": "1970-01-01T00:00:00.000Z",
    "isRead": true,
    "reason": "follow",
    "record": Object {
      "$type": "app.bsky.follow",
      "createdAt": "1970-01-01T00:00:00.000Z",
<<<<<<< HEAD
      "subject": "user(3)",
=======
      "subject": Object {
        "declarationCid": "cids(18)",
        "did": "user(1)",
      },
>>>>>>> 2fb128d9
    },
    "uri": "record(11)",
  },
  Object {
    "author": Object {
      "did": "user(1)",
      "name": "carol.test",
    },
<<<<<<< HEAD
    "cid": "cids(12)",
=======
    "cid": "cids(19)",
>>>>>>> 2fb128d9
    "indexedAt": "1970-01-01T00:00:00.000Z",
    "isRead": true,
    "reason": "follow",
    "record": Object {
      "$type": "app.bsky.follow",
      "createdAt": "1970-01-01T00:00:00.000Z",
<<<<<<< HEAD
      "subject": "user(3)",
=======
      "subject": Object {
        "declarationCid": "cids(18)",
        "did": "user(1)",
      },
>>>>>>> 2fb128d9
    },
    "uri": "record(12)",
  },
]
`;

exports[`pds notification views fetches notifications without a last-seen 1`] = `
Array [
  Object {
    "author": Object {
      "did": "user(0)",
      "name": "dan.test",
    },
    "cid": "cids(0)",
    "indexedAt": "1970-01-01T00:00:00.000Z",
    "isRead": false,
    "reason": "repost",
    "reasonSubject": "record(1)",
    "record": Object {
      "$type": "app.bsky.repost",
      "createdAt": "1970-01-01T00:00:00.000Z",
      "subject": Object {
        "cid": "cids(1)",
        "uri": "record(1)",
      },
    },
    "uri": "record(0)",
  },
  Object {
    "author": Object {
      "did": "user(1)",
      "name": "carol.test",
    },
    "cid": "cids(2)",
    "indexedAt": "1970-01-01T00:00:00.000Z",
    "isRead": false,
    "reason": "reply",
    "reasonSubject": "record(1)",
    "record": Object {
      "$type": "app.bsky.post",
      "createdAt": "1970-01-01T00:00:00.000Z",
      "reply": Object {
        "parent": Object {
          "cid": "cids(1)",
          "uri": "record(1)",
        },
        "root": Object {
          "cid": "cids(1)",
          "uri": "record(1)",
        },
      },
      "text": "of course",
    },
    "uri": "record(2)",
  },
  Object {
    "author": Object {
      "did": "user(2)",
      "displayName": "bobby",
      "name": "bob.test",
    },
    "cid": "cids(3)",
    "indexedAt": "1970-01-01T00:00:00.000Z",
    "isRead": false,
    "reason": "reply",
    "reasonSubject": "record(1)",
    "record": Object {
      "$type": "app.bsky.post",
      "createdAt": "1970-01-01T00:00:00.000Z",
      "reply": Object {
        "parent": Object {
          "cid": "cids(1)",
          "uri": "record(1)",
        },
        "root": Object {
          "cid": "cids(1)",
          "uri": "record(1)",
        },
      },
      "text": "hear that",
    },
    "uri": "record(3)",
  },
  Object {
    "author": Object {
      "did": "user(0)",
      "name": "dan.test",
    },
    "cid": "cids(4)",
    "indexedAt": "1970-01-01T00:00:00.000Z",
    "isRead": false,
    "reason": "like",
    "reasonSubject": "record(1)",
    "record": Object {
      "$type": "app.bsky.like",
      "createdAt": "1970-01-01T00:00:00.000Z",
      "subject": Object {
        "cid": "cids(1)",
        "uri": "record(1)",
      },
    },
    "uri": "record(4)",
  },
  Object {
    "author": Object {
      "did": "user(1)",
      "name": "carol.test",
    },
    "cid": "cids(5)",
    "indexedAt": "1970-01-01T00:00:00.000Z",
    "isRead": false,
    "reason": "like",
    "reasonSubject": "record(6)",
    "record": Object {
      "$type": "app.bsky.like",
      "createdAt": "1970-01-01T00:00:00.000Z",
      "subject": Object {
        "cid": "cids(6)",
        "uri": "record(6)",
      },
    },
    "uri": "record(5)",
  },
  Object {
    "author": Object {
      "did": "user(1)",
      "name": "carol.test",
    },
    "cid": "cids(7)",
    "indexedAt": "1970-01-01T00:00:00.000Z",
    "isRead": false,
    "reason": "like",
    "reasonSubject": "record(1)",
    "record": Object {
      "$type": "app.bsky.like",
      "createdAt": "1970-01-01T00:00:00.000Z",
      "subject": Object {
        "cid": "cids(1)",
        "uri": "record(1)",
      },
    },
    "uri": "record(7)",
  },
  Object {
    "author": Object {
      "did": "user(2)",
      "displayName": "bobby",
      "name": "bob.test",
    },
    "cid": "cids(8)",
    "indexedAt": "1970-01-01T00:00:00.000Z",
    "isRead": false,
    "reason": "like",
    "reasonSubject": "record(6)",
    "record": Object {
      "$type": "app.bsky.like",
      "createdAt": "1970-01-01T00:00:00.000Z",
      "subject": Object {
        "cid": "cids(6)",
        "uri": "record(6)",
      },
    },
    "uri": "record(8)",
  },
  Object {
    "author": Object {
      "did": "user(2)",
      "displayName": "bobby",
      "name": "bob.test",
    },
    "cid": "cids(9)",
    "indexedAt": "1970-01-01T00:00:00.000Z",
    "isRead": false,
    "reason": "like",
    "reasonSubject": "record(1)",
    "record": Object {
      "$type": "app.bsky.like",
      "createdAt": "1970-01-01T00:00:00.000Z",
      "subject": Object {
        "cid": "cids(1)",
        "uri": "record(1)",
      },
    },
    "uri": "record(9)",
  },
  Object {
    "author": Object {
      "did": "user(0)",
      "name": "dan.test",
    },
    "cid": "cids(10)",
    "indexedAt": "1970-01-01T00:00:00.000Z",
    "isRead": false,
    "reason": "mention",
    "record": Object {
      "$type": "app.bsky.post",
      "createdAt": "1970-01-01T00:00:00.000Z",
      "entities": Array [
        Object {
          "index": Array [
            0,
            18,
          ],
          "type": "mention",
          "value": "user(3)",
        },
      ],
      "text": "@alice.bluesky.xyz is the best",
    },
    "uri": "record(10)",
  },
  Object {
    "author": Object {
      "did": "user(2)",
      "displayName": "bobby",
      "name": "bob.test",
    },
    "cid": "cids(11)",
    "indexedAt": "1970-01-01T00:00:00.000Z",
    "isRead": false,
    "reason": "follow",
    "record": Object {
      "$type": "app.bsky.follow",
      "createdAt": "1970-01-01T00:00:00.000Z",
<<<<<<< HEAD
      "subject": "user(3)",
=======
      "subject": Object {
        "declarationCid": "cids(18)",
        "did": "user(1)",
      },
>>>>>>> 2fb128d9
    },
    "uri": "record(11)",
  },
  Object {
    "author": Object {
      "did": "user(1)",
      "name": "carol.test",
    },
<<<<<<< HEAD
    "cid": "cids(12)",
=======
    "cid": "cids(19)",
>>>>>>> 2fb128d9
    "indexedAt": "1970-01-01T00:00:00.000Z",
    "isRead": false,
    "reason": "follow",
    "record": Object {
      "$type": "app.bsky.follow",
      "createdAt": "1970-01-01T00:00:00.000Z",
<<<<<<< HEAD
      "subject": "user(3)",
=======
      "subject": Object {
        "declarationCid": "cids(18)",
        "did": "user(1)",
      },
>>>>>>> 2fb128d9
    },
    "uri": "record(12)",
  },
]
`;<|MERGE_RESOLUTION|>--- conflicted
+++ resolved
@@ -218,14 +218,10 @@
     "record": Object {
       "$type": "app.bsky.follow",
       "createdAt": "1970-01-01T00:00:00.000Z",
-<<<<<<< HEAD
-      "subject": "user(3)",
-=======
-      "subject": Object {
-        "declarationCid": "cids(18)",
-        "did": "user(1)",
-      },
->>>>>>> 2fb128d9
+      "subject": Object {
+        "declarationCid": "cids(12)",
+        "did": "user(3)",
+      },
     },
     "uri": "record(11)",
   },
@@ -234,25 +230,17 @@
       "did": "user(1)",
       "name": "carol.test",
     },
-<<<<<<< HEAD
-    "cid": "cids(12)",
-=======
-    "cid": "cids(19)",
->>>>>>> 2fb128d9
+    "cid": "cids(13)",
     "indexedAt": "1970-01-01T00:00:00.000Z",
     "isRead": true,
     "reason": "follow",
     "record": Object {
       "$type": "app.bsky.follow",
       "createdAt": "1970-01-01T00:00:00.000Z",
-<<<<<<< HEAD
-      "subject": "user(3)",
-=======
-      "subject": Object {
-        "declarationCid": "cids(18)",
-        "did": "user(1)",
-      },
->>>>>>> 2fb128d9
+      "subject": Object {
+        "declarationCid": "cids(12)",
+        "did": "user(3)",
+      },
     },
     "uri": "record(12)",
   },
@@ -477,14 +465,10 @@
     "record": Object {
       "$type": "app.bsky.follow",
       "createdAt": "1970-01-01T00:00:00.000Z",
-<<<<<<< HEAD
-      "subject": "user(3)",
-=======
-      "subject": Object {
-        "declarationCid": "cids(18)",
-        "did": "user(1)",
-      },
->>>>>>> 2fb128d9
+      "subject": Object {
+        "declarationCid": "cids(12)",
+        "did": "user(3)",
+      },
     },
     "uri": "record(11)",
   },
@@ -493,25 +477,17 @@
       "did": "user(1)",
       "name": "carol.test",
     },
-<<<<<<< HEAD
-    "cid": "cids(12)",
-=======
-    "cid": "cids(19)",
->>>>>>> 2fb128d9
+    "cid": "cids(13)",
     "indexedAt": "1970-01-01T00:00:00.000Z",
     "isRead": false,
     "reason": "follow",
     "record": Object {
       "$type": "app.bsky.follow",
       "createdAt": "1970-01-01T00:00:00.000Z",
-<<<<<<< HEAD
-      "subject": "user(3)",
-=======
-      "subject": Object {
-        "declarationCid": "cids(18)",
-        "did": "user(1)",
-      },
->>>>>>> 2fb128d9
+      "subject": Object {
+        "declarationCid": "cids(12)",
+        "did": "user(3)",
+      },
     },
     "uri": "record(12)",
   },

// Jest Snapshot v1, https://goo.gl/fbAQLP

exports[`pds author feed views fetches full author feeds for self (sorted, minimal myState). 1`] = `
Array [
  Object {
    "post": Object {
      "author": Object {
        "avatar": "https://pds.public.url/image/nFNFXt5_l4kN8k1Ar8Gb8tfEj8Z0woTMDD3UoX5nNqo/rs:fill:500:500:1:0/plain/bafkreiaivizp4xldojmmpuzmiu75cmea7nq56dnntnuhzhsjcb63aou5ei@jpeg",
        "declaration": Object {
          "actorType": "app.bsky.system.actorUser",
          "cid": "cids(1)",
        },
        "did": "user(0)",
        "displayName": "ali",
        "handle": "alice.test",
        "viewer": Object {
          "muted": false,
        },
      },
      "cid": "cids(0)",
      "downvoteCount": 0,
      "indexedAt": "1970-01-01T00:00:00.000Z",
      "record": Object {
        "$type": "app.bsky.feed.post",
        "createdAt": "1970-01-01T00:00:00.000Z",
        "reply": Object {
          "parent": Object {
            "cid": "cids(3)",
            "uri": "record(2)",
          },
          "root": Object {
            "cid": "cids(2)",
            "uri": "record(1)",
          },
        },
        "text": "thanks bob",
      },
      "replyCount": 0,
      "repostCount": 0,
      "upvoteCount": 0,
      "uri": "record(0)",
      "viewer": Object {},
    },
    "reply": Object {
      "parent": Object {
        "author": Object {
          "avatar": "https://pds.public.url/image/nFNFXt5_l4kN8k1Ar8Gb8tfEj8Z0woTMDD3UoX5nNqo/rs:fill:500:500:1:0/plain/bafkreiaivizp4xldojmmpuzmiu75cmea7nq56dnntnuhzhsjcb63aou5ei@jpeg",
          "declaration": Object {
            "actorType": "app.bsky.system.actorUser",
            "cid": "cids(1)",
          },
          "did": "user(1)",
          "displayName": "bobby",
          "handle": "bob.test",
          "viewer": Object {
            "muted": false,
          },
        },
        "cid": "cids(3)",
        "downvoteCount": 0,
        "embed": Object {
          "$type": "app.bsky.embed.images#presented",
          "images": Array [
            Object {
              "alt": "tests/image/fixtures/key-landscape-small.jpg",
              "fullsize": "https://pds.public.url/image/uc7FGfiGv0mMqmk9XiqHXrIhNymLHaex7Ge8nEhmXqo/rs:fit:1000:1000:1:0/plain/bafkreigy5p3xxceipk2o6nqtnugpft26ol6yleqhboqziino7axvdngtci@jpeg",
              "thumb": "https://pds.public.url/image/IPAYhVzUxU3OXfF-R2hr1eYlq5BAbioC9U2pHmZpwi0/rs:fit:500:500:1:0/plain/bafkreigy5p3xxceipk2o6nqtnugpft26ol6yleqhboqziino7axvdngtci@jpeg",
            },
          ],
        },
        "indexedAt": "1970-01-01T00:00:00.000Z",
        "record": Object {
          "$type": "app.bsky.feed.post",
          "createdAt": "1970-01-01T00:00:00.000Z",
          "embed": Object {
            "$type": "app.bsky.embed.images",
            "images": Array [
              Object {
                "alt": "tests/image/fixtures/key-landscape-small.jpg",
                "image": Object {
                  "cid": "cids(4)",
                  "mimeType": "image/jpeg",
                },
              },
            ],
          },
          "reply": Object {
            "parent": Object {
              "cid": "cids(2)",
              "uri": "record(1)",
            },
            "root": Object {
              "cid": "cids(2)",
              "uri": "record(1)",
            },
          },
          "text": "hear that",
        },
        "replyCount": 1,
        "repostCount": 0,
        "upvoteCount": 0,
        "uri": "record(2)",
        "viewer": Object {},
      },
      "root": Object {
        "author": Object {
          "avatar": "https://pds.public.url/image/nFNFXt5_l4kN8k1Ar8Gb8tfEj8Z0woTMDD3UoX5nNqo/rs:fill:500:500:1:0/plain/bafkreiaivizp4xldojmmpuzmiu75cmea7nq56dnntnuhzhsjcb63aou5ei@jpeg",
          "declaration": Object {
            "actorType": "app.bsky.system.actorUser",
            "cid": "cids(1)",
          },
          "did": "user(0)",
          "displayName": "ali",
          "handle": "alice.test",
          "viewer": Object {
            "muted": false,
          },
        },
        "cid": "cids(2)",
        "downvoteCount": 1,
        "indexedAt": "1970-01-01T00:00:00.000Z",
        "record": Object {
          "$type": "app.bsky.feed.post",
          "createdAt": "1970-01-01T00:00:00.000Z",
          "text": "again",
        },
        "replyCount": 2,
        "repostCount": 1,
        "upvoteCount": 2,
        "uri": "record(1)",
        "viewer": Object {},
      },
    },
  },
  Object {
    "post": Object {
      "author": Object {
        "avatar": "https://pds.public.url/image/nFNFXt5_l4kN8k1Ar8Gb8tfEj8Z0woTMDD3UoX5nNqo/rs:fill:500:500:1:0/plain/bafkreiaivizp4xldojmmpuzmiu75cmea7nq56dnntnuhzhsjcb63aou5ei@jpeg",
        "declaration": Object {
          "actorType": "app.bsky.system.actorUser",
          "cid": "cids(1)",
        },
        "did": "user(0)",
        "displayName": "ali",
        "handle": "alice.test",
        "viewer": Object {
          "muted": false,
        },
      },
      "cid": "cids(5)",
      "downvoteCount": 1,
      "indexedAt": "1970-01-01T00:00:00.000Z",
      "record": Object {
        "$type": "app.bsky.feed.post",
        "createdAt": "1970-01-01T00:00:00.000Z",
        "text": "yoohoo",
      },
      "replyCount": 0,
      "repostCount": 0,
      "upvoteCount": 1,
      "uri": "record(3)",
      "viewer": Object {},
    },
  },
  Object {
    "post": Object {
      "author": Object {
        "avatar": "https://pds.public.url/image/nFNFXt5_l4kN8k1Ar8Gb8tfEj8Z0woTMDD3UoX5nNqo/rs:fill:500:500:1:0/plain/bafkreiaivizp4xldojmmpuzmiu75cmea7nq56dnntnuhzhsjcb63aou5ei@jpeg",
        "declaration": Object {
          "actorType": "app.bsky.system.actorUser",
          "cid": "cids(1)",
        },
        "did": "user(0)",
        "displayName": "ali",
        "handle": "alice.test",
        "viewer": Object {
          "muted": false,
        },
      },
      "cid": "cids(2)",
      "downvoteCount": 1,
      "indexedAt": "1970-01-01T00:00:00.000Z",
      "record": Object {
        "$type": "app.bsky.feed.post",
        "createdAt": "1970-01-01T00:00:00.000Z",
        "text": "again",
      },
      "replyCount": 2,
      "repostCount": 1,
      "upvoteCount": 2,
      "uri": "record(1)",
      "viewer": Object {},
    },
  },
  Object {
    "post": Object {
      "author": Object {
        "avatar": "https://pds.public.url/image/nFNFXt5_l4kN8k1Ar8Gb8tfEj8Z0woTMDD3UoX5nNqo/rs:fill:500:500:1:0/plain/bafkreiaivizp4xldojmmpuzmiu75cmea7nq56dnntnuhzhsjcb63aou5ei@jpeg",
        "declaration": Object {
          "actorType": "app.bsky.system.actorUser",
          "cid": "cids(1)",
        },
        "did": "user(0)",
        "displayName": "ali",
        "handle": "alice.test",
        "viewer": Object {
          "muted": false,
        },
      },
      "cid": "cids(6)",
      "downvoteCount": 0,
      "indexedAt": "1970-01-01T00:00:00.000Z",
      "record": Object {
        "$type": "app.bsky.feed.post",
        "createdAt": "1970-01-01T00:00:00.000Z",
        "text": "hey there",
      },
      "replyCount": 0,
      "repostCount": 0,
      "upvoteCount": 0,
      "uri": "record(4)",
      "viewer": Object {},
    },
  },
]
`;

exports[`pds author feed views fetches full author feeds for self (sorted, minimal myState). 2`] = `
Array [
  Object {
    "post": Object {
      "author": Object {
        "avatar": "https://pds.public.url/image/nFNFXt5_l4kN8k1Ar8Gb8tfEj8Z0woTMDD3UoX5nNqo/rs:fill:500:500:1:0/plain/bafkreiaivizp4xldojmmpuzmiu75cmea7nq56dnntnuhzhsjcb63aou5ei@jpeg",
        "declaration": Object {
          "actorType": "app.bsky.system.actorUser",
          "cid": "cids(1)",
        },
        "did": "user(0)",
        "displayName": "bobby",
        "handle": "bob.test",
        "viewer": Object {
          "muted": false,
        },
      },
      "cid": "cids(0)",
      "downvoteCount": 0,
      "embed": Object {
        "$type": "app.bsky.embed.images#presented",
        "images": Array [
          Object {
            "alt": "tests/image/fixtures/key-landscape-small.jpg",
            "fullsize": "https://pds.public.url/image/uc7FGfiGv0mMqmk9XiqHXrIhNymLHaex7Ge8nEhmXqo/rs:fit:1000:1000:1:0/plain/bafkreigy5p3xxceipk2o6nqtnugpft26ol6yleqhboqziino7axvdngtci@jpeg",
            "thumb": "https://pds.public.url/image/IPAYhVzUxU3OXfF-R2hr1eYlq5BAbioC9U2pHmZpwi0/rs:fit:500:500:1:0/plain/bafkreigy5p3xxceipk2o6nqtnugpft26ol6yleqhboqziino7axvdngtci@jpeg",
          },
        ],
      },
      "indexedAt": "1970-01-01T00:00:00.000Z",
      "record": Object {
        "$type": "app.bsky.feed.post",
        "createdAt": "1970-01-01T00:00:00.000Z",
        "embed": Object {
          "$type": "app.bsky.embed.images",
          "images": Array [
            Object {
              "alt": "tests/image/fixtures/key-landscape-small.jpg",
              "image": Object {
                "cid": "cids(2)",
                "mimeType": "image/jpeg",
              },
            },
          ],
        },
        "reply": Object {
          "parent": Object {
            "cid": "cids(3)",
            "uri": "record(1)",
          },
          "root": Object {
            "cid": "cids(3)",
            "uri": "record(1)",
          },
        },
        "text": "hear that",
      },
      "replyCount": 1,
      "repostCount": 0,
      "upvoteCount": 0,
      "uri": "record(0)",
      "viewer": Object {},
    },
    "reply": Object {
      "parent": Object {
        "author": Object {
          "avatar": "https://pds.public.url/image/nFNFXt5_l4kN8k1Ar8Gb8tfEj8Z0woTMDD3UoX5nNqo/rs:fill:500:500:1:0/plain/bafkreiaivizp4xldojmmpuzmiu75cmea7nq56dnntnuhzhsjcb63aou5ei@jpeg",
          "declaration": Object {
            "actorType": "app.bsky.system.actorUser",
            "cid": "cids(1)",
          },
          "did": "user(1)",
          "displayName": "ali",
          "handle": "alice.test",
          "viewer": Object {
            "muted": false,
          },
        },
        "cid": "cids(3)",
        "downvoteCount": 1,
        "indexedAt": "1970-01-01T00:00:00.000Z",
        "record": Object {
          "$type": "app.bsky.feed.post",
          "createdAt": "1970-01-01T00:00:00.000Z",
          "text": "again",
        },
        "replyCount": 2,
        "repostCount": 1,
        "upvoteCount": 2,
        "uri": "record(1)",
        "viewer": Object {
          "upvote": "record(2)",
        },
      },
      "root": Object {
        "author": Object {
          "avatar": "https://pds.public.url/image/nFNFXt5_l4kN8k1Ar8Gb8tfEj8Z0woTMDD3UoX5nNqo/rs:fill:500:500:1:0/plain/bafkreiaivizp4xldojmmpuzmiu75cmea7nq56dnntnuhzhsjcb63aou5ei@jpeg",
          "declaration": Object {
            "actorType": "app.bsky.system.actorUser",
            "cid": "cids(1)",
          },
          "did": "user(1)",
          "displayName": "ali",
          "handle": "alice.test",
          "viewer": Object {
            "muted": false,
          },
        },
        "cid": "cids(3)",
        "downvoteCount": 1,
        "indexedAt": "1970-01-01T00:00:00.000Z",
        "record": Object {
          "$type": "app.bsky.feed.post",
          "createdAt": "1970-01-01T00:00:00.000Z",
          "text": "again",
        },
        "replyCount": 2,
        "repostCount": 1,
        "upvoteCount": 2,
        "uri": "record(1)",
        "viewer": Object {
          "upvote": "record(2)",
        },
      },
    },
  },
  Object {
    "post": Object {
      "author": Object {
        "avatar": "https://pds.public.url/image/nFNFXt5_l4kN8k1Ar8Gb8tfEj8Z0woTMDD3UoX5nNqo/rs:fill:500:500:1:0/plain/bafkreiaivizp4xldojmmpuzmiu75cmea7nq56dnntnuhzhsjcb63aou5ei@jpeg",
        "declaration": Object {
          "actorType": "app.bsky.system.actorUser",
          "cid": "cids(1)",
        },
        "did": "user(0)",
        "displayName": "bobby",
        "handle": "bob.test",
        "viewer": Object {
          "muted": false,
        },
      },
      "cid": "cids(4)",
      "downvoteCount": 0,
      "indexedAt": "1970-01-01T00:00:00.000Z",
      "record": Object {
        "$type": "app.bsky.feed.post",
        "createdAt": "1970-01-01T00:00:00.000Z",
        "text": "bobby boy here",
      },
      "replyCount": 0,
      "repostCount": 0,
      "upvoteCount": 0,
      "uri": "record(3)",
      "viewer": Object {},
    },
  },
  Object {
    "post": Object {
      "author": Object {
        "avatar": "https://pds.public.url/image/nFNFXt5_l4kN8k1Ar8Gb8tfEj8Z0woTMDD3UoX5nNqo/rs:fill:500:500:1:0/plain/bafkreiaivizp4xldojmmpuzmiu75cmea7nq56dnntnuhzhsjcb63aou5ei@jpeg",
        "declaration": Object {
          "actorType": "app.bsky.system.actorUser",
          "cid": "cids(1)",
        },
        "did": "user(0)",
        "displayName": "bobby",
        "handle": "bob.test",
        "viewer": Object {
          "muted": false,
        },
      },
      "cid": "cids(5)",
      "downvoteCount": 0,
      "indexedAt": "1970-01-01T00:00:00.000Z",
      "record": Object {
        "$type": "app.bsky.feed.post",
        "createdAt": "1970-01-01T00:00:00.000Z",
        "text": "bob back at it again!",
      },
      "replyCount": 0,
      "repostCount": 0,
      "upvoteCount": 0,
      "uri": "record(4)",
      "viewer": Object {},
    },
  },
]
`;

exports[`pds author feed views fetches full author feeds for self (sorted, minimal myState). 3`] = `
Array [
  Object {
    "post": Object {
      "author": Object {
        "declaration": Object {
          "actorType": "app.bsky.system.actorUser",
          "cid": "cids(1)",
        },
        "did": "user(0)",
        "handle": "dan.test",
        "viewer": Object {
          "muted": false,
        },
      },
      "cid": "cids(0)",
      "downvoteCount": 0,
      "indexedAt": "1970-01-01T00:00:00.000Z",
      "record": Object {
        "$type": "app.bsky.feed.post",
        "createdAt": "1970-01-01T00:00:00.000Z",
        "entities": Array [
          Object {
            "index": Object {
              "end": 18,
              "start": 0,
            },
            "type": "mention",
            "value": "user(1)",
          },
        ],
        "text": "@alice.bluesky.xyz is the best",
      },
      "replyCount": 0,
      "repostCount": 1,
      "upvoteCount": 0,
      "uri": "record(0)",
      "viewer": Object {
        "repost": "record(1)",
      },
    },
    "reason": Object {
      "$type": "app.bsky.feed.feedViewPost#reasonRepost",
      "by": Object {
        "declaration": Object {
          "actorType": "app.bsky.system.actorUser",
          "cid": "cids(1)",
        },
        "did": "user(2)",
        "handle": "carol.test",
        "viewer": Object {
          "muted": false,
        },
      },
      "indexedAt": "1970-01-01T00:00:00.000Z",
    },
  },
  Object {
    "post": Object {
      "author": Object {
        "declaration": Object {
          "actorType": "app.bsky.system.actorUser",
          "cid": "cids(1)",
        },
        "did": "user(2)",
        "handle": "carol.test",
        "viewer": Object {
          "muted": false,
        },
      },
      "cid": "cids(2)",
      "downvoteCount": 0,
      "indexedAt": "1970-01-01T00:00:00.000Z",
      "record": Object {
        "$type": "app.bsky.feed.post",
        "createdAt": "1970-01-01T00:00:00.000Z",
        "reply": Object {
          "parent": Object {
            "cid": "cids(3)",
            "uri": "record(3)",
          },
          "root": Object {
            "cid": "cids(3)",
            "uri": "record(3)",
          },
        },
        "text": "of course",
      },
      "replyCount": 0,
      "repostCount": 0,
      "upvoteCount": 0,
      "uri": "record(2)",
      "viewer": Object {},
    },
    "reply": Object {
      "parent": Object {
        "author": Object {
          "avatar": "https://pds.public.url/image/nFNFXt5_l4kN8k1Ar8Gb8tfEj8Z0woTMDD3UoX5nNqo/rs:fill:500:500:1:0/plain/bafkreiaivizp4xldojmmpuzmiu75cmea7nq56dnntnuhzhsjcb63aou5ei@jpeg",
          "declaration": Object {
            "actorType": "app.bsky.system.actorUser",
            "cid": "cids(1)",
          },
          "did": "user(1)",
          "displayName": "ali",
          "handle": "alice.test",
          "viewer": Object {
            "muted": false,
          },
        },
        "cid": "cids(3)",
        "downvoteCount": 1,
        "indexedAt": "1970-01-01T00:00:00.000Z",
        "record": Object {
          "$type": "app.bsky.feed.post",
          "createdAt": "1970-01-01T00:00:00.000Z",
          "text": "again",
        },
        "replyCount": 2,
        "repostCount": 1,
        "upvoteCount": 2,
        "uri": "record(3)",
        "viewer": Object {
          "downvote": "record(4)",
        },
      },
      "root": Object {
        "author": Object {
          "avatar": "https://pds.public.url/image/nFNFXt5_l4kN8k1Ar8Gb8tfEj8Z0woTMDD3UoX5nNqo/rs:fill:500:500:1:0/plain/bafkreiaivizp4xldojmmpuzmiu75cmea7nq56dnntnuhzhsjcb63aou5ei@jpeg",
          "declaration": Object {
            "actorType": "app.bsky.system.actorUser",
            "cid": "cids(1)",
          },
          "did": "user(1)",
          "displayName": "ali",
          "handle": "alice.test",
          "viewer": Object {
            "muted": false,
          },
        },
        "cid": "cids(3)",
        "downvoteCount": 1,
        "indexedAt": "1970-01-01T00:00:00.000Z",
        "record": Object {
          "$type": "app.bsky.feed.post",
          "createdAt": "1970-01-01T00:00:00.000Z",
          "text": "again",
        },
        "replyCount": 2,
        "repostCount": 1,
        "upvoteCount": 2,
        "uri": "record(3)",
        "viewer": Object {
          "downvote": "record(4)",
        },
      },
    },
  },
  Object {
    "post": Object {
      "author": Object {
        "declaration": Object {
          "actorType": "app.bsky.system.actorUser",
          "cid": "cids(1)",
        },
        "did": "user(2)",
        "handle": "carol.test",
        "viewer": Object {
          "muted": false,
        },
      },
      "cid": "cids(4)",
      "downvoteCount": 0,
      "embed": Object {
        "$type": "app.bsky.embed.images#presented",
        "images": Array [
          Object {
            "alt": "tests/image/fixtures/key-landscape-small.jpg",
            "fullsize": "https://pds.public.url/image/uc7FGfiGv0mMqmk9XiqHXrIhNymLHaex7Ge8nEhmXqo/rs:fit:1000:1000:1:0/plain/bafkreigy5p3xxceipk2o6nqtnugpft26ol6yleqhboqziino7axvdngtci@jpeg",
            "thumb": "https://pds.public.url/image/IPAYhVzUxU3OXfF-R2hr1eYlq5BAbioC9U2pHmZpwi0/rs:fit:500:500:1:0/plain/bafkreigy5p3xxceipk2o6nqtnugpft26ol6yleqhboqziino7axvdngtci@jpeg",
          },
          Object {
            "alt": "tests/image/fixtures/key-alt.jpg",
            "fullsize": "https://pds.public.url/image/g7yazUpNwN8LKumZ2Zmn_ptQbtMLs1Pti5-GDn7H8_8/rs:fit:1000:1000:1:0/plain/bafkreifdklbbcdsyanjz3oqe5pf2omuq5ansthokxlbleagg3eenx62h7e@jpeg",
            "thumb": "https://pds.public.url/image/RZUq_M87-wB4eiYG1OjilTXXv3UVnnIXP3o463rEBWY/rs:fit:500:500:1:0/plain/bafkreifdklbbcdsyanjz3oqe5pf2omuq5ansthokxlbleagg3eenx62h7e@jpeg",
          },
        ],
      },
      "indexedAt": "1970-01-01T00:00:00.000Z",
      "record": Object {
        "$type": "app.bsky.feed.post",
        "createdAt": "1970-01-01T00:00:00.000Z",
        "embed": Object {
          "$type": "app.bsky.embed.images",
          "images": Array [
            Object {
              "alt": "tests/image/fixtures/key-landscape-small.jpg",
              "image": Object {
                "cid": "cids(5)",
                "mimeType": "image/jpeg",
              },
            },
            Object {
              "alt": "tests/image/fixtures/key-alt.jpg",
              "image": Object {
                "cid": "cids(6)",
                "mimeType": "image/jpeg",
              },
            },
          ],
        },
        "text": "hi im carol",
      },
      "replyCount": 0,
      "repostCount": 0,
      "upvoteCount": 2,
      "uri": "record(5)",
      "viewer": Object {},
    },
  },
]
`;

exports[`pds author feed views fetches full author feeds for self (sorted, minimal myState). 4`] = `
Array [
  Object {
    "post": Object {
      "author": Object {
        "avatar": "https://pds.public.url/image/nFNFXt5_l4kN8k1Ar8Gb8tfEj8Z0woTMDD3UoX5nNqo/rs:fill:500:500:1:0/plain/bafkreiaivizp4xldojmmpuzmiu75cmea7nq56dnntnuhzhsjcb63aou5ei@jpeg",
        "declaration": Object {
          "actorType": "app.bsky.system.actorUser",
          "cid": "cids(1)",
        },
        "did": "user(0)",
        "displayName": "ali",
        "handle": "alice.test",
        "viewer": Object {
          "muted": false,
        },
      },
      "cid": "cids(0)",
      "downvoteCount": 1,
      "indexedAt": "1970-01-01T00:00:00.000Z",
      "record": Object {
        "$type": "app.bsky.feed.post",
        "createdAt": "1970-01-01T00:00:00.000Z",
        "text": "again",
      },
      "replyCount": 2,
      "repostCount": 1,
      "upvoteCount": 2,
      "uri": "record(0)",
      "viewer": Object {
        "repost": "record(1)",
        "upvote": "record(2)",
      },
    },
    "reason": Object {
      "$type": "app.bsky.feed.feedViewPost#reasonRepost",
      "by": Object {
        "declaration": Object {
          "actorType": "app.bsky.system.actorUser",
          "cid": "cids(1)",
        },
        "did": "user(1)",
        "handle": "dan.test",
        "viewer": Object {
          "muted": false,
        },
      },
      "indexedAt": "1970-01-01T00:00:00.000Z",
    },
  },
  Object {
    "post": Object {
      "author": Object {
        "declaration": Object {
          "actorType": "app.bsky.system.actorUser",
          "cid": "cids(1)",
        },
        "did": "user(1)",
        "handle": "dan.test",
        "viewer": Object {
          "muted": false,
        },
      },
      "cid": "cids(2)",
      "downvoteCount": 0,
      "indexedAt": "1970-01-01T00:00:00.000Z",
      "record": Object {
        "$type": "app.bsky.feed.post",
        "createdAt": "1970-01-01T00:00:00.000Z",
        "entities": Array [
          Object {
            "index": Object {
              "end": 18,
              "start": 0,
            },
            "type": "mention",
            "value": "user(0)",
          },
        ],
        "text": "@alice.bluesky.xyz is the best",
      },
      "replyCount": 0,
      "repostCount": 1,
      "upvoteCount": 0,
      "uri": "record(3)",
      "viewer": Object {},
    },
  },
  Object {
    "post": Object {
      "author": Object {
        "declaration": Object {
          "actorType": "app.bsky.system.actorUser",
          "cid": "cids(1)",
        },
        "did": "user(1)",
        "handle": "dan.test",
        "viewer": Object {
          "muted": false,
        },
      },
      "cid": "cids(3)",
      "downvoteCount": 0,
      "indexedAt": "1970-01-01T00:00:00.000Z",
      "record": Object {
        "$type": "app.bsky.feed.post",
        "createdAt": "1970-01-01T00:00:00.000Z",
        "text": "dan here!",
      },
      "replyCount": 0,
      "repostCount": 0,
      "upvoteCount": 0,
      "uri": "record(4)",
      "viewer": Object {},
    },
  },
]
`;

<<<<<<< HEAD
exports[`pds author feed views fetches scene feeds with trends. 1`] = `
Array [
  Object {
    "post": Object {
      "author": Object {
        "declaration": Object {
          "actorType": "app.bsky.system.actorUser",
          "cid": "cids(1)",
        },
        "did": "user(0)",
        "handle": "carol.test",
        "viewer": Object {
          "muted": false,
        },
      },
      "cid": "cids(0)",
      "downvoteCount": 0,
      "embed": Object {
        "$type": "app.bsky.embed.images#presented",
        "images": Array [
          Object {
            "alt": "tests/image/fixtures/key-landscape-small.jpg",
            "fullsize": "https://pds.public.url/image/uc7FGfiGv0mMqmk9XiqHXrIhNymLHaex7Ge8nEhmXqo/rs:fit:1000:1000:1:0/plain/bafkreigy5p3xxceipk2o6nqtnugpft26ol6yleqhboqziino7axvdngtci@jpeg",
            "thumb": "https://pds.public.url/image/IPAYhVzUxU3OXfF-R2hr1eYlq5BAbioC9U2pHmZpwi0/rs:fit:500:500:1:0/plain/bafkreigy5p3xxceipk2o6nqtnugpft26ol6yleqhboqziino7axvdngtci@jpeg",
          },
          Object {
            "alt": "tests/image/fixtures/key-alt.jpg",
            "fullsize": "https://pds.public.url/image/g7yazUpNwN8LKumZ2Zmn_ptQbtMLs1Pti5-GDn7H8_8/rs:fit:1000:1000:1:0/plain/bafkreifdklbbcdsyanjz3oqe5pf2omuq5ansthokxlbleagg3eenx62h7e@jpeg",
            "thumb": "https://pds.public.url/image/RZUq_M87-wB4eiYG1OjilTXXv3UVnnIXP3o463rEBWY/rs:fit:500:500:1:0/plain/bafkreifdklbbcdsyanjz3oqe5pf2omuq5ansthokxlbleagg3eenx62h7e@jpeg",
          },
        ],
      },
      "indexedAt": "1970-01-01T00:00:00.000Z",
      "record": Object {
        "$type": "app.bsky.feed.post",
        "createdAt": "1970-01-01T00:00:00.000Z",
        "embed": Object {
          "$type": "app.bsky.embed.images",
          "images": Array [
            Object {
              "alt": "tests/image/fixtures/key-landscape-small.jpg",
              "image": Object {
                "cid": "cids(2)",
                "mimeType": "image/jpeg",
              },
            },
            Object {
              "alt": "tests/image/fixtures/key-alt.jpg",
              "image": Object {
                "cid": "cids(3)",
                "mimeType": "image/jpeg",
              },
            },
          ],
        },
        "text": "hi im carol",
      },
      "replyCount": 0,
      "repostCount": 0,
      "upvoteCount": 2,
      "uri": "record(0)",
      "viewer": Object {},
    },
    "reason": Object {
      "$type": "app.bsky.feed.feedViewPost#reasonTrend",
      "by": Object {
        "avatar": "https://pds.public.url/image/nFNFXt5_l4kN8k1Ar8Gb8tfEj8Z0woTMDD3UoX5nNqo/rs:fill:500:500:1:0/plain/bafkreiaivizp4xldojmmpuzmiu75cmea7nq56dnntnuhzhsjcb63aou5ei@jpeg",
        "declaration": Object {
          "actorType": "app.bsky.system.actorScene",
          "cid": "cids(4)",
        },
        "did": "user(1)",
        "displayName": "besties",
        "handle": "scene.test",
        "viewer": Object {
          "muted": false,
        },
      },
      "indexedAt": "1970-01-01T00:00:00.000Z",
    },
  },
  Object {
    "post": Object {
      "author": Object {
        "avatar": "https://pds.public.url/image/nFNFXt5_l4kN8k1Ar8Gb8tfEj8Z0woTMDD3UoX5nNqo/rs:fill:500:500:1:0/plain/bafkreiaivizp4xldojmmpuzmiu75cmea7nq56dnntnuhzhsjcb63aou5ei@jpeg",
        "declaration": Object {
          "actorType": "app.bsky.system.actorUser",
          "cid": "cids(1)",
        },
        "did": "user(2)",
        "displayName": "ali",
        "handle": "alice.test",
        "viewer": Object {
          "muted": false,
        },
      },
      "cid": "cids(5)",
      "downvoteCount": 1,
      "indexedAt": "1970-01-01T00:00:00.000Z",
      "record": Object {
        "$type": "app.bsky.feed.post",
        "createdAt": "1970-01-01T00:00:00.000Z",
        "text": "again",
      },
      "replyCount": 2,
      "repostCount": 1,
      "upvoteCount": 2,
      "uri": "record(1)",
      "viewer": Object {
        "downvote": "record(2)",
      },
    },
    "reason": Object {
      "$type": "app.bsky.feed.feedViewPost#reasonTrend",
      "by": Object {
        "avatar": "https://pds.public.url/image/nFNFXt5_l4kN8k1Ar8Gb8tfEj8Z0woTMDD3UoX5nNqo/rs:fill:500:500:1:0/plain/bafkreiaivizp4xldojmmpuzmiu75cmea7nq56dnntnuhzhsjcb63aou5ei@jpeg",
        "declaration": Object {
          "actorType": "app.bsky.system.actorScene",
          "cid": "cids(4)",
        },
        "did": "user(1)",
        "displayName": "besties",
        "handle": "scene.test",
        "viewer": Object {
          "muted": false,
        },
      },
      "indexedAt": "1970-01-01T00:00:00.000Z",
    },
  },
]
`;

=======
>>>>>>> 75e14ae1
exports[`pds author feed views omits reposts from muted users. 1`] = `
Array [
  Object {
    "post": Object {
      "author": Object {
        "declaration": Object {
          "actorType": "app.bsky.system.actorUser",
          "cid": "cids(1)",
        },
        "did": "user(0)",
        "handle": "dan.test",
        "viewer": Object {
          "muted": true,
        },
      },
      "cid": "cids(0)",
      "downvoteCount": 0,
      "indexedAt": "1970-01-01T00:00:00.000Z",
      "record": Object {
        "$type": "app.bsky.feed.post",
        "createdAt": "1970-01-01T00:00:00.000Z",
        "entities": Array [
          Object {
            "index": Object {
              "end": 18,
              "start": 0,
            },
            "type": "mention",
            "value": "user(1)",
          },
        ],
        "text": "@alice.bluesky.xyz is the best",
      },
      "replyCount": 0,
      "repostCount": 1,
      "upvoteCount": 0,
      "uri": "record(0)",
      "viewer": Object {},
    },
  },
  Object {
    "post": Object {
      "author": Object {
        "declaration": Object {
          "actorType": "app.bsky.system.actorUser",
          "cid": "cids(1)",
        },
        "did": "user(0)",
        "handle": "dan.test",
        "viewer": Object {
          "muted": true,
        },
      },
      "cid": "cids(2)",
      "downvoteCount": 0,
      "indexedAt": "1970-01-01T00:00:00.000Z",
      "record": Object {
        "$type": "app.bsky.feed.post",
        "createdAt": "1970-01-01T00:00:00.000Z",
        "text": "dan here!",
      },
      "replyCount": 0,
      "repostCount": 0,
      "upvoteCount": 0,
      "uri": "record(1)",
      "viewer": Object {},
    },
  },
]
`;

exports[`pds author feed views reflects fetching user's state in the feed. 1`] = `
Array [
  Object {
    "post": Object {
      "author": Object {
        "avatar": "https://pds.public.url/image/nFNFXt5_l4kN8k1Ar8Gb8tfEj8Z0woTMDD3UoX5nNqo/rs:fill:500:500:1:0/plain/bafkreiaivizp4xldojmmpuzmiu75cmea7nq56dnntnuhzhsjcb63aou5ei@jpeg",
        "declaration": Object {
          "actorType": "app.bsky.system.actorUser",
          "cid": "cids(1)",
        },
        "did": "user(0)",
        "displayName": "ali",
        "handle": "alice.test",
        "viewer": Object {
          "muted": false,
        },
      },
      "cid": "cids(0)",
      "downvoteCount": 0,
      "indexedAt": "1970-01-01T00:00:00.000Z",
      "record": Object {
        "$type": "app.bsky.feed.post",
        "createdAt": "1970-01-01T00:00:00.000Z",
        "reply": Object {
          "parent": Object {
            "cid": "cids(3)",
            "uri": "record(2)",
          },
          "root": Object {
            "cid": "cids(2)",
            "uri": "record(1)",
          },
        },
        "text": "thanks bob",
      },
      "replyCount": 0,
      "repostCount": 0,
      "upvoteCount": 0,
      "uri": "record(0)",
      "viewer": Object {},
    },
    "reply": Object {
      "parent": Object {
        "author": Object {
          "avatar": "https://pds.public.url/image/nFNFXt5_l4kN8k1Ar8Gb8tfEj8Z0woTMDD3UoX5nNqo/rs:fill:500:500:1:0/plain/bafkreiaivizp4xldojmmpuzmiu75cmea7nq56dnntnuhzhsjcb63aou5ei@jpeg",
          "declaration": Object {
            "actorType": "app.bsky.system.actorUser",
            "cid": "cids(1)",
          },
          "did": "user(1)",
          "displayName": "bobby",
          "handle": "bob.test",
          "viewer": Object {
            "muted": false,
          },
        },
        "cid": "cids(3)",
        "downvoteCount": 0,
        "embed": Object {
          "$type": "app.bsky.embed.images#presented",
          "images": Array [
            Object {
              "alt": "tests/image/fixtures/key-landscape-small.jpg",
              "fullsize": "https://pds.public.url/image/uc7FGfiGv0mMqmk9XiqHXrIhNymLHaex7Ge8nEhmXqo/rs:fit:1000:1000:1:0/plain/bafkreigy5p3xxceipk2o6nqtnugpft26ol6yleqhboqziino7axvdngtci@jpeg",
              "thumb": "https://pds.public.url/image/IPAYhVzUxU3OXfF-R2hr1eYlq5BAbioC9U2pHmZpwi0/rs:fit:500:500:1:0/plain/bafkreigy5p3xxceipk2o6nqtnugpft26ol6yleqhboqziino7axvdngtci@jpeg",
            },
          ],
        },
        "indexedAt": "1970-01-01T00:00:00.000Z",
        "record": Object {
          "$type": "app.bsky.feed.post",
          "createdAt": "1970-01-01T00:00:00.000Z",
          "embed": Object {
            "$type": "app.bsky.embed.images",
            "images": Array [
              Object {
                "alt": "tests/image/fixtures/key-landscape-small.jpg",
                "image": Object {
                  "cid": "cids(4)",
                  "mimeType": "image/jpeg",
                },
              },
            ],
          },
          "reply": Object {
            "parent": Object {
              "cid": "cids(2)",
              "uri": "record(1)",
            },
            "root": Object {
              "cid": "cids(2)",
              "uri": "record(1)",
            },
          },
          "text": "hear that",
        },
        "replyCount": 1,
        "repostCount": 0,
        "upvoteCount": 0,
        "uri": "record(2)",
        "viewer": Object {},
      },
      "root": Object {
        "author": Object {
          "avatar": "https://pds.public.url/image/nFNFXt5_l4kN8k1Ar8Gb8tfEj8Z0woTMDD3UoX5nNqo/rs:fill:500:500:1:0/plain/bafkreiaivizp4xldojmmpuzmiu75cmea7nq56dnntnuhzhsjcb63aou5ei@jpeg",
          "declaration": Object {
            "actorType": "app.bsky.system.actorUser",
            "cid": "cids(1)",
          },
          "did": "user(0)",
          "displayName": "ali",
          "handle": "alice.test",
          "viewer": Object {
            "muted": false,
          },
        },
        "cid": "cids(2)",
        "downvoteCount": 1,
        "indexedAt": "1970-01-01T00:00:00.000Z",
        "record": Object {
          "$type": "app.bsky.feed.post",
          "createdAt": "1970-01-01T00:00:00.000Z",
          "text": "again",
        },
        "replyCount": 2,
        "repostCount": 1,
        "upvoteCount": 2,
        "uri": "record(1)",
        "viewer": Object {
          "downvote": "record(3)",
        },
      },
    },
  },
  Object {
    "post": Object {
      "author": Object {
        "avatar": "https://pds.public.url/image/nFNFXt5_l4kN8k1Ar8Gb8tfEj8Z0woTMDD3UoX5nNqo/rs:fill:500:500:1:0/plain/bafkreiaivizp4xldojmmpuzmiu75cmea7nq56dnntnuhzhsjcb63aou5ei@jpeg",
        "declaration": Object {
          "actorType": "app.bsky.system.actorUser",
          "cid": "cids(1)",
        },
        "did": "user(0)",
        "displayName": "ali",
        "handle": "alice.test",
        "viewer": Object {
          "muted": false,
        },
      },
      "cid": "cids(5)",
      "downvoteCount": 1,
      "indexedAt": "1970-01-01T00:00:00.000Z",
      "record": Object {
        "$type": "app.bsky.feed.post",
        "createdAt": "1970-01-01T00:00:00.000Z",
        "text": "yoohoo",
      },
      "replyCount": 0,
      "repostCount": 0,
      "upvoteCount": 1,
      "uri": "record(4)",
      "viewer": Object {
        "upvote": "record(5)",
      },
    },
  },
  Object {
    "post": Object {
      "author": Object {
        "avatar": "https://pds.public.url/image/nFNFXt5_l4kN8k1Ar8Gb8tfEj8Z0woTMDD3UoX5nNqo/rs:fill:500:500:1:0/plain/bafkreiaivizp4xldojmmpuzmiu75cmea7nq56dnntnuhzhsjcb63aou5ei@jpeg",
        "declaration": Object {
          "actorType": "app.bsky.system.actorUser",
          "cid": "cids(1)",
        },
        "did": "user(0)",
        "displayName": "ali",
        "handle": "alice.test",
        "viewer": Object {
          "muted": false,
        },
      },
      "cid": "cids(2)",
      "downvoteCount": 1,
      "indexedAt": "1970-01-01T00:00:00.000Z",
      "record": Object {
        "$type": "app.bsky.feed.post",
        "createdAt": "1970-01-01T00:00:00.000Z",
        "text": "again",
      },
      "replyCount": 2,
      "repostCount": 1,
      "upvoteCount": 2,
      "uri": "record(1)",
      "viewer": Object {
        "downvote": "record(3)",
      },
    },
  },
  Object {
    "post": Object {
      "author": Object {
        "avatar": "https://pds.public.url/image/nFNFXt5_l4kN8k1Ar8Gb8tfEj8Z0woTMDD3UoX5nNqo/rs:fill:500:500:1:0/plain/bafkreiaivizp4xldojmmpuzmiu75cmea7nq56dnntnuhzhsjcb63aou5ei@jpeg",
        "declaration": Object {
          "actorType": "app.bsky.system.actorUser",
          "cid": "cids(1)",
        },
        "did": "user(0)",
        "displayName": "ali",
        "handle": "alice.test",
        "viewer": Object {
          "muted": false,
        },
      },
      "cid": "cids(6)",
      "downvoteCount": 0,
      "indexedAt": "1970-01-01T00:00:00.000Z",
      "record": Object {
        "$type": "app.bsky.feed.post",
        "createdAt": "1970-01-01T00:00:00.000Z",
        "text": "hey there",
      },
      "replyCount": 0,
      "repostCount": 0,
      "upvoteCount": 0,
      "uri": "record(6)",
      "viewer": Object {},
    },
  },
]
`;<|MERGE_RESOLUTION|>--- conflicted
+++ resolved
@@ -755,142 +755,6 @@
 ]
 `;
 
-<<<<<<< HEAD
-exports[`pds author feed views fetches scene feeds with trends. 1`] = `
-Array [
-  Object {
-    "post": Object {
-      "author": Object {
-        "declaration": Object {
-          "actorType": "app.bsky.system.actorUser",
-          "cid": "cids(1)",
-        },
-        "did": "user(0)",
-        "handle": "carol.test",
-        "viewer": Object {
-          "muted": false,
-        },
-      },
-      "cid": "cids(0)",
-      "downvoteCount": 0,
-      "embed": Object {
-        "$type": "app.bsky.embed.images#presented",
-        "images": Array [
-          Object {
-            "alt": "tests/image/fixtures/key-landscape-small.jpg",
-            "fullsize": "https://pds.public.url/image/uc7FGfiGv0mMqmk9XiqHXrIhNymLHaex7Ge8nEhmXqo/rs:fit:1000:1000:1:0/plain/bafkreigy5p3xxceipk2o6nqtnugpft26ol6yleqhboqziino7axvdngtci@jpeg",
-            "thumb": "https://pds.public.url/image/IPAYhVzUxU3OXfF-R2hr1eYlq5BAbioC9U2pHmZpwi0/rs:fit:500:500:1:0/plain/bafkreigy5p3xxceipk2o6nqtnugpft26ol6yleqhboqziino7axvdngtci@jpeg",
-          },
-          Object {
-            "alt": "tests/image/fixtures/key-alt.jpg",
-            "fullsize": "https://pds.public.url/image/g7yazUpNwN8LKumZ2Zmn_ptQbtMLs1Pti5-GDn7H8_8/rs:fit:1000:1000:1:0/plain/bafkreifdklbbcdsyanjz3oqe5pf2omuq5ansthokxlbleagg3eenx62h7e@jpeg",
-            "thumb": "https://pds.public.url/image/RZUq_M87-wB4eiYG1OjilTXXv3UVnnIXP3o463rEBWY/rs:fit:500:500:1:0/plain/bafkreifdklbbcdsyanjz3oqe5pf2omuq5ansthokxlbleagg3eenx62h7e@jpeg",
-          },
-        ],
-      },
-      "indexedAt": "1970-01-01T00:00:00.000Z",
-      "record": Object {
-        "$type": "app.bsky.feed.post",
-        "createdAt": "1970-01-01T00:00:00.000Z",
-        "embed": Object {
-          "$type": "app.bsky.embed.images",
-          "images": Array [
-            Object {
-              "alt": "tests/image/fixtures/key-landscape-small.jpg",
-              "image": Object {
-                "cid": "cids(2)",
-                "mimeType": "image/jpeg",
-              },
-            },
-            Object {
-              "alt": "tests/image/fixtures/key-alt.jpg",
-              "image": Object {
-                "cid": "cids(3)",
-                "mimeType": "image/jpeg",
-              },
-            },
-          ],
-        },
-        "text": "hi im carol",
-      },
-      "replyCount": 0,
-      "repostCount": 0,
-      "upvoteCount": 2,
-      "uri": "record(0)",
-      "viewer": Object {},
-    },
-    "reason": Object {
-      "$type": "app.bsky.feed.feedViewPost#reasonTrend",
-      "by": Object {
-        "avatar": "https://pds.public.url/image/nFNFXt5_l4kN8k1Ar8Gb8tfEj8Z0woTMDD3UoX5nNqo/rs:fill:500:500:1:0/plain/bafkreiaivizp4xldojmmpuzmiu75cmea7nq56dnntnuhzhsjcb63aou5ei@jpeg",
-        "declaration": Object {
-          "actorType": "app.bsky.system.actorScene",
-          "cid": "cids(4)",
-        },
-        "did": "user(1)",
-        "displayName": "besties",
-        "handle": "scene.test",
-        "viewer": Object {
-          "muted": false,
-        },
-      },
-      "indexedAt": "1970-01-01T00:00:00.000Z",
-    },
-  },
-  Object {
-    "post": Object {
-      "author": Object {
-        "avatar": "https://pds.public.url/image/nFNFXt5_l4kN8k1Ar8Gb8tfEj8Z0woTMDD3UoX5nNqo/rs:fill:500:500:1:0/plain/bafkreiaivizp4xldojmmpuzmiu75cmea7nq56dnntnuhzhsjcb63aou5ei@jpeg",
-        "declaration": Object {
-          "actorType": "app.bsky.system.actorUser",
-          "cid": "cids(1)",
-        },
-        "did": "user(2)",
-        "displayName": "ali",
-        "handle": "alice.test",
-        "viewer": Object {
-          "muted": false,
-        },
-      },
-      "cid": "cids(5)",
-      "downvoteCount": 1,
-      "indexedAt": "1970-01-01T00:00:00.000Z",
-      "record": Object {
-        "$type": "app.bsky.feed.post",
-        "createdAt": "1970-01-01T00:00:00.000Z",
-        "text": "again",
-      },
-      "replyCount": 2,
-      "repostCount": 1,
-      "upvoteCount": 2,
-      "uri": "record(1)",
-      "viewer": Object {
-        "downvote": "record(2)",
-      },
-    },
-    "reason": Object {
-      "$type": "app.bsky.feed.feedViewPost#reasonTrend",
-      "by": Object {
-        "avatar": "https://pds.public.url/image/nFNFXt5_l4kN8k1Ar8Gb8tfEj8Z0woTMDD3UoX5nNqo/rs:fill:500:500:1:0/plain/bafkreiaivizp4xldojmmpuzmiu75cmea7nq56dnntnuhzhsjcb63aou5ei@jpeg",
-        "declaration": Object {
-          "actorType": "app.bsky.system.actorScene",
-          "cid": "cids(4)",
-        },
-        "did": "user(1)",
-        "displayName": "besties",
-        "handle": "scene.test",
-        "viewer": Object {
-          "muted": false,
-        },
-      },
-      "indexedAt": "1970-01-01T00:00:00.000Z",
-    },
-  },
-]
-`;
-
-=======
->>>>>>> 75e14ae1
 exports[`pds author feed views omits reposts from muted users. 1`] = `
 Array [
   Object {

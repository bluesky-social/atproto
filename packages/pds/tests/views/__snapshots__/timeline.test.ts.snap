// Jest Snapshot v1, https://goo.gl/fbAQLP

exports[`timeline views blocks posts, reposts, replies by actor takedown 1`] = `
Array [
  Object {
    "post": Object {
      "author": Object {
        "avatar": "https://pds.public.url/image/KzkHFsMRQ6oAKCHCRKFA1H-rDdc7VOtvEVpUJ82TwyQ/rs:fill:1000:1000:1:0/plain/bafkreiaivizp4xldojmmpuzmiu75cmea7nq56dnntnuhzhsjcb63aou5ei@jpeg",
        "did": "user(0)",
        "displayName": "ali",
        "handle": "alice.test",
        "viewer": Object {
          "muted": false,
        },
      },
      "cid": "cids(0)",
      "indexedAt": "1970-01-01T00:00:00.000Z",
      "likeCount": 0,
      "record": Object {
        "$type": "app.bsky.feed.post",
        "createdAt": "1970-01-01T00:00:00.000Z",
        "reply": Object {
          "parent": Object {
            "cid": "cids(2)",
            "uri": "record(2)",
          },
          "root": Object {
            "cid": "cids(1)",
            "uri": "record(1)",
          },
        },
        "text": "thanks bob",
      },
      "replyCount": 0,
      "repostCount": 0,
      "uri": "record(0)",
      "viewer": Object {},
    },
  },
  Object {
    "post": Object {
      "author": Object {
        "did": "user(1)",
        "handle": "carol.test",
        "viewer": Object {
          "followedBy": "record(5)",
          "following": "record(4)",
          "muted": false,
        },
      },
      "cid": "cids(3)",
      "indexedAt": "1970-01-01T00:00:00.000Z",
      "likeCount": 0,
      "record": Object {
        "$type": "app.bsky.feed.post",
        "createdAt": "1970-01-01T00:00:00.000Z",
        "reply": Object {
          "parent": Object {
            "cid": "cids(1)",
            "uri": "record(1)",
          },
          "root": Object {
            "cid": "cids(1)",
            "uri": "record(1)",
          },
        },
        "text": "of course",
      },
      "replyCount": 0,
      "repostCount": 0,
      "uri": "record(3)",
      "viewer": Object {},
    },
    "reply": Object {
      "parent": Object {
        "author": Object {
          "avatar": "https://pds.public.url/image/KzkHFsMRQ6oAKCHCRKFA1H-rDdc7VOtvEVpUJ82TwyQ/rs:fill:1000:1000:1:0/plain/bafkreiaivizp4xldojmmpuzmiu75cmea7nq56dnntnuhzhsjcb63aou5ei@jpeg",
          "did": "user(0)",
          "displayName": "ali",
          "handle": "alice.test",
          "viewer": Object {
            "muted": false,
          },
        },
        "cid": "cids(1)",
        "indexedAt": "1970-01-01T00:00:00.000Z",
        "likeCount": 3,
        "record": Object {
          "$type": "app.bsky.feed.post",
          "createdAt": "1970-01-01T00:00:00.000Z",
          "text": "again",
        },
        "replyCount": 2,
        "repostCount": 1,
        "uri": "record(1)",
        "viewer": Object {},
      },
      "root": Object {
        "author": Object {
          "avatar": "https://pds.public.url/image/KzkHFsMRQ6oAKCHCRKFA1H-rDdc7VOtvEVpUJ82TwyQ/rs:fill:1000:1000:1:0/plain/bafkreiaivizp4xldojmmpuzmiu75cmea7nq56dnntnuhzhsjcb63aou5ei@jpeg",
          "did": "user(0)",
          "displayName": "ali",
          "handle": "alice.test",
          "viewer": Object {
            "muted": false,
          },
        },
        "cid": "cids(1)",
        "indexedAt": "1970-01-01T00:00:00.000Z",
        "likeCount": 3,
        "record": Object {
          "$type": "app.bsky.feed.post",
          "createdAt": "1970-01-01T00:00:00.000Z",
          "text": "again",
        },
        "replyCount": 2,
        "repostCount": 1,
        "uri": "record(1)",
        "viewer": Object {},
      },
    },
  },
  Object {
    "post": Object {
      "author": Object {
        "avatar": "https://pds.public.url/image/KzkHFsMRQ6oAKCHCRKFA1H-rDdc7VOtvEVpUJ82TwyQ/rs:fill:1000:1000:1:0/plain/bafkreiaivizp4xldojmmpuzmiu75cmea7nq56dnntnuhzhsjcb63aou5ei@jpeg",
        "did": "user(0)",
        "displayName": "ali",
        "handle": "alice.test",
        "viewer": Object {
          "muted": false,
        },
      },
      "cid": "cids(4)",
      "embed": Object {
        "$type": "app.bsky.embed.record#view",
        "value": Object {
          "$type": "app.bsky.embed.record#viewNotFound",
          "uri": "record(7)",
        },
      },
      "indexedAt": "1970-01-01T00:00:00.000Z",
      "likeCount": 2,
      "record": Object {
        "$type": "app.bsky.feed.post",
        "createdAt": "1970-01-01T00:00:00.000Z",
        "embed": Object {
          "$type": "app.bsky.embed.record",
          "record": Object {
            "cid": "cids(5)",
            "uri": "record(7)",
          },
        },
        "text": "yoohoo",
      },
      "replyCount": 0,
      "repostCount": 0,
      "uri": "record(6)",
      "viewer": Object {},
    },
  },
  Object {
    "post": Object {
      "author": Object {
        "avatar": "https://pds.public.url/image/KzkHFsMRQ6oAKCHCRKFA1H-rDdc7VOtvEVpUJ82TwyQ/rs:fill:1000:1000:1:0/plain/bafkreiaivizp4xldojmmpuzmiu75cmea7nq56dnntnuhzhsjcb63aou5ei@jpeg",
        "did": "user(0)",
        "displayName": "ali",
        "handle": "alice.test",
        "viewer": Object {
          "muted": false,
        },
      },
      "cid": "cids(1)",
      "indexedAt": "1970-01-01T00:00:00.000Z",
      "likeCount": 3,
      "record": Object {
        "$type": "app.bsky.feed.post",
        "createdAt": "1970-01-01T00:00:00.000Z",
        "text": "again",
      },
      "replyCount": 2,
      "repostCount": 1,
      "uri": "record(1)",
      "viewer": Object {},
    },
  },
  Object {
    "post": Object {
      "author": Object {
        "did": "user(1)",
        "handle": "carol.test",
        "viewer": Object {
          "followedBy": "record(5)",
          "following": "record(4)",
          "muted": false,
        },
      },
      "cid": "cids(6)",
      "embed": Object {
        "$type": "app.bsky.embed.images#view",
        "value": Array [
          Object {
            "alt": "tests/image/fixtures/key-landscape-small.jpg",
            "fullsize": "https://pds.public.url/image/AiDXkxVbgBksxb1nfiRn1m6S4K8_mee6o8r-UGLNzOM/rs:fit:2000:2000:1:0/plain/bafkreigy5p3xxceipk2o6nqtnugpft26ol6yleqhboqziino7axvdngtci@jpeg",
            "thumb": "https://pds.public.url/image/uc7FGfiGv0mMqmk9XiqHXrIhNymLHaex7Ge8nEhmXqo/rs:fit:1000:1000:1:0/plain/bafkreigy5p3xxceipk2o6nqtnugpft26ol6yleqhboqziino7axvdngtci@jpeg",
          },
          Object {
            "alt": "tests/image/fixtures/key-alt.jpg",
            "fullsize": "https://pds.public.url/image/xC2No-8rKVDIwIMmCiEBm9EiGLDBBOpf36PHoGf-GDw/rs:fit:2000:2000:1:0/plain/bafkreifdklbbcdsyanjz3oqe5pf2omuq5ansthokxlbleagg3eenx62h7e@jpeg",
            "thumb": "https://pds.public.url/image/g7yazUpNwN8LKumZ2Zmn_ptQbtMLs1Pti5-GDn7H8_8/rs:fit:1000:1000:1:0/plain/bafkreifdklbbcdsyanjz3oqe5pf2omuq5ansthokxlbleagg3eenx62h7e@jpeg",
          },
        ],
      },
      "indexedAt": "1970-01-01T00:00:00.000Z",
      "likeCount": 2,
      "record": Object {
        "$type": "app.bsky.feed.post",
        "createdAt": "1970-01-01T00:00:00.000Z",
        "embed": Object {
          "$type": "app.bsky.embed.images",
          "images": Array [
            Object {
              "alt": "tests/image/fixtures/key-landscape-small.jpg",
              "image": Object {
                "$type": "blob",
                "mimeType": "image/jpeg",
                "ref": Object {
                  "/": "cids(7)",
                },
              },
            },
            Object {
              "alt": "tests/image/fixtures/key-alt.jpg",
              "image": Object {
                "$type": "blob",
                "mimeType": "image/jpeg",
                "ref": Object {
                  "/": "cids(8)",
                },
              },
            },
          ],
        },
        "text": "hi im carol",
      },
      "replyCount": 0,
      "repostCount": 0,
      "uri": "record(8)",
      "viewer": Object {
        "like": "record(9)",
      },
    },
  },
  Object {
    "post": Object {
      "author": Object {
        "avatar": "https://pds.public.url/image/KzkHFsMRQ6oAKCHCRKFA1H-rDdc7VOtvEVpUJ82TwyQ/rs:fill:1000:1000:1:0/plain/bafkreiaivizp4xldojmmpuzmiu75cmea7nq56dnntnuhzhsjcb63aou5ei@jpeg",
        "did": "user(0)",
        "displayName": "ali",
        "handle": "alice.test",
        "viewer": Object {
          "muted": false,
        },
      },
      "cid": "cids(9)",
      "indexedAt": "1970-01-01T00:00:00.000Z",
      "likeCount": 0,
      "record": Object {
        "$type": "app.bsky.feed.post",
        "createdAt": "1970-01-01T00:00:00.000Z",
        "text": "hey there",
      },
      "replyCount": 0,
      "repostCount": 0,
      "uri": "record(10)",
      "viewer": Object {},
    },
  },
]
`;

exports[`timeline views blocks posts, reposts, replies by record takedown. 1`] = `
Array [
  Object {
    "post": Object {
      "author": Object {
        "avatar": "https://pds.public.url/image/KzkHFsMRQ6oAKCHCRKFA1H-rDdc7VOtvEVpUJ82TwyQ/rs:fill:1000:1000:1:0/plain/bafkreiaivizp4xldojmmpuzmiu75cmea7nq56dnntnuhzhsjcb63aou5ei@jpeg",
        "did": "user(0)",
        "displayName": "ali",
        "handle": "alice.test",
        "viewer": Object {
          "muted": false,
        },
      },
      "cid": "cids(0)",
      "indexedAt": "1970-01-01T00:00:00.000Z",
      "likeCount": 3,
      "record": Object {
        "$type": "app.bsky.feed.post",
        "createdAt": "1970-01-01T00:00:00.000Z",
        "text": "again",
      },
      "replyCount": 2,
      "repostCount": 1,
      "uri": "record(0)",
      "viewer": Object {},
    },
    "reason": Object {
      "$type": "app.bsky.feed.feedViewPost#reasonRepost",
      "by": Object {
        "did": "user(1)",
        "handle": "dan.test",
        "viewer": Object {
          "following": "record(1)",
          "muted": false,
        },
      },
      "indexedAt": "1970-01-01T00:00:00.000Z",
    },
  },
  Object {
    "post": Object {
      "author": Object {
        "avatar": "https://pds.public.url/image/KzkHFsMRQ6oAKCHCRKFA1H-rDdc7VOtvEVpUJ82TwyQ/rs:fill:1000:1000:1:0/plain/bafkreiaivizp4xldojmmpuzmiu75cmea7nq56dnntnuhzhsjcb63aou5ei@jpeg",
        "did": "user(0)",
        "displayName": "ali",
        "handle": "alice.test",
        "viewer": Object {
          "muted": false,
        },
      },
      "cid": "cids(1)",
      "indexedAt": "1970-01-01T00:00:00.000Z",
      "likeCount": 0,
      "record": Object {
        "$type": "app.bsky.feed.post",
        "createdAt": "1970-01-01T00:00:00.000Z",
        "reply": Object {
          "parent": Object {
            "cid": "cids(2)",
            "uri": "record(3)",
          },
          "root": Object {
            "cid": "cids(0)",
            "uri": "record(0)",
          },
        },
        "text": "thanks bob",
      },
      "replyCount": 0,
      "repostCount": 0,
      "uri": "record(2)",
      "viewer": Object {},
    },
  },
  Object {
    "post": Object {
      "author": Object {
        "did": "user(2)",
        "handle": "carol.test",
        "viewer": Object {
          "followedBy": "record(6)",
          "following": "record(5)",
          "muted": false,
        },
      },
      "cid": "cids(3)",
      "indexedAt": "1970-01-01T00:00:00.000Z",
      "likeCount": 0,
      "record": Object {
        "$type": "app.bsky.feed.post",
        "createdAt": "1970-01-01T00:00:00.000Z",
        "reply": Object {
          "parent": Object {
            "cid": "cids(0)",
            "uri": "record(0)",
          },
          "root": Object {
            "cid": "cids(0)",
            "uri": "record(0)",
          },
        },
        "text": "of course",
      },
      "replyCount": 0,
      "repostCount": 0,
      "uri": "record(4)",
      "viewer": Object {},
    },
    "reply": Object {
      "parent": Object {
        "author": Object {
          "avatar": "https://pds.public.url/image/KzkHFsMRQ6oAKCHCRKFA1H-rDdc7VOtvEVpUJ82TwyQ/rs:fill:1000:1000:1:0/plain/bafkreiaivizp4xldojmmpuzmiu75cmea7nq56dnntnuhzhsjcb63aou5ei@jpeg",
          "did": "user(0)",
          "displayName": "ali",
          "handle": "alice.test",
          "viewer": Object {
            "muted": false,
          },
        },
        "cid": "cids(0)",
        "indexedAt": "1970-01-01T00:00:00.000Z",
        "likeCount": 3,
        "record": Object {
          "$type": "app.bsky.feed.post",
          "createdAt": "1970-01-01T00:00:00.000Z",
          "text": "again",
        },
        "replyCount": 2,
        "repostCount": 1,
        "uri": "record(0)",
        "viewer": Object {},
      },
      "root": Object {
        "author": Object {
          "avatar": "https://pds.public.url/image/KzkHFsMRQ6oAKCHCRKFA1H-rDdc7VOtvEVpUJ82TwyQ/rs:fill:1000:1000:1:0/plain/bafkreiaivizp4xldojmmpuzmiu75cmea7nq56dnntnuhzhsjcb63aou5ei@jpeg",
          "did": "user(0)",
          "displayName": "ali",
          "handle": "alice.test",
          "viewer": Object {
            "muted": false,
          },
        },
        "cid": "cids(0)",
        "indexedAt": "1970-01-01T00:00:00.000Z",
        "likeCount": 3,
        "record": Object {
          "$type": "app.bsky.feed.post",
          "createdAt": "1970-01-01T00:00:00.000Z",
          "text": "again",
        },
        "replyCount": 2,
        "repostCount": 1,
        "uri": "record(0)",
        "viewer": Object {},
      },
    },
  },
  Object {
    "post": Object {
      "author": Object {
        "avatar": "https://pds.public.url/image/KzkHFsMRQ6oAKCHCRKFA1H-rDdc7VOtvEVpUJ82TwyQ/rs:fill:1000:1000:1:0/plain/bafkreiaivizp4xldojmmpuzmiu75cmea7nq56dnntnuhzhsjcb63aou5ei@jpeg",
        "did": "user(0)",
        "displayName": "ali",
        "handle": "alice.test",
        "viewer": Object {
          "muted": false,
        },
      },
      "cid": "cids(4)",
      "embed": Object {
        "$type": "app.bsky.embed.record#view",
        "value": Object {
          "$type": "app.bsky.embed.record#viewNotFound",
          "uri": "record(8)",
        },
      },
      "indexedAt": "1970-01-01T00:00:00.000Z",
      "likeCount": 2,
      "record": Object {
        "$type": "app.bsky.feed.post",
        "createdAt": "1970-01-01T00:00:00.000Z",
        "embed": Object {
          "$type": "app.bsky.embed.record",
          "record": Object {
            "cid": "cids(5)",
            "uri": "record(8)",
          },
        },
        "text": "yoohoo",
      },
      "replyCount": 0,
      "repostCount": 0,
      "uri": "record(7)",
      "viewer": Object {},
    },
  },
  Object {
    "post": Object {
      "author": Object {
        "avatar": "https://pds.public.url/image/KzkHFsMRQ6oAKCHCRKFA1H-rDdc7VOtvEVpUJ82TwyQ/rs:fill:1000:1000:1:0/plain/bafkreiaivizp4xldojmmpuzmiu75cmea7nq56dnntnuhzhsjcb63aou5ei@jpeg",
        "did": "user(3)",
        "displayName": "bobby",
        "handle": "bob.test",
        "viewer": Object {
          "followedBy": "record(11)",
          "following": "record(10)",
          "muted": false,
        },
      },
      "cid": "cids(6)",
      "indexedAt": "1970-01-01T00:00:00.000Z",
      "likeCount": 0,
      "record": Object {
        "$type": "app.bsky.feed.post",
        "createdAt": "1970-01-01T00:00:00.000Z",
        "text": "bobby boy here",
      },
      "replyCount": 0,
      "repostCount": 0,
      "uri": "record(9)",
      "viewer": Object {},
    },
  },
  Object {
    "post": Object {
      "author": Object {
        "avatar": "https://pds.public.url/image/KzkHFsMRQ6oAKCHCRKFA1H-rDdc7VOtvEVpUJ82TwyQ/rs:fill:1000:1000:1:0/plain/bafkreiaivizp4xldojmmpuzmiu75cmea7nq56dnntnuhzhsjcb63aou5ei@jpeg",
        "did": "user(0)",
        "displayName": "ali",
        "handle": "alice.test",
        "viewer": Object {
          "muted": false,
        },
      },
      "cid": "cids(0)",
      "indexedAt": "1970-01-01T00:00:00.000Z",
      "likeCount": 3,
      "record": Object {
        "$type": "app.bsky.feed.post",
        "createdAt": "1970-01-01T00:00:00.000Z",
        "text": "again",
      },
      "replyCount": 2,
      "repostCount": 1,
      "uri": "record(0)",
      "viewer": Object {},
    },
  },
  Object {
    "post": Object {
      "author": Object {
        "did": "user(1)",
        "handle": "dan.test",
        "viewer": Object {
          "following": "record(1)",
          "muted": false,
        },
      },
      "cid": "cids(7)",
      "indexedAt": "1970-01-01T00:00:00.000Z",
      "likeCount": 0,
      "record": Object {
        "$type": "app.bsky.feed.post",
        "createdAt": "1970-01-01T00:00:00.000Z",
        "text": "dan here!",
      },
      "replyCount": 0,
      "repostCount": 0,
      "uri": "record(12)",
      "viewer": Object {},
    },
  },
  Object {
    "post": Object {
      "author": Object {
        "did": "user(2)",
        "handle": "carol.test",
        "viewer": Object {
          "followedBy": "record(6)",
          "following": "record(5)",
          "muted": false,
        },
      },
      "cid": "cids(8)",
      "embed": Object {
        "$type": "app.bsky.embed.images#view",
        "value": Array [
          Object {
            "alt": "tests/image/fixtures/key-landscape-small.jpg",
            "fullsize": "https://pds.public.url/image/AiDXkxVbgBksxb1nfiRn1m6S4K8_mee6o8r-UGLNzOM/rs:fit:2000:2000:1:0/plain/bafkreigy5p3xxceipk2o6nqtnugpft26ol6yleqhboqziino7axvdngtci@jpeg",
            "thumb": "https://pds.public.url/image/uc7FGfiGv0mMqmk9XiqHXrIhNymLHaex7Ge8nEhmXqo/rs:fit:1000:1000:1:0/plain/bafkreigy5p3xxceipk2o6nqtnugpft26ol6yleqhboqziino7axvdngtci@jpeg",
          },
          Object {
            "alt": "tests/image/fixtures/key-alt.jpg",
            "fullsize": "https://pds.public.url/image/xC2No-8rKVDIwIMmCiEBm9EiGLDBBOpf36PHoGf-GDw/rs:fit:2000:2000:1:0/plain/bafkreifdklbbcdsyanjz3oqe5pf2omuq5ansthokxlbleagg3eenx62h7e@jpeg",
            "thumb": "https://pds.public.url/image/g7yazUpNwN8LKumZ2Zmn_ptQbtMLs1Pti5-GDn7H8_8/rs:fit:1000:1000:1:0/plain/bafkreifdklbbcdsyanjz3oqe5pf2omuq5ansthokxlbleagg3eenx62h7e@jpeg",
          },
        ],
      },
      "indexedAt": "1970-01-01T00:00:00.000Z",
      "likeCount": 2,
      "record": Object {
        "$type": "app.bsky.feed.post",
        "createdAt": "1970-01-01T00:00:00.000Z",
        "embed": Object {
          "$type": "app.bsky.embed.images",
          "images": Array [
            Object {
              "alt": "tests/image/fixtures/key-landscape-small.jpg",
              "image": Object {
                "$type": "blob",
                "mimeType": "image/jpeg",
                "ref": Object {
                  "/": "cids(9)",
                },
              },
            },
            Object {
              "alt": "tests/image/fixtures/key-alt.jpg",
              "image": Object {
                "$type": "blob",
                "mimeType": "image/jpeg",
                "ref": Object {
                  "/": "cids(10)",
                },
              },
            },
          ],
        },
        "text": "hi im carol",
      },
      "replyCount": 0,
      "repostCount": 0,
      "uri": "record(13)",
      "viewer": Object {
        "like": "record(14)",
      },
    },
  },
  Object {
    "post": Object {
      "author": Object {
        "avatar": "https://pds.public.url/image/KzkHFsMRQ6oAKCHCRKFA1H-rDdc7VOtvEVpUJ82TwyQ/rs:fill:1000:1000:1:0/plain/bafkreiaivizp4xldojmmpuzmiu75cmea7nq56dnntnuhzhsjcb63aou5ei@jpeg",
        "did": "user(3)",
        "displayName": "bobby",
        "handle": "bob.test",
        "viewer": Object {
          "followedBy": "record(11)",
          "following": "record(10)",
          "muted": false,
        },
      },
      "cid": "cids(11)",
      "indexedAt": "1970-01-01T00:00:00.000Z",
      "likeCount": 0,
      "record": Object {
        "$type": "app.bsky.feed.post",
        "createdAt": "1970-01-01T00:00:00.000Z",
        "text": "bob back at it again!",
      },
      "replyCount": 0,
      "repostCount": 0,
      "uri": "record(15)",
      "viewer": Object {},
    },
  },
  Object {
    "post": Object {
      "author": Object {
        "avatar": "https://pds.public.url/image/KzkHFsMRQ6oAKCHCRKFA1H-rDdc7VOtvEVpUJ82TwyQ/rs:fill:1000:1000:1:0/plain/bafkreiaivizp4xldojmmpuzmiu75cmea7nq56dnntnuhzhsjcb63aou5ei@jpeg",
        "did": "user(0)",
        "displayName": "ali",
        "handle": "alice.test",
        "viewer": Object {
          "muted": false,
        },
      },
      "cid": "cids(12)",
      "indexedAt": "1970-01-01T00:00:00.000Z",
      "likeCount": 0,
      "record": Object {
        "$type": "app.bsky.feed.post",
        "createdAt": "1970-01-01T00:00:00.000Z",
        "text": "hey there",
      },
      "replyCount": 0,
      "repostCount": 0,
      "uri": "record(16)",
      "viewer": Object {},
    },
  },
]
`;

exports[`timeline views fetches authenticated user's home feed w/ reverse-chronological algorithm 1`] = `
Array [
  Object {
    "post": Object {
      "author": Object {
        "avatar": "https://pds.public.url/image/KzkHFsMRQ6oAKCHCRKFA1H-rDdc7VOtvEVpUJ82TwyQ/rs:fill:1000:1000:1:0/plain/bafkreiaivizp4xldojmmpuzmiu75cmea7nq56dnntnuhzhsjcb63aou5ei@jpeg",
        "did": "user(0)",
        "displayName": "ali",
        "handle": "alice.test",
        "viewer": Object {
          "muted": false,
        },
      },
      "cid": "cids(0)",
      "indexedAt": "1970-01-01T00:00:00.000Z",
      "likeCount": 3,
      "record": Object {
        "$type": "app.bsky.feed.post",
        "createdAt": "1970-01-01T00:00:00.000Z",
        "text": "again",
      },
      "replyCount": 2,
      "repostCount": 1,
      "uri": "record(0)",
      "viewer": Object {},
    },
    "reason": Object {
      "$type": "app.bsky.feed.feedViewPost#reasonRepost",
      "by": Object {
        "did": "user(1)",
        "handle": "dan.test",
        "viewer": Object {
          "following": "record(1)",
          "muted": false,
        },
      },
      "indexedAt": "1970-01-01T00:00:00.000Z",
    },
  },
  Object {
    "post": Object {
      "author": Object {
        "did": "user(1)",
        "handle": "dan.test",
        "viewer": Object {
          "following": "record(1)",
          "muted": false,
        },
      },
      "cid": "cids(1)",
      "embed": Object {
        "$type": "app.bsky.embed.record#view",
        "value": Object {
          "$type": "app.bsky.embed.record#viewRecord",
          "author": Object {
            "did": "user(2)",
            "handle": "carol.test",
            "viewer": Object {
              "followedBy": "record(5)",
              "following": "record(4)",
              "muted": false,
            },
          },
          "cid": "cids(2)",
          "embeds": Array [
            Object {
              "$type": "app.bsky.embed.images#view",
              "value": Array [
                Object {
                  "alt": "tests/image/fixtures/key-landscape-small.jpg",
                  "fullsize": "https://pds.public.url/image/AiDXkxVbgBksxb1nfiRn1m6S4K8_mee6o8r-UGLNzOM/rs:fit:2000:2000:1:0/plain/bafkreigy5p3xxceipk2o6nqtnugpft26ol6yleqhboqziino7axvdngtci@jpeg",
                  "thumb": "https://pds.public.url/image/uc7FGfiGv0mMqmk9XiqHXrIhNymLHaex7Ge8nEhmXqo/rs:fit:1000:1000:1:0/plain/bafkreigy5p3xxceipk2o6nqtnugpft26ol6yleqhboqziino7axvdngtci@jpeg",
                },
                Object {
                  "alt": "tests/image/fixtures/key-alt.jpg",
                  "fullsize": "https://pds.public.url/image/xC2No-8rKVDIwIMmCiEBm9EiGLDBBOpf36PHoGf-GDw/rs:fit:2000:2000:1:0/plain/bafkreifdklbbcdsyanjz3oqe5pf2omuq5ansthokxlbleagg3eenx62h7e@jpeg",
                  "thumb": "https://pds.public.url/image/g7yazUpNwN8LKumZ2Zmn_ptQbtMLs1Pti5-GDn7H8_8/rs:fit:1000:1000:1:0/plain/bafkreifdklbbcdsyanjz3oqe5pf2omuq5ansthokxlbleagg3eenx62h7e@jpeg",
                },
              ],
            },
          ],
          "indexedAt": "1970-01-01T00:00:00.000Z",
          "record": Object {
            "$type": "app.bsky.feed.post",
            "createdAt": "1970-01-01T00:00:00.000Z",
            "embed": Object {
              "$type": "app.bsky.embed.images",
              "images": Array [
                Object {
                  "alt": "tests/image/fixtures/key-landscape-small.jpg",
                  "image": Object {
                    "cid": "cids(3)",
                    "mimeType": "image/jpeg",
                  },
                },
                Object {
                  "alt": "tests/image/fixtures/key-alt.jpg",
                  "image": Object {
                    "cid": "cids(4)",
                    "mimeType": "image/jpeg",
                  },
                },
              ],
            },
            "text": "hi im carol",
          },
          "uri": "record(3)",
        },
      },
      "indexedAt": "1970-01-01T00:00:00.000Z",
      "likeCount": 0,
      "record": Object {
        "$type": "app.bsky.feed.post",
        "createdAt": "1970-01-01T00:00:00.000Z",
        "embed": Object {
          "$type": "app.bsky.embed.record",
          "record": Object {
            "cid": "cids(2)",
            "uri": "record(3)",
          },
        },
        "facets": Array [
          Object {
            "index": Object {
              "end": 18,
              "start": 0,
            },
            "value": Object {
              "$type": "app.bsky.richtext.facet#mention",
              "did": "user(0)",
            },
          },
        ],
        "text": "@alice.bluesky.xyz is the best",
      },
      "replyCount": 0,
      "repostCount": 1,
      "uri": "record(2)",
      "viewer": Object {},
    },
    "reason": Object {
      "$type": "app.bsky.feed.feedViewPost#reasonRepost",
      "by": Object {
        "did": "user(2)",
        "handle": "carol.test",
        "viewer": Object {
          "followedBy": "record(5)",
          "following": "record(4)",
          "muted": false,
        },
      },
      "indexedAt": "1970-01-01T00:00:00.000Z",
    },
  },
  Object {
    "post": Object {
      "author": Object {
        "avatar": "https://pds.public.url/image/KzkHFsMRQ6oAKCHCRKFA1H-rDdc7VOtvEVpUJ82TwyQ/rs:fill:1000:1000:1:0/plain/bafkreiaivizp4xldojmmpuzmiu75cmea7nq56dnntnuhzhsjcb63aou5ei@jpeg",
        "did": "user(0)",
        "displayName": "ali",
        "handle": "alice.test",
        "viewer": Object {
          "muted": false,
        },
      },
      "cid": "cids(5)",
      "indexedAt": "1970-01-01T00:00:00.000Z",
      "likeCount": 0,
      "record": Object {
        "$type": "app.bsky.feed.post",
        "createdAt": "1970-01-01T00:00:00.000Z",
        "reply": Object {
          "parent": Object {
            "cid": "cids(6)",
            "uri": "record(7)",
          },
          "root": Object {
            "cid": "cids(0)",
            "uri": "record(0)",
          },
        },
        "text": "thanks bob",
      },
      "replyCount": 0,
      "repostCount": 0,
      "uri": "record(6)",
      "viewer": Object {},
    },
    "reply": Object {
      "parent": Object {
        "author": Object {
          "avatar": "https://pds.public.url/image/KzkHFsMRQ6oAKCHCRKFA1H-rDdc7VOtvEVpUJ82TwyQ/rs:fill:1000:1000:1:0/plain/bafkreiaivizp4xldojmmpuzmiu75cmea7nq56dnntnuhzhsjcb63aou5ei@jpeg",
          "did": "user(3)",
          "displayName": "bobby",
          "handle": "bob.test",
          "viewer": Object {
            "followedBy": "record(9)",
            "following": "record(8)",
            "muted": false,
          },
        },
        "cid": "cids(6)",
        "embed": Object {
          "$type": "app.bsky.embed.images#view",
          "value": Array [
            Object {
              "alt": "tests/image/fixtures/key-landscape-small.jpg",
              "fullsize": "https://pds.public.url/image/AiDXkxVbgBksxb1nfiRn1m6S4K8_mee6o8r-UGLNzOM/rs:fit:2000:2000:1:0/plain/bafkreigy5p3xxceipk2o6nqtnugpft26ol6yleqhboqziino7axvdngtci@jpeg",
              "thumb": "https://pds.public.url/image/uc7FGfiGv0mMqmk9XiqHXrIhNymLHaex7Ge8nEhmXqo/rs:fit:1000:1000:1:0/plain/bafkreigy5p3xxceipk2o6nqtnugpft26ol6yleqhboqziino7axvdngtci@jpeg",
            },
          ],
        },
        "indexedAt": "1970-01-01T00:00:00.000Z",
        "likeCount": 0,
        "record": Object {
          "$type": "app.bsky.feed.post",
          "createdAt": "1970-01-01T00:00:00.000Z",
          "embed": Object {
            "$type": "app.bsky.embed.images",
            "images": Array [
              Object {
                "alt": "tests/image/fixtures/key-landscape-small.jpg",
                "image": Object {
<<<<<<< HEAD
                  "$type": "blob",
=======
                  "cid": "cids(3)",
>>>>>>> 5eaa03c6
                  "mimeType": "image/jpeg",
                  "ref": Object {
                    "/": "cids(4)",
                  },
                },
              },
            ],
          },
          "reply": Object {
            "parent": Object {
              "cid": "cids(0)",
              "uri": "record(0)",
            },
            "root": Object {
              "cid": "cids(0)",
              "uri": "record(0)",
            },
          },
          "text": "hear that",
        },
        "replyCount": 1,
        "repostCount": 0,
        "uri": "record(7)",
        "viewer": Object {},
      },
      "root": Object {
        "author": Object {
          "avatar": "https://pds.public.url/image/KzkHFsMRQ6oAKCHCRKFA1H-rDdc7VOtvEVpUJ82TwyQ/rs:fill:1000:1000:1:0/plain/bafkreiaivizp4xldojmmpuzmiu75cmea7nq56dnntnuhzhsjcb63aou5ei@jpeg",
          "did": "user(0)",
          "displayName": "ali",
          "handle": "alice.test",
          "viewer": Object {
            "muted": false,
          },
        },
        "cid": "cids(0)",
        "indexedAt": "1970-01-01T00:00:00.000Z",
        "likeCount": 3,
        "record": Object {
          "$type": "app.bsky.feed.post",
          "createdAt": "1970-01-01T00:00:00.000Z",
          "text": "again",
        },
        "replyCount": 2,
        "repostCount": 1,
        "uri": "record(0)",
        "viewer": Object {},
      },
    },
  },
  Object {
    "post": Object {
      "author": Object {
        "did": "user(2)",
        "handle": "carol.test",
        "viewer": Object {
          "followedBy": "record(5)",
          "following": "record(4)",
          "muted": false,
        },
      },
      "cid": "cids(7)",
      "indexedAt": "1970-01-01T00:00:00.000Z",
      "likeCount": 0,
      "record": Object {
        "$type": "app.bsky.feed.post",
        "createdAt": "1970-01-01T00:00:00.000Z",
        "reply": Object {
          "parent": Object {
            "cid": "cids(0)",
            "uri": "record(0)",
          },
          "root": Object {
            "cid": "cids(0)",
            "uri": "record(0)",
          },
        },
        "text": "of course",
      },
      "replyCount": 0,
      "repostCount": 0,
      "uri": "record(10)",
      "viewer": Object {},
    },
    "reply": Object {
      "parent": Object {
        "author": Object {
          "avatar": "https://pds.public.url/image/KzkHFsMRQ6oAKCHCRKFA1H-rDdc7VOtvEVpUJ82TwyQ/rs:fill:1000:1000:1:0/plain/bafkreiaivizp4xldojmmpuzmiu75cmea7nq56dnntnuhzhsjcb63aou5ei@jpeg",
          "did": "user(0)",
          "displayName": "ali",
          "handle": "alice.test",
          "viewer": Object {
            "muted": false,
          },
        },
        "cid": "cids(0)",
        "indexedAt": "1970-01-01T00:00:00.000Z",
        "likeCount": 3,
        "record": Object {
          "$type": "app.bsky.feed.post",
          "createdAt": "1970-01-01T00:00:00.000Z",
          "text": "again",
        },
        "replyCount": 2,
        "repostCount": 1,
        "uri": "record(0)",
        "viewer": Object {},
      },
      "root": Object {
        "author": Object {
          "avatar": "https://pds.public.url/image/KzkHFsMRQ6oAKCHCRKFA1H-rDdc7VOtvEVpUJ82TwyQ/rs:fill:1000:1000:1:0/plain/bafkreiaivizp4xldojmmpuzmiu75cmea7nq56dnntnuhzhsjcb63aou5ei@jpeg",
          "did": "user(0)",
          "displayName": "ali",
          "handle": "alice.test",
          "viewer": Object {
            "muted": false,
          },
        },
        "cid": "cids(0)",
        "indexedAt": "1970-01-01T00:00:00.000Z",
        "likeCount": 3,
        "record": Object {
          "$type": "app.bsky.feed.post",
          "createdAt": "1970-01-01T00:00:00.000Z",
          "text": "again",
        },
        "replyCount": 2,
        "repostCount": 1,
        "uri": "record(0)",
        "viewer": Object {},
      },
    },
  },
  Object {
    "post": Object {
      "author": Object {
        "avatar": "https://pds.public.url/image/KzkHFsMRQ6oAKCHCRKFA1H-rDdc7VOtvEVpUJ82TwyQ/rs:fill:1000:1000:1:0/plain/bafkreiaivizp4xldojmmpuzmiu75cmea7nq56dnntnuhzhsjcb63aou5ei@jpeg",
        "did": "user(3)",
        "displayName": "bobby",
        "handle": "bob.test",
        "viewer": Object {
          "followedBy": "record(9)",
          "following": "record(8)",
          "muted": false,
        },
      },
      "cid": "cids(6)",
      "embed": Object {
        "$type": "app.bsky.embed.images#view",
        "value": Array [
          Object {
            "alt": "tests/image/fixtures/key-landscape-small.jpg",
            "fullsize": "https://pds.public.url/image/AiDXkxVbgBksxb1nfiRn1m6S4K8_mee6o8r-UGLNzOM/rs:fit:2000:2000:1:0/plain/bafkreigy5p3xxceipk2o6nqtnugpft26ol6yleqhboqziino7axvdngtci@jpeg",
            "thumb": "https://pds.public.url/image/uc7FGfiGv0mMqmk9XiqHXrIhNymLHaex7Ge8nEhmXqo/rs:fit:1000:1000:1:0/plain/bafkreigy5p3xxceipk2o6nqtnugpft26ol6yleqhboqziino7axvdngtci@jpeg",
          },
        ],
      },
      "indexedAt": "1970-01-01T00:00:00.000Z",
      "likeCount": 0,
      "record": Object {
        "$type": "app.bsky.feed.post",
        "createdAt": "1970-01-01T00:00:00.000Z",
        "embed": Object {
          "$type": "app.bsky.embed.images",
          "images": Array [
            Object {
              "alt": "tests/image/fixtures/key-landscape-small.jpg",
              "image": Object {
<<<<<<< HEAD
                "$type": "blob",
=======
                "cid": "cids(3)",
>>>>>>> 5eaa03c6
                "mimeType": "image/jpeg",
                "ref": Object {
                  "/": "cids(4)",
                },
              },
            },
          ],
        },
        "reply": Object {
          "parent": Object {
            "cid": "cids(0)",
            "uri": "record(0)",
          },
          "root": Object {
            "cid": "cids(0)",
            "uri": "record(0)",
          },
        },
        "text": "hear that",
      },
      "replyCount": 1,
      "repostCount": 0,
      "uri": "record(7)",
      "viewer": Object {},
    },
    "reply": Object {
      "parent": Object {
        "author": Object {
          "avatar": "https://pds.public.url/image/KzkHFsMRQ6oAKCHCRKFA1H-rDdc7VOtvEVpUJ82TwyQ/rs:fill:1000:1000:1:0/plain/bafkreiaivizp4xldojmmpuzmiu75cmea7nq56dnntnuhzhsjcb63aou5ei@jpeg",
          "did": "user(0)",
          "displayName": "ali",
          "handle": "alice.test",
          "viewer": Object {
            "muted": false,
          },
        },
        "cid": "cids(0)",
        "indexedAt": "1970-01-01T00:00:00.000Z",
        "likeCount": 3,
        "record": Object {
          "$type": "app.bsky.feed.post",
          "createdAt": "1970-01-01T00:00:00.000Z",
          "text": "again",
        },
        "replyCount": 2,
        "repostCount": 1,
        "uri": "record(0)",
        "viewer": Object {},
      },
      "root": Object {
        "author": Object {
          "avatar": "https://pds.public.url/image/KzkHFsMRQ6oAKCHCRKFA1H-rDdc7VOtvEVpUJ82TwyQ/rs:fill:1000:1000:1:0/plain/bafkreiaivizp4xldojmmpuzmiu75cmea7nq56dnntnuhzhsjcb63aou5ei@jpeg",
          "did": "user(0)",
          "displayName": "ali",
          "handle": "alice.test",
          "viewer": Object {
            "muted": false,
          },
        },
        "cid": "cids(0)",
        "indexedAt": "1970-01-01T00:00:00.000Z",
        "likeCount": 3,
        "record": Object {
          "$type": "app.bsky.feed.post",
          "createdAt": "1970-01-01T00:00:00.000Z",
          "text": "again",
        },
        "replyCount": 2,
        "repostCount": 1,
        "uri": "record(0)",
        "viewer": Object {},
      },
    },
  },
  Object {
    "post": Object {
      "author": Object {
        "avatar": "https://pds.public.url/image/KzkHFsMRQ6oAKCHCRKFA1H-rDdc7VOtvEVpUJ82TwyQ/rs:fill:1000:1000:1:0/plain/bafkreiaivizp4xldojmmpuzmiu75cmea7nq56dnntnuhzhsjcb63aou5ei@jpeg",
        "did": "user(0)",
        "displayName": "ali",
        "handle": "alice.test",
        "viewer": Object {
          "muted": false,
        },
      },
      "cid": "cids(8)",
      "embed": Object {
        "$type": "app.bsky.embed.record#view",
        "value": Object {
          "$type": "app.bsky.embed.record#viewRecord",
          "author": Object {
            "did": "user(1)",
            "handle": "dan.test",
            "viewer": Object {
              "following": "record(1)",
              "muted": false,
            },
          },
          "cid": "cids(1)",
          "embeds": Array [
            Object {
              "$type": "app.bsky.embed.record#view",
              "value": Object {
                "$type": "app.bsky.embed.record#viewRecord",
                "author": Object {
                  "did": "user(2)",
                  "handle": "carol.test",
                  "viewer": Object {
                    "followedBy": "record(5)",
                    "following": "record(4)",
                    "muted": false,
                  },
                },
                "cid": "cids(2)",
                "indexedAt": "1970-01-01T00:00:00.000Z",
                "record": Object {
                  "$type": "app.bsky.feed.post",
                  "createdAt": "1970-01-01T00:00:00.000Z",
                  "embed": Object {
                    "$type": "app.bsky.embed.images",
                    "images": Array [
                      Object {
                        "alt": "tests/image/fixtures/key-landscape-small.jpg",
                        "image": Object {
                          "cid": "cids(3)",
                          "mimeType": "image/jpeg",
                        },
                      },
                      Object {
                        "alt": "tests/image/fixtures/key-alt.jpg",
                        "image": Object {
                          "cid": "cids(4)",
                          "mimeType": "image/jpeg",
                        },
                      },
                    ],
                  },
                  "text": "hi im carol",
                },
                "uri": "record(3)",
              },
            },
          ],
          "indexedAt": "1970-01-01T00:00:00.000Z",
          "record": Object {
            "$type": "app.bsky.feed.post",
            "createdAt": "1970-01-01T00:00:00.000Z",
            "embed": Object {
              "$type": "app.bsky.embed.record",
              "record": Object {
                "cid": "cids(2)",
                "uri": "record(3)",
              },
            },
            "facets": Array [
              Object {
                "index": Object {
                  "end": 18,
                  "start": 0,
                },
                "value": Object {
                  "$type": "app.bsky.richtext.facet#mention",
                  "did": "user(0)",
                },
              },
            ],
            "text": "@alice.bluesky.xyz is the best",
          },
          "uri": "record(2)",
        },
      },
      "indexedAt": "1970-01-01T00:00:00.000Z",
      "likeCount": 2,
      "record": Object {
        "$type": "app.bsky.feed.post",
        "createdAt": "1970-01-01T00:00:00.000Z",
        "embed": Object {
          "$type": "app.bsky.embed.record",
          "record": Object {
            "cid": "cids(1)",
            "uri": "record(2)",
          },
        },
        "text": "yoohoo",
      },
      "replyCount": 0,
      "repostCount": 0,
      "uri": "record(11)",
      "viewer": Object {},
    },
  },
  Object {
    "post": Object {
      "author": Object {
        "avatar": "https://pds.public.url/image/KzkHFsMRQ6oAKCHCRKFA1H-rDdc7VOtvEVpUJ82TwyQ/rs:fill:1000:1000:1:0/plain/bafkreiaivizp4xldojmmpuzmiu75cmea7nq56dnntnuhzhsjcb63aou5ei@jpeg",
        "did": "user(3)",
        "displayName": "bobby",
        "handle": "bob.test",
        "viewer": Object {
          "followedBy": "record(9)",
          "following": "record(8)",
          "muted": false,
        },
      },
      "cid": "cids(9)",
      "indexedAt": "1970-01-01T00:00:00.000Z",
      "likeCount": 0,
      "record": Object {
        "$type": "app.bsky.feed.post",
        "createdAt": "1970-01-01T00:00:00.000Z",
        "text": "bobby boy here",
      },
      "replyCount": 0,
      "repostCount": 0,
      "uri": "record(12)",
      "viewer": Object {},
    },
  },
  Object {
    "post": Object {
      "author": Object {
        "avatar": "https://pds.public.url/image/KzkHFsMRQ6oAKCHCRKFA1H-rDdc7VOtvEVpUJ82TwyQ/rs:fill:1000:1000:1:0/plain/bafkreiaivizp4xldojmmpuzmiu75cmea7nq56dnntnuhzhsjcb63aou5ei@jpeg",
        "did": "user(0)",
        "displayName": "ali",
        "handle": "alice.test",
        "viewer": Object {
          "muted": false,
        },
      },
      "cid": "cids(0)",
      "indexedAt": "1970-01-01T00:00:00.000Z",
      "likeCount": 3,
      "record": Object {
        "$type": "app.bsky.feed.post",
        "createdAt": "1970-01-01T00:00:00.000Z",
        "text": "again",
      },
      "replyCount": 2,
      "repostCount": 1,
      "uri": "record(0)",
      "viewer": Object {},
    },
  },
  Object {
    "post": Object {
      "author": Object {
        "did": "user(1)",
        "handle": "dan.test",
        "viewer": Object {
          "following": "record(1)",
          "muted": false,
        },
      },
      "cid": "cids(1)",
      "embed": Object {
        "$type": "app.bsky.embed.record#view",
        "value": Object {
          "$type": "app.bsky.embed.record#viewRecord",
          "author": Object {
            "did": "user(2)",
            "handle": "carol.test",
            "viewer": Object {
              "followedBy": "record(5)",
              "following": "record(4)",
              "muted": false,
            },
          },
          "cid": "cids(2)",
          "embeds": Array [
            Object {
              "$type": "app.bsky.embed.images#view",
              "value": Array [
                Object {
                  "alt": "tests/image/fixtures/key-landscape-small.jpg",
                  "fullsize": "https://pds.public.url/image/AiDXkxVbgBksxb1nfiRn1m6S4K8_mee6o8r-UGLNzOM/rs:fit:2000:2000:1:0/plain/bafkreigy5p3xxceipk2o6nqtnugpft26ol6yleqhboqziino7axvdngtci@jpeg",
                  "thumb": "https://pds.public.url/image/uc7FGfiGv0mMqmk9XiqHXrIhNymLHaex7Ge8nEhmXqo/rs:fit:1000:1000:1:0/plain/bafkreigy5p3xxceipk2o6nqtnugpft26ol6yleqhboqziino7axvdngtci@jpeg",
                },
                Object {
                  "alt": "tests/image/fixtures/key-alt.jpg",
                  "fullsize": "https://pds.public.url/image/xC2No-8rKVDIwIMmCiEBm9EiGLDBBOpf36PHoGf-GDw/rs:fit:2000:2000:1:0/plain/bafkreifdklbbcdsyanjz3oqe5pf2omuq5ansthokxlbleagg3eenx62h7e@jpeg",
                  "thumb": "https://pds.public.url/image/g7yazUpNwN8LKumZ2Zmn_ptQbtMLs1Pti5-GDn7H8_8/rs:fit:1000:1000:1:0/plain/bafkreifdklbbcdsyanjz3oqe5pf2omuq5ansthokxlbleagg3eenx62h7e@jpeg",
                },
              ],
            },
          ],
          "indexedAt": "1970-01-01T00:00:00.000Z",
          "record": Object {
            "$type": "app.bsky.feed.post",
            "createdAt": "1970-01-01T00:00:00.000Z",
            "embed": Object {
              "$type": "app.bsky.embed.images",
              "images": Array [
                Object {
                  "alt": "tests/image/fixtures/key-landscape-small.jpg",
                  "image": Object {
                    "cid": "cids(3)",
                    "mimeType": "image/jpeg",
                  },
                },
                Object {
                  "alt": "tests/image/fixtures/key-alt.jpg",
                  "image": Object {
                    "cid": "cids(4)",
                    "mimeType": "image/jpeg",
                  },
                },
              ],
            },
            "text": "hi im carol",
          },
          "uri": "record(3)",
        },
      },
      "indexedAt": "1970-01-01T00:00:00.000Z",
      "likeCount": 0,
      "record": Object {
        "$type": "app.bsky.feed.post",
        "createdAt": "1970-01-01T00:00:00.000Z",
        "embed": Object {
          "$type": "app.bsky.embed.record",
          "record": Object {
            "cid": "cids(2)",
            "uri": "record(3)",
          },
        },
        "facets": Array [
          Object {
            "index": Object {
              "end": 18,
              "start": 0,
            },
            "value": Object {
              "$type": "app.bsky.richtext.facet#mention",
              "did": "user(0)",
            },
          },
        ],
        "text": "@alice.bluesky.xyz is the best",
      },
      "replyCount": 0,
      "repostCount": 1,
      "uri": "record(2)",
      "viewer": Object {},
    },
  },
  Object {
    "post": Object {
      "author": Object {
        "did": "user(1)",
        "handle": "dan.test",
        "viewer": Object {
          "following": "record(1)",
          "muted": false,
        },
      },
      "cid": "cids(10)",
      "indexedAt": "1970-01-01T00:00:00.000Z",
      "likeCount": 0,
      "record": Object {
        "$type": "app.bsky.feed.post",
        "createdAt": "1970-01-01T00:00:00.000Z",
        "text": "dan here!",
      },
      "replyCount": 0,
      "repostCount": 0,
      "uri": "record(13)",
      "viewer": Object {},
    },
  },
  Object {
    "post": Object {
      "author": Object {
        "did": "user(2)",
        "handle": "carol.test",
        "viewer": Object {
          "followedBy": "record(5)",
          "following": "record(4)",
          "muted": false,
        },
      },
      "cid": "cids(2)",
      "embed": Object {
        "$type": "app.bsky.embed.images#view",
        "value": Array [
          Object {
            "alt": "tests/image/fixtures/key-landscape-small.jpg",
            "fullsize": "https://pds.public.url/image/AiDXkxVbgBksxb1nfiRn1m6S4K8_mee6o8r-UGLNzOM/rs:fit:2000:2000:1:0/plain/bafkreigy5p3xxceipk2o6nqtnugpft26ol6yleqhboqziino7axvdngtci@jpeg",
            "thumb": "https://pds.public.url/image/uc7FGfiGv0mMqmk9XiqHXrIhNymLHaex7Ge8nEhmXqo/rs:fit:1000:1000:1:0/plain/bafkreigy5p3xxceipk2o6nqtnugpft26ol6yleqhboqziino7axvdngtci@jpeg",
          },
          Object {
            "alt": "tests/image/fixtures/key-alt.jpg",
            "fullsize": "https://pds.public.url/image/xC2No-8rKVDIwIMmCiEBm9EiGLDBBOpf36PHoGf-GDw/rs:fit:2000:2000:1:0/plain/bafkreifdklbbcdsyanjz3oqe5pf2omuq5ansthokxlbleagg3eenx62h7e@jpeg",
            "thumb": "https://pds.public.url/image/g7yazUpNwN8LKumZ2Zmn_ptQbtMLs1Pti5-GDn7H8_8/rs:fit:1000:1000:1:0/plain/bafkreifdklbbcdsyanjz3oqe5pf2omuq5ansthokxlbleagg3eenx62h7e@jpeg",
          },
        ],
      },
      "indexedAt": "1970-01-01T00:00:00.000Z",
      "likeCount": 2,
      "record": Object {
        "$type": "app.bsky.feed.post",
        "createdAt": "1970-01-01T00:00:00.000Z",
        "embed": Object {
          "$type": "app.bsky.embed.images",
          "images": Array [
            Object {
              "alt": "tests/image/fixtures/key-landscape-small.jpg",
              "image": Object {
<<<<<<< HEAD
                "$type": "blob",
=======
                "cid": "cids(3)",
>>>>>>> 5eaa03c6
                "mimeType": "image/jpeg",
                "ref": Object {
                  "/": "cids(4)",
                },
              },
            },
            Object {
              "alt": "tests/image/fixtures/key-alt.jpg",
              "image": Object {
<<<<<<< HEAD
                "$type": "blob",
=======
                "cid": "cids(4)",
>>>>>>> 5eaa03c6
                "mimeType": "image/jpeg",
                "ref": Object {
                  "/": "cids(10)",
                },
              },
            },
          ],
        },
        "text": "hi im carol",
      },
      "replyCount": 0,
      "repostCount": 0,
      "uri": "record(3)",
      "viewer": Object {
        "like": "record(14)",
      },
    },
  },
  Object {
    "post": Object {
      "author": Object {
        "avatar": "https://pds.public.url/image/KzkHFsMRQ6oAKCHCRKFA1H-rDdc7VOtvEVpUJ82TwyQ/rs:fill:1000:1000:1:0/plain/bafkreiaivizp4xldojmmpuzmiu75cmea7nq56dnntnuhzhsjcb63aou5ei@jpeg",
        "did": "user(3)",
        "displayName": "bobby",
        "handle": "bob.test",
        "viewer": Object {
          "followedBy": "record(9)",
          "following": "record(8)",
          "muted": false,
        },
      },
      "cid": "cids(11)",
      "indexedAt": "1970-01-01T00:00:00.000Z",
      "likeCount": 0,
      "record": Object {
        "$type": "app.bsky.feed.post",
        "createdAt": "1970-01-01T00:00:00.000Z",
        "text": "bob back at it again!",
      },
      "replyCount": 0,
      "repostCount": 0,
      "uri": "record(15)",
      "viewer": Object {},
    },
  },
  Object {
    "post": Object {
      "author": Object {
        "avatar": "https://pds.public.url/image/KzkHFsMRQ6oAKCHCRKFA1H-rDdc7VOtvEVpUJ82TwyQ/rs:fill:1000:1000:1:0/plain/bafkreiaivizp4xldojmmpuzmiu75cmea7nq56dnntnuhzhsjcb63aou5ei@jpeg",
        "did": "user(0)",
        "displayName": "ali",
        "handle": "alice.test",
        "viewer": Object {
          "muted": false,
        },
      },
      "cid": "cids(12)",
      "indexedAt": "1970-01-01T00:00:00.000Z",
      "likeCount": 0,
      "record": Object {
        "$type": "app.bsky.feed.post",
        "createdAt": "1970-01-01T00:00:00.000Z",
        "text": "hey there",
      },
      "replyCount": 0,
      "repostCount": 0,
      "uri": "record(16)",
      "viewer": Object {},
    },
  },
]
`;

exports[`timeline views fetches authenticated user's home feed w/ reverse-chronological algorithm 2`] = `
Array [
  Object {
    "post": Object {
      "author": Object {
        "did": "user(0)",
        "handle": "dan.test",
        "viewer": Object {
          "followedBy": "record(1)",
          "muted": false,
        },
      },
      "cid": "cids(0)",
      "embed": Object {
        "$type": "app.bsky.embed.record#view",
        "value": Object {
          "$type": "app.bsky.embed.record#viewRecord",
          "author": Object {
            "did": "user(2)",
            "handle": "carol.test",
            "viewer": Object {
              "following": "record(3)",
              "muted": false,
            },
          },
          "cid": "cids(1)",
          "embeds": Array [
            Object {
              "$type": "app.bsky.embed.images#view",
              "value": Array [
                Object {
                  "alt": "tests/image/fixtures/key-landscape-small.jpg",
                  "fullsize": "https://pds.public.url/image/AiDXkxVbgBksxb1nfiRn1m6S4K8_mee6o8r-UGLNzOM/rs:fit:2000:2000:1:0/plain/bafkreigy5p3xxceipk2o6nqtnugpft26ol6yleqhboqziino7axvdngtci@jpeg",
                  "thumb": "https://pds.public.url/image/uc7FGfiGv0mMqmk9XiqHXrIhNymLHaex7Ge8nEhmXqo/rs:fit:1000:1000:1:0/plain/bafkreigy5p3xxceipk2o6nqtnugpft26ol6yleqhboqziino7axvdngtci@jpeg",
                },
                Object {
                  "alt": "tests/image/fixtures/key-alt.jpg",
                  "fullsize": "https://pds.public.url/image/xC2No-8rKVDIwIMmCiEBm9EiGLDBBOpf36PHoGf-GDw/rs:fit:2000:2000:1:0/plain/bafkreifdklbbcdsyanjz3oqe5pf2omuq5ansthokxlbleagg3eenx62h7e@jpeg",
                  "thumb": "https://pds.public.url/image/g7yazUpNwN8LKumZ2Zmn_ptQbtMLs1Pti5-GDn7H8_8/rs:fit:1000:1000:1:0/plain/bafkreifdklbbcdsyanjz3oqe5pf2omuq5ansthokxlbleagg3eenx62h7e@jpeg",
                },
              ],
            },
          ],
          "indexedAt": "1970-01-01T00:00:00.000Z",
          "record": Object {
            "$type": "app.bsky.feed.post",
            "createdAt": "1970-01-01T00:00:00.000Z",
            "embed": Object {
              "$type": "app.bsky.embed.images",
              "images": Array [
                Object {
                  "alt": "tests/image/fixtures/key-landscape-small.jpg",
                  "image": Object {
                    "cid": "cids(2)",
                    "mimeType": "image/jpeg",
                  },
                },
                Object {
                  "alt": "tests/image/fixtures/key-alt.jpg",
                  "image": Object {
                    "cid": "cids(3)",
                    "mimeType": "image/jpeg",
                  },
                },
              ],
            },
            "text": "hi im carol",
          },
          "uri": "record(2)",
        },
      },
      "indexedAt": "1970-01-01T00:00:00.000Z",
      "likeCount": 0,
      "record": Object {
        "$type": "app.bsky.feed.post",
        "createdAt": "1970-01-01T00:00:00.000Z",
        "embed": Object {
          "$type": "app.bsky.embed.record",
          "record": Object {
            "cid": "cids(1)",
            "uri": "record(2)",
          },
        },
        "facets": Array [
          Object {
            "index": Object {
              "end": 18,
              "start": 0,
            },
            "value": Object {
              "$type": "app.bsky.richtext.facet#mention",
              "did": "user(1)",
            },
          },
        ],
        "text": "@alice.bluesky.xyz is the best",
      },
      "replyCount": 0,
      "repostCount": 1,
      "uri": "record(0)",
      "viewer": Object {},
    },
    "reason": Object {
      "$type": "app.bsky.feed.feedViewPost#reasonRepost",
      "by": Object {
        "did": "user(2)",
        "handle": "carol.test",
        "viewer": Object {
          "following": "record(3)",
          "muted": false,
        },
      },
      "indexedAt": "1970-01-01T00:00:00.000Z",
    },
  },
  Object {
    "post": Object {
      "author": Object {
        "avatar": "https://pds.public.url/image/KzkHFsMRQ6oAKCHCRKFA1H-rDdc7VOtvEVpUJ82TwyQ/rs:fill:1000:1000:1:0/plain/bafkreiaivizp4xldojmmpuzmiu75cmea7nq56dnntnuhzhsjcb63aou5ei@jpeg",
        "did": "user(1)",
        "displayName": "ali",
        "handle": "alice.test",
        "viewer": Object {
          "followedBy": "record(6)",
          "following": "record(5)",
          "muted": false,
        },
      },
      "cid": "cids(4)",
      "indexedAt": "1970-01-01T00:00:00.000Z",
      "likeCount": 0,
      "record": Object {
        "$type": "app.bsky.feed.post",
        "createdAt": "1970-01-01T00:00:00.000Z",
        "reply": Object {
          "parent": Object {
            "cid": "cids(6)",
            "uri": "record(8)",
          },
          "root": Object {
            "cid": "cids(5)",
            "uri": "record(7)",
          },
        },
        "text": "thanks bob",
      },
      "replyCount": 0,
      "repostCount": 0,
      "uri": "record(4)",
      "viewer": Object {},
    },
    "reply": Object {
      "parent": Object {
        "author": Object {
          "avatar": "https://pds.public.url/image/KzkHFsMRQ6oAKCHCRKFA1H-rDdc7VOtvEVpUJ82TwyQ/rs:fill:1000:1000:1:0/plain/bafkreiaivizp4xldojmmpuzmiu75cmea7nq56dnntnuhzhsjcb63aou5ei@jpeg",
          "did": "user(3)",
          "displayName": "bobby",
          "handle": "bob.test",
          "viewer": Object {
            "muted": false,
          },
        },
        "cid": "cids(6)",
        "embed": Object {
          "$type": "app.bsky.embed.images#view",
          "value": Array [
            Object {
              "alt": "tests/image/fixtures/key-landscape-small.jpg",
              "fullsize": "https://pds.public.url/image/AiDXkxVbgBksxb1nfiRn1m6S4K8_mee6o8r-UGLNzOM/rs:fit:2000:2000:1:0/plain/bafkreigy5p3xxceipk2o6nqtnugpft26ol6yleqhboqziino7axvdngtci@jpeg",
              "thumb": "https://pds.public.url/image/uc7FGfiGv0mMqmk9XiqHXrIhNymLHaex7Ge8nEhmXqo/rs:fit:1000:1000:1:0/plain/bafkreigy5p3xxceipk2o6nqtnugpft26ol6yleqhboqziino7axvdngtci@jpeg",
            },
          ],
        },
        "indexedAt": "1970-01-01T00:00:00.000Z",
        "likeCount": 0,
        "record": Object {
          "$type": "app.bsky.feed.post",
          "createdAt": "1970-01-01T00:00:00.000Z",
          "embed": Object {
            "$type": "app.bsky.embed.images",
            "images": Array [
              Object {
                "alt": "tests/image/fixtures/key-landscape-small.jpg",
                "image": Object {
<<<<<<< HEAD
                  "$type": "blob",
=======
                  "cid": "cids(2)",
>>>>>>> 5eaa03c6
                  "mimeType": "image/jpeg",
                  "ref": Object {
                    "/": "cids(4)",
                  },
                },
              },
            ],
          },
          "reply": Object {
            "parent": Object {
              "cid": "cids(5)",
              "uri": "record(7)",
            },
            "root": Object {
              "cid": "cids(5)",
              "uri": "record(7)",
            },
          },
          "text": "hear that",
        },
        "replyCount": 1,
        "repostCount": 0,
        "uri": "record(8)",
        "viewer": Object {},
      },
      "root": Object {
        "author": Object {
          "avatar": "https://pds.public.url/image/KzkHFsMRQ6oAKCHCRKFA1H-rDdc7VOtvEVpUJ82TwyQ/rs:fill:1000:1000:1:0/plain/bafkreiaivizp4xldojmmpuzmiu75cmea7nq56dnntnuhzhsjcb63aou5ei@jpeg",
          "did": "user(1)",
          "displayName": "ali",
          "handle": "alice.test",
          "viewer": Object {
            "followedBy": "record(6)",
            "following": "record(5)",
            "muted": false,
          },
        },
        "cid": "cids(5)",
        "indexedAt": "1970-01-01T00:00:00.000Z",
        "likeCount": 3,
        "record": Object {
          "$type": "app.bsky.feed.post",
          "createdAt": "1970-01-01T00:00:00.000Z",
          "text": "again",
        },
        "replyCount": 2,
        "repostCount": 1,
        "uri": "record(7)",
        "viewer": Object {
          "like": "record(9)",
        },
      },
    },
  },
  Object {
    "post": Object {
      "author": Object {
        "did": "user(2)",
        "handle": "carol.test",
        "viewer": Object {
          "following": "record(3)",
          "muted": false,
        },
      },
      "cid": "cids(7)",
      "indexedAt": "1970-01-01T00:00:00.000Z",
      "likeCount": 0,
      "record": Object {
        "$type": "app.bsky.feed.post",
        "createdAt": "1970-01-01T00:00:00.000Z",
        "reply": Object {
          "parent": Object {
            "cid": "cids(5)",
            "uri": "record(7)",
          },
          "root": Object {
            "cid": "cids(5)",
            "uri": "record(7)",
          },
        },
        "text": "of course",
      },
      "replyCount": 0,
      "repostCount": 0,
      "uri": "record(10)",
      "viewer": Object {},
    },
    "reply": Object {
      "parent": Object {
        "author": Object {
          "avatar": "https://pds.public.url/image/KzkHFsMRQ6oAKCHCRKFA1H-rDdc7VOtvEVpUJ82TwyQ/rs:fill:1000:1000:1:0/plain/bafkreiaivizp4xldojmmpuzmiu75cmea7nq56dnntnuhzhsjcb63aou5ei@jpeg",
          "did": "user(1)",
          "displayName": "ali",
          "handle": "alice.test",
          "viewer": Object {
            "followedBy": "record(6)",
            "following": "record(5)",
            "muted": false,
          },
        },
        "cid": "cids(5)",
        "indexedAt": "1970-01-01T00:00:00.000Z",
        "likeCount": 3,
        "record": Object {
          "$type": "app.bsky.feed.post",
          "createdAt": "1970-01-01T00:00:00.000Z",
          "text": "again",
        },
        "replyCount": 2,
        "repostCount": 1,
        "uri": "record(7)",
        "viewer": Object {
          "like": "record(9)",
        },
      },
      "root": Object {
        "author": Object {
          "avatar": "https://pds.public.url/image/KzkHFsMRQ6oAKCHCRKFA1H-rDdc7VOtvEVpUJ82TwyQ/rs:fill:1000:1000:1:0/plain/bafkreiaivizp4xldojmmpuzmiu75cmea7nq56dnntnuhzhsjcb63aou5ei@jpeg",
          "did": "user(1)",
          "displayName": "ali",
          "handle": "alice.test",
          "viewer": Object {
            "followedBy": "record(6)",
            "following": "record(5)",
            "muted": false,
          },
        },
        "cid": "cids(5)",
        "indexedAt": "1970-01-01T00:00:00.000Z",
        "likeCount": 3,
        "record": Object {
          "$type": "app.bsky.feed.post",
          "createdAt": "1970-01-01T00:00:00.000Z",
          "text": "again",
        },
        "replyCount": 2,
        "repostCount": 1,
        "uri": "record(7)",
        "viewer": Object {
          "like": "record(9)",
        },
      },
    },
  },
  Object {
    "post": Object {
      "author": Object {
        "avatar": "https://pds.public.url/image/KzkHFsMRQ6oAKCHCRKFA1H-rDdc7VOtvEVpUJ82TwyQ/rs:fill:1000:1000:1:0/plain/bafkreiaivizp4xldojmmpuzmiu75cmea7nq56dnntnuhzhsjcb63aou5ei@jpeg",
        "did": "user(3)",
        "displayName": "bobby",
        "handle": "bob.test",
        "viewer": Object {
          "muted": false,
        },
      },
      "cid": "cids(6)",
      "embed": Object {
        "$type": "app.bsky.embed.images#view",
        "value": Array [
          Object {
            "alt": "tests/image/fixtures/key-landscape-small.jpg",
            "fullsize": "https://pds.public.url/image/AiDXkxVbgBksxb1nfiRn1m6S4K8_mee6o8r-UGLNzOM/rs:fit:2000:2000:1:0/plain/bafkreigy5p3xxceipk2o6nqtnugpft26ol6yleqhboqziino7axvdngtci@jpeg",
            "thumb": "https://pds.public.url/image/uc7FGfiGv0mMqmk9XiqHXrIhNymLHaex7Ge8nEhmXqo/rs:fit:1000:1000:1:0/plain/bafkreigy5p3xxceipk2o6nqtnugpft26ol6yleqhboqziino7axvdngtci@jpeg",
          },
        ],
      },
      "indexedAt": "1970-01-01T00:00:00.000Z",
      "likeCount": 0,
      "record": Object {
        "$type": "app.bsky.feed.post",
        "createdAt": "1970-01-01T00:00:00.000Z",
        "embed": Object {
          "$type": "app.bsky.embed.images",
          "images": Array [
            Object {
              "alt": "tests/image/fixtures/key-landscape-small.jpg",
              "image": Object {
<<<<<<< HEAD
                "$type": "blob",
=======
                "cid": "cids(2)",
>>>>>>> 5eaa03c6
                "mimeType": "image/jpeg",
                "ref": Object {
                  "/": "cids(4)",
                },
              },
            },
          ],
        },
        "reply": Object {
          "parent": Object {
            "cid": "cids(5)",
            "uri": "record(7)",
          },
          "root": Object {
            "cid": "cids(5)",
            "uri": "record(7)",
          },
        },
        "text": "hear that",
      },
      "replyCount": 1,
      "repostCount": 0,
      "uri": "record(8)",
      "viewer": Object {},
    },
    "reply": Object {
      "parent": Object {
        "author": Object {
          "avatar": "https://pds.public.url/image/KzkHFsMRQ6oAKCHCRKFA1H-rDdc7VOtvEVpUJ82TwyQ/rs:fill:1000:1000:1:0/plain/bafkreiaivizp4xldojmmpuzmiu75cmea7nq56dnntnuhzhsjcb63aou5ei@jpeg",
          "did": "user(1)",
          "displayName": "ali",
          "handle": "alice.test",
          "viewer": Object {
            "followedBy": "record(6)",
            "following": "record(5)",
            "muted": false,
          },
        },
        "cid": "cids(5)",
        "indexedAt": "1970-01-01T00:00:00.000Z",
        "likeCount": 3,
        "record": Object {
          "$type": "app.bsky.feed.post",
          "createdAt": "1970-01-01T00:00:00.000Z",
          "text": "again",
        },
        "replyCount": 2,
        "repostCount": 1,
        "uri": "record(7)",
        "viewer": Object {
          "like": "record(9)",
        },
      },
      "root": Object {
        "author": Object {
          "avatar": "https://pds.public.url/image/KzkHFsMRQ6oAKCHCRKFA1H-rDdc7VOtvEVpUJ82TwyQ/rs:fill:1000:1000:1:0/plain/bafkreiaivizp4xldojmmpuzmiu75cmea7nq56dnntnuhzhsjcb63aou5ei@jpeg",
          "did": "user(1)",
          "displayName": "ali",
          "handle": "alice.test",
          "viewer": Object {
            "followedBy": "record(6)",
            "following": "record(5)",
            "muted": false,
          },
        },
        "cid": "cids(5)",
        "indexedAt": "1970-01-01T00:00:00.000Z",
        "likeCount": 3,
        "record": Object {
          "$type": "app.bsky.feed.post",
          "createdAt": "1970-01-01T00:00:00.000Z",
          "text": "again",
        },
        "replyCount": 2,
        "repostCount": 1,
        "uri": "record(7)",
        "viewer": Object {
          "like": "record(9)",
        },
      },
    },
  },
  Object {
    "post": Object {
      "author": Object {
        "avatar": "https://pds.public.url/image/KzkHFsMRQ6oAKCHCRKFA1H-rDdc7VOtvEVpUJ82TwyQ/rs:fill:1000:1000:1:0/plain/bafkreiaivizp4xldojmmpuzmiu75cmea7nq56dnntnuhzhsjcb63aou5ei@jpeg",
        "did": "user(1)",
        "displayName": "ali",
        "handle": "alice.test",
        "viewer": Object {
          "followedBy": "record(6)",
          "following": "record(5)",
          "muted": false,
        },
      },
      "cid": "cids(8)",
      "embed": Object {
        "$type": "app.bsky.embed.record#view",
        "value": Object {
          "$type": "app.bsky.embed.record#viewRecord",
          "author": Object {
            "did": "user(0)",
            "handle": "dan.test",
            "viewer": Object {
              "followedBy": "record(1)",
              "muted": false,
            },
          },
          "cid": "cids(0)",
          "embeds": Array [
            Object {
              "$type": "app.bsky.embed.record#view",
              "value": Object {
                "$type": "app.bsky.embed.record#viewRecord",
                "author": Object {
                  "did": "user(2)",
                  "handle": "carol.test",
                  "viewer": Object {
                    "following": "record(3)",
                    "muted": false,
                  },
                },
                "cid": "cids(1)",
                "indexedAt": "1970-01-01T00:00:00.000Z",
                "record": Object {
                  "$type": "app.bsky.feed.post",
                  "createdAt": "1970-01-01T00:00:00.000Z",
                  "embed": Object {
                    "$type": "app.bsky.embed.images",
                    "images": Array [
                      Object {
                        "alt": "tests/image/fixtures/key-landscape-small.jpg",
                        "image": Object {
                          "cid": "cids(2)",
                          "mimeType": "image/jpeg",
                        },
                      },
                      Object {
                        "alt": "tests/image/fixtures/key-alt.jpg",
                        "image": Object {
                          "cid": "cids(3)",
                          "mimeType": "image/jpeg",
                        },
                      },
                    ],
                  },
                  "text": "hi im carol",
                },
                "uri": "record(2)",
              },
            },
          ],
          "indexedAt": "1970-01-01T00:00:00.000Z",
          "record": Object {
            "$type": "app.bsky.feed.post",
            "createdAt": "1970-01-01T00:00:00.000Z",
            "embed": Object {
              "$type": "app.bsky.embed.record",
              "record": Object {
                "cid": "cids(1)",
                "uri": "record(2)",
              },
            },
            "facets": Array [
              Object {
                "index": Object {
                  "end": 18,
                  "start": 0,
                },
                "value": Object {
                  "$type": "app.bsky.richtext.facet#mention",
                  "did": "user(1)",
                },
              },
            ],
            "text": "@alice.bluesky.xyz is the best",
          },
          "uri": "record(0)",
        },
      },
      "indexedAt": "1970-01-01T00:00:00.000Z",
      "likeCount": 2,
      "record": Object {
        "$type": "app.bsky.feed.post",
        "createdAt": "1970-01-01T00:00:00.000Z",
        "embed": Object {
          "$type": "app.bsky.embed.record",
          "record": Object {
            "cid": "cids(0)",
            "uri": "record(0)",
          },
        },
        "text": "yoohoo",
      },
      "replyCount": 0,
      "repostCount": 0,
      "uri": "record(11)",
      "viewer": Object {
        "like": "record(12)",
      },
    },
  },
  Object {
    "post": Object {
      "author": Object {
        "avatar": "https://pds.public.url/image/KzkHFsMRQ6oAKCHCRKFA1H-rDdc7VOtvEVpUJ82TwyQ/rs:fill:1000:1000:1:0/plain/bafkreiaivizp4xldojmmpuzmiu75cmea7nq56dnntnuhzhsjcb63aou5ei@jpeg",
        "did": "user(3)",
        "displayName": "bobby",
        "handle": "bob.test",
        "viewer": Object {
          "muted": false,
        },
      },
      "cid": "cids(9)",
      "indexedAt": "1970-01-01T00:00:00.000Z",
      "likeCount": 0,
      "record": Object {
        "$type": "app.bsky.feed.post",
        "createdAt": "1970-01-01T00:00:00.000Z",
        "text": "bobby boy here",
      },
      "replyCount": 0,
      "repostCount": 0,
      "uri": "record(13)",
      "viewer": Object {},
    },
  },
  Object {
    "post": Object {
      "author": Object {
        "avatar": "https://pds.public.url/image/KzkHFsMRQ6oAKCHCRKFA1H-rDdc7VOtvEVpUJ82TwyQ/rs:fill:1000:1000:1:0/plain/bafkreiaivizp4xldojmmpuzmiu75cmea7nq56dnntnuhzhsjcb63aou5ei@jpeg",
        "did": "user(1)",
        "displayName": "ali",
        "handle": "alice.test",
        "viewer": Object {
          "followedBy": "record(6)",
          "following": "record(5)",
          "muted": false,
        },
      },
      "cid": "cids(5)",
      "indexedAt": "1970-01-01T00:00:00.000Z",
      "likeCount": 3,
      "record": Object {
        "$type": "app.bsky.feed.post",
        "createdAt": "1970-01-01T00:00:00.000Z",
        "text": "again",
      },
      "replyCount": 2,
      "repostCount": 1,
      "uri": "record(7)",
      "viewer": Object {
        "like": "record(9)",
      },
    },
  },
  Object {
    "post": Object {
      "author": Object {
        "did": "user(2)",
        "handle": "carol.test",
        "viewer": Object {
          "following": "record(3)",
          "muted": false,
        },
      },
      "cid": "cids(1)",
      "embed": Object {
        "$type": "app.bsky.embed.images#view",
        "value": Array [
          Object {
            "alt": "tests/image/fixtures/key-landscape-small.jpg",
            "fullsize": "https://pds.public.url/image/AiDXkxVbgBksxb1nfiRn1m6S4K8_mee6o8r-UGLNzOM/rs:fit:2000:2000:1:0/plain/bafkreigy5p3xxceipk2o6nqtnugpft26ol6yleqhboqziino7axvdngtci@jpeg",
            "thumb": "https://pds.public.url/image/uc7FGfiGv0mMqmk9XiqHXrIhNymLHaex7Ge8nEhmXqo/rs:fit:1000:1000:1:0/plain/bafkreigy5p3xxceipk2o6nqtnugpft26ol6yleqhboqziino7axvdngtci@jpeg",
          },
          Object {
            "alt": "tests/image/fixtures/key-alt.jpg",
            "fullsize": "https://pds.public.url/image/xC2No-8rKVDIwIMmCiEBm9EiGLDBBOpf36PHoGf-GDw/rs:fit:2000:2000:1:0/plain/bafkreifdklbbcdsyanjz3oqe5pf2omuq5ansthokxlbleagg3eenx62h7e@jpeg",
            "thumb": "https://pds.public.url/image/g7yazUpNwN8LKumZ2Zmn_ptQbtMLs1Pti5-GDn7H8_8/rs:fit:1000:1000:1:0/plain/bafkreifdklbbcdsyanjz3oqe5pf2omuq5ansthokxlbleagg3eenx62h7e@jpeg",
          },
        ],
      },
      "indexedAt": "1970-01-01T00:00:00.000Z",
      "likeCount": 2,
      "record": Object {
        "$type": "app.bsky.feed.post",
        "createdAt": "1970-01-01T00:00:00.000Z",
        "embed": Object {
          "$type": "app.bsky.embed.images",
          "images": Array [
            Object {
              "alt": "tests/image/fixtures/key-landscape-small.jpg",
              "image": Object {
<<<<<<< HEAD
                "$type": "blob",
=======
                "cid": "cids(2)",
>>>>>>> 5eaa03c6
                "mimeType": "image/jpeg",
                "ref": Object {
                  "/": "cids(4)",
                },
              },
            },
            Object {
              "alt": "tests/image/fixtures/key-alt.jpg",
              "image": Object {
<<<<<<< HEAD
                "$type": "blob",
=======
                "cid": "cids(3)",
>>>>>>> 5eaa03c6
                "mimeType": "image/jpeg",
                "ref": Object {
                  "/": "cids(9)",
                },
              },
            },
          ],
        },
        "text": "hi im carol",
      },
      "replyCount": 0,
      "repostCount": 0,
      "uri": "record(2)",
      "viewer": Object {
        "like": "record(14)",
      },
    },
  },
  Object {
    "post": Object {
      "author": Object {
        "avatar": "https://pds.public.url/image/KzkHFsMRQ6oAKCHCRKFA1H-rDdc7VOtvEVpUJ82TwyQ/rs:fill:1000:1000:1:0/plain/bafkreiaivizp4xldojmmpuzmiu75cmea7nq56dnntnuhzhsjcb63aou5ei@jpeg",
        "did": "user(3)",
        "displayName": "bobby",
        "handle": "bob.test",
        "viewer": Object {
          "muted": false,
        },
      },
      "cid": "cids(10)",
      "indexedAt": "1970-01-01T00:00:00.000Z",
      "likeCount": 0,
      "record": Object {
        "$type": "app.bsky.feed.post",
        "createdAt": "1970-01-01T00:00:00.000Z",
        "text": "bob back at it again!",
      },
      "replyCount": 0,
      "repostCount": 0,
      "uri": "record(15)",
      "viewer": Object {},
    },
  },
  Object {
    "post": Object {
      "author": Object {
        "avatar": "https://pds.public.url/image/KzkHFsMRQ6oAKCHCRKFA1H-rDdc7VOtvEVpUJ82TwyQ/rs:fill:1000:1000:1:0/plain/bafkreiaivizp4xldojmmpuzmiu75cmea7nq56dnntnuhzhsjcb63aou5ei@jpeg",
        "did": "user(1)",
        "displayName": "ali",
        "handle": "alice.test",
        "viewer": Object {
          "followedBy": "record(6)",
          "following": "record(5)",
          "muted": false,
        },
      },
      "cid": "cids(11)",
      "indexedAt": "1970-01-01T00:00:00.000Z",
      "likeCount": 0,
      "record": Object {
        "$type": "app.bsky.feed.post",
        "createdAt": "1970-01-01T00:00:00.000Z",
        "text": "hey there",
      },
      "replyCount": 0,
      "repostCount": 0,
      "uri": "record(16)",
      "viewer": Object {},
    },
  },
]
`;

exports[`timeline views fetches authenticated user's home feed w/ reverse-chronological algorithm 3`] = `
Array [
  Object {
    "post": Object {
      "author": Object {
        "did": "user(0)",
        "handle": "dan.test",
        "viewer": Object {
          "muted": false,
        },
      },
      "cid": "cids(0)",
      "embed": Object {
        "$type": "app.bsky.embed.record#view",
        "value": Object {
          "$type": "app.bsky.embed.record#viewRecord",
          "author": Object {
            "did": "user(2)",
            "handle": "carol.test",
            "viewer": Object {
              "muted": false,
            },
          },
          "cid": "cids(1)",
          "embeds": Array [
            Object {
              "$type": "app.bsky.embed.images#view",
              "value": Array [
                Object {
                  "alt": "tests/image/fixtures/key-landscape-small.jpg",
                  "fullsize": "https://pds.public.url/image/AiDXkxVbgBksxb1nfiRn1m6S4K8_mee6o8r-UGLNzOM/rs:fit:2000:2000:1:0/plain/bafkreigy5p3xxceipk2o6nqtnugpft26ol6yleqhboqziino7axvdngtci@jpeg",
                  "thumb": "https://pds.public.url/image/uc7FGfiGv0mMqmk9XiqHXrIhNymLHaex7Ge8nEhmXqo/rs:fit:1000:1000:1:0/plain/bafkreigy5p3xxceipk2o6nqtnugpft26ol6yleqhboqziino7axvdngtci@jpeg",
                },
                Object {
                  "alt": "tests/image/fixtures/key-alt.jpg",
                  "fullsize": "https://pds.public.url/image/xC2No-8rKVDIwIMmCiEBm9EiGLDBBOpf36PHoGf-GDw/rs:fit:2000:2000:1:0/plain/bafkreifdklbbcdsyanjz3oqe5pf2omuq5ansthokxlbleagg3eenx62h7e@jpeg",
                  "thumb": "https://pds.public.url/image/g7yazUpNwN8LKumZ2Zmn_ptQbtMLs1Pti5-GDn7H8_8/rs:fit:1000:1000:1:0/plain/bafkreifdklbbcdsyanjz3oqe5pf2omuq5ansthokxlbleagg3eenx62h7e@jpeg",
                },
              ],
            },
          ],
          "indexedAt": "1970-01-01T00:00:00.000Z",
          "record": Object {
            "$type": "app.bsky.feed.post",
            "createdAt": "1970-01-01T00:00:00.000Z",
            "embed": Object {
              "$type": "app.bsky.embed.images",
              "images": Array [
                Object {
                  "alt": "tests/image/fixtures/key-landscape-small.jpg",
                  "image": Object {
                    "cid": "cids(2)",
                    "mimeType": "image/jpeg",
                  },
                },
                Object {
                  "alt": "tests/image/fixtures/key-alt.jpg",
                  "image": Object {
                    "cid": "cids(3)",
                    "mimeType": "image/jpeg",
                  },
                },
              ],
            },
            "text": "hi im carol",
          },
          "uri": "record(1)",
        },
      },
      "indexedAt": "1970-01-01T00:00:00.000Z",
      "likeCount": 0,
      "record": Object {
        "$type": "app.bsky.feed.post",
        "createdAt": "1970-01-01T00:00:00.000Z",
        "embed": Object {
          "$type": "app.bsky.embed.record",
          "record": Object {
            "cid": "cids(1)",
            "uri": "record(1)",
          },
        },
        "facets": Array [
          Object {
            "index": Object {
              "end": 18,
              "start": 0,
            },
            "value": Object {
              "$type": "app.bsky.richtext.facet#mention",
              "did": "user(1)",
            },
          },
        ],
        "text": "@alice.bluesky.xyz is the best",
      },
      "replyCount": 0,
      "repostCount": 1,
      "uri": "record(0)",
      "viewer": Object {
        "repost": "record(2)",
      },
    },
    "reason": Object {
      "$type": "app.bsky.feed.feedViewPost#reasonRepost",
      "by": Object {
        "did": "user(2)",
        "handle": "carol.test",
        "viewer": Object {
          "muted": false,
        },
      },
      "indexedAt": "1970-01-01T00:00:00.000Z",
    },
  },
  Object {
    "post": Object {
      "author": Object {
        "avatar": "https://pds.public.url/image/KzkHFsMRQ6oAKCHCRKFA1H-rDdc7VOtvEVpUJ82TwyQ/rs:fill:1000:1000:1:0/plain/bafkreiaivizp4xldojmmpuzmiu75cmea7nq56dnntnuhzhsjcb63aou5ei@jpeg",
        "did": "user(1)",
        "displayName": "ali",
        "handle": "alice.test",
        "viewer": Object {
          "followedBy": "record(5)",
          "following": "record(4)",
          "muted": false,
        },
      },
      "cid": "cids(4)",
      "indexedAt": "1970-01-01T00:00:00.000Z",
      "likeCount": 0,
      "record": Object {
        "$type": "app.bsky.feed.post",
        "createdAt": "1970-01-01T00:00:00.000Z",
        "reply": Object {
          "parent": Object {
            "cid": "cids(6)",
            "uri": "record(7)",
          },
          "root": Object {
            "cid": "cids(5)",
            "uri": "record(6)",
          },
        },
        "text": "thanks bob",
      },
      "replyCount": 0,
      "repostCount": 0,
      "uri": "record(3)",
      "viewer": Object {},
    },
    "reply": Object {
      "parent": Object {
        "author": Object {
          "avatar": "https://pds.public.url/image/KzkHFsMRQ6oAKCHCRKFA1H-rDdc7VOtvEVpUJ82TwyQ/rs:fill:1000:1000:1:0/plain/bafkreiaivizp4xldojmmpuzmiu75cmea7nq56dnntnuhzhsjcb63aou5ei@jpeg",
          "did": "user(3)",
          "displayName": "bobby",
          "handle": "bob.test",
          "viewer": Object {
            "followedBy": "record(9)",
            "muted": false,
          },
        },
        "cid": "cids(6)",
        "embed": Object {
          "$type": "app.bsky.embed.images#view",
          "value": Array [
            Object {
              "alt": "tests/image/fixtures/key-landscape-small.jpg",
              "fullsize": "https://pds.public.url/image/AiDXkxVbgBksxb1nfiRn1m6S4K8_mee6o8r-UGLNzOM/rs:fit:2000:2000:1:0/plain/bafkreigy5p3xxceipk2o6nqtnugpft26ol6yleqhboqziino7axvdngtci@jpeg",
              "thumb": "https://pds.public.url/image/uc7FGfiGv0mMqmk9XiqHXrIhNymLHaex7Ge8nEhmXqo/rs:fit:1000:1000:1:0/plain/bafkreigy5p3xxceipk2o6nqtnugpft26ol6yleqhboqziino7axvdngtci@jpeg",
            },
          ],
        },
        "indexedAt": "1970-01-01T00:00:00.000Z",
        "likeCount": 0,
        "record": Object {
          "$type": "app.bsky.feed.post",
          "createdAt": "1970-01-01T00:00:00.000Z",
          "embed": Object {
            "$type": "app.bsky.embed.images",
            "images": Array [
              Object {
                "alt": "tests/image/fixtures/key-landscape-small.jpg",
                "image": Object {
<<<<<<< HEAD
                  "$type": "blob",
=======
                  "cid": "cids(2)",
>>>>>>> 5eaa03c6
                  "mimeType": "image/jpeg",
                  "ref": Object {
                    "/": "cids(4)",
                  },
                },
              },
            ],
          },
          "reply": Object {
            "parent": Object {
              "cid": "cids(5)",
              "uri": "record(6)",
            },
            "root": Object {
              "cid": "cids(5)",
              "uri": "record(6)",
            },
          },
          "text": "hear that",
        },
        "replyCount": 1,
        "repostCount": 0,
        "uri": "record(7)",
        "viewer": Object {},
      },
      "root": Object {
        "author": Object {
          "avatar": "https://pds.public.url/image/KzkHFsMRQ6oAKCHCRKFA1H-rDdc7VOtvEVpUJ82TwyQ/rs:fill:1000:1000:1:0/plain/bafkreiaivizp4xldojmmpuzmiu75cmea7nq56dnntnuhzhsjcb63aou5ei@jpeg",
          "did": "user(1)",
          "displayName": "ali",
          "handle": "alice.test",
          "viewer": Object {
            "followedBy": "record(5)",
            "following": "record(4)",
            "muted": false,
          },
        },
        "cid": "cids(5)",
        "indexedAt": "1970-01-01T00:00:00.000Z",
        "likeCount": 3,
        "record": Object {
          "$type": "app.bsky.feed.post",
          "createdAt": "1970-01-01T00:00:00.000Z",
          "text": "again",
        },
        "replyCount": 2,
        "repostCount": 1,
        "uri": "record(6)",
        "viewer": Object {
          "like": "record(8)",
        },
      },
    },
  },
  Object {
    "post": Object {
      "author": Object {
        "did": "user(2)",
        "handle": "carol.test",
        "viewer": Object {
          "muted": false,
        },
      },
      "cid": "cids(7)",
      "indexedAt": "1970-01-01T00:00:00.000Z",
      "likeCount": 0,
      "record": Object {
        "$type": "app.bsky.feed.post",
        "createdAt": "1970-01-01T00:00:00.000Z",
        "reply": Object {
          "parent": Object {
            "cid": "cids(5)",
            "uri": "record(6)",
          },
          "root": Object {
            "cid": "cids(5)",
            "uri": "record(6)",
          },
        },
        "text": "of course",
      },
      "replyCount": 0,
      "repostCount": 0,
      "uri": "record(10)",
      "viewer": Object {},
    },
    "reply": Object {
      "parent": Object {
        "author": Object {
          "avatar": "https://pds.public.url/image/KzkHFsMRQ6oAKCHCRKFA1H-rDdc7VOtvEVpUJ82TwyQ/rs:fill:1000:1000:1:0/plain/bafkreiaivizp4xldojmmpuzmiu75cmea7nq56dnntnuhzhsjcb63aou5ei@jpeg",
          "did": "user(1)",
          "displayName": "ali",
          "handle": "alice.test",
          "viewer": Object {
            "followedBy": "record(5)",
            "following": "record(4)",
            "muted": false,
          },
        },
        "cid": "cids(5)",
        "indexedAt": "1970-01-01T00:00:00.000Z",
        "likeCount": 3,
        "record": Object {
          "$type": "app.bsky.feed.post",
          "createdAt": "1970-01-01T00:00:00.000Z",
          "text": "again",
        },
        "replyCount": 2,
        "repostCount": 1,
        "uri": "record(6)",
        "viewer": Object {
          "like": "record(8)",
        },
      },
      "root": Object {
        "author": Object {
          "avatar": "https://pds.public.url/image/KzkHFsMRQ6oAKCHCRKFA1H-rDdc7VOtvEVpUJ82TwyQ/rs:fill:1000:1000:1:0/plain/bafkreiaivizp4xldojmmpuzmiu75cmea7nq56dnntnuhzhsjcb63aou5ei@jpeg",
          "did": "user(1)",
          "displayName": "ali",
          "handle": "alice.test",
          "viewer": Object {
            "followedBy": "record(5)",
            "following": "record(4)",
            "muted": false,
          },
        },
        "cid": "cids(5)",
        "indexedAt": "1970-01-01T00:00:00.000Z",
        "likeCount": 3,
        "record": Object {
          "$type": "app.bsky.feed.post",
          "createdAt": "1970-01-01T00:00:00.000Z",
          "text": "again",
        },
        "replyCount": 2,
        "repostCount": 1,
        "uri": "record(6)",
        "viewer": Object {
          "like": "record(8)",
        },
      },
    },
  },
  Object {
    "post": Object {
      "author": Object {
        "avatar": "https://pds.public.url/image/KzkHFsMRQ6oAKCHCRKFA1H-rDdc7VOtvEVpUJ82TwyQ/rs:fill:1000:1000:1:0/plain/bafkreiaivizp4xldojmmpuzmiu75cmea7nq56dnntnuhzhsjcb63aou5ei@jpeg",
        "did": "user(1)",
        "displayName": "ali",
        "handle": "alice.test",
        "viewer": Object {
          "followedBy": "record(5)",
          "following": "record(4)",
          "muted": false,
        },
      },
      "cid": "cids(8)",
      "embed": Object {
        "$type": "app.bsky.embed.record#view",
        "value": Object {
          "$type": "app.bsky.embed.record#viewRecord",
          "author": Object {
            "did": "user(0)",
            "handle": "dan.test",
            "viewer": Object {
              "muted": false,
            },
          },
          "cid": "cids(0)",
          "embeds": Array [
            Object {
              "$type": "app.bsky.embed.record#view",
              "value": Object {
                "$type": "app.bsky.embed.record#viewRecord",
                "author": Object {
                  "did": "user(2)",
                  "handle": "carol.test",
                  "viewer": Object {
                    "muted": false,
                  },
                },
                "cid": "cids(1)",
                "indexedAt": "1970-01-01T00:00:00.000Z",
                "record": Object {
                  "$type": "app.bsky.feed.post",
                  "createdAt": "1970-01-01T00:00:00.000Z",
                  "embed": Object {
                    "$type": "app.bsky.embed.images",
                    "images": Array [
                      Object {
                        "alt": "tests/image/fixtures/key-landscape-small.jpg",
                        "image": Object {
                          "cid": "cids(2)",
                          "mimeType": "image/jpeg",
                        },
                      },
                      Object {
                        "alt": "tests/image/fixtures/key-alt.jpg",
                        "image": Object {
                          "cid": "cids(3)",
                          "mimeType": "image/jpeg",
                        },
                      },
                    ],
                  },
                  "text": "hi im carol",
                },
                "uri": "record(1)",
              },
            },
          ],
          "indexedAt": "1970-01-01T00:00:00.000Z",
          "record": Object {
            "$type": "app.bsky.feed.post",
            "createdAt": "1970-01-01T00:00:00.000Z",
            "embed": Object {
              "$type": "app.bsky.embed.record",
              "record": Object {
                "cid": "cids(1)",
                "uri": "record(1)",
              },
            },
            "facets": Array [
              Object {
                "index": Object {
                  "end": 18,
                  "start": 0,
                },
                "value": Object {
                  "$type": "app.bsky.richtext.facet#mention",
                  "did": "user(1)",
                },
              },
            ],
            "text": "@alice.bluesky.xyz is the best",
          },
          "uri": "record(0)",
        },
      },
      "indexedAt": "1970-01-01T00:00:00.000Z",
      "likeCount": 2,
      "record": Object {
        "$type": "app.bsky.feed.post",
        "createdAt": "1970-01-01T00:00:00.000Z",
        "embed": Object {
          "$type": "app.bsky.embed.record",
          "record": Object {
            "cid": "cids(0)",
            "uri": "record(0)",
          },
        },
        "text": "yoohoo",
      },
      "replyCount": 0,
      "repostCount": 0,
      "uri": "record(11)",
      "viewer": Object {
        "like": "record(12)",
      },
    },
  },
  Object {
    "post": Object {
      "author": Object {
        "avatar": "https://pds.public.url/image/KzkHFsMRQ6oAKCHCRKFA1H-rDdc7VOtvEVpUJ82TwyQ/rs:fill:1000:1000:1:0/plain/bafkreiaivizp4xldojmmpuzmiu75cmea7nq56dnntnuhzhsjcb63aou5ei@jpeg",
        "did": "user(1)",
        "displayName": "ali",
        "handle": "alice.test",
        "viewer": Object {
          "followedBy": "record(5)",
          "following": "record(4)",
          "muted": false,
        },
      },
      "cid": "cids(5)",
      "indexedAt": "1970-01-01T00:00:00.000Z",
      "likeCount": 3,
      "record": Object {
        "$type": "app.bsky.feed.post",
        "createdAt": "1970-01-01T00:00:00.000Z",
        "text": "again",
      },
      "replyCount": 2,
      "repostCount": 1,
      "uri": "record(6)",
      "viewer": Object {
        "like": "record(8)",
      },
    },
  },
  Object {
    "post": Object {
      "author": Object {
        "did": "user(2)",
        "handle": "carol.test",
        "viewer": Object {
          "muted": false,
        },
      },
      "cid": "cids(1)",
      "embed": Object {
        "$type": "app.bsky.embed.images#view",
        "value": Array [
          Object {
            "alt": "tests/image/fixtures/key-landscape-small.jpg",
            "fullsize": "https://pds.public.url/image/AiDXkxVbgBksxb1nfiRn1m6S4K8_mee6o8r-UGLNzOM/rs:fit:2000:2000:1:0/plain/bafkreigy5p3xxceipk2o6nqtnugpft26ol6yleqhboqziino7axvdngtci@jpeg",
            "thumb": "https://pds.public.url/image/uc7FGfiGv0mMqmk9XiqHXrIhNymLHaex7Ge8nEhmXqo/rs:fit:1000:1000:1:0/plain/bafkreigy5p3xxceipk2o6nqtnugpft26ol6yleqhboqziino7axvdngtci@jpeg",
          },
          Object {
            "alt": "tests/image/fixtures/key-alt.jpg",
            "fullsize": "https://pds.public.url/image/xC2No-8rKVDIwIMmCiEBm9EiGLDBBOpf36PHoGf-GDw/rs:fit:2000:2000:1:0/plain/bafkreifdklbbcdsyanjz3oqe5pf2omuq5ansthokxlbleagg3eenx62h7e@jpeg",
            "thumb": "https://pds.public.url/image/g7yazUpNwN8LKumZ2Zmn_ptQbtMLs1Pti5-GDn7H8_8/rs:fit:1000:1000:1:0/plain/bafkreifdklbbcdsyanjz3oqe5pf2omuq5ansthokxlbleagg3eenx62h7e@jpeg",
          },
        ],
      },
      "indexedAt": "1970-01-01T00:00:00.000Z",
      "likeCount": 2,
      "record": Object {
        "$type": "app.bsky.feed.post",
        "createdAt": "1970-01-01T00:00:00.000Z",
        "embed": Object {
          "$type": "app.bsky.embed.images",
          "images": Array [
            Object {
              "alt": "tests/image/fixtures/key-landscape-small.jpg",
              "image": Object {
<<<<<<< HEAD
                "$type": "blob",
=======
                "cid": "cids(2)",
>>>>>>> 5eaa03c6
                "mimeType": "image/jpeg",
                "ref": Object {
                  "/": "cids(4)",
                },
              },
            },
            Object {
              "alt": "tests/image/fixtures/key-alt.jpg",
              "image": Object {
<<<<<<< HEAD
                "$type": "blob",
=======
                "cid": "cids(3)",
>>>>>>> 5eaa03c6
                "mimeType": "image/jpeg",
                "ref": Object {
                  "/": "cids(8)",
                },
              },
            },
          ],
        },
        "text": "hi im carol",
      },
      "replyCount": 0,
      "repostCount": 0,
      "uri": "record(1)",
      "viewer": Object {},
    },
  },
  Object {
    "post": Object {
      "author": Object {
        "avatar": "https://pds.public.url/image/KzkHFsMRQ6oAKCHCRKFA1H-rDdc7VOtvEVpUJ82TwyQ/rs:fill:1000:1000:1:0/plain/bafkreiaivizp4xldojmmpuzmiu75cmea7nq56dnntnuhzhsjcb63aou5ei@jpeg",
        "did": "user(1)",
        "displayName": "ali",
        "handle": "alice.test",
        "viewer": Object {
          "followedBy": "record(5)",
          "following": "record(4)",
          "muted": false,
        },
      },
      "cid": "cids(9)",
      "indexedAt": "1970-01-01T00:00:00.000Z",
      "likeCount": 0,
      "record": Object {
        "$type": "app.bsky.feed.post",
        "createdAt": "1970-01-01T00:00:00.000Z",
        "text": "hey there",
      },
      "replyCount": 0,
      "repostCount": 0,
      "uri": "record(13)",
      "viewer": Object {},
    },
  },
]
`;

exports[`timeline views fetches authenticated user's home feed w/ reverse-chronological algorithm 4`] = `
Array [
  Object {
    "post": Object {
      "author": Object {
        "avatar": "https://pds.public.url/image/KzkHFsMRQ6oAKCHCRKFA1H-rDdc7VOtvEVpUJ82TwyQ/rs:fill:1000:1000:1:0/plain/bafkreiaivizp4xldojmmpuzmiu75cmea7nq56dnntnuhzhsjcb63aou5ei@jpeg",
        "did": "user(0)",
        "displayName": "ali",
        "handle": "alice.test",
        "viewer": Object {
          "followedBy": "record(1)",
          "muted": false,
        },
      },
      "cid": "cids(0)",
      "indexedAt": "1970-01-01T00:00:00.000Z",
      "likeCount": 3,
      "record": Object {
        "$type": "app.bsky.feed.post",
        "createdAt": "1970-01-01T00:00:00.000Z",
        "text": "again",
      },
      "replyCount": 2,
      "repostCount": 1,
      "uri": "record(0)",
      "viewer": Object {
        "like": "record(3)",
        "repost": "record(2)",
      },
    },
    "reason": Object {
      "$type": "app.bsky.feed.feedViewPost#reasonRepost",
      "by": Object {
        "did": "user(1)",
        "handle": "dan.test",
        "viewer": Object {
          "muted": false,
        },
      },
      "indexedAt": "1970-01-01T00:00:00.000Z",
    },
  },
  Object {
    "post": Object {
      "author": Object {
        "avatar": "https://pds.public.url/image/KzkHFsMRQ6oAKCHCRKFA1H-rDdc7VOtvEVpUJ82TwyQ/rs:fill:1000:1000:1:0/plain/bafkreiaivizp4xldojmmpuzmiu75cmea7nq56dnntnuhzhsjcb63aou5ei@jpeg",
        "did": "user(2)",
        "displayName": "bobby",
        "handle": "bob.test",
        "viewer": Object {
          "following": "record(5)",
          "muted": false,
        },
      },
      "cid": "cids(1)",
      "embed": Object {
        "$type": "app.bsky.embed.images#view",
        "value": Array [
          Object {
            "alt": "tests/image/fixtures/key-landscape-small.jpg",
            "fullsize": "https://pds.public.url/image/AiDXkxVbgBksxb1nfiRn1m6S4K8_mee6o8r-UGLNzOM/rs:fit:2000:2000:1:0/plain/bafkreigy5p3xxceipk2o6nqtnugpft26ol6yleqhboqziino7axvdngtci@jpeg",
            "thumb": "https://pds.public.url/image/uc7FGfiGv0mMqmk9XiqHXrIhNymLHaex7Ge8nEhmXqo/rs:fit:1000:1000:1:0/plain/bafkreigy5p3xxceipk2o6nqtnugpft26ol6yleqhboqziino7axvdngtci@jpeg",
          },
        ],
      },
      "indexedAt": "1970-01-01T00:00:00.000Z",
      "likeCount": 0,
      "record": Object {
        "$type": "app.bsky.feed.post",
        "createdAt": "1970-01-01T00:00:00.000Z",
        "embed": Object {
          "$type": "app.bsky.embed.images",
          "images": Array [
            Object {
              "alt": "tests/image/fixtures/key-landscape-small.jpg",
              "image": Object {
                "$type": "blob",
                "mimeType": "image/jpeg",
                "ref": Object {
                  "/": "cids(2)",
                },
              },
            },
          ],
        },
        "reply": Object {
          "parent": Object {
            "cid": "cids(0)",
            "uri": "record(0)",
          },
          "root": Object {
            "cid": "cids(0)",
            "uri": "record(0)",
          },
        },
        "text": "hear that",
      },
      "replyCount": 1,
      "repostCount": 0,
      "uri": "record(4)",
      "viewer": Object {},
    },
    "reply": Object {
      "parent": Object {
        "author": Object {
          "avatar": "https://pds.public.url/image/KzkHFsMRQ6oAKCHCRKFA1H-rDdc7VOtvEVpUJ82TwyQ/rs:fill:1000:1000:1:0/plain/bafkreiaivizp4xldojmmpuzmiu75cmea7nq56dnntnuhzhsjcb63aou5ei@jpeg",
          "did": "user(0)",
          "displayName": "ali",
          "handle": "alice.test",
          "viewer": Object {
            "followedBy": "record(1)",
            "muted": false,
          },
        },
        "cid": "cids(0)",
        "indexedAt": "1970-01-01T00:00:00.000Z",
        "likeCount": 3,
        "record": Object {
          "$type": "app.bsky.feed.post",
          "createdAt": "1970-01-01T00:00:00.000Z",
          "text": "again",
        },
        "replyCount": 2,
        "repostCount": 1,
        "uri": "record(0)",
        "viewer": Object {
          "like": "record(3)",
          "repost": "record(2)",
        },
      },
      "root": Object {
        "author": Object {
          "avatar": "https://pds.public.url/image/KzkHFsMRQ6oAKCHCRKFA1H-rDdc7VOtvEVpUJ82TwyQ/rs:fill:1000:1000:1:0/plain/bafkreiaivizp4xldojmmpuzmiu75cmea7nq56dnntnuhzhsjcb63aou5ei@jpeg",
          "did": "user(0)",
          "displayName": "ali",
          "handle": "alice.test",
          "viewer": Object {
            "followedBy": "record(1)",
            "muted": false,
          },
        },
        "cid": "cids(0)",
        "indexedAt": "1970-01-01T00:00:00.000Z",
        "likeCount": 3,
        "record": Object {
          "$type": "app.bsky.feed.post",
          "createdAt": "1970-01-01T00:00:00.000Z",
          "text": "again",
        },
        "replyCount": 2,
        "repostCount": 1,
        "uri": "record(0)",
        "viewer": Object {
          "like": "record(3)",
          "repost": "record(2)",
        },
      },
    },
  },
  Object {
    "post": Object {
      "author": Object {
        "avatar": "https://pds.public.url/image/KzkHFsMRQ6oAKCHCRKFA1H-rDdc7VOtvEVpUJ82TwyQ/rs:fill:1000:1000:1:0/plain/bafkreiaivizp4xldojmmpuzmiu75cmea7nq56dnntnuhzhsjcb63aou5ei@jpeg",
        "did": "user(2)",
        "displayName": "bobby",
        "handle": "bob.test",
        "viewer": Object {
          "following": "record(5)",
          "muted": false,
        },
      },
      "cid": "cids(3)",
      "indexedAt": "1970-01-01T00:00:00.000Z",
      "likeCount": 0,
      "record": Object {
        "$type": "app.bsky.feed.post",
        "createdAt": "1970-01-01T00:00:00.000Z",
        "text": "bobby boy here",
      },
      "replyCount": 0,
      "repostCount": 0,
      "uri": "record(6)",
      "viewer": Object {},
    },
  },
  Object {
    "post": Object {
      "author": Object {
        "did": "user(1)",
        "handle": "dan.test",
        "viewer": Object {
          "muted": false,
        },
      },
      "cid": "cids(4)",
      "embed": Object {
        "$type": "app.bsky.embed.record#view",
        "value": Object {
          "$type": "app.bsky.embed.record#viewRecord",
          "author": Object {
            "did": "user(3)",
            "handle": "carol.test",
            "viewer": Object {
              "muted": false,
            },
          },
          "cid": "cids(5)",
          "embeds": Array [
            Object {
              "$type": "app.bsky.embed.images#view",
              "value": Array [
                Object {
                  "alt": "tests/image/fixtures/key-landscape-small.jpg",
                  "fullsize": "https://pds.public.url/image/AiDXkxVbgBksxb1nfiRn1m6S4K8_mee6o8r-UGLNzOM/rs:fit:2000:2000:1:0/plain/bafkreigy5p3xxceipk2o6nqtnugpft26ol6yleqhboqziino7axvdngtci@jpeg",
                  "thumb": "https://pds.public.url/image/uc7FGfiGv0mMqmk9XiqHXrIhNymLHaex7Ge8nEhmXqo/rs:fit:1000:1000:1:0/plain/bafkreigy5p3xxceipk2o6nqtnugpft26ol6yleqhboqziino7axvdngtci@jpeg",
                },
                Object {
                  "alt": "tests/image/fixtures/key-alt.jpg",
                  "fullsize": "https://pds.public.url/image/xC2No-8rKVDIwIMmCiEBm9EiGLDBBOpf36PHoGf-GDw/rs:fit:2000:2000:1:0/plain/bafkreifdklbbcdsyanjz3oqe5pf2omuq5ansthokxlbleagg3eenx62h7e@jpeg",
                  "thumb": "https://pds.public.url/image/g7yazUpNwN8LKumZ2Zmn_ptQbtMLs1Pti5-GDn7H8_8/rs:fit:1000:1000:1:0/plain/bafkreifdklbbcdsyanjz3oqe5pf2omuq5ansthokxlbleagg3eenx62h7e@jpeg",
                },
              ],
            },
          ],
          "indexedAt": "1970-01-01T00:00:00.000Z",
          "record": Object {
            "$type": "app.bsky.feed.post",
            "createdAt": "1970-01-01T00:00:00.000Z",
            "embed": Object {
              "$type": "app.bsky.embed.images",
              "images": Array [
                Object {
                  "alt": "tests/image/fixtures/key-landscape-small.jpg",
                  "image": Object {
                    "cid": "cids(2)",
                    "mimeType": "image/jpeg",
                  },
                },
                Object {
                  "alt": "tests/image/fixtures/key-alt.jpg",
                  "image": Object {
                    "cid": "cids(6)",
                    "mimeType": "image/jpeg",
                  },
                },
              ],
            },
            "text": "hi im carol",
          },
          "uri": "record(8)",
        },
      },
      "indexedAt": "1970-01-01T00:00:00.000Z",
      "likeCount": 0,
      "record": Object {
        "$type": "app.bsky.feed.post",
        "createdAt": "1970-01-01T00:00:00.000Z",
        "embed": Object {
          "$type": "app.bsky.embed.record",
          "record": Object {
            "cid": "cids(5)",
            "uri": "record(8)",
          },
        },
        "facets": Array [
          Object {
            "index": Object {
              "end": 18,
              "start": 0,
            },
            "value": Object {
              "$type": "app.bsky.richtext.facet#mention",
              "did": "user(0)",
            },
          },
        ],
        "text": "@alice.bluesky.xyz is the best",
      },
      "replyCount": 0,
      "repostCount": 1,
      "uri": "record(7)",
      "viewer": Object {},
    },
  },
  Object {
    "post": Object {
      "author": Object {
        "did": "user(1)",
        "handle": "dan.test",
        "viewer": Object {
          "muted": false,
        },
      },
      "cid": "cids(7)",
      "indexedAt": "1970-01-01T00:00:00.000Z",
      "likeCount": 0,
      "record": Object {
        "$type": "app.bsky.feed.post",
        "createdAt": "1970-01-01T00:00:00.000Z",
        "text": "dan here!",
      },
      "replyCount": 0,
      "repostCount": 0,
      "uri": "record(9)",
      "viewer": Object {},
    },
  },
  Object {
    "post": Object {
      "author": Object {
        "avatar": "https://pds.public.url/image/KzkHFsMRQ6oAKCHCRKFA1H-rDdc7VOtvEVpUJ82TwyQ/rs:fill:1000:1000:1:0/plain/bafkreiaivizp4xldojmmpuzmiu75cmea7nq56dnntnuhzhsjcb63aou5ei@jpeg",
        "did": "user(2)",
        "displayName": "bobby",
        "handle": "bob.test",
        "viewer": Object {
          "following": "record(5)",
          "muted": false,
        },
      },
      "cid": "cids(8)",
      "indexedAt": "1970-01-01T00:00:00.000Z",
      "likeCount": 0,
      "record": Object {
        "$type": "app.bsky.feed.post",
        "createdAt": "1970-01-01T00:00:00.000Z",
        "text": "bob back at it again!",
      },
      "replyCount": 0,
      "repostCount": 0,
      "uri": "record(10)",
      "viewer": Object {},
    },
  },
]
`;

exports[`timeline views omits posts and reposts of muted authors. 1`] = `
Array [
  Object {
    "post": Object {
      "author": Object {
        "avatar": "https://pds.public.url/image/KzkHFsMRQ6oAKCHCRKFA1H-rDdc7VOtvEVpUJ82TwyQ/rs:fill:1000:1000:1:0/plain/bafkreiaivizp4xldojmmpuzmiu75cmea7nq56dnntnuhzhsjcb63aou5ei@jpeg",
        "did": "user(0)",
        "displayName": "ali",
        "handle": "alice.test",
        "viewer": Object {
          "muted": false,
        },
      },
      "cid": "cids(0)",
      "indexedAt": "1970-01-01T00:00:00.000Z",
      "likeCount": 3,
      "record": Object {
        "$type": "app.bsky.feed.post",
        "createdAt": "1970-01-01T00:00:00.000Z",
        "text": "again",
      },
      "replyCount": 2,
      "repostCount": 1,
      "uri": "record(0)",
      "viewer": Object {},
    },
    "reason": Object {
      "$type": "app.bsky.feed.feedViewPost#reasonRepost",
      "by": Object {
        "did": "user(1)",
        "handle": "dan.test",
        "viewer": Object {
          "following": "record(1)",
          "muted": false,
        },
      },
      "indexedAt": "1970-01-01T00:00:00.000Z",
    },
  },
  Object {
    "post": Object {
      "author": Object {
        "avatar": "https://pds.public.url/image/KzkHFsMRQ6oAKCHCRKFA1H-rDdc7VOtvEVpUJ82TwyQ/rs:fill:1000:1000:1:0/plain/bafkreiaivizp4xldojmmpuzmiu75cmea7nq56dnntnuhzhsjcb63aou5ei@jpeg",
        "did": "user(0)",
        "displayName": "ali",
        "handle": "alice.test",
        "viewer": Object {
          "muted": false,
        },
      },
      "cid": "cids(1)",
      "indexedAt": "1970-01-01T00:00:00.000Z",
      "likeCount": 0,
      "record": Object {
        "$type": "app.bsky.feed.post",
        "createdAt": "1970-01-01T00:00:00.000Z",
        "reply": Object {
          "parent": Object {
            "cid": "cids(2)",
            "uri": "record(3)",
          },
          "root": Object {
            "cid": "cids(0)",
            "uri": "record(0)",
          },
        },
        "text": "thanks bob",
      },
      "replyCount": 0,
      "repostCount": 0,
      "uri": "record(2)",
      "viewer": Object {},
    },
    "reply": Object {
      "parent": Object {
        "author": Object {
          "avatar": "https://pds.public.url/image/KzkHFsMRQ6oAKCHCRKFA1H-rDdc7VOtvEVpUJ82TwyQ/rs:fill:1000:1000:1:0/plain/bafkreiaivizp4xldojmmpuzmiu75cmea7nq56dnntnuhzhsjcb63aou5ei@jpeg",
          "did": "user(2)",
          "displayName": "bobby",
          "handle": "bob.test",
          "viewer": Object {
            "followedBy": "record(5)",
            "following": "record(4)",
            "muted": true,
          },
        },
        "cid": "cids(2)",
        "embed": Object {
          "$type": "app.bsky.embed.images#view",
          "value": Array [
            Object {
              "alt": "tests/image/fixtures/key-landscape-small.jpg",
              "fullsize": "https://pds.public.url/image/AiDXkxVbgBksxb1nfiRn1m6S4K8_mee6o8r-UGLNzOM/rs:fit:2000:2000:1:0/plain/bafkreigy5p3xxceipk2o6nqtnugpft26ol6yleqhboqziino7axvdngtci@jpeg",
              "thumb": "https://pds.public.url/image/uc7FGfiGv0mMqmk9XiqHXrIhNymLHaex7Ge8nEhmXqo/rs:fit:1000:1000:1:0/plain/bafkreigy5p3xxceipk2o6nqtnugpft26ol6yleqhboqziino7axvdngtci@jpeg",
            },
          ],
        },
        "indexedAt": "1970-01-01T00:00:00.000Z",
        "likeCount": 0,
        "record": Object {
          "$type": "app.bsky.feed.post",
          "createdAt": "1970-01-01T00:00:00.000Z",
          "embed": Object {
            "$type": "app.bsky.embed.images",
            "images": Array [
              Object {
                "alt": "tests/image/fixtures/key-landscape-small.jpg",
                "image": Object {
                  "$type": "blob",
                  "mimeType": "image/jpeg",
                  "ref": Object {
                    "/": "cids(3)",
                  },
                },
              },
            ],
          },
          "reply": Object {
            "parent": Object {
              "cid": "cids(0)",
              "uri": "record(0)",
            },
            "root": Object {
              "cid": "cids(0)",
              "uri": "record(0)",
            },
          },
          "text": "hear that",
        },
        "replyCount": 1,
        "repostCount": 0,
        "uri": "record(3)",
        "viewer": Object {},
      },
      "root": Object {
        "author": Object {
          "avatar": "https://pds.public.url/image/KzkHFsMRQ6oAKCHCRKFA1H-rDdc7VOtvEVpUJ82TwyQ/rs:fill:1000:1000:1:0/plain/bafkreiaivizp4xldojmmpuzmiu75cmea7nq56dnntnuhzhsjcb63aou5ei@jpeg",
          "did": "user(0)",
          "displayName": "ali",
          "handle": "alice.test",
          "viewer": Object {
            "muted": false,
          },
        },
        "cid": "cids(0)",
        "indexedAt": "1970-01-01T00:00:00.000Z",
        "likeCount": 3,
        "record": Object {
          "$type": "app.bsky.feed.post",
          "createdAt": "1970-01-01T00:00:00.000Z",
          "text": "again",
        },
        "replyCount": 2,
        "repostCount": 1,
        "uri": "record(0)",
        "viewer": Object {},
      },
    },
  },
  Object {
    "post": Object {
      "author": Object {
        "avatar": "https://pds.public.url/image/KzkHFsMRQ6oAKCHCRKFA1H-rDdc7VOtvEVpUJ82TwyQ/rs:fill:1000:1000:1:0/plain/bafkreiaivizp4xldojmmpuzmiu75cmea7nq56dnntnuhzhsjcb63aou5ei@jpeg",
        "did": "user(0)",
        "displayName": "ali",
        "handle": "alice.test",
        "viewer": Object {
          "muted": false,
        },
      },
      "cid": "cids(4)",
      "embed": Object {
        "$type": "app.bsky.embed.record#view",
        "value": Object {
          "$type": "app.bsky.embed.record#viewRecord",
          "author": Object {
            "did": "user(1)",
            "handle": "dan.test",
            "viewer": Object {
              "following": "record(1)",
              "muted": false,
            },
          },
          "cid": "cids(5)",
          "embeds": Array [
            Object {
              "$type": "app.bsky.embed.record#view",
              "value": Object {
                "$type": "app.bsky.embed.record#viewRecord",
                "author": Object {
                  "did": "user(3)",
                  "handle": "carol.test",
                  "viewer": Object {
                    "followedBy": "record(10)",
                    "following": "record(9)",
                    "muted": true,
                  },
                },
                "cid": "cids(6)",
                "indexedAt": "1970-01-01T00:00:00.000Z",
                "record": Object {
                  "$type": "app.bsky.feed.post",
                  "createdAt": "1970-01-01T00:00:00.000Z",
                  "embed": Object {
                    "$type": "app.bsky.embed.images",
                    "images": Array [
                      Object {
                        "alt": "tests/image/fixtures/key-landscape-small.jpg",
                        "image": Object {
                          "cid": "cids(3)",
                          "mimeType": "image/jpeg",
                        },
                      },
                      Object {
                        "alt": "tests/image/fixtures/key-alt.jpg",
                        "image": Object {
                          "cid": "cids(7)",
                          "mimeType": "image/jpeg",
                        },
                      },
                    ],
                  },
                  "text": "hi im carol",
                },
                "uri": "record(8)",
              },
            },
          ],
          "indexedAt": "1970-01-01T00:00:00.000Z",
          "record": Object {
            "$type": "app.bsky.feed.post",
            "createdAt": "1970-01-01T00:00:00.000Z",
            "embed": Object {
              "$type": "app.bsky.embed.record",
              "record": Object {
                "cid": "cids(6)",
                "uri": "record(8)",
              },
            },
            "facets": Array [
              Object {
                "index": Object {
                  "end": 18,
                  "start": 0,
                },
                "value": Object {
                  "$type": "app.bsky.richtext.facet#mention",
                  "did": "user(0)",
                },
              },
            ],
            "text": "@alice.bluesky.xyz is the best",
          },
          "uri": "record(7)",
        },
      },
      "indexedAt": "1970-01-01T00:00:00.000Z",
      "likeCount": 2,
      "record": Object {
        "$type": "app.bsky.feed.post",
        "createdAt": "1970-01-01T00:00:00.000Z",
        "embed": Object {
          "$type": "app.bsky.embed.record",
          "record": Object {
            "cid": "cids(5)",
            "uri": "record(7)",
          },
        },
        "text": "yoohoo",
      },
      "replyCount": 0,
      "repostCount": 0,
      "uri": "record(6)",
      "viewer": Object {},
    },
  },
  Object {
    "post": Object {
      "author": Object {
        "avatar": "https://pds.public.url/image/KzkHFsMRQ6oAKCHCRKFA1H-rDdc7VOtvEVpUJ82TwyQ/rs:fill:1000:1000:1:0/plain/bafkreiaivizp4xldojmmpuzmiu75cmea7nq56dnntnuhzhsjcb63aou5ei@jpeg",
        "did": "user(0)",
        "displayName": "ali",
        "handle": "alice.test",
        "viewer": Object {
          "muted": false,
        },
      },
      "cid": "cids(0)",
      "indexedAt": "1970-01-01T00:00:00.000Z",
      "likeCount": 3,
      "record": Object {
        "$type": "app.bsky.feed.post",
        "createdAt": "1970-01-01T00:00:00.000Z",
        "text": "again",
      },
      "replyCount": 2,
      "repostCount": 1,
      "uri": "record(0)",
      "viewer": Object {},
    },
  },
  Object {
    "post": Object {
      "author": Object {
        "did": "user(1)",
        "handle": "dan.test",
        "viewer": Object {
          "following": "record(1)",
          "muted": false,
        },
      },
      "cid": "cids(5)",
      "embed": Object {
        "$type": "app.bsky.embed.record#view",
        "value": Object {
          "$type": "app.bsky.embed.record#viewRecord",
          "author": Object {
            "did": "user(3)",
            "handle": "carol.test",
            "viewer": Object {
              "followedBy": "record(10)",
              "following": "record(9)",
              "muted": true,
            },
          },
          "cid": "cids(6)",
          "embeds": Array [
            Object {
              "$type": "app.bsky.embed.images#view",
              "value": Array [
                Object {
                  "alt": "tests/image/fixtures/key-landscape-small.jpg",
                  "fullsize": "https://pds.public.url/image/AiDXkxVbgBksxb1nfiRn1m6S4K8_mee6o8r-UGLNzOM/rs:fit:2000:2000:1:0/plain/bafkreigy5p3xxceipk2o6nqtnugpft26ol6yleqhboqziino7axvdngtci@jpeg",
                  "thumb": "https://pds.public.url/image/uc7FGfiGv0mMqmk9XiqHXrIhNymLHaex7Ge8nEhmXqo/rs:fit:1000:1000:1:0/plain/bafkreigy5p3xxceipk2o6nqtnugpft26ol6yleqhboqziino7axvdngtci@jpeg",
                },
                Object {
                  "alt": "tests/image/fixtures/key-alt.jpg",
                  "fullsize": "https://pds.public.url/image/xC2No-8rKVDIwIMmCiEBm9EiGLDBBOpf36PHoGf-GDw/rs:fit:2000:2000:1:0/plain/bafkreifdklbbcdsyanjz3oqe5pf2omuq5ansthokxlbleagg3eenx62h7e@jpeg",
                  "thumb": "https://pds.public.url/image/g7yazUpNwN8LKumZ2Zmn_ptQbtMLs1Pti5-GDn7H8_8/rs:fit:1000:1000:1:0/plain/bafkreifdklbbcdsyanjz3oqe5pf2omuq5ansthokxlbleagg3eenx62h7e@jpeg",
                },
              ],
            },
          ],
          "indexedAt": "1970-01-01T00:00:00.000Z",
          "record": Object {
            "$type": "app.bsky.feed.post",
            "createdAt": "1970-01-01T00:00:00.000Z",
            "embed": Object {
              "$type": "app.bsky.embed.images",
              "images": Array [
                Object {
                  "alt": "tests/image/fixtures/key-landscape-small.jpg",
                  "image": Object {
                    "cid": "cids(3)",
                    "mimeType": "image/jpeg",
                  },
                },
                Object {
                  "alt": "tests/image/fixtures/key-alt.jpg",
                  "image": Object {
                    "cid": "cids(7)",
                    "mimeType": "image/jpeg",
                  },
                },
              ],
            },
            "text": "hi im carol",
          },
          "uri": "record(8)",
        },
      },
      "indexedAt": "1970-01-01T00:00:00.000Z",
      "likeCount": 0,
      "record": Object {
        "$type": "app.bsky.feed.post",
        "createdAt": "1970-01-01T00:00:00.000Z",
        "embed": Object {
          "$type": "app.bsky.embed.record",
          "record": Object {
            "cid": "cids(6)",
            "uri": "record(8)",
          },
        },
        "facets": Array [
          Object {
            "index": Object {
              "end": 18,
              "start": 0,
            },
            "value": Object {
              "$type": "app.bsky.richtext.facet#mention",
              "did": "user(0)",
            },
          },
        ],
        "text": "@alice.bluesky.xyz is the best",
      },
      "replyCount": 0,
      "repostCount": 1,
      "uri": "record(7)",
      "viewer": Object {},
    },
  },
  Object {
    "post": Object {
      "author": Object {
        "did": "user(1)",
        "handle": "dan.test",
        "viewer": Object {
          "following": "record(1)",
          "muted": false,
        },
      },
      "cid": "cids(8)",
      "indexedAt": "1970-01-01T00:00:00.000Z",
      "likeCount": 0,
      "record": Object {
        "$type": "app.bsky.feed.post",
        "createdAt": "1970-01-01T00:00:00.000Z",
        "text": "dan here!",
      },
      "replyCount": 0,
      "repostCount": 0,
      "uri": "record(11)",
      "viewer": Object {},
    },
  },
  Object {
    "post": Object {
      "author": Object {
        "avatar": "https://pds.public.url/image/KzkHFsMRQ6oAKCHCRKFA1H-rDdc7VOtvEVpUJ82TwyQ/rs:fill:1000:1000:1:0/plain/bafkreiaivizp4xldojmmpuzmiu75cmea7nq56dnntnuhzhsjcb63aou5ei@jpeg",
        "did": "user(0)",
        "displayName": "ali",
        "handle": "alice.test",
        "viewer": Object {
          "muted": false,
        },
      },
      "cid": "cids(9)",
      "indexedAt": "1970-01-01T00:00:00.000Z",
      "likeCount": 0,
      "record": Object {
        "$type": "app.bsky.feed.post",
        "createdAt": "1970-01-01T00:00:00.000Z",
        "text": "hey there",
      },
      "replyCount": 0,
      "repostCount": 0,
      "uri": "record(12)",
      "viewer": Object {},
    },
  },
]
`;<|MERGE_RESOLUTION|>--- conflicted
+++ resolved
@@ -764,15 +764,21 @@
                 Object {
                   "alt": "tests/image/fixtures/key-landscape-small.jpg",
                   "image": Object {
-                    "cid": "cids(3)",
+                    "$type": "blob",
                     "mimeType": "image/jpeg",
+                    "ref": Object {
+                      "/": "cids(3)",
+                    },
                   },
                 },
                 Object {
                   "alt": "tests/image/fixtures/key-alt.jpg",
                   "image": Object {
-                    "cid": "cids(4)",
+                    "$type": "blob",
                     "mimeType": "image/jpeg",
+                    "ref": Object {
+                      "/": "cids(4)",
+                    },
                   },
                 },
               ],
@@ -875,2463 +881,6 @@
           },
         },
         "cid": "cids(6)",
-        "embed": Object {
-          "$type": "app.bsky.embed.images#view",
-          "value": Array [
-            Object {
-              "alt": "tests/image/fixtures/key-landscape-small.jpg",
-              "fullsize": "https://pds.public.url/image/AiDXkxVbgBksxb1nfiRn1m6S4K8_mee6o8r-UGLNzOM/rs:fit:2000:2000:1:0/plain/bafkreigy5p3xxceipk2o6nqtnugpft26ol6yleqhboqziino7axvdngtci@jpeg",
-              "thumb": "https://pds.public.url/image/uc7FGfiGv0mMqmk9XiqHXrIhNymLHaex7Ge8nEhmXqo/rs:fit:1000:1000:1:0/plain/bafkreigy5p3xxceipk2o6nqtnugpft26ol6yleqhboqziino7axvdngtci@jpeg",
-            },
-          ],
-        },
-        "indexedAt": "1970-01-01T00:00:00.000Z",
-        "likeCount": 0,
-        "record": Object {
-          "$type": "app.bsky.feed.post",
-          "createdAt": "1970-01-01T00:00:00.000Z",
-          "embed": Object {
-            "$type": "app.bsky.embed.images",
-            "images": Array [
-              Object {
-                "alt": "tests/image/fixtures/key-landscape-small.jpg",
-                "image": Object {
-<<<<<<< HEAD
-                  "$type": "blob",
-=======
-                  "cid": "cids(3)",
->>>>>>> 5eaa03c6
-                  "mimeType": "image/jpeg",
-                  "ref": Object {
-                    "/": "cids(4)",
-                  },
-                },
-              },
-            ],
-          },
-          "reply": Object {
-            "parent": Object {
-              "cid": "cids(0)",
-              "uri": "record(0)",
-            },
-            "root": Object {
-              "cid": "cids(0)",
-              "uri": "record(0)",
-            },
-          },
-          "text": "hear that",
-        },
-        "replyCount": 1,
-        "repostCount": 0,
-        "uri": "record(7)",
-        "viewer": Object {},
-      },
-      "root": Object {
-        "author": Object {
-          "avatar": "https://pds.public.url/image/KzkHFsMRQ6oAKCHCRKFA1H-rDdc7VOtvEVpUJ82TwyQ/rs:fill:1000:1000:1:0/plain/bafkreiaivizp4xldojmmpuzmiu75cmea7nq56dnntnuhzhsjcb63aou5ei@jpeg",
-          "did": "user(0)",
-          "displayName": "ali",
-          "handle": "alice.test",
-          "viewer": Object {
-            "muted": false,
-          },
-        },
-        "cid": "cids(0)",
-        "indexedAt": "1970-01-01T00:00:00.000Z",
-        "likeCount": 3,
-        "record": Object {
-          "$type": "app.bsky.feed.post",
-          "createdAt": "1970-01-01T00:00:00.000Z",
-          "text": "again",
-        },
-        "replyCount": 2,
-        "repostCount": 1,
-        "uri": "record(0)",
-        "viewer": Object {},
-      },
-    },
-  },
-  Object {
-    "post": Object {
-      "author": Object {
-        "did": "user(2)",
-        "handle": "carol.test",
-        "viewer": Object {
-          "followedBy": "record(5)",
-          "following": "record(4)",
-          "muted": false,
-        },
-      },
-      "cid": "cids(7)",
-      "indexedAt": "1970-01-01T00:00:00.000Z",
-      "likeCount": 0,
-      "record": Object {
-        "$type": "app.bsky.feed.post",
-        "createdAt": "1970-01-01T00:00:00.000Z",
-        "reply": Object {
-          "parent": Object {
-            "cid": "cids(0)",
-            "uri": "record(0)",
-          },
-          "root": Object {
-            "cid": "cids(0)",
-            "uri": "record(0)",
-          },
-        },
-        "text": "of course",
-      },
-      "replyCount": 0,
-      "repostCount": 0,
-      "uri": "record(10)",
-      "viewer": Object {},
-    },
-    "reply": Object {
-      "parent": Object {
-        "author": Object {
-          "avatar": "https://pds.public.url/image/KzkHFsMRQ6oAKCHCRKFA1H-rDdc7VOtvEVpUJ82TwyQ/rs:fill:1000:1000:1:0/plain/bafkreiaivizp4xldojmmpuzmiu75cmea7nq56dnntnuhzhsjcb63aou5ei@jpeg",
-          "did": "user(0)",
-          "displayName": "ali",
-          "handle": "alice.test",
-          "viewer": Object {
-            "muted": false,
-          },
-        },
-        "cid": "cids(0)",
-        "indexedAt": "1970-01-01T00:00:00.000Z",
-        "likeCount": 3,
-        "record": Object {
-          "$type": "app.bsky.feed.post",
-          "createdAt": "1970-01-01T00:00:00.000Z",
-          "text": "again",
-        },
-        "replyCount": 2,
-        "repostCount": 1,
-        "uri": "record(0)",
-        "viewer": Object {},
-      },
-      "root": Object {
-        "author": Object {
-          "avatar": "https://pds.public.url/image/KzkHFsMRQ6oAKCHCRKFA1H-rDdc7VOtvEVpUJ82TwyQ/rs:fill:1000:1000:1:0/plain/bafkreiaivizp4xldojmmpuzmiu75cmea7nq56dnntnuhzhsjcb63aou5ei@jpeg",
-          "did": "user(0)",
-          "displayName": "ali",
-          "handle": "alice.test",
-          "viewer": Object {
-            "muted": false,
-          },
-        },
-        "cid": "cids(0)",
-        "indexedAt": "1970-01-01T00:00:00.000Z",
-        "likeCount": 3,
-        "record": Object {
-          "$type": "app.bsky.feed.post",
-          "createdAt": "1970-01-01T00:00:00.000Z",
-          "text": "again",
-        },
-        "replyCount": 2,
-        "repostCount": 1,
-        "uri": "record(0)",
-        "viewer": Object {},
-      },
-    },
-  },
-  Object {
-    "post": Object {
-      "author": Object {
-        "avatar": "https://pds.public.url/image/KzkHFsMRQ6oAKCHCRKFA1H-rDdc7VOtvEVpUJ82TwyQ/rs:fill:1000:1000:1:0/plain/bafkreiaivizp4xldojmmpuzmiu75cmea7nq56dnntnuhzhsjcb63aou5ei@jpeg",
-        "did": "user(3)",
-        "displayName": "bobby",
-        "handle": "bob.test",
-        "viewer": Object {
-          "followedBy": "record(9)",
-          "following": "record(8)",
-          "muted": false,
-        },
-      },
-      "cid": "cids(6)",
-      "embed": Object {
-        "$type": "app.bsky.embed.images#view",
-        "value": Array [
-          Object {
-            "alt": "tests/image/fixtures/key-landscape-small.jpg",
-            "fullsize": "https://pds.public.url/image/AiDXkxVbgBksxb1nfiRn1m6S4K8_mee6o8r-UGLNzOM/rs:fit:2000:2000:1:0/plain/bafkreigy5p3xxceipk2o6nqtnugpft26ol6yleqhboqziino7axvdngtci@jpeg",
-            "thumb": "https://pds.public.url/image/uc7FGfiGv0mMqmk9XiqHXrIhNymLHaex7Ge8nEhmXqo/rs:fit:1000:1000:1:0/plain/bafkreigy5p3xxceipk2o6nqtnugpft26ol6yleqhboqziino7axvdngtci@jpeg",
-          },
-        ],
-      },
-      "indexedAt": "1970-01-01T00:00:00.000Z",
-      "likeCount": 0,
-      "record": Object {
-        "$type": "app.bsky.feed.post",
-        "createdAt": "1970-01-01T00:00:00.000Z",
-        "embed": Object {
-          "$type": "app.bsky.embed.images",
-          "images": Array [
-            Object {
-              "alt": "tests/image/fixtures/key-landscape-small.jpg",
-              "image": Object {
-<<<<<<< HEAD
-                "$type": "blob",
-=======
-                "cid": "cids(3)",
->>>>>>> 5eaa03c6
-                "mimeType": "image/jpeg",
-                "ref": Object {
-                  "/": "cids(4)",
-                },
-              },
-            },
-          ],
-        },
-        "reply": Object {
-          "parent": Object {
-            "cid": "cids(0)",
-            "uri": "record(0)",
-          },
-          "root": Object {
-            "cid": "cids(0)",
-            "uri": "record(0)",
-          },
-        },
-        "text": "hear that",
-      },
-      "replyCount": 1,
-      "repostCount": 0,
-      "uri": "record(7)",
-      "viewer": Object {},
-    },
-    "reply": Object {
-      "parent": Object {
-        "author": Object {
-          "avatar": "https://pds.public.url/image/KzkHFsMRQ6oAKCHCRKFA1H-rDdc7VOtvEVpUJ82TwyQ/rs:fill:1000:1000:1:0/plain/bafkreiaivizp4xldojmmpuzmiu75cmea7nq56dnntnuhzhsjcb63aou5ei@jpeg",
-          "did": "user(0)",
-          "displayName": "ali",
-          "handle": "alice.test",
-          "viewer": Object {
-            "muted": false,
-          },
-        },
-        "cid": "cids(0)",
-        "indexedAt": "1970-01-01T00:00:00.000Z",
-        "likeCount": 3,
-        "record": Object {
-          "$type": "app.bsky.feed.post",
-          "createdAt": "1970-01-01T00:00:00.000Z",
-          "text": "again",
-        },
-        "replyCount": 2,
-        "repostCount": 1,
-        "uri": "record(0)",
-        "viewer": Object {},
-      },
-      "root": Object {
-        "author": Object {
-          "avatar": "https://pds.public.url/image/KzkHFsMRQ6oAKCHCRKFA1H-rDdc7VOtvEVpUJ82TwyQ/rs:fill:1000:1000:1:0/plain/bafkreiaivizp4xldojmmpuzmiu75cmea7nq56dnntnuhzhsjcb63aou5ei@jpeg",
-          "did": "user(0)",
-          "displayName": "ali",
-          "handle": "alice.test",
-          "viewer": Object {
-            "muted": false,
-          },
-        },
-        "cid": "cids(0)",
-        "indexedAt": "1970-01-01T00:00:00.000Z",
-        "likeCount": 3,
-        "record": Object {
-          "$type": "app.bsky.feed.post",
-          "createdAt": "1970-01-01T00:00:00.000Z",
-          "text": "again",
-        },
-        "replyCount": 2,
-        "repostCount": 1,
-        "uri": "record(0)",
-        "viewer": Object {},
-      },
-    },
-  },
-  Object {
-    "post": Object {
-      "author": Object {
-        "avatar": "https://pds.public.url/image/KzkHFsMRQ6oAKCHCRKFA1H-rDdc7VOtvEVpUJ82TwyQ/rs:fill:1000:1000:1:0/plain/bafkreiaivizp4xldojmmpuzmiu75cmea7nq56dnntnuhzhsjcb63aou5ei@jpeg",
-        "did": "user(0)",
-        "displayName": "ali",
-        "handle": "alice.test",
-        "viewer": Object {
-          "muted": false,
-        },
-      },
-      "cid": "cids(8)",
-      "embed": Object {
-        "$type": "app.bsky.embed.record#view",
-        "value": Object {
-          "$type": "app.bsky.embed.record#viewRecord",
-          "author": Object {
-            "did": "user(1)",
-            "handle": "dan.test",
-            "viewer": Object {
-              "following": "record(1)",
-              "muted": false,
-            },
-          },
-          "cid": "cids(1)",
-          "embeds": Array [
-            Object {
-              "$type": "app.bsky.embed.record#view",
-              "value": Object {
-                "$type": "app.bsky.embed.record#viewRecord",
-                "author": Object {
-                  "did": "user(2)",
-                  "handle": "carol.test",
-                  "viewer": Object {
-                    "followedBy": "record(5)",
-                    "following": "record(4)",
-                    "muted": false,
-                  },
-                },
-                "cid": "cids(2)",
-                "indexedAt": "1970-01-01T00:00:00.000Z",
-                "record": Object {
-                  "$type": "app.bsky.feed.post",
-                  "createdAt": "1970-01-01T00:00:00.000Z",
-                  "embed": Object {
-                    "$type": "app.bsky.embed.images",
-                    "images": Array [
-                      Object {
-                        "alt": "tests/image/fixtures/key-landscape-small.jpg",
-                        "image": Object {
-                          "cid": "cids(3)",
-                          "mimeType": "image/jpeg",
-                        },
-                      },
-                      Object {
-                        "alt": "tests/image/fixtures/key-alt.jpg",
-                        "image": Object {
-                          "cid": "cids(4)",
-                          "mimeType": "image/jpeg",
-                        },
-                      },
-                    ],
-                  },
-                  "text": "hi im carol",
-                },
-                "uri": "record(3)",
-              },
-            },
-          ],
-          "indexedAt": "1970-01-01T00:00:00.000Z",
-          "record": Object {
-            "$type": "app.bsky.feed.post",
-            "createdAt": "1970-01-01T00:00:00.000Z",
-            "embed": Object {
-              "$type": "app.bsky.embed.record",
-              "record": Object {
-                "cid": "cids(2)",
-                "uri": "record(3)",
-              },
-            },
-            "facets": Array [
-              Object {
-                "index": Object {
-                  "end": 18,
-                  "start": 0,
-                },
-                "value": Object {
-                  "$type": "app.bsky.richtext.facet#mention",
-                  "did": "user(0)",
-                },
-              },
-            ],
-            "text": "@alice.bluesky.xyz is the best",
-          },
-          "uri": "record(2)",
-        },
-      },
-      "indexedAt": "1970-01-01T00:00:00.000Z",
-      "likeCount": 2,
-      "record": Object {
-        "$type": "app.bsky.feed.post",
-        "createdAt": "1970-01-01T00:00:00.000Z",
-        "embed": Object {
-          "$type": "app.bsky.embed.record",
-          "record": Object {
-            "cid": "cids(1)",
-            "uri": "record(2)",
-          },
-        },
-        "text": "yoohoo",
-      },
-      "replyCount": 0,
-      "repostCount": 0,
-      "uri": "record(11)",
-      "viewer": Object {},
-    },
-  },
-  Object {
-    "post": Object {
-      "author": Object {
-        "avatar": "https://pds.public.url/image/KzkHFsMRQ6oAKCHCRKFA1H-rDdc7VOtvEVpUJ82TwyQ/rs:fill:1000:1000:1:0/plain/bafkreiaivizp4xldojmmpuzmiu75cmea7nq56dnntnuhzhsjcb63aou5ei@jpeg",
-        "did": "user(3)",
-        "displayName": "bobby",
-        "handle": "bob.test",
-        "viewer": Object {
-          "followedBy": "record(9)",
-          "following": "record(8)",
-          "muted": false,
-        },
-      },
-      "cid": "cids(9)",
-      "indexedAt": "1970-01-01T00:00:00.000Z",
-      "likeCount": 0,
-      "record": Object {
-        "$type": "app.bsky.feed.post",
-        "createdAt": "1970-01-01T00:00:00.000Z",
-        "text": "bobby boy here",
-      },
-      "replyCount": 0,
-      "repostCount": 0,
-      "uri": "record(12)",
-      "viewer": Object {},
-    },
-  },
-  Object {
-    "post": Object {
-      "author": Object {
-        "avatar": "https://pds.public.url/image/KzkHFsMRQ6oAKCHCRKFA1H-rDdc7VOtvEVpUJ82TwyQ/rs:fill:1000:1000:1:0/plain/bafkreiaivizp4xldojmmpuzmiu75cmea7nq56dnntnuhzhsjcb63aou5ei@jpeg",
-        "did": "user(0)",
-        "displayName": "ali",
-        "handle": "alice.test",
-        "viewer": Object {
-          "muted": false,
-        },
-      },
-      "cid": "cids(0)",
-      "indexedAt": "1970-01-01T00:00:00.000Z",
-      "likeCount": 3,
-      "record": Object {
-        "$type": "app.bsky.feed.post",
-        "createdAt": "1970-01-01T00:00:00.000Z",
-        "text": "again",
-      },
-      "replyCount": 2,
-      "repostCount": 1,
-      "uri": "record(0)",
-      "viewer": Object {},
-    },
-  },
-  Object {
-    "post": Object {
-      "author": Object {
-        "did": "user(1)",
-        "handle": "dan.test",
-        "viewer": Object {
-          "following": "record(1)",
-          "muted": false,
-        },
-      },
-      "cid": "cids(1)",
-      "embed": Object {
-        "$type": "app.bsky.embed.record#view",
-        "value": Object {
-          "$type": "app.bsky.embed.record#viewRecord",
-          "author": Object {
-            "did": "user(2)",
-            "handle": "carol.test",
-            "viewer": Object {
-              "followedBy": "record(5)",
-              "following": "record(4)",
-              "muted": false,
-            },
-          },
-          "cid": "cids(2)",
-          "embeds": Array [
-            Object {
-              "$type": "app.bsky.embed.images#view",
-              "value": Array [
-                Object {
-                  "alt": "tests/image/fixtures/key-landscape-small.jpg",
-                  "fullsize": "https://pds.public.url/image/AiDXkxVbgBksxb1nfiRn1m6S4K8_mee6o8r-UGLNzOM/rs:fit:2000:2000:1:0/plain/bafkreigy5p3xxceipk2o6nqtnugpft26ol6yleqhboqziino7axvdngtci@jpeg",
-                  "thumb": "https://pds.public.url/image/uc7FGfiGv0mMqmk9XiqHXrIhNymLHaex7Ge8nEhmXqo/rs:fit:1000:1000:1:0/plain/bafkreigy5p3xxceipk2o6nqtnugpft26ol6yleqhboqziino7axvdngtci@jpeg",
-                },
-                Object {
-                  "alt": "tests/image/fixtures/key-alt.jpg",
-                  "fullsize": "https://pds.public.url/image/xC2No-8rKVDIwIMmCiEBm9EiGLDBBOpf36PHoGf-GDw/rs:fit:2000:2000:1:0/plain/bafkreifdklbbcdsyanjz3oqe5pf2omuq5ansthokxlbleagg3eenx62h7e@jpeg",
-                  "thumb": "https://pds.public.url/image/g7yazUpNwN8LKumZ2Zmn_ptQbtMLs1Pti5-GDn7H8_8/rs:fit:1000:1000:1:0/plain/bafkreifdklbbcdsyanjz3oqe5pf2omuq5ansthokxlbleagg3eenx62h7e@jpeg",
-                },
-              ],
-            },
-          ],
-          "indexedAt": "1970-01-01T00:00:00.000Z",
-          "record": Object {
-            "$type": "app.bsky.feed.post",
-            "createdAt": "1970-01-01T00:00:00.000Z",
-            "embed": Object {
-              "$type": "app.bsky.embed.images",
-              "images": Array [
-                Object {
-                  "alt": "tests/image/fixtures/key-landscape-small.jpg",
-                  "image": Object {
-                    "cid": "cids(3)",
-                    "mimeType": "image/jpeg",
-                  },
-                },
-                Object {
-                  "alt": "tests/image/fixtures/key-alt.jpg",
-                  "image": Object {
-                    "cid": "cids(4)",
-                    "mimeType": "image/jpeg",
-                  },
-                },
-              ],
-            },
-            "text": "hi im carol",
-          },
-          "uri": "record(3)",
-        },
-      },
-      "indexedAt": "1970-01-01T00:00:00.000Z",
-      "likeCount": 0,
-      "record": Object {
-        "$type": "app.bsky.feed.post",
-        "createdAt": "1970-01-01T00:00:00.000Z",
-        "embed": Object {
-          "$type": "app.bsky.embed.record",
-          "record": Object {
-            "cid": "cids(2)",
-            "uri": "record(3)",
-          },
-        },
-        "facets": Array [
-          Object {
-            "index": Object {
-              "end": 18,
-              "start": 0,
-            },
-            "value": Object {
-              "$type": "app.bsky.richtext.facet#mention",
-              "did": "user(0)",
-            },
-          },
-        ],
-        "text": "@alice.bluesky.xyz is the best",
-      },
-      "replyCount": 0,
-      "repostCount": 1,
-      "uri": "record(2)",
-      "viewer": Object {},
-    },
-  },
-  Object {
-    "post": Object {
-      "author": Object {
-        "did": "user(1)",
-        "handle": "dan.test",
-        "viewer": Object {
-          "following": "record(1)",
-          "muted": false,
-        },
-      },
-      "cid": "cids(10)",
-      "indexedAt": "1970-01-01T00:00:00.000Z",
-      "likeCount": 0,
-      "record": Object {
-        "$type": "app.bsky.feed.post",
-        "createdAt": "1970-01-01T00:00:00.000Z",
-        "text": "dan here!",
-      },
-      "replyCount": 0,
-      "repostCount": 0,
-      "uri": "record(13)",
-      "viewer": Object {},
-    },
-  },
-  Object {
-    "post": Object {
-      "author": Object {
-        "did": "user(2)",
-        "handle": "carol.test",
-        "viewer": Object {
-          "followedBy": "record(5)",
-          "following": "record(4)",
-          "muted": false,
-        },
-      },
-      "cid": "cids(2)",
-      "embed": Object {
-        "$type": "app.bsky.embed.images#view",
-        "value": Array [
-          Object {
-            "alt": "tests/image/fixtures/key-landscape-small.jpg",
-            "fullsize": "https://pds.public.url/image/AiDXkxVbgBksxb1nfiRn1m6S4K8_mee6o8r-UGLNzOM/rs:fit:2000:2000:1:0/plain/bafkreigy5p3xxceipk2o6nqtnugpft26ol6yleqhboqziino7axvdngtci@jpeg",
-            "thumb": "https://pds.public.url/image/uc7FGfiGv0mMqmk9XiqHXrIhNymLHaex7Ge8nEhmXqo/rs:fit:1000:1000:1:0/plain/bafkreigy5p3xxceipk2o6nqtnugpft26ol6yleqhboqziino7axvdngtci@jpeg",
-          },
-          Object {
-            "alt": "tests/image/fixtures/key-alt.jpg",
-            "fullsize": "https://pds.public.url/image/xC2No-8rKVDIwIMmCiEBm9EiGLDBBOpf36PHoGf-GDw/rs:fit:2000:2000:1:0/plain/bafkreifdklbbcdsyanjz3oqe5pf2omuq5ansthokxlbleagg3eenx62h7e@jpeg",
-            "thumb": "https://pds.public.url/image/g7yazUpNwN8LKumZ2Zmn_ptQbtMLs1Pti5-GDn7H8_8/rs:fit:1000:1000:1:0/plain/bafkreifdklbbcdsyanjz3oqe5pf2omuq5ansthokxlbleagg3eenx62h7e@jpeg",
-          },
-        ],
-      },
-      "indexedAt": "1970-01-01T00:00:00.000Z",
-      "likeCount": 2,
-      "record": Object {
-        "$type": "app.bsky.feed.post",
-        "createdAt": "1970-01-01T00:00:00.000Z",
-        "embed": Object {
-          "$type": "app.bsky.embed.images",
-          "images": Array [
-            Object {
-              "alt": "tests/image/fixtures/key-landscape-small.jpg",
-              "image": Object {
-<<<<<<< HEAD
-                "$type": "blob",
-=======
-                "cid": "cids(3)",
->>>>>>> 5eaa03c6
-                "mimeType": "image/jpeg",
-                "ref": Object {
-                  "/": "cids(4)",
-                },
-              },
-            },
-            Object {
-              "alt": "tests/image/fixtures/key-alt.jpg",
-              "image": Object {
-<<<<<<< HEAD
-                "$type": "blob",
-=======
-                "cid": "cids(4)",
->>>>>>> 5eaa03c6
-                "mimeType": "image/jpeg",
-                "ref": Object {
-                  "/": "cids(10)",
-                },
-              },
-            },
-          ],
-        },
-        "text": "hi im carol",
-      },
-      "replyCount": 0,
-      "repostCount": 0,
-      "uri": "record(3)",
-      "viewer": Object {
-        "like": "record(14)",
-      },
-    },
-  },
-  Object {
-    "post": Object {
-      "author": Object {
-        "avatar": "https://pds.public.url/image/KzkHFsMRQ6oAKCHCRKFA1H-rDdc7VOtvEVpUJ82TwyQ/rs:fill:1000:1000:1:0/plain/bafkreiaivizp4xldojmmpuzmiu75cmea7nq56dnntnuhzhsjcb63aou5ei@jpeg",
-        "did": "user(3)",
-        "displayName": "bobby",
-        "handle": "bob.test",
-        "viewer": Object {
-          "followedBy": "record(9)",
-          "following": "record(8)",
-          "muted": false,
-        },
-      },
-      "cid": "cids(11)",
-      "indexedAt": "1970-01-01T00:00:00.000Z",
-      "likeCount": 0,
-      "record": Object {
-        "$type": "app.bsky.feed.post",
-        "createdAt": "1970-01-01T00:00:00.000Z",
-        "text": "bob back at it again!",
-      },
-      "replyCount": 0,
-      "repostCount": 0,
-      "uri": "record(15)",
-      "viewer": Object {},
-    },
-  },
-  Object {
-    "post": Object {
-      "author": Object {
-        "avatar": "https://pds.public.url/image/KzkHFsMRQ6oAKCHCRKFA1H-rDdc7VOtvEVpUJ82TwyQ/rs:fill:1000:1000:1:0/plain/bafkreiaivizp4xldojmmpuzmiu75cmea7nq56dnntnuhzhsjcb63aou5ei@jpeg",
-        "did": "user(0)",
-        "displayName": "ali",
-        "handle": "alice.test",
-        "viewer": Object {
-          "muted": false,
-        },
-      },
-      "cid": "cids(12)",
-      "indexedAt": "1970-01-01T00:00:00.000Z",
-      "likeCount": 0,
-      "record": Object {
-        "$type": "app.bsky.feed.post",
-        "createdAt": "1970-01-01T00:00:00.000Z",
-        "text": "hey there",
-      },
-      "replyCount": 0,
-      "repostCount": 0,
-      "uri": "record(16)",
-      "viewer": Object {},
-    },
-  },
-]
-`;
-
-exports[`timeline views fetches authenticated user's home feed w/ reverse-chronological algorithm 2`] = `
-Array [
-  Object {
-    "post": Object {
-      "author": Object {
-        "did": "user(0)",
-        "handle": "dan.test",
-        "viewer": Object {
-          "followedBy": "record(1)",
-          "muted": false,
-        },
-      },
-      "cid": "cids(0)",
-      "embed": Object {
-        "$type": "app.bsky.embed.record#view",
-        "value": Object {
-          "$type": "app.bsky.embed.record#viewRecord",
-          "author": Object {
-            "did": "user(2)",
-            "handle": "carol.test",
-            "viewer": Object {
-              "following": "record(3)",
-              "muted": false,
-            },
-          },
-          "cid": "cids(1)",
-          "embeds": Array [
-            Object {
-              "$type": "app.bsky.embed.images#view",
-              "value": Array [
-                Object {
-                  "alt": "tests/image/fixtures/key-landscape-small.jpg",
-                  "fullsize": "https://pds.public.url/image/AiDXkxVbgBksxb1nfiRn1m6S4K8_mee6o8r-UGLNzOM/rs:fit:2000:2000:1:0/plain/bafkreigy5p3xxceipk2o6nqtnugpft26ol6yleqhboqziino7axvdngtci@jpeg",
-                  "thumb": "https://pds.public.url/image/uc7FGfiGv0mMqmk9XiqHXrIhNymLHaex7Ge8nEhmXqo/rs:fit:1000:1000:1:0/plain/bafkreigy5p3xxceipk2o6nqtnugpft26ol6yleqhboqziino7axvdngtci@jpeg",
-                },
-                Object {
-                  "alt": "tests/image/fixtures/key-alt.jpg",
-                  "fullsize": "https://pds.public.url/image/xC2No-8rKVDIwIMmCiEBm9EiGLDBBOpf36PHoGf-GDw/rs:fit:2000:2000:1:0/plain/bafkreifdklbbcdsyanjz3oqe5pf2omuq5ansthokxlbleagg3eenx62h7e@jpeg",
-                  "thumb": "https://pds.public.url/image/g7yazUpNwN8LKumZ2Zmn_ptQbtMLs1Pti5-GDn7H8_8/rs:fit:1000:1000:1:0/plain/bafkreifdklbbcdsyanjz3oqe5pf2omuq5ansthokxlbleagg3eenx62h7e@jpeg",
-                },
-              ],
-            },
-          ],
-          "indexedAt": "1970-01-01T00:00:00.000Z",
-          "record": Object {
-            "$type": "app.bsky.feed.post",
-            "createdAt": "1970-01-01T00:00:00.000Z",
-            "embed": Object {
-              "$type": "app.bsky.embed.images",
-              "images": Array [
-                Object {
-                  "alt": "tests/image/fixtures/key-landscape-small.jpg",
-                  "image": Object {
-                    "cid": "cids(2)",
-                    "mimeType": "image/jpeg",
-                  },
-                },
-                Object {
-                  "alt": "tests/image/fixtures/key-alt.jpg",
-                  "image": Object {
-                    "cid": "cids(3)",
-                    "mimeType": "image/jpeg",
-                  },
-                },
-              ],
-            },
-            "text": "hi im carol",
-          },
-          "uri": "record(2)",
-        },
-      },
-      "indexedAt": "1970-01-01T00:00:00.000Z",
-      "likeCount": 0,
-      "record": Object {
-        "$type": "app.bsky.feed.post",
-        "createdAt": "1970-01-01T00:00:00.000Z",
-        "embed": Object {
-          "$type": "app.bsky.embed.record",
-          "record": Object {
-            "cid": "cids(1)",
-            "uri": "record(2)",
-          },
-        },
-        "facets": Array [
-          Object {
-            "index": Object {
-              "end": 18,
-              "start": 0,
-            },
-            "value": Object {
-              "$type": "app.bsky.richtext.facet#mention",
-              "did": "user(1)",
-            },
-          },
-        ],
-        "text": "@alice.bluesky.xyz is the best",
-      },
-      "replyCount": 0,
-      "repostCount": 1,
-      "uri": "record(0)",
-      "viewer": Object {},
-    },
-    "reason": Object {
-      "$type": "app.bsky.feed.feedViewPost#reasonRepost",
-      "by": Object {
-        "did": "user(2)",
-        "handle": "carol.test",
-        "viewer": Object {
-          "following": "record(3)",
-          "muted": false,
-        },
-      },
-      "indexedAt": "1970-01-01T00:00:00.000Z",
-    },
-  },
-  Object {
-    "post": Object {
-      "author": Object {
-        "avatar": "https://pds.public.url/image/KzkHFsMRQ6oAKCHCRKFA1H-rDdc7VOtvEVpUJ82TwyQ/rs:fill:1000:1000:1:0/plain/bafkreiaivizp4xldojmmpuzmiu75cmea7nq56dnntnuhzhsjcb63aou5ei@jpeg",
-        "did": "user(1)",
-        "displayName": "ali",
-        "handle": "alice.test",
-        "viewer": Object {
-          "followedBy": "record(6)",
-          "following": "record(5)",
-          "muted": false,
-        },
-      },
-      "cid": "cids(4)",
-      "indexedAt": "1970-01-01T00:00:00.000Z",
-      "likeCount": 0,
-      "record": Object {
-        "$type": "app.bsky.feed.post",
-        "createdAt": "1970-01-01T00:00:00.000Z",
-        "reply": Object {
-          "parent": Object {
-            "cid": "cids(6)",
-            "uri": "record(8)",
-          },
-          "root": Object {
-            "cid": "cids(5)",
-            "uri": "record(7)",
-          },
-        },
-        "text": "thanks bob",
-      },
-      "replyCount": 0,
-      "repostCount": 0,
-      "uri": "record(4)",
-      "viewer": Object {},
-    },
-    "reply": Object {
-      "parent": Object {
-        "author": Object {
-          "avatar": "https://pds.public.url/image/KzkHFsMRQ6oAKCHCRKFA1H-rDdc7VOtvEVpUJ82TwyQ/rs:fill:1000:1000:1:0/plain/bafkreiaivizp4xldojmmpuzmiu75cmea7nq56dnntnuhzhsjcb63aou5ei@jpeg",
-          "did": "user(3)",
-          "displayName": "bobby",
-          "handle": "bob.test",
-          "viewer": Object {
-            "muted": false,
-          },
-        },
-        "cid": "cids(6)",
-        "embed": Object {
-          "$type": "app.bsky.embed.images#view",
-          "value": Array [
-            Object {
-              "alt": "tests/image/fixtures/key-landscape-small.jpg",
-              "fullsize": "https://pds.public.url/image/AiDXkxVbgBksxb1nfiRn1m6S4K8_mee6o8r-UGLNzOM/rs:fit:2000:2000:1:0/plain/bafkreigy5p3xxceipk2o6nqtnugpft26ol6yleqhboqziino7axvdngtci@jpeg",
-              "thumb": "https://pds.public.url/image/uc7FGfiGv0mMqmk9XiqHXrIhNymLHaex7Ge8nEhmXqo/rs:fit:1000:1000:1:0/plain/bafkreigy5p3xxceipk2o6nqtnugpft26ol6yleqhboqziino7axvdngtci@jpeg",
-            },
-          ],
-        },
-        "indexedAt": "1970-01-01T00:00:00.000Z",
-        "likeCount": 0,
-        "record": Object {
-          "$type": "app.bsky.feed.post",
-          "createdAt": "1970-01-01T00:00:00.000Z",
-          "embed": Object {
-            "$type": "app.bsky.embed.images",
-            "images": Array [
-              Object {
-                "alt": "tests/image/fixtures/key-landscape-small.jpg",
-                "image": Object {
-<<<<<<< HEAD
-                  "$type": "blob",
-=======
-                  "cid": "cids(2)",
->>>>>>> 5eaa03c6
-                  "mimeType": "image/jpeg",
-                  "ref": Object {
-                    "/": "cids(4)",
-                  },
-                },
-              },
-            ],
-          },
-          "reply": Object {
-            "parent": Object {
-              "cid": "cids(5)",
-              "uri": "record(7)",
-            },
-            "root": Object {
-              "cid": "cids(5)",
-              "uri": "record(7)",
-            },
-          },
-          "text": "hear that",
-        },
-        "replyCount": 1,
-        "repostCount": 0,
-        "uri": "record(8)",
-        "viewer": Object {},
-      },
-      "root": Object {
-        "author": Object {
-          "avatar": "https://pds.public.url/image/KzkHFsMRQ6oAKCHCRKFA1H-rDdc7VOtvEVpUJ82TwyQ/rs:fill:1000:1000:1:0/plain/bafkreiaivizp4xldojmmpuzmiu75cmea7nq56dnntnuhzhsjcb63aou5ei@jpeg",
-          "did": "user(1)",
-          "displayName": "ali",
-          "handle": "alice.test",
-          "viewer": Object {
-            "followedBy": "record(6)",
-            "following": "record(5)",
-            "muted": false,
-          },
-        },
-        "cid": "cids(5)",
-        "indexedAt": "1970-01-01T00:00:00.000Z",
-        "likeCount": 3,
-        "record": Object {
-          "$type": "app.bsky.feed.post",
-          "createdAt": "1970-01-01T00:00:00.000Z",
-          "text": "again",
-        },
-        "replyCount": 2,
-        "repostCount": 1,
-        "uri": "record(7)",
-        "viewer": Object {
-          "like": "record(9)",
-        },
-      },
-    },
-  },
-  Object {
-    "post": Object {
-      "author": Object {
-        "did": "user(2)",
-        "handle": "carol.test",
-        "viewer": Object {
-          "following": "record(3)",
-          "muted": false,
-        },
-      },
-      "cid": "cids(7)",
-      "indexedAt": "1970-01-01T00:00:00.000Z",
-      "likeCount": 0,
-      "record": Object {
-        "$type": "app.bsky.feed.post",
-        "createdAt": "1970-01-01T00:00:00.000Z",
-        "reply": Object {
-          "parent": Object {
-            "cid": "cids(5)",
-            "uri": "record(7)",
-          },
-          "root": Object {
-            "cid": "cids(5)",
-            "uri": "record(7)",
-          },
-        },
-        "text": "of course",
-      },
-      "replyCount": 0,
-      "repostCount": 0,
-      "uri": "record(10)",
-      "viewer": Object {},
-    },
-    "reply": Object {
-      "parent": Object {
-        "author": Object {
-          "avatar": "https://pds.public.url/image/KzkHFsMRQ6oAKCHCRKFA1H-rDdc7VOtvEVpUJ82TwyQ/rs:fill:1000:1000:1:0/plain/bafkreiaivizp4xldojmmpuzmiu75cmea7nq56dnntnuhzhsjcb63aou5ei@jpeg",
-          "did": "user(1)",
-          "displayName": "ali",
-          "handle": "alice.test",
-          "viewer": Object {
-            "followedBy": "record(6)",
-            "following": "record(5)",
-            "muted": false,
-          },
-        },
-        "cid": "cids(5)",
-        "indexedAt": "1970-01-01T00:00:00.000Z",
-        "likeCount": 3,
-        "record": Object {
-          "$type": "app.bsky.feed.post",
-          "createdAt": "1970-01-01T00:00:00.000Z",
-          "text": "again",
-        },
-        "replyCount": 2,
-        "repostCount": 1,
-        "uri": "record(7)",
-        "viewer": Object {
-          "like": "record(9)",
-        },
-      },
-      "root": Object {
-        "author": Object {
-          "avatar": "https://pds.public.url/image/KzkHFsMRQ6oAKCHCRKFA1H-rDdc7VOtvEVpUJ82TwyQ/rs:fill:1000:1000:1:0/plain/bafkreiaivizp4xldojmmpuzmiu75cmea7nq56dnntnuhzhsjcb63aou5ei@jpeg",
-          "did": "user(1)",
-          "displayName": "ali",
-          "handle": "alice.test",
-          "viewer": Object {
-            "followedBy": "record(6)",
-            "following": "record(5)",
-            "muted": false,
-          },
-        },
-        "cid": "cids(5)",
-        "indexedAt": "1970-01-01T00:00:00.000Z",
-        "likeCount": 3,
-        "record": Object {
-          "$type": "app.bsky.feed.post",
-          "createdAt": "1970-01-01T00:00:00.000Z",
-          "text": "again",
-        },
-        "replyCount": 2,
-        "repostCount": 1,
-        "uri": "record(7)",
-        "viewer": Object {
-          "like": "record(9)",
-        },
-      },
-    },
-  },
-  Object {
-    "post": Object {
-      "author": Object {
-        "avatar": "https://pds.public.url/image/KzkHFsMRQ6oAKCHCRKFA1H-rDdc7VOtvEVpUJ82TwyQ/rs:fill:1000:1000:1:0/plain/bafkreiaivizp4xldojmmpuzmiu75cmea7nq56dnntnuhzhsjcb63aou5ei@jpeg",
-        "did": "user(3)",
-        "displayName": "bobby",
-        "handle": "bob.test",
-        "viewer": Object {
-          "muted": false,
-        },
-      },
-      "cid": "cids(6)",
-      "embed": Object {
-        "$type": "app.bsky.embed.images#view",
-        "value": Array [
-          Object {
-            "alt": "tests/image/fixtures/key-landscape-small.jpg",
-            "fullsize": "https://pds.public.url/image/AiDXkxVbgBksxb1nfiRn1m6S4K8_mee6o8r-UGLNzOM/rs:fit:2000:2000:1:0/plain/bafkreigy5p3xxceipk2o6nqtnugpft26ol6yleqhboqziino7axvdngtci@jpeg",
-            "thumb": "https://pds.public.url/image/uc7FGfiGv0mMqmk9XiqHXrIhNymLHaex7Ge8nEhmXqo/rs:fit:1000:1000:1:0/plain/bafkreigy5p3xxceipk2o6nqtnugpft26ol6yleqhboqziino7axvdngtci@jpeg",
-          },
-        ],
-      },
-      "indexedAt": "1970-01-01T00:00:00.000Z",
-      "likeCount": 0,
-      "record": Object {
-        "$type": "app.bsky.feed.post",
-        "createdAt": "1970-01-01T00:00:00.000Z",
-        "embed": Object {
-          "$type": "app.bsky.embed.images",
-          "images": Array [
-            Object {
-              "alt": "tests/image/fixtures/key-landscape-small.jpg",
-              "image": Object {
-<<<<<<< HEAD
-                "$type": "blob",
-=======
-                "cid": "cids(2)",
->>>>>>> 5eaa03c6
-                "mimeType": "image/jpeg",
-                "ref": Object {
-                  "/": "cids(4)",
-                },
-              },
-            },
-          ],
-        },
-        "reply": Object {
-          "parent": Object {
-            "cid": "cids(5)",
-            "uri": "record(7)",
-          },
-          "root": Object {
-            "cid": "cids(5)",
-            "uri": "record(7)",
-          },
-        },
-        "text": "hear that",
-      },
-      "replyCount": 1,
-      "repostCount": 0,
-      "uri": "record(8)",
-      "viewer": Object {},
-    },
-    "reply": Object {
-      "parent": Object {
-        "author": Object {
-          "avatar": "https://pds.public.url/image/KzkHFsMRQ6oAKCHCRKFA1H-rDdc7VOtvEVpUJ82TwyQ/rs:fill:1000:1000:1:0/plain/bafkreiaivizp4xldojmmpuzmiu75cmea7nq56dnntnuhzhsjcb63aou5ei@jpeg",
-          "did": "user(1)",
-          "displayName": "ali",
-          "handle": "alice.test",
-          "viewer": Object {
-            "followedBy": "record(6)",
-            "following": "record(5)",
-            "muted": false,
-          },
-        },
-        "cid": "cids(5)",
-        "indexedAt": "1970-01-01T00:00:00.000Z",
-        "likeCount": 3,
-        "record": Object {
-          "$type": "app.bsky.feed.post",
-          "createdAt": "1970-01-01T00:00:00.000Z",
-          "text": "again",
-        },
-        "replyCount": 2,
-        "repostCount": 1,
-        "uri": "record(7)",
-        "viewer": Object {
-          "like": "record(9)",
-        },
-      },
-      "root": Object {
-        "author": Object {
-          "avatar": "https://pds.public.url/image/KzkHFsMRQ6oAKCHCRKFA1H-rDdc7VOtvEVpUJ82TwyQ/rs:fill:1000:1000:1:0/plain/bafkreiaivizp4xldojmmpuzmiu75cmea7nq56dnntnuhzhsjcb63aou5ei@jpeg",
-          "did": "user(1)",
-          "displayName": "ali",
-          "handle": "alice.test",
-          "viewer": Object {
-            "followedBy": "record(6)",
-            "following": "record(5)",
-            "muted": false,
-          },
-        },
-        "cid": "cids(5)",
-        "indexedAt": "1970-01-01T00:00:00.000Z",
-        "likeCount": 3,
-        "record": Object {
-          "$type": "app.bsky.feed.post",
-          "createdAt": "1970-01-01T00:00:00.000Z",
-          "text": "again",
-        },
-        "replyCount": 2,
-        "repostCount": 1,
-        "uri": "record(7)",
-        "viewer": Object {
-          "like": "record(9)",
-        },
-      },
-    },
-  },
-  Object {
-    "post": Object {
-      "author": Object {
-        "avatar": "https://pds.public.url/image/KzkHFsMRQ6oAKCHCRKFA1H-rDdc7VOtvEVpUJ82TwyQ/rs:fill:1000:1000:1:0/plain/bafkreiaivizp4xldojmmpuzmiu75cmea7nq56dnntnuhzhsjcb63aou5ei@jpeg",
-        "did": "user(1)",
-        "displayName": "ali",
-        "handle": "alice.test",
-        "viewer": Object {
-          "followedBy": "record(6)",
-          "following": "record(5)",
-          "muted": false,
-        },
-      },
-      "cid": "cids(8)",
-      "embed": Object {
-        "$type": "app.bsky.embed.record#view",
-        "value": Object {
-          "$type": "app.bsky.embed.record#viewRecord",
-          "author": Object {
-            "did": "user(0)",
-            "handle": "dan.test",
-            "viewer": Object {
-              "followedBy": "record(1)",
-              "muted": false,
-            },
-          },
-          "cid": "cids(0)",
-          "embeds": Array [
-            Object {
-              "$type": "app.bsky.embed.record#view",
-              "value": Object {
-                "$type": "app.bsky.embed.record#viewRecord",
-                "author": Object {
-                  "did": "user(2)",
-                  "handle": "carol.test",
-                  "viewer": Object {
-                    "following": "record(3)",
-                    "muted": false,
-                  },
-                },
-                "cid": "cids(1)",
-                "indexedAt": "1970-01-01T00:00:00.000Z",
-                "record": Object {
-                  "$type": "app.bsky.feed.post",
-                  "createdAt": "1970-01-01T00:00:00.000Z",
-                  "embed": Object {
-                    "$type": "app.bsky.embed.images",
-                    "images": Array [
-                      Object {
-                        "alt": "tests/image/fixtures/key-landscape-small.jpg",
-                        "image": Object {
-                          "cid": "cids(2)",
-                          "mimeType": "image/jpeg",
-                        },
-                      },
-                      Object {
-                        "alt": "tests/image/fixtures/key-alt.jpg",
-                        "image": Object {
-                          "cid": "cids(3)",
-                          "mimeType": "image/jpeg",
-                        },
-                      },
-                    ],
-                  },
-                  "text": "hi im carol",
-                },
-                "uri": "record(2)",
-              },
-            },
-          ],
-          "indexedAt": "1970-01-01T00:00:00.000Z",
-          "record": Object {
-            "$type": "app.bsky.feed.post",
-            "createdAt": "1970-01-01T00:00:00.000Z",
-            "embed": Object {
-              "$type": "app.bsky.embed.record",
-              "record": Object {
-                "cid": "cids(1)",
-                "uri": "record(2)",
-              },
-            },
-            "facets": Array [
-              Object {
-                "index": Object {
-                  "end": 18,
-                  "start": 0,
-                },
-                "value": Object {
-                  "$type": "app.bsky.richtext.facet#mention",
-                  "did": "user(1)",
-                },
-              },
-            ],
-            "text": "@alice.bluesky.xyz is the best",
-          },
-          "uri": "record(0)",
-        },
-      },
-      "indexedAt": "1970-01-01T00:00:00.000Z",
-      "likeCount": 2,
-      "record": Object {
-        "$type": "app.bsky.feed.post",
-        "createdAt": "1970-01-01T00:00:00.000Z",
-        "embed": Object {
-          "$type": "app.bsky.embed.record",
-          "record": Object {
-            "cid": "cids(0)",
-            "uri": "record(0)",
-          },
-        },
-        "text": "yoohoo",
-      },
-      "replyCount": 0,
-      "repostCount": 0,
-      "uri": "record(11)",
-      "viewer": Object {
-        "like": "record(12)",
-      },
-    },
-  },
-  Object {
-    "post": Object {
-      "author": Object {
-        "avatar": "https://pds.public.url/image/KzkHFsMRQ6oAKCHCRKFA1H-rDdc7VOtvEVpUJ82TwyQ/rs:fill:1000:1000:1:0/plain/bafkreiaivizp4xldojmmpuzmiu75cmea7nq56dnntnuhzhsjcb63aou5ei@jpeg",
-        "did": "user(3)",
-        "displayName": "bobby",
-        "handle": "bob.test",
-        "viewer": Object {
-          "muted": false,
-        },
-      },
-      "cid": "cids(9)",
-      "indexedAt": "1970-01-01T00:00:00.000Z",
-      "likeCount": 0,
-      "record": Object {
-        "$type": "app.bsky.feed.post",
-        "createdAt": "1970-01-01T00:00:00.000Z",
-        "text": "bobby boy here",
-      },
-      "replyCount": 0,
-      "repostCount": 0,
-      "uri": "record(13)",
-      "viewer": Object {},
-    },
-  },
-  Object {
-    "post": Object {
-      "author": Object {
-        "avatar": "https://pds.public.url/image/KzkHFsMRQ6oAKCHCRKFA1H-rDdc7VOtvEVpUJ82TwyQ/rs:fill:1000:1000:1:0/plain/bafkreiaivizp4xldojmmpuzmiu75cmea7nq56dnntnuhzhsjcb63aou5ei@jpeg",
-        "did": "user(1)",
-        "displayName": "ali",
-        "handle": "alice.test",
-        "viewer": Object {
-          "followedBy": "record(6)",
-          "following": "record(5)",
-          "muted": false,
-        },
-      },
-      "cid": "cids(5)",
-      "indexedAt": "1970-01-01T00:00:00.000Z",
-      "likeCount": 3,
-      "record": Object {
-        "$type": "app.bsky.feed.post",
-        "createdAt": "1970-01-01T00:00:00.000Z",
-        "text": "again",
-      },
-      "replyCount": 2,
-      "repostCount": 1,
-      "uri": "record(7)",
-      "viewer": Object {
-        "like": "record(9)",
-      },
-    },
-  },
-  Object {
-    "post": Object {
-      "author": Object {
-        "did": "user(2)",
-        "handle": "carol.test",
-        "viewer": Object {
-          "following": "record(3)",
-          "muted": false,
-        },
-      },
-      "cid": "cids(1)",
-      "embed": Object {
-        "$type": "app.bsky.embed.images#view",
-        "value": Array [
-          Object {
-            "alt": "tests/image/fixtures/key-landscape-small.jpg",
-            "fullsize": "https://pds.public.url/image/AiDXkxVbgBksxb1nfiRn1m6S4K8_mee6o8r-UGLNzOM/rs:fit:2000:2000:1:0/plain/bafkreigy5p3xxceipk2o6nqtnugpft26ol6yleqhboqziino7axvdngtci@jpeg",
-            "thumb": "https://pds.public.url/image/uc7FGfiGv0mMqmk9XiqHXrIhNymLHaex7Ge8nEhmXqo/rs:fit:1000:1000:1:0/plain/bafkreigy5p3xxceipk2o6nqtnugpft26ol6yleqhboqziino7axvdngtci@jpeg",
-          },
-          Object {
-            "alt": "tests/image/fixtures/key-alt.jpg",
-            "fullsize": "https://pds.public.url/image/xC2No-8rKVDIwIMmCiEBm9EiGLDBBOpf36PHoGf-GDw/rs:fit:2000:2000:1:0/plain/bafkreifdklbbcdsyanjz3oqe5pf2omuq5ansthokxlbleagg3eenx62h7e@jpeg",
-            "thumb": "https://pds.public.url/image/g7yazUpNwN8LKumZ2Zmn_ptQbtMLs1Pti5-GDn7H8_8/rs:fit:1000:1000:1:0/plain/bafkreifdklbbcdsyanjz3oqe5pf2omuq5ansthokxlbleagg3eenx62h7e@jpeg",
-          },
-        ],
-      },
-      "indexedAt": "1970-01-01T00:00:00.000Z",
-      "likeCount": 2,
-      "record": Object {
-        "$type": "app.bsky.feed.post",
-        "createdAt": "1970-01-01T00:00:00.000Z",
-        "embed": Object {
-          "$type": "app.bsky.embed.images",
-          "images": Array [
-            Object {
-              "alt": "tests/image/fixtures/key-landscape-small.jpg",
-              "image": Object {
-<<<<<<< HEAD
-                "$type": "blob",
-=======
-                "cid": "cids(2)",
->>>>>>> 5eaa03c6
-                "mimeType": "image/jpeg",
-                "ref": Object {
-                  "/": "cids(4)",
-                },
-              },
-            },
-            Object {
-              "alt": "tests/image/fixtures/key-alt.jpg",
-              "image": Object {
-<<<<<<< HEAD
-                "$type": "blob",
-=======
-                "cid": "cids(3)",
->>>>>>> 5eaa03c6
-                "mimeType": "image/jpeg",
-                "ref": Object {
-                  "/": "cids(9)",
-                },
-              },
-            },
-          ],
-        },
-        "text": "hi im carol",
-      },
-      "replyCount": 0,
-      "repostCount": 0,
-      "uri": "record(2)",
-      "viewer": Object {
-        "like": "record(14)",
-      },
-    },
-  },
-  Object {
-    "post": Object {
-      "author": Object {
-        "avatar": "https://pds.public.url/image/KzkHFsMRQ6oAKCHCRKFA1H-rDdc7VOtvEVpUJ82TwyQ/rs:fill:1000:1000:1:0/plain/bafkreiaivizp4xldojmmpuzmiu75cmea7nq56dnntnuhzhsjcb63aou5ei@jpeg",
-        "did": "user(3)",
-        "displayName": "bobby",
-        "handle": "bob.test",
-        "viewer": Object {
-          "muted": false,
-        },
-      },
-      "cid": "cids(10)",
-      "indexedAt": "1970-01-01T00:00:00.000Z",
-      "likeCount": 0,
-      "record": Object {
-        "$type": "app.bsky.feed.post",
-        "createdAt": "1970-01-01T00:00:00.000Z",
-        "text": "bob back at it again!",
-      },
-      "replyCount": 0,
-      "repostCount": 0,
-      "uri": "record(15)",
-      "viewer": Object {},
-    },
-  },
-  Object {
-    "post": Object {
-      "author": Object {
-        "avatar": "https://pds.public.url/image/KzkHFsMRQ6oAKCHCRKFA1H-rDdc7VOtvEVpUJ82TwyQ/rs:fill:1000:1000:1:0/plain/bafkreiaivizp4xldojmmpuzmiu75cmea7nq56dnntnuhzhsjcb63aou5ei@jpeg",
-        "did": "user(1)",
-        "displayName": "ali",
-        "handle": "alice.test",
-        "viewer": Object {
-          "followedBy": "record(6)",
-          "following": "record(5)",
-          "muted": false,
-        },
-      },
-      "cid": "cids(11)",
-      "indexedAt": "1970-01-01T00:00:00.000Z",
-      "likeCount": 0,
-      "record": Object {
-        "$type": "app.bsky.feed.post",
-        "createdAt": "1970-01-01T00:00:00.000Z",
-        "text": "hey there",
-      },
-      "replyCount": 0,
-      "repostCount": 0,
-      "uri": "record(16)",
-      "viewer": Object {},
-    },
-  },
-]
-`;
-
-exports[`timeline views fetches authenticated user's home feed w/ reverse-chronological algorithm 3`] = `
-Array [
-  Object {
-    "post": Object {
-      "author": Object {
-        "did": "user(0)",
-        "handle": "dan.test",
-        "viewer": Object {
-          "muted": false,
-        },
-      },
-      "cid": "cids(0)",
-      "embed": Object {
-        "$type": "app.bsky.embed.record#view",
-        "value": Object {
-          "$type": "app.bsky.embed.record#viewRecord",
-          "author": Object {
-            "did": "user(2)",
-            "handle": "carol.test",
-            "viewer": Object {
-              "muted": false,
-            },
-          },
-          "cid": "cids(1)",
-          "embeds": Array [
-            Object {
-              "$type": "app.bsky.embed.images#view",
-              "value": Array [
-                Object {
-                  "alt": "tests/image/fixtures/key-landscape-small.jpg",
-                  "fullsize": "https://pds.public.url/image/AiDXkxVbgBksxb1nfiRn1m6S4K8_mee6o8r-UGLNzOM/rs:fit:2000:2000:1:0/plain/bafkreigy5p3xxceipk2o6nqtnugpft26ol6yleqhboqziino7axvdngtci@jpeg",
-                  "thumb": "https://pds.public.url/image/uc7FGfiGv0mMqmk9XiqHXrIhNymLHaex7Ge8nEhmXqo/rs:fit:1000:1000:1:0/plain/bafkreigy5p3xxceipk2o6nqtnugpft26ol6yleqhboqziino7axvdngtci@jpeg",
-                },
-                Object {
-                  "alt": "tests/image/fixtures/key-alt.jpg",
-                  "fullsize": "https://pds.public.url/image/xC2No-8rKVDIwIMmCiEBm9EiGLDBBOpf36PHoGf-GDw/rs:fit:2000:2000:1:0/plain/bafkreifdklbbcdsyanjz3oqe5pf2omuq5ansthokxlbleagg3eenx62h7e@jpeg",
-                  "thumb": "https://pds.public.url/image/g7yazUpNwN8LKumZ2Zmn_ptQbtMLs1Pti5-GDn7H8_8/rs:fit:1000:1000:1:0/plain/bafkreifdklbbcdsyanjz3oqe5pf2omuq5ansthokxlbleagg3eenx62h7e@jpeg",
-                },
-              ],
-            },
-          ],
-          "indexedAt": "1970-01-01T00:00:00.000Z",
-          "record": Object {
-            "$type": "app.bsky.feed.post",
-            "createdAt": "1970-01-01T00:00:00.000Z",
-            "embed": Object {
-              "$type": "app.bsky.embed.images",
-              "images": Array [
-                Object {
-                  "alt": "tests/image/fixtures/key-landscape-small.jpg",
-                  "image": Object {
-                    "cid": "cids(2)",
-                    "mimeType": "image/jpeg",
-                  },
-                },
-                Object {
-                  "alt": "tests/image/fixtures/key-alt.jpg",
-                  "image": Object {
-                    "cid": "cids(3)",
-                    "mimeType": "image/jpeg",
-                  },
-                },
-              ],
-            },
-            "text": "hi im carol",
-          },
-          "uri": "record(1)",
-        },
-      },
-      "indexedAt": "1970-01-01T00:00:00.000Z",
-      "likeCount": 0,
-      "record": Object {
-        "$type": "app.bsky.feed.post",
-        "createdAt": "1970-01-01T00:00:00.000Z",
-        "embed": Object {
-          "$type": "app.bsky.embed.record",
-          "record": Object {
-            "cid": "cids(1)",
-            "uri": "record(1)",
-          },
-        },
-        "facets": Array [
-          Object {
-            "index": Object {
-              "end": 18,
-              "start": 0,
-            },
-            "value": Object {
-              "$type": "app.bsky.richtext.facet#mention",
-              "did": "user(1)",
-            },
-          },
-        ],
-        "text": "@alice.bluesky.xyz is the best",
-      },
-      "replyCount": 0,
-      "repostCount": 1,
-      "uri": "record(0)",
-      "viewer": Object {
-        "repost": "record(2)",
-      },
-    },
-    "reason": Object {
-      "$type": "app.bsky.feed.feedViewPost#reasonRepost",
-      "by": Object {
-        "did": "user(2)",
-        "handle": "carol.test",
-        "viewer": Object {
-          "muted": false,
-        },
-      },
-      "indexedAt": "1970-01-01T00:00:00.000Z",
-    },
-  },
-  Object {
-    "post": Object {
-      "author": Object {
-        "avatar": "https://pds.public.url/image/KzkHFsMRQ6oAKCHCRKFA1H-rDdc7VOtvEVpUJ82TwyQ/rs:fill:1000:1000:1:0/plain/bafkreiaivizp4xldojmmpuzmiu75cmea7nq56dnntnuhzhsjcb63aou5ei@jpeg",
-        "did": "user(1)",
-        "displayName": "ali",
-        "handle": "alice.test",
-        "viewer": Object {
-          "followedBy": "record(5)",
-          "following": "record(4)",
-          "muted": false,
-        },
-      },
-      "cid": "cids(4)",
-      "indexedAt": "1970-01-01T00:00:00.000Z",
-      "likeCount": 0,
-      "record": Object {
-        "$type": "app.bsky.feed.post",
-        "createdAt": "1970-01-01T00:00:00.000Z",
-        "reply": Object {
-          "parent": Object {
-            "cid": "cids(6)",
-            "uri": "record(7)",
-          },
-          "root": Object {
-            "cid": "cids(5)",
-            "uri": "record(6)",
-          },
-        },
-        "text": "thanks bob",
-      },
-      "replyCount": 0,
-      "repostCount": 0,
-      "uri": "record(3)",
-      "viewer": Object {},
-    },
-    "reply": Object {
-      "parent": Object {
-        "author": Object {
-          "avatar": "https://pds.public.url/image/KzkHFsMRQ6oAKCHCRKFA1H-rDdc7VOtvEVpUJ82TwyQ/rs:fill:1000:1000:1:0/plain/bafkreiaivizp4xldojmmpuzmiu75cmea7nq56dnntnuhzhsjcb63aou5ei@jpeg",
-          "did": "user(3)",
-          "displayName": "bobby",
-          "handle": "bob.test",
-          "viewer": Object {
-            "followedBy": "record(9)",
-            "muted": false,
-          },
-        },
-        "cid": "cids(6)",
-        "embed": Object {
-          "$type": "app.bsky.embed.images#view",
-          "value": Array [
-            Object {
-              "alt": "tests/image/fixtures/key-landscape-small.jpg",
-              "fullsize": "https://pds.public.url/image/AiDXkxVbgBksxb1nfiRn1m6S4K8_mee6o8r-UGLNzOM/rs:fit:2000:2000:1:0/plain/bafkreigy5p3xxceipk2o6nqtnugpft26ol6yleqhboqziino7axvdngtci@jpeg",
-              "thumb": "https://pds.public.url/image/uc7FGfiGv0mMqmk9XiqHXrIhNymLHaex7Ge8nEhmXqo/rs:fit:1000:1000:1:0/plain/bafkreigy5p3xxceipk2o6nqtnugpft26ol6yleqhboqziino7axvdngtci@jpeg",
-            },
-          ],
-        },
-        "indexedAt": "1970-01-01T00:00:00.000Z",
-        "likeCount": 0,
-        "record": Object {
-          "$type": "app.bsky.feed.post",
-          "createdAt": "1970-01-01T00:00:00.000Z",
-          "embed": Object {
-            "$type": "app.bsky.embed.images",
-            "images": Array [
-              Object {
-                "alt": "tests/image/fixtures/key-landscape-small.jpg",
-                "image": Object {
-<<<<<<< HEAD
-                  "$type": "blob",
-=======
-                  "cid": "cids(2)",
->>>>>>> 5eaa03c6
-                  "mimeType": "image/jpeg",
-                  "ref": Object {
-                    "/": "cids(4)",
-                  },
-                },
-              },
-            ],
-          },
-          "reply": Object {
-            "parent": Object {
-              "cid": "cids(5)",
-              "uri": "record(6)",
-            },
-            "root": Object {
-              "cid": "cids(5)",
-              "uri": "record(6)",
-            },
-          },
-          "text": "hear that",
-        },
-        "replyCount": 1,
-        "repostCount": 0,
-        "uri": "record(7)",
-        "viewer": Object {},
-      },
-      "root": Object {
-        "author": Object {
-          "avatar": "https://pds.public.url/image/KzkHFsMRQ6oAKCHCRKFA1H-rDdc7VOtvEVpUJ82TwyQ/rs:fill:1000:1000:1:0/plain/bafkreiaivizp4xldojmmpuzmiu75cmea7nq56dnntnuhzhsjcb63aou5ei@jpeg",
-          "did": "user(1)",
-          "displayName": "ali",
-          "handle": "alice.test",
-          "viewer": Object {
-            "followedBy": "record(5)",
-            "following": "record(4)",
-            "muted": false,
-          },
-        },
-        "cid": "cids(5)",
-        "indexedAt": "1970-01-01T00:00:00.000Z",
-        "likeCount": 3,
-        "record": Object {
-          "$type": "app.bsky.feed.post",
-          "createdAt": "1970-01-01T00:00:00.000Z",
-          "text": "again",
-        },
-        "replyCount": 2,
-        "repostCount": 1,
-        "uri": "record(6)",
-        "viewer": Object {
-          "like": "record(8)",
-        },
-      },
-    },
-  },
-  Object {
-    "post": Object {
-      "author": Object {
-        "did": "user(2)",
-        "handle": "carol.test",
-        "viewer": Object {
-          "muted": false,
-        },
-      },
-      "cid": "cids(7)",
-      "indexedAt": "1970-01-01T00:00:00.000Z",
-      "likeCount": 0,
-      "record": Object {
-        "$type": "app.bsky.feed.post",
-        "createdAt": "1970-01-01T00:00:00.000Z",
-        "reply": Object {
-          "parent": Object {
-            "cid": "cids(5)",
-            "uri": "record(6)",
-          },
-          "root": Object {
-            "cid": "cids(5)",
-            "uri": "record(6)",
-          },
-        },
-        "text": "of course",
-      },
-      "replyCount": 0,
-      "repostCount": 0,
-      "uri": "record(10)",
-      "viewer": Object {},
-    },
-    "reply": Object {
-      "parent": Object {
-        "author": Object {
-          "avatar": "https://pds.public.url/image/KzkHFsMRQ6oAKCHCRKFA1H-rDdc7VOtvEVpUJ82TwyQ/rs:fill:1000:1000:1:0/plain/bafkreiaivizp4xldojmmpuzmiu75cmea7nq56dnntnuhzhsjcb63aou5ei@jpeg",
-          "did": "user(1)",
-          "displayName": "ali",
-          "handle": "alice.test",
-          "viewer": Object {
-            "followedBy": "record(5)",
-            "following": "record(4)",
-            "muted": false,
-          },
-        },
-        "cid": "cids(5)",
-        "indexedAt": "1970-01-01T00:00:00.000Z",
-        "likeCount": 3,
-        "record": Object {
-          "$type": "app.bsky.feed.post",
-          "createdAt": "1970-01-01T00:00:00.000Z",
-          "text": "again",
-        },
-        "replyCount": 2,
-        "repostCount": 1,
-        "uri": "record(6)",
-        "viewer": Object {
-          "like": "record(8)",
-        },
-      },
-      "root": Object {
-        "author": Object {
-          "avatar": "https://pds.public.url/image/KzkHFsMRQ6oAKCHCRKFA1H-rDdc7VOtvEVpUJ82TwyQ/rs:fill:1000:1000:1:0/plain/bafkreiaivizp4xldojmmpuzmiu75cmea7nq56dnntnuhzhsjcb63aou5ei@jpeg",
-          "did": "user(1)",
-          "displayName": "ali",
-          "handle": "alice.test",
-          "viewer": Object {
-            "followedBy": "record(5)",
-            "following": "record(4)",
-            "muted": false,
-          },
-        },
-        "cid": "cids(5)",
-        "indexedAt": "1970-01-01T00:00:00.000Z",
-        "likeCount": 3,
-        "record": Object {
-          "$type": "app.bsky.feed.post",
-          "createdAt": "1970-01-01T00:00:00.000Z",
-          "text": "again",
-        },
-        "replyCount": 2,
-        "repostCount": 1,
-        "uri": "record(6)",
-        "viewer": Object {
-          "like": "record(8)",
-        },
-      },
-    },
-  },
-  Object {
-    "post": Object {
-      "author": Object {
-        "avatar": "https://pds.public.url/image/KzkHFsMRQ6oAKCHCRKFA1H-rDdc7VOtvEVpUJ82TwyQ/rs:fill:1000:1000:1:0/plain/bafkreiaivizp4xldojmmpuzmiu75cmea7nq56dnntnuhzhsjcb63aou5ei@jpeg",
-        "did": "user(1)",
-        "displayName": "ali",
-        "handle": "alice.test",
-        "viewer": Object {
-          "followedBy": "record(5)",
-          "following": "record(4)",
-          "muted": false,
-        },
-      },
-      "cid": "cids(8)",
-      "embed": Object {
-        "$type": "app.bsky.embed.record#view",
-        "value": Object {
-          "$type": "app.bsky.embed.record#viewRecord",
-          "author": Object {
-            "did": "user(0)",
-            "handle": "dan.test",
-            "viewer": Object {
-              "muted": false,
-            },
-          },
-          "cid": "cids(0)",
-          "embeds": Array [
-            Object {
-              "$type": "app.bsky.embed.record#view",
-              "value": Object {
-                "$type": "app.bsky.embed.record#viewRecord",
-                "author": Object {
-                  "did": "user(2)",
-                  "handle": "carol.test",
-                  "viewer": Object {
-                    "muted": false,
-                  },
-                },
-                "cid": "cids(1)",
-                "indexedAt": "1970-01-01T00:00:00.000Z",
-                "record": Object {
-                  "$type": "app.bsky.feed.post",
-                  "createdAt": "1970-01-01T00:00:00.000Z",
-                  "embed": Object {
-                    "$type": "app.bsky.embed.images",
-                    "images": Array [
-                      Object {
-                        "alt": "tests/image/fixtures/key-landscape-small.jpg",
-                        "image": Object {
-                          "cid": "cids(2)",
-                          "mimeType": "image/jpeg",
-                        },
-                      },
-                      Object {
-                        "alt": "tests/image/fixtures/key-alt.jpg",
-                        "image": Object {
-                          "cid": "cids(3)",
-                          "mimeType": "image/jpeg",
-                        },
-                      },
-                    ],
-                  },
-                  "text": "hi im carol",
-                },
-                "uri": "record(1)",
-              },
-            },
-          ],
-          "indexedAt": "1970-01-01T00:00:00.000Z",
-          "record": Object {
-            "$type": "app.bsky.feed.post",
-            "createdAt": "1970-01-01T00:00:00.000Z",
-            "embed": Object {
-              "$type": "app.bsky.embed.record",
-              "record": Object {
-                "cid": "cids(1)",
-                "uri": "record(1)",
-              },
-            },
-            "facets": Array [
-              Object {
-                "index": Object {
-                  "end": 18,
-                  "start": 0,
-                },
-                "value": Object {
-                  "$type": "app.bsky.richtext.facet#mention",
-                  "did": "user(1)",
-                },
-              },
-            ],
-            "text": "@alice.bluesky.xyz is the best",
-          },
-          "uri": "record(0)",
-        },
-      },
-      "indexedAt": "1970-01-01T00:00:00.000Z",
-      "likeCount": 2,
-      "record": Object {
-        "$type": "app.bsky.feed.post",
-        "createdAt": "1970-01-01T00:00:00.000Z",
-        "embed": Object {
-          "$type": "app.bsky.embed.record",
-          "record": Object {
-            "cid": "cids(0)",
-            "uri": "record(0)",
-          },
-        },
-        "text": "yoohoo",
-      },
-      "replyCount": 0,
-      "repostCount": 0,
-      "uri": "record(11)",
-      "viewer": Object {
-        "like": "record(12)",
-      },
-    },
-  },
-  Object {
-    "post": Object {
-      "author": Object {
-        "avatar": "https://pds.public.url/image/KzkHFsMRQ6oAKCHCRKFA1H-rDdc7VOtvEVpUJ82TwyQ/rs:fill:1000:1000:1:0/plain/bafkreiaivizp4xldojmmpuzmiu75cmea7nq56dnntnuhzhsjcb63aou5ei@jpeg",
-        "did": "user(1)",
-        "displayName": "ali",
-        "handle": "alice.test",
-        "viewer": Object {
-          "followedBy": "record(5)",
-          "following": "record(4)",
-          "muted": false,
-        },
-      },
-      "cid": "cids(5)",
-      "indexedAt": "1970-01-01T00:00:00.000Z",
-      "likeCount": 3,
-      "record": Object {
-        "$type": "app.bsky.feed.post",
-        "createdAt": "1970-01-01T00:00:00.000Z",
-        "text": "again",
-      },
-      "replyCount": 2,
-      "repostCount": 1,
-      "uri": "record(6)",
-      "viewer": Object {
-        "like": "record(8)",
-      },
-    },
-  },
-  Object {
-    "post": Object {
-      "author": Object {
-        "did": "user(2)",
-        "handle": "carol.test",
-        "viewer": Object {
-          "muted": false,
-        },
-      },
-      "cid": "cids(1)",
-      "embed": Object {
-        "$type": "app.bsky.embed.images#view",
-        "value": Array [
-          Object {
-            "alt": "tests/image/fixtures/key-landscape-small.jpg",
-            "fullsize": "https://pds.public.url/image/AiDXkxVbgBksxb1nfiRn1m6S4K8_mee6o8r-UGLNzOM/rs:fit:2000:2000:1:0/plain/bafkreigy5p3xxceipk2o6nqtnugpft26ol6yleqhboqziino7axvdngtci@jpeg",
-            "thumb": "https://pds.public.url/image/uc7FGfiGv0mMqmk9XiqHXrIhNymLHaex7Ge8nEhmXqo/rs:fit:1000:1000:1:0/plain/bafkreigy5p3xxceipk2o6nqtnugpft26ol6yleqhboqziino7axvdngtci@jpeg",
-          },
-          Object {
-            "alt": "tests/image/fixtures/key-alt.jpg",
-            "fullsize": "https://pds.public.url/image/xC2No-8rKVDIwIMmCiEBm9EiGLDBBOpf36PHoGf-GDw/rs:fit:2000:2000:1:0/plain/bafkreifdklbbcdsyanjz3oqe5pf2omuq5ansthokxlbleagg3eenx62h7e@jpeg",
-            "thumb": "https://pds.public.url/image/g7yazUpNwN8LKumZ2Zmn_ptQbtMLs1Pti5-GDn7H8_8/rs:fit:1000:1000:1:0/plain/bafkreifdklbbcdsyanjz3oqe5pf2omuq5ansthokxlbleagg3eenx62h7e@jpeg",
-          },
-        ],
-      },
-      "indexedAt": "1970-01-01T00:00:00.000Z",
-      "likeCount": 2,
-      "record": Object {
-        "$type": "app.bsky.feed.post",
-        "createdAt": "1970-01-01T00:00:00.000Z",
-        "embed": Object {
-          "$type": "app.bsky.embed.images",
-          "images": Array [
-            Object {
-              "alt": "tests/image/fixtures/key-landscape-small.jpg",
-              "image": Object {
-<<<<<<< HEAD
-                "$type": "blob",
-=======
-                "cid": "cids(2)",
->>>>>>> 5eaa03c6
-                "mimeType": "image/jpeg",
-                "ref": Object {
-                  "/": "cids(4)",
-                },
-              },
-            },
-            Object {
-              "alt": "tests/image/fixtures/key-alt.jpg",
-              "image": Object {
-<<<<<<< HEAD
-                "$type": "blob",
-=======
-                "cid": "cids(3)",
->>>>>>> 5eaa03c6
-                "mimeType": "image/jpeg",
-                "ref": Object {
-                  "/": "cids(8)",
-                },
-              },
-            },
-          ],
-        },
-        "text": "hi im carol",
-      },
-      "replyCount": 0,
-      "repostCount": 0,
-      "uri": "record(1)",
-      "viewer": Object {},
-    },
-  },
-  Object {
-    "post": Object {
-      "author": Object {
-        "avatar": "https://pds.public.url/image/KzkHFsMRQ6oAKCHCRKFA1H-rDdc7VOtvEVpUJ82TwyQ/rs:fill:1000:1000:1:0/plain/bafkreiaivizp4xldojmmpuzmiu75cmea7nq56dnntnuhzhsjcb63aou5ei@jpeg",
-        "did": "user(1)",
-        "displayName": "ali",
-        "handle": "alice.test",
-        "viewer": Object {
-          "followedBy": "record(5)",
-          "following": "record(4)",
-          "muted": false,
-        },
-      },
-      "cid": "cids(9)",
-      "indexedAt": "1970-01-01T00:00:00.000Z",
-      "likeCount": 0,
-      "record": Object {
-        "$type": "app.bsky.feed.post",
-        "createdAt": "1970-01-01T00:00:00.000Z",
-        "text": "hey there",
-      },
-      "replyCount": 0,
-      "repostCount": 0,
-      "uri": "record(13)",
-      "viewer": Object {},
-    },
-  },
-]
-`;
-
-exports[`timeline views fetches authenticated user's home feed w/ reverse-chronological algorithm 4`] = `
-Array [
-  Object {
-    "post": Object {
-      "author": Object {
-        "avatar": "https://pds.public.url/image/KzkHFsMRQ6oAKCHCRKFA1H-rDdc7VOtvEVpUJ82TwyQ/rs:fill:1000:1000:1:0/plain/bafkreiaivizp4xldojmmpuzmiu75cmea7nq56dnntnuhzhsjcb63aou5ei@jpeg",
-        "did": "user(0)",
-        "displayName": "ali",
-        "handle": "alice.test",
-        "viewer": Object {
-          "followedBy": "record(1)",
-          "muted": false,
-        },
-      },
-      "cid": "cids(0)",
-      "indexedAt": "1970-01-01T00:00:00.000Z",
-      "likeCount": 3,
-      "record": Object {
-        "$type": "app.bsky.feed.post",
-        "createdAt": "1970-01-01T00:00:00.000Z",
-        "text": "again",
-      },
-      "replyCount": 2,
-      "repostCount": 1,
-      "uri": "record(0)",
-      "viewer": Object {
-        "like": "record(3)",
-        "repost": "record(2)",
-      },
-    },
-    "reason": Object {
-      "$type": "app.bsky.feed.feedViewPost#reasonRepost",
-      "by": Object {
-        "did": "user(1)",
-        "handle": "dan.test",
-        "viewer": Object {
-          "muted": false,
-        },
-      },
-      "indexedAt": "1970-01-01T00:00:00.000Z",
-    },
-  },
-  Object {
-    "post": Object {
-      "author": Object {
-        "avatar": "https://pds.public.url/image/KzkHFsMRQ6oAKCHCRKFA1H-rDdc7VOtvEVpUJ82TwyQ/rs:fill:1000:1000:1:0/plain/bafkreiaivizp4xldojmmpuzmiu75cmea7nq56dnntnuhzhsjcb63aou5ei@jpeg",
-        "did": "user(2)",
-        "displayName": "bobby",
-        "handle": "bob.test",
-        "viewer": Object {
-          "following": "record(5)",
-          "muted": false,
-        },
-      },
-      "cid": "cids(1)",
-      "embed": Object {
-        "$type": "app.bsky.embed.images#view",
-        "value": Array [
-          Object {
-            "alt": "tests/image/fixtures/key-landscape-small.jpg",
-            "fullsize": "https://pds.public.url/image/AiDXkxVbgBksxb1nfiRn1m6S4K8_mee6o8r-UGLNzOM/rs:fit:2000:2000:1:0/plain/bafkreigy5p3xxceipk2o6nqtnugpft26ol6yleqhboqziino7axvdngtci@jpeg",
-            "thumb": "https://pds.public.url/image/uc7FGfiGv0mMqmk9XiqHXrIhNymLHaex7Ge8nEhmXqo/rs:fit:1000:1000:1:0/plain/bafkreigy5p3xxceipk2o6nqtnugpft26ol6yleqhboqziino7axvdngtci@jpeg",
-          },
-        ],
-      },
-      "indexedAt": "1970-01-01T00:00:00.000Z",
-      "likeCount": 0,
-      "record": Object {
-        "$type": "app.bsky.feed.post",
-        "createdAt": "1970-01-01T00:00:00.000Z",
-        "embed": Object {
-          "$type": "app.bsky.embed.images",
-          "images": Array [
-            Object {
-              "alt": "tests/image/fixtures/key-landscape-small.jpg",
-              "image": Object {
-                "$type": "blob",
-                "mimeType": "image/jpeg",
-                "ref": Object {
-                  "/": "cids(2)",
-                },
-              },
-            },
-          ],
-        },
-        "reply": Object {
-          "parent": Object {
-            "cid": "cids(0)",
-            "uri": "record(0)",
-          },
-          "root": Object {
-            "cid": "cids(0)",
-            "uri": "record(0)",
-          },
-        },
-        "text": "hear that",
-      },
-      "replyCount": 1,
-      "repostCount": 0,
-      "uri": "record(4)",
-      "viewer": Object {},
-    },
-    "reply": Object {
-      "parent": Object {
-        "author": Object {
-          "avatar": "https://pds.public.url/image/KzkHFsMRQ6oAKCHCRKFA1H-rDdc7VOtvEVpUJ82TwyQ/rs:fill:1000:1000:1:0/plain/bafkreiaivizp4xldojmmpuzmiu75cmea7nq56dnntnuhzhsjcb63aou5ei@jpeg",
-          "did": "user(0)",
-          "displayName": "ali",
-          "handle": "alice.test",
-          "viewer": Object {
-            "followedBy": "record(1)",
-            "muted": false,
-          },
-        },
-        "cid": "cids(0)",
-        "indexedAt": "1970-01-01T00:00:00.000Z",
-        "likeCount": 3,
-        "record": Object {
-          "$type": "app.bsky.feed.post",
-          "createdAt": "1970-01-01T00:00:00.000Z",
-          "text": "again",
-        },
-        "replyCount": 2,
-        "repostCount": 1,
-        "uri": "record(0)",
-        "viewer": Object {
-          "like": "record(3)",
-          "repost": "record(2)",
-        },
-      },
-      "root": Object {
-        "author": Object {
-          "avatar": "https://pds.public.url/image/KzkHFsMRQ6oAKCHCRKFA1H-rDdc7VOtvEVpUJ82TwyQ/rs:fill:1000:1000:1:0/plain/bafkreiaivizp4xldojmmpuzmiu75cmea7nq56dnntnuhzhsjcb63aou5ei@jpeg",
-          "did": "user(0)",
-          "displayName": "ali",
-          "handle": "alice.test",
-          "viewer": Object {
-            "followedBy": "record(1)",
-            "muted": false,
-          },
-        },
-        "cid": "cids(0)",
-        "indexedAt": "1970-01-01T00:00:00.000Z",
-        "likeCount": 3,
-        "record": Object {
-          "$type": "app.bsky.feed.post",
-          "createdAt": "1970-01-01T00:00:00.000Z",
-          "text": "again",
-        },
-        "replyCount": 2,
-        "repostCount": 1,
-        "uri": "record(0)",
-        "viewer": Object {
-          "like": "record(3)",
-          "repost": "record(2)",
-        },
-      },
-    },
-  },
-  Object {
-    "post": Object {
-      "author": Object {
-        "avatar": "https://pds.public.url/image/KzkHFsMRQ6oAKCHCRKFA1H-rDdc7VOtvEVpUJ82TwyQ/rs:fill:1000:1000:1:0/plain/bafkreiaivizp4xldojmmpuzmiu75cmea7nq56dnntnuhzhsjcb63aou5ei@jpeg",
-        "did": "user(2)",
-        "displayName": "bobby",
-        "handle": "bob.test",
-        "viewer": Object {
-          "following": "record(5)",
-          "muted": false,
-        },
-      },
-      "cid": "cids(3)",
-      "indexedAt": "1970-01-01T00:00:00.000Z",
-      "likeCount": 0,
-      "record": Object {
-        "$type": "app.bsky.feed.post",
-        "createdAt": "1970-01-01T00:00:00.000Z",
-        "text": "bobby boy here",
-      },
-      "replyCount": 0,
-      "repostCount": 0,
-      "uri": "record(6)",
-      "viewer": Object {},
-    },
-  },
-  Object {
-    "post": Object {
-      "author": Object {
-        "did": "user(1)",
-        "handle": "dan.test",
-        "viewer": Object {
-          "muted": false,
-        },
-      },
-      "cid": "cids(4)",
-      "embed": Object {
-        "$type": "app.bsky.embed.record#view",
-        "value": Object {
-          "$type": "app.bsky.embed.record#viewRecord",
-          "author": Object {
-            "did": "user(3)",
-            "handle": "carol.test",
-            "viewer": Object {
-              "muted": false,
-            },
-          },
-          "cid": "cids(5)",
-          "embeds": Array [
-            Object {
-              "$type": "app.bsky.embed.images#view",
-              "value": Array [
-                Object {
-                  "alt": "tests/image/fixtures/key-landscape-small.jpg",
-                  "fullsize": "https://pds.public.url/image/AiDXkxVbgBksxb1nfiRn1m6S4K8_mee6o8r-UGLNzOM/rs:fit:2000:2000:1:0/plain/bafkreigy5p3xxceipk2o6nqtnugpft26ol6yleqhboqziino7axvdngtci@jpeg",
-                  "thumb": "https://pds.public.url/image/uc7FGfiGv0mMqmk9XiqHXrIhNymLHaex7Ge8nEhmXqo/rs:fit:1000:1000:1:0/plain/bafkreigy5p3xxceipk2o6nqtnugpft26ol6yleqhboqziino7axvdngtci@jpeg",
-                },
-                Object {
-                  "alt": "tests/image/fixtures/key-alt.jpg",
-                  "fullsize": "https://pds.public.url/image/xC2No-8rKVDIwIMmCiEBm9EiGLDBBOpf36PHoGf-GDw/rs:fit:2000:2000:1:0/plain/bafkreifdklbbcdsyanjz3oqe5pf2omuq5ansthokxlbleagg3eenx62h7e@jpeg",
-                  "thumb": "https://pds.public.url/image/g7yazUpNwN8LKumZ2Zmn_ptQbtMLs1Pti5-GDn7H8_8/rs:fit:1000:1000:1:0/plain/bafkreifdklbbcdsyanjz3oqe5pf2omuq5ansthokxlbleagg3eenx62h7e@jpeg",
-                },
-              ],
-            },
-          ],
-          "indexedAt": "1970-01-01T00:00:00.000Z",
-          "record": Object {
-            "$type": "app.bsky.feed.post",
-            "createdAt": "1970-01-01T00:00:00.000Z",
-            "embed": Object {
-              "$type": "app.bsky.embed.images",
-              "images": Array [
-                Object {
-                  "alt": "tests/image/fixtures/key-landscape-small.jpg",
-                  "image": Object {
-                    "cid": "cids(2)",
-                    "mimeType": "image/jpeg",
-                  },
-                },
-                Object {
-                  "alt": "tests/image/fixtures/key-alt.jpg",
-                  "image": Object {
-                    "cid": "cids(6)",
-                    "mimeType": "image/jpeg",
-                  },
-                },
-              ],
-            },
-            "text": "hi im carol",
-          },
-          "uri": "record(8)",
-        },
-      },
-      "indexedAt": "1970-01-01T00:00:00.000Z",
-      "likeCount": 0,
-      "record": Object {
-        "$type": "app.bsky.feed.post",
-        "createdAt": "1970-01-01T00:00:00.000Z",
-        "embed": Object {
-          "$type": "app.bsky.embed.record",
-          "record": Object {
-            "cid": "cids(5)",
-            "uri": "record(8)",
-          },
-        },
-        "facets": Array [
-          Object {
-            "index": Object {
-              "end": 18,
-              "start": 0,
-            },
-            "value": Object {
-              "$type": "app.bsky.richtext.facet#mention",
-              "did": "user(0)",
-            },
-          },
-        ],
-        "text": "@alice.bluesky.xyz is the best",
-      },
-      "replyCount": 0,
-      "repostCount": 1,
-      "uri": "record(7)",
-      "viewer": Object {},
-    },
-  },
-  Object {
-    "post": Object {
-      "author": Object {
-        "did": "user(1)",
-        "handle": "dan.test",
-        "viewer": Object {
-          "muted": false,
-        },
-      },
-      "cid": "cids(7)",
-      "indexedAt": "1970-01-01T00:00:00.000Z",
-      "likeCount": 0,
-      "record": Object {
-        "$type": "app.bsky.feed.post",
-        "createdAt": "1970-01-01T00:00:00.000Z",
-        "text": "dan here!",
-      },
-      "replyCount": 0,
-      "repostCount": 0,
-      "uri": "record(9)",
-      "viewer": Object {},
-    },
-  },
-  Object {
-    "post": Object {
-      "author": Object {
-        "avatar": "https://pds.public.url/image/KzkHFsMRQ6oAKCHCRKFA1H-rDdc7VOtvEVpUJ82TwyQ/rs:fill:1000:1000:1:0/plain/bafkreiaivizp4xldojmmpuzmiu75cmea7nq56dnntnuhzhsjcb63aou5ei@jpeg",
-        "did": "user(2)",
-        "displayName": "bobby",
-        "handle": "bob.test",
-        "viewer": Object {
-          "following": "record(5)",
-          "muted": false,
-        },
-      },
-      "cid": "cids(8)",
-      "indexedAt": "1970-01-01T00:00:00.000Z",
-      "likeCount": 0,
-      "record": Object {
-        "$type": "app.bsky.feed.post",
-        "createdAt": "1970-01-01T00:00:00.000Z",
-        "text": "bob back at it again!",
-      },
-      "replyCount": 0,
-      "repostCount": 0,
-      "uri": "record(10)",
-      "viewer": Object {},
-    },
-  },
-]
-`;
-
-exports[`timeline views omits posts and reposts of muted authors. 1`] = `
-Array [
-  Object {
-    "post": Object {
-      "author": Object {
-        "avatar": "https://pds.public.url/image/KzkHFsMRQ6oAKCHCRKFA1H-rDdc7VOtvEVpUJ82TwyQ/rs:fill:1000:1000:1:0/plain/bafkreiaivizp4xldojmmpuzmiu75cmea7nq56dnntnuhzhsjcb63aou5ei@jpeg",
-        "did": "user(0)",
-        "displayName": "ali",
-        "handle": "alice.test",
-        "viewer": Object {
-          "muted": false,
-        },
-      },
-      "cid": "cids(0)",
-      "indexedAt": "1970-01-01T00:00:00.000Z",
-      "likeCount": 3,
-      "record": Object {
-        "$type": "app.bsky.feed.post",
-        "createdAt": "1970-01-01T00:00:00.000Z",
-        "text": "again",
-      },
-      "replyCount": 2,
-      "repostCount": 1,
-      "uri": "record(0)",
-      "viewer": Object {},
-    },
-    "reason": Object {
-      "$type": "app.bsky.feed.feedViewPost#reasonRepost",
-      "by": Object {
-        "did": "user(1)",
-        "handle": "dan.test",
-        "viewer": Object {
-          "following": "record(1)",
-          "muted": false,
-        },
-      },
-      "indexedAt": "1970-01-01T00:00:00.000Z",
-    },
-  },
-  Object {
-    "post": Object {
-      "author": Object {
-        "avatar": "https://pds.public.url/image/KzkHFsMRQ6oAKCHCRKFA1H-rDdc7VOtvEVpUJ82TwyQ/rs:fill:1000:1000:1:0/plain/bafkreiaivizp4xldojmmpuzmiu75cmea7nq56dnntnuhzhsjcb63aou5ei@jpeg",
-        "did": "user(0)",
-        "displayName": "ali",
-        "handle": "alice.test",
-        "viewer": Object {
-          "muted": false,
-        },
-      },
-      "cid": "cids(1)",
-      "indexedAt": "1970-01-01T00:00:00.000Z",
-      "likeCount": 0,
-      "record": Object {
-        "$type": "app.bsky.feed.post",
-        "createdAt": "1970-01-01T00:00:00.000Z",
-        "reply": Object {
-          "parent": Object {
-            "cid": "cids(2)",
-            "uri": "record(3)",
-          },
-          "root": Object {
-            "cid": "cids(0)",
-            "uri": "record(0)",
-          },
-        },
-        "text": "thanks bob",
-      },
-      "replyCount": 0,
-      "repostCount": 0,
-      "uri": "record(2)",
-      "viewer": Object {},
-    },
-    "reply": Object {
-      "parent": Object {
-        "author": Object {
-          "avatar": "https://pds.public.url/image/KzkHFsMRQ6oAKCHCRKFA1H-rDdc7VOtvEVpUJ82TwyQ/rs:fill:1000:1000:1:0/plain/bafkreiaivizp4xldojmmpuzmiu75cmea7nq56dnntnuhzhsjcb63aou5ei@jpeg",
-          "did": "user(2)",
-          "displayName": "bobby",
-          "handle": "bob.test",
-          "viewer": Object {
-            "followedBy": "record(5)",
-            "following": "record(4)",
-            "muted": true,
-          },
-        },
-        "cid": "cids(2)",
         "embed": Object {
           "$type": "app.bsky.embed.images#view",
           "value": Array [
@@ -3376,6 +925,2461 @@
         },
         "replyCount": 1,
         "repostCount": 0,
+        "uri": "record(7)",
+        "viewer": Object {},
+      },
+      "root": Object {
+        "author": Object {
+          "avatar": "https://pds.public.url/image/KzkHFsMRQ6oAKCHCRKFA1H-rDdc7VOtvEVpUJ82TwyQ/rs:fill:1000:1000:1:0/plain/bafkreiaivizp4xldojmmpuzmiu75cmea7nq56dnntnuhzhsjcb63aou5ei@jpeg",
+          "did": "user(0)",
+          "displayName": "ali",
+          "handle": "alice.test",
+          "viewer": Object {
+            "muted": false,
+          },
+        },
+        "cid": "cids(0)",
+        "indexedAt": "1970-01-01T00:00:00.000Z",
+        "likeCount": 3,
+        "record": Object {
+          "$type": "app.bsky.feed.post",
+          "createdAt": "1970-01-01T00:00:00.000Z",
+          "text": "again",
+        },
+        "replyCount": 2,
+        "repostCount": 1,
+        "uri": "record(0)",
+        "viewer": Object {},
+      },
+    },
+  },
+  Object {
+    "post": Object {
+      "author": Object {
+        "did": "user(2)",
+        "handle": "carol.test",
+        "viewer": Object {
+          "followedBy": "record(5)",
+          "following": "record(4)",
+          "muted": false,
+        },
+      },
+      "cid": "cids(7)",
+      "indexedAt": "1970-01-01T00:00:00.000Z",
+      "likeCount": 0,
+      "record": Object {
+        "$type": "app.bsky.feed.post",
+        "createdAt": "1970-01-01T00:00:00.000Z",
+        "reply": Object {
+          "parent": Object {
+            "cid": "cids(0)",
+            "uri": "record(0)",
+          },
+          "root": Object {
+            "cid": "cids(0)",
+            "uri": "record(0)",
+          },
+        },
+        "text": "of course",
+      },
+      "replyCount": 0,
+      "repostCount": 0,
+      "uri": "record(10)",
+      "viewer": Object {},
+    },
+    "reply": Object {
+      "parent": Object {
+        "author": Object {
+          "avatar": "https://pds.public.url/image/KzkHFsMRQ6oAKCHCRKFA1H-rDdc7VOtvEVpUJ82TwyQ/rs:fill:1000:1000:1:0/plain/bafkreiaivizp4xldojmmpuzmiu75cmea7nq56dnntnuhzhsjcb63aou5ei@jpeg",
+          "did": "user(0)",
+          "displayName": "ali",
+          "handle": "alice.test",
+          "viewer": Object {
+            "muted": false,
+          },
+        },
+        "cid": "cids(0)",
+        "indexedAt": "1970-01-01T00:00:00.000Z",
+        "likeCount": 3,
+        "record": Object {
+          "$type": "app.bsky.feed.post",
+          "createdAt": "1970-01-01T00:00:00.000Z",
+          "text": "again",
+        },
+        "replyCount": 2,
+        "repostCount": 1,
+        "uri": "record(0)",
+        "viewer": Object {},
+      },
+      "root": Object {
+        "author": Object {
+          "avatar": "https://pds.public.url/image/KzkHFsMRQ6oAKCHCRKFA1H-rDdc7VOtvEVpUJ82TwyQ/rs:fill:1000:1000:1:0/plain/bafkreiaivizp4xldojmmpuzmiu75cmea7nq56dnntnuhzhsjcb63aou5ei@jpeg",
+          "did": "user(0)",
+          "displayName": "ali",
+          "handle": "alice.test",
+          "viewer": Object {
+            "muted": false,
+          },
+        },
+        "cid": "cids(0)",
+        "indexedAt": "1970-01-01T00:00:00.000Z",
+        "likeCount": 3,
+        "record": Object {
+          "$type": "app.bsky.feed.post",
+          "createdAt": "1970-01-01T00:00:00.000Z",
+          "text": "again",
+        },
+        "replyCount": 2,
+        "repostCount": 1,
+        "uri": "record(0)",
+        "viewer": Object {},
+      },
+    },
+  },
+  Object {
+    "post": Object {
+      "author": Object {
+        "avatar": "https://pds.public.url/image/KzkHFsMRQ6oAKCHCRKFA1H-rDdc7VOtvEVpUJ82TwyQ/rs:fill:1000:1000:1:0/plain/bafkreiaivizp4xldojmmpuzmiu75cmea7nq56dnntnuhzhsjcb63aou5ei@jpeg",
+        "did": "user(3)",
+        "displayName": "bobby",
+        "handle": "bob.test",
+        "viewer": Object {
+          "followedBy": "record(9)",
+          "following": "record(8)",
+          "muted": false,
+        },
+      },
+      "cid": "cids(6)",
+      "embed": Object {
+        "$type": "app.bsky.embed.images#view",
+        "value": Array [
+          Object {
+            "alt": "tests/image/fixtures/key-landscape-small.jpg",
+            "fullsize": "https://pds.public.url/image/AiDXkxVbgBksxb1nfiRn1m6S4K8_mee6o8r-UGLNzOM/rs:fit:2000:2000:1:0/plain/bafkreigy5p3xxceipk2o6nqtnugpft26ol6yleqhboqziino7axvdngtci@jpeg",
+            "thumb": "https://pds.public.url/image/uc7FGfiGv0mMqmk9XiqHXrIhNymLHaex7Ge8nEhmXqo/rs:fit:1000:1000:1:0/plain/bafkreigy5p3xxceipk2o6nqtnugpft26ol6yleqhboqziino7axvdngtci@jpeg",
+          },
+        ],
+      },
+      "indexedAt": "1970-01-01T00:00:00.000Z",
+      "likeCount": 0,
+      "record": Object {
+        "$type": "app.bsky.feed.post",
+        "createdAt": "1970-01-01T00:00:00.000Z",
+        "embed": Object {
+          "$type": "app.bsky.embed.images",
+          "images": Array [
+            Object {
+              "alt": "tests/image/fixtures/key-landscape-small.jpg",
+              "image": Object {
+                "$type": "blob",
+                "mimeType": "image/jpeg",
+                "ref": Object {
+                  "/": "cids(3)",
+                },
+              },
+            },
+          ],
+        },
+        "reply": Object {
+          "parent": Object {
+            "cid": "cids(0)",
+            "uri": "record(0)",
+          },
+          "root": Object {
+            "cid": "cids(0)",
+            "uri": "record(0)",
+          },
+        },
+        "text": "hear that",
+      },
+      "replyCount": 1,
+      "repostCount": 0,
+      "uri": "record(7)",
+      "viewer": Object {},
+    },
+    "reply": Object {
+      "parent": Object {
+        "author": Object {
+          "avatar": "https://pds.public.url/image/KzkHFsMRQ6oAKCHCRKFA1H-rDdc7VOtvEVpUJ82TwyQ/rs:fill:1000:1000:1:0/plain/bafkreiaivizp4xldojmmpuzmiu75cmea7nq56dnntnuhzhsjcb63aou5ei@jpeg",
+          "did": "user(0)",
+          "displayName": "ali",
+          "handle": "alice.test",
+          "viewer": Object {
+            "muted": false,
+          },
+        },
+        "cid": "cids(0)",
+        "indexedAt": "1970-01-01T00:00:00.000Z",
+        "likeCount": 3,
+        "record": Object {
+          "$type": "app.bsky.feed.post",
+          "createdAt": "1970-01-01T00:00:00.000Z",
+          "text": "again",
+        },
+        "replyCount": 2,
+        "repostCount": 1,
+        "uri": "record(0)",
+        "viewer": Object {},
+      },
+      "root": Object {
+        "author": Object {
+          "avatar": "https://pds.public.url/image/KzkHFsMRQ6oAKCHCRKFA1H-rDdc7VOtvEVpUJ82TwyQ/rs:fill:1000:1000:1:0/plain/bafkreiaivizp4xldojmmpuzmiu75cmea7nq56dnntnuhzhsjcb63aou5ei@jpeg",
+          "did": "user(0)",
+          "displayName": "ali",
+          "handle": "alice.test",
+          "viewer": Object {
+            "muted": false,
+          },
+        },
+        "cid": "cids(0)",
+        "indexedAt": "1970-01-01T00:00:00.000Z",
+        "likeCount": 3,
+        "record": Object {
+          "$type": "app.bsky.feed.post",
+          "createdAt": "1970-01-01T00:00:00.000Z",
+          "text": "again",
+        },
+        "replyCount": 2,
+        "repostCount": 1,
+        "uri": "record(0)",
+        "viewer": Object {},
+      },
+    },
+  },
+  Object {
+    "post": Object {
+      "author": Object {
+        "avatar": "https://pds.public.url/image/KzkHFsMRQ6oAKCHCRKFA1H-rDdc7VOtvEVpUJ82TwyQ/rs:fill:1000:1000:1:0/plain/bafkreiaivizp4xldojmmpuzmiu75cmea7nq56dnntnuhzhsjcb63aou5ei@jpeg",
+        "did": "user(0)",
+        "displayName": "ali",
+        "handle": "alice.test",
+        "viewer": Object {
+          "muted": false,
+        },
+      },
+      "cid": "cids(8)",
+      "embed": Object {
+        "$type": "app.bsky.embed.record#view",
+        "value": Object {
+          "$type": "app.bsky.embed.record#viewRecord",
+          "author": Object {
+            "did": "user(1)",
+            "handle": "dan.test",
+            "viewer": Object {
+              "following": "record(1)",
+              "muted": false,
+            },
+          },
+          "cid": "cids(1)",
+          "embeds": Array [
+            Object {
+              "$type": "app.bsky.embed.record#view",
+              "value": Object {
+                "$type": "app.bsky.embed.record#viewRecord",
+                "author": Object {
+                  "did": "user(2)",
+                  "handle": "carol.test",
+                  "viewer": Object {
+                    "followedBy": "record(5)",
+                    "following": "record(4)",
+                    "muted": false,
+                  },
+                },
+                "cid": "cids(2)",
+                "indexedAt": "1970-01-01T00:00:00.000Z",
+                "record": Object {
+                  "$type": "app.bsky.feed.post",
+                  "createdAt": "1970-01-01T00:00:00.000Z",
+                  "embed": Object {
+                    "$type": "app.bsky.embed.images",
+                    "images": Array [
+                      Object {
+                        "alt": "tests/image/fixtures/key-landscape-small.jpg",
+                        "image": Object {
+                          "$type": "blob",
+                          "mimeType": "image/jpeg",
+                          "ref": Object {
+                            "/": "cids(3)",
+                          },
+                        },
+                      },
+                      Object {
+                        "alt": "tests/image/fixtures/key-alt.jpg",
+                        "image": Object {
+                          "$type": "blob",
+                          "mimeType": "image/jpeg",
+                          "ref": Object {
+                            "/": "cids(4)",
+                          },
+                        },
+                      },
+                    ],
+                  },
+                  "text": "hi im carol",
+                },
+                "uri": "record(3)",
+              },
+            },
+          ],
+          "indexedAt": "1970-01-01T00:00:00.000Z",
+          "record": Object {
+            "$type": "app.bsky.feed.post",
+            "createdAt": "1970-01-01T00:00:00.000Z",
+            "embed": Object {
+              "$type": "app.bsky.embed.record",
+              "record": Object {
+                "cid": "cids(2)",
+                "uri": "record(3)",
+              },
+            },
+            "facets": Array [
+              Object {
+                "index": Object {
+                  "end": 18,
+                  "start": 0,
+                },
+                "value": Object {
+                  "$type": "app.bsky.richtext.facet#mention",
+                  "did": "user(0)",
+                },
+              },
+            ],
+            "text": "@alice.bluesky.xyz is the best",
+          },
+          "uri": "record(2)",
+        },
+      },
+      "indexedAt": "1970-01-01T00:00:00.000Z",
+      "likeCount": 2,
+      "record": Object {
+        "$type": "app.bsky.feed.post",
+        "createdAt": "1970-01-01T00:00:00.000Z",
+        "embed": Object {
+          "$type": "app.bsky.embed.record",
+          "record": Object {
+            "cid": "cids(1)",
+            "uri": "record(2)",
+          },
+        },
+        "text": "yoohoo",
+      },
+      "replyCount": 0,
+      "repostCount": 0,
+      "uri": "record(11)",
+      "viewer": Object {},
+    },
+  },
+  Object {
+    "post": Object {
+      "author": Object {
+        "avatar": "https://pds.public.url/image/KzkHFsMRQ6oAKCHCRKFA1H-rDdc7VOtvEVpUJ82TwyQ/rs:fill:1000:1000:1:0/plain/bafkreiaivizp4xldojmmpuzmiu75cmea7nq56dnntnuhzhsjcb63aou5ei@jpeg",
+        "did": "user(3)",
+        "displayName": "bobby",
+        "handle": "bob.test",
+        "viewer": Object {
+          "followedBy": "record(9)",
+          "following": "record(8)",
+          "muted": false,
+        },
+      },
+      "cid": "cids(9)",
+      "indexedAt": "1970-01-01T00:00:00.000Z",
+      "likeCount": 0,
+      "record": Object {
+        "$type": "app.bsky.feed.post",
+        "createdAt": "1970-01-01T00:00:00.000Z",
+        "text": "bobby boy here",
+      },
+      "replyCount": 0,
+      "repostCount": 0,
+      "uri": "record(12)",
+      "viewer": Object {},
+    },
+  },
+  Object {
+    "post": Object {
+      "author": Object {
+        "avatar": "https://pds.public.url/image/KzkHFsMRQ6oAKCHCRKFA1H-rDdc7VOtvEVpUJ82TwyQ/rs:fill:1000:1000:1:0/plain/bafkreiaivizp4xldojmmpuzmiu75cmea7nq56dnntnuhzhsjcb63aou5ei@jpeg",
+        "did": "user(0)",
+        "displayName": "ali",
+        "handle": "alice.test",
+        "viewer": Object {
+          "muted": false,
+        },
+      },
+      "cid": "cids(0)",
+      "indexedAt": "1970-01-01T00:00:00.000Z",
+      "likeCount": 3,
+      "record": Object {
+        "$type": "app.bsky.feed.post",
+        "createdAt": "1970-01-01T00:00:00.000Z",
+        "text": "again",
+      },
+      "replyCount": 2,
+      "repostCount": 1,
+      "uri": "record(0)",
+      "viewer": Object {},
+    },
+  },
+  Object {
+    "post": Object {
+      "author": Object {
+        "did": "user(1)",
+        "handle": "dan.test",
+        "viewer": Object {
+          "following": "record(1)",
+          "muted": false,
+        },
+      },
+      "cid": "cids(1)",
+      "embed": Object {
+        "$type": "app.bsky.embed.record#view",
+        "value": Object {
+          "$type": "app.bsky.embed.record#viewRecord",
+          "author": Object {
+            "did": "user(2)",
+            "handle": "carol.test",
+            "viewer": Object {
+              "followedBy": "record(5)",
+              "following": "record(4)",
+              "muted": false,
+            },
+          },
+          "cid": "cids(2)",
+          "embeds": Array [
+            Object {
+              "$type": "app.bsky.embed.images#view",
+              "value": Array [
+                Object {
+                  "alt": "tests/image/fixtures/key-landscape-small.jpg",
+                  "fullsize": "https://pds.public.url/image/AiDXkxVbgBksxb1nfiRn1m6S4K8_mee6o8r-UGLNzOM/rs:fit:2000:2000:1:0/plain/bafkreigy5p3xxceipk2o6nqtnugpft26ol6yleqhboqziino7axvdngtci@jpeg",
+                  "thumb": "https://pds.public.url/image/uc7FGfiGv0mMqmk9XiqHXrIhNymLHaex7Ge8nEhmXqo/rs:fit:1000:1000:1:0/plain/bafkreigy5p3xxceipk2o6nqtnugpft26ol6yleqhboqziino7axvdngtci@jpeg",
+                },
+                Object {
+                  "alt": "tests/image/fixtures/key-alt.jpg",
+                  "fullsize": "https://pds.public.url/image/xC2No-8rKVDIwIMmCiEBm9EiGLDBBOpf36PHoGf-GDw/rs:fit:2000:2000:1:0/plain/bafkreifdklbbcdsyanjz3oqe5pf2omuq5ansthokxlbleagg3eenx62h7e@jpeg",
+                  "thumb": "https://pds.public.url/image/g7yazUpNwN8LKumZ2Zmn_ptQbtMLs1Pti5-GDn7H8_8/rs:fit:1000:1000:1:0/plain/bafkreifdklbbcdsyanjz3oqe5pf2omuq5ansthokxlbleagg3eenx62h7e@jpeg",
+                },
+              ],
+            },
+          ],
+          "indexedAt": "1970-01-01T00:00:00.000Z",
+          "record": Object {
+            "$type": "app.bsky.feed.post",
+            "createdAt": "1970-01-01T00:00:00.000Z",
+            "embed": Object {
+              "$type": "app.bsky.embed.images",
+              "images": Array [
+                Object {
+                  "alt": "tests/image/fixtures/key-landscape-small.jpg",
+                  "image": Object {
+                    "$type": "blob",
+                    "mimeType": "image/jpeg",
+                    "ref": Object {
+                      "/": "cids(3)",
+                    },
+                  },
+                },
+                Object {
+                  "alt": "tests/image/fixtures/key-alt.jpg",
+                  "image": Object {
+                    "$type": "blob",
+                    "mimeType": "image/jpeg",
+                    "ref": Object {
+                      "/": "cids(4)",
+                    },
+                  },
+                },
+              ],
+            },
+            "text": "hi im carol",
+          },
+          "uri": "record(3)",
+        },
+      },
+      "indexedAt": "1970-01-01T00:00:00.000Z",
+      "likeCount": 0,
+      "record": Object {
+        "$type": "app.bsky.feed.post",
+        "createdAt": "1970-01-01T00:00:00.000Z",
+        "embed": Object {
+          "$type": "app.bsky.embed.record",
+          "record": Object {
+            "cid": "cids(2)",
+            "uri": "record(3)",
+          },
+        },
+        "facets": Array [
+          Object {
+            "index": Object {
+              "end": 18,
+              "start": 0,
+            },
+            "value": Object {
+              "$type": "app.bsky.richtext.facet#mention",
+              "did": "user(0)",
+            },
+          },
+        ],
+        "text": "@alice.bluesky.xyz is the best",
+      },
+      "replyCount": 0,
+      "repostCount": 1,
+      "uri": "record(2)",
+      "viewer": Object {},
+    },
+  },
+  Object {
+    "post": Object {
+      "author": Object {
+        "did": "user(1)",
+        "handle": "dan.test",
+        "viewer": Object {
+          "following": "record(1)",
+          "muted": false,
+        },
+      },
+      "cid": "cids(10)",
+      "indexedAt": "1970-01-01T00:00:00.000Z",
+      "likeCount": 0,
+      "record": Object {
+        "$type": "app.bsky.feed.post",
+        "createdAt": "1970-01-01T00:00:00.000Z",
+        "text": "dan here!",
+      },
+      "replyCount": 0,
+      "repostCount": 0,
+      "uri": "record(13)",
+      "viewer": Object {},
+    },
+  },
+  Object {
+    "post": Object {
+      "author": Object {
+        "did": "user(2)",
+        "handle": "carol.test",
+        "viewer": Object {
+          "followedBy": "record(5)",
+          "following": "record(4)",
+          "muted": false,
+        },
+      },
+      "cid": "cids(2)",
+      "embed": Object {
+        "$type": "app.bsky.embed.images#view",
+        "value": Array [
+          Object {
+            "alt": "tests/image/fixtures/key-landscape-small.jpg",
+            "fullsize": "https://pds.public.url/image/AiDXkxVbgBksxb1nfiRn1m6S4K8_mee6o8r-UGLNzOM/rs:fit:2000:2000:1:0/plain/bafkreigy5p3xxceipk2o6nqtnugpft26ol6yleqhboqziino7axvdngtci@jpeg",
+            "thumb": "https://pds.public.url/image/uc7FGfiGv0mMqmk9XiqHXrIhNymLHaex7Ge8nEhmXqo/rs:fit:1000:1000:1:0/plain/bafkreigy5p3xxceipk2o6nqtnugpft26ol6yleqhboqziino7axvdngtci@jpeg",
+          },
+          Object {
+            "alt": "tests/image/fixtures/key-alt.jpg",
+            "fullsize": "https://pds.public.url/image/xC2No-8rKVDIwIMmCiEBm9EiGLDBBOpf36PHoGf-GDw/rs:fit:2000:2000:1:0/plain/bafkreifdklbbcdsyanjz3oqe5pf2omuq5ansthokxlbleagg3eenx62h7e@jpeg",
+            "thumb": "https://pds.public.url/image/g7yazUpNwN8LKumZ2Zmn_ptQbtMLs1Pti5-GDn7H8_8/rs:fit:1000:1000:1:0/plain/bafkreifdklbbcdsyanjz3oqe5pf2omuq5ansthokxlbleagg3eenx62h7e@jpeg",
+          },
+        ],
+      },
+      "indexedAt": "1970-01-01T00:00:00.000Z",
+      "likeCount": 2,
+      "record": Object {
+        "$type": "app.bsky.feed.post",
+        "createdAt": "1970-01-01T00:00:00.000Z",
+        "embed": Object {
+          "$type": "app.bsky.embed.images",
+          "images": Array [
+            Object {
+              "alt": "tests/image/fixtures/key-landscape-small.jpg",
+              "image": Object {
+                "$type": "blob",
+                "mimeType": "image/jpeg",
+                "ref": Object {
+                  "/": "cids(3)",
+                },
+              },
+            },
+            Object {
+              "alt": "tests/image/fixtures/key-alt.jpg",
+              "image": Object {
+                "$type": "blob",
+                "mimeType": "image/jpeg",
+                "ref": Object {
+                  "/": "cids(4)",
+                },
+              },
+            },
+          ],
+        },
+        "text": "hi im carol",
+      },
+      "replyCount": 0,
+      "repostCount": 0,
+      "uri": "record(3)",
+      "viewer": Object {
+        "like": "record(14)",
+      },
+    },
+  },
+  Object {
+    "post": Object {
+      "author": Object {
+        "avatar": "https://pds.public.url/image/KzkHFsMRQ6oAKCHCRKFA1H-rDdc7VOtvEVpUJ82TwyQ/rs:fill:1000:1000:1:0/plain/bafkreiaivizp4xldojmmpuzmiu75cmea7nq56dnntnuhzhsjcb63aou5ei@jpeg",
+        "did": "user(3)",
+        "displayName": "bobby",
+        "handle": "bob.test",
+        "viewer": Object {
+          "followedBy": "record(9)",
+          "following": "record(8)",
+          "muted": false,
+        },
+      },
+      "cid": "cids(11)",
+      "indexedAt": "1970-01-01T00:00:00.000Z",
+      "likeCount": 0,
+      "record": Object {
+        "$type": "app.bsky.feed.post",
+        "createdAt": "1970-01-01T00:00:00.000Z",
+        "text": "bob back at it again!",
+      },
+      "replyCount": 0,
+      "repostCount": 0,
+      "uri": "record(15)",
+      "viewer": Object {},
+    },
+  },
+  Object {
+    "post": Object {
+      "author": Object {
+        "avatar": "https://pds.public.url/image/KzkHFsMRQ6oAKCHCRKFA1H-rDdc7VOtvEVpUJ82TwyQ/rs:fill:1000:1000:1:0/plain/bafkreiaivizp4xldojmmpuzmiu75cmea7nq56dnntnuhzhsjcb63aou5ei@jpeg",
+        "did": "user(0)",
+        "displayName": "ali",
+        "handle": "alice.test",
+        "viewer": Object {
+          "muted": false,
+        },
+      },
+      "cid": "cids(12)",
+      "indexedAt": "1970-01-01T00:00:00.000Z",
+      "likeCount": 0,
+      "record": Object {
+        "$type": "app.bsky.feed.post",
+        "createdAt": "1970-01-01T00:00:00.000Z",
+        "text": "hey there",
+      },
+      "replyCount": 0,
+      "repostCount": 0,
+      "uri": "record(16)",
+      "viewer": Object {},
+    },
+  },
+]
+`;
+
+exports[`timeline views fetches authenticated user's home feed w/ reverse-chronological algorithm 2`] = `
+Array [
+  Object {
+    "post": Object {
+      "author": Object {
+        "did": "user(0)",
+        "handle": "dan.test",
+        "viewer": Object {
+          "followedBy": "record(1)",
+          "muted": false,
+        },
+      },
+      "cid": "cids(0)",
+      "embed": Object {
+        "$type": "app.bsky.embed.record#view",
+        "value": Object {
+          "$type": "app.bsky.embed.record#viewRecord",
+          "author": Object {
+            "did": "user(2)",
+            "handle": "carol.test",
+            "viewer": Object {
+              "following": "record(3)",
+              "muted": false,
+            },
+          },
+          "cid": "cids(1)",
+          "embeds": Array [
+            Object {
+              "$type": "app.bsky.embed.images#view",
+              "value": Array [
+                Object {
+                  "alt": "tests/image/fixtures/key-landscape-small.jpg",
+                  "fullsize": "https://pds.public.url/image/AiDXkxVbgBksxb1nfiRn1m6S4K8_mee6o8r-UGLNzOM/rs:fit:2000:2000:1:0/plain/bafkreigy5p3xxceipk2o6nqtnugpft26ol6yleqhboqziino7axvdngtci@jpeg",
+                  "thumb": "https://pds.public.url/image/uc7FGfiGv0mMqmk9XiqHXrIhNymLHaex7Ge8nEhmXqo/rs:fit:1000:1000:1:0/plain/bafkreigy5p3xxceipk2o6nqtnugpft26ol6yleqhboqziino7axvdngtci@jpeg",
+                },
+                Object {
+                  "alt": "tests/image/fixtures/key-alt.jpg",
+                  "fullsize": "https://pds.public.url/image/xC2No-8rKVDIwIMmCiEBm9EiGLDBBOpf36PHoGf-GDw/rs:fit:2000:2000:1:0/plain/bafkreifdklbbcdsyanjz3oqe5pf2omuq5ansthokxlbleagg3eenx62h7e@jpeg",
+                  "thumb": "https://pds.public.url/image/g7yazUpNwN8LKumZ2Zmn_ptQbtMLs1Pti5-GDn7H8_8/rs:fit:1000:1000:1:0/plain/bafkreifdklbbcdsyanjz3oqe5pf2omuq5ansthokxlbleagg3eenx62h7e@jpeg",
+                },
+              ],
+            },
+          ],
+          "indexedAt": "1970-01-01T00:00:00.000Z",
+          "record": Object {
+            "$type": "app.bsky.feed.post",
+            "createdAt": "1970-01-01T00:00:00.000Z",
+            "embed": Object {
+              "$type": "app.bsky.embed.images",
+              "images": Array [
+                Object {
+                  "alt": "tests/image/fixtures/key-landscape-small.jpg",
+                  "image": Object {
+                    "$type": "blob",
+                    "mimeType": "image/jpeg",
+                    "ref": Object {
+                      "/": "cids(2)",
+                    },
+                  },
+                },
+                Object {
+                  "alt": "tests/image/fixtures/key-alt.jpg",
+                  "image": Object {
+                    "$type": "blob",
+                    "mimeType": "image/jpeg",
+                    "ref": Object {
+                      "/": "cids(3)",
+                    },
+                  },
+                },
+              ],
+            },
+            "text": "hi im carol",
+          },
+          "uri": "record(2)",
+        },
+      },
+      "indexedAt": "1970-01-01T00:00:00.000Z",
+      "likeCount": 0,
+      "record": Object {
+        "$type": "app.bsky.feed.post",
+        "createdAt": "1970-01-01T00:00:00.000Z",
+        "embed": Object {
+          "$type": "app.bsky.embed.record",
+          "record": Object {
+            "cid": "cids(1)",
+            "uri": "record(2)",
+          },
+        },
+        "facets": Array [
+          Object {
+            "index": Object {
+              "end": 18,
+              "start": 0,
+            },
+            "value": Object {
+              "$type": "app.bsky.richtext.facet#mention",
+              "did": "user(1)",
+            },
+          },
+        ],
+        "text": "@alice.bluesky.xyz is the best",
+      },
+      "replyCount": 0,
+      "repostCount": 1,
+      "uri": "record(0)",
+      "viewer": Object {},
+    },
+    "reason": Object {
+      "$type": "app.bsky.feed.feedViewPost#reasonRepost",
+      "by": Object {
+        "did": "user(2)",
+        "handle": "carol.test",
+        "viewer": Object {
+          "following": "record(3)",
+          "muted": false,
+        },
+      },
+      "indexedAt": "1970-01-01T00:00:00.000Z",
+    },
+  },
+  Object {
+    "post": Object {
+      "author": Object {
+        "avatar": "https://pds.public.url/image/KzkHFsMRQ6oAKCHCRKFA1H-rDdc7VOtvEVpUJ82TwyQ/rs:fill:1000:1000:1:0/plain/bafkreiaivizp4xldojmmpuzmiu75cmea7nq56dnntnuhzhsjcb63aou5ei@jpeg",
+        "did": "user(1)",
+        "displayName": "ali",
+        "handle": "alice.test",
+        "viewer": Object {
+          "followedBy": "record(6)",
+          "following": "record(5)",
+          "muted": false,
+        },
+      },
+      "cid": "cids(4)",
+      "indexedAt": "1970-01-01T00:00:00.000Z",
+      "likeCount": 0,
+      "record": Object {
+        "$type": "app.bsky.feed.post",
+        "createdAt": "1970-01-01T00:00:00.000Z",
+        "reply": Object {
+          "parent": Object {
+            "cid": "cids(6)",
+            "uri": "record(8)",
+          },
+          "root": Object {
+            "cid": "cids(5)",
+            "uri": "record(7)",
+          },
+        },
+        "text": "thanks bob",
+      },
+      "replyCount": 0,
+      "repostCount": 0,
+      "uri": "record(4)",
+      "viewer": Object {},
+    },
+    "reply": Object {
+      "parent": Object {
+        "author": Object {
+          "avatar": "https://pds.public.url/image/KzkHFsMRQ6oAKCHCRKFA1H-rDdc7VOtvEVpUJ82TwyQ/rs:fill:1000:1000:1:0/plain/bafkreiaivizp4xldojmmpuzmiu75cmea7nq56dnntnuhzhsjcb63aou5ei@jpeg",
+          "did": "user(3)",
+          "displayName": "bobby",
+          "handle": "bob.test",
+          "viewer": Object {
+            "muted": false,
+          },
+        },
+        "cid": "cids(6)",
+        "embed": Object {
+          "$type": "app.bsky.embed.images#view",
+          "value": Array [
+            Object {
+              "alt": "tests/image/fixtures/key-landscape-small.jpg",
+              "fullsize": "https://pds.public.url/image/AiDXkxVbgBksxb1nfiRn1m6S4K8_mee6o8r-UGLNzOM/rs:fit:2000:2000:1:0/plain/bafkreigy5p3xxceipk2o6nqtnugpft26ol6yleqhboqziino7axvdngtci@jpeg",
+              "thumb": "https://pds.public.url/image/uc7FGfiGv0mMqmk9XiqHXrIhNymLHaex7Ge8nEhmXqo/rs:fit:1000:1000:1:0/plain/bafkreigy5p3xxceipk2o6nqtnugpft26ol6yleqhboqziino7axvdngtci@jpeg",
+            },
+          ],
+        },
+        "indexedAt": "1970-01-01T00:00:00.000Z",
+        "likeCount": 0,
+        "record": Object {
+          "$type": "app.bsky.feed.post",
+          "createdAt": "1970-01-01T00:00:00.000Z",
+          "embed": Object {
+            "$type": "app.bsky.embed.images",
+            "images": Array [
+              Object {
+                "alt": "tests/image/fixtures/key-landscape-small.jpg",
+                "image": Object {
+                  "$type": "blob",
+                  "mimeType": "image/jpeg",
+                  "ref": Object {
+                    "/": "cids(2)",
+                  },
+                },
+              },
+            ],
+          },
+          "reply": Object {
+            "parent": Object {
+              "cid": "cids(5)",
+              "uri": "record(7)",
+            },
+            "root": Object {
+              "cid": "cids(5)",
+              "uri": "record(7)",
+            },
+          },
+          "text": "hear that",
+        },
+        "replyCount": 1,
+        "repostCount": 0,
+        "uri": "record(8)",
+        "viewer": Object {},
+      },
+      "root": Object {
+        "author": Object {
+          "avatar": "https://pds.public.url/image/KzkHFsMRQ6oAKCHCRKFA1H-rDdc7VOtvEVpUJ82TwyQ/rs:fill:1000:1000:1:0/plain/bafkreiaivizp4xldojmmpuzmiu75cmea7nq56dnntnuhzhsjcb63aou5ei@jpeg",
+          "did": "user(1)",
+          "displayName": "ali",
+          "handle": "alice.test",
+          "viewer": Object {
+            "followedBy": "record(6)",
+            "following": "record(5)",
+            "muted": false,
+          },
+        },
+        "cid": "cids(5)",
+        "indexedAt": "1970-01-01T00:00:00.000Z",
+        "likeCount": 3,
+        "record": Object {
+          "$type": "app.bsky.feed.post",
+          "createdAt": "1970-01-01T00:00:00.000Z",
+          "text": "again",
+        },
+        "replyCount": 2,
+        "repostCount": 1,
+        "uri": "record(7)",
+        "viewer": Object {
+          "like": "record(9)",
+        },
+      },
+    },
+  },
+  Object {
+    "post": Object {
+      "author": Object {
+        "did": "user(2)",
+        "handle": "carol.test",
+        "viewer": Object {
+          "following": "record(3)",
+          "muted": false,
+        },
+      },
+      "cid": "cids(7)",
+      "indexedAt": "1970-01-01T00:00:00.000Z",
+      "likeCount": 0,
+      "record": Object {
+        "$type": "app.bsky.feed.post",
+        "createdAt": "1970-01-01T00:00:00.000Z",
+        "reply": Object {
+          "parent": Object {
+            "cid": "cids(5)",
+            "uri": "record(7)",
+          },
+          "root": Object {
+            "cid": "cids(5)",
+            "uri": "record(7)",
+          },
+        },
+        "text": "of course",
+      },
+      "replyCount": 0,
+      "repostCount": 0,
+      "uri": "record(10)",
+      "viewer": Object {},
+    },
+    "reply": Object {
+      "parent": Object {
+        "author": Object {
+          "avatar": "https://pds.public.url/image/KzkHFsMRQ6oAKCHCRKFA1H-rDdc7VOtvEVpUJ82TwyQ/rs:fill:1000:1000:1:0/plain/bafkreiaivizp4xldojmmpuzmiu75cmea7nq56dnntnuhzhsjcb63aou5ei@jpeg",
+          "did": "user(1)",
+          "displayName": "ali",
+          "handle": "alice.test",
+          "viewer": Object {
+            "followedBy": "record(6)",
+            "following": "record(5)",
+            "muted": false,
+          },
+        },
+        "cid": "cids(5)",
+        "indexedAt": "1970-01-01T00:00:00.000Z",
+        "likeCount": 3,
+        "record": Object {
+          "$type": "app.bsky.feed.post",
+          "createdAt": "1970-01-01T00:00:00.000Z",
+          "text": "again",
+        },
+        "replyCount": 2,
+        "repostCount": 1,
+        "uri": "record(7)",
+        "viewer": Object {
+          "like": "record(9)",
+        },
+      },
+      "root": Object {
+        "author": Object {
+          "avatar": "https://pds.public.url/image/KzkHFsMRQ6oAKCHCRKFA1H-rDdc7VOtvEVpUJ82TwyQ/rs:fill:1000:1000:1:0/plain/bafkreiaivizp4xldojmmpuzmiu75cmea7nq56dnntnuhzhsjcb63aou5ei@jpeg",
+          "did": "user(1)",
+          "displayName": "ali",
+          "handle": "alice.test",
+          "viewer": Object {
+            "followedBy": "record(6)",
+            "following": "record(5)",
+            "muted": false,
+          },
+        },
+        "cid": "cids(5)",
+        "indexedAt": "1970-01-01T00:00:00.000Z",
+        "likeCount": 3,
+        "record": Object {
+          "$type": "app.bsky.feed.post",
+          "createdAt": "1970-01-01T00:00:00.000Z",
+          "text": "again",
+        },
+        "replyCount": 2,
+        "repostCount": 1,
+        "uri": "record(7)",
+        "viewer": Object {
+          "like": "record(9)",
+        },
+      },
+    },
+  },
+  Object {
+    "post": Object {
+      "author": Object {
+        "avatar": "https://pds.public.url/image/KzkHFsMRQ6oAKCHCRKFA1H-rDdc7VOtvEVpUJ82TwyQ/rs:fill:1000:1000:1:0/plain/bafkreiaivizp4xldojmmpuzmiu75cmea7nq56dnntnuhzhsjcb63aou5ei@jpeg",
+        "did": "user(3)",
+        "displayName": "bobby",
+        "handle": "bob.test",
+        "viewer": Object {
+          "muted": false,
+        },
+      },
+      "cid": "cids(6)",
+      "embed": Object {
+        "$type": "app.bsky.embed.images#view",
+        "value": Array [
+          Object {
+            "alt": "tests/image/fixtures/key-landscape-small.jpg",
+            "fullsize": "https://pds.public.url/image/AiDXkxVbgBksxb1nfiRn1m6S4K8_mee6o8r-UGLNzOM/rs:fit:2000:2000:1:0/plain/bafkreigy5p3xxceipk2o6nqtnugpft26ol6yleqhboqziino7axvdngtci@jpeg",
+            "thumb": "https://pds.public.url/image/uc7FGfiGv0mMqmk9XiqHXrIhNymLHaex7Ge8nEhmXqo/rs:fit:1000:1000:1:0/plain/bafkreigy5p3xxceipk2o6nqtnugpft26ol6yleqhboqziino7axvdngtci@jpeg",
+          },
+        ],
+      },
+      "indexedAt": "1970-01-01T00:00:00.000Z",
+      "likeCount": 0,
+      "record": Object {
+        "$type": "app.bsky.feed.post",
+        "createdAt": "1970-01-01T00:00:00.000Z",
+        "embed": Object {
+          "$type": "app.bsky.embed.images",
+          "images": Array [
+            Object {
+              "alt": "tests/image/fixtures/key-landscape-small.jpg",
+              "image": Object {
+                "$type": "blob",
+                "mimeType": "image/jpeg",
+                "ref": Object {
+                  "/": "cids(2)",
+                },
+              },
+            },
+          ],
+        },
+        "reply": Object {
+          "parent": Object {
+            "cid": "cids(5)",
+            "uri": "record(7)",
+          },
+          "root": Object {
+            "cid": "cids(5)",
+            "uri": "record(7)",
+          },
+        },
+        "text": "hear that",
+      },
+      "replyCount": 1,
+      "repostCount": 0,
+      "uri": "record(8)",
+      "viewer": Object {},
+    },
+    "reply": Object {
+      "parent": Object {
+        "author": Object {
+          "avatar": "https://pds.public.url/image/KzkHFsMRQ6oAKCHCRKFA1H-rDdc7VOtvEVpUJ82TwyQ/rs:fill:1000:1000:1:0/plain/bafkreiaivizp4xldojmmpuzmiu75cmea7nq56dnntnuhzhsjcb63aou5ei@jpeg",
+          "did": "user(1)",
+          "displayName": "ali",
+          "handle": "alice.test",
+          "viewer": Object {
+            "followedBy": "record(6)",
+            "following": "record(5)",
+            "muted": false,
+          },
+        },
+        "cid": "cids(5)",
+        "indexedAt": "1970-01-01T00:00:00.000Z",
+        "likeCount": 3,
+        "record": Object {
+          "$type": "app.bsky.feed.post",
+          "createdAt": "1970-01-01T00:00:00.000Z",
+          "text": "again",
+        },
+        "replyCount": 2,
+        "repostCount": 1,
+        "uri": "record(7)",
+        "viewer": Object {
+          "like": "record(9)",
+        },
+      },
+      "root": Object {
+        "author": Object {
+          "avatar": "https://pds.public.url/image/KzkHFsMRQ6oAKCHCRKFA1H-rDdc7VOtvEVpUJ82TwyQ/rs:fill:1000:1000:1:0/plain/bafkreiaivizp4xldojmmpuzmiu75cmea7nq56dnntnuhzhsjcb63aou5ei@jpeg",
+          "did": "user(1)",
+          "displayName": "ali",
+          "handle": "alice.test",
+          "viewer": Object {
+            "followedBy": "record(6)",
+            "following": "record(5)",
+            "muted": false,
+          },
+        },
+        "cid": "cids(5)",
+        "indexedAt": "1970-01-01T00:00:00.000Z",
+        "likeCount": 3,
+        "record": Object {
+          "$type": "app.bsky.feed.post",
+          "createdAt": "1970-01-01T00:00:00.000Z",
+          "text": "again",
+        },
+        "replyCount": 2,
+        "repostCount": 1,
+        "uri": "record(7)",
+        "viewer": Object {
+          "like": "record(9)",
+        },
+      },
+    },
+  },
+  Object {
+    "post": Object {
+      "author": Object {
+        "avatar": "https://pds.public.url/image/KzkHFsMRQ6oAKCHCRKFA1H-rDdc7VOtvEVpUJ82TwyQ/rs:fill:1000:1000:1:0/plain/bafkreiaivizp4xldojmmpuzmiu75cmea7nq56dnntnuhzhsjcb63aou5ei@jpeg",
+        "did": "user(1)",
+        "displayName": "ali",
+        "handle": "alice.test",
+        "viewer": Object {
+          "followedBy": "record(6)",
+          "following": "record(5)",
+          "muted": false,
+        },
+      },
+      "cid": "cids(8)",
+      "embed": Object {
+        "$type": "app.bsky.embed.record#view",
+        "value": Object {
+          "$type": "app.bsky.embed.record#viewRecord",
+          "author": Object {
+            "did": "user(0)",
+            "handle": "dan.test",
+            "viewer": Object {
+              "followedBy": "record(1)",
+              "muted": false,
+            },
+          },
+          "cid": "cids(0)",
+          "embeds": Array [
+            Object {
+              "$type": "app.bsky.embed.record#view",
+              "value": Object {
+                "$type": "app.bsky.embed.record#viewRecord",
+                "author": Object {
+                  "did": "user(2)",
+                  "handle": "carol.test",
+                  "viewer": Object {
+                    "following": "record(3)",
+                    "muted": false,
+                  },
+                },
+                "cid": "cids(1)",
+                "indexedAt": "1970-01-01T00:00:00.000Z",
+                "record": Object {
+                  "$type": "app.bsky.feed.post",
+                  "createdAt": "1970-01-01T00:00:00.000Z",
+                  "embed": Object {
+                    "$type": "app.bsky.embed.images",
+                    "images": Array [
+                      Object {
+                        "alt": "tests/image/fixtures/key-landscape-small.jpg",
+                        "image": Object {
+                          "$type": "blob",
+                          "mimeType": "image/jpeg",
+                          "ref": Object {
+                            "/": "cids(2)",
+                          },
+                        },
+                      },
+                      Object {
+                        "alt": "tests/image/fixtures/key-alt.jpg",
+                        "image": Object {
+                          "$type": "blob",
+                          "mimeType": "image/jpeg",
+                          "ref": Object {
+                            "/": "cids(3)",
+                          },
+                        },
+                      },
+                    ],
+                  },
+                  "text": "hi im carol",
+                },
+                "uri": "record(2)",
+              },
+            },
+          ],
+          "indexedAt": "1970-01-01T00:00:00.000Z",
+          "record": Object {
+            "$type": "app.bsky.feed.post",
+            "createdAt": "1970-01-01T00:00:00.000Z",
+            "embed": Object {
+              "$type": "app.bsky.embed.record",
+              "record": Object {
+                "cid": "cids(1)",
+                "uri": "record(2)",
+              },
+            },
+            "facets": Array [
+              Object {
+                "index": Object {
+                  "end": 18,
+                  "start": 0,
+                },
+                "value": Object {
+                  "$type": "app.bsky.richtext.facet#mention",
+                  "did": "user(1)",
+                },
+              },
+            ],
+            "text": "@alice.bluesky.xyz is the best",
+          },
+          "uri": "record(0)",
+        },
+      },
+      "indexedAt": "1970-01-01T00:00:00.000Z",
+      "likeCount": 2,
+      "record": Object {
+        "$type": "app.bsky.feed.post",
+        "createdAt": "1970-01-01T00:00:00.000Z",
+        "embed": Object {
+          "$type": "app.bsky.embed.record",
+          "record": Object {
+            "cid": "cids(0)",
+            "uri": "record(0)",
+          },
+        },
+        "text": "yoohoo",
+      },
+      "replyCount": 0,
+      "repostCount": 0,
+      "uri": "record(11)",
+      "viewer": Object {
+        "like": "record(12)",
+      },
+    },
+  },
+  Object {
+    "post": Object {
+      "author": Object {
+        "avatar": "https://pds.public.url/image/KzkHFsMRQ6oAKCHCRKFA1H-rDdc7VOtvEVpUJ82TwyQ/rs:fill:1000:1000:1:0/plain/bafkreiaivizp4xldojmmpuzmiu75cmea7nq56dnntnuhzhsjcb63aou5ei@jpeg",
+        "did": "user(3)",
+        "displayName": "bobby",
+        "handle": "bob.test",
+        "viewer": Object {
+          "muted": false,
+        },
+      },
+      "cid": "cids(9)",
+      "indexedAt": "1970-01-01T00:00:00.000Z",
+      "likeCount": 0,
+      "record": Object {
+        "$type": "app.bsky.feed.post",
+        "createdAt": "1970-01-01T00:00:00.000Z",
+        "text": "bobby boy here",
+      },
+      "replyCount": 0,
+      "repostCount": 0,
+      "uri": "record(13)",
+      "viewer": Object {},
+    },
+  },
+  Object {
+    "post": Object {
+      "author": Object {
+        "avatar": "https://pds.public.url/image/KzkHFsMRQ6oAKCHCRKFA1H-rDdc7VOtvEVpUJ82TwyQ/rs:fill:1000:1000:1:0/plain/bafkreiaivizp4xldojmmpuzmiu75cmea7nq56dnntnuhzhsjcb63aou5ei@jpeg",
+        "did": "user(1)",
+        "displayName": "ali",
+        "handle": "alice.test",
+        "viewer": Object {
+          "followedBy": "record(6)",
+          "following": "record(5)",
+          "muted": false,
+        },
+      },
+      "cid": "cids(5)",
+      "indexedAt": "1970-01-01T00:00:00.000Z",
+      "likeCount": 3,
+      "record": Object {
+        "$type": "app.bsky.feed.post",
+        "createdAt": "1970-01-01T00:00:00.000Z",
+        "text": "again",
+      },
+      "replyCount": 2,
+      "repostCount": 1,
+      "uri": "record(7)",
+      "viewer": Object {
+        "like": "record(9)",
+      },
+    },
+  },
+  Object {
+    "post": Object {
+      "author": Object {
+        "did": "user(2)",
+        "handle": "carol.test",
+        "viewer": Object {
+          "following": "record(3)",
+          "muted": false,
+        },
+      },
+      "cid": "cids(1)",
+      "embed": Object {
+        "$type": "app.bsky.embed.images#view",
+        "value": Array [
+          Object {
+            "alt": "tests/image/fixtures/key-landscape-small.jpg",
+            "fullsize": "https://pds.public.url/image/AiDXkxVbgBksxb1nfiRn1m6S4K8_mee6o8r-UGLNzOM/rs:fit:2000:2000:1:0/plain/bafkreigy5p3xxceipk2o6nqtnugpft26ol6yleqhboqziino7axvdngtci@jpeg",
+            "thumb": "https://pds.public.url/image/uc7FGfiGv0mMqmk9XiqHXrIhNymLHaex7Ge8nEhmXqo/rs:fit:1000:1000:1:0/plain/bafkreigy5p3xxceipk2o6nqtnugpft26ol6yleqhboqziino7axvdngtci@jpeg",
+          },
+          Object {
+            "alt": "tests/image/fixtures/key-alt.jpg",
+            "fullsize": "https://pds.public.url/image/xC2No-8rKVDIwIMmCiEBm9EiGLDBBOpf36PHoGf-GDw/rs:fit:2000:2000:1:0/plain/bafkreifdklbbcdsyanjz3oqe5pf2omuq5ansthokxlbleagg3eenx62h7e@jpeg",
+            "thumb": "https://pds.public.url/image/g7yazUpNwN8LKumZ2Zmn_ptQbtMLs1Pti5-GDn7H8_8/rs:fit:1000:1000:1:0/plain/bafkreifdklbbcdsyanjz3oqe5pf2omuq5ansthokxlbleagg3eenx62h7e@jpeg",
+          },
+        ],
+      },
+      "indexedAt": "1970-01-01T00:00:00.000Z",
+      "likeCount": 2,
+      "record": Object {
+        "$type": "app.bsky.feed.post",
+        "createdAt": "1970-01-01T00:00:00.000Z",
+        "embed": Object {
+          "$type": "app.bsky.embed.images",
+          "images": Array [
+            Object {
+              "alt": "tests/image/fixtures/key-landscape-small.jpg",
+              "image": Object {
+                "$type": "blob",
+                "mimeType": "image/jpeg",
+                "ref": Object {
+                  "/": "cids(2)",
+                },
+              },
+            },
+            Object {
+              "alt": "tests/image/fixtures/key-alt.jpg",
+              "image": Object {
+                "$type": "blob",
+                "mimeType": "image/jpeg",
+                "ref": Object {
+                  "/": "cids(3)",
+                },
+              },
+            },
+          ],
+        },
+        "text": "hi im carol",
+      },
+      "replyCount": 0,
+      "repostCount": 0,
+      "uri": "record(2)",
+      "viewer": Object {
+        "like": "record(14)",
+      },
+    },
+  },
+  Object {
+    "post": Object {
+      "author": Object {
+        "avatar": "https://pds.public.url/image/KzkHFsMRQ6oAKCHCRKFA1H-rDdc7VOtvEVpUJ82TwyQ/rs:fill:1000:1000:1:0/plain/bafkreiaivizp4xldojmmpuzmiu75cmea7nq56dnntnuhzhsjcb63aou5ei@jpeg",
+        "did": "user(3)",
+        "displayName": "bobby",
+        "handle": "bob.test",
+        "viewer": Object {
+          "muted": false,
+        },
+      },
+      "cid": "cids(10)",
+      "indexedAt": "1970-01-01T00:00:00.000Z",
+      "likeCount": 0,
+      "record": Object {
+        "$type": "app.bsky.feed.post",
+        "createdAt": "1970-01-01T00:00:00.000Z",
+        "text": "bob back at it again!",
+      },
+      "replyCount": 0,
+      "repostCount": 0,
+      "uri": "record(15)",
+      "viewer": Object {},
+    },
+  },
+  Object {
+    "post": Object {
+      "author": Object {
+        "avatar": "https://pds.public.url/image/KzkHFsMRQ6oAKCHCRKFA1H-rDdc7VOtvEVpUJ82TwyQ/rs:fill:1000:1000:1:0/plain/bafkreiaivizp4xldojmmpuzmiu75cmea7nq56dnntnuhzhsjcb63aou5ei@jpeg",
+        "did": "user(1)",
+        "displayName": "ali",
+        "handle": "alice.test",
+        "viewer": Object {
+          "followedBy": "record(6)",
+          "following": "record(5)",
+          "muted": false,
+        },
+      },
+      "cid": "cids(11)",
+      "indexedAt": "1970-01-01T00:00:00.000Z",
+      "likeCount": 0,
+      "record": Object {
+        "$type": "app.bsky.feed.post",
+        "createdAt": "1970-01-01T00:00:00.000Z",
+        "text": "hey there",
+      },
+      "replyCount": 0,
+      "repostCount": 0,
+      "uri": "record(16)",
+      "viewer": Object {},
+    },
+  },
+]
+`;
+
+exports[`timeline views fetches authenticated user's home feed w/ reverse-chronological algorithm 3`] = `
+Array [
+  Object {
+    "post": Object {
+      "author": Object {
+        "did": "user(0)",
+        "handle": "dan.test",
+        "viewer": Object {
+          "muted": false,
+        },
+      },
+      "cid": "cids(0)",
+      "embed": Object {
+        "$type": "app.bsky.embed.record#view",
+        "value": Object {
+          "$type": "app.bsky.embed.record#viewRecord",
+          "author": Object {
+            "did": "user(2)",
+            "handle": "carol.test",
+            "viewer": Object {
+              "muted": false,
+            },
+          },
+          "cid": "cids(1)",
+          "embeds": Array [
+            Object {
+              "$type": "app.bsky.embed.images#view",
+              "value": Array [
+                Object {
+                  "alt": "tests/image/fixtures/key-landscape-small.jpg",
+                  "fullsize": "https://pds.public.url/image/AiDXkxVbgBksxb1nfiRn1m6S4K8_mee6o8r-UGLNzOM/rs:fit:2000:2000:1:0/plain/bafkreigy5p3xxceipk2o6nqtnugpft26ol6yleqhboqziino7axvdngtci@jpeg",
+                  "thumb": "https://pds.public.url/image/uc7FGfiGv0mMqmk9XiqHXrIhNymLHaex7Ge8nEhmXqo/rs:fit:1000:1000:1:0/plain/bafkreigy5p3xxceipk2o6nqtnugpft26ol6yleqhboqziino7axvdngtci@jpeg",
+                },
+                Object {
+                  "alt": "tests/image/fixtures/key-alt.jpg",
+                  "fullsize": "https://pds.public.url/image/xC2No-8rKVDIwIMmCiEBm9EiGLDBBOpf36PHoGf-GDw/rs:fit:2000:2000:1:0/plain/bafkreifdklbbcdsyanjz3oqe5pf2omuq5ansthokxlbleagg3eenx62h7e@jpeg",
+                  "thumb": "https://pds.public.url/image/g7yazUpNwN8LKumZ2Zmn_ptQbtMLs1Pti5-GDn7H8_8/rs:fit:1000:1000:1:0/plain/bafkreifdklbbcdsyanjz3oqe5pf2omuq5ansthokxlbleagg3eenx62h7e@jpeg",
+                },
+              ],
+            },
+          ],
+          "indexedAt": "1970-01-01T00:00:00.000Z",
+          "record": Object {
+            "$type": "app.bsky.feed.post",
+            "createdAt": "1970-01-01T00:00:00.000Z",
+            "embed": Object {
+              "$type": "app.bsky.embed.images",
+              "images": Array [
+                Object {
+                  "alt": "tests/image/fixtures/key-landscape-small.jpg",
+                  "image": Object {
+                    "$type": "blob",
+                    "mimeType": "image/jpeg",
+                    "ref": Object {
+                      "/": "cids(2)",
+                    },
+                  },
+                },
+                Object {
+                  "alt": "tests/image/fixtures/key-alt.jpg",
+                  "image": Object {
+                    "$type": "blob",
+                    "mimeType": "image/jpeg",
+                    "ref": Object {
+                      "/": "cids(3)",
+                    },
+                  },
+                },
+              ],
+            },
+            "text": "hi im carol",
+          },
+          "uri": "record(1)",
+        },
+      },
+      "indexedAt": "1970-01-01T00:00:00.000Z",
+      "likeCount": 0,
+      "record": Object {
+        "$type": "app.bsky.feed.post",
+        "createdAt": "1970-01-01T00:00:00.000Z",
+        "embed": Object {
+          "$type": "app.bsky.embed.record",
+          "record": Object {
+            "cid": "cids(1)",
+            "uri": "record(1)",
+          },
+        },
+        "facets": Array [
+          Object {
+            "index": Object {
+              "end": 18,
+              "start": 0,
+            },
+            "value": Object {
+              "$type": "app.bsky.richtext.facet#mention",
+              "did": "user(1)",
+            },
+          },
+        ],
+        "text": "@alice.bluesky.xyz is the best",
+      },
+      "replyCount": 0,
+      "repostCount": 1,
+      "uri": "record(0)",
+      "viewer": Object {
+        "repost": "record(2)",
+      },
+    },
+    "reason": Object {
+      "$type": "app.bsky.feed.feedViewPost#reasonRepost",
+      "by": Object {
+        "did": "user(2)",
+        "handle": "carol.test",
+        "viewer": Object {
+          "muted": false,
+        },
+      },
+      "indexedAt": "1970-01-01T00:00:00.000Z",
+    },
+  },
+  Object {
+    "post": Object {
+      "author": Object {
+        "avatar": "https://pds.public.url/image/KzkHFsMRQ6oAKCHCRKFA1H-rDdc7VOtvEVpUJ82TwyQ/rs:fill:1000:1000:1:0/plain/bafkreiaivizp4xldojmmpuzmiu75cmea7nq56dnntnuhzhsjcb63aou5ei@jpeg",
+        "did": "user(1)",
+        "displayName": "ali",
+        "handle": "alice.test",
+        "viewer": Object {
+          "followedBy": "record(5)",
+          "following": "record(4)",
+          "muted": false,
+        },
+      },
+      "cid": "cids(4)",
+      "indexedAt": "1970-01-01T00:00:00.000Z",
+      "likeCount": 0,
+      "record": Object {
+        "$type": "app.bsky.feed.post",
+        "createdAt": "1970-01-01T00:00:00.000Z",
+        "reply": Object {
+          "parent": Object {
+            "cid": "cids(6)",
+            "uri": "record(7)",
+          },
+          "root": Object {
+            "cid": "cids(5)",
+            "uri": "record(6)",
+          },
+        },
+        "text": "thanks bob",
+      },
+      "replyCount": 0,
+      "repostCount": 0,
+      "uri": "record(3)",
+      "viewer": Object {},
+    },
+    "reply": Object {
+      "parent": Object {
+        "author": Object {
+          "avatar": "https://pds.public.url/image/KzkHFsMRQ6oAKCHCRKFA1H-rDdc7VOtvEVpUJ82TwyQ/rs:fill:1000:1000:1:0/plain/bafkreiaivizp4xldojmmpuzmiu75cmea7nq56dnntnuhzhsjcb63aou5ei@jpeg",
+          "did": "user(3)",
+          "displayName": "bobby",
+          "handle": "bob.test",
+          "viewer": Object {
+            "followedBy": "record(9)",
+            "muted": false,
+          },
+        },
+        "cid": "cids(6)",
+        "embed": Object {
+          "$type": "app.bsky.embed.images#view",
+          "value": Array [
+            Object {
+              "alt": "tests/image/fixtures/key-landscape-small.jpg",
+              "fullsize": "https://pds.public.url/image/AiDXkxVbgBksxb1nfiRn1m6S4K8_mee6o8r-UGLNzOM/rs:fit:2000:2000:1:0/plain/bafkreigy5p3xxceipk2o6nqtnugpft26ol6yleqhboqziino7axvdngtci@jpeg",
+              "thumb": "https://pds.public.url/image/uc7FGfiGv0mMqmk9XiqHXrIhNymLHaex7Ge8nEhmXqo/rs:fit:1000:1000:1:0/plain/bafkreigy5p3xxceipk2o6nqtnugpft26ol6yleqhboqziino7axvdngtci@jpeg",
+            },
+          ],
+        },
+        "indexedAt": "1970-01-01T00:00:00.000Z",
+        "likeCount": 0,
+        "record": Object {
+          "$type": "app.bsky.feed.post",
+          "createdAt": "1970-01-01T00:00:00.000Z",
+          "embed": Object {
+            "$type": "app.bsky.embed.images",
+            "images": Array [
+              Object {
+                "alt": "tests/image/fixtures/key-landscape-small.jpg",
+                "image": Object {
+                  "$type": "blob",
+                  "mimeType": "image/jpeg",
+                  "ref": Object {
+                    "/": "cids(2)",
+                  },
+                },
+              },
+            ],
+          },
+          "reply": Object {
+            "parent": Object {
+              "cid": "cids(5)",
+              "uri": "record(6)",
+            },
+            "root": Object {
+              "cid": "cids(5)",
+              "uri": "record(6)",
+            },
+          },
+          "text": "hear that",
+        },
+        "replyCount": 1,
+        "repostCount": 0,
+        "uri": "record(7)",
+        "viewer": Object {},
+      },
+      "root": Object {
+        "author": Object {
+          "avatar": "https://pds.public.url/image/KzkHFsMRQ6oAKCHCRKFA1H-rDdc7VOtvEVpUJ82TwyQ/rs:fill:1000:1000:1:0/plain/bafkreiaivizp4xldojmmpuzmiu75cmea7nq56dnntnuhzhsjcb63aou5ei@jpeg",
+          "did": "user(1)",
+          "displayName": "ali",
+          "handle": "alice.test",
+          "viewer": Object {
+            "followedBy": "record(5)",
+            "following": "record(4)",
+            "muted": false,
+          },
+        },
+        "cid": "cids(5)",
+        "indexedAt": "1970-01-01T00:00:00.000Z",
+        "likeCount": 3,
+        "record": Object {
+          "$type": "app.bsky.feed.post",
+          "createdAt": "1970-01-01T00:00:00.000Z",
+          "text": "again",
+        },
+        "replyCount": 2,
+        "repostCount": 1,
+        "uri": "record(6)",
+        "viewer": Object {
+          "like": "record(8)",
+        },
+      },
+    },
+  },
+  Object {
+    "post": Object {
+      "author": Object {
+        "did": "user(2)",
+        "handle": "carol.test",
+        "viewer": Object {
+          "muted": false,
+        },
+      },
+      "cid": "cids(7)",
+      "indexedAt": "1970-01-01T00:00:00.000Z",
+      "likeCount": 0,
+      "record": Object {
+        "$type": "app.bsky.feed.post",
+        "createdAt": "1970-01-01T00:00:00.000Z",
+        "reply": Object {
+          "parent": Object {
+            "cid": "cids(5)",
+            "uri": "record(6)",
+          },
+          "root": Object {
+            "cid": "cids(5)",
+            "uri": "record(6)",
+          },
+        },
+        "text": "of course",
+      },
+      "replyCount": 0,
+      "repostCount": 0,
+      "uri": "record(10)",
+      "viewer": Object {},
+    },
+    "reply": Object {
+      "parent": Object {
+        "author": Object {
+          "avatar": "https://pds.public.url/image/KzkHFsMRQ6oAKCHCRKFA1H-rDdc7VOtvEVpUJ82TwyQ/rs:fill:1000:1000:1:0/plain/bafkreiaivizp4xldojmmpuzmiu75cmea7nq56dnntnuhzhsjcb63aou5ei@jpeg",
+          "did": "user(1)",
+          "displayName": "ali",
+          "handle": "alice.test",
+          "viewer": Object {
+            "followedBy": "record(5)",
+            "following": "record(4)",
+            "muted": false,
+          },
+        },
+        "cid": "cids(5)",
+        "indexedAt": "1970-01-01T00:00:00.000Z",
+        "likeCount": 3,
+        "record": Object {
+          "$type": "app.bsky.feed.post",
+          "createdAt": "1970-01-01T00:00:00.000Z",
+          "text": "again",
+        },
+        "replyCount": 2,
+        "repostCount": 1,
+        "uri": "record(6)",
+        "viewer": Object {
+          "like": "record(8)",
+        },
+      },
+      "root": Object {
+        "author": Object {
+          "avatar": "https://pds.public.url/image/KzkHFsMRQ6oAKCHCRKFA1H-rDdc7VOtvEVpUJ82TwyQ/rs:fill:1000:1000:1:0/plain/bafkreiaivizp4xldojmmpuzmiu75cmea7nq56dnntnuhzhsjcb63aou5ei@jpeg",
+          "did": "user(1)",
+          "displayName": "ali",
+          "handle": "alice.test",
+          "viewer": Object {
+            "followedBy": "record(5)",
+            "following": "record(4)",
+            "muted": false,
+          },
+        },
+        "cid": "cids(5)",
+        "indexedAt": "1970-01-01T00:00:00.000Z",
+        "likeCount": 3,
+        "record": Object {
+          "$type": "app.bsky.feed.post",
+          "createdAt": "1970-01-01T00:00:00.000Z",
+          "text": "again",
+        },
+        "replyCount": 2,
+        "repostCount": 1,
+        "uri": "record(6)",
+        "viewer": Object {
+          "like": "record(8)",
+        },
+      },
+    },
+  },
+  Object {
+    "post": Object {
+      "author": Object {
+        "avatar": "https://pds.public.url/image/KzkHFsMRQ6oAKCHCRKFA1H-rDdc7VOtvEVpUJ82TwyQ/rs:fill:1000:1000:1:0/plain/bafkreiaivizp4xldojmmpuzmiu75cmea7nq56dnntnuhzhsjcb63aou5ei@jpeg",
+        "did": "user(1)",
+        "displayName": "ali",
+        "handle": "alice.test",
+        "viewer": Object {
+          "followedBy": "record(5)",
+          "following": "record(4)",
+          "muted": false,
+        },
+      },
+      "cid": "cids(8)",
+      "embed": Object {
+        "$type": "app.bsky.embed.record#view",
+        "value": Object {
+          "$type": "app.bsky.embed.record#viewRecord",
+          "author": Object {
+            "did": "user(0)",
+            "handle": "dan.test",
+            "viewer": Object {
+              "muted": false,
+            },
+          },
+          "cid": "cids(0)",
+          "embeds": Array [
+            Object {
+              "$type": "app.bsky.embed.record#view",
+              "value": Object {
+                "$type": "app.bsky.embed.record#viewRecord",
+                "author": Object {
+                  "did": "user(2)",
+                  "handle": "carol.test",
+                  "viewer": Object {
+                    "muted": false,
+                  },
+                },
+                "cid": "cids(1)",
+                "indexedAt": "1970-01-01T00:00:00.000Z",
+                "record": Object {
+                  "$type": "app.bsky.feed.post",
+                  "createdAt": "1970-01-01T00:00:00.000Z",
+                  "embed": Object {
+                    "$type": "app.bsky.embed.images",
+                    "images": Array [
+                      Object {
+                        "alt": "tests/image/fixtures/key-landscape-small.jpg",
+                        "image": Object {
+                          "$type": "blob",
+                          "mimeType": "image/jpeg",
+                          "ref": Object {
+                            "/": "cids(2)",
+                          },
+                        },
+                      },
+                      Object {
+                        "alt": "tests/image/fixtures/key-alt.jpg",
+                        "image": Object {
+                          "$type": "blob",
+                          "mimeType": "image/jpeg",
+                          "ref": Object {
+                            "/": "cids(3)",
+                          },
+                        },
+                      },
+                    ],
+                  },
+                  "text": "hi im carol",
+                },
+                "uri": "record(1)",
+              },
+            },
+          ],
+          "indexedAt": "1970-01-01T00:00:00.000Z",
+          "record": Object {
+            "$type": "app.bsky.feed.post",
+            "createdAt": "1970-01-01T00:00:00.000Z",
+            "embed": Object {
+              "$type": "app.bsky.embed.record",
+              "record": Object {
+                "cid": "cids(1)",
+                "uri": "record(1)",
+              },
+            },
+            "facets": Array [
+              Object {
+                "index": Object {
+                  "end": 18,
+                  "start": 0,
+                },
+                "value": Object {
+                  "$type": "app.bsky.richtext.facet#mention",
+                  "did": "user(1)",
+                },
+              },
+            ],
+            "text": "@alice.bluesky.xyz is the best",
+          },
+          "uri": "record(0)",
+        },
+      },
+      "indexedAt": "1970-01-01T00:00:00.000Z",
+      "likeCount": 2,
+      "record": Object {
+        "$type": "app.bsky.feed.post",
+        "createdAt": "1970-01-01T00:00:00.000Z",
+        "embed": Object {
+          "$type": "app.bsky.embed.record",
+          "record": Object {
+            "cid": "cids(0)",
+            "uri": "record(0)",
+          },
+        },
+        "text": "yoohoo",
+      },
+      "replyCount": 0,
+      "repostCount": 0,
+      "uri": "record(11)",
+      "viewer": Object {
+        "like": "record(12)",
+      },
+    },
+  },
+  Object {
+    "post": Object {
+      "author": Object {
+        "avatar": "https://pds.public.url/image/KzkHFsMRQ6oAKCHCRKFA1H-rDdc7VOtvEVpUJ82TwyQ/rs:fill:1000:1000:1:0/plain/bafkreiaivizp4xldojmmpuzmiu75cmea7nq56dnntnuhzhsjcb63aou5ei@jpeg",
+        "did": "user(1)",
+        "displayName": "ali",
+        "handle": "alice.test",
+        "viewer": Object {
+          "followedBy": "record(5)",
+          "following": "record(4)",
+          "muted": false,
+        },
+      },
+      "cid": "cids(5)",
+      "indexedAt": "1970-01-01T00:00:00.000Z",
+      "likeCount": 3,
+      "record": Object {
+        "$type": "app.bsky.feed.post",
+        "createdAt": "1970-01-01T00:00:00.000Z",
+        "text": "again",
+      },
+      "replyCount": 2,
+      "repostCount": 1,
+      "uri": "record(6)",
+      "viewer": Object {
+        "like": "record(8)",
+      },
+    },
+  },
+  Object {
+    "post": Object {
+      "author": Object {
+        "did": "user(2)",
+        "handle": "carol.test",
+        "viewer": Object {
+          "muted": false,
+        },
+      },
+      "cid": "cids(1)",
+      "embed": Object {
+        "$type": "app.bsky.embed.images#view",
+        "value": Array [
+          Object {
+            "alt": "tests/image/fixtures/key-landscape-small.jpg",
+            "fullsize": "https://pds.public.url/image/AiDXkxVbgBksxb1nfiRn1m6S4K8_mee6o8r-UGLNzOM/rs:fit:2000:2000:1:0/plain/bafkreigy5p3xxceipk2o6nqtnugpft26ol6yleqhboqziino7axvdngtci@jpeg",
+            "thumb": "https://pds.public.url/image/uc7FGfiGv0mMqmk9XiqHXrIhNymLHaex7Ge8nEhmXqo/rs:fit:1000:1000:1:0/plain/bafkreigy5p3xxceipk2o6nqtnugpft26ol6yleqhboqziino7axvdngtci@jpeg",
+          },
+          Object {
+            "alt": "tests/image/fixtures/key-alt.jpg",
+            "fullsize": "https://pds.public.url/image/xC2No-8rKVDIwIMmCiEBm9EiGLDBBOpf36PHoGf-GDw/rs:fit:2000:2000:1:0/plain/bafkreifdklbbcdsyanjz3oqe5pf2omuq5ansthokxlbleagg3eenx62h7e@jpeg",
+            "thumb": "https://pds.public.url/image/g7yazUpNwN8LKumZ2Zmn_ptQbtMLs1Pti5-GDn7H8_8/rs:fit:1000:1000:1:0/plain/bafkreifdklbbcdsyanjz3oqe5pf2omuq5ansthokxlbleagg3eenx62h7e@jpeg",
+          },
+        ],
+      },
+      "indexedAt": "1970-01-01T00:00:00.000Z",
+      "likeCount": 2,
+      "record": Object {
+        "$type": "app.bsky.feed.post",
+        "createdAt": "1970-01-01T00:00:00.000Z",
+        "embed": Object {
+          "$type": "app.bsky.embed.images",
+          "images": Array [
+            Object {
+              "alt": "tests/image/fixtures/key-landscape-small.jpg",
+              "image": Object {
+                "$type": "blob",
+                "mimeType": "image/jpeg",
+                "ref": Object {
+                  "/": "cids(2)",
+                },
+              },
+            },
+            Object {
+              "alt": "tests/image/fixtures/key-alt.jpg",
+              "image": Object {
+                "$type": "blob",
+                "mimeType": "image/jpeg",
+                "ref": Object {
+                  "/": "cids(3)",
+                },
+              },
+            },
+          ],
+        },
+        "text": "hi im carol",
+      },
+      "replyCount": 0,
+      "repostCount": 0,
+      "uri": "record(1)",
+      "viewer": Object {},
+    },
+  },
+  Object {
+    "post": Object {
+      "author": Object {
+        "avatar": "https://pds.public.url/image/KzkHFsMRQ6oAKCHCRKFA1H-rDdc7VOtvEVpUJ82TwyQ/rs:fill:1000:1000:1:0/plain/bafkreiaivizp4xldojmmpuzmiu75cmea7nq56dnntnuhzhsjcb63aou5ei@jpeg",
+        "did": "user(1)",
+        "displayName": "ali",
+        "handle": "alice.test",
+        "viewer": Object {
+          "followedBy": "record(5)",
+          "following": "record(4)",
+          "muted": false,
+        },
+      },
+      "cid": "cids(9)",
+      "indexedAt": "1970-01-01T00:00:00.000Z",
+      "likeCount": 0,
+      "record": Object {
+        "$type": "app.bsky.feed.post",
+        "createdAt": "1970-01-01T00:00:00.000Z",
+        "text": "hey there",
+      },
+      "replyCount": 0,
+      "repostCount": 0,
+      "uri": "record(13)",
+      "viewer": Object {},
+    },
+  },
+]
+`;
+
+exports[`timeline views fetches authenticated user's home feed w/ reverse-chronological algorithm 4`] = `
+Array [
+  Object {
+    "post": Object {
+      "author": Object {
+        "avatar": "https://pds.public.url/image/KzkHFsMRQ6oAKCHCRKFA1H-rDdc7VOtvEVpUJ82TwyQ/rs:fill:1000:1000:1:0/plain/bafkreiaivizp4xldojmmpuzmiu75cmea7nq56dnntnuhzhsjcb63aou5ei@jpeg",
+        "did": "user(0)",
+        "displayName": "ali",
+        "handle": "alice.test",
+        "viewer": Object {
+          "followedBy": "record(1)",
+          "muted": false,
+        },
+      },
+      "cid": "cids(0)",
+      "indexedAt": "1970-01-01T00:00:00.000Z",
+      "likeCount": 3,
+      "record": Object {
+        "$type": "app.bsky.feed.post",
+        "createdAt": "1970-01-01T00:00:00.000Z",
+        "text": "again",
+      },
+      "replyCount": 2,
+      "repostCount": 1,
+      "uri": "record(0)",
+      "viewer": Object {
+        "like": "record(3)",
+        "repost": "record(2)",
+      },
+    },
+    "reason": Object {
+      "$type": "app.bsky.feed.feedViewPost#reasonRepost",
+      "by": Object {
+        "did": "user(1)",
+        "handle": "dan.test",
+        "viewer": Object {
+          "muted": false,
+        },
+      },
+      "indexedAt": "1970-01-01T00:00:00.000Z",
+    },
+  },
+  Object {
+    "post": Object {
+      "author": Object {
+        "avatar": "https://pds.public.url/image/KzkHFsMRQ6oAKCHCRKFA1H-rDdc7VOtvEVpUJ82TwyQ/rs:fill:1000:1000:1:0/plain/bafkreiaivizp4xldojmmpuzmiu75cmea7nq56dnntnuhzhsjcb63aou5ei@jpeg",
+        "did": "user(2)",
+        "displayName": "bobby",
+        "handle": "bob.test",
+        "viewer": Object {
+          "following": "record(5)",
+          "muted": false,
+        },
+      },
+      "cid": "cids(1)",
+      "embed": Object {
+        "$type": "app.bsky.embed.images#view",
+        "value": Array [
+          Object {
+            "alt": "tests/image/fixtures/key-landscape-small.jpg",
+            "fullsize": "https://pds.public.url/image/AiDXkxVbgBksxb1nfiRn1m6S4K8_mee6o8r-UGLNzOM/rs:fit:2000:2000:1:0/plain/bafkreigy5p3xxceipk2o6nqtnugpft26ol6yleqhboqziino7axvdngtci@jpeg",
+            "thumb": "https://pds.public.url/image/uc7FGfiGv0mMqmk9XiqHXrIhNymLHaex7Ge8nEhmXqo/rs:fit:1000:1000:1:0/plain/bafkreigy5p3xxceipk2o6nqtnugpft26ol6yleqhboqziino7axvdngtci@jpeg",
+          },
+        ],
+      },
+      "indexedAt": "1970-01-01T00:00:00.000Z",
+      "likeCount": 0,
+      "record": Object {
+        "$type": "app.bsky.feed.post",
+        "createdAt": "1970-01-01T00:00:00.000Z",
+        "embed": Object {
+          "$type": "app.bsky.embed.images",
+          "images": Array [
+            Object {
+              "alt": "tests/image/fixtures/key-landscape-small.jpg",
+              "image": Object {
+                "$type": "blob",
+                "mimeType": "image/jpeg",
+                "ref": Object {
+                  "/": "cids(2)",
+                },
+              },
+            },
+          ],
+        },
+        "reply": Object {
+          "parent": Object {
+            "cid": "cids(0)",
+            "uri": "record(0)",
+          },
+          "root": Object {
+            "cid": "cids(0)",
+            "uri": "record(0)",
+          },
+        },
+        "text": "hear that",
+      },
+      "replyCount": 1,
+      "repostCount": 0,
+      "uri": "record(4)",
+      "viewer": Object {},
+    },
+    "reply": Object {
+      "parent": Object {
+        "author": Object {
+          "avatar": "https://pds.public.url/image/KzkHFsMRQ6oAKCHCRKFA1H-rDdc7VOtvEVpUJ82TwyQ/rs:fill:1000:1000:1:0/plain/bafkreiaivizp4xldojmmpuzmiu75cmea7nq56dnntnuhzhsjcb63aou5ei@jpeg",
+          "did": "user(0)",
+          "displayName": "ali",
+          "handle": "alice.test",
+          "viewer": Object {
+            "followedBy": "record(1)",
+            "muted": false,
+          },
+        },
+        "cid": "cids(0)",
+        "indexedAt": "1970-01-01T00:00:00.000Z",
+        "likeCount": 3,
+        "record": Object {
+          "$type": "app.bsky.feed.post",
+          "createdAt": "1970-01-01T00:00:00.000Z",
+          "text": "again",
+        },
+        "replyCount": 2,
+        "repostCount": 1,
+        "uri": "record(0)",
+        "viewer": Object {
+          "like": "record(3)",
+          "repost": "record(2)",
+        },
+      },
+      "root": Object {
+        "author": Object {
+          "avatar": "https://pds.public.url/image/KzkHFsMRQ6oAKCHCRKFA1H-rDdc7VOtvEVpUJ82TwyQ/rs:fill:1000:1000:1:0/plain/bafkreiaivizp4xldojmmpuzmiu75cmea7nq56dnntnuhzhsjcb63aou5ei@jpeg",
+          "did": "user(0)",
+          "displayName": "ali",
+          "handle": "alice.test",
+          "viewer": Object {
+            "followedBy": "record(1)",
+            "muted": false,
+          },
+        },
+        "cid": "cids(0)",
+        "indexedAt": "1970-01-01T00:00:00.000Z",
+        "likeCount": 3,
+        "record": Object {
+          "$type": "app.bsky.feed.post",
+          "createdAt": "1970-01-01T00:00:00.000Z",
+          "text": "again",
+        },
+        "replyCount": 2,
+        "repostCount": 1,
+        "uri": "record(0)",
+        "viewer": Object {
+          "like": "record(3)",
+          "repost": "record(2)",
+        },
+      },
+    },
+  },
+  Object {
+    "post": Object {
+      "author": Object {
+        "avatar": "https://pds.public.url/image/KzkHFsMRQ6oAKCHCRKFA1H-rDdc7VOtvEVpUJ82TwyQ/rs:fill:1000:1000:1:0/plain/bafkreiaivizp4xldojmmpuzmiu75cmea7nq56dnntnuhzhsjcb63aou5ei@jpeg",
+        "did": "user(2)",
+        "displayName": "bobby",
+        "handle": "bob.test",
+        "viewer": Object {
+          "following": "record(5)",
+          "muted": false,
+        },
+      },
+      "cid": "cids(3)",
+      "indexedAt": "1970-01-01T00:00:00.000Z",
+      "likeCount": 0,
+      "record": Object {
+        "$type": "app.bsky.feed.post",
+        "createdAt": "1970-01-01T00:00:00.000Z",
+        "text": "bobby boy here",
+      },
+      "replyCount": 0,
+      "repostCount": 0,
+      "uri": "record(6)",
+      "viewer": Object {},
+    },
+  },
+  Object {
+    "post": Object {
+      "author": Object {
+        "did": "user(1)",
+        "handle": "dan.test",
+        "viewer": Object {
+          "muted": false,
+        },
+      },
+      "cid": "cids(4)",
+      "embed": Object {
+        "$type": "app.bsky.embed.record#view",
+        "value": Object {
+          "$type": "app.bsky.embed.record#viewRecord",
+          "author": Object {
+            "did": "user(3)",
+            "handle": "carol.test",
+            "viewer": Object {
+              "muted": false,
+            },
+          },
+          "cid": "cids(5)",
+          "embeds": Array [
+            Object {
+              "$type": "app.bsky.embed.images#view",
+              "value": Array [
+                Object {
+                  "alt": "tests/image/fixtures/key-landscape-small.jpg",
+                  "fullsize": "https://pds.public.url/image/AiDXkxVbgBksxb1nfiRn1m6S4K8_mee6o8r-UGLNzOM/rs:fit:2000:2000:1:0/plain/bafkreigy5p3xxceipk2o6nqtnugpft26ol6yleqhboqziino7axvdngtci@jpeg",
+                  "thumb": "https://pds.public.url/image/uc7FGfiGv0mMqmk9XiqHXrIhNymLHaex7Ge8nEhmXqo/rs:fit:1000:1000:1:0/plain/bafkreigy5p3xxceipk2o6nqtnugpft26ol6yleqhboqziino7axvdngtci@jpeg",
+                },
+                Object {
+                  "alt": "tests/image/fixtures/key-alt.jpg",
+                  "fullsize": "https://pds.public.url/image/xC2No-8rKVDIwIMmCiEBm9EiGLDBBOpf36PHoGf-GDw/rs:fit:2000:2000:1:0/plain/bafkreifdklbbcdsyanjz3oqe5pf2omuq5ansthokxlbleagg3eenx62h7e@jpeg",
+                  "thumb": "https://pds.public.url/image/g7yazUpNwN8LKumZ2Zmn_ptQbtMLs1Pti5-GDn7H8_8/rs:fit:1000:1000:1:0/plain/bafkreifdklbbcdsyanjz3oqe5pf2omuq5ansthokxlbleagg3eenx62h7e@jpeg",
+                },
+              ],
+            },
+          ],
+          "indexedAt": "1970-01-01T00:00:00.000Z",
+          "record": Object {
+            "$type": "app.bsky.feed.post",
+            "createdAt": "1970-01-01T00:00:00.000Z",
+            "embed": Object {
+              "$type": "app.bsky.embed.images",
+              "images": Array [
+                Object {
+                  "alt": "tests/image/fixtures/key-landscape-small.jpg",
+                  "image": Object {
+                    "$type": "blob",
+                    "mimeType": "image/jpeg",
+                    "ref": Object {
+                      "/": "cids(2)",
+                    },
+                  },
+                },
+                Object {
+                  "alt": "tests/image/fixtures/key-alt.jpg",
+                  "image": Object {
+                    "$type": "blob",
+                    "mimeType": "image/jpeg",
+                    "ref": Object {
+                      "/": "cids(6)",
+                    },
+                  },
+                },
+              ],
+            },
+            "text": "hi im carol",
+          },
+          "uri": "record(8)",
+        },
+      },
+      "indexedAt": "1970-01-01T00:00:00.000Z",
+      "likeCount": 0,
+      "record": Object {
+        "$type": "app.bsky.feed.post",
+        "createdAt": "1970-01-01T00:00:00.000Z",
+        "embed": Object {
+          "$type": "app.bsky.embed.record",
+          "record": Object {
+            "cid": "cids(5)",
+            "uri": "record(8)",
+          },
+        },
+        "facets": Array [
+          Object {
+            "index": Object {
+              "end": 18,
+              "start": 0,
+            },
+            "value": Object {
+              "$type": "app.bsky.richtext.facet#mention",
+              "did": "user(0)",
+            },
+          },
+        ],
+        "text": "@alice.bluesky.xyz is the best",
+      },
+      "replyCount": 0,
+      "repostCount": 1,
+      "uri": "record(7)",
+      "viewer": Object {},
+    },
+  },
+  Object {
+    "post": Object {
+      "author": Object {
+        "did": "user(1)",
+        "handle": "dan.test",
+        "viewer": Object {
+          "muted": false,
+        },
+      },
+      "cid": "cids(7)",
+      "indexedAt": "1970-01-01T00:00:00.000Z",
+      "likeCount": 0,
+      "record": Object {
+        "$type": "app.bsky.feed.post",
+        "createdAt": "1970-01-01T00:00:00.000Z",
+        "text": "dan here!",
+      },
+      "replyCount": 0,
+      "repostCount": 0,
+      "uri": "record(9)",
+      "viewer": Object {},
+    },
+  },
+  Object {
+    "post": Object {
+      "author": Object {
+        "avatar": "https://pds.public.url/image/KzkHFsMRQ6oAKCHCRKFA1H-rDdc7VOtvEVpUJ82TwyQ/rs:fill:1000:1000:1:0/plain/bafkreiaivizp4xldojmmpuzmiu75cmea7nq56dnntnuhzhsjcb63aou5ei@jpeg",
+        "did": "user(2)",
+        "displayName": "bobby",
+        "handle": "bob.test",
+        "viewer": Object {
+          "following": "record(5)",
+          "muted": false,
+        },
+      },
+      "cid": "cids(8)",
+      "indexedAt": "1970-01-01T00:00:00.000Z",
+      "likeCount": 0,
+      "record": Object {
+        "$type": "app.bsky.feed.post",
+        "createdAt": "1970-01-01T00:00:00.000Z",
+        "text": "bob back at it again!",
+      },
+      "replyCount": 0,
+      "repostCount": 0,
+      "uri": "record(10)",
+      "viewer": Object {},
+    },
+  },
+]
+`;
+
+exports[`timeline views omits posts and reposts of muted authors. 1`] = `
+Array [
+  Object {
+    "post": Object {
+      "author": Object {
+        "avatar": "https://pds.public.url/image/KzkHFsMRQ6oAKCHCRKFA1H-rDdc7VOtvEVpUJ82TwyQ/rs:fill:1000:1000:1:0/plain/bafkreiaivizp4xldojmmpuzmiu75cmea7nq56dnntnuhzhsjcb63aou5ei@jpeg",
+        "did": "user(0)",
+        "displayName": "ali",
+        "handle": "alice.test",
+        "viewer": Object {
+          "muted": false,
+        },
+      },
+      "cid": "cids(0)",
+      "indexedAt": "1970-01-01T00:00:00.000Z",
+      "likeCount": 3,
+      "record": Object {
+        "$type": "app.bsky.feed.post",
+        "createdAt": "1970-01-01T00:00:00.000Z",
+        "text": "again",
+      },
+      "replyCount": 2,
+      "repostCount": 1,
+      "uri": "record(0)",
+      "viewer": Object {},
+    },
+    "reason": Object {
+      "$type": "app.bsky.feed.feedViewPost#reasonRepost",
+      "by": Object {
+        "did": "user(1)",
+        "handle": "dan.test",
+        "viewer": Object {
+          "following": "record(1)",
+          "muted": false,
+        },
+      },
+      "indexedAt": "1970-01-01T00:00:00.000Z",
+    },
+  },
+  Object {
+    "post": Object {
+      "author": Object {
+        "avatar": "https://pds.public.url/image/KzkHFsMRQ6oAKCHCRKFA1H-rDdc7VOtvEVpUJ82TwyQ/rs:fill:1000:1000:1:0/plain/bafkreiaivizp4xldojmmpuzmiu75cmea7nq56dnntnuhzhsjcb63aou5ei@jpeg",
+        "did": "user(0)",
+        "displayName": "ali",
+        "handle": "alice.test",
+        "viewer": Object {
+          "muted": false,
+        },
+      },
+      "cid": "cids(1)",
+      "indexedAt": "1970-01-01T00:00:00.000Z",
+      "likeCount": 0,
+      "record": Object {
+        "$type": "app.bsky.feed.post",
+        "createdAt": "1970-01-01T00:00:00.000Z",
+        "reply": Object {
+          "parent": Object {
+            "cid": "cids(2)",
+            "uri": "record(3)",
+          },
+          "root": Object {
+            "cid": "cids(0)",
+            "uri": "record(0)",
+          },
+        },
+        "text": "thanks bob",
+      },
+      "replyCount": 0,
+      "repostCount": 0,
+      "uri": "record(2)",
+      "viewer": Object {},
+    },
+    "reply": Object {
+      "parent": Object {
+        "author": Object {
+          "avatar": "https://pds.public.url/image/KzkHFsMRQ6oAKCHCRKFA1H-rDdc7VOtvEVpUJ82TwyQ/rs:fill:1000:1000:1:0/plain/bafkreiaivizp4xldojmmpuzmiu75cmea7nq56dnntnuhzhsjcb63aou5ei@jpeg",
+          "did": "user(2)",
+          "displayName": "bobby",
+          "handle": "bob.test",
+          "viewer": Object {
+            "followedBy": "record(5)",
+            "following": "record(4)",
+            "muted": true,
+          },
+        },
+        "cid": "cids(2)",
+        "embed": Object {
+          "$type": "app.bsky.embed.images#view",
+          "value": Array [
+            Object {
+              "alt": "tests/image/fixtures/key-landscape-small.jpg",
+              "fullsize": "https://pds.public.url/image/AiDXkxVbgBksxb1nfiRn1m6S4K8_mee6o8r-UGLNzOM/rs:fit:2000:2000:1:0/plain/bafkreigy5p3xxceipk2o6nqtnugpft26ol6yleqhboqziino7axvdngtci@jpeg",
+              "thumb": "https://pds.public.url/image/uc7FGfiGv0mMqmk9XiqHXrIhNymLHaex7Ge8nEhmXqo/rs:fit:1000:1000:1:0/plain/bafkreigy5p3xxceipk2o6nqtnugpft26ol6yleqhboqziino7axvdngtci@jpeg",
+            },
+          ],
+        },
+        "indexedAt": "1970-01-01T00:00:00.000Z",
+        "likeCount": 0,
+        "record": Object {
+          "$type": "app.bsky.feed.post",
+          "createdAt": "1970-01-01T00:00:00.000Z",
+          "embed": Object {
+            "$type": "app.bsky.embed.images",
+            "images": Array [
+              Object {
+                "alt": "tests/image/fixtures/key-landscape-small.jpg",
+                "image": Object {
+                  "$type": "blob",
+                  "mimeType": "image/jpeg",
+                  "ref": Object {
+                    "/": "cids(3)",
+                  },
+                },
+              },
+            ],
+          },
+          "reply": Object {
+            "parent": Object {
+              "cid": "cids(0)",
+              "uri": "record(0)",
+            },
+            "root": Object {
+              "cid": "cids(0)",
+              "uri": "record(0)",
+            },
+          },
+          "text": "hear that",
+        },
+        "replyCount": 1,
+        "repostCount": 0,
         "uri": "record(3)",
         "viewer": Object {},
       },
@@ -3454,15 +3458,21 @@
                       Object {
                         "alt": "tests/image/fixtures/key-landscape-small.jpg",
                         "image": Object {
-                          "cid": "cids(3)",
+                          "$type": "blob",
                           "mimeType": "image/jpeg",
+                          "ref": Object {
+                            "/": "cids(3)",
+                          },
                         },
                       },
                       Object {
                         "alt": "tests/image/fixtures/key-alt.jpg",
                         "image": Object {
-                          "cid": "cids(7)",
+                          "$type": "blob",
                           "mimeType": "image/jpeg",
+                          "ref": Object {
+                            "/": "cids(7)",
+                          },
                         },
                       },
                     ],
@@ -3598,15 +3608,21 @@
                 Object {
                   "alt": "tests/image/fixtures/key-landscape-small.jpg",
                   "image": Object {
-                    "cid": "cids(3)",
+                    "$type": "blob",
                     "mimeType": "image/jpeg",
+                    "ref": Object {
+                      "/": "cids(3)",
+                    },
                   },
                 },
                 Object {
                   "alt": "tests/image/fixtures/key-alt.jpg",
                   "image": Object {
-                    "cid": "cids(7)",
+                    "$type": "blob",
                     "mimeType": "image/jpeg",
+                    "ref": Object {
+                      "/": "cids(7)",
+                    },
                   },
                 },
               ],

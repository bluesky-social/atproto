// Jest Snapshot v1, https://goo.gl/fbAQLP

exports[`timeline views blocks posts, reposts, replies by actor takedown 1`] = `
Array [
  Object {
    "post": Object {
      "author": Object {
        "avatar": "https://pds.public.url/image/KzkHFsMRQ6oAKCHCRKFA1H-rDdc7VOtvEVpUJ82TwyQ/rs:fill:1000:1000:1:0/plain/bafkreiaivizp4xldojmmpuzmiu75cmea7nq56dnntnuhzhsjcb63aou5ei@jpeg",
        "did": "user(0)",
        "displayName": "ali",
        "handle": "alice.test",
        "labels": Array [],
        "viewer": Object {
          "muted": false,
        },
      },
      "cid": "cids(0)",
      "indexedAt": "1970-01-01T00:00:00.000Z",
      "labels": Array [],
      "likeCount": 3,
      "record": Object {
        "$type": "app.bsky.feed.post",
        "createdAt": "1970-01-01T00:00:00.000Z",
        "text": "again",
      },
      "replyCount": 2,
      "repostCount": 1,
      "uri": "record(0)",
      "viewer": Object {},
    },
    "reason": Object {
      "$type": "app.bsky.feed.defs#reasonRepost",
      "by": Object {
        "did": "user(1)",
        "handle": "dan.test",
        "labels": Array [
          Object {
            "cts": "1970-01-01T00:00:00.000Z",
            "neg": false,
            "src": "did:example:labeler",
            "uri": "user(1)",
            "val": "repo-action-label",
          },
        ],
        "viewer": Object {
          "following": "record(1)",
          "muted": false,
        },
      },
      "indexedAt": "1970-01-01T00:00:00.000Z",
    },
  },
  Object {
    "post": Object {
      "author": Object {
        "avatar": "https://pds.public.url/image/KzkHFsMRQ6oAKCHCRKFA1H-rDdc7VOtvEVpUJ82TwyQ/rs:fill:1000:1000:1:0/plain/bafkreiaivizp4xldojmmpuzmiu75cmea7nq56dnntnuhzhsjcb63aou5ei@jpeg",
        "did": "user(0)",
        "displayName": "ali",
        "handle": "alice.test",
        "labels": Array [],
        "viewer": Object {
          "muted": false,
        },
      },
      "cid": "cids(1)",
      "indexedAt": "1970-01-01T00:00:00.000Z",
      "labels": Array [],
      "likeCount": 0,
      "record": Object {
        "$type": "app.bsky.feed.post",
        "createdAt": "1970-01-01T00:00:00.000Z",
        "reply": Object {
          "parent": Object {
            "cid": "cids(2)",
            "uri": "record(3)",
          },
          "root": Object {
            "cid": "cids(0)",
            "uri": "record(0)",
          },
        },
        "text": "thanks bob",
      },
      "replyCount": 0,
      "repostCount": 0,
      "uri": "record(2)",
      "viewer": Object {},
    },
  },
  Object {
    "post": Object {
      "author": Object {
        "avatar": "https://pds.public.url/image/KzkHFsMRQ6oAKCHCRKFA1H-rDdc7VOtvEVpUJ82TwyQ/rs:fill:1000:1000:1:0/plain/bafkreiaivizp4xldojmmpuzmiu75cmea7nq56dnntnuhzhsjcb63aou5ei@jpeg",
        "did": "user(0)",
        "displayName": "ali",
        "handle": "alice.test",
        "labels": Array [],
        "viewer": Object {
          "muted": false,
        },
      },
      "cid": "cids(3)",
      "embed": Object {
        "$type": "app.bsky.embed.record#view",
        "record": Object {
          "$type": "app.bsky.embed.record#viewRecord",
          "author": Object {
            "did": "user(1)",
            "handle": "dan.test",
            "labels": Array [
              Object {
                "cts": "1970-01-01T00:00:00.000Z",
                "neg": false,
                "src": "did:example:labeler",
                "uri": "user(1)",
                "val": "repo-action-label",
              },
            ],
            "viewer": Object {
              "following": "record(1)",
              "muted": false,
            },
          },
          "cid": "cids(4)",
          "embeds": Array [
            Object {
              "$type": "app.bsky.embed.record#view",
              "record": Object {
                "$type": "app.bsky.embed.record#viewNotFound",
                "uri": "record(6)",
              },
            },
          ],
          "indexedAt": "1970-01-01T00:00:00.000Z",
          "labels": Array [],
          "uri": "record(5)",
          "value": Object {
            "$type": "app.bsky.feed.post",
            "createdAt": "1970-01-01T00:00:00.000Z",
            "embed": Object {
              "$type": "app.bsky.embed.record",
              "record": Object {
                "cid": "cids(5)",
                "uri": "record(6)",
              },
            },
            "facets": Array [
              Object {
                "features": Array [
                  Object {
                    "$type": "app.bsky.richtext.facet#mention",
                    "did": "user(0)",
                  },
                ],
                "index": Object {
                  "byteEnd": 18,
                  "byteStart": 0,
                },
              },
            ],
            "text": "@alice.bluesky.xyz is the best",
          },
        },
      },
      "indexedAt": "1970-01-01T00:00:00.000Z",
      "labels": Array [
        Object {
          "cid": "cids(3)",
          "cts": "1970-01-01T00:00:00.000Z",
          "neg": false,
          "src": "did:example:labeler",
          "uri": "record(4)",
          "val": "test-label",
        },
      ],
      "likeCount": 2,
      "record": Object {
        "$type": "app.bsky.feed.post",
        "createdAt": "1970-01-01T00:00:00.000Z",
        "embed": Object {
          "$type": "app.bsky.embed.record",
          "record": Object {
            "cid": "cids(4)",
            "uri": "record(5)",
          },
        },
        "text": "yoohoo label_me",
      },
      "replyCount": 0,
      "repostCount": 0,
      "uri": "record(4)",
      "viewer": Object {},
    },
  },
  Object {
    "post": Object {
      "author": Object {
        "avatar": "https://pds.public.url/image/KzkHFsMRQ6oAKCHCRKFA1H-rDdc7VOtvEVpUJ82TwyQ/rs:fill:1000:1000:1:0/plain/bafkreiaivizp4xldojmmpuzmiu75cmea7nq56dnntnuhzhsjcb63aou5ei@jpeg",
        "did": "user(0)",
        "displayName": "ali",
        "handle": "alice.test",
        "labels": Array [],
        "viewer": Object {
          "muted": false,
        },
      },
      "cid": "cids(0)",
      "indexedAt": "1970-01-01T00:00:00.000Z",
      "labels": Array [],
      "likeCount": 3,
      "record": Object {
        "$type": "app.bsky.feed.post",
        "createdAt": "1970-01-01T00:00:00.000Z",
        "text": "again",
      },
      "replyCount": 2,
      "repostCount": 1,
      "uri": "record(0)",
      "viewer": Object {},
    },
  },
  Object {
    "post": Object {
      "author": Object {
        "did": "user(1)",
        "handle": "dan.test",
        "labels": Array [
          Object {
            "cts": "1970-01-01T00:00:00.000Z",
            "neg": false,
            "src": "did:example:labeler",
            "uri": "user(1)",
            "val": "repo-action-label",
          },
        ],
        "viewer": Object {
          "following": "record(1)",
          "muted": false,
        },
      },
      "cid": "cids(4)",
      "embed": Object {
        "$type": "app.bsky.embed.record#view",
        "record": Object {
          "$type": "app.bsky.embed.record#viewNotFound",
          "uri": "record(6)",
        },
      },
      "indexedAt": "1970-01-01T00:00:00.000Z",
      "labels": Array [],
      "likeCount": 0,
      "record": Object {
        "$type": "app.bsky.feed.post",
        "createdAt": "1970-01-01T00:00:00.000Z",
        "embed": Object {
          "$type": "app.bsky.embed.record",
          "record": Object {
            "cid": "cids(5)",
            "uri": "record(6)",
          },
        },
        "facets": Array [
          Object {
            "features": Array [
              Object {
                "$type": "app.bsky.richtext.facet#mention",
                "did": "user(0)",
              },
            ],
            "index": Object {
              "byteEnd": 18,
              "byteStart": 0,
            },
          },
        ],
        "text": "@alice.bluesky.xyz is the best",
      },
      "replyCount": 0,
      "repostCount": 1,
      "uri": "record(5)",
      "viewer": Object {},
    },
  },
  Object {
    "post": Object {
      "author": Object {
        "did": "user(1)",
        "handle": "dan.test",
        "labels": Array [
          Object {
            "cts": "1970-01-01T00:00:00.000Z",
            "neg": false,
            "src": "did:example:labeler",
            "uri": "user(1)",
            "val": "repo-action-label",
          },
        ],
        "viewer": Object {
          "following": "record(1)",
          "muted": false,
        },
      },
      "cid": "cids(6)",
      "indexedAt": "1970-01-01T00:00:00.000Z",
      "labels": Array [],
      "likeCount": 0,
      "record": Object {
        "$type": "app.bsky.feed.post",
        "createdAt": "1970-01-01T00:00:00.000Z",
        "text": "dan here!",
      },
      "replyCount": 0,
      "repostCount": 0,
      "uri": "record(7)",
      "viewer": Object {},
    },
  },
  Object {
    "post": Object {
      "author": Object {
        "avatar": "https://pds.public.url/image/KzkHFsMRQ6oAKCHCRKFA1H-rDdc7VOtvEVpUJ82TwyQ/rs:fill:1000:1000:1:0/plain/bafkreiaivizp4xldojmmpuzmiu75cmea7nq56dnntnuhzhsjcb63aou5ei@jpeg",
        "did": "user(0)",
        "displayName": "ali",
        "handle": "alice.test",
        "labels": Array [],
        "viewer": Object {
          "muted": false,
        },
      },
      "cid": "cids(7)",
      "indexedAt": "1970-01-01T00:00:00.000Z",
      "labels": Array [],
      "likeCount": 0,
      "record": Object {
        "$type": "app.bsky.feed.post",
        "createdAt": "1970-01-01T00:00:00.000Z",
        "text": "hey there",
      },
      "replyCount": 0,
      "repostCount": 0,
      "uri": "record(8)",
      "viewer": Object {},
    },
  },
]
`;

exports[`timeline views blocks posts, reposts, replies by record takedown. 1`] = `
Array [
  Object {
    "post": Object {
      "author": Object {
        "avatar": "https://pds.public.url/image/KzkHFsMRQ6oAKCHCRKFA1H-rDdc7VOtvEVpUJ82TwyQ/rs:fill:1000:1000:1:0/plain/bafkreiaivizp4xldojmmpuzmiu75cmea7nq56dnntnuhzhsjcb63aou5ei@jpeg",
        "did": "user(0)",
        "displayName": "ali",
        "handle": "alice.test",
        "labels": Array [],
        "viewer": Object {
          "muted": false,
        },
      },
      "cid": "cids(0)",
      "indexedAt": "1970-01-01T00:00:00.000Z",
      "labels": Array [],
      "likeCount": 3,
      "record": Object {
        "$type": "app.bsky.feed.post",
        "createdAt": "1970-01-01T00:00:00.000Z",
        "text": "again",
      },
      "replyCount": 2,
      "repostCount": 1,
      "uri": "record(0)",
      "viewer": Object {},
    },
    "reason": Object {
      "$type": "app.bsky.feed.defs#reasonRepost",
      "by": Object {
        "did": "user(1)",
        "handle": "dan.test",
        "labels": Array [
          Object {
            "cts": "1970-01-01T00:00:00.000Z",
            "neg": false,
            "src": "did:example:labeler",
            "uri": "user(1)",
            "val": "repo-action-label",
          },
        ],
        "viewer": Object {
          "following": "record(1)",
          "muted": false,
        },
      },
      "indexedAt": "1970-01-01T00:00:00.000Z",
    },
  },
  Object {
    "post": Object {
      "author": Object {
        "avatar": "https://pds.public.url/image/KzkHFsMRQ6oAKCHCRKFA1H-rDdc7VOtvEVpUJ82TwyQ/rs:fill:1000:1000:1:0/plain/bafkreiaivizp4xldojmmpuzmiu75cmea7nq56dnntnuhzhsjcb63aou5ei@jpeg",
        "did": "user(0)",
        "displayName": "ali",
        "handle": "alice.test",
        "labels": Array [],
        "viewer": Object {
          "muted": false,
        },
      },
      "cid": "cids(1)",
      "indexedAt": "1970-01-01T00:00:00.000Z",
      "labels": Array [],
      "likeCount": 0,
      "record": Object {
        "$type": "app.bsky.feed.post",
        "createdAt": "1970-01-01T00:00:00.000Z",
        "reply": Object {
          "parent": Object {
            "cid": "cids(2)",
            "uri": "record(3)",
          },
          "root": Object {
            "cid": "cids(0)",
            "uri": "record(0)",
          },
        },
        "text": "thanks bob",
      },
      "replyCount": 0,
      "repostCount": 0,
      "uri": "record(2)",
      "viewer": Object {},
    },
  },
  Object {
    "post": Object {
      "author": Object {
        "did": "user(2)",
        "handle": "carol.test",
        "labels": Array [],
        "viewer": Object {
          "followedBy": "record(6)",
          "following": "record(5)",
          "muted": false,
        },
      },
      "cid": "cids(3)",
      "indexedAt": "1970-01-01T00:00:00.000Z",
      "labels": Array [],
      "likeCount": 0,
      "record": Object {
        "$type": "app.bsky.feed.post",
        "createdAt": "1970-01-01T00:00:00.000Z",
        "reply": Object {
          "parent": Object {
            "cid": "cids(0)",
            "uri": "record(0)",
          },
          "root": Object {
            "cid": "cids(0)",
            "uri": "record(0)",
          },
        },
        "text": "of course",
      },
      "replyCount": 0,
      "repostCount": 0,
      "uri": "record(4)",
      "viewer": Object {},
    },
    "reply": Object {
      "parent": Object {
        "author": Object {
          "avatar": "https://pds.public.url/image/KzkHFsMRQ6oAKCHCRKFA1H-rDdc7VOtvEVpUJ82TwyQ/rs:fill:1000:1000:1:0/plain/bafkreiaivizp4xldojmmpuzmiu75cmea7nq56dnntnuhzhsjcb63aou5ei@jpeg",
          "did": "user(0)",
          "displayName": "ali",
          "handle": "alice.test",
          "labels": Array [],
          "viewer": Object {
            "muted": false,
          },
        },
        "cid": "cids(0)",
        "indexedAt": "1970-01-01T00:00:00.000Z",
        "labels": Array [],
        "likeCount": 3,
        "record": Object {
          "$type": "app.bsky.feed.post",
          "createdAt": "1970-01-01T00:00:00.000Z",
          "text": "again",
        },
        "replyCount": 2,
        "repostCount": 1,
        "uri": "record(0)",
        "viewer": Object {},
      },
      "root": Object {
        "author": Object {
          "avatar": "https://pds.public.url/image/KzkHFsMRQ6oAKCHCRKFA1H-rDdc7VOtvEVpUJ82TwyQ/rs:fill:1000:1000:1:0/plain/bafkreiaivizp4xldojmmpuzmiu75cmea7nq56dnntnuhzhsjcb63aou5ei@jpeg",
          "did": "user(0)",
          "displayName": "ali",
          "handle": "alice.test",
          "labels": Array [],
          "viewer": Object {
            "muted": false,
          },
        },
        "cid": "cids(0)",
        "indexedAt": "1970-01-01T00:00:00.000Z",
        "labels": Array [],
        "likeCount": 3,
        "record": Object {
          "$type": "app.bsky.feed.post",
          "createdAt": "1970-01-01T00:00:00.000Z",
          "text": "again",
        },
        "replyCount": 2,
        "repostCount": 1,
        "uri": "record(0)",
        "viewer": Object {},
      },
    },
  },
  Object {
    "post": Object {
      "author": Object {
        "avatar": "https://pds.public.url/image/KzkHFsMRQ6oAKCHCRKFA1H-rDdc7VOtvEVpUJ82TwyQ/rs:fill:1000:1000:1:0/plain/bafkreiaivizp4xldojmmpuzmiu75cmea7nq56dnntnuhzhsjcb63aou5ei@jpeg",
        "did": "user(0)",
        "displayName": "ali",
        "handle": "alice.test",
        "labels": Array [],
        "viewer": Object {
          "muted": false,
        },
      },
      "cid": "cids(4)",
      "embed": Object {
        "$type": "app.bsky.embed.record#view",
        "record": Object {
          "$type": "app.bsky.embed.record#viewNotFound",
          "uri": "record(8)",
        },
      },
      "indexedAt": "1970-01-01T00:00:00.000Z",
      "labels": Array [
        Object {
          "cid": "cids(4)",
          "cts": "1970-01-01T00:00:00.000Z",
          "neg": false,
          "src": "did:example:labeler",
          "uri": "record(7)",
          "val": "test-label",
        },
      ],
      "likeCount": 2,
      "record": Object {
        "$type": "app.bsky.feed.post",
        "createdAt": "1970-01-01T00:00:00.000Z",
        "embed": Object {
          "$type": "app.bsky.embed.record",
          "record": Object {
            "cid": "cids(5)",
            "uri": "record(8)",
          },
        },
        "text": "yoohoo label_me",
      },
      "replyCount": 0,
      "repostCount": 0,
      "uri": "record(7)",
      "viewer": Object {},
    },
  },
  Object {
    "post": Object {
      "author": Object {
        "avatar": "https://pds.public.url/image/KzkHFsMRQ6oAKCHCRKFA1H-rDdc7VOtvEVpUJ82TwyQ/rs:fill:1000:1000:1:0/plain/bafkreiaivizp4xldojmmpuzmiu75cmea7nq56dnntnuhzhsjcb63aou5ei@jpeg",
        "did": "user(3)",
        "displayName": "bobby",
        "handle": "bob.test",
        "labels": Array [],
        "viewer": Object {
          "followedBy": "record(11)",
          "following": "record(10)",
          "muted": false,
        },
      },
      "cid": "cids(6)",
      "indexedAt": "1970-01-01T00:00:00.000Z",
      "labels": Array [],
      "likeCount": 0,
      "record": Object {
        "$type": "app.bsky.feed.post",
        "createdAt": "1970-01-01T00:00:00.000Z",
        "text": "bobby boy here",
      },
      "replyCount": 0,
      "repostCount": 0,
      "uri": "record(9)",
      "viewer": Object {},
    },
  },
  Object {
    "post": Object {
      "author": Object {
        "avatar": "https://pds.public.url/image/KzkHFsMRQ6oAKCHCRKFA1H-rDdc7VOtvEVpUJ82TwyQ/rs:fill:1000:1000:1:0/plain/bafkreiaivizp4xldojmmpuzmiu75cmea7nq56dnntnuhzhsjcb63aou5ei@jpeg",
        "did": "user(0)",
        "displayName": "ali",
        "handle": "alice.test",
        "labels": Array [],
        "viewer": Object {
          "muted": false,
        },
      },
      "cid": "cids(0)",
      "indexedAt": "1970-01-01T00:00:00.000Z",
      "labels": Array [],
      "likeCount": 3,
      "record": Object {
        "$type": "app.bsky.feed.post",
        "createdAt": "1970-01-01T00:00:00.000Z",
        "text": "again",
      },
      "replyCount": 2,
      "repostCount": 1,
      "uri": "record(0)",
      "viewer": Object {},
    },
  },
  Object {
    "post": Object {
      "author": Object {
        "did": "user(1)",
        "handle": "dan.test",
        "labels": Array [
          Object {
            "cts": "1970-01-01T00:00:00.000Z",
            "neg": false,
            "src": "did:example:labeler",
            "uri": "user(1)",
            "val": "repo-action-label",
          },
        ],
        "viewer": Object {
          "following": "record(1)",
          "muted": false,
        },
      },
      "cid": "cids(7)",
      "indexedAt": "1970-01-01T00:00:00.000Z",
      "labels": Array [],
      "likeCount": 0,
      "record": Object {
        "$type": "app.bsky.feed.post",
        "createdAt": "1970-01-01T00:00:00.000Z",
        "text": "dan here!",
      },
      "replyCount": 0,
      "repostCount": 0,
      "uri": "record(12)",
      "viewer": Object {},
    },
  },
  Object {
    "post": Object {
      "author": Object {
        "did": "user(2)",
        "handle": "carol.test",
        "labels": Array [],
        "viewer": Object {
          "followedBy": "record(6)",
          "following": "record(5)",
          "muted": false,
        },
      },
      "cid": "cids(8)",
      "embed": Object {
        "$type": "app.bsky.embed.recordWithMedia#view",
        "media": Object {
          "$type": "app.bsky.embed.images#view",
          "images": Array [
            Object {
              "alt": "tests/image/fixtures/key-landscape-small.jpg",
              "fullsize": "https://pds.public.url/image/AiDXkxVbgBksxb1nfiRn1m6S4K8_mee6o8r-UGLNzOM/rs:fit:2000:2000:1:0/plain/bafkreigy5p3xxceipk2o6nqtnugpft26ol6yleqhboqziino7axvdngtci@jpeg",
              "thumb": "https://pds.public.url/image/uc7FGfiGv0mMqmk9XiqHXrIhNymLHaex7Ge8nEhmXqo/rs:fit:1000:1000:1:0/plain/bafkreigy5p3xxceipk2o6nqtnugpft26ol6yleqhboqziino7axvdngtci@jpeg",
            },
            Object {
              "alt": "tests/image/fixtures/key-alt.jpg",
              "fullsize": "https://pds.public.url/image/xC2No-8rKVDIwIMmCiEBm9EiGLDBBOpf36PHoGf-GDw/rs:fit:2000:2000:1:0/plain/bafkreifdklbbcdsyanjz3oqe5pf2omuq5ansthokxlbleagg3eenx62h7e@jpeg",
              "thumb": "https://pds.public.url/image/g7yazUpNwN8LKumZ2Zmn_ptQbtMLs1Pti5-GDn7H8_8/rs:fit:1000:1000:1:0/plain/bafkreifdklbbcdsyanjz3oqe5pf2omuq5ansthokxlbleagg3eenx62h7e@jpeg",
            },
          ],
        },
        "record": Object {
          "record": Object {
            "$type": "app.bsky.embed.record#viewRecord",
            "author": Object {
              "avatar": "https://pds.public.url/image/KzkHFsMRQ6oAKCHCRKFA1H-rDdc7VOtvEVpUJ82TwyQ/rs:fill:1000:1000:1:0/plain/bafkreiaivizp4xldojmmpuzmiu75cmea7nq56dnntnuhzhsjcb63aou5ei@jpeg",
              "did": "user(3)",
              "displayName": "bobby",
              "handle": "bob.test",
              "labels": Array [],
              "viewer": Object {
                "followedBy": "record(11)",
                "following": "record(10)",
                "muted": false,
              },
            },
            "cid": "cids(11)",
            "embeds": Array [],
            "indexedAt": "1970-01-01T00:00:00.000Z",
<<<<<<< HEAD
            "labels": Array [
              Object {
                "cid": "cids(12)",
                "cts": "1970-01-01T00:00:00.000Z",
                "neg": false,
                "src": "did:example:labeler",
                "uri": "record(15)",
                "val": "kind",
              },
            ],
            "uri": "record(15)",
=======
            "uri": "record(14)",
>>>>>>> 47890d65
            "value": Object {
              "$type": "app.bsky.feed.post",
              "createdAt": "1970-01-01T00:00:00.000Z",
              "text": "bob back at it again!",
            },
          },
        },
      },
      "indexedAt": "1970-01-01T00:00:00.000Z",
      "labels": Array [
        Object {
          "cid": "cids(9)",
          "cts": "1970-01-01T00:00:00.000Z",
          "neg": false,
          "src": "did:example:labeler",
          "uri": "record(14)",
          "val": "kind",
        },
      ],
      "likeCount": 2,
      "record": Object {
        "$type": "app.bsky.feed.post",
        "createdAt": "1970-01-01T00:00:00.000Z",
        "embed": Object {
          "$type": "app.bsky.embed.recordWithMedia",
          "media": Object {
            "$type": "app.bsky.embed.images",
            "images": Array [
              Object {
                "alt": "tests/image/fixtures/key-landscape-small.jpg",
                "image": Object {
                  "$type": "blob",
                  "mimeType": "image/jpeg",
                  "ref": Object {
                    "$link": "cids(9)",
                  },
                  "size": 4114,
                },
              },
              Object {
                "alt": "tests/image/fixtures/key-alt.jpg",
                "image": Object {
                  "$type": "blob",
                  "mimeType": "image/jpeg",
                  "ref": Object {
                    "$link": "cids(10)",
                  },
                  "size": 12736,
                },
              },
            ],
          },
          "record": Object {
            "record": Object {
              "cid": "cids(11)",
              "uri": "record(14)",
            },
          },
        },
        "text": "hi im carol",
      },
      "replyCount": 0,
      "repostCount": 0,
      "uri": "record(13)",
      "viewer": Object {
        "like": "record(15)",
      },
    },
  },
  Object {
    "post": Object {
      "author": Object {
        "avatar": "https://pds.public.url/image/KzkHFsMRQ6oAKCHCRKFA1H-rDdc7VOtvEVpUJ82TwyQ/rs:fill:1000:1000:1:0/plain/bafkreiaivizp4xldojmmpuzmiu75cmea7nq56dnntnuhzhsjcb63aou5ei@jpeg",
        "did": "user(3)",
        "displayName": "bobby",
        "handle": "bob.test",
        "labels": Array [],
        "viewer": Object {
          "followedBy": "record(11)",
          "following": "record(10)",
          "muted": false,
        },
      },
      "cid": "cids(11)",
      "indexedAt": "1970-01-01T00:00:00.000Z",
      "labels": Array [
        Object {
          "cid": "cids(12)",
          "cts": "1970-01-01T00:00:00.000Z",
          "neg": false,
          "src": "did:example:labeler",
          "uri": "record(15)",
          "val": "kind",
        },
      ],
      "likeCount": 0,
      "record": Object {
        "$type": "app.bsky.feed.post",
        "createdAt": "1970-01-01T00:00:00.000Z",
        "text": "bob back at it again!",
      },
      "replyCount": 0,
      "repostCount": 0,
      "uri": "record(14)",
      "viewer": Object {},
    },
  },
  Object {
    "post": Object {
      "author": Object {
        "avatar": "https://pds.public.url/image/KzkHFsMRQ6oAKCHCRKFA1H-rDdc7VOtvEVpUJ82TwyQ/rs:fill:1000:1000:1:0/plain/bafkreiaivizp4xldojmmpuzmiu75cmea7nq56dnntnuhzhsjcb63aou5ei@jpeg",
        "did": "user(0)",
        "displayName": "ali",
        "handle": "alice.test",
        "labels": Array [],
        "viewer": Object {
          "muted": false,
        },
      },
      "cid": "cids(12)",
      "indexedAt": "1970-01-01T00:00:00.000Z",
      "labels": Array [],
      "likeCount": 0,
      "record": Object {
        "$type": "app.bsky.feed.post",
        "createdAt": "1970-01-01T00:00:00.000Z",
        "text": "hey there",
      },
      "replyCount": 0,
      "repostCount": 0,
      "uri": "record(16)",
      "viewer": Object {},
    },
  },
]
`;

exports[`timeline views fetches authenticated user's home feed w/ reverse-chronological algorithm 1`] = `
Array [
  Object {
    "post": Object {
      "author": Object {
        "avatar": "https://pds.public.url/image/KzkHFsMRQ6oAKCHCRKFA1H-rDdc7VOtvEVpUJ82TwyQ/rs:fill:1000:1000:1:0/plain/bafkreiaivizp4xldojmmpuzmiu75cmea7nq56dnntnuhzhsjcb63aou5ei@jpeg",
        "did": "user(0)",
        "displayName": "ali",
        "handle": "alice.test",
        "labels": Array [],
        "viewer": Object {
          "muted": false,
        },
      },
      "cid": "cids(0)",
      "indexedAt": "1970-01-01T00:00:00.000Z",
      "labels": Array [],
      "likeCount": 3,
      "record": Object {
        "$type": "app.bsky.feed.post",
        "createdAt": "1970-01-01T00:00:00.000Z",
        "text": "again",
      },
      "replyCount": 2,
      "repostCount": 1,
      "uri": "record(0)",
      "viewer": Object {},
    },
    "reason": Object {
      "$type": "app.bsky.feed.defs#reasonRepost",
      "by": Object {
        "did": "user(1)",
        "handle": "dan.test",
        "labels": Array [
          Object {
            "cts": "1970-01-01T00:00:00.000Z",
            "neg": false,
            "src": "did:example:labeler",
            "uri": "user(1)",
            "val": "repo-action-label",
          },
        ],
        "viewer": Object {
          "following": "record(1)",
          "muted": false,
        },
      },
      "indexedAt": "1970-01-01T00:00:00.000Z",
    },
  },
  Object {
    "post": Object {
      "author": Object {
        "did": "user(1)",
        "handle": "dan.test",
        "labels": Array [
          Object {
            "cts": "1970-01-01T00:00:00.000Z",
            "neg": false,
            "src": "did:example:labeler",
            "uri": "user(1)",
            "val": "repo-action-label",
          },
        ],
        "viewer": Object {
          "following": "record(1)",
          "muted": false,
        },
      },
      "cid": "cids(1)",
      "embed": Object {
        "$type": "app.bsky.embed.record#view",
        "record": Object {
          "$type": "app.bsky.embed.record#viewRecord",
          "author": Object {
            "did": "user(2)",
            "handle": "carol.test",
            "labels": Array [],
            "viewer": Object {
              "followedBy": "record(5)",
              "following": "record(4)",
              "muted": false,
            },
          },
          "cid": "cids(2)",
          "embeds": Array [
            Object {
              "$type": "app.bsky.embed.recordWithMedia#view",
              "media": Object {
                "$type": "app.bsky.embed.images#view",
                "images": Array [
                  Object {
                    "alt": "tests/image/fixtures/key-landscape-small.jpg",
                    "fullsize": "https://pds.public.url/image/AiDXkxVbgBksxb1nfiRn1m6S4K8_mee6o8r-UGLNzOM/rs:fit:2000:2000:1:0/plain/bafkreigy5p3xxceipk2o6nqtnugpft26ol6yleqhboqziino7axvdngtci@jpeg",
                    "thumb": "https://pds.public.url/image/uc7FGfiGv0mMqmk9XiqHXrIhNymLHaex7Ge8nEhmXqo/rs:fit:1000:1000:1:0/plain/bafkreigy5p3xxceipk2o6nqtnugpft26ol6yleqhboqziino7axvdngtci@jpeg",
                  },
                  Object {
                    "alt": "tests/image/fixtures/key-alt.jpg",
                    "fullsize": "https://pds.public.url/image/xC2No-8rKVDIwIMmCiEBm9EiGLDBBOpf36PHoGf-GDw/rs:fit:2000:2000:1:0/plain/bafkreifdklbbcdsyanjz3oqe5pf2omuq5ansthokxlbleagg3eenx62h7e@jpeg",
                    "thumb": "https://pds.public.url/image/g7yazUpNwN8LKumZ2Zmn_ptQbtMLs1Pti5-GDn7H8_8/rs:fit:1000:1000:1:0/plain/bafkreifdklbbcdsyanjz3oqe5pf2omuq5ansthokxlbleagg3eenx62h7e@jpeg",
                  },
                ],
              },
              "record": Object {
                "record": Object {
                  "$type": "app.bsky.embed.record#viewRecord",
                  "author": Object {
                    "avatar": "https://pds.public.url/image/KzkHFsMRQ6oAKCHCRKFA1H-rDdc7VOtvEVpUJ82TwyQ/rs:fill:1000:1000:1:0/plain/bafkreiaivizp4xldojmmpuzmiu75cmea7nq56dnntnuhzhsjcb63aou5ei@jpeg",
                    "did": "user(3)",
                    "displayName": "bobby",
                    "handle": "bob.test",
                    "labels": Array [],
                    "viewer": Object {
                      "followedBy": "record(8)",
                      "following": "record(7)",
                      "muted": false,
                    },
                  },
                  "cid": "cids(5)",
                  "indexedAt": "1970-01-01T00:00:00.000Z",
                  "labels": Array [
                    Object {
                      "cid": "cids(5)",
                      "cts": "1970-01-01T00:00:00.000Z",
                      "neg": false,
                      "src": "did:example:labeler",
                      "uri": "record(6)",
                      "val": "kind",
                    },
                  ],
                  "uri": "record(6)",
                  "value": Object {
                    "$type": "app.bsky.feed.post",
                    "createdAt": "1970-01-01T00:00:00.000Z",
                    "text": "bob back at it again!",
                  },
                },
              },
            },
          ],
          "indexedAt": "1970-01-01T00:00:00.000Z",
          "labels": Array [
            Object {
              "cid": "cids(2)",
              "cts": "1970-01-01T00:00:00.000Z",
              "neg": false,
              "src": "did:example:labeler",
              "uri": "record(3)",
              "val": "kind",
            },
          ],
          "uri": "record(3)",
          "value": Object {
            "$type": "app.bsky.feed.post",
            "createdAt": "1970-01-01T00:00:00.000Z",
            "embed": Object {
              "$type": "app.bsky.embed.recordWithMedia",
              "media": Object {
                "$type": "app.bsky.embed.images",
                "images": Array [
                  Object {
                    "alt": "tests/image/fixtures/key-landscape-small.jpg",
                    "image": Object {
                      "$type": "blob",
                      "mimeType": "image/jpeg",
                      "ref": Object {
                        "$link": "cids(3)",
                      },
                      "size": 4114,
                    },
                  },
                  Object {
                    "alt": "tests/image/fixtures/key-alt.jpg",
                    "image": Object {
                      "$type": "blob",
                      "mimeType": "image/jpeg",
                      "ref": Object {
                        "$link": "cids(4)",
                      },
                      "size": 12736,
                    },
                  },
                ],
              },
              "record": Object {
                "record": Object {
                  "cid": "cids(5)",
                  "uri": "record(6)",
                },
              },
            },
            "text": "hi im carol",
          },
        },
      },
      "indexedAt": "1970-01-01T00:00:00.000Z",
      "labels": Array [],
      "likeCount": 0,
      "record": Object {
        "$type": "app.bsky.feed.post",
        "createdAt": "1970-01-01T00:00:00.000Z",
        "embed": Object {
          "$type": "app.bsky.embed.record",
          "record": Object {
            "cid": "cids(2)",
            "uri": "record(3)",
          },
        },
        "facets": Array [
          Object {
            "features": Array [
              Object {
                "$type": "app.bsky.richtext.facet#mention",
                "did": "user(0)",
              },
            ],
            "index": Object {
              "byteEnd": 18,
              "byteStart": 0,
            },
          },
        ],
        "text": "@alice.bluesky.xyz is the best",
      },
      "replyCount": 0,
      "repostCount": 1,
      "uri": "record(2)",
      "viewer": Object {},
    },
    "reason": Object {
      "$type": "app.bsky.feed.defs#reasonRepost",
      "by": Object {
        "did": "user(2)",
        "handle": "carol.test",
        "labels": Array [],
        "viewer": Object {
          "followedBy": "record(5)",
          "following": "record(4)",
          "muted": false,
        },
      },
      "indexedAt": "1970-01-01T00:00:00.000Z",
    },
  },
  Object {
    "post": Object {
      "author": Object {
        "avatar": "https://pds.public.url/image/KzkHFsMRQ6oAKCHCRKFA1H-rDdc7VOtvEVpUJ82TwyQ/rs:fill:1000:1000:1:0/plain/bafkreiaivizp4xldojmmpuzmiu75cmea7nq56dnntnuhzhsjcb63aou5ei@jpeg",
        "did": "user(0)",
        "displayName": "ali",
        "handle": "alice.test",
        "labels": Array [],
        "viewer": Object {
          "muted": false,
        },
      },
      "cid": "cids(6)",
      "indexedAt": "1970-01-01T00:00:00.000Z",
      "labels": Array [],
      "likeCount": 0,
      "record": Object {
        "$type": "app.bsky.feed.post",
        "createdAt": "1970-01-01T00:00:00.000Z",
        "reply": Object {
          "parent": Object {
            "cid": "cids(7)",
            "uri": "record(10)",
          },
          "root": Object {
            "cid": "cids(0)",
            "uri": "record(0)",
          },
        },
        "text": "thanks bob",
      },
      "replyCount": 0,
      "repostCount": 0,
      "uri": "record(9)",
      "viewer": Object {},
    },
    "reply": Object {
      "parent": Object {
        "author": Object {
          "avatar": "https://pds.public.url/image/KzkHFsMRQ6oAKCHCRKFA1H-rDdc7VOtvEVpUJ82TwyQ/rs:fill:1000:1000:1:0/plain/bafkreiaivizp4xldojmmpuzmiu75cmea7nq56dnntnuhzhsjcb63aou5ei@jpeg",
          "did": "user(3)",
          "displayName": "bobby",
          "handle": "bob.test",
          "labels": Array [],
          "viewer": Object {
            "followedBy": "record(8)",
            "following": "record(7)",
            "muted": false,
          },
        },
        "cid": "cids(7)",
        "embed": Object {
          "$type": "app.bsky.embed.images#view",
          "images": Array [
            Object {
              "alt": "tests/image/fixtures/key-landscape-small.jpg",
              "fullsize": "https://pds.public.url/image/AiDXkxVbgBksxb1nfiRn1m6S4K8_mee6o8r-UGLNzOM/rs:fit:2000:2000:1:0/plain/bafkreigy5p3xxceipk2o6nqtnugpft26ol6yleqhboqziino7axvdngtci@jpeg",
              "thumb": "https://pds.public.url/image/uc7FGfiGv0mMqmk9XiqHXrIhNymLHaex7Ge8nEhmXqo/rs:fit:1000:1000:1:0/plain/bafkreigy5p3xxceipk2o6nqtnugpft26ol6yleqhboqziino7axvdngtci@jpeg",
            },
          ],
        },
        "indexedAt": "1970-01-01T00:00:00.000Z",
        "labels": Array [
          Object {
            "cid": "cids(7)",
            "cts": "1970-01-01T00:00:00.000Z",
            "neg": false,
            "src": "did:example:labeler",
            "uri": "record(10)",
            "val": "test-label",
          },
          Object {
            "cid": "cids(7)",
            "cts": "1970-01-01T00:00:00.000Z",
            "neg": false,
            "src": "did:example:labeler",
            "uri": "record(10)",
            "val": "test-label-2",
          },
        ],
        "likeCount": 0,
        "record": Object {
          "$type": "app.bsky.feed.post",
          "createdAt": "1970-01-01T00:00:00.000Z",
          "embed": Object {
            "$type": "app.bsky.embed.images",
            "images": Array [
              Object {
                "alt": "tests/image/fixtures/key-landscape-small.jpg",
                "image": Object {
                  "$type": "blob",
                  "mimeType": "image/jpeg",
                  "ref": Object {
                    "$link": "cids(3)",
                  },
                  "size": 4114,
                },
              },
            ],
          },
          "reply": Object {
            "parent": Object {
              "cid": "cids(0)",
              "uri": "record(0)",
            },
            "root": Object {
              "cid": "cids(0)",
              "uri": "record(0)",
            },
          },
          "text": "hear that label_me label_me_2",
        },
        "replyCount": 1,
        "repostCount": 0,
        "uri": "record(10)",
        "viewer": Object {},
      },
      "root": Object {
        "author": Object {
          "avatar": "https://pds.public.url/image/KzkHFsMRQ6oAKCHCRKFA1H-rDdc7VOtvEVpUJ82TwyQ/rs:fill:1000:1000:1:0/plain/bafkreiaivizp4xldojmmpuzmiu75cmea7nq56dnntnuhzhsjcb63aou5ei@jpeg",
          "did": "user(0)",
          "displayName": "ali",
          "handle": "alice.test",
          "labels": Array [],
          "viewer": Object {
            "muted": false,
          },
        },
        "cid": "cids(0)",
        "indexedAt": "1970-01-01T00:00:00.000Z",
        "labels": Array [],
        "likeCount": 3,
        "record": Object {
          "$type": "app.bsky.feed.post",
          "createdAt": "1970-01-01T00:00:00.000Z",
          "text": "again",
        },
        "replyCount": 2,
        "repostCount": 1,
        "uri": "record(0)",
        "viewer": Object {},
      },
    },
  },
  Object {
    "post": Object {
      "author": Object {
        "did": "user(2)",
        "handle": "carol.test",
        "labels": Array [],
        "viewer": Object {
          "followedBy": "record(5)",
          "following": "record(4)",
          "muted": false,
        },
      },
      "cid": "cids(8)",
      "indexedAt": "1970-01-01T00:00:00.000Z",
      "labels": Array [],
      "likeCount": 0,
      "record": Object {
        "$type": "app.bsky.feed.post",
        "createdAt": "1970-01-01T00:00:00.000Z",
        "reply": Object {
          "parent": Object {
            "cid": "cids(0)",
            "uri": "record(0)",
          },
          "root": Object {
            "cid": "cids(0)",
            "uri": "record(0)",
          },
        },
        "text": "of course",
      },
      "replyCount": 0,
      "repostCount": 0,
      "uri": "record(11)",
      "viewer": Object {},
    },
    "reply": Object {
      "parent": Object {
        "author": Object {
          "avatar": "https://pds.public.url/image/KzkHFsMRQ6oAKCHCRKFA1H-rDdc7VOtvEVpUJ82TwyQ/rs:fill:1000:1000:1:0/plain/bafkreiaivizp4xldojmmpuzmiu75cmea7nq56dnntnuhzhsjcb63aou5ei@jpeg",
          "did": "user(0)",
          "displayName": "ali",
          "handle": "alice.test",
          "labels": Array [],
          "viewer": Object {
            "muted": false,
          },
        },
        "cid": "cids(0)",
        "indexedAt": "1970-01-01T00:00:00.000Z",
        "labels": Array [],
        "likeCount": 3,
        "record": Object {
          "$type": "app.bsky.feed.post",
          "createdAt": "1970-01-01T00:00:00.000Z",
          "text": "again",
        },
        "replyCount": 2,
        "repostCount": 1,
        "uri": "record(0)",
        "viewer": Object {},
      },
      "root": Object {
        "author": Object {
          "avatar": "https://pds.public.url/image/KzkHFsMRQ6oAKCHCRKFA1H-rDdc7VOtvEVpUJ82TwyQ/rs:fill:1000:1000:1:0/plain/bafkreiaivizp4xldojmmpuzmiu75cmea7nq56dnntnuhzhsjcb63aou5ei@jpeg",
          "did": "user(0)",
          "displayName": "ali",
          "handle": "alice.test",
          "labels": Array [],
          "viewer": Object {
            "muted": false,
          },
        },
        "cid": "cids(0)",
        "indexedAt": "1970-01-01T00:00:00.000Z",
        "labels": Array [],
        "likeCount": 3,
        "record": Object {
          "$type": "app.bsky.feed.post",
          "createdAt": "1970-01-01T00:00:00.000Z",
          "text": "again",
        },
        "replyCount": 2,
        "repostCount": 1,
        "uri": "record(0)",
        "viewer": Object {},
      },
    },
  },
  Object {
    "post": Object {
      "author": Object {
        "avatar": "https://pds.public.url/image/KzkHFsMRQ6oAKCHCRKFA1H-rDdc7VOtvEVpUJ82TwyQ/rs:fill:1000:1000:1:0/plain/bafkreiaivizp4xldojmmpuzmiu75cmea7nq56dnntnuhzhsjcb63aou5ei@jpeg",
        "did": "user(3)",
        "displayName": "bobby",
        "handle": "bob.test",
        "labels": Array [],
        "viewer": Object {
          "followedBy": "record(8)",
          "following": "record(7)",
          "muted": false,
        },
      },
      "cid": "cids(7)",
      "embed": Object {
        "$type": "app.bsky.embed.images#view",
        "images": Array [
          Object {
            "alt": "tests/image/fixtures/key-landscape-small.jpg",
            "fullsize": "https://pds.public.url/image/AiDXkxVbgBksxb1nfiRn1m6S4K8_mee6o8r-UGLNzOM/rs:fit:2000:2000:1:0/plain/bafkreigy5p3xxceipk2o6nqtnugpft26ol6yleqhboqziino7axvdngtci@jpeg",
            "thumb": "https://pds.public.url/image/uc7FGfiGv0mMqmk9XiqHXrIhNymLHaex7Ge8nEhmXqo/rs:fit:1000:1000:1:0/plain/bafkreigy5p3xxceipk2o6nqtnugpft26ol6yleqhboqziino7axvdngtci@jpeg",
          },
        ],
      },
      "indexedAt": "1970-01-01T00:00:00.000Z",
      "labels": Array [
        Object {
          "cid": "cids(7)",
          "cts": "1970-01-01T00:00:00.000Z",
          "neg": false,
          "src": "did:example:labeler",
          "uri": "record(10)",
          "val": "test-label",
        },
        Object {
          "cid": "cids(7)",
          "cts": "1970-01-01T00:00:00.000Z",
          "neg": false,
          "src": "did:example:labeler",
          "uri": "record(10)",
          "val": "test-label-2",
        },
      ],
      "likeCount": 0,
      "record": Object {
        "$type": "app.bsky.feed.post",
        "createdAt": "1970-01-01T00:00:00.000Z",
        "embed": Object {
          "$type": "app.bsky.embed.images",
          "images": Array [
            Object {
              "alt": "tests/image/fixtures/key-landscape-small.jpg",
              "image": Object {
                "$type": "blob",
                "mimeType": "image/jpeg",
                "ref": Object {
                  "$link": "cids(3)",
                },
                "size": 4114,
              },
            },
          ],
        },
        "reply": Object {
          "parent": Object {
            "cid": "cids(0)",
            "uri": "record(0)",
          },
          "root": Object {
            "cid": "cids(0)",
            "uri": "record(0)",
          },
        },
        "text": "hear that label_me label_me_2",
      },
      "replyCount": 1,
      "repostCount": 0,
      "uri": "record(10)",
      "viewer": Object {},
    },
    "reply": Object {
      "parent": Object {
        "author": Object {
          "avatar": "https://pds.public.url/image/KzkHFsMRQ6oAKCHCRKFA1H-rDdc7VOtvEVpUJ82TwyQ/rs:fill:1000:1000:1:0/plain/bafkreiaivizp4xldojmmpuzmiu75cmea7nq56dnntnuhzhsjcb63aou5ei@jpeg",
          "did": "user(0)",
          "displayName": "ali",
          "handle": "alice.test",
          "labels": Array [],
          "viewer": Object {
            "muted": false,
          },
        },
        "cid": "cids(0)",
        "indexedAt": "1970-01-01T00:00:00.000Z",
        "labels": Array [],
        "likeCount": 3,
        "record": Object {
          "$type": "app.bsky.feed.post",
          "createdAt": "1970-01-01T00:00:00.000Z",
          "text": "again",
        },
        "replyCount": 2,
        "repostCount": 1,
        "uri": "record(0)",
        "viewer": Object {},
      },
      "root": Object {
        "author": Object {
          "avatar": "https://pds.public.url/image/KzkHFsMRQ6oAKCHCRKFA1H-rDdc7VOtvEVpUJ82TwyQ/rs:fill:1000:1000:1:0/plain/bafkreiaivizp4xldojmmpuzmiu75cmea7nq56dnntnuhzhsjcb63aou5ei@jpeg",
          "did": "user(0)",
          "displayName": "ali",
          "handle": "alice.test",
          "labels": Array [],
          "viewer": Object {
            "muted": false,
          },
        },
        "cid": "cids(0)",
        "indexedAt": "1970-01-01T00:00:00.000Z",
        "labels": Array [],
        "likeCount": 3,
        "record": Object {
          "$type": "app.bsky.feed.post",
          "createdAt": "1970-01-01T00:00:00.000Z",
          "text": "again",
        },
        "replyCount": 2,
        "repostCount": 1,
        "uri": "record(0)",
        "viewer": Object {},
      },
    },
  },
  Object {
    "post": Object {
      "author": Object {
        "avatar": "https://pds.public.url/image/KzkHFsMRQ6oAKCHCRKFA1H-rDdc7VOtvEVpUJ82TwyQ/rs:fill:1000:1000:1:0/plain/bafkreiaivizp4xldojmmpuzmiu75cmea7nq56dnntnuhzhsjcb63aou5ei@jpeg",
        "did": "user(0)",
        "displayName": "ali",
        "handle": "alice.test",
        "labels": Array [],
        "viewer": Object {
          "muted": false,
        },
      },
      "cid": "cids(9)",
      "embed": Object {
        "$type": "app.bsky.embed.record#view",
        "record": Object {
          "$type": "app.bsky.embed.record#viewRecord",
          "author": Object {
            "did": "user(1)",
            "handle": "dan.test",
            "labels": Array [
              Object {
                "cts": "1970-01-01T00:00:00.000Z",
                "neg": false,
                "src": "did:example:labeler",
                "uri": "user(1)",
                "val": "repo-action-label",
              },
            ],
            "viewer": Object {
              "following": "record(1)",
              "muted": false,
            },
          },
          "cid": "cids(1)",
          "embeds": Array [
            Object {
              "$type": "app.bsky.embed.record#view",
              "record": Object {
                "$type": "app.bsky.embed.record#viewRecord",
                "author": Object {
                  "did": "user(2)",
                  "handle": "carol.test",
                  "labels": Array [],
                  "viewer": Object {
                    "followedBy": "record(5)",
                    "following": "record(4)",
                    "muted": false,
                  },
                },
                "cid": "cids(2)",
                "indexedAt": "1970-01-01T00:00:00.000Z",
                "labels": Array [
                  Object {
                    "cid": "cids(2)",
                    "cts": "1970-01-01T00:00:00.000Z",
                    "neg": false,
                    "src": "did:example:labeler",
                    "uri": "record(3)",
                    "val": "kind",
                  },
                ],
                "uri": "record(3)",
                "value": Object {
                  "$type": "app.bsky.feed.post",
                  "createdAt": "1970-01-01T00:00:00.000Z",
                  "embed": Object {
                    "$type": "app.bsky.embed.recordWithMedia",
                    "media": Object {
                      "$type": "app.bsky.embed.images",
                      "images": Array [
                        Object {
                          "alt": "tests/image/fixtures/key-landscape-small.jpg",
                          "image": Object {
                            "$type": "blob",
                            "mimeType": "image/jpeg",
                            "ref": Object {
                              "$link": "cids(3)",
                            },
                            "size": 4114,
                          },
                        },
                        Object {
                          "alt": "tests/image/fixtures/key-alt.jpg",
                          "image": Object {
                            "$type": "blob",
                            "mimeType": "image/jpeg",
                            "ref": Object {
                              "$link": "cids(4)",
                            },
                            "size": 12736,
                          },
                        },
                      ],
                    },
                    "record": Object {
                      "record": Object {
                        "cid": "cids(5)",
                        "uri": "record(6)",
                      },
                    },
                  },
                  "text": "hi im carol",
                },
              },
            },
          ],
          "indexedAt": "1970-01-01T00:00:00.000Z",
          "labels": Array [],
          "uri": "record(2)",
          "value": Object {
            "$type": "app.bsky.feed.post",
            "createdAt": "1970-01-01T00:00:00.000Z",
            "embed": Object {
              "$type": "app.bsky.embed.record",
              "record": Object {
                "cid": "cids(2)",
                "uri": "record(3)",
              },
            },
            "facets": Array [
              Object {
                "features": Array [
                  Object {
                    "$type": "app.bsky.richtext.facet#mention",
                    "did": "user(0)",
                  },
                ],
                "index": Object {
                  "byteEnd": 18,
                  "byteStart": 0,
                },
              },
            ],
            "text": "@alice.bluesky.xyz is the best",
          },
        },
      },
      "indexedAt": "1970-01-01T00:00:00.000Z",
      "labels": Array [
        Object {
          "cid": "cids(9)",
          "cts": "1970-01-01T00:00:00.000Z",
          "neg": false,
          "src": "did:example:labeler",
          "uri": "record(12)",
          "val": "test-label",
        },
      ],
      "likeCount": 2,
      "record": Object {
        "$type": "app.bsky.feed.post",
        "createdAt": "1970-01-01T00:00:00.000Z",
        "embed": Object {
          "$type": "app.bsky.embed.record",
          "record": Object {
            "cid": "cids(1)",
            "uri": "record(2)",
          },
        },
        "text": "yoohoo label_me",
      },
      "replyCount": 0,
      "repostCount": 0,
      "uri": "record(12)",
      "viewer": Object {},
    },
  },
  Object {
    "post": Object {
      "author": Object {
        "avatar": "https://pds.public.url/image/KzkHFsMRQ6oAKCHCRKFA1H-rDdc7VOtvEVpUJ82TwyQ/rs:fill:1000:1000:1:0/plain/bafkreiaivizp4xldojmmpuzmiu75cmea7nq56dnntnuhzhsjcb63aou5ei@jpeg",
        "did": "user(3)",
        "displayName": "bobby",
        "handle": "bob.test",
        "labels": Array [],
        "viewer": Object {
          "followedBy": "record(8)",
          "following": "record(7)",
          "muted": false,
        },
      },
      "cid": "cids(10)",
      "indexedAt": "1970-01-01T00:00:00.000Z",
      "labels": Array [],
      "likeCount": 0,
      "record": Object {
        "$type": "app.bsky.feed.post",
        "createdAt": "1970-01-01T00:00:00.000Z",
        "text": "bobby boy here",
      },
      "replyCount": 0,
      "repostCount": 0,
      "uri": "record(13)",
      "viewer": Object {},
    },
  },
  Object {
    "post": Object {
      "author": Object {
        "avatar": "https://pds.public.url/image/KzkHFsMRQ6oAKCHCRKFA1H-rDdc7VOtvEVpUJ82TwyQ/rs:fill:1000:1000:1:0/plain/bafkreiaivizp4xldojmmpuzmiu75cmea7nq56dnntnuhzhsjcb63aou5ei@jpeg",
        "did": "user(0)",
        "displayName": "ali",
        "handle": "alice.test",
        "labels": Array [],
        "viewer": Object {
          "muted": false,
        },
      },
      "cid": "cids(0)",
      "indexedAt": "1970-01-01T00:00:00.000Z",
      "labels": Array [],
      "likeCount": 3,
      "record": Object {
        "$type": "app.bsky.feed.post",
        "createdAt": "1970-01-01T00:00:00.000Z",
        "text": "again",
      },
      "replyCount": 2,
      "repostCount": 1,
      "uri": "record(0)",
      "viewer": Object {},
    },
  },
  Object {
    "post": Object {
      "author": Object {
        "did": "user(1)",
        "handle": "dan.test",
        "labels": Array [
          Object {
            "cts": "1970-01-01T00:00:00.000Z",
            "neg": false,
            "src": "did:example:labeler",
            "uri": "user(1)",
            "val": "repo-action-label",
          },
        ],
        "viewer": Object {
          "following": "record(1)",
          "muted": false,
        },
      },
      "cid": "cids(1)",
      "embed": Object {
        "$type": "app.bsky.embed.record#view",
        "record": Object {
          "$type": "app.bsky.embed.record#viewRecord",
          "author": Object {
            "did": "user(2)",
            "handle": "carol.test",
            "labels": Array [],
            "viewer": Object {
              "followedBy": "record(5)",
              "following": "record(4)",
              "muted": false,
            },
          },
          "cid": "cids(2)",
          "embeds": Array [
            Object {
              "$type": "app.bsky.embed.recordWithMedia#view",
              "media": Object {
                "$type": "app.bsky.embed.images#view",
                "images": Array [
                  Object {
                    "alt": "tests/image/fixtures/key-landscape-small.jpg",
                    "fullsize": "https://pds.public.url/image/AiDXkxVbgBksxb1nfiRn1m6S4K8_mee6o8r-UGLNzOM/rs:fit:2000:2000:1:0/plain/bafkreigy5p3xxceipk2o6nqtnugpft26ol6yleqhboqziino7axvdngtci@jpeg",
                    "thumb": "https://pds.public.url/image/uc7FGfiGv0mMqmk9XiqHXrIhNymLHaex7Ge8nEhmXqo/rs:fit:1000:1000:1:0/plain/bafkreigy5p3xxceipk2o6nqtnugpft26ol6yleqhboqziino7axvdngtci@jpeg",
                  },
                  Object {
                    "alt": "tests/image/fixtures/key-alt.jpg",
                    "fullsize": "https://pds.public.url/image/xC2No-8rKVDIwIMmCiEBm9EiGLDBBOpf36PHoGf-GDw/rs:fit:2000:2000:1:0/plain/bafkreifdklbbcdsyanjz3oqe5pf2omuq5ansthokxlbleagg3eenx62h7e@jpeg",
                    "thumb": "https://pds.public.url/image/g7yazUpNwN8LKumZ2Zmn_ptQbtMLs1Pti5-GDn7H8_8/rs:fit:1000:1000:1:0/plain/bafkreifdklbbcdsyanjz3oqe5pf2omuq5ansthokxlbleagg3eenx62h7e@jpeg",
                  },
                ],
              },
              "record": Object {
                "record": Object {
                  "$type": "app.bsky.embed.record#viewRecord",
                  "author": Object {
                    "avatar": "https://pds.public.url/image/KzkHFsMRQ6oAKCHCRKFA1H-rDdc7VOtvEVpUJ82TwyQ/rs:fill:1000:1000:1:0/plain/bafkreiaivizp4xldojmmpuzmiu75cmea7nq56dnntnuhzhsjcb63aou5ei@jpeg",
                    "did": "user(3)",
                    "displayName": "bobby",
                    "handle": "bob.test",
                    "labels": Array [],
                    "viewer": Object {
                      "followedBy": "record(8)",
                      "following": "record(7)",
                      "muted": false,
                    },
                  },
                  "cid": "cids(5)",
                  "indexedAt": "1970-01-01T00:00:00.000Z",
                  "labels": Array [
                    Object {
                      "cid": "cids(5)",
                      "cts": "1970-01-01T00:00:00.000Z",
                      "neg": false,
                      "src": "did:example:labeler",
                      "uri": "record(6)",
                      "val": "kind",
                    },
                  ],
                  "uri": "record(6)",
                  "value": Object {
                    "$type": "app.bsky.feed.post",
                    "createdAt": "1970-01-01T00:00:00.000Z",
                    "text": "bob back at it again!",
                  },
                },
              },
            },
          ],
          "indexedAt": "1970-01-01T00:00:00.000Z",
          "labels": Array [
            Object {
              "cid": "cids(2)",
              "cts": "1970-01-01T00:00:00.000Z",
              "neg": false,
              "src": "did:example:labeler",
              "uri": "record(3)",
              "val": "kind",
            },
          ],
          "uri": "record(3)",
          "value": Object {
            "$type": "app.bsky.feed.post",
            "createdAt": "1970-01-01T00:00:00.000Z",
            "embed": Object {
              "$type": "app.bsky.embed.recordWithMedia",
              "media": Object {
                "$type": "app.bsky.embed.images",
                "images": Array [
                  Object {
                    "alt": "tests/image/fixtures/key-landscape-small.jpg",
                    "image": Object {
                      "$type": "blob",
                      "mimeType": "image/jpeg",
                      "ref": Object {
                        "$link": "cids(3)",
                      },
                      "size": 4114,
                    },
                  },
                  Object {
                    "alt": "tests/image/fixtures/key-alt.jpg",
                    "image": Object {
                      "$type": "blob",
                      "mimeType": "image/jpeg",
                      "ref": Object {
                        "$link": "cids(4)",
                      },
                      "size": 12736,
                    },
                  },
                ],
              },
              "record": Object {
                "record": Object {
                  "cid": "cids(5)",
                  "uri": "record(6)",
                },
              },
            },
            "text": "hi im carol",
          },
        },
      },
      "indexedAt": "1970-01-01T00:00:00.000Z",
      "labels": Array [],
      "likeCount": 0,
      "record": Object {
        "$type": "app.bsky.feed.post",
        "createdAt": "1970-01-01T00:00:00.000Z",
        "embed": Object {
          "$type": "app.bsky.embed.record",
          "record": Object {
            "cid": "cids(2)",
            "uri": "record(3)",
          },
        },
        "facets": Array [
          Object {
            "features": Array [
              Object {
                "$type": "app.bsky.richtext.facet#mention",
                "did": "user(0)",
              },
            ],
            "index": Object {
              "byteEnd": 18,
              "byteStart": 0,
            },
          },
        ],
        "text": "@alice.bluesky.xyz is the best",
      },
      "replyCount": 0,
      "repostCount": 1,
      "uri": "record(2)",
      "viewer": Object {},
    },
  },
  Object {
    "post": Object {
      "author": Object {
        "did": "user(1)",
        "handle": "dan.test",
        "labels": Array [
          Object {
            "cts": "1970-01-01T00:00:00.000Z",
            "neg": false,
            "src": "did:example:labeler",
            "uri": "user(1)",
            "val": "repo-action-label",
          },
        ],
        "viewer": Object {
          "following": "record(1)",
          "muted": false,
        },
      },
      "cid": "cids(11)",
      "indexedAt": "1970-01-01T00:00:00.000Z",
      "labels": Array [],
      "likeCount": 0,
      "record": Object {
        "$type": "app.bsky.feed.post",
        "createdAt": "1970-01-01T00:00:00.000Z",
        "text": "dan here!",
      },
      "replyCount": 0,
      "repostCount": 0,
      "uri": "record(14)",
      "viewer": Object {},
    },
  },
  Object {
    "post": Object {
      "author": Object {
        "did": "user(2)",
        "handle": "carol.test",
        "labels": Array [],
        "viewer": Object {
          "followedBy": "record(5)",
          "following": "record(4)",
          "muted": false,
        },
      },
      "cid": "cids(2)",
      "embed": Object {
        "$type": "app.bsky.embed.recordWithMedia#view",
        "media": Object {
          "$type": "app.bsky.embed.images#view",
          "images": Array [
            Object {
              "alt": "tests/image/fixtures/key-landscape-small.jpg",
              "fullsize": "https://pds.public.url/image/AiDXkxVbgBksxb1nfiRn1m6S4K8_mee6o8r-UGLNzOM/rs:fit:2000:2000:1:0/plain/bafkreigy5p3xxceipk2o6nqtnugpft26ol6yleqhboqziino7axvdngtci@jpeg",
              "thumb": "https://pds.public.url/image/uc7FGfiGv0mMqmk9XiqHXrIhNymLHaex7Ge8nEhmXqo/rs:fit:1000:1000:1:0/plain/bafkreigy5p3xxceipk2o6nqtnugpft26ol6yleqhboqziino7axvdngtci@jpeg",
            },
            Object {
              "alt": "tests/image/fixtures/key-alt.jpg",
              "fullsize": "https://pds.public.url/image/xC2No-8rKVDIwIMmCiEBm9EiGLDBBOpf36PHoGf-GDw/rs:fit:2000:2000:1:0/plain/bafkreifdklbbcdsyanjz3oqe5pf2omuq5ansthokxlbleagg3eenx62h7e@jpeg",
              "thumb": "https://pds.public.url/image/g7yazUpNwN8LKumZ2Zmn_ptQbtMLs1Pti5-GDn7H8_8/rs:fit:1000:1000:1:0/plain/bafkreifdklbbcdsyanjz3oqe5pf2omuq5ansthokxlbleagg3eenx62h7e@jpeg",
            },
          ],
        },
        "record": Object {
          "record": Object {
            "$type": "app.bsky.embed.record#viewRecord",
            "author": Object {
              "avatar": "https://pds.public.url/image/KzkHFsMRQ6oAKCHCRKFA1H-rDdc7VOtvEVpUJ82TwyQ/rs:fill:1000:1000:1:0/plain/bafkreiaivizp4xldojmmpuzmiu75cmea7nq56dnntnuhzhsjcb63aou5ei@jpeg",
              "did": "user(3)",
              "displayName": "bobby",
              "handle": "bob.test",
              "labels": Array [],
              "viewer": Object {
                "followedBy": "record(8)",
                "following": "record(7)",
                "muted": false,
              },
            },
            "cid": "cids(5)",
            "embeds": Array [],
            "indexedAt": "1970-01-01T00:00:00.000Z",
            "labels": Array [
              Object {
                "cid": "cids(5)",
                "cts": "1970-01-01T00:00:00.000Z",
                "neg": false,
                "src": "did:example:labeler",
                "uri": "record(6)",
                "val": "kind",
              },
            ],
            "uri": "record(6)",
            "value": Object {
              "$type": "app.bsky.feed.post",
              "createdAt": "1970-01-01T00:00:00.000Z",
              "text": "bob back at it again!",
            },
          },
        },
      },
      "indexedAt": "1970-01-01T00:00:00.000Z",
      "labels": Array [
        Object {
          "cid": "cids(2)",
          "cts": "1970-01-01T00:00:00.000Z",
          "neg": false,
          "src": "did:example:labeler",
          "uri": "record(3)",
          "val": "kind",
        },
      ],
      "likeCount": 2,
      "record": Object {
        "$type": "app.bsky.feed.post",
        "createdAt": "1970-01-01T00:00:00.000Z",
        "embed": Object {
          "$type": "app.bsky.embed.recordWithMedia",
          "media": Object {
            "$type": "app.bsky.embed.images",
            "images": Array [
              Object {
                "alt": "tests/image/fixtures/key-landscape-small.jpg",
                "image": Object {
                  "$type": "blob",
                  "mimeType": "image/jpeg",
                  "ref": Object {
                    "$link": "cids(3)",
                  },
                  "size": 4114,
                },
              },
              Object {
                "alt": "tests/image/fixtures/key-alt.jpg",
                "image": Object {
                  "$type": "blob",
                  "mimeType": "image/jpeg",
                  "ref": Object {
                    "$link": "cids(4)",
                  },
                  "size": 12736,
                },
              },
            ],
          },
          "record": Object {
            "record": Object {
              "cid": "cids(5)",
              "uri": "record(6)",
            },
          },
        },
        "text": "hi im carol",
      },
      "replyCount": 0,
      "repostCount": 0,
      "uri": "record(3)",
      "viewer": Object {
        "like": "record(15)",
      },
    },
  },
  Object {
    "post": Object {
      "author": Object {
        "avatar": "https://pds.public.url/image/KzkHFsMRQ6oAKCHCRKFA1H-rDdc7VOtvEVpUJ82TwyQ/rs:fill:1000:1000:1:0/plain/bafkreiaivizp4xldojmmpuzmiu75cmea7nq56dnntnuhzhsjcb63aou5ei@jpeg",
        "did": "user(3)",
        "displayName": "bobby",
        "handle": "bob.test",
        "labels": Array [],
        "viewer": Object {
          "followedBy": "record(8)",
          "following": "record(7)",
          "muted": false,
        },
      },
      "cid": "cids(5)",
      "indexedAt": "1970-01-01T00:00:00.000Z",
      "labels": Array [
        Object {
          "cid": "cids(5)",
          "cts": "1970-01-01T00:00:00.000Z",
          "neg": false,
          "src": "did:example:labeler",
          "uri": "record(6)",
          "val": "kind",
        },
      ],
      "likeCount": 0,
      "record": Object {
        "$type": "app.bsky.feed.post",
        "createdAt": "1970-01-01T00:00:00.000Z",
        "text": "bob back at it again!",
      },
      "replyCount": 0,
      "repostCount": 0,
      "uri": "record(6)",
      "viewer": Object {},
    },
  },
  Object {
    "post": Object {
      "author": Object {
        "avatar": "https://pds.public.url/image/KzkHFsMRQ6oAKCHCRKFA1H-rDdc7VOtvEVpUJ82TwyQ/rs:fill:1000:1000:1:0/plain/bafkreiaivizp4xldojmmpuzmiu75cmea7nq56dnntnuhzhsjcb63aou5ei@jpeg",
        "did": "user(0)",
        "displayName": "ali",
        "handle": "alice.test",
        "labels": Array [],
        "viewer": Object {
          "muted": false,
        },
      },
      "cid": "cids(12)",
      "indexedAt": "1970-01-01T00:00:00.000Z",
      "labels": Array [],
      "likeCount": 0,
      "record": Object {
        "$type": "app.bsky.feed.post",
        "createdAt": "1970-01-01T00:00:00.000Z",
        "text": "hey there",
      },
      "replyCount": 0,
      "repostCount": 0,
      "uri": "record(16)",
      "viewer": Object {},
    },
  },
]
`;

exports[`timeline views fetches authenticated user's home feed w/ reverse-chronological algorithm 2`] = `
Array [
  Object {
    "post": Object {
      "author": Object {
        "did": "user(0)",
        "handle": "dan.test",
        "labels": Array [
          Object {
            "cts": "1970-01-01T00:00:00.000Z",
            "neg": false,
            "src": "did:example:labeler",
            "uri": "user(0)",
            "val": "repo-action-label",
          },
        ],
        "viewer": Object {
          "followedBy": "record(1)",
          "muted": false,
        },
      },
      "cid": "cids(0)",
      "embed": Object {
        "$type": "app.bsky.embed.record#view",
        "record": Object {
          "$type": "app.bsky.embed.record#viewRecord",
          "author": Object {
            "did": "user(2)",
            "handle": "carol.test",
            "labels": Array [],
            "viewer": Object {
              "following": "record(3)",
              "muted": false,
            },
          },
          "cid": "cids(1)",
          "embeds": Array [
            Object {
              "$type": "app.bsky.embed.recordWithMedia#view",
              "media": Object {
                "$type": "app.bsky.embed.images#view",
                "images": Array [
                  Object {
                    "alt": "tests/image/fixtures/key-landscape-small.jpg",
                    "fullsize": "https://pds.public.url/image/AiDXkxVbgBksxb1nfiRn1m6S4K8_mee6o8r-UGLNzOM/rs:fit:2000:2000:1:0/plain/bafkreigy5p3xxceipk2o6nqtnugpft26ol6yleqhboqziino7axvdngtci@jpeg",
                    "thumb": "https://pds.public.url/image/uc7FGfiGv0mMqmk9XiqHXrIhNymLHaex7Ge8nEhmXqo/rs:fit:1000:1000:1:0/plain/bafkreigy5p3xxceipk2o6nqtnugpft26ol6yleqhboqziino7axvdngtci@jpeg",
                  },
                  Object {
                    "alt": "tests/image/fixtures/key-alt.jpg",
                    "fullsize": "https://pds.public.url/image/xC2No-8rKVDIwIMmCiEBm9EiGLDBBOpf36PHoGf-GDw/rs:fit:2000:2000:1:0/plain/bafkreifdklbbcdsyanjz3oqe5pf2omuq5ansthokxlbleagg3eenx62h7e@jpeg",
                    "thumb": "https://pds.public.url/image/g7yazUpNwN8LKumZ2Zmn_ptQbtMLs1Pti5-GDn7H8_8/rs:fit:1000:1000:1:0/plain/bafkreifdklbbcdsyanjz3oqe5pf2omuq5ansthokxlbleagg3eenx62h7e@jpeg",
                  },
                ],
              },
              "record": Object {
                "record": Object {
                  "$type": "app.bsky.embed.record#viewRecord",
                  "author": Object {
                    "avatar": "https://pds.public.url/image/KzkHFsMRQ6oAKCHCRKFA1H-rDdc7VOtvEVpUJ82TwyQ/rs:fill:1000:1000:1:0/plain/bafkreiaivizp4xldojmmpuzmiu75cmea7nq56dnntnuhzhsjcb63aou5ei@jpeg",
                    "did": "user(3)",
                    "displayName": "bobby",
                    "handle": "bob.test",
                    "labels": Array [],
                    "viewer": Object {
                      "muted": false,
                    },
                  },
                  "cid": "cids(4)",
                  "indexedAt": "1970-01-01T00:00:00.000Z",
                  "labels": Array [
                    Object {
                      "cid": "cids(4)",
                      "cts": "1970-01-01T00:00:00.000Z",
                      "neg": false,
                      "src": "did:example:labeler",
                      "uri": "record(4)",
                      "val": "kind",
                    },
                  ],
                  "uri": "record(4)",
                  "value": Object {
                    "$type": "app.bsky.feed.post",
                    "createdAt": "1970-01-01T00:00:00.000Z",
                    "text": "bob back at it again!",
                  },
                },
              },
            },
          ],
          "indexedAt": "1970-01-01T00:00:00.000Z",
          "labels": Array [
            Object {
              "cid": "cids(1)",
              "cts": "1970-01-01T00:00:00.000Z",
              "neg": false,
              "src": "did:example:labeler",
              "uri": "record(2)",
              "val": "kind",
            },
          ],
          "uri": "record(2)",
          "value": Object {
            "$type": "app.bsky.feed.post",
            "createdAt": "1970-01-01T00:00:00.000Z",
            "embed": Object {
              "$type": "app.bsky.embed.recordWithMedia",
              "media": Object {
                "$type": "app.bsky.embed.images",
                "images": Array [
                  Object {
                    "alt": "tests/image/fixtures/key-landscape-small.jpg",
                    "image": Object {
                      "$type": "blob",
                      "mimeType": "image/jpeg",
                      "ref": Object {
                        "$link": "cids(2)",
                      },
                      "size": 4114,
                    },
                  },
                  Object {
                    "alt": "tests/image/fixtures/key-alt.jpg",
                    "image": Object {
                      "$type": "blob",
                      "mimeType": "image/jpeg",
                      "ref": Object {
                        "$link": "cids(3)",
                      },
                      "size": 12736,
                    },
                  },
                ],
              },
              "record": Object {
                "record": Object {
                  "cid": "cids(4)",
                  "uri": "record(4)",
                },
              },
            },
            "text": "hi im carol",
          },
        },
      },
      "indexedAt": "1970-01-01T00:00:00.000Z",
      "labels": Array [],
      "likeCount": 0,
      "record": Object {
        "$type": "app.bsky.feed.post",
        "createdAt": "1970-01-01T00:00:00.000Z",
        "embed": Object {
          "$type": "app.bsky.embed.record",
          "record": Object {
            "cid": "cids(1)",
            "uri": "record(2)",
          },
        },
        "facets": Array [
          Object {
            "features": Array [
              Object {
                "$type": "app.bsky.richtext.facet#mention",
                "did": "user(1)",
              },
            ],
            "index": Object {
              "byteEnd": 18,
              "byteStart": 0,
            },
          },
        ],
        "text": "@alice.bluesky.xyz is the best",
      },
      "replyCount": 0,
      "repostCount": 1,
      "uri": "record(0)",
      "viewer": Object {},
    },
    "reason": Object {
      "$type": "app.bsky.feed.defs#reasonRepost",
      "by": Object {
        "did": "user(2)",
        "handle": "carol.test",
        "labels": Array [],
        "viewer": Object {
          "following": "record(3)",
          "muted": false,
        },
      },
      "indexedAt": "1970-01-01T00:00:00.000Z",
    },
  },
  Object {
    "post": Object {
      "author": Object {
        "avatar": "https://pds.public.url/image/KzkHFsMRQ6oAKCHCRKFA1H-rDdc7VOtvEVpUJ82TwyQ/rs:fill:1000:1000:1:0/plain/bafkreiaivizp4xldojmmpuzmiu75cmea7nq56dnntnuhzhsjcb63aou5ei@jpeg",
        "did": "user(1)",
        "displayName": "ali",
        "handle": "alice.test",
        "labels": Array [],
        "viewer": Object {
          "followedBy": "record(7)",
          "following": "record(6)",
          "muted": false,
        },
      },
      "cid": "cids(5)",
      "indexedAt": "1970-01-01T00:00:00.000Z",
      "labels": Array [],
      "likeCount": 0,
      "record": Object {
        "$type": "app.bsky.feed.post",
        "createdAt": "1970-01-01T00:00:00.000Z",
        "reply": Object {
          "parent": Object {
            "cid": "cids(7)",
            "uri": "record(9)",
          },
          "root": Object {
            "cid": "cids(6)",
            "uri": "record(8)",
          },
        },
        "text": "thanks bob",
      },
      "replyCount": 0,
      "repostCount": 0,
      "uri": "record(5)",
      "viewer": Object {},
    },
    "reply": Object {
      "parent": Object {
        "author": Object {
          "avatar": "https://pds.public.url/image/KzkHFsMRQ6oAKCHCRKFA1H-rDdc7VOtvEVpUJ82TwyQ/rs:fill:1000:1000:1:0/plain/bafkreiaivizp4xldojmmpuzmiu75cmea7nq56dnntnuhzhsjcb63aou5ei@jpeg",
          "did": "user(3)",
          "displayName": "bobby",
          "handle": "bob.test",
          "labels": Array [],
          "viewer": Object {
            "muted": false,
          },
        },
        "cid": "cids(7)",
        "embed": Object {
          "$type": "app.bsky.embed.images#view",
          "images": Array [
            Object {
              "alt": "tests/image/fixtures/key-landscape-small.jpg",
              "fullsize": "https://pds.public.url/image/AiDXkxVbgBksxb1nfiRn1m6S4K8_mee6o8r-UGLNzOM/rs:fit:2000:2000:1:0/plain/bafkreigy5p3xxceipk2o6nqtnugpft26ol6yleqhboqziino7axvdngtci@jpeg",
              "thumb": "https://pds.public.url/image/uc7FGfiGv0mMqmk9XiqHXrIhNymLHaex7Ge8nEhmXqo/rs:fit:1000:1000:1:0/plain/bafkreigy5p3xxceipk2o6nqtnugpft26ol6yleqhboqziino7axvdngtci@jpeg",
            },
          ],
        },
        "indexedAt": "1970-01-01T00:00:00.000Z",
        "labels": Array [
          Object {
            "cid": "cids(7)",
            "cts": "1970-01-01T00:00:00.000Z",
            "neg": false,
            "src": "did:example:labeler",
            "uri": "record(9)",
            "val": "test-label",
          },
          Object {
            "cid": "cids(7)",
            "cts": "1970-01-01T00:00:00.000Z",
            "neg": false,
            "src": "did:example:labeler",
            "uri": "record(9)",
            "val": "test-label-2",
          },
        ],
        "likeCount": 0,
        "record": Object {
          "$type": "app.bsky.feed.post",
          "createdAt": "1970-01-01T00:00:00.000Z",
          "embed": Object {
            "$type": "app.bsky.embed.images",
            "images": Array [
              Object {
                "alt": "tests/image/fixtures/key-landscape-small.jpg",
                "image": Object {
                  "$type": "blob",
                  "mimeType": "image/jpeg",
                  "ref": Object {
                    "$link": "cids(2)",
                  },
                  "size": 4114,
                },
              },
            ],
          },
          "reply": Object {
            "parent": Object {
              "cid": "cids(6)",
              "uri": "record(8)",
            },
            "root": Object {
              "cid": "cids(6)",
              "uri": "record(8)",
            },
          },
          "text": "hear that label_me label_me_2",
        },
        "replyCount": 1,
        "repostCount": 0,
        "uri": "record(9)",
        "viewer": Object {},
      },
      "root": Object {
        "author": Object {
          "avatar": "https://pds.public.url/image/KzkHFsMRQ6oAKCHCRKFA1H-rDdc7VOtvEVpUJ82TwyQ/rs:fill:1000:1000:1:0/plain/bafkreiaivizp4xldojmmpuzmiu75cmea7nq56dnntnuhzhsjcb63aou5ei@jpeg",
          "did": "user(1)",
          "displayName": "ali",
          "handle": "alice.test",
          "labels": Array [],
          "viewer": Object {
            "followedBy": "record(7)",
            "following": "record(6)",
            "muted": false,
          },
        },
        "cid": "cids(6)",
        "indexedAt": "1970-01-01T00:00:00.000Z",
        "labels": Array [],
        "likeCount": 3,
        "record": Object {
          "$type": "app.bsky.feed.post",
          "createdAt": "1970-01-01T00:00:00.000Z",
          "text": "again",
        },
        "replyCount": 2,
        "repostCount": 1,
        "uri": "record(8)",
        "viewer": Object {
          "like": "record(10)",
        },
      },
    },
  },
  Object {
    "post": Object {
      "author": Object {
        "did": "user(2)",
        "handle": "carol.test",
        "labels": Array [],
        "viewer": Object {
          "following": "record(3)",
          "muted": false,
        },
      },
      "cid": "cids(8)",
      "indexedAt": "1970-01-01T00:00:00.000Z",
      "labels": Array [],
      "likeCount": 0,
      "record": Object {
        "$type": "app.bsky.feed.post",
        "createdAt": "1970-01-01T00:00:00.000Z",
        "reply": Object {
          "parent": Object {
            "cid": "cids(6)",
            "uri": "record(8)",
          },
          "root": Object {
            "cid": "cids(6)",
            "uri": "record(8)",
          },
        },
        "text": "of course",
      },
      "replyCount": 0,
      "repostCount": 0,
      "uri": "record(11)",
      "viewer": Object {},
    },
    "reply": Object {
      "parent": Object {
        "author": Object {
          "avatar": "https://pds.public.url/image/KzkHFsMRQ6oAKCHCRKFA1H-rDdc7VOtvEVpUJ82TwyQ/rs:fill:1000:1000:1:0/plain/bafkreiaivizp4xldojmmpuzmiu75cmea7nq56dnntnuhzhsjcb63aou5ei@jpeg",
          "did": "user(1)",
          "displayName": "ali",
          "handle": "alice.test",
          "labels": Array [],
          "viewer": Object {
            "followedBy": "record(7)",
            "following": "record(6)",
            "muted": false,
          },
        },
        "cid": "cids(6)",
        "indexedAt": "1970-01-01T00:00:00.000Z",
        "labels": Array [],
        "likeCount": 3,
        "record": Object {
          "$type": "app.bsky.feed.post",
          "createdAt": "1970-01-01T00:00:00.000Z",
          "text": "again",
        },
        "replyCount": 2,
        "repostCount": 1,
        "uri": "record(8)",
        "viewer": Object {
          "like": "record(10)",
        },
      },
      "root": Object {
        "author": Object {
          "avatar": "https://pds.public.url/image/KzkHFsMRQ6oAKCHCRKFA1H-rDdc7VOtvEVpUJ82TwyQ/rs:fill:1000:1000:1:0/plain/bafkreiaivizp4xldojmmpuzmiu75cmea7nq56dnntnuhzhsjcb63aou5ei@jpeg",
          "did": "user(1)",
          "displayName": "ali",
          "handle": "alice.test",
          "labels": Array [],
          "viewer": Object {
            "followedBy": "record(7)",
            "following": "record(6)",
            "muted": false,
          },
        },
        "cid": "cids(6)",
        "indexedAt": "1970-01-01T00:00:00.000Z",
        "labels": Array [],
        "likeCount": 3,
        "record": Object {
          "$type": "app.bsky.feed.post",
          "createdAt": "1970-01-01T00:00:00.000Z",
          "text": "again",
        },
        "replyCount": 2,
        "repostCount": 1,
        "uri": "record(8)",
        "viewer": Object {
          "like": "record(10)",
        },
      },
    },
  },
  Object {
    "post": Object {
      "author": Object {
        "avatar": "https://pds.public.url/image/KzkHFsMRQ6oAKCHCRKFA1H-rDdc7VOtvEVpUJ82TwyQ/rs:fill:1000:1000:1:0/plain/bafkreiaivizp4xldojmmpuzmiu75cmea7nq56dnntnuhzhsjcb63aou5ei@jpeg",
        "did": "user(3)",
        "displayName": "bobby",
        "handle": "bob.test",
        "labels": Array [],
        "viewer": Object {
          "muted": false,
        },
      },
      "cid": "cids(7)",
      "embed": Object {
        "$type": "app.bsky.embed.images#view",
        "images": Array [
          Object {
            "alt": "tests/image/fixtures/key-landscape-small.jpg",
            "fullsize": "https://pds.public.url/image/AiDXkxVbgBksxb1nfiRn1m6S4K8_mee6o8r-UGLNzOM/rs:fit:2000:2000:1:0/plain/bafkreigy5p3xxceipk2o6nqtnugpft26ol6yleqhboqziino7axvdngtci@jpeg",
            "thumb": "https://pds.public.url/image/uc7FGfiGv0mMqmk9XiqHXrIhNymLHaex7Ge8nEhmXqo/rs:fit:1000:1000:1:0/plain/bafkreigy5p3xxceipk2o6nqtnugpft26ol6yleqhboqziino7axvdngtci@jpeg",
          },
        ],
      },
      "indexedAt": "1970-01-01T00:00:00.000Z",
      "labels": Array [
        Object {
          "cid": "cids(7)",
          "cts": "1970-01-01T00:00:00.000Z",
          "neg": false,
          "src": "did:example:labeler",
          "uri": "record(9)",
          "val": "test-label",
        },
        Object {
          "cid": "cids(7)",
          "cts": "1970-01-01T00:00:00.000Z",
          "neg": false,
          "src": "did:example:labeler",
          "uri": "record(9)",
          "val": "test-label-2",
        },
      ],
      "likeCount": 0,
      "record": Object {
        "$type": "app.bsky.feed.post",
        "createdAt": "1970-01-01T00:00:00.000Z",
        "embed": Object {
          "$type": "app.bsky.embed.images",
          "images": Array [
            Object {
              "alt": "tests/image/fixtures/key-landscape-small.jpg",
              "image": Object {
                "$type": "blob",
                "mimeType": "image/jpeg",
                "ref": Object {
                  "$link": "cids(2)",
                },
                "size": 4114,
              },
            },
          ],
        },
        "reply": Object {
          "parent": Object {
            "cid": "cids(6)",
            "uri": "record(8)",
          },
          "root": Object {
            "cid": "cids(6)",
            "uri": "record(8)",
          },
        },
        "text": "hear that label_me label_me_2",
      },
      "replyCount": 1,
      "repostCount": 0,
      "uri": "record(9)",
      "viewer": Object {},
    },
    "reply": Object {
      "parent": Object {
        "author": Object {
          "avatar": "https://pds.public.url/image/KzkHFsMRQ6oAKCHCRKFA1H-rDdc7VOtvEVpUJ82TwyQ/rs:fill:1000:1000:1:0/plain/bafkreiaivizp4xldojmmpuzmiu75cmea7nq56dnntnuhzhsjcb63aou5ei@jpeg",
          "did": "user(1)",
          "displayName": "ali",
          "handle": "alice.test",
          "labels": Array [],
          "viewer": Object {
            "followedBy": "record(7)",
            "following": "record(6)",
            "muted": false,
          },
        },
        "cid": "cids(6)",
        "indexedAt": "1970-01-01T00:00:00.000Z",
        "labels": Array [],
        "likeCount": 3,
        "record": Object {
          "$type": "app.bsky.feed.post",
          "createdAt": "1970-01-01T00:00:00.000Z",
          "text": "again",
        },
        "replyCount": 2,
        "repostCount": 1,
        "uri": "record(8)",
        "viewer": Object {
          "like": "record(10)",
        },
      },
      "root": Object {
        "author": Object {
          "avatar": "https://pds.public.url/image/KzkHFsMRQ6oAKCHCRKFA1H-rDdc7VOtvEVpUJ82TwyQ/rs:fill:1000:1000:1:0/plain/bafkreiaivizp4xldojmmpuzmiu75cmea7nq56dnntnuhzhsjcb63aou5ei@jpeg",
          "did": "user(1)",
          "displayName": "ali",
          "handle": "alice.test",
          "labels": Array [],
          "viewer": Object {
            "followedBy": "record(7)",
            "following": "record(6)",
            "muted": false,
          },
        },
        "cid": "cids(6)",
        "indexedAt": "1970-01-01T00:00:00.000Z",
        "labels": Array [],
        "likeCount": 3,
        "record": Object {
          "$type": "app.bsky.feed.post",
          "createdAt": "1970-01-01T00:00:00.000Z",
          "text": "again",
        },
        "replyCount": 2,
        "repostCount": 1,
        "uri": "record(8)",
        "viewer": Object {
          "like": "record(10)",
        },
      },
    },
  },
  Object {
    "post": Object {
      "author": Object {
        "avatar": "https://pds.public.url/image/KzkHFsMRQ6oAKCHCRKFA1H-rDdc7VOtvEVpUJ82TwyQ/rs:fill:1000:1000:1:0/plain/bafkreiaivizp4xldojmmpuzmiu75cmea7nq56dnntnuhzhsjcb63aou5ei@jpeg",
        "did": "user(1)",
        "displayName": "ali",
        "handle": "alice.test",
        "labels": Array [],
        "viewer": Object {
          "followedBy": "record(7)",
          "following": "record(6)",
          "muted": false,
        },
      },
      "cid": "cids(9)",
      "embed": Object {
        "$type": "app.bsky.embed.record#view",
        "record": Object {
          "$type": "app.bsky.embed.record#viewRecord",
          "author": Object {
            "did": "user(0)",
            "handle": "dan.test",
            "labels": Array [
              Object {
                "cts": "1970-01-01T00:00:00.000Z",
                "neg": false,
                "src": "did:example:labeler",
                "uri": "user(0)",
                "val": "repo-action-label",
              },
            ],
            "viewer": Object {
              "followedBy": "record(1)",
              "muted": false,
            },
          },
          "cid": "cids(0)",
          "embeds": Array [
            Object {
              "$type": "app.bsky.embed.record#view",
              "record": Object {
                "$type": "app.bsky.embed.record#viewRecord",
                "author": Object {
                  "did": "user(2)",
                  "handle": "carol.test",
                  "labels": Array [],
                  "viewer": Object {
                    "following": "record(3)",
                    "muted": false,
                  },
                },
                "cid": "cids(1)",
                "indexedAt": "1970-01-01T00:00:00.000Z",
                "labels": Array [
                  Object {
                    "cid": "cids(1)",
                    "cts": "1970-01-01T00:00:00.000Z",
                    "neg": false,
                    "src": "did:example:labeler",
                    "uri": "record(2)",
                    "val": "kind",
                  },
                ],
                "uri": "record(2)",
                "value": Object {
                  "$type": "app.bsky.feed.post",
                  "createdAt": "1970-01-01T00:00:00.000Z",
                  "embed": Object {
                    "$type": "app.bsky.embed.recordWithMedia",
                    "media": Object {
                      "$type": "app.bsky.embed.images",
                      "images": Array [
                        Object {
                          "alt": "tests/image/fixtures/key-landscape-small.jpg",
                          "image": Object {
                            "$type": "blob",
                            "mimeType": "image/jpeg",
                            "ref": Object {
                              "$link": "cids(2)",
                            },
                            "size": 4114,
                          },
                        },
                        Object {
                          "alt": "tests/image/fixtures/key-alt.jpg",
                          "image": Object {
                            "$type": "blob",
                            "mimeType": "image/jpeg",
                            "ref": Object {
                              "$link": "cids(3)",
                            },
                            "size": 12736,
                          },
                        },
                      ],
                    },
                    "record": Object {
                      "record": Object {
                        "cid": "cids(4)",
                        "uri": "record(4)",
                      },
                    },
                  },
                  "text": "hi im carol",
                },
              },
            },
          ],
          "indexedAt": "1970-01-01T00:00:00.000Z",
          "labels": Array [],
          "uri": "record(0)",
          "value": Object {
            "$type": "app.bsky.feed.post",
            "createdAt": "1970-01-01T00:00:00.000Z",
            "embed": Object {
              "$type": "app.bsky.embed.record",
              "record": Object {
                "cid": "cids(1)",
                "uri": "record(2)",
              },
            },
            "facets": Array [
              Object {
                "features": Array [
                  Object {
                    "$type": "app.bsky.richtext.facet#mention",
                    "did": "user(1)",
                  },
                ],
                "index": Object {
                  "byteEnd": 18,
                  "byteStart": 0,
                },
              },
            ],
            "text": "@alice.bluesky.xyz is the best",
          },
        },
      },
      "indexedAt": "1970-01-01T00:00:00.000Z",
      "labels": Array [
        Object {
          "cid": "cids(9)",
          "cts": "1970-01-01T00:00:00.000Z",
          "neg": false,
          "src": "did:example:labeler",
          "uri": "record(12)",
          "val": "test-label",
        },
      ],
      "likeCount": 2,
      "record": Object {
        "$type": "app.bsky.feed.post",
        "createdAt": "1970-01-01T00:00:00.000Z",
        "embed": Object {
          "$type": "app.bsky.embed.record",
          "record": Object {
            "cid": "cids(0)",
            "uri": "record(0)",
          },
        },
        "text": "yoohoo label_me",
      },
      "replyCount": 0,
      "repostCount": 0,
      "uri": "record(12)",
      "viewer": Object {
        "like": "record(13)",
      },
    },
  },
  Object {
    "post": Object {
      "author": Object {
        "avatar": "https://pds.public.url/image/KzkHFsMRQ6oAKCHCRKFA1H-rDdc7VOtvEVpUJ82TwyQ/rs:fill:1000:1000:1:0/plain/bafkreiaivizp4xldojmmpuzmiu75cmea7nq56dnntnuhzhsjcb63aou5ei@jpeg",
        "did": "user(3)",
        "displayName": "bobby",
        "handle": "bob.test",
        "labels": Array [],
        "viewer": Object {
          "muted": false,
        },
      },
      "cid": "cids(10)",
      "indexedAt": "1970-01-01T00:00:00.000Z",
      "labels": Array [],
      "likeCount": 0,
      "record": Object {
        "$type": "app.bsky.feed.post",
        "createdAt": "1970-01-01T00:00:00.000Z",
        "text": "bobby boy here",
      },
      "replyCount": 0,
      "repostCount": 0,
      "uri": "record(14)",
      "viewer": Object {},
    },
  },
  Object {
    "post": Object {
      "author": Object {
        "avatar": "https://pds.public.url/image/KzkHFsMRQ6oAKCHCRKFA1H-rDdc7VOtvEVpUJ82TwyQ/rs:fill:1000:1000:1:0/plain/bafkreiaivizp4xldojmmpuzmiu75cmea7nq56dnntnuhzhsjcb63aou5ei@jpeg",
        "did": "user(1)",
        "displayName": "ali",
        "handle": "alice.test",
        "labels": Array [],
        "viewer": Object {
          "followedBy": "record(7)",
          "following": "record(6)",
          "muted": false,
        },
      },
      "cid": "cids(6)",
      "indexedAt": "1970-01-01T00:00:00.000Z",
      "labels": Array [],
      "likeCount": 3,
      "record": Object {
        "$type": "app.bsky.feed.post",
        "createdAt": "1970-01-01T00:00:00.000Z",
        "text": "again",
      },
      "replyCount": 2,
      "repostCount": 1,
      "uri": "record(8)",
      "viewer": Object {
        "like": "record(10)",
      },
    },
  },
  Object {
    "post": Object {
      "author": Object {
        "did": "user(2)",
        "handle": "carol.test",
        "labels": Array [],
        "viewer": Object {
          "following": "record(3)",
          "muted": false,
        },
      },
      "cid": "cids(1)",
      "embed": Object {
        "$type": "app.bsky.embed.recordWithMedia#view",
        "media": Object {
          "$type": "app.bsky.embed.images#view",
          "images": Array [
            Object {
              "alt": "tests/image/fixtures/key-landscape-small.jpg",
              "fullsize": "https://pds.public.url/image/AiDXkxVbgBksxb1nfiRn1m6S4K8_mee6o8r-UGLNzOM/rs:fit:2000:2000:1:0/plain/bafkreigy5p3xxceipk2o6nqtnugpft26ol6yleqhboqziino7axvdngtci@jpeg",
              "thumb": "https://pds.public.url/image/uc7FGfiGv0mMqmk9XiqHXrIhNymLHaex7Ge8nEhmXqo/rs:fit:1000:1000:1:0/plain/bafkreigy5p3xxceipk2o6nqtnugpft26ol6yleqhboqziino7axvdngtci@jpeg",
            },
            Object {
              "alt": "tests/image/fixtures/key-alt.jpg",
              "fullsize": "https://pds.public.url/image/xC2No-8rKVDIwIMmCiEBm9EiGLDBBOpf36PHoGf-GDw/rs:fit:2000:2000:1:0/plain/bafkreifdklbbcdsyanjz3oqe5pf2omuq5ansthokxlbleagg3eenx62h7e@jpeg",
              "thumb": "https://pds.public.url/image/g7yazUpNwN8LKumZ2Zmn_ptQbtMLs1Pti5-GDn7H8_8/rs:fit:1000:1000:1:0/plain/bafkreifdklbbcdsyanjz3oqe5pf2omuq5ansthokxlbleagg3eenx62h7e@jpeg",
            },
          ],
        },
        "record": Object {
          "record": Object {
            "$type": "app.bsky.embed.record#viewRecord",
            "author": Object {
              "avatar": "https://pds.public.url/image/KzkHFsMRQ6oAKCHCRKFA1H-rDdc7VOtvEVpUJ82TwyQ/rs:fill:1000:1000:1:0/plain/bafkreiaivizp4xldojmmpuzmiu75cmea7nq56dnntnuhzhsjcb63aou5ei@jpeg",
              "did": "user(3)",
              "displayName": "bobby",
              "handle": "bob.test",
              "labels": Array [],
              "viewer": Object {
                "muted": false,
              },
            },
            "cid": "cids(4)",
            "embeds": Array [],
            "indexedAt": "1970-01-01T00:00:00.000Z",
            "labels": Array [
              Object {
                "cid": "cids(4)",
                "cts": "1970-01-01T00:00:00.000Z",
                "neg": false,
                "src": "did:example:labeler",
                "uri": "record(4)",
                "val": "kind",
              },
            ],
            "uri": "record(4)",
            "value": Object {
              "$type": "app.bsky.feed.post",
              "createdAt": "1970-01-01T00:00:00.000Z",
              "text": "bob back at it again!",
            },
          },
        },
      },
      "indexedAt": "1970-01-01T00:00:00.000Z",
      "labels": Array [
        Object {
          "cid": "cids(1)",
          "cts": "1970-01-01T00:00:00.000Z",
          "neg": false,
          "src": "did:example:labeler",
          "uri": "record(2)",
          "val": "kind",
        },
      ],
      "likeCount": 2,
      "record": Object {
        "$type": "app.bsky.feed.post",
        "createdAt": "1970-01-01T00:00:00.000Z",
        "embed": Object {
          "$type": "app.bsky.embed.recordWithMedia",
          "media": Object {
            "$type": "app.bsky.embed.images",
            "images": Array [
              Object {
                "alt": "tests/image/fixtures/key-landscape-small.jpg",
                "image": Object {
                  "$type": "blob",
                  "mimeType": "image/jpeg",
                  "ref": Object {
                    "$link": "cids(2)",
                  },
                  "size": 4114,
                },
              },
              Object {
                "alt": "tests/image/fixtures/key-alt.jpg",
                "image": Object {
                  "$type": "blob",
                  "mimeType": "image/jpeg",
                  "ref": Object {
                    "$link": "cids(3)",
                  },
                  "size": 12736,
                },
              },
            ],
          },
          "record": Object {
            "record": Object {
              "cid": "cids(4)",
              "uri": "record(4)",
            },
          },
        },
        "text": "hi im carol",
      },
      "replyCount": 0,
      "repostCount": 0,
      "uri": "record(2)",
      "viewer": Object {
        "like": "record(15)",
      },
    },
  },
  Object {
    "post": Object {
      "author": Object {
        "avatar": "https://pds.public.url/image/KzkHFsMRQ6oAKCHCRKFA1H-rDdc7VOtvEVpUJ82TwyQ/rs:fill:1000:1000:1:0/plain/bafkreiaivizp4xldojmmpuzmiu75cmea7nq56dnntnuhzhsjcb63aou5ei@jpeg",
        "did": "user(3)",
        "displayName": "bobby",
        "handle": "bob.test",
        "labels": Array [],
        "viewer": Object {
          "muted": false,
        },
      },
      "cid": "cids(4)",
      "indexedAt": "1970-01-01T00:00:00.000Z",
      "labels": Array [
        Object {
          "cid": "cids(4)",
          "cts": "1970-01-01T00:00:00.000Z",
          "neg": false,
          "src": "did:example:labeler",
          "uri": "record(4)",
          "val": "kind",
        },
      ],
      "likeCount": 0,
      "record": Object {
        "$type": "app.bsky.feed.post",
        "createdAt": "1970-01-01T00:00:00.000Z",
        "text": "bob back at it again!",
      },
      "replyCount": 0,
      "repostCount": 0,
      "uri": "record(4)",
      "viewer": Object {},
    },
  },
  Object {
    "post": Object {
      "author": Object {
        "avatar": "https://pds.public.url/image/KzkHFsMRQ6oAKCHCRKFA1H-rDdc7VOtvEVpUJ82TwyQ/rs:fill:1000:1000:1:0/plain/bafkreiaivizp4xldojmmpuzmiu75cmea7nq56dnntnuhzhsjcb63aou5ei@jpeg",
        "did": "user(1)",
        "displayName": "ali",
        "handle": "alice.test",
        "labels": Array [],
        "viewer": Object {
          "followedBy": "record(7)",
          "following": "record(6)",
          "muted": false,
        },
      },
      "cid": "cids(11)",
      "indexedAt": "1970-01-01T00:00:00.000Z",
      "labels": Array [],
      "likeCount": 0,
      "record": Object {
        "$type": "app.bsky.feed.post",
        "createdAt": "1970-01-01T00:00:00.000Z",
        "text": "hey there",
      },
      "replyCount": 0,
      "repostCount": 0,
      "uri": "record(16)",
      "viewer": Object {},
    },
  },
]
`;

exports[`timeline views fetches authenticated user's home feed w/ reverse-chronological algorithm 3`] = `
Array [
  Object {
    "post": Object {
      "author": Object {
        "did": "user(0)",
        "handle": "dan.test",
        "labels": Array [
          Object {
            "cts": "1970-01-01T00:00:00.000Z",
            "neg": false,
            "src": "did:example:labeler",
            "uri": "user(0)",
            "val": "repo-action-label",
          },
        ],
        "viewer": Object {
          "muted": false,
        },
      },
      "cid": "cids(0)",
      "embed": Object {
        "$type": "app.bsky.embed.record#view",
        "record": Object {
          "$type": "app.bsky.embed.record#viewRecord",
          "author": Object {
            "did": "user(2)",
            "handle": "carol.test",
            "labels": Array [],
            "viewer": Object {
              "muted": false,
            },
          },
          "cid": "cids(1)",
          "embeds": Array [
            Object {
              "$type": "app.bsky.embed.recordWithMedia#view",
              "media": Object {
                "$type": "app.bsky.embed.images#view",
                "images": Array [
                  Object {
                    "alt": "tests/image/fixtures/key-landscape-small.jpg",
                    "fullsize": "https://pds.public.url/image/AiDXkxVbgBksxb1nfiRn1m6S4K8_mee6o8r-UGLNzOM/rs:fit:2000:2000:1:0/plain/bafkreigy5p3xxceipk2o6nqtnugpft26ol6yleqhboqziino7axvdngtci@jpeg",
                    "thumb": "https://pds.public.url/image/uc7FGfiGv0mMqmk9XiqHXrIhNymLHaex7Ge8nEhmXqo/rs:fit:1000:1000:1:0/plain/bafkreigy5p3xxceipk2o6nqtnugpft26ol6yleqhboqziino7axvdngtci@jpeg",
                  },
                  Object {
                    "alt": "tests/image/fixtures/key-alt.jpg",
                    "fullsize": "https://pds.public.url/image/xC2No-8rKVDIwIMmCiEBm9EiGLDBBOpf36PHoGf-GDw/rs:fit:2000:2000:1:0/plain/bafkreifdklbbcdsyanjz3oqe5pf2omuq5ansthokxlbleagg3eenx62h7e@jpeg",
                    "thumb": "https://pds.public.url/image/g7yazUpNwN8LKumZ2Zmn_ptQbtMLs1Pti5-GDn7H8_8/rs:fit:1000:1000:1:0/plain/bafkreifdklbbcdsyanjz3oqe5pf2omuq5ansthokxlbleagg3eenx62h7e@jpeg",
                  },
                ],
              },
              "record": Object {
                "record": Object {
                  "$type": "app.bsky.embed.record#viewRecord",
                  "author": Object {
                    "avatar": "https://pds.public.url/image/KzkHFsMRQ6oAKCHCRKFA1H-rDdc7VOtvEVpUJ82TwyQ/rs:fill:1000:1000:1:0/plain/bafkreiaivizp4xldojmmpuzmiu75cmea7nq56dnntnuhzhsjcb63aou5ei@jpeg",
                    "did": "user(3)",
                    "displayName": "bobby",
                    "handle": "bob.test",
                    "labels": Array [],
                    "viewer": Object {
                      "followedBy": "record(3)",
                      "muted": false,
                    },
                  },
                  "cid": "cids(4)",
                  "indexedAt": "1970-01-01T00:00:00.000Z",
                  "labels": Array [
                    Object {
                      "cid": "cids(4)",
                      "cts": "1970-01-01T00:00:00.000Z",
                      "neg": false,
                      "src": "did:example:labeler",
                      "uri": "record(2)",
                      "val": "kind",
                    },
                  ],
                  "uri": "record(2)",
                  "value": Object {
                    "$type": "app.bsky.feed.post",
                    "createdAt": "1970-01-01T00:00:00.000Z",
                    "text": "bob back at it again!",
                  },
                },
              },
            },
          ],
          "indexedAt": "1970-01-01T00:00:00.000Z",
          "labels": Array [
            Object {
              "cid": "cids(1)",
              "cts": "1970-01-01T00:00:00.000Z",
              "neg": false,
              "src": "did:example:labeler",
              "uri": "record(1)",
              "val": "kind",
            },
          ],
          "uri": "record(1)",
          "value": Object {
            "$type": "app.bsky.feed.post",
            "createdAt": "1970-01-01T00:00:00.000Z",
            "embed": Object {
              "$type": "app.bsky.embed.recordWithMedia",
              "media": Object {
                "$type": "app.bsky.embed.images",
                "images": Array [
                  Object {
                    "alt": "tests/image/fixtures/key-landscape-small.jpg",
                    "image": Object {
                      "$type": "blob",
                      "mimeType": "image/jpeg",
                      "ref": Object {
                        "$link": "cids(2)",
                      },
                      "size": 4114,
                    },
                  },
                  Object {
                    "alt": "tests/image/fixtures/key-alt.jpg",
                    "image": Object {
                      "$type": "blob",
                      "mimeType": "image/jpeg",
                      "ref": Object {
                        "$link": "cids(3)",
                      },
                      "size": 12736,
                    },
                  },
                ],
              },
              "record": Object {
                "record": Object {
                  "cid": "cids(4)",
                  "uri": "record(2)",
                },
              },
            },
            "text": "hi im carol",
          },
        },
      },
      "indexedAt": "1970-01-01T00:00:00.000Z",
      "labels": Array [],
      "likeCount": 0,
      "record": Object {
        "$type": "app.bsky.feed.post",
        "createdAt": "1970-01-01T00:00:00.000Z",
        "embed": Object {
          "$type": "app.bsky.embed.record",
          "record": Object {
            "cid": "cids(1)",
            "uri": "record(1)",
          },
        },
        "facets": Array [
          Object {
            "features": Array [
              Object {
                "$type": "app.bsky.richtext.facet#mention",
                "did": "user(1)",
              },
            ],
            "index": Object {
              "byteEnd": 18,
              "byteStart": 0,
            },
          },
        ],
        "text": "@alice.bluesky.xyz is the best",
      },
      "replyCount": 0,
      "repostCount": 1,
      "uri": "record(0)",
      "viewer": Object {
        "repost": "record(4)",
      },
    },
    "reason": Object {
      "$type": "app.bsky.feed.defs#reasonRepost",
      "by": Object {
        "did": "user(2)",
        "handle": "carol.test",
        "labels": Array [],
        "viewer": Object {
          "muted": false,
        },
      },
      "indexedAt": "1970-01-01T00:00:00.000Z",
    },
  },
  Object {
    "post": Object {
      "author": Object {
        "avatar": "https://pds.public.url/image/KzkHFsMRQ6oAKCHCRKFA1H-rDdc7VOtvEVpUJ82TwyQ/rs:fill:1000:1000:1:0/plain/bafkreiaivizp4xldojmmpuzmiu75cmea7nq56dnntnuhzhsjcb63aou5ei@jpeg",
        "did": "user(1)",
        "displayName": "ali",
        "handle": "alice.test",
        "labels": Array [],
        "viewer": Object {
          "followedBy": "record(7)",
          "following": "record(6)",
          "muted": false,
        },
      },
      "cid": "cids(5)",
      "indexedAt": "1970-01-01T00:00:00.000Z",
      "labels": Array [],
      "likeCount": 0,
      "record": Object {
        "$type": "app.bsky.feed.post",
        "createdAt": "1970-01-01T00:00:00.000Z",
        "reply": Object {
          "parent": Object {
            "cid": "cids(7)",
            "uri": "record(9)",
          },
          "root": Object {
            "cid": "cids(6)",
            "uri": "record(8)",
          },
        },
        "text": "thanks bob",
      },
      "replyCount": 0,
      "repostCount": 0,
      "uri": "record(5)",
      "viewer": Object {},
    },
    "reply": Object {
      "parent": Object {
        "author": Object {
          "avatar": "https://pds.public.url/image/KzkHFsMRQ6oAKCHCRKFA1H-rDdc7VOtvEVpUJ82TwyQ/rs:fill:1000:1000:1:0/plain/bafkreiaivizp4xldojmmpuzmiu75cmea7nq56dnntnuhzhsjcb63aou5ei@jpeg",
          "did": "user(3)",
          "displayName": "bobby",
          "handle": "bob.test",
          "labels": Array [],
          "viewer": Object {
            "followedBy": "record(3)",
            "muted": false,
          },
        },
        "cid": "cids(7)",
        "embed": Object {
          "$type": "app.bsky.embed.images#view",
          "images": Array [
            Object {
              "alt": "tests/image/fixtures/key-landscape-small.jpg",
              "fullsize": "https://pds.public.url/image/AiDXkxVbgBksxb1nfiRn1m6S4K8_mee6o8r-UGLNzOM/rs:fit:2000:2000:1:0/plain/bafkreigy5p3xxceipk2o6nqtnugpft26ol6yleqhboqziino7axvdngtci@jpeg",
              "thumb": "https://pds.public.url/image/uc7FGfiGv0mMqmk9XiqHXrIhNymLHaex7Ge8nEhmXqo/rs:fit:1000:1000:1:0/plain/bafkreigy5p3xxceipk2o6nqtnugpft26ol6yleqhboqziino7axvdngtci@jpeg",
            },
          ],
        },
        "indexedAt": "1970-01-01T00:00:00.000Z",
        "labels": Array [
          Object {
            "cid": "cids(7)",
            "cts": "1970-01-01T00:00:00.000Z",
            "neg": false,
            "src": "did:example:labeler",
            "uri": "record(9)",
            "val": "test-label",
          },
          Object {
            "cid": "cids(7)",
            "cts": "1970-01-01T00:00:00.000Z",
            "neg": false,
            "src": "did:example:labeler",
            "uri": "record(9)",
            "val": "test-label-2",
          },
        ],
        "likeCount": 0,
        "record": Object {
          "$type": "app.bsky.feed.post",
          "createdAt": "1970-01-01T00:00:00.000Z",
          "embed": Object {
            "$type": "app.bsky.embed.images",
            "images": Array [
              Object {
                "alt": "tests/image/fixtures/key-landscape-small.jpg",
                "image": Object {
                  "$type": "blob",
                  "mimeType": "image/jpeg",
                  "ref": Object {
                    "$link": "cids(2)",
                  },
                  "size": 4114,
                },
              },
            ],
          },
          "reply": Object {
            "parent": Object {
              "cid": "cids(6)",
              "uri": "record(8)",
            },
            "root": Object {
              "cid": "cids(6)",
              "uri": "record(8)",
            },
          },
          "text": "hear that label_me label_me_2",
        },
        "replyCount": 1,
        "repostCount": 0,
        "uri": "record(9)",
        "viewer": Object {},
      },
      "root": Object {
        "author": Object {
          "avatar": "https://pds.public.url/image/KzkHFsMRQ6oAKCHCRKFA1H-rDdc7VOtvEVpUJ82TwyQ/rs:fill:1000:1000:1:0/plain/bafkreiaivizp4xldojmmpuzmiu75cmea7nq56dnntnuhzhsjcb63aou5ei@jpeg",
          "did": "user(1)",
          "displayName": "ali",
          "handle": "alice.test",
          "labels": Array [],
          "viewer": Object {
            "followedBy": "record(7)",
            "following": "record(6)",
            "muted": false,
          },
        },
        "cid": "cids(6)",
        "indexedAt": "1970-01-01T00:00:00.000Z",
        "labels": Array [],
        "likeCount": 3,
        "record": Object {
          "$type": "app.bsky.feed.post",
          "createdAt": "1970-01-01T00:00:00.000Z",
          "text": "again",
        },
        "replyCount": 2,
        "repostCount": 1,
        "uri": "record(8)",
        "viewer": Object {
          "like": "record(10)",
        },
      },
    },
  },
  Object {
    "post": Object {
      "author": Object {
        "did": "user(2)",
        "handle": "carol.test",
        "labels": Array [],
        "viewer": Object {
          "muted": false,
        },
      },
      "cid": "cids(8)",
      "indexedAt": "1970-01-01T00:00:00.000Z",
      "labels": Array [],
      "likeCount": 0,
      "record": Object {
        "$type": "app.bsky.feed.post",
        "createdAt": "1970-01-01T00:00:00.000Z",
        "reply": Object {
          "parent": Object {
            "cid": "cids(6)",
            "uri": "record(8)",
          },
          "root": Object {
            "cid": "cids(6)",
            "uri": "record(8)",
          },
        },
        "text": "of course",
      },
      "replyCount": 0,
      "repostCount": 0,
      "uri": "record(11)",
      "viewer": Object {},
    },
    "reply": Object {
      "parent": Object {
        "author": Object {
          "avatar": "https://pds.public.url/image/KzkHFsMRQ6oAKCHCRKFA1H-rDdc7VOtvEVpUJ82TwyQ/rs:fill:1000:1000:1:0/plain/bafkreiaivizp4xldojmmpuzmiu75cmea7nq56dnntnuhzhsjcb63aou5ei@jpeg",
          "did": "user(1)",
          "displayName": "ali",
          "handle": "alice.test",
          "labels": Array [],
          "viewer": Object {
            "followedBy": "record(7)",
            "following": "record(6)",
            "muted": false,
          },
        },
        "cid": "cids(6)",
        "indexedAt": "1970-01-01T00:00:00.000Z",
        "labels": Array [],
        "likeCount": 3,
        "record": Object {
          "$type": "app.bsky.feed.post",
          "createdAt": "1970-01-01T00:00:00.000Z",
          "text": "again",
        },
        "replyCount": 2,
        "repostCount": 1,
        "uri": "record(8)",
        "viewer": Object {
          "like": "record(10)",
        },
      },
      "root": Object {
        "author": Object {
          "avatar": "https://pds.public.url/image/KzkHFsMRQ6oAKCHCRKFA1H-rDdc7VOtvEVpUJ82TwyQ/rs:fill:1000:1000:1:0/plain/bafkreiaivizp4xldojmmpuzmiu75cmea7nq56dnntnuhzhsjcb63aou5ei@jpeg",
          "did": "user(1)",
          "displayName": "ali",
          "handle": "alice.test",
          "labels": Array [],
          "viewer": Object {
            "followedBy": "record(7)",
            "following": "record(6)",
            "muted": false,
          },
        },
        "cid": "cids(6)",
        "indexedAt": "1970-01-01T00:00:00.000Z",
        "labels": Array [],
        "likeCount": 3,
        "record": Object {
          "$type": "app.bsky.feed.post",
          "createdAt": "1970-01-01T00:00:00.000Z",
          "text": "again",
        },
        "replyCount": 2,
        "repostCount": 1,
        "uri": "record(8)",
        "viewer": Object {
          "like": "record(10)",
        },
      },
    },
  },
  Object {
    "post": Object {
      "author": Object {
        "avatar": "https://pds.public.url/image/KzkHFsMRQ6oAKCHCRKFA1H-rDdc7VOtvEVpUJ82TwyQ/rs:fill:1000:1000:1:0/plain/bafkreiaivizp4xldojmmpuzmiu75cmea7nq56dnntnuhzhsjcb63aou5ei@jpeg",
        "did": "user(1)",
        "displayName": "ali",
        "handle": "alice.test",
        "labels": Array [],
        "viewer": Object {
          "followedBy": "record(7)",
          "following": "record(6)",
          "muted": false,
        },
      },
      "cid": "cids(9)",
      "embed": Object {
        "$type": "app.bsky.embed.record#view",
        "record": Object {
          "$type": "app.bsky.embed.record#viewRecord",
          "author": Object {
            "did": "user(0)",
            "handle": "dan.test",
            "labels": Array [
              Object {
                "cts": "1970-01-01T00:00:00.000Z",
                "neg": false,
                "src": "did:example:labeler",
                "uri": "user(0)",
                "val": "repo-action-label",
              },
            ],
            "viewer": Object {
              "muted": false,
            },
          },
          "cid": "cids(0)",
          "embeds": Array [
            Object {
              "$type": "app.bsky.embed.record#view",
              "record": Object {
                "$type": "app.bsky.embed.record#viewRecord",
                "author": Object {
                  "did": "user(2)",
                  "handle": "carol.test",
                  "labels": Array [],
                  "viewer": Object {
                    "muted": false,
                  },
                },
                "cid": "cids(1)",
                "indexedAt": "1970-01-01T00:00:00.000Z",
                "labels": Array [
                  Object {
                    "cid": "cids(1)",
                    "cts": "1970-01-01T00:00:00.000Z",
                    "neg": false,
                    "src": "did:example:labeler",
                    "uri": "record(1)",
                    "val": "kind",
                  },
                ],
                "uri": "record(1)",
                "value": Object {
                  "$type": "app.bsky.feed.post",
                  "createdAt": "1970-01-01T00:00:00.000Z",
                  "embed": Object {
                    "$type": "app.bsky.embed.recordWithMedia",
                    "media": Object {
                      "$type": "app.bsky.embed.images",
                      "images": Array [
                        Object {
                          "alt": "tests/image/fixtures/key-landscape-small.jpg",
                          "image": Object {
                            "$type": "blob",
                            "mimeType": "image/jpeg",
                            "ref": Object {
                              "$link": "cids(2)",
                            },
                            "size": 4114,
                          },
                        },
                        Object {
                          "alt": "tests/image/fixtures/key-alt.jpg",
                          "image": Object {
                            "$type": "blob",
                            "mimeType": "image/jpeg",
                            "ref": Object {
                              "$link": "cids(3)",
                            },
                            "size": 12736,
                          },
                        },
                      ],
                    },
                    "record": Object {
                      "record": Object {
                        "cid": "cids(4)",
                        "uri": "record(2)",
                      },
                    },
                  },
                  "text": "hi im carol",
                },
              },
            },
          ],
          "indexedAt": "1970-01-01T00:00:00.000Z",
          "labels": Array [],
          "uri": "record(0)",
          "value": Object {
            "$type": "app.bsky.feed.post",
            "createdAt": "1970-01-01T00:00:00.000Z",
            "embed": Object {
              "$type": "app.bsky.embed.record",
              "record": Object {
                "cid": "cids(1)",
                "uri": "record(1)",
              },
            },
            "facets": Array [
              Object {
                "features": Array [
                  Object {
                    "$type": "app.bsky.richtext.facet#mention",
                    "did": "user(1)",
                  },
                ],
                "index": Object {
                  "byteEnd": 18,
                  "byteStart": 0,
                },
              },
            ],
            "text": "@alice.bluesky.xyz is the best",
          },
        },
      },
      "indexedAt": "1970-01-01T00:00:00.000Z",
      "labels": Array [
        Object {
          "cid": "cids(9)",
          "cts": "1970-01-01T00:00:00.000Z",
          "neg": false,
          "src": "did:example:labeler",
          "uri": "record(12)",
          "val": "test-label",
        },
      ],
      "likeCount": 2,
      "record": Object {
        "$type": "app.bsky.feed.post",
        "createdAt": "1970-01-01T00:00:00.000Z",
        "embed": Object {
          "$type": "app.bsky.embed.record",
          "record": Object {
            "cid": "cids(0)",
            "uri": "record(0)",
          },
        },
        "text": "yoohoo label_me",
      },
      "replyCount": 0,
      "repostCount": 0,
      "uri": "record(12)",
      "viewer": Object {
        "like": "record(13)",
      },
    },
  },
  Object {
    "post": Object {
      "author": Object {
        "avatar": "https://pds.public.url/image/KzkHFsMRQ6oAKCHCRKFA1H-rDdc7VOtvEVpUJ82TwyQ/rs:fill:1000:1000:1:0/plain/bafkreiaivizp4xldojmmpuzmiu75cmea7nq56dnntnuhzhsjcb63aou5ei@jpeg",
        "did": "user(1)",
        "displayName": "ali",
        "handle": "alice.test",
        "labels": Array [],
        "viewer": Object {
          "followedBy": "record(7)",
          "following": "record(6)",
          "muted": false,
        },
      },
      "cid": "cids(6)",
      "indexedAt": "1970-01-01T00:00:00.000Z",
      "labels": Array [],
      "likeCount": 3,
      "record": Object {
        "$type": "app.bsky.feed.post",
        "createdAt": "1970-01-01T00:00:00.000Z",
        "text": "again",
      },
      "replyCount": 2,
      "repostCount": 1,
      "uri": "record(8)",
      "viewer": Object {
        "like": "record(10)",
      },
    },
  },
  Object {
    "post": Object {
      "author": Object {
        "did": "user(2)",
        "handle": "carol.test",
        "labels": Array [],
        "viewer": Object {
          "muted": false,
        },
      },
      "cid": "cids(1)",
      "embed": Object {
        "$type": "app.bsky.embed.recordWithMedia#view",
        "media": Object {
          "$type": "app.bsky.embed.images#view",
          "images": Array [
            Object {
              "alt": "tests/image/fixtures/key-landscape-small.jpg",
              "fullsize": "https://pds.public.url/image/AiDXkxVbgBksxb1nfiRn1m6S4K8_mee6o8r-UGLNzOM/rs:fit:2000:2000:1:0/plain/bafkreigy5p3xxceipk2o6nqtnugpft26ol6yleqhboqziino7axvdngtci@jpeg",
              "thumb": "https://pds.public.url/image/uc7FGfiGv0mMqmk9XiqHXrIhNymLHaex7Ge8nEhmXqo/rs:fit:1000:1000:1:0/plain/bafkreigy5p3xxceipk2o6nqtnugpft26ol6yleqhboqziino7axvdngtci@jpeg",
            },
            Object {
              "alt": "tests/image/fixtures/key-alt.jpg",
              "fullsize": "https://pds.public.url/image/xC2No-8rKVDIwIMmCiEBm9EiGLDBBOpf36PHoGf-GDw/rs:fit:2000:2000:1:0/plain/bafkreifdklbbcdsyanjz3oqe5pf2omuq5ansthokxlbleagg3eenx62h7e@jpeg",
              "thumb": "https://pds.public.url/image/g7yazUpNwN8LKumZ2Zmn_ptQbtMLs1Pti5-GDn7H8_8/rs:fit:1000:1000:1:0/plain/bafkreifdklbbcdsyanjz3oqe5pf2omuq5ansthokxlbleagg3eenx62h7e@jpeg",
            },
          ],
        },
        "record": Object {
          "record": Object {
            "$type": "app.bsky.embed.record#viewRecord",
            "author": Object {
              "avatar": "https://pds.public.url/image/KzkHFsMRQ6oAKCHCRKFA1H-rDdc7VOtvEVpUJ82TwyQ/rs:fill:1000:1000:1:0/plain/bafkreiaivizp4xldojmmpuzmiu75cmea7nq56dnntnuhzhsjcb63aou5ei@jpeg",
              "did": "user(3)",
              "displayName": "bobby",
              "handle": "bob.test",
              "labels": Array [],
              "viewer": Object {
                "followedBy": "record(3)",
                "muted": false,
              },
            },
            "cid": "cids(4)",
            "embeds": Array [],
            "indexedAt": "1970-01-01T00:00:00.000Z",
            "labels": Array [
              Object {
                "cid": "cids(4)",
                "cts": "1970-01-01T00:00:00.000Z",
                "neg": false,
                "src": "did:example:labeler",
                "uri": "record(2)",
                "val": "kind",
              },
            ],
            "uri": "record(2)",
            "value": Object {
              "$type": "app.bsky.feed.post",
              "createdAt": "1970-01-01T00:00:00.000Z",
              "text": "bob back at it again!",
            },
          },
        },
      },
      "indexedAt": "1970-01-01T00:00:00.000Z",
      "labels": Array [
        Object {
          "cid": "cids(1)",
          "cts": "1970-01-01T00:00:00.000Z",
          "neg": false,
          "src": "did:example:labeler",
          "uri": "record(1)",
          "val": "kind",
        },
      ],
      "likeCount": 2,
      "record": Object {
        "$type": "app.bsky.feed.post",
        "createdAt": "1970-01-01T00:00:00.000Z",
        "embed": Object {
          "$type": "app.bsky.embed.recordWithMedia",
          "media": Object {
            "$type": "app.bsky.embed.images",
            "images": Array [
              Object {
                "alt": "tests/image/fixtures/key-landscape-small.jpg",
                "image": Object {
                  "$type": "blob",
                  "mimeType": "image/jpeg",
                  "ref": Object {
                    "$link": "cids(2)",
                  },
                  "size": 4114,
                },
              },
              Object {
                "alt": "tests/image/fixtures/key-alt.jpg",
                "image": Object {
                  "$type": "blob",
                  "mimeType": "image/jpeg",
                  "ref": Object {
                    "$link": "cids(3)",
                  },
                  "size": 12736,
                },
              },
            ],
          },
          "record": Object {
            "record": Object {
              "cid": "cids(4)",
              "uri": "record(2)",
            },
          },
        },
        "text": "hi im carol",
      },
      "replyCount": 0,
      "repostCount": 0,
      "uri": "record(1)",
      "viewer": Object {},
    },
  },
  Object {
    "post": Object {
      "author": Object {
        "avatar": "https://pds.public.url/image/KzkHFsMRQ6oAKCHCRKFA1H-rDdc7VOtvEVpUJ82TwyQ/rs:fill:1000:1000:1:0/plain/bafkreiaivizp4xldojmmpuzmiu75cmea7nq56dnntnuhzhsjcb63aou5ei@jpeg",
        "did": "user(1)",
        "displayName": "ali",
        "handle": "alice.test",
        "labels": Array [],
        "viewer": Object {
          "followedBy": "record(7)",
          "following": "record(6)",
          "muted": false,
        },
      },
      "cid": "cids(10)",
      "indexedAt": "1970-01-01T00:00:00.000Z",
      "labels": Array [],
      "likeCount": 0,
      "record": Object {
        "$type": "app.bsky.feed.post",
        "createdAt": "1970-01-01T00:00:00.000Z",
        "text": "hey there",
      },
      "replyCount": 0,
      "repostCount": 0,
      "uri": "record(14)",
      "viewer": Object {},
    },
  },
]
`;

exports[`timeline views fetches authenticated user's home feed w/ reverse-chronological algorithm 4`] = `
Array [
  Object {
    "post": Object {
      "author": Object {
        "avatar": "https://pds.public.url/image/KzkHFsMRQ6oAKCHCRKFA1H-rDdc7VOtvEVpUJ82TwyQ/rs:fill:1000:1000:1:0/plain/bafkreiaivizp4xldojmmpuzmiu75cmea7nq56dnntnuhzhsjcb63aou5ei@jpeg",
        "did": "user(0)",
        "displayName": "ali",
        "handle": "alice.test",
        "labels": Array [],
        "viewer": Object {
          "followedBy": "record(1)",
          "muted": false,
        },
      },
      "cid": "cids(0)",
      "indexedAt": "1970-01-01T00:00:00.000Z",
      "labels": Array [],
      "likeCount": 3,
      "record": Object {
        "$type": "app.bsky.feed.post",
        "createdAt": "1970-01-01T00:00:00.000Z",
        "text": "again",
      },
      "replyCount": 2,
      "repostCount": 1,
      "uri": "record(0)",
      "viewer": Object {
        "like": "record(3)",
        "repost": "record(2)",
      },
    },
    "reason": Object {
      "$type": "app.bsky.feed.defs#reasonRepost",
      "by": Object {
        "did": "user(1)",
        "handle": "dan.test",
        "labels": Array [
          Object {
            "cts": "1970-01-01T00:00:00.000Z",
            "neg": false,
            "src": "did:example:labeler",
            "uri": "user(1)",
            "val": "repo-action-label",
          },
        ],
        "viewer": Object {
          "muted": false,
        },
      },
      "indexedAt": "1970-01-01T00:00:00.000Z",
    },
  },
  Object {
    "post": Object {
      "author": Object {
        "avatar": "https://pds.public.url/image/KzkHFsMRQ6oAKCHCRKFA1H-rDdc7VOtvEVpUJ82TwyQ/rs:fill:1000:1000:1:0/plain/bafkreiaivizp4xldojmmpuzmiu75cmea7nq56dnntnuhzhsjcb63aou5ei@jpeg",
        "did": "user(2)",
        "displayName": "bobby",
        "handle": "bob.test",
        "labels": Array [],
        "viewer": Object {
          "following": "record(5)",
          "muted": false,
        },
      },
      "cid": "cids(1)",
      "embed": Object {
        "$type": "app.bsky.embed.images#view",
        "images": Array [
          Object {
            "alt": "tests/image/fixtures/key-landscape-small.jpg",
            "fullsize": "https://pds.public.url/image/AiDXkxVbgBksxb1nfiRn1m6S4K8_mee6o8r-UGLNzOM/rs:fit:2000:2000:1:0/plain/bafkreigy5p3xxceipk2o6nqtnugpft26ol6yleqhboqziino7axvdngtci@jpeg",
            "thumb": "https://pds.public.url/image/uc7FGfiGv0mMqmk9XiqHXrIhNymLHaex7Ge8nEhmXqo/rs:fit:1000:1000:1:0/plain/bafkreigy5p3xxceipk2o6nqtnugpft26ol6yleqhboqziino7axvdngtci@jpeg",
          },
        ],
      },
      "indexedAt": "1970-01-01T00:00:00.000Z",
      "labels": Array [
        Object {
          "cid": "cids(1)",
          "cts": "1970-01-01T00:00:00.000Z",
          "neg": false,
          "src": "did:example:labeler",
          "uri": "record(4)",
          "val": "test-label",
        },
        Object {
          "cid": "cids(1)",
          "cts": "1970-01-01T00:00:00.000Z",
          "neg": false,
          "src": "did:example:labeler",
          "uri": "record(4)",
          "val": "test-label-2",
        },
      ],
      "likeCount": 0,
      "record": Object {
        "$type": "app.bsky.feed.post",
        "createdAt": "1970-01-01T00:00:00.000Z",
        "embed": Object {
          "$type": "app.bsky.embed.images",
          "images": Array [
            Object {
              "alt": "tests/image/fixtures/key-landscape-small.jpg",
              "image": Object {
                "$type": "blob",
                "mimeType": "image/jpeg",
                "ref": Object {
                  "$link": "cids(2)",
                },
                "size": 4114,
              },
            },
          ],
        },
        "reply": Object {
          "parent": Object {
            "cid": "cids(0)",
            "uri": "record(0)",
          },
          "root": Object {
            "cid": "cids(0)",
            "uri": "record(0)",
          },
        },
        "text": "hear that label_me label_me_2",
      },
      "replyCount": 1,
      "repostCount": 0,
      "uri": "record(4)",
      "viewer": Object {},
    },
    "reply": Object {
      "parent": Object {
        "author": Object {
          "avatar": "https://pds.public.url/image/KzkHFsMRQ6oAKCHCRKFA1H-rDdc7VOtvEVpUJ82TwyQ/rs:fill:1000:1000:1:0/plain/bafkreiaivizp4xldojmmpuzmiu75cmea7nq56dnntnuhzhsjcb63aou5ei@jpeg",
          "did": "user(0)",
          "displayName": "ali",
          "handle": "alice.test",
          "labels": Array [],
          "viewer": Object {
            "followedBy": "record(1)",
            "muted": false,
          },
        },
        "cid": "cids(0)",
        "indexedAt": "1970-01-01T00:00:00.000Z",
        "labels": Array [],
        "likeCount": 3,
        "record": Object {
          "$type": "app.bsky.feed.post",
          "createdAt": "1970-01-01T00:00:00.000Z",
          "text": "again",
        },
        "replyCount": 2,
        "repostCount": 1,
        "uri": "record(0)",
        "viewer": Object {
          "like": "record(3)",
          "repost": "record(2)",
        },
      },
      "root": Object {
        "author": Object {
          "avatar": "https://pds.public.url/image/KzkHFsMRQ6oAKCHCRKFA1H-rDdc7VOtvEVpUJ82TwyQ/rs:fill:1000:1000:1:0/plain/bafkreiaivizp4xldojmmpuzmiu75cmea7nq56dnntnuhzhsjcb63aou5ei@jpeg",
          "did": "user(0)",
          "displayName": "ali",
          "handle": "alice.test",
          "labels": Array [],
          "viewer": Object {
            "followedBy": "record(1)",
            "muted": false,
          },
        },
        "cid": "cids(0)",
        "indexedAt": "1970-01-01T00:00:00.000Z",
        "labels": Array [],
        "likeCount": 3,
        "record": Object {
          "$type": "app.bsky.feed.post",
          "createdAt": "1970-01-01T00:00:00.000Z",
          "text": "again",
        },
        "replyCount": 2,
        "repostCount": 1,
        "uri": "record(0)",
        "viewer": Object {
          "like": "record(3)",
          "repost": "record(2)",
        },
      },
    },
  },
  Object {
    "post": Object {
      "author": Object {
        "avatar": "https://pds.public.url/image/KzkHFsMRQ6oAKCHCRKFA1H-rDdc7VOtvEVpUJ82TwyQ/rs:fill:1000:1000:1:0/plain/bafkreiaivizp4xldojmmpuzmiu75cmea7nq56dnntnuhzhsjcb63aou5ei@jpeg",
        "did": "user(2)",
        "displayName": "bobby",
        "handle": "bob.test",
        "labels": Array [],
        "viewer": Object {
          "following": "record(5)",
          "muted": false,
        },
      },
      "cid": "cids(3)",
      "indexedAt": "1970-01-01T00:00:00.000Z",
      "labels": Array [],
      "likeCount": 0,
      "record": Object {
        "$type": "app.bsky.feed.post",
        "createdAt": "1970-01-01T00:00:00.000Z",
        "text": "bobby boy here",
      },
      "replyCount": 0,
      "repostCount": 0,
      "uri": "record(6)",
      "viewer": Object {},
    },
  },
  Object {
    "post": Object {
      "author": Object {
        "did": "user(1)",
        "handle": "dan.test",
        "labels": Array [
          Object {
            "cts": "1970-01-01T00:00:00.000Z",
            "neg": false,
            "src": "did:example:labeler",
            "uri": "user(1)",
            "val": "repo-action-label",
          },
        ],
        "viewer": Object {
          "muted": false,
        },
      },
      "cid": "cids(4)",
      "embed": Object {
        "$type": "app.bsky.embed.record#view",
        "record": Object {
          "$type": "app.bsky.embed.record#viewRecord",
          "author": Object {
            "did": "user(3)",
            "handle": "carol.test",
            "labels": Array [],
            "viewer": Object {
              "muted": false,
            },
          },
          "cid": "cids(5)",
          "embeds": Array [
            Object {
              "$type": "app.bsky.embed.recordWithMedia#view",
              "media": Object {
                "$type": "app.bsky.embed.images#view",
                "images": Array [
                  Object {
                    "alt": "tests/image/fixtures/key-landscape-small.jpg",
                    "fullsize": "https://pds.public.url/image/AiDXkxVbgBksxb1nfiRn1m6S4K8_mee6o8r-UGLNzOM/rs:fit:2000:2000:1:0/plain/bafkreigy5p3xxceipk2o6nqtnugpft26ol6yleqhboqziino7axvdngtci@jpeg",
                    "thumb": "https://pds.public.url/image/uc7FGfiGv0mMqmk9XiqHXrIhNymLHaex7Ge8nEhmXqo/rs:fit:1000:1000:1:0/plain/bafkreigy5p3xxceipk2o6nqtnugpft26ol6yleqhboqziino7axvdngtci@jpeg",
                  },
                  Object {
                    "alt": "tests/image/fixtures/key-alt.jpg",
                    "fullsize": "https://pds.public.url/image/xC2No-8rKVDIwIMmCiEBm9EiGLDBBOpf36PHoGf-GDw/rs:fit:2000:2000:1:0/plain/bafkreifdklbbcdsyanjz3oqe5pf2omuq5ansthokxlbleagg3eenx62h7e@jpeg",
                    "thumb": "https://pds.public.url/image/g7yazUpNwN8LKumZ2Zmn_ptQbtMLs1Pti5-GDn7H8_8/rs:fit:1000:1000:1:0/plain/bafkreifdklbbcdsyanjz3oqe5pf2omuq5ansthokxlbleagg3eenx62h7e@jpeg",
                  },
                ],
              },
              "record": Object {
                "record": Object {
                  "$type": "app.bsky.embed.record#viewRecord",
                  "author": Object {
                    "avatar": "https://pds.public.url/image/KzkHFsMRQ6oAKCHCRKFA1H-rDdc7VOtvEVpUJ82TwyQ/rs:fill:1000:1000:1:0/plain/bafkreiaivizp4xldojmmpuzmiu75cmea7nq56dnntnuhzhsjcb63aou5ei@jpeg",
                    "did": "user(2)",
                    "displayName": "bobby",
                    "handle": "bob.test",
                    "labels": Array [],
                    "viewer": Object {
                      "following": "record(5)",
                      "muted": false,
                    },
                  },
                  "cid": "cids(7)",
                  "indexedAt": "1970-01-01T00:00:00.000Z",
<<<<<<< HEAD
                  "labels": Array [
                    Object {
                      "cid": "cids(8)",
                      "cts": "1970-01-01T00:00:00.000Z",
                      "neg": false,
                      "src": "did:example:labeler",
                      "uri": "record(10)",
                      "val": "kind",
                    },
                  ],
                  "uri": "record(10)",
=======
                  "uri": "record(9)",
>>>>>>> 47890d65
                  "value": Object {
                    "$type": "app.bsky.feed.post",
                    "createdAt": "1970-01-01T00:00:00.000Z",
                    "text": "bob back at it again!",
                  },
                },
              },
            },
          ],
          "indexedAt": "1970-01-01T00:00:00.000Z",
<<<<<<< HEAD
          "labels": Array [
            Object {
              "cid": "cids(6)",
              "cts": "1970-01-01T00:00:00.000Z",
              "neg": false,
              "src": "did:example:labeler",
              "uri": "record(9)",
              "val": "kind",
            },
          ],
          "uri": "record(9)",
=======
          "uri": "record(8)",
>>>>>>> 47890d65
          "value": Object {
            "$type": "app.bsky.feed.post",
            "createdAt": "1970-01-01T00:00:00.000Z",
            "embed": Object {
              "$type": "app.bsky.embed.recordWithMedia",
              "media": Object {
                "$type": "app.bsky.embed.images",
                "images": Array [
                  Object {
                    "alt": "tests/image/fixtures/key-landscape-small.jpg",
                    "image": Object {
                      "$type": "blob",
                      "mimeType": "image/jpeg",
                      "ref": Object {
                        "$link": "cids(2)",
                      },
                      "size": 4114,
                    },
                  },
                  Object {
                    "alt": "tests/image/fixtures/key-alt.jpg",
                    "image": Object {
                      "$type": "blob",
                      "mimeType": "image/jpeg",
                      "ref": Object {
                        "$link": "cids(6)",
                      },
                      "size": 12736,
                    },
                  },
                ],
              },
              "record": Object {
                "record": Object {
                  "cid": "cids(7)",
                  "uri": "record(9)",
                },
              },
            },
            "text": "hi im carol",
          },
        },
      },
      "indexedAt": "1970-01-01T00:00:00.000Z",
      "labels": Array [],
      "likeCount": 0,
      "record": Object {
        "$type": "app.bsky.feed.post",
        "createdAt": "1970-01-01T00:00:00.000Z",
        "embed": Object {
          "$type": "app.bsky.embed.record",
          "record": Object {
            "cid": "cids(5)",
            "uri": "record(8)",
          },
        },
        "facets": Array [
          Object {
            "features": Array [
              Object {
                "$type": "app.bsky.richtext.facet#mention",
                "did": "user(0)",
              },
            ],
            "index": Object {
              "byteEnd": 18,
              "byteStart": 0,
            },
          },
        ],
        "text": "@alice.bluesky.xyz is the best",
      },
      "replyCount": 0,
      "repostCount": 1,
      "uri": "record(7)",
      "viewer": Object {},
    },
  },
  Object {
    "post": Object {
      "author": Object {
        "did": "user(1)",
        "handle": "dan.test",
        "labels": Array [
          Object {
            "cts": "1970-01-01T00:00:00.000Z",
            "neg": false,
            "src": "did:example:labeler",
            "uri": "user(1)",
            "val": "repo-action-label",
          },
        ],
        "viewer": Object {
          "muted": false,
        },
      },
      "cid": "cids(8)",
      "indexedAt": "1970-01-01T00:00:00.000Z",
      "labels": Array [],
      "likeCount": 0,
      "record": Object {
        "$type": "app.bsky.feed.post",
        "createdAt": "1970-01-01T00:00:00.000Z",
        "text": "dan here!",
      },
      "replyCount": 0,
      "repostCount": 0,
      "uri": "record(10)",
      "viewer": Object {},
    },
  },
  Object {
    "post": Object {
      "author": Object {
        "avatar": "https://pds.public.url/image/KzkHFsMRQ6oAKCHCRKFA1H-rDdc7VOtvEVpUJ82TwyQ/rs:fill:1000:1000:1:0/plain/bafkreiaivizp4xldojmmpuzmiu75cmea7nq56dnntnuhzhsjcb63aou5ei@jpeg",
        "did": "user(2)",
        "displayName": "bobby",
        "handle": "bob.test",
        "labels": Array [],
        "viewer": Object {
          "following": "record(5)",
          "muted": false,
        },
      },
      "cid": "cids(7)",
      "indexedAt": "1970-01-01T00:00:00.000Z",
      "labels": Array [
        Object {
          "cid": "cids(8)",
          "cts": "1970-01-01T00:00:00.000Z",
          "neg": false,
          "src": "did:example:labeler",
          "uri": "record(10)",
          "val": "kind",
        },
      ],
      "likeCount": 0,
      "record": Object {
        "$type": "app.bsky.feed.post",
        "createdAt": "1970-01-01T00:00:00.000Z",
        "text": "bob back at it again!",
      },
      "replyCount": 0,
      "repostCount": 0,
      "uri": "record(9)",
      "viewer": Object {},
    },
  },
]
`;

exports[`timeline views omits posts and reposts of muted authors. 1`] = `
Array [
  Object {
    "post": Object {
      "author": Object {
        "avatar": "https://pds.public.url/image/KzkHFsMRQ6oAKCHCRKFA1H-rDdc7VOtvEVpUJ82TwyQ/rs:fill:1000:1000:1:0/plain/bafkreiaivizp4xldojmmpuzmiu75cmea7nq56dnntnuhzhsjcb63aou5ei@jpeg",
        "did": "user(0)",
        "displayName": "ali",
        "handle": "alice.test",
        "labels": Array [],
        "viewer": Object {
          "muted": false,
        },
      },
      "cid": "cids(0)",
      "indexedAt": "1970-01-01T00:00:00.000Z",
      "labels": Array [],
      "likeCount": 3,
      "record": Object {
        "$type": "app.bsky.feed.post",
        "createdAt": "1970-01-01T00:00:00.000Z",
        "text": "again",
      },
      "replyCount": 2,
      "repostCount": 1,
      "uri": "record(0)",
      "viewer": Object {},
    },
    "reason": Object {
      "$type": "app.bsky.feed.defs#reasonRepost",
      "by": Object {
        "did": "user(1)",
        "handle": "dan.test",
        "labels": Array [
          Object {
            "cts": "1970-01-01T00:00:00.000Z",
            "neg": false,
            "src": "did:example:labeler",
            "uri": "user(1)",
            "val": "repo-action-label",
          },
        ],
        "viewer": Object {
          "following": "record(1)",
          "muted": false,
        },
      },
      "indexedAt": "1970-01-01T00:00:00.000Z",
    },
  },
  Object {
    "post": Object {
      "author": Object {
        "avatar": "https://pds.public.url/image/KzkHFsMRQ6oAKCHCRKFA1H-rDdc7VOtvEVpUJ82TwyQ/rs:fill:1000:1000:1:0/plain/bafkreiaivizp4xldojmmpuzmiu75cmea7nq56dnntnuhzhsjcb63aou5ei@jpeg",
        "did": "user(0)",
        "displayName": "ali",
        "handle": "alice.test",
        "labels": Array [],
        "viewer": Object {
          "muted": false,
        },
      },
      "cid": "cids(1)",
      "indexedAt": "1970-01-01T00:00:00.000Z",
      "labels": Array [],
      "likeCount": 0,
      "record": Object {
        "$type": "app.bsky.feed.post",
        "createdAt": "1970-01-01T00:00:00.000Z",
        "reply": Object {
          "parent": Object {
            "cid": "cids(2)",
            "uri": "record(3)",
          },
          "root": Object {
            "cid": "cids(0)",
            "uri": "record(0)",
          },
        },
        "text": "thanks bob",
      },
      "replyCount": 0,
      "repostCount": 0,
      "uri": "record(2)",
      "viewer": Object {},
    },
    "reply": Object {
      "parent": Object {
        "author": Object {
          "avatar": "https://pds.public.url/image/KzkHFsMRQ6oAKCHCRKFA1H-rDdc7VOtvEVpUJ82TwyQ/rs:fill:1000:1000:1:0/plain/bafkreiaivizp4xldojmmpuzmiu75cmea7nq56dnntnuhzhsjcb63aou5ei@jpeg",
          "did": "user(2)",
          "displayName": "bobby",
          "handle": "bob.test",
          "labels": Array [],
          "viewer": Object {
            "followedBy": "record(5)",
            "following": "record(4)",
            "muted": true,
          },
        },
        "cid": "cids(2)",
        "embed": Object {
          "$type": "app.bsky.embed.images#view",
          "images": Array [
            Object {
              "alt": "tests/image/fixtures/key-landscape-small.jpg",
              "fullsize": "https://pds.public.url/image/AiDXkxVbgBksxb1nfiRn1m6S4K8_mee6o8r-UGLNzOM/rs:fit:2000:2000:1:0/plain/bafkreigy5p3xxceipk2o6nqtnugpft26ol6yleqhboqziino7axvdngtci@jpeg",
              "thumb": "https://pds.public.url/image/uc7FGfiGv0mMqmk9XiqHXrIhNymLHaex7Ge8nEhmXqo/rs:fit:1000:1000:1:0/plain/bafkreigy5p3xxceipk2o6nqtnugpft26ol6yleqhboqziino7axvdngtci@jpeg",
            },
          ],
        },
        "indexedAt": "1970-01-01T00:00:00.000Z",
        "labels": Array [
          Object {
            "cid": "cids(2)",
            "cts": "1970-01-01T00:00:00.000Z",
            "neg": false,
            "src": "did:example:labeler",
            "uri": "record(3)",
            "val": "test-label",
          },
          Object {
            "cid": "cids(2)",
            "cts": "1970-01-01T00:00:00.000Z",
            "neg": false,
            "src": "did:example:labeler",
            "uri": "record(3)",
            "val": "test-label-2",
          },
        ],
        "likeCount": 0,
        "record": Object {
          "$type": "app.bsky.feed.post",
          "createdAt": "1970-01-01T00:00:00.000Z",
          "embed": Object {
            "$type": "app.bsky.embed.images",
            "images": Array [
              Object {
                "alt": "tests/image/fixtures/key-landscape-small.jpg",
                "image": Object {
                  "$type": "blob",
                  "mimeType": "image/jpeg",
                  "ref": Object {
                    "$link": "cids(3)",
                  },
                  "size": 4114,
                },
              },
            ],
          },
          "reply": Object {
            "parent": Object {
              "cid": "cids(0)",
              "uri": "record(0)",
            },
            "root": Object {
              "cid": "cids(0)",
              "uri": "record(0)",
            },
          },
          "text": "hear that label_me label_me_2",
        },
        "replyCount": 1,
        "repostCount": 0,
        "uri": "record(3)",
        "viewer": Object {},
      },
      "root": Object {
        "author": Object {
          "avatar": "https://pds.public.url/image/KzkHFsMRQ6oAKCHCRKFA1H-rDdc7VOtvEVpUJ82TwyQ/rs:fill:1000:1000:1:0/plain/bafkreiaivizp4xldojmmpuzmiu75cmea7nq56dnntnuhzhsjcb63aou5ei@jpeg",
          "did": "user(0)",
          "displayName": "ali",
          "handle": "alice.test",
          "labels": Array [],
          "viewer": Object {
            "muted": false,
          },
        },
        "cid": "cids(0)",
        "indexedAt": "1970-01-01T00:00:00.000Z",
        "labels": Array [],
        "likeCount": 3,
        "record": Object {
          "$type": "app.bsky.feed.post",
          "createdAt": "1970-01-01T00:00:00.000Z",
          "text": "again",
        },
        "replyCount": 2,
        "repostCount": 1,
        "uri": "record(0)",
        "viewer": Object {},
      },
    },
  },
  Object {
    "post": Object {
      "author": Object {
        "avatar": "https://pds.public.url/image/KzkHFsMRQ6oAKCHCRKFA1H-rDdc7VOtvEVpUJ82TwyQ/rs:fill:1000:1000:1:0/plain/bafkreiaivizp4xldojmmpuzmiu75cmea7nq56dnntnuhzhsjcb63aou5ei@jpeg",
        "did": "user(0)",
        "displayName": "ali",
        "handle": "alice.test",
        "labels": Array [],
        "viewer": Object {
          "muted": false,
        },
      },
      "cid": "cids(4)",
      "embed": Object {
        "$type": "app.bsky.embed.record#view",
        "record": Object {
          "$type": "app.bsky.embed.record#viewRecord",
          "author": Object {
            "did": "user(1)",
            "handle": "dan.test",
            "labels": Array [
              Object {
                "cts": "1970-01-01T00:00:00.000Z",
                "neg": false,
                "src": "did:example:labeler",
                "uri": "user(1)",
                "val": "repo-action-label",
              },
            ],
            "viewer": Object {
              "following": "record(1)",
              "muted": false,
            },
          },
          "cid": "cids(5)",
          "embeds": Array [
            Object {
              "$type": "app.bsky.embed.record#view",
              "record": Object {
                "$type": "app.bsky.embed.record#viewRecord",
                "author": Object {
                  "did": "user(3)",
                  "handle": "carol.test",
                  "labels": Array [],
                  "viewer": Object {
                    "followedBy": "record(10)",
                    "following": "record(9)",
                    "muted": true,
                  },
                },
                "cid": "cids(6)",
                "indexedAt": "1970-01-01T00:00:00.000Z",
<<<<<<< HEAD
                "labels": Array [
                  Object {
                    "cid": "cids(7)",
                    "cts": "1970-01-01T00:00:00.000Z",
                    "neg": false,
                    "src": "did:example:labeler",
                    "uri": "record(9)",
                    "val": "kind",
                  },
                ],
                "uri": "record(9)",
=======
                "uri": "record(8)",
>>>>>>> 47890d65
                "value": Object {
                  "$type": "app.bsky.feed.post",
                  "createdAt": "1970-01-01T00:00:00.000Z",
                  "embed": Object {
                    "$type": "app.bsky.embed.recordWithMedia",
                    "media": Object {
                      "$type": "app.bsky.embed.images",
                      "images": Array [
                        Object {
                          "alt": "tests/image/fixtures/key-landscape-small.jpg",
                          "image": Object {
                            "$type": "blob",
                            "mimeType": "image/jpeg",
                            "ref": Object {
                              "$link": "cids(3)",
                            },
                            "size": 4114,
                          },
                        },
                        Object {
                          "alt": "tests/image/fixtures/key-alt.jpg",
                          "image": Object {
                            "$type": "blob",
                            "mimeType": "image/jpeg",
                            "ref": Object {
                              "$link": "cids(7)",
                            },
                            "size": 12736,
                          },
                        },
                      ],
                    },
                    "record": Object {
                      "record": Object {
                        "cid": "cids(8)",
                        "uri": "record(11)",
                      },
                    },
                  },
                  "text": "hi im carol",
                },
              },
            },
          ],
          "indexedAt": "1970-01-01T00:00:00.000Z",
<<<<<<< HEAD
          "labels": Array [],
          "uri": "record(8)",
=======
          "uri": "record(7)",
>>>>>>> 47890d65
          "value": Object {
            "$type": "app.bsky.feed.post",
            "createdAt": "1970-01-01T00:00:00.000Z",
            "embed": Object {
              "$type": "app.bsky.embed.record",
              "record": Object {
                "cid": "cids(6)",
                "uri": "record(8)",
              },
            },
            "facets": Array [
              Object {
                "features": Array [
                  Object {
                    "$type": "app.bsky.richtext.facet#mention",
                    "did": "user(0)",
                  },
                ],
                "index": Object {
                  "byteEnd": 18,
                  "byteStart": 0,
                },
              },
            ],
            "text": "@alice.bluesky.xyz is the best",
          },
        },
      },
      "indexedAt": "1970-01-01T00:00:00.000Z",
      "labels": Array [
        Object {
          "cid": "cids(4)",
          "cts": "1970-01-01T00:00:00.000Z",
          "neg": false,
          "src": "did:example:labeler",
          "uri": "record(6)",
          "val": "test-label",
        },
      ],
      "likeCount": 2,
      "record": Object {
        "$type": "app.bsky.feed.post",
        "createdAt": "1970-01-01T00:00:00.000Z",
        "embed": Object {
          "$type": "app.bsky.embed.record",
          "record": Object {
            "cid": "cids(5)",
            "uri": "record(7)",
          },
        },
        "text": "yoohoo label_me",
      },
      "replyCount": 0,
      "repostCount": 0,
      "uri": "record(6)",
      "viewer": Object {},
    },
  },
  Object {
    "post": Object {
      "author": Object {
        "avatar": "https://pds.public.url/image/KzkHFsMRQ6oAKCHCRKFA1H-rDdc7VOtvEVpUJ82TwyQ/rs:fill:1000:1000:1:0/plain/bafkreiaivizp4xldojmmpuzmiu75cmea7nq56dnntnuhzhsjcb63aou5ei@jpeg",
        "did": "user(0)",
        "displayName": "ali",
        "handle": "alice.test",
        "labels": Array [],
        "viewer": Object {
          "muted": false,
        },
      },
      "cid": "cids(0)",
      "indexedAt": "1970-01-01T00:00:00.000Z",
      "labels": Array [],
      "likeCount": 3,
      "record": Object {
        "$type": "app.bsky.feed.post",
        "createdAt": "1970-01-01T00:00:00.000Z",
        "text": "again",
      },
      "replyCount": 2,
      "repostCount": 1,
      "uri": "record(0)",
      "viewer": Object {},
    },
  },
  Object {
    "post": Object {
      "author": Object {
        "did": "user(1)",
        "handle": "dan.test",
        "labels": Array [
          Object {
            "cts": "1970-01-01T00:00:00.000Z",
            "neg": false,
            "src": "did:example:labeler",
            "uri": "user(1)",
            "val": "repo-action-label",
          },
        ],
        "viewer": Object {
          "following": "record(1)",
          "muted": false,
        },
      },
      "cid": "cids(5)",
      "embed": Object {
        "$type": "app.bsky.embed.record#view",
        "record": Object {
          "$type": "app.bsky.embed.record#viewRecord",
          "author": Object {
            "did": "user(3)",
            "handle": "carol.test",
            "labels": Array [],
            "viewer": Object {
              "followedBy": "record(10)",
              "following": "record(9)",
              "muted": true,
            },
          },
          "cid": "cids(6)",
          "embeds": Array [
            Object {
              "$type": "app.bsky.embed.recordWithMedia#view",
              "media": Object {
                "$type": "app.bsky.embed.images#view",
                "images": Array [
                  Object {
                    "alt": "tests/image/fixtures/key-landscape-small.jpg",
                    "fullsize": "https://pds.public.url/image/AiDXkxVbgBksxb1nfiRn1m6S4K8_mee6o8r-UGLNzOM/rs:fit:2000:2000:1:0/plain/bafkreigy5p3xxceipk2o6nqtnugpft26ol6yleqhboqziino7axvdngtci@jpeg",
                    "thumb": "https://pds.public.url/image/uc7FGfiGv0mMqmk9XiqHXrIhNymLHaex7Ge8nEhmXqo/rs:fit:1000:1000:1:0/plain/bafkreigy5p3xxceipk2o6nqtnugpft26ol6yleqhboqziino7axvdngtci@jpeg",
                  },
                  Object {
                    "alt": "tests/image/fixtures/key-alt.jpg",
                    "fullsize": "https://pds.public.url/image/xC2No-8rKVDIwIMmCiEBm9EiGLDBBOpf36PHoGf-GDw/rs:fit:2000:2000:1:0/plain/bafkreifdklbbcdsyanjz3oqe5pf2omuq5ansthokxlbleagg3eenx62h7e@jpeg",
                    "thumb": "https://pds.public.url/image/g7yazUpNwN8LKumZ2Zmn_ptQbtMLs1Pti5-GDn7H8_8/rs:fit:1000:1000:1:0/plain/bafkreifdklbbcdsyanjz3oqe5pf2omuq5ansthokxlbleagg3eenx62h7e@jpeg",
                  },
                ],
              },
              "record": Object {
                "record": Object {
                  "$type": "app.bsky.embed.record#viewRecord",
                  "author": Object {
                    "avatar": "https://pds.public.url/image/KzkHFsMRQ6oAKCHCRKFA1H-rDdc7VOtvEVpUJ82TwyQ/rs:fill:1000:1000:1:0/plain/bafkreiaivizp4xldojmmpuzmiu75cmea7nq56dnntnuhzhsjcb63aou5ei@jpeg",
                    "did": "user(2)",
                    "displayName": "bobby",
                    "handle": "bob.test",
                    "labels": Array [],
                    "viewer": Object {
                      "followedBy": "record(5)",
                      "following": "record(4)",
                      "muted": true,
                    },
                  },
                  "cid": "cids(8)",
                  "indexedAt": "1970-01-01T00:00:00.000Z",
<<<<<<< HEAD
                  "labels": Array [
                    Object {
                      "cid": "cids(9)",
                      "cts": "1970-01-01T00:00:00.000Z",
                      "neg": false,
                      "src": "did:example:labeler",
                      "uri": "record(12)",
                      "val": "kind",
                    },
                  ],
                  "uri": "record(12)",
=======
                  "uri": "record(11)",
>>>>>>> 47890d65
                  "value": Object {
                    "$type": "app.bsky.feed.post",
                    "createdAt": "1970-01-01T00:00:00.000Z",
                    "text": "bob back at it again!",
                  },
                },
              },
            },
          ],
          "indexedAt": "1970-01-01T00:00:00.000Z",
<<<<<<< HEAD
          "labels": Array [
            Object {
              "cid": "cids(7)",
              "cts": "1970-01-01T00:00:00.000Z",
              "neg": false,
              "src": "did:example:labeler",
              "uri": "record(9)",
              "val": "kind",
            },
          ],
          "uri": "record(9)",
=======
          "uri": "record(8)",
>>>>>>> 47890d65
          "value": Object {
            "$type": "app.bsky.feed.post",
            "createdAt": "1970-01-01T00:00:00.000Z",
            "embed": Object {
              "$type": "app.bsky.embed.recordWithMedia",
              "media": Object {
                "$type": "app.bsky.embed.images",
                "images": Array [
                  Object {
                    "alt": "tests/image/fixtures/key-landscape-small.jpg",
                    "image": Object {
                      "$type": "blob",
                      "mimeType": "image/jpeg",
                      "ref": Object {
                        "$link": "cids(3)",
                      },
                      "size": 4114,
                    },
                  },
                  Object {
                    "alt": "tests/image/fixtures/key-alt.jpg",
                    "image": Object {
                      "$type": "blob",
                      "mimeType": "image/jpeg",
                      "ref": Object {
                        "$link": "cids(7)",
                      },
                      "size": 12736,
                    },
                  },
                ],
              },
              "record": Object {
                "record": Object {
                  "cid": "cids(8)",
                  "uri": "record(11)",
                },
              },
            },
            "text": "hi im carol",
          },
        },
      },
      "indexedAt": "1970-01-01T00:00:00.000Z",
      "labels": Array [],
      "likeCount": 0,
      "record": Object {
        "$type": "app.bsky.feed.post",
        "createdAt": "1970-01-01T00:00:00.000Z",
        "embed": Object {
          "$type": "app.bsky.embed.record",
          "record": Object {
            "cid": "cids(6)",
            "uri": "record(8)",
          },
        },
        "facets": Array [
          Object {
            "features": Array [
              Object {
                "$type": "app.bsky.richtext.facet#mention",
                "did": "user(0)",
              },
            ],
            "index": Object {
              "byteEnd": 18,
              "byteStart": 0,
            },
          },
        ],
        "text": "@alice.bluesky.xyz is the best",
      },
      "replyCount": 0,
      "repostCount": 1,
      "uri": "record(7)",
      "viewer": Object {},
    },
  },
  Object {
    "post": Object {
      "author": Object {
        "did": "user(1)",
        "handle": "dan.test",
        "labels": Array [
          Object {
            "cts": "1970-01-01T00:00:00.000Z",
            "neg": false,
            "src": "did:example:labeler",
            "uri": "user(1)",
            "val": "repo-action-label",
          },
        ],
        "viewer": Object {
          "following": "record(1)",
          "muted": false,
        },
      },
      "cid": "cids(9)",
      "indexedAt": "1970-01-01T00:00:00.000Z",
      "labels": Array [],
      "likeCount": 0,
      "record": Object {
        "$type": "app.bsky.feed.post",
        "createdAt": "1970-01-01T00:00:00.000Z",
        "text": "dan here!",
      },
      "replyCount": 0,
      "repostCount": 0,
      "uri": "record(12)",
      "viewer": Object {},
    },
  },
  Object {
    "post": Object {
      "author": Object {
        "avatar": "https://pds.public.url/image/KzkHFsMRQ6oAKCHCRKFA1H-rDdc7VOtvEVpUJ82TwyQ/rs:fill:1000:1000:1:0/plain/bafkreiaivizp4xldojmmpuzmiu75cmea7nq56dnntnuhzhsjcb63aou5ei@jpeg",
        "did": "user(0)",
        "displayName": "ali",
        "handle": "alice.test",
        "labels": Array [],
        "viewer": Object {
          "muted": false,
        },
      },
      "cid": "cids(10)",
      "indexedAt": "1970-01-01T00:00:00.000Z",
      "labels": Array [],
      "likeCount": 0,
      "record": Object {
        "$type": "app.bsky.feed.post",
        "createdAt": "1970-01-01T00:00:00.000Z",
        "text": "hey there",
      },
      "replyCount": 0,
      "repostCount": 0,
      "uri": "record(13)",
      "viewer": Object {},
    },
  },
]
`;<|MERGE_RESOLUTION|>--- conflicted
+++ resolved
@@ -709,21 +709,17 @@
             "cid": "cids(11)",
             "embeds": Array [],
             "indexedAt": "1970-01-01T00:00:00.000Z",
-<<<<<<< HEAD
             "labels": Array [
               Object {
-                "cid": "cids(12)",
+                "cid": "cids(11)",
                 "cts": "1970-01-01T00:00:00.000Z",
                 "neg": false,
                 "src": "did:example:labeler",
-                "uri": "record(15)",
+                "uri": "record(14)",
                 "val": "kind",
               },
             ],
-            "uri": "record(15)",
-=======
             "uri": "record(14)",
->>>>>>> 47890d65
             "value": Object {
               "$type": "app.bsky.feed.post",
               "createdAt": "1970-01-01T00:00:00.000Z",
@@ -735,11 +731,11 @@
       "indexedAt": "1970-01-01T00:00:00.000Z",
       "labels": Array [
         Object {
-          "cid": "cids(9)",
+          "cid": "cids(8)",
           "cts": "1970-01-01T00:00:00.000Z",
           "neg": false,
           "src": "did:example:labeler",
-          "uri": "record(14)",
+          "uri": "record(13)",
           "val": "kind",
         },
       ],
@@ -811,11 +807,11 @@
       "indexedAt": "1970-01-01T00:00:00.000Z",
       "labels": Array [
         Object {
-          "cid": "cids(12)",
+          "cid": "cids(11)",
           "cts": "1970-01-01T00:00:00.000Z",
           "neg": false,
           "src": "did:example:labeler",
-          "uri": "record(15)",
+          "uri": "record(14)",
           "val": "kind",
         },
       ],
@@ -4183,21 +4179,17 @@
                   },
                   "cid": "cids(7)",
                   "indexedAt": "1970-01-01T00:00:00.000Z",
-<<<<<<< HEAD
                   "labels": Array [
                     Object {
-                      "cid": "cids(8)",
+                      "cid": "cids(7)",
                       "cts": "1970-01-01T00:00:00.000Z",
                       "neg": false,
                       "src": "did:example:labeler",
-                      "uri": "record(10)",
+                      "uri": "record(9)",
                       "val": "kind",
                     },
                   ],
-                  "uri": "record(10)",
-=======
                   "uri": "record(9)",
->>>>>>> 47890d65
                   "value": Object {
                     "$type": "app.bsky.feed.post",
                     "createdAt": "1970-01-01T00:00:00.000Z",
@@ -4208,21 +4200,17 @@
             },
           ],
           "indexedAt": "1970-01-01T00:00:00.000Z",
-<<<<<<< HEAD
           "labels": Array [
             Object {
-              "cid": "cids(6)",
+              "cid": "cids(5)",
               "cts": "1970-01-01T00:00:00.000Z",
               "neg": false,
               "src": "did:example:labeler",
-              "uri": "record(9)",
+              "uri": "record(8)",
               "val": "kind",
             },
           ],
-          "uri": "record(9)",
-=======
           "uri": "record(8)",
->>>>>>> 47890d65
           "value": Object {
             "$type": "app.bsky.feed.post",
             "createdAt": "1970-01-01T00:00:00.000Z",
@@ -4351,11 +4339,11 @@
       "indexedAt": "1970-01-01T00:00:00.000Z",
       "labels": Array [
         Object {
-          "cid": "cids(8)",
+          "cid": "cids(7)",
           "cts": "1970-01-01T00:00:00.000Z",
           "neg": false,
           "src": "did:example:labeler",
-          "uri": "record(10)",
+          "uri": "record(9)",
           "val": "kind",
         },
       ],
@@ -4620,21 +4608,17 @@
                 },
                 "cid": "cids(6)",
                 "indexedAt": "1970-01-01T00:00:00.000Z",
-<<<<<<< HEAD
                 "labels": Array [
                   Object {
-                    "cid": "cids(7)",
+                    "cid": "cids(6)",
                     "cts": "1970-01-01T00:00:00.000Z",
                     "neg": false,
                     "src": "did:example:labeler",
-                    "uri": "record(9)",
+                    "uri": "record(8)",
                     "val": "kind",
                   },
                 ],
-                "uri": "record(9)",
-=======
                 "uri": "record(8)",
->>>>>>> 47890d65
                 "value": Object {
                   "$type": "app.bsky.feed.post",
                   "createdAt": "1970-01-01T00:00:00.000Z",
@@ -4680,12 +4664,8 @@
             },
           ],
           "indexedAt": "1970-01-01T00:00:00.000Z",
-<<<<<<< HEAD
           "labels": Array [],
-          "uri": "record(8)",
-=======
           "uri": "record(7)",
->>>>>>> 47890d65
           "value": Object {
             "$type": "app.bsky.feed.post",
             "createdAt": "1970-01-01T00:00:00.000Z",
@@ -4841,21 +4821,17 @@
                   },
                   "cid": "cids(8)",
                   "indexedAt": "1970-01-01T00:00:00.000Z",
-<<<<<<< HEAD
                   "labels": Array [
                     Object {
-                      "cid": "cids(9)",
+                      "cid": "cids(8)",
                       "cts": "1970-01-01T00:00:00.000Z",
                       "neg": false,
                       "src": "did:example:labeler",
-                      "uri": "record(12)",
+                      "uri": "record(11)",
                       "val": "kind",
                     },
                   ],
-                  "uri": "record(12)",
-=======
                   "uri": "record(11)",
->>>>>>> 47890d65
                   "value": Object {
                     "$type": "app.bsky.feed.post",
                     "createdAt": "1970-01-01T00:00:00.000Z",
@@ -4866,21 +4842,17 @@
             },
           ],
           "indexedAt": "1970-01-01T00:00:00.000Z",
-<<<<<<< HEAD
           "labels": Array [
             Object {
-              "cid": "cids(7)",
+              "cid": "cids(6)",
               "cts": "1970-01-01T00:00:00.000Z",
               "neg": false,
               "src": "did:example:labeler",
-              "uri": "record(9)",
+              "uri": "record(8)",
               "val": "kind",
             },
           ],
-          "uri": "record(9)",
-=======
           "uri": "record(8)",
->>>>>>> 47890d65
           "value": Object {
             "$type": "app.bsky.feed.post",
             "createdAt": "1970-01-01T00:00:00.000Z",

import assert from 'assert'
import AtpAgent, { AppBskyFeedGetPostThread } from '@atproto/api'
import { TAKEDOWN } from '@atproto/api/src/client/types/com/atproto/admin/defs'
<<<<<<< HEAD
=======
import { isThreadViewPost } from '@atproto/api/src/client/types/app/bsky/feed/defs'
import { Database } from '../../src'
>>>>>>> 0a2d1f5e
import {
  runTestServer,
  forSnapshot,
  CloseFn,
  adminAuth,
  TestServerInfo,
} from '../_util'
import { SeedClient } from '../seeds/client'
import basicSeed from '../seeds/basic'

describe('pds thread views', () => {
  let server: TestServerInfo
  let agent: AtpAgent
  let close: CloseFn
  let sc: SeedClient

  // account dids, for convenience
  let alice: string
  let bob: string
  let carol: string

  beforeAll(async () => {
    server = await runTestServer({
      dbPostgresSchema: 'views_thread',
    })
    close = server.close
    agent = new AtpAgent({ service: server.url })
    sc = new SeedClient(agent)
    await basicSeed(sc)
    await server.processAll()
    alice = sc.dids.alice
    bob = sc.dids.bob
    carol = sc.dids.carol
  })

  beforeAll(async () => {
    // Add a repost of a reply so that we can confirm viewer state in the thread
    await sc.repost(bob, sc.replies[alice][0].ref)
    await server.processAll()
  })

  afterAll(async () => {
    await close()
  })

  it('fetches deep post thread', async () => {
    const thread = await agent.api.app.bsky.feed.getPostThread(
      { uri: sc.posts[alice][1].ref.uriStr },
      { headers: sc.getHeaders(bob) },
    )

    expect(forSnapshot(thread.data.thread)).toMatchSnapshot()
  })

  it('fetches shallow post thread', async () => {
    const thread = await agent.api.app.bsky.feed.getPostThread(
      { depth: 1, uri: sc.posts[alice][1].ref.uriStr },
      { headers: sc.getHeaders(bob) },
    )

    expect(forSnapshot(thread.data.thread)).toMatchSnapshot()
  })

  it('fetches ancestors', async () => {
    const thread = await agent.api.app.bsky.feed.getPostThread(
      { depth: 1, uri: sc.replies[alice][0].ref.uriStr },
      { headers: sc.getHeaders(bob) },
    )

    expect(forSnapshot(thread.data.thread)).toMatchSnapshot()
  })

  it('fetches shallow ancestors', async () => {
    const thread = await agent.api.app.bsky.feed.getPostThread(
      { depth: 1, parentHeight: 1, uri: sc.replies[alice][0].ref.uriStr },
      { headers: sc.getHeaders(bob) },
    )

    expect(forSnapshot(thread.data.thread)).toMatchSnapshot()
  })

  it('fails for an unknown post', async () => {
    const promise = agent.api.app.bsky.feed.getPostThread(
      { uri: 'at://did:example:fake/does.not.exist/self' },
      { headers: sc.getHeaders(bob) },
    )

    await expect(promise).rejects.toThrow(
      AppBskyFeedGetPostThread.NotFoundError,
    )
  })

  it('includes the muted status of post authors.', async () => {
    await agent.api.app.bsky.graph.muteActor(
      { actor: alice },
      { headers: sc.getHeaders(bob), encoding: 'application/json' },
    )
    const thread = await agent.api.app.bsky.feed.getPostThread(
      { uri: sc.posts[alice][1].ref.uriStr },
      { headers: sc.getHeaders(bob) },
    )

    expect(forSnapshot(thread.data.thread)).toMatchSnapshot()

    await agent.api.app.bsky.graph.unmuteActor(
      { actor: alice },
      { encoding: 'application/json', headers: sc.getHeaders(bob) },
    )
  })

  it('handles deleted posts correctly', async () => {
    const alice = sc.dids.alice
    const bob = sc.dids.bob

    const indexes = {
      aliceRoot: -1,
      bobReply: -1,
      aliceReplyReply: -1,
    }

    await sc.post(alice, 'Deletion thread')
    indexes.aliceRoot = sc.posts[alice].length - 1

    await sc.reply(
      bob,
      sc.posts[alice][indexes.aliceRoot].ref,
      sc.posts[alice][indexes.aliceRoot].ref,
      'Reply',
    )
    indexes.bobReply = sc.replies[bob].length - 1
    await sc.reply(
      alice,
      sc.posts[alice][indexes.aliceRoot].ref,
      sc.replies[bob][indexes.bobReply].ref,
      'Reply reply',
    )
    indexes.aliceReplyReply = sc.replies[alice].length - 1
    await server.processAll()

    const thread1 = await agent.api.app.bsky.feed.getPostThread(
      { uri: sc.posts[alice][indexes.aliceRoot].ref.uriStr },
      { headers: sc.getHeaders(bob) },
    )
    expect(forSnapshot(thread1.data.thread)).toMatchSnapshot()

    await sc.deletePost(bob, sc.replies[bob][indexes.bobReply].ref.uri)
    await server.processAll()

    const thread2 = await agent.api.app.bsky.feed.getPostThread(
      { uri: sc.posts[alice][indexes.aliceRoot].ref.uriStr },
      { headers: sc.getHeaders(bob) },
    )
    expect(forSnapshot(thread2.data.thread)).toMatchSnapshot()

    const thread3 = await agent.api.app.bsky.feed.getPostThread(
      { uri: sc.replies[alice][indexes.aliceReplyReply].ref.uriStr },
      { headers: sc.getHeaders(bob) },
    )
    expect(forSnapshot(thread3.data.thread)).toMatchSnapshot()
  })

  it('reflects self-labels', async () => {
    const { data: thread } = await agent.api.app.bsky.feed.getPostThread(
      { uri: sc.posts[alice][0].ref.uriStr },
      { headers: sc.getHeaders(bob) },
    )

    assert(isThreadViewPost(thread.thread), 'post does not exist')
    const post = thread.thread.post

    const postSelfLabels = post.labels
      ?.filter((label) => label.src === alice)
      .map((label) => label.val)

    expect(postSelfLabels).toEqual(['self-label'])

    const authorSelfLabels = post.author.labels
      ?.filter((label) => label.src === alice)
      .map((label) => label.val)
      .sort()

    expect(authorSelfLabels).toEqual(['self-label-a', 'self-label-b'])
  })

  it('blocks post by actor takedown', async () => {
    const { data: modAction } =
      await agent.api.com.atproto.admin.takeModerationAction(
        {
          action: TAKEDOWN,
          subject: {
            $type: 'com.atproto.admin.defs#repoRef',
            did: alice,
          },
          createdBy: 'did:example:admin',
          reason: 'Y',
        },
        {
          encoding: 'application/json',
          headers: { authorization: adminAuth() },
        },
      )

    // Same as shallow post thread test, minus alice
    const promise = agent.api.app.bsky.feed.getPostThread(
      { depth: 1, uri: sc.posts[alice][1].ref.uriStr },
      { headers: sc.getHeaders(bob) },
    )

    await expect(promise).rejects.toThrow(
      AppBskyFeedGetPostThread.NotFoundError,
    )

    // Cleanup
    await agent.api.com.atproto.admin.reverseModerationAction(
      {
        id: modAction.id,
        createdBy: 'did:example:admin',
        reason: 'Y',
      },
      {
        encoding: 'application/json',
        headers: { authorization: adminAuth() },
      },
    )
  })

  it('blocks replies by actor takedown', async () => {
    const { data: modAction } =
      await agent.api.com.atproto.admin.takeModerationAction(
        {
          action: TAKEDOWN,
          subject: {
            $type: 'com.atproto.admin.defs#repoRef',
            did: carol,
          },
          createdBy: 'did:example:admin',
          reason: 'Y',
        },
        {
          encoding: 'application/json',
          headers: { authorization: adminAuth() },
        },
      )

    // Same as deep post thread test, minus carol
    const thread = await agent.api.app.bsky.feed.getPostThread(
      { uri: sc.posts[alice][1].ref.uriStr },
      { headers: sc.getHeaders(bob) },
    )

    expect(forSnapshot(thread.data.thread)).toMatchSnapshot()

    // Cleanup
    await agent.api.com.atproto.admin.reverseModerationAction(
      {
        id: modAction.id,
        createdBy: 'did:example:admin',
        reason: 'Y',
      },
      {
        encoding: 'application/json',
        headers: { authorization: adminAuth() },
      },
    )
  })

  it('blocks ancestors by actor takedown', async () => {
    const { data: modAction } =
      await agent.api.com.atproto.admin.takeModerationAction(
        {
          action: TAKEDOWN,
          subject: {
            $type: 'com.atproto.admin.defs#repoRef',
            did: bob,
          },
          createdBy: 'did:example:admin',
          reason: 'Y',
        },
        {
          encoding: 'application/json',
          headers: { authorization: adminAuth() },
        },
      )

    // Same as ancestor post thread test, minus bob
    const thread = await agent.api.app.bsky.feed.getPostThread(
      { depth: 1, uri: sc.replies[alice][0].ref.uriStr },
      { headers: sc.getHeaders(bob) },
    )

    expect(forSnapshot(thread.data.thread)).toMatchSnapshot()

    // Cleanup
    await agent.api.com.atproto.admin.reverseModerationAction(
      {
        id: modAction.id,
        createdBy: 'did:example:admin',
        reason: 'Y',
      },
      {
        encoding: 'application/json',
        headers: { authorization: adminAuth() },
      },
    )
  })

  it('blocks post by record takedown', async () => {
    const postRef = sc.posts[alice][1].ref
    const { data: modAction } =
      await agent.api.com.atproto.admin.takeModerationAction(
        {
          action: TAKEDOWN,
          subject: {
            $type: 'com.atproto.repo.strongRef',
            uri: postRef.uriStr,
            cid: postRef.cidStr,
          },
          createdBy: 'did:example:admin',
          reason: 'Y',
        },
        {
          encoding: 'application/json',
          headers: { authorization: adminAuth() },
        },
      )

    const promise = agent.api.app.bsky.feed.getPostThread(
      { depth: 1, uri: postRef.uriStr },
      { headers: sc.getHeaders(bob) },
    )

    await expect(promise).rejects.toThrow(
      AppBskyFeedGetPostThread.NotFoundError,
    )

    // Cleanup
    await agent.api.com.atproto.admin.reverseModerationAction(
      {
        id: modAction.id,
        createdBy: 'did:example:admin',
        reason: 'Y',
      },
      {
        encoding: 'application/json',
        headers: { authorization: adminAuth() },
      },
    )
  })

  it('blocks ancestors by record takedown', async () => {
    const threadPreTakedown = await agent.api.app.bsky.feed.getPostThread(
      { depth: 1, uri: sc.replies[alice][0].ref.uriStr },
      { headers: sc.getHeaders(bob) },
    )

    const parent = threadPreTakedown.data.thread.parent?.['post']

    const { data: modAction } =
      await agent.api.com.atproto.admin.takeModerationAction(
        {
          action: TAKEDOWN,
          subject: {
            $type: 'com.atproto.repo.strongRef',
            uri: parent.uri,
            cid: parent.cid,
          },
          createdBy: 'did:example:admin',
          reason: 'Y',
        },
        {
          encoding: 'application/json',
          headers: { authorization: adminAuth() },
        },
      )

    // Same as ancestor post thread test, minus parent post
    const thread = await agent.api.app.bsky.feed.getPostThread(
      { depth: 1, uri: sc.replies[alice][0].ref.uriStr },
      { headers: sc.getHeaders(bob) },
    )

    expect(forSnapshot(thread.data.thread)).toMatchSnapshot()

    // Cleanup
    await agent.api.com.atproto.admin.reverseModerationAction(
      {
        id: modAction.id,
        createdBy: 'did:example:admin',
        reason: 'Y',
      },
      {
        encoding: 'application/json',
        headers: { authorization: adminAuth() },
      },
    )
  })

  it('blocks replies by record takedown', async () => {
    const threadPreTakedown = await agent.api.app.bsky.feed.getPostThread(
      { uri: sc.posts[alice][1].ref.uriStr },
      { headers: sc.getHeaders(bob) },
    )
    const post1 = threadPreTakedown.data.thread.replies?.[0].post
    const post2 = threadPreTakedown.data.thread.replies?.[1].replies[0].post

    const actionResults = await Promise.all(
      [post1, post2].map((post) =>
        agent.api.com.atproto.admin.takeModerationAction(
          {
            action: TAKEDOWN,
            subject: {
              $type: 'com.atproto.repo.strongRef',
              uri: post.uri,
              cid: post.cid,
            },
            createdBy: 'did:example:admin',
            reason: 'Y',
          },
          {
            encoding: 'application/json',
            headers: { authorization: adminAuth() },
          },
        ),
      ),
    )

    // Same as deep post thread test, minus some replies
    const thread = await agent.api.app.bsky.feed.getPostThread(
      { uri: sc.posts[alice][1].ref.uriStr },
      { headers: sc.getHeaders(bob) },
    )

    expect(forSnapshot(thread.data.thread)).toMatchSnapshot()

    // Cleanup
    await Promise.all(
      actionResults.map((result) =>
        agent.api.com.atproto.admin.reverseModerationAction(
          {
            id: result.data.id,
            createdBy: 'did:example:admin',
            reason: 'Y',
          },
          {
            encoding: 'application/json',
            headers: { authorization: adminAuth() },
          },
        ),
      ),
    )
  })
})<|MERGE_RESOLUTION|>--- conflicted
+++ resolved
@@ -1,11 +1,7 @@
 import assert from 'assert'
 import AtpAgent, { AppBskyFeedGetPostThread } from '@atproto/api'
 import { TAKEDOWN } from '@atproto/api/src/client/types/com/atproto/admin/defs'
-<<<<<<< HEAD
-=======
 import { isThreadViewPost } from '@atproto/api/src/client/types/app/bsky/feed/defs'
-import { Database } from '../../src'
->>>>>>> 0a2d1f5e
 import {
   runTestServer,
   forSnapshot,

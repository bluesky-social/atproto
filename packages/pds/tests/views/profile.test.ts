import fs from 'fs/promises'
import AtpApi, { ServiceClient as AtpServiceClient } from '@atproto/api'
import { TAKEDOWN } from '@atproto/api/src/client/types/com/atproto/admin/moderationAction'
import { runTestServer, forSnapshot, CloseFn, adminAuth } from '../_util'
import { SeedClient } from '../seeds/client'
import basicSeed from '../seeds/basic'

describe('pds profile views', () => {
  let client: AtpServiceClient
  let close: CloseFn
  let sc: SeedClient

  // account dids, for convenience
  let alice: string
  let bob: string
  let dan: string
  let scene: string

  beforeAll(async () => {
    const server = await runTestServer({
      dbPostgresSchema: 'views_profile',
    })
    close = server.close
    client = AtpApi.service(server.url)
    sc = new SeedClient(client)
    await basicSeed(sc)
    alice = sc.dids.alice
    bob = sc.dids.bob
    dan = sc.dids.dan
    scene = sc.scenes['scene.test'].did
  })

  afterAll(async () => {
    await close()
  })

  it('fetches own profile', async () => {
    const aliceForAlice = await client.app.bsky.actor.getProfile(
      { actor: alice },
      { headers: sc.getHeaders(alice) },
    )

    expect(forSnapshot(aliceForAlice.data)).toMatchSnapshot()
  })

  it("fetches other's profile, with a follow", async () => {
    const aliceForBob = await client.app.bsky.actor.getProfile(
      { actor: alice },
      { headers: sc.getHeaders(bob) },
    )

    expect(forSnapshot(aliceForBob.data)).toMatchSnapshot()
  })

  it("fetches other's profile, without a follow", async () => {
    const danForBob = await client.app.bsky.actor.getProfile(
      { actor: dan },
      { headers: sc.getHeaders(bob) },
    )

    expect(forSnapshot(danForBob.data)).toMatchSnapshot()
  })

  it("fetches scene's profile", async () => {
    const sceneForAlice = await client.app.bsky.actor.getProfile(
      { actor: scene },
      { headers: sc.getHeaders(alice) },
    )

    expect(forSnapshot(sceneForAlice.data)).toMatchSnapshot()
  })

  it('updates profile', async () => {
    await client.app.bsky.actor.updateProfile(
      { displayName: 'ali', description: 'new descript' },
      { headers: sc.getHeaders(alice), encoding: 'application/json' },
    )

    const aliceForAlice = await client.app.bsky.actor.getProfile(
      { actor: alice },
      { headers: sc.getHeaders(alice) },
    )

    expect(forSnapshot(aliceForAlice.data)).toMatchSnapshot()
  })

  it('handles partial updates', async () => {
    await client.app.bsky.actor.updateProfile(
      { description: 'blah blah' },
      { headers: sc.getHeaders(alice), encoding: 'application/json' },
    )

    const aliceForAlice = await client.app.bsky.actor.getProfile(
      { actor: alice },
      { headers: sc.getHeaders(alice) },
    )

    expect(forSnapshot(aliceForAlice.data)).toMatchSnapshot()
  })

  it('handles avatars & banners', async () => {
    const avatarImg = await fs.readFile(
      'tests/image/fixtures/key-portrait-small.jpg',
    )
    const bannerImg = await fs.readFile(
      'tests/image/fixtures/key-landscape-small.jpg',
    )
    const avatarRes = await client.com.atproto.blob.upload(avatarImg, {
      headers: sc.getHeaders(alice),
      encoding: 'image/jpeg',
    })
    const bannerRes = await client.com.atproto.blob.upload(bannerImg, {
      headers: sc.getHeaders(alice),
      encoding: 'image/jpeg',
    })

    await client.app.bsky.actor.updateProfile(
      {
        avatar: { cid: avatarRes.data.cid, mimeType: 'image/jpeg' },
        banner: { cid: bannerRes.data.cid, mimeType: 'image/jpeg' },
      },
      { headers: sc.getHeaders(alice), encoding: 'application/json' },
    )

    const aliceForAlice = await client.app.bsky.actor.getProfile(
      { actor: alice },
      { headers: sc.getHeaders(alice) },
    )

    expect(forSnapshot(aliceForAlice.data)).toMatchSnapshot()
  })

  it('creates new profile', async () => {
    await client.app.bsky.actor.updateProfile(
      { displayName: 'danny boy' },
      { headers: sc.getHeaders(dan), encoding: 'application/json' },
    )

    const danForDan = await client.app.bsky.actor.getProfile(
      { actor: dan },
      { headers: sc.getHeaders(dan) },
    )

    expect(forSnapshot(danForDan.data)).toMatchSnapshot()
  })

  it('handles scene profile updates', async () => {
    await client.app.bsky.actor.updateProfile(
      { did: scene, displayName: 'besties', description: 'feeling scene' },
      { headers: sc.getHeaders(bob), encoding: 'application/json' },
    )

    const sceneForAlice = await client.app.bsky.actor.getProfile(
      { actor: scene },
      { headers: sc.getHeaders(alice) },
    )

    expect(forSnapshot(sceneForAlice.data)).toMatchSnapshot()
  })

  it('handles racing updates', async () => {
    const descriptions: string[] = []
    const COUNT = 10
    for (let i = 0; i < COUNT; i++) {
      descriptions.push(`description-${i}`)
    }
    await Promise.all(
      descriptions.map(async (description) => {
        await client.app.bsky.actor.updateProfile(
          { description },
          { headers: sc.getHeaders(alice), encoding: 'application/json' },
        )
      }),
    )

    const profile = await client.app.bsky.actor.getProfile(
      { actor: alice },
      { headers: sc.getHeaders(alice) },
    )

    // doesn't matter which request wins race, but one of them should win
    const descripExists = descriptions.some(
      (descrip) => profile.data.description === descrip,
    )
    expect(descripExists).toBeTruthy()
  })

  it('fetches profile by handle', async () => {
    const byDid = await client.app.bsky.actor.getProfile(
      { actor: alice },
      {
        headers: sc.getHeaders(bob),
      },
    )

    const byHandle = await client.app.bsky.actor.getProfile(
      { actor: sc.accounts[alice].handle },
      { headers: sc.getHeaders(bob) },
    )

    expect(byHandle.data).toEqual(byDid.data)
  })

<<<<<<< HEAD
  it('blocked by actor takedown', async () => {
    await client.com.atproto.admin.takeModerationAction(
      {
        action: TAKEDOWN,
        subject: {
          $type: 'com.atproto.admin.moderationAction#subjectRepo',
          did: alice,
        },
        createdBy: 'X',
        reason: 'Y',
      },
      {
        encoding: 'application/json',
        headers: { authorization: adminAuth() },
      },
    )
    const promise = client.app.bsky.actor.getProfile(
      { actor: alice },
      { headers: sc.getHeaders(bob) },
    )
    await expect(promise).rejects.toThrow('Account has been taken down')
=======
  it('includes muted status.', async () => {
    const { data: initial } = await client.app.bsky.actor.getProfile(
      { actor: alice },
      { headers: sc.getHeaders(bob) },
    )

    expect(initial.myState?.muted).toEqual(false)

    await client.app.bsky.graph.mute(
      { user: alice },
      { headers: sc.getHeaders(bob), encoding: 'application/json' },
    )
    const { data: muted } = await client.app.bsky.actor.getProfile(
      { actor: alice },
      { headers: sc.getHeaders(bob) },
    )

    expect(muted.myState?.muted).toEqual(true)

    const { data: fromBobUnrelated } = await client.app.bsky.actor.getProfile(
      { actor: dan },
      { headers: sc.getHeaders(bob) },
    )
    const { data: toAliceUnrelated } = await client.app.bsky.actor.getProfile(
      { actor: alice },
      { headers: sc.getHeaders(dan) },
    )

    expect(fromBobUnrelated.myState?.muted).toEqual(false)
    expect(toAliceUnrelated.myState?.muted).toEqual(false)

    await client.app.bsky.graph.unmute(
      { user: alice },
      { headers: sc.getHeaders(bob), encoding: 'application/json' },
    )
>>>>>>> aa626c3d
  })
})<|MERGE_RESOLUTION|>--- conflicted
+++ resolved
@@ -201,15 +201,34 @@
     expect(byHandle.data).toEqual(byDid.data)
   })
 
-<<<<<<< HEAD
   it('blocked by actor takedown', async () => {
-    await client.com.atproto.admin.takeModerationAction(
-      {
-        action: TAKEDOWN,
-        subject: {
-          $type: 'com.atproto.admin.moderationAction#subjectRepo',
-          did: alice,
+    const { data: action } =
+      await client.com.atproto.admin.takeModerationAction(
+        {
+          action: TAKEDOWN,
+          subject: {
+            $type: 'com.atproto.admin.moderationAction#subjectRepo',
+            did: alice,
+          },
+          createdBy: 'X',
+          reason: 'Y',
         },
+        {
+          encoding: 'application/json',
+          headers: { authorization: adminAuth() },
+        },
+      )
+    const promise = client.app.bsky.actor.getProfile(
+      { actor: alice },
+      { headers: sc.getHeaders(bob) },
+    )
+
+    await expect(promise).rejects.toThrow('Account has been taken down')
+
+    // Cleanup
+    await client.com.atproto.admin.reverseModerationAction(
+      {
+        id: action.id,
         createdBy: 'X',
         reason: 'Y',
       },
@@ -218,12 +237,8 @@
         headers: { authorization: adminAuth() },
       },
     )
-    const promise = client.app.bsky.actor.getProfile(
-      { actor: alice },
-      { headers: sc.getHeaders(bob) },
-    )
-    await expect(promise).rejects.toThrow('Account has been taken down')
-=======
+  })
+
   it('includes muted status.', async () => {
     const { data: initial } = await client.app.bsky.actor.getProfile(
       { actor: alice },
@@ -259,6 +274,5 @@
       { user: alice },
       { headers: sc.getHeaders(bob), encoding: 'application/json' },
     )
->>>>>>> aa626c3d
   })
 })
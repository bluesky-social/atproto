--- conflicted
+++ resolved
@@ -27,13 +27,7 @@
 
   beforeAll(async () => {
     const server = await util.runTestServer({
-<<<<<<< HEAD
       hostname: 'pds.public.url',
-      inviteRequired: true,
-      inviteInterval: DAY,
-      inviteEpoch: Date.now() - 3 * DAY,
-=======
->>>>>>> 207d4479
       termsOfServiceUrl: 'https://example.com/tos',
       privacyPolicyUrl: 'https://example.com/privacy-policy',
       dbPostgresSchema: 'account',

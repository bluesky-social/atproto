--- conflicted
+++ resolved
@@ -242,14 +242,8 @@
       email: 'iris@test.com',
       password: 'password',
     })
-<<<<<<< HEAD
-    await agent.api.com.atproto.admin.emitModerationEvent(
-      {
-        event: { $type: 'com.atproto.admin.defs#modEventTakedown' },
-=======
     await agent.api.com.atproto.admin.updateSubjectStatus(
       {
->>>>>>> bba9388e
         subject: {
           $type: 'com.atproto.admin.defs#repoRef',
           did: account.did,
@@ -272,14 +266,8 @@
       email: 'jared@test.com',
       password: 'password',
     })
-<<<<<<< HEAD
-    await agent.api.com.atproto.admin.emitModerationEvent(
-      {
-        event: { $type: 'com.atproto.admin.defs#modEventTakedown' },
-=======
     await agent.api.com.atproto.admin.updateSubjectStatus(
       {
->>>>>>> bba9388e
         subject: {
           $type: 'com.atproto.admin.defs#repoRef',
           did: account.did,

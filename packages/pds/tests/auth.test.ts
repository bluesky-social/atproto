import * as jose from 'jose'
import AtpAgent from '@atproto/api'
import { TestNetworkNoAppView, SeedClient } from '@atproto/dev-env'
import { TAKEDOWN } from '@atproto/api/src/client/types/com/atproto/admin/defs'
import * as CreateSession from '@atproto/api/src/client/types/com/atproto/server/createSession'
import * as RefreshSession from '@atproto/api/src/client/types/com/atproto/server/refreshSession'

describe('auth', () => {
  let network: TestNetworkNoAppView
  let agent: AtpAgent

  beforeAll(async () => {
    network = await TestNetworkNoAppView.create({
      dbPostgresSchema: 'auth',
    })
    agent = network.pds.getClient()
  })

  afterAll(async () => {
    await network.close()
  })

  const createAccount = async (info) => {
    const { data } = await agent.api.com.atproto.server.createAccount(info)
    return data
  }
  const getSession = async (jwt) => {
    const { data } = await agent.api.com.atproto.server.getSession(
      {},
      {
        headers: SeedClient.getHeaders(jwt),
      },
    )
    return data
  }
  const createSession = async (info) => {
    const { data } = await agent.api.com.atproto.server.createSession(info)
    return data
  }
  const deleteSession = async (jwt) => {
    await agent.api.com.atproto.server.deleteSession(undefined, {
      headers: SeedClient.getHeaders(jwt),
    })
  }
  const refreshSession = async (jwt) => {
    const { data } = await agent.api.com.atproto.server.refreshSession(
      undefined,
      {
        headers: SeedClient.getHeaders(jwt),
      },
    )
    return data
  }

  it('provides valid access and refresh token on account creation.', async () => {
    const email = 'alice@test.com'
    const account = await createAccount({
      handle: 'alice.test',
      email,
      password: 'password',
    })
    // Valid access token
    const sessionInfo = await getSession(account.accessJwt)
    expect(sessionInfo).toEqual({
      did: account.did,
      handle: account.handle,
      email,
      emailConfirmed: false,
    })
    // Valid refresh token
    const nextSession = await refreshSession(account.refreshJwt)
    expect(nextSession).toEqual(
      expect.objectContaining({
        did: account.did,
        handle: account.handle,
      }),
    )
  })

  it('provides valid access and refresh token on session creation.', async () => {
    const email = 'bob@test.com'
    await createAccount({
      handle: 'bob.test',
      email,
      password: 'password',
    })
    const session = await createSession({
      identifier: 'bob.test',
      password: 'password',
    })
    // Valid access token
    const sessionInfo = await getSession(session.accessJwt)
    expect(sessionInfo).toEqual({
      did: session.did,
      handle: session.handle,
      email,
      emailConfirmed: false,
    })
    // Valid refresh token
    const nextSession = await refreshSession(session.refreshJwt)
    expect(nextSession).toEqual(
      expect.objectContaining({
        did: session.did,
        handle: session.handle,
      }),
    )
  })

  it('allows session creation using email address.', async () => {
    const session = await createSession({
      identifier: 'bob@TEST.com',
      password: 'password',
    })
    expect(session.handle).toEqual('bob.test')
  })

  it('fails on session creation with a bad password.', async () => {
    const sessionPromise = createSession({
      identifier: 'bob.test',
      password: 'wrong-pass',
    })
    await expect(sessionPromise).rejects.toThrow(
      'Invalid identifier or password',
    )
  })

  it('provides valid access and refresh token on session refresh.', async () => {
    const email = 'carol@test.com'
    const account = await createAccount({
      handle: 'carol.test',
      password: 'password',
      email,
    })
    const session = await refreshSession(account.refreshJwt)
    // Valid access token
    const sessionInfo = await getSession(session.accessJwt)
    expect(sessionInfo).toEqual({
      did: session.did,
      handle: session.handle,
      email,
      emailConfirmed: false,
    })
    // Valid refresh token
    const nextSession = await refreshSession(session.refreshJwt)
    expect(nextSession).toEqual(
      expect.objectContaining({
        did: session.did,
        handle: session.handle,
      }),
    )
  })

  it('refresh token provides new token with same id on multiple uses during grace period.', async () => {
    const account = await createAccount({
      handle: 'eve.test',
      email: 'eve@test.com',
      password: 'password',
    })
    const refresh1 = await refreshSession(account.refreshJwt)
    const refresh2 = await refreshSession(account.refreshJwt)

    const token0 = jose.decodeJwt(account.refreshJwt)
    const token1 = jose.decodeJwt(refresh1.refreshJwt)
    const token2 = jose.decodeJwt(refresh2.refreshJwt)

    expect(typeof token1?.jti).toEqual('string')
    expect(token1?.jti).toEqual(token2?.jti)
    expect(token1?.jti).not.toEqual(token0?.jti)
    expect(token2?.jti).not.toEqual(token0?.jti)
  })

  it('refresh token is revoked after grace period completes.', async () => {
    const { db } = network.pds.ctx
    const account = await createAccount({
      handle: 'evan.test',
      email: 'evan@test.com',
      password: 'password',
    })
    await refreshSession(account.refreshJwt)
    const token = jose.decodeJwt(account.refreshJwt)

    // Update expiration (i.e. grace period) to end immediately
    const refreshUpdated = await db.db
      .updateTable('refresh_token')
      .set({ expiresAt: new Date().toISOString() })
      .where('id', '=', token?.jti ?? '')
      .executeTakeFirst()
    expect(Number(refreshUpdated.numUpdatedRows)).toEqual(1)

    // Token can no longer be used
    const refreshAgain = refreshSession(account.refreshJwt)
    await expect(refreshAgain).rejects.toThrow('Token has been revoked')

    // Ensure that token was cleaned-up
    const refreshInfo = await db.db
      .selectFrom('refresh_token')
      .selectAll()
      .where('id', '=', token?.jti ?? '')
      .executeTakeFirst()
    expect(refreshInfo).toBeUndefined()
  })

  it('refresh token is revoked when session is deleted.', async () => {
    const account = await createAccount({
      handle: 'finn.test',
      email: 'finn@test.com',
      password: 'password',
    })
    await deleteSession(account.refreshJwt)
    const refreshDeleted = refreshSession(account.refreshJwt)
    await expect(refreshDeleted).rejects.toThrow('Token has been revoked')
    await deleteSession(account.refreshJwt) // No problem double-revoking a token
  })

  it('access token cannot be used to refresh a session.', async () => {
    const account = await createAccount({
      handle: 'gordon.test',
      email: 'gordon@test.com',
      password: 'password',
    })
    const refreshWithAccess = refreshSession(account.accessJwt)
    await expect(refreshWithAccess).rejects.toThrow('Bad token scope')
  })

  it('expired refresh token cannot be used to refresh a session.', async () => {
    const { services, db } = network.pds.ctx
    const account = await createAccount({
      handle: 'holga.test',
      email: 'holga@test.com',
      password: 'password',
    })
<<<<<<< HEAD
    const refreshJwt = await auth.createRefreshToken({
      did: account.did,
      expiresIn: -1,
    })
    const refreshExpired = refreshSession(refreshJwt)
=======
    const refresh = services
      .auth(db)
      .createRefreshToken({ did: account.did, expiresIn: -1 })
    const refreshExpired = refreshSession(refresh.jwt)
>>>>>>> 44ea5e80
    await expect(refreshExpired).rejects.toThrow('Token has expired')
    await deleteSession(refreshJwt) // No problem revoking an expired token
  })

  it('actor takedown disallows fresh session.', async () => {
    const account = await createAccount({
      handle: 'iris.test',
      email: 'iris@test.com',
      password: 'password',
    })
    await agent.api.com.atproto.admin.takeModerationAction(
      {
        action: TAKEDOWN,
        subject: {
          $type: 'com.atproto.admin.defs#repoRef',
          did: account.did,
        },
        createdBy: 'did:example:admin',
        reason: 'Y',
      },
      {
        encoding: 'application/json',
        headers: { authorization: network.pds.adminAuth() },
      },
    )
    await expect(
      createSession({ identifier: 'iris.test', password: 'password' }),
    ).rejects.toThrow(CreateSession.AccountTakedownError)
  })

  it('actor takedown disallows refresh session.', async () => {
    const account = await createAccount({
      handle: 'jared.test',
      email: 'jared@test.com',
      password: 'password',
    })
    await agent.api.com.atproto.admin.takeModerationAction(
      {
        action: TAKEDOWN,
        subject: {
          $type: 'com.atproto.admin.defs#repoRef',
          did: account.did,
        },
        createdBy: 'did:example:admin',
        reason: 'Y',
      },
      {
        encoding: 'application/json',
        headers: { authorization: network.pds.adminAuth() },
      },
    )
    await expect(refreshSession(account.refreshJwt)).rejects.toThrow(
      RefreshSession.AccountTakedownError,
    )
  })
})<|MERGE_RESOLUTION|>--- conflicted
+++ resolved
@@ -42,12 +42,10 @@
       headers: SeedClient.getHeaders(jwt),
     })
   }
-  const refreshSession = async (jwt) => {
+  const refreshSession = async (jwt: string) => {
     const { data } = await agent.api.com.atproto.server.refreshSession(
       undefined,
-      {
-        headers: SeedClient.getHeaders(jwt),
-      },
+      { headers: SeedClient.getHeaders(jwt) },
     )
     return data
   }
@@ -229,20 +227,12 @@
       email: 'holga@test.com',
       password: 'password',
     })
-<<<<<<< HEAD
-    const refreshJwt = await auth.createRefreshToken({
-      did: account.did,
-      expiresIn: -1,
-    })
-    const refreshExpired = refreshSession(refreshJwt)
-=======
-    const refresh = services
+    const refresh = await services
       .auth(db)
       .createRefreshToken({ did: account.did, expiresIn: -1 })
-    const refreshExpired = refreshSession(refresh.jwt)
->>>>>>> 44ea5e80
+    const refreshExpired = refreshSession(refresh)
     await expect(refreshExpired).rejects.toThrow('Token has expired')
-    await deleteSession(refreshJwt) // No problem revoking an expired token
+    await deleteSession(refresh) // No problem revoking an expired token
   })
 
   it('actor takedown disallows fresh session.', async () => {

--- conflicted
+++ resolved
@@ -5261,51 +5261,6 @@
           },
         },
       },
-<<<<<<< HEAD
-      modsPref: {
-        type: 'object',
-        required: ['mods'],
-        properties: {
-          mods: {
-            type: 'array',
-            items: {
-              type: 'ref',
-              ref: 'lex:app.bsky.actor.defs#modPrefItem',
-            },
-          },
-        },
-      },
-      modPrefItem: {
-        type: 'object',
-        required: ['did', 'enabled', 'labelGroupSettings'],
-        properties: {
-          did: {
-            type: 'string',
-            format: 'did',
-          },
-          enabled: {
-            type: 'boolean',
-          },
-          labelGroupSettings: {
-            type: 'array',
-            items: {
-              type: 'ref',
-              ref: 'lex:app.bsky.actor.defs#labelGroupSetting',
-            },
-          },
-        },
-      },
-      labelGroupSetting: {
-        type: 'object',
-        required: ['labelGroup', 'visibility'],
-        properties: {
-          labelGroup: {
-            type: 'string',
-          },
-          visibility: {
-            type: 'string',
-            knownValues: ['show', 'warn', 'hide'],
-=======
       interestsPref: {
         type: 'object',
         required: ['tags'],
@@ -5376,7 +5331,52 @@
             },
             description:
               'A list of URIs of posts the account owner has hidden.',
->>>>>>> 4608ad2e
+          },
+        },
+      },
+      modsPref: {
+        type: 'object',
+        required: ['mods'],
+        properties: {
+          mods: {
+            type: 'array',
+            items: {
+              type: 'ref',
+              ref: 'lex:app.bsky.actor.defs#modPrefItem',
+            },
+          },
+        },
+      },
+      modPrefItem: {
+        type: 'object',
+        required: ['did', 'enabled', 'labelGroupSettings'],
+        properties: {
+          did: {
+            type: 'string',
+            format: 'did',
+          },
+          enabled: {
+            type: 'boolean',
+          },
+          labelGroupSettings: {
+            type: 'array',
+            items: {
+              type: 'ref',
+              ref: 'lex:app.bsky.actor.defs#labelGroupSetting',
+            },
+          },
+        },
+      },
+      labelGroupSetting: {
+        type: 'object',
+        required: ['labelGroup', 'visibility'],
+        properties: {
+          labelGroup: {
+            type: 'string',
+          },
+          visibility: {
+            type: 'string',
+            knownValues: ['show', 'warn', 'hide'],
           },
         },
       },

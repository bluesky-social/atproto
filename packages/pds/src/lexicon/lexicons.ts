--- conflicted
+++ resolved
@@ -1894,7 +1894,6 @@
       main: {
         type: 'query',
         description: 'Gets the path of repo commits',
-<<<<<<< HEAD
         parameters: {
           type: 'params',
           required: ['did'],
@@ -1938,8 +1937,6 @@
       main: {
         type: 'query',
         description: 'Gets the current HEAD CID of a repo.',
-=======
->>>>>>> 75e14ae1
         parameters: {
           type: 'params',
           required: ['did'],
@@ -1948,103 +1945,9 @@
               type: 'string',
               description: 'The DID of the repo.',
             },
-            latest: {
-              type: 'string',
-              description: 'The most recent commit',
-            },
-            earliest: {
-              type: 'string',
-              description: 'The earliest commit to start from',
-            },
-          },
-        },
-        output: {
-          encoding: 'application/json',
-          schema: {
-            type: 'object',
-            required: ['commits'],
-            properties: {
-              commits: {
-                type: 'array',
-                items: {
-                  type: 'string',
-                },
-              },
-            },
-          },
-        },
-      },
-    },
-  },
-<<<<<<< HEAD
-  ComAtprotoSyncGetRecord: {
-    lexicon: 1,
-    id: 'com.atproto.sync.getRecord',
-    defs: {
-      main: {
-        type: 'query',
-        description:
-          'Gets blocks needed for existence or non-existence of record.',
-        parameters: {
-          type: 'params',
-          required: ['did', 'collection', 'rkey'],
-          properties: {
-            did: {
-              type: 'string',
-              description: 'The DID of the repo.',
-            },
-            collection: {
-              type: 'string',
-            },
-            rkey: {
-              type: 'string',
-            },
-            commit: {
-              type: 'string',
-              description: 'An optional past commit CID.',
-            },
-          },
-        },
-        output: {
-          encoding: 'application/vnd.ipld.car',
-        },
-      },
-    },
-  },
-  ComAtprotoSyncGetRepo: {
-    lexicon: 1,
-    id: 'com.atproto.sync.getRepo',
-    defs: {
-      main: {
-        type: 'query',
-        description: 'Gets the repo state.',
-=======
-  ComAtprotoSyncGetHead: {
-    lexicon: 1,
-    id: 'com.atproto.sync.getHead',
-    defs: {
-      main: {
-        type: 'query',
-        description: 'Gets the current HEAD CID of a repo.',
->>>>>>> 75e14ae1
-        parameters: {
-          type: 'params',
-          required: ['did'],
-          properties: {
-            did: {
-              type: 'string',
-              description: 'The DID of the repo.',
-            },
-            from: {
-              type: 'string',
-              description: 'A past commit CID.',
-            },
-          },
-        },
-        output: {
-<<<<<<< HEAD
-          encoding: 'application/vnd.ipld.car',
-=======
+          },
+        },
+        output: {
           encoding: 'application/json',
           schema: {
             type: 'object',
@@ -2055,7 +1958,6 @@
               },
             },
           },
->>>>>>> 75e14ae1
         },
       },
     },
@@ -3975,10 +3877,6 @@
   ComAtprotoSyncGetHead: 'com.atproto.sync.getHead',
   ComAtprotoSyncGetRecord: 'com.atproto.sync.getRecord',
   ComAtprotoSyncGetRepo: 'com.atproto.sync.getRepo',
-<<<<<<< HEAD
-  AppBskyActorCreateScene: 'app.bsky.actor.createScene',
-=======
->>>>>>> 75e14ae1
   AppBskyActorGetProfile: 'app.bsky.actor.getProfile',
   AppBskyActorGetSuggestions: 'app.bsky.actor.getSuggestions',
   AppBskyActorProfile: 'app.bsky.actor.profile',

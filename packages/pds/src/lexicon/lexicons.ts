/**
 * GENERATED CODE - DO NOT MODIFY
 */
import { LexiconDoc, Lexicons } from '@atproto/lexicon'

export const schemaDict = {
  ComAtprotoAdminDefs: {
    lexicon: 1,
    id: 'com.atproto.admin.defs',
    defs: {
      statusAttr: {
        type: 'object',
        required: ['applied'],
        properties: {
          applied: {
            type: 'boolean',
          },
          ref: {
            type: 'string',
          },
        },
      },
      accountView: {
        type: 'object',
        required: ['did', 'handle', 'indexedAt'],
        properties: {
          did: {
            type: 'string',
            format: 'did',
          },
          handle: {
            type: 'string',
            format: 'handle',
          },
          email: {
            type: 'string',
          },
          relatedRecords: {
            type: 'array',
            items: {
              type: 'unknown',
            },
          },
          indexedAt: {
            type: 'string',
            format: 'datetime',
          },
          invitedBy: {
            type: 'ref',
            ref: 'lex:com.atproto.server.defs#inviteCode',
          },
          invites: {
            type: 'array',
            items: {
              type: 'ref',
              ref: 'lex:com.atproto.server.defs#inviteCode',
            },
          },
          invitesDisabled: {
            type: 'boolean',
          },
          emailConfirmedAt: {
            type: 'string',
            format: 'datetime',
          },
          inviteNote: {
            type: 'string',
          },
        },
      },
      repoRef: {
        type: 'object',
        required: ['did'],
        properties: {
          did: {
            type: 'string',
            format: 'did',
          },
        },
      },
      repoBlobRef: {
        type: 'object',
        required: ['did', 'cid'],
        properties: {
          did: {
            type: 'string',
            format: 'did',
          },
          cid: {
            type: 'string',
            format: 'cid',
          },
          recordUri: {
            type: 'string',
            format: 'at-uri',
          },
        },
      },
    },
  },
  ComAtprotoAdminDeleteAccount: {
    lexicon: 1,
    id: 'com.atproto.admin.deleteAccount',
    defs: {
      main: {
        type: 'procedure',
        description: 'Delete a user account as an administrator.',
        input: {
          encoding: 'application/json',
          schema: {
            type: 'object',
            required: ['did'],
            properties: {
              did: {
                type: 'string',
                format: 'did',
              },
            },
          },
        },
      },
    },
  },
  ComAtprotoAdminDisableAccountInvites: {
    lexicon: 1,
    id: 'com.atproto.admin.disableAccountInvites',
    defs: {
      main: {
        type: 'procedure',
        description:
          'Disable an account from receiving new invite codes, but does not invalidate existing codes.',
        input: {
          encoding: 'application/json',
          schema: {
            type: 'object',
            required: ['account'],
            properties: {
              account: {
                type: 'string',
                format: 'did',
              },
              note: {
                type: 'string',
                description: 'Optional reason for disabled invites.',
              },
            },
          },
        },
      },
    },
  },
  ComAtprotoAdminDisableInviteCodes: {
    lexicon: 1,
    id: 'com.atproto.admin.disableInviteCodes',
    defs: {
      main: {
        type: 'procedure',
        description:
          'Disable some set of codes and/or all codes associated with a set of users.',
        input: {
          encoding: 'application/json',
          schema: {
            type: 'object',
            properties: {
              codes: {
                type: 'array',
                items: {
                  type: 'string',
                },
              },
              accounts: {
                type: 'array',
                items: {
                  type: 'string',
                },
              },
            },
          },
        },
      },
    },
  },
  ComAtprotoAdminEnableAccountInvites: {
    lexicon: 1,
    id: 'com.atproto.admin.enableAccountInvites',
    defs: {
      main: {
        type: 'procedure',
        description: "Re-enable an account's ability to receive invite codes.",
        input: {
          encoding: 'application/json',
          schema: {
            type: 'object',
            required: ['account'],
            properties: {
              account: {
                type: 'string',
                format: 'did',
              },
              note: {
                type: 'string',
                description: 'Optional reason for enabled invites.',
              },
            },
          },
        },
      },
    },
  },
  ComAtprotoAdminGetAccountInfo: {
    lexicon: 1,
    id: 'com.atproto.admin.getAccountInfo',
    defs: {
      main: {
        type: 'query',
        description: 'Get details about an account.',
        parameters: {
          type: 'params',
          required: ['did'],
          properties: {
            did: {
              type: 'string',
              format: 'did',
            },
          },
        },
        output: {
          encoding: 'application/json',
          schema: {
            type: 'ref',
            ref: 'lex:com.atproto.admin.defs#accountView',
          },
        },
      },
    },
  },
  ComAtprotoAdminGetAccountInfos: {
    lexicon: 1,
    id: 'com.atproto.admin.getAccountInfos',
    defs: {
      main: {
        type: 'query',
        description: 'Get details about some accounts.',
        parameters: {
          type: 'params',
          required: ['dids'],
          properties: {
            dids: {
              type: 'array',
              items: {
                type: 'string',
                format: 'did',
              },
            },
          },
        },
        output: {
          encoding: 'application/json',
          schema: {
            type: 'object',
            required: ['infos'],
            properties: {
              infos: {
                type: 'array',
                items: {
                  type: 'ref',
                  ref: 'lex:com.atproto.admin.defs#accountView',
                },
              },
            },
          },
        },
      },
    },
  },
  ComAtprotoAdminGetInviteCodes: {
    lexicon: 1,
    id: 'com.atproto.admin.getInviteCodes',
    defs: {
      main: {
        type: 'query',
        description: 'Get an admin view of invite codes.',
        parameters: {
          type: 'params',
          properties: {
            sort: {
              type: 'string',
              knownValues: ['recent', 'usage'],
              default: 'recent',
            },
            limit: {
              type: 'integer',
              minimum: 1,
              maximum: 500,
              default: 100,
            },
            cursor: {
              type: 'string',
            },
          },
        },
        output: {
          encoding: 'application/json',
          schema: {
            type: 'object',
            required: ['codes'],
            properties: {
              cursor: {
                type: 'string',
              },
              codes: {
                type: 'array',
                items: {
                  type: 'ref',
                  ref: 'lex:com.atproto.server.defs#inviteCode',
                },
              },
            },
          },
        },
      },
    },
  },
  ComAtprotoAdminGetSubjectStatus: {
    lexicon: 1,
    id: 'com.atproto.admin.getSubjectStatus',
    defs: {
      main: {
        type: 'query',
        description:
          'Get the service-specific admin status of a subject (account, record, or blob).',
        parameters: {
          type: 'params',
          properties: {
            did: {
              type: 'string',
              format: 'did',
            },
            uri: {
              type: 'string',
              format: 'at-uri',
            },
            blob: {
              type: 'string',
              format: 'cid',
            },
          },
        },
        output: {
          encoding: 'application/json',
          schema: {
            type: 'object',
            required: ['subject'],
            properties: {
              subject: {
                type: 'union',
                refs: [
                  'lex:com.atproto.admin.defs#repoRef',
                  'lex:com.atproto.repo.strongRef',
                  'lex:com.atproto.admin.defs#repoBlobRef',
                ],
              },
              takedown: {
                type: 'ref',
                ref: 'lex:com.atproto.admin.defs#statusAttr',
              },
            },
          },
        },
      },
    },
  },
  ComAtprotoAdminSendEmail: {
    lexicon: 1,
    id: 'com.atproto.admin.sendEmail',
    defs: {
      main: {
        type: 'procedure',
        description: "Send email to a user's account email address.",
        input: {
          encoding: 'application/json',
          schema: {
            type: 'object',
            required: ['recipientDid', 'content', 'senderDid'],
            properties: {
              recipientDid: {
                type: 'string',
                format: 'did',
              },
              content: {
                type: 'string',
              },
              subject: {
                type: 'string',
              },
              senderDid: {
                type: 'string',
                format: 'did',
              },
              comment: {
                type: 'string',
                description:
                  "Additional comment by the sender that won't be used in the email itself but helpful to provide more context for moderators/reviewers",
              },
            },
          },
        },
        output: {
          encoding: 'application/json',
          schema: {
            type: 'object',
            required: ['sent'],
            properties: {
              sent: {
                type: 'boolean',
              },
            },
          },
        },
      },
    },
  },
  ComAtprotoAdminUpdateAccountEmail: {
    lexicon: 1,
    id: 'com.atproto.admin.updateAccountEmail',
    defs: {
      main: {
        type: 'procedure',
        description: "Administrative action to update an account's email.",
        input: {
          encoding: 'application/json',
          schema: {
            type: 'object',
            required: ['account', 'email'],
            properties: {
              account: {
                type: 'string',
                format: 'at-identifier',
                description: 'The handle or DID of the repo.',
              },
              email: {
                type: 'string',
              },
            },
          },
        },
      },
    },
  },
  ComAtprotoAdminUpdateAccountHandle: {
    lexicon: 1,
    id: 'com.atproto.admin.updateAccountHandle',
    defs: {
      main: {
        type: 'procedure',
        description: "Administrative action to update an account's handle.",
        input: {
          encoding: 'application/json',
          schema: {
            type: 'object',
            required: ['did', 'handle'],
            properties: {
              did: {
                type: 'string',
                format: 'did',
              },
              handle: {
                type: 'string',
                format: 'handle',
              },
            },
          },
        },
      },
    },
  },
  ComAtprotoAdminUpdateAccountPassword: {
    lexicon: 1,
    id: 'com.atproto.admin.updateAccountPassword',
    defs: {
      main: {
        type: 'procedure',
        description:
          'Update the password for a user account as an administrator.',
        input: {
          encoding: 'application/json',
          schema: {
            type: 'object',
            required: ['did', 'password'],
            properties: {
              did: {
                type: 'string',
                format: 'did',
              },
              password: {
                type: 'string',
              },
            },
          },
        },
      },
    },
  },
  ComAtprotoAdminUpdateSubjectStatus: {
    lexicon: 1,
    id: 'com.atproto.admin.updateSubjectStatus',
    defs: {
      main: {
        type: 'procedure',
        description:
          'Update the service-specific admin status of a subject (account, record, or blob).',
        input: {
          encoding: 'application/json',
          schema: {
            type: 'object',
            required: ['subject'],
            properties: {
              subject: {
                type: 'union',
                refs: [
                  'lex:com.atproto.admin.defs#repoRef',
                  'lex:com.atproto.repo.strongRef',
                  'lex:com.atproto.admin.defs#repoBlobRef',
                ],
              },
              takedown: {
                type: 'ref',
                ref: 'lex:com.atproto.admin.defs#statusAttr',
              },
            },
          },
        },
        output: {
          encoding: 'application/json',
          schema: {
            type: 'object',
            required: ['subject'],
            properties: {
              subject: {
                type: 'union',
                refs: [
                  'lex:com.atproto.admin.defs#repoRef',
                  'lex:com.atproto.repo.strongRef',
                  'lex:com.atproto.admin.defs#repoBlobRef',
                ],
              },
              takedown: {
                type: 'ref',
                ref: 'lex:com.atproto.admin.defs#statusAttr',
              },
            },
          },
        },
      },
    },
  },
  ComAtprotoIdentityGetRecommendedDidCredentials: {
    lexicon: 1,
    id: 'com.atproto.identity.getRecommendedDidCredentials',
    defs: {
      main: {
        type: 'query',
        description:
          'Describe the credentials that should be included in the DID doc of an account that is migrating to this service.',
        output: {
          encoding: 'application/json',
          schema: {
            type: 'object',
            properties: {
              rotationKeys: {
                description:
                  'Recommended rotation keys for PLC dids. Should be undefined (or ignored) for did:webs.',
                type: 'array',
                items: {
                  type: 'string',
                },
              },
              alsoKnownAs: {
                type: 'array',
                items: {
                  type: 'string',
                },
              },
              verificationMethods: {
                type: 'unknown',
              },
              services: {
                type: 'unknown',
              },
            },
          },
        },
      },
    },
  },
  ComAtprotoIdentityRequestPlcOperationSignature: {
    lexicon: 1,
    id: 'com.atproto.identity.requestPlcOperationSignature',
    defs: {
      main: {
        type: 'procedure',
        description:
          'Request an email with a code to in order to request a signed PLC operation. Requires Auth.',
      },
    },
  },
  ComAtprotoIdentityResolveHandle: {
    lexicon: 1,
    id: 'com.atproto.identity.resolveHandle',
    defs: {
      main: {
        type: 'query',
        description: 'Resolves a handle (domain name) to a DID.',
        parameters: {
          type: 'params',
          required: ['handle'],
          properties: {
            handle: {
              type: 'string',
              format: 'handle',
              description: 'The handle to resolve.',
            },
          },
        },
        output: {
          encoding: 'application/json',
          schema: {
            type: 'object',
            required: ['did'],
            properties: {
              did: {
                type: 'string',
                format: 'did',
              },
            },
          },
        },
      },
    },
  },
  ComAtprotoIdentitySignPlcOperation: {
    lexicon: 1,
    id: 'com.atproto.identity.signPlcOperation',
    defs: {
      main: {
        type: 'procedure',
        description:
          "Signs a PLC operation to update some value(s) in the requesting DID's document.",
        input: {
          encoding: 'application/json',
          schema: {
            type: 'object',
            properties: {
              token: {
                description:
                  'A token received through com.atproto.identity.requestPlcOperationSignature',
                type: 'string',
              },
              rotationKeys: {
                type: 'array',
                items: {
                  type: 'string',
                },
              },
              alsoKnownAs: {
                type: 'array',
                items: {
                  type: 'string',
                },
              },
              verificationMethods: {
                type: 'unknown',
              },
              services: {
                type: 'unknown',
              },
            },
          },
        },
        output: {
          encoding: 'application/json',
          schema: {
            type: 'object',
            required: ['operation'],
            properties: {
              operation: {
                type: 'unknown',
                description: 'A signed DID PLC operation.',
              },
            },
          },
        },
      },
    },
  },
  ComAtprotoIdentitySubmitPlcOperation: {
    lexicon: 1,
    id: 'com.atproto.identity.submitPlcOperation',
    defs: {
      main: {
        type: 'procedure',
        description:
          "Validates a PLC operation to ensure that it doesn't violate a service's constraints or get the identity into a bad state, then submits it to the PLC registry",
        input: {
          encoding: 'application/json',
          schema: {
            type: 'object',
            required: ['operation'],
            properties: {
              operation: {
                type: 'unknown',
              },
            },
          },
        },
      },
    },
  },
  ComAtprotoIdentityUpdateHandle: {
    lexicon: 1,
    id: 'com.atproto.identity.updateHandle',
    defs: {
      main: {
        type: 'procedure',
        description:
          "Updates the current account's handle. Verifies handle validity, and updates did:plc document if necessary. Implemented by PDS, and requires auth.",
        input: {
          encoding: 'application/json',
          schema: {
            type: 'object',
            required: ['handle'],
            properties: {
              handle: {
                type: 'string',
                format: 'handle',
                description: 'The new handle.',
              },
            },
          },
        },
      },
    },
  },
  ComAtprotoLabelDefs: {
    lexicon: 1,
    id: 'com.atproto.label.defs',
    defs: {
      label: {
        type: 'object',
        description:
          'Metadata tag on an atproto resource (eg, repo or record).',
        required: ['src', 'uri', 'val', 'cts'],
        properties: {
          ver: {
            type: 'integer',
            description: 'The AT Protocol version of the label object.',
          },
          src: {
            type: 'string',
            format: 'did',
            description: 'DID of the actor who created this label.',
          },
          uri: {
            type: 'string',
            format: 'uri',
            description:
              'AT URI of the record, repository (account), or other resource that this label applies to.',
          },
          cid: {
            type: 'string',
            format: 'cid',
            description:
              "Optionally, CID specifying the specific version of 'uri' resource this label applies to.",
          },
          val: {
            type: 'string',
            maxLength: 128,
            description:
              'The short string name of the value or type of this label.',
          },
          neg: {
            type: 'boolean',
            description:
              'If true, this is a negation label, overwriting a previous label.',
          },
          cts: {
            type: 'string',
            format: 'datetime',
            description: 'Timestamp when this label was created.',
          },
          exp: {
            type: 'string',
            format: 'datetime',
            description:
              'Timestamp at which this label expires (no longer applies).',
          },
          sig: {
            type: 'bytes',
            description: 'Signature of dag-cbor encoded label.',
          },
        },
      },
      selfLabels: {
        type: 'object',
        description:
          'Metadata tags on an atproto record, published by the author within the record.',
        required: ['values'],
        properties: {
          values: {
            type: 'array',
            items: {
              type: 'ref',
              ref: 'lex:com.atproto.label.defs#selfLabel',
            },
            maxLength: 10,
          },
        },
      },
      selfLabel: {
        type: 'object',
        description:
          'Metadata tag on an atproto record, published by the author within the record. Note that schemas should use #selfLabels, not #selfLabel.',
        required: ['val'],
        properties: {
          val: {
            type: 'string',
            maxLength: 128,
            description:
              'The short string name of the value or type of this label.',
          },
        },
      },
      labelValueDefinition: {
        type: 'object',
        description:
          'Declares a label value and its expected interpertations and behaviors.',
        required: ['identifier', 'severity', 'blurs', 'locales'],
        properties: {
          identifier: {
            type: 'string',
            description:
              "The value of the label being defined. Must only include lowercase ascii and the '-' character ([a-z-]+).",
            maxLength: 100,
            maxGraphemes: 100,
          },
          severity: {
            type: 'string',
            description:
              "How should a client visually convey this label? 'inform' means neutral and informational; 'alert' means negative and warning; 'none' means show nothing.",
            knownValues: ['inform', 'alert', 'none'],
          },
          blurs: {
            type: 'string',
            description:
              "What should this label hide in the UI, if applied? 'content' hides all of the target; 'media' hides the images/video/audio; 'none' hides nothing.",
            knownValues: ['content', 'media', 'none'],
          },
          defaultSetting: {
            type: 'string',
            description: 'The default setting for this label.',
            knownValues: ['ignore', 'warn', 'hide'],
            default: 'warn',
          },
          adultOnly: {
            type: 'boolean',
            description:
              'Does the user need to have adult content enabled in order to configure this label?',
          },
          locales: {
            type: 'array',
            items: {
              type: 'ref',
              ref: 'lex:com.atproto.label.defs#labelValueDefinitionStrings',
            },
          },
        },
      },
      labelValueDefinitionStrings: {
        type: 'object',
        description:
          'Strings which describe the label in the UI, localized into a specific language.',
        required: ['lang', 'name', 'description'],
        properties: {
          lang: {
            type: 'string',
            description:
              'The code of the language these strings are written in.',
            format: 'language',
          },
          name: {
            type: 'string',
            description: 'A short human-readable name for the label.',
            maxGraphemes: 64,
            maxLength: 640,
          },
          description: {
            type: 'string',
            description:
              'A longer description of what the label means and why it might be applied.',
            maxGraphemes: 10000,
            maxLength: 100000,
          },
        },
      },
      labelValue: {
        type: 'string',
        knownValues: [
          '!hide',
          '!no-promote',
          '!warn',
          '!no-unauthenticated',
          'dmca-violation',
          'doxxing',
          'porn',
          'sexual',
          'nudity',
          'nsfl',
          'gore',
        ],
      },
    },
  },
  ComAtprotoLabelQueryLabels: {
    lexicon: 1,
    id: 'com.atproto.label.queryLabels',
    defs: {
      main: {
        type: 'query',
        description:
          'Find labels relevant to the provided AT-URI patterns. Public endpoint for moderation services, though may return different or additional results with auth.',
        parameters: {
          type: 'params',
          required: ['uriPatterns'],
          properties: {
            uriPatterns: {
              type: 'array',
              items: {
                type: 'string',
              },
              description:
                "List of AT URI patterns to match (boolean 'OR'). Each may be a prefix (ending with '*'; will match inclusive of the string leading to '*'), or a full URI.",
            },
            sources: {
              type: 'array',
              items: {
                type: 'string',
                format: 'did',
              },
              description:
                'Optional list of label sources (DIDs) to filter on.',
            },
            limit: {
              type: 'integer',
              minimum: 1,
              maximum: 250,
              default: 50,
            },
            cursor: {
              type: 'string',
            },
          },
        },
        output: {
          encoding: 'application/json',
          schema: {
            type: 'object',
            required: ['labels'],
            properties: {
              cursor: {
                type: 'string',
              },
              labels: {
                type: 'array',
                items: {
                  type: 'ref',
                  ref: 'lex:com.atproto.label.defs#label',
                },
              },
            },
          },
        },
      },
    },
  },
  ComAtprotoLabelSubscribeLabels: {
    lexicon: 1,
    id: 'com.atproto.label.subscribeLabels',
    defs: {
      main: {
        type: 'subscription',
        description:
          'Subscribe to stream of labels (and negations). Public endpoint implemented by mod services. Uses same sequencing scheme as repo event stream.',
        parameters: {
          type: 'params',
          properties: {
            cursor: {
              type: 'integer',
              description: 'The last known event seq number to backfill from.',
            },
          },
        },
        message: {
          schema: {
            type: 'union',
            refs: [
              'lex:com.atproto.label.subscribeLabels#labels',
              'lex:com.atproto.label.subscribeLabels#info',
            ],
          },
        },
        errors: [
          {
            name: 'FutureCursor',
          },
        ],
      },
      labels: {
        type: 'object',
        required: ['seq', 'labels'],
        properties: {
          seq: {
            type: 'integer',
          },
          labels: {
            type: 'array',
            items: {
              type: 'ref',
              ref: 'lex:com.atproto.label.defs#label',
            },
          },
        },
      },
      info: {
        type: 'object',
        required: ['name'],
        properties: {
          name: {
            type: 'string',
            knownValues: ['OutdatedCursor'],
          },
          message: {
            type: 'string',
          },
        },
      },
    },
  },
  ComAtprotoModerationCreateReport: {
    lexicon: 1,
    id: 'com.atproto.moderation.createReport',
    defs: {
      main: {
        type: 'procedure',
        description:
          'Submit a moderation report regarding an atproto account or record. Implemented by moderation services (with PDS proxying), and requires auth.',
        input: {
          encoding: 'application/json',
          schema: {
            type: 'object',
            required: ['reasonType', 'subject'],
            properties: {
              reasonType: {
                type: 'ref',
                description:
                  'Indicates the broad category of violation the report is for.',
                ref: 'lex:com.atproto.moderation.defs#reasonType',
              },
              reason: {
                type: 'string',
                maxGraphemes: 2000,
                maxLength: 20000,
                description:
                  'Additional context about the content and violation.',
              },
              subject: {
                type: 'union',
                refs: [
                  'lex:com.atproto.admin.defs#repoRef',
                  'lex:com.atproto.repo.strongRef',
                ],
              },
            },
          },
        },
        output: {
          encoding: 'application/json',
          schema: {
            type: 'object',
            required: [
              'id',
              'reasonType',
              'subject',
              'reportedBy',
              'createdAt',
            ],
            properties: {
              id: {
                type: 'integer',
              },
              reasonType: {
                type: 'ref',
                ref: 'lex:com.atproto.moderation.defs#reasonType',
              },
              reason: {
                type: 'string',
                maxGraphemes: 2000,
                maxLength: 20000,
              },
              subject: {
                type: 'union',
                refs: [
                  'lex:com.atproto.admin.defs#repoRef',
                  'lex:com.atproto.repo.strongRef',
                ],
              },
              reportedBy: {
                type: 'string',
                format: 'did',
              },
              createdAt: {
                type: 'string',
                format: 'datetime',
              },
            },
          },
        },
      },
    },
  },
  ComAtprotoModerationDefs: {
    lexicon: 1,
    id: 'com.atproto.moderation.defs',
    defs: {
      reasonType: {
        type: 'string',
        knownValues: [
          'com.atproto.moderation.defs#reasonSpam',
          'com.atproto.moderation.defs#reasonViolation',
          'com.atproto.moderation.defs#reasonMisleading',
          'com.atproto.moderation.defs#reasonSexual',
          'com.atproto.moderation.defs#reasonRude',
          'com.atproto.moderation.defs#reasonOther',
          'com.atproto.moderation.defs#reasonAppeal',
        ],
      },
      reasonSpam: {
        type: 'token',
        description: 'Spam: frequent unwanted promotion, replies, mentions',
      },
      reasonViolation: {
        type: 'token',
        description: 'Direct violation of server rules, laws, terms of service',
      },
      reasonMisleading: {
        type: 'token',
        description: 'Misleading identity, affiliation, or content',
      },
      reasonSexual: {
        type: 'token',
        description: 'Unwanted or mislabeled sexual content',
      },
      reasonRude: {
        type: 'token',
        description:
          'Rude, harassing, explicit, or otherwise unwelcoming behavior',
      },
      reasonOther: {
        type: 'token',
        description: 'Other: reports not falling under another report category',
      },
      reasonAppeal: {
        type: 'token',
        description: 'Appeal: appeal a previously taken moderation action',
      },
    },
  },
  ComAtprotoRepoApplyWrites: {
    lexicon: 1,
    id: 'com.atproto.repo.applyWrites',
    defs: {
      main: {
        type: 'procedure',
        description:
          'Apply a batch transaction of repository creates, updates, and deletes. Requires auth, implemented by PDS.',
        input: {
          encoding: 'application/json',
          schema: {
            type: 'object',
            required: ['repo', 'writes'],
            properties: {
              repo: {
                type: 'string',
                format: 'at-identifier',
                description:
                  'The handle or DID of the repo (aka, current account).',
              },
              validate: {
                type: 'boolean',
                default: true,
                description:
                  "Can be set to 'false' to skip Lexicon schema validation of record data, for all operations.",
              },
              writes: {
                type: 'array',
                items: {
                  type: 'union',
                  refs: [
                    'lex:com.atproto.repo.applyWrites#create',
                    'lex:com.atproto.repo.applyWrites#update',
                    'lex:com.atproto.repo.applyWrites#delete',
                  ],
                  closed: true,
                },
              },
              swapCommit: {
                type: 'string',
                description:
                  'If provided, the entire operation will fail if the current repo commit CID does not match this value. Used to prevent conflicting repo mutations.',
                format: 'cid',
              },
            },
          },
        },
        errors: [
          {
            name: 'InvalidSwap',
            description:
              "Indicates that the 'swapCommit' parameter did not match current commit.",
          },
        ],
      },
      create: {
        type: 'object',
        description: 'Operation which creates a new record.',
        required: ['collection', 'value'],
        properties: {
          collection: {
            type: 'string',
            format: 'nsid',
          },
          rkey: {
            type: 'string',
            maxLength: 15,
          },
          value: {
            type: 'unknown',
          },
        },
      },
      update: {
        type: 'object',
        description: 'Operation which updates an existing record.',
        required: ['collection', 'rkey', 'value'],
        properties: {
          collection: {
            type: 'string',
            format: 'nsid',
          },
          rkey: {
            type: 'string',
          },
          value: {
            type: 'unknown',
          },
        },
      },
      delete: {
        type: 'object',
        description: 'Operation which deletes an existing record.',
        required: ['collection', 'rkey'],
        properties: {
          collection: {
            type: 'string',
            format: 'nsid',
          },
          rkey: {
            type: 'string',
          },
        },
      },
    },
  },
  ComAtprotoRepoCreateRecord: {
    lexicon: 1,
    id: 'com.atproto.repo.createRecord',
    defs: {
      main: {
        type: 'procedure',
        description:
          'Create a single new repository record. Requires auth, implemented by PDS.',
        input: {
          encoding: 'application/json',
          schema: {
            type: 'object',
            required: ['repo', 'collection', 'record'],
            properties: {
              repo: {
                type: 'string',
                format: 'at-identifier',
                description:
                  'The handle or DID of the repo (aka, current account).',
              },
              collection: {
                type: 'string',
                format: 'nsid',
                description: 'The NSID of the record collection.',
              },
              rkey: {
                type: 'string',
                description: 'The Record Key.',
                maxLength: 15,
              },
              validate: {
                type: 'boolean',
                default: true,
                description:
                  "Can be set to 'false' to skip Lexicon schema validation of record data.",
              },
              record: {
                type: 'unknown',
                description: 'The record itself. Must contain a $type field.',
              },
              swapCommit: {
                type: 'string',
                format: 'cid',
                description:
                  'Compare and swap with the previous commit by CID.',
              },
            },
          },
        },
        output: {
          encoding: 'application/json',
          schema: {
            type: 'object',
            required: ['uri', 'cid'],
            properties: {
              uri: {
                type: 'string',
                format: 'at-uri',
              },
              cid: {
                type: 'string',
                format: 'cid',
              },
            },
          },
        },
        errors: [
          {
            name: 'InvalidSwap',
            description:
              "Indicates that 'swapCommit' didn't match current repo commit.",
          },
        ],
      },
    },
  },
  ComAtprotoRepoDeleteRecord: {
    lexicon: 1,
    id: 'com.atproto.repo.deleteRecord',
    defs: {
      main: {
        type: 'procedure',
        description:
          "Delete a repository record, or ensure it doesn't exist. Requires auth, implemented by PDS.",
        input: {
          encoding: 'application/json',
          schema: {
            type: 'object',
            required: ['repo', 'collection', 'rkey'],
            properties: {
              repo: {
                type: 'string',
                format: 'at-identifier',
                description:
                  'The handle or DID of the repo (aka, current account).',
              },
              collection: {
                type: 'string',
                format: 'nsid',
                description: 'The NSID of the record collection.',
              },
              rkey: {
                type: 'string',
                description: 'The Record Key.',
              },
              swapRecord: {
                type: 'string',
                format: 'cid',
                description:
                  'Compare and swap with the previous record by CID.',
              },
              swapCommit: {
                type: 'string',
                format: 'cid',
                description:
                  'Compare and swap with the previous commit by CID.',
              },
            },
          },
        },
        errors: [
          {
            name: 'InvalidSwap',
          },
        ],
      },
    },
  },
  ComAtprotoRepoDescribeRepo: {
    lexicon: 1,
    id: 'com.atproto.repo.describeRepo',
    defs: {
      main: {
        type: 'query',
        description:
          'Get information about an account and repository, including the list of collections. Does not require auth.',
        parameters: {
          type: 'params',
          required: ['repo'],
          properties: {
            repo: {
              type: 'string',
              format: 'at-identifier',
              description: 'The handle or DID of the repo.',
            },
          },
        },
        output: {
          encoding: 'application/json',
          schema: {
            type: 'object',
            required: [
              'handle',
              'did',
              'didDoc',
              'collections',
              'handleIsCorrect',
            ],
            properties: {
              handle: {
                type: 'string',
                format: 'handle',
              },
              did: {
                type: 'string',
                format: 'did',
              },
              didDoc: {
                type: 'unknown',
                description: 'The complete DID document for this account.',
              },
              collections: {
                type: 'array',
                description:
                  'List of all the collections (NSIDs) for which this repo contains at least one record.',
                items: {
                  type: 'string',
                  format: 'nsid',
                },
              },
              handleIsCorrect: {
                type: 'boolean',
                description:
                  'Indicates if handle is currently valid (resolves bi-directionally)',
              },
            },
          },
        },
      },
    },
  },
  ComAtprotoRepoGetRecord: {
    lexicon: 1,
    id: 'com.atproto.repo.getRecord',
    defs: {
      main: {
        type: 'query',
        description:
          'Get a single record from a repository. Does not require auth.',
        parameters: {
          type: 'params',
          required: ['repo', 'collection', 'rkey'],
          properties: {
            repo: {
              type: 'string',
              format: 'at-identifier',
              description: 'The handle or DID of the repo.',
            },
            collection: {
              type: 'string',
              format: 'nsid',
              description: 'The NSID of the record collection.',
            },
            rkey: {
              type: 'string',
              description: 'The Record Key.',
            },
            cid: {
              type: 'string',
              format: 'cid',
              description:
                'The CID of the version of the record. If not specified, then return the most recent version.',
            },
          },
        },
        output: {
          encoding: 'application/json',
          schema: {
            type: 'object',
            required: ['uri', 'value'],
            properties: {
              uri: {
                type: 'string',
                format: 'at-uri',
              },
              cid: {
                type: 'string',
                format: 'cid',
              },
              value: {
                type: 'unknown',
              },
            },
          },
        },
      },
    },
  },
  ComAtprotoRepoImportRepo: {
    lexicon: 1,
    id: 'com.atproto.repo.importRepo',
    defs: {
      main: {
        type: 'procedure',
        description:
          'Import a repo in the form of a CAR file. Requires Content-Length HTTP header to be set.',
        input: {
          encoding: 'application/vnd.ipld.car',
        },
      },
    },
  },
  ComAtprotoRepoListMissingBlobs: {
    lexicon: 1,
    id: 'com.atproto.repo.listMissingBlobs',
    defs: {
      main: {
        type: 'query',
        description:
          'Returns a list of missing blobs for the requesting account. Intended to be used in the account migration flow.',
        parameters: {
          type: 'params',
          properties: {
            limit: {
              type: 'integer',
              minimum: 1,
              maximum: 1000,
              default: 500,
            },
            cursor: {
              type: 'string',
            },
          },
        },
        output: {
          encoding: 'application/json',
          schema: {
            type: 'object',
            required: ['blobs'],
            properties: {
              cursor: {
                type: 'string',
              },
              blobs: {
                type: 'array',
                items: {
                  type: 'ref',
                  ref: 'lex:com.atproto.repo.listMissingBlobs#recordBlob',
                },
              },
            },
          },
        },
      },
      recordBlob: {
        type: 'object',
        required: ['cid', 'recordUri'],
        properties: {
          cid: {
            type: 'string',
            format: 'cid',
          },
          recordUri: {
            type: 'string',
            format: 'at-uri',
          },
        },
      },
    },
  },
  ComAtprotoRepoListRecords: {
    lexicon: 1,
    id: 'com.atproto.repo.listRecords',
    defs: {
      main: {
        type: 'query',
        description:
          'List a range of records in a repository, matching a specific collection. Does not require auth.',
        parameters: {
          type: 'params',
          required: ['repo', 'collection'],
          properties: {
            repo: {
              type: 'string',
              format: 'at-identifier',
              description: 'The handle or DID of the repo.',
            },
            collection: {
              type: 'string',
              format: 'nsid',
              description: 'The NSID of the record type.',
            },
            limit: {
              type: 'integer',
              minimum: 1,
              maximum: 100,
              default: 50,
              description: 'The number of records to return.',
            },
            cursor: {
              type: 'string',
            },
            rkeyStart: {
              type: 'string',
              description:
                'DEPRECATED: The lowest sort-ordered rkey to start from (exclusive)',
            },
            rkeyEnd: {
              type: 'string',
              description:
                'DEPRECATED: The highest sort-ordered rkey to stop at (exclusive)',
            },
            reverse: {
              type: 'boolean',
              description: 'Flag to reverse the order of the returned records.',
            },
          },
        },
        output: {
          encoding: 'application/json',
          schema: {
            type: 'object',
            required: ['records'],
            properties: {
              cursor: {
                type: 'string',
              },
              records: {
                type: 'array',
                items: {
                  type: 'ref',
                  ref: 'lex:com.atproto.repo.listRecords#record',
                },
              },
            },
          },
        },
      },
      record: {
        type: 'object',
        required: ['uri', 'cid', 'value'],
        properties: {
          uri: {
            type: 'string',
            format: 'at-uri',
          },
          cid: {
            type: 'string',
            format: 'cid',
          },
          value: {
            type: 'unknown',
          },
        },
      },
    },
  },
  ComAtprotoRepoPutRecord: {
    lexicon: 1,
    id: 'com.atproto.repo.putRecord',
    defs: {
      main: {
        type: 'procedure',
        description:
          'Write a repository record, creating or updating it as needed. Requires auth, implemented by PDS.',
        input: {
          encoding: 'application/json',
          schema: {
            type: 'object',
            required: ['repo', 'collection', 'rkey', 'record'],
            nullable: ['swapRecord'],
            properties: {
              repo: {
                type: 'string',
                format: 'at-identifier',
                description:
                  'The handle or DID of the repo (aka, current account).',
              },
              collection: {
                type: 'string',
                format: 'nsid',
                description: 'The NSID of the record collection.',
              },
              rkey: {
                type: 'string',
                description: 'The Record Key.',
                maxLength: 15,
              },
              validate: {
                type: 'boolean',
                default: true,
                description:
                  "Can be set to 'false' to skip Lexicon schema validation of record data.",
              },
              record: {
                type: 'unknown',
                description: 'The record to write.',
              },
              swapRecord: {
                type: 'string',
                format: 'cid',
                description:
                  'Compare and swap with the previous record by CID. WARNING: nullable and optional field; may cause problems with golang implementation',
              },
              swapCommit: {
                type: 'string',
                format: 'cid',
                description:
                  'Compare and swap with the previous commit by CID.',
              },
            },
          },
        },
        output: {
          encoding: 'application/json',
          schema: {
            type: 'object',
            required: ['uri', 'cid'],
            properties: {
              uri: {
                type: 'string',
                format: 'at-uri',
              },
              cid: {
                type: 'string',
                format: 'cid',
              },
            },
          },
        },
        errors: [
          {
            name: 'InvalidSwap',
          },
        ],
      },
    },
  },
  ComAtprotoRepoStrongRef: {
    lexicon: 1,
    id: 'com.atproto.repo.strongRef',
    description: 'A URI with a content-hash fingerprint.',
    defs: {
      main: {
        type: 'object',
        required: ['uri', 'cid'],
        properties: {
          uri: {
            type: 'string',
            format: 'at-uri',
          },
          cid: {
            type: 'string',
            format: 'cid',
          },
        },
      },
    },
  },
  ComAtprotoRepoUploadBlob: {
    lexicon: 1,
    id: 'com.atproto.repo.uploadBlob',
    defs: {
      main: {
        type: 'procedure',
        description:
          'Upload a new blob, to be referenced from a repository record. The blob will be deleted if it is not referenced within a time window (eg, minutes). Blob restrictions (mimetype, size, etc) are enforced when the reference is created. Requires auth, implemented by PDS.',
        input: {
          encoding: '*/*',
        },
        output: {
          encoding: 'application/json',
          schema: {
            type: 'object',
            required: ['blob'],
            properties: {
              blob: {
                type: 'blob',
              },
            },
          },
        },
      },
    },
  },
  ComAtprotoServerActivateAccount: {
    lexicon: 1,
    id: 'com.atproto.server.activateAccount',
    defs: {
      main: {
        type: 'procedure',
        description:
          "Activates a currently deactivated account. Used to finalize account migration after the account's repo is imported and identity is setup.",
      },
    },
  },
  ComAtprotoServerCheckAccountStatus: {
    lexicon: 1,
    id: 'com.atproto.server.checkAccountStatus',
    defs: {
      main: {
        type: 'query',
        description:
          'Returns the status of an account, especially as pertaining to import or recovery. Can be called many times over the course of an account migration. Requires auth and can only be called pertaining to oneself.',
        output: {
          encoding: 'application/json',
          schema: {
            type: 'object',
            required: [
              'activated',
              'validDid',
              'repoCommit',
              'repoRev',
              'repoBlocks',
              'indexedRecords',
              'privateStateValues',
              'expectedBlobs',
              'importedBlobs',
            ],
            properties: {
              activated: {
                type: 'boolean',
              },
              validDid: {
                type: 'boolean',
              },
              repoCommit: {
                type: 'string',
                format: 'cid',
              },
              repoRev: {
                type: 'string',
              },
              repoBlocks: {
                type: 'integer',
              },
              indexedRecords: {
                type: 'integer',
              },
              privateStateValues: {
                type: 'integer',
              },
              expectedBlobs: {
                type: 'integer',
              },
              importedBlobs: {
                type: 'integer',
              },
            },
          },
        },
      },
    },
  },
  ComAtprotoServerConfirmEmail: {
    lexicon: 1,
    id: 'com.atproto.server.confirmEmail',
    defs: {
      main: {
        type: 'procedure',
        description:
          'Confirm an email using a token from com.atproto.server.requestEmailConfirmation.',
        input: {
          encoding: 'application/json',
          schema: {
            type: 'object',
            required: ['email', 'token'],
            properties: {
              email: {
                type: 'string',
              },
              token: {
                type: 'string',
              },
            },
          },
        },
        errors: [
          {
            name: 'AccountNotFound',
          },
          {
            name: 'ExpiredToken',
          },
          {
            name: 'InvalidToken',
          },
          {
            name: 'InvalidEmail',
          },
        ],
      },
    },
  },
  ComAtprotoServerCreateAccount: {
    lexicon: 1,
    id: 'com.atproto.server.createAccount',
    defs: {
      main: {
        type: 'procedure',
        description: 'Create an account. Implemented by PDS.',
        input: {
          encoding: 'application/json',
          schema: {
            type: 'object',
            required: ['handle'],
            properties: {
              email: {
                type: 'string',
              },
              handle: {
                type: 'string',
                format: 'handle',
                description: 'Requested handle for the account.',
              },
              did: {
                type: 'string',
                format: 'did',
                description:
                  'Pre-existing atproto DID, being imported to a new account.',
              },
              inviteCode: {
                type: 'string',
              },
              verificationCode: {
                type: 'string',
              },
              verificationPhone: {
                type: 'string',
              },
              password: {
                type: 'string',
                description:
                  'Initial account password. May need to meet instance-specific password strength requirements.',
              },
              recoveryKey: {
                type: 'string',
                description:
                  'DID PLC rotation key (aka, recovery key) to be included in PLC creation operation.',
              },
              plcOp: {
                type: 'unknown',
                description:
                  'A signed DID PLC operation to be submitted as part of importing an existing account to this instance. NOTE: this optional field may be updated when full account migration is implemented.',
              },
            },
          },
        },
        output: {
          encoding: 'application/json',
          schema: {
            type: 'object',
            description:
              'Account login session returned on successful account creation.',
            required: ['accessJwt', 'refreshJwt', 'handle', 'did'],
            properties: {
              accessJwt: {
                type: 'string',
              },
              refreshJwt: {
                type: 'string',
              },
              handle: {
                type: 'string',
                format: 'handle',
              },
              did: {
                type: 'string',
                format: 'did',
                description: 'The DID of the new account.',
              },
              didDoc: {
                type: 'unknown',
                description: 'Complete DID document.',
              },
            },
          },
        },
        errors: [
          {
            name: 'InvalidHandle',
          },
          {
            name: 'InvalidPassword',
          },
          {
            name: 'InvalidInviteCode',
          },
          {
            name: 'HandleNotAvailable',
          },
          {
            name: 'UnsupportedDomain',
          },
          {
            name: 'UnresolvableDid',
          },
          {
            name: 'IncompatibleDidDoc',
          },
        ],
      },
    },
  },
  ComAtprotoServerCreateAppPassword: {
    lexicon: 1,
    id: 'com.atproto.server.createAppPassword',
    defs: {
      main: {
        type: 'procedure',
        description: 'Create an App Password.',
        input: {
          encoding: 'application/json',
          schema: {
            type: 'object',
            required: ['name'],
            properties: {
              name: {
                type: 'string',
                description:
                  'A short name for the App Password, to help distinguish them.',
              },
            },
          },
        },
        output: {
          encoding: 'application/json',
          schema: {
            type: 'ref',
            ref: 'lex:com.atproto.server.createAppPassword#appPassword',
          },
        },
        errors: [
          {
            name: 'AccountTakedown',
          },
        ],
      },
      appPassword: {
        type: 'object',
        required: ['name', 'password', 'createdAt'],
        properties: {
          name: {
            type: 'string',
          },
          password: {
            type: 'string',
          },
          createdAt: {
            type: 'string',
            format: 'datetime',
          },
        },
      },
    },
  },
  ComAtprotoServerCreateInviteCode: {
    lexicon: 1,
    id: 'com.atproto.server.createInviteCode',
    defs: {
      main: {
        type: 'procedure',
        description: 'Create an invite code.',
        input: {
          encoding: 'application/json',
          schema: {
            type: 'object',
            required: ['useCount'],
            properties: {
              useCount: {
                type: 'integer',
              },
              forAccount: {
                type: 'string',
                format: 'did',
              },
            },
          },
        },
        output: {
          encoding: 'application/json',
          schema: {
            type: 'object',
            required: ['code'],
            properties: {
              code: {
                type: 'string',
              },
            },
          },
        },
      },
    },
  },
  ComAtprotoServerCreateInviteCodes: {
    lexicon: 1,
    id: 'com.atproto.server.createInviteCodes',
    defs: {
      main: {
        type: 'procedure',
        description: 'Create invite codes.',
        input: {
          encoding: 'application/json',
          schema: {
            type: 'object',
            required: ['codeCount', 'useCount'],
            properties: {
              codeCount: {
                type: 'integer',
                default: 1,
              },
              useCount: {
                type: 'integer',
              },
              forAccounts: {
                type: 'array',
                items: {
                  type: 'string',
                  format: 'did',
                },
              },
            },
          },
        },
        output: {
          encoding: 'application/json',
          schema: {
            type: 'object',
            required: ['codes'],
            properties: {
              codes: {
                type: 'array',
                items: {
                  type: 'ref',
                  ref: 'lex:com.atproto.server.createInviteCodes#accountCodes',
                },
              },
            },
          },
        },
      },
      accountCodes: {
        type: 'object',
        required: ['account', 'codes'],
        properties: {
          account: {
            type: 'string',
          },
          codes: {
            type: 'array',
            items: {
              type: 'string',
            },
          },
        },
      },
    },
  },
  ComAtprotoServerCreateSession: {
    lexicon: 1,
    id: 'com.atproto.server.createSession',
    defs: {
      main: {
        type: 'procedure',
        description: 'Create an authentication session.',
        input: {
          encoding: 'application/json',
          schema: {
            type: 'object',
            required: ['identifier', 'password'],
            properties: {
              identifier: {
                type: 'string',
                description:
                  'Handle or other identifier supported by the server for the authenticating user.',
              },
              password: {
                type: 'string',
              },
              authFactorToken: {
                type: 'string',
              },
            },
          },
        },
        output: {
          encoding: 'application/json',
          schema: {
            type: 'object',
            required: ['accessJwt', 'refreshJwt', 'handle', 'did'],
            properties: {
              accessJwt: {
                type: 'string',
              },
              refreshJwt: {
                type: 'string',
              },
              handle: {
                type: 'string',
                format: 'handle',
              },
              did: {
                type: 'string',
                format: 'did',
              },
              didDoc: {
                type: 'unknown',
              },
              email: {
                type: 'string',
              },
              emailConfirmed: {
                type: 'boolean',
              },
              emailAuthFactor: {
                type: 'boolean',
              },
            },
          },
        },
        errors: [
          {
            name: 'AccountTakedown',
          },
          {
            name: 'AuthFactorTokenRequired',
          },
        ],
      },
    },
  },
  ComAtprotoServerDeactivateAccount: {
    lexicon: 1,
    id: 'com.atproto.server.deactivateAccount',
    defs: {
      main: {
        type: 'procedure',
        description:
          'Deactivates a currently active account. Stops serving of repo, and future writes to repo until reactivated. Used to finalize account migration with the old host after the account has been activated on the new host.',
        input: {
          encoding: 'application/json',
          schema: {
            type: 'object',
            properties: {
              deleteAfter: {
                type: 'string',
                format: 'datetime',
                description:
                  'A recommendation to server as to how long they should hold onto the deactivated account before deleting.',
              },
            },
          },
        },
      },
    },
  },
  ComAtprotoServerDefs: {
    lexicon: 1,
    id: 'com.atproto.server.defs',
    defs: {
      inviteCode: {
        type: 'object',
        required: [
          'code',
          'available',
          'disabled',
          'forAccount',
          'createdBy',
          'createdAt',
          'uses',
        ],
        properties: {
          code: {
            type: 'string',
          },
          available: {
            type: 'integer',
          },
          disabled: {
            type: 'boolean',
          },
          forAccount: {
            type: 'string',
          },
          createdBy: {
            type: 'string',
          },
          createdAt: {
            type: 'string',
            format: 'datetime',
          },
          uses: {
            type: 'array',
            items: {
              type: 'ref',
              ref: 'lex:com.atproto.server.defs#inviteCodeUse',
            },
          },
        },
      },
      inviteCodeUse: {
        type: 'object',
        required: ['usedBy', 'usedAt'],
        properties: {
          usedBy: {
            type: 'string',
            format: 'did',
          },
          usedAt: {
            type: 'string',
            format: 'datetime',
          },
        },
      },
    },
  },
  ComAtprotoServerDeleteAccount: {
    lexicon: 1,
    id: 'com.atproto.server.deleteAccount',
    defs: {
      main: {
        type: 'procedure',
        description:
          "Delete an actor's account with a token and password. Can only be called after requesting a deletion token. Requires auth.",
        input: {
          encoding: 'application/json',
          schema: {
            type: 'object',
            required: ['did', 'password', 'token'],
            properties: {
              did: {
                type: 'string',
                format: 'did',
              },
              password: {
                type: 'string',
              },
              token: {
                type: 'string',
              },
            },
          },
        },
        errors: [
          {
            name: 'ExpiredToken',
          },
          {
            name: 'InvalidToken',
          },
        ],
      },
    },
  },
  ComAtprotoServerDeleteSession: {
    lexicon: 1,
    id: 'com.atproto.server.deleteSession',
    defs: {
      main: {
        type: 'procedure',
        description: 'Delete the current session. Requires auth.',
      },
    },
  },
  ComAtprotoServerDescribeServer: {
    lexicon: 1,
    id: 'com.atproto.server.describeServer',
    defs: {
      main: {
        type: 'query',
        description:
          "Describes the server's account creation requirements and capabilities. Implemented by PDS.",
        output: {
          encoding: 'application/json',
          schema: {
            type: 'object',
            required: ['did', 'availableUserDomains'],
            properties: {
              inviteCodeRequired: {
                type: 'boolean',
                description:
                  'If true, an invite code must be supplied to create an account on this instance.',
              },
              phoneVerificationRequired: {
                type: 'boolean',
                description:
                  'If true, a phone verification token must be supplied to create an account on this instance.',
              },
              availableUserDomains: {
                type: 'array',
                description:
                  'List of domain suffixes that can be used in account handles.',
                items: {
                  type: 'string',
                },
              },
              links: {
                type: 'ref',
                description: 'URLs of service policy documents.',
                ref: 'lex:com.atproto.server.describeServer#links',
              },
              contact: {
                type: 'ref',
                description: 'Contact information',
                ref: 'lex:com.atproto.server.describeServer#contact',
              },
              did: {
                type: 'string',
                format: 'did',
              },
            },
          },
        },
      },
      links: {
        type: 'object',
        properties: {
          privacyPolicy: {
            type: 'string',
            format: 'uri',
          },
          termsOfService: {
            type: 'string',
            format: 'uri',
          },
        },
      },
      contact: {
        type: 'object',
        properties: {
          email: {
            type: 'string',
          },
        },
      },
    },
  },
  ComAtprotoServerGetAccountInviteCodes: {
    lexicon: 1,
    id: 'com.atproto.server.getAccountInviteCodes',
    defs: {
      main: {
        type: 'query',
        description:
          'Get all invite codes for the current account. Requires auth.',
        parameters: {
          type: 'params',
          properties: {
            includeUsed: {
              type: 'boolean',
              default: true,
            },
            createAvailable: {
              type: 'boolean',
              default: true,
              description:
                "Controls whether any new 'earned' but not 'created' invites should be created.",
            },
          },
        },
        output: {
          encoding: 'application/json',
          schema: {
            type: 'object',
            required: ['codes'],
            properties: {
              codes: {
                type: 'array',
                items: {
                  type: 'ref',
                  ref: 'lex:com.atproto.server.defs#inviteCode',
                },
              },
            },
          },
        },
        errors: [
          {
            name: 'DuplicateCreate',
          },
        ],
      },
    },
  },
  ComAtprotoServerGetServiceAuth: {
    lexicon: 1,
    id: 'com.atproto.server.getServiceAuth',
    defs: {
      main: {
        type: 'query',
        description:
          'Get a signed token on behalf of the requesting DID for the requested service.',
        parameters: {
          type: 'params',
          required: ['aud'],
          properties: {
            aud: {
              type: 'string',
              format: 'did',
              description:
                'The DID of the service that the token will be used to authenticate with',
            },
          },
        },
        output: {
          encoding: 'application/json',
          schema: {
            type: 'object',
            required: ['token'],
            properties: {
              token: {
                type: 'string',
              },
            },
          },
        },
      },
    },
  },
  ComAtprotoServerGetSession: {
    lexicon: 1,
    id: 'com.atproto.server.getSession',
    defs: {
      main: {
        type: 'query',
        description:
          'Get information about the current auth session. Requires auth.',
        output: {
          encoding: 'application/json',
          schema: {
            type: 'object',
            required: ['handle', 'did'],
            properties: {
              handle: {
                type: 'string',
                format: 'handle',
              },
              did: {
                type: 'string',
                format: 'did',
              },
              email: {
                type: 'string',
              },
              emailConfirmed: {
                type: 'boolean',
              },
              emailAuthFactor: {
                type: 'boolean',
              },
              didDoc: {
                type: 'unknown',
              },
            },
          },
        },
      },
    },
  },
  ComAtprotoServerListAppPasswords: {
    lexicon: 1,
    id: 'com.atproto.server.listAppPasswords',
    defs: {
      main: {
        type: 'query',
        description: 'List all App Passwords.',
        output: {
          encoding: 'application/json',
          schema: {
            type: 'object',
            required: ['passwords'],
            properties: {
              passwords: {
                type: 'array',
                items: {
                  type: 'ref',
                  ref: 'lex:com.atproto.server.listAppPasswords#appPassword',
                },
              },
            },
          },
        },
        errors: [
          {
            name: 'AccountTakedown',
          },
        ],
      },
      appPassword: {
        type: 'object',
        required: ['name', 'createdAt'],
        properties: {
          name: {
            type: 'string',
          },
          createdAt: {
            type: 'string',
            format: 'datetime',
          },
        },
      },
    },
  },
  ComAtprotoServerRefreshSession: {
    lexicon: 1,
    id: 'com.atproto.server.refreshSession',
    defs: {
      main: {
        type: 'procedure',
        description:
          "Refresh an authentication session. Requires auth using the 'refreshJwt' (not the 'accessJwt').",
        output: {
          encoding: 'application/json',
          schema: {
            type: 'object',
            required: ['accessJwt', 'refreshJwt', 'handle', 'did'],
            properties: {
              accessJwt: {
                type: 'string',
              },
              refreshJwt: {
                type: 'string',
              },
              handle: {
                type: 'string',
                format: 'handle',
              },
              did: {
                type: 'string',
                format: 'did',
              },
              didDoc: {
                type: 'unknown',
              },
            },
          },
        },
        errors: [
          {
            name: 'AccountTakedown',
          },
        ],
      },
    },
  },
  ComAtprotoServerRequestAccountDelete: {
    lexicon: 1,
    id: 'com.atproto.server.requestAccountDelete',
    defs: {
      main: {
        type: 'procedure',
        description: 'Initiate a user account deletion via email.',
      },
    },
  },
  ComAtprotoServerRequestEmailConfirmation: {
    lexicon: 1,
    id: 'com.atproto.server.requestEmailConfirmation',
    defs: {
      main: {
        type: 'procedure',
        description:
          'Request an email with a code to confirm ownership of email.',
      },
    },
  },
  ComAtprotoServerRequestEmailUpdate: {
    lexicon: 1,
    id: 'com.atproto.server.requestEmailUpdate',
    defs: {
      main: {
        type: 'procedure',
        description: 'Request a token in order to update email.',
        output: {
          encoding: 'application/json',
          schema: {
            type: 'object',
            required: ['tokenRequired'],
            properties: {
              tokenRequired: {
                type: 'boolean',
              },
            },
          },
        },
      },
    },
  },
  ComAtprotoServerRequestPasswordReset: {
    lexicon: 1,
    id: 'com.atproto.server.requestPasswordReset',
    defs: {
      main: {
        type: 'procedure',
        description: 'Initiate a user account password reset via email.',
        input: {
          encoding: 'application/json',
          schema: {
            type: 'object',
            required: ['email'],
            properties: {
              email: {
                type: 'string',
              },
            },
          },
        },
      },
    },
  },
  ComAtprotoServerReserveSigningKey: {
    lexicon: 1,
    id: 'com.atproto.server.reserveSigningKey',
    defs: {
      main: {
        type: 'procedure',
        description:
          'Reserve a repo signing key, for use with account creation. Necessary so that a DID PLC update operation can be constructed during an account migraiton. Public and does not require auth; implemented by PDS. NOTE: this endpoint may change when full account migration is implemented.',
        input: {
          encoding: 'application/json',
          schema: {
            type: 'object',
            properties: {
              did: {
                type: 'string',
                format: 'did',
                description: 'The DID to reserve a key for.',
              },
            },
          },
        },
        output: {
          encoding: 'application/json',
          schema: {
            type: 'object',
            required: ['signingKey'],
            properties: {
              signingKey: {
                type: 'string',
                description:
                  'The public key for the reserved signing key, in did:key serialization.',
              },
            },
          },
        },
      },
    },
  },
  ComAtprotoServerResetPassword: {
    lexicon: 1,
    id: 'com.atproto.server.resetPassword',
    defs: {
      main: {
        type: 'procedure',
        description: 'Reset a user account password using a token.',
        input: {
          encoding: 'application/json',
          schema: {
            type: 'object',
            required: ['token', 'password'],
            properties: {
              token: {
                type: 'string',
              },
              password: {
                type: 'string',
              },
            },
          },
        },
        errors: [
          {
            name: 'ExpiredToken',
          },
          {
            name: 'InvalidToken',
          },
        ],
      },
    },
  },
  ComAtprotoServerRevokeAppPassword: {
    lexicon: 1,
    id: 'com.atproto.server.revokeAppPassword',
    defs: {
      main: {
        type: 'procedure',
        description: 'Revoke an App Password by name.',
        input: {
          encoding: 'application/json',
          schema: {
            type: 'object',
            required: ['name'],
            properties: {
              name: {
                type: 'string',
              },
            },
          },
        },
      },
    },
  },
  ComAtprotoServerUpdateEmail: {
    lexicon: 1,
    id: 'com.atproto.server.updateEmail',
    defs: {
      main: {
        type: 'procedure',
        description: "Update an account's email.",
        input: {
          encoding: 'application/json',
          schema: {
            type: 'object',
            required: ['email'],
            properties: {
              email: {
                type: 'string',
              },
              emailAuthFactor: {
                type: 'boolean',
              },
              token: {
                type: 'string',
                description:
                  "Requires a token from com.atproto.sever.requestEmailUpdate if the account's email has been confirmed.",
              },
            },
          },
        },
        errors: [
          {
            name: 'ExpiredToken',
          },
          {
            name: 'InvalidToken',
          },
          {
            name: 'TokenRequired',
          },
        ],
      },
    },
  },
  ComAtprotoSyncGetBlob: {
    lexicon: 1,
    id: 'com.atproto.sync.getBlob',
    defs: {
      main: {
        type: 'query',
        description:
          'Get a blob associated with a given account. Returns the full blob as originally uploaded. Does not require auth; implemented by PDS.',
        parameters: {
          type: 'params',
          required: ['did', 'cid'],
          properties: {
            did: {
              type: 'string',
              format: 'did',
              description: 'The DID of the account.',
            },
            cid: {
              type: 'string',
              format: 'cid',
              description: 'The CID of the blob to fetch',
            },
          },
        },
        output: {
          encoding: '*/*',
        },
      },
    },
  },
  ComAtprotoSyncGetBlocks: {
    lexicon: 1,
    id: 'com.atproto.sync.getBlocks',
    defs: {
      main: {
        type: 'query',
        description:
          'Get data blocks from a given repo, by CID. For example, intermediate MST nodes, or records. Does not require auth; implemented by PDS.',
        parameters: {
          type: 'params',
          required: ['did', 'cids'],
          properties: {
            did: {
              type: 'string',
              format: 'did',
              description: 'The DID of the repo.',
            },
            cids: {
              type: 'array',
              items: {
                type: 'string',
                format: 'cid',
              },
            },
          },
        },
        output: {
          encoding: 'application/vnd.ipld.car',
        },
      },
    },
  },
  ComAtprotoSyncGetCheckout: {
    lexicon: 1,
    id: 'com.atproto.sync.getCheckout',
    defs: {
      main: {
        type: 'query',
        description: 'DEPRECATED - please use com.atproto.sync.getRepo instead',
        parameters: {
          type: 'params',
          required: ['did'],
          properties: {
            did: {
              type: 'string',
              format: 'did',
              description: 'The DID of the repo.',
            },
          },
        },
        output: {
          encoding: 'application/vnd.ipld.car',
        },
      },
    },
  },
  ComAtprotoSyncGetHead: {
    lexicon: 1,
    id: 'com.atproto.sync.getHead',
    defs: {
      main: {
        type: 'query',
        description:
          'DEPRECATED - please use com.atproto.sync.getLatestCommit instead',
        parameters: {
          type: 'params',
          required: ['did'],
          properties: {
            did: {
              type: 'string',
              format: 'did',
              description: 'The DID of the repo.',
            },
          },
        },
        output: {
          encoding: 'application/json',
          schema: {
            type: 'object',
            required: ['root'],
            properties: {
              root: {
                type: 'string',
                format: 'cid',
              },
            },
          },
        },
        errors: [
          {
            name: 'HeadNotFound',
          },
        ],
      },
    },
  },
  ComAtprotoSyncGetLatestCommit: {
    lexicon: 1,
    id: 'com.atproto.sync.getLatestCommit',
    defs: {
      main: {
        type: 'query',
        description:
          'Get the current commit CID & revision of the specified repo. Does not require auth.',
        parameters: {
          type: 'params',
          required: ['did'],
          properties: {
            did: {
              type: 'string',
              format: 'did',
              description: 'The DID of the repo.',
            },
          },
        },
        output: {
          encoding: 'application/json',
          schema: {
            type: 'object',
            required: ['cid', 'rev'],
            properties: {
              cid: {
                type: 'string',
                format: 'cid',
              },
              rev: {
                type: 'string',
              },
            },
          },
        },
        errors: [
          {
            name: 'RepoNotFound',
          },
        ],
      },
    },
  },
  ComAtprotoSyncGetRecord: {
    lexicon: 1,
    id: 'com.atproto.sync.getRecord',
    defs: {
      main: {
        type: 'query',
        description:
          'Get data blocks needed to prove the existence or non-existence of record in the current version of repo. Does not require auth.',
        parameters: {
          type: 'params',
          required: ['did', 'collection', 'rkey'],
          properties: {
            did: {
              type: 'string',
              format: 'did',
              description: 'The DID of the repo.',
            },
            collection: {
              type: 'string',
              format: 'nsid',
            },
            rkey: {
              type: 'string',
              description: 'Record Key',
            },
            commit: {
              type: 'string',
              format: 'cid',
              description:
                'DEPRECATED: referenced a repo commit by CID, and retrieved record as of that commit',
            },
          },
        },
        output: {
          encoding: 'application/vnd.ipld.car',
        },
      },
    },
  },
  ComAtprotoSyncGetRepo: {
    lexicon: 1,
    id: 'com.atproto.sync.getRepo',
    defs: {
      main: {
        type: 'query',
        description:
          "Download a repository export as CAR file. Optionally only a 'diff' since a previous revision. Does not require auth; implemented by PDS.",
        parameters: {
          type: 'params',
          required: ['did'],
          properties: {
            did: {
              type: 'string',
              format: 'did',
              description: 'The DID of the repo.',
            },
            since: {
              type: 'string',
              description:
                "The revision ('rev') of the repo to create a diff from.",
            },
          },
        },
        output: {
          encoding: 'application/vnd.ipld.car',
        },
      },
    },
  },
  ComAtprotoSyncListBlobs: {
    lexicon: 1,
    id: 'com.atproto.sync.listBlobs',
    defs: {
      main: {
        type: 'query',
        description:
          'List blob CIDso for an account, since some repo revision. Does not require auth; implemented by PDS.',
        parameters: {
          type: 'params',
          required: ['did'],
          properties: {
            did: {
              type: 'string',
              format: 'did',
              description: 'The DID of the repo.',
            },
            since: {
              type: 'string',
              description: 'Optional revision of the repo to list blobs since.',
            },
            limit: {
              type: 'integer',
              minimum: 1,
              maximum: 1000,
              default: 500,
            },
            cursor: {
              type: 'string',
            },
          },
        },
        output: {
          encoding: 'application/json',
          schema: {
            type: 'object',
            required: ['cids'],
            properties: {
              cursor: {
                type: 'string',
              },
              cids: {
                type: 'array',
                items: {
                  type: 'string',
                  format: 'cid',
                },
              },
            },
          },
        },
      },
    },
  },
  ComAtprotoSyncListRepos: {
    lexicon: 1,
    id: 'com.atproto.sync.listRepos',
    defs: {
      main: {
        type: 'query',
        description:
          'Enumerates all the DID, rev, and commit CID for all repos hosted by this service. Does not require auth; implemented by PDS and Relay.',
        parameters: {
          type: 'params',
          properties: {
            limit: {
              type: 'integer',
              minimum: 1,
              maximum: 1000,
              default: 500,
            },
            cursor: {
              type: 'string',
            },
          },
        },
        output: {
          encoding: 'application/json',
          schema: {
            type: 'object',
            required: ['repos'],
            properties: {
              cursor: {
                type: 'string',
              },
              repos: {
                type: 'array',
                items: {
                  type: 'ref',
                  ref: 'lex:com.atproto.sync.listRepos#repo',
                },
              },
            },
          },
        },
      },
      repo: {
        type: 'object',
        required: ['did', 'head', 'rev'],
        properties: {
          did: {
            type: 'string',
            format: 'did',
          },
          head: {
            type: 'string',
            format: 'cid',
            description: 'Current repo commit CID',
          },
          rev: {
            type: 'string',
          },
        },
      },
    },
  },
  ComAtprotoSyncNotifyOfUpdate: {
    lexicon: 1,
    id: 'com.atproto.sync.notifyOfUpdate',
    defs: {
      main: {
        type: 'procedure',
        description:
          'Notify a crawling service of a recent update, and that crawling should resume. Intended use is after a gap between repo stream events caused the crawling service to disconnect. Does not require auth; implemented by Relay.',
        input: {
          encoding: 'application/json',
          schema: {
            type: 'object',
            required: ['hostname'],
            properties: {
              hostname: {
                type: 'string',
                description:
                  'Hostname of the current service (usually a PDS) that is notifying of update.',
              },
            },
          },
        },
      },
    },
  },
  ComAtprotoSyncRequestCrawl: {
    lexicon: 1,
    id: 'com.atproto.sync.requestCrawl',
    defs: {
      main: {
        type: 'procedure',
        description:
          'Request a service to persistently crawl hosted repos. Expected use is new PDS instances declaring their existence to Relays. Does not require auth.',
        input: {
          encoding: 'application/json',
          schema: {
            type: 'object',
            required: ['hostname'],
            properties: {
              hostname: {
                type: 'string',
                description:
                  'Hostname of the current service (eg, PDS) that is requesting to be crawled.',
              },
            },
          },
        },
      },
    },
  },
  ComAtprotoSyncSubscribeRepos: {
    lexicon: 1,
    id: 'com.atproto.sync.subscribeRepos',
    defs: {
      main: {
        type: 'subscription',
        description:
          'Repository event stream, aka Firehose endpoint. Outputs repo commits with diff data, and identity update events, for all repositories on the current server. See the atproto specifications for details around stream sequencing, repo versioning, CAR diff format, and more. Public and does not require auth; implemented by PDS and Relay.',
        parameters: {
          type: 'params',
          properties: {
            cursor: {
              type: 'integer',
              description: 'The last known event seq number to backfill from.',
            },
          },
        },
        message: {
          schema: {
            type: 'union',
            refs: [
              'lex:com.atproto.sync.subscribeRepos#commit',
              'lex:com.atproto.sync.subscribeRepos#identity',
              'lex:com.atproto.sync.subscribeRepos#handle',
              'lex:com.atproto.sync.subscribeRepos#migrate',
              'lex:com.atproto.sync.subscribeRepos#tombstone',
              'lex:com.atproto.sync.subscribeRepos#info',
            ],
          },
        },
        errors: [
          {
            name: 'FutureCursor',
          },
          {
            name: 'ConsumerTooSlow',
            description:
              'If the consumer of the stream can not keep up with events, and a backlog gets too large, the server will drop the connection.',
          },
        ],
      },
      commit: {
        type: 'object',
        description:
          'Represents an update of repository state. Note that empty commits are allowed, which include no repo data changes, but an update to rev and signature.',
        required: [
          'seq',
          'rebase',
          'tooBig',
          'repo',
          'commit',
          'rev',
          'since',
          'blocks',
          'ops',
          'blobs',
          'time',
        ],
        nullable: ['prev', 'since'],
        properties: {
          seq: {
            type: 'integer',
            description: 'The stream sequence number of this message.',
          },
          rebase: {
            type: 'boolean',
            description: 'DEPRECATED -- unused',
          },
          tooBig: {
            type: 'boolean',
            description:
              'Indicates that this commit contained too many ops, or data size was too large. Consumers will need to make a separate request to get missing data.',
          },
          repo: {
            type: 'string',
            format: 'did',
            description: 'The repo this event comes from.',
          },
          commit: {
            type: 'cid-link',
            description: 'Repo commit object CID.',
          },
          prev: {
            type: 'cid-link',
            description:
              'DEPRECATED -- unused. WARNING -- nullable and optional; stick with optional to ensure golang interoperability.',
          },
          rev: {
            type: 'string',
            description:
              'The rev of the emitted commit. Note that this information is also in the commit object included in blocks, unless this is a tooBig event.',
          },
          since: {
            type: 'string',
            description:
              'The rev of the last emitted commit from this repo (if any).',
          },
          blocks: {
            type: 'bytes',
            description:
              'CAR file containing relevant blocks, as a diff since the previous repo state.',
            maxLength: 1000000,
          },
          ops: {
            type: 'array',
            items: {
              type: 'ref',
              ref: 'lex:com.atproto.sync.subscribeRepos#repoOp',
              description:
                'List of repo mutation operations in this commit (eg, records created, updated, or deleted).',
            },
            maxLength: 200,
          },
          blobs: {
            type: 'array',
            items: {
              type: 'cid-link',
              description:
                'List of new blobs (by CID) referenced by records in this commit.',
            },
          },
          time: {
            type: 'string',
            format: 'datetime',
            description:
              'Timestamp of when this message was originally broadcast.',
          },
        },
      },
      identity: {
        type: 'object',
        description:
          "Represents a change to an account's identity. Could be an updated handle, signing key, or pds hosting endpoint. Serves as a prod to all downstream services to refresh their identity cache.",
        required: ['seq', 'did', 'time'],
        properties: {
          seq: {
            type: 'integer',
          },
          did: {
            type: 'string',
            format: 'did',
          },
          time: {
            type: 'string',
            format: 'datetime',
          },
        },
      },
      handle: {
        type: 'object',
        description:
          "Represents an update of the account's handle, or transition to/from invalid state. NOTE: Will be deprecated in favor of #identity.",
        required: ['seq', 'did', 'handle', 'time'],
        properties: {
          seq: {
            type: 'integer',
          },
          did: {
            type: 'string',
            format: 'did',
          },
          handle: {
            type: 'string',
            format: 'handle',
          },
          time: {
            type: 'string',
            format: 'datetime',
          },
        },
      },
      migrate: {
        type: 'object',
        description:
          'Represents an account moving from one PDS instance to another. NOTE: not implemented; account migration uses #identity instead',
        required: ['seq', 'did', 'migrateTo', 'time'],
        nullable: ['migrateTo'],
        properties: {
          seq: {
            type: 'integer',
          },
          did: {
            type: 'string',
            format: 'did',
          },
          migrateTo: {
            type: 'string',
          },
          time: {
            type: 'string',
            format: 'datetime',
          },
        },
      },
      tombstone: {
        type: 'object',
        description:
          'Indicates that an account has been deleted. NOTE: may be deprecated in favor of #identity or a future #account event',
        required: ['seq', 'did', 'time'],
        properties: {
          seq: {
            type: 'integer',
          },
          did: {
            type: 'string',
            format: 'did',
          },
          time: {
            type: 'string',
            format: 'datetime',
          },
        },
      },
      info: {
        type: 'object',
        required: ['name'],
        properties: {
          name: {
            type: 'string',
            knownValues: ['OutdatedCursor'],
          },
          message: {
            type: 'string',
          },
        },
      },
      repoOp: {
        type: 'object',
        description: 'A repo operation, ie a mutation of a single record.',
        required: ['action', 'path', 'cid'],
        nullable: ['cid'],
        properties: {
          action: {
            type: 'string',
            knownValues: ['create', 'update', 'delete'],
          },
          path: {
            type: 'string',
          },
          cid: {
            type: 'cid-link',
            description:
              'For creates and updates, the new record CID. For deletions, null.',
          },
        },
      },
    },
  },
  ComAtprotoTempCheckSignupQueue: {
    lexicon: 1,
    id: 'com.atproto.temp.checkSignupQueue',
    defs: {
      main: {
        type: 'query',
        description: 'Check accounts location in signup queue.',
        output: {
          encoding: 'application/json',
          schema: {
            type: 'object',
            required: ['activated'],
            properties: {
              activated: {
                type: 'boolean',
              },
              placeInQueue: {
                type: 'integer',
              },
              estimatedTimeMs: {
                type: 'integer',
              },
            },
          },
        },
      },
    },
  },
  ComAtprotoTempFetchLabels: {
    lexicon: 1,
    id: 'com.atproto.temp.fetchLabels',
    defs: {
      main: {
        type: 'query',
        description:
          'DEPRECATED: use queryLabels or subscribeLabels instead -- Fetch all labels from a labeler created after a certain date.',
        parameters: {
          type: 'params',
          properties: {
            since: {
              type: 'integer',
            },
            limit: {
              type: 'integer',
              minimum: 1,
              maximum: 250,
              default: 50,
            },
          },
        },
        output: {
          encoding: 'application/json',
          schema: {
            type: 'object',
            required: ['labels'],
            properties: {
              labels: {
                type: 'array',
                items: {
                  type: 'ref',
                  ref: 'lex:com.atproto.label.defs#label',
                },
              },
            },
          },
        },
      },
    },
  },
  ComAtprotoTempRequestPhoneVerification: {
    lexicon: 1,
    id: 'com.atproto.temp.requestPhoneVerification',
    defs: {
      main: {
        type: 'procedure',
        description:
          'Request a verification code to be sent to the supplied phone number',
        input: {
          encoding: 'application/json',
          schema: {
            type: 'object',
            required: ['phoneNumber'],
            properties: {
              phoneNumber: {
                type: 'string',
              },
            },
          },
        },
      },
    },
  },
  AppBskyActorDefs: {
    lexicon: 1,
    id: 'app.bsky.actor.defs',
    defs: {
      profileViewBasic: {
        type: 'object',
        required: ['did', 'handle'],
        properties: {
          did: {
            type: 'string',
            format: 'did',
          },
          handle: {
            type: 'string',
            format: 'handle',
          },
          displayName: {
            type: 'string',
            maxGraphemes: 64,
            maxLength: 640,
          },
          avatar: {
            type: 'string',
            format: 'uri',
          },
          associated: {
            type: 'ref',
            ref: 'lex:app.bsky.actor.defs#profileAssociated',
          },
          viewer: {
            type: 'ref',
            ref: 'lex:app.bsky.actor.defs#viewerState',
          },
          labels: {
            type: 'array',
            items: {
              type: 'ref',
              ref: 'lex:com.atproto.label.defs#label',
            },
          },
        },
      },
      profileView: {
        type: 'object',
        required: ['did', 'handle'],
        properties: {
          did: {
            type: 'string',
            format: 'did',
          },
          handle: {
            type: 'string',
            format: 'handle',
          },
          displayName: {
            type: 'string',
            maxGraphemes: 64,
            maxLength: 640,
          },
          description: {
            type: 'string',
            maxGraphemes: 256,
            maxLength: 2560,
          },
          avatar: {
            type: 'string',
            format: 'uri',
          },
          associated: {
            type: 'ref',
            ref: 'lex:app.bsky.actor.defs#profileAssociated',
          },
          indexedAt: {
            type: 'string',
            format: 'datetime',
          },
          viewer: {
            type: 'ref',
            ref: 'lex:app.bsky.actor.defs#viewerState',
          },
          labels: {
            type: 'array',
            items: {
              type: 'ref',
              ref: 'lex:com.atproto.label.defs#label',
            },
          },
        },
      },
      profileViewDetailed: {
        type: 'object',
        required: ['did', 'handle'],
        properties: {
          did: {
            type: 'string',
            format: 'did',
          },
          handle: {
            type: 'string',
            format: 'handle',
          },
          displayName: {
            type: 'string',
            maxGraphemes: 64,
            maxLength: 640,
          },
          description: {
            type: 'string',
            maxGraphemes: 256,
            maxLength: 2560,
          },
          avatar: {
            type: 'string',
            format: 'uri',
          },
          banner: {
            type: 'string',
            format: 'uri',
          },
          followersCount: {
            type: 'integer',
          },
          followsCount: {
            type: 'integer',
          },
          postsCount: {
            type: 'integer',
          },
          associated: {
            type: 'ref',
            ref: 'lex:app.bsky.actor.defs#profileAssociated',
          },
          indexedAt: {
            type: 'string',
            format: 'datetime',
          },
          viewer: {
            type: 'ref',
            ref: 'lex:app.bsky.actor.defs#viewerState',
          },
          labels: {
            type: 'array',
            items: {
              type: 'ref',
              ref: 'lex:com.atproto.label.defs#label',
            },
          },
        },
      },
      profileAssociated: {
        type: 'object',
        properties: {
          lists: {
            type: 'integer',
          },
          feedgens: {
            type: 'integer',
          },
          labeler: {
            type: 'boolean',
          },
        },
      },
      viewerState: {
        type: 'object',
        description:
          "Metadata about the requesting account's relationship with the subject account. Only has meaningful content for authed requests.",
        properties: {
          muted: {
            type: 'boolean',
          },
          mutedByList: {
            type: 'ref',
            ref: 'lex:app.bsky.graph.defs#listViewBasic',
          },
          blockedBy: {
            type: 'boolean',
          },
          blocking: {
            type: 'string',
            format: 'at-uri',
          },
          blockingByList: {
            type: 'ref',
            ref: 'lex:app.bsky.graph.defs#listViewBasic',
          },
          following: {
            type: 'string',
            format: 'at-uri',
          },
          followedBy: {
            type: 'string',
            format: 'at-uri',
          },
        },
      },
      preferences: {
        type: 'array',
        items: {
          type: 'union',
          refs: [
            'lex:app.bsky.actor.defs#adultContentPref',
            'lex:app.bsky.actor.defs#contentLabelPref',
            'lex:app.bsky.actor.defs#savedFeedsPref',
            'lex:app.bsky.actor.defs#savedFeedsPrefV2',
            'lex:app.bsky.actor.defs#personalDetailsPref',
            'lex:app.bsky.actor.defs#feedViewPref',
            'lex:app.bsky.actor.defs#threadViewPref',
            'lex:app.bsky.actor.defs#interestsPref',
            'lex:app.bsky.actor.defs#mutedWordsPref',
            'lex:app.bsky.actor.defs#hiddenPostsPref',
          ],
        },
      },
      adultContentPref: {
        type: 'object',
        required: ['enabled'],
        properties: {
          enabled: {
            type: 'boolean',
            default: false,
          },
        },
      },
      contentLabelPref: {
        type: 'object',
        required: ['label', 'visibility'],
        properties: {
          labelerDid: {
            type: 'string',
            description:
              'Which labeler does this preference apply to? If undefined, applies globally.',
            format: 'did',
          },
          label: {
            type: 'string',
          },
          visibility: {
            type: 'string',
            knownValues: ['ignore', 'show', 'warn', 'hide'],
          },
        },
      },
      savedFeed: {
        type: 'object',
        required: ['id', 'type', 'value', 'pinned'],
        properties: {
          id: {
            type: 'string',
          },
          type: {
            type: 'string',
            knownValues: ['feed', 'list', 'timeline'],
          },
          value: {
            type: 'string',
          },
          pinned: {
            type: 'boolean',
          },
        },
      },
      savedFeedsPrefV2: {
        type: 'object',
        required: ['items'],
        properties: {
          items: {
            type: 'array',
            items: {
              type: 'ref',
              ref: 'lex:app.bsky.actor.defs#savedFeed',
            },
          },
        },
      },
      savedFeedsPref: {
        type: 'object',
        required: ['pinned', 'saved'],
        properties: {
          pinned: {
            type: 'array',
            items: {
              type: 'string',
              format: 'at-uri',
            },
          },
          saved: {
            type: 'array',
            items: {
              type: 'string',
              format: 'at-uri',
            },
          },
          timelineIndex: {
            type: 'integer',
          },
        },
      },
      personalDetailsPref: {
        type: 'object',
        properties: {
          birthDate: {
            type: 'string',
            format: 'datetime',
            description: 'The birth date of account owner.',
          },
        },
      },
      feedViewPref: {
        type: 'object',
        required: ['feed'],
        properties: {
          feed: {
            type: 'string',
            description:
              'The URI of the feed, or an identifier which describes the feed.',
          },
          hideReplies: {
            type: 'boolean',
            description: 'Hide replies in the feed.',
          },
          hideRepliesByUnfollowed: {
            type: 'boolean',
            description:
              'Hide replies in the feed if they are not by followed users.',
            default: true,
          },
          hideRepliesByLikeCount: {
            type: 'integer',
            description:
              'Hide replies in the feed if they do not have this number of likes.',
          },
          hideReposts: {
            type: 'boolean',
            description: 'Hide reposts in the feed.',
          },
          hideQuotePosts: {
            type: 'boolean',
            description: 'Hide quote posts in the feed.',
          },
        },
      },
      threadViewPref: {
        type: 'object',
        properties: {
          sort: {
            type: 'string',
            description: 'Sorting mode for threads.',
            knownValues: ['oldest', 'newest', 'most-likes', 'random'],
          },
          prioritizeFollowedUsers: {
            type: 'boolean',
            description: 'Show followed users at the top of all replies.',
          },
        },
      },
      interestsPref: {
        type: 'object',
        required: ['tags'],
        properties: {
          tags: {
            type: 'array',
            maxLength: 100,
            items: {
              type: 'string',
              maxLength: 640,
              maxGraphemes: 64,
            },
            description:
              "A list of tags which describe the account owner's interests gathered during onboarding.",
          },
        },
      },
      mutedWordTarget: {
        type: 'string',
        knownValues: ['content', 'tag'],
        maxLength: 640,
        maxGraphemes: 64,
      },
      mutedWord: {
        type: 'object',
        description: 'A word that the account owner has muted.',
        required: ['value', 'targets'],
        properties: {
          value: {
            type: 'string',
            description: 'The muted word itself.',
            maxLength: 10000,
            maxGraphemes: 1000,
          },
          targets: {
            type: 'array',
            description: 'The intended targets of the muted word.',
            items: {
              type: 'ref',
              ref: 'lex:app.bsky.actor.defs#mutedWordTarget',
            },
          },
        },
      },
      mutedWordsPref: {
        type: 'object',
        required: ['items'],
        properties: {
          items: {
            type: 'array',
            items: {
              type: 'ref',
              ref: 'lex:app.bsky.actor.defs#mutedWord',
            },
            description: 'A list of words the account owner has muted.',
          },
        },
      },
      hiddenPostsPref: {
        type: 'object',
        required: ['items'],
        properties: {
          items: {
            type: 'array',
            items: {
              type: 'string',
              format: 'at-uri',
            },
            description:
              'A list of URIs of posts the account owner has hidden.',
          },
        },
      },
      labelersPref: {
        type: 'object',
        required: ['labelers'],
        properties: {
          labelers: {
            type: 'array',
            items: {
              type: 'ref',
              ref: 'lex:app.bsky.actor.defs#labelerPrefItem',
            },
          },
        },
      },
      labelerPrefItem: {
        type: 'object',
        required: ['did'],
        properties: {
          did: {
            type: 'string',
            format: 'did',
          },
        },
      },
    },
  },
  AppBskyActorGetPreferences: {
    lexicon: 1,
    id: 'app.bsky.actor.getPreferences',
    defs: {
      main: {
        type: 'query',
        description:
          'Get private preferences attached to the current account. Expected use is synchronization between multiple devices, and import/export during account migration. Requires auth.',
        parameters: {
          type: 'params',
          properties: {},
        },
        output: {
          encoding: 'application/json',
          schema: {
            type: 'object',
            required: ['preferences'],
            properties: {
              preferences: {
                type: 'ref',
                ref: 'lex:app.bsky.actor.defs#preferences',
              },
            },
          },
        },
      },
    },
  },
  AppBskyActorGetProfile: {
    lexicon: 1,
    id: 'app.bsky.actor.getProfile',
    defs: {
      main: {
        type: 'query',
        description:
          'Get detailed profile view of an actor. Does not require auth, but contains relevant metadata with auth.',
        parameters: {
          type: 'params',
          required: ['actor'],
          properties: {
            actor: {
              type: 'string',
              format: 'at-identifier',
              description: 'Handle or DID of account to fetch profile of.',
            },
          },
        },
        output: {
          encoding: 'application/json',
          schema: {
            type: 'ref',
            ref: 'lex:app.bsky.actor.defs#profileViewDetailed',
          },
        },
      },
    },
  },
  AppBskyActorGetProfiles: {
    lexicon: 1,
    id: 'app.bsky.actor.getProfiles',
    defs: {
      main: {
        type: 'query',
        description: 'Get detailed profile views of multiple actors.',
        parameters: {
          type: 'params',
          required: ['actors'],
          properties: {
            actors: {
              type: 'array',
              items: {
                type: 'string',
                format: 'at-identifier',
              },
              maxLength: 25,
            },
          },
        },
        output: {
          encoding: 'application/json',
          schema: {
            type: 'object',
            required: ['profiles'],
            properties: {
              profiles: {
                type: 'array',
                items: {
                  type: 'ref',
                  ref: 'lex:app.bsky.actor.defs#profileViewDetailed',
                },
              },
            },
          },
        },
      },
    },
  },
  AppBskyActorGetSuggestions: {
    lexicon: 1,
    id: 'app.bsky.actor.getSuggestions',
    defs: {
      main: {
        type: 'query',
        description:
          'Get a list of suggested actors. Expected use is discovery of accounts to follow during new account onboarding.',
        parameters: {
          type: 'params',
          properties: {
            limit: {
              type: 'integer',
              minimum: 1,
              maximum: 100,
              default: 50,
            },
            cursor: {
              type: 'string',
            },
          },
        },
        output: {
          encoding: 'application/json',
          schema: {
            type: 'object',
            required: ['actors'],
            properties: {
              cursor: {
                type: 'string',
              },
              actors: {
                type: 'array',
                items: {
                  type: 'ref',
                  ref: 'lex:app.bsky.actor.defs#profileView',
                },
              },
            },
          },
        },
      },
    },
  },
  AppBskyActorProfile: {
    lexicon: 1,
    id: 'app.bsky.actor.profile',
    defs: {
      main: {
        type: 'record',
        description: 'A declaration of a Bluesky account profile.',
        key: 'literal:self',
        record: {
          type: 'object',
          properties: {
            displayName: {
              type: 'string',
              maxGraphemes: 64,
              maxLength: 640,
            },
            description: {
              type: 'string',
              description: 'Free-form profile description text.',
              maxGraphemes: 256,
              maxLength: 2560,
            },
            avatar: {
              type: 'blob',
              description:
                "Small image to be displayed next to posts from account. AKA, 'profile picture'",
              accept: ['image/png', 'image/jpeg'],
              maxSize: 1000000,
            },
            banner: {
              type: 'blob',
              description:
                'Larger horizontal image to display behind profile view.',
              accept: ['image/png', 'image/jpeg'],
              maxSize: 1000000,
            },
            labels: {
              type: 'union',
              description:
                'Self-label values, specific to the Bluesky application, on the overall account.',
              refs: ['lex:com.atproto.label.defs#selfLabels'],
            },
          },
        },
      },
    },
  },
  AppBskyActorPutPreferences: {
    lexicon: 1,
    id: 'app.bsky.actor.putPreferences',
    defs: {
      main: {
        type: 'procedure',
        description: 'Set the private preferences attached to the account.',
        input: {
          encoding: 'application/json',
          schema: {
            type: 'object',
            required: ['preferences'],
            properties: {
              preferences: {
                type: 'ref',
                ref: 'lex:app.bsky.actor.defs#preferences',
              },
            },
          },
        },
      },
    },
  },
  AppBskyActorSearchActors: {
    lexicon: 1,
    id: 'app.bsky.actor.searchActors',
    defs: {
      main: {
        type: 'query',
        description:
          'Find actors (profiles) matching search criteria. Does not require auth.',
        parameters: {
          type: 'params',
          properties: {
            term: {
              type: 'string',
              description: "DEPRECATED: use 'q' instead.",
            },
            q: {
              type: 'string',
              description:
                'Search query string. Syntax, phrase, boolean, and faceting is unspecified, but Lucene query syntax is recommended.',
            },
            limit: {
              type: 'integer',
              minimum: 1,
              maximum: 100,
              default: 25,
            },
            cursor: {
              type: 'string',
            },
          },
        },
        output: {
          encoding: 'application/json',
          schema: {
            type: 'object',
            required: ['actors'],
            properties: {
              cursor: {
                type: 'string',
              },
              actors: {
                type: 'array',
                items: {
                  type: 'ref',
                  ref: 'lex:app.bsky.actor.defs#profileView',
                },
              },
            },
          },
        },
      },
    },
  },
  AppBskyActorSearchActorsTypeahead: {
    lexicon: 1,
    id: 'app.bsky.actor.searchActorsTypeahead',
    defs: {
      main: {
        type: 'query',
        description:
          'Find actor suggestions for a prefix search term. Expected use is for auto-completion during text field entry. Does not require auth.',
        parameters: {
          type: 'params',
          properties: {
            term: {
              type: 'string',
              description: "DEPRECATED: use 'q' instead.",
            },
            q: {
              type: 'string',
              description: 'Search query prefix; not a full query string.',
            },
            limit: {
              type: 'integer',
              minimum: 1,
              maximum: 100,
              default: 10,
            },
          },
        },
        output: {
          encoding: 'application/json',
          schema: {
            type: 'object',
            required: ['actors'],
            properties: {
              actors: {
                type: 'array',
                items: {
                  type: 'ref',
                  ref: 'lex:app.bsky.actor.defs#profileViewBasic',
                },
              },
            },
          },
        },
      },
    },
  },
  AppBskyEmbedExternal: {
    lexicon: 1,
    id: 'app.bsky.embed.external',
    defs: {
      main: {
        type: 'object',
        description:
          "A representation of some externally linked content (eg, a URL and 'card'), embedded in a Bluesky record (eg, a post).",
        required: ['external'],
        properties: {
          external: {
            type: 'ref',
            ref: 'lex:app.bsky.embed.external#external',
          },
        },
      },
      external: {
        type: 'object',
        required: ['uri', 'title', 'description'],
        properties: {
          uri: {
            type: 'string',
            format: 'uri',
          },
          title: {
            type: 'string',
          },
          description: {
            type: 'string',
          },
          thumb: {
            type: 'blob',
            accept: ['image/*'],
            maxSize: 1000000,
          },
        },
      },
      view: {
        type: 'object',
        required: ['external'],
        properties: {
          external: {
            type: 'ref',
            ref: 'lex:app.bsky.embed.external#viewExternal',
          },
        },
      },
      viewExternal: {
        type: 'object',
        required: ['uri', 'title', 'description'],
        properties: {
          uri: {
            type: 'string',
            format: 'uri',
          },
          title: {
            type: 'string',
          },
          description: {
            type: 'string',
          },
          thumb: {
            type: 'string',
            format: 'uri',
          },
        },
      },
    },
  },
  AppBskyEmbedImages: {
    lexicon: 1,
    id: 'app.bsky.embed.images',
    description: 'A set of images embedded in a Bluesky record (eg, a post).',
    defs: {
      main: {
        type: 'object',
        required: ['images'],
        properties: {
          images: {
            type: 'array',
            items: {
              type: 'ref',
              ref: 'lex:app.bsky.embed.images#image',
            },
            maxLength: 4,
          },
        },
      },
      image: {
        type: 'object',
        required: ['image', 'alt'],
        properties: {
          image: {
            type: 'blob',
            accept: ['image/*'],
            maxSize: 1000000,
          },
          alt: {
            type: 'string',
            description:
              'Alt text description of the image, for accessibility.',
          },
          aspectRatio: {
            type: 'ref',
            ref: 'lex:app.bsky.embed.images#aspectRatio',
          },
        },
      },
      aspectRatio: {
        type: 'object',
        description:
          'width:height represents an aspect ratio. It may be approximate, and may not correspond to absolute dimensions in any given unit.',
        required: ['width', 'height'],
        properties: {
          width: {
            type: 'integer',
            minimum: 1,
          },
          height: {
            type: 'integer',
            minimum: 1,
          },
        },
      },
      view: {
        type: 'object',
        required: ['images'],
        properties: {
          images: {
            type: 'array',
            items: {
              type: 'ref',
              ref: 'lex:app.bsky.embed.images#viewImage',
            },
            maxLength: 4,
          },
        },
      },
      viewImage: {
        type: 'object',
        required: ['thumb', 'fullsize', 'alt'],
        properties: {
          thumb: {
            type: 'string',
            format: 'uri',
            description:
              'Fully-qualified URL where a thumbnail of the image can be fetched. For example, CDN location provided by the App View.',
          },
          fullsize: {
            type: 'string',
            format: 'uri',
            description:
              'Fully-qualified URL where a large version of the image can be fetched. May or may not be the exact original blob. For example, CDN location provided by the App View.',
          },
          alt: {
            type: 'string',
            description:
              'Alt text description of the image, for accessibility.',
          },
          aspectRatio: {
            type: 'ref',
            ref: 'lex:app.bsky.embed.images#aspectRatio',
          },
        },
      },
    },
  },
  AppBskyEmbedRecord: {
    lexicon: 1,
    id: 'app.bsky.embed.record',
    description:
      'A representation of a record embedded in a Bluesky record (eg, a post). For example, a quote-post, or sharing a feed generator record.',
    defs: {
      main: {
        type: 'object',
        required: ['record'],
        properties: {
          record: {
            type: 'ref',
            ref: 'lex:com.atproto.repo.strongRef',
          },
        },
      },
      view: {
        type: 'object',
        required: ['record'],
        properties: {
          record: {
            type: 'union',
            refs: [
              'lex:app.bsky.embed.record#viewRecord',
              'lex:app.bsky.embed.record#viewNotFound',
              'lex:app.bsky.embed.record#viewBlocked',
              'lex:app.bsky.feed.defs#generatorView',
              'lex:app.bsky.graph.defs#listView',
              'lex:app.bsky.labeler.defs#labelerView',
            ],
          },
        },
      },
      viewRecord: {
        type: 'object',
        required: ['uri', 'cid', 'author', 'value', 'indexedAt'],
        properties: {
          uri: {
            type: 'string',
            format: 'at-uri',
          },
          cid: {
            type: 'string',
            format: 'cid',
          },
          author: {
            type: 'ref',
            ref: 'lex:app.bsky.actor.defs#profileViewBasic',
          },
          value: {
            type: 'unknown',
            description: 'The record data itself.',
          },
          labels: {
            type: 'array',
            items: {
              type: 'ref',
              ref: 'lex:com.atproto.label.defs#label',
            },
          },
          replyCount: {
            type: 'integer',
          },
          repostCount: {
            type: 'integer',
          },
          likeCount: {
            type: 'integer',
          },
          embeds: {
            type: 'array',
            items: {
              type: 'union',
              refs: [
                'lex:app.bsky.embed.images#view',
                'lex:app.bsky.embed.external#view',
                'lex:app.bsky.embed.record#view',
                'lex:app.bsky.embed.recordWithMedia#view',
              ],
            },
          },
          indexedAt: {
            type: 'string',
            format: 'datetime',
          },
        },
      },
      viewNotFound: {
        type: 'object',
        required: ['uri', 'notFound'],
        properties: {
          uri: {
            type: 'string',
            format: 'at-uri',
          },
          notFound: {
            type: 'boolean',
            const: true,
          },
        },
      },
      viewBlocked: {
        type: 'object',
        required: ['uri', 'blocked', 'author'],
        properties: {
          uri: {
            type: 'string',
            format: 'at-uri',
          },
          blocked: {
            type: 'boolean',
            const: true,
          },
          author: {
            type: 'ref',
            ref: 'lex:app.bsky.feed.defs#blockedAuthor',
          },
        },
      },
    },
  },
  AppBskyEmbedRecordWithMedia: {
    lexicon: 1,
    id: 'app.bsky.embed.recordWithMedia',
    description:
      'A representation of a record embedded in a Bluesky record (eg, a post), alongside other compatible embeds. For example, a quote post and image, or a quote post and external URL card.',
    defs: {
      main: {
        type: 'object',
        required: ['record', 'media'],
        properties: {
          record: {
            type: 'ref',
            ref: 'lex:app.bsky.embed.record',
          },
          media: {
            type: 'union',
            refs: ['lex:app.bsky.embed.images', 'lex:app.bsky.embed.external'],
          },
        },
      },
      view: {
        type: 'object',
        required: ['record', 'media'],
        properties: {
          record: {
            type: 'ref',
            ref: 'lex:app.bsky.embed.record#view',
          },
          media: {
            type: 'union',
            refs: [
              'lex:app.bsky.embed.images#view',
              'lex:app.bsky.embed.external#view',
            ],
          },
        },
      },
    },
  },
  AppBskyFeedDefs: {
    lexicon: 1,
    id: 'app.bsky.feed.defs',
    defs: {
      postView: {
        type: 'object',
        required: ['uri', 'cid', 'author', 'record', 'indexedAt'],
        properties: {
          uri: {
            type: 'string',
            format: 'at-uri',
          },
          cid: {
            type: 'string',
            format: 'cid',
          },
          author: {
            type: 'ref',
            ref: 'lex:app.bsky.actor.defs#profileViewBasic',
          },
          record: {
            type: 'unknown',
          },
          embed: {
            type: 'union',
            refs: [
              'lex:app.bsky.embed.images#view',
              'lex:app.bsky.embed.external#view',
              'lex:app.bsky.embed.record#view',
              'lex:app.bsky.embed.recordWithMedia#view',
            ],
          },
          replyCount: {
            type: 'integer',
          },
          repostCount: {
            type: 'integer',
          },
          likeCount: {
            type: 'integer',
          },
          indexedAt: {
            type: 'string',
            format: 'datetime',
          },
          viewer: {
            type: 'ref',
            ref: 'lex:app.bsky.feed.defs#viewerState',
          },
          labels: {
            type: 'array',
            items: {
              type: 'ref',
              ref: 'lex:com.atproto.label.defs#label',
            },
          },
          threadgate: {
            type: 'ref',
            ref: 'lex:app.bsky.feed.defs#threadgateView',
          },
        },
      },
      viewerState: {
        type: 'object',
        description:
          "Metadata about the requesting account's relationship with the subject content. Only has meaningful content for authed requests.",
        properties: {
          repost: {
            type: 'string',
            format: 'at-uri',
          },
          like: {
            type: 'string',
            format: 'at-uri',
          },
          replyDisabled: {
            type: 'boolean',
          },
        },
      },
      feedViewPost: {
        type: 'object',
        required: ['post'],
        properties: {
          post: {
            type: 'ref',
            ref: 'lex:app.bsky.feed.defs#postView',
          },
          reply: {
            type: 'ref',
            ref: 'lex:app.bsky.feed.defs#replyRef',
          },
          reason: {
            type: 'union',
            refs: ['lex:app.bsky.feed.defs#reasonRepost'],
          },
          feedContext: {
            type: 'string',
            description:
              'Context provided by feed generator that may be passed back alongside interactions.',
            maxLength: 2000,
          },
        },
      },
      replyRef: {
        type: 'object',
        required: ['root', 'parent'],
        properties: {
          root: {
            type: 'union',
            refs: [
              'lex:app.bsky.feed.defs#postView',
              'lex:app.bsky.feed.defs#notFoundPost',
              'lex:app.bsky.feed.defs#blockedPost',
            ],
          },
          parent: {
            type: 'union',
            refs: [
              'lex:app.bsky.feed.defs#postView',
              'lex:app.bsky.feed.defs#notFoundPost',
              'lex:app.bsky.feed.defs#blockedPost',
            ],
          },
        },
      },
      reasonRepost: {
        type: 'object',
        required: ['by', 'indexedAt'],
        properties: {
          by: {
            type: 'ref',
            ref: 'lex:app.bsky.actor.defs#profileViewBasic',
          },
          indexedAt: {
            type: 'string',
            format: 'datetime',
          },
        },
      },
      threadViewPost: {
        type: 'object',
        required: ['post'],
        properties: {
          post: {
            type: 'ref',
            ref: 'lex:app.bsky.feed.defs#postView',
          },
          parent: {
            type: 'union',
            refs: [
              'lex:app.bsky.feed.defs#threadViewPost',
              'lex:app.bsky.feed.defs#notFoundPost',
              'lex:app.bsky.feed.defs#blockedPost',
            ],
          },
          replies: {
            type: 'array',
            items: {
              type: 'union',
              refs: [
                'lex:app.bsky.feed.defs#threadViewPost',
                'lex:app.bsky.feed.defs#notFoundPost',
                'lex:app.bsky.feed.defs#blockedPost',
              ],
            },
          },
        },
      },
      notFoundPost: {
        type: 'object',
        required: ['uri', 'notFound'],
        properties: {
          uri: {
            type: 'string',
            format: 'at-uri',
          },
          notFound: {
            type: 'boolean',
            const: true,
          },
        },
      },
      blockedPost: {
        type: 'object',
        required: ['uri', 'blocked', 'author'],
        properties: {
          uri: {
            type: 'string',
            format: 'at-uri',
          },
          blocked: {
            type: 'boolean',
            const: true,
          },
          author: {
            type: 'ref',
            ref: 'lex:app.bsky.feed.defs#blockedAuthor',
          },
        },
      },
      blockedAuthor: {
        type: 'object',
        required: ['did'],
        properties: {
          did: {
            type: 'string',
            format: 'did',
          },
          viewer: {
            type: 'ref',
            ref: 'lex:app.bsky.actor.defs#viewerState',
          },
        },
      },
      generatorView: {
        type: 'object',
        required: ['uri', 'cid', 'did', 'creator', 'displayName', 'indexedAt'],
        properties: {
          uri: {
            type: 'string',
            format: 'at-uri',
          },
          cid: {
            type: 'string',
            format: 'cid',
          },
          did: {
            type: 'string',
            format: 'did',
          },
          creator: {
            type: 'ref',
            ref: 'lex:app.bsky.actor.defs#profileView',
          },
          displayName: {
            type: 'string',
          },
          description: {
            type: 'string',
            maxGraphemes: 300,
            maxLength: 3000,
          },
          descriptionFacets: {
            type: 'array',
            items: {
              type: 'ref',
              ref: 'lex:app.bsky.richtext.facet',
            },
          },
          avatar: {
            type: 'string',
            format: 'uri',
          },
          likeCount: {
            type: 'integer',
            minimum: 0,
          },
          acceptsInteractions: {
            type: 'boolean',
          },
          labels: {
            type: 'array',
            items: {
              type: 'ref',
              ref: 'lex:com.atproto.label.defs#label',
            },
          },
          viewer: {
            type: 'ref',
            ref: 'lex:app.bsky.feed.defs#generatorViewerState',
          },
          indexedAt: {
            type: 'string',
            format: 'datetime',
          },
        },
      },
      generatorViewerState: {
        type: 'object',
        properties: {
          like: {
            type: 'string',
            format: 'at-uri',
          },
        },
      },
      skeletonFeedPost: {
        type: 'object',
        required: ['post'],
        properties: {
          post: {
            type: 'string',
            format: 'at-uri',
          },
          reason: {
            type: 'union',
            refs: ['lex:app.bsky.feed.defs#skeletonReasonRepost'],
          },
          feedContext: {
            type: 'string',
            description:
              'Context that will be passed through to client and may be passed to feed generator back alongside interactions.',
            maxLength: 2000,
          },
        },
      },
      skeletonReasonRepost: {
        type: 'object',
        required: ['repost'],
        properties: {
          repost: {
            type: 'string',
            format: 'at-uri',
          },
        },
      },
      threadgateView: {
        type: 'object',
        properties: {
          uri: {
            type: 'string',
            format: 'at-uri',
          },
          cid: {
            type: 'string',
            format: 'cid',
          },
          record: {
            type: 'unknown',
          },
          lists: {
            type: 'array',
            items: {
              type: 'ref',
              ref: 'lex:app.bsky.graph.defs#listViewBasic',
            },
          },
        },
      },
      interaction: {
        type: 'object',
        properties: {
          item: {
            type: 'string',
            format: 'at-uri',
          },
          event: {
            type: 'string',
            knownValues: [
              'app.bsky.feed.defs#requestLess',
              'app.bsky.feed.defs#requestMore',
              'app.bsky.feed.defs#clickthroughItem',
              'app.bsky.feed.defs#clickthroughAuthor',
              'app.bsky.feed.defs#clickthroughReposter',
              'app.bsky.feed.defs#clickthroughEmbed',
              'app.bsky.feed.defs#interactionSeen',
              'app.bsky.feed.defs#interactionLike',
              'app.bsky.feed.defs#interactionRepost',
              'app.bsky.feed.defs#interactionReply',
              'app.bsky.feed.defs#interactionQuote',
              'app.bsky.feed.defs#interactionShare',
            ],
          },
          feedContext: {
            type: 'string',
            description:
              'Context on a feed item that was orginally supplied by the feed generator on getFeedSkeleton.',
            maxLength: 2000,
          },
        },
      },
      requestLess: {
        type: 'token',
        description:
          'Request that less content like the given feed item be shown in the feed',
      },
      requestMore: {
        type: 'token',
        description:
          'Request that more content like the given feed item be shown in the feed',
      },
      clickthroughItem: {
        type: 'token',
        description: 'User clicked through to the feed item',
      },
      clickthroughAuthor: {
        type: 'token',
        description: 'User clicked through to the author of the feed item',
      },
      clickthroughReposter: {
        type: 'token',
        description: 'User clicked through to the reposter of the feed item',
      },
      clickthroughEmbed: {
        type: 'token',
        description:
          'User clicked through to the embedded content of the feed item',
      },
      interactionSeen: {
        type: 'token',
        description: 'Feed item was seen by user',
      },
      interactionLike: {
        type: 'token',
        description: 'User liked the feed item',
      },
      interactionRepost: {
        type: 'token',
        description: 'User reposted the feed item',
      },
      interactionReply: {
        type: 'token',
        description: 'User replied to the feed item',
      },
      interactionQuote: {
        type: 'token',
        description: 'User quoted the feed item',
      },
      interactionShare: {
        type: 'token',
        description: 'User shared the feed item',
      },
    },
  },
  AppBskyFeedDescribeFeedGenerator: {
    lexicon: 1,
    id: 'app.bsky.feed.describeFeedGenerator',
    defs: {
      main: {
        type: 'query',
        description:
          'Get information about a feed generator, including policies and offered feed URIs. Does not require auth; implemented by Feed Generator services (not App View).',
        output: {
          encoding: 'application/json',
          schema: {
            type: 'object',
            required: ['did', 'feeds'],
            properties: {
              did: {
                type: 'string',
                format: 'did',
              },
              feeds: {
                type: 'array',
                items: {
                  type: 'ref',
                  ref: 'lex:app.bsky.feed.describeFeedGenerator#feed',
                },
              },
              links: {
                type: 'ref',
                ref: 'lex:app.bsky.feed.describeFeedGenerator#links',
              },
            },
          },
        },
      },
      feed: {
        type: 'object',
        required: ['uri'],
        properties: {
          uri: {
            type: 'string',
            format: 'at-uri',
          },
        },
      },
      links: {
        type: 'object',
        properties: {
          privacyPolicy: {
            type: 'string',
          },
          termsOfService: {
            type: 'string',
          },
        },
      },
    },
  },
  AppBskyFeedGenerator: {
    lexicon: 1,
    id: 'app.bsky.feed.generator',
    defs: {
      main: {
        type: 'record',
        description:
          'Record declaring of the existence of a feed generator, and containing metadata about it. The record can exist in any repository.',
        key: 'any',
        record: {
          type: 'object',
          required: ['did', 'displayName', 'createdAt'],
          properties: {
            did: {
              type: 'string',
              format: 'did',
            },
            displayName: {
              type: 'string',
              maxGraphemes: 24,
              maxLength: 240,
            },
            description: {
              type: 'string',
              maxGraphemes: 300,
              maxLength: 3000,
            },
            descriptionFacets: {
              type: 'array',
              items: {
                type: 'ref',
                ref: 'lex:app.bsky.richtext.facet',
              },
            },
            avatar: {
              type: 'blob',
              accept: ['image/png', 'image/jpeg'],
              maxSize: 1000000,
            },
            acceptsInteractions: {
              type: 'boolean',
              description:
                'Declaration that a feed accepts feedback interactions from a client through app.bsky.feed.sendInteractions',
            },
            labels: {
              type: 'union',
              description: 'Self-label values',
              refs: ['lex:com.atproto.label.defs#selfLabels'],
            },
            createdAt: {
              type: 'string',
              format: 'datetime',
            },
          },
        },
      },
    },
  },
  AppBskyFeedGetActorFeeds: {
    lexicon: 1,
    id: 'app.bsky.feed.getActorFeeds',
    defs: {
      main: {
        type: 'query',
        description:
          "Get a list of feeds (feed generator records) created by the actor (in the actor's repo).",
        parameters: {
          type: 'params',
          required: ['actor'],
          properties: {
            actor: {
              type: 'string',
              format: 'at-identifier',
            },
            limit: {
              type: 'integer',
              minimum: 1,
              maximum: 100,
              default: 50,
            },
            cursor: {
              type: 'string',
            },
          },
        },
        output: {
          encoding: 'application/json',
          schema: {
            type: 'object',
            required: ['feeds'],
            properties: {
              cursor: {
                type: 'string',
              },
              feeds: {
                type: 'array',
                items: {
                  type: 'ref',
                  ref: 'lex:app.bsky.feed.defs#generatorView',
                },
              },
            },
          },
        },
      },
    },
  },
  AppBskyFeedGetActorLikes: {
    lexicon: 1,
    id: 'app.bsky.feed.getActorLikes',
    defs: {
      main: {
        type: 'query',
        description:
          'Get a list of posts liked by an actor. Does not require auth.',
        parameters: {
          type: 'params',
          required: ['actor'],
          properties: {
            actor: {
              type: 'string',
              format: 'at-identifier',
            },
            limit: {
              type: 'integer',
              minimum: 1,
              maximum: 100,
              default: 50,
            },
            cursor: {
              type: 'string',
            },
          },
        },
        output: {
          encoding: 'application/json',
          schema: {
            type: 'object',
            required: ['feed'],
            properties: {
              cursor: {
                type: 'string',
              },
              feed: {
                type: 'array',
                items: {
                  type: 'ref',
                  ref: 'lex:app.bsky.feed.defs#feedViewPost',
                },
              },
            },
          },
        },
        errors: [
          {
            name: 'BlockedActor',
          },
          {
            name: 'BlockedByActor',
          },
        ],
      },
    },
  },
  AppBskyFeedGetAuthorFeed: {
    lexicon: 1,
    id: 'app.bsky.feed.getAuthorFeed',
    defs: {
      main: {
        type: 'query',
        description:
          "Get a view of an actor's 'author feed' (post and reposts by the author). Does not require auth.",
        parameters: {
          type: 'params',
          required: ['actor'],
          properties: {
            actor: {
              type: 'string',
              format: 'at-identifier',
            },
            limit: {
              type: 'integer',
              minimum: 1,
              maximum: 100,
              default: 50,
            },
            cursor: {
              type: 'string',
            },
            filter: {
              type: 'string',
              description:
                'Combinations of post/repost types to include in response.',
              knownValues: [
                'posts_with_replies',
                'posts_no_replies',
                'posts_with_media',
                'posts_and_author_threads',
              ],
              default: 'posts_with_replies',
            },
          },
        },
        output: {
          encoding: 'application/json',
          schema: {
            type: 'object',
            required: ['feed'],
            properties: {
              cursor: {
                type: 'string',
              },
              feed: {
                type: 'array',
                items: {
                  type: 'ref',
                  ref: 'lex:app.bsky.feed.defs#feedViewPost',
                },
              },
            },
          },
        },
        errors: [
          {
            name: 'BlockedActor',
          },
          {
            name: 'BlockedByActor',
          },
        ],
      },
    },
  },
  AppBskyFeedGetFeed: {
    lexicon: 1,
    id: 'app.bsky.feed.getFeed',
    defs: {
      main: {
        type: 'query',
        description:
          "Get a hydrated feed from an actor's selected feed generator. Implemented by App View.",
        parameters: {
          type: 'params',
          required: ['feed'],
          properties: {
            feed: {
              type: 'string',
              format: 'at-uri',
            },
            limit: {
              type: 'integer',
              minimum: 1,
              maximum: 100,
              default: 50,
            },
            cursor: {
              type: 'string',
            },
          },
        },
        output: {
          encoding: 'application/json',
          schema: {
            type: 'object',
            required: ['feed'],
            properties: {
              cursor: {
                type: 'string',
              },
              feed: {
                type: 'array',
                items: {
                  type: 'ref',
                  ref: 'lex:app.bsky.feed.defs#feedViewPost',
                },
              },
            },
          },
        },
        errors: [
          {
            name: 'UnknownFeed',
          },
        ],
      },
    },
  },
  AppBskyFeedGetFeedGenerator: {
    lexicon: 1,
    id: 'app.bsky.feed.getFeedGenerator',
    defs: {
      main: {
        type: 'query',
        description:
          'Get information about a feed generator. Implemented by AppView.',
        parameters: {
          type: 'params',
          required: ['feed'],
          properties: {
            feed: {
              type: 'string',
              format: 'at-uri',
              description: 'AT-URI of the feed generator record.',
            },
          },
        },
        output: {
          encoding: 'application/json',
          schema: {
            type: 'object',
            required: ['view', 'isOnline', 'isValid'],
            properties: {
              view: {
                type: 'ref',
                ref: 'lex:app.bsky.feed.defs#generatorView',
              },
              isOnline: {
                type: 'boolean',
                description:
                  'Indicates whether the feed generator service has been online recently, or else seems to be inactive.',
              },
              isValid: {
                type: 'boolean',
                description:
                  'Indicates whether the feed generator service is compatible with the record declaration.',
              },
            },
          },
        },
      },
    },
  },
  AppBskyFeedGetFeedGenerators: {
    lexicon: 1,
    id: 'app.bsky.feed.getFeedGenerators',
    defs: {
      main: {
        type: 'query',
        description: 'Get information about a list of feed generators.',
        parameters: {
          type: 'params',
          required: ['feeds'],
          properties: {
            feeds: {
              type: 'array',
              items: {
                type: 'string',
                format: 'at-uri',
              },
            },
          },
        },
        output: {
          encoding: 'application/json',
          schema: {
            type: 'object',
            required: ['feeds'],
            properties: {
              feeds: {
                type: 'array',
                items: {
                  type: 'ref',
                  ref: 'lex:app.bsky.feed.defs#generatorView',
                },
              },
            },
          },
        },
      },
    },
  },
  AppBskyFeedGetFeedSkeleton: {
    lexicon: 1,
    id: 'app.bsky.feed.getFeedSkeleton',
    defs: {
      main: {
        type: 'query',
        description:
          'Get a skeleton of a feed provided by a feed generator. Auth is optional, depending on provider requirements, and provides the DID of the requester. Implemented by Feed Generator Service.',
        parameters: {
          type: 'params',
          required: ['feed'],
          properties: {
            feed: {
              type: 'string',
              format: 'at-uri',
              description:
                'Reference to feed generator record describing the specific feed being requested.',
            },
            limit: {
              type: 'integer',
              minimum: 1,
              maximum: 100,
              default: 50,
            },
            cursor: {
              type: 'string',
            },
          },
        },
        output: {
          encoding: 'application/json',
          schema: {
            type: 'object',
            required: ['feed'],
            properties: {
              cursor: {
                type: 'string',
              },
              feed: {
                type: 'array',
                items: {
                  type: 'ref',
                  ref: 'lex:app.bsky.feed.defs#skeletonFeedPost',
                },
              },
            },
          },
        },
        errors: [
          {
            name: 'UnknownFeed',
          },
        ],
      },
    },
  },
  AppBskyFeedGetLikes: {
    lexicon: 1,
    id: 'app.bsky.feed.getLikes',
    defs: {
      main: {
        type: 'query',
        description:
          'Get like records which reference a subject (by AT-URI and CID).',
        parameters: {
          type: 'params',
          required: ['uri'],
          properties: {
            uri: {
              type: 'string',
              format: 'at-uri',
              description: 'AT-URI of the subject (eg, a post record).',
            },
            cid: {
              type: 'string',
              format: 'cid',
              description:
                'CID of the subject record (aka, specific version of record), to filter likes.',
            },
            limit: {
              type: 'integer',
              minimum: 1,
              maximum: 100,
              default: 50,
            },
            cursor: {
              type: 'string',
            },
          },
        },
        output: {
          encoding: 'application/json',
          schema: {
            type: 'object',
            required: ['uri', 'likes'],
            properties: {
              uri: {
                type: 'string',
                format: 'at-uri',
              },
              cid: {
                type: 'string',
                format: 'cid',
              },
              cursor: {
                type: 'string',
              },
              likes: {
                type: 'array',
                items: {
                  type: 'ref',
                  ref: 'lex:app.bsky.feed.getLikes#like',
                },
              },
            },
          },
        },
      },
      like: {
        type: 'object',
        required: ['indexedAt', 'createdAt', 'actor'],
        properties: {
          indexedAt: {
            type: 'string',
            format: 'datetime',
          },
          createdAt: {
            type: 'string',
            format: 'datetime',
          },
          actor: {
            type: 'ref',
            ref: 'lex:app.bsky.actor.defs#profileView',
          },
        },
      },
    },
  },
  AppBskyFeedGetListFeed: {
    lexicon: 1,
    id: 'app.bsky.feed.getListFeed',
    defs: {
      main: {
        type: 'query',
        description:
          'Get a feed of recent posts from a list (posts and reposts from any actors on the list). Does not require auth.',
        parameters: {
          type: 'params',
          required: ['list'],
          properties: {
            list: {
              type: 'string',
              format: 'at-uri',
              description: 'Reference (AT-URI) to the list record.',
            },
            limit: {
              type: 'integer',
              minimum: 1,
              maximum: 100,
              default: 50,
            },
            cursor: {
              type: 'string',
            },
          },
        },
        output: {
          encoding: 'application/json',
          schema: {
            type: 'object',
            required: ['feed'],
            properties: {
              cursor: {
                type: 'string',
              },
              feed: {
                type: 'array',
                items: {
                  type: 'ref',
                  ref: 'lex:app.bsky.feed.defs#feedViewPost',
                },
              },
            },
          },
        },
        errors: [
          {
            name: 'UnknownList',
          },
        ],
      },
    },
  },
  AppBskyFeedGetPostThread: {
    lexicon: 1,
    id: 'app.bsky.feed.getPostThread',
    defs: {
      main: {
        type: 'query',
        description:
          'Get posts in a thread. Does not require auth, but additional metadata and filtering will be applied for authed requests.',
        parameters: {
          type: 'params',
          required: ['uri'],
          properties: {
            uri: {
              type: 'string',
              format: 'at-uri',
              description: 'Reference (AT-URI) to post record.',
            },
            depth: {
              type: 'integer',
              description:
                'How many levels of reply depth should be included in response.',
              default: 6,
              minimum: 0,
              maximum: 1000,
            },
            parentHeight: {
              type: 'integer',
              description:
                'How many levels of parent (and grandparent, etc) post to include.',
              default: 80,
              minimum: 0,
              maximum: 1000,
            },
          },
        },
        output: {
          encoding: 'application/json',
          schema: {
            type: 'object',
            required: ['thread'],
            properties: {
              thread: {
                type: 'union',
                refs: [
                  'lex:app.bsky.feed.defs#threadViewPost',
                  'lex:app.bsky.feed.defs#notFoundPost',
                  'lex:app.bsky.feed.defs#blockedPost',
                ],
              },
            },
          },
        },
        errors: [
          {
            name: 'NotFound',
          },
        ],
      },
    },
  },
  AppBskyFeedGetPosts: {
    lexicon: 1,
    id: 'app.bsky.feed.getPosts',
    defs: {
      main: {
        type: 'query',
        description:
          "Gets post views for a specified list of posts (by AT-URI). This is sometimes referred to as 'hydrating' a 'feed skeleton'.",
        parameters: {
          type: 'params',
          required: ['uris'],
          properties: {
            uris: {
              type: 'array',
              description: 'List of post AT-URIs to return hydrated views for.',
              items: {
                type: 'string',
                format: 'at-uri',
              },
              maxLength: 25,
            },
          },
        },
        output: {
          encoding: 'application/json',
          schema: {
            type: 'object',
            required: ['posts'],
            properties: {
              posts: {
                type: 'array',
                items: {
                  type: 'ref',
                  ref: 'lex:app.bsky.feed.defs#postView',
                },
              },
            },
          },
        },
      },
    },
  },
  AppBskyFeedGetRepostedBy: {
    lexicon: 1,
    id: 'app.bsky.feed.getRepostedBy',
    defs: {
      main: {
        type: 'query',
        description: 'Get a list of reposts for a given post.',
        parameters: {
          type: 'params',
          required: ['uri'],
          properties: {
            uri: {
              type: 'string',
              format: 'at-uri',
              description: 'Reference (AT-URI) of post record',
            },
            cid: {
              type: 'string',
              format: 'cid',
              description:
                'If supplied, filters to reposts of specific version (by CID) of the post record.',
            },
            limit: {
              type: 'integer',
              minimum: 1,
              maximum: 100,
              default: 50,
            },
            cursor: {
              type: 'string',
            },
          },
        },
        output: {
          encoding: 'application/json',
          schema: {
            type: 'object',
            required: ['uri', 'repostedBy'],
            properties: {
              uri: {
                type: 'string',
                format: 'at-uri',
              },
              cid: {
                type: 'string',
                format: 'cid',
              },
              cursor: {
                type: 'string',
              },
              repostedBy: {
                type: 'array',
                items: {
                  type: 'ref',
                  ref: 'lex:app.bsky.actor.defs#profileView',
                },
              },
            },
          },
        },
      },
    },
  },
  AppBskyFeedGetSuggestedFeeds: {
    lexicon: 1,
    id: 'app.bsky.feed.getSuggestedFeeds',
    defs: {
      main: {
        type: 'query',
        description:
          'Get a list of suggested feeds (feed generators) for the requesting account.',
        parameters: {
          type: 'params',
          properties: {
            limit: {
              type: 'integer',
              minimum: 1,
              maximum: 100,
              default: 50,
            },
            cursor: {
              type: 'string',
            },
          },
        },
        output: {
          encoding: 'application/json',
          schema: {
            type: 'object',
            required: ['feeds'],
            properties: {
              cursor: {
                type: 'string',
              },
              feeds: {
                type: 'array',
                items: {
                  type: 'ref',
                  ref: 'lex:app.bsky.feed.defs#generatorView',
                },
              },
            },
          },
        },
      },
    },
  },
  AppBskyFeedGetTimeline: {
    lexicon: 1,
    id: 'app.bsky.feed.getTimeline',
    defs: {
      main: {
        type: 'query',
        description:
          "Get a view of the requesting account's home timeline. This is expected to be some form of reverse-chronological feed.",
        parameters: {
          type: 'params',
          properties: {
            algorithm: {
              type: 'string',
              description:
                "Variant 'algorithm' for timeline. Implementation-specific. NOTE: most feed flexibility has been moved to feed generator mechanism.",
            },
            limit: {
              type: 'integer',
              minimum: 1,
              maximum: 100,
              default: 50,
            },
            cursor: {
              type: 'string',
            },
          },
        },
        output: {
          encoding: 'application/json',
          schema: {
            type: 'object',
            required: ['feed'],
            properties: {
              cursor: {
                type: 'string',
              },
              feed: {
                type: 'array',
                items: {
                  type: 'ref',
                  ref: 'lex:app.bsky.feed.defs#feedViewPost',
                },
              },
            },
          },
        },
      },
    },
  },
  AppBskyFeedLike: {
    lexicon: 1,
    id: 'app.bsky.feed.like',
    defs: {
      main: {
        type: 'record',
        description: "Record declaring a 'like' of a piece of subject content.",
        key: 'tid',
        record: {
          type: 'object',
          required: ['subject', 'createdAt'],
          properties: {
            subject: {
              type: 'ref',
              ref: 'lex:com.atproto.repo.strongRef',
            },
            createdAt: {
              type: 'string',
              format: 'datetime',
            },
          },
        },
      },
    },
  },
  AppBskyFeedPost: {
    lexicon: 1,
    id: 'app.bsky.feed.post',
    defs: {
      main: {
        type: 'record',
        description: 'Record containing a Bluesky post.',
        key: 'tid',
        record: {
          type: 'object',
          required: ['text', 'createdAt'],
          properties: {
            text: {
              type: 'string',
              maxLength: 3000,
              maxGraphemes: 300,
              description:
                'The primary post content. May be an empty string, if there are embeds.',
            },
            entities: {
              type: 'array',
              description: 'DEPRECATED: replaced by app.bsky.richtext.facet.',
              items: {
                type: 'ref',
                ref: 'lex:app.bsky.feed.post#entity',
              },
            },
            facets: {
              type: 'array',
              description:
                'Annotations of text (mentions, URLs, hashtags, etc)',
              items: {
                type: 'ref',
                ref: 'lex:app.bsky.richtext.facet',
              },
            },
            reply: {
              type: 'ref',
              ref: 'lex:app.bsky.feed.post#replyRef',
            },
            embed: {
              type: 'union',
              refs: [
                'lex:app.bsky.embed.images',
                'lex:app.bsky.embed.external',
                'lex:app.bsky.embed.record',
                'lex:app.bsky.embed.recordWithMedia',
              ],
            },
            langs: {
              type: 'array',
              description:
                'Indicates human language of post primary text content.',
              maxLength: 3,
              items: {
                type: 'string',
                format: 'language',
              },
            },
            labels: {
              type: 'union',
              description:
                'Self-label values for this post. Effectively content warnings.',
              refs: ['lex:com.atproto.label.defs#selfLabels'],
            },
            tags: {
              type: 'array',
              description:
                'Additional hashtags, in addition to any included in post text and facets.',
              maxLength: 8,
              items: {
                type: 'string',
                maxLength: 640,
                maxGraphemes: 64,
              },
            },
            createdAt: {
              type: 'string',
              format: 'datetime',
              description:
                'Client-declared timestamp when this post was originally created.',
            },
          },
        },
      },
      replyRef: {
        type: 'object',
        required: ['root', 'parent'],
        properties: {
          root: {
            type: 'ref',
            ref: 'lex:com.atproto.repo.strongRef',
          },
          parent: {
            type: 'ref',
            ref: 'lex:com.atproto.repo.strongRef',
          },
        },
      },
      entity: {
        type: 'object',
        description: 'Deprecated: use facets instead.',
        required: ['index', 'type', 'value'],
        properties: {
          index: {
            type: 'ref',
            ref: 'lex:app.bsky.feed.post#textSlice',
          },
          type: {
            type: 'string',
            description: "Expected values are 'mention' and 'link'.",
          },
          value: {
            type: 'string',
          },
        },
      },
      textSlice: {
        type: 'object',
        description:
          'Deprecated. Use app.bsky.richtext instead -- A text segment. Start is inclusive, end is exclusive. Indices are for utf16-encoded strings.',
        required: ['start', 'end'],
        properties: {
          start: {
            type: 'integer',
            minimum: 0,
          },
          end: {
            type: 'integer',
            minimum: 0,
          },
        },
      },
    },
  },
  AppBskyFeedRepost: {
    lexicon: 1,
    id: 'app.bsky.feed.repost',
    defs: {
      main: {
        description:
          "Record representing a 'repost' of an existing Bluesky post.",
        type: 'record',
        key: 'tid',
        record: {
          type: 'object',
          required: ['subject', 'createdAt'],
          properties: {
            subject: {
              type: 'ref',
              ref: 'lex:com.atproto.repo.strongRef',
            },
            createdAt: {
              type: 'string',
              format: 'datetime',
            },
          },
        },
      },
    },
  },
  AppBskyFeedSearchPosts: {
    lexicon: 1,
    id: 'app.bsky.feed.searchPosts',
    defs: {
      main: {
        type: 'query',
        description:
          'Find posts matching search criteria, returning views of those posts.',
        parameters: {
          type: 'params',
          required: ['q'],
          properties: {
            q: {
              type: 'string',
              description:
                'Search query string; syntax, phrase, boolean, and faceting is unspecified, but Lucene query syntax is recommended.',
            },
            sort: {
              type: 'string',
              knownValues: ['top', 'latest'],
              default: 'latest',
              description: 'Specifies the ranking order of results.',
            },
            since: {
              type: 'string',
              description:
                "Filter results for posts after the indicated datetime (inclusive). Expected to use 'sortAt' timestamp, which may not match 'createdAt'. Can be a datetime, or just an ISO date (YYYY-MM-DD).",
            },
            until: {
              type: 'string',
              description:
                "Filter results for posts before the indicated datetime (not inclusive). Expected to use 'sortAt' timestamp, which may not match 'createdAt'. Can be a datetime, or just an ISO date (YYY-MM-DD).",
            },
            mentions: {
              type: 'string',
              format: 'at-identifier',
              description:
                'Filter to posts which mention the given account. Handles are resolved to DID before query-time. Only matches rich-text facet mentions.',
            },
            author: {
              type: 'string',
              format: 'at-identifier',
              description:
                'Filter to posts by the given account. Handles are resolved to DID before query-time.',
            },
            lang: {
              type: 'string',
              format: 'language',
              description:
                'Filter to posts in the given language. Expected to be based on post language field, though server may override language detection.',
            },
            domain: {
              type: 'string',
              description:
                'Filter to posts with URLs (facet links or embeds) linking to the given domain (hostname). Server may apply hostname normalization.',
            },
            url: {
              type: 'string',
              format: 'uri',
              description:
                'Filter to posts with links (facet links or embeds) pointing to this URL. Server may apply URL normalization or fuzzy matching.',
            },
            tag: {
              type: 'array',
              items: {
                type: 'string',
                maxLength: 640,
                maxGraphemes: 64,
              },
              description:
                "Filter to posts with the given tag (hashtag), based on rich-text facet or tag field. Do not include the hash (#) prefix. Multiple tags can be specified, with 'AND' matching.",
            },
            limit: {
              type: 'integer',
              minimum: 1,
              maximum: 100,
              default: 25,
            },
            cursor: {
              type: 'string',
              description:
                'Optional pagination mechanism; may not necessarily allow scrolling through entire result set.',
            },
          },
        },
        output: {
          encoding: 'application/json',
          schema: {
            type: 'object',
            required: ['posts'],
            properties: {
              cursor: {
                type: 'string',
              },
              hitsTotal: {
                type: 'integer',
                description:
                  'Count of search hits. Optional, may be rounded/truncated, and may not be possible to paginate through all hits.',
              },
              posts: {
                type: 'array',
                items: {
                  type: 'ref',
                  ref: 'lex:app.bsky.feed.defs#postView',
                },
              },
            },
          },
        },
        errors: [
          {
            name: 'BadQueryString',
          },
        ],
      },
    },
  },
  AppBskyFeedSendInteractions: {
    lexicon: 1,
    id: 'app.bsky.feed.sendInteractions',
    defs: {
      main: {
        type: 'procedure',
        description:
          'Send information about interactions with feed items back to the feed generator that served them.',
        input: {
          encoding: 'application/json',
          schema: {
            type: 'object',
            required: ['interactions'],
            properties: {
              interactions: {
                type: 'array',
                items: {
                  type: 'ref',
                  ref: 'lex:app.bsky.feed.defs#interaction',
                },
              },
            },
          },
        },
        output: {
          encoding: 'application/json',
          schema: {
            type: 'object',
            properties: {},
          },
        },
      },
    },
  },
  AppBskyFeedThreadgate: {
    lexicon: 1,
    id: 'app.bsky.feed.threadgate',
    defs: {
      main: {
        type: 'record',
        key: 'tid',
        description:
          "Record defining interaction gating rules for a thread (aka, reply controls). The record key (rkey) of the threadgate record must match the record key of the thread's root post, and that record must be in the same repository..",
        record: {
          type: 'object',
          required: ['post', 'createdAt'],
          properties: {
            post: {
              type: 'string',
              format: 'at-uri',
              description: 'Reference (AT-URI) to the post record.',
            },
            allow: {
              type: 'array',
              maxLength: 5,
              items: {
                type: 'union',
                refs: [
                  'lex:app.bsky.feed.threadgate#mentionRule',
                  'lex:app.bsky.feed.threadgate#followingRule',
                  'lex:app.bsky.feed.threadgate#listRule',
                ],
              },
            },
            createdAt: {
              type: 'string',
              format: 'datetime',
            },
          },
        },
      },
      mentionRule: {
        type: 'object',
        description: 'Allow replies from actors mentioned in your post.',
        properties: {},
      },
      followingRule: {
        type: 'object',
        description: 'Allow replies from actors you follow.',
        properties: {},
      },
      listRule: {
        type: 'object',
        description: 'Allow replies from actors on a list.',
        required: ['list'],
        properties: {
          list: {
            type: 'string',
            format: 'at-uri',
          },
        },
      },
    },
  },
  AppBskyGraphBlock: {
    lexicon: 1,
    id: 'app.bsky.graph.block',
    defs: {
      main: {
        type: 'record',
        description:
          "Record declaring a 'block' relationship against another account. NOTE: blocks are public in Bluesky; see blog posts for details.",
        key: 'tid',
        record: {
          type: 'object',
          required: ['subject', 'createdAt'],
          properties: {
            subject: {
              type: 'string',
              format: 'did',
              description: 'DID of the account to be blocked.',
            },
            createdAt: {
              type: 'string',
              format: 'datetime',
            },
          },
        },
      },
    },
  },
  AppBskyGraphDefs: {
    lexicon: 1,
    id: 'app.bsky.graph.defs',
    defs: {
      listViewBasic: {
        type: 'object',
        required: ['uri', 'cid', 'name', 'purpose'],
        properties: {
          uri: {
            type: 'string',
            format: 'at-uri',
          },
          cid: {
            type: 'string',
            format: 'cid',
          },
          name: {
            type: 'string',
            maxLength: 64,
            minLength: 1,
          },
          purpose: {
            type: 'ref',
            ref: 'lex:app.bsky.graph.defs#listPurpose',
          },
          avatar: {
            type: 'string',
            format: 'uri',
          },
          labels: {
            type: 'array',
            items: {
              type: 'ref',
              ref: 'lex:com.atproto.label.defs#label',
            },
          },
          viewer: {
            type: 'ref',
            ref: 'lex:app.bsky.graph.defs#listViewerState',
          },
          indexedAt: {
            type: 'string',
            format: 'datetime',
          },
        },
      },
      listView: {
        type: 'object',
        required: ['uri', 'cid', 'creator', 'name', 'purpose', 'indexedAt'],
        properties: {
          uri: {
            type: 'string',
            format: 'at-uri',
          },
          cid: {
            type: 'string',
            format: 'cid',
          },
          creator: {
            type: 'ref',
            ref: 'lex:app.bsky.actor.defs#profileView',
          },
          name: {
            type: 'string',
            maxLength: 64,
            minLength: 1,
          },
          purpose: {
            type: 'ref',
            ref: 'lex:app.bsky.graph.defs#listPurpose',
          },
          description: {
            type: 'string',
            maxGraphemes: 300,
            maxLength: 3000,
          },
          descriptionFacets: {
            type: 'array',
            items: {
              type: 'ref',
              ref: 'lex:app.bsky.richtext.facet',
            },
          },
          avatar: {
            type: 'string',
            format: 'uri',
          },
          labels: {
            type: 'array',
            items: {
              type: 'ref',
              ref: 'lex:com.atproto.label.defs#label',
            },
          },
          viewer: {
            type: 'ref',
            ref: 'lex:app.bsky.graph.defs#listViewerState',
          },
          indexedAt: {
            type: 'string',
            format: 'datetime',
          },
        },
      },
      listItemView: {
        type: 'object',
        required: ['uri', 'subject'],
        properties: {
          uri: {
            type: 'string',
            format: 'at-uri',
          },
          subject: {
            type: 'ref',
            ref: 'lex:app.bsky.actor.defs#profileView',
          },
        },
      },
      listPurpose: {
        type: 'string',
        knownValues: [
          'app.bsky.graph.defs#modlist',
          'app.bsky.graph.defs#curatelist',
        ],
      },
      modlist: {
        type: 'token',
        description:
          'A list of actors to apply an aggregate moderation action (mute/block) on.',
      },
      curatelist: {
        type: 'token',
        description:
          'A list of actors used for curation purposes such as list feeds or interaction gating.',
      },
      listViewerState: {
        type: 'object',
        properties: {
          muted: {
            type: 'boolean',
          },
          blocked: {
            type: 'string',
            format: 'at-uri',
          },
        },
      },
      notFoundActor: {
        type: 'object',
        description: 'indicates that a handle or DID could not be resolved',
        required: ['actor', 'notFound'],
        properties: {
          actor: {
            type: 'string',
            format: 'at-identifier',
          },
          notFound: {
            type: 'boolean',
            const: true,
          },
        },
      },
      relationship: {
        type: 'object',
        description:
          'lists the bi-directional graph relationships between one actor (not indicated in the object), and the target actors (the DID included in the object)',
        required: ['did'],
        properties: {
          did: {
            type: 'string',
            format: 'did',
          },
          following: {
            type: 'string',
            format: 'at-uri',
            description:
              'if the actor follows this DID, this is the AT-URI of the follow record',
          },
          followedBy: {
            type: 'string',
            format: 'at-uri',
            description:
              'if the actor is followed by this DID, contains the AT-URI of the follow record',
          },
        },
      },
    },
  },
  AppBskyGraphFollow: {
    lexicon: 1,
    id: 'app.bsky.graph.follow',
    defs: {
      main: {
        type: 'record',
        description:
          "Record declaring a social 'follow' relationship of another account. Duplicate follows will be ignored by the AppView.",
        key: 'tid',
        record: {
          type: 'object',
          required: ['subject', 'createdAt'],
          properties: {
            subject: {
              type: 'string',
              format: 'did',
            },
            createdAt: {
              type: 'string',
              format: 'datetime',
            },
          },
        },
      },
    },
  },
  AppBskyGraphGetBlocks: {
    lexicon: 1,
    id: 'app.bsky.graph.getBlocks',
    defs: {
      main: {
        type: 'query',
        description:
          'Enumerates which accounts the requesting account is currently blocking. Requires auth.',
        parameters: {
          type: 'params',
          properties: {
            limit: {
              type: 'integer',
              minimum: 1,
              maximum: 100,
              default: 50,
            },
            cursor: {
              type: 'string',
            },
          },
        },
        output: {
          encoding: 'application/json',
          schema: {
            type: 'object',
            required: ['blocks'],
            properties: {
              cursor: {
                type: 'string',
              },
              blocks: {
                type: 'array',
                items: {
                  type: 'ref',
                  ref: 'lex:app.bsky.actor.defs#profileView',
                },
              },
            },
          },
        },
      },
    },
  },
  AppBskyGraphGetFollowers: {
    lexicon: 1,
    id: 'app.bsky.graph.getFollowers',
    defs: {
      main: {
        type: 'query',
        description:
          'Enumerates accounts which follow a specified account (actor).',
        parameters: {
          type: 'params',
          required: ['actor'],
          properties: {
            actor: {
              type: 'string',
              format: 'at-identifier',
            },
            limit: {
              type: 'integer',
              minimum: 1,
              maximum: 100,
              default: 50,
            },
            cursor: {
              type: 'string',
            },
          },
        },
        output: {
          encoding: 'application/json',
          schema: {
            type: 'object',
            required: ['subject', 'followers'],
            properties: {
              subject: {
                type: 'ref',
                ref: 'lex:app.bsky.actor.defs#profileView',
              },
              cursor: {
                type: 'string',
              },
              followers: {
                type: 'array',
                items: {
                  type: 'ref',
                  ref: 'lex:app.bsky.actor.defs#profileView',
                },
              },
            },
          },
        },
      },
    },
  },
  AppBskyGraphGetFollows: {
    lexicon: 1,
    id: 'app.bsky.graph.getFollows',
    defs: {
      main: {
        type: 'query',
        description:
          'Enumerates accounts which a specified account (actor) follows.',
        parameters: {
          type: 'params',
          required: ['actor'],
          properties: {
            actor: {
              type: 'string',
              format: 'at-identifier',
            },
            limit: {
              type: 'integer',
              minimum: 1,
              maximum: 100,
              default: 50,
            },
            cursor: {
              type: 'string',
            },
          },
        },
        output: {
          encoding: 'application/json',
          schema: {
            type: 'object',
            required: ['subject', 'follows'],
            properties: {
              subject: {
                type: 'ref',
                ref: 'lex:app.bsky.actor.defs#profileView',
              },
              cursor: {
                type: 'string',
              },
              follows: {
                type: 'array',
                items: {
                  type: 'ref',
                  ref: 'lex:app.bsky.actor.defs#profileView',
                },
              },
            },
          },
        },
      },
    },
  },
  AppBskyGraphGetList: {
    lexicon: 1,
    id: 'app.bsky.graph.getList',
    defs: {
      main: {
        type: 'query',
        description:
          "Gets a 'view' (with additional context) of a specified list.",
        parameters: {
          type: 'params',
          required: ['list'],
          properties: {
            list: {
              type: 'string',
              format: 'at-uri',
              description: 'Reference (AT-URI) of the list record to hydrate.',
            },
            limit: {
              type: 'integer',
              minimum: 1,
              maximum: 100,
              default: 50,
            },
            cursor: {
              type: 'string',
            },
          },
        },
        output: {
          encoding: 'application/json',
          schema: {
            type: 'object',
            required: ['list', 'items'],
            properties: {
              cursor: {
                type: 'string',
              },
              list: {
                type: 'ref',
                ref: 'lex:app.bsky.graph.defs#listView',
              },
              items: {
                type: 'array',
                items: {
                  type: 'ref',
                  ref: 'lex:app.bsky.graph.defs#listItemView',
                },
              },
            },
          },
        },
      },
    },
  },
  AppBskyGraphGetListBlocks: {
    lexicon: 1,
    id: 'app.bsky.graph.getListBlocks',
    defs: {
      main: {
        type: 'query',
        description:
          'Get mod lists that the requesting account (actor) is blocking. Requires auth.',
        parameters: {
          type: 'params',
          properties: {
            limit: {
              type: 'integer',
              minimum: 1,
              maximum: 100,
              default: 50,
            },
            cursor: {
              type: 'string',
            },
          },
        },
        output: {
          encoding: 'application/json',
          schema: {
            type: 'object',
            required: ['lists'],
            properties: {
              cursor: {
                type: 'string',
              },
              lists: {
                type: 'array',
                items: {
                  type: 'ref',
                  ref: 'lex:app.bsky.graph.defs#listView',
                },
              },
            },
          },
        },
      },
    },
  },
  AppBskyGraphGetListMutes: {
    lexicon: 1,
    id: 'app.bsky.graph.getListMutes',
    defs: {
      main: {
        type: 'query',
        description:
          'Enumerates mod lists that the requesting account (actor) currently has muted. Requires auth.',
        parameters: {
          type: 'params',
          properties: {
            limit: {
              type: 'integer',
              minimum: 1,
              maximum: 100,
              default: 50,
            },
            cursor: {
              type: 'string',
            },
          },
        },
        output: {
          encoding: 'application/json',
          schema: {
            type: 'object',
            required: ['lists'],
            properties: {
              cursor: {
                type: 'string',
              },
              lists: {
                type: 'array',
                items: {
                  type: 'ref',
                  ref: 'lex:app.bsky.graph.defs#listView',
                },
              },
            },
          },
        },
      },
    },
  },
  AppBskyGraphGetLists: {
    lexicon: 1,
    id: 'app.bsky.graph.getLists',
    defs: {
      main: {
        type: 'query',
        description:
          'Enumerates the lists created by a specified account (actor).',
        parameters: {
          type: 'params',
          required: ['actor'],
          properties: {
            actor: {
              type: 'string',
              format: 'at-identifier',
              description: 'The account (actor) to enumerate lists from.',
            },
            limit: {
              type: 'integer',
              minimum: 1,
              maximum: 100,
              default: 50,
            },
            cursor: {
              type: 'string',
            },
          },
        },
        output: {
          encoding: 'application/json',
          schema: {
            type: 'object',
            required: ['lists'],
            properties: {
              cursor: {
                type: 'string',
              },
              lists: {
                type: 'array',
                items: {
                  type: 'ref',
                  ref: 'lex:app.bsky.graph.defs#listView',
                },
              },
            },
          },
        },
      },
    },
  },
  AppBskyGraphGetMutes: {
    lexicon: 1,
    id: 'app.bsky.graph.getMutes',
    defs: {
      main: {
        type: 'query',
        description:
          'Enumerates accounts that the requesting account (actor) currently has muted. Requires auth.',
        parameters: {
          type: 'params',
          properties: {
            limit: {
              type: 'integer',
              minimum: 1,
              maximum: 100,
              default: 50,
            },
            cursor: {
              type: 'string',
            },
          },
        },
        output: {
          encoding: 'application/json',
          schema: {
            type: 'object',
            required: ['mutes'],
            properties: {
              cursor: {
                type: 'string',
              },
              mutes: {
                type: 'array',
                items: {
                  type: 'ref',
                  ref: 'lex:app.bsky.actor.defs#profileView',
                },
              },
            },
          },
        },
      },
    },
  },
  AppBskyGraphGetRelationships: {
    lexicon: 1,
    id: 'app.bsky.graph.getRelationships',
    defs: {
      main: {
        type: 'query',
        description:
          'Enumerates public relationships between one account, and a list of other accounts. Does not require auth.',
        parameters: {
          type: 'params',
          required: ['actor'],
          properties: {
            actor: {
              type: 'string',
              format: 'at-identifier',
              description: 'Primary account requesting relationships for.',
            },
            others: {
              type: 'array',
              description:
                "List of 'other' accounts to be related back to the primary.",
              maxLength: 30,
              items: {
                type: 'string',
                format: 'at-identifier',
              },
            },
          },
        },
        output: {
          encoding: 'application/json',
          schema: {
            type: 'object',
            required: ['relationships'],
            properties: {
              actor: {
                type: 'string',
                format: 'did',
              },
              relationships: {
                type: 'array',
                items: {
                  type: 'union',
                  refs: [
                    'lex:app.bsky.graph.defs#relationship',
                    'lex:app.bsky.graph.defs#notFoundActor',
                  ],
                },
              },
            },
          },
        },
        errors: [
          {
            name: 'ActorNotFound',
            description:
              'the primary actor at-identifier could not be resolved',
          },
        ],
      },
    },
  },
  AppBskyGraphGetSuggestedFollowsByActor: {
    lexicon: 1,
    id: 'app.bsky.graph.getSuggestedFollowsByActor',
    defs: {
      main: {
        type: 'query',
        description:
          'Enumerates follows similar to a given account (actor). Expected use is to recommend additional accounts immediately after following one account.',
        parameters: {
          type: 'params',
          required: ['actor'],
          properties: {
            actor: {
              type: 'string',
              format: 'at-identifier',
            },
          },
        },
        output: {
          encoding: 'application/json',
          schema: {
            type: 'object',
            required: ['suggestions'],
            properties: {
              suggestions: {
                type: 'array',
                items: {
                  type: 'ref',
                  ref: 'lex:app.bsky.actor.defs#profileView',
                },
              },
            },
          },
        },
      },
    },
  },
  AppBskyGraphList: {
    lexicon: 1,
    id: 'app.bsky.graph.list',
    defs: {
      main: {
        type: 'record',
        description:
          'Record representing a list of accounts (actors). Scope includes both moderation-oriented lists and curration-oriented lists.',
        key: 'tid',
        record: {
          type: 'object',
          required: ['name', 'purpose', 'createdAt'],
          properties: {
            purpose: {
              type: 'ref',
              description:
                'Defines the purpose of the list (aka, moderation-oriented or curration-oriented)',
              ref: 'lex:app.bsky.graph.defs#listPurpose',
            },
            name: {
              type: 'string',
              maxLength: 64,
              minLength: 1,
              description: 'Display name for list; can not be empty.',
            },
            description: {
              type: 'string',
              maxGraphemes: 300,
              maxLength: 3000,
            },
            descriptionFacets: {
              type: 'array',
              items: {
                type: 'ref',
                ref: 'lex:app.bsky.richtext.facet',
              },
            },
            avatar: {
              type: 'blob',
              accept: ['image/png', 'image/jpeg'],
              maxSize: 1000000,
            },
            labels: {
              type: 'union',
              refs: ['lex:com.atproto.label.defs#selfLabels'],
            },
            createdAt: {
              type: 'string',
              format: 'datetime',
            },
          },
        },
      },
    },
  },
  AppBskyGraphListblock: {
    lexicon: 1,
    id: 'app.bsky.graph.listblock',
    defs: {
      main: {
        type: 'record',
        description:
          'Record representing a block relationship against an entire an entire list of accounts (actors).',
        key: 'tid',
        record: {
          type: 'object',
          required: ['subject', 'createdAt'],
          properties: {
            subject: {
              type: 'string',
              format: 'at-uri',
              description: 'Reference (AT-URI) to the mod list record.',
            },
            createdAt: {
              type: 'string',
              format: 'datetime',
            },
          },
        },
      },
    },
  },
  AppBskyGraphListitem: {
    lexicon: 1,
    id: 'app.bsky.graph.listitem',
    defs: {
      main: {
        type: 'record',
        description:
          "Record representing an account's inclusion on a specific list. The AppView will ignore duplicate listitem records.",
        key: 'tid',
        record: {
          type: 'object',
          required: ['subject', 'list', 'createdAt'],
          properties: {
            subject: {
              type: 'string',
              format: 'did',
              description: 'The account which is included on the list.',
            },
            list: {
              type: 'string',
              format: 'at-uri',
              description:
                'Reference (AT-URI) to the list record (app.bsky.graph.list).',
            },
            createdAt: {
              type: 'string',
              format: 'datetime',
            },
          },
        },
      },
    },
  },
  AppBskyGraphMuteActor: {
    lexicon: 1,
    id: 'app.bsky.graph.muteActor',
    defs: {
      main: {
        type: 'procedure',
        description:
          'Creates a mute relationship for the specified account. Mutes are private in Bluesky. Requires auth.',
        input: {
          encoding: 'application/json',
          schema: {
            type: 'object',
            required: ['actor'],
            properties: {
              actor: {
                type: 'string',
                format: 'at-identifier',
              },
            },
          },
        },
      },
    },
  },
  AppBskyGraphMuteActorList: {
    lexicon: 1,
    id: 'app.bsky.graph.muteActorList',
    defs: {
      main: {
        type: 'procedure',
        description:
          'Creates a mute relationship for the specified list of accounts. Mutes are private in Bluesky. Requires auth.',
        input: {
          encoding: 'application/json',
          schema: {
            type: 'object',
            required: ['list'],
            properties: {
              list: {
                type: 'string',
                format: 'at-uri',
              },
            },
          },
        },
      },
    },
  },
  AppBskyGraphUnmuteActor: {
    lexicon: 1,
    id: 'app.bsky.graph.unmuteActor',
    defs: {
      main: {
        type: 'procedure',
        description: 'Unmutes the specified account. Requires auth.',
        input: {
          encoding: 'application/json',
          schema: {
            type: 'object',
            required: ['actor'],
            properties: {
              actor: {
                type: 'string',
                format: 'at-identifier',
              },
            },
          },
        },
      },
    },
  },
  AppBskyGraphUnmuteActorList: {
    lexicon: 1,
    id: 'app.bsky.graph.unmuteActorList',
    defs: {
      main: {
        type: 'procedure',
        description: 'Unmutes the specified list of accounts. Requires auth.',
        input: {
          encoding: 'application/json',
          schema: {
            type: 'object',
            required: ['list'],
            properties: {
              list: {
                type: 'string',
                format: 'at-uri',
              },
            },
          },
        },
      },
    },
  },
  AppBskyLabelerDefs: {
    lexicon: 1,
    id: 'app.bsky.labeler.defs',
    defs: {
      labelerView: {
        type: 'object',
        required: ['uri', 'cid', 'creator', 'indexedAt'],
        properties: {
          uri: {
            type: 'string',
            format: 'at-uri',
          },
          cid: {
            type: 'string',
            format: 'cid',
          },
          creator: {
            type: 'ref',
            ref: 'lex:app.bsky.actor.defs#profileView',
          },
          likeCount: {
            type: 'integer',
            minimum: 0,
          },
          viewer: {
            type: 'ref',
            ref: 'lex:app.bsky.labeler.defs#labelerViewerState',
          },
          indexedAt: {
            type: 'string',
            format: 'datetime',
          },
          labels: {
            type: 'array',
            items: {
              type: 'ref',
              ref: 'lex:com.atproto.label.defs#label',
            },
          },
        },
      },
      labelerViewDetailed: {
        type: 'object',
        required: ['uri', 'cid', 'creator', 'policies', 'indexedAt'],
        properties: {
          uri: {
            type: 'string',
            format: 'at-uri',
          },
          cid: {
            type: 'string',
            format: 'cid',
          },
          creator: {
            type: 'ref',
            ref: 'lex:app.bsky.actor.defs#profileView',
          },
          policies: {
            type: 'ref',
            ref: 'lex:app.bsky.labeler.defs#labelerPolicies',
          },
          likeCount: {
            type: 'integer',
            minimum: 0,
          },
          viewer: {
            type: 'ref',
            ref: 'lex:app.bsky.labeler.defs#labelerViewerState',
          },
          indexedAt: {
            type: 'string',
            format: 'datetime',
          },
          labels: {
            type: 'array',
            items: {
              type: 'ref',
              ref: 'lex:com.atproto.label.defs#label',
            },
          },
        },
      },
      labelerViewerState: {
        type: 'object',
        properties: {
          like: {
            type: 'string',
            format: 'at-uri',
          },
        },
      },
      labelerPolicies: {
        type: 'object',
        required: ['labelValues'],
        properties: {
          labelValues: {
            type: 'array',
            description:
              'The label values which this labeler publishes. May include global or custom labels.',
            items: {
              type: 'ref',
              ref: 'lex:com.atproto.label.defs#labelValue',
            },
          },
          labelValueDefinitions: {
            type: 'array',
            description:
              'Label values created by this labeler and scoped exclusively to it. Labels defined here will override global label definitions for this labeler.',
            items: {
              type: 'ref',
              ref: 'lex:com.atproto.label.defs#labelValueDefinition',
            },
          },
        },
      },
    },
  },
  AppBskyLabelerGetServices: {
    lexicon: 1,
    id: 'app.bsky.labeler.getServices',
    defs: {
      main: {
        type: 'query',
        description: 'Get information about a list of labeler services.',
        parameters: {
          type: 'params',
          required: ['dids'],
          properties: {
            dids: {
              type: 'array',
              items: {
                type: 'string',
                format: 'did',
              },
            },
            detailed: {
              type: 'boolean',
              default: false,
            },
          },
        },
        output: {
          encoding: 'application/json',
          schema: {
            type: 'object',
            required: ['views'],
            properties: {
              views: {
                type: 'array',
                items: {
                  type: 'union',
                  refs: [
                    'lex:app.bsky.labeler.defs#labelerView',
                    'lex:app.bsky.labeler.defs#labelerViewDetailed',
                  ],
                },
              },
            },
          },
        },
      },
    },
  },
  AppBskyLabelerService: {
    lexicon: 1,
    id: 'app.bsky.labeler.service',
    defs: {
      main: {
        type: 'record',
        description: 'A declaration of the existence of labeler service.',
        key: 'literal:self',
        record: {
          type: 'object',
          required: ['policies', 'createdAt'],
          properties: {
            policies: {
              type: 'ref',
              ref: 'lex:app.bsky.labeler.defs#labelerPolicies',
            },
            labels: {
              type: 'union',
              refs: ['lex:com.atproto.label.defs#selfLabels'],
            },
            createdAt: {
              type: 'string',
              format: 'datetime',
            },
          },
        },
      },
    },
  },
  AppBskyNotificationGetUnreadCount: {
    lexicon: 1,
    id: 'app.bsky.notification.getUnreadCount',
    defs: {
      main: {
        type: 'query',
        description:
          'Count the number of unread notifications for the requesting account. Requires auth.',
        parameters: {
          type: 'params',
          properties: {
            seenAt: {
              type: 'string',
              format: 'datetime',
            },
          },
        },
        output: {
          encoding: 'application/json',
          schema: {
            type: 'object',
            required: ['count'],
            properties: {
              count: {
                type: 'integer',
              },
            },
          },
        },
      },
    },
  },
  AppBskyNotificationListNotifications: {
    lexicon: 1,
    id: 'app.bsky.notification.listNotifications',
    defs: {
      main: {
        type: 'query',
        description:
          'Enumerate notifications for the requesting account. Requires auth.',
        parameters: {
          type: 'params',
          properties: {
            limit: {
              type: 'integer',
              minimum: 1,
              maximum: 100,
              default: 50,
            },
            cursor: {
              type: 'string',
            },
            seenAt: {
              type: 'string',
              format: 'datetime',
            },
          },
        },
        output: {
          encoding: 'application/json',
          schema: {
            type: 'object',
            required: ['notifications'],
            properties: {
              cursor: {
                type: 'string',
              },
              notifications: {
                type: 'array',
                items: {
                  type: 'ref',
                  ref: 'lex:app.bsky.notification.listNotifications#notification',
                },
              },
              seenAt: {
                type: 'string',
                format: 'datetime',
              },
            },
          },
        },
      },
      notification: {
        type: 'object',
        required: [
          'uri',
          'cid',
          'author',
          'reason',
          'record',
          'isRead',
          'indexedAt',
        ],
        properties: {
          uri: {
            type: 'string',
            format: 'at-uri',
          },
          cid: {
            type: 'string',
            format: 'cid',
          },
          author: {
            type: 'ref',
            ref: 'lex:app.bsky.actor.defs#profileView',
          },
          reason: {
            type: 'string',
            description:
              "Expected values are 'like', 'repost', 'follow', 'mention', 'reply', and 'quote'.",
            knownValues: [
              'like',
              'repost',
              'follow',
              'mention',
              'reply',
              'quote',
            ],
          },
          reasonSubject: {
            type: 'string',
            format: 'at-uri',
          },
          record: {
            type: 'unknown',
          },
          isRead: {
            type: 'boolean',
          },
          indexedAt: {
            type: 'string',
            format: 'datetime',
          },
          labels: {
            type: 'array',
            items: {
              type: 'ref',
              ref: 'lex:com.atproto.label.defs#label',
            },
          },
        },
      },
    },
  },
  AppBskyNotificationRegisterPush: {
    lexicon: 1,
    id: 'app.bsky.notification.registerPush',
    defs: {
      main: {
        type: 'procedure',
        description:
          'Register to receive push notifications, via a specified service, for the requesting account. Requires auth.',
        input: {
          encoding: 'application/json',
          schema: {
            type: 'object',
            required: ['serviceDid', 'token', 'platform', 'appId'],
            properties: {
              serviceDid: {
                type: 'string',
                format: 'did',
              },
              token: {
                type: 'string',
              },
              platform: {
                type: 'string',
                knownValues: ['ios', 'android', 'web'],
              },
              appId: {
                type: 'string',
              },
            },
          },
        },
      },
    },
  },
  AppBskyNotificationUpdateSeen: {
    lexicon: 1,
    id: 'app.bsky.notification.updateSeen',
    defs: {
      main: {
        type: 'procedure',
        description:
          'Notify server that the requesting account has seen notifications. Requires auth.',
        input: {
          encoding: 'application/json',
          schema: {
            type: 'object',
            required: ['seenAt'],
            properties: {
              seenAt: {
                type: 'string',
                format: 'datetime',
              },
            },
          },
        },
      },
    },
  },
  AppBskyRichtextFacet: {
    lexicon: 1,
    id: 'app.bsky.richtext.facet',
    defs: {
      main: {
        type: 'object',
        description: 'Annotation of a sub-string within rich text.',
        required: ['index', 'features'],
        properties: {
          index: {
            type: 'ref',
            ref: 'lex:app.bsky.richtext.facet#byteSlice',
          },
          features: {
            type: 'array',
            items: {
              type: 'union',
              refs: [
                'lex:app.bsky.richtext.facet#mention',
                'lex:app.bsky.richtext.facet#link',
                'lex:app.bsky.richtext.facet#tag',
              ],
            },
          },
        },
      },
      mention: {
        type: 'object',
        description:
          "Facet feature for mention of another account. The text is usually a handle, including a '@' prefix, but the facet reference is a DID.",
        required: ['did'],
        properties: {
          did: {
            type: 'string',
            format: 'did',
          },
        },
      },
      link: {
        type: 'object',
        description:
          'Facet feature for a URL. The text URL may have been simplified or truncated, but the facet reference should be a complete URL.',
        required: ['uri'],
        properties: {
          uri: {
            type: 'string',
            format: 'uri',
          },
        },
      },
      tag: {
        type: 'object',
        description:
          "Facet feature for a hashtag. The text usually includes a '#' prefix, but the facet reference should not (except in the case of 'double hash tags').",
        required: ['tag'],
        properties: {
          tag: {
            type: 'string',
            maxLength: 640,
            maxGraphemes: 64,
          },
        },
      },
      byteSlice: {
        type: 'object',
        description:
          'Specifies the sub-string range a facet feature applies to. Start index is inclusive, end index is exclusive. Indices are zero-indexed, counting bytes of the UTF-8 encoded text. NOTE: some languages, like Javascript, use UTF-16 or Unicode codepoints for string slice indexing; in these languages, convert to byte arrays before working with facets.',
        required: ['byteStart', 'byteEnd'],
        properties: {
          byteStart: {
            type: 'integer',
            minimum: 0,
          },
          byteEnd: {
            type: 'integer',
            minimum: 0,
          },
        },
      },
    },
  },
  AppBskyUnspeccedDefs: {
    lexicon: 1,
    id: 'app.bsky.unspecced.defs',
    defs: {
      skeletonSearchPost: {
        type: 'object',
        required: ['uri'],
        properties: {
          uri: {
            type: 'string',
            format: 'at-uri',
          },
        },
      },
      skeletonSearchActor: {
        type: 'object',
        required: ['did'],
        properties: {
          did: {
            type: 'string',
            format: 'did',
          },
        },
      },
    },
  },
  AppBskyUnspeccedGetPopularFeedGenerators: {
    lexicon: 1,
    id: 'app.bsky.unspecced.getPopularFeedGenerators',
    defs: {
      main: {
        type: 'query',
        description: 'An unspecced view of globally popular feed generators.',
        parameters: {
          type: 'params',
          properties: {
            limit: {
              type: 'integer',
              minimum: 1,
              maximum: 100,
              default: 50,
            },
            cursor: {
              type: 'string',
            },
            query: {
              type: 'string',
            },
          },
        },
        output: {
          encoding: 'application/json',
          schema: {
            type: 'object',
            required: ['feeds'],
            properties: {
              cursor: {
                type: 'string',
              },
              feeds: {
                type: 'array',
                items: {
                  type: 'ref',
                  ref: 'lex:app.bsky.feed.defs#generatorView',
                },
              },
            },
          },
        },
      },
    },
  },
  AppBskyUnspeccedGetSuggestionsSkeleton: {
    lexicon: 1,
    id: 'app.bsky.unspecced.getSuggestionsSkeleton',
    defs: {
      main: {
        type: 'query',
        description:
          'Get a skeleton of suggested actors. Intended to be called and then hydrated through app.bsky.actor.getSuggestions',
        parameters: {
          type: 'params',
          properties: {
            viewer: {
              type: 'string',
              format: 'did',
              description:
                'DID of the account making the request (not included for public/unauthenticated queries). Used to boost followed accounts in ranking.',
            },
            limit: {
              type: 'integer',
              minimum: 1,
              maximum: 100,
              default: 50,
            },
            cursor: {
              type: 'string',
            },
          },
        },
        output: {
          encoding: 'application/json',
          schema: {
            type: 'object',
            required: ['actors'],
            properties: {
              cursor: {
                type: 'string',
              },
              actors: {
                type: 'array',
                items: {
                  type: 'ref',
                  ref: 'lex:app.bsky.unspecced.defs#skeletonSearchActor',
                },
              },
            },
          },
        },
      },
    },
  },
  AppBskyUnspeccedGetTaggedSuggestions: {
    lexicon: 1,
    id: 'app.bsky.unspecced.getTaggedSuggestions',
    defs: {
      main: {
        type: 'query',
        description:
          'Get a list of suggestions (feeds and users) tagged with categories',
        parameters: {
          type: 'params',
          properties: {},
        },
        output: {
          encoding: 'application/json',
          schema: {
            type: 'object',
            required: ['suggestions'],
            properties: {
              suggestions: {
                type: 'array',
                items: {
                  type: 'ref',
                  ref: 'lex:app.bsky.unspecced.getTaggedSuggestions#suggestion',
                },
              },
            },
          },
        },
      },
      suggestion: {
        type: 'object',
        required: ['tag', 'subjectType', 'subject'],
        properties: {
          tag: {
            type: 'string',
          },
          subjectType: {
            type: 'string',
            knownValues: ['actor', 'feed'],
          },
          subject: {
            type: 'string',
            format: 'uri',
          },
        },
      },
    },
  },
  AppBskyUnspeccedSearchActorsSkeleton: {
    lexicon: 1,
    id: 'app.bsky.unspecced.searchActorsSkeleton',
    defs: {
      main: {
        type: 'query',
        description: 'Backend Actors (profile) search, returns only skeleton.',
        parameters: {
          type: 'params',
          required: ['q'],
          properties: {
            q: {
              type: 'string',
              description:
                'Search query string; syntax, phrase, boolean, and faceting is unspecified, but Lucene query syntax is recommended. For typeahead search, only simple term match is supported, not full syntax.',
            },
            viewer: {
              type: 'string',
              format: 'did',
              description:
                'DID of the account making the request (not included for public/unauthenticated queries). Used to boost followed accounts in ranking.',
            },
            typeahead: {
              type: 'boolean',
              description: "If true, acts as fast/simple 'typeahead' query.",
            },
            limit: {
              type: 'integer',
              minimum: 1,
              maximum: 100,
              default: 25,
            },
            cursor: {
              type: 'string',
              description:
                'Optional pagination mechanism; may not necessarily allow scrolling through entire result set.',
            },
          },
        },
        output: {
          encoding: 'application/json',
          schema: {
            type: 'object',
            required: ['actors'],
            properties: {
              cursor: {
                type: 'string',
              },
              hitsTotal: {
                type: 'integer',
                description:
                  'Count of search hits. Optional, may be rounded/truncated, and may not be possible to paginate through all hits.',
              },
              actors: {
                type: 'array',
                items: {
                  type: 'ref',
                  ref: 'lex:app.bsky.unspecced.defs#skeletonSearchActor',
                },
              },
            },
          },
        },
        errors: [
          {
            name: 'BadQueryString',
          },
        ],
      },
    },
  },
  AppBskyUnspeccedSearchPostsSkeleton: {
    lexicon: 1,
    id: 'app.bsky.unspecced.searchPostsSkeleton',
    defs: {
      main: {
        type: 'query',
        description: 'Backend Posts search, returns only skeleton',
        parameters: {
          type: 'params',
          required: ['q'],
          properties: {
            q: {
              type: 'string',
              description:
                'Search query string; syntax, phrase, boolean, and faceting is unspecified, but Lucene query syntax is recommended.',
            },
            sort: {
              type: 'string',
              knownValues: ['top', 'latest'],
              default: 'latest',
              description: 'Specifies the ranking order of results.',
            },
            since: {
              type: 'string',
              description:
                "Filter results for posts after the indicated datetime (inclusive). Expected to use 'sortAt' timestamp, which may not match 'createdAt'. Can be a datetime, or just an ISO date (YYYY-MM-DD).",
            },
            until: {
              type: 'string',
              description:
                "Filter results for posts before the indicated datetime (not inclusive). Expected to use 'sortAt' timestamp, which may not match 'createdAt'. Can be a datetime, or just an ISO date (YYY-MM-DD).",
            },
            mentions: {
              type: 'string',
              format: 'at-identifier',
              description:
                'Filter to posts which mention the given account. Handles are resolved to DID before query-time. Only matches rich-text facet mentions.',
            },
            author: {
              type: 'string',
              format: 'at-identifier',
              description:
                'Filter to posts by the given account. Handles are resolved to DID before query-time.',
            },
            lang: {
              type: 'string',
              format: 'language',
              description:
                'Filter to posts in the given language. Expected to be based on post language field, though server may override language detection.',
            },
            domain: {
              type: 'string',
              description:
                'Filter to posts with URLs (facet links or embeds) linking to the given domain (hostname). Server may apply hostname normalization.',
            },
            url: {
              type: 'string',
              format: 'uri',
              description:
                'Filter to posts with links (facet links or embeds) pointing to this URL. Server may apply URL normalization or fuzzy matching.',
            },
            tag: {
              type: 'array',
              items: {
                type: 'string',
                maxLength: 640,
                maxGraphemes: 64,
              },
              description:
                "Filter to posts with the given tag (hashtag), based on rich-text facet or tag field. Do not include the hash (#) prefix. Multiple tags can be specified, with 'AND' matching.",
            },
            viewer: {
              type: 'string',
              format: 'did',
              description:
                "DID of the account making the request (not included for public/unauthenticated queries). Used for 'from:me' queries.",
            },
            limit: {
              type: 'integer',
              minimum: 1,
              maximum: 100,
              default: 25,
            },
            cursor: {
              type: 'string',
              description:
                'Optional pagination mechanism; may not necessarily allow scrolling through entire result set.',
            },
          },
        },
        output: {
          encoding: 'application/json',
          schema: {
            type: 'object',
            required: ['posts'],
            properties: {
              cursor: {
                type: 'string',
              },
              hitsTotal: {
                type: 'integer',
                description:
                  'Count of search hits. Optional, may be rounded/truncated, and may not be possible to paginate through all hits.',
              },
              posts: {
                type: 'array',
                items: {
                  type: 'ref',
                  ref: 'lex:app.bsky.unspecced.defs#skeletonSearchPost',
                },
              },
            },
          },
        },
        errors: [
          {
            name: 'BadQueryString',
          },
        ],
      },
    },
  },
  ChatBskyActorDeclaration: {
    lexicon: 1,
    id: 'chat.bsky.actor.declaration',
    defs: {
      main: {
        type: 'record',
        description: 'A declaration of a Bluesky chat account.',
        key: 'literal:self',
        record: {
          type: 'object',
          required: ['allowIncoming'],
          properties: {
            allowIncoming: {
              type: 'string',
              knownValues: ['all', 'none', 'following'],
            },
          },
        },
      },
    },
  },
  ChatBskyConvoDefs: {
    lexicon: 1,
    id: 'chat.bsky.convo.defs',
    defs: {
      message: {
        type: 'object',
        required: ['text'],
        properties: {
          id: {
            type: 'string',
          },
          text: {
            type: 'string',
            maxLength: 10000,
            maxGraphemes: 1000,
          },
          facets: {
            type: 'array',
            description: 'Annotations of text (mentions, URLs, hashtags, etc)',
            items: {
              type: 'ref',
              ref: 'lex:app.bsky.richtext.facet',
            },
          },
          embed: {
            type: 'union',
            refs: ['lex:app.bsky.embed.record'],
          },
        },
      },
      messageView: {
        type: 'object',
        required: ['id', 'rev', 'text', 'sentAt'],
        properties: {
          id: {
            type: 'string',
          },
          rev: {
            type: 'string',
          },
          text: {
            type: 'string',
            maxLength: 10000,
            maxGraphemes: 1000,
          },
          facets: {
            type: 'array',
            description: 'Annotations of text (mentions, URLs, hashtags, etc)',
            items: {
              type: 'ref',
              ref: 'lex:app.bsky.richtext.facet',
            },
          },
          embed: {
            type: 'union',
            refs: ['lex:app.bsky.embed.record'],
          },
          sender: {
            type: 'ref',
            ref: 'lex:chat.bsky.convo.defs#messageViewSender',
          },
          sentAt: {
            type: 'string',
            format: 'datetime',
          },
        },
      },
      deletedMessageView: {
        type: 'object',
        required: ['id', 'rev', 'sentAt'],
        properties: {
          id: {
            type: 'string',
          },
          rev: {
            type: 'string',
          },
          sender: {
            type: 'ref',
            ref: 'lex:chat.bsky.convo.defs#messageViewSender',
          },
          sentAt: {
            type: 'string',
            format: 'datetime',
          },
        },
      },
      messageViewSender: {
        type: 'object',
        required: ['did'],
        properties: {
          did: {
            type: 'string',
            format: 'did',
          },
        },
      },
      convoView: {
        type: 'object',
        required: ['id', 'rev', 'members', 'muted', 'unreadCount'],
        properties: {
          id: {
            type: 'string',
          },
          rev: {
            type: 'string',
          },
          members: {
            type: 'array',
            items: {
              type: 'ref',
              ref: 'lex:app.bsky.actor.defs#profileViewBasic',
            },
          },
          lastMessage: {
            type: 'union',
            refs: [
              'lex:chat.bsky.convo.defs#messageView',
              'lex:chat.bsky.convo.defs#deletedMessageView',
            ],
          },
          muted: {
            type: 'boolean',
          },
          unreadCount: {
            type: 'integer',
          },
        },
      },
      logBeginConvo: {
        type: 'object',
        required: ['rev', 'convoId'],
        properties: {
          rev: {
            type: 'string',
          },
          convoId: {
            type: 'string',
          },
        },
      },
      logLeaveConvo: {
        type: 'object',
        required: ['rev', 'convoId'],
        properties: {
          rev: {
            type: 'string',
          },
          convoId: {
            type: 'string',
          },
        },
      },
      logCreateMessage: {
        type: 'object',
        required: ['rev', 'convoId', 'message'],
        properties: {
          rev: {
            type: 'string',
          },
          convoId: {
            type: 'string',
          },
          message: {
            type: 'union',
            refs: [
              'lex:chat.bsky.convo.defs#messageView',
              'lex:chat.bsky.convo.defs#deletedMessageView',
            ],
          },
        },
      },
      logDeleteMessage: {
        type: 'object',
        required: ['rev', 'convoId', 'message'],
        properties: {
          rev: {
            type: 'string',
          },
          convoId: {
            type: 'string',
          },
          message: {
            type: 'union',
            refs: [
              'lex:chat.bsky.convo.defs#messageView',
              'lex:chat.bsky.convo.defs#deletedMessageView',
            ],
          },
        },
      },
    },
  },
  ChatBskyConvoDeleteMessageForSelf: {
    lexicon: 1,
    id: 'chat.bsky.convo.deleteMessageForSelf',
    defs: {
      main: {
        type: 'procedure',
        input: {
          encoding: 'application/json',
          schema: {
            type: 'object',
            required: ['convoId', 'messageId'],
            properties: {
              convoId: {
                type: 'string',
              },
              messageId: {
                type: 'string',
              },
            },
          },
        },
        output: {
          encoding: 'application/json',
          schema: {
            type: 'ref',
            ref: 'lex:chat.bsky.convo.defs#deletedMessageView',
          },
        },
      },
    },
  },
  ChatBskyConvoGetConvo: {
    lexicon: 1,
    id: 'chat.bsky.convo.getConvo',
    defs: {
      main: {
        type: 'query',
        parameters: {
          type: 'params',
          required: ['convoId'],
          properties: {
            convoId: {
              type: 'string',
            },
          },
        },
        output: {
          encoding: 'application/json',
          schema: {
            type: 'object',
            required: ['convo'],
            properties: {
              convo: {
                type: 'ref',
                ref: 'lex:chat.bsky.convo.defs#convoView',
              },
            },
          },
        },
      },
    },
  },
  ChatBskyConvoGetConvoForMembers: {
    lexicon: 1,
    id: 'chat.bsky.convo.getConvoForMembers',
    defs: {
      main: {
        type: 'query',
        parameters: {
          type: 'params',
          required: ['members'],
          properties: {
            members: {
              type: 'array',
              minLength: 1,
              maxLength: 10,
              items: {
                type: 'string',
                format: 'did',
              },
            },
          },
        },
        output: {
          encoding: 'application/json',
          schema: {
            type: 'object',
            required: ['convo'],
            properties: {
              convo: {
                type: 'ref',
                ref: 'lex:chat.bsky.convo.defs#convoView',
              },
            },
          },
        },
      },
    },
  },
  ChatBskyConvoGetLog: {
    lexicon: 1,
    id: 'chat.bsky.convo.getLog',
    defs: {
      main: {
        type: 'query',
        parameters: {
          type: 'params',
          required: [],
          properties: {
            cursor: {
              type: 'string',
            },
          },
        },
        output: {
          encoding: 'application/json',
          schema: {
            type: 'object',
            required: ['logs'],
            properties: {
              cursor: {
                type: 'string',
              },
              logs: {
                type: 'array',
                items: {
                  type: 'union',
                  refs: [
                    'lex:chat.bsky.convo.defs#logBeginConvo',
                    'lex:chat.bsky.convo.defs#logLeaveConvo',
                    'lex:chat.bsky.convo.defs#logCreateMessage',
                    'lex:chat.bsky.convo.defs#logDeleteMessage',
                  ],
                },
              },
            },
          },
        },
      },
    },
  },
  ChatBskyConvoGetMessages: {
    lexicon: 1,
    id: 'chat.bsky.convo.getMessages',
    defs: {
      main: {
        type: 'query',
        parameters: {
          type: 'params',
          required: ['convoId'],
          properties: {
            convoId: {
              type: 'string',
            },
            limit: {
              type: 'integer',
              minimum: 1,
              maximum: 100,
              default: 50,
            },
            cursor: {
              type: 'string',
            },
          },
        },
        output: {
          encoding: 'application/json',
          schema: {
            type: 'object',
            required: ['messages'],
            properties: {
              cursor: {
                type: 'string',
              },
              messages: {
                type: 'array',
                items: {
                  type: 'union',
                  refs: [
                    'lex:chat.bsky.convo.defs#messageView',
                    'lex:chat.bsky.convo.defs#deletedMessageView',
                  ],
                },
              },
            },
          },
        },
      },
    },
  },
  ChatBskyConvoLeaveConvo: {
    lexicon: 1,
    id: 'chat.bsky.convo.leaveConvo',
    defs: {
      main: {
        type: 'procedure',
        input: {
          encoding: 'application/json',
          schema: {
            type: 'object',
            required: ['convoId'],
            properties: {
              convoId: {
                type: 'string',
              },
            },
          },
        },
        output: {
          encoding: 'application/json',
          schema: {
            type: 'object',
            required: ['convoId', 'rev'],
            properties: {
              convoId: {
                type: 'string',
              },
              rev: {
                type: 'string',
              },
            },
          },
        },
      },
    },
  },
  ChatBskyConvoListConvos: {
    lexicon: 1,
    id: 'chat.bsky.convo.listConvos',
    defs: {
      main: {
        type: 'query',
        parameters: {
          type: 'params',
          properties: {
            limit: {
              type: 'integer',
              minimum: 1,
              maximum: 100,
              default: 50,
            },
            cursor: {
              type: 'string',
            },
          },
        },
        output: {
          encoding: 'application/json',
          schema: {
            type: 'object',
            required: ['convos'],
            properties: {
              cursor: {
                type: 'string',
              },
              convos: {
                type: 'array',
                items: {
                  type: 'ref',
                  ref: 'lex:chat.bsky.convo.defs#convoView',
                },
              },
            },
          },
        },
      },
    },
  },
  ChatBskyConvoMuteConvo: {
    lexicon: 1,
    id: 'chat.bsky.convo.muteConvo',
    defs: {
      main: {
        type: 'procedure',
        input: {
          encoding: 'application/json',
          schema: {
            type: 'object',
            required: ['convoId'],
            properties: {
              convoId: {
                type: 'string',
              },
            },
          },
        },
        output: {
          encoding: 'application/json',
          schema: {
            type: 'ref',
            ref: 'lex:chat.bsky.convo.defs#convoView',
          },
        },
      },
    },
  },
  ChatBskyConvoSendMessage: {
    lexicon: 1,
    id: 'chat.bsky.convo.sendMessage',
    defs: {
      main: {
        type: 'procedure',
        input: {
          encoding: 'application/json',
          schema: {
            type: 'object',
            required: ['convoId', 'message'],
            properties: {
              convoId: {
                type: 'string',
              },
              message: {
                type: 'ref',
                ref: 'lex:chat.bsky.convo.defs#message',
              },
            },
          },
        },
        output: {
          encoding: 'application/json',
          schema: {
            type: 'ref',
            ref: 'lex:chat.bsky.convo.defs#messageView',
          },
        },
      },
    },
  },
  ChatBskyConvoSendMessageBatch: {
    lexicon: 1,
    id: 'chat.bsky.convo.sendMessageBatch',
    defs: {
      main: {
        type: 'procedure',
        input: {
          encoding: 'application/json',
          schema: {
            type: 'object',
            required: ['items'],
            properties: {
              items: {
                type: 'array',
                items: {
                  type: 'ref',
                  ref: 'lex:chat.bsky.convo.sendMessageBatch#batchItem',
                },
              },
            },
          },
        },
        output: {
          encoding: 'application/json',
          schema: {
            type: 'object',
            required: ['items'],
            properties: {
              items: {
                type: 'array',
                items: {
                  type: 'ref',
                  ref: 'lex:chat.bsky.convo.defs#messageView',
                },
              },
            },
          },
        },
      },
      batchItem: {
        type: 'object',
        required: ['convoId', 'message'],
        properties: {
          convoId: {
            type: 'string',
          },
          message: {
            type: 'ref',
            ref: 'lex:chat.bsky.convo.defs#message',
          },
        },
      },
    },
  },
  ChatBskyConvoUnmuteConvo: {
    lexicon: 1,
    id: 'chat.bsky.convo.unmuteConvo',
    defs: {
      main: {
        type: 'procedure',
        input: {
          encoding: 'application/json',
          schema: {
            type: 'object',
            required: ['convoId'],
            properties: {
              convoId: {
                type: 'string',
              },
            },
          },
        },
        output: {
          encoding: 'application/json',
          schema: {
            type: 'ref',
            ref: 'lex:chat.bsky.convo.defs#convoView',
          },
        },
      },
    },
  },
  ChatBskyConvoUpdateRead: {
    lexicon: 1,
    id: 'chat.bsky.convo.updateRead',
    defs: {
      main: {
        type: 'procedure',
        input: {
          encoding: 'application/json',
          schema: {
            type: 'object',
            required: ['convoId'],
            properties: {
              convoId: {
                type: 'string',
              },
              messageId: {
                type: 'string',
              },
            },
          },
        },
        output: {
          encoding: 'application/json',
          schema: {
            type: 'ref',
            ref: 'lex:chat.bsky.convo.defs#convoView',
          },
        },
      },
    },
  },
  ToolsOzoneCommunicationCreateTemplate: {
    lexicon: 1,
    id: 'tools.ozone.communication.createTemplate',
    defs: {
      main: {
        type: 'procedure',
        description:
          'Administrative action to create a new, re-usable communication (email for now) template.',
        input: {
          encoding: 'application/json',
          schema: {
            type: 'object',
            required: ['subject', 'contentMarkdown', 'name'],
            properties: {
              name: {
                type: 'string',
                description: 'Name of the template.',
              },
              contentMarkdown: {
                type: 'string',
                description:
                  'Content of the template, markdown supported, can contain variable placeholders.',
              },
              subject: {
                type: 'string',
                description: 'Subject of the message, used in emails.',
              },
              createdBy: {
                type: 'string',
                format: 'did',
                description: 'DID of the user who is creating the template.',
              },
            },
          },
        },
        output: {
          encoding: 'application/json',
          schema: {
            type: 'ref',
            ref: 'lex:tools.ozone.communication.defs#templateView',
          },
        },
      },
    },
  },
  ToolsOzoneCommunicationDefs: {
    lexicon: 1,
    id: 'tools.ozone.communication.defs',
    defs: {
      templateView: {
        type: 'object',
        required: [
          'id',
          'name',
          'contentMarkdown',
          'disabled',
          'lastUpdatedBy',
          'createdAt',
          'updatedAt',
        ],
        properties: {
          id: {
            type: 'string',
          },
          name: {
            type: 'string',
            description: 'Name of the template.',
          },
          subject: {
            type: 'string',
            description:
              'Content of the template, can contain markdown and variable placeholders.',
          },
          contentMarkdown: {
            type: 'string',
            description: 'Subject of the message, used in emails.',
          },
          disabled: {
            type: 'boolean',
          },
          lastUpdatedBy: {
            type: 'string',
            format: 'did',
            description: 'DID of the user who last updated the template.',
          },
          createdAt: {
            type: 'string',
            format: 'datetime',
          },
<<<<<<< HEAD
          updatedAt: {
=======
          lastReportedAt: {
            type: 'string',
            format: 'datetime',
          },
          lastAppealedAt: {
            type: 'string',
            format: 'datetime',
            description:
              'Timestamp referencing when the author of the subject appealed a moderation action',
          },
          takendown: {
            type: 'boolean',
          },
          dmsRevoked: {
            type: 'boolean',
          },
          appealed: {
            type: 'boolean',
            description:
              'True indicates that the a previously taken moderator action was appealed against, by the author of the content. False indicates last appeal was resolved by moderators.',
          },
          suspendUntil: {
>>>>>>> 60884d28
            type: 'string',
            format: 'datetime',
          },
        },
      },
    },
  },
  ToolsOzoneCommunicationDeleteTemplate: {
    lexicon: 1,
    id: 'tools.ozone.communication.deleteTemplate',
    defs: {
      main: {
        type: 'procedure',
        description: 'Delete a communication template.',
        input: {
          encoding: 'application/json',
          schema: {
            type: 'object',
            required: ['id'],
            properties: {
              id: {
                type: 'string',
              },
            },
          },
        },
      },
    },
  },
  ToolsOzoneCommunicationListTemplates: {
    lexicon: 1,
    id: 'tools.ozone.communication.listTemplates',
    defs: {
      main: {
        type: 'query',
        description: 'Get list of all communication templates.',
        output: {
          encoding: 'application/json',
          schema: {
            type: 'object',
            required: ['communicationTemplates'],
            properties: {
              communicationTemplates: {
                type: 'array',
                items: {
                  type: 'ref',
                  ref: 'lex:tools.ozone.communication.defs#templateView',
                },
              },
            },
          },
        },
      },
    },
  },
  ToolsOzoneCommunicationUpdateTemplate: {
    lexicon: 1,
    id: 'tools.ozone.communication.updateTemplate',
    defs: {
      main: {
        type: 'procedure',
        description:
          'Administrative action to update an existing communication template. Allows passing partial fields to patch specific fields only.',
        input: {
          encoding: 'application/json',
          schema: {
            type: 'object',
            required: ['id'],
            properties: {
              id: {
                type: 'string',
                description: 'ID of the template to be updated.',
              },
              name: {
                type: 'string',
                description: 'Name of the template.',
              },
              contentMarkdown: {
                type: 'string',
                description:
                  'Content of the template, markdown supported, can contain variable placeholders.',
              },
              subject: {
                type: 'string',
                description: 'Subject of the message, used in emails.',
              },
              updatedBy: {
                type: 'string',
                format: 'did',
                description: 'DID of the user who is updating the template.',
              },
              disabled: {
                type: 'boolean',
              },
            },
          },
        },
        output: {
          encoding: 'application/json',
          schema: {
            type: 'ref',
            ref: 'lex:tools.ozone.communication.defs#templateView',
          },
        },
      },
    },
  },
  ToolsOzoneModerationDefs: {
    lexicon: 1,
    id: 'tools.ozone.moderation.defs',
    defs: {
      modEventView: {
        type: 'object',
        required: [
          'id',
          'event',
          'subject',
          'subjectBlobCids',
          'createdBy',
          'createdAt',
        ],
        properties: {
          id: {
            type: 'integer',
          },
          event: {
            type: 'union',
            refs: [
              'lex:tools.ozone.moderation.defs#modEventTakedown',
              'lex:tools.ozone.moderation.defs#modEventReverseTakedown',
              'lex:tools.ozone.moderation.defs#modEventComment',
              'lex:tools.ozone.moderation.defs#modEventReport',
              'lex:tools.ozone.moderation.defs#modEventLabel',
              'lex:tools.ozone.moderation.defs#modEventAcknowledge',
              'lex:tools.ozone.moderation.defs#modEventEscalate',
              'lex:tools.ozone.moderation.defs#modEventMute',
              'lex:tools.ozone.moderation.defs#modEventUnmute',
              'lex:tools.ozone.moderation.defs#modEventMuteReporter',
              'lex:tools.ozone.moderation.defs#modEventUnmuteReporter',
              'lex:tools.ozone.moderation.defs#modEventEmail',
              'lex:tools.ozone.moderation.defs#modEventResolveAppeal',
              'lex:tools.ozone.moderation.defs#modEventDivert',
            ],
          },
          subject: {
            type: 'union',
            refs: [
              'lex:com.atproto.admin.defs#repoRef',
              'lex:com.atproto.repo.strongRef',
            ],
          },
          subjectBlobCids: {
            type: 'array',
            items: {
              type: 'string',
            },
          },
          createdBy: {
            type: 'string',
            format: 'did',
          },
          createdAt: {
            type: 'string',
            format: 'datetime',
          },
          creatorHandle: {
            type: 'string',
          },
          subjectHandle: {
            type: 'string',
          },
        },
      },
      modEventViewDetail: {
        type: 'object',
        required: [
          'id',
          'event',
          'subject',
          'subjectBlobs',
          'createdBy',
          'createdAt',
        ],
        properties: {
          id: {
            type: 'integer',
          },
          event: {
            type: 'union',
            refs: [
              'lex:tools.ozone.moderation.defs#modEventTakedown',
              'lex:tools.ozone.moderation.defs#modEventReverseTakedown',
              'lex:tools.ozone.moderation.defs#modEventComment',
              'lex:tools.ozone.moderation.defs#modEventReport',
              'lex:tools.ozone.moderation.defs#modEventLabel',
              'lex:tools.ozone.moderation.defs#modEventAcknowledge',
              'lex:tools.ozone.moderation.defs#modEventEscalate',
              'lex:tools.ozone.moderation.defs#modEventMute',
              'lex:tools.ozone.moderation.defs#modEventUnmute',
              'lex:tools.ozone.moderation.defs#modEventMuteReporter',
              'lex:tools.ozone.moderation.defs#modEventUnmuteReporter',
              'lex:tools.ozone.moderation.defs#modEventEmail',
              'lex:tools.ozone.moderation.defs#modEventResolveAppeal',
              'lex:tools.ozone.moderation.defs#modEventDivert',
            ],
          },
          subject: {
            type: 'union',
            refs: [
              'lex:tools.ozone.moderation.defs#repoView',
              'lex:tools.ozone.moderation.defs#repoViewNotFound',
              'lex:tools.ozone.moderation.defs#recordView',
              'lex:tools.ozone.moderation.defs#recordViewNotFound',
            ],
          },
          subjectBlobs: {
            type: 'array',
            items: {
              type: 'ref',
              ref: 'lex:tools.ozone.moderation.defs#blobView',
            },
          },
          createdBy: {
            type: 'string',
            format: 'did',
          },
          createdAt: {
            type: 'string',
            format: 'datetime',
          },
        },
      },
      subjectStatusView: {
        type: 'object',
        required: ['id', 'subject', 'createdAt', 'updatedAt', 'reviewState'],
        properties: {
          id: {
            type: 'integer',
          },
          subject: {
            type: 'union',
            refs: [
              'lex:com.atproto.admin.defs#repoRef',
              'lex:com.atproto.repo.strongRef',
            ],
          },
          subjectBlobCids: {
            type: 'array',
            items: {
              type: 'string',
              format: 'cid',
            },
          },
          subjectRepoHandle: {
            type: 'string',
          },
          updatedAt: {
            type: 'string',
            format: 'datetime',
            description:
              'Timestamp referencing when the last update was made to the moderation status of the subject',
          },
          createdAt: {
            type: 'string',
            format: 'datetime',
            description:
              'Timestamp referencing the first moderation status impacting event was emitted on the subject',
          },
          reviewState: {
            type: 'ref',
            ref: 'lex:tools.ozone.moderation.defs#subjectReviewState',
          },
          comment: {
            type: 'string',
            description: 'Sticky comment on the subject.',
          },
          muteUntil: {
            type: 'string',
            format: 'datetime',
          },
          muteReportingUntil: {
            type: 'string',
            format: 'datetime',
          },
          lastReviewedBy: {
            type: 'string',
            format: 'did',
          },
          lastReviewedAt: {
            type: 'string',
            format: 'datetime',
          },
          lastReportedAt: {
            type: 'string',
            format: 'datetime',
          },
          lastAppealedAt: {
            type: 'string',
            format: 'datetime',
            description:
              'Timestamp referencing when the author of the subject appealed a moderation action',
          },
          takendown: {
            type: 'boolean',
          },
          appealed: {
            type: 'boolean',
            description:
              'True indicates that the a previously taken moderator action was appealed against, by the author of the content. False indicates last appeal was resolved by moderators.',
          },
          suspendUntil: {
            type: 'string',
            format: 'datetime',
          },
          tags: {
            type: 'array',
            items: {
              type: 'string',
            },
          },
        },
      },
      subjectReviewState: {
        type: 'string',
        knownValues: [
          'lex:tools.ozone.moderation.defs#reviewOpen',
          'lex:tools.ozone.moderation.defs#reviewEscalated',
          'lex:tools.ozone.moderation.defs#reviewClosed',
          'lex:tools.ozone.moderation.defs#reviewNone',
        ],
      },
      reviewOpen: {
        type: 'token',
        description:
          'Moderator review status of a subject: Open. Indicates that the subject needs to be reviewed by a moderator',
      },
      reviewEscalated: {
        type: 'token',
        description:
          'Moderator review status of a subject: Escalated. Indicates that the subject was escalated for review by a moderator',
      },
      reviewClosed: {
        type: 'token',
        description:
          'Moderator review status of a subject: Closed. Indicates that the subject was already reviewed and resolved by a moderator',
      },
      reviewNone: {
        type: 'token',
        description:
          'Moderator review status of a subject: Unnecessary. Indicates that the subject does not need a review at the moment but there is probably some moderation related metadata available for it',
      },
      modEventTakedown: {
        type: 'object',
        description: 'Take down a subject permanently or temporarily',
        properties: {
          comment: {
            type: 'string',
          },
          durationInHours: {
            type: 'integer',
            description:
              'Indicates how long the takedown should be in effect before automatically expiring.',
          },
        },
      },
      modEventReverseTakedown: {
        type: 'object',
        description: 'Revert take down action on a subject',
        properties: {
          comment: {
            type: 'string',
            description: 'Describe reasoning behind the reversal.',
          },
        },
      },
      modEventResolveAppeal: {
        type: 'object',
        description: 'Resolve appeal on a subject',
        properties: {
          comment: {
            type: 'string',
            description: 'Describe resolution.',
          },
        },
      },
      modEventComment: {
        type: 'object',
        description: 'Add a comment to a subject',
        required: ['comment'],
        properties: {
          comment: {
            type: 'string',
          },
          sticky: {
            type: 'boolean',
            description: 'Make the comment persistent on the subject',
          },
        },
      },
      modEventReport: {
        type: 'object',
        description: 'Report a subject',
        required: ['reportType'],
        properties: {
          comment: {
            type: 'string',
          },
          isReporterMuted: {
            type: 'boolean',
            description:
              "Set to true if the reporter was muted from reporting at the time of the event. These reports won't impact the reviewState of the subject.",
          },
          reportType: {
            type: 'ref',
            ref: 'lex:com.atproto.moderation.defs#reasonType',
          },
        },
      },
      modEventLabel: {
        type: 'object',
        description: 'Apply/Negate labels on a subject',
        required: ['createLabelVals', 'negateLabelVals'],
        properties: {
          comment: {
            type: 'string',
          },
          createLabelVals: {
            type: 'array',
            items: {
              type: 'string',
            },
          },
          negateLabelVals: {
            type: 'array',
            items: {
              type: 'string',
            },
          },
        },
      },
<<<<<<< HEAD
      modEventAcknowledge: {
=======
      modEventDisableDms: {
        type: 'object',
        description: 'Revoke DM access for a subject',
        properties: {
          comment: {
            type: 'string',
          },
        },
      },
      modEventEnableDms: {
        type: 'object',
        description: 'Restore DM access for a subject',
        properties: {
          comment: {
            type: 'string',
          },
        },
      },
      repoView: {
>>>>>>> 60884d28
        type: 'object',
        properties: {
          comment: {
            type: 'string',
          },
        },
      },
      modEventEscalate: {
        type: 'object',
        properties: {
          comment: {
            type: 'string',
          },
        },
      },
      modEventMute: {
        type: 'object',
        description: 'Mute incoming reports on a subject',
        required: ['durationInHours'],
        properties: {
          comment: {
            type: 'string',
          },
          durationInHours: {
            type: 'integer',
            description: 'Indicates how long the subject should remain muted.',
          },
        },
      },
      modEventUnmute: {
        type: 'object',
        description: 'Unmute action on a subject',
        properties: {
          comment: {
            type: 'string',
            description: 'Describe reasoning behind the reversal.',
          },
        },
      },
      modEventMuteReporter: {
        type: 'object',
        description: 'Mute incoming reports from an account',
        required: ['durationInHours'],
        properties: {
          comment: {
            type: 'string',
          },
          durationInHours: {
            type: 'integer',
            description: 'Indicates how long the account should remain muted.',
          },
        },
      },
      modEventUnmuteReporter: {
        type: 'object',
        description: 'Unmute incoming reports from an account',
        properties: {
          comment: {
            type: 'string',
            description: 'Describe reasoning behind the reversal.',
          },
        },
      },
      modEventEmail: {
        type: 'object',
        description: 'Keep a log of outgoing email to a user',
        required: ['subjectLine'],
        properties: {
          subjectLine: {
            type: 'string',
            description: 'The subject line of the email sent to the user.',
          },
          content: {
            type: 'string',
            description: 'The content of the email sent to the user.',
          },
          comment: {
            type: 'string',
            description: 'Additional comment about the outgoing comm.',
          },
        },
      },
      modEventDivert: {
        type: 'object',
        description:
          "Divert a record's blobs to a 3rd party service for further scanning/tagging",
        properties: {
          comment: {
            type: 'string',
          },
        },
      },
      modEventTag: {
        type: 'object',
        description: 'Add/Remove a tag on a subject',
        required: ['add', 'remove'],
        properties: {
          add: {
            type: 'array',
            items: {
              type: 'string',
            },
            description:
              "Tags to be added to the subject. If already exists, won't be duplicated.",
          },
          remove: {
            type: 'array',
            items: {
              type: 'string',
            },
            description:
              "Tags to be removed to the subject. Ignores a tag If it doesn't exist, won't be duplicated.",
          },
          comment: {
            type: 'string',
            description: 'Additional comment about added/removed tags.',
          },
        },
      },
      repoView: {
        type: 'object',
        required: [
          'did',
          'handle',
          'relatedRecords',
          'indexedAt',
          'moderation',
        ],
        properties: {
          did: {
            type: 'string',
            format: 'did',
          },
          handle: {
            type: 'string',
            format: 'handle',
          },
          email: {
            type: 'string',
          },
          relatedRecords: {
            type: 'array',
            items: {
              type: 'unknown',
            },
          },
          indexedAt: {
            type: 'string',
            format: 'datetime',
          },
          moderation: {
            type: 'ref',
            ref: 'lex:tools.ozone.moderation.defs#moderation',
          },
          invitedBy: {
            type: 'ref',
            ref: 'lex:com.atproto.server.defs#inviteCode',
          },
<<<<<<< HEAD
          invitesDisabled: {
            type: 'boolean',
=======
        },
      },
      moderationDetail: {
        type: 'object',
        properties: {
          subjectStatus: {
            type: 'ref',
            ref: 'lex:tools.ozone.moderation.defs#subjectStatusView',
          },
        },
      },
      blobView: {
        type: 'object',
        required: ['cid', 'mimeType', 'size', 'createdAt'],
        properties: {
          cid: {
            type: 'string',
            format: 'cid',
          },
          mimeType: {
            type: 'string',
          },
          size: {
            type: 'integer',
          },
          createdAt: {
            type: 'string',
            format: 'datetime',
          },
          details: {
            type: 'union',
            refs: [
              'lex:tools.ozone.moderation.defs#imageDetails',
              'lex:tools.ozone.moderation.defs#videoDetails',
            ],
          },
          moderation: {
            type: 'ref',
            ref: 'lex:tools.ozone.moderation.defs#moderation',
          },
        },
      },
      imageDetails: {
        type: 'object',
        required: ['width', 'height'],
        properties: {
          width: {
            type: 'integer',
          },
          height: {
            type: 'integer',
          },
        },
      },
      videoDetails: {
        type: 'object',
        required: ['width', 'height', 'length'],
        properties: {
          width: {
            type: 'integer',
          },
          height: {
            type: 'integer',
          },
          length: {
            type: 'integer',
          },
        },
      },
    },
  },
  ToolsOzoneModerationEmitEvent: {
    lexicon: 1,
    id: 'tools.ozone.moderation.emitEvent',
    defs: {
      main: {
        type: 'procedure',
        description: 'Take a moderation action on an actor.',
        input: {
          encoding: 'application/json',
          schema: {
            type: 'object',
            required: ['event', 'subject', 'createdBy'],
            properties: {
              event: {
                type: 'union',
                refs: [
                  'lex:tools.ozone.moderation.defs#modEventTakedown',
                  'lex:tools.ozone.moderation.defs#modEventAcknowledge',
                  'lex:tools.ozone.moderation.defs#modEventEscalate',
                  'lex:tools.ozone.moderation.defs#modEventComment',
                  'lex:tools.ozone.moderation.defs#modEventLabel',
                  'lex:tools.ozone.moderation.defs#modEventReport',
                  'lex:tools.ozone.moderation.defs#modEventMute',
                  'lex:tools.ozone.moderation.defs#modEventUnmute',
                  'lex:tools.ozone.moderation.defs#modEventMuteReporter',
                  'lex:tools.ozone.moderation.defs#modEventUnmuteReporter',
                  'lex:tools.ozone.moderation.defs#modEventReverseTakedown',
                  'lex:tools.ozone.moderation.defs#modEventUnmute',
                  'lex:tools.ozone.moderation.defs#modEventEmail',
                  'lex:tools.ozone.moderation.defs#modEventTag',
                  'lex:tools.ozone.moderation.defs#modEventDisableDms',
                  'lex:tools.ozone.moderation.defs#modEventEnableDms',
                ],
              },
              subject: {
                type: 'union',
                refs: [
                  'lex:com.atproto.admin.defs#repoRef',
                  'lex:com.atproto.repo.strongRef',
                ],
              },
              subjectBlobCids: {
                type: 'array',
                items: {
                  type: 'string',
                  format: 'cid',
                },
              },
              createdBy: {
                type: 'string',
                format: 'did',
              },
            },
          },
        },
        output: {
          encoding: 'application/json',
          schema: {
            type: 'ref',
            ref: 'lex:tools.ozone.moderation.defs#modEventView',
          },
        },
        errors: [
          {
            name: 'SubjectHasAction',
          },
        ],
      },
    },
  },
  ToolsOzoneModerationGetEvent: {
    lexicon: 1,
    id: 'tools.ozone.moderation.getEvent',
    defs: {
      main: {
        type: 'query',
        description: 'Get details about a moderation event.',
        parameters: {
          type: 'params',
          required: ['id'],
          properties: {
            id: {
              type: 'integer',
            },
          },
        },
        output: {
          encoding: 'application/json',
          schema: {
            type: 'ref',
            ref: 'lex:tools.ozone.moderation.defs#modEventViewDetail',
          },
        },
      },
    },
  },
  ToolsOzoneModerationGetRecord: {
    lexicon: 1,
    id: 'tools.ozone.moderation.getRecord',
    defs: {
      main: {
        type: 'query',
        description: 'Get details about a record.',
        parameters: {
          type: 'params',
          required: ['uri'],
          properties: {
            uri: {
              type: 'string',
              format: 'at-uri',
            },
            cid: {
              type: 'string',
              format: 'cid',
            },
          },
        },
        output: {
          encoding: 'application/json',
          schema: {
            type: 'ref',
            ref: 'lex:tools.ozone.moderation.defs#recordViewDetail',
          },
        },
        errors: [
          {
            name: 'RecordNotFound',
          },
        ],
      },
    },
  },
  ToolsOzoneModerationGetRepo: {
    lexicon: 1,
    id: 'tools.ozone.moderation.getRepo',
    defs: {
      main: {
        type: 'query',
        description: 'Get details about a repository.',
        parameters: {
          type: 'params',
          required: ['did'],
          properties: {
            did: {
              type: 'string',
              format: 'did',
            },
          },
        },
        output: {
          encoding: 'application/json',
          schema: {
            type: 'ref',
            ref: 'lex:tools.ozone.moderation.defs#repoViewDetail',
          },
        },
        errors: [
          {
            name: 'RepoNotFound',
          },
        ],
      },
    },
  },
  ToolsOzoneModerationQueryEvents: {
    lexicon: 1,
    id: 'tools.ozone.moderation.queryEvents',
    defs: {
      main: {
        type: 'query',
        description: 'List moderation events related to a subject.',
        parameters: {
          type: 'params',
          properties: {
            types: {
              type: 'array',
              items: {
                type: 'string',
              },
              description:
                'The types of events (fully qualified string in the format of tools.ozone.moderation.defs#modEvent<name>) to filter by. If not specified, all events are returned.',
            },
            createdBy: {
              type: 'string',
              format: 'did',
            },
            sortDirection: {
              type: 'string',
              default: 'desc',
              enum: ['asc', 'desc'],
              description:
                'Sort direction for the events. Defaults to descending order of created at timestamp.',
            },
            createdAfter: {
              type: 'string',
              format: 'datetime',
              description: 'Retrieve events created after a given timestamp',
            },
            createdBefore: {
              type: 'string',
              format: 'datetime',
              description: 'Retrieve events created before a given timestamp',
            },
            subject: {
              type: 'string',
              format: 'uri',
            },
            includeAllUserRecords: {
              type: 'boolean',
              default: false,
              description:
                'If true, events on all record types (posts, lists, profile etc.) owned by the did are returned',
            },
            limit: {
              type: 'integer',
              minimum: 1,
              maximum: 100,
              default: 50,
            },
            hasComment: {
              type: 'boolean',
              description: 'If true, only events with comments are returned',
            },
            comment: {
              type: 'string',
              description:
                'If specified, only events with comments containing the keyword are returned',
            },
            addedLabels: {
              type: 'array',
              items: {
                type: 'string',
              },
              description:
                'If specified, only events where all of these labels were added are returned',
            },
            removedLabels: {
              type: 'array',
              items: {
                type: 'string',
              },
              description:
                'If specified, only events where all of these labels were removed are returned',
            },
            addedTags: {
              type: 'array',
              items: {
                type: 'string',
              },
              description:
                'If specified, only events where all of these tags were added are returned',
            },
            removedTags: {
              type: 'array',
              items: {
                type: 'string',
              },
              description:
                'If specified, only events where all of these tags were removed are returned',
            },
            reportTypes: {
              type: 'array',
              items: {
                type: 'string',
              },
            },
            cursor: {
              type: 'string',
            },
          },
        },
        output: {
          encoding: 'application/json',
          schema: {
            type: 'object',
            required: ['events'],
            properties: {
              cursor: {
                type: 'string',
              },
              events: {
                type: 'array',
                items: {
                  type: 'ref',
                  ref: 'lex:tools.ozone.moderation.defs#modEventView',
                },
              },
            },
          },
        },
      },
    },
  },
  ToolsOzoneModerationQueryStatuses: {
    lexicon: 1,
    id: 'tools.ozone.moderation.queryStatuses',
    defs: {
      main: {
        type: 'query',
        description: 'View moderation statuses of subjects (record or repo).',
        parameters: {
          type: 'params',
          properties: {
            subject: {
              type: 'string',
              format: 'uri',
            },
            comment: {
              type: 'string',
              description: 'Search subjects by keyword from comments',
            },
            reportedAfter: {
              type: 'string',
              format: 'datetime',
              description: 'Search subjects reported after a given timestamp',
            },
            reportedBefore: {
              type: 'string',
              format: 'datetime',
              description: 'Search subjects reported before a given timestamp',
            },
            reviewedAfter: {
              type: 'string',
              format: 'datetime',
              description: 'Search subjects reviewed after a given timestamp',
            },
            reviewedBefore: {
              type: 'string',
              format: 'datetime',
              description: 'Search subjects reviewed before a given timestamp',
            },
            includeMuted: {
              type: 'boolean',
              description:
                "By default, we don't include muted subjects in the results. Set this to true to include them.",
            },
            onlyMuted: {
              type: 'boolean',
              description:
                'When set to true, only muted subjects and reporters will be returned.',
            },
            reviewState: {
              type: 'string',
              description: 'Specify when fetching subjects in a certain state',
            },
            ignoreSubjects: {
              type: 'array',
              items: {
                type: 'string',
                format: 'uri',
              },
            },
            lastReviewedBy: {
              type: 'string',
              format: 'did',
              description:
                'Get all subject statuses that were reviewed by a specific moderator',
            },
            sortField: {
              type: 'string',
              default: 'lastReportedAt',
              enum: ['lastReviewedAt', 'lastReportedAt'],
            },
            sortDirection: {
              type: 'string',
              default: 'desc',
              enum: ['asc', 'desc'],
            },
            takendown: {
              type: 'boolean',
              description: 'Get subjects that were taken down',
            },
            appealed: {
              type: 'boolean',
              description: 'Get subjects in unresolved appealed status',
            },
            limit: {
              type: 'integer',
              minimum: 1,
              maximum: 100,
              default: 50,
            },
            tags: {
              type: 'array',
              items: {
                type: 'string',
              },
            },
            excludeTags: {
              type: 'array',
              items: {
                type: 'string',
              },
            },
            cursor: {
              type: 'string',
            },
          },
        },
        output: {
          encoding: 'application/json',
          schema: {
            type: 'object',
            required: ['subjectStatuses'],
            properties: {
              cursor: {
                type: 'string',
              },
              subjectStatuses: {
                type: 'array',
                items: {
                  type: 'ref',
                  ref: 'lex:tools.ozone.moderation.defs#subjectStatusView',
                },
              },
            },
          },
        },
      },
    },
  },
  ToolsOzoneModerationSearchRepos: {
    lexicon: 1,
    id: 'tools.ozone.moderation.searchRepos',
    defs: {
      main: {
        type: 'query',
        description: 'Find repositories based on a search term.',
        parameters: {
          type: 'params',
          properties: {
            term: {
              type: 'string',
              description: "DEPRECATED: use 'q' instead",
            },
            q: {
              type: 'string',
            },
            limit: {
              type: 'integer',
              minimum: 1,
              maximum: 100,
              default: 50,
            },
            cursor: {
              type: 'string',
            },
          },
        },
        output: {
          encoding: 'application/json',
          schema: {
            type: 'object',
            required: ['repos'],
            properties: {
              cursor: {
                type: 'string',
              },
              repos: {
                type: 'array',
                items: {
                  type: 'ref',
                  ref: 'lex:tools.ozone.moderation.defs#repoView',
                },
              },
            },
          },
        },
      },
    },
  },
  TempDmDefs: {
    lexicon: 1,
    id: 'temp.dm.defs',
    defs: {
      messageRef: {
        type: 'object',
        required: ['did', 'messageId'],
        properties: {
          did: {
            type: 'string',
            format: 'did',
          },
          messageId: {
            type: 'string',
          },
        },
      },
      message: {
        type: 'object',
        required: ['text'],
        properties: {
          id: {
            type: 'string',
          },
          text: {
            type: 'string',
            maxLength: 10000,
            maxGraphemes: 1000,
          },
          facets: {
            type: 'array',
            description: 'Annotations of text (mentions, URLs, hashtags, etc)',
            items: {
              type: 'ref',
              ref: 'lex:app.bsky.richtext.facet',
            },
>>>>>>> 60884d28
          },
          inviteNote: {
            type: 'string',
          },
        },
      },
      repoViewDetail: {
        type: 'object',
        required: [
          'did',
          'handle',
          'relatedRecords',
          'indexedAt',
          'moderation',
        ],
        properties: {
          did: {
            type: 'string',
            format: 'did',
          },
          handle: {
            type: 'string',
            format: 'handle',
          },
          email: {
            type: 'string',
          },
          relatedRecords: {
            type: 'array',
            items: {
              type: 'unknown',
            },
          },
          indexedAt: {
            type: 'string',
            format: 'datetime',
          },
          moderation: {
            type: 'ref',
            ref: 'lex:tools.ozone.moderation.defs#moderationDetail',
          },
          labels: {
            type: 'array',
            items: {
              type: 'ref',
              ref: 'lex:com.atproto.label.defs#label',
            },
          },
          invitedBy: {
            type: 'ref',
            ref: 'lex:com.atproto.server.defs#inviteCode',
          },
          invites: {
            type: 'array',
            items: {
              type: 'ref',
              ref: 'lex:com.atproto.server.defs#inviteCode',
            },
          },
          invitesDisabled: {
            type: 'boolean',
          },
          inviteNote: {
            type: 'string',
          },
          emailConfirmedAt: {
            type: 'string',
            format: 'datetime',
          },
        },
      },
      repoViewNotFound: {
        type: 'object',
        required: ['did'],
        properties: {
          did: {
            type: 'string',
            format: 'did',
          },
        },
      },
      recordView: {
        type: 'object',
        required: [
          'uri',
          'cid',
          'value',
          'blobCids',
          'indexedAt',
          'moderation',
          'repo',
        ],
        properties: {
          uri: {
            type: 'string',
            format: 'at-uri',
          },
          cid: {
            type: 'string',
            format: 'cid',
          },
          value: {
            type: 'unknown',
          },
          blobCids: {
            type: 'array',
            items: {
              type: 'string',
              format: 'cid',
            },
          },
          indexedAt: {
            type: 'string',
            format: 'datetime',
          },
          moderation: {
            type: 'ref',
            ref: 'lex:tools.ozone.moderation.defs#moderation',
          },
          repo: {
            type: 'ref',
            ref: 'lex:tools.ozone.moderation.defs#repoView',
          },
        },
      },
      recordViewDetail: {
        type: 'object',
        required: [
          'uri',
          'cid',
          'value',
          'blobs',
          'indexedAt',
          'moderation',
          'repo',
        ],
        properties: {
          uri: {
            type: 'string',
            format: 'at-uri',
          },
          cid: {
            type: 'string',
            format: 'cid',
          },
          value: {
            type: 'unknown',
          },
          blobs: {
            type: 'array',
            items: {
              type: 'ref',
              ref: 'lex:tools.ozone.moderation.defs#blobView',
            },
          },
          labels: {
            type: 'array',
            items: {
              type: 'ref',
              ref: 'lex:com.atproto.label.defs#label',
            },
          },
          indexedAt: {
            type: 'string',
            format: 'datetime',
          },
          moderation: {
            type: 'ref',
            ref: 'lex:tools.ozone.moderation.defs#moderationDetail',
          },
          repo: {
            type: 'ref',
            ref: 'lex:tools.ozone.moderation.defs#repoView',
          },
        },
      },
      recordViewNotFound: {
        type: 'object',
        required: ['uri'],
        properties: {
          uri: {
            type: 'string',
            format: 'at-uri',
          },
        },
      },
      moderation: {
        type: 'object',
        properties: {
          subjectStatus: {
            type: 'ref',
            ref: 'lex:tools.ozone.moderation.defs#subjectStatusView',
          },
        },
      },
      moderationDetail: {
        type: 'object',
        properties: {
          subjectStatus: {
            type: 'ref',
            ref: 'lex:tools.ozone.moderation.defs#subjectStatusView',
          },
        },
      },
      blobView: {
        type: 'object',
        required: ['cid', 'mimeType', 'size', 'createdAt'],
        properties: {
          cid: {
            type: 'string',
            format: 'cid',
          },
          mimeType: {
            type: 'string',
          },
          size: {
            type: 'integer',
          },
          createdAt: {
            type: 'string',
            format: 'datetime',
          },
          details: {
            type: 'union',
            refs: [
              'lex:tools.ozone.moderation.defs#imageDetails',
              'lex:tools.ozone.moderation.defs#videoDetails',
            ],
          },
          moderation: {
            type: 'ref',
            ref: 'lex:tools.ozone.moderation.defs#moderation',
          },
        },
      },
      imageDetails: {
        type: 'object',
        required: ['width', 'height'],
        properties: {
          width: {
            type: 'integer',
          },
          height: {
            type: 'integer',
          },
        },
      },
      videoDetails: {
        type: 'object',
        required: ['width', 'height', 'length'],
        properties: {
          width: {
            type: 'integer',
          },
          height: {
            type: 'integer',
          },
          length: {
            type: 'integer',
          },
        },
      },
    },
  },
  ToolsOzoneModerationEmitEvent: {
    lexicon: 1,
    id: 'tools.ozone.moderation.emitEvent',
    defs: {
      main: {
        type: 'procedure',
        description: 'Take a moderation action on an actor.',
        input: {
          encoding: 'application/json',
          schema: {
            type: 'object',
            required: ['event', 'subject', 'createdBy'],
            properties: {
              event: {
                type: 'union',
                refs: [
                  'lex:tools.ozone.moderation.defs#modEventTakedown',
                  'lex:tools.ozone.moderation.defs#modEventAcknowledge',
                  'lex:tools.ozone.moderation.defs#modEventEscalate',
                  'lex:tools.ozone.moderation.defs#modEventComment',
                  'lex:tools.ozone.moderation.defs#modEventLabel',
                  'lex:tools.ozone.moderation.defs#modEventReport',
                  'lex:tools.ozone.moderation.defs#modEventMute',
                  'lex:tools.ozone.moderation.defs#modEventUnmute',
                  'lex:tools.ozone.moderation.defs#modEventMuteReporter',
                  'lex:tools.ozone.moderation.defs#modEventUnmuteReporter',
                  'lex:tools.ozone.moderation.defs#modEventReverseTakedown',
                  'lex:tools.ozone.moderation.defs#modEventUnmute',
                  'lex:tools.ozone.moderation.defs#modEventEmail',
                  'lex:tools.ozone.moderation.defs#modEventTag',
                ],
              },
              subject: {
                type: 'union',
                refs: [
                  'lex:com.atproto.admin.defs#repoRef',
                  'lex:com.atproto.repo.strongRef',
                ],
              },
              subjectBlobCids: {
                type: 'array',
                items: {
                  type: 'string',
                  format: 'cid',
                },
              },
              createdBy: {
                type: 'string',
                format: 'did',
              },
            },
          },
        },
        output: {
          encoding: 'application/json',
          schema: {
            type: 'ref',
            ref: 'lex:tools.ozone.moderation.defs#modEventView',
          },
        },
        errors: [
          {
            name: 'SubjectHasAction',
          },
        ],
      },
    },
  },
  ToolsOzoneModerationGetEvent: {
    lexicon: 1,
    id: 'tools.ozone.moderation.getEvent',
    defs: {
      main: {
        type: 'query',
        description: 'Get details about a moderation event.',
        parameters: {
          type: 'params',
          required: ['id'],
          properties: {
            id: {
              type: 'integer',
            },
          },
        },
        output: {
          encoding: 'application/json',
          schema: {
            type: 'ref',
            ref: 'lex:tools.ozone.moderation.defs#modEventViewDetail',
          },
        },
      },
    },
  },
  ToolsOzoneModerationGetRecord: {
    lexicon: 1,
    id: 'tools.ozone.moderation.getRecord',
    defs: {
      main: {
        type: 'query',
        description: 'Get details about a record.',
        parameters: {
          type: 'params',
          required: ['uri'],
          properties: {
            uri: {
              type: 'string',
              format: 'at-uri',
            },
            cid: {
              type: 'string',
              format: 'cid',
            },
          },
        },
        output: {
          encoding: 'application/json',
          schema: {
            type: 'ref',
            ref: 'lex:tools.ozone.moderation.defs#recordViewDetail',
          },
        },
        errors: [
          {
            name: 'RecordNotFound',
          },
        ],
      },
    },
  },
  ToolsOzoneModerationGetRepo: {
    lexicon: 1,
    id: 'tools.ozone.moderation.getRepo',
    defs: {
      main: {
        type: 'query',
        description: 'Get details about a repository.',
        parameters: {
          type: 'params',
          required: ['did'],
          properties: {
            did: {
              type: 'string',
              format: 'did',
            },
          },
        },
        output: {
          encoding: 'application/json',
          schema: {
            type: 'ref',
            ref: 'lex:tools.ozone.moderation.defs#repoViewDetail',
          },
        },
        errors: [
          {
            name: 'RepoNotFound',
          },
        ],
      },
    },
  },
  ToolsOzoneModerationQueryEvents: {
    lexicon: 1,
    id: 'tools.ozone.moderation.queryEvents',
    defs: {
      main: {
        type: 'query',
        description: 'List moderation events related to a subject.',
        parameters: {
          type: 'params',
          properties: {
            types: {
              type: 'array',
              items: {
                type: 'string',
              },
              description:
                'The types of events (fully qualified string in the format of tools.ozone.moderation.defs#modEvent<name>) to filter by. If not specified, all events are returned.',
            },
            createdBy: {
              type: 'string',
              format: 'did',
            },
            sortDirection: {
              type: 'string',
              default: 'desc',
              enum: ['asc', 'desc'],
              description:
                'Sort direction for the events. Defaults to descending order of created at timestamp.',
            },
            createdAfter: {
              type: 'string',
              format: 'datetime',
              description: 'Retrieve events created after a given timestamp',
            },
            createdBefore: {
              type: 'string',
              format: 'datetime',
              description: 'Retrieve events created before a given timestamp',
            },
            subject: {
              type: 'string',
              format: 'uri',
            },
            includeAllUserRecords: {
              type: 'boolean',
              default: false,
              description:
                'If true, events on all record types (posts, lists, profile etc.) owned by the did are returned',
            },
            limit: {
              type: 'integer',
              minimum: 1,
              maximum: 100,
              default: 50,
            },
            hasComment: {
              type: 'boolean',
              description: 'If true, only events with comments are returned',
            },
            comment: {
              type: 'string',
              description:
                'If specified, only events with comments containing the keyword are returned',
            },
            addedLabels: {
              type: 'array',
              items: {
                type: 'string',
              },
              description:
                'If specified, only events where all of these labels were added are returned',
            },
            removedLabels: {
              type: 'array',
              items: {
                type: 'string',
              },
              description:
                'If specified, only events where all of these labels were removed are returned',
            },
            addedTags: {
              type: 'array',
              items: {
                type: 'string',
              },
              description:
                'If specified, only events where all of these tags were added are returned',
            },
            removedTags: {
              type: 'array',
              items: {
                type: 'string',
              },
              description:
                'If specified, only events where all of these tags were removed are returned',
            },
            reportTypes: {
              type: 'array',
              items: {
                type: 'string',
              },
            },
            cursor: {
              type: 'string',
            },
          },
        },
        output: {
          encoding: 'application/json',
          schema: {
            type: 'object',
            required: ['events'],
            properties: {
              cursor: {
                type: 'string',
              },
              events: {
                type: 'array',
                items: {
                  type: 'ref',
                  ref: 'lex:tools.ozone.moderation.defs#modEventView',
                },
              },
            },
          },
        },
      },
    },
  },
<<<<<<< HEAD
  ToolsOzoneModerationQueryStatuses: {
=======
  TempDmModGetActorMetadata: {
    lexicon: 1,
    id: 'temp.dm.modGetActorMetadata',
    defs: {
      main: {
        type: 'query',
        parameters: {
          type: 'params',
          required: ['actor'],
          properties: {
            actor: {
              type: 'string',
              format: 'did',
            },
          },
        },
        output: {
          encoding: 'application/json',
          schema: {
            type: 'object',
            required: ['day', 'month', 'all'],
            properties: {
              day: {
                type: 'ref',
                ref: 'lex:temp.dm.modGetActorMetadata#metadata',
              },
              month: {
                type: 'ref',
                ref: 'lex:temp.dm.modGetActorMetadata#metadata',
              },
              all: {
                type: 'ref',
                ref: 'lex:temp.dm.modGetActorMetadata#metadata',
              },
            },
          },
        },
      },
      metadata: {
        type: 'object',
        required: [
          'messagesSent',
          'messagesReceived',
          'convos',
          'convosStarted',
        ],
        properties: {
          messagesSent: {
            type: 'integer',
          },
          messagesReceived: {
            type: 'integer',
          },
          convos: {
            type: 'integer',
          },
          convosStarted: {
            type: 'integer',
          },
        },
      },
    },
  },
  TempDmModGetMessageContext: {
    lexicon: 1,
    id: 'temp.dm.modGetMessageContext',
    defs: {
      main: {
        type: 'query',
        parameters: {
          type: 'params',
          required: ['messageId'],
          properties: {
            messageId: {
              type: 'string',
            },
            before: {
              type: 'integer',
              default: 5,
            },
            after: {
              type: 'integer',
              default: 5,
            },
          },
        },
        output: {
          encoding: 'application/json',
          schema: {
            type: 'object',
            required: ['messages'],
            properties: {
              messages: {
                type: 'array',
                items: {
                  type: 'union',
                  refs: [
                    'lex:temp.dm.defs#messageView',
                    'lex:temp.dm.defs#deletedMessage',
                  ],
                },
              },
            },
          },
        },
      },
    },
  },
  TempDmModUpdateActorAccess: {
    lexicon: 1,
    id: 'temp.dm.modUpdateActorAccess',
    defs: {
      main: {
        type: 'procedure',
        input: {
          encoding: 'application/json',
          schema: {
            type: 'object',
            required: ['actor', 'allowAccess'],
            properties: {
              actor: {
                type: 'string',
                format: 'did',
              },
              allowAccess: {
                type: 'boolean',
              },
            },
          },
        },
      },
    },
  },
  TempDmMuteChat: {
>>>>>>> 60884d28
    lexicon: 1,
    id: 'tools.ozone.moderation.queryStatuses',
    defs: {
      main: {
        type: 'query',
        description: 'View moderation statuses of subjects (record or repo).',
        parameters: {
          type: 'params',
          properties: {
            subject: {
              type: 'string',
              format: 'uri',
            },
            comment: {
              type: 'string',
              description: 'Search subjects by keyword from comments',
            },
            reportedAfter: {
              type: 'string',
              format: 'datetime',
              description: 'Search subjects reported after a given timestamp',
            },
            reportedBefore: {
              type: 'string',
              format: 'datetime',
              description: 'Search subjects reported before a given timestamp',
            },
            reviewedAfter: {
              type: 'string',
              format: 'datetime',
              description: 'Search subjects reviewed after a given timestamp',
            },
            reviewedBefore: {
              type: 'string',
              format: 'datetime',
              description: 'Search subjects reviewed before a given timestamp',
            },
            includeMuted: {
              type: 'boolean',
              description:
                "By default, we don't include muted subjects in the results. Set this to true to include them.",
            },
            onlyMuted: {
              type: 'boolean',
              description:
                'When set to true, only muted subjects and reporters will be returned.',
            },
            reviewState: {
              type: 'string',
              description: 'Specify when fetching subjects in a certain state',
            },
            ignoreSubjects: {
              type: 'array',
              items: {
                type: 'string',
                format: 'uri',
              },
            },
            lastReviewedBy: {
              type: 'string',
              format: 'did',
              description:
                'Get all subject statuses that were reviewed by a specific moderator',
            },
            sortField: {
              type: 'string',
              default: 'lastReportedAt',
              enum: ['lastReviewedAt', 'lastReportedAt'],
            },
            sortDirection: {
              type: 'string',
              default: 'desc',
              enum: ['asc', 'desc'],
            },
            takendown: {
              type: 'boolean',
              description: 'Get subjects that were taken down',
            },
            appealed: {
              type: 'boolean',
              description: 'Get subjects in unresolved appealed status',
            },
            limit: {
              type: 'integer',
              minimum: 1,
              maximum: 100,
              default: 50,
            },
            tags: {
              type: 'array',
              items: {
                type: 'string',
              },
            },
            excludeTags: {
              type: 'array',
              items: {
                type: 'string',
              },
            },
            cursor: {
              type: 'string',
            },
          },
        },
        output: {
          encoding: 'application/json',
          schema: {
            type: 'object',
            required: ['subjectStatuses'],
            properties: {
              cursor: {
                type: 'string',
              },
              subjectStatuses: {
                type: 'array',
                items: {
                  type: 'ref',
                  ref: 'lex:tools.ozone.moderation.defs#subjectStatusView',
                },
              },
            },
          },
        },
      },
    },
  },
  ToolsOzoneModerationSearchRepos: {
    lexicon: 1,
    id: 'tools.ozone.moderation.searchRepos',
    defs: {
      main: {
        type: 'query',
        description: 'Find repositories based on a search term.',
        parameters: {
          type: 'params',
          properties: {
            term: {
              type: 'string',
              description: "DEPRECATED: use 'q' instead",
            },
            q: {
              type: 'string',
            },
            limit: {
              type: 'integer',
              minimum: 1,
              maximum: 100,
              default: 50,
            },
            cursor: {
              type: 'string',
            },
          },
        },
        output: {
          encoding: 'application/json',
          schema: {
            type: 'object',
            required: ['repos'],
            properties: {
              cursor: {
                type: 'string',
              },
              repos: {
                type: 'array',
                items: {
                  type: 'ref',
                  ref: 'lex:tools.ozone.moderation.defs#repoView',
                },
              },
            },
          },
        },
      },
    },
  },
}
export const schemas: LexiconDoc[] = Object.values(schemaDict) as LexiconDoc[]
export const lexicons: Lexicons = new Lexicons(schemas)
export const ids = {
  ComAtprotoAdminDefs: 'com.atproto.admin.defs',
  ComAtprotoAdminDeleteAccount: 'com.atproto.admin.deleteAccount',
  ComAtprotoAdminDisableAccountInvites:
    'com.atproto.admin.disableAccountInvites',
  ComAtprotoAdminDisableInviteCodes: 'com.atproto.admin.disableInviteCodes',
  ComAtprotoAdminEnableAccountInvites: 'com.atproto.admin.enableAccountInvites',
  ComAtprotoAdminGetAccountInfo: 'com.atproto.admin.getAccountInfo',
  ComAtprotoAdminGetAccountInfos: 'com.atproto.admin.getAccountInfos',
  ComAtprotoAdminGetInviteCodes: 'com.atproto.admin.getInviteCodes',
  ComAtprotoAdminGetSubjectStatus: 'com.atproto.admin.getSubjectStatus',
  ComAtprotoAdminSendEmail: 'com.atproto.admin.sendEmail',
  ComAtprotoAdminUpdateAccountEmail: 'com.atproto.admin.updateAccountEmail',
  ComAtprotoAdminUpdateAccountHandle: 'com.atproto.admin.updateAccountHandle',
  ComAtprotoAdminUpdateAccountPassword:
    'com.atproto.admin.updateAccountPassword',
  ComAtprotoAdminUpdateSubjectStatus: 'com.atproto.admin.updateSubjectStatus',
  ComAtprotoIdentityGetRecommendedDidCredentials:
    'com.atproto.identity.getRecommendedDidCredentials',
  ComAtprotoIdentityRequestPlcOperationSignature:
    'com.atproto.identity.requestPlcOperationSignature',
  ComAtprotoIdentityResolveHandle: 'com.atproto.identity.resolveHandle',
  ComAtprotoIdentitySignPlcOperation: 'com.atproto.identity.signPlcOperation',
  ComAtprotoIdentitySubmitPlcOperation:
    'com.atproto.identity.submitPlcOperation',
  ComAtprotoIdentityUpdateHandle: 'com.atproto.identity.updateHandle',
  ComAtprotoLabelDefs: 'com.atproto.label.defs',
  ComAtprotoLabelQueryLabels: 'com.atproto.label.queryLabels',
  ComAtprotoLabelSubscribeLabels: 'com.atproto.label.subscribeLabels',
  ComAtprotoModerationCreateReport: 'com.atproto.moderation.createReport',
  ComAtprotoModerationDefs: 'com.atproto.moderation.defs',
  ComAtprotoRepoApplyWrites: 'com.atproto.repo.applyWrites',
  ComAtprotoRepoCreateRecord: 'com.atproto.repo.createRecord',
  ComAtprotoRepoDeleteRecord: 'com.atproto.repo.deleteRecord',
  ComAtprotoRepoDescribeRepo: 'com.atproto.repo.describeRepo',
  ComAtprotoRepoGetRecord: 'com.atproto.repo.getRecord',
  ComAtprotoRepoImportRepo: 'com.atproto.repo.importRepo',
  ComAtprotoRepoListMissingBlobs: 'com.atproto.repo.listMissingBlobs',
  ComAtprotoRepoListRecords: 'com.atproto.repo.listRecords',
  ComAtprotoRepoPutRecord: 'com.atproto.repo.putRecord',
  ComAtprotoRepoStrongRef: 'com.atproto.repo.strongRef',
  ComAtprotoRepoUploadBlob: 'com.atproto.repo.uploadBlob',
  ComAtprotoServerActivateAccount: 'com.atproto.server.activateAccount',
  ComAtprotoServerCheckAccountStatus: 'com.atproto.server.checkAccountStatus',
  ComAtprotoServerConfirmEmail: 'com.atproto.server.confirmEmail',
  ComAtprotoServerCreateAccount: 'com.atproto.server.createAccount',
  ComAtprotoServerCreateAppPassword: 'com.atproto.server.createAppPassword',
  ComAtprotoServerCreateInviteCode: 'com.atproto.server.createInviteCode',
  ComAtprotoServerCreateInviteCodes: 'com.atproto.server.createInviteCodes',
  ComAtprotoServerCreateSession: 'com.atproto.server.createSession',
  ComAtprotoServerDeactivateAccount: 'com.atproto.server.deactivateAccount',
  ComAtprotoServerDefs: 'com.atproto.server.defs',
  ComAtprotoServerDeleteAccount: 'com.atproto.server.deleteAccount',
  ComAtprotoServerDeleteSession: 'com.atproto.server.deleteSession',
  ComAtprotoServerDescribeServer: 'com.atproto.server.describeServer',
  ComAtprotoServerGetAccountInviteCodes:
    'com.atproto.server.getAccountInviteCodes',
  ComAtprotoServerGetServiceAuth: 'com.atproto.server.getServiceAuth',
  ComAtprotoServerGetSession: 'com.atproto.server.getSession',
  ComAtprotoServerListAppPasswords: 'com.atproto.server.listAppPasswords',
  ComAtprotoServerRefreshSession: 'com.atproto.server.refreshSession',
  ComAtprotoServerRequestAccountDelete:
    'com.atproto.server.requestAccountDelete',
  ComAtprotoServerRequestEmailConfirmation:
    'com.atproto.server.requestEmailConfirmation',
  ComAtprotoServerRequestEmailUpdate: 'com.atproto.server.requestEmailUpdate',
  ComAtprotoServerRequestPasswordReset:
    'com.atproto.server.requestPasswordReset',
  ComAtprotoServerReserveSigningKey: 'com.atproto.server.reserveSigningKey',
  ComAtprotoServerResetPassword: 'com.atproto.server.resetPassword',
  ComAtprotoServerRevokeAppPassword: 'com.atproto.server.revokeAppPassword',
  ComAtprotoServerUpdateEmail: 'com.atproto.server.updateEmail',
  ComAtprotoSyncGetBlob: 'com.atproto.sync.getBlob',
  ComAtprotoSyncGetBlocks: 'com.atproto.sync.getBlocks',
  ComAtprotoSyncGetCheckout: 'com.atproto.sync.getCheckout',
  ComAtprotoSyncGetHead: 'com.atproto.sync.getHead',
  ComAtprotoSyncGetLatestCommit: 'com.atproto.sync.getLatestCommit',
  ComAtprotoSyncGetRecord: 'com.atproto.sync.getRecord',
  ComAtprotoSyncGetRepo: 'com.atproto.sync.getRepo',
  ComAtprotoSyncListBlobs: 'com.atproto.sync.listBlobs',
  ComAtprotoSyncListRepos: 'com.atproto.sync.listRepos',
  ComAtprotoSyncNotifyOfUpdate: 'com.atproto.sync.notifyOfUpdate',
  ComAtprotoSyncRequestCrawl: 'com.atproto.sync.requestCrawl',
  ComAtprotoSyncSubscribeRepos: 'com.atproto.sync.subscribeRepos',
  ComAtprotoTempCheckSignupQueue: 'com.atproto.temp.checkSignupQueue',
  ComAtprotoTempFetchLabels: 'com.atproto.temp.fetchLabels',
  ComAtprotoTempRequestPhoneVerification:
    'com.atproto.temp.requestPhoneVerification',
  AppBskyActorDefs: 'app.bsky.actor.defs',
  AppBskyActorGetPreferences: 'app.bsky.actor.getPreferences',
  AppBskyActorGetProfile: 'app.bsky.actor.getProfile',
  AppBskyActorGetProfiles: 'app.bsky.actor.getProfiles',
  AppBskyActorGetSuggestions: 'app.bsky.actor.getSuggestions',
  AppBskyActorProfile: 'app.bsky.actor.profile',
  AppBskyActorPutPreferences: 'app.bsky.actor.putPreferences',
  AppBskyActorSearchActors: 'app.bsky.actor.searchActors',
  AppBskyActorSearchActorsTypeahead: 'app.bsky.actor.searchActorsTypeahead',
  AppBskyEmbedExternal: 'app.bsky.embed.external',
  AppBskyEmbedImages: 'app.bsky.embed.images',
  AppBskyEmbedRecord: 'app.bsky.embed.record',
  AppBskyEmbedRecordWithMedia: 'app.bsky.embed.recordWithMedia',
  AppBskyFeedDefs: 'app.bsky.feed.defs',
  AppBskyFeedDescribeFeedGenerator: 'app.bsky.feed.describeFeedGenerator',
  AppBskyFeedGenerator: 'app.bsky.feed.generator',
  AppBskyFeedGetActorFeeds: 'app.bsky.feed.getActorFeeds',
  AppBskyFeedGetActorLikes: 'app.bsky.feed.getActorLikes',
  AppBskyFeedGetAuthorFeed: 'app.bsky.feed.getAuthorFeed',
  AppBskyFeedGetFeed: 'app.bsky.feed.getFeed',
  AppBskyFeedGetFeedGenerator: 'app.bsky.feed.getFeedGenerator',
  AppBskyFeedGetFeedGenerators: 'app.bsky.feed.getFeedGenerators',
  AppBskyFeedGetFeedSkeleton: 'app.bsky.feed.getFeedSkeleton',
  AppBskyFeedGetLikes: 'app.bsky.feed.getLikes',
  AppBskyFeedGetListFeed: 'app.bsky.feed.getListFeed',
  AppBskyFeedGetPostThread: 'app.bsky.feed.getPostThread',
  AppBskyFeedGetPosts: 'app.bsky.feed.getPosts',
  AppBskyFeedGetRepostedBy: 'app.bsky.feed.getRepostedBy',
  AppBskyFeedGetSuggestedFeeds: 'app.bsky.feed.getSuggestedFeeds',
  AppBskyFeedGetTimeline: 'app.bsky.feed.getTimeline',
  AppBskyFeedLike: 'app.bsky.feed.like',
  AppBskyFeedPost: 'app.bsky.feed.post',
  AppBskyFeedRepost: 'app.bsky.feed.repost',
  AppBskyFeedSearchPosts: 'app.bsky.feed.searchPosts',
  AppBskyFeedSendInteractions: 'app.bsky.feed.sendInteractions',
  AppBskyFeedThreadgate: 'app.bsky.feed.threadgate',
  AppBskyGraphBlock: 'app.bsky.graph.block',
  AppBskyGraphDefs: 'app.bsky.graph.defs',
  AppBskyGraphFollow: 'app.bsky.graph.follow',
  AppBskyGraphGetBlocks: 'app.bsky.graph.getBlocks',
  AppBskyGraphGetFollowers: 'app.bsky.graph.getFollowers',
  AppBskyGraphGetFollows: 'app.bsky.graph.getFollows',
  AppBskyGraphGetList: 'app.bsky.graph.getList',
  AppBskyGraphGetListBlocks: 'app.bsky.graph.getListBlocks',
  AppBskyGraphGetListMutes: 'app.bsky.graph.getListMutes',
  AppBskyGraphGetLists: 'app.bsky.graph.getLists',
  AppBskyGraphGetMutes: 'app.bsky.graph.getMutes',
  AppBskyGraphGetRelationships: 'app.bsky.graph.getRelationships',
  AppBskyGraphGetSuggestedFollowsByActor:
    'app.bsky.graph.getSuggestedFollowsByActor',
  AppBskyGraphList: 'app.bsky.graph.list',
  AppBskyGraphListblock: 'app.bsky.graph.listblock',
  AppBskyGraphListitem: 'app.bsky.graph.listitem',
  AppBskyGraphMuteActor: 'app.bsky.graph.muteActor',
  AppBskyGraphMuteActorList: 'app.bsky.graph.muteActorList',
  AppBskyGraphUnmuteActor: 'app.bsky.graph.unmuteActor',
  AppBskyGraphUnmuteActorList: 'app.bsky.graph.unmuteActorList',
  AppBskyLabelerDefs: 'app.bsky.labeler.defs',
  AppBskyLabelerGetServices: 'app.bsky.labeler.getServices',
  AppBskyLabelerService: 'app.bsky.labeler.service',
  AppBskyNotificationGetUnreadCount: 'app.bsky.notification.getUnreadCount',
  AppBskyNotificationListNotifications:
    'app.bsky.notification.listNotifications',
  AppBskyNotificationRegisterPush: 'app.bsky.notification.registerPush',
  AppBskyNotificationUpdateSeen: 'app.bsky.notification.updateSeen',
  AppBskyRichtextFacet: 'app.bsky.richtext.facet',
  AppBskyUnspeccedDefs: 'app.bsky.unspecced.defs',
  AppBskyUnspeccedGetPopularFeedGenerators:
    'app.bsky.unspecced.getPopularFeedGenerators',
  AppBskyUnspeccedGetSuggestionsSkeleton:
    'app.bsky.unspecced.getSuggestionsSkeleton',
  AppBskyUnspeccedGetTaggedSuggestions:
    'app.bsky.unspecced.getTaggedSuggestions',
  AppBskyUnspeccedSearchActorsSkeleton:
    'app.bsky.unspecced.searchActorsSkeleton',
  AppBskyUnspeccedSearchPostsSkeleton: 'app.bsky.unspecced.searchPostsSkeleton',
  ChatBskyActorDeclaration: 'chat.bsky.actor.declaration',
  ChatBskyConvoDefs: 'chat.bsky.convo.defs',
  ChatBskyConvoDeleteMessageForSelf: 'chat.bsky.convo.deleteMessageForSelf',
  ChatBskyConvoGetConvo: 'chat.bsky.convo.getConvo',
  ChatBskyConvoGetConvoForMembers: 'chat.bsky.convo.getConvoForMembers',
  ChatBskyConvoGetLog: 'chat.bsky.convo.getLog',
  ChatBskyConvoGetMessages: 'chat.bsky.convo.getMessages',
  ChatBskyConvoLeaveConvo: 'chat.bsky.convo.leaveConvo',
  ChatBskyConvoListConvos: 'chat.bsky.convo.listConvos',
  ChatBskyConvoMuteConvo: 'chat.bsky.convo.muteConvo',
  ChatBskyConvoSendMessage: 'chat.bsky.convo.sendMessage',
  ChatBskyConvoSendMessageBatch: 'chat.bsky.convo.sendMessageBatch',
  ChatBskyConvoUnmuteConvo: 'chat.bsky.convo.unmuteConvo',
  ChatBskyConvoUpdateRead: 'chat.bsky.convo.updateRead',
  ToolsOzoneCommunicationCreateTemplate:
    'tools.ozone.communication.createTemplate',
  ToolsOzoneCommunicationDefs: 'tools.ozone.communication.defs',
  ToolsOzoneCommunicationDeleteTemplate:
    'tools.ozone.communication.deleteTemplate',
  ToolsOzoneCommunicationListTemplates:
    'tools.ozone.communication.listTemplates',
  ToolsOzoneCommunicationUpdateTemplate:
    'tools.ozone.communication.updateTemplate',
  ToolsOzoneModerationDefs: 'tools.ozone.moderation.defs',
  ToolsOzoneModerationEmitEvent: 'tools.ozone.moderation.emitEvent',
  ToolsOzoneModerationGetEvent: 'tools.ozone.moderation.getEvent',
  ToolsOzoneModerationGetRecord: 'tools.ozone.moderation.getRecord',
  ToolsOzoneModerationGetRepo: 'tools.ozone.moderation.getRepo',
  ToolsOzoneModerationQueryEvents: 'tools.ozone.moderation.queryEvents',
  ToolsOzoneModerationQueryStatuses: 'tools.ozone.moderation.queryStatuses',
  ToolsOzoneModerationSearchRepos: 'tools.ozone.moderation.searchRepos',
<<<<<<< HEAD
=======
  TempDmDefs: 'temp.dm.defs',
  TempDmDeleteMessage: 'temp.dm.deleteMessage',
  TempDmGetChat: 'temp.dm.getChat',
  TempDmGetChatForMembers: 'temp.dm.getChatForMembers',
  TempDmGetChatLog: 'temp.dm.getChatLog',
  TempDmGetChatMessages: 'temp.dm.getChatMessages',
  TempDmGetUserSettings: 'temp.dm.getUserSettings',
  TempDmLeaveChat: 'temp.dm.leaveChat',
  TempDmListChats: 'temp.dm.listChats',
  TempDmModGetActorMetadata: 'temp.dm.modGetActorMetadata',
  TempDmModGetMessageContext: 'temp.dm.modGetMessageContext',
  TempDmModUpdateActorAccess: 'temp.dm.modUpdateActorAccess',
  TempDmMuteChat: 'temp.dm.muteChat',
  TempDmSendMessage: 'temp.dm.sendMessage',
  TempDmSendMessageBatch: 'temp.dm.sendMessageBatch',
  TempDmUnmuteChat: 'temp.dm.unmuteChat',
  TempDmUpdateChatRead: 'temp.dm.updateChatRead',
  TempDmUpdateUserSettings: 'temp.dm.updateUserSettings',
>>>>>>> 60884d28
}<|MERGE_RESOLUTION|>--- conflicted
+++ resolved
@@ -8207,6 +8207,19 @@
     lexicon: 1,
     id: 'chat.bsky.convo.defs',
     defs: {
+      messageRef: {
+        type: 'object',
+        required: ['did', 'messageId'],
+        properties: {
+          did: {
+            type: 'string',
+            format: 'did',
+          },
+          messageId: {
+            type: 'string',
+          },
+        },
+      },
       message: {
         type: 'object',
         required: ['text'],
@@ -8837,6 +8850,139 @@
       },
     },
   },
+  ChatBskyModerationGetActorMetadata: {
+    lexicon: 1,
+    id: 'chat.bsky.moderation.getActorMetadata',
+    defs: {
+      main: {
+        type: 'query',
+        parameters: {
+          type: 'params',
+          required: ['actor'],
+          properties: {
+            actor: {
+              type: 'string',
+              format: 'did',
+            },
+          },
+        },
+        output: {
+          encoding: 'application/json',
+          schema: {
+            type: 'object',
+            required: ['day', 'month', 'all'],
+            properties: {
+              day: {
+                type: 'ref',
+                ref: 'lex:chat.bsky.moderation.getActorMetadata#metadata',
+              },
+              month: {
+                type: 'ref',
+                ref: 'lex:chat.bsky.moderation.getActorMetadata#metadata',
+              },
+              all: {
+                type: 'ref',
+                ref: 'lex:chat.bsky.moderation.getActorMetadata#metadata',
+              },
+            },
+          },
+        },
+      },
+      metadata: {
+        type: 'object',
+        required: [
+          'messagesSent',
+          'messagesReceived',
+          'convos',
+          'convosStarted',
+        ],
+        properties: {
+          messagesSent: {
+            type: 'integer',
+          },
+          messagesReceived: {
+            type: 'integer',
+          },
+          convos: {
+            type: 'integer',
+          },
+          convosStarted: {
+            type: 'integer',
+          },
+        },
+      },
+    },
+  },
+  ChatBskyModerationGetMessageContext: {
+    lexicon: 1,
+    id: 'chat.bsky.moderation.getMessageContext',
+    defs: {
+      main: {
+        type: 'query',
+        parameters: {
+          type: 'params',
+          required: ['messageId'],
+          properties: {
+            messageId: {
+              type: 'string',
+            },
+            before: {
+              type: 'integer',
+              default: 5,
+            },
+            after: {
+              type: 'integer',
+              default: 5,
+            },
+          },
+        },
+        output: {
+          encoding: 'application/json',
+          schema: {
+            type: 'object',
+            required: ['messages'],
+            properties: {
+              messages: {
+                type: 'array',
+                items: {
+                  type: 'union',
+                  refs: [
+                    'lex:chat.bsky.convo.defs#messageView',
+                    'lex:chat.bsky.convo.defs#deletedMessageView',
+                  ],
+                },
+              },
+            },
+          },
+        },
+      },
+    },
+  },
+  ChatBskyModerationUpdateActorAccess: {
+    lexicon: 1,
+    id: 'chat.bsky.moderation.updateActorAccess',
+    defs: {
+      main: {
+        type: 'procedure',
+        input: {
+          encoding: 'application/json',
+          schema: {
+            type: 'object',
+            required: ['actor', 'allowAccess'],
+            properties: {
+              actor: {
+                type: 'string',
+                format: 'did',
+              },
+              allowAccess: {
+                type: 'boolean',
+              },
+            },
+          },
+        },
+      },
+    },
+  },
   ToolsOzoneCommunicationCreateTemplate: {
     lexicon: 1,
     id: 'tools.ozone.communication.createTemplate',
@@ -8926,32 +9072,7 @@
             type: 'string',
             format: 'datetime',
           },
-<<<<<<< HEAD
           updatedAt: {
-=======
-          lastReportedAt: {
-            type: 'string',
-            format: 'datetime',
-          },
-          lastAppealedAt: {
-            type: 'string',
-            format: 'datetime',
-            description:
-              'Timestamp referencing when the author of the subject appealed a moderation action',
-          },
-          takendown: {
-            type: 'boolean',
-          },
-          dmsRevoked: {
-            type: 'boolean',
-          },
-          appealed: {
-            type: 'boolean',
-            description:
-              'True indicates that the a previously taken moderator action was appealed against, by the author of the content. False indicates last appeal was resolved by moderators.',
-          },
-          suspendUntil: {
->>>>>>> 60884d28
             type: 'string',
             format: 'datetime',
           },
@@ -9257,6 +9378,9 @@
           takendown: {
             type: 'boolean',
           },
+          dmsRevoked: {
+            type: 'boolean',
+          },
           appealed: {
             type: 'boolean',
             description:
@@ -9392,29 +9516,7 @@
           },
         },
       },
-<<<<<<< HEAD
       modEventAcknowledge: {
-=======
-      modEventDisableDms: {
-        type: 'object',
-        description: 'Revoke DM access for a subject',
-        properties: {
-          comment: {
-            type: 'string',
-          },
-        },
-      },
-      modEventEnableDms: {
-        type: 'object',
-        description: 'Restore DM access for a subject',
-        properties: {
-          comment: {
-            type: 'string',
-          },
-        },
-      },
-      repoView: {
->>>>>>> 60884d28
         type: 'object',
         properties: {
           comment: {
@@ -9531,6 +9633,24 @@
           comment: {
             type: 'string',
             description: 'Additional comment about added/removed tags.',
+          },
+        },
+      },
+      modEventDisableDms: {
+        type: 'object',
+        description: 'Revoke DM access for a subject',
+        properties: {
+          comment: {
+            type: 'string',
+          },
+        },
+      },
+      modEventEnableDms: {
+        type: 'object',
+        description: 'Restore DM access for a subject',
+        properties: {
+          comment: {
+            type: 'string',
           },
         },
       },
@@ -9573,10 +9693,201 @@
             type: 'ref',
             ref: 'lex:com.atproto.server.defs#inviteCode',
           },
-<<<<<<< HEAD
           invitesDisabled: {
             type: 'boolean',
-=======
+          },
+          inviteNote: {
+            type: 'string',
+          },
+        },
+      },
+      repoViewDetail: {
+        type: 'object',
+        required: [
+          'did',
+          'handle',
+          'relatedRecords',
+          'indexedAt',
+          'moderation',
+        ],
+        properties: {
+          did: {
+            type: 'string',
+            format: 'did',
+          },
+          handle: {
+            type: 'string',
+            format: 'handle',
+          },
+          email: {
+            type: 'string',
+          },
+          relatedRecords: {
+            type: 'array',
+            items: {
+              type: 'unknown',
+            },
+          },
+          indexedAt: {
+            type: 'string',
+            format: 'datetime',
+          },
+          moderation: {
+            type: 'ref',
+            ref: 'lex:tools.ozone.moderation.defs#moderationDetail',
+          },
+          labels: {
+            type: 'array',
+            items: {
+              type: 'ref',
+              ref: 'lex:com.atproto.label.defs#label',
+            },
+          },
+          invitedBy: {
+            type: 'ref',
+            ref: 'lex:com.atproto.server.defs#inviteCode',
+          },
+          invites: {
+            type: 'array',
+            items: {
+              type: 'ref',
+              ref: 'lex:com.atproto.server.defs#inviteCode',
+            },
+          },
+          invitesDisabled: {
+            type: 'boolean',
+          },
+          inviteNote: {
+            type: 'string',
+          },
+          emailConfirmedAt: {
+            type: 'string',
+            format: 'datetime',
+          },
+        },
+      },
+      repoViewNotFound: {
+        type: 'object',
+        required: ['did'],
+        properties: {
+          did: {
+            type: 'string',
+            format: 'did',
+          },
+        },
+      },
+      recordView: {
+        type: 'object',
+        required: [
+          'uri',
+          'cid',
+          'value',
+          'blobCids',
+          'indexedAt',
+          'moderation',
+          'repo',
+        ],
+        properties: {
+          uri: {
+            type: 'string',
+            format: 'at-uri',
+          },
+          cid: {
+            type: 'string',
+            format: 'cid',
+          },
+          value: {
+            type: 'unknown',
+          },
+          blobCids: {
+            type: 'array',
+            items: {
+              type: 'string',
+              format: 'cid',
+            },
+          },
+          indexedAt: {
+            type: 'string',
+            format: 'datetime',
+          },
+          moderation: {
+            type: 'ref',
+            ref: 'lex:tools.ozone.moderation.defs#moderation',
+          },
+          repo: {
+            type: 'ref',
+            ref: 'lex:tools.ozone.moderation.defs#repoView',
+          },
+        },
+      },
+      recordViewDetail: {
+        type: 'object',
+        required: [
+          'uri',
+          'cid',
+          'value',
+          'blobs',
+          'indexedAt',
+          'moderation',
+          'repo',
+        ],
+        properties: {
+          uri: {
+            type: 'string',
+            format: 'at-uri',
+          },
+          cid: {
+            type: 'string',
+            format: 'cid',
+          },
+          value: {
+            type: 'unknown',
+          },
+          blobs: {
+            type: 'array',
+            items: {
+              type: 'ref',
+              ref: 'lex:tools.ozone.moderation.defs#blobView',
+            },
+          },
+          labels: {
+            type: 'array',
+            items: {
+              type: 'ref',
+              ref: 'lex:com.atproto.label.defs#label',
+            },
+          },
+          indexedAt: {
+            type: 'string',
+            format: 'datetime',
+          },
+          moderation: {
+            type: 'ref',
+            ref: 'lex:tools.ozone.moderation.defs#moderationDetail',
+          },
+          repo: {
+            type: 'ref',
+            ref: 'lex:tools.ozone.moderation.defs#repoView',
+          },
+        },
+      },
+      recordViewNotFound: {
+        type: 'object',
+        required: ['uri'],
+        properties: {
+          uri: {
+            type: 'string',
+            format: 'at-uri',
+          },
+        },
+      },
+      moderation: {
+        type: 'object',
+        properties: {
+          subjectStatus: {
+            type: 'ref',
+            ref: 'lex:tools.ozone.moderation.defs#subjectStatusView',
+          },
         },
       },
       moderationDetail: {
@@ -9942,913 +10253,6 @@
     },
   },
   ToolsOzoneModerationQueryStatuses: {
-    lexicon: 1,
-    id: 'tools.ozone.moderation.queryStatuses',
-    defs: {
-      main: {
-        type: 'query',
-        description: 'View moderation statuses of subjects (record or repo).',
-        parameters: {
-          type: 'params',
-          properties: {
-            subject: {
-              type: 'string',
-              format: 'uri',
-            },
-            comment: {
-              type: 'string',
-              description: 'Search subjects by keyword from comments',
-            },
-            reportedAfter: {
-              type: 'string',
-              format: 'datetime',
-              description: 'Search subjects reported after a given timestamp',
-            },
-            reportedBefore: {
-              type: 'string',
-              format: 'datetime',
-              description: 'Search subjects reported before a given timestamp',
-            },
-            reviewedAfter: {
-              type: 'string',
-              format: 'datetime',
-              description: 'Search subjects reviewed after a given timestamp',
-            },
-            reviewedBefore: {
-              type: 'string',
-              format: 'datetime',
-              description: 'Search subjects reviewed before a given timestamp',
-            },
-            includeMuted: {
-              type: 'boolean',
-              description:
-                "By default, we don't include muted subjects in the results. Set this to true to include them.",
-            },
-            onlyMuted: {
-              type: 'boolean',
-              description:
-                'When set to true, only muted subjects and reporters will be returned.',
-            },
-            reviewState: {
-              type: 'string',
-              description: 'Specify when fetching subjects in a certain state',
-            },
-            ignoreSubjects: {
-              type: 'array',
-              items: {
-                type: 'string',
-                format: 'uri',
-              },
-            },
-            lastReviewedBy: {
-              type: 'string',
-              format: 'did',
-              description:
-                'Get all subject statuses that were reviewed by a specific moderator',
-            },
-            sortField: {
-              type: 'string',
-              default: 'lastReportedAt',
-              enum: ['lastReviewedAt', 'lastReportedAt'],
-            },
-            sortDirection: {
-              type: 'string',
-              default: 'desc',
-              enum: ['asc', 'desc'],
-            },
-            takendown: {
-              type: 'boolean',
-              description: 'Get subjects that were taken down',
-            },
-            appealed: {
-              type: 'boolean',
-              description: 'Get subjects in unresolved appealed status',
-            },
-            limit: {
-              type: 'integer',
-              minimum: 1,
-              maximum: 100,
-              default: 50,
-            },
-            tags: {
-              type: 'array',
-              items: {
-                type: 'string',
-              },
-            },
-            excludeTags: {
-              type: 'array',
-              items: {
-                type: 'string',
-              },
-            },
-            cursor: {
-              type: 'string',
-            },
-          },
-        },
-        output: {
-          encoding: 'application/json',
-          schema: {
-            type: 'object',
-            required: ['subjectStatuses'],
-            properties: {
-              cursor: {
-                type: 'string',
-              },
-              subjectStatuses: {
-                type: 'array',
-                items: {
-                  type: 'ref',
-                  ref: 'lex:tools.ozone.moderation.defs#subjectStatusView',
-                },
-              },
-            },
-          },
-        },
-      },
-    },
-  },
-  ToolsOzoneModerationSearchRepos: {
-    lexicon: 1,
-    id: 'tools.ozone.moderation.searchRepos',
-    defs: {
-      main: {
-        type: 'query',
-        description: 'Find repositories based on a search term.',
-        parameters: {
-          type: 'params',
-          properties: {
-            term: {
-              type: 'string',
-              description: "DEPRECATED: use 'q' instead",
-            },
-            q: {
-              type: 'string',
-            },
-            limit: {
-              type: 'integer',
-              minimum: 1,
-              maximum: 100,
-              default: 50,
-            },
-            cursor: {
-              type: 'string',
-            },
-          },
-        },
-        output: {
-          encoding: 'application/json',
-          schema: {
-            type: 'object',
-            required: ['repos'],
-            properties: {
-              cursor: {
-                type: 'string',
-              },
-              repos: {
-                type: 'array',
-                items: {
-                  type: 'ref',
-                  ref: 'lex:tools.ozone.moderation.defs#repoView',
-                },
-              },
-            },
-          },
-        },
-      },
-    },
-  },
-  TempDmDefs: {
-    lexicon: 1,
-    id: 'temp.dm.defs',
-    defs: {
-      messageRef: {
-        type: 'object',
-        required: ['did', 'messageId'],
-        properties: {
-          did: {
-            type: 'string',
-            format: 'did',
-          },
-          messageId: {
-            type: 'string',
-          },
-        },
-      },
-      message: {
-        type: 'object',
-        required: ['text'],
-        properties: {
-          id: {
-            type: 'string',
-          },
-          text: {
-            type: 'string',
-            maxLength: 10000,
-            maxGraphemes: 1000,
-          },
-          facets: {
-            type: 'array',
-            description: 'Annotations of text (mentions, URLs, hashtags, etc)',
-            items: {
-              type: 'ref',
-              ref: 'lex:app.bsky.richtext.facet',
-            },
->>>>>>> 60884d28
-          },
-          inviteNote: {
-            type: 'string',
-          },
-        },
-      },
-      repoViewDetail: {
-        type: 'object',
-        required: [
-          'did',
-          'handle',
-          'relatedRecords',
-          'indexedAt',
-          'moderation',
-        ],
-        properties: {
-          did: {
-            type: 'string',
-            format: 'did',
-          },
-          handle: {
-            type: 'string',
-            format: 'handle',
-          },
-          email: {
-            type: 'string',
-          },
-          relatedRecords: {
-            type: 'array',
-            items: {
-              type: 'unknown',
-            },
-          },
-          indexedAt: {
-            type: 'string',
-            format: 'datetime',
-          },
-          moderation: {
-            type: 'ref',
-            ref: 'lex:tools.ozone.moderation.defs#moderationDetail',
-          },
-          labels: {
-            type: 'array',
-            items: {
-              type: 'ref',
-              ref: 'lex:com.atproto.label.defs#label',
-            },
-          },
-          invitedBy: {
-            type: 'ref',
-            ref: 'lex:com.atproto.server.defs#inviteCode',
-          },
-          invites: {
-            type: 'array',
-            items: {
-              type: 'ref',
-              ref: 'lex:com.atproto.server.defs#inviteCode',
-            },
-          },
-          invitesDisabled: {
-            type: 'boolean',
-          },
-          inviteNote: {
-            type: 'string',
-          },
-          emailConfirmedAt: {
-            type: 'string',
-            format: 'datetime',
-          },
-        },
-      },
-      repoViewNotFound: {
-        type: 'object',
-        required: ['did'],
-        properties: {
-          did: {
-            type: 'string',
-            format: 'did',
-          },
-        },
-      },
-      recordView: {
-        type: 'object',
-        required: [
-          'uri',
-          'cid',
-          'value',
-          'blobCids',
-          'indexedAt',
-          'moderation',
-          'repo',
-        ],
-        properties: {
-          uri: {
-            type: 'string',
-            format: 'at-uri',
-          },
-          cid: {
-            type: 'string',
-            format: 'cid',
-          },
-          value: {
-            type: 'unknown',
-          },
-          blobCids: {
-            type: 'array',
-            items: {
-              type: 'string',
-              format: 'cid',
-            },
-          },
-          indexedAt: {
-            type: 'string',
-            format: 'datetime',
-          },
-          moderation: {
-            type: 'ref',
-            ref: 'lex:tools.ozone.moderation.defs#moderation',
-          },
-          repo: {
-            type: 'ref',
-            ref: 'lex:tools.ozone.moderation.defs#repoView',
-          },
-        },
-      },
-      recordViewDetail: {
-        type: 'object',
-        required: [
-          'uri',
-          'cid',
-          'value',
-          'blobs',
-          'indexedAt',
-          'moderation',
-          'repo',
-        ],
-        properties: {
-          uri: {
-            type: 'string',
-            format: 'at-uri',
-          },
-          cid: {
-            type: 'string',
-            format: 'cid',
-          },
-          value: {
-            type: 'unknown',
-          },
-          blobs: {
-            type: 'array',
-            items: {
-              type: 'ref',
-              ref: 'lex:tools.ozone.moderation.defs#blobView',
-            },
-          },
-          labels: {
-            type: 'array',
-            items: {
-              type: 'ref',
-              ref: 'lex:com.atproto.label.defs#label',
-            },
-          },
-          indexedAt: {
-            type: 'string',
-            format: 'datetime',
-          },
-          moderation: {
-            type: 'ref',
-            ref: 'lex:tools.ozone.moderation.defs#moderationDetail',
-          },
-          repo: {
-            type: 'ref',
-            ref: 'lex:tools.ozone.moderation.defs#repoView',
-          },
-        },
-      },
-      recordViewNotFound: {
-        type: 'object',
-        required: ['uri'],
-        properties: {
-          uri: {
-            type: 'string',
-            format: 'at-uri',
-          },
-        },
-      },
-      moderation: {
-        type: 'object',
-        properties: {
-          subjectStatus: {
-            type: 'ref',
-            ref: 'lex:tools.ozone.moderation.defs#subjectStatusView',
-          },
-        },
-      },
-      moderationDetail: {
-        type: 'object',
-        properties: {
-          subjectStatus: {
-            type: 'ref',
-            ref: 'lex:tools.ozone.moderation.defs#subjectStatusView',
-          },
-        },
-      },
-      blobView: {
-        type: 'object',
-        required: ['cid', 'mimeType', 'size', 'createdAt'],
-        properties: {
-          cid: {
-            type: 'string',
-            format: 'cid',
-          },
-          mimeType: {
-            type: 'string',
-          },
-          size: {
-            type: 'integer',
-          },
-          createdAt: {
-            type: 'string',
-            format: 'datetime',
-          },
-          details: {
-            type: 'union',
-            refs: [
-              'lex:tools.ozone.moderation.defs#imageDetails',
-              'lex:tools.ozone.moderation.defs#videoDetails',
-            ],
-          },
-          moderation: {
-            type: 'ref',
-            ref: 'lex:tools.ozone.moderation.defs#moderation',
-          },
-        },
-      },
-      imageDetails: {
-        type: 'object',
-        required: ['width', 'height'],
-        properties: {
-          width: {
-            type: 'integer',
-          },
-          height: {
-            type: 'integer',
-          },
-        },
-      },
-      videoDetails: {
-        type: 'object',
-        required: ['width', 'height', 'length'],
-        properties: {
-          width: {
-            type: 'integer',
-          },
-          height: {
-            type: 'integer',
-          },
-          length: {
-            type: 'integer',
-          },
-        },
-      },
-    },
-  },
-  ToolsOzoneModerationEmitEvent: {
-    lexicon: 1,
-    id: 'tools.ozone.moderation.emitEvent',
-    defs: {
-      main: {
-        type: 'procedure',
-        description: 'Take a moderation action on an actor.',
-        input: {
-          encoding: 'application/json',
-          schema: {
-            type: 'object',
-            required: ['event', 'subject', 'createdBy'],
-            properties: {
-              event: {
-                type: 'union',
-                refs: [
-                  'lex:tools.ozone.moderation.defs#modEventTakedown',
-                  'lex:tools.ozone.moderation.defs#modEventAcknowledge',
-                  'lex:tools.ozone.moderation.defs#modEventEscalate',
-                  'lex:tools.ozone.moderation.defs#modEventComment',
-                  'lex:tools.ozone.moderation.defs#modEventLabel',
-                  'lex:tools.ozone.moderation.defs#modEventReport',
-                  'lex:tools.ozone.moderation.defs#modEventMute',
-                  'lex:tools.ozone.moderation.defs#modEventUnmute',
-                  'lex:tools.ozone.moderation.defs#modEventMuteReporter',
-                  'lex:tools.ozone.moderation.defs#modEventUnmuteReporter',
-                  'lex:tools.ozone.moderation.defs#modEventReverseTakedown',
-                  'lex:tools.ozone.moderation.defs#modEventUnmute',
-                  'lex:tools.ozone.moderation.defs#modEventEmail',
-                  'lex:tools.ozone.moderation.defs#modEventTag',
-                ],
-              },
-              subject: {
-                type: 'union',
-                refs: [
-                  'lex:com.atproto.admin.defs#repoRef',
-                  'lex:com.atproto.repo.strongRef',
-                ],
-              },
-              subjectBlobCids: {
-                type: 'array',
-                items: {
-                  type: 'string',
-                  format: 'cid',
-                },
-              },
-              createdBy: {
-                type: 'string',
-                format: 'did',
-              },
-            },
-          },
-        },
-        output: {
-          encoding: 'application/json',
-          schema: {
-            type: 'ref',
-            ref: 'lex:tools.ozone.moderation.defs#modEventView',
-          },
-        },
-        errors: [
-          {
-            name: 'SubjectHasAction',
-          },
-        ],
-      },
-    },
-  },
-  ToolsOzoneModerationGetEvent: {
-    lexicon: 1,
-    id: 'tools.ozone.moderation.getEvent',
-    defs: {
-      main: {
-        type: 'query',
-        description: 'Get details about a moderation event.',
-        parameters: {
-          type: 'params',
-          required: ['id'],
-          properties: {
-            id: {
-              type: 'integer',
-            },
-          },
-        },
-        output: {
-          encoding: 'application/json',
-          schema: {
-            type: 'ref',
-            ref: 'lex:tools.ozone.moderation.defs#modEventViewDetail',
-          },
-        },
-      },
-    },
-  },
-  ToolsOzoneModerationGetRecord: {
-    lexicon: 1,
-    id: 'tools.ozone.moderation.getRecord',
-    defs: {
-      main: {
-        type: 'query',
-        description: 'Get details about a record.',
-        parameters: {
-          type: 'params',
-          required: ['uri'],
-          properties: {
-            uri: {
-              type: 'string',
-              format: 'at-uri',
-            },
-            cid: {
-              type: 'string',
-              format: 'cid',
-            },
-          },
-        },
-        output: {
-          encoding: 'application/json',
-          schema: {
-            type: 'ref',
-            ref: 'lex:tools.ozone.moderation.defs#recordViewDetail',
-          },
-        },
-        errors: [
-          {
-            name: 'RecordNotFound',
-          },
-        ],
-      },
-    },
-  },
-  ToolsOzoneModerationGetRepo: {
-    lexicon: 1,
-    id: 'tools.ozone.moderation.getRepo',
-    defs: {
-      main: {
-        type: 'query',
-        description: 'Get details about a repository.',
-        parameters: {
-          type: 'params',
-          required: ['did'],
-          properties: {
-            did: {
-              type: 'string',
-              format: 'did',
-            },
-          },
-        },
-        output: {
-          encoding: 'application/json',
-          schema: {
-            type: 'ref',
-            ref: 'lex:tools.ozone.moderation.defs#repoViewDetail',
-          },
-        },
-        errors: [
-          {
-            name: 'RepoNotFound',
-          },
-        ],
-      },
-    },
-  },
-  ToolsOzoneModerationQueryEvents: {
-    lexicon: 1,
-    id: 'tools.ozone.moderation.queryEvents',
-    defs: {
-      main: {
-        type: 'query',
-        description: 'List moderation events related to a subject.',
-        parameters: {
-          type: 'params',
-          properties: {
-            types: {
-              type: 'array',
-              items: {
-                type: 'string',
-              },
-              description:
-                'The types of events (fully qualified string in the format of tools.ozone.moderation.defs#modEvent<name>) to filter by. If not specified, all events are returned.',
-            },
-            createdBy: {
-              type: 'string',
-              format: 'did',
-            },
-            sortDirection: {
-              type: 'string',
-              default: 'desc',
-              enum: ['asc', 'desc'],
-              description:
-                'Sort direction for the events. Defaults to descending order of created at timestamp.',
-            },
-            createdAfter: {
-              type: 'string',
-              format: 'datetime',
-              description: 'Retrieve events created after a given timestamp',
-            },
-            createdBefore: {
-              type: 'string',
-              format: 'datetime',
-              description: 'Retrieve events created before a given timestamp',
-            },
-            subject: {
-              type: 'string',
-              format: 'uri',
-            },
-            includeAllUserRecords: {
-              type: 'boolean',
-              default: false,
-              description:
-                'If true, events on all record types (posts, lists, profile etc.) owned by the did are returned',
-            },
-            limit: {
-              type: 'integer',
-              minimum: 1,
-              maximum: 100,
-              default: 50,
-            },
-            hasComment: {
-              type: 'boolean',
-              description: 'If true, only events with comments are returned',
-            },
-            comment: {
-              type: 'string',
-              description:
-                'If specified, only events with comments containing the keyword are returned',
-            },
-            addedLabels: {
-              type: 'array',
-              items: {
-                type: 'string',
-              },
-              description:
-                'If specified, only events where all of these labels were added are returned',
-            },
-            removedLabels: {
-              type: 'array',
-              items: {
-                type: 'string',
-              },
-              description:
-                'If specified, only events where all of these labels were removed are returned',
-            },
-            addedTags: {
-              type: 'array',
-              items: {
-                type: 'string',
-              },
-              description:
-                'If specified, only events where all of these tags were added are returned',
-            },
-            removedTags: {
-              type: 'array',
-              items: {
-                type: 'string',
-              },
-              description:
-                'If specified, only events where all of these tags were removed are returned',
-            },
-            reportTypes: {
-              type: 'array',
-              items: {
-                type: 'string',
-              },
-            },
-            cursor: {
-              type: 'string',
-            },
-          },
-        },
-        output: {
-          encoding: 'application/json',
-          schema: {
-            type: 'object',
-            required: ['events'],
-            properties: {
-              cursor: {
-                type: 'string',
-              },
-              events: {
-                type: 'array',
-                items: {
-                  type: 'ref',
-                  ref: 'lex:tools.ozone.moderation.defs#modEventView',
-                },
-              },
-            },
-          },
-        },
-      },
-    },
-  },
-<<<<<<< HEAD
-  ToolsOzoneModerationQueryStatuses: {
-=======
-  TempDmModGetActorMetadata: {
-    lexicon: 1,
-    id: 'temp.dm.modGetActorMetadata',
-    defs: {
-      main: {
-        type: 'query',
-        parameters: {
-          type: 'params',
-          required: ['actor'],
-          properties: {
-            actor: {
-              type: 'string',
-              format: 'did',
-            },
-          },
-        },
-        output: {
-          encoding: 'application/json',
-          schema: {
-            type: 'object',
-            required: ['day', 'month', 'all'],
-            properties: {
-              day: {
-                type: 'ref',
-                ref: 'lex:temp.dm.modGetActorMetadata#metadata',
-              },
-              month: {
-                type: 'ref',
-                ref: 'lex:temp.dm.modGetActorMetadata#metadata',
-              },
-              all: {
-                type: 'ref',
-                ref: 'lex:temp.dm.modGetActorMetadata#metadata',
-              },
-            },
-          },
-        },
-      },
-      metadata: {
-        type: 'object',
-        required: [
-          'messagesSent',
-          'messagesReceived',
-          'convos',
-          'convosStarted',
-        ],
-        properties: {
-          messagesSent: {
-            type: 'integer',
-          },
-          messagesReceived: {
-            type: 'integer',
-          },
-          convos: {
-            type: 'integer',
-          },
-          convosStarted: {
-            type: 'integer',
-          },
-        },
-      },
-    },
-  },
-  TempDmModGetMessageContext: {
-    lexicon: 1,
-    id: 'temp.dm.modGetMessageContext',
-    defs: {
-      main: {
-        type: 'query',
-        parameters: {
-          type: 'params',
-          required: ['messageId'],
-          properties: {
-            messageId: {
-              type: 'string',
-            },
-            before: {
-              type: 'integer',
-              default: 5,
-            },
-            after: {
-              type: 'integer',
-              default: 5,
-            },
-          },
-        },
-        output: {
-          encoding: 'application/json',
-          schema: {
-            type: 'object',
-            required: ['messages'],
-            properties: {
-              messages: {
-                type: 'array',
-                items: {
-                  type: 'union',
-                  refs: [
-                    'lex:temp.dm.defs#messageView',
-                    'lex:temp.dm.defs#deletedMessage',
-                  ],
-                },
-              },
-            },
-          },
-        },
-      },
-    },
-  },
-  TempDmModUpdateActorAccess: {
-    lexicon: 1,
-    id: 'temp.dm.modUpdateActorAccess',
-    defs: {
-      main: {
-        type: 'procedure',
-        input: {
-          encoding: 'application/json',
-          schema: {
-            type: 'object',
-            required: ['actor', 'allowAccess'],
-            properties: {
-              actor: {
-                type: 'string',
-                format: 'did',
-              },
-              allowAccess: {
-                type: 'boolean',
-              },
-            },
-          },
-        },
-      },
-    },
-  },
-  TempDmMuteChat: {
->>>>>>> 60884d28
     lexicon: 1,
     id: 'tools.ozone.moderation.queryStatuses',
     defs: {
@@ -11207,6 +10611,9 @@
   ChatBskyConvoSendMessageBatch: 'chat.bsky.convo.sendMessageBatch',
   ChatBskyConvoUnmuteConvo: 'chat.bsky.convo.unmuteConvo',
   ChatBskyConvoUpdateRead: 'chat.bsky.convo.updateRead',
+  ChatBskyModerationGetActorMetadata: 'chat.bsky.moderation.getActorMetadata',
+  ChatBskyModerationGetMessageContext: 'chat.bsky.moderation.getMessageContext',
+  ChatBskyModerationUpdateActorAccess: 'chat.bsky.moderation.updateActorAccess',
   ToolsOzoneCommunicationCreateTemplate:
     'tools.ozone.communication.createTemplate',
   ToolsOzoneCommunicationDefs: 'tools.ozone.communication.defs',
@@ -11224,25 +10631,4 @@
   ToolsOzoneModerationQueryEvents: 'tools.ozone.moderation.queryEvents',
   ToolsOzoneModerationQueryStatuses: 'tools.ozone.moderation.queryStatuses',
   ToolsOzoneModerationSearchRepos: 'tools.ozone.moderation.searchRepos',
-<<<<<<< HEAD
-=======
-  TempDmDefs: 'temp.dm.defs',
-  TempDmDeleteMessage: 'temp.dm.deleteMessage',
-  TempDmGetChat: 'temp.dm.getChat',
-  TempDmGetChatForMembers: 'temp.dm.getChatForMembers',
-  TempDmGetChatLog: 'temp.dm.getChatLog',
-  TempDmGetChatMessages: 'temp.dm.getChatMessages',
-  TempDmGetUserSettings: 'temp.dm.getUserSettings',
-  TempDmLeaveChat: 'temp.dm.leaveChat',
-  TempDmListChats: 'temp.dm.listChats',
-  TempDmModGetActorMetadata: 'temp.dm.modGetActorMetadata',
-  TempDmModGetMessageContext: 'temp.dm.modGetMessageContext',
-  TempDmModUpdateActorAccess: 'temp.dm.modUpdateActorAccess',
-  TempDmMuteChat: 'temp.dm.muteChat',
-  TempDmSendMessage: 'temp.dm.sendMessage',
-  TempDmSendMessageBatch: 'temp.dm.sendMessageBatch',
-  TempDmUnmuteChat: 'temp.dm.unmuteChat',
-  TempDmUpdateChatRead: 'temp.dm.updateChatRead',
-  TempDmUpdateUserSettings: 'temp.dm.updateUserSettings',
->>>>>>> 60884d28
 }
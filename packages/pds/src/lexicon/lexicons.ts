/**
 * GENERATED CODE - DO NOT MODIFY
 */
import { LexiconDoc, Lexicons } from '@atproto/lexicon'

export const schemaDict = {
  ComAtprotoAdminDefs: {
    lexicon: 1,
    id: 'com.atproto.admin.defs',
    defs: {
      actionView: {
        type: 'object',
        required: [
          'id',
          'action',
          'subject',
          'subjectBlobCids',
          'reason',
          'createdBy',
          'createdAt',
          'resolvedReportIds',
        ],
        properties: {
          id: {
            type: 'integer',
          },
          action: {
            type: 'ref',
            ref: 'lex:com.atproto.admin.defs#actionType',
          },
          durationInHours: {
            type: 'integer',
            description:
              'Indicates how long this action was meant to be in effect before automatically expiring.',
          },
          subject: {
            type: 'union',
            refs: [
              'lex:com.atproto.admin.defs#repoRef',
              'lex:com.atproto.repo.strongRef',
            ],
          },
          subjectBlobCids: {
            type: 'array',
            items: {
              type: 'string',
            },
          },
          createLabelVals: {
            type: 'array',
            items: {
              type: 'string',
            },
          },
          negateLabelVals: {
            type: 'array',
            items: {
              type: 'string',
            },
          },
          reason: {
            type: 'string',
          },
          createdBy: {
            type: 'string',
            format: 'did',
          },
          createdAt: {
            type: 'string',
            format: 'datetime',
          },
          reversal: {
            type: 'ref',
            ref: 'lex:com.atproto.admin.defs#actionReversal',
          },
          resolvedReportIds: {
            type: 'array',
            items: {
              type: 'integer',
            },
          },
        },
      },
      actionViewDetail: {
        type: 'object',
        required: [
          'id',
          'action',
          'subject',
          'subjectBlobs',
          'reason',
          'createdBy',
          'createdAt',
          'resolvedReports',
        ],
        properties: {
          id: {
            type: 'integer',
          },
          action: {
            type: 'ref',
            ref: 'lex:com.atproto.admin.defs#actionType',
          },
          durationInHours: {
            type: 'integer',
            description:
              'Indicates how long this action was meant to be in effect before automatically expiring.',
          },
          subject: {
            type: 'union',
            refs: [
              'lex:com.atproto.admin.defs#repoView',
              'lex:com.atproto.admin.defs#repoViewNotFound',
              'lex:com.atproto.admin.defs#recordView',
              'lex:com.atproto.admin.defs#recordViewNotFound',
            ],
          },
          subjectBlobs: {
            type: 'array',
            items: {
              type: 'ref',
              ref: 'lex:com.atproto.admin.defs#blobView',
            },
          },
          createLabelVals: {
            type: 'array',
            items: {
              type: 'string',
            },
          },
          negateLabelVals: {
            type: 'array',
            items: {
              type: 'string',
            },
          },
          reason: {
            type: 'string',
          },
          createdBy: {
            type: 'string',
            format: 'did',
          },
          createdAt: {
            type: 'string',
            format: 'datetime',
          },
          reversal: {
            type: 'ref',
            ref: 'lex:com.atproto.admin.defs#actionReversal',
          },
          resolvedReports: {
            type: 'array',
            items: {
              type: 'ref',
              ref: 'lex:com.atproto.admin.defs#reportView',
            },
          },
        },
      },
      actionViewCurrent: {
        type: 'object',
        required: ['id', 'action'],
        properties: {
          id: {
            type: 'integer',
          },
          action: {
            type: 'ref',
            ref: 'lex:com.atproto.admin.defs#actionType',
          },
          durationInHours: {
            type: 'integer',
            description:
              'Indicates how long this action was meant to be in effect before automatically expiring.',
          },
        },
      },
      actionReversal: {
        type: 'object',
        required: ['reason', 'createdBy', 'createdAt'],
        properties: {
          reason: {
            type: 'string',
          },
          createdBy: {
            type: 'string',
            format: 'did',
          },
          createdAt: {
            type: 'string',
            format: 'datetime',
          },
        },
      },
      actionType: {
        type: 'string',
        knownValues: [
          'lex:com.atproto.admin.defs#takedown',
          'lex:com.atproto.admin.defs#flag',
          'lex:com.atproto.admin.defs#acknowledge',
          'lex:com.atproto.admin.defs#escalate',
        ],
      },
      takedown: {
        type: 'token',
        description:
          'Moderation action type: Takedown. Indicates that content should not be served by the PDS.',
      },
      flag: {
        type: 'token',
        description:
          'Moderation action type: Flag. Indicates that the content was reviewed and considered to violate PDS rules, but may still be served.',
      },
      acknowledge: {
        type: 'token',
        description:
          'Moderation action type: Acknowledge. Indicates that the content was reviewed and not considered to violate PDS rules.',
      },
      escalate: {
        type: 'token',
        description:
          'Moderation action type: Escalate. Indicates that the content has been flagged for additional review.',
      },
      reportView: {
        type: 'object',
        required: [
          'id',
          'reasonType',
          'subject',
          'reportedBy',
          'createdAt',
          'resolvedByActionIds',
        ],
        properties: {
          id: {
            type: 'integer',
          },
          reasonType: {
            type: 'ref',
            ref: 'lex:com.atproto.moderation.defs#reasonType',
          },
          reason: {
            type: 'string',
          },
          subjectRepoHandle: {
            type: 'string',
          },
          subject: {
            type: 'union',
            refs: [
              'lex:com.atproto.admin.defs#repoRef',
              'lex:com.atproto.repo.strongRef',
            ],
          },
          reportedBy: {
            type: 'string',
            format: 'did',
          },
          createdAt: {
            type: 'string',
            format: 'datetime',
          },
          resolvedByActionIds: {
            type: 'array',
            items: {
              type: 'integer',
            },
          },
        },
      },
      reportViewDetail: {
        type: 'object',
        required: [
          'id',
          'reasonType',
          'subject',
          'reportedBy',
          'createdAt',
          'resolvedByActions',
        ],
        properties: {
          id: {
            type: 'integer',
          },
          reasonType: {
            type: 'ref',
            ref: 'lex:com.atproto.moderation.defs#reasonType',
          },
          reason: {
            type: 'string',
          },
          subject: {
            type: 'union',
            refs: [
              'lex:com.atproto.admin.defs#repoView',
              'lex:com.atproto.admin.defs#repoViewNotFound',
              'lex:com.atproto.admin.defs#recordView',
              'lex:com.atproto.admin.defs#recordViewNotFound',
            ],
          },
          reportedBy: {
            type: 'string',
            format: 'did',
          },
          createdAt: {
            type: 'string',
            format: 'datetime',
          },
          resolvedByActions: {
            type: 'array',
            items: {
              type: 'ref',
              ref: 'lex:com.atproto.admin.defs#actionView',
            },
          },
        },
      },
      repoView: {
        type: 'object',
        required: [
          'did',
          'handle',
          'relatedRecords',
          'indexedAt',
          'moderation',
        ],
        properties: {
          did: {
            type: 'string',
            format: 'did',
          },
          handle: {
            type: 'string',
            format: 'handle',
          },
          email: {
            type: 'string',
          },
          relatedRecords: {
            type: 'array',
            items: {
              type: 'unknown',
            },
          },
          indexedAt: {
            type: 'string',
            format: 'datetime',
          },
          moderation: {
            type: 'ref',
            ref: 'lex:com.atproto.admin.defs#moderation',
          },
          invitedBy: {
            type: 'ref',
            ref: 'lex:com.atproto.server.defs#inviteCode',
          },
          invitesDisabled: {
            type: 'boolean',
          },
          inviteNote: {
            type: 'string',
          },
        },
      },
      repoViewDetail: {
        type: 'object',
        required: [
          'did',
          'handle',
          'relatedRecords',
          'indexedAt',
          'moderation',
        ],
        properties: {
          did: {
            type: 'string',
            format: 'did',
          },
          handle: {
            type: 'string',
            format: 'handle',
          },
          email: {
            type: 'string',
          },
          relatedRecords: {
            type: 'array',
            items: {
              type: 'unknown',
            },
          },
          indexedAt: {
            type: 'string',
            format: 'datetime',
          },
          moderation: {
            type: 'ref',
            ref: 'lex:com.atproto.admin.defs#moderationDetail',
          },
          labels: {
            type: 'array',
            items: {
              type: 'ref',
              ref: 'lex:com.atproto.label.defs#label',
            },
          },
          invitedBy: {
            type: 'ref',
            ref: 'lex:com.atproto.server.defs#inviteCode',
          },
          invites: {
            type: 'array',
            items: {
              type: 'ref',
              ref: 'lex:com.atproto.server.defs#inviteCode',
            },
          },
          invitesDisabled: {
            type: 'boolean',
          },
          inviteNote: {
            type: 'string',
          },
        },
      },
      repoViewNotFound: {
        type: 'object',
        required: ['did'],
        properties: {
          did: {
            type: 'string',
            format: 'did',
          },
        },
      },
      repoRef: {
        type: 'object',
        required: ['did'],
        properties: {
          did: {
            type: 'string',
            format: 'did',
          },
        },
      },
      recordView: {
        type: 'object',
        required: [
          'uri',
          'cid',
          'value',
          'blobCids',
          'indexedAt',
          'moderation',
          'repo',
        ],
        properties: {
          uri: {
            type: 'string',
            format: 'at-uri',
          },
          cid: {
            type: 'string',
            format: 'cid',
          },
          value: {
            type: 'unknown',
          },
          blobCids: {
            type: 'array',
            items: {
              type: 'string',
              format: 'cid',
            },
          },
          indexedAt: {
            type: 'string',
            format: 'datetime',
          },
          moderation: {
            type: 'ref',
            ref: 'lex:com.atproto.admin.defs#moderation',
          },
          repo: {
            type: 'ref',
            ref: 'lex:com.atproto.admin.defs#repoView',
          },
        },
      },
      recordViewDetail: {
        type: 'object',
        required: [
          'uri',
          'cid',
          'value',
          'blobs',
          'indexedAt',
          'moderation',
          'repo',
        ],
        properties: {
          uri: {
            type: 'string',
            format: 'at-uri',
          },
          cid: {
            type: 'string',
            format: 'cid',
          },
          value: {
            type: 'unknown',
          },
          blobs: {
            type: 'array',
            items: {
              type: 'ref',
              ref: 'lex:com.atproto.admin.defs#blobView',
            },
          },
          labels: {
            type: 'array',
            items: {
              type: 'ref',
              ref: 'lex:com.atproto.label.defs#label',
            },
          },
          indexedAt: {
            type: 'string',
            format: 'datetime',
          },
          moderation: {
            type: 'ref',
            ref: 'lex:com.atproto.admin.defs#moderationDetail',
          },
          repo: {
            type: 'ref',
            ref: 'lex:com.atproto.admin.defs#repoView',
          },
        },
      },
      recordViewNotFound: {
        type: 'object',
        required: ['uri'],
        properties: {
          uri: {
            type: 'string',
            format: 'at-uri',
          },
        },
      },
      moderation: {
        type: 'object',
        properties: {
          currentAction: {
            type: 'ref',
            ref: 'lex:com.atproto.admin.defs#actionViewCurrent',
          },
        },
      },
      moderationDetail: {
        type: 'object',
        required: ['actions', 'reports'],
        properties: {
          currentAction: {
            type: 'ref',
            ref: 'lex:com.atproto.admin.defs#actionViewCurrent',
          },
          actions: {
            type: 'array',
            items: {
              type: 'ref',
              ref: 'lex:com.atproto.admin.defs#actionView',
            },
          },
          reports: {
            type: 'array',
            items: {
              type: 'ref',
              ref: 'lex:com.atproto.admin.defs#reportView',
            },
          },
        },
      },
      blobView: {
        type: 'object',
        required: ['cid', 'mimeType', 'size', 'createdAt'],
        properties: {
          cid: {
            type: 'string',
            format: 'cid',
          },
          mimeType: {
            type: 'string',
          },
          size: {
            type: 'integer',
          },
          createdAt: {
            type: 'string',
            format: 'datetime',
          },
          details: {
            type: 'union',
            refs: [
              'lex:com.atproto.admin.defs#imageDetails',
              'lex:com.atproto.admin.defs#videoDetails',
            ],
          },
          moderation: {
            type: 'ref',
            ref: 'lex:com.atproto.admin.defs#moderation',
          },
        },
      },
      imageDetails: {
        type: 'object',
        required: ['width', 'height'],
        properties: {
          width: {
            type: 'integer',
          },
          height: {
            type: 'integer',
          },
        },
      },
      videoDetails: {
        type: 'object',
        required: ['width', 'height', 'length'],
        properties: {
          width: {
            type: 'integer',
          },
          height: {
            type: 'integer',
          },
          length: {
            type: 'integer',
          },
        },
      },
    },
  },
  ComAtprotoAdminDisableAccountInvites: {
    lexicon: 1,
    id: 'com.atproto.admin.disableAccountInvites',
    defs: {
      main: {
        type: 'procedure',
        description:
          'Disable an account from receiving new invite codes, but does not invalidate existing codes',
        input: {
          encoding: 'application/json',
          schema: {
            type: 'object',
            required: ['account'],
            properties: {
              account: {
                type: 'string',
                format: 'did',
              },
              note: {
                type: 'string',
                description:
                  'Additionally add a note describing why the invites were disabled',
              },
            },
          },
        },
      },
    },
  },
  ComAtprotoAdminDisableInviteCodes: {
    lexicon: 1,
    id: 'com.atproto.admin.disableInviteCodes',
    defs: {
      main: {
        type: 'procedure',
        description:
          'Disable some set of codes and/or all codes associated with a set of users',
        input: {
          encoding: 'application/json',
          schema: {
            type: 'object',
            properties: {
              codes: {
                type: 'array',
                items: {
                  type: 'string',
                },
              },
              accounts: {
                type: 'array',
                items: {
                  type: 'string',
                },
              },
            },
          },
        },
      },
    },
  },
  ComAtprotoAdminEnableAccountInvites: {
    lexicon: 1,
    id: 'com.atproto.admin.enableAccountInvites',
    defs: {
      main: {
        type: 'procedure',
        description: 'Re-enable an accounts ability to receive invite codes',
        input: {
          encoding: 'application/json',
          schema: {
            type: 'object',
            required: ['account'],
            properties: {
              account: {
                type: 'string',
                format: 'did',
              },
              note: {
                type: 'string',
                description:
                  'Additionally add a note describing why the invites were enabled',
              },
            },
          },
        },
      },
    },
  },
  ComAtprotoAdminGetInviteCodes: {
    lexicon: 1,
    id: 'com.atproto.admin.getInviteCodes',
    defs: {
      main: {
        type: 'query',
        description: 'Admin view of invite codes',
        parameters: {
          type: 'params',
          properties: {
            sort: {
              type: 'string',
              knownValues: ['recent', 'usage'],
              default: 'recent',
            },
            limit: {
              type: 'integer',
              minimum: 1,
              maximum: 500,
              default: 100,
            },
            cursor: {
              type: 'string',
            },
          },
        },
        output: {
          encoding: 'application/json',
          schema: {
            type: 'object',
            required: ['codes'],
            properties: {
              cursor: {
                type: 'string',
              },
              codes: {
                type: 'array',
                items: {
                  type: 'ref',
                  ref: 'lex:com.atproto.server.defs#inviteCode',
                },
              },
            },
          },
        },
      },
    },
  },
  ComAtprotoAdminGetModerationAction: {
    lexicon: 1,
    id: 'com.atproto.admin.getModerationAction',
    defs: {
      main: {
        type: 'query',
        description: 'View details about a moderation action.',
        parameters: {
          type: 'params',
          required: ['id'],
          properties: {
            id: {
              type: 'integer',
            },
          },
        },
        output: {
          encoding: 'application/json',
          schema: {
            type: 'ref',
            ref: 'lex:com.atproto.admin.defs#actionViewDetail',
          },
        },
      },
    },
  },
  ComAtprotoAdminGetModerationActions: {
    lexicon: 1,
    id: 'com.atproto.admin.getModerationActions',
    defs: {
      main: {
        type: 'query',
        description: 'List moderation actions related to a subject.',
        parameters: {
          type: 'params',
          properties: {
            subject: {
              type: 'string',
            },
            limit: {
              type: 'integer',
              minimum: 1,
              maximum: 100,
              default: 50,
            },
            cursor: {
              type: 'string',
            },
          },
        },
        output: {
          encoding: 'application/json',
          schema: {
            type: 'object',
            required: ['actions'],
            properties: {
              cursor: {
                type: 'string',
              },
              actions: {
                type: 'array',
                items: {
                  type: 'ref',
                  ref: 'lex:com.atproto.admin.defs#actionView',
                },
              },
            },
          },
        },
      },
    },
  },
  ComAtprotoAdminGetModerationReport: {
    lexicon: 1,
    id: 'com.atproto.admin.getModerationReport',
    defs: {
      main: {
        type: 'query',
        description: 'View details about a moderation report.',
        parameters: {
          type: 'params',
          required: ['id'],
          properties: {
            id: {
              type: 'integer',
            },
          },
        },
        output: {
          encoding: 'application/json',
          schema: {
            type: 'ref',
            ref: 'lex:com.atproto.admin.defs#reportViewDetail',
          },
        },
      },
    },
  },
  ComAtprotoAdminGetModerationReports: {
    lexicon: 1,
    id: 'com.atproto.admin.getModerationReports',
    defs: {
      main: {
        type: 'query',
        description: 'List moderation reports related to a subject.',
        parameters: {
          type: 'params',
          properties: {
            subject: {
              type: 'string',
            },
            ignoreSubjects: {
              type: 'array',
              items: {
                type: 'string',
              },
            },
            actionedBy: {
              type: 'string',
              format: 'did',
              description:
                'Get all reports that were actioned by a specific moderator',
            },
            reporters: {
              type: 'array',
              items: {
                type: 'string',
              },
              description: 'Filter reports made by one or more DIDs',
            },
            resolved: {
              type: 'boolean',
            },
            actionType: {
              type: 'string',
              knownValues: [
                'com.atproto.admin.defs#takedown',
                'com.atproto.admin.defs#flag',
                'com.atproto.admin.defs#acknowledge',
                'com.atproto.admin.defs#escalate',
              ],
            },
            limit: {
              type: 'integer',
              minimum: 1,
              maximum: 100,
              default: 50,
            },
            cursor: {
              type: 'string',
            },
            reverse: {
              type: 'boolean',
              description:
                'Reverse the order of the returned records? when true, returns reports in chronological order',
            },
          },
        },
        output: {
          encoding: 'application/json',
          schema: {
            type: 'object',
            required: ['reports'],
            properties: {
              cursor: {
                type: 'string',
              },
              reports: {
                type: 'array',
                items: {
                  type: 'ref',
                  ref: 'lex:com.atproto.admin.defs#reportView',
                },
              },
            },
          },
        },
      },
    },
  },
  ComAtprotoAdminGetRecord: {
    lexicon: 1,
    id: 'com.atproto.admin.getRecord',
    defs: {
      main: {
        type: 'query',
        description: 'View details about a record.',
        parameters: {
          type: 'params',
          required: ['uri'],
          properties: {
            uri: {
              type: 'string',
              format: 'at-uri',
            },
            cid: {
              type: 'string',
              format: 'cid',
            },
          },
        },
        output: {
          encoding: 'application/json',
          schema: {
            type: 'ref',
            ref: 'lex:com.atproto.admin.defs#recordViewDetail',
          },
        },
        errors: [
          {
            name: 'RecordNotFound',
          },
        ],
      },
    },
  },
  ComAtprotoAdminGetRepo: {
    lexicon: 1,
    id: 'com.atproto.admin.getRepo',
    defs: {
      main: {
        type: 'query',
        description: 'View details about a repository.',
        parameters: {
          type: 'params',
          required: ['did'],
          properties: {
            did: {
              type: 'string',
              format: 'did',
            },
          },
        },
        output: {
          encoding: 'application/json',
          schema: {
            type: 'ref',
            ref: 'lex:com.atproto.admin.defs#repoViewDetail',
          },
        },
        errors: [
          {
            name: 'RepoNotFound',
          },
        ],
      },
    },
  },
  ComAtprotoAdminResolveModerationReports: {
    lexicon: 1,
    id: 'com.atproto.admin.resolveModerationReports',
    defs: {
      main: {
        type: 'procedure',
        description: 'Resolve moderation reports by an action.',
        input: {
          encoding: 'application/json',
          schema: {
            type: 'object',
            required: ['actionId', 'reportIds', 'createdBy'],
            properties: {
              actionId: {
                type: 'integer',
              },
              reportIds: {
                type: 'array',
                items: {
                  type: 'integer',
                },
              },
              createdBy: {
                type: 'string',
                format: 'did',
              },
            },
          },
        },
        output: {
          encoding: 'application/json',
          schema: {
            type: 'ref',
            ref: 'lex:com.atproto.admin.defs#actionView',
          },
        },
      },
    },
  },
  ComAtprotoAdminReverseModerationAction: {
    lexicon: 1,
    id: 'com.atproto.admin.reverseModerationAction',
    defs: {
      main: {
        type: 'procedure',
        description: 'Reverse a moderation action.',
        input: {
          encoding: 'application/json',
          schema: {
            type: 'object',
            required: ['id', 'reason', 'createdBy'],
            properties: {
              id: {
                type: 'integer',
              },
              reason: {
                type: 'string',
              },
              createdBy: {
                type: 'string',
                format: 'did',
              },
            },
          },
        },
        output: {
          encoding: 'application/json',
          schema: {
            type: 'ref',
            ref: 'lex:com.atproto.admin.defs#actionView',
          },
        },
      },
    },
  },
  ComAtprotoAdminSearchRepos: {
    lexicon: 1,
    id: 'com.atproto.admin.searchRepos',
    defs: {
      main: {
        type: 'query',
        description: 'Find repositories based on a search term.',
        parameters: {
          type: 'params',
          properties: {
            term: {
              type: 'string',
              description: "DEPRECATED: use 'q' instead",
            },
            q: {
              type: 'string',
            },
            invitedBy: {
              type: 'string',
            },
            limit: {
              type: 'integer',
              minimum: 1,
              maximum: 100,
              default: 50,
            },
            cursor: {
              type: 'string',
            },
          },
        },
        output: {
          encoding: 'application/json',
          schema: {
            type: 'object',
            required: ['repos'],
            properties: {
              cursor: {
                type: 'string',
              },
              repos: {
                type: 'array',
                items: {
                  type: 'ref',
                  ref: 'lex:com.atproto.admin.defs#repoView',
                },
              },
            },
          },
        },
      },
    },
  },
  ComAtprotoAdminSendEmail: {
    lexicon: 1,
    id: 'com.atproto.admin.sendEmail',
    defs: {
      main: {
        type: 'procedure',
        description: "Send email to a user's primary email address",
        input: {
          encoding: 'application/json',
          schema: {
            type: 'object',
            required: ['recipientDid', 'content'],
            properties: {
              recipientDid: {
                type: 'string',
                format: 'did',
              },
              content: {
                type: 'string',
              },
              subject: {
                type: 'string',
              },
            },
          },
        },
        output: {
          encoding: 'application/json',
          schema: {
            type: 'object',
            required: ['sent'],
            properties: {
              sent: {
                type: 'boolean',
              },
            },
          },
        },
      },
    },
  },
  ComAtprotoAdminTakeModerationAction: {
    lexicon: 1,
    id: 'com.atproto.admin.takeModerationAction',
    defs: {
      main: {
        type: 'procedure',
        description: 'Take a moderation action on a repo.',
        input: {
          encoding: 'application/json',
          schema: {
            type: 'object',
            required: ['action', 'subject', 'reason', 'createdBy'],
            properties: {
              action: {
                type: 'string',
                knownValues: [
                  'com.atproto.admin.defs#takedown',
                  'com.atproto.admin.defs#flag',
                  'com.atproto.admin.defs#acknowledge',
                ],
              },
              subject: {
                type: 'union',
                refs: [
                  'lex:com.atproto.admin.defs#repoRef',
                  'lex:com.atproto.repo.strongRef',
                ],
              },
              subjectBlobCids: {
                type: 'array',
                items: {
                  type: 'string',
                  format: 'cid',
                },
              },
              createLabelVals: {
                type: 'array',
                items: {
                  type: 'string',
                },
              },
              negateLabelVals: {
                type: 'array',
                items: {
                  type: 'string',
                },
              },
              reason: {
                type: 'string',
              },
              durationInHours: {
                type: 'integer',
                description:
                  'Indicates how long this action was meant to be in effect before automatically expiring.',
              },
              createdBy: {
                type: 'string',
                format: 'did',
              },
            },
          },
        },
        output: {
          encoding: 'application/json',
          schema: {
            type: 'ref',
            ref: 'lex:com.atproto.admin.defs#actionView',
          },
        },
        errors: [
          {
            name: 'SubjectHasAction',
          },
        ],
      },
    },
  },
  ComAtprotoAdminUpdateAccountEmail: {
    lexicon: 1,
    id: 'com.atproto.admin.updateAccountEmail',
    defs: {
      main: {
        type: 'procedure',
        description: "Administrative action to update an account's email",
        input: {
          encoding: 'application/json',
          schema: {
            type: 'object',
            required: ['account', 'email'],
            properties: {
              account: {
                type: 'string',
                format: 'at-identifier',
                description: 'The handle or DID of the repo.',
              },
              email: {
                type: 'string',
              },
            },
          },
        },
      },
    },
  },
  ComAtprotoAdminUpdateAccountHandle: {
    lexicon: 1,
    id: 'com.atproto.admin.updateAccountHandle',
    defs: {
      main: {
        type: 'procedure',
        description: "Administrative action to update an account's handle",
        input: {
          encoding: 'application/json',
          schema: {
            type: 'object',
            required: ['did', 'handle'],
            properties: {
              did: {
                type: 'string',
                format: 'did',
              },
              handle: {
                type: 'string',
                format: 'handle',
              },
            },
          },
        },
      },
    },
  },
  ComAtprotoIdentityResolveHandle: {
    lexicon: 1,
    id: 'com.atproto.identity.resolveHandle',
    defs: {
      main: {
        type: 'query',
        description: 'Provides the DID of a repo.',
        parameters: {
          type: 'params',
          required: ['handle'],
          properties: {
            handle: {
              type: 'string',
              format: 'handle',
              description: 'The handle to resolve.',
            },
          },
        },
        output: {
          encoding: 'application/json',
          schema: {
            type: 'object',
            required: ['did'],
            properties: {
              did: {
                type: 'string',
                format: 'did',
              },
            },
          },
        },
      },
    },
  },
  ComAtprotoIdentityUpdateHandle: {
    lexicon: 1,
    id: 'com.atproto.identity.updateHandle',
    defs: {
      main: {
        type: 'procedure',
        description: 'Updates the handle of the account',
        input: {
          encoding: 'application/json',
          schema: {
            type: 'object',
            required: ['handle'],
            properties: {
              handle: {
                type: 'string',
                format: 'handle',
              },
            },
          },
        },
      },
    },
  },
  ComAtprotoLabelDefs: {
    lexicon: 1,
    id: 'com.atproto.label.defs',
    defs: {
      label: {
        type: 'object',
        description: 'Metadata tag on an atproto resource (eg, repo or record)',
        required: ['src', 'uri', 'val', 'cts'],
        properties: {
          src: {
            type: 'string',
            format: 'did',
            description: 'DID of the actor who created this label',
          },
          uri: {
            type: 'string',
            format: 'uri',
            description:
              'AT URI of the record, repository (account), or other resource which this label applies to',
          },
          cid: {
            type: 'string',
            format: 'cid',
            description:
              "optionally, CID specifying the specific version of 'uri' resource this label applies to",
          },
          val: {
            type: 'string',
            maxLength: 128,
            description:
              'the short string name of the value or type of this label',
          },
          neg: {
            type: 'boolean',
            description:
              'if true, this is a negation label, overwriting a previous label',
          },
          cts: {
            type: 'string',
            format: 'datetime',
            description: 'timestamp when this label was created',
          },
        },
      },
      selfLabels: {
        type: 'object',
        description:
          'Metadata tags on an atproto record, published by the author within the record.',
        required: ['values'],
        properties: {
          values: {
            type: 'array',
            items: {
              type: 'ref',
              ref: 'lex:com.atproto.label.defs#selfLabel',
            },
            maxLength: 10,
          },
        },
      },
      selfLabel: {
        type: 'object',
        description:
          'Metadata tag on an atproto record, published by the author within the record. Note -- schemas should use #selfLabels, not #selfLabel.',
        required: ['val'],
        properties: {
          val: {
            type: 'string',
            maxLength: 128,
            description:
              'the short string name of the value or type of this label',
          },
        },
      },
    },
  },
  ComAtprotoLabelQueryLabels: {
    lexicon: 1,
    id: 'com.atproto.label.queryLabels',
    defs: {
      main: {
        type: 'query',
        description: 'Find labels relevant to the provided URI patterns.',
        parameters: {
          type: 'params',
          required: ['uriPatterns'],
          properties: {
            uriPatterns: {
              type: 'array',
              items: {
                type: 'string',
              },
              description:
                "List of AT URI patterns to match (boolean 'OR'). Each may be a prefix (ending with '*'; will match inclusive of the string leading to '*'), or a full URI",
            },
            sources: {
              type: 'array',
              items: {
                type: 'string',
                format: 'did',
              },
              description: 'Optional list of label sources (DIDs) to filter on',
            },
            limit: {
              type: 'integer',
              minimum: 1,
              maximum: 250,
              default: 50,
            },
            cursor: {
              type: 'string',
            },
          },
        },
        output: {
          encoding: 'application/json',
          schema: {
            type: 'object',
            required: ['labels'],
            properties: {
              cursor: {
                type: 'string',
              },
              labels: {
                type: 'array',
                items: {
                  type: 'ref',
                  ref: 'lex:com.atproto.label.defs#label',
                },
              },
            },
          },
        },
      },
    },
  },
  ComAtprotoLabelSubscribeLabels: {
    lexicon: 1,
    id: 'com.atproto.label.subscribeLabels',
    defs: {
      main: {
        type: 'subscription',
        description: 'Subscribe to label updates',
        parameters: {
          type: 'params',
          properties: {
            cursor: {
              type: 'integer',
              description: 'The last known event to backfill from.',
            },
          },
        },
        message: {
          schema: {
            type: 'union',
            refs: [
              'lex:com.atproto.label.subscribeLabels#labels',
              'lex:com.atproto.label.subscribeLabels#info',
            ],
          },
        },
        errors: [
          {
            name: 'FutureCursor',
          },
        ],
      },
      labels: {
        type: 'object',
        required: ['seq', 'labels'],
        properties: {
          seq: {
            type: 'integer',
          },
          labels: {
            type: 'array',
            items: {
              type: 'ref',
              ref: 'lex:com.atproto.label.defs#label',
            },
          },
        },
      },
      info: {
        type: 'object',
        required: ['name'],
        properties: {
          name: {
            type: 'string',
            knownValues: ['OutdatedCursor'],
          },
          message: {
            type: 'string',
          },
        },
      },
    },
  },
  ComAtprotoModerationCreateReport: {
    lexicon: 1,
    id: 'com.atproto.moderation.createReport',
    defs: {
      main: {
        type: 'procedure',
        description: 'Report a repo or a record.',
        input: {
          encoding: 'application/json',
          schema: {
            type: 'object',
            required: ['reasonType', 'subject'],
            properties: {
              reasonType: {
                type: 'ref',
                ref: 'lex:com.atproto.moderation.defs#reasonType',
              },
              reason: {
                type: 'string',
              },
              subject: {
                type: 'union',
                refs: [
                  'lex:com.atproto.admin.defs#repoRef',
                  'lex:com.atproto.repo.strongRef',
                ],
              },
            },
          },
        },
        output: {
          encoding: 'application/json',
          schema: {
            type: 'object',
            required: [
              'id',
              'reasonType',
              'subject',
              'reportedBy',
              'createdAt',
            ],
            properties: {
              id: {
                type: 'integer',
              },
              reasonType: {
                type: 'ref',
                ref: 'lex:com.atproto.moderation.defs#reasonType',
              },
              reason: {
                type: 'string',
              },
              subject: {
                type: 'union',
                refs: [
                  'lex:com.atproto.admin.defs#repoRef',
                  'lex:com.atproto.repo.strongRef',
                ],
              },
              reportedBy: {
                type: 'string',
                format: 'did',
              },
              createdAt: {
                type: 'string',
                format: 'datetime',
              },
            },
          },
        },
      },
    },
  },
  ComAtprotoModerationDefs: {
    lexicon: 1,
    id: 'com.atproto.moderation.defs',
    defs: {
      reasonType: {
        type: 'string',
        knownValues: [
          'com.atproto.moderation.defs#reasonSpam',
          'com.atproto.moderation.defs#reasonViolation',
          'com.atproto.moderation.defs#reasonMisleading',
          'com.atproto.moderation.defs#reasonSexual',
          'com.atproto.moderation.defs#reasonRude',
          'com.atproto.moderation.defs#reasonOther',
        ],
      },
      reasonSpam: {
        type: 'token',
        description: 'Spam: frequent unwanted promotion, replies, mentions',
      },
      reasonViolation: {
        type: 'token',
        description: 'Direct violation of server rules, laws, terms of service',
      },
      reasonMisleading: {
        type: 'token',
        description: 'Misleading identity, affiliation, or content',
      },
      reasonSexual: {
        type: 'token',
        description: 'Unwanted or mislabeled sexual content',
      },
      reasonRude: {
        type: 'token',
        description:
          'Rude, harassing, explicit, or otherwise unwelcoming behavior',
      },
      reasonOther: {
        type: 'token',
        description: 'Other: reports not falling under another report category',
      },
    },
  },
  ComAtprotoRepoApplyWrites: {
    lexicon: 1,
    id: 'com.atproto.repo.applyWrites',
    defs: {
      main: {
        type: 'procedure',
        description:
          'Apply a batch transaction of creates, updates, and deletes.',
        input: {
          encoding: 'application/json',
          schema: {
            type: 'object',
            required: ['repo', 'writes'],
            properties: {
              repo: {
                type: 'string',
                format: 'at-identifier',
                description: 'The handle or DID of the repo.',
              },
              validate: {
                type: 'boolean',
                default: true,
                description: 'Validate the records?',
              },
              writes: {
                type: 'array',
                items: {
                  type: 'union',
                  refs: [
                    'lex:com.atproto.repo.applyWrites#create',
                    'lex:com.atproto.repo.applyWrites#update',
                    'lex:com.atproto.repo.applyWrites#delete',
                  ],
                  closed: true,
                },
              },
              swapCommit: {
                type: 'string',
                format: 'cid',
              },
            },
          },
        },
        errors: [
          {
            name: 'InvalidSwap',
          },
        ],
      },
      create: {
        type: 'object',
        description: 'Create a new record.',
        required: ['collection', 'value'],
        properties: {
          collection: {
            type: 'string',
            format: 'nsid',
          },
          rkey: {
            type: 'string',
            maxLength: 15,
          },
          value: {
            type: 'unknown',
          },
        },
      },
      update: {
        type: 'object',
        description: 'Update an existing record.',
        required: ['collection', 'rkey', 'value'],
        properties: {
          collection: {
            type: 'string',
            format: 'nsid',
          },
          rkey: {
            type: 'string',
          },
          value: {
            type: 'unknown',
          },
        },
      },
      delete: {
        type: 'object',
        description: 'Delete an existing record.',
        required: ['collection', 'rkey'],
        properties: {
          collection: {
            type: 'string',
            format: 'nsid',
          },
          rkey: {
            type: 'string',
          },
        },
      },
    },
  },
  ComAtprotoRepoCreateRecord: {
    lexicon: 1,
    id: 'com.atproto.repo.createRecord',
    defs: {
      main: {
        type: 'procedure',
        description: 'Create a new record.',
        input: {
          encoding: 'application/json',
          schema: {
            type: 'object',
            required: ['repo', 'collection', 'record'],
            properties: {
              repo: {
                type: 'string',
                format: 'at-identifier',
                description: 'The handle or DID of the repo.',
              },
              collection: {
                type: 'string',
                format: 'nsid',
                description: 'The NSID of the record collection.',
              },
              rkey: {
                type: 'string',
                description: 'The key of the record.',
                maxLength: 15,
              },
              validate: {
                type: 'boolean',
                default: true,
                description: 'Validate the record?',
              },
              record: {
                type: 'unknown',
                description: 'The record to create.',
              },
              swapCommit: {
                type: 'string',
                format: 'cid',
                description:
                  'Compare and swap with the previous commit by cid.',
              },
            },
          },
        },
        output: {
          encoding: 'application/json',
          schema: {
            type: 'object',
            required: ['uri', 'cid'],
            properties: {
              uri: {
                type: 'string',
                format: 'at-uri',
              },
              cid: {
                type: 'string',
                format: 'cid',
              },
            },
          },
        },
        errors: [
          {
            name: 'InvalidSwap',
          },
        ],
      },
    },
  },
  ComAtprotoRepoDeleteRecord: {
    lexicon: 1,
    id: 'com.atproto.repo.deleteRecord',
    defs: {
      main: {
        type: 'procedure',
        description: "Delete a record, or ensure it doesn't exist.",
        input: {
          encoding: 'application/json',
          schema: {
            type: 'object',
            required: ['repo', 'collection', 'rkey'],
            properties: {
              repo: {
                type: 'string',
                format: 'at-identifier',
                description: 'The handle or DID of the repo.',
              },
              collection: {
                type: 'string',
                format: 'nsid',
                description: 'The NSID of the record collection.',
              },
              rkey: {
                type: 'string',
                description: 'The key of the record.',
              },
              swapRecord: {
                type: 'string',
                format: 'cid',
                description:
                  'Compare and swap with the previous record by cid.',
              },
              swapCommit: {
                type: 'string',
                format: 'cid',
                description:
                  'Compare and swap with the previous commit by cid.',
              },
            },
          },
        },
        errors: [
          {
            name: 'InvalidSwap',
          },
        ],
      },
    },
  },
  ComAtprotoRepoDescribeRepo: {
    lexicon: 1,
    id: 'com.atproto.repo.describeRepo',
    defs: {
      main: {
        type: 'query',
        description:
          'Get information about the repo, including the list of collections.',
        parameters: {
          type: 'params',
          required: ['repo'],
          properties: {
            repo: {
              type: 'string',
              format: 'at-identifier',
              description: 'The handle or DID of the repo.',
            },
          },
        },
        output: {
          encoding: 'application/json',
          schema: {
            type: 'object',
            required: [
              'handle',
              'did',
              'didDoc',
              'collections',
              'handleIsCorrect',
            ],
            properties: {
              handle: {
                type: 'string',
                format: 'handle',
              },
              did: {
                type: 'string',
                format: 'did',
              },
              didDoc: {
                type: 'unknown',
              },
              collections: {
                type: 'array',
                items: {
                  type: 'string',
                  format: 'nsid',
                },
              },
              handleIsCorrect: {
                type: 'boolean',
              },
            },
          },
        },
      },
    },
  },
  ComAtprotoRepoGetRecord: {
    lexicon: 1,
    id: 'com.atproto.repo.getRecord',
    defs: {
      main: {
        type: 'query',
        description: 'Get a record.',
        parameters: {
          type: 'params',
          required: ['repo', 'collection', 'rkey'],
          properties: {
            repo: {
              type: 'string',
              format: 'at-identifier',
              description: 'The handle or DID of the repo.',
            },
            collection: {
              type: 'string',
              format: 'nsid',
              description: 'The NSID of the record collection.',
            },
            rkey: {
              type: 'string',
              description: 'The key of the record.',
            },
            cid: {
              type: 'string',
              format: 'cid',
              description:
                'The CID of the version of the record. If not specified, then return the most recent version.',
            },
          },
        },
        output: {
          encoding: 'application/json',
          schema: {
            type: 'object',
            required: ['uri', 'value'],
            properties: {
              uri: {
                type: 'string',
                format: 'at-uri',
              },
              cid: {
                type: 'string',
                format: 'cid',
              },
              value: {
                type: 'unknown',
              },
            },
          },
        },
      },
    },
  },
  ComAtprotoRepoListRecords: {
    lexicon: 1,
    id: 'com.atproto.repo.listRecords',
    defs: {
      main: {
        type: 'query',
        description: 'List a range of records in a collection.',
        parameters: {
          type: 'params',
          required: ['repo', 'collection'],
          properties: {
            repo: {
              type: 'string',
              format: 'at-identifier',
              description: 'The handle or DID of the repo.',
            },
            collection: {
              type: 'string',
              format: 'nsid',
              description: 'The NSID of the record type.',
            },
            limit: {
              type: 'integer',
              minimum: 1,
              maximum: 100,
              default: 50,
              description: 'The number of records to return.',
            },
            cursor: {
              type: 'string',
            },
            rkeyStart: {
              type: 'string',
              description:
                'DEPRECATED: The lowest sort-ordered rkey to start from (exclusive)',
            },
            rkeyEnd: {
              type: 'string',
              description:
                'DEPRECATED: The highest sort-ordered rkey to stop at (exclusive)',
            },
            reverse: {
              type: 'boolean',
              description: 'Reverse the order of the returned records?',
            },
          },
        },
        output: {
          encoding: 'application/json',
          schema: {
            type: 'object',
            required: ['records'],
            properties: {
              cursor: {
                type: 'string',
              },
              records: {
                type: 'array',
                items: {
                  type: 'ref',
                  ref: 'lex:com.atproto.repo.listRecords#record',
                },
              },
            },
          },
        },
      },
      record: {
        type: 'object',
        required: ['uri', 'cid', 'value'],
        properties: {
          uri: {
            type: 'string',
            format: 'at-uri',
          },
          cid: {
            type: 'string',
            format: 'cid',
          },
          value: {
            type: 'unknown',
          },
        },
      },
    },
  },
  ComAtprotoRepoPutRecord: {
    lexicon: 1,
    id: 'com.atproto.repo.putRecord',
    defs: {
      main: {
        type: 'procedure',
        description: 'Write a record, creating or updating it as needed.',
        input: {
          encoding: 'application/json',
          schema: {
            type: 'object',
            required: ['repo', 'collection', 'rkey', 'record'],
            nullable: ['swapRecord'],
            properties: {
              repo: {
                type: 'string',
                format: 'at-identifier',
                description: 'The handle or DID of the repo.',
              },
              collection: {
                type: 'string',
                format: 'nsid',
                description: 'The NSID of the record collection.',
              },
              rkey: {
                type: 'string',
                description: 'The key of the record.',
                maxLength: 15,
              },
              validate: {
                type: 'boolean',
                default: true,
                description: 'Validate the record?',
              },
              record: {
                type: 'unknown',
                description: 'The record to write.',
              },
              swapRecord: {
                type: 'string',
                format: 'cid',
                description:
                  'Compare and swap with the previous record by cid.',
              },
              swapCommit: {
                type: 'string',
                format: 'cid',
                description:
                  'Compare and swap with the previous commit by cid.',
              },
            },
          },
        },
        output: {
          encoding: 'application/json',
          schema: {
            type: 'object',
            required: ['uri', 'cid'],
            properties: {
              uri: {
                type: 'string',
                format: 'at-uri',
              },
              cid: {
                type: 'string',
                format: 'cid',
              },
            },
          },
        },
        errors: [
          {
            name: 'InvalidSwap',
          },
        ],
      },
    },
  },
  ComAtprotoRepoStrongRef: {
    lexicon: 1,
    id: 'com.atproto.repo.strongRef',
    description: 'A URI with a content-hash fingerprint.',
    defs: {
      main: {
        type: 'object',
        required: ['uri', 'cid'],
        properties: {
          uri: {
            type: 'string',
            format: 'at-uri',
          },
          cid: {
            type: 'string',
            format: 'cid',
          },
        },
      },
    },
  },
  ComAtprotoRepoUploadBlob: {
    lexicon: 1,
    id: 'com.atproto.repo.uploadBlob',
    defs: {
      main: {
        type: 'procedure',
        description:
          'Upload a new blob to be added to repo in a later request.',
        input: {
          encoding: '*/*',
        },
        output: {
          encoding: 'application/json',
          schema: {
            type: 'object',
            required: ['blob'],
            properties: {
              blob: {
                type: 'blob',
              },
            },
          },
        },
      },
    },
  },
  ComAtprotoServerCreateAccount: {
    lexicon: 1,
    id: 'com.atproto.server.createAccount',
    defs: {
      main: {
        type: 'procedure',
        description: 'Create an account.',
        input: {
          encoding: 'application/json',
          schema: {
            type: 'object',
            required: ['handle', 'email', 'password'],
            properties: {
              email: {
                type: 'string',
              },
              handle: {
                type: 'string',
                format: 'handle',
              },
              did: {
                type: 'string',
                format: 'did',
              },
              inviteCode: {
                type: 'string',
              },
              password: {
                type: 'string',
              },
              recoveryKey: {
                type: 'string',
              },
            },
          },
        },
        output: {
          encoding: 'application/json',
          schema: {
            type: 'object',
            required: ['accessJwt', 'refreshJwt', 'handle', 'did'],
            properties: {
              accessJwt: {
                type: 'string',
              },
              refreshJwt: {
                type: 'string',
              },
              handle: {
                type: 'string',
                format: 'handle',
              },
              did: {
                type: 'string',
                format: 'did',
              },
            },
          },
        },
        errors: [
          {
            name: 'InvalidHandle',
          },
          {
            name: 'InvalidPassword',
          },
          {
            name: 'InvalidInviteCode',
          },
          {
            name: 'HandleNotAvailable',
          },
          {
            name: 'UnsupportedDomain',
          },
          {
            name: 'UnresolvableDid',
          },
          {
            name: 'IncompatibleDidDoc',
          },
        ],
      },
    },
  },
  ComAtprotoServerCreateAppPassword: {
    lexicon: 1,
    id: 'com.atproto.server.createAppPassword',
    defs: {
      main: {
        type: 'procedure',
        description: 'Create an app-specific password.',
        input: {
          encoding: 'application/json',
          schema: {
            type: 'object',
            required: ['name'],
            properties: {
              name: {
                type: 'string',
              },
            },
          },
        },
        output: {
          encoding: 'application/json',
          schema: {
            type: 'ref',
            ref: 'lex:com.atproto.server.createAppPassword#appPassword',
          },
        },
        errors: [
          {
            name: 'AccountTakedown',
          },
        ],
      },
      appPassword: {
        type: 'object',
        required: ['name', 'password', 'createdAt'],
        properties: {
          name: {
            type: 'string',
          },
          password: {
            type: 'string',
          },
          createdAt: {
            type: 'string',
            format: 'datetime',
          },
        },
      },
    },
  },
  ComAtprotoServerCreateInviteCode: {
    lexicon: 1,
    id: 'com.atproto.server.createInviteCode',
    defs: {
      main: {
        type: 'procedure',
        description: 'Create an invite code.',
        input: {
          encoding: 'application/json',
          schema: {
            type: 'object',
            required: ['useCount'],
            properties: {
              useCount: {
                type: 'integer',
              },
              forAccount: {
                type: 'string',
                format: 'did',
              },
            },
          },
        },
        output: {
          encoding: 'application/json',
          schema: {
            type: 'object',
            required: ['code'],
            properties: {
              code: {
                type: 'string',
              },
            },
          },
        },
      },
    },
  },
  ComAtprotoServerCreateInviteCodes: {
    lexicon: 1,
    id: 'com.atproto.server.createInviteCodes',
    defs: {
      main: {
        type: 'procedure',
        description: 'Create an invite code.',
        input: {
          encoding: 'application/json',
          schema: {
            type: 'object',
            required: ['codeCount', 'useCount'],
            properties: {
              codeCount: {
                type: 'integer',
                default: 1,
              },
              useCount: {
                type: 'integer',
              },
              forAccounts: {
                type: 'array',
                items: {
                  type: 'string',
                  format: 'did',
                },
              },
            },
          },
        },
        output: {
          encoding: 'application/json',
          schema: {
            type: 'object',
            required: ['codes'],
            properties: {
              codes: {
                type: 'array',
                items: {
                  type: 'ref',
                  ref: 'lex:com.atproto.server.createInviteCodes#accountCodes',
                },
              },
            },
          },
        },
      },
      accountCodes: {
        type: 'object',
        required: ['account', 'codes'],
        properties: {
          account: {
            type: 'string',
          },
          codes: {
            type: 'array',
            items: {
              type: 'string',
            },
          },
        },
      },
    },
  },
  ComAtprotoServerCreateSession: {
    lexicon: 1,
    id: 'com.atproto.server.createSession',
    defs: {
      main: {
        type: 'procedure',
        description: 'Create an authentication session.',
        input: {
          encoding: 'application/json',
          schema: {
            type: 'object',
            required: ['identifier', 'password'],
            properties: {
              identifier: {
                type: 'string',
                description:
                  'Handle or other identifier supported by the server for the authenticating user.',
              },
              password: {
                type: 'string',
              },
            },
          },
        },
        output: {
          encoding: 'application/json',
          schema: {
            type: 'object',
            required: ['accessJwt', 'refreshJwt', 'handle', 'did'],
            properties: {
              accessJwt: {
                type: 'string',
              },
              refreshJwt: {
                type: 'string',
              },
              handle: {
                type: 'string',
                format: 'handle',
              },
              did: {
                type: 'string',
                format: 'did',
              },
              email: {
                type: 'string',
              },
            },
          },
        },
        errors: [
          {
            name: 'AccountTakedown',
          },
        ],
      },
    },
  },
  ComAtprotoServerDefs: {
    lexicon: 1,
    id: 'com.atproto.server.defs',
    defs: {
      inviteCode: {
        type: 'object',
        required: [
          'code',
          'available',
          'disabled',
          'forAccount',
          'createdBy',
          'createdAt',
          'uses',
        ],
        properties: {
          code: {
            type: 'string',
          },
          available: {
            type: 'integer',
          },
          disabled: {
            type: 'boolean',
          },
          forAccount: {
            type: 'string',
          },
          createdBy: {
            type: 'string',
          },
          createdAt: {
            type: 'string',
            format: 'datetime',
          },
          uses: {
            type: 'array',
            items: {
              type: 'ref',
              ref: 'lex:com.atproto.server.defs#inviteCodeUse',
            },
          },
        },
      },
      inviteCodeUse: {
        type: 'object',
        required: ['usedBy', 'usedAt'],
        properties: {
          usedBy: {
            type: 'string',
            format: 'did',
          },
          usedAt: {
            type: 'string',
            format: 'datetime',
          },
        },
      },
    },
  },
  ComAtprotoServerDeleteAccount: {
    lexicon: 1,
    id: 'com.atproto.server.deleteAccount',
    defs: {
      main: {
        type: 'procedure',
        description: 'Delete a user account with a token and password.',
        input: {
          encoding: 'application/json',
          schema: {
            type: 'object',
            required: ['did', 'password', 'token'],
            properties: {
              did: {
                type: 'string',
                format: 'did',
              },
              password: {
                type: 'string',
              },
              token: {
                type: 'string',
              },
            },
          },
        },
        errors: [
          {
            name: 'ExpiredToken',
          },
          {
            name: 'InvalidToken',
          },
        ],
      },
    },
  },
  ComAtprotoServerDeleteSession: {
    lexicon: 1,
    id: 'com.atproto.server.deleteSession',
    defs: {
      main: {
        type: 'procedure',
        description: 'Delete the current session.',
      },
    },
  },
  ComAtprotoServerDescribeServer: {
    lexicon: 1,
    id: 'com.atproto.server.describeServer',
    defs: {
      main: {
        type: 'query',
        description:
          "Get a document describing the service's accounts configuration.",
        output: {
          encoding: 'application/json',
          schema: {
            type: 'object',
            required: ['availableUserDomains'],
            properties: {
              inviteCodeRequired: {
                type: 'boolean',
              },
              availableUserDomains: {
                type: 'array',
                items: {
                  type: 'string',
                },
              },
              links: {
                type: 'ref',
                ref: 'lex:com.atproto.server.describeServer#links',
              },
            },
          },
        },
      },
      links: {
        type: 'object',
        properties: {
          privacyPolicy: {
            type: 'string',
          },
          termsOfService: {
            type: 'string',
          },
        },
      },
    },
  },
  ComAtprotoServerGetAccountInviteCodes: {
    lexicon: 1,
    id: 'com.atproto.server.getAccountInviteCodes',
    defs: {
      main: {
        type: 'query',
        description: 'Get all invite codes for a given account',
        parameters: {
          type: 'params',
          properties: {
            includeUsed: {
              type: 'boolean',
              default: true,
            },
            createAvailable: {
              type: 'boolean',
              default: true,
            },
          },
        },
        output: {
          encoding: 'application/json',
          schema: {
            type: 'object',
            required: ['codes'],
            properties: {
              codes: {
                type: 'array',
                items: {
                  type: 'ref',
                  ref: 'lex:com.atproto.server.defs#inviteCode',
                },
              },
            },
          },
        },
        errors: [
          {
            name: 'DuplicateCreate',
          },
        ],
      },
    },
  },
  ComAtprotoServerGetSession: {
    lexicon: 1,
    id: 'com.atproto.server.getSession',
    defs: {
      main: {
        type: 'query',
        description: 'Get information about the current session.',
        output: {
          encoding: 'application/json',
          schema: {
            type: 'object',
            required: ['handle', 'did'],
            properties: {
              handle: {
                type: 'string',
                format: 'handle',
              },
              did: {
                type: 'string',
                format: 'did',
              },
              email: {
                type: 'string',
              },
            },
          },
        },
      },
    },
  },
  ComAtprotoServerListAppPasswords: {
    lexicon: 1,
    id: 'com.atproto.server.listAppPasswords',
    defs: {
      main: {
        type: 'query',
        description: 'List all app-specific passwords.',
        output: {
          encoding: 'application/json',
          schema: {
            type: 'object',
            required: ['passwords'],
            properties: {
              passwords: {
                type: 'array',
                items: {
                  type: 'ref',
                  ref: 'lex:com.atproto.server.listAppPasswords#appPassword',
                },
              },
            },
          },
        },
        errors: [
          {
            name: 'AccountTakedown',
          },
        ],
      },
      appPassword: {
        type: 'object',
        required: ['name', 'createdAt'],
        properties: {
          name: {
            type: 'string',
          },
          createdAt: {
            type: 'string',
            format: 'datetime',
          },
        },
      },
    },
  },
  ComAtprotoServerRefreshSession: {
    lexicon: 1,
    id: 'com.atproto.server.refreshSession',
    defs: {
      main: {
        type: 'procedure',
        description: 'Refresh an authentication session.',
        output: {
          encoding: 'application/json',
          schema: {
            type: 'object',
            required: ['accessJwt', 'refreshJwt', 'handle', 'did'],
            properties: {
              accessJwt: {
                type: 'string',
              },
              refreshJwt: {
                type: 'string',
              },
              handle: {
                type: 'string',
                format: 'handle',
              },
              did: {
                type: 'string',
                format: 'did',
              },
            },
          },
        },
        errors: [
          {
            name: 'AccountTakedown',
          },
        ],
      },
    },
  },
  ComAtprotoServerRequestAccountDelete: {
    lexicon: 1,
    id: 'com.atproto.server.requestAccountDelete',
    defs: {
      main: {
        type: 'procedure',
        description: 'Initiate a user account deletion via email.',
      },
    },
  },
  ComAtprotoServerRequestPasswordReset: {
    lexicon: 1,
    id: 'com.atproto.server.requestPasswordReset',
    defs: {
      main: {
        type: 'procedure',
        description: 'Initiate a user account password reset via email.',
        input: {
          encoding: 'application/json',
          schema: {
            type: 'object',
            required: ['email'],
            properties: {
              email: {
                type: 'string',
              },
            },
          },
        },
      },
    },
  },
  ComAtprotoServerResetPassword: {
    lexicon: 1,
    id: 'com.atproto.server.resetPassword',
    defs: {
      main: {
        type: 'procedure',
        description: 'Reset a user account password using a token.',
        input: {
          encoding: 'application/json',
          schema: {
            type: 'object',
            required: ['token', 'password'],
            properties: {
              token: {
                type: 'string',
              },
              password: {
                type: 'string',
              },
            },
          },
        },
        errors: [
          {
            name: 'ExpiredToken',
          },
          {
            name: 'InvalidToken',
          },
        ],
      },
    },
  },
  ComAtprotoServerRevokeAppPassword: {
    lexicon: 1,
    id: 'com.atproto.server.revokeAppPassword',
    defs: {
      main: {
        type: 'procedure',
        description: 'Revoke an app-specific password by name.',
        input: {
          encoding: 'application/json',
          schema: {
            type: 'object',
            required: ['name'],
            properties: {
              name: {
                type: 'string',
              },
            },
          },
        },
      },
    },
  },
  ComAtprotoSyncGetBlob: {
    lexicon: 1,
    id: 'com.atproto.sync.getBlob',
    defs: {
      main: {
        type: 'query',
        description: 'Get a blob associated with a given repo.',
        parameters: {
          type: 'params',
          required: ['did', 'cid'],
          properties: {
            did: {
              type: 'string',
              format: 'did',
              description: 'The DID of the repo.',
            },
            cid: {
              type: 'string',
              format: 'cid',
              description: 'The CID of the blob to fetch',
            },
          },
        },
        output: {
          encoding: '*/*',
        },
      },
    },
  },
  ComAtprotoSyncGetBlocks: {
    lexicon: 1,
    id: 'com.atproto.sync.getBlocks',
    defs: {
      main: {
        type: 'query',
        description: 'Gets blocks from a given repo.',
        parameters: {
          type: 'params',
          required: ['did', 'cids'],
          properties: {
            did: {
              type: 'string',
              format: 'did',
              description: 'The DID of the repo.',
            },
            cids: {
              type: 'array',
              items: {
                type: 'string',
                format: 'cid',
              },
            },
          },
        },
        output: {
          encoding: 'application/vnd.ipld.car',
        },
      },
    },
  },
  ComAtprotoSyncGetCheckout: {
    lexicon: 1,
    id: 'com.atproto.sync.getCheckout',
    defs: {
      main: {
        type: 'query',
        description: 'DEPRECATED - please use com.atproto.sync.getRepo instead',
        parameters: {
          type: 'params',
          required: ['did'],
          properties: {
            did: {
              type: 'string',
              format: 'did',
              description: 'The DID of the repo.',
            },
          },
        },
        output: {
          encoding: 'application/vnd.ipld.car',
        },
      },
    },
  },
  ComAtprotoSyncGetHead: {
    lexicon: 1,
    id: 'com.atproto.sync.getHead',
    defs: {
      main: {
        type: 'query',
        description:
          'DEPRECATED - please use com.atproto.sync.getLatestCommit instead',
        parameters: {
          type: 'params',
          required: ['did'],
          properties: {
            did: {
              type: 'string',
              format: 'did',
              description: 'The DID of the repo.',
            },
          },
        },
        output: {
          encoding: 'application/json',
          schema: {
            type: 'object',
            required: ['root'],
            properties: {
              root: {
                type: 'string',
                format: 'cid',
              },
            },
          },
        },
        errors: [
          {
            name: 'HeadNotFound',
          },
        ],
      },
    },
  },
  ComAtprotoSyncGetLatestCommit: {
    lexicon: 1,
    id: 'com.atproto.sync.getLatestCommit',
    defs: {
      main: {
        type: 'query',
        description: 'Gets the current commit CID & revision of the repo.',
        parameters: {
          type: 'params',
          required: ['did'],
          properties: {
            did: {
              type: 'string',
              format: 'did',
              description: 'The DID of the repo.',
            },
          },
        },
        output: {
          encoding: 'application/json',
          schema: {
            type: 'object',
            required: ['cid', 'rev'],
            properties: {
              cid: {
                type: 'string',
                format: 'cid',
              },
              rev: {
                type: 'string',
              },
            },
          },
        },
        errors: [
          {
            name: 'RepoNotFound',
          },
        ],
      },
    },
  },
  ComAtprotoSyncGetRecord: {
    lexicon: 1,
    id: 'com.atproto.sync.getRecord',
    defs: {
      main: {
        type: 'query',
        description:
          'Gets blocks needed for existence or non-existence of record.',
        parameters: {
          type: 'params',
          required: ['did', 'collection', 'rkey'],
          properties: {
            did: {
              type: 'string',
              format: 'did',
              description: 'The DID of the repo.',
            },
            collection: {
              type: 'string',
              format: 'nsid',
            },
            rkey: {
              type: 'string',
            },
            commit: {
              type: 'string',
              format: 'cid',
              description: 'An optional past commit CID.',
            },
          },
        },
        output: {
          encoding: 'application/vnd.ipld.car',
        },
      },
    },
  },
  ComAtprotoSyncGetRepo: {
    lexicon: 1,
    id: 'com.atproto.sync.getRepo',
    defs: {
      main: {
        type: 'query',
        description:
          "Gets the did's repo, optionally catching up from a specific revision.",
        parameters: {
          type: 'params',
          required: ['did'],
          properties: {
            did: {
              type: 'string',
              format: 'did',
              description: 'The DID of the repo.',
            },
            since: {
              type: 'string',
              description: 'The revision of the repo to catch up from.',
            },
          },
        },
        output: {
          encoding: 'application/vnd.ipld.car',
        },
      },
    },
  },
  ComAtprotoSyncListBlobs: {
    lexicon: 1,
    id: 'com.atproto.sync.listBlobs',
    defs: {
      main: {
        type: 'query',
        description: 'List blob cids since some revision',
        parameters: {
          type: 'params',
          required: ['did'],
          properties: {
            did: {
              type: 'string',
              format: 'did',
              description: 'The DID of the repo.',
            },
            since: {
              type: 'string',
              description: 'Optional revision of the repo to list blobs since',
            },
            limit: {
              type: 'integer',
              minimum: 1,
              maximum: 1000,
              default: 500,
            },
            cursor: {
              type: 'string',
            },
          },
        },
        output: {
          encoding: 'application/json',
          schema: {
            type: 'object',
            required: ['cids'],
            properties: {
              cursor: {
                type: 'string',
              },
              cids: {
                type: 'array',
                items: {
                  type: 'string',
                  format: 'cid',
                },
              },
            },
          },
        },
      },
    },
  },
  ComAtprotoSyncListRepos: {
    lexicon: 1,
    id: 'com.atproto.sync.listRepos',
    defs: {
      main: {
        type: 'query',
        description: 'List dids and root cids of hosted repos',
        parameters: {
          type: 'params',
          properties: {
            limit: {
              type: 'integer',
              minimum: 1,
              maximum: 1000,
              default: 500,
            },
            cursor: {
              type: 'string',
            },
          },
        },
        output: {
          encoding: 'application/json',
          schema: {
            type: 'object',
            required: ['repos'],
            properties: {
              cursor: {
                type: 'string',
              },
              repos: {
                type: 'array',
                items: {
                  type: 'ref',
                  ref: 'lex:com.atproto.sync.listRepos#repo',
                },
              },
            },
          },
        },
      },
      repo: {
        type: 'object',
        required: ['did', 'head'],
        properties: {
          did: {
            type: 'string',
            format: 'did',
          },
          head: {
            type: 'string',
            format: 'cid',
          },
        },
      },
    },
  },
  ComAtprotoSyncNotifyOfUpdate: {
    lexicon: 1,
    id: 'com.atproto.sync.notifyOfUpdate',
    defs: {
      main: {
        type: 'procedure',
        description:
          'Notify a crawling service of a recent update. Often when a long break between updates causes the connection with the crawling service to break.',
        input: {
          encoding: 'application/json',
          schema: {
            type: 'object',
            required: ['hostname'],
            properties: {
              hostname: {
                type: 'string',
                description:
                  'Hostname of the service that is notifying of update.',
              },
            },
          },
        },
      },
    },
  },
  ComAtprotoSyncRequestCrawl: {
    lexicon: 1,
    id: 'com.atproto.sync.requestCrawl',
    defs: {
      main: {
        type: 'procedure',
        description: 'Request a service to persistently crawl hosted repos.',
        input: {
          encoding: 'application/json',
          schema: {
            type: 'object',
            required: ['hostname'],
            properties: {
              hostname: {
                type: 'string',
                description:
                  'Hostname of the service that is requesting to be crawled.',
              },
            },
          },
        },
      },
    },
  },
  ComAtprotoSyncSubscribeRepos: {
    lexicon: 1,
    id: 'com.atproto.sync.subscribeRepos',
    defs: {
      main: {
        type: 'subscription',
        description: 'Subscribe to repo updates',
        parameters: {
          type: 'params',
          properties: {
            cursor: {
              type: 'integer',
              description: 'The last known event to backfill from.',
            },
          },
        },
        message: {
          schema: {
            type: 'union',
            refs: [
              'lex:com.atproto.sync.subscribeRepos#commit',
              'lex:com.atproto.sync.subscribeRepos#handle',
              'lex:com.atproto.sync.subscribeRepos#migrate',
              'lex:com.atproto.sync.subscribeRepos#tombstone',
              'lex:com.atproto.sync.subscribeRepos#info',
            ],
          },
        },
        errors: [
          {
            name: 'FutureCursor',
          },
          {
            name: 'ConsumerTooSlow',
          },
        ],
      },
      commit: {
        type: 'object',
        required: [
          'seq',
          'rebase',
          'tooBig',
          'repo',
          'commit',
          'rev',
          'since',
          'blocks',
          'ops',
          'blobs',
          'time',
        ],
        nullable: ['prev', 'since'],
        properties: {
          seq: {
            type: 'integer',
          },
          rebase: {
            type: 'boolean',
          },
          tooBig: {
            type: 'boolean',
          },
          repo: {
            type: 'string',
            format: 'did',
          },
          commit: {
            type: 'cid-link',
          },
          prev: {
            type: 'cid-link',
          },
          rev: {
            type: 'string',
            description: 'The rev of the emitted commit',
          },
          since: {
            type: 'string',
            description: 'The rev of the last emitted commit from this repo',
          },
          blocks: {
            type: 'bytes',
            description: 'CAR file containing relevant blocks',
            maxLength: 1000000,
          },
          ops: {
            type: 'array',
            items: {
              type: 'ref',
              ref: 'lex:com.atproto.sync.subscribeRepos#repoOp',
            },
            maxLength: 200,
          },
          blobs: {
            type: 'array',
            items: {
              type: 'cid-link',
            },
          },
          time: {
            type: 'string',
            format: 'datetime',
          },
        },
      },
      handle: {
        type: 'object',
        required: ['seq', 'did', 'handle', 'time'],
        properties: {
          seq: {
            type: 'integer',
          },
          did: {
            type: 'string',
            format: 'did',
          },
          handle: {
            type: 'string',
            format: 'handle',
          },
          time: {
            type: 'string',
            format: 'datetime',
          },
        },
      },
      migrate: {
        type: 'object',
        required: ['seq', 'did', 'migrateTo', 'time'],
        nullable: ['migrateTo'],
        properties: {
          seq: {
            type: 'integer',
          },
          did: {
            type: 'string',
            format: 'did',
          },
          migrateTo: {
            type: 'string',
          },
          time: {
            type: 'string',
            format: 'datetime',
          },
        },
      },
      tombstone: {
        type: 'object',
        required: ['seq', 'did', 'time'],
        properties: {
          seq: {
            type: 'integer',
          },
          did: {
            type: 'string',
            format: 'did',
          },
          time: {
            type: 'string',
            format: 'datetime',
          },
        },
      },
      info: {
        type: 'object',
        required: ['name'],
        properties: {
          name: {
            type: 'string',
            knownValues: ['OutdatedCursor'],
          },
          message: {
            type: 'string',
          },
        },
      },
      repoOp: {
        type: 'object',
        description:
          "A repo operation, ie a write of a single record. For creates and updates, cid is the record's CID as of this operation. For deletes, it's null.",
        required: ['action', 'path', 'cid'],
        nullable: ['cid'],
        properties: {
          action: {
            type: 'string',
            knownValues: ['create', 'update', 'delete'],
          },
          path: {
            type: 'string',
          },
          cid: {
            type: 'cid-link',
          },
        },
      },
    },
  },
  AppBskyActorDefs: {
    lexicon: 1,
    id: 'app.bsky.actor.defs',
    description: 'A reference to an actor in the network.',
    defs: {
      profileViewBasic: {
        type: 'object',
        required: ['did', 'handle'],
        properties: {
          did: {
            type: 'string',
            format: 'did',
          },
          handle: {
            type: 'string',
            format: 'handle',
          },
          displayName: {
            type: 'string',
            maxGraphemes: 64,
            maxLength: 640,
          },
          avatar: {
            type: 'string',
          },
          viewer: {
            type: 'ref',
            ref: 'lex:app.bsky.actor.defs#viewerState',
          },
          labels: {
            type: 'array',
            items: {
              type: 'ref',
              ref: 'lex:com.atproto.label.defs#label',
            },
          },
        },
      },
      profileView: {
        type: 'object',
        required: ['did', 'handle'],
        properties: {
          did: {
            type: 'string',
            format: 'did',
          },
          handle: {
            type: 'string',
            format: 'handle',
          },
          displayName: {
            type: 'string',
            maxGraphemes: 64,
            maxLength: 640,
          },
          description: {
            type: 'string',
            maxGraphemes: 256,
            maxLength: 2560,
          },
          avatar: {
            type: 'string',
          },
          indexedAt: {
            type: 'string',
            format: 'datetime',
          },
          viewer: {
            type: 'ref',
            ref: 'lex:app.bsky.actor.defs#viewerState',
          },
          labels: {
            type: 'array',
            items: {
              type: 'ref',
              ref: 'lex:com.atproto.label.defs#label',
            },
          },
        },
      },
      profileViewDetailed: {
        type: 'object',
        required: ['did', 'handle'],
        properties: {
          did: {
            type: 'string',
            format: 'did',
          },
          handle: {
            type: 'string',
            format: 'handle',
          },
          displayName: {
            type: 'string',
            maxGraphemes: 64,
            maxLength: 640,
          },
          description: {
            type: 'string',
            maxGraphemes: 256,
            maxLength: 2560,
          },
          avatar: {
            type: 'string',
          },
          banner: {
            type: 'string',
          },
          followersCount: {
            type: 'integer',
          },
          followsCount: {
            type: 'integer',
          },
          postsCount: {
            type: 'integer',
          },
          indexedAt: {
            type: 'string',
            format: 'datetime',
          },
          viewer: {
            type: 'ref',
            ref: 'lex:app.bsky.actor.defs#viewerState',
          },
          labels: {
            type: 'array',
            items: {
              type: 'ref',
              ref: 'lex:com.atproto.label.defs#label',
            },
          },
        },
      },
      viewerState: {
        type: 'object',
        properties: {
          muted: {
            type: 'boolean',
          },
          mutedByList: {
            type: 'ref',
            ref: 'lex:app.bsky.graph.defs#listViewBasic',
          },
          blockedBy: {
            type: 'boolean',
          },
          blocking: {
            type: 'string',
            format: 'at-uri',
          },
          following: {
            type: 'string',
            format: 'at-uri',
          },
          followedBy: {
            type: 'string',
            format: 'at-uri',
          },
        },
      },
      preferences: {
        type: 'array',
        items: {
          type: 'union',
          refs: [
            'lex:app.bsky.actor.defs#adultContentPref',
            'lex:app.bsky.actor.defs#contentLabelPref',
            'lex:app.bsky.actor.defs#savedFeedsPref',
            'lex:app.bsky.actor.defs#personalDetailsPref',
            'lex:app.bsky.actor.defs#feedViewPref',
            'lex:app.bsky.actor.defs#threadViewPref',
          ],
        },
      },
      adultContentPref: {
        type: 'object',
        required: ['enabled'],
        properties: {
          enabled: {
            type: 'boolean',
            default: false,
          },
        },
      },
      contentLabelPref: {
        type: 'object',
        required: ['label', 'visibility'],
        properties: {
          label: {
            type: 'string',
          },
          visibility: {
            type: 'string',
            knownValues: ['show', 'warn', 'hide'],
          },
        },
      },
      savedFeedsPref: {
        type: 'object',
        required: ['pinned', 'saved'],
        properties: {
          pinned: {
            type: 'array',
            items: {
              type: 'string',
              format: 'at-uri',
            },
          },
          saved: {
            type: 'array',
            items: {
              type: 'string',
              format: 'at-uri',
            },
          },
        },
      },
      personalDetailsPref: {
        type: 'object',
        properties: {
          birthDate: {
            type: 'string',
            format: 'datetime',
            description: 'The birth date of the owner of the account.',
          },
        },
      },
      feedViewPref: {
        type: 'object',
        required: ['feed'],
        properties: {
          feed: {
            type: 'string',
            description:
              'The URI of the feed, or an identifier which describes the feed.',
          },
          hideReplies: {
            type: 'boolean',
            description: 'Hide replies in the feed.',
          },
          hideRepliesByUnfollowed: {
            type: 'boolean',
            description:
              'Hide replies in the feed if they are not by followed users.',
          },
          hideRepliesByLikeCount: {
            type: 'integer',
            description:
              'Hide replies in the feed if they do not have this number of likes.',
          },
          hideReposts: {
            type: 'boolean',
            description: 'Hide reposts in the feed.',
          },
          hideQuotePosts: {
            type: 'boolean',
            description: 'Hide quote posts in the feed.',
          },
        },
      },
      threadViewPref: {
        type: 'object',
        properties: {
          sort: {
            type: 'string',
            description: 'Sorting mode.',
            knownValues: ['oldest', 'newest', 'most-likes', 'random'],
          },
          prioritizeFollowedUsers: {
            type: 'boolean',
            description: 'Show followed users at the top of all replies.',
          },
        },
      },
    },
  },
  AppBskyActorGetPreferences: {
    lexicon: 1,
    id: 'app.bsky.actor.getPreferences',
    defs: {
      main: {
        type: 'query',
        description: 'Get private preferences attached to the account.',
        parameters: {
          type: 'params',
          properties: {},
        },
        output: {
          encoding: 'application/json',
          schema: {
            type: 'object',
            required: ['preferences'],
            properties: {
              preferences: {
                type: 'ref',
                ref: 'lex:app.bsky.actor.defs#preferences',
              },
            },
          },
        },
      },
    },
  },
  AppBskyActorGetProfile: {
    lexicon: 1,
    id: 'app.bsky.actor.getProfile',
    defs: {
      main: {
        type: 'query',
        parameters: {
          type: 'params',
          required: ['actor'],
          properties: {
            actor: {
              type: 'string',
              format: 'at-identifier',
            },
          },
        },
        output: {
          encoding: 'application/json',
          schema: {
            type: 'ref',
            ref: 'lex:app.bsky.actor.defs#profileViewDetailed',
          },
        },
      },
    },
  },
  AppBskyActorGetProfiles: {
    lexicon: 1,
    id: 'app.bsky.actor.getProfiles',
    defs: {
      main: {
        type: 'query',
        parameters: {
          type: 'params',
          required: ['actors'],
          properties: {
            actors: {
              type: 'array',
              items: {
                type: 'string',
                format: 'at-identifier',
              },
              maxLength: 25,
            },
          },
        },
        output: {
          encoding: 'application/json',
          schema: {
            type: 'object',
            required: ['profiles'],
            properties: {
              profiles: {
                type: 'array',
                items: {
                  type: 'ref',
                  ref: 'lex:app.bsky.actor.defs#profileViewDetailed',
                },
              },
            },
          },
        },
      },
    },
  },
  AppBskyActorGetSuggestions: {
    lexicon: 1,
    id: 'app.bsky.actor.getSuggestions',
    defs: {
      main: {
        type: 'query',
        description:
          'Get a list of actors suggested for following. Used in discovery UIs.',
        parameters: {
          type: 'params',
          properties: {
            limit: {
              type: 'integer',
              minimum: 1,
              maximum: 100,
              default: 50,
            },
            cursor: {
              type: 'string',
            },
          },
        },
        output: {
          encoding: 'application/json',
          schema: {
            type: 'object',
            required: ['actors'],
            properties: {
              cursor: {
                type: 'string',
              },
              actors: {
                type: 'array',
                items: {
                  type: 'ref',
                  ref: 'lex:app.bsky.actor.defs#profileView',
                },
              },
            },
          },
        },
      },
    },
  },
  AppBskyActorProfile: {
    lexicon: 1,
    id: 'app.bsky.actor.profile',
    defs: {
      main: {
        type: 'record',
        key: 'literal:self',
        record: {
          type: 'object',
          properties: {
            displayName: {
              type: 'string',
              maxGraphemes: 64,
              maxLength: 640,
            },
            description: {
              type: 'string',
              maxGraphemes: 256,
              maxLength: 2560,
            },
            avatar: {
              type: 'blob',
              accept: ['image/png', 'image/jpeg'],
              maxSize: 1000000,
            },
            banner: {
              type: 'blob',
              accept: ['image/png', 'image/jpeg'],
              maxSize: 1000000,
            },
            labels: {
              type: 'union',
              refs: ['lex:com.atproto.label.defs#selfLabels'],
            },
          },
        },
      },
    },
  },
  AppBskyActorPutPreferences: {
    lexicon: 1,
    id: 'app.bsky.actor.putPreferences',
    defs: {
      main: {
        type: 'procedure',
        description: 'Sets the private preferences attached to the account.',
        input: {
          encoding: 'application/json',
          schema: {
            type: 'object',
            required: ['preferences'],
            properties: {
              preferences: {
                type: 'ref',
                ref: 'lex:app.bsky.actor.defs#preferences',
              },
            },
          },
        },
      },
    },
  },
  AppBskyActorSearchActors: {
    lexicon: 1,
    id: 'app.bsky.actor.searchActors',
    defs: {
      main: {
        type: 'query',
        description: 'Find actors (profiles) matching search criteria.',
        parameters: {
          type: 'params',
          properties: {
            term: {
              type: 'string',
              description: "DEPRECATED: use 'q' instead",
            },
            q: {
              type: 'string',
              description:
                'search query string; syntax, phrase, boolean, and faceting is unspecified, but Lucene query syntax is recommended',
            },
            limit: {
              type: 'integer',
              minimum: 1,
              maximum: 100,
              default: 25,
            },
            cursor: {
              type: 'string',
            },
          },
        },
        output: {
          encoding: 'application/json',
          schema: {
            type: 'object',
            required: ['actors'],
            properties: {
              cursor: {
                type: 'string',
              },
              actors: {
                type: 'array',
                items: {
                  type: 'ref',
                  ref: 'lex:app.bsky.actor.defs#profileView',
                },
              },
            },
          },
        },
      },
    },
  },
  AppBskyActorSearchActorsTypeahead: {
    lexicon: 1,
    id: 'app.bsky.actor.searchActorsTypeahead',
    defs: {
      main: {
        type: 'query',
        description: 'Find actor suggestions for a search term.',
        parameters: {
          type: 'params',
          properties: {
            term: {
              type: 'string',
              description: "DEPRECATED: use 'q' instead",
            },
            q: {
              type: 'string',
              description: 'search query prefix; not a full query string',
            },
            limit: {
              type: 'integer',
              minimum: 1,
              maximum: 100,
              default: 10,
            },
          },
        },
        output: {
          encoding: 'application/json',
          schema: {
            type: 'object',
            required: ['actors'],
            properties: {
              actors: {
                type: 'array',
                items: {
                  type: 'ref',
                  ref: 'lex:app.bsky.actor.defs#profileViewBasic',
                },
              },
            },
          },
        },
      },
    },
  },
  AppBskyEmbedExternal: {
    lexicon: 1,
    id: 'app.bsky.embed.external',
    description:
      'A representation of some externally linked content, embedded in another form of content',
    defs: {
      main: {
        type: 'object',
        required: ['external'],
        properties: {
          external: {
            type: 'ref',
            ref: 'lex:app.bsky.embed.external#external',
          },
        },
      },
      external: {
        type: 'object',
        required: ['uri', 'title', 'description'],
        properties: {
          uri: {
            type: 'string',
            format: 'uri',
          },
          title: {
            type: 'string',
          },
          description: {
            type: 'string',
          },
          thumb: {
            type: 'blob',
            accept: ['image/*'],
            maxSize: 1000000,
          },
        },
      },
      view: {
        type: 'object',
        required: ['external'],
        properties: {
          external: {
            type: 'ref',
            ref: 'lex:app.bsky.embed.external#viewExternal',
          },
        },
      },
      viewExternal: {
        type: 'object',
        required: ['uri', 'title', 'description'],
        properties: {
          uri: {
            type: 'string',
            format: 'uri',
          },
          title: {
            type: 'string',
          },
          description: {
            type: 'string',
          },
          thumb: {
            type: 'string',
          },
        },
      },
    },
  },
  AppBskyEmbedImages: {
    lexicon: 1,
    id: 'app.bsky.embed.images',
    description: 'A set of images embedded in some other form of content',
    defs: {
      main: {
        type: 'object',
        required: ['images'],
        properties: {
          images: {
            type: 'array',
            items: {
              type: 'ref',
              ref: 'lex:app.bsky.embed.images#image',
            },
            maxLength: 4,
          },
        },
      },
      image: {
        type: 'object',
        required: ['image', 'alt'],
        properties: {
          image: {
            type: 'blob',
            accept: ['image/*'],
            maxSize: 1000000,
          },
          alt: {
            type: 'string',
          },
          aspectRatio: {
            type: 'ref',
            ref: 'lex:app.bsky.embed.images#aspectRatio',
          },
        },
      },
      aspectRatio: {
        type: 'object',
        description:
          'width:height represents an aspect ratio. It may be approximate, and may not correspond to absolute dimensions in any given unit.',
        required: ['width', 'height'],
        properties: {
          width: {
            type: 'integer',
            minimum: 1,
          },
          height: {
            type: 'integer',
            minimum: 1,
          },
        },
      },
      view: {
        type: 'object',
        required: ['images'],
        properties: {
          images: {
            type: 'array',
            items: {
              type: 'ref',
              ref: 'lex:app.bsky.embed.images#viewImage',
            },
            maxLength: 4,
          },
        },
      },
      viewImage: {
        type: 'object',
        required: ['thumb', 'fullsize', 'alt'],
        properties: {
          thumb: {
            type: 'string',
          },
          fullsize: {
            type: 'string',
          },
          alt: {
            type: 'string',
          },
          aspectRatio: {
            type: 'ref',
            ref: 'lex:app.bsky.embed.images#aspectRatio',
          },
        },
      },
    },
  },
  AppBskyEmbedRecord: {
    lexicon: 1,
    id: 'app.bsky.embed.record',
    description:
      'A representation of a record embedded in another form of content',
    defs: {
      main: {
        type: 'object',
        required: ['record'],
        properties: {
          record: {
            type: 'ref',
            ref: 'lex:com.atproto.repo.strongRef',
          },
        },
      },
      view: {
        type: 'object',
        required: ['record'],
        properties: {
          record: {
            type: 'union',
            refs: [
              'lex:app.bsky.embed.record#viewRecord',
              'lex:app.bsky.embed.record#viewNotFound',
              'lex:app.bsky.embed.record#viewBlocked',
              'lex:app.bsky.feed.defs#generatorView',
              'lex:app.bsky.graph.defs#listView',
            ],
          },
        },
      },
      viewRecord: {
        type: 'object',
        required: ['uri', 'cid', 'author', 'value', 'indexedAt'],
        properties: {
          uri: {
            type: 'string',
            format: 'at-uri',
          },
          cid: {
            type: 'string',
            format: 'cid',
          },
          author: {
            type: 'ref',
            ref: 'lex:app.bsky.actor.defs#profileViewBasic',
          },
          value: {
            type: 'unknown',
          },
          labels: {
            type: 'array',
            items: {
              type: 'ref',
              ref: 'lex:com.atproto.label.defs#label',
            },
          },
          embeds: {
            type: 'array',
            items: {
              type: 'union',
              refs: [
                'lex:app.bsky.embed.images#view',
                'lex:app.bsky.embed.external#view',
                'lex:app.bsky.embed.record#view',
                'lex:app.bsky.embed.recordWithMedia#view',
              ],
            },
          },
          indexedAt: {
            type: 'string',
            format: 'datetime',
          },
        },
      },
      viewNotFound: {
        type: 'object',
        required: ['uri', 'notFound'],
        properties: {
          uri: {
            type: 'string',
            format: 'at-uri',
          },
          notFound: {
            type: 'boolean',
            const: true,
          },
        },
      },
      viewBlocked: {
        type: 'object',
        required: ['uri', 'blocked', 'author'],
        properties: {
          uri: {
            type: 'string',
            format: 'at-uri',
          },
          blocked: {
            type: 'boolean',
            const: true,
          },
          author: {
            type: 'ref',
            ref: 'lex:app.bsky.feed.defs#blockedAuthor',
          },
        },
      },
    },
  },
  AppBskyEmbedRecordWithMedia: {
    lexicon: 1,
    id: 'app.bsky.embed.recordWithMedia',
    description:
      'A representation of a record embedded in another form of content, alongside other compatible embeds',
    defs: {
      main: {
        type: 'object',
        required: ['record', 'media'],
        properties: {
          record: {
            type: 'ref',
            ref: 'lex:app.bsky.embed.record',
          },
          media: {
            type: 'union',
            refs: ['lex:app.bsky.embed.images', 'lex:app.bsky.embed.external'],
          },
        },
      },
      view: {
        type: 'object',
        required: ['record', 'media'],
        properties: {
          record: {
            type: 'ref',
            ref: 'lex:app.bsky.embed.record#view',
          },
          media: {
            type: 'union',
            refs: [
              'lex:app.bsky.embed.images#view',
              'lex:app.bsky.embed.external#view',
            ],
          },
        },
      },
    },
  },
  AppBskyFeedDefs: {
    lexicon: 1,
    id: 'app.bsky.feed.defs',
    defs: {
      postView: {
        type: 'object',
        required: ['uri', 'cid', 'author', 'record', 'indexedAt'],
        properties: {
          uri: {
            type: 'string',
            format: 'at-uri',
          },
          cid: {
            type: 'string',
            format: 'cid',
          },
          author: {
            type: 'ref',
            ref: 'lex:app.bsky.actor.defs#profileViewBasic',
          },
          record: {
            type: 'unknown',
          },
          embed: {
            type: 'union',
            refs: [
              'lex:app.bsky.embed.images#view',
              'lex:app.bsky.embed.external#view',
              'lex:app.bsky.embed.record#view',
              'lex:app.bsky.embed.recordWithMedia#view',
            ],
          },
          replyCount: {
            type: 'integer',
          },
          repostCount: {
            type: 'integer',
          },
          likeCount: {
            type: 'integer',
          },
          indexedAt: {
            type: 'string',
            format: 'datetime',
          },
          viewer: {
            type: 'ref',
            ref: 'lex:app.bsky.feed.defs#viewerState',
          },
          labels: {
            type: 'array',
            items: {
              type: 'ref',
              ref: 'lex:com.atproto.label.defs#label',
            },
          },
          threadgate: {
            type: 'ref',
            ref: 'lex:app.bsky.feed.defs#threadgateView',
          },
        },
      },
      viewerState: {
        type: 'object',
        properties: {
          repost: {
            type: 'string',
            format: 'at-uri',
          },
          like: {
            type: 'string',
            format: 'at-uri',
          },
        },
      },
      feedViewPost: {
        type: 'object',
        required: ['post'],
        properties: {
          post: {
            type: 'ref',
            ref: 'lex:app.bsky.feed.defs#postView',
          },
          reply: {
            type: 'ref',
            ref: 'lex:app.bsky.feed.defs#replyRef',
          },
          reason: {
            type: 'union',
            refs: ['lex:app.bsky.feed.defs#reasonRepost'],
          },
        },
      },
      replyRef: {
        type: 'object',
        required: ['root', 'parent'],
        properties: {
          root: {
            type: 'union',
            refs: [
              'lex:app.bsky.feed.defs#postView',
              'lex:app.bsky.feed.defs#notFoundPost',
              'lex:app.bsky.feed.defs#blockedPost',
            ],
          },
          parent: {
            type: 'union',
            refs: [
              'lex:app.bsky.feed.defs#postView',
              'lex:app.bsky.feed.defs#notFoundPost',
              'lex:app.bsky.feed.defs#blockedPost',
            ],
          },
        },
      },
      reasonRepost: {
        type: 'object',
        required: ['by', 'indexedAt'],
        properties: {
          by: {
            type: 'ref',
            ref: 'lex:app.bsky.actor.defs#profileViewBasic',
          },
          indexedAt: {
            type: 'string',
            format: 'datetime',
          },
        },
      },
      threadViewPost: {
        type: 'object',
        required: ['post'],
        properties: {
          post: {
            type: 'ref',
            ref: 'lex:app.bsky.feed.defs#postView',
          },
          parent: {
            type: 'union',
            refs: [
              'lex:app.bsky.feed.defs#threadViewPost',
              'lex:app.bsky.feed.defs#notFoundPost',
              'lex:app.bsky.feed.defs#blockedPost',
            ],
          },
          replies: {
            type: 'array',
            items: {
              type: 'union',
              refs: [
                'lex:app.bsky.feed.defs#threadViewPost',
                'lex:app.bsky.feed.defs#notFoundPost',
                'lex:app.bsky.feed.defs#blockedPost',
              ],
            },
          },
          viewer: {
            type: 'ref',
            ref: 'lex:app.bsky.feed.defs#viewerThreadState',
          },
        },
      },
      notFoundPost: {
        type: 'object',
        required: ['uri', 'notFound'],
        properties: {
          uri: {
            type: 'string',
            format: 'at-uri',
          },
          notFound: {
            type: 'boolean',
            const: true,
          },
        },
      },
      blockedPost: {
        type: 'object',
        required: ['uri', 'blocked', 'author'],
        properties: {
          uri: {
            type: 'string',
            format: 'at-uri',
          },
          blocked: {
            type: 'boolean',
            const: true,
          },
          author: {
            type: 'ref',
            ref: 'lex:app.bsky.feed.defs#blockedAuthor',
          },
        },
      },
      blockedAuthor: {
        type: 'object',
        required: ['did'],
        properties: {
          did: {
            type: 'string',
            format: 'did',
          },
          viewer: {
            type: 'ref',
            ref: 'lex:app.bsky.actor.defs#viewerState',
          },
        },
      },
      viewerThreadState: {
        type: 'object',
        properties: {
          canReply: {
            type: 'boolean',
          },
        },
      },
      generatorView: {
        type: 'object',
        required: ['uri', 'cid', 'did', 'creator', 'displayName', 'indexedAt'],
        properties: {
          uri: {
            type: 'string',
            format: 'at-uri',
          },
          cid: {
            type: 'string',
            format: 'cid',
          },
          did: {
            type: 'string',
            format: 'did',
          },
          creator: {
            type: 'ref',
            ref: 'lex:app.bsky.actor.defs#profileView',
          },
          displayName: {
            type: 'string',
          },
          description: {
            type: 'string',
            maxGraphemes: 300,
            maxLength: 3000,
          },
          descriptionFacets: {
            type: 'array',
            items: {
              type: 'ref',
              ref: 'lex:app.bsky.richtext.facet',
            },
          },
          avatar: {
            type: 'string',
          },
          likeCount: {
            type: 'integer',
            minimum: 0,
          },
          viewer: {
            type: 'ref',
            ref: 'lex:app.bsky.feed.defs#generatorViewerState',
          },
          indexedAt: {
            type: 'string',
            format: 'datetime',
          },
        },
      },
      generatorViewerState: {
        type: 'object',
        properties: {
          like: {
            type: 'string',
            format: 'at-uri',
          },
        },
      },
      skeletonFeedPost: {
        type: 'object',
        required: ['post'],
        properties: {
          post: {
            type: 'string',
            format: 'at-uri',
          },
          reason: {
            type: 'union',
            refs: ['lex:app.bsky.feed.defs#skeletonReasonRepost'],
          },
        },
      },
      skeletonReasonRepost: {
        type: 'object',
        required: ['repost'],
        properties: {
          repost: {
            type: 'string',
            format: 'at-uri',
          },
        },
      },
      threadgateView: {
        type: 'object',
        properties: {
          uri: {
            type: 'string',
            format: 'at-uri',
          },
          cid: {
            type: 'string',
            format: 'cid',
          },
          record: {
            type: 'unknown',
          },
          lists: {
            type: 'array',
            items: {
              type: 'ref',
              ref: 'lex:app.bsky.graph.defs#listViewBasic',
            },
          },
        },
      },
    },
  },
  AppBskyFeedDescribeFeedGenerator: {
    lexicon: 1,
    id: 'app.bsky.feed.describeFeedGenerator',
    defs: {
      main: {
        type: 'query',
        description:
          'Returns information about a given feed generator including TOS & offered feed URIs',
        output: {
          encoding: 'application/json',
          schema: {
            type: 'object',
            required: ['did', 'feeds'],
            properties: {
              did: {
                type: 'string',
                format: 'did',
              },
              feeds: {
                type: 'array',
                items: {
                  type: 'ref',
                  ref: 'lex:app.bsky.feed.describeFeedGenerator#feed',
                },
              },
              links: {
                type: 'ref',
                ref: 'lex:app.bsky.feed.describeFeedGenerator#links',
              },
            },
          },
        },
      },
      feed: {
        type: 'object',
        required: ['uri'],
        properties: {
          uri: {
            type: 'string',
            format: 'at-uri',
          },
        },
      },
      links: {
        type: 'object',
        properties: {
          privacyPolicy: {
            type: 'string',
          },
          termsOfService: {
            type: 'string',
          },
        },
      },
    },
  },
  AppBskyFeedGenerator: {
    lexicon: 1,
    id: 'app.bsky.feed.generator',
    defs: {
      main: {
        type: 'record',
        description: 'A declaration of the existence of a feed generator',
        key: 'any',
        record: {
          type: 'object',
          required: ['did', 'displayName', 'createdAt'],
          properties: {
            did: {
              type: 'string',
              format: 'did',
            },
            displayName: {
              type: 'string',
              maxGraphemes: 24,
              maxLength: 240,
            },
            description: {
              type: 'string',
              maxGraphemes: 300,
              maxLength: 3000,
            },
            descriptionFacets: {
              type: 'array',
              items: {
                type: 'ref',
                ref: 'lex:app.bsky.richtext.facet',
              },
            },
            avatar: {
              type: 'blob',
              accept: ['image/png', 'image/jpeg'],
              maxSize: 1000000,
            },
            labels: {
              type: 'union',
              refs: ['lex:com.atproto.label.defs#selfLabels'],
            },
            createdAt: {
              type: 'string',
              format: 'datetime',
            },
          },
        },
      },
    },
  },
  AppBskyFeedGetActorFeeds: {
    lexicon: 1,
    id: 'app.bsky.feed.getActorFeeds',
    defs: {
      main: {
        type: 'query',
        description: 'Retrieve a list of feeds created by a given actor',
        parameters: {
          type: 'params',
          required: ['actor'],
          properties: {
            actor: {
              type: 'string',
              format: 'at-identifier',
            },
            limit: {
              type: 'integer',
              minimum: 1,
              maximum: 100,
              default: 50,
            },
            cursor: {
              type: 'string',
            },
          },
        },
        output: {
          encoding: 'application/json',
          schema: {
            type: 'object',
            required: ['feeds'],
            properties: {
              cursor: {
                type: 'string',
              },
              feeds: {
                type: 'array',
                items: {
                  type: 'ref',
                  ref: 'lex:app.bsky.feed.defs#generatorView',
                },
              },
            },
          },
        },
      },
    },
  },
  AppBskyFeedGetActorLikes: {
    lexicon: 1,
    id: 'app.bsky.feed.getActorLikes',
    defs: {
      main: {
        type: 'query',
        description: 'A view of the posts liked by an actor.',
        parameters: {
          type: 'params',
          required: ['actor'],
          properties: {
            actor: {
              type: 'string',
              format: 'at-identifier',
            },
            limit: {
              type: 'integer',
              minimum: 1,
              maximum: 100,
              default: 50,
            },
            cursor: {
              type: 'string',
            },
          },
        },
        output: {
          encoding: 'application/json',
          schema: {
            type: 'object',
            required: ['feed'],
            properties: {
              cursor: {
                type: 'string',
              },
              feed: {
                type: 'array',
                items: {
                  type: 'ref',
                  ref: 'lex:app.bsky.feed.defs#feedViewPost',
                },
              },
            },
          },
        },
        errors: [
          {
            name: 'BlockedActor',
          },
          {
            name: 'BlockedByActor',
          },
        ],
      },
    },
  },
  AppBskyFeedGetAuthorFeed: {
    lexicon: 1,
    id: 'app.bsky.feed.getAuthorFeed',
    defs: {
      main: {
        type: 'query',
        description: "A view of an actor's feed.",
        parameters: {
          type: 'params',
          required: ['actor'],
          properties: {
            actor: {
              type: 'string',
              format: 'at-identifier',
            },
            limit: {
              type: 'integer',
              minimum: 1,
              maximum: 100,
              default: 50,
            },
            cursor: {
              type: 'string',
            },
            filter: {
              type: 'string',
              knownValues: [
                'posts_with_replies',
                'posts_no_replies',
                'posts_with_media',
              ],
              default: 'posts_with_replies',
            },
          },
        },
        output: {
          encoding: 'application/json',
          schema: {
            type: 'object',
            required: ['feed'],
            properties: {
              cursor: {
                type: 'string',
              },
              feed: {
                type: 'array',
                items: {
                  type: 'ref',
                  ref: 'lex:app.bsky.feed.defs#feedViewPost',
                },
              },
            },
          },
        },
        errors: [
          {
            name: 'BlockedActor',
          },
          {
            name: 'BlockedByActor',
          },
        ],
      },
    },
  },
  AppBskyFeedGetFeed: {
    lexicon: 1,
    id: 'app.bsky.feed.getFeed',
    defs: {
      main: {
        type: 'query',
        description:
          "Compose and hydrate a feed from a user's selected feed generator",
        parameters: {
          type: 'params',
          required: ['feed'],
          properties: {
            feed: {
              type: 'string',
              format: 'at-uri',
            },
            limit: {
              type: 'integer',
              minimum: 1,
              maximum: 100,
              default: 50,
            },
            cursor: {
              type: 'string',
            },
          },
        },
        output: {
          encoding: 'application/json',
          schema: {
            type: 'object',
            required: ['feed'],
            properties: {
              cursor: {
                type: 'string',
              },
              feed: {
                type: 'array',
                items: {
                  type: 'ref',
                  ref: 'lex:app.bsky.feed.defs#feedViewPost',
                },
              },
            },
          },
        },
        errors: [
          {
            name: 'UnknownFeed',
          },
        ],
      },
    },
  },
  AppBskyFeedGetFeedGenerator: {
    lexicon: 1,
    id: 'app.bsky.feed.getFeedGenerator',
    defs: {
      main: {
        type: 'query',
        description:
          'Get information about a specific feed offered by a feed generator, such as its online status',
        parameters: {
          type: 'params',
          required: ['feed'],
          properties: {
            feed: {
              type: 'string',
              format: 'at-uri',
            },
          },
        },
        output: {
          encoding: 'application/json',
          schema: {
            type: 'object',
            required: ['view', 'isOnline', 'isValid'],
            properties: {
              view: {
                type: 'ref',
                ref: 'lex:app.bsky.feed.defs#generatorView',
              },
              isOnline: {
                type: 'boolean',
              },
              isValid: {
                type: 'boolean',
              },
            },
          },
        },
      },
    },
  },
  AppBskyFeedGetFeedGenerators: {
    lexicon: 1,
    id: 'app.bsky.feed.getFeedGenerators',
    defs: {
      main: {
        type: 'query',
        description: 'Get information about a list of feed generators',
        parameters: {
          type: 'params',
          required: ['feeds'],
          properties: {
            feeds: {
              type: 'array',
              items: {
                type: 'string',
                format: 'at-uri',
              },
            },
          },
        },
        output: {
          encoding: 'application/json',
          schema: {
            type: 'object',
            required: ['feeds'],
            properties: {
              feeds: {
                type: 'array',
                items: {
                  type: 'ref',
                  ref: 'lex:app.bsky.feed.defs#generatorView',
                },
              },
            },
          },
        },
      },
    },
  },
  AppBskyFeedGetFeedSkeleton: {
    lexicon: 1,
    id: 'app.bsky.feed.getFeedSkeleton',
    defs: {
      main: {
        type: 'query',
        description: 'A skeleton of a feed provided by a feed generator',
        parameters: {
          type: 'params',
          required: ['feed'],
          properties: {
            feed: {
              type: 'string',
              format: 'at-uri',
            },
            limit: {
              type: 'integer',
              minimum: 1,
              maximum: 100,
              default: 50,
            },
            cursor: {
              type: 'string',
            },
          },
        },
        output: {
          encoding: 'application/json',
          schema: {
            type: 'object',
            required: ['feed'],
            properties: {
              cursor: {
                type: 'string',
              },
              feed: {
                type: 'array',
                items: {
                  type: 'ref',
                  ref: 'lex:app.bsky.feed.defs#skeletonFeedPost',
                },
              },
            },
          },
        },
        errors: [
          {
            name: 'UnknownFeed',
          },
        ],
      },
    },
  },
  AppBskyFeedGetLikes: {
    lexicon: 1,
    id: 'app.bsky.feed.getLikes',
    defs: {
      main: {
        type: 'query',
        parameters: {
          type: 'params',
          required: ['uri'],
          properties: {
            uri: {
              type: 'string',
              format: 'at-uri',
            },
            cid: {
              type: 'string',
              format: 'cid',
            },
            limit: {
              type: 'integer',
              minimum: 1,
              maximum: 100,
              default: 50,
            },
            cursor: {
              type: 'string',
            },
          },
        },
        output: {
          encoding: 'application/json',
          schema: {
            type: 'object',
            required: ['uri', 'likes'],
            properties: {
              uri: {
                type: 'string',
                format: 'at-uri',
              },
              cid: {
                type: 'string',
                format: 'cid',
              },
              cursor: {
                type: 'string',
              },
              likes: {
                type: 'array',
                items: {
                  type: 'ref',
                  ref: 'lex:app.bsky.feed.getLikes#like',
                },
              },
            },
          },
        },
      },
      like: {
        type: 'object',
        required: ['indexedAt', 'createdAt', 'actor'],
        properties: {
          indexedAt: {
            type: 'string',
            format: 'datetime',
          },
          createdAt: {
            type: 'string',
            format: 'datetime',
          },
          actor: {
            type: 'ref',
            ref: 'lex:app.bsky.actor.defs#profileView',
          },
        },
      },
    },
  },
  AppBskyFeedGetListFeed: {
    lexicon: 1,
    id: 'app.bsky.feed.getListFeed',
    defs: {
      main: {
        type: 'query',
        description: 'A view of a recent posts from actors in a list',
        parameters: {
          type: 'params',
          required: ['list'],
          properties: {
            list: {
              type: 'string',
              format: 'at-uri',
            },
            limit: {
              type: 'integer',
              minimum: 1,
              maximum: 100,
              default: 50,
            },
            cursor: {
              type: 'string',
            },
          },
        },
        output: {
          encoding: 'application/json',
          schema: {
            type: 'object',
            required: ['feed'],
            properties: {
              cursor: {
                type: 'string',
              },
              feed: {
                type: 'array',
                items: {
                  type: 'ref',
                  ref: 'lex:app.bsky.feed.defs#feedViewPost',
                },
              },
            },
          },
        },
        errors: [
          {
            name: 'UnknownList',
          },
        ],
      },
    },
  },
  AppBskyFeedGetPostThread: {
    lexicon: 1,
    id: 'app.bsky.feed.getPostThread',
    defs: {
      main: {
        type: 'query',
        parameters: {
          type: 'params',
          required: ['uri'],
          properties: {
            uri: {
              type: 'string',
              format: 'at-uri',
            },
            depth: {
              type: 'integer',
              default: 6,
              minimum: 0,
              maximum: 1000,
            },
            parentHeight: {
              type: 'integer',
              default: 80,
              minimum: 0,
              maximum: 1000,
            },
          },
        },
        output: {
          encoding: 'application/json',
          schema: {
            type: 'object',
            required: ['thread'],
            properties: {
              thread: {
                type: 'union',
                refs: [
                  'lex:app.bsky.feed.defs#threadViewPost',
                  'lex:app.bsky.feed.defs#notFoundPost',
                  'lex:app.bsky.feed.defs#blockedPost',
                ],
              },
            },
          },
        },
        errors: [
          {
            name: 'NotFound',
          },
        ],
      },
    },
  },
  AppBskyFeedGetPosts: {
    lexicon: 1,
    id: 'app.bsky.feed.getPosts',
    defs: {
      main: {
        type: 'query',
        description: "A view of an actor's feed.",
        parameters: {
          type: 'params',
          required: ['uris'],
          properties: {
            uris: {
              type: 'array',
              items: {
                type: 'string',
                format: 'at-uri',
              },
              maxLength: 25,
            },
          },
        },
        output: {
          encoding: 'application/json',
          schema: {
            type: 'object',
            required: ['posts'],
            properties: {
              posts: {
                type: 'array',
                items: {
                  type: 'ref',
                  ref: 'lex:app.bsky.feed.defs#postView',
                },
              },
            },
          },
        },
      },
    },
  },
  AppBskyFeedGetRepostedBy: {
    lexicon: 1,
    id: 'app.bsky.feed.getRepostedBy',
    defs: {
      main: {
        type: 'query',
        parameters: {
          type: 'params',
          required: ['uri'],
          properties: {
            uri: {
              type: 'string',
              format: 'at-uri',
            },
            cid: {
              type: 'string',
              format: 'cid',
            },
            limit: {
              type: 'integer',
              minimum: 1,
              maximum: 100,
              default: 50,
            },
            cursor: {
              type: 'string',
            },
          },
        },
        output: {
          encoding: 'application/json',
          schema: {
            type: 'object',
            required: ['uri', 'repostedBy'],
            properties: {
              uri: {
                type: 'string',
                format: 'at-uri',
              },
              cid: {
                type: 'string',
                format: 'cid',
              },
              cursor: {
                type: 'string',
              },
              repostedBy: {
                type: 'array',
                items: {
                  type: 'ref',
                  ref: 'lex:app.bsky.actor.defs#profileView',
                },
              },
            },
          },
        },
      },
    },
  },
  AppBskyFeedGetSuggestedFeeds: {
    lexicon: 1,
    id: 'app.bsky.feed.getSuggestedFeeds',
    defs: {
      main: {
        type: 'query',
        description: 'Get a list of suggested feeds for the viewer.',
        parameters: {
          type: 'params',
          properties: {
            limit: {
              type: 'integer',
              minimum: 1,
              maximum: 100,
              default: 50,
            },
            cursor: {
              type: 'string',
            },
          },
        },
        output: {
          encoding: 'application/json',
          schema: {
            type: 'object',
            required: ['feeds'],
            properties: {
              cursor: {
                type: 'string',
              },
              feeds: {
                type: 'array',
                items: {
                  type: 'ref',
                  ref: 'lex:app.bsky.feed.defs#generatorView',
                },
              },
            },
          },
        },
      },
    },
  },
  AppBskyFeedGetTimeline: {
    lexicon: 1,
    id: 'app.bsky.feed.getTimeline',
    defs: {
      main: {
        type: 'query',
        description: "A view of the user's home timeline.",
        parameters: {
          type: 'params',
          properties: {
            algorithm: {
              type: 'string',
            },
            limit: {
              type: 'integer',
              minimum: 1,
              maximum: 100,
              default: 50,
            },
            cursor: {
              type: 'string',
            },
          },
        },
        output: {
          encoding: 'application/json',
          schema: {
            type: 'object',
            required: ['feed'],
            properties: {
              cursor: {
                type: 'string',
              },
              feed: {
                type: 'array',
                items: {
                  type: 'ref',
                  ref: 'lex:app.bsky.feed.defs#feedViewPost',
                },
              },
            },
          },
        },
      },
    },
  },
  AppBskyFeedLike: {
    lexicon: 1,
    id: 'app.bsky.feed.like',
    defs: {
      main: {
        type: 'record',
        key: 'tid',
        record: {
          type: 'object',
          required: ['subject', 'createdAt'],
          properties: {
            subject: {
              type: 'ref',
              ref: 'lex:com.atproto.repo.strongRef',
            },
            createdAt: {
              type: 'string',
              format: 'datetime',
            },
          },
        },
      },
    },
  },
  AppBskyFeedPost: {
    lexicon: 1,
    id: 'app.bsky.feed.post',
    defs: {
      main: {
        type: 'record',
        key: 'tid',
        record: {
          type: 'object',
          required: ['text', 'createdAt'],
          properties: {
            text: {
              type: 'string',
              maxLength: 3000,
              maxGraphemes: 300,
            },
            entities: {
              type: 'array',
              description: 'Deprecated: replaced by app.bsky.richtext.facet.',
              items: {
                type: 'ref',
                ref: 'lex:app.bsky.feed.post#entity',
              },
            },
            facets: {
              type: 'array',
              items: {
                type: 'ref',
                ref: 'lex:app.bsky.richtext.facet',
              },
            },
            reply: {
              type: 'ref',
              ref: 'lex:app.bsky.feed.post#replyRef',
            },
            embed: {
              type: 'union',
              refs: [
                'lex:app.bsky.embed.images',
                'lex:app.bsky.embed.external',
                'lex:app.bsky.embed.record',
                'lex:app.bsky.embed.recordWithMedia',
              ],
            },
            langs: {
              type: 'array',
              maxLength: 3,
              items: {
                type: 'string',
                format: 'language',
              },
            },
            labels: {
              type: 'union',
              refs: ['lex:com.atproto.label.defs#selfLabels'],
            },
            tags: {
              type: 'array',
              maxLength: 8,
              items: {
                type: 'string',
                maxLength: 640,
                maxGraphemes: 64,
              },
              description: 'Additional non-inline tags describing this post.',
            },
            createdAt: {
              type: 'string',
              format: 'datetime',
            },
          },
        },
      },
      replyRef: {
        type: 'object',
        required: ['root', 'parent'],
        properties: {
          root: {
            type: 'ref',
            ref: 'lex:com.atproto.repo.strongRef',
          },
          parent: {
            type: 'ref',
            ref: 'lex:com.atproto.repo.strongRef',
          },
        },
      },
      entity: {
        type: 'object',
        description: 'Deprecated: use facets instead.',
        required: ['index', 'type', 'value'],
        properties: {
          index: {
            type: 'ref',
            ref: 'lex:app.bsky.feed.post#textSlice',
          },
          type: {
            type: 'string',
            description: "Expected values are 'mention' and 'link'.",
          },
          value: {
            type: 'string',
          },
        },
      },
      textSlice: {
        type: 'object',
        description:
          'Deprecated. Use app.bsky.richtext instead -- A text segment. Start is inclusive, end is exclusive. Indices are for utf16-encoded strings.',
        required: ['start', 'end'],
        properties: {
          start: {
            type: 'integer',
            minimum: 0,
          },
          end: {
            type: 'integer',
            minimum: 0,
          },
        },
      },
    },
  },
  AppBskyFeedRepost: {
    lexicon: 1,
    id: 'app.bsky.feed.repost',
    defs: {
      main: {
        type: 'record',
        key: 'tid',
        record: {
          type: 'object',
          required: ['subject', 'createdAt'],
          properties: {
            subject: {
              type: 'ref',
              ref: 'lex:com.atproto.repo.strongRef',
            },
            createdAt: {
              type: 'string',
              format: 'datetime',
            },
          },
        },
      },
    },
  },
  AppBskyFeedSearchPosts: {
    lexicon: 1,
    id: 'app.bsky.feed.searchPosts',
    defs: {
      main: {
        type: 'query',
        description: 'Find posts matching search criteria',
        parameters: {
          type: 'params',
          required: ['q'],
          properties: {
            q: {
              type: 'string',
              description:
                'search query string; syntax, phrase, boolean, and faceting is unspecified, but Lucene query syntax is recommended',
            },
            limit: {
              type: 'integer',
              minimum: 1,
              maximum: 100,
              default: 25,
            },
            cursor: {
              type: 'string',
              description:
                'optional pagination mechanism; may not necessarily allow scrolling through entire result set',
            },
          },
        },
        output: {
          encoding: 'application/json',
          schema: {
            type: 'object',
            required: ['posts'],
            properties: {
              cursor: {
                type: 'string',
              },
              hitsTotal: {
                type: 'integer',
                description:
                  'count of search hits. optional, may be rounded/truncated, and may not be possible to paginate through all hits',
              },
              posts: {
                type: 'array',
                items: {
                  type: 'ref',
                  ref: 'lex:app.bsky.feed.defs#postView',
                },
              },
            },
          },
        },
        errors: [
          {
            name: 'BadQueryString',
          },
        ],
      },
    },
  },
  AppBskyFeedThreadgate: {
    lexicon: 1,
    id: 'app.bsky.feed.threadgate',
    defs: {
      main: {
        type: 'record',
        key: 'tid',
        description:
          "Defines interaction gating rules for a thread. The rkey of the threadgate record should match the rkey of the thread's root post.",
        record: {
          type: 'object',
          required: ['post', 'createdAt'],
          properties: {
            post: {
              type: 'string',
              format: 'at-uri',
            },
            allow: {
              type: 'array',
              maxLength: 5,
              items: {
                type: 'union',
                refs: [
                  'lex:app.bsky.feed.threadgate#mentionRule',
                  'lex:app.bsky.feed.threadgate#followingRule',
                  'lex:app.bsky.feed.threadgate#listRule',
                ],
              },
            },
            createdAt: {
              type: 'string',
              format: 'datetime',
            },
          },
        },
      },
      mentionRule: {
        type: 'object',
        description: 'Allow replies from actors mentioned in your post.',
        properties: {},
      },
      followingRule: {
        type: 'object',
        description: 'Allow replies from actors you follow.',
        properties: {},
      },
      listRule: {
        type: 'object',
        description: 'Allow replies from actors on a list.',
        required: ['list'],
        properties: {
          list: {
            type: 'string',
            format: 'at-uri',
          },
        },
      },
    },
  },
  AppBskyGraphBlock: {
    lexicon: 1,
    id: 'app.bsky.graph.block',
    defs: {
      main: {
        type: 'record',
        description: 'A block.',
        key: 'tid',
        record: {
          type: 'object',
          required: ['subject', 'createdAt'],
          properties: {
            subject: {
              type: 'string',
              format: 'did',
            },
            createdAt: {
              type: 'string',
              format: 'datetime',
            },
          },
        },
      },
    },
  },
  AppBskyGraphDefs: {
    lexicon: 1,
    id: 'app.bsky.graph.defs',
    defs: {
      listViewBasic: {
        type: 'object',
        required: ['uri', 'cid', 'name', 'purpose'],
        properties: {
          uri: {
            type: 'string',
            format: 'at-uri',
          },
          cid: {
            type: 'string',
            format: 'cid',
          },
          name: {
            type: 'string',
            maxLength: 64,
            minLength: 1,
          },
          purpose: {
            type: 'ref',
            ref: 'lex:app.bsky.graph.defs#listPurpose',
          },
          avatar: {
            type: 'string',
          },
          viewer: {
            type: 'ref',
            ref: 'lex:app.bsky.graph.defs#listViewerState',
          },
          indexedAt: {
            type: 'string',
            format: 'datetime',
          },
        },
      },
      listView: {
        type: 'object',
        required: ['uri', 'cid', 'creator', 'name', 'purpose', 'indexedAt'],
        properties: {
          uri: {
            type: 'string',
            format: 'at-uri',
          },
          cid: {
            type: 'string',
            format: 'cid',
          },
          creator: {
            type: 'ref',
            ref: 'lex:app.bsky.actor.defs#profileView',
          },
          name: {
            type: 'string',
            maxLength: 64,
            minLength: 1,
          },
          purpose: {
            type: 'ref',
            ref: 'lex:app.bsky.graph.defs#listPurpose',
          },
          description: {
            type: 'string',
            maxGraphemes: 300,
            maxLength: 3000,
          },
          descriptionFacets: {
            type: 'array',
            items: {
              type: 'ref',
              ref: 'lex:app.bsky.richtext.facet',
            },
          },
          avatar: {
            type: 'string',
          },
          viewer: {
            type: 'ref',
            ref: 'lex:app.bsky.graph.defs#listViewerState',
          },
          indexedAt: {
            type: 'string',
            format: 'datetime',
          },
        },
      },
      listItemView: {
        type: 'object',
        required: ['subject'],
        properties: {
          subject: {
            type: 'ref',
            ref: 'lex:app.bsky.actor.defs#profileView',
          },
        },
      },
      listPurpose: {
        type: 'string',
        knownValues: [
          'app.bsky.graph.defs#modlist',
          'app.bsky.graph.defs#curatelist',
        ],
      },
      modlist: {
        type: 'token',
        description:
          'A list of actors to apply an aggregate moderation action (mute/block) on',
      },
      curatelist: {
        type: 'token',
        description:
          'A list of actors used for curation purposes such as list feeds or interaction gating',
      },
      listViewerState: {
        type: 'object',
        properties: {
          muted: {
            type: 'boolean',
          },
          blocked: {
            type: 'string',
            format: 'at-uri',
          },
        },
      },
    },
  },
  AppBskyGraphFollow: {
    lexicon: 1,
    id: 'app.bsky.graph.follow',
    defs: {
      main: {
        type: 'record',
        description: 'A social follow.',
        key: 'tid',
        record: {
          type: 'object',
          required: ['subject', 'createdAt'],
          properties: {
            subject: {
              type: 'string',
              format: 'did',
            },
            createdAt: {
              type: 'string',
              format: 'datetime',
            },
          },
        },
      },
    },
  },
  AppBskyGraphGetBlocks: {
    lexicon: 1,
    id: 'app.bsky.graph.getBlocks',
    defs: {
      main: {
        type: 'query',
        description: "Who is the requester's account blocking?",
        parameters: {
          type: 'params',
          properties: {
            limit: {
              type: 'integer',
              minimum: 1,
              maximum: 100,
              default: 50,
            },
            cursor: {
              type: 'string',
            },
          },
        },
        output: {
          encoding: 'application/json',
          schema: {
            type: 'object',
            required: ['blocks'],
            properties: {
              cursor: {
                type: 'string',
              },
              blocks: {
                type: 'array',
                items: {
                  type: 'ref',
                  ref: 'lex:app.bsky.actor.defs#profileView',
                },
              },
            },
          },
        },
      },
    },
  },
  AppBskyGraphGetFollowers: {
    lexicon: 1,
    id: 'app.bsky.graph.getFollowers',
    defs: {
      main: {
        type: 'query',
        description: 'Who is following an actor?',
        parameters: {
          type: 'params',
          required: ['actor'],
          properties: {
            actor: {
              type: 'string',
              format: 'at-identifier',
            },
            limit: {
              type: 'integer',
              minimum: 1,
              maximum: 100,
              default: 50,
            },
            cursor: {
              type: 'string',
            },
          },
        },
        output: {
          encoding: 'application/json',
          schema: {
            type: 'object',
            required: ['subject', 'followers'],
            properties: {
              subject: {
                type: 'ref',
                ref: 'lex:app.bsky.actor.defs#profileView',
              },
              cursor: {
                type: 'string',
              },
              followers: {
                type: 'array',
                items: {
                  type: 'ref',
                  ref: 'lex:app.bsky.actor.defs#profileView',
                },
              },
            },
          },
        },
      },
    },
  },
  AppBskyGraphGetFollows: {
    lexicon: 1,
    id: 'app.bsky.graph.getFollows',
    defs: {
      main: {
        type: 'query',
        description: 'Who is an actor following?',
        parameters: {
          type: 'params',
          required: ['actor'],
          properties: {
            actor: {
              type: 'string',
              format: 'at-identifier',
            },
            limit: {
              type: 'integer',
              minimum: 1,
              maximum: 100,
              default: 50,
            },
            cursor: {
              type: 'string',
            },
          },
        },
        output: {
          encoding: 'application/json',
          schema: {
            type: 'object',
            required: ['subject', 'follows'],
            properties: {
              subject: {
                type: 'ref',
                ref: 'lex:app.bsky.actor.defs#profileView',
              },
              cursor: {
                type: 'string',
              },
              follows: {
                type: 'array',
                items: {
                  type: 'ref',
                  ref: 'lex:app.bsky.actor.defs#profileView',
                },
              },
            },
          },
        },
      },
    },
  },
  AppBskyGraphGetList: {
    lexicon: 1,
    id: 'app.bsky.graph.getList',
    defs: {
      main: {
        type: 'query',
        description: 'Fetch a list of actors',
        parameters: {
          type: 'params',
          required: ['list'],
          properties: {
            list: {
              type: 'string',
              format: 'at-uri',
            },
            limit: {
              type: 'integer',
              minimum: 1,
              maximum: 100,
              default: 50,
            },
            cursor: {
              type: 'string',
            },
          },
        },
        output: {
          encoding: 'application/json',
          schema: {
            type: 'object',
            required: ['list', 'items'],
            properties: {
              cursor: {
                type: 'string',
              },
              list: {
                type: 'ref',
                ref: 'lex:app.bsky.graph.defs#listView',
              },
              items: {
                type: 'array',
                items: {
                  type: 'ref',
                  ref: 'lex:app.bsky.graph.defs#listItemView',
                },
              },
            },
          },
        },
      },
    },
  },
  AppBskyGraphGetListBlocks: {
    lexicon: 1,
    id: 'app.bsky.graph.getListBlocks',
    defs: {
      main: {
        type: 'query',
        description: "Which lists is the requester's account blocking?",
        parameters: {
          type: 'params',
          properties: {
            limit: {
              type: 'integer',
              minimum: 1,
              maximum: 100,
              default: 50,
            },
            cursor: {
              type: 'string',
            },
          },
        },
        output: {
          encoding: 'application/json',
          schema: {
            type: 'object',
            required: ['lists'],
            properties: {
              cursor: {
                type: 'string',
              },
              lists: {
                type: 'array',
                items: {
                  type: 'ref',
                  ref: 'lex:app.bsky.graph.defs#listView',
                },
              },
            },
          },
        },
      },
    },
  },
  AppBskyGraphGetListMutes: {
    lexicon: 1,
    id: 'app.bsky.graph.getListMutes',
    defs: {
      main: {
        type: 'query',
        description: "Which lists is the requester's account muting?",
        parameters: {
          type: 'params',
          properties: {
            limit: {
              type: 'integer',
              minimum: 1,
              maximum: 100,
              default: 50,
            },
            cursor: {
              type: 'string',
            },
          },
        },
        output: {
          encoding: 'application/json',
          schema: {
            type: 'object',
            required: ['lists'],
            properties: {
              cursor: {
                type: 'string',
              },
              lists: {
                type: 'array',
                items: {
                  type: 'ref',
                  ref: 'lex:app.bsky.graph.defs#listView',
                },
              },
            },
          },
        },
      },
    },
  },
  AppBskyGraphGetLists: {
    lexicon: 1,
    id: 'app.bsky.graph.getLists',
    defs: {
      main: {
        type: 'query',
        description: 'Fetch a list of lists that belong to an actor',
        parameters: {
          type: 'params',
          required: ['actor'],
          properties: {
            actor: {
              type: 'string',
              format: 'at-identifier',
            },
            limit: {
              type: 'integer',
              minimum: 1,
              maximum: 100,
              default: 50,
            },
            cursor: {
              type: 'string',
            },
          },
        },
        output: {
          encoding: 'application/json',
          schema: {
            type: 'object',
            required: ['lists'],
            properties: {
              cursor: {
                type: 'string',
              },
              lists: {
                type: 'array',
                items: {
                  type: 'ref',
                  ref: 'lex:app.bsky.graph.defs#listView',
                },
              },
            },
          },
        },
      },
    },
  },
  AppBskyGraphGetMutes: {
    lexicon: 1,
    id: 'app.bsky.graph.getMutes',
    defs: {
      main: {
        type: 'query',
        description: 'Who does the viewer mute?',
        parameters: {
          type: 'params',
          properties: {
            limit: {
              type: 'integer',
              minimum: 1,
              maximum: 100,
              default: 50,
            },
            cursor: {
              type: 'string',
            },
          },
        },
        output: {
          encoding: 'application/json',
          schema: {
            type: 'object',
            required: ['mutes'],
            properties: {
              cursor: {
                type: 'string',
              },
              mutes: {
                type: 'array',
                items: {
                  type: 'ref',
                  ref: 'lex:app.bsky.actor.defs#profileView',
                },
              },
            },
          },
        },
      },
    },
  },
  AppBskyGraphGetSuggestedFollowsByActor: {
    lexicon: 1,
    id: 'app.bsky.graph.getSuggestedFollowsByActor',
    defs: {
      main: {
        type: 'query',
        description: 'Get suggested follows related to a given actor.',
        parameters: {
          type: 'params',
          required: ['actor'],
          properties: {
            actor: {
              type: 'string',
              format: 'at-identifier',
            },
          },
        },
        output: {
          encoding: 'application/json',
          schema: {
            type: 'object',
            required: ['suggestions'],
            properties: {
              suggestions: {
                type: 'array',
                items: {
                  type: 'ref',
                  ref: 'lex:app.bsky.actor.defs#profileView',
                },
              },
            },
          },
        },
      },
    },
  },
  AppBskyGraphList: {
    lexicon: 1,
    id: 'app.bsky.graph.list',
    defs: {
      main: {
        type: 'record',
        description: 'A declaration of a list of actors.',
        key: 'tid',
        record: {
          type: 'object',
          required: ['name', 'purpose', 'createdAt'],
          properties: {
            purpose: {
              type: 'ref',
              ref: 'lex:app.bsky.graph.defs#listPurpose',
            },
            name: {
              type: 'string',
              maxLength: 64,
              minLength: 1,
            },
            description: {
              type: 'string',
              maxGraphemes: 300,
              maxLength: 3000,
            },
            descriptionFacets: {
              type: 'array',
              items: {
                type: 'ref',
                ref: 'lex:app.bsky.richtext.facet',
              },
            },
            avatar: {
              type: 'blob',
              accept: ['image/png', 'image/jpeg'],
              maxSize: 1000000,
            },
            labels: {
              type: 'union',
              refs: ['lex:com.atproto.label.defs#selfLabels'],
            },
            createdAt: {
              type: 'string',
              format: 'datetime',
            },
          },
        },
      },
    },
  },
  AppBskyGraphListblock: {
    lexicon: 1,
    id: 'app.bsky.graph.listblock',
    defs: {
      main: {
        type: 'record',
        description: 'A block of an entire list of actors.',
        key: 'tid',
        record: {
          type: 'object',
          required: ['subject', 'createdAt'],
          properties: {
            subject: {
              type: 'string',
              format: 'at-uri',
            },
            createdAt: {
              type: 'string',
              format: 'datetime',
            },
          },
        },
      },
    },
  },
  AppBskyGraphListitem: {
    lexicon: 1,
    id: 'app.bsky.graph.listitem',
    defs: {
      main: {
        type: 'record',
        description: 'An item under a declared list of actors',
        key: 'tid',
        record: {
          type: 'object',
          required: ['subject', 'list', 'createdAt'],
          properties: {
            subject: {
              type: 'string',
              format: 'did',
            },
            list: {
              type: 'string',
              format: 'at-uri',
            },
            createdAt: {
              type: 'string',
              format: 'datetime',
            },
          },
        },
      },
    },
  },
  AppBskyGraphMuteActor: {
    lexicon: 1,
    id: 'app.bsky.graph.muteActor',
    defs: {
      main: {
        type: 'procedure',
        description: 'Mute an actor by did or handle.',
        input: {
          encoding: 'application/json',
          schema: {
            type: 'object',
            required: ['actor'],
            properties: {
              actor: {
                type: 'string',
                format: 'at-identifier',
              },
            },
          },
        },
      },
    },
  },
  AppBskyGraphMuteActorList: {
    lexicon: 1,
    id: 'app.bsky.graph.muteActorList',
    defs: {
      main: {
        type: 'procedure',
        description: 'Mute a list of actors.',
        input: {
          encoding: 'application/json',
          schema: {
            type: 'object',
            required: ['list'],
            properties: {
              list: {
                type: 'string',
                format: 'at-uri',
              },
            },
          },
        },
      },
    },
  },
  AppBskyGraphUnmuteActor: {
    lexicon: 1,
    id: 'app.bsky.graph.unmuteActor',
    defs: {
      main: {
        type: 'procedure',
        description: 'Unmute an actor by did or handle.',
        input: {
          encoding: 'application/json',
          schema: {
            type: 'object',
            required: ['actor'],
            properties: {
              actor: {
                type: 'string',
                format: 'at-identifier',
              },
            },
          },
        },
      },
    },
  },
  AppBskyGraphUnmuteActorList: {
    lexicon: 1,
    id: 'app.bsky.graph.unmuteActorList',
    defs: {
      main: {
        type: 'procedure',
        description: 'Unmute a list of actors.',
        input: {
          encoding: 'application/json',
          schema: {
            type: 'object',
            required: ['list'],
            properties: {
              list: {
                type: 'string',
                format: 'at-uri',
              },
            },
          },
        },
      },
    },
  },
  AppBskyNotificationGetUnreadCount: {
    lexicon: 1,
    id: 'app.bsky.notification.getUnreadCount',
    defs: {
      main: {
        type: 'query',
        parameters: {
          type: 'params',
          properties: {
            seenAt: {
              type: 'string',
              format: 'datetime',
            },
          },
        },
        output: {
          encoding: 'application/json',
          schema: {
            type: 'object',
            required: ['count'],
            properties: {
              count: {
                type: 'integer',
              },
            },
          },
        },
      },
    },
  },
  AppBskyNotificationListNotifications: {
    lexicon: 1,
    id: 'app.bsky.notification.listNotifications',
    defs: {
      main: {
        type: 'query',
        parameters: {
          type: 'params',
          properties: {
            limit: {
              type: 'integer',
              minimum: 1,
              maximum: 100,
              default: 50,
            },
            cursor: {
              type: 'string',
            },
            seenAt: {
              type: 'string',
              format: 'datetime',
            },
          },
        },
        output: {
          encoding: 'application/json',
          schema: {
            type: 'object',
            required: ['notifications'],
            properties: {
              cursor: {
                type: 'string',
              },
              notifications: {
                type: 'array',
                items: {
                  type: 'ref',
                  ref: 'lex:app.bsky.notification.listNotifications#notification',
                },
              },
            },
          },
        },
      },
      notification: {
        type: 'object',
        required: [
          'uri',
          'cid',
          'author',
          'reason',
          'record',
          'isRead',
          'indexedAt',
        ],
        properties: {
          uri: {
            type: 'string',
            format: 'at-uri',
          },
          cid: {
            type: 'string',
            format: 'cid',
          },
          author: {
            type: 'ref',
            ref: 'lex:app.bsky.actor.defs#profileView',
          },
          reason: {
            type: 'string',
            description:
              "Expected values are 'like', 'repost', 'follow', 'mention', 'reply', and 'quote'.",
            knownValues: [
              'like',
              'repost',
              'follow',
              'mention',
              'reply',
              'quote',
            ],
          },
          reasonSubject: {
            type: 'string',
            format: 'at-uri',
          },
          record: {
            type: 'unknown',
          },
          isRead: {
            type: 'boolean',
          },
          indexedAt: {
            type: 'string',
            format: 'datetime',
          },
          labels: {
            type: 'array',
            items: {
              type: 'ref',
              ref: 'lex:com.atproto.label.defs#label',
            },
          },
        },
      },
    },
  },
  AppBskyNotificationRegisterPush: {
    lexicon: 1,
    id: 'app.bsky.notification.registerPush',
    defs: {
      main: {
        type: 'procedure',
        description: 'Register for push notifications with a service',
        input: {
          encoding: 'application/json',
          schema: {
            type: 'object',
            required: ['serviceDid', 'token', 'platform', 'appId'],
            properties: {
              serviceDid: {
                type: 'string',
                format: 'did',
              },
              token: {
                type: 'string',
              },
              platform: {
                type: 'string',
                knownValues: ['ios', 'android', 'web'],
              },
              appId: {
                type: 'string',
              },
            },
          },
        },
      },
    },
  },
  AppBskyNotificationUpdateSeen: {
    lexicon: 1,
    id: 'app.bsky.notification.updateSeen',
    defs: {
      main: {
        type: 'procedure',
        description: 'Notify server that the user has seen notifications.',
        input: {
          encoding: 'application/json',
          schema: {
            type: 'object',
            required: ['seenAt'],
            properties: {
              seenAt: {
                type: 'string',
                format: 'datetime',
              },
            },
          },
        },
      },
    },
  },
  AppBskyRichtextFacet: {
    lexicon: 1,
    id: 'app.bsky.richtext.facet',
    defs: {
      main: {
        type: 'object',
        required: ['index', 'features'],
        properties: {
          index: {
            type: 'ref',
            ref: 'lex:app.bsky.richtext.facet#byteSlice',
          },
          features: {
            type: 'array',
            items: {
              type: 'union',
              refs: [
                'lex:app.bsky.richtext.facet#mention',
                'lex:app.bsky.richtext.facet#link',
                'lex:app.bsky.richtext.facet#tag',
              ],
            },
          },
        },
      },
      mention: {
        type: 'object',
        description: 'A facet feature for actor mentions.',
        required: ['did'],
        properties: {
          did: {
            type: 'string',
            format: 'did',
          },
        },
      },
      link: {
        type: 'object',
        description: 'A facet feature for links.',
        required: ['uri'],
        properties: {
          uri: {
            type: 'string',
            format: 'uri',
          },
        },
      },
      tag: {
        type: 'object',
        description: 'A hashtag.',
        required: ['tag'],
        properties: {
          tag: {
            type: 'string',
            maxLength: 640,
            maxGraphemes: 64,
          },
        },
      },
      byteSlice: {
        type: 'object',
        description:
          'A text segment. Start is inclusive, end is exclusive. Indices are for utf8-encoded strings.',
        required: ['byteStart', 'byteEnd'],
        properties: {
          byteStart: {
            type: 'integer',
            minimum: 0,
          },
          byteEnd: {
            type: 'integer',
            minimum: 0,
          },
        },
      },
    },
  },
<<<<<<< HEAD
=======
  AppBskyUnspeccedApplyLabels: {
    lexicon: 1,
    id: 'app.bsky.unspecced.applyLabels',
    defs: {
      main: {
        type: 'procedure',
        description: 'Allow a labeler to apply labels directly.',
        input: {
          encoding: 'application/json',
          schema: {
            type: 'object',
            required: ['labels'],
            properties: {
              labels: {
                type: 'array',
                items: {
                  type: 'ref',
                  ref: 'lex:com.atproto.label.defs#label',
                },
              },
            },
          },
        },
      },
    },
  },
  AppBskyUnspeccedDefs: {
    lexicon: 1,
    id: 'app.bsky.unspecced.defs',
    defs: {
      skeletonSearchPost: {
        type: 'object',
        required: ['uri'],
        properties: {
          uri: {
            type: 'string',
            format: 'at-uri',
          },
        },
      },
      skeletonSearchActor: {
        type: 'object',
        required: ['did'],
        properties: {
          did: {
            type: 'string',
            format: 'did',
          },
        },
      },
    },
  },
>>>>>>> 233a132c
  AppBskyUnspeccedGetPopular: {
    lexicon: 1,
    id: 'app.bsky.unspecced.getPopular',
    defs: {
      main: {
        type: 'query',
        description:
          'DEPRECATED: will be removed soon, please find a feed generator alternative',
        parameters: {
          type: 'params',
          properties: {
            includeNsfw: {
              type: 'boolean',
              default: false,
            },
            limit: {
              type: 'integer',
              minimum: 1,
              maximum: 100,
              default: 50,
            },
            cursor: {
              type: 'string',
            },
          },
        },
        output: {
          encoding: 'application/json',
          schema: {
            type: 'object',
            required: ['feed'],
            properties: {
              cursor: {
                type: 'string',
              },
              feed: {
                type: 'array',
                items: {
                  type: 'ref',
                  ref: 'lex:app.bsky.feed.defs#feedViewPost',
                },
              },
            },
          },
        },
      },
    },
  },
  AppBskyUnspeccedGetPopularFeedGenerators: {
    lexicon: 1,
    id: 'app.bsky.unspecced.getPopularFeedGenerators',
    defs: {
      main: {
        type: 'query',
        description: 'An unspecced view of globally popular feed generators',
        parameters: {
          type: 'params',
          properties: {
            limit: {
              type: 'integer',
              minimum: 1,
              maximum: 100,
              default: 50,
            },
            cursor: {
              type: 'string',
            },
            query: {
              type: 'string',
            },
          },
        },
        output: {
          encoding: 'application/json',
          schema: {
            type: 'object',
            required: ['feeds'],
            properties: {
              cursor: {
                type: 'string',
              },
              feeds: {
                type: 'array',
                items: {
                  type: 'ref',
                  ref: 'lex:app.bsky.feed.defs#generatorView',
                },
              },
            },
          },
        },
      },
    },
  },
  AppBskyUnspeccedGetTimelineSkeleton: {
    lexicon: 1,
    id: 'app.bsky.unspecced.getTimelineSkeleton',
    defs: {
      main: {
        type: 'query',
        description: 'A skeleton of a timeline - UNSPECCED & WILL GO AWAY SOON',
        parameters: {
          type: 'params',
          properties: {
            limit: {
              type: 'integer',
              minimum: 1,
              maximum: 100,
              default: 50,
            },
            cursor: {
              type: 'string',
            },
          },
        },
        output: {
          encoding: 'application/json',
          schema: {
            type: 'object',
            required: ['feed'],
            properties: {
              cursor: {
                type: 'string',
              },
              feed: {
                type: 'array',
                items: {
                  type: 'ref',
                  ref: 'lex:app.bsky.feed.defs#skeletonFeedPost',
                },
              },
            },
          },
        },
        errors: [
          {
            name: 'UnknownFeed',
          },
        ],
      },
    },
  },
  AppBskyUnspeccedSearchActorsSkeleton: {
    lexicon: 1,
    id: 'app.bsky.unspecced.searchActorsSkeleton',
    defs: {
      main: {
        type: 'query',
        description: 'Backend Actors (profile) search, returning only skeleton',
        parameters: {
          type: 'params',
          required: ['q'],
          properties: {
            q: {
              type: 'string',
              description:
                'search query string; syntax, phrase, boolean, and faceting is unspecified, but Lucene query syntax is recommended. For typeahead search, only simple term match is supported, not full syntax',
            },
            typeahead: {
              type: 'boolean',
              description: "if true, acts as fast/simple 'typeahead' query",
            },
            limit: {
              type: 'integer',
              minimum: 1,
              maximum: 100,
              default: 25,
            },
            cursor: {
              type: 'string',
              description:
                'optional pagination mechanism; may not necessarily allow scrolling through entire result set',
            },
          },
        },
        output: {
          encoding: 'application/json',
          schema: {
            type: 'object',
            required: ['actors'],
            properties: {
              cursor: {
                type: 'string',
              },
              hitsTotal: {
                type: 'integer',
                description:
                  'count of search hits. optional, may be rounded/truncated, and may not be possible to paginate through all hits',
              },
              actors: {
                type: 'array',
                items: {
                  type: 'ref',
                  ref: 'lex:app.bsky.unspecced.defs#skeletonSearchActor',
                },
              },
            },
          },
        },
        errors: [
          {
            name: 'BadQueryString',
          },
        ],
      },
    },
  },
  AppBskyUnspeccedSearchPostsSkeleton: {
    lexicon: 1,
    id: 'app.bsky.unspecced.searchPostsSkeleton',
    defs: {
      main: {
        type: 'query',
        description: 'Backend Posts search, returning only skeleton',
        parameters: {
          type: 'params',
          required: ['q'],
          properties: {
            q: {
              type: 'string',
              description:
                'search query string; syntax, phrase, boolean, and faceting is unspecified, but Lucene query syntax is recommended',
            },
            limit: {
              type: 'integer',
              minimum: 1,
              maximum: 100,
              default: 25,
            },
            cursor: {
              type: 'string',
              description:
                'optional pagination mechanism; may not necessarily allow scrolling through entire result set',
            },
          },
        },
        output: {
          encoding: 'application/json',
          schema: {
            type: 'object',
            required: ['posts'],
            properties: {
              cursor: {
                type: 'string',
              },
              hitsTotal: {
                type: 'integer',
                description:
                  'count of search hits. optional, may be rounded/truncated, and may not be possible to paginate through all hits',
              },
              posts: {
                type: 'array',
                items: {
                  type: 'ref',
                  ref: 'lex:app.bsky.unspecced.defs#skeletonSearchPost',
                },
              },
            },
          },
        },
        errors: [
          {
            name: 'BadQueryString',
          },
        ],
      },
    },
  },
}
export const schemas: LexiconDoc[] = Object.values(schemaDict) as LexiconDoc[]
export const lexicons: Lexicons = new Lexicons(schemas)
export const ids = {
  ComAtprotoAdminDefs: 'com.atproto.admin.defs',
  ComAtprotoAdminDisableAccountInvites:
    'com.atproto.admin.disableAccountInvites',
  ComAtprotoAdminDisableInviteCodes: 'com.atproto.admin.disableInviteCodes',
  ComAtprotoAdminEnableAccountInvites: 'com.atproto.admin.enableAccountInvites',
  ComAtprotoAdminGetInviteCodes: 'com.atproto.admin.getInviteCodes',
  ComAtprotoAdminGetModerationAction: 'com.atproto.admin.getModerationAction',
  ComAtprotoAdminGetModerationActions: 'com.atproto.admin.getModerationActions',
  ComAtprotoAdminGetModerationReport: 'com.atproto.admin.getModerationReport',
  ComAtprotoAdminGetModerationReports: 'com.atproto.admin.getModerationReports',
  ComAtprotoAdminGetRecord: 'com.atproto.admin.getRecord',
  ComAtprotoAdminGetRepo: 'com.atproto.admin.getRepo',
  ComAtprotoAdminResolveModerationReports:
    'com.atproto.admin.resolveModerationReports',
  ComAtprotoAdminReverseModerationAction:
    'com.atproto.admin.reverseModerationAction',
  ComAtprotoAdminSearchRepos: 'com.atproto.admin.searchRepos',
  ComAtprotoAdminSendEmail: 'com.atproto.admin.sendEmail',
  ComAtprotoAdminTakeModerationAction: 'com.atproto.admin.takeModerationAction',
  ComAtprotoAdminUpdateAccountEmail: 'com.atproto.admin.updateAccountEmail',
  ComAtprotoAdminUpdateAccountHandle: 'com.atproto.admin.updateAccountHandle',
  ComAtprotoIdentityResolveHandle: 'com.atproto.identity.resolveHandle',
  ComAtprotoIdentityUpdateHandle: 'com.atproto.identity.updateHandle',
  ComAtprotoLabelDefs: 'com.atproto.label.defs',
  ComAtprotoLabelQueryLabels: 'com.atproto.label.queryLabels',
  ComAtprotoLabelSubscribeLabels: 'com.atproto.label.subscribeLabels',
  ComAtprotoModerationCreateReport: 'com.atproto.moderation.createReport',
  ComAtprotoModerationDefs: 'com.atproto.moderation.defs',
  ComAtprotoRepoApplyWrites: 'com.atproto.repo.applyWrites',
  ComAtprotoRepoCreateRecord: 'com.atproto.repo.createRecord',
  ComAtprotoRepoDeleteRecord: 'com.atproto.repo.deleteRecord',
  ComAtprotoRepoDescribeRepo: 'com.atproto.repo.describeRepo',
  ComAtprotoRepoGetRecord: 'com.atproto.repo.getRecord',
  ComAtprotoRepoListRecords: 'com.atproto.repo.listRecords',
  ComAtprotoRepoPutRecord: 'com.atproto.repo.putRecord',
  ComAtprotoRepoStrongRef: 'com.atproto.repo.strongRef',
  ComAtprotoRepoUploadBlob: 'com.atproto.repo.uploadBlob',
  ComAtprotoServerCreateAccount: 'com.atproto.server.createAccount',
  ComAtprotoServerCreateAppPassword: 'com.atproto.server.createAppPassword',
  ComAtprotoServerCreateInviteCode: 'com.atproto.server.createInviteCode',
  ComAtprotoServerCreateInviteCodes: 'com.atproto.server.createInviteCodes',
  ComAtprotoServerCreateSession: 'com.atproto.server.createSession',
  ComAtprotoServerDefs: 'com.atproto.server.defs',
  ComAtprotoServerDeleteAccount: 'com.atproto.server.deleteAccount',
  ComAtprotoServerDeleteSession: 'com.atproto.server.deleteSession',
  ComAtprotoServerDescribeServer: 'com.atproto.server.describeServer',
  ComAtprotoServerGetAccountInviteCodes:
    'com.atproto.server.getAccountInviteCodes',
  ComAtprotoServerGetSession: 'com.atproto.server.getSession',
  ComAtprotoServerListAppPasswords: 'com.atproto.server.listAppPasswords',
  ComAtprotoServerRefreshSession: 'com.atproto.server.refreshSession',
  ComAtprotoServerRequestAccountDelete:
    'com.atproto.server.requestAccountDelete',
  ComAtprotoServerRequestPasswordReset:
    'com.atproto.server.requestPasswordReset',
  ComAtprotoServerResetPassword: 'com.atproto.server.resetPassword',
  ComAtprotoServerRevokeAppPassword: 'com.atproto.server.revokeAppPassword',
  ComAtprotoSyncGetBlob: 'com.atproto.sync.getBlob',
  ComAtprotoSyncGetBlocks: 'com.atproto.sync.getBlocks',
  ComAtprotoSyncGetCheckout: 'com.atproto.sync.getCheckout',
  ComAtprotoSyncGetHead: 'com.atproto.sync.getHead',
  ComAtprotoSyncGetLatestCommit: 'com.atproto.sync.getLatestCommit',
  ComAtprotoSyncGetRecord: 'com.atproto.sync.getRecord',
  ComAtprotoSyncGetRepo: 'com.atproto.sync.getRepo',
  ComAtprotoSyncListBlobs: 'com.atproto.sync.listBlobs',
  ComAtprotoSyncListRepos: 'com.atproto.sync.listRepos',
  ComAtprotoSyncNotifyOfUpdate: 'com.atproto.sync.notifyOfUpdate',
  ComAtprotoSyncRequestCrawl: 'com.atproto.sync.requestCrawl',
  ComAtprotoSyncSubscribeRepos: 'com.atproto.sync.subscribeRepos',
  AppBskyActorDefs: 'app.bsky.actor.defs',
  AppBskyActorGetPreferences: 'app.bsky.actor.getPreferences',
  AppBskyActorGetProfile: 'app.bsky.actor.getProfile',
  AppBskyActorGetProfiles: 'app.bsky.actor.getProfiles',
  AppBskyActorGetSuggestions: 'app.bsky.actor.getSuggestions',
  AppBskyActorProfile: 'app.bsky.actor.profile',
  AppBskyActorPutPreferences: 'app.bsky.actor.putPreferences',
  AppBskyActorSearchActors: 'app.bsky.actor.searchActors',
  AppBskyActorSearchActorsTypeahead: 'app.bsky.actor.searchActorsTypeahead',
  AppBskyEmbedExternal: 'app.bsky.embed.external',
  AppBskyEmbedImages: 'app.bsky.embed.images',
  AppBskyEmbedRecord: 'app.bsky.embed.record',
  AppBskyEmbedRecordWithMedia: 'app.bsky.embed.recordWithMedia',
  AppBskyFeedDefs: 'app.bsky.feed.defs',
  AppBskyFeedDescribeFeedGenerator: 'app.bsky.feed.describeFeedGenerator',
  AppBskyFeedGenerator: 'app.bsky.feed.generator',
  AppBskyFeedGetActorFeeds: 'app.bsky.feed.getActorFeeds',
  AppBskyFeedGetActorLikes: 'app.bsky.feed.getActorLikes',
  AppBskyFeedGetAuthorFeed: 'app.bsky.feed.getAuthorFeed',
  AppBskyFeedGetFeed: 'app.bsky.feed.getFeed',
  AppBskyFeedGetFeedGenerator: 'app.bsky.feed.getFeedGenerator',
  AppBskyFeedGetFeedGenerators: 'app.bsky.feed.getFeedGenerators',
  AppBskyFeedGetFeedSkeleton: 'app.bsky.feed.getFeedSkeleton',
  AppBskyFeedGetLikes: 'app.bsky.feed.getLikes',
  AppBskyFeedGetListFeed: 'app.bsky.feed.getListFeed',
  AppBskyFeedGetPostThread: 'app.bsky.feed.getPostThread',
  AppBskyFeedGetPosts: 'app.bsky.feed.getPosts',
  AppBskyFeedGetRepostedBy: 'app.bsky.feed.getRepostedBy',
  AppBskyFeedGetSuggestedFeeds: 'app.bsky.feed.getSuggestedFeeds',
  AppBskyFeedGetTimeline: 'app.bsky.feed.getTimeline',
  AppBskyFeedLike: 'app.bsky.feed.like',
  AppBskyFeedPost: 'app.bsky.feed.post',
  AppBskyFeedRepost: 'app.bsky.feed.repost',
  AppBskyFeedSearchPosts: 'app.bsky.feed.searchPosts',
  AppBskyFeedThreadgate: 'app.bsky.feed.threadgate',
  AppBskyGraphBlock: 'app.bsky.graph.block',
  AppBskyGraphDefs: 'app.bsky.graph.defs',
  AppBskyGraphFollow: 'app.bsky.graph.follow',
  AppBskyGraphGetBlocks: 'app.bsky.graph.getBlocks',
  AppBskyGraphGetFollowers: 'app.bsky.graph.getFollowers',
  AppBskyGraphGetFollows: 'app.bsky.graph.getFollows',
  AppBskyGraphGetList: 'app.bsky.graph.getList',
  AppBskyGraphGetListBlocks: 'app.bsky.graph.getListBlocks',
  AppBskyGraphGetListMutes: 'app.bsky.graph.getListMutes',
  AppBskyGraphGetLists: 'app.bsky.graph.getLists',
  AppBskyGraphGetMutes: 'app.bsky.graph.getMutes',
  AppBskyGraphGetSuggestedFollowsByActor:
    'app.bsky.graph.getSuggestedFollowsByActor',
  AppBskyGraphList: 'app.bsky.graph.list',
  AppBskyGraphListblock: 'app.bsky.graph.listblock',
  AppBskyGraphListitem: 'app.bsky.graph.listitem',
  AppBskyGraphMuteActor: 'app.bsky.graph.muteActor',
  AppBskyGraphMuteActorList: 'app.bsky.graph.muteActorList',
  AppBskyGraphUnmuteActor: 'app.bsky.graph.unmuteActor',
  AppBskyGraphUnmuteActorList: 'app.bsky.graph.unmuteActorList',
  AppBskyNotificationGetUnreadCount: 'app.bsky.notification.getUnreadCount',
  AppBskyNotificationListNotifications:
    'app.bsky.notification.listNotifications',
  AppBskyNotificationRegisterPush: 'app.bsky.notification.registerPush',
  AppBskyNotificationUpdateSeen: 'app.bsky.notification.updateSeen',
  AppBskyRichtextFacet: 'app.bsky.richtext.facet',
<<<<<<< HEAD
=======
  AppBskyUnspeccedApplyLabels: 'app.bsky.unspecced.applyLabels',
  AppBskyUnspeccedDefs: 'app.bsky.unspecced.defs',
>>>>>>> 233a132c
  AppBskyUnspeccedGetPopular: 'app.bsky.unspecced.getPopular',
  AppBskyUnspeccedGetPopularFeedGenerators:
    'app.bsky.unspecced.getPopularFeedGenerators',
  AppBskyUnspeccedGetTimelineSkeleton: 'app.bsky.unspecced.getTimelineSkeleton',
  AppBskyUnspeccedSearchActorsSkeleton:
    'app.bsky.unspecced.searchActorsSkeleton',
  AppBskyUnspeccedSearchPostsSkeleton: 'app.bsky.unspecced.searchPostsSkeleton',
}<|MERGE_RESOLUTION|>--- conflicted
+++ resolved
@@ -6905,34 +6905,6 @@
       },
     },
   },
-<<<<<<< HEAD
-=======
-  AppBskyUnspeccedApplyLabels: {
-    lexicon: 1,
-    id: 'app.bsky.unspecced.applyLabels',
-    defs: {
-      main: {
-        type: 'procedure',
-        description: 'Allow a labeler to apply labels directly.',
-        input: {
-          encoding: 'application/json',
-          schema: {
-            type: 'object',
-            required: ['labels'],
-            properties: {
-              labels: {
-                type: 'array',
-                items: {
-                  type: 'ref',
-                  ref: 'lex:com.atproto.label.defs#label',
-                },
-              },
-            },
-          },
-        },
-      },
-    },
-  },
   AppBskyUnspeccedDefs: {
     lexicon: 1,
     id: 'app.bsky.unspecced.defs',
@@ -6959,7 +6931,6 @@
       },
     },
   },
->>>>>>> 233a132c
   AppBskyUnspeccedGetPopular: {
     lexicon: 1,
     id: 'app.bsky.unspecced.getPopular',
@@ -7362,11 +7333,7 @@
   AppBskyNotificationRegisterPush: 'app.bsky.notification.registerPush',
   AppBskyNotificationUpdateSeen: 'app.bsky.notification.updateSeen',
   AppBskyRichtextFacet: 'app.bsky.richtext.facet',
-<<<<<<< HEAD
-=======
-  AppBskyUnspeccedApplyLabels: 'app.bsky.unspecced.applyLabels',
   AppBskyUnspeccedDefs: 'app.bsky.unspecced.defs',
->>>>>>> 233a132c
   AppBskyUnspeccedGetPopular: 'app.bsky.unspecced.getPopular',
   AppBskyUnspeccedGetPopularFeedGenerators:
     'app.bsky.unspecced.getPopularFeedGenerators',

--- conflicted
+++ resolved
@@ -7193,7 +7193,132 @@
       },
     },
   },
-<<<<<<< HEAD
+  AppBskyUnspeccedSearchActorsSkeleton: {
+    lexicon: 1,
+    id: 'app.bsky.unspecced.searchActorsSkeleton',
+    defs: {
+      main: {
+        type: 'query',
+        description: 'Backend Actors (profile) search, returning only skeleton',
+        parameters: {
+          type: 'params',
+          required: ['q'],
+          properties: {
+            q: {
+              type: 'string',
+              description:
+                'search query string; syntax, phrase, boolean, and faceting is unspecified, but Lucene query syntax is recommended. For typeahead search, only simple term match is supported, not full syntax',
+            },
+            typeahead: {
+              type: 'boolean',
+              description: "if true, acts as fast/simple 'typeahead' query",
+            },
+            limit: {
+              type: 'integer',
+              minimum: 1,
+              maximum: 100,
+              default: 25,
+            },
+            cursor: {
+              type: 'string',
+              description:
+                'optional pagination mechanism; may not necessarily allow scrolling through entire result set',
+            },
+          },
+        },
+        output: {
+          encoding: 'application/json',
+          schema: {
+            type: 'object',
+            required: ['actors'],
+            properties: {
+              cursor: {
+                type: 'string',
+              },
+              hitsTotal: {
+                type: 'integer',
+                description:
+                  'count of search hits. optional, may be rounded/truncated, and may not be possible to paginate through all hits',
+              },
+              actors: {
+                type: 'array',
+                items: {
+                  type: 'ref',
+                  ref: 'lex:app.bsky.unspecced.defs#skeletonSearchActor',
+                },
+              },
+            },
+          },
+        },
+        errors: [
+          {
+            name: 'BadQueryString',
+          },
+        ],
+      },
+    },
+  },
+  AppBskyUnspeccedSearchPostsSkeleton: {
+    lexicon: 1,
+    id: 'app.bsky.unspecced.searchPostsSkeleton',
+    defs: {
+      main: {
+        type: 'query',
+        description: 'Backend Posts search, returning only skeleton',
+        parameters: {
+          type: 'params',
+          required: ['q'],
+          properties: {
+            q: {
+              type: 'string',
+              description:
+                'search query string; syntax, phrase, boolean, and faceting is unspecified, but Lucene query syntax is recommended',
+            },
+            limit: {
+              type: 'integer',
+              minimum: 1,
+              maximum: 100,
+              default: 25,
+            },
+            cursor: {
+              type: 'string',
+              description:
+                'optional pagination mechanism; may not necessarily allow scrolling through entire result set',
+            },
+          },
+        },
+        output: {
+          encoding: 'application/json',
+          schema: {
+            type: 'object',
+            required: ['posts'],
+            properties: {
+              cursor: {
+                type: 'string',
+              },
+              hitsTotal: {
+                type: 'integer',
+                description:
+                  'count of search hits. optional, may be rounded/truncated, and may not be possible to paginate through all hits',
+              },
+              posts: {
+                type: 'array',
+                items: {
+                  type: 'ref',
+                  ref: 'lex:app.bsky.unspecced.defs#skeletonSearchPost',
+                },
+              },
+            },
+          },
+        },
+        errors: [
+          {
+            name: 'BadQueryString',
+          },
+        ],
+      },
+    },
+  },
   SocialWaverlyMiniblog: {
     lexicon: 1,
     id: 'social.waverly.miniblog',
@@ -7235,131 +7360,6 @@
             },
           },
         },
-=======
-  AppBskyUnspeccedSearchActorsSkeleton: {
-    lexicon: 1,
-    id: 'app.bsky.unspecced.searchActorsSkeleton',
-    defs: {
-      main: {
-        type: 'query',
-        description: 'Backend Actors (profile) search, returning only skeleton',
-        parameters: {
-          type: 'params',
-          required: ['q'],
-          properties: {
-            q: {
-              type: 'string',
-              description:
-                'search query string; syntax, phrase, boolean, and faceting is unspecified, but Lucene query syntax is recommended. For typeahead search, only simple term match is supported, not full syntax',
-            },
-            typeahead: {
-              type: 'boolean',
-              description: "if true, acts as fast/simple 'typeahead' query",
-            },
-            limit: {
-              type: 'integer',
-              minimum: 1,
-              maximum: 100,
-              default: 25,
-            },
-            cursor: {
-              type: 'string',
-              description:
-                'optional pagination mechanism; may not necessarily allow scrolling through entire result set',
-            },
-          },
-        },
-        output: {
-          encoding: 'application/json',
-          schema: {
-            type: 'object',
-            required: ['actors'],
-            properties: {
-              cursor: {
-                type: 'string',
-              },
-              hitsTotal: {
-                type: 'integer',
-                description:
-                  'count of search hits. optional, may be rounded/truncated, and may not be possible to paginate through all hits',
-              },
-              actors: {
-                type: 'array',
-                items: {
-                  type: 'ref',
-                  ref: 'lex:app.bsky.unspecced.defs#skeletonSearchActor',
-                },
-              },
-            },
-          },
-        },
-        errors: [
-          {
-            name: 'BadQueryString',
-          },
-        ],
-      },
-    },
-  },
-  AppBskyUnspeccedSearchPostsSkeleton: {
-    lexicon: 1,
-    id: 'app.bsky.unspecced.searchPostsSkeleton',
-    defs: {
-      main: {
-        type: 'query',
-        description: 'Backend Posts search, returning only skeleton',
-        parameters: {
-          type: 'params',
-          required: ['q'],
-          properties: {
-            q: {
-              type: 'string',
-              description:
-                'search query string; syntax, phrase, boolean, and faceting is unspecified, but Lucene query syntax is recommended',
-            },
-            limit: {
-              type: 'integer',
-              minimum: 1,
-              maximum: 100,
-              default: 25,
-            },
-            cursor: {
-              type: 'string',
-              description:
-                'optional pagination mechanism; may not necessarily allow scrolling through entire result set',
-            },
-          },
-        },
-        output: {
-          encoding: 'application/json',
-          schema: {
-            type: 'object',
-            required: ['posts'],
-            properties: {
-              cursor: {
-                type: 'string',
-              },
-              hitsTotal: {
-                type: 'integer',
-                description:
-                  'count of search hits. optional, may be rounded/truncated, and may not be possible to paginate through all hits',
-              },
-              posts: {
-                type: 'array',
-                items: {
-                  type: 'ref',
-                  ref: 'lex:app.bsky.unspecced.defs#skeletonSearchPost',
-                },
-              },
-            },
-          },
-        },
-        errors: [
-          {
-            name: 'BadQueryString',
-          },
-        ],
->>>>>>> 44ea5e80
       },
     },
   },
@@ -7507,11 +7507,8 @@
   AppBskyUnspeccedGetPopularFeedGenerators:
     'app.bsky.unspecced.getPopularFeedGenerators',
   AppBskyUnspeccedGetTimelineSkeleton: 'app.bsky.unspecced.getTimelineSkeleton',
-<<<<<<< HEAD
-  SocialWaverlyMiniblog: 'social.waverly.miniblog',
-=======
   AppBskyUnspeccedSearchActorsSkeleton:
     'app.bsky.unspecced.searchActorsSkeleton',
   AppBskyUnspeccedSearchPostsSkeleton: 'app.bsky.unspecced.searchPostsSkeleton',
->>>>>>> 44ea5e80
+  SocialWaverlyMiniblog: 'social.waverly.miniblog',
 }
/**
 * GENERATED CODE - DO NOT MODIFY
 */
import { LexiconDoc, Lexicons } from '@atproto/lexicon'

export const schemaDict = {
  ComAtprotoAdminDefs: {
    lexicon: 1,
    id: 'com.atproto.admin.defs',
    defs: {
      actionView: {
        type: 'object',
        required: [
          'id',
          'action',
          'subject',
          'subjectBlobCids',
          'reason',
          'createdBy',
          'createdAt',
          'resolvedReportIds',
        ],
        properties: {
          id: {
            type: 'integer',
          },
          action: {
            type: 'ref',
            ref: 'lex:com.atproto.admin.defs#actionType',
          },
          subject: {
            type: 'union',
            refs: [
              'lex:com.atproto.admin.defs#repoRef',
              'lex:com.atproto.repo.strongRef',
            ],
          },
          subjectBlobCids: {
            type: 'array',
            items: {
              type: 'string',
            },
          },
          reason: {
            type: 'string',
          },
          createdBy: {
            type: 'string',
            format: 'did',
          },
          createdAt: {
            type: 'string',
            format: 'datetime',
          },
          reversal: {
            type: 'ref',
            ref: 'lex:com.atproto.admin.defs#actionReversal',
          },
          resolvedReportIds: {
            type: 'array',
            items: {
              type: 'integer',
            },
          },
        },
      },
      actionViewDetail: {
        type: 'object',
        required: [
          'id',
          'action',
          'subject',
          'subjectBlobs',
          'reason',
          'createdBy',
          'createdAt',
          'resolvedReports',
        ],
        properties: {
          id: {
            type: 'integer',
          },
          action: {
            type: 'ref',
            ref: 'lex:com.atproto.admin.defs#actionType',
          },
          subject: {
            type: 'union',
            refs: [
              'lex:com.atproto.admin.defs#repoView',
              'lex:com.atproto.admin.defs#recordView',
            ],
          },
          subjectBlobs: {
            type: 'array',
            items: {
              type: 'ref',
              ref: 'lex:com.atproto.admin.defs#blobView',
            },
          },
          reason: {
            type: 'string',
          },
          createdBy: {
            type: 'string',
            format: 'did',
          },
          createdAt: {
            type: 'string',
            format: 'datetime',
          },
          reversal: {
            type: 'ref',
            ref: 'lex:com.atproto.admin.defs#actionReversal',
          },
          resolvedReports: {
            type: 'array',
            items: {
              type: 'ref',
              ref: 'lex:com.atproto.admin.defs#reportView',
            },
          },
        },
      },
      actionViewCurrent: {
        type: 'object',
        required: ['id', 'action'],
        properties: {
          id: {
            type: 'integer',
          },
          action: {
            type: 'ref',
            ref: 'lex:com.atproto.admin.defs#actionType',
          },
        },
      },
      actionReversal: {
        type: 'object',
        required: ['reason', 'createdBy', 'createdAt'],
        properties: {
          reason: {
            type: 'string',
          },
          createdBy: {
            type: 'string',
            format: 'did',
          },
          createdAt: {
            type: 'string',
            format: 'datetime',
          },
        },
      },
      actionType: {
        type: 'string',
        knownValues: [
          'lex:com.atproto.admin.defs#takedown',
          'lex:com.atproto.admin.defs#flag',
          'lex:com.atproto.admin.defs#acknowledge',
        ],
      },
      takedown: {
        type: 'token',
        description:
          'Moderation action type: Takedown. Indicates that content should not be served by the PDS.',
      },
      flag: {
        type: 'token',
        description:
          'Moderation action type: Flag. Indicates that the content was reviewed and considered to violate PDS rules, but may still be served.',
      },
      acknowledge: {
        type: 'token',
        description:
          'Moderation action type: Acknowledge. Indicates that the content was reviewed and not considered to violate PDS rules.',
      },
      reportView: {
        type: 'object',
        required: [
          'id',
          'reasonType',
          'subject',
          'reportedBy',
          'createdAt',
          'resolvedByActionIds',
        ],
        properties: {
          id: {
            type: 'integer',
          },
          reasonType: {
            type: 'ref',
            ref: 'lex:com.atproto.moderation.defs#reasonType',
          },
          reason: {
            type: 'string',
          },
          subject: {
            type: 'union',
            refs: [
              'lex:com.atproto.admin.defs#repoRef',
              'lex:com.atproto.repo.strongRef',
            ],
          },
          reportedBy: {
            type: 'string',
            format: 'did',
          },
          createdAt: {
            type: 'string',
            format: 'datetime',
          },
          resolvedByActionIds: {
            type: 'array',
            items: {
              type: 'integer',
            },
          },
        },
      },
      reportViewDetail: {
        type: 'object',
        required: [
          'id',
          'reasonType',
          'subject',
          'reportedBy',
          'createdAt',
          'resolvedByActions',
        ],
        properties: {
          id: {
            type: 'integer',
          },
          reasonType: {
            type: 'ref',
            ref: 'lex:com.atproto.moderation.defs#reasonType',
          },
          reason: {
            type: 'string',
          },
          subject: {
            type: 'union',
            refs: [
              'lex:com.atproto.admin.defs#repoView',
              'lex:com.atproto.admin.defs#recordView',
            ],
          },
          reportedBy: {
            type: 'string',
            format: 'did',
          },
          createdAt: {
            type: 'string',
            format: 'datetime',
          },
          resolvedByActions: {
            type: 'array',
            items: {
              type: 'ref',
              ref: 'lex:com.atproto.admin.defs#actionView',
            },
          },
        },
      },
      repoView: {
        type: 'object',
        required: [
          'did',
          'handle',
          'relatedRecords',
          'indexedAt',
          'moderation',
        ],
        properties: {
          did: {
            type: 'string',
            format: 'did',
          },
          handle: {
            type: 'string',
            format: 'handle',
          },
          email: {
            type: 'string',
          },
          relatedRecords: {
            type: 'array',
            items: {
              type: 'unknown',
            },
          },
          indexedAt: {
            type: 'string',
            format: 'datetime',
          },
          moderation: {
            type: 'ref',
            ref: 'lex:com.atproto.admin.defs#moderation',
          },
        },
      },
      repoViewDetail: {
        type: 'object',
        required: [
          'did',
          'handle',
          'relatedRecords',
          'indexedAt',
          'moderation',
        ],
        properties: {
          did: {
            type: 'string',
            format: 'did',
          },
          handle: {
            type: 'string',
            format: 'handle',
          },
          email: {
            type: 'string',
          },
          relatedRecords: {
            type: 'array',
            items: {
              type: 'unknown',
            },
          },
          indexedAt: {
            type: 'string',
            format: 'datetime',
          },
          moderation: {
            type: 'ref',
            ref: 'lex:com.atproto.admin.defs#moderationDetail',
          },
        },
      },
      repoRef: {
        type: 'object',
        required: ['did'],
        properties: {
          did: {
            type: 'string',
            format: 'did',
          },
        },
      },
      recordView: {
        type: 'object',
        required: [
          'uri',
          'cid',
          'value',
          'blobCids',
          'indexedAt',
          'moderation',
          'repo',
        ],
        properties: {
          uri: {
            type: 'string',
            format: 'at-uri',
          },
          cid: {
            type: 'string',
            format: 'cid',
          },
          value: {
            type: 'unknown',
          },
          blobCids: {
            type: 'array',
            items: {
              type: 'string',
              format: 'cid',
            },
          },
          indexedAt: {
            type: 'string',
            format: 'datetime',
          },
          moderation: {
            type: 'ref',
            ref: 'lex:com.atproto.admin.defs#moderation',
          },
          repo: {
            type: 'ref',
            ref: 'lex:com.atproto.admin.defs#repoView',
          },
        },
      },
      recordViewDetail: {
        type: 'object',
        required: [
          'uri',
          'cid',
          'value',
          'blobs',
          'indexedAt',
          'moderation',
          'repo',
        ],
        properties: {
          uri: {
            type: 'string',
            format: 'at-uri',
          },
          cid: {
            type: 'string',
            format: 'cid',
          },
          value: {
            type: 'unknown',
          },
          blobs: {
            type: 'array',
            items: {
              type: 'ref',
              ref: 'lex:com.atproto.admin.defs#blobView',
            },
          },
          indexedAt: {
            type: 'string',
            format: 'datetime',
          },
          moderation: {
            type: 'ref',
            ref: 'lex:com.atproto.admin.defs#moderationDetail',
          },
          repo: {
            type: 'ref',
            ref: 'lex:com.atproto.admin.defs#repoView',
          },
        },
      },
      moderation: {
        type: 'object',
        required: [],
        properties: {
          currentAction: {
            type: 'ref',
            ref: 'lex:com.atproto.admin.defs#actionViewCurrent',
          },
        },
      },
      moderationDetail: {
        type: 'object',
        required: ['actions', 'reports'],
        properties: {
          currentAction: {
            type: 'ref',
            ref: 'lex:com.atproto.admin.defs#actionViewCurrent',
          },
          actions: {
            type: 'array',
            items: {
              type: 'ref',
              ref: 'lex:com.atproto.admin.defs#actionView',
            },
          },
          reports: {
            type: 'array',
            items: {
              type: 'ref',
              ref: 'lex:com.atproto.admin.defs#reportView',
            },
          },
        },
      },
      blobView: {
        type: 'object',
        required: ['cid', 'mimeType', 'size', 'createdAt'],
        properties: {
          cid: {
            type: 'string',
            format: 'cid',
          },
          mimeType: {
            type: 'string',
          },
          size: {
            type: 'integer',
          },
          createdAt: {
            type: 'string',
            format: 'datetime',
          },
          details: {
            type: 'union',
            refs: [
              'lex:com.atproto.admin.defs#imageDetails',
              'lex:com.atproto.admin.defs#videoDetails',
            ],
          },
          moderation: {
            type: 'ref',
            ref: 'lex:com.atproto.admin.defs#moderation',
          },
        },
      },
      imageDetails: {
        type: 'object',
        required: ['width', 'height'],
        properties: {
          width: {
            type: 'integer',
          },
          height: {
            type: 'integer',
          },
        },
      },
      videoDetails: {
        type: 'object',
        required: ['width', 'height', 'length'],
        properties: {
          width: {
            type: 'integer',
          },
          height: {
            type: 'integer',
          },
          length: {
            type: 'integer',
          },
        },
      },
    },
  },
  ComAtprotoAdminGetModerationAction: {
    lexicon: 1,
    id: 'com.atproto.admin.getModerationAction',
    defs: {
      main: {
        type: 'query',
        description: 'View details about a moderation action.',
        parameters: {
          type: 'params',
          required: ['id'],
          properties: {
            id: {
              type: 'integer',
            },
          },
        },
        output: {
          encoding: 'application/json',
          schema: {
            type: 'ref',
            ref: 'lex:com.atproto.admin.defs#actionViewDetail',
          },
        },
      },
    },
  },
  ComAtprotoAdminGetModerationActions: {
    lexicon: 1,
    id: 'com.atproto.admin.getModerationActions',
    defs: {
      main: {
        type: 'query',
        description: 'List moderation actions related to a subject.',
        parameters: {
          type: 'params',
          properties: {
            subject: {
              type: 'string',
            },
            limit: {
              type: 'integer',
              minimum: 1,
              maximum: 100,
              default: 50,
            },
            cursor: {
              type: 'string',
            },
          },
        },
        output: {
          encoding: 'application/json',
          schema: {
            type: 'object',
            required: ['actions'],
            properties: {
              cursor: {
                type: 'string',
              },
              actions: {
                type: 'array',
                items: {
                  type: 'ref',
                  ref: 'lex:com.atproto.admin.defs#actionView',
                },
              },
            },
          },
        },
      },
    },
  },
  ComAtprotoAdminGetModerationReport: {
    lexicon: 1,
    id: 'com.atproto.admin.getModerationReport',
    defs: {
      main: {
        type: 'query',
        description: 'View details about a moderation report.',
        parameters: {
          type: 'params',
          required: ['id'],
          properties: {
            id: {
              type: 'integer',
            },
          },
        },
        output: {
          encoding: 'application/json',
          schema: {
            type: 'ref',
            ref: 'lex:com.atproto.admin.defs#reportViewDetail',
          },
        },
      },
    },
  },
  ComAtprotoAdminGetModerationReports: {
    lexicon: 1,
    id: 'com.atproto.admin.getModerationReports',
    defs: {
      main: {
        type: 'query',
        description: 'List moderation reports related to a subject.',
        parameters: {
          type: 'params',
          properties: {
            subject: {
              type: 'string',
            },
            resolved: {
              type: 'boolean',
            },
            limit: {
              type: 'integer',
              minimum: 1,
              maximum: 100,
              default: 50,
            },
            cursor: {
              type: 'string',
            },
          },
        },
        output: {
          encoding: 'application/json',
          schema: {
            type: 'object',
            required: ['reports'],
            properties: {
              cursor: {
                type: 'string',
              },
              reports: {
                type: 'array',
                items: {
                  type: 'ref',
                  ref: 'lex:com.atproto.admin.defs#reportView',
                },
              },
            },
          },
        },
      },
    },
  },
  ComAtprotoAdminGetRecord: {
    lexicon: 1,
    id: 'com.atproto.admin.getRecord',
    defs: {
      main: {
        type: 'query',
        description: 'View details about a record.',
        parameters: {
          type: 'params',
          required: ['uri'],
          properties: {
            uri: {
              type: 'string',
              format: 'at-uri',
            },
            cid: {
              type: 'string',
              format: 'cid',
            },
          },
        },
        output: {
          encoding: 'application/json',
          schema: {
            type: 'ref',
            ref: 'lex:com.atproto.admin.defs#recordViewDetail',
          },
        },
      },
    },
  },
  ComAtprotoAdminGetRepo: {
    lexicon: 1,
    id: 'com.atproto.admin.getRepo',
    defs: {
      main: {
        type: 'query',
        description: 'View details about a repository.',
        parameters: {
          type: 'params',
          required: ['did'],
          properties: {
            did: {
              type: 'string',
              format: 'did',
            },
          },
        },
        output: {
          encoding: 'application/json',
          schema: {
            type: 'ref',
            ref: 'lex:com.atproto.admin.defs#repoViewDetail',
          },
        },
      },
    },
  },
  ComAtprotoAdminResolveModerationReports: {
    lexicon: 1,
    id: 'com.atproto.admin.resolveModerationReports',
    defs: {
      main: {
        type: 'procedure',
        description: 'Resolve moderation reports by an action.',
        input: {
          encoding: 'application/json',
          schema: {
            type: 'object',
            required: ['actionId', 'reportIds', 'createdBy'],
            properties: {
              actionId: {
                type: 'integer',
              },
              reportIds: {
                type: 'array',
                items: {
                  type: 'integer',
                },
              },
              createdBy: {
                type: 'string',
                format: 'did',
              },
            },
          },
        },
        output: {
          encoding: 'application/json',
          schema: {
            type: 'ref',
            ref: 'lex:com.atproto.admin.defs#actionView',
          },
        },
      },
    },
  },
  ComAtprotoAdminReverseModerationAction: {
    lexicon: 1,
    id: 'com.atproto.admin.reverseModerationAction',
    defs: {
      main: {
        type: 'procedure',
        description: 'Reverse a moderation action.',
        input: {
          encoding: 'application/json',
          schema: {
            type: 'object',
            required: ['id', 'reason', 'createdBy'],
            properties: {
              id: {
                type: 'integer',
              },
              reason: {
                type: 'string',
              },
              createdBy: {
                type: 'string',
                format: 'did',
              },
            },
          },
        },
        output: {
          encoding: 'application/json',
          schema: {
            type: 'ref',
            ref: 'lex:com.atproto.admin.defs#actionView',
          },
        },
      },
    },
  },
  ComAtprotoAdminSearchRepos: {
    lexicon: 1,
    id: 'com.atproto.admin.searchRepos',
    defs: {
      main: {
        type: 'query',
        description: 'Find repositories based on a search term.',
        parameters: {
          type: 'params',
          properties: {
            term: {
              type: 'string',
            },
            limit: {
              type: 'integer',
              minimum: 1,
              maximum: 100,
              default: 50,
            },
            cursor: {
              type: 'string',
            },
          },
        },
        output: {
          encoding: 'application/json',
          schema: {
            type: 'object',
            required: ['repos'],
            properties: {
              cursor: {
                type: 'string',
              },
              repos: {
                type: 'array',
                items: {
                  type: 'ref',
                  ref: 'lex:com.atproto.admin.defs#repoView',
                },
              },
            },
          },
        },
      },
    },
  },
  ComAtprotoAdminTakeModerationAction: {
    lexicon: 1,
    id: 'com.atproto.admin.takeModerationAction',
    defs: {
      main: {
        type: 'procedure',
        description: 'Take a moderation action on a repo.',
        input: {
          encoding: 'application/json',
          schema: {
            type: 'object',
            required: ['action', 'subject', 'reason', 'createdBy'],
            properties: {
              action: {
                type: 'string',
                knownValues: [
                  'com.atproto.admin.defs#takedown',
                  'com.atproto.admin.defs#flag',
                  'com.atproto.admin.defs#acknowledge',
                ],
              },
              subject: {
                type: 'union',
                refs: [
                  'lex:com.atproto.admin.defs#repoRef',
                  'lex:com.atproto.repo.strongRef',
                ],
              },
              subjectBlobCids: {
                type: 'array',
                items: {
                  type: 'string',
                  format: 'cid',
                },
              },
              reason: {
                type: 'string',
              },
              createdBy: {
                type: 'string',
                format: 'did',
              },
            },
          },
        },
        output: {
          encoding: 'application/json',
          schema: {
            type: 'ref',
            ref: 'lex:com.atproto.admin.defs#actionView',
          },
        },
        errors: [
          {
            name: 'SubjectHasAction',
          },
        ],
      },
    },
  },
  ComAtprotoIdentityResolveHandle: {
    lexicon: 1,
    id: 'com.atproto.identity.resolveHandle',
    defs: {
      main: {
        type: 'query',
        description: 'Provides the DID of a repo.',
        parameters: {
          type: 'params',
          properties: {
            handle: {
              type: 'string',
              format: 'handle',
              description:
                "The handle to resolve. If not supplied, will resolve the host's own handle.",
            },
          },
        },
        output: {
          encoding: 'application/json',
          schema: {
            type: 'object',
            required: ['did'],
            properties: {
              did: {
                type: 'string',
                format: 'did',
              },
            },
          },
        },
      },
    },
  },
  ComAtprotoIdentityUpdateHandle: {
    lexicon: 1,
    id: 'com.atproto.identity.updateHandle',
    defs: {
      main: {
        type: 'procedure',
        description: 'Updates the handle of the account',
        input: {
          encoding: 'application/json',
          schema: {
            type: 'object',
            required: ['handle'],
            properties: {
              handle: {
                type: 'string',
                format: 'handle',
              },
            },
          },
        },
      },
    },
  },
  ComAtprotoModerationCreateReport: {
    lexicon: 1,
    id: 'com.atproto.moderation.createReport',
    defs: {
      main: {
        type: 'procedure',
        description: 'Report a repo or a record.',
        input: {
          encoding: 'application/json',
          schema: {
            type: 'object',
            required: ['reasonType', 'subject'],
            properties: {
              reasonType: {
                type: 'ref',
                ref: 'lex:com.atproto.moderation.defs#reasonType',
              },
              reason: {
                type: 'string',
              },
              subject: {
                type: 'union',
                refs: [
                  'lex:com.atproto.admin.defs#repoRef',
                  'lex:com.atproto.repo.strongRef',
                ],
              },
            },
          },
        },
        output: {
          encoding: 'application/json',
          schema: {
            type: 'object',
            required: [
              'id',
              'reasonType',
              'subject',
              'reportedBy',
              'createdAt',
            ],
            properties: {
              id: {
                type: 'integer',
              },
              reasonType: {
                type: 'ref',
                ref: 'lex:com.atproto.moderation.defs#reasonType',
              },
              reason: {
                type: 'string',
              },
              subject: {
                type: 'union',
                refs: [
                  'lex:com.atproto.admin.defs#repoRef',
                  'lex:com.atproto.repo.strongRef',
                ],
              },
              reportedBy: {
                type: 'string',
                format: 'did',
              },
              createdAt: {
                type: 'string',
                format: 'datetime',
              },
            },
          },
        },
      },
    },
  },
  ComAtprotoModerationDefs: {
    lexicon: 1,
    id: 'com.atproto.moderation.defs',
    defs: {
      reasonType: {
        type: 'string',
        knownValues: [
          'com.atproto.moderation.defs#reasonSpam',
          'com.atproto.moderation.defs#reasonOther',
        ],
      },
      reasonSpam: {
        type: 'token',
        description: 'Moderation report reason: Spam.',
      },
      reasonOther: {
        type: 'token',
        description: 'Moderation report reason: Other.',
      },
    },
  },
  ComAtprotoRepoApplyWrites: {
    lexicon: 1,
    id: 'com.atproto.repo.applyWrites',
    defs: {
      main: {
        type: 'procedure',
        description:
          'Apply a batch transaction of creates, updates, and deletes.',
        input: {
          encoding: 'application/json',
          schema: {
            type: 'object',
            required: ['did', 'writes'],
            properties: {
              did: {
                type: 'string',
                format: 'did',
                description: 'The DID of the repo.',
              },
              validate: {
                type: 'boolean',
                default: true,
                description: 'Validate the records?',
              },
              writes: {
                type: 'array',
                items: {
                  type: 'union',
                  refs: [
                    'lex:com.atproto.repo.applyWrites#create',
                    'lex:com.atproto.repo.applyWrites#update',
                    'lex:com.atproto.repo.applyWrites#delete',
                  ],
                  closed: true,
                },
              },
              swapCommit: {
                type: 'string',
                format: 'cid',
              },
            },
          },
        },
        errors: [
          {
            name: 'InvalidSwap',
          },
        ],
      },
      create: {
        type: 'object',
        description: 'Create a new record.',
        required: ['action', 'collection', 'value'],
        properties: {
          collection: {
            type: 'string',
            format: 'nsid',
          },
          rkey: {
            type: 'string',
          },
          value: {
            type: 'unknown',
          },
        },
      },
      update: {
        type: 'object',
        description: 'Update an existing record.',
        required: ['action', 'collection', 'rkey', 'value'],
        properties: {
          collection: {
            type: 'string',
            format: 'nsid',
          },
          rkey: {
            type: 'string',
          },
          value: {
            type: 'unknown',
          },
        },
      },
      delete: {
        type: 'object',
        description: 'Delete an existing record.',
        required: ['action', 'collection', 'rkey'],
        properties: {
          collection: {
            type: 'string',
            format: 'nsid',
          },
          rkey: {
            type: 'string',
          },
        },
      },
    },
  },
  ComAtprotoRepoCreateRecord: {
    lexicon: 1,
    id: 'com.atproto.repo.createRecord',
    defs: {
      main: {
        type: 'procedure',
        description: 'Create a new record.',
        input: {
          encoding: 'application/json',
          schema: {
            type: 'object',
            required: ['did', 'collection', 'record'],
            properties: {
              did: {
                type: 'string',
                format: 'did',
                description: 'The DID of the repo.',
              },
              collection: {
                type: 'string',
                format: 'nsid',
                description: 'The NSID of the record collection.',
              },
              rkey: {
                type: 'string',
                description: 'The key of the record.',
              },
              validate: {
                type: 'boolean',
                default: true,
                description: 'Validate the record?',
              },
              record: {
                type: 'unknown',
                description: 'The record to create.',
              },
              swapCommit: {
                type: 'string',
                format: 'cid',
                description:
                  'Compare and swap with the previous commit by cid.',
              },
            },
          },
        },
        output: {
          encoding: 'application/json',
          schema: {
            type: 'object',
            required: ['uri', 'cid'],
            properties: {
              uri: {
                type: 'string',
                format: 'at-uri',
              },
              cid: {
                type: 'string',
                format: 'cid',
              },
            },
          },
        },
        errors: [
          {
            name: 'InvalidSwap',
          },
        ],
      },
    },
  },
  ComAtprotoRepoDeleteRecord: {
    lexicon: 1,
    id: 'com.atproto.repo.deleteRecord',
    defs: {
      main: {
        type: 'procedure',
        description: "Delete a record, or ensure it doesn't exist.",
        input: {
          encoding: 'application/json',
          schema: {
            type: 'object',
            required: ['did', 'collection', 'rkey'],
            properties: {
              did: {
                type: 'string',
                format: 'did',
                description: 'The DID of the repo.',
              },
              collection: {
                type: 'string',
                format: 'nsid',
                description: 'The NSID of the record collection.',
              },
              rkey: {
                type: 'string',
                description: 'The key of the record.',
              },
              swapRecord: {
                type: 'string',
                format: 'cid',
                description:
                  'Compare and swap with the previous record by cid.',
              },
              swapCommit: {
                type: 'string',
                format: 'cid',
                description:
                  'Compare and swap with the previous commit by cid.',
              },
            },
          },
        },
        errors: [
          {
            name: 'InvalidSwap',
          },
        ],
      },
    },
  },
  ComAtprotoRepoDescribeRepo: {
    lexicon: 1,
    id: 'com.atproto.repo.describeRepo',
    defs: {
      main: {
        type: 'query',
        description:
          'Get information about the repo, including the list of collections.',
        parameters: {
          type: 'params',
          required: ['repo'],
          properties: {
            repo: {
              type: 'string',
              format: 'at-identifier',
              description: 'The handle or DID of the repo.',
            },
          },
        },
        output: {
          encoding: 'application/json',
          schema: {
            type: 'object',
            required: [
              'handle',
              'did',
              'didDoc',
              'collections',
              'handleIsCorrect',
            ],
            properties: {
              handle: {
                type: 'string',
                format: 'handle',
              },
              did: {
                type: 'string',
                format: 'did',
              },
              didDoc: {
                type: 'unknown',
              },
              collections: {
                type: 'array',
                items: {
                  type: 'string',
                  format: 'nsid',
                },
              },
              handleIsCorrect: {
                type: 'boolean',
              },
            },
          },
        },
      },
    },
  },
  ComAtprotoRepoGetRecord: {
    lexicon: 1,
    id: 'com.atproto.repo.getRecord',
    defs: {
      main: {
        type: 'query',
        description: 'Get a record.',
        parameters: {
          type: 'params',
          required: ['repo', 'collection', 'rkey'],
          properties: {
            repo: {
              type: 'string',
              format: 'at-identifier',
              description: 'The handle or DID of the repo.',
            },
            collection: {
              type: 'string',
              format: 'nsid',
              description: 'The NSID of the record collection.',
            },
            rkey: {
              type: 'string',
              description: 'The key of the record.',
            },
            cid: {
              type: 'string',
              format: 'cid',
              description:
                'The CID of the version of the record. If not specified, then return the most recent version.',
            },
          },
        },
        output: {
          encoding: 'application/json',
          schema: {
            type: 'object',
            required: ['uri', 'value'],
            properties: {
              uri: {
                type: 'string',
                format: 'at-uri',
              },
              cid: {
                type: 'string',
                format: 'cid',
              },
              value: {
                type: 'unknown',
              },
            },
          },
        },
      },
    },
  },
  ComAtprotoRepoListRecords: {
    lexicon: 1,
    id: 'com.atproto.repo.listRecords',
    defs: {
      main: {
        type: 'query',
        description: 'List a range of records in a collection.',
        parameters: {
          type: 'params',
          required: ['repo', 'collection'],
          properties: {
            repo: {
              type: 'string',
              format: 'at-identifier',
              description: 'The handle or DID of the repo.',
            },
            collection: {
              type: 'string',
              format: 'nsid',
              description: 'The NSID of the record type.',
            },
            limit: {
              type: 'integer',
              minimum: 1,
              maximum: 100,
              default: 50,
              description: 'The number of records to return.',
            },
            rkeyStart: {
              type: 'string',
              description:
                'The lowest sort-ordered rkey to start from (exclusive)',
            },
            rkeyEnd: {
              type: 'string',
              description:
                'The highest sort-ordered rkey to stop at (exclusive)',
            },
            reverse: {
              type: 'boolean',
              description: 'Reverse the order of the returned records?',
            },
          },
        },
        output: {
          encoding: 'application/json',
          schema: {
            type: 'object',
            required: ['records'],
            properties: {
              cursor: {
                type: 'string',
              },
              records: {
                type: 'array',
                items: {
                  type: 'ref',
                  ref: 'lex:com.atproto.repo.listRecords#record',
                },
              },
            },
          },
        },
      },
      record: {
        type: 'object',
        required: ['uri', 'cid', 'value'],
        properties: {
          uri: {
            type: 'string',
            format: 'at-uri',
          },
          cid: {
            type: 'string',
            format: 'cid',
          },
          value: {
            type: 'unknown',
          },
        },
      },
    },
  },
  ComAtprotoRepoPutRecord: {
    lexicon: 1,
    id: 'com.atproto.repo.putRecord',
    defs: {
      main: {
        type: 'procedure',
        description: 'Write a record, creating or updating it as needed.',
        input: {
          encoding: 'application/json',
          schema: {
            type: 'object',
            required: ['did', 'collection', 'rkey', 'record'],
            nullable: ['swapRecord'],
            properties: {
              did: {
                type: 'string',
                format: 'did',
                description: 'The DID of the repo.',
              },
              collection: {
                type: 'string',
                format: 'nsid',
                description: 'The NSID of the record collection.',
              },
              rkey: {
                type: 'string',
                description: 'The key of the record.',
              },
              validate: {
                type: 'boolean',
                default: true,
                description: 'Validate the record?',
              },
              record: {
                type: 'unknown',
                description: 'The record to write.',
              },
              swapRecord: {
                type: 'string',
                format: 'cid',
                description:
                  'Compare and swap with the previous record by cid.',
              },
              swapCommit: {
                type: 'string',
                format: 'cid',
                description:
                  'Compare and swap with the previous commit by cid.',
              },
            },
          },
        },
        output: {
          encoding: 'application/json',
          schema: {
            type: 'object',
            required: ['uri', 'cid'],
            properties: {
              uri: {
                type: 'string',
                format: 'at-uri',
              },
              cid: {
                type: 'string',
                format: 'cid',
              },
            },
          },
        },
        errors: [
          {
            name: 'InvalidSwap',
          },
        ],
      },
    },
  },
  ComAtprotoRepoStrongRef: {
    lexicon: 1,
    id: 'com.atproto.repo.strongRef',
    description: 'A URI with a content-hash fingerprint.',
    defs: {
      main: {
        type: 'object',
        required: ['uri', 'cid'],
        properties: {
          uri: {
            type: 'string',
            format: 'at-uri',
          },
          cid: {
            type: 'string',
            format: 'cid',
          },
        },
      },
    },
  },
  ComAtprotoRepoUploadBlob: {
    lexicon: 1,
    id: 'com.atproto.repo.uploadBlob',
    defs: {
      main: {
        type: 'procedure',
        description:
          'Upload a new blob to be added to repo in a later request.',
        input: {
          encoding: '*/*',
        },
        output: {
          encoding: 'application/json',
          schema: {
            type: 'object',
            required: ['blob'],
            properties: {
              blob: {
                type: 'blob',
              },
            },
          },
        },
      },
    },
  },
  ComAtprotoServerCreateAccount: {
    lexicon: 1,
    id: 'com.atproto.server.createAccount',
    defs: {
      main: {
        type: 'procedure',
        description: 'Create an account.',
        input: {
          encoding: 'application/json',
          schema: {
            type: 'object',
            required: ['handle', 'email', 'password'],
            properties: {
              email: {
                type: 'string',
              },
              handle: {
                type: 'string',
                format: 'handle',
              },
              inviteCode: {
                type: 'string',
              },
              password: {
                type: 'string',
              },
              recoveryKey: {
                type: 'string',
              },
            },
          },
        },
        output: {
          encoding: 'application/json',
          schema: {
            type: 'object',
            required: ['accessJwt', 'refreshJwt', 'handle', 'did'],
            properties: {
              accessJwt: {
                type: 'string',
              },
              refreshJwt: {
                type: 'string',
              },
              handle: {
                type: 'string',
                format: 'handle',
              },
              did: {
                type: 'string',
                format: 'did',
              },
            },
          },
        },
        errors: [
          {
            name: 'InvalidHandle',
          },
          {
            name: 'InvalidPassword',
          },
          {
            name: 'InvalidInviteCode',
          },
          {
            name: 'HandleNotAvailable',
          },
          {
            name: 'UnsupportedDomain',
          },
        ],
      },
    },
  },
  ComAtprotoServerCreateInviteCode: {
    lexicon: 1,
    id: 'com.atproto.server.createInviteCode',
    defs: {
      main: {
        type: 'procedure',
        description: 'Create an invite code.',
        input: {
          encoding: 'application/json',
          schema: {
            type: 'object',
            required: ['useCount'],
            properties: {
              useCount: {
                type: 'integer',
              },
            },
          },
        },
        output: {
          encoding: 'application/json',
          schema: {
            type: 'object',
            required: ['code'],
            properties: {
              code: {
                type: 'string',
              },
            },
          },
        },
      },
    },
  },
  ComAtprotoServerCreateSession: {
    lexicon: 1,
    id: 'com.atproto.server.createSession',
    defs: {
      main: {
        type: 'procedure',
        description: 'Create an authentication session.',
        input: {
          encoding: 'application/json',
          schema: {
            type: 'object',
            required: ['password'],
            properties: {
              identifier: {
                type: 'string',
                description:
                  'Handle or other identifier supported by the server for the authenticating user.',
              },
              password: {
                type: 'string',
              },
            },
          },
        },
        output: {
          encoding: 'application/json',
          schema: {
            type: 'object',
            required: ['accessJwt', 'refreshJwt', 'handle', 'did'],
            properties: {
              accessJwt: {
                type: 'string',
              },
              refreshJwt: {
                type: 'string',
              },
              handle: {
                type: 'string',
                format: 'handle',
              },
              did: {
                type: 'string',
                format: 'did',
              },
            },
          },
        },
        errors: [
          {
            name: 'AccountTakedown',
          },
        ],
      },
    },
  },
  ComAtprotoServerDeleteAccount: {
    lexicon: 1,
    id: 'com.atproto.server.deleteAccount',
    defs: {
      main: {
        type: 'procedure',
        description: 'Delete a user account with a token and password.',
        input: {
          encoding: 'application/json',
          schema: {
            type: 'object',
            required: ['did', 'password', 'token'],
            properties: {
              did: {
                type: 'string',
                format: 'did',
              },
              password: {
                type: 'string',
              },
              token: {
                type: 'string',
              },
            },
          },
        },
        errors: [
          {
            name: 'ExpiredToken',
          },
          {
            name: 'InvalidToken',
          },
        ],
      },
    },
  },
  ComAtprotoServerDeleteSession: {
    lexicon: 1,
    id: 'com.atproto.server.deleteSession',
    defs: {
      main: {
        type: 'procedure',
        description: 'Delete the current session.',
      },
    },
  },
  ComAtprotoServerDescribeServer: {
    lexicon: 1,
    id: 'com.atproto.server.describeServer',
    defs: {
      main: {
        type: 'query',
        description:
          "Get a document describing the service's accounts configuration.",
        output: {
          encoding: 'application/json',
          schema: {
            type: 'object',
            required: ['availableUserDomains'],
            properties: {
              inviteCodeRequired: {
                type: 'boolean',
              },
              availableUserDomains: {
                type: 'array',
                items: {
                  type: 'string',
                },
              },
              links: {
                type: 'ref',
                ref: 'lex:com.atproto.server.describeServer#links',
              },
            },
          },
        },
      },
      links: {
        type: 'object',
        properties: {
          privacyPolicy: {
            type: 'string',
          },
          termsOfService: {
            type: 'string',
          },
        },
      },
    },
  },
  ComAtprotoServerGetSession: {
    lexicon: 1,
    id: 'com.atproto.server.getSession',
    defs: {
      main: {
        type: 'query',
        description: 'Get information about the current session.',
        output: {
          encoding: 'application/json',
          schema: {
            type: 'object',
            required: ['handle', 'did'],
            properties: {
              handle: {
                type: 'string',
                format: 'handle',
              },
              did: {
                type: 'string',
                format: 'did',
              },
            },
          },
        },
      },
    },
  },
  ComAtprotoServerRefreshSession: {
    lexicon: 1,
    id: 'com.atproto.server.refreshSession',
    defs: {
      main: {
        type: 'procedure',
        description: 'Refresh an authentication session.',
        output: {
          encoding: 'application/json',
          schema: {
            type: 'object',
            required: ['accessJwt', 'refreshJwt', 'handle', 'did'],
            properties: {
              accessJwt: {
                type: 'string',
              },
              refreshJwt: {
                type: 'string',
              },
              handle: {
                type: 'string',
                format: 'handle',
              },
              did: {
                type: 'string',
                format: 'did',
              },
            },
          },
        },
        errors: [
          {
            name: 'AccountTakedown',
          },
        ],
      },
    },
  },
  ComAtprotoServerRequestAccountDelete: {
    lexicon: 1,
    id: 'com.atproto.server.requestAccountDelete',
    defs: {
      main: {
        type: 'procedure',
        description: 'Initiate a user account deletion via email.',
      },
    },
  },
  ComAtprotoServerRequestPasswordReset: {
    lexicon: 1,
    id: 'com.atproto.server.requestPasswordReset',
    defs: {
      main: {
        type: 'procedure',
        description: 'Initiate a user account password reset via email.',
        input: {
          encoding: 'application/json',
          schema: {
            type: 'object',
            required: ['email'],
            properties: {
              email: {
                type: 'string',
              },
            },
          },
        },
      },
    },
  },
  ComAtprotoServerResetPassword: {
    lexicon: 1,
    id: 'com.atproto.server.resetPassword',
    defs: {
      main: {
        type: 'procedure',
        description: 'Reset a user account password using a token.',
        input: {
          encoding: 'application/json',
          schema: {
            type: 'object',
            required: ['token', 'password'],
            properties: {
              token: {
                type: 'string',
              },
              password: {
                type: 'string',
              },
            },
          },
        },
        errors: [
          {
            name: 'ExpiredToken',
          },
          {
            name: 'InvalidToken',
          },
        ],
      },
    },
  },
  ComAtprotoSyncGetBlob: {
    lexicon: 1,
    id: 'com.atproto.sync.getBlob',
    defs: {
      main: {
        type: 'query',
        description: 'Get a blob associated with a given repo.',
        parameters: {
          type: 'params',
          required: ['did', 'cid'],
          properties: {
            did: {
              type: 'string',
              format: 'did',
              description: 'The DID of the repo.',
            },
            cid: {
              type: 'string',
              format: 'cid',
              description: 'The CID of the blob to fetch',
            },
          },
        },
        output: {
          encoding: '*/*',
        },
      },
    },
  },
  ComAtprotoSyncGetBlocks: {
    lexicon: 1,
    id: 'com.atproto.sync.getBlocks',
    defs: {
      main: {
        type: 'query',
        description: 'Gets blocks from a given repo.',
        parameters: {
          type: 'params',
          required: ['did', 'cids'],
          properties: {
            did: {
              type: 'string',
              format: 'did',
              description: 'The DID of the repo.',
            },
            cids: {
              type: 'array',
              items: {
                type: 'string',
                format: 'cid',
              },
            },
          },
        },
        output: {
          encoding: 'application/vnd.ipld.car',
        },
      },
    },
  },
  ComAtprotoSyncGetCheckout: {
    lexicon: 1,
    id: 'com.atproto.sync.getCheckout',
    defs: {
      main: {
        type: 'query',
        description: 'Gets the repo state.',
        parameters: {
          type: 'params',
          required: ['did'],
          properties: {
            did: {
              type: 'string',
              format: 'did',
              description: 'The DID of the repo.',
            },
            commit: {
              type: 'string',
              format: 'cid',
              description:
                'The commit to get the checkout from. Defaults to current HEAD.',
            },
          },
        },
        output: {
          encoding: 'application/vnd.ipld.car',
        },
      },
    },
  },
  ComAtprotoSyncGetCommitPath: {
    lexicon: 1,
    id: 'com.atproto.sync.getCommitPath',
    defs: {
      main: {
        type: 'query',
        description: 'Gets the path of repo commits',
        parameters: {
          type: 'params',
          required: ['did'],
          properties: {
            did: {
              type: 'string',
              format: 'did',
              description: 'The DID of the repo.',
            },
            latest: {
              type: 'string',
              format: 'cid',
              description: 'The most recent commit',
            },
            earliest: {
              type: 'string',
              format: 'cid',
              description: 'The earliest commit to start from',
            },
          },
        },
        output: {
          encoding: 'application/json',
          schema: {
            type: 'object',
            required: ['commits'],
            properties: {
              commits: {
                type: 'array',
                items: {
                  type: 'string',
                  format: 'cid',
                },
              },
            },
          },
        },
      },
    },
  },
  ComAtprotoSyncGetHead: {
    lexicon: 1,
    id: 'com.atproto.sync.getHead',
    defs: {
      main: {
        type: 'query',
        description: 'Gets the current HEAD CID of a repo.',
        parameters: {
          type: 'params',
          required: ['did'],
          properties: {
            did: {
              type: 'string',
              format: 'did',
              description: 'The DID of the repo.',
            },
          },
        },
        output: {
          encoding: 'application/json',
          schema: {
            type: 'object',
            required: ['root'],
            properties: {
              root: {
                type: 'string',
                format: 'cid',
              },
            },
          },
        },
      },
    },
  },
  ComAtprotoSyncGetRecord: {
    lexicon: 1,
    id: 'com.atproto.sync.getRecord',
    defs: {
      main: {
        type: 'query',
        description:
          'Gets blocks needed for existence or non-existence of record.',
        parameters: {
          type: 'params',
          required: ['did', 'collection', 'rkey'],
          properties: {
            did: {
              type: 'string',
              format: 'did',
              description: 'The DID of the repo.',
            },
            collection: {
              type: 'string',
              format: 'nsid',
            },
            rkey: {
              type: 'string',
            },
            commit: {
              type: 'string',
              format: 'cid',
              description: 'An optional past commit CID.',
            },
          },
        },
        output: {
          encoding: 'application/vnd.ipld.car',
        },
      },
    },
  },
  ComAtprotoSyncGetRepo: {
    lexicon: 1,
    id: 'com.atproto.sync.getRepo',
    defs: {
      main: {
        type: 'query',
        description: 'Gets the repo state.',
        parameters: {
          type: 'params',
          required: ['did'],
          properties: {
            did: {
              type: 'string',
              format: 'did',
              description: 'The DID of the repo.',
            },
            earliest: {
              type: 'string',
              format: 'cid',
              description:
                'The earliest commit in the commit range (not inclusive)',
            },
            latest: {
              type: 'string',
              format: 'cid',
              description:
                'The latest commit you in the commit range (inclusive',
            },
          },
        },
        output: {
          encoding: 'application/vnd.ipld.car',
        },
      },
    },
  },
  ComAtprotoSyncListBlobs: {
    lexicon: 1,
    id: 'com.atproto.sync.listBlobs',
    defs: {
      main: {
        type: 'query',
        description: 'List blob cids for some range of commits',
        parameters: {
          type: 'params',
          required: ['did'],
          properties: {
            did: {
              type: 'string',
              format: 'did',
              description: 'The DID of the repo.',
            },
            latest: {
              type: 'string',
              format: 'cid',
              description: 'The most recent commit',
            },
            earliest: {
              type: 'string',
              format: 'cid',
              description: 'The earliest commit to start from',
            },
          },
        },
        output: {
          encoding: 'application/json',
          schema: {
            type: 'object',
            required: ['cids'],
            properties: {
              cids: {
                type: 'array',
                items: {
                  type: 'string',
                  format: 'cid',
                },
              },
            },
          },
        },
      },
    },
  },
  ComAtprotoSyncNotifyOfUpdate: {
    lexicon: 1,
    id: 'com.atproto.sync.notifyOfUpdate',
    defs: {
      main: {
        type: 'query',
        description:
          'Notify a crawling service of a recent update. Often when a long break between updates causes the connection with the crawling service to break.',
        parameters: {
          type: 'params',
          required: ['hostname'],
          properties: {
            hostname: {
              type: 'string',
              description:
                'Hostname of the service that is notifying of update.',
            },
          },
        },
      },
    },
  },
  ComAtprotoSyncRequestCrawl: {
    lexicon: 1,
    id: 'com.atproto.sync.requestCrawl',
    defs: {
      main: {
        type: 'query',
        description: 'Request a service to persistently crawl hosted repos.',
        parameters: {
          type: 'params',
          required: ['hostname'],
          properties: {
            hostname: {
              type: 'string',
              description:
                'Hostname of the service that is requesting to be crawled.',
            },
          },
        },
      },
    },
  },
  ComAtprotoSyncSubscribeRepos: {
    lexicon: 1,
    id: 'com.atproto.sync.subscribeRepos',
    defs: {
      main: {
        type: 'subscription',
        description: 'Subscribe to repo updates',
        parameters: {
          type: 'params',
          properties: {
            cursor: {
              type: 'integer',
              description: 'The last known event to backfill from.',
            },
          },
        },
        message: {
          schema: {
            type: 'union',
            refs: [
              'lex:com.atproto.sync.subscribeRepos#commit',
              'lex:com.atproto.sync.subscribeRepos#handle',
              'lex:com.atproto.sync.subscribeRepos#migrate',
              'lex:com.atproto.sync.subscribeRepos#tombstone',
              'lex:com.atproto.sync.subscribeRepos#info',
            ],
<<<<<<< HEAD
          },
        },
        errors: [
          {
            name: 'FutureCursor',
=======
            nullable: ['prev'],
            properties: {
              seq: {
                type: 'integer',
              },
              event: {
                type: 'string',
                knownValues: ['repo_append', 'rebase'],
              },
              repo: {
                type: 'string',
                format: 'did',
              },
              commit: {
                type: 'cid-link',
              },
              prev: {
                type: 'cid-link',
              },
              blocks: {
                type: 'bytes',
              },
              ops: {
                type: 'array',
                items: {
                  type: 'ref',
                  ref: 'lex:com.atproto.sync.subscribeRepos#repoOp',
                },
              },
              blobs: {
                type: 'array',
                items: {
                  type: 'cid-link',
                },
              },
              time: {
                type: 'string',
                format: 'datetime',
              },
            },
          },
        },
        infos: [
          {
            name: 'OutdatedCursor',
          },
        ],
        errors: [
          {
            name: 'FutureCursor',
          },
        ],
      },
      repoOp: {
        type: 'object',
        required: ['action', 'path', 'cid'],
        nullable: ['cid'],
        properties: {
          action: {
            type: 'string',
            knownValues: ['create', 'update', 'delete'],
          },
          path: {
            type: 'string',
          },
          cid: {
            type: 'cid-link',
          },
        },
      },
    },
  },
  AppBskyActorDefs: {
    lexicon: 1,
    id: 'app.bsky.actor.defs',
    description: 'A reference to an actor in the network.',
    defs: {
      withInfo: {
        type: 'object',
        required: ['did', 'handle'],
        properties: {
          did: {
            type: 'string',
            format: 'did',
          },
          handle: {
            type: 'string',
            format: 'handle',
          },
          displayName: {
            type: 'string',
            maxLength: 64,
          },
          avatar: {
            type: 'string',
          },
          viewer: {
            type: 'ref',
            ref: 'lex:app.bsky.actor.defs#viewerState',
          },
        },
      },
      profileView: {
        type: 'object',
        required: ['did', 'handle'],
        properties: {
          did: {
            type: 'string',
            format: 'did',
          },
          handle: {
            type: 'string',
            format: 'handle',
          },
          displayName: {
            type: 'string',
            maxLength: 64,
          },
          description: {
            type: 'string',
            maxLength: 256,
          },
          avatar: {
            type: 'string',
          },
          banner: {
            type: 'string',
          },
          followersCount: {
            type: 'integer',
          },
          followsCount: {
            type: 'integer',
          },
          postsCount: {
            type: 'integer',
          },
          indexedAt: {
            type: 'string',
            format: 'datetime',
          },
          viewer: {
            type: 'ref',
            ref: 'lex:app.bsky.actor.defs#viewerState',
          },
        },
      },
      profileViewBasic: {
        type: 'object',
        required: ['did', 'handle'],
        properties: {
          did: {
            type: 'string',
            format: 'did',
          },
          handle: {
            type: 'string',
            format: 'handle',
>>>>>>> 6feb2a62
          },
          displayName: {
            type: 'string',
            maxLength: 64,
          },
          description: {
            type: 'string',
            maxLength: 256,
          },
          avatar: {
            type: 'string',
          },
          indexedAt: {
            type: 'string',
            format: 'datetime',
          },
          viewer: {
            type: 'ref',
            ref: 'lex:app.bsky.actor.defs#viewerState',
          },
        },
      },
<<<<<<< HEAD
      commit: {
        type: 'object',
        required: [
          'seq',
          'rebase',
          'tooBig',
          'repo',
          'commit',
          'prev',
          'blocks',
          'ops',
          'blobs',
          'time',
        ],
        nullable: ['prev'],
        properties: {
          seq: {
            type: 'integer',
          },
          rebase: {
            type: 'boolean',
          },
          tooBig: {
            type: 'boolean',
          },
          repo: {
            type: 'string',
          },
          commit: {
            type: 'string',
          },
          prev: {
            type: 'string',
          },
          blocks: {
            type: 'unknown',
            description: 'CAR file containing relevant blocks',
          },
          ops: {
            type: 'array',
            items: {
              type: 'ref',
              ref: 'lex:com.atproto.sync.subscribeRepos#repoOp',
            },
          },
          blobs: {
            type: 'array',
            items: {
              type: 'string',
            },
          },
          time: {
            type: 'datetime',
          },
        },
      },
      handle: {
        type: 'object',
        required: ['seq', 'did', 'handle'],
        properties: {
          seq: {
            type: 'integer',
          },
          did: {
            type: 'string',
          },
          handle: {
            type: 'string',
          },
        },
      },
      migrate: {
        type: 'object',
        required: ['seq', 'did', 'migrateTo'],
        nullable: ['migrateTo'],
        properties: {
          seq: {
            type: 'integer',
          },
          did: {
            type: 'string',
          },
          migrateTo: {
            type: 'string',
          },
        },
      },
      tombstone: {
        type: 'object',
        required: ['seq', 'did'],
        properties: {
          seq: {
            type: 'integer',
          },
          did: {
            type: 'string',
          },
        },
      },
      info: {
        type: 'object',
        required: ['name'],
        properties: {
          name: {
            type: 'string',
            knownValues: ['OutdatedCursor'],
          },
          message: {
            type: 'string',
          },
        },
      },
      repoOp: {
=======
      viewerState: {
>>>>>>> 6feb2a62
        type: 'object',
        properties: {
          muted: {
            type: 'boolean',
          },
          following: {
            type: 'string',
            format: 'at-uri',
          },
          followedBy: {
            type: 'string',
            format: 'at-uri',
          },
        },
      },
    },
  },
  AppBskyActorGetProfile: {
    lexicon: 1,
    id: 'app.bsky.actor.getProfile',
    defs: {
      main: {
        type: 'query',
        parameters: {
          type: 'params',
          required: ['actor'],
          properties: {
            actor: {
              type: 'string',
              format: 'at-identifier',
            },
          },
        },
        output: {
          encoding: 'application/json',
          schema: {
            type: 'ref',
            ref: 'lex:app.bsky.actor.defs#profileView',
          },
        },
      },
    },
  },
  AppBskyActorGetProfiles: {
    lexicon: 1,
    id: 'app.bsky.actor.getProfiles',
    defs: {
      main: {
        type: 'query',
        parameters: {
          type: 'params',
          required: ['actors'],
          properties: {
            actors: {
              type: 'array',
              items: {
                type: 'string',
                format: 'at-identifier',
              },
              maxLength: 25,
            },
          },
        },
        output: {
          encoding: 'application/json',
          schema: {
            type: 'object',
            required: ['profiles'],
            properties: {
              profiles: {
                type: 'array',
                items: {
                  type: 'ref',
                  ref: 'lex:app.bsky.actor.defs#profileView',
                },
              },
            },
          },
        },
      },
    },
  },
  AppBskyActorGetSuggestions: {
    lexicon: 1,
    id: 'app.bsky.actor.getSuggestions',
    defs: {
      main: {
        type: 'query',
        description:
          'Get a list of actors suggested for following. Used in discovery UIs.',
        parameters: {
          type: 'params',
          properties: {
            limit: {
              type: 'integer',
              minimum: 1,
              maximum: 100,
              default: 50,
            },
            cursor: {
              type: 'string',
            },
          },
        },
        output: {
          encoding: 'application/json',
          schema: {
            type: 'object',
            required: ['actors'],
            properties: {
              cursor: {
                type: 'string',
              },
              actors: {
                type: 'array',
                items: {
                  type: 'ref',
                  ref: 'lex:app.bsky.actor.defs#profileViewBasic',
                },
              },
            },
          },
        },
      },
    },
  },
  AppBskyActorProfile: {
    lexicon: 1,
    id: 'app.bsky.actor.profile',
    defs: {
      main: {
        type: 'record',
        key: 'literal:self',
        record: {
          type: 'object',
          properties: {
            displayName: {
              type: 'string',
              maxLength: 64,
            },
            description: {
              type: 'string',
              maxLength: 256,
            },
            avatar: {
              type: 'blob',
              accept: ['image/png', 'image/jpeg'],
              maxSize: 1000000,
            },
            banner: {
              type: 'blob',
              accept: ['image/png', 'image/jpeg'],
              maxSize: 1000000,
            },
          },
        },
      },
    },
  },
  AppBskyActorSearchActors: {
    lexicon: 1,
    id: 'app.bsky.actor.searchActors',
    defs: {
      main: {
        type: 'query',
        description: 'Find actors matching search criteria.',
        parameters: {
          type: 'params',
          properties: {
            term: {
              type: 'string',
            },
            limit: {
              type: 'integer',
              minimum: 1,
              maximum: 100,
              default: 50,
            },
            cursor: {
              type: 'string',
            },
          },
        },
        output: {
          encoding: 'application/json',
          schema: {
            type: 'object',
            required: ['actors'],
            properties: {
              cursor: {
                type: 'string',
              },
              actors: {
                type: 'array',
                items: {
                  type: 'ref',
                  ref: 'lex:app.bsky.actor.defs#profileViewBasic',
                },
              },
            },
          },
        },
      },
    },
  },
  AppBskyActorSearchActorsTypeahead: {
    lexicon: 1,
    id: 'app.bsky.actor.searchActorsTypeahead',
    defs: {
      main: {
        type: 'query',
        description: 'Find actor suggestions for a search term.',
        parameters: {
          type: 'params',
          properties: {
            term: {
              type: 'string',
            },
            limit: {
              type: 'integer',
              minimum: 1,
              maximum: 100,
              default: 50,
            },
          },
        },
        output: {
          encoding: 'application/json',
          schema: {
            type: 'object',
            required: ['actors'],
            properties: {
              actors: {
                type: 'array',
                items: {
                  type: 'ref',
                  ref: 'lex:app.bsky.actor.defs#withInfo',
                },
              },
            },
          },
        },
      },
    },
  },
  AppBskyEmbedExternal: {
    lexicon: 1,
    id: 'app.bsky.embed.external',
    description:
      'An representation of some externally linked content, embedded in another form of content',
    defs: {
      main: {
        type: 'object',
        required: ['external'],
        properties: {
          external: {
            type: 'ref',
            ref: 'lex:app.bsky.embed.external#external',
          },
        },
      },
      external: {
        type: 'object',
        required: ['uri', 'title', 'description'],
        properties: {
          uri: {
            type: 'string',
            format: 'uri',
          },
          title: {
            type: 'string',
          },
          description: {
            type: 'string',
          },
          thumb: {
            type: 'blob',
            accept: ['image/*'],
            maxSize: 1000000,
          },
        },
      },
      view: {
        type: 'object',
        required: ['external'],
        properties: {
          value: {
            type: 'ref',
            ref: 'lex:app.bsky.embed.external#viewExternal',
          },
        },
      },
      viewExternal: {
        type: 'object',
        required: ['uri', 'title', 'description'],
        properties: {
          uri: {
            type: 'string',
            format: 'uri',
          },
          title: {
            type: 'string',
          },
          description: {
            type: 'string',
          },
          thumb: {
            type: 'string',
          },
        },
      },
    },
  },
  AppBskyEmbedImages: {
    lexicon: 1,
    id: 'app.bsky.embed.images',
    description: 'A set of images embedded in some other form of content',
    defs: {
      main: {
        type: 'object',
        required: ['images'],
        properties: {
          images: {
            type: 'array',
            items: {
              type: 'ref',
              ref: 'lex:app.bsky.embed.images#image',
            },
            maxLength: 4,
          },
        },
      },
      image: {
        type: 'object',
        required: ['image', 'alt'],
        properties: {
          image: {
            type: 'blob',
            accept: ['image/*'],
            maxSize: 1000000,
          },
          alt: {
            type: 'string',
          },
        },
      },
      view: {
        type: 'object',
        required: ['value'],
        properties: {
          value: {
            type: 'array',
            items: {
              type: 'ref',
              ref: 'lex:app.bsky.embed.images#viewImage',
            },
            maxLength: 4,
          },
        },
      },
      viewImage: {
        type: 'object',
        required: ['thumb', 'fullsize', 'alt'],
        properties: {
          thumb: {
            type: 'string',
          },
          fullsize: {
            type: 'string',
          },
          alt: {
            type: 'string',
          },
        },
      },
    },
  },
  AppBskyEmbedRecord: {
    lexicon: 1,
    id: 'app.bsky.embed.record',
    description:
      'An representation of a record embedded in another form of content',
    defs: {
      main: {
        type: 'object',
        required: ['record'],
        properties: {
          record: {
            type: 'ref',
            ref: 'lex:com.atproto.repo.strongRef',
          },
        },
      },
      view: {
        type: 'object',
        required: ['record'],
        properties: {
          value: {
            type: 'union',
            refs: [
              'lex:app.bsky.embed.record#viewRecord',
              'lex:app.bsky.embed.record#viewNotFound',
            ],
          },
        },
      },
      viewRecord: {
        type: 'object',
        required: ['uri', 'cid', 'author', 'record', 'indexedAt'],
        properties: {
          uri: {
            type: 'string',
            format: 'at-uri',
          },
          cid: {
            type: 'string',
            format: 'cid',
          },
          author: {
            type: 'ref',
            ref: 'lex:app.bsky.actor.defs#withInfo',
          },
          record: {
            type: 'unknown',
          },
          embeds: {
            type: 'array',
            items: {
              type: 'union',
              refs: [
                'lex:app.bsky.embed.images#view',
                'lex:app.bsky.embed.external#view',
                'lex:app.bsky.embed.record#view',
              ],
            },
          },
          indexedAt: {
            type: 'string',
            format: 'datetime',
          },
        },
      },
      viewNotFound: {
        type: 'object',
        required: ['uri'],
        properties: {
          uri: {
            type: 'string',
            format: 'at-uri',
          },
        },
      },
    },
  },
  AppBskyFeedDefs: {
    lexicon: 1,
    id: 'app.bsky.feed.defs',
    defs: {
      postView: {
        type: 'object',
        required: ['uri', 'cid', 'author', 'record', 'indexedAt'],
        properties: {
          uri: {
            type: 'string',
            format: 'at-uri',
          },
          cid: {
            type: 'string',
            format: 'cid',
          },
          author: {
            type: 'ref',
            ref: 'lex:app.bsky.actor.defs#withInfo',
          },
          record: {
            type: 'unknown',
          },
          embed: {
            type: 'union',
            refs: [
              'lex:app.bsky.embed.images#view',
              'lex:app.bsky.embed.external#view',
              'lex:app.bsky.embed.record#view',
            ],
          },
          replyCount: {
            type: 'integer',
          },
          repostCount: {
            type: 'integer',
          },
          likeCount: {
            type: 'integer',
          },
          indexedAt: {
            type: 'string',
            format: 'datetime',
          },
          viewer: {
            type: 'ref',
            ref: 'lex:app.bsky.feed.defs#viewerState',
          },
        },
      },
      viewerState: {
        type: 'object',
        properties: {
          repost: {
            type: 'string',
            format: 'at-uri',
          },
          like: {
            type: 'string',
            format: 'at-uri',
          },
        },
      },
      feedViewPost: {
        type: 'object',
        required: ['post'],
        properties: {
          post: {
            type: 'ref',
            ref: 'lex:app.bsky.feed.defs#postView',
          },
          reply: {
            type: 'ref',
            ref: 'lex:app.bsky.feed.defs#replyRef',
          },
          reason: {
            type: 'union',
            refs: ['lex:app.bsky.feed.defs#reasonRepost'],
          },
        },
      },
      replyRef: {
        type: 'object',
        required: ['root', 'parent'],
        properties: {
          root: {
            type: 'ref',
            ref: 'lex:app.bsky.feed.defs#postView',
          },
          parent: {
            type: 'ref',
            ref: 'lex:app.bsky.feed.defs#postView',
          },
        },
      },
      reasonRepost: {
        type: 'object',
        required: ['by', 'indexedAt'],
        properties: {
          by: {
            type: 'ref',
            ref: 'lex:app.bsky.actor.defs#withInfo',
          },
          indexedAt: {
            type: 'string',
            format: 'datetime',
          },
        },
      },
      threadViewPost: {
        type: 'object',
        required: ['post'],
        properties: {
          post: {
            type: 'ref',
            ref: 'lex:app.bsky.feed.defs#postView',
          },
          parent: {
            type: 'union',
            refs: [
              'lex:app.bsky.feed.defs#threadViewPost',
              'lex:app.bsky.feed.defs#notFoundPost',
            ],
          },
          replies: {
            type: 'array',
            items: {
              type: 'union',
              refs: [
                'lex:app.bsky.feed.defs#threadViewPost',
                'lex:app.bsky.feed.defs#notFoundPost',
              ],
            },
          },
        },
      },
      notFoundPost: {
        type: 'object',
        required: ['uri', 'notFound'],
        properties: {
          uri: {
            type: 'string',
            format: 'at-uri',
          },
          notFound: {
            type: 'boolean',
            const: true,
          },
        },
      },
    },
  },
  AppBskyFeedGetAuthorFeed: {
    lexicon: 1,
    id: 'app.bsky.feed.getAuthorFeed',
    defs: {
      main: {
        type: 'query',
        description: "A view of an actor's feed.",
        parameters: {
          type: 'params',
          required: ['actor'],
          properties: {
            actor: {
              type: 'string',
              format: 'at-identifier',
            },
            limit: {
              type: 'integer',
              minimum: 1,
              maximum: 100,
              default: 50,
            },
            cursor: {
              type: 'string',
            },
          },
        },
        output: {
          encoding: 'application/json',
          schema: {
            type: 'object',
            required: ['feed'],
            properties: {
              cursor: {
                type: 'string',
              },
              feed: {
                type: 'array',
                items: {
                  type: 'ref',
                  ref: 'lex:app.bsky.feed.defs#feedViewPost',
                },
              },
            },
          },
        },
      },
    },
  },
  AppBskyFeedGetLikes: {
    lexicon: 1,
    id: 'app.bsky.feed.getLikes',
    defs: {
      main: {
        type: 'query',
        parameters: {
          type: 'params',
          required: ['uri'],
          properties: {
            uri: {
              type: 'string',
              format: 'at-uri',
            },
            cid: {
              type: 'string',
              format: 'cid',
            },
            limit: {
              type: 'integer',
              minimum: 1,
              maximum: 100,
              default: 50,
            },
            cursor: {
              type: 'string',
            },
          },
        },
        output: {
          encoding: 'application/json',
          schema: {
            type: 'object',
            required: ['uri', 'likes'],
            properties: {
              uri: {
                type: 'string',
                format: 'at-uri',
              },
              cid: {
                type: 'string',
                format: 'cid',
              },
              cursor: {
                type: 'string',
              },
              likes: {
                type: 'array',
                items: {
                  type: 'ref',
                  ref: 'lex:app.bsky.feed.getLikes#like',
                },
              },
            },
          },
        },
      },
      like: {
        type: 'object',
        required: ['indexedAt', 'createdAt', 'actor'],
        properties: {
          indexedAt: {
            type: 'string',
            format: 'datetime',
          },
          createdAt: {
            type: 'string',
            format: 'datetime',
          },
          actor: {
            type: 'ref',
            ref: 'lex:app.bsky.actor.defs#withInfo',
          },
        },
      },
    },
  },
  AppBskyFeedGetPostThread: {
    lexicon: 1,
    id: 'app.bsky.feed.getPostThread',
    defs: {
      main: {
        type: 'query',
        parameters: {
          type: 'params',
          required: ['uri'],
          properties: {
            uri: {
              type: 'string',
              format: 'at-uri',
            },
            depth: {
              type: 'integer',
            },
          },
        },
        output: {
          encoding: 'application/json',
          schema: {
            type: 'object',
            required: ['thread'],
            properties: {
              thread: {
                type: 'union',
                refs: [
                  'lex:app.bsky.feed.defs#threadViewPost',
                  'lex:app.bsky.feed.defs#notFoundPost',
                ],
              },
            },
          },
        },
        errors: [
          {
            name: 'NotFound',
          },
        ],
      },
    },
  },
  AppBskyFeedGetRepostedBy: {
    lexicon: 1,
    id: 'app.bsky.feed.getRepostedBy',
    defs: {
      main: {
        type: 'query',
        parameters: {
          type: 'params',
          required: ['uri'],
          properties: {
            uri: {
              type: 'string',
              format: 'at-uri',
            },
            cid: {
              type: 'string',
              format: 'cid',
            },
            limit: {
              type: 'integer',
              minimum: 1,
              maximum: 100,
              default: 50,
            },
            cursor: {
              type: 'string',
            },
          },
        },
        output: {
          encoding: 'application/json',
          schema: {
            type: 'object',
            required: ['uri', 'repostedBy'],
            properties: {
              uri: {
                type: 'string',
                format: 'at-uri',
              },
              cid: {
                type: 'string',
                format: 'cid',
              },
              cursor: {
                type: 'string',
              },
              repostedBy: {
                type: 'array',
                items: {
                  type: 'ref',
                  ref: 'lex:app.bsky.actor.defs#withInfo',
                },
              },
            },
          },
        },
      },
    },
  },
  AppBskyFeedGetTimeline: {
    lexicon: 1,
    id: 'app.bsky.feed.getTimeline',
    defs: {
      main: {
        type: 'query',
        description: "A view of the user's home timeline.",
        parameters: {
          type: 'params',
          properties: {
            algorithm: {
              type: 'string',
            },
            limit: {
              type: 'integer',
              minimum: 1,
              maximum: 100,
              default: 50,
            },
            cursor: {
              type: 'string',
            },
          },
        },
        output: {
          encoding: 'application/json',
          schema: {
            type: 'object',
            required: ['feed'],
            properties: {
              cursor: {
                type: 'string',
              },
              feed: {
                type: 'array',
                items: {
                  type: 'ref',
                  ref: 'lex:app.bsky.feed.defs#feedViewPost',
                },
              },
            },
          },
        },
      },
    },
  },
  AppBskyFeedLike: {
    lexicon: 1,
    id: 'app.bsky.feed.like',
    defs: {
      main: {
        type: 'record',
        key: 'tid',
        record: {
          type: 'object',
          required: ['subject', 'createdAt'],
          properties: {
            subject: {
              type: 'ref',
              ref: 'lex:com.atproto.repo.strongRef',
            },
            createdAt: {
              type: 'string',
              format: 'datetime',
            },
          },
        },
      },
    },
  },
  AppBskyFeedPost: {
    lexicon: 1,
    id: 'app.bsky.feed.post',
    defs: {
      main: {
        type: 'record',
        key: 'tid',
        record: {
          type: 'object',
          required: ['text', 'createdAt'],
          properties: {
            text: {
              type: 'string',
              maxLength: 3000,
              maxGraphemes: 300,
            },
            entities: {
              type: 'array',
              description: 'Deprecated: replaced by app.bsky.richtext.facet.',
              items: {
                type: 'ref',
                ref: 'lex:app.bsky.feed.post#entity',
              },
            },
            facets: {
              type: 'array',
              items: {
                type: 'ref',
                ref: 'lex:app.bsky.richtext.facet',
              },
            },
            reply: {
              type: 'ref',
              ref: 'lex:app.bsky.feed.post#replyRef',
            },
            embed: {
              type: 'union',
              refs: [
                'lex:app.bsky.embed.images',
                'lex:app.bsky.embed.external',
                'lex:app.bsky.embed.record',
              ],
            },
            createdAt: {
              type: 'string',
              format: 'datetime',
            },
          },
        },
      },
      replyRef: {
        type: 'object',
        required: ['root', 'parent'],
        properties: {
          root: {
            type: 'ref',
            ref: 'lex:com.atproto.repo.strongRef',
          },
          parent: {
            type: 'ref',
            ref: 'lex:com.atproto.repo.strongRef',
          },
        },
      },
      entity: {
        type: 'object',
        required: ['index', 'type', 'value'],
        properties: {
          index: {
            type: 'ref',
            ref: 'lex:app.bsky.feed.post#textSlice',
          },
          type: {
            type: 'string',
            description:
              "Expected values are 'mention', 'hashtag', and 'link'.",
          },
          value: {
            type: 'string',
          },
        },
      },
      textSlice: {
        type: 'object',
        description: 'A text segment. Start is inclusive, end is exclusive.',
        required: ['start', 'end'],
        properties: {
          start: {
            type: 'integer',
            minimum: 0,
          },
          end: {
            type: 'integer',
            minimum: 0,
          },
        },
      },
    },
  },
  AppBskyFeedRepost: {
    lexicon: 1,
    id: 'app.bsky.feed.repost',
    defs: {
      main: {
        type: 'record',
        key: 'tid',
        record: {
          type: 'object',
          required: ['subject', 'createdAt'],
          properties: {
            subject: {
              type: 'ref',
              ref: 'lex:com.atproto.repo.strongRef',
            },
            createdAt: {
              type: 'string',
              format: 'datetime',
            },
          },
        },
      },
    },
  },
  AppBskyGraphFollow: {
    lexicon: 1,
    id: 'app.bsky.graph.follow',
    defs: {
      main: {
        type: 'record',
        description: 'A social follow.',
        key: 'tid',
        record: {
          type: 'object',
          required: ['subject', 'createdAt'],
          properties: {
            subject: {
              type: 'string',
              format: 'did',
            },
            createdAt: {
              type: 'string',
              format: 'datetime',
            },
          },
        },
      },
    },
  },
  AppBskyGraphGetFollowers: {
    lexicon: 1,
    id: 'app.bsky.graph.getFollowers',
    defs: {
      main: {
        type: 'query',
        description: 'Who is following an actor?',
        parameters: {
          type: 'params',
          required: ['actor'],
          properties: {
            actor: {
              type: 'string',
              format: 'at-identifier',
            },
            limit: {
              type: 'integer',
              minimum: 1,
              maximum: 100,
              default: 50,
            },
            cursor: {
              type: 'string',
            },
          },
        },
        output: {
          encoding: 'application/json',
          schema: {
            type: 'object',
            required: ['subject', 'followers'],
            properties: {
              subject: {
                type: 'ref',
                ref: 'lex:app.bsky.actor.defs#withInfo',
              },
              cursor: {
                type: 'string',
              },
              followers: {
                type: 'array',
                items: {
                  type: 'ref',
                  ref: 'lex:app.bsky.actor.defs#withInfo',
                },
              },
            },
          },
        },
      },
    },
  },
  AppBskyGraphGetFollows: {
    lexicon: 1,
    id: 'app.bsky.graph.getFollows',
    defs: {
      main: {
        type: 'query',
        description: 'Who is an actor following?',
        parameters: {
          type: 'params',
          required: ['actor'],
          properties: {
            actor: {
              type: 'string',
              format: 'at-identifier',
            },
            limit: {
              type: 'integer',
              minimum: 1,
              maximum: 100,
              default: 50,
            },
            cursor: {
              type: 'string',
            },
          },
        },
        output: {
          encoding: 'application/json',
          schema: {
            type: 'object',
            required: ['subject', 'follows'],
            properties: {
              subject: {
                type: 'ref',
                ref: 'lex:app.bsky.actor.defs#withInfo',
              },
              cursor: {
                type: 'string',
              },
              follows: {
                type: 'array',
                items: {
                  type: 'ref',
                  ref: 'lex:app.bsky.actor.defs#withInfo',
                },
              },
            },
          },
        },
      },
    },
  },
  AppBskyGraphGetMutes: {
    lexicon: 1,
    id: 'app.bsky.graph.getMutes',
    defs: {
      main: {
        type: 'query',
        description: 'Who does the viewer mute?',
        parameters: {
          type: 'params',
          properties: {
            limit: {
              type: 'integer',
              minimum: 1,
              maximum: 100,
              default: 50,
            },
            cursor: {
              type: 'string',
            },
          },
        },
        output: {
          encoding: 'application/json',
          schema: {
            type: 'object',
            required: ['mutes'],
            properties: {
              cursor: {
                type: 'string',
              },
              mutes: {
                type: 'array',
                items: {
                  type: 'ref',
                  ref: 'lex:app.bsky.actor.defs#withInfo',
                },
              },
            },
          },
        },
      },
    },
  },
  AppBskyGraphMuteActor: {
    lexicon: 1,
    id: 'app.bsky.graph.muteActor',
    defs: {
      main: {
        type: 'procedure',
        description: 'Mute an actor by did or handle.',
        input: {
          encoding: 'application/json',
          schema: {
            type: 'object',
            required: ['actor'],
            properties: {
              actor: {
                type: 'string',
                format: 'at-identifier',
              },
            },
          },
        },
      },
    },
  },
  AppBskyGraphUnmuteActor: {
    lexicon: 1,
    id: 'app.bsky.graph.unmuteActor',
    defs: {
      main: {
        type: 'procedure',
        description: 'Unmute an actor by did or handle.',
        input: {
          encoding: 'application/json',
          schema: {
            type: 'object',
            required: ['actor'],
            properties: {
              actor: {
                type: 'string',
                format: 'at-identifier',
              },
            },
          },
        },
      },
    },
  },
  AppBskyNotificationGetUnreadCount: {
    lexicon: 1,
    id: 'app.bsky.notification.getUnreadCount',
    defs: {
      main: {
        type: 'query',
        output: {
          encoding: 'application/json',
          schema: {
            type: 'object',
            required: ['count'],
            properties: {
              count: {
                type: 'integer',
              },
            },
          },
        },
      },
    },
  },
  AppBskyNotificationListNotifications: {
    lexicon: 1,
    id: 'app.bsky.notification.listNotifications',
    defs: {
      main: {
        type: 'query',
        parameters: {
          type: 'params',
          properties: {
            limit: {
              type: 'integer',
              minimum: 1,
              maximum: 100,
              default: 50,
            },
            cursor: {
              type: 'string',
            },
          },
        },
        output: {
          encoding: 'application/json',
          schema: {
            type: 'object',
            required: ['notifications'],
            properties: {
              cursor: {
                type: 'string',
              },
              notifications: {
                type: 'array',
                items: {
                  type: 'ref',
                  ref: 'lex:app.bsky.notification.listNotifications#notification',
                },
              },
            },
          },
        },
      },
      notification: {
        type: 'object',
        required: [
          'uri',
          'cid',
          'author',
          'reason',
          'record',
          'isRead',
          'indexedAt',
        ],
        properties: {
          uri: {
            type: 'string',
            format: 'at-uri',
          },
          cid: {
            type: 'string',
            format: 'cid',
          },
          author: {
            type: 'ref',
            ref: 'lex:app.bsky.actor.defs#withInfo',
          },
          reason: {
            type: 'string',
            description:
              "Expected values are 'like', 'repost', 'follow', 'mention', 'reply', and 'quote'.",
            knownValues: [
              'like',
              'repost',
              'follow',
              'mention',
              'reply',
              'quote',
            ],
          },
          reasonSubject: {
            type: 'string',
            format: 'at-uri',
          },
          record: {
            type: 'unknown',
          },
          isRead: {
            type: 'boolean',
          },
          indexedAt: {
            type: 'string',
            format: 'datetime',
          },
        },
      },
    },
  },
  AppBskyNotificationUpdateSeen: {
    lexicon: 1,
    id: 'app.bsky.notification.updateSeen',
    defs: {
      main: {
        type: 'procedure',
        description: 'Notify server that the user has seen notifications.',
        input: {
          encoding: 'application/json',
          schema: {
            type: 'object',
            required: ['seenAt'],
            properties: {
              seenAt: {
                type: 'string',
                format: 'datetime',
              },
            },
          },
        },
      },
    },
  },
  AppBskyRichtextFacet: {
    lexicon: 1,
    id: 'app.bsky.richtext.facet',
    defs: {
      main: {
        type: 'object',
        required: ['index', 'value'],
        properties: {
          index: {
            type: 'ref',
            ref: 'lex:app.bsky.richtext.facet#textSlice',
          },
          value: {
            type: 'union',
            refs: [
              'lex:app.bsky.richtext.facet#mention',
              'lex:app.bsky.richtext.facet#link',
            ],
          },
        },
      },
      mention: {
        type: 'object',
        description: 'A facet value for actor mentions.',
        required: ['did'],
        properties: {
          did: {
            type: 'string',
            format: 'did',
          },
        },
      },
      link: {
        type: 'object',
        description: 'A facet value for links.',
        required: ['uri'],
        properties: {
          uri: {
            type: 'string',
            format: 'uri',
          },
        },
      },
      textSlice: {
        type: 'object',
        description: 'A text segment. Start is inclusive, end is exclusive.',
        required: ['start', 'end'],
        properties: {
          start: {
            type: 'integer',
            minimum: 0,
          },
          end: {
            type: 'integer',
            minimum: 0,
          },
        },
      },
    },
  },
  AppBskyUnspeccedGetPopular: {
    lexicon: 1,
    id: 'app.bsky.unspecced.getPopular',
    defs: {
      main: {
        type: 'query',
        description: 'An unspecced view of globally popular items',
        parameters: {
          type: 'params',
          properties: {
            limit: {
              type: 'integer',
              minimum: 1,
              maximum: 100,
              default: 50,
            },
            cursor: {
              type: 'string',
            },
          },
        },
        output: {
          encoding: 'application/json',
          schema: {
            type: 'object',
            required: ['feed'],
            properties: {
              cursor: {
                type: 'string',
              },
              feed: {
                type: 'array',
                items: {
                  type: 'ref',
                  ref: 'lex:app.bsky.feed.defs#feedViewPost',
                },
              },
            },
          },
        },
      },
    },
  },
}
export const schemas: LexiconDoc[] = Object.values(schemaDict) as LexiconDoc[]
export const lexicons: Lexicons = new Lexicons(schemas)
export const ids = {
  ComAtprotoAdminDefs: 'com.atproto.admin.defs',
  ComAtprotoAdminGetModerationAction: 'com.atproto.admin.getModerationAction',
  ComAtprotoAdminGetModerationActions: 'com.atproto.admin.getModerationActions',
  ComAtprotoAdminGetModerationReport: 'com.atproto.admin.getModerationReport',
  ComAtprotoAdminGetModerationReports: 'com.atproto.admin.getModerationReports',
  ComAtprotoAdminGetRecord: 'com.atproto.admin.getRecord',
  ComAtprotoAdminGetRepo: 'com.atproto.admin.getRepo',
  ComAtprotoAdminResolveModerationReports:
    'com.atproto.admin.resolveModerationReports',
  ComAtprotoAdminReverseModerationAction:
    'com.atproto.admin.reverseModerationAction',
  ComAtprotoAdminSearchRepos: 'com.atproto.admin.searchRepos',
  ComAtprotoAdminTakeModerationAction: 'com.atproto.admin.takeModerationAction',
  ComAtprotoIdentityResolveHandle: 'com.atproto.identity.resolveHandle',
  ComAtprotoIdentityUpdateHandle: 'com.atproto.identity.updateHandle',
  ComAtprotoModerationCreateReport: 'com.atproto.moderation.createReport',
  ComAtprotoModerationDefs: 'com.atproto.moderation.defs',
  ComAtprotoRepoApplyWrites: 'com.atproto.repo.applyWrites',
  ComAtprotoRepoCreateRecord: 'com.atproto.repo.createRecord',
  ComAtprotoRepoDeleteRecord: 'com.atproto.repo.deleteRecord',
  ComAtprotoRepoDescribeRepo: 'com.atproto.repo.describeRepo',
  ComAtprotoRepoGetRecord: 'com.atproto.repo.getRecord',
  ComAtprotoRepoListRecords: 'com.atproto.repo.listRecords',
  ComAtprotoRepoPutRecord: 'com.atproto.repo.putRecord',
  ComAtprotoRepoStrongRef: 'com.atproto.repo.strongRef',
  ComAtprotoRepoUploadBlob: 'com.atproto.repo.uploadBlob',
  ComAtprotoServerCreateAccount: 'com.atproto.server.createAccount',
  ComAtprotoServerCreateInviteCode: 'com.atproto.server.createInviteCode',
  ComAtprotoServerCreateSession: 'com.atproto.server.createSession',
  ComAtprotoServerDeleteAccount: 'com.atproto.server.deleteAccount',
  ComAtprotoServerDeleteSession: 'com.atproto.server.deleteSession',
  ComAtprotoServerDescribeServer: 'com.atproto.server.describeServer',
  ComAtprotoServerGetSession: 'com.atproto.server.getSession',
  ComAtprotoServerRefreshSession: 'com.atproto.server.refreshSession',
  ComAtprotoServerRequestAccountDelete:
    'com.atproto.server.requestAccountDelete',
  ComAtprotoServerRequestPasswordReset:
    'com.atproto.server.requestPasswordReset',
  ComAtprotoServerResetPassword: 'com.atproto.server.resetPassword',
  ComAtprotoSyncGetBlob: 'com.atproto.sync.getBlob',
  ComAtprotoSyncGetBlocks: 'com.atproto.sync.getBlocks',
  ComAtprotoSyncGetCheckout: 'com.atproto.sync.getCheckout',
  ComAtprotoSyncGetCommitPath: 'com.atproto.sync.getCommitPath',
  ComAtprotoSyncGetHead: 'com.atproto.sync.getHead',
  ComAtprotoSyncGetRecord: 'com.atproto.sync.getRecord',
  ComAtprotoSyncGetRepo: 'com.atproto.sync.getRepo',
  ComAtprotoSyncListBlobs: 'com.atproto.sync.listBlobs',
  ComAtprotoSyncNotifyOfUpdate: 'com.atproto.sync.notifyOfUpdate',
  ComAtprotoSyncRequestCrawl: 'com.atproto.sync.requestCrawl',
  ComAtprotoSyncSubscribeRepos: 'com.atproto.sync.subscribeRepos',
<<<<<<< HEAD
=======
  AppBskyActorDefs: 'app.bsky.actor.defs',
>>>>>>> 6feb2a62
  AppBskyActorGetProfile: 'app.bsky.actor.getProfile',
  AppBskyActorGetProfiles: 'app.bsky.actor.getProfiles',
  AppBskyActorGetSuggestions: 'app.bsky.actor.getSuggestions',
  AppBskyActorProfile: 'app.bsky.actor.profile',
  AppBskyActorSearchActors: 'app.bsky.actor.searchActors',
  AppBskyActorSearchActorsTypeahead: 'app.bsky.actor.searchActorsTypeahead',
  AppBskyEmbedExternal: 'app.bsky.embed.external',
  AppBskyEmbedImages: 'app.bsky.embed.images',
  AppBskyEmbedRecord: 'app.bsky.embed.record',
  AppBskyFeedDefs: 'app.bsky.feed.defs',
  AppBskyFeedGetAuthorFeed: 'app.bsky.feed.getAuthorFeed',
  AppBskyFeedGetLikes: 'app.bsky.feed.getLikes',
  AppBskyFeedGetPostThread: 'app.bsky.feed.getPostThread',
  AppBskyFeedGetRepostedBy: 'app.bsky.feed.getRepostedBy',
  AppBskyFeedGetTimeline: 'app.bsky.feed.getTimeline',
  AppBskyFeedLike: 'app.bsky.feed.like',
  AppBskyFeedPost: 'app.bsky.feed.post',
  AppBskyFeedRepost: 'app.bsky.feed.repost',
  AppBskyGraphFollow: 'app.bsky.graph.follow',
  AppBskyGraphGetFollowers: 'app.bsky.graph.getFollowers',
  AppBskyGraphGetFollows: 'app.bsky.graph.getFollows',
  AppBskyGraphGetMutes: 'app.bsky.graph.getMutes',
  AppBskyGraphMuteActor: 'app.bsky.graph.muteActor',
  AppBskyGraphUnmuteActor: 'app.bsky.graph.unmuteActor',
  AppBskyNotificationGetUnreadCount: 'app.bsky.notification.getUnreadCount',
  AppBskyNotificationListNotifications:
    'app.bsky.notification.listNotifications',
  AppBskyNotificationUpdateSeen: 'app.bsky.notification.updateSeen',
  AppBskyRichtextFacet: 'app.bsky.richtext.facet',
  AppBskyUnspeccedGetPopular: 'app.bsky.unspecced.getPopular',
}<|MERGE_RESOLUTION|>--- conflicted
+++ resolved
@@ -2352,195 +2352,14 @@
               'lex:com.atproto.sync.subscribeRepos#tombstone',
               'lex:com.atproto.sync.subscribeRepos#info',
             ],
-<<<<<<< HEAD
           },
         },
         errors: [
           {
             name: 'FutureCursor',
-=======
-            nullable: ['prev'],
-            properties: {
-              seq: {
-                type: 'integer',
-              },
-              event: {
-                type: 'string',
-                knownValues: ['repo_append', 'rebase'],
-              },
-              repo: {
-                type: 'string',
-                format: 'did',
-              },
-              commit: {
-                type: 'cid-link',
-              },
-              prev: {
-                type: 'cid-link',
-              },
-              blocks: {
-                type: 'bytes',
-              },
-              ops: {
-                type: 'array',
-                items: {
-                  type: 'ref',
-                  ref: 'lex:com.atproto.sync.subscribeRepos#repoOp',
-                },
-              },
-              blobs: {
-                type: 'array',
-                items: {
-                  type: 'cid-link',
-                },
-              },
-              time: {
-                type: 'string',
-                format: 'datetime',
-              },
-            },
-          },
-        },
-        infos: [
-          {
-            name: 'OutdatedCursor',
           },
         ],
-        errors: [
-          {
-            name: 'FutureCursor',
-          },
-        ],
-      },
-      repoOp: {
-        type: 'object',
-        required: ['action', 'path', 'cid'],
-        nullable: ['cid'],
-        properties: {
-          action: {
-            type: 'string',
-            knownValues: ['create', 'update', 'delete'],
-          },
-          path: {
-            type: 'string',
-          },
-          cid: {
-            type: 'cid-link',
-          },
-        },
-      },
-    },
-  },
-  AppBskyActorDefs: {
-    lexicon: 1,
-    id: 'app.bsky.actor.defs',
-    description: 'A reference to an actor in the network.',
-    defs: {
-      withInfo: {
-        type: 'object',
-        required: ['did', 'handle'],
-        properties: {
-          did: {
-            type: 'string',
-            format: 'did',
-          },
-          handle: {
-            type: 'string',
-            format: 'handle',
-          },
-          displayName: {
-            type: 'string',
-            maxLength: 64,
-          },
-          avatar: {
-            type: 'string',
-          },
-          viewer: {
-            type: 'ref',
-            ref: 'lex:app.bsky.actor.defs#viewerState',
-          },
-        },
-      },
-      profileView: {
-        type: 'object',
-        required: ['did', 'handle'],
-        properties: {
-          did: {
-            type: 'string',
-            format: 'did',
-          },
-          handle: {
-            type: 'string',
-            format: 'handle',
-          },
-          displayName: {
-            type: 'string',
-            maxLength: 64,
-          },
-          description: {
-            type: 'string',
-            maxLength: 256,
-          },
-          avatar: {
-            type: 'string',
-          },
-          banner: {
-            type: 'string',
-          },
-          followersCount: {
-            type: 'integer',
-          },
-          followsCount: {
-            type: 'integer',
-          },
-          postsCount: {
-            type: 'integer',
-          },
-          indexedAt: {
-            type: 'string',
-            format: 'datetime',
-          },
-          viewer: {
-            type: 'ref',
-            ref: 'lex:app.bsky.actor.defs#viewerState',
-          },
-        },
-      },
-      profileViewBasic: {
-        type: 'object',
-        required: ['did', 'handle'],
-        properties: {
-          did: {
-            type: 'string',
-            format: 'did',
-          },
-          handle: {
-            type: 'string',
-            format: 'handle',
->>>>>>> 6feb2a62
-          },
-          displayName: {
-            type: 'string',
-            maxLength: 64,
-          },
-          description: {
-            type: 'string',
-            maxLength: 256,
-          },
-          avatar: {
-            type: 'string',
-          },
-          indexedAt: {
-            type: 'string',
-            format: 'datetime',
-          },
-          viewer: {
-            type: 'ref',
-            ref: 'lex:app.bsky.actor.defs#viewerState',
-          },
-        },
-      },
-<<<<<<< HEAD
+      },
       commit: {
         type: 'object',
         required: [
@@ -2568,15 +2387,16 @@
           },
           repo: {
             type: 'string',
+            format: 'did',
           },
           commit: {
-            type: 'string',
+            type: 'cid-link',
           },
           prev: {
-            type: 'string',
+            type: 'cid-link',
           },
           blocks: {
-            type: 'unknown',
+            type: 'bytes',
             description: 'CAR file containing relevant blocks',
           },
           ops: {
@@ -2589,11 +2409,12 @@
           blobs: {
             type: 'array',
             items: {
-              type: 'string',
+              type: 'cid-link',
             },
           },
           time: {
-            type: 'datetime',
+            type: 'string',
+            format: 'datetime',
           },
         },
       },
@@ -2606,9 +2427,11 @@
           },
           did: {
             type: 'string',
+            format: 'did',
           },
           handle: {
             type: 'string',
+            format: 'handle',
           },
         },
       },
@@ -2622,6 +2445,7 @@
           },
           did: {
             type: 'string',
+            format: 'did',
           },
           migrateTo: {
             type: 'string',
@@ -2637,6 +2461,7 @@
           },
           did: {
             type: 'string',
+            format: 'did',
           },
         },
       },
@@ -2654,9 +2479,133 @@
         },
       },
       repoOp: {
-=======
+        type: 'object',
+        required: ['action', 'path', 'cid'],
+        nullable: ['cid'],
+        properties: {
+          action: {
+            type: 'string',
+            knownValues: ['create', 'update', 'delete'],
+          },
+          path: {
+            type: 'string',
+          },
+          cid: {
+            type: 'cid-link',
+          },
+        },
+      },
+    },
+  },
+  AppBskyActorDefs: {
+    lexicon: 1,
+    id: 'app.bsky.actor.defs',
+    description: 'A reference to an actor in the network.',
+    defs: {
+      withInfo: {
+        type: 'object',
+        required: ['did', 'handle'],
+        properties: {
+          did: {
+            type: 'string',
+            format: 'did',
+          },
+          handle: {
+            type: 'string',
+            format: 'handle',
+          },
+          displayName: {
+            type: 'string',
+            maxLength: 64,
+          },
+          avatar: {
+            type: 'string',
+          },
+          viewer: {
+            type: 'ref',
+            ref: 'lex:app.bsky.actor.defs#viewerState',
+          },
+        },
+      },
+      profileView: {
+        type: 'object',
+        required: ['did', 'handle'],
+        properties: {
+          did: {
+            type: 'string',
+            format: 'did',
+          },
+          handle: {
+            type: 'string',
+            format: 'handle',
+          },
+          displayName: {
+            type: 'string',
+            maxLength: 64,
+          },
+          description: {
+            type: 'string',
+            maxLength: 256,
+          },
+          avatar: {
+            type: 'string',
+          },
+          banner: {
+            type: 'string',
+          },
+          followersCount: {
+            type: 'integer',
+          },
+          followsCount: {
+            type: 'integer',
+          },
+          postsCount: {
+            type: 'integer',
+          },
+          indexedAt: {
+            type: 'string',
+            format: 'datetime',
+          },
+          viewer: {
+            type: 'ref',
+            ref: 'lex:app.bsky.actor.defs#viewerState',
+          },
+        },
+      },
+      profileViewBasic: {
+        type: 'object',
+        required: ['did', 'handle'],
+        properties: {
+          did: {
+            type: 'string',
+            format: 'did',
+          },
+          handle: {
+            type: 'string',
+            format: 'handle',
+          },
+          displayName: {
+            type: 'string',
+            maxLength: 64,
+          },
+          description: {
+            type: 'string',
+            maxLength: 256,
+          },
+          avatar: {
+            type: 'string',
+          },
+          indexedAt: {
+            type: 'string',
+            format: 'datetime',
+          },
+          viewer: {
+            type: 'ref',
+            ref: 'lex:app.bsky.actor.defs#viewerState',
+          },
+        },
+      },
       viewerState: {
->>>>>>> 6feb2a62
         type: 'object',
         properties: {
           muted: {
@@ -4197,10 +4146,7 @@
   ComAtprotoSyncNotifyOfUpdate: 'com.atproto.sync.notifyOfUpdate',
   ComAtprotoSyncRequestCrawl: 'com.atproto.sync.requestCrawl',
   ComAtprotoSyncSubscribeRepos: 'com.atproto.sync.subscribeRepos',
-<<<<<<< HEAD
-=======
   AppBskyActorDefs: 'app.bsky.actor.defs',
->>>>>>> 6feb2a62
   AppBskyActorGetProfile: 'app.bsky.actor.getProfile',
   AppBskyActorGetProfiles: 'app.bsky.actor.getProfiles',
   AppBskyActorGetSuggestions: 'app.bsky.actor.getSuggestions',

--- conflicted
+++ resolved
@@ -2786,7 +2786,6 @@
       },
     },
   },
-<<<<<<< HEAD
   AppBskyActorUpdateProfile: {
     lexicon: 1,
     id: 'app.bsky.actor.updateProfile',
@@ -2858,8 +2857,6 @@
       },
     },
   },
-=======
->>>>>>> ee6627b1
   AppBskyEmbedExternal: {
     lexicon: 1,
     id: 'app.bsky.embed.external',
@@ -4184,6 +4181,7 @@
   AppBskyActorProfile: 'app.bsky.actor.profile',
   AppBskyActorSearchActors: 'app.bsky.actor.searchActors',
   AppBskyActorSearchActorsTypeahead: 'app.bsky.actor.searchActorsTypeahead',
+  AppBskyActorUpdateProfile: 'app.bsky.actor.updateProfile',
   AppBskyEmbedExternal: 'app.bsky.embed.external',
   AppBskyEmbedImages: 'app.bsky.embed.images',
   AppBskyEmbedRecord: 'app.bsky.embed.record',

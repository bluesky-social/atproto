--- conflicted
+++ resolved
@@ -8,9 +8,6 @@
     lexicon: 1,
     id: 'com.atproto.admin.defs',
     defs: {
-<<<<<<< HEAD
-      modEventView: {
-=======
       statusAttr: {
         type: 'object',
         required: ['applied'],
@@ -23,8 +20,7 @@
           },
         },
       },
-      actionView: {
->>>>>>> bba9388e
+      modEventView: {
         type: 'object',
         required: [
           'id',
@@ -1132,105 +1128,6 @@
       },
     },
   },
-  ComAtprotoAdminGetModerationReport: {
-    lexicon: 1,
-    id: 'com.atproto.admin.getModerationReport',
-    defs: {
-      main: {
-        type: 'query',
-        description: 'View details about a moderation report.',
-        parameters: {
-          type: 'params',
-          required: ['id'],
-          properties: {
-            id: {
-              type: 'integer',
-            },
-          },
-        },
-        output: {
-          encoding: 'application/json',
-          schema: {
-            type: 'ref',
-            ref: 'lex:com.atproto.admin.defs#reportViewDetail',
-          },
-        },
-      },
-    },
-  },
-  ComAtprotoAdminGetModerationReports: {
-    lexicon: 1,
-    id: 'com.atproto.admin.getModerationReports',
-    defs: {
-      main: {
-        type: 'query',
-        description: 'List moderation reports related to a subject.',
-        parameters: {
-          type: 'params',
-          properties: {
-            subject: {
-              type: 'string',
-            },
-            ignoreSubjects: {
-              type: 'array',
-              items: {
-                type: 'string',
-              },
-            },
-            actionedBy: {
-              type: 'string',
-              format: 'did',
-              description:
-                'Get all reports that were actioned by a specific moderator',
-            },
-            reporters: {
-              type: 'array',
-              items: {
-                type: 'string',
-              },
-              description: 'Filter reports made by one or more DIDs',
-            },
-            resolved: {
-              type: 'boolean',
-            },
-            limit: {
-              type: 'integer',
-              minimum: 1,
-              maximum: 100,
-              default: 50,
-            },
-            cursor: {
-              type: 'string',
-            },
-            reverse: {
-              type: 'boolean',
-              description:
-                'Reverse the order of the returned records? when true, returns reports in chronological order',
-            },
-          },
-        },
-        output: {
-          encoding: 'application/json',
-          schema: {
-            type: 'object',
-            required: ['reports'],
-            properties: {
-              cursor: {
-                type: 'string',
-              },
-              reports: {
-                type: 'array',
-                items: {
-                  type: 'ref',
-                  ref: 'lex:com.atproto.admin.defs#reportView',
-                },
-              },
-            },
-          },
-        },
-      },
-    },
-  },
   ComAtprotoAdminGetModerationStatuses: {
     lexicon: 1,
     id: 'com.atproto.admin.getModerationStatuses',
@@ -1404,8 +1301,6 @@
       },
     },
   },
-<<<<<<< HEAD
-=======
   ComAtprotoAdminGetSubjectStatus: {
     lexicon: 1,
     id: 'com.atproto.admin.getSubjectStatus',
@@ -1455,82 +1350,6 @@
       },
     },
   },
-  ComAtprotoAdminResolveModerationReports: {
-    lexicon: 1,
-    id: 'com.atproto.admin.resolveModerationReports',
-    defs: {
-      main: {
-        type: 'procedure',
-        description: 'Resolve moderation reports by an action.',
-        input: {
-          encoding: 'application/json',
-          schema: {
-            type: 'object',
-            required: ['actionId', 'reportIds', 'createdBy'],
-            properties: {
-              actionId: {
-                type: 'integer',
-              },
-              reportIds: {
-                type: 'array',
-                items: {
-                  type: 'integer',
-                },
-              },
-              createdBy: {
-                type: 'string',
-                format: 'did',
-              },
-            },
-          },
-        },
-        output: {
-          encoding: 'application/json',
-          schema: {
-            type: 'ref',
-            ref: 'lex:com.atproto.admin.defs#actionView',
-          },
-        },
-      },
-    },
-  },
-  ComAtprotoAdminReverseModerationAction: {
-    lexicon: 1,
-    id: 'com.atproto.admin.reverseModerationAction',
-    defs: {
-      main: {
-        type: 'procedure',
-        description: 'Reverse a moderation action.',
-        input: {
-          encoding: 'application/json',
-          schema: {
-            type: 'object',
-            required: ['id', 'reason', 'createdBy'],
-            properties: {
-              id: {
-                type: 'integer',
-              },
-              reason: {
-                type: 'string',
-              },
-              createdBy: {
-                type: 'string',
-                format: 'did',
-              },
-            },
-          },
-        },
-        output: {
-          encoding: 'application/json',
-          schema: {
-            type: 'ref',
-            ref: 'lex:com.atproto.admin.defs#actionView',
-          },
-        },
-      },
-    },
-  },
->>>>>>> bba9388e
   ComAtprotoAdminSearchRepos: {
     lexicon: 1,
     id: 'com.atproto.admin.searchRepos',
@@ -7796,20 +7615,11 @@
   ComAtprotoAdminGetInviteCodes: 'com.atproto.admin.getInviteCodes',
   ComAtprotoAdminGetModerationEvent: 'com.atproto.admin.getModerationEvent',
   ComAtprotoAdminGetModerationEvents: 'com.atproto.admin.getModerationEvents',
-  ComAtprotoAdminGetModerationReport: 'com.atproto.admin.getModerationReport',
-  ComAtprotoAdminGetModerationReports: 'com.atproto.admin.getModerationReports',
   ComAtprotoAdminGetModerationStatuses:
     'com.atproto.admin.getModerationStatuses',
   ComAtprotoAdminGetRecord: 'com.atproto.admin.getRecord',
   ComAtprotoAdminGetRepo: 'com.atproto.admin.getRepo',
-<<<<<<< HEAD
-=======
   ComAtprotoAdminGetSubjectStatus: 'com.atproto.admin.getSubjectStatus',
-  ComAtprotoAdminResolveModerationReports:
-    'com.atproto.admin.resolveModerationReports',
-  ComAtprotoAdminReverseModerationAction:
-    'com.atproto.admin.reverseModerationAction',
->>>>>>> bba9388e
   ComAtprotoAdminSearchRepos: 'com.atproto.admin.searchRepos',
   ComAtprotoAdminSendEmail: 'com.atproto.admin.sendEmail',
   ComAtprotoAdminUpdateAccountEmail: 'com.atproto.admin.updateAccountEmail',

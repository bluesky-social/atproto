/**
 * GENERATED CODE - DO NOT MODIFY
 */
import express from 'express'
import { HandlerAuth } from '@atproto/xrpc-server'
import * as AppBskySystemDeclRef from '../system/declRef'

export interface QueryParams {
  actor: string
}

export type InputSchema = undefined

export interface OutputSchema {
<<<<<<< HEAD
  did: string;
  declaration: AppBskySystemDeclRef.Main;
  handle: string;
  creator: string;
  displayName?: string;
  description?: string;
  avatar?: string;
  followersCount: number;
  followsCount: number;
  membersCount: number;
  postsCount: number;
  myState?: MyState;
  [k: string]: unknown;
=======
  did: string
  declaration: AppBskySystemDeclRef.Main
  handle: string
  creator: string
  displayName?: string
  description?: string
  followersCount: number
  followsCount: number
  membersCount: number
  postsCount: number
  myState?: MyState
  [k: string]: unknown
>>>>>>> aea590ef
}

export type HandlerInput = undefined

export interface HandlerSuccess {
  encoding: 'application/json'
  body: OutputSchema
}

export interface HandlerError {
  status: number
  message?: string
}

export type HandlerOutput = HandlerError | HandlerSuccess
export type Handler<HA extends HandlerAuth = never> = (ctx: {
  auth: HA
  params: QueryParams
  input: HandlerInput
  req: express.Request
  res: express.Response
}) => Promise<HandlerOutput> | HandlerOutput

export interface MyState {
  follow?: string
  member?: string
  [k: string]: unknown
}<|MERGE_RESOLUTION|>--- conflicted
+++ resolved
@@ -12,34 +12,19 @@
 export type InputSchema = undefined
 
 export interface OutputSchema {
-<<<<<<< HEAD
-  did: string;
-  declaration: AppBskySystemDeclRef.Main;
-  handle: string;
-  creator: string;
-  displayName?: string;
-  description?: string;
-  avatar?: string;
-  followersCount: number;
-  followsCount: number;
-  membersCount: number;
-  postsCount: number;
-  myState?: MyState;
-  [k: string]: unknown;
-=======
   did: string
   declaration: AppBskySystemDeclRef.Main
   handle: string
   creator: string
   displayName?: string
   description?: string
+  avatar?: string
   followersCount: number
   followsCount: number
   membersCount: number
   postsCount: number
   myState?: MyState
   [k: string]: unknown
->>>>>>> aea590ef
 }
 
 export type HandlerInput = undefined

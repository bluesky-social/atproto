--- conflicted
+++ resolved
@@ -83,7 +83,6 @@
   return lexicons.validate('app.bsky.actor.defs#profileViewDetailed', v)
 }
 
-<<<<<<< HEAD
 export interface ProfileAssociated {
   lists?: number
   feedgens?: number
@@ -103,9 +102,7 @@
   return lexicons.validate('app.bsky.actor.defs#profileAssociated', v)
 }
 
-=======
 /** Metadata about the requesting account's relationship with the subject account. Only has meaningful content for authed requests. */
->>>>>>> 4608ad2e
 export interface ViewerState {
   muted?: boolean
   mutedByList?: AppBskyGraphDefs.ListViewBasic
@@ -262,60 +259,6 @@
   return lexicons.validate('app.bsky.actor.defs#threadViewPref', v)
 }
 
-<<<<<<< HEAD
-export interface ModsPref {
-  mods: ModPrefItem[]
-  [k: string]: unknown
-}
-
-export function isModsPref(v: unknown): v is ModsPref {
-  return (
-    isObj(v) &&
-    hasProp(v, '$type') &&
-    v.$type === 'app.bsky.actor.defs#modsPref'
-  )
-}
-
-export function validateModsPref(v: unknown): ValidationResult {
-  return lexicons.validate('app.bsky.actor.defs#modsPref', v)
-}
-
-export interface ModPrefItem {
-  did: string
-  enabled: boolean
-  labelGroupSettings: LabelGroupSetting[]
-  [k: string]: unknown
-}
-
-export function isModPrefItem(v: unknown): v is ModPrefItem {
-  return (
-    isObj(v) &&
-    hasProp(v, '$type') &&
-    v.$type === 'app.bsky.actor.defs#modPrefItem'
-  )
-}
-
-export function validateModPrefItem(v: unknown): ValidationResult {
-  return lexicons.validate('app.bsky.actor.defs#modPrefItem', v)
-}
-
-export interface LabelGroupSetting {
-  labelGroup: string
-  visibility: 'show' | 'warn' | 'hide' | (string & {})
-  [k: string]: unknown
-}
-
-export function isLabelGroupSetting(v: unknown): v is LabelGroupSetting {
-  return (
-    isObj(v) &&
-    hasProp(v, '$type') &&
-    v.$type === 'app.bsky.actor.defs#labelGroupSetting'
-  )
-}
-
-export function validateLabelGroupSetting(v: unknown): ValidationResult {
-  return lexicons.validate('app.bsky.actor.defs#labelGroupSetting', v)
-=======
 export interface InterestsPref {
   /** A list of tags which describe the account owner's interests gathered during onboarding. */
   tags: string[]
@@ -391,5 +334,58 @@
 
 export function validateHiddenPostsPref(v: unknown): ValidationResult {
   return lexicons.validate('app.bsky.actor.defs#hiddenPostsPref', v)
->>>>>>> 4608ad2e
+}
+
+export interface ModsPref {
+  mods: ModPrefItem[]
+  [k: string]: unknown
+}
+
+export function isModsPref(v: unknown): v is ModsPref {
+  return (
+    isObj(v) &&
+    hasProp(v, '$type') &&
+    v.$type === 'app.bsky.actor.defs#modsPref'
+  )
+}
+
+export function validateModsPref(v: unknown): ValidationResult {
+  return lexicons.validate('app.bsky.actor.defs#modsPref', v)
+}
+
+export interface ModPrefItem {
+  did: string
+  enabled: boolean
+  labelGroupSettings: LabelGroupSetting[]
+  [k: string]: unknown
+}
+
+export function isModPrefItem(v: unknown): v is ModPrefItem {
+  return (
+    isObj(v) &&
+    hasProp(v, '$type') &&
+    v.$type === 'app.bsky.actor.defs#modPrefItem'
+  )
+}
+
+export function validateModPrefItem(v: unknown): ValidationResult {
+  return lexicons.validate('app.bsky.actor.defs#modPrefItem', v)
+}
+
+export interface LabelGroupSetting {
+  labelGroup: string
+  visibility: 'show' | 'warn' | 'hide' | (string & {})
+  [k: string]: unknown
+}
+
+export function isLabelGroupSetting(v: unknown): v is LabelGroupSetting {
+  return (
+    isObj(v) &&
+    hasProp(v, '$type') &&
+    v.$type === 'app.bsky.actor.defs#labelGroupSetting'
+  )
+}
+
+export function validateLabelGroupSetting(v: unknown): ValidationResult {
+  return lexicons.validate('app.bsky.actor.defs#labelGroupSetting', v)
 }
/**
 * GENERATED CODE - DO NOT MODIFY
 */
import { type ValidationResult, BlobRef } from '@atproto/lexicon'
import { CID } from 'multiformats/cid'
import { validate as _validate } from '../../../../lexicons'
import {
  type $Typed,
  is$typed as _is$typed,
  type OmitKey,
} from '../../../../util'
import type * as ComAtprotoLabelDefs from '../../../com/atproto/label/defs.js'
import type * as AppBskyGraphDefs from '../graph/defs.js'
import type * as ComAtprotoRepoStrongRef from '../../../com/atproto/repo/strongRef.js'
import type * as AppBskyFeedThreadgate from '../feed/threadgate.js'
import type * as AppBskyFeedPostgate from '../feed/postgate.js'

const is$typed = _is$typed,
  validate = _validate
const id = 'app.bsky.actor.defs'

export interface ProfileViewBasic {
  $type?: 'app.bsky.actor.defs#profileViewBasic'
  did: string
  handle: string
  displayName?: string
  avatar?: string
  associated?: ProfileAssociated
  viewer?: ViewerState
  labels?: ComAtprotoLabelDefs.Label[]
  createdAt?: string
<<<<<<< HEAD
  verification?: VerificationStateBasic
=======
  verification?: VerificationState
>>>>>>> 96de2acb
}

const hashProfileViewBasic = 'profileViewBasic'

export function isProfileViewBasic<V>(v: V) {
  return is$typed(v, id, hashProfileViewBasic)
}

export function validateProfileViewBasic<V>(v: V) {
  return validate<ProfileViewBasic & V>(v, id, hashProfileViewBasic)
}

export interface ProfileView {
  $type?: 'app.bsky.actor.defs#profileView'
  did: string
  handle: string
  displayName?: string
  description?: string
  avatar?: string
  associated?: ProfileAssociated
  indexedAt?: string
  createdAt?: string
  viewer?: ViewerState
  labels?: ComAtprotoLabelDefs.Label[]
<<<<<<< HEAD
  verification?: VerificationStateBasic
=======
  verification?: VerificationState
>>>>>>> 96de2acb
}

const hashProfileView = 'profileView'

export function isProfileView<V>(v: V) {
  return is$typed(v, id, hashProfileView)
}

export function validateProfileView<V>(v: V) {
  return validate<ProfileView & V>(v, id, hashProfileView)
}

export interface ProfileViewDetailed {
  $type?: 'app.bsky.actor.defs#profileViewDetailed'
  did: string
  handle: string
  displayName?: string
  description?: string
  avatar?: string
  banner?: string
  followersCount?: number
  followsCount?: number
  postsCount?: number
  associated?: ProfileAssociated
  joinedViaStarterPack?: AppBskyGraphDefs.StarterPackViewBasic
  indexedAt?: string
  createdAt?: string
  viewer?: ViewerState
  labels?: ComAtprotoLabelDefs.Label[]
  pinnedPost?: ComAtprotoRepoStrongRef.Main
  verification?: VerificationState
}

const hashProfileViewDetailed = 'profileViewDetailed'

export function isProfileViewDetailed<V>(v: V) {
  return is$typed(v, id, hashProfileViewDetailed)
}

export function validateProfileViewDetailed<V>(v: V) {
  return validate<ProfileViewDetailed & V>(v, id, hashProfileViewDetailed)
}

export interface ProfileAssociated {
  $type?: 'app.bsky.actor.defs#profileAssociated'
  lists?: number
  feedgens?: number
  starterPacks?: number
  labeler?: boolean
  chat?: ProfileAssociatedChat
}

const hashProfileAssociated = 'profileAssociated'

export function isProfileAssociated<V>(v: V) {
  return is$typed(v, id, hashProfileAssociated)
}

export function validateProfileAssociated<V>(v: V) {
  return validate<ProfileAssociated & V>(v, id, hashProfileAssociated)
}

export interface ProfileAssociatedChat {
  $type?: 'app.bsky.actor.defs#profileAssociatedChat'
  allowIncoming: 'all' | 'none' | 'following' | (string & {})
}

const hashProfileAssociatedChat = 'profileAssociatedChat'

export function isProfileAssociatedChat<V>(v: V) {
  return is$typed(v, id, hashProfileAssociatedChat)
}

export function validateProfileAssociatedChat<V>(v: V) {
  return validate<ProfileAssociatedChat & V>(v, id, hashProfileAssociatedChat)
}

/** Metadata about the requesting account's relationship with the subject account. Only has meaningful content for authed requests. */
export interface ViewerState {
  $type?: 'app.bsky.actor.defs#viewerState'
  muted?: boolean
  mutedByList?: AppBskyGraphDefs.ListViewBasic
  blockedBy?: boolean
  blocking?: string
  blockingByList?: AppBskyGraphDefs.ListViewBasic
  following?: string
  followedBy?: string
  knownFollowers?: KnownFollowers
}

const hashViewerState = 'viewerState'

export function isViewerState<V>(v: V) {
  return is$typed(v, id, hashViewerState)
}

export function validateViewerState<V>(v: V) {
  return validate<ViewerState & V>(v, id, hashViewerState)
}

/** The subject's followers whom you also follow */
export interface KnownFollowers {
  $type?: 'app.bsky.actor.defs#knownFollowers'
  count: number
  followers: ProfileViewBasic[]
}

const hashKnownFollowers = 'knownFollowers'

export function isKnownFollowers<V>(v: V) {
  return is$typed(v, id, hashKnownFollowers)
}

export function validateKnownFollowers<V>(v: V) {
  return validate<KnownFollowers & V>(v, id, hashKnownFollowers)
}

<<<<<<< HEAD
/** Represents the verification state for the actor this state is attached to. */
export interface VerificationStateBasic {
  $type?: 'app.bsky.actor.defs#verificationStateBasic'
  /** The verification level for this subject. */
  level?: 'unverified' | 'verified' | 'verifier' | (string & {})
}

const hashVerificationStateBasic = 'verificationStateBasic'

export function isVerificationStateBasic<V>(v: V) {
  return is$typed(v, id, hashVerificationStateBasic)
}

export function validateVerificationStateBasic<V>(v: V) {
  return validate<VerificationStateBasic & V>(v, id, hashVerificationStateBasic)
}

/** Represents the verification state for the actor this state is attached to. */
export interface VerificationState {
  $type?: 'app.bsky.actor.defs#verificationState'
  /** The verification level for this subject. */
  level?: 'unverified' | 'verified' | 'verifier' | (string & {})
  /** All the verifications associated with this subject. It might return broken verifications (e.g., pointing to invalid handles) but it won't return verifications from non-verifiers. */
  verifications?: VerificationView[]
=======
/** Represents the verification information about the user this object is attached to. */
export interface VerificationState {
  $type?: 'app.bsky.actor.defs#verificationState'
  /** All verifications issued by trusted verifiers on behalf of this user. Verifications by untrusted verifiers are not included. */
  verifications: VerificationView[]
  /** The user's status as a verified account. */
  verifiedStatus: 'valid' | 'invalid' | 'none' | (string & {})
  /** The user's status as a trusted verifier. */
  trustedVerifierStatus: 'valid' | 'invalid' | 'none' | (string & {})
>>>>>>> 96de2acb
}

const hashVerificationState = 'verificationState'

export function isVerificationState<V>(v: V) {
  return is$typed(v, id, hashVerificationState)
}

export function validateVerificationState<V>(v: V) {
  return validate<VerificationState & V>(v, id, hashVerificationState)
}

<<<<<<< HEAD
/** Verification data for the associated subject. */
=======
/** An individual verification for an associated subject. */
>>>>>>> 96de2acb
export interface VerificationView {
  $type?: 'app.bsky.actor.defs#verificationView'
  /** The user who issued this verification. */
  issuer: string
  /** The AT-URI of the verification record. */
  uri: string
<<<<<<< HEAD
  /** Handle of the subject the verification applies to at the moment of verifying, which might not be the same at the time of viewing. The verification is only valid if the current handle matches the one at the time of verifying. */
  handle?: string
  /** Display name of the subject the verification applies to at the moment of verifying, which might not be the same at the time of viewing. The verification is only valid if the current displayName matches the one at the time of verifying. */
  displayName?: string
  /** Date of when the verification was created. */
  createdAt?: string
=======
  /** True if the verification passes validation, otherwise false. */
  isValid: boolean
  /** Timestamp when the verification was created. */
  createdAt: string
>>>>>>> 96de2acb
}

const hashVerificationView = 'verificationView'

export function isVerificationView<V>(v: V) {
  return is$typed(v, id, hashVerificationView)
}

export function validateVerificationView<V>(v: V) {
  return validate<VerificationView & V>(v, id, hashVerificationView)
}

export type Preferences = (
  | $Typed<AdultContentPref>
  | $Typed<ContentLabelPref>
  | $Typed<SavedFeedsPref>
  | $Typed<SavedFeedsPrefV2>
  | $Typed<PersonalDetailsPref>
  | $Typed<FeedViewPref>
  | $Typed<ThreadViewPref>
  | $Typed<InterestsPref>
  | $Typed<MutedWordsPref>
  | $Typed<HiddenPostsPref>
  | $Typed<BskyAppStatePref>
  | $Typed<LabelersPref>
  | $Typed<PostInteractionSettingsPref>
  | { $type: string }
)[]

export interface AdultContentPref {
  $type?: 'app.bsky.actor.defs#adultContentPref'
  enabled: boolean
}

const hashAdultContentPref = 'adultContentPref'

export function isAdultContentPref<V>(v: V) {
  return is$typed(v, id, hashAdultContentPref)
}

export function validateAdultContentPref<V>(v: V) {
  return validate<AdultContentPref & V>(v, id, hashAdultContentPref)
}

export interface ContentLabelPref {
  $type?: 'app.bsky.actor.defs#contentLabelPref'
  /** Which labeler does this preference apply to? If undefined, applies globally. */
  labelerDid?: string
  label: string
  visibility: 'ignore' | 'show' | 'warn' | 'hide' | (string & {})
}

const hashContentLabelPref = 'contentLabelPref'

export function isContentLabelPref<V>(v: V) {
  return is$typed(v, id, hashContentLabelPref)
}

export function validateContentLabelPref<V>(v: V) {
  return validate<ContentLabelPref & V>(v, id, hashContentLabelPref)
}

export interface SavedFeed {
  $type?: 'app.bsky.actor.defs#savedFeed'
  id: string
  type: 'feed' | 'list' | 'timeline' | (string & {})
  value: string
  pinned: boolean
}

const hashSavedFeed = 'savedFeed'

export function isSavedFeed<V>(v: V) {
  return is$typed(v, id, hashSavedFeed)
}

export function validateSavedFeed<V>(v: V) {
  return validate<SavedFeed & V>(v, id, hashSavedFeed)
}

export interface SavedFeedsPrefV2 {
  $type?: 'app.bsky.actor.defs#savedFeedsPrefV2'
  items: SavedFeed[]
}

const hashSavedFeedsPrefV2 = 'savedFeedsPrefV2'

export function isSavedFeedsPrefV2<V>(v: V) {
  return is$typed(v, id, hashSavedFeedsPrefV2)
}

export function validateSavedFeedsPrefV2<V>(v: V) {
  return validate<SavedFeedsPrefV2 & V>(v, id, hashSavedFeedsPrefV2)
}

export interface SavedFeedsPref {
  $type?: 'app.bsky.actor.defs#savedFeedsPref'
  pinned: string[]
  saved: string[]
  timelineIndex?: number
}

const hashSavedFeedsPref = 'savedFeedsPref'

export function isSavedFeedsPref<V>(v: V) {
  return is$typed(v, id, hashSavedFeedsPref)
}

export function validateSavedFeedsPref<V>(v: V) {
  return validate<SavedFeedsPref & V>(v, id, hashSavedFeedsPref)
}

export interface PersonalDetailsPref {
  $type?: 'app.bsky.actor.defs#personalDetailsPref'
  /** The birth date of account owner. */
  birthDate?: string
}

const hashPersonalDetailsPref = 'personalDetailsPref'

export function isPersonalDetailsPref<V>(v: V) {
  return is$typed(v, id, hashPersonalDetailsPref)
}

export function validatePersonalDetailsPref<V>(v: V) {
  return validate<PersonalDetailsPref & V>(v, id, hashPersonalDetailsPref)
}

export interface FeedViewPref {
  $type?: 'app.bsky.actor.defs#feedViewPref'
  /** The URI of the feed, or an identifier which describes the feed. */
  feed: string
  /** Hide replies in the feed. */
  hideReplies?: boolean
  /** Hide replies in the feed if they are not by followed users. */
  hideRepliesByUnfollowed: boolean
  /** Hide replies in the feed if they do not have this number of likes. */
  hideRepliesByLikeCount?: number
  /** Hide reposts in the feed. */
  hideReposts?: boolean
  /** Hide quote posts in the feed. */
  hideQuotePosts?: boolean
}

const hashFeedViewPref = 'feedViewPref'

export function isFeedViewPref<V>(v: V) {
  return is$typed(v, id, hashFeedViewPref)
}

export function validateFeedViewPref<V>(v: V) {
  return validate<FeedViewPref & V>(v, id, hashFeedViewPref)
}

export interface ThreadViewPref {
  $type?: 'app.bsky.actor.defs#threadViewPref'
  /** Sorting mode for threads. */
  sort?:
    | 'oldest'
    | 'newest'
    | 'most-likes'
    | 'random'
    | 'hotness'
    | (string & {})
  /** Show followed users at the top of all replies. */
  prioritizeFollowedUsers?: boolean
}

const hashThreadViewPref = 'threadViewPref'

export function isThreadViewPref<V>(v: V) {
  return is$typed(v, id, hashThreadViewPref)
}

export function validateThreadViewPref<V>(v: V) {
  return validate<ThreadViewPref & V>(v, id, hashThreadViewPref)
}

export interface InterestsPref {
  $type?: 'app.bsky.actor.defs#interestsPref'
  /** A list of tags which describe the account owner's interests gathered during onboarding. */
  tags: string[]
}

const hashInterestsPref = 'interestsPref'

export function isInterestsPref<V>(v: V) {
  return is$typed(v, id, hashInterestsPref)
}

export function validateInterestsPref<V>(v: V) {
  return validate<InterestsPref & V>(v, id, hashInterestsPref)
}

export type MutedWordTarget = 'content' | 'tag' | (string & {})

/** A word that the account owner has muted. */
export interface MutedWord {
  $type?: 'app.bsky.actor.defs#mutedWord'
  id?: string
  /** The muted word itself. */
  value: string
  /** The intended targets of the muted word. */
  targets: MutedWordTarget[]
  /** Groups of users to apply the muted word to. If undefined, applies to all users. */
  actorTarget: 'all' | 'exclude-following' | (string & {})
  /** The date and time at which the muted word will expire and no longer be applied. */
  expiresAt?: string
}

const hashMutedWord = 'mutedWord'

export function isMutedWord<V>(v: V) {
  return is$typed(v, id, hashMutedWord)
}

export function validateMutedWord<V>(v: V) {
  return validate<MutedWord & V>(v, id, hashMutedWord)
}

export interface MutedWordsPref {
  $type?: 'app.bsky.actor.defs#mutedWordsPref'
  /** A list of words the account owner has muted. */
  items: MutedWord[]
}

const hashMutedWordsPref = 'mutedWordsPref'

export function isMutedWordsPref<V>(v: V) {
  return is$typed(v, id, hashMutedWordsPref)
}

export function validateMutedWordsPref<V>(v: V) {
  return validate<MutedWordsPref & V>(v, id, hashMutedWordsPref)
}

export interface HiddenPostsPref {
  $type?: 'app.bsky.actor.defs#hiddenPostsPref'
  /** A list of URIs of posts the account owner has hidden. */
  items: string[]
}

const hashHiddenPostsPref = 'hiddenPostsPref'

export function isHiddenPostsPref<V>(v: V) {
  return is$typed(v, id, hashHiddenPostsPref)
}

export function validateHiddenPostsPref<V>(v: V) {
  return validate<HiddenPostsPref & V>(v, id, hashHiddenPostsPref)
}

export interface LabelersPref {
  $type?: 'app.bsky.actor.defs#labelersPref'
  labelers: LabelerPrefItem[]
}

const hashLabelersPref = 'labelersPref'

export function isLabelersPref<V>(v: V) {
  return is$typed(v, id, hashLabelersPref)
}

export function validateLabelersPref<V>(v: V) {
  return validate<LabelersPref & V>(v, id, hashLabelersPref)
}

export interface LabelerPrefItem {
  $type?: 'app.bsky.actor.defs#labelerPrefItem'
  did: string
}

const hashLabelerPrefItem = 'labelerPrefItem'

export function isLabelerPrefItem<V>(v: V) {
  return is$typed(v, id, hashLabelerPrefItem)
}

export function validateLabelerPrefItem<V>(v: V) {
  return validate<LabelerPrefItem & V>(v, id, hashLabelerPrefItem)
}

/** A grab bag of state that's specific to the bsky.app program. Third-party apps shouldn't use this. */
export interface BskyAppStatePref {
  $type?: 'app.bsky.actor.defs#bskyAppStatePref'
  activeProgressGuide?: BskyAppProgressGuide
  /** An array of tokens which identify nudges (modals, popups, tours, highlight dots) that should be shown to the user. */
  queuedNudges?: string[]
  /** Storage for NUXs the user has encountered. */
  nuxs?: Nux[]
}

const hashBskyAppStatePref = 'bskyAppStatePref'

export function isBskyAppStatePref<V>(v: V) {
  return is$typed(v, id, hashBskyAppStatePref)
}

export function validateBskyAppStatePref<V>(v: V) {
  return validate<BskyAppStatePref & V>(v, id, hashBskyAppStatePref)
}

/** If set, an active progress guide. Once completed, can be set to undefined. Should have unspecced fields tracking progress. */
export interface BskyAppProgressGuide {
  $type?: 'app.bsky.actor.defs#bskyAppProgressGuide'
  guide: string
}

const hashBskyAppProgressGuide = 'bskyAppProgressGuide'

export function isBskyAppProgressGuide<V>(v: V) {
  return is$typed(v, id, hashBskyAppProgressGuide)
}

export function validateBskyAppProgressGuide<V>(v: V) {
  return validate<BskyAppProgressGuide & V>(v, id, hashBskyAppProgressGuide)
}

/** A new user experiences (NUX) storage object */
export interface Nux {
  $type?: 'app.bsky.actor.defs#nux'
  id: string
  completed: boolean
  /** Arbitrary data for the NUX. The structure is defined by the NUX itself. Limited to 300 characters. */
  data?: string
  /** The date and time at which the NUX will expire and should be considered completed. */
  expiresAt?: string
}

const hashNux = 'nux'

export function isNux<V>(v: V) {
  return is$typed(v, id, hashNux)
}

export function validateNux<V>(v: V) {
  return validate<Nux & V>(v, id, hashNux)
}

/** Default post interaction settings for the account. These values should be applied as default values when creating new posts. These refs should mirror the threadgate and postgate records exactly. */
export interface PostInteractionSettingsPref {
  $type?: 'app.bsky.actor.defs#postInteractionSettingsPref'
  /** Matches threadgate record. List of rules defining who can reply to this users posts. If value is an empty array, no one can reply. If value is undefined, anyone can reply. */
  threadgateAllowRules?: (
    | $Typed<AppBskyFeedThreadgate.MentionRule>
    | $Typed<AppBskyFeedThreadgate.FollowerRule>
    | $Typed<AppBskyFeedThreadgate.FollowingRule>
    | $Typed<AppBskyFeedThreadgate.ListRule>
    | { $type: string }
  )[]
  /** Matches postgate record. List of rules defining who can embed this users posts. If value is an empty array or is undefined, no particular rules apply and anyone can embed. */
  postgateEmbeddingRules?: (
    | $Typed<AppBskyFeedPostgate.DisableRule>
    | { $type: string }
  )[]
}

const hashPostInteractionSettingsPref = 'postInteractionSettingsPref'

export function isPostInteractionSettingsPref<V>(v: V) {
  return is$typed(v, id, hashPostInteractionSettingsPref)
}

export function validatePostInteractionSettingsPref<V>(v: V) {
  return validate<PostInteractionSettingsPref & V>(
    v,
    id,
    hashPostInteractionSettingsPref,
  )
}<|MERGE_RESOLUTION|>--- conflicted
+++ resolved
@@ -29,11 +29,7 @@
   viewer?: ViewerState
   labels?: ComAtprotoLabelDefs.Label[]
   createdAt?: string
-<<<<<<< HEAD
-  verification?: VerificationStateBasic
-=======
   verification?: VerificationState
->>>>>>> 96de2acb
 }
 
 const hashProfileViewBasic = 'profileViewBasic'
@@ -58,11 +54,7 @@
   createdAt?: string
   viewer?: ViewerState
   labels?: ComAtprotoLabelDefs.Label[]
-<<<<<<< HEAD
-  verification?: VerificationStateBasic
-=======
   verification?: VerificationState
->>>>>>> 96de2acb
 }
 
 const hashProfileView = 'profileView'
@@ -180,32 +172,6 @@
   return validate<KnownFollowers & V>(v, id, hashKnownFollowers)
 }
 
-<<<<<<< HEAD
-/** Represents the verification state for the actor this state is attached to. */
-export interface VerificationStateBasic {
-  $type?: 'app.bsky.actor.defs#verificationStateBasic'
-  /** The verification level for this subject. */
-  level?: 'unverified' | 'verified' | 'verifier' | (string & {})
-}
-
-const hashVerificationStateBasic = 'verificationStateBasic'
-
-export function isVerificationStateBasic<V>(v: V) {
-  return is$typed(v, id, hashVerificationStateBasic)
-}
-
-export function validateVerificationStateBasic<V>(v: V) {
-  return validate<VerificationStateBasic & V>(v, id, hashVerificationStateBasic)
-}
-
-/** Represents the verification state for the actor this state is attached to. */
-export interface VerificationState {
-  $type?: 'app.bsky.actor.defs#verificationState'
-  /** The verification level for this subject. */
-  level?: 'unverified' | 'verified' | 'verifier' | (string & {})
-  /** All the verifications associated with this subject. It might return broken verifications (e.g., pointing to invalid handles) but it won't return verifications from non-verifiers. */
-  verifications?: VerificationView[]
-=======
 /** Represents the verification information about the user this object is attached to. */
 export interface VerificationState {
   $type?: 'app.bsky.actor.defs#verificationState'
@@ -215,7 +181,6 @@
   verifiedStatus: 'valid' | 'invalid' | 'none' | (string & {})
   /** The user's status as a trusted verifier. */
   trustedVerifierStatus: 'valid' | 'invalid' | 'none' | (string & {})
->>>>>>> 96de2acb
 }
 
 const hashVerificationState = 'verificationState'
@@ -228,30 +193,17 @@
   return validate<VerificationState & V>(v, id, hashVerificationState)
 }
 
-<<<<<<< HEAD
-/** Verification data for the associated subject. */
-=======
 /** An individual verification for an associated subject. */
->>>>>>> 96de2acb
 export interface VerificationView {
   $type?: 'app.bsky.actor.defs#verificationView'
   /** The user who issued this verification. */
   issuer: string
   /** The AT-URI of the verification record. */
   uri: string
-<<<<<<< HEAD
-  /** Handle of the subject the verification applies to at the moment of verifying, which might not be the same at the time of viewing. The verification is only valid if the current handle matches the one at the time of verifying. */
-  handle?: string
-  /** Display name of the subject the verification applies to at the moment of verifying, which might not be the same at the time of viewing. The verification is only valid if the current displayName matches the one at the time of verifying. */
-  displayName?: string
-  /** Date of when the verification was created. */
-  createdAt?: string
-=======
   /** True if the verification passes validation, otherwise false. */
   isValid: boolean
   /** Timestamp when the verification was created. */
   createdAt: string
->>>>>>> 96de2acb
 }
 
 const hashVerificationView = 'verificationView'

/**
 * GENERATED CODE - DO NOT MODIFY
 */
import * as AppBskyActorRef from '../actor/ref'

/** A list embeds in a post or document. */
export interface Main {
<<<<<<< HEAD
  items?: (Media | Record | External | Unknown)[]
  [k: string]: unknown
=======
  items?: (
    | Media
    | Record
    | External
    | { $type: string, [k: string]: unknown }
  )[];
  [k: string]: unknown;
>>>>>>> c966185f
}

export interface Media {
  alt?: string
  thumb?: { cid: string; mimeType: string; [k: string]: unknown }
  original: { cid: string; mimeType: string; [k: string]: unknown }
  [k: string]: unknown
}

export interface Record {
  type: 'record'
  author: AppBskyActorRef.WithInfo
  record: {}
  [k: string]: unknown
}

export interface External {
<<<<<<< HEAD
  type: 'external'
  uri: string
  title: string
  description: string
  imageUri: string
  [k: string]: unknown
}

export interface Unknown {
  type: string
  [k: string]: unknown
=======
  type: 'external';
  uri: string;
  title: string;
  description: string;
  imageUri: string;
  [k: string]: unknown;
>>>>>>> c966185f
}<|MERGE_RESOLUTION|>--- conflicted
+++ resolved
@@ -5,18 +5,13 @@
 
 /** A list embeds in a post or document. */
 export interface Main {
-<<<<<<< HEAD
-  items?: (Media | Record | External | Unknown)[]
-  [k: string]: unknown
-=======
   items?: (
     | Media
     | Record
     | External
-    | { $type: string, [k: string]: unknown }
-  )[];
-  [k: string]: unknown;
->>>>>>> c966185f
+    | { $type: string; [k: string]: unknown }
+  )[]
+  [k: string]: unknown
 }
 
 export interface Media {
@@ -34,24 +29,10 @@
 }
 
 export interface External {
-<<<<<<< HEAD
   type: 'external'
   uri: string
   title: string
   description: string
   imageUri: string
   [k: string]: unknown
-}
-
-export interface Unknown {
-  type: string
-  [k: string]: unknown
-=======
-  type: 'external';
-  uri: string;
-  title: string;
-  description: string;
-  imageUri: string;
-  [k: string]: unknown;
->>>>>>> c966185f
 }
--- conflicted
+++ resolved
@@ -37,15 +37,11 @@
   return is$typed(v, id, 'skeletonSearchActor')
 }
 
-<<<<<<< HEAD
 export function validateSkeletonSearchActor(v: unknown) {
   return lexicons.validate(
     `${id}#skeletonSearchActor`,
     v,
   ) as ValidationResult<SkeletonSearchActor>
-=======
-export function validateSkeletonSearchActor(v: unknown): ValidationResult {
-  return lexicons.validate('app.bsky.unspecced.defs#skeletonSearchActor', v)
 }
 
 export interface SkeletonSearchStarterPack {
@@ -70,5 +66,4 @@
     'app.bsky.unspecced.defs#skeletonSearchStarterPack',
     v,
   )
->>>>>>> c72145db
 }
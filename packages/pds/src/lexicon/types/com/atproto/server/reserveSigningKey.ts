/**
 * GENERATED CODE - DO NOT MODIFY
 */
import express from 'express'
import { ValidationResult, BlobRef } from '@atproto/lexicon'
import { lexicons } from '../../../../lexicons'
import { isObj, hasProp } from '../../../../util'
import { CID } from 'multiformats/cid'
import { HandlerAuth } from '@atproto/xrpc-server'

export interface QueryParams {}

export interface InputSchema {
<<<<<<< HEAD
  /** The did that the signign key is being reserved for. */
=======
  /** The did to reserve a new did:key for */
>>>>>>> 4c439283
  did?: string
  [k: string]: unknown
}

export interface OutputSchema {
  /** Public signing key in the form of a did:key. */
  signingKey: string
  [k: string]: unknown
}

export interface HandlerInput {
  encoding: 'application/json'
  body: InputSchema
}

export interface HandlerSuccess {
  encoding: 'application/json'
  body: OutputSchema
  headers?: { [key: string]: string }
}

export interface HandlerError {
  status: number
  message?: string
}

export type HandlerOutput = HandlerError | HandlerSuccess
export type HandlerReqCtx<HA extends HandlerAuth = never> = {
  auth: HA
  params: QueryParams
  input: HandlerInput
  req: express.Request
  res: express.Response
}
export type Handler<HA extends HandlerAuth = never> = (
  ctx: HandlerReqCtx<HA>,
) => Promise<HandlerOutput> | HandlerOutput<|MERGE_RESOLUTION|>--- conflicted
+++ resolved
@@ -11,11 +11,7 @@
 export interface QueryParams {}
 
 export interface InputSchema {
-<<<<<<< HEAD
-  /** The did that the signign key is being reserved for. */
-=======
   /** The did to reserve a new did:key for */
->>>>>>> 4c439283
   did?: string
   [k: string]: unknown
 }

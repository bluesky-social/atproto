/**
 * GENERATED CODE - DO NOT MODIFY
 */
import express from 'express'
import { ValidationResult } from '@atproto/lexicon'
import { lexicons } from '../../../../lexicons'
import { isObj, hasProp } from '../../../../util'
import { CID } from 'multiformats/cid'
import { HandlerAuth } from '@atproto/xrpc-server'

export interface QueryParams {}

export interface InputSchema {
  /** The DID of the repo. */
  did: string
  /** Validate the records? */
  validate: boolean
  writes: (Create | Update | Delete)[]
  swapCommit?: string
  [k: string]: unknown
}

export interface HandlerInput {
  encoding: 'application/json'
  body: InputSchema
}

export interface HandlerError {
  status: number
  message?: string
  error?: 'InvalidSwap'
}

export type HandlerOutput = HandlerError | void
export type Handler<HA extends HandlerAuth = never> = (ctx: {
  auth: HA
  params: QueryParams
  input: HandlerInput
  req: express.Request
  res: express.Response
}) => Promise<HandlerOutput> | HandlerOutput

export interface Create {
<<<<<<< HEAD
  collection: string
=======
  action: 'create'
  collection: 'nsid'
>>>>>>> 05056c6d
  rkey?: string
  value: {}
  [k: string]: unknown
}

export function isCreate(v: unknown): v is Create {
  return (
    isObj(v) &&
    hasProp(v, '$type') &&
    v.$type === 'com.atproto.repo.applyWrites#create'
  )
}

export function validateCreate(v: unknown): ValidationResult {
  return lexicons.validate('com.atproto.repo.applyWrites#create', v)
}

export interface Update {
<<<<<<< HEAD
  collection: string
=======
  action: 'update'
  collection: 'nsid'
>>>>>>> 05056c6d
  rkey: string
  value: {}
  [k: string]: unknown
}

export function isUpdate(v: unknown): v is Update {
  return (
    isObj(v) &&
    hasProp(v, '$type') &&
    v.$type === 'com.atproto.repo.applyWrites#update'
  )
}

export function validateUpdate(v: unknown): ValidationResult {
  return lexicons.validate('com.atproto.repo.applyWrites#update', v)
}

export interface Delete {
<<<<<<< HEAD
  collection: string
=======
  action: 'delete'
  collection: 'nsid'
>>>>>>> 05056c6d
  rkey: string
  [k: string]: unknown
}

export function isDelete(v: unknown): v is Delete {
  return (
    isObj(v) &&
    hasProp(v, '$type') &&
    v.$type === 'com.atproto.repo.applyWrites#delete'
  )
}

export function validateDelete(v: unknown): ValidationResult {
  return lexicons.validate('com.atproto.repo.applyWrites#delete', v)
}<|MERGE_RESOLUTION|>--- conflicted
+++ resolved
@@ -41,12 +41,7 @@
 }) => Promise<HandlerOutput> | HandlerOutput
 
 export interface Create {
-<<<<<<< HEAD
-  collection: string
-=======
-  action: 'create'
   collection: 'nsid'
->>>>>>> 05056c6d
   rkey?: string
   value: {}
   [k: string]: unknown
@@ -65,12 +60,7 @@
 }
 
 export interface Update {
-<<<<<<< HEAD
-  collection: string
-=======
-  action: 'update'
   collection: 'nsid'
->>>>>>> 05056c6d
   rkey: string
   value: {}
   [k: string]: unknown
@@ -89,12 +79,7 @@
 }
 
 export interface Delete {
-<<<<<<< HEAD
-  collection: string
-=======
-  action: 'delete'
   collection: 'nsid'
->>>>>>> 05056c6d
   rkey: string
   [k: string]: unknown
 }

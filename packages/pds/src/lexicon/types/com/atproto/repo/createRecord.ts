--- conflicted
+++ resolved
@@ -30,11 +30,8 @@
 export interface OutputSchema {
   uri: string
   cid: string
-<<<<<<< HEAD
   commit?: ComAtprotoRepoDefs.CommitMeta
-=======
   validationStatus?: 'valid' | 'unknown' | (string & {})
->>>>>>> befebc0e
   [k: string]: unknown
 }
 

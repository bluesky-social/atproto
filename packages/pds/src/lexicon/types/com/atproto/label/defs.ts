--- conflicted
+++ resolved
@@ -22,15 +22,10 @@
   neg?: boolean
   /** Timestamp when this label was created. */
   cts: string
-<<<<<<< HEAD
   /** Timestamp at which this label expires (no longer applies). */
   exp?: string
-  /** Base64-encoded signature of label (standard base64 not url, padding optional). */
-  sig?: string
-=======
   /** Signature of dag-cbor encoded label. */
   sig?: Uint8Array
->>>>>>> 06c79c09
   [k: string]: unknown
 }
 

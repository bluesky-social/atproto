--- conflicted
+++ resolved
@@ -141,6 +141,9 @@
 import * as ChatBskyConvoSendMessageBatch from './types/chat/bsky/convo/sendMessageBatch'
 import * as ChatBskyConvoUnmuteConvo from './types/chat/bsky/convo/unmuteConvo'
 import * as ChatBskyConvoUpdateRead from './types/chat/bsky/convo/updateRead'
+import * as ChatBskyModerationGetActorMetadata from './types/chat/bsky/moderation/getActorMetadata'
+import * as ChatBskyModerationGetMessageContext from './types/chat/bsky/moderation/getMessageContext'
+import * as ChatBskyModerationUpdateActorAccess from './types/chat/bsky/moderation/updateActorAccess'
 import * as ToolsOzoneCommunicationCreateTemplate from './types/tools/ozone/communication/createTemplate'
 import * as ToolsOzoneCommunicationDeleteTemplate from './types/tools/ozone/communication/deleteTemplate'
 import * as ToolsOzoneCommunicationListTemplates from './types/tools/ozone/communication/listTemplates'
@@ -152,26 +155,6 @@
 import * as ToolsOzoneModerationQueryEvents from './types/tools/ozone/moderation/queryEvents'
 import * as ToolsOzoneModerationQueryStatuses from './types/tools/ozone/moderation/queryStatuses'
 import * as ToolsOzoneModerationSearchRepos from './types/tools/ozone/moderation/searchRepos'
-<<<<<<< HEAD
-=======
-import * as TempDmDeleteMessage from './types/temp/dm/deleteMessage'
-import * as TempDmGetChat from './types/temp/dm/getChat'
-import * as TempDmGetChatForMembers from './types/temp/dm/getChatForMembers'
-import * as TempDmGetChatLog from './types/temp/dm/getChatLog'
-import * as TempDmGetChatMessages from './types/temp/dm/getChatMessages'
-import * as TempDmGetUserSettings from './types/temp/dm/getUserSettings'
-import * as TempDmLeaveChat from './types/temp/dm/leaveChat'
-import * as TempDmListChats from './types/temp/dm/listChats'
-import * as TempDmModGetActorMetadata from './types/temp/dm/modGetActorMetadata'
-import * as TempDmModGetMessageContext from './types/temp/dm/modGetMessageContext'
-import * as TempDmModUpdateActorAccess from './types/temp/dm/modUpdateActorAccess'
-import * as TempDmMuteChat from './types/temp/dm/muteChat'
-import * as TempDmSendMessage from './types/temp/dm/sendMessage'
-import * as TempDmSendMessageBatch from './types/temp/dm/sendMessageBatch'
-import * as TempDmUnmuteChat from './types/temp/dm/unmuteChat'
-import * as TempDmUpdateChatRead from './types/temp/dm/updateChatRead'
-import * as TempDmUpdateUserSettings from './types/temp/dm/updateUserSettings'
->>>>>>> 60884d28
 
 export const COM_ATPROTO_MODERATION = {
   DefsReasonSpam: 'com.atproto.moderation.defs#reasonSpam',
@@ -1761,11 +1744,13 @@
   _server: Server
   actor: ChatBskyActorNS
   convo: ChatBskyConvoNS
+  moderation: ChatBskyModerationNS
 
   constructor(server: Server) {
     this._server = server
     this.actor = new ChatBskyActorNS(server)
     this.convo = new ChatBskyConvoNS(server)
+    this.moderation = new ChatBskyModerationNS(server)
   }
 }
 
@@ -1917,6 +1902,47 @@
   }
 }
 
+export class ChatBskyModerationNS {
+  _server: Server
+
+  constructor(server: Server) {
+    this._server = server
+  }
+
+  getActorMetadata<AV extends AuthVerifier>(
+    cfg: ConfigOf<
+      AV,
+      ChatBskyModerationGetActorMetadata.Handler<ExtractAuth<AV>>,
+      ChatBskyModerationGetActorMetadata.HandlerReqCtx<ExtractAuth<AV>>
+    >,
+  ) {
+    const nsid = 'chat.bsky.moderation.getActorMetadata' // @ts-ignore
+    return this._server.xrpc.method(nsid, cfg)
+  }
+
+  getMessageContext<AV extends AuthVerifier>(
+    cfg: ConfigOf<
+      AV,
+      ChatBskyModerationGetMessageContext.Handler<ExtractAuth<AV>>,
+      ChatBskyModerationGetMessageContext.HandlerReqCtx<ExtractAuth<AV>>
+    >,
+  ) {
+    const nsid = 'chat.bsky.moderation.getMessageContext' // @ts-ignore
+    return this._server.xrpc.method(nsid, cfg)
+  }
+
+  updateActorAccess<AV extends AuthVerifier>(
+    cfg: ConfigOf<
+      AV,
+      ChatBskyModerationUpdateActorAccess.Handler<ExtractAuth<AV>>,
+      ChatBskyModerationUpdateActorAccess.HandlerReqCtx<ExtractAuth<AV>>
+    >,
+  ) {
+    const nsid = 'chat.bsky.moderation.updateActorAccess' // @ts-ignore
+    return this._server.xrpc.method(nsid, cfg)
+  }
+}
+
 export class ToolsNS {
   _server: Server
   ozone: ToolsOzoneNS
@@ -2009,44 +2035,7 @@
     return this._server.xrpc.method(nsid, cfg)
   }
 
-<<<<<<< HEAD
   getEvent<AV extends AuthVerifier>(
-=======
-  modGetActorMetadata<AV extends AuthVerifier>(
-    cfg: ConfigOf<
-      AV,
-      TempDmModGetActorMetadata.Handler<ExtractAuth<AV>>,
-      TempDmModGetActorMetadata.HandlerReqCtx<ExtractAuth<AV>>
-    >,
-  ) {
-    const nsid = 'temp.dm.modGetActorMetadata' // @ts-ignore
-    return this._server.xrpc.method(nsid, cfg)
-  }
-
-  modGetMessageContext<AV extends AuthVerifier>(
-    cfg: ConfigOf<
-      AV,
-      TempDmModGetMessageContext.Handler<ExtractAuth<AV>>,
-      TempDmModGetMessageContext.HandlerReqCtx<ExtractAuth<AV>>
-    >,
-  ) {
-    const nsid = 'temp.dm.modGetMessageContext' // @ts-ignore
-    return this._server.xrpc.method(nsid, cfg)
-  }
-
-  modUpdateActorAccess<AV extends AuthVerifier>(
-    cfg: ConfigOf<
-      AV,
-      TempDmModUpdateActorAccess.Handler<ExtractAuth<AV>>,
-      TempDmModUpdateActorAccess.HandlerReqCtx<ExtractAuth<AV>>
-    >,
-  ) {
-    const nsid = 'temp.dm.modUpdateActorAccess' // @ts-ignore
-    return this._server.xrpc.method(nsid, cfg)
-  }
-
-  muteChat<AV extends AuthVerifier>(
->>>>>>> 60884d28
     cfg: ConfigOf<
       AV,
       ToolsOzoneModerationGetEvent.Handler<ExtractAuth<AV>>,

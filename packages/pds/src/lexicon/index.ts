/**
 * GENERATED CODE - DO NOT MODIFY
 */
import {
  createServer as createXrpcServer,
  Server as XrpcServer,
  Options as XrpcOptions,
  AuthVerifier,
} from '@atproto/xrpc-server'
import { schemas } from './lexicons'
import * as ComAtprotoAccountCreate from './types/com/atproto/account/create'
import * as ComAtprotoAccountCreateInviteCode from './types/com/atproto/account/createInviteCode'
import * as ComAtprotoAccountDelete from './types/com/atproto/account/delete'
import * as ComAtprotoAccountGet from './types/com/atproto/account/get'
import * as ComAtprotoAccountRequestDelete from './types/com/atproto/account/requestDelete'
import * as ComAtprotoAccountRequestPasswordReset from './types/com/atproto/account/requestPasswordReset'
import * as ComAtprotoAccountResetPassword from './types/com/atproto/account/resetPassword'
import * as ComAtprotoAdminGetModerationAction from './types/com/atproto/admin/getModerationAction'
import * as ComAtprotoAdminGetModerationActions from './types/com/atproto/admin/getModerationActions'
import * as ComAtprotoAdminGetModerationReport from './types/com/atproto/admin/getModerationReport'
import * as ComAtprotoAdminGetModerationReports from './types/com/atproto/admin/getModerationReports'
import * as ComAtprotoAdminGetRecord from './types/com/atproto/admin/getRecord'
import * as ComAtprotoAdminGetRepo from './types/com/atproto/admin/getRepo'
import * as ComAtprotoAdminResolveModerationReports from './types/com/atproto/admin/resolveModerationReports'
import * as ComAtprotoAdminReverseModerationAction from './types/com/atproto/admin/reverseModerationAction'
import * as ComAtprotoAdminSearchRepos from './types/com/atproto/admin/searchRepos'
import * as ComAtprotoAdminTakeModerationAction from './types/com/atproto/admin/takeModerationAction'
import * as ComAtprotoBlobUpload from './types/com/atproto/blob/upload'
import * as ComAtprotoHandleResolve from './types/com/atproto/handle/resolve'
import * as ComAtprotoRepoBatchWrite from './types/com/atproto/repo/batchWrite'
import * as ComAtprotoRepoCreateRecord from './types/com/atproto/repo/createRecord'
import * as ComAtprotoRepoDeleteRecord from './types/com/atproto/repo/deleteRecord'
import * as ComAtprotoRepoDescribe from './types/com/atproto/repo/describe'
import * as ComAtprotoRepoGetRecord from './types/com/atproto/repo/getRecord'
import * as ComAtprotoRepoListRecords from './types/com/atproto/repo/listRecords'
import * as ComAtprotoRepoPutRecord from './types/com/atproto/repo/putRecord'
import * as ComAtprotoReportCreate from './types/com/atproto/report/create'
import * as ComAtprotoServerGetAccountsConfig from './types/com/atproto/server/getAccountsConfig'
import * as ComAtprotoSessionCreate from './types/com/atproto/session/create'
import * as ComAtprotoSessionDelete from './types/com/atproto/session/delete'
import * as ComAtprotoSessionGet from './types/com/atproto/session/get'
import * as ComAtprotoSessionRefresh from './types/com/atproto/session/refresh'
import * as ComAtprotoSyncGetCheckout from './types/com/atproto/sync/getCheckout'
import * as ComAtprotoSyncGetCommitPath from './types/com/atproto/sync/getCommitPath'
import * as ComAtprotoSyncGetHead from './types/com/atproto/sync/getHead'
import * as ComAtprotoSyncGetRecord from './types/com/atproto/sync/getRecord'
import * as ComAtprotoSyncGetRepo from './types/com/atproto/sync/getRepo'
<<<<<<< HEAD
import * as AppBskyActorCreateScene from './types/app/bsky/actor/createScene'
=======
>>>>>>> 75e14ae1
import * as AppBskyActorGetProfile from './types/app/bsky/actor/getProfile'
import * as AppBskyActorGetSuggestions from './types/app/bsky/actor/getSuggestions'
import * as AppBskyActorSearch from './types/app/bsky/actor/search'
import * as AppBskyActorSearchTypeahead from './types/app/bsky/actor/searchTypeahead'
import * as AppBskyActorUpdateProfile from './types/app/bsky/actor/updateProfile'
import * as AppBskyFeedGetAuthorFeed from './types/app/bsky/feed/getAuthorFeed'
import * as AppBskyFeedGetPostThread from './types/app/bsky/feed/getPostThread'
import * as AppBskyFeedGetRepostedBy from './types/app/bsky/feed/getRepostedBy'
import * as AppBskyFeedGetTimeline from './types/app/bsky/feed/getTimeline'
import * as AppBskyFeedGetVotes from './types/app/bsky/feed/getVotes'
import * as AppBskyFeedSetVote from './types/app/bsky/feed/setVote'
import * as AppBskyGraphGetFollowers from './types/app/bsky/graph/getFollowers'
import * as AppBskyGraphGetFollows from './types/app/bsky/graph/getFollows'
import * as AppBskyGraphGetMutes from './types/app/bsky/graph/getMutes'
import * as AppBskyGraphMute from './types/app/bsky/graph/mute'
import * as AppBskyGraphUnmute from './types/app/bsky/graph/unmute'
import * as AppBskyNotificationGetCount from './types/app/bsky/notification/getCount'
import * as AppBskyNotificationList from './types/app/bsky/notification/list'
import * as AppBskyNotificationUpdateSeen from './types/app/bsky/notification/updateSeen'

export const COM_ATPROTO_ADMIN = {
  ModerationActionTakedown: 'com.atproto.admin.moderationAction#takedown',
  ModerationActionFlag: 'com.atproto.admin.moderationAction#flag',
  ModerationActionAcknowledge: 'com.atproto.admin.moderationAction#acknowledge',
}
export const COM_ATPROTO_REPORT = {
  ReasonTypeSpam: 'com.atproto.report.reasonType#spam',
  ReasonTypeOther: 'com.atproto.report.reasonType#other',
}
export const APP_BSKY_GRAPH = {
  AssertCreator: 'app.bsky.graph.assertCreator',
  AssertMember: 'app.bsky.graph.assertMember',
}
export const APP_BSKY_SYSTEM = {
  ActorUser: 'app.bsky.system.actorUser',
}

export function createServer(options?: XrpcOptions): Server {
  return new Server(options)
}

export class Server {
  xrpc: XrpcServer
  com: ComNS
  app: AppNS

  constructor(options?: XrpcOptions) {
    this.xrpc = createXrpcServer(schemas, options)
    this.com = new ComNS(this)
    this.app = new AppNS(this)
  }
}

export class ComNS {
  _server: Server
  atproto: AtprotoNS

  constructor(server: Server) {
    this._server = server
    this.atproto = new AtprotoNS(server)
  }
}

export class AtprotoNS {
  _server: Server
  account: AccountNS
  admin: AdminNS
  blob: BlobNS
  handle: HandleNS
  repo: RepoNS
  report: ReportNS
  server: ServerNS
  session: SessionNS
  sync: SyncNS

  constructor(server: Server) {
    this._server = server
    this.account = new AccountNS(server)
    this.admin = new AdminNS(server)
    this.blob = new BlobNS(server)
    this.handle = new HandleNS(server)
    this.repo = new RepoNS(server)
    this.report = new ReportNS(server)
    this.server = new ServerNS(server)
    this.session = new SessionNS(server)
    this.sync = new SyncNS(server)
  }
}

export class AccountNS {
  _server: Server

  constructor(server: Server) {
    this._server = server
  }

  create<AV extends AuthVerifier>(
    cfg: ConfigOf<AV, ComAtprotoAccountCreate.Handler<ExtractAuth<AV>>>,
  ) {
    const nsid = 'com.atproto.account.create' // @ts-ignore
    return this._server.xrpc.method(nsid, cfg)
  }

  createInviteCode<AV extends AuthVerifier>(
    cfg: ConfigOf<
      AV,
      ComAtprotoAccountCreateInviteCode.Handler<ExtractAuth<AV>>
    >,
  ) {
    const nsid = 'com.atproto.account.createInviteCode' // @ts-ignore
    return this._server.xrpc.method(nsid, cfg)
  }

  delete<AV extends AuthVerifier>(
    cfg: ConfigOf<AV, ComAtprotoAccountDelete.Handler<ExtractAuth<AV>>>,
  ) {
    const nsid = 'com.atproto.account.delete' // @ts-ignore
    return this._server.xrpc.method(nsid, cfg)
  }

  get<AV extends AuthVerifier>(
    cfg: ConfigOf<AV, ComAtprotoAccountGet.Handler<ExtractAuth<AV>>>,
  ) {
    const nsid = 'com.atproto.account.get' // @ts-ignore
    return this._server.xrpc.method(nsid, cfg)
  }

  requestDelete<AV extends AuthVerifier>(
    cfg: ConfigOf<AV, ComAtprotoAccountRequestDelete.Handler<ExtractAuth<AV>>>,
  ) {
    const nsid = 'com.atproto.account.requestDelete' // @ts-ignore
    return this._server.xrpc.method(nsid, cfg)
  }

  requestPasswordReset<AV extends AuthVerifier>(
    cfg: ConfigOf<
      AV,
      ComAtprotoAccountRequestPasswordReset.Handler<ExtractAuth<AV>>
    >,
  ) {
    const nsid = 'com.atproto.account.requestPasswordReset' // @ts-ignore
    return this._server.xrpc.method(nsid, cfg)
  }

  resetPassword<AV extends AuthVerifier>(
    cfg: ConfigOf<AV, ComAtprotoAccountResetPassword.Handler<ExtractAuth<AV>>>,
  ) {
    const nsid = 'com.atproto.account.resetPassword' // @ts-ignore
    return this._server.xrpc.method(nsid, cfg)
  }
}

export class AdminNS {
  _server: Server

  constructor(server: Server) {
    this._server = server
  }

  getModerationAction<AV extends AuthVerifier>(
    cfg: ConfigOf<
      AV,
      ComAtprotoAdminGetModerationAction.Handler<ExtractAuth<AV>>
    >,
  ) {
    const nsid = 'com.atproto.admin.getModerationAction' // @ts-ignore
    return this._server.xrpc.method(nsid, cfg)
  }

  getModerationActions<AV extends AuthVerifier>(
    cfg: ConfigOf<
      AV,
      ComAtprotoAdminGetModerationActions.Handler<ExtractAuth<AV>>
    >,
  ) {
    const nsid = 'com.atproto.admin.getModerationActions' // @ts-ignore
    return this._server.xrpc.method(nsid, cfg)
  }

  getModerationReport<AV extends AuthVerifier>(
    cfg: ConfigOf<
      AV,
      ComAtprotoAdminGetModerationReport.Handler<ExtractAuth<AV>>
    >,
  ) {
    const nsid = 'com.atproto.admin.getModerationReport' // @ts-ignore
    return this._server.xrpc.method(nsid, cfg)
  }

  getModerationReports<AV extends AuthVerifier>(
    cfg: ConfigOf<
      AV,
      ComAtprotoAdminGetModerationReports.Handler<ExtractAuth<AV>>
    >,
  ) {
    const nsid = 'com.atproto.admin.getModerationReports' // @ts-ignore
    return this._server.xrpc.method(nsid, cfg)
  }

  getRecord<AV extends AuthVerifier>(
    cfg: ConfigOf<AV, ComAtprotoAdminGetRecord.Handler<ExtractAuth<AV>>>,
  ) {
    const nsid = 'com.atproto.admin.getRecord' // @ts-ignore
    return this._server.xrpc.method(nsid, cfg)
  }

  getRepo<AV extends AuthVerifier>(
    cfg: ConfigOf<AV, ComAtprotoAdminGetRepo.Handler<ExtractAuth<AV>>>,
  ) {
    const nsid = 'com.atproto.admin.getRepo' // @ts-ignore
    return this._server.xrpc.method(nsid, cfg)
  }

  resolveModerationReports<AV extends AuthVerifier>(
    cfg: ConfigOf<
      AV,
      ComAtprotoAdminResolveModerationReports.Handler<ExtractAuth<AV>>
    >,
  ) {
    const nsid = 'com.atproto.admin.resolveModerationReports' // @ts-ignore
    return this._server.xrpc.method(nsid, cfg)
  }

  reverseModerationAction<AV extends AuthVerifier>(
    cfg: ConfigOf<
      AV,
      ComAtprotoAdminReverseModerationAction.Handler<ExtractAuth<AV>>
    >,
  ) {
    const nsid = 'com.atproto.admin.reverseModerationAction' // @ts-ignore
    return this._server.xrpc.method(nsid, cfg)
  }

  searchRepos<AV extends AuthVerifier>(
    cfg: ConfigOf<AV, ComAtprotoAdminSearchRepos.Handler<ExtractAuth<AV>>>,
  ) {
    const nsid = 'com.atproto.admin.searchRepos' // @ts-ignore
    return this._server.xrpc.method(nsid, cfg)
  }

  takeModerationAction<AV extends AuthVerifier>(
    cfg: ConfigOf<
      AV,
      ComAtprotoAdminTakeModerationAction.Handler<ExtractAuth<AV>>
    >,
  ) {
    const nsid = 'com.atproto.admin.takeModerationAction' // @ts-ignore
    return this._server.xrpc.method(nsid, cfg)
  }
}

export class BlobNS {
  _server: Server

  constructor(server: Server) {
    this._server = server
  }

  upload<AV extends AuthVerifier>(
    cfg: ConfigOf<AV, ComAtprotoBlobUpload.Handler<ExtractAuth<AV>>>,
  ) {
    const nsid = 'com.atproto.blob.upload' // @ts-ignore
    return this._server.xrpc.method(nsid, cfg)
  }
}

export class HandleNS {
  _server: Server

  constructor(server: Server) {
    this._server = server
  }

  resolve<AV extends AuthVerifier>(
    cfg: ConfigOf<AV, ComAtprotoHandleResolve.Handler<ExtractAuth<AV>>>,
  ) {
    const nsid = 'com.atproto.handle.resolve' // @ts-ignore
    return this._server.xrpc.method(nsid, cfg)
  }
}

export class RepoNS {
  _server: Server

  constructor(server: Server) {
    this._server = server
  }

  batchWrite<AV extends AuthVerifier>(
    cfg: ConfigOf<AV, ComAtprotoRepoBatchWrite.Handler<ExtractAuth<AV>>>,
  ) {
    const nsid = 'com.atproto.repo.batchWrite' // @ts-ignore
    return this._server.xrpc.method(nsid, cfg)
  }

  createRecord<AV extends AuthVerifier>(
    cfg: ConfigOf<AV, ComAtprotoRepoCreateRecord.Handler<ExtractAuth<AV>>>,
  ) {
    const nsid = 'com.atproto.repo.createRecord' // @ts-ignore
    return this._server.xrpc.method(nsid, cfg)
  }

  deleteRecord<AV extends AuthVerifier>(
    cfg: ConfigOf<AV, ComAtprotoRepoDeleteRecord.Handler<ExtractAuth<AV>>>,
  ) {
    const nsid = 'com.atproto.repo.deleteRecord' // @ts-ignore
    return this._server.xrpc.method(nsid, cfg)
  }

  describe<AV extends AuthVerifier>(
    cfg: ConfigOf<AV, ComAtprotoRepoDescribe.Handler<ExtractAuth<AV>>>,
  ) {
    const nsid = 'com.atproto.repo.describe' // @ts-ignore
    return this._server.xrpc.method(nsid, cfg)
  }

  getRecord<AV extends AuthVerifier>(
    cfg: ConfigOf<AV, ComAtprotoRepoGetRecord.Handler<ExtractAuth<AV>>>,
  ) {
    const nsid = 'com.atproto.repo.getRecord' // @ts-ignore
    return this._server.xrpc.method(nsid, cfg)
  }

  listRecords<AV extends AuthVerifier>(
    cfg: ConfigOf<AV, ComAtprotoRepoListRecords.Handler<ExtractAuth<AV>>>,
  ) {
    const nsid = 'com.atproto.repo.listRecords' // @ts-ignore
    return this._server.xrpc.method(nsid, cfg)
  }

  putRecord<AV extends AuthVerifier>(
    cfg: ConfigOf<AV, ComAtprotoRepoPutRecord.Handler<ExtractAuth<AV>>>,
  ) {
    const nsid = 'com.atproto.repo.putRecord' // @ts-ignore
    return this._server.xrpc.method(nsid, cfg)
  }
}

export class ReportNS {
  _server: Server

  constructor(server: Server) {
    this._server = server
  }

  create<AV extends AuthVerifier>(
    cfg: ConfigOf<AV, ComAtprotoReportCreate.Handler<ExtractAuth<AV>>>,
  ) {
    const nsid = 'com.atproto.report.create' // @ts-ignore
    return this._server.xrpc.method(nsid, cfg)
  }
}

export class ServerNS {
  _server: Server

  constructor(server: Server) {
    this._server = server
  }

  getAccountsConfig<AV extends AuthVerifier>(
    cfg: ConfigOf<
      AV,
      ComAtprotoServerGetAccountsConfig.Handler<ExtractAuth<AV>>
    >,
  ) {
    const nsid = 'com.atproto.server.getAccountsConfig' // @ts-ignore
    return this._server.xrpc.method(nsid, cfg)
  }
}

export class SessionNS {
  _server: Server

  constructor(server: Server) {
    this._server = server
  }

  create<AV extends AuthVerifier>(
    cfg: ConfigOf<AV, ComAtprotoSessionCreate.Handler<ExtractAuth<AV>>>,
  ) {
    const nsid = 'com.atproto.session.create' // @ts-ignore
    return this._server.xrpc.method(nsid, cfg)
  }

  delete<AV extends AuthVerifier>(
    cfg: ConfigOf<AV, ComAtprotoSessionDelete.Handler<ExtractAuth<AV>>>,
  ) {
    const nsid = 'com.atproto.session.delete' // @ts-ignore
    return this._server.xrpc.method(nsid, cfg)
  }

  get<AV extends AuthVerifier>(
    cfg: ConfigOf<AV, ComAtprotoSessionGet.Handler<ExtractAuth<AV>>>,
  ) {
    const nsid = 'com.atproto.session.get' // @ts-ignore
    return this._server.xrpc.method(nsid, cfg)
  }

  refresh<AV extends AuthVerifier>(
    cfg: ConfigOf<AV, ComAtprotoSessionRefresh.Handler<ExtractAuth<AV>>>,
  ) {
    const nsid = 'com.atproto.session.refresh' // @ts-ignore
    return this._server.xrpc.method(nsid, cfg)
  }
}

export class SyncNS {
  _server: Server

  constructor(server: Server) {
    this._server = server
  }

  getCheckout<AV extends AuthVerifier>(
    cfg: ConfigOf<AV, ComAtprotoSyncGetCheckout.Handler<ExtractAuth<AV>>>,
  ) {
    const nsid = 'com.atproto.sync.getCheckout' // @ts-ignore
<<<<<<< HEAD
    return this._server.xrpc.method(nsid, cfg)
  }

  getCommitPath<AV extends AuthVerifier>(
    cfg: ConfigOf<AV, ComAtprotoSyncGetCommitPath.Handler<ExtractAuth<AV>>>,
  ) {
    const nsid = 'com.atproto.sync.getCommitPath' // @ts-ignore
    return this._server.xrpc.method(nsid, cfg)
  }

  getHead<AV extends AuthVerifier>(
    cfg: ConfigOf<AV, ComAtprotoSyncGetHead.Handler<ExtractAuth<AV>>>,
  ) {
    const nsid = 'com.atproto.sync.getHead' // @ts-ignore
    return this._server.xrpc.method(nsid, cfg)
  }

  getRecord<AV extends AuthVerifier>(
    cfg: ConfigOf<AV, ComAtprotoSyncGetRecord.Handler<ExtractAuth<AV>>>,
  ) {
    const nsid = 'com.atproto.sync.getRecord' // @ts-ignore
    return this._server.xrpc.method(nsid, cfg)
  }

  getRepo<AV extends AuthVerifier>(
    cfg: ConfigOf<AV, ComAtprotoSyncGetRepo.Handler<ExtractAuth<AV>>>,
  ) {
=======
    return this._server.xrpc.method(nsid, cfg)
  }

  getCommitPath<AV extends AuthVerifier>(
    cfg: ConfigOf<AV, ComAtprotoSyncGetCommitPath.Handler<ExtractAuth<AV>>>,
  ) {
    const nsid = 'com.atproto.sync.getCommitPath' // @ts-ignore
    return this._server.xrpc.method(nsid, cfg)
  }

  getHead<AV extends AuthVerifier>(
    cfg: ConfigOf<AV, ComAtprotoSyncGetHead.Handler<ExtractAuth<AV>>>,
  ) {
    const nsid = 'com.atproto.sync.getHead' // @ts-ignore
    return this._server.xrpc.method(nsid, cfg)
  }

  getRecord<AV extends AuthVerifier>(
    cfg: ConfigOf<AV, ComAtprotoSyncGetRecord.Handler<ExtractAuth<AV>>>,
  ) {
    const nsid = 'com.atproto.sync.getRecord' // @ts-ignore
    return this._server.xrpc.method(nsid, cfg)
  }

  getRepo<AV extends AuthVerifier>(
    cfg: ConfigOf<AV, ComAtprotoSyncGetRepo.Handler<ExtractAuth<AV>>>,
  ) {
>>>>>>> 75e14ae1
    const nsid = 'com.atproto.sync.getRepo' // @ts-ignore
    return this._server.xrpc.method(nsid, cfg)
  }
}

export class AppNS {
  _server: Server
  bsky: BskyNS

  constructor(server: Server) {
    this._server = server
    this.bsky = new BskyNS(server)
  }
}

export class BskyNS {
  _server: Server
  actor: ActorNS
  embed: EmbedNS
  feed: FeedNS
  graph: GraphNS
  notification: NotificationNS
  system: SystemNS

  constructor(server: Server) {
    this._server = server
    this.actor = new ActorNS(server)
    this.embed = new EmbedNS(server)
    this.feed = new FeedNS(server)
    this.graph = new GraphNS(server)
    this.notification = new NotificationNS(server)
    this.system = new SystemNS(server)
  }
}

export class ActorNS {
  _server: Server

  constructor(server: Server) {
    this._server = server
  }

  getProfile<AV extends AuthVerifier>(
    cfg: ConfigOf<AV, AppBskyActorGetProfile.Handler<ExtractAuth<AV>>>,
  ) {
    const nsid = 'app.bsky.actor.getProfile' // @ts-ignore
    return this._server.xrpc.method(nsid, cfg)
  }

  getSuggestions<AV extends AuthVerifier>(
    cfg: ConfigOf<AV, AppBskyActorGetSuggestions.Handler<ExtractAuth<AV>>>,
  ) {
    const nsid = 'app.bsky.actor.getSuggestions' // @ts-ignore
    return this._server.xrpc.method(nsid, cfg)
  }

  search<AV extends AuthVerifier>(
    cfg: ConfigOf<AV, AppBskyActorSearch.Handler<ExtractAuth<AV>>>,
  ) {
    const nsid = 'app.bsky.actor.search' // @ts-ignore
    return this._server.xrpc.method(nsid, cfg)
  }

  searchTypeahead<AV extends AuthVerifier>(
    cfg: ConfigOf<AV, AppBskyActorSearchTypeahead.Handler<ExtractAuth<AV>>>,
  ) {
    const nsid = 'app.bsky.actor.searchTypeahead' // @ts-ignore
    return this._server.xrpc.method(nsid, cfg)
  }

  updateProfile<AV extends AuthVerifier>(
    cfg: ConfigOf<AV, AppBskyActorUpdateProfile.Handler<ExtractAuth<AV>>>,
  ) {
    const nsid = 'app.bsky.actor.updateProfile' // @ts-ignore
    return this._server.xrpc.method(nsid, cfg)
  }
}

export class EmbedNS {
  _server: Server

  constructor(server: Server) {
    this._server = server
  }
}

export class FeedNS {
  _server: Server

  constructor(server: Server) {
    this._server = server
  }

  getAuthorFeed<AV extends AuthVerifier>(
    cfg: ConfigOf<AV, AppBskyFeedGetAuthorFeed.Handler<ExtractAuth<AV>>>,
  ) {
    const nsid = 'app.bsky.feed.getAuthorFeed' // @ts-ignore
    return this._server.xrpc.method(nsid, cfg)
  }

  getPostThread<AV extends AuthVerifier>(
    cfg: ConfigOf<AV, AppBskyFeedGetPostThread.Handler<ExtractAuth<AV>>>,
  ) {
    const nsid = 'app.bsky.feed.getPostThread' // @ts-ignore
    return this._server.xrpc.method(nsid, cfg)
  }

  getRepostedBy<AV extends AuthVerifier>(
    cfg: ConfigOf<AV, AppBskyFeedGetRepostedBy.Handler<ExtractAuth<AV>>>,
  ) {
    const nsid = 'app.bsky.feed.getRepostedBy' // @ts-ignore
    return this._server.xrpc.method(nsid, cfg)
  }

  getTimeline<AV extends AuthVerifier>(
    cfg: ConfigOf<AV, AppBskyFeedGetTimeline.Handler<ExtractAuth<AV>>>,
  ) {
    const nsid = 'app.bsky.feed.getTimeline' // @ts-ignore
    return this._server.xrpc.method(nsid, cfg)
  }

  getVotes<AV extends AuthVerifier>(
    cfg: ConfigOf<AV, AppBskyFeedGetVotes.Handler<ExtractAuth<AV>>>,
  ) {
    const nsid = 'app.bsky.feed.getVotes' // @ts-ignore
    return this._server.xrpc.method(nsid, cfg)
  }

  setVote<AV extends AuthVerifier>(
    cfg: ConfigOf<AV, AppBskyFeedSetVote.Handler<ExtractAuth<AV>>>,
  ) {
    const nsid = 'app.bsky.feed.setVote' // @ts-ignore
    return this._server.xrpc.method(nsid, cfg)
  }
}

export class GraphNS {
  _server: Server

  constructor(server: Server) {
    this._server = server
  }

  getFollowers<AV extends AuthVerifier>(
    cfg: ConfigOf<AV, AppBskyGraphGetFollowers.Handler<ExtractAuth<AV>>>,
  ) {
    const nsid = 'app.bsky.graph.getFollowers' // @ts-ignore
    return this._server.xrpc.method(nsid, cfg)
  }

  getFollows<AV extends AuthVerifier>(
    cfg: ConfigOf<AV, AppBskyGraphGetFollows.Handler<ExtractAuth<AV>>>,
  ) {
    const nsid = 'app.bsky.graph.getFollows' // @ts-ignore
    return this._server.xrpc.method(nsid, cfg)
  }

  getMutes<AV extends AuthVerifier>(
    cfg: ConfigOf<AV, AppBskyGraphGetMutes.Handler<ExtractAuth<AV>>>,
  ) {
    const nsid = 'app.bsky.graph.getMutes' // @ts-ignore
    return this._server.xrpc.method(nsid, cfg)
  }

  mute<AV extends AuthVerifier>(
    cfg: ConfigOf<AV, AppBskyGraphMute.Handler<ExtractAuth<AV>>>,
  ) {
    const nsid = 'app.bsky.graph.mute' // @ts-ignore
    return this._server.xrpc.method(nsid, cfg)
  }

  unmute<AV extends AuthVerifier>(
    cfg: ConfigOf<AV, AppBskyGraphUnmute.Handler<ExtractAuth<AV>>>,
  ) {
    const nsid = 'app.bsky.graph.unmute' // @ts-ignore
    return this._server.xrpc.method(nsid, cfg)
  }
}

export class NotificationNS {
  _server: Server

  constructor(server: Server) {
    this._server = server
  }

  getCount<AV extends AuthVerifier>(
    cfg: ConfigOf<AV, AppBskyNotificationGetCount.Handler<ExtractAuth<AV>>>,
  ) {
    const nsid = 'app.bsky.notification.getCount' // @ts-ignore
    return this._server.xrpc.method(nsid, cfg)
  }

  list<AV extends AuthVerifier>(
    cfg: ConfigOf<AV, AppBskyNotificationList.Handler<ExtractAuth<AV>>>,
  ) {
    const nsid = 'app.bsky.notification.list' // @ts-ignore
    return this._server.xrpc.method(nsid, cfg)
  }

  updateSeen<AV extends AuthVerifier>(
    cfg: ConfigOf<AV, AppBskyNotificationUpdateSeen.Handler<ExtractAuth<AV>>>,
  ) {
    const nsid = 'app.bsky.notification.updateSeen' // @ts-ignore
    return this._server.xrpc.method(nsid, cfg)
  }
}

export class SystemNS {
  _server: Server

  constructor(server: Server) {
    this._server = server
  }
}

type ConfigOf<Auth, Handler> =
  | Handler
  | {
      auth?: Auth
      handler: Handler
    }
type ExtractAuth<AV extends AuthVerifier> = Extract<
  Awaited<ReturnType<AV>>,
  { credentials: unknown }
><|MERGE_RESOLUTION|>--- conflicted
+++ resolved
@@ -45,10 +45,6 @@
 import * as ComAtprotoSyncGetHead from './types/com/atproto/sync/getHead'
 import * as ComAtprotoSyncGetRecord from './types/com/atproto/sync/getRecord'
 import * as ComAtprotoSyncGetRepo from './types/com/atproto/sync/getRepo'
-<<<<<<< HEAD
-import * as AppBskyActorCreateScene from './types/app/bsky/actor/createScene'
-=======
->>>>>>> 75e14ae1
 import * as AppBskyActorGetProfile from './types/app/bsky/actor/getProfile'
 import * as AppBskyActorGetSuggestions from './types/app/bsky/actor/getSuggestions'
 import * as AppBskyActorSearch from './types/app/bsky/actor/search'
@@ -467,7 +463,6 @@
     cfg: ConfigOf<AV, ComAtprotoSyncGetCheckout.Handler<ExtractAuth<AV>>>,
   ) {
     const nsid = 'com.atproto.sync.getCheckout' // @ts-ignore
-<<<<<<< HEAD
     return this._server.xrpc.method(nsid, cfg)
   }
 
@@ -495,35 +490,6 @@
   getRepo<AV extends AuthVerifier>(
     cfg: ConfigOf<AV, ComAtprotoSyncGetRepo.Handler<ExtractAuth<AV>>>,
   ) {
-=======
-    return this._server.xrpc.method(nsid, cfg)
-  }
-
-  getCommitPath<AV extends AuthVerifier>(
-    cfg: ConfigOf<AV, ComAtprotoSyncGetCommitPath.Handler<ExtractAuth<AV>>>,
-  ) {
-    const nsid = 'com.atproto.sync.getCommitPath' // @ts-ignore
-    return this._server.xrpc.method(nsid, cfg)
-  }
-
-  getHead<AV extends AuthVerifier>(
-    cfg: ConfigOf<AV, ComAtprotoSyncGetHead.Handler<ExtractAuth<AV>>>,
-  ) {
-    const nsid = 'com.atproto.sync.getHead' // @ts-ignore
-    return this._server.xrpc.method(nsid, cfg)
-  }
-
-  getRecord<AV extends AuthVerifier>(
-    cfg: ConfigOf<AV, ComAtprotoSyncGetRecord.Handler<ExtractAuth<AV>>>,
-  ) {
-    const nsid = 'com.atproto.sync.getRecord' // @ts-ignore
-    return this._server.xrpc.method(nsid, cfg)
-  }
-
-  getRepo<AV extends AuthVerifier>(
-    cfg: ConfigOf<AV, ComAtprotoSyncGetRepo.Handler<ExtractAuth<AV>>>,
-  ) {
->>>>>>> 75e14ae1
     const nsid = 'com.atproto.sync.getRepo' // @ts-ignore
     return this._server.xrpc.method(nsid, cfg)
   }

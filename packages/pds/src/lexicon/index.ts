--- conflicted
+++ resolved
@@ -73,13 +73,10 @@
 import * as ComAtprotoSyncNotifyOfUpdate from './types/com/atproto/sync/notifyOfUpdate'
 import * as ComAtprotoSyncRequestCrawl from './types/com/atproto/sync/requestCrawl'
 import * as ComAtprotoSyncSubscribeRepos from './types/com/atproto/sync/subscribeRepos'
-<<<<<<< HEAD
+import * as ComAtprotoTempFetchLabels from './types/com/atproto/temp/fetchLabels'
 import * as ComAtprotoTempImportRepo from './types/com/atproto/temp/importRepo'
 import * as ComAtprotoTempPushBlob from './types/com/atproto/temp/pushBlob'
 import * as ComAtprotoTempTransferAccount from './types/com/atproto/temp/transferAccount'
-=======
-import * as ComAtprotoTempFetchLabels from './types/com/atproto/temp/fetchLabels'
->>>>>>> 401538a9
 import * as AppBskyActorGetPreferences from './types/app/bsky/actor/getPreferences'
 import * as AppBskyActorGetProfile from './types/app/bsky/actor/getProfile'
 import * as AppBskyActorGetProfiles from './types/app/bsky/actor/getProfiles'
@@ -961,7 +958,17 @@
     this._server = server
   }
 
-<<<<<<< HEAD
+  fetchLabels<AV extends AuthVerifier>(
+    cfg: ConfigOf<
+      AV,
+      ComAtprotoTempFetchLabels.Handler<ExtractAuth<AV>>,
+      ComAtprotoTempFetchLabels.HandlerReqCtx<ExtractAuth<AV>>
+    >,
+  ) {
+    const nsid = 'com.atproto.temp.fetchLabels' // @ts-ignore
+    return this._server.xrpc.method(nsid, cfg)
+  }
+
   importRepo<AV extends AuthVerifier>(
     cfg: ConfigOf<
       AV,
@@ -992,16 +999,6 @@
     >,
   ) {
     const nsid = 'com.atproto.temp.transferAccount' // @ts-ignore
-=======
-  fetchLabels<AV extends AuthVerifier>(
-    cfg: ConfigOf<
-      AV,
-      ComAtprotoTempFetchLabels.Handler<ExtractAuth<AV>>,
-      ComAtprotoTempFetchLabels.HandlerReqCtx<ExtractAuth<AV>>
-    >,
-  ) {
-    const nsid = 'com.atproto.temp.fetchLabels' // @ts-ignore
->>>>>>> 401538a9
     return this._server.xrpc.method(nsid, cfg)
   }
 }

import express from 'express'
import * as ui8 from 'uint8arrays'
import net from 'node:net'
import stream from 'node:stream'
import webStream from 'node:stream/web'
import { jsonToLex } from '@atproto/lexicon'
import {
  CatchallHandler,
  HandlerPipeThrough,
  InvalidRequestError,
} from '@atproto/xrpc-server'
import { ResponseType, XRPCError } from '@atproto/xrpc'
import { ids, lexicons } from './lexicon/lexicons'
import { httpLogger } from './logger'
import { getServiceEndpoint, noUndefinedVals } from '@atproto/common'
import AppContext from './context'

<<<<<<< HEAD
type PipethroughOptions = {
  /**
   * Request headers to pass-through, in addition to those defined in
   * {@link REQ_HEADERS_TO_FORWARD}
   */
  reqHeadersToForward?: string[]
}

const defaultService = (
  ctx: AppContext,
  path: string,
): { url: string; did: string } | null => {
  const nsid = path.replace('/xrpc/', '')
  switch (nsid) {
    case ids.ToolsOzoneCommunicationCreateTemplate:
    case ids.ToolsOzoneCommunicationDeleteTemplate:
    case ids.ToolsOzoneCommunicationUpdateTemplate:
    case ids.ToolsOzoneCommunicationListTemplates:
    case ids.ToolsOzoneModerationEmitEvent:
    case ids.ToolsOzoneModerationGetEvent:
    case ids.ToolsOzoneModerationGetRecord:
    case ids.ToolsOzoneModerationGetRepo:
    case ids.ToolsOzoneModerationQueryEvents:
    case ids.ToolsOzoneModerationQueryStatuses:
    case ids.ToolsOzoneModerationSearchRepos:
    case ids.ChatBskyModerationGetActorMetadata:
    case ids.ChatBskyModerationGetMessageContext:
      return ctx.cfg.modService
    case ids.ComAtprotoModerationCreateReport:
      return ctx.cfg.reportService
    default:
      return ctx.cfg.bskyAppView
=======
export const proxyHandler =
  (ctx: AppContext): CatchallHandler =>
  async (req, res, next) => {
    try {
      const { url, aud } = await formatUrlAndAud(ctx, req)
      const auth = await ctx.authVerifier.access({ req })
      const headers = await formatHeaders(ctx, req, aud, auth.credentials.did)
      const body = stream.Readable.toWeb(req)
      const reqInit = formatReqInit(req, headers, body)
      const proxyRes = await makeRequest(url, reqInit)
      await pipeProxyRes(proxyRes, res)
    } catch (err) {
      return next(err)
    }
    return next()
>>>>>>> 6ec511a9
  }

export const pipethrough = async (
  ctx: AppContext,
  req: express.Request,
  requester: string | null,
  audOverride?: string,
): Promise<HandlerPipeThrough> => {
  const { url, aud } = await formatUrlAndAud(ctx, req, audOverride)
  const headers = await formatHeaders(ctx, req, aud, requester)
  const reqInit = formatReqInit(req, headers)
  const res = await makeRequest(url, reqInit)
  return parseProxyRes(res)
}

// Request setup/formatting
// -------------------

const REQ_HEADERS_TO_FORWARD = [
  'accept-language',
  'content-type',
  'atproto-accept-labelers',
  'x-bsky-topics',
]

export const formatUrlAndAud = async (
  ctx: AppContext,
  req: express.Request,
  audOverride?: string,
): Promise<{ url: URL; aud: string }> => {
  const proxyTo = await parseProxyHeader(ctx, req)
  const defaultProxy = defaultService(ctx, req)
  const serviceUrl = proxyTo?.serviceUrl ?? defaultProxy?.url
  const aud = audOverride ?? proxyTo?.did ?? defaultProxy?.did
  if (!serviceUrl || !aud) {
    throw new InvalidRequestError(`No service configured for ${req.path}`)
  }
  const url = new URL(req.originalUrl, serviceUrl)
  if (!ctx.cfg.service.devMode && !isSafeUrl(url)) {
    throw new InvalidRequestError(`Invalid service url: ${url.toString()}`)
  }
  return { url, aud }
}

export const formatHeaders = async (
  ctx: AppContext,
  req: express.Request,
  aud: string,
  requester: string | null,
): Promise<{ authorization?: string }> => {
  const headers = requester
    ? (await ctx.serviceAuthHeaders(requester, aud)).headers
    : {}
  // forward select headers to upstream services
  for (const header of REQ_HEADERS_TO_FORWARD) {
    const val = req.headers[header]
    if (val) {
      headers[header] = val
    }
  }
  return headers
}

const formatReqInit = (
  req: express.Request,
  headers: Record<string, string>,
  body?: Uint8Array | ReadableStream,
): RequestInit => {
  if (req.method === 'GET') {
    return {
      method: 'get',
      headers,
    }
  } else if (req.method === 'HEAD') {
    return {
      method: 'head',
      headers,
    }
  } else if (req.method === 'POST') {
    return {
      method: 'post',
      headers,
      body,
      duplex: 'half',
    } as RequestInit
  } else {
    throw new InvalidRequestError('Method not found')
  }
}

export const parseProxyHeader = async (
  ctx: AppContext,
  req: express.Request,
): Promise<{ did: string; serviceUrl: string } | undefined> => {
  const proxyTo = req.header('atproto-proxy')
  if (!proxyTo) return
  const [did, serviceId] = proxyTo.split('#')
  if (!serviceId) {
    throw new InvalidRequestError('no service id specified')
  }
  const didDoc = await ctx.idResolver.did.resolve(did)
  if (!didDoc) {
    throw new InvalidRequestError('could not resolve proxy did')
  }
  const serviceUrl = getServiceEndpoint(didDoc, { id: `#${serviceId}` })
  if (!serviceUrl) {
    throw new InvalidRequestError('could not resolve proxy did service url')
  }
  return { did, serviceUrl }
}

// Sending request
// -------------------

export const makeRequest = async (
  url: URL,
  reqInit: RequestInit,
): Promise<Response> => {
  let res: Response
  try {
    res = await fetch(url, reqInit)
  } catch (err) {
    httpLogger.warn({ err }, 'pipethrough network error')
    throw new XRPCError(ResponseType.UpstreamFailure)
  }
  if (res.status !== ResponseType.Success) {
    const arrBuffer = await readArrayBufferRes(res)
    const ui8Buffer = new Uint8Array(arrBuffer)
    const errInfo = safeParseJson(ui8.toString(ui8Buffer, 'utf8'))
    throw new XRPCError(
      res.status,
      safeString(errInfo?.['error']),
      safeString(errInfo?.['message']),
      simpleHeaders(res.headers),
    )
  }
  return res
}

// Response parsing/forwarding
// -------------------

const RES_HEADERS_TO_FORWARD = [
  'content-type',
  'content-language',
  'atproto-repo-rev',
  'atproto-content-labelers',
]

export const pipeProxyRes = async (
  upstreamRes: Response,
  ownRes: express.Response,
) => {
  for (const headerName of RES_HEADERS_TO_FORWARD) {
    const headerVal = upstreamRes.headers.get(headerName)
    if (headerVal) {
      ownRes.setHeader(headerName, headerVal)
    }
  }
  if (upstreamRes.body) {
    const contentLength = upstreamRes.headers.get('content-length')
    const contentEncoding = upstreamRes.headers.get('content-encoding')
    if (contentLength && (!contentEncoding || contentEncoding === 'identity')) {
      ownRes.setHeader('content-length', contentLength)
    } else {
      ownRes.setHeader('transfer-encoding', 'chunked')
    }
    ownRes.status(200)
    const resStream = stream.Readable.fromWeb(
      upstreamRes.body as webStream.ReadableStream<Uint8Array>,
    )
    await stream.promises.pipeline(resStream, ownRes)
  } else {
    ownRes.status(200).end()
  }
}

export const parseProxyRes = async (res: Response) => {
  const buffer = await readArrayBufferRes(res)
  const encoding = res.headers.get('content-type') ?? 'application/json'
  const resHeaders = RES_HEADERS_TO_FORWARD.reduce(
    (acc, cur) => {
      acc[cur] = res.headers.get(cur) ?? undefined
      return acc
    },
    {} as Record<string, string | undefined>,
  )
  return { encoding, buffer, headers: noUndefinedVals(resHeaders) }
}

// Utils
// -------------------

const defaultService = (
  ctx: AppContext,
  req: express.Request,
): { url: string; did: string } | null => {
  const nsid = req.originalUrl.split('?')[0].replace('/xrpc/', '')
  switch (nsid) {
    case ids.ToolsOzoneCommunicationCreateTemplate:
    case ids.ToolsOzoneCommunicationDeleteTemplate:
    case ids.ToolsOzoneCommunicationUpdateTemplate:
    case ids.ToolsOzoneCommunicationListTemplates:
    case ids.ToolsOzoneModerationEmitEvent:
    case ids.ToolsOzoneModerationGetEvent:
    case ids.ToolsOzoneModerationGetRecord:
    case ids.ToolsOzoneModerationGetRepo:
    case ids.ToolsOzoneModerationQueryEvents:
    case ids.ToolsOzoneModerationQueryStatuses:
    case ids.ToolsOzoneModerationSearchRepos:
      return ctx.cfg.modService
    case ids.ComAtprotoModerationCreateReport:
      return ctx.cfg.reportService
    default:
      return ctx.cfg.bskyAppView
  }
}

export const parseRes = <T>(nsid: string, res: HandlerPipeThrough): T => {
  const buffer = new Uint8Array(res.buffer)
  const json = safeParseJson(ui8.toString(buffer, 'utf8'))
  const lex = json && jsonToLex(json)
  return lexicons.assertValidXrpcOutput(nsid, lex) as T
}

const readArrayBufferRes = async (res: Response): Promise<ArrayBuffer> => {
  try {
    return await res.arrayBuffer()
  } catch (err) {
    httpLogger.warn({ err }, 'pipethrough network error')
    throw new XRPCError(ResponseType.UpstreamFailure)
  }
}

const isSafeUrl = (url: URL) => {
  if (url.protocol !== 'https:') return false
  if (!url.hostname || url.hostname === 'localhost') return false
  if (net.isIP(url.hostname) !== 0) return false
  return true
}

const safeString = (str: string): string | undefined => {
  return typeof str === 'string' ? str : undefined
}

const safeParseJson = (json: string): unknown => {
  try {
    return JSON.parse(json)
  } catch {
    return null
  }
}

const simpleHeaders = (headers: Headers): Record<string, string> => {
  const result = {}
  for (const [key, val] of headers) {
    result[key] = val
  }
  return result
}<|MERGE_RESOLUTION|>--- conflicted
+++ resolved
@@ -15,40 +15,6 @@
 import { getServiceEndpoint, noUndefinedVals } from '@atproto/common'
 import AppContext from './context'
 
-<<<<<<< HEAD
-type PipethroughOptions = {
-  /**
-   * Request headers to pass-through, in addition to those defined in
-   * {@link REQ_HEADERS_TO_FORWARD}
-   */
-  reqHeadersToForward?: string[]
-}
-
-const defaultService = (
-  ctx: AppContext,
-  path: string,
-): { url: string; did: string } | null => {
-  const nsid = path.replace('/xrpc/', '')
-  switch (nsid) {
-    case ids.ToolsOzoneCommunicationCreateTemplate:
-    case ids.ToolsOzoneCommunicationDeleteTemplate:
-    case ids.ToolsOzoneCommunicationUpdateTemplate:
-    case ids.ToolsOzoneCommunicationListTemplates:
-    case ids.ToolsOzoneModerationEmitEvent:
-    case ids.ToolsOzoneModerationGetEvent:
-    case ids.ToolsOzoneModerationGetRecord:
-    case ids.ToolsOzoneModerationGetRepo:
-    case ids.ToolsOzoneModerationQueryEvents:
-    case ids.ToolsOzoneModerationQueryStatuses:
-    case ids.ToolsOzoneModerationSearchRepos:
-    case ids.ChatBskyModerationGetActorMetadata:
-    case ids.ChatBskyModerationGetMessageContext:
-      return ctx.cfg.modService
-    case ids.ComAtprotoModerationCreateReport:
-      return ctx.cfg.reportService
-    default:
-      return ctx.cfg.bskyAppView
-=======
 export const proxyHandler =
   (ctx: AppContext): CatchallHandler =>
   async (req, res, next) => {
@@ -64,7 +30,6 @@
       return next(err)
     }
     return next()
->>>>>>> 6ec511a9
   }
 
 export const pipethrough = async (

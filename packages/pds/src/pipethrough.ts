import express from 'express'
import * as ui8 from 'uint8arrays'
import net from 'node:net'
import stream from 'node:stream'
import webStream from 'node:stream/web'
import { jsonToLex } from '@atproto/lexicon'
import {
  CatchallHandler,
  HandlerPipeThrough,
  InvalidRequestError,
} from '@atproto/xrpc-server'
import { ResponseType, XRPCError } from '@atproto/xrpc'
import { ids, lexicons } from './lexicon/lexicons'
import { httpLogger } from './logger'
import { getServiceEndpoint, noUndefinedVals } from '@atproto/common'
import AppContext from './context'

<<<<<<< HEAD
type PipethroughOptions = {
  /**
   * Request headers to pass-through, in addition to those defined in
   * {@link REQ_HEADERS_TO_FORWARD}
   */
  reqHeadersToForward?: string[]
}

const defaultService = (
  ctx: AppContext,
  path: string,
): { url: string; did: string } | null => {
  const nsid = path.replace('/xrpc/', '')
  switch (nsid) {
    case ids.ToolsOzoneModeratorAddUser:
    case ids.ToolsOzoneModeratorDeleteUser:
    case ids.ToolsOzoneModeratorUpdateUser:
    case ids.ToolsOzoneModeratorListUsers:
    case ids.ToolsOzoneCommunicationCreateTemplate:
    case ids.ToolsOzoneCommunicationDeleteTemplate:
    case ids.ToolsOzoneCommunicationUpdateTemplate:
    case ids.ToolsOzoneCommunicationListTemplates:
    case ids.ToolsOzoneModerationEmitEvent:
    case ids.ToolsOzoneModerationGetEvent:
    case ids.ToolsOzoneModerationGetRecord:
    case ids.ToolsOzoneModerationGetRepo:
    case ids.ToolsOzoneModerationQueryEvents:
    case ids.ToolsOzoneModerationQueryStatuses:
    case ids.ToolsOzoneModerationSearchRepos:
      return ctx.cfg.modService
    case ids.ComAtprotoModerationCreateReport:
      return ctx.cfg.reportService
    default:
      return ctx.cfg.bskyAppView
=======
export const proxyHandler =
  (ctx: AppContext): CatchallHandler =>
  async (req, res, next) => {
    try {
      const { url, aud } = await formatUrlAndAud(ctx, req)
      const auth = await ctx.authVerifier.access({ req })
      const headers = await formatHeaders(ctx, req, aud, auth.credentials.did)
      const body = stream.Readable.toWeb(req)
      const reqInit = formatReqInit(req, headers, body)
      const proxyRes = await makeRequest(url, reqInit)
      await pipeProxyRes(proxyRes, res)
    } catch (err) {
      return next(err)
    }
    return next()
>>>>>>> 1f3c41a1
  }

export const pipethrough = async (
  ctx: AppContext,
  req: express.Request,
  requester: string | null,
  audOverride?: string,
): Promise<HandlerPipeThrough> => {
  const { url, aud } = await formatUrlAndAud(ctx, req, audOverride)
  const headers = await formatHeaders(ctx, req, aud, requester)
  const reqInit = formatReqInit(req, headers)
  const res = await makeRequest(url, reqInit)
  return parseProxyRes(res)
}

// Request setup/formatting
// -------------------

const REQ_HEADERS_TO_FORWARD = [
  'accept-language',
  'content-type',
  'atproto-accept-labelers',
  'x-bsky-topics',
]

export const formatUrlAndAud = async (
  ctx: AppContext,
  req: express.Request,
  audOverride?: string,
): Promise<{ url: URL; aud: string }> => {
  const proxyTo = await parseProxyHeader(ctx, req)
  const defaultProxy = defaultService(ctx, req)
  const serviceUrl = proxyTo?.serviceUrl ?? defaultProxy?.url
  const aud = audOverride ?? proxyTo?.did ?? defaultProxy?.did
  if (!serviceUrl || !aud) {
    throw new InvalidRequestError(`No service configured for ${req.path}`)
  }
  const url = new URL(req.originalUrl, serviceUrl)
  if (!ctx.cfg.service.devMode && !isSafeUrl(url)) {
    throw new InvalidRequestError(`Invalid service url: ${url.toString()}`)
  }
  return { url, aud }
}

export const formatHeaders = async (
  ctx: AppContext,
  req: express.Request,
  aud: string,
  requester: string | null,
): Promise<{ authorization?: string }> => {
  const headers = requester
    ? (await ctx.serviceAuthHeaders(requester, aud)).headers
    : {}
  // forward select headers to upstream services
  for (const header of REQ_HEADERS_TO_FORWARD) {
    const val = req.headers[header]
    if (val) {
      headers[header] = val
    }
  }
  return headers
}

const formatReqInit = (
  req: express.Request,
  headers: Record<string, string>,
  body?: Uint8Array | ReadableStream,
): RequestInit => {
  if (req.method === 'GET') {
    return {
      method: 'get',
      headers,
    }
  } else if (req.method === 'HEAD') {
    return {
      method: 'head',
      headers,
    }
  } else if (req.method === 'POST') {
    return {
      method: 'post',
      headers,
      body,
      duplex: 'half',
    } as RequestInit
  } else {
    throw new InvalidRequestError('Method not found')
  }
}

export const parseProxyHeader = async (
  ctx: AppContext,
  req: express.Request,
): Promise<{ did: string; serviceUrl: string } | undefined> => {
  const proxyTo = req.header('atproto-proxy')
  if (!proxyTo) return
  const [did, serviceId] = proxyTo.split('#')
  if (!serviceId) {
    throw new InvalidRequestError('no service id specified')
  }
  const didDoc = await ctx.idResolver.did.resolve(did)
  if (!didDoc) {
    throw new InvalidRequestError('could not resolve proxy did')
  }
  const serviceUrl = getServiceEndpoint(didDoc, { id: `#${serviceId}` })
  if (!serviceUrl) {
    throw new InvalidRequestError('could not resolve proxy did service url')
  }
  return { did, serviceUrl }
}

// Sending request
// -------------------

export const makeRequest = async (
  url: URL,
  reqInit: RequestInit,
): Promise<Response> => {
  let res: Response
  try {
    res = await fetch(url, reqInit)
  } catch (err) {
    httpLogger.warn({ err }, 'pipethrough network error')
    throw new XRPCError(ResponseType.UpstreamFailure)
  }
  if (res.status !== ResponseType.Success) {
    const arrBuffer = await readArrayBufferRes(res)
    const ui8Buffer = new Uint8Array(arrBuffer)
    const errInfo = safeParseJson(ui8.toString(ui8Buffer, 'utf8'))
    throw new XRPCError(
      res.status,
      safeString(errInfo?.['error']),
      safeString(errInfo?.['message']),
      simpleHeaders(res.headers),
    )
  }
  return res
}

// Response parsing/forwarding
// -------------------

const RES_HEADERS_TO_FORWARD = [
  'content-type',
  'content-language',
  'atproto-repo-rev',
  'atproto-content-labelers',
]

export const pipeProxyRes = async (
  upstreamRes: Response,
  ownRes: express.Response,
) => {
  for (const headerName of RES_HEADERS_TO_FORWARD) {
    const headerVal = upstreamRes.headers.get(headerName)
    if (headerVal) {
      ownRes.setHeader(headerName, headerVal)
    }
  }
  if (upstreamRes.body) {
    const contentLength = upstreamRes.headers.get('content-length')
    const contentEncoding = upstreamRes.headers.get('content-encoding')
    if (contentLength && (!contentEncoding || contentEncoding === 'identity')) {
      ownRes.setHeader('content-length', contentLength)
    } else {
      ownRes.setHeader('transfer-encoding', 'chunked')
    }
    ownRes.status(200)
    const resStream = stream.Readable.fromWeb(
      upstreamRes.body as webStream.ReadableStream<Uint8Array>,
    )
    await stream.promises.pipeline(resStream, ownRes)
  } else {
    ownRes.status(200).end()
  }
}

export const parseProxyRes = async (res: Response) => {
  const buffer = await readArrayBufferRes(res)
  const encoding = res.headers.get('content-type') ?? 'application/json'
  const resHeaders = RES_HEADERS_TO_FORWARD.reduce(
    (acc, cur) => {
      acc[cur] = res.headers.get(cur) ?? undefined
      return acc
    },
    {} as Record<string, string | undefined>,
  )
  return { encoding, buffer, headers: noUndefinedVals(resHeaders) }
}

// Utils
// -------------------

const defaultService = (
  ctx: AppContext,
  req: express.Request,
): { url: string; did: string } | null => {
  const nsid = req.originalUrl.split('?')[0].replace('/xrpc/', '')
  switch (nsid) {
    case ids.ToolsOzoneCommunicationCreateTemplate:
    case ids.ToolsOzoneCommunicationDeleteTemplate:
    case ids.ToolsOzoneCommunicationUpdateTemplate:
    case ids.ToolsOzoneCommunicationListTemplates:
    case ids.ToolsOzoneModerationEmitEvent:
    case ids.ToolsOzoneModerationGetEvent:
    case ids.ToolsOzoneModerationGetRecord:
    case ids.ToolsOzoneModerationGetRepo:
    case ids.ToolsOzoneModerationQueryEvents:
    case ids.ToolsOzoneModerationQueryStatuses:
    case ids.ToolsOzoneModerationSearchRepos:
      return ctx.cfg.modService
    case ids.ComAtprotoModerationCreateReport:
      return ctx.cfg.reportService
    default:
      return ctx.cfg.bskyAppView
  }
}

export const parseRes = <T>(nsid: string, res: HandlerPipeThrough): T => {
  const buffer = new Uint8Array(res.buffer)
  const json = safeParseJson(ui8.toString(buffer, 'utf8'))
  const lex = json && jsonToLex(json)
  return lexicons.assertValidXrpcOutput(nsid, lex) as T
}

const readArrayBufferRes = async (res: Response): Promise<ArrayBuffer> => {
  try {
    return await res.arrayBuffer()
  } catch (err) {
    httpLogger.warn({ err }, 'pipethrough network error')
    throw new XRPCError(ResponseType.UpstreamFailure)
  }
}

const isSafeUrl = (url: URL) => {
  if (url.protocol !== 'https:') return false
  if (!url.hostname || url.hostname === 'localhost') return false
  if (net.isIP(url.hostname) !== 0) return false
  return true
}

const safeString = (str: string): string | undefined => {
  return typeof str === 'string' ? str : undefined
}

const safeParseJson = (json: string): unknown => {
  try {
    return JSON.parse(json)
  } catch {
    return null
  }
}

const simpleHeaders = (headers: Headers): Record<string, string> => {
  const result = {}
  for (const [key, val] of headers) {
    result[key] = val
  }
  return result
}<|MERGE_RESOLUTION|>--- conflicted
+++ resolved
@@ -15,20 +15,219 @@
 import { getServiceEndpoint, noUndefinedVals } from '@atproto/common'
 import AppContext from './context'
 
-<<<<<<< HEAD
-type PipethroughOptions = {
-  /**
-   * Request headers to pass-through, in addition to those defined in
-   * {@link REQ_HEADERS_TO_FORWARD}
-   */
-  reqHeadersToForward?: string[]
-}
+export const proxyHandler =
+  (ctx: AppContext): CatchallHandler =>
+  async (req, res, next) => {
+    try {
+      const { url, aud } = await formatUrlAndAud(ctx, req)
+      const auth = await ctx.authVerifier.access({ req })
+      const headers = await formatHeaders(ctx, req, aud, auth.credentials.did)
+      const body = stream.Readable.toWeb(req)
+      const reqInit = formatReqInit(req, headers, body)
+      const proxyRes = await makeRequest(url, reqInit)
+      await pipeProxyRes(proxyRes, res)
+    } catch (err) {
+      return next(err)
+    }
+    return next()
+  }
+
+export const pipethrough = async (
+  ctx: AppContext,
+  req: express.Request,
+  requester: string | null,
+  audOverride?: string,
+): Promise<HandlerPipeThrough> => {
+  const { url, aud } = await formatUrlAndAud(ctx, req, audOverride)
+  const headers = await formatHeaders(ctx, req, aud, requester)
+  const reqInit = formatReqInit(req, headers)
+  const res = await makeRequest(url, reqInit)
+  return parseProxyRes(res)
+}
+
+// Request setup/formatting
+// -------------------
+
+const REQ_HEADERS_TO_FORWARD = [
+  'accept-language',
+  'content-type',
+  'atproto-accept-labelers',
+  'x-bsky-topics',
+]
+
+export const formatUrlAndAud = async (
+  ctx: AppContext,
+  req: express.Request,
+  audOverride?: string,
+): Promise<{ url: URL; aud: string }> => {
+  const proxyTo = await parseProxyHeader(ctx, req)
+  const defaultProxy = defaultService(ctx, req)
+  const serviceUrl = proxyTo?.serviceUrl ?? defaultProxy?.url
+  const aud = audOverride ?? proxyTo?.did ?? defaultProxy?.did
+  if (!serviceUrl || !aud) {
+    throw new InvalidRequestError(`No service configured for ${req.path}`)
+  }
+  const url = new URL(req.originalUrl, serviceUrl)
+  if (!ctx.cfg.service.devMode && !isSafeUrl(url)) {
+    throw new InvalidRequestError(`Invalid service url: ${url.toString()}`)
+  }
+  return { url, aud }
+}
+
+export const formatHeaders = async (
+  ctx: AppContext,
+  req: express.Request,
+  aud: string,
+  requester: string | null,
+): Promise<{ authorization?: string }> => {
+  const headers = requester
+    ? (await ctx.serviceAuthHeaders(requester, aud)).headers
+    : {}
+  // forward select headers to upstream services
+  for (const header of REQ_HEADERS_TO_FORWARD) {
+    const val = req.headers[header]
+    if (val) {
+      headers[header] = val
+    }
+  }
+  return headers
+}
+
+const formatReqInit = (
+  req: express.Request,
+  headers: Record<string, string>,
+  body?: Uint8Array | ReadableStream,
+): RequestInit => {
+  if (req.method === 'GET') {
+    return {
+      method: 'get',
+      headers,
+    }
+  } else if (req.method === 'HEAD') {
+    return {
+      method: 'head',
+      headers,
+    }
+  } else if (req.method === 'POST') {
+    return {
+      method: 'post',
+      headers,
+      body,
+      duplex: 'half',
+    } as RequestInit
+  } else {
+    throw new InvalidRequestError('Method not found')
+  }
+}
+
+export const parseProxyHeader = async (
+  ctx: AppContext,
+  req: express.Request,
+): Promise<{ did: string; serviceUrl: string } | undefined> => {
+  const proxyTo = req.header('atproto-proxy')
+  if (!proxyTo) return
+  const [did, serviceId] = proxyTo.split('#')
+  if (!serviceId) {
+    throw new InvalidRequestError('no service id specified')
+  }
+  const didDoc = await ctx.idResolver.did.resolve(did)
+  if (!didDoc) {
+    throw new InvalidRequestError('could not resolve proxy did')
+  }
+  const serviceUrl = getServiceEndpoint(didDoc, { id: `#${serviceId}` })
+  if (!serviceUrl) {
+    throw new InvalidRequestError('could not resolve proxy did service url')
+  }
+  return { did, serviceUrl }
+}
+
+// Sending request
+// -------------------
+
+export const makeRequest = async (
+  url: URL,
+  reqInit: RequestInit,
+): Promise<Response> => {
+  let res: Response
+  try {
+    res = await fetch(url, reqInit)
+  } catch (err) {
+    httpLogger.warn({ err }, 'pipethrough network error')
+    throw new XRPCError(ResponseType.UpstreamFailure)
+  }
+  if (res.status !== ResponseType.Success) {
+    const arrBuffer = await readArrayBufferRes(res)
+    const ui8Buffer = new Uint8Array(arrBuffer)
+    const errInfo = safeParseJson(ui8.toString(ui8Buffer, 'utf8'))
+    throw new XRPCError(
+      res.status,
+      safeString(errInfo?.['error']),
+      safeString(errInfo?.['message']),
+      simpleHeaders(res.headers),
+    )
+  }
+  return res
+}
+
+// Response parsing/forwarding
+// -------------------
+
+const RES_HEADERS_TO_FORWARD = [
+  'content-type',
+  'content-language',
+  'atproto-repo-rev',
+  'atproto-content-labelers',
+]
+
+export const pipeProxyRes = async (
+  upstreamRes: Response,
+  ownRes: express.Response,
+) => {
+  for (const headerName of RES_HEADERS_TO_FORWARD) {
+    const headerVal = upstreamRes.headers.get(headerName)
+    if (headerVal) {
+      ownRes.setHeader(headerName, headerVal)
+    }
+  }
+  if (upstreamRes.body) {
+    const contentLength = upstreamRes.headers.get('content-length')
+    const contentEncoding = upstreamRes.headers.get('content-encoding')
+    if (contentLength && (!contentEncoding || contentEncoding === 'identity')) {
+      ownRes.setHeader('content-length', contentLength)
+    } else {
+      ownRes.setHeader('transfer-encoding', 'chunked')
+    }
+    ownRes.status(200)
+    const resStream = stream.Readable.fromWeb(
+      upstreamRes.body as webStream.ReadableStream<Uint8Array>,
+    )
+    await stream.promises.pipeline(resStream, ownRes)
+  } else {
+    ownRes.status(200).end()
+  }
+}
+
+export const parseProxyRes = async (res: Response) => {
+  const buffer = await readArrayBufferRes(res)
+  const encoding = res.headers.get('content-type') ?? 'application/json'
+  const resHeaders = RES_HEADERS_TO_FORWARD.reduce(
+    (acc, cur) => {
+      acc[cur] = res.headers.get(cur) ?? undefined
+      return acc
+    },
+    {} as Record<string, string | undefined>,
+  )
+  return { encoding, buffer, headers: noUndefinedVals(resHeaders) }
+}
+
+// Utils
+// -------------------
 
 const defaultService = (
   ctx: AppContext,
-  path: string,
+  req: express.Request,
 ): { url: string; did: string } | null => {
-  const nsid = path.replace('/xrpc/', '')
+  const nsid = req.originalUrl.split('?')[0].replace('/xrpc/', '')
   switch (nsid) {
     case ids.ToolsOzoneModeratorAddUser:
     case ids.ToolsOzoneModeratorDeleteUser:
@@ -50,238 +249,6 @@
       return ctx.cfg.reportService
     default:
       return ctx.cfg.bskyAppView
-=======
-export const proxyHandler =
-  (ctx: AppContext): CatchallHandler =>
-  async (req, res, next) => {
-    try {
-      const { url, aud } = await formatUrlAndAud(ctx, req)
-      const auth = await ctx.authVerifier.access({ req })
-      const headers = await formatHeaders(ctx, req, aud, auth.credentials.did)
-      const body = stream.Readable.toWeb(req)
-      const reqInit = formatReqInit(req, headers, body)
-      const proxyRes = await makeRequest(url, reqInit)
-      await pipeProxyRes(proxyRes, res)
-    } catch (err) {
-      return next(err)
-    }
-    return next()
->>>>>>> 1f3c41a1
-  }
-
-export const pipethrough = async (
-  ctx: AppContext,
-  req: express.Request,
-  requester: string | null,
-  audOverride?: string,
-): Promise<HandlerPipeThrough> => {
-  const { url, aud } = await formatUrlAndAud(ctx, req, audOverride)
-  const headers = await formatHeaders(ctx, req, aud, requester)
-  const reqInit = formatReqInit(req, headers)
-  const res = await makeRequest(url, reqInit)
-  return parseProxyRes(res)
-}
-
-// Request setup/formatting
-// -------------------
-
-const REQ_HEADERS_TO_FORWARD = [
-  'accept-language',
-  'content-type',
-  'atproto-accept-labelers',
-  'x-bsky-topics',
-]
-
-export const formatUrlAndAud = async (
-  ctx: AppContext,
-  req: express.Request,
-  audOverride?: string,
-): Promise<{ url: URL; aud: string }> => {
-  const proxyTo = await parseProxyHeader(ctx, req)
-  const defaultProxy = defaultService(ctx, req)
-  const serviceUrl = proxyTo?.serviceUrl ?? defaultProxy?.url
-  const aud = audOverride ?? proxyTo?.did ?? defaultProxy?.did
-  if (!serviceUrl || !aud) {
-    throw new InvalidRequestError(`No service configured for ${req.path}`)
-  }
-  const url = new URL(req.originalUrl, serviceUrl)
-  if (!ctx.cfg.service.devMode && !isSafeUrl(url)) {
-    throw new InvalidRequestError(`Invalid service url: ${url.toString()}`)
-  }
-  return { url, aud }
-}
-
-export const formatHeaders = async (
-  ctx: AppContext,
-  req: express.Request,
-  aud: string,
-  requester: string | null,
-): Promise<{ authorization?: string }> => {
-  const headers = requester
-    ? (await ctx.serviceAuthHeaders(requester, aud)).headers
-    : {}
-  // forward select headers to upstream services
-  for (const header of REQ_HEADERS_TO_FORWARD) {
-    const val = req.headers[header]
-    if (val) {
-      headers[header] = val
-    }
-  }
-  return headers
-}
-
-const formatReqInit = (
-  req: express.Request,
-  headers: Record<string, string>,
-  body?: Uint8Array | ReadableStream,
-): RequestInit => {
-  if (req.method === 'GET') {
-    return {
-      method: 'get',
-      headers,
-    }
-  } else if (req.method === 'HEAD') {
-    return {
-      method: 'head',
-      headers,
-    }
-  } else if (req.method === 'POST') {
-    return {
-      method: 'post',
-      headers,
-      body,
-      duplex: 'half',
-    } as RequestInit
-  } else {
-    throw new InvalidRequestError('Method not found')
-  }
-}
-
-export const parseProxyHeader = async (
-  ctx: AppContext,
-  req: express.Request,
-): Promise<{ did: string; serviceUrl: string } | undefined> => {
-  const proxyTo = req.header('atproto-proxy')
-  if (!proxyTo) return
-  const [did, serviceId] = proxyTo.split('#')
-  if (!serviceId) {
-    throw new InvalidRequestError('no service id specified')
-  }
-  const didDoc = await ctx.idResolver.did.resolve(did)
-  if (!didDoc) {
-    throw new InvalidRequestError('could not resolve proxy did')
-  }
-  const serviceUrl = getServiceEndpoint(didDoc, { id: `#${serviceId}` })
-  if (!serviceUrl) {
-    throw new InvalidRequestError('could not resolve proxy did service url')
-  }
-  return { did, serviceUrl }
-}
-
-// Sending request
-// -------------------
-
-export const makeRequest = async (
-  url: URL,
-  reqInit: RequestInit,
-): Promise<Response> => {
-  let res: Response
-  try {
-    res = await fetch(url, reqInit)
-  } catch (err) {
-    httpLogger.warn({ err }, 'pipethrough network error')
-    throw new XRPCError(ResponseType.UpstreamFailure)
-  }
-  if (res.status !== ResponseType.Success) {
-    const arrBuffer = await readArrayBufferRes(res)
-    const ui8Buffer = new Uint8Array(arrBuffer)
-    const errInfo = safeParseJson(ui8.toString(ui8Buffer, 'utf8'))
-    throw new XRPCError(
-      res.status,
-      safeString(errInfo?.['error']),
-      safeString(errInfo?.['message']),
-      simpleHeaders(res.headers),
-    )
-  }
-  return res
-}
-
-// Response parsing/forwarding
-// -------------------
-
-const RES_HEADERS_TO_FORWARD = [
-  'content-type',
-  'content-language',
-  'atproto-repo-rev',
-  'atproto-content-labelers',
-]
-
-export const pipeProxyRes = async (
-  upstreamRes: Response,
-  ownRes: express.Response,
-) => {
-  for (const headerName of RES_HEADERS_TO_FORWARD) {
-    const headerVal = upstreamRes.headers.get(headerName)
-    if (headerVal) {
-      ownRes.setHeader(headerName, headerVal)
-    }
-  }
-  if (upstreamRes.body) {
-    const contentLength = upstreamRes.headers.get('content-length')
-    const contentEncoding = upstreamRes.headers.get('content-encoding')
-    if (contentLength && (!contentEncoding || contentEncoding === 'identity')) {
-      ownRes.setHeader('content-length', contentLength)
-    } else {
-      ownRes.setHeader('transfer-encoding', 'chunked')
-    }
-    ownRes.status(200)
-    const resStream = stream.Readable.fromWeb(
-      upstreamRes.body as webStream.ReadableStream<Uint8Array>,
-    )
-    await stream.promises.pipeline(resStream, ownRes)
-  } else {
-    ownRes.status(200).end()
-  }
-}
-
-export const parseProxyRes = async (res: Response) => {
-  const buffer = await readArrayBufferRes(res)
-  const encoding = res.headers.get('content-type') ?? 'application/json'
-  const resHeaders = RES_HEADERS_TO_FORWARD.reduce(
-    (acc, cur) => {
-      acc[cur] = res.headers.get(cur) ?? undefined
-      return acc
-    },
-    {} as Record<string, string | undefined>,
-  )
-  return { encoding, buffer, headers: noUndefinedVals(resHeaders) }
-}
-
-// Utils
-// -------------------
-
-const defaultService = (
-  ctx: AppContext,
-  req: express.Request,
-): { url: string; did: string } | null => {
-  const nsid = req.originalUrl.split('?')[0].replace('/xrpc/', '')
-  switch (nsid) {
-    case ids.ToolsOzoneCommunicationCreateTemplate:
-    case ids.ToolsOzoneCommunicationDeleteTemplate:
-    case ids.ToolsOzoneCommunicationUpdateTemplate:
-    case ids.ToolsOzoneCommunicationListTemplates:
-    case ids.ToolsOzoneModerationEmitEvent:
-    case ids.ToolsOzoneModerationGetEvent:
-    case ids.ToolsOzoneModerationGetRecord:
-    case ids.ToolsOzoneModerationGetRepo:
-    case ids.ToolsOzoneModerationQueryEvents:
-    case ids.ToolsOzoneModerationQueryStatuses:
-    case ids.ToolsOzoneModerationSearchRepos:
-      return ctx.cfg.modService
-    case ids.ComAtprotoModerationCreateReport:
-      return ctx.cfg.reportService
-    default:
-      return ctx.cfg.bskyAppView
   }
 }
 

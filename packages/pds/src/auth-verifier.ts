import {
<<<<<<< HEAD
  KeyObject,
  createPrivateKey,
  createPublicKey,
  createSecretKey,
} from 'node:crypto'
import * as crypto from '@atproto/crypto'
import {
  AuthRequiredError,
  ForbiddenError,
  InvalidRequestError,
} from '@atproto/xrpc-server'
=======
  AuthRequiredError,
  InvalidRequestError,
  verifyJwt as verifyServiceJwt,
} from '@atproto/xrpc-server'
import { IdResolver } from '@atproto/identity'
>>>>>>> 8637c367
import * as ui8 from 'uint8arrays'
import express from 'express'
import * as jose from 'jose'
import KeyEncoder from 'key-encoder'
import Database from './db'
import { softDeleted } from './db/util'
import { SigningKeyMemory, VerifyKey } from './config'

type ReqCtx = {
  req: express.Request
}

// @TODO sync-up with current method names, consider backwards compat.
export enum AuthScope {
  Access = 'com.atproto.access',
  Refresh = 'com.atproto.refresh',
  AppPass = 'com.atproto.appPass',
}

export enum RoleStatus {
  Valid,
  Invalid,
  Missing,
}

type NullOutput = {
  credentials: null
}

type RoleOutput = {
  credentials: {
    type: 'role'
    admin: boolean
    moderator: boolean
    triage: boolean
  }
}

type AdminServiceOutput = {
  credentials: {
    type: 'service'
    aud: string
    iss: string
  }
}

type AccessOutput = {
  credentials: {
    type: 'access'
    did: string
    scope: AuthScope
    audience: string | undefined
  }
  artifacts: string
}

type AccessCheckedOutput = AccessOutput & {
  credentials: {
    pdsDid: string | null
  }
  artifacts: string
}

type RefreshOutput = {
  credentials: {
    type: 'refresh'
    did: string
    scope: AuthScope
    audience: string | undefined
    tokenId: string
  }
  artifacts: string
}

type ValidatedBearer = {
  did: string
  scope: AuthScope
  token: string
<<<<<<< HEAD
  payload: jose.JWTPayload
  audience: string | undefined
=======
  payload: jwt.JwtPayload
}

export type AuthVerifierOpts = {
  jwtSecret: string
  adminPass: string
  moderatorPass: string
  triagePass: string
  adminServiceDid: string
>>>>>>> 8637c367
}

export class AuthVerifier {
  private _signingSecret: KeyObject
  private _verifyKey?: KeyObject
  private _adminPass: string
<<<<<<< HEAD
  private _moderatorPass?: string
  private _triagePass?: string

  constructor(
    public db: Database,
    opts: {
      authKeys: AuthKeys
      adminPass: string
      moderatorPass?: string
      triagePass?: string
    },
  ) {
    this._signingSecret = opts.authKeys.signingSecret
    this._verifyKey = opts.authKeys.verifyKey
=======
  private _moderatorPass: string
  private _triagePass: string
  public adminServiceDid: string

  constructor(
    public db: Database,
    public idResolver: IdResolver,
    opts: AuthVerifierOpts,
  ) {
    this._secret = opts.jwtSecret
>>>>>>> 8637c367
    this._adminPass = opts.adminPass
    this._moderatorPass = opts.moderatorPass
    this._triagePass = opts.triagePass
    this.adminServiceDid = opts.adminServiceDid
  }

  // verifiers (arrow fns to preserve scope)

  access = (ctx: ReqCtx): Promise<AccessOutput> => {
    return this.validateAccessToken(ctx.req, [
      AuthScope.Access,
      AuthScope.AppPass,
    ])
  }

  accessCheckTakedown = async (ctx: ReqCtx): Promise<AccessCheckedOutput> => {
    const result = await this.validateAccessToken(ctx.req, [
      AuthScope.Access,
      AuthScope.AppPass,
    ])
    const found = await this.db.db
      .selectFrom('user_account')
      .leftJoin('pds', 'pds.id', 'user_account.pdsId')
      .where('user_account.did', '=', result.credentials.did)
<<<<<<< HEAD
      .where('user_account.takedownId', 'is', null)
      .select(['user_account.did', 'pds.did as pdsDid', 'takedownId'])
=======
      .where('repo_root.takedownRef', 'is', null)
      .select('user_account.did')
>>>>>>> 8637c367
      .executeTakeFirst()
    if (!found) {
      // will be turned into ExpiredToken for the client if proxied by entryway
      throw new ForbiddenError('Account not found', 'AccountNotFound')
    }
    if (softDeleted(found)) {
      throw new AuthRequiredError(
        'Account has been taken down',
        'AccountTakedown',
      )
    }
    return {
      ...result,
      credentials: { ...result.credentials, pdsDid: found.pdsDid },
    }
  }

  accessNotAppPassword = (ctx: ReqCtx): Promise<AccessOutput> => {
    return this.validateAccessToken(ctx.req, [AuthScope.Access])
  }

  // @TODO additional check on aud when set
  refresh = async (ctx: ReqCtx): Promise<RefreshOutput> => {
    const { did, scope, token, audience, payload } =
      await this.validateBearerToken(ctx.req, [AuthScope.Refresh])
    if (!payload.jti) {
      throw new AuthRequiredError(
        'Unexpected missing refresh token id',
        'MissingTokenId',
      )
    }
    return {
      credentials: {
        type: 'refresh',
        did,
        scope,
        audience,
        tokenId: payload.jti,
      },
      artifacts: token,
    }
  }

  role = (ctx: ReqCtx): RoleOutput => {
    const creds = this.parseRoleCreds(ctx.req)
    if (creds.status !== RoleStatus.Valid) {
      throw new AuthRequiredError()
    }
    return {
      credentials: {
        ...creds,
        type: 'role',
      },
    }
  }

  accessOrRole = async (ctx: ReqCtx): Promise<AccessOutput | RoleOutput> => {
    if (isBearerToken(ctx.req)) {
      return this.access(ctx)
    } else {
      return this.role(ctx)
    }
  }

  optionalAccessOrRole = async (
    ctx: ReqCtx,
  ): Promise<AccessOutput | RoleOutput | NullOutput> => {
    if (isBearerToken(ctx.req)) {
      return await this.access(ctx)
    } else {
      const creds = this.parseRoleCreds(ctx.req)
      if (creds.status === RoleStatus.Missing) {
        return { credentials: null }
      } else if (creds.admin) {
        return {
          credentials: {
            ...creds,
            type: 'role',
          },
        }
      } else {
        throw new AuthRequiredError()
      }
    }
  }

<<<<<<< HEAD
  async validateBearerToken(
=======
  adminService = async (reqCtx: ReqCtx): Promise<AdminServiceOutput> => {
    const jwtStr = bearerTokenFromReq(reqCtx.req)
    if (!jwtStr) {
      throw new AuthRequiredError('missing jwt', 'MissingJwt')
    }
    const payload = await verifyServiceJwt(
      jwtStr,
      null,
      async (did: string) => {
        if (did !== this.adminServiceDid) {
          throw new AuthRequiredError(
            'Untrusted issuer for admin actions',
            'UntrustedIss',
          )
        }
        return this.idResolver.did.resolveAtprotoKey(did)
      },
    )
    return {
      credentials: {
        type: 'service',
        aud: payload.aud,
        iss: payload.iss,
      },
    }
  }

  roleOrAdminService = async (
    reqCtx: ReqCtx,
  ): Promise<RoleOutput | AdminServiceOutput> => {
    if (isBearerToken(reqCtx.req)) {
      return this.adminService(reqCtx)
    } else {
      return this.role(reqCtx)
    }
  }

  validateBearerToken(
>>>>>>> 8637c367
    req: express.Request,
    scopes: AuthScope[],
    verifyOptions?: jose.JWTVerifyOptions,
  ): Promise<ValidatedBearer> {
    const token = bearerTokenFromReq(req)
    if (!token) {
      throw new AuthRequiredError(undefined, 'AuthMissing')
    }
    const payload = await verifyJwt({
      token,
      keys: {
        verifyKey: this._verifyKey,
        signingSecret: this._signingSecret,
      },
      verifyOptions,
    })
    const { sub, aud, scope } = payload
    if (typeof sub !== 'string' || !sub.startsWith('did:')) {
      throw new InvalidRequestError('Malformed token', 'InvalidToken')
    }
    if (
      aud !== undefined &&
      (typeof aud !== 'string' || !aud.startsWith('did:'))
    ) {
      throw new InvalidRequestError('Malformed token', 'InvalidToken')
    }
    if (!isAuthScope(scope) || (scopes.length > 0 && !scopes.includes(scope))) {
      throw new InvalidRequestError('Bad token scope', 'InvalidToken')
    }
    return {
      did: sub,
      scope,
      audience: aud,
      token,
      payload,
    }
  }

  async validateAccessToken(
    req: express.Request,
    scopes: AuthScope[],
  ): Promise<AccessOutput> {
    const { did, scope, token, audience } = await this.validateBearerToken(
      req,
      scopes,
    )
    return {
      credentials: {
        type: 'access',
        did,
        scope,
        audience,
      },
      artifacts: token,
    }
  }

  parseRoleCreds(req: express.Request) {
    const parsed = parseBasicAuth(req.headers.authorization || '')
    const { Missing, Valid, Invalid } = RoleStatus
    if (!parsed) {
      return { status: Missing, admin: false, moderator: false, triage: false }
    }
    const { username, password } = parsed
    if (username === 'admin' && password === this._adminPass) {
      return { status: Valid, admin: true, moderator: true, triage: true }
    }
    if (username === 'admin' && password === this._moderatorPass) {
      return { status: Valid, admin: false, moderator: true, triage: true }
    }
    if (username === 'admin' && password === this._triagePass) {
      return { status: Valid, admin: false, moderator: false, triage: true }
    }
    return { status: Invalid, admin: false, moderator: false, triage: false }
  }

  createAdminRoleHeaders = () => {
    return {
      authorization:
        'Basic ' +
        ui8.toString(
          ui8.fromString(`admin:${this._adminPass}`, 'utf8'),
          'base64pad',
        ),
    }
  }

  isUserOrAdmin(
    auth: AccessOutput | RoleOutput | NullOutput,
    did: string,
  ): boolean {
    if (!auth.credentials) {
      return false
    }
    if ('did' in auth.credentials) {
      return auth.credentials.did === did
    }
    return auth.credentials.admin
  }
}

// HELPERS
// ---------

const BEARER = 'Bearer '
const BASIC = 'Basic '
export const SECP256K1_JWT = 'ES256K'
export const HMACSHA256_JWT = 'HS256'

export const getAuthKeys = async (opts: AuthKeyOptions): Promise<AuthKeys> => {
  const signingSecret = createSecretKey(Buffer.from(opts.jwtSecret))
  const signingKeypair =
    opts.jwtSigningKey &&
    (await crypto.Secp256k1Keypair.import(opts.jwtSigningKey.privateKeyHex, {
      exportable: true,
    }))
  const signingKey = signingKeypair
    ? await createPrivateKeyObject(signingKeypair)
    : undefined
  const verifyKey = opts.jwtVerifyKey
    ? await createPublicKeyObject(opts.jwtVerifyKey.publicKeyHex)
    : signingKey
  return { signingSecret, signingKey, verifyKey }
}

type AuthKeyOptions = {
  jwtSecret: string
  jwtSigningKey?: SigningKeyMemory
  jwtVerifyKey?: VerifyKey
}

export type AuthKeys = {
  signingSecret: KeyObject
  signingKey?: KeyObject
  verifyKey?: KeyObject
}

const isBearerToken = (req: express.Request): boolean => {
  return req.headers.authorization?.startsWith(BEARER) ?? false
}

const bearerTokenFromReq = (req: express.Request) => {
  const header = req.headers.authorization || ''
  if (!header.startsWith(BEARER)) return null
  return header.slice(BEARER.length)
}

const verifyJwt = async (params: {
  token: string
  keys: { verifyKey?: KeyObject; signingSecret: KeyObject }
  verifyOptions?: jose.JWTVerifyOptions
}): Promise<jose.JWTPayload> => {
  const { token, keys, verifyOptions } = params
  const header = jose.decodeProtectedHeader(token)
  let result: jose.JWTVerifyResult
  try {
    if (header.alg === SECP256K1_JWT && keys.verifyKey) {
      const key = keys.verifyKey
      result = await jose.jwtVerify(token, key, verifyOptions)
    } else {
      const key = keys.signingSecret
      result = await jose.jwtVerify(token, key, verifyOptions)
    }
  } catch (err) {
    if (err?.['code'] === 'ERR_JWT_EXPIRED') {
      throw new InvalidRequestError('Token has expired', 'ExpiredToken')
    }
    throw new InvalidRequestError('Token could not be verified', 'InvalidToken')
  }
  return result.payload
}

export const parseBasicAuth = (
  token: string,
): { username: string; password: string } | null => {
  if (!token.startsWith(BASIC)) return null
  const b64 = token.slice(BASIC.length)
  let parsed: string[]
  try {
    parsed = ui8.toString(ui8.fromString(b64, 'base64pad'), 'utf8').split(':')
  } catch (err) {
    return null
  }
  const [username, password] = parsed
  if (!username || !password) return null
  return { username, password }
}

<<<<<<< HEAD
const authScopes = new Set(Object.values(AuthScope))
const isAuthScope = (val: unknown): val is AuthScope => {
  return authScopes.has(val as any)
}

const createPrivateKeyObject = async (
  privateKey: crypto.Secp256k1Keypair,
): Promise<KeyObject> => {
  const raw = await privateKey.export()
  const key = keyEncoder.encodePrivate(ui8.toString(raw, 'hex'), 'raw', 'pem')
  return createPrivateKey({ format: 'pem', key })
}

const createPublicKeyObject = async (
  publicKeyHex: string,
): Promise<KeyObject> => {
  const key = keyEncoder.encodePublic(publicKeyHex, 'raw', 'pem')
  return createPublicKey({ format: 'pem', key })
}

const keyEncoder = new KeyEncoder('secp256k1')
=======
export const ensureValidAdminAud = (
  auth: RoleOutput | AdminServiceOutput,
  subjectDid: string,
) => {
  if (
    auth.credentials.type === 'service' &&
    auth.credentials.aud !== subjectDid
  ) {
    throw new AuthRequiredError(
      'jwt audience does not match account did',
      'BadJwtAudience',
    )
  }
}
>>>>>>> 8637c367
<|MERGE_RESOLUTION|>--- conflicted
+++ resolved
@@ -1,5 +1,4 @@
 import {
-<<<<<<< HEAD
   KeyObject,
   createPrivateKey,
   createPublicKey,
@@ -10,14 +9,9 @@
   AuthRequiredError,
   ForbiddenError,
   InvalidRequestError,
-} from '@atproto/xrpc-server'
-=======
-  AuthRequiredError,
-  InvalidRequestError,
   verifyJwt as verifyServiceJwt,
 } from '@atproto/xrpc-server'
 import { IdResolver } from '@atproto/identity'
->>>>>>> 8637c367
 import * as ui8 from 'uint8arrays'
 import express from 'express'
 import * as jose from 'jose'
@@ -96,57 +90,37 @@
   did: string
   scope: AuthScope
   token: string
-<<<<<<< HEAD
   payload: jose.JWTPayload
   audience: string | undefined
-=======
-  payload: jwt.JwtPayload
 }
 
 export type AuthVerifierOpts = {
-  jwtSecret: string
+  authKeys: AuthKeys
   adminPass: string
   moderatorPass: string
   triagePass: string
   adminServiceDid: string
->>>>>>> 8637c367
 }
 
 export class AuthVerifier {
   private _signingSecret: KeyObject
   private _verifyKey?: KeyObject
   private _adminPass: string
-<<<<<<< HEAD
-  private _moderatorPass?: string
-  private _triagePass?: string
-
-  constructor(
-    public db: Database,
-    opts: {
-      authKeys: AuthKeys
-      adminPass: string
-      moderatorPass?: string
-      triagePass?: string
-    },
-  ) {
-    this._signingSecret = opts.authKeys.signingSecret
-    this._verifyKey = opts.authKeys.verifyKey
-=======
   private _moderatorPass: string
   private _triagePass: string
-  public adminServiceDid: string
+  private _adminServiceDid: string
 
   constructor(
     public db: Database,
     public idResolver: IdResolver,
     opts: AuthVerifierOpts,
   ) {
-    this._secret = opts.jwtSecret
->>>>>>> 8637c367
+    this._signingSecret = opts.authKeys.signingSecret
+    this._verifyKey = opts.authKeys.verifyKey
     this._adminPass = opts.adminPass
     this._moderatorPass = opts.moderatorPass
     this._triagePass = opts.triagePass
-    this.adminServiceDid = opts.adminServiceDid
+    this._adminServiceDid = opts.adminServiceDid
   }
 
   // verifiers (arrow fns to preserve scope)
@@ -167,13 +141,7 @@
       .selectFrom('user_account')
       .leftJoin('pds', 'pds.id', 'user_account.pdsId')
       .where('user_account.did', '=', result.credentials.did)
-<<<<<<< HEAD
-      .where('user_account.takedownId', 'is', null)
-      .select(['user_account.did', 'pds.did as pdsDid', 'takedownId'])
-=======
-      .where('repo_root.takedownRef', 'is', null)
-      .select('user_account.did')
->>>>>>> 8637c367
+      .select(['user_account.did', 'pds.did as pdsDid', 'takedownRef'])
       .executeTakeFirst()
     if (!found) {
       // will be turned into ExpiredToken for the client if proxied by entryway
@@ -260,9 +228,6 @@
     }
   }
 
-<<<<<<< HEAD
-  async validateBearerToken(
-=======
   adminService = async (reqCtx: ReqCtx): Promise<AdminServiceOutput> => {
     const jwtStr = bearerTokenFromReq(reqCtx.req)
     if (!jwtStr) {
@@ -271,14 +236,14 @@
     const payload = await verifyServiceJwt(
       jwtStr,
       null,
-      async (did: string) => {
-        if (did !== this.adminServiceDid) {
+      async (did, forceRefresh) => {
+        if (did !== this._adminServiceDid) {
           throw new AuthRequiredError(
             'Untrusted issuer for admin actions',
             'UntrustedIss',
           )
         }
-        return this.idResolver.did.resolveAtprotoKey(did)
+        return this.idResolver.did.resolveAtprotoKey(did, forceRefresh)
       },
     )
     return {
@@ -300,8 +265,7 @@
     }
   }
 
-  validateBearerToken(
->>>>>>> 8637c367
+  async validateBearerToken(
     req: express.Request,
     scopes: AuthScope[],
     verifyOptions?: jose.JWTVerifyOptions,
@@ -490,29 +454,6 @@
   return { username, password }
 }
 
-<<<<<<< HEAD
-const authScopes = new Set(Object.values(AuthScope))
-const isAuthScope = (val: unknown): val is AuthScope => {
-  return authScopes.has(val as any)
-}
-
-const createPrivateKeyObject = async (
-  privateKey: crypto.Secp256k1Keypair,
-): Promise<KeyObject> => {
-  const raw = await privateKey.export()
-  const key = keyEncoder.encodePrivate(ui8.toString(raw, 'hex'), 'raw', 'pem')
-  return createPrivateKey({ format: 'pem', key })
-}
-
-const createPublicKeyObject = async (
-  publicKeyHex: string,
-): Promise<KeyObject> => {
-  const key = keyEncoder.encodePublic(publicKeyHex, 'raw', 'pem')
-  return createPublicKey({ format: 'pem', key })
-}
-
-const keyEncoder = new KeyEncoder('secp256k1')
-=======
 export const ensureValidAdminAud = (
   auth: RoleOutput | AdminServiceOutput,
   subjectDid: string,
@@ -527,4 +468,25 @@
     )
   }
 }
->>>>>>> 8637c367
+
+const authScopes = new Set(Object.values(AuthScope))
+const isAuthScope = (val: unknown): val is AuthScope => {
+  return authScopes.has(val as any)
+}
+
+const createPrivateKeyObject = async (
+  privateKey: crypto.Secp256k1Keypair,
+): Promise<KeyObject> => {
+  const raw = await privateKey.export()
+  const key = keyEncoder.encodePrivate(ui8.toString(raw, 'hex'), 'raw', 'pem')
+  return createPrivateKey({ format: 'pem', key })
+}
+
+const createPublicKeyObject = async (
+  publicKeyHex: string,
+): Promise<KeyObject> => {
+  const key = keyEncoder.encodePublic(publicKeyHex, 'raw', 'pem')
+  return createPublicKey({ format: 'pem', key })
+}
+
+const keyEncoder = new KeyEncoder('secp256k1')
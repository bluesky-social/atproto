import {
  AuthRequiredError,
  InvalidRequestError,
  verifyJwt as verifyServiceJwt,
} from '@atproto/xrpc-server'
import { IdResolver } from '@atproto/identity'
import * as ui8 from 'uint8arrays'
import express from 'express'
import * as jwt from 'jsonwebtoken'
import { ServiceDb } from './service-db'

type ReqCtx = {
  req: express.Request
}

// @TODO sync-up with current method names, consider backwards compat.
export enum AuthScope {
  Access = 'com.atproto.access',
  Refresh = 'com.atproto.refresh',
  AppPass = 'com.atproto.appPass',
}

export enum RoleStatus {
  Valid,
  Invalid,
  Missing,
}

type NullOutput = {
  credentials: null
}

type RoleOutput = {
  credentials: {
    type: 'role'
    admin: boolean
    moderator: boolean
    triage: boolean
  }
}

type AdminServiceOutput = {
  credentials: {
    type: 'service'
    aud: string
    iss: string
  }
}

type AccessOutput = {
  credentials: {
    type: 'access'
    did: string
    scope: AuthScope
  }
  artifacts: string
}

type RefreshOutput = {
  credentials: {
    type: 'refresh'
    did: string
    scope: AuthScope
    tokenId: string
  }
  artifacts: string
}

type ValidatedBearer = {
  did: string
  scope: AuthScope
  token: string
  payload: jwt.JwtPayload
}

export type AuthVerifierOpts = {
  jwtSecret: string
  adminPass: string
  moderatorPass: string
  triagePass: string
  adminServiceDid: string
}

export class AuthVerifier {
  private _secret: string
  private _adminPass: string
  private _moderatorPass: string
  private _triagePass: string
  public adminServiceDid: string

  constructor(
<<<<<<< HEAD
    public db: ServiceDb,
=======
    public db: Database,
>>>>>>> fcb19c9c
    public idResolver: IdResolver,
    opts: AuthVerifierOpts,
  ) {
    this._secret = opts.jwtSecret
    this._adminPass = opts.adminPass
    this._moderatorPass = opts.moderatorPass
    this._triagePass = opts.triagePass
    this.adminServiceDid = opts.adminServiceDid
  }

  // verifiers (arrow fns to preserve scope)

  access = (ctx: ReqCtx): AccessOutput => {
    return this.validateAccessToken(ctx.req, [
      AuthScope.Access,
      AuthScope.AppPass,
    ])
  }

  accessCheckTakedown = async (ctx: ReqCtx): Promise<AccessOutput> => {
    const result = this.validateAccessToken(ctx.req, [
      AuthScope.Access,
      AuthScope.AppPass,
    ])
    const found = await this.db.db
<<<<<<< HEAD
      .selectFrom('account')
      .where('account.did', '=', result.credentials.did)
      .where('account.takedownId', 'is', null)
      .select('did')
=======
      .selectFrom('user_account')
      .innerJoin('repo_root', 'repo_root.did', 'user_account.did')
      .where('user_account.did', '=', result.credentials.did)
      .where('repo_root.takedownRef', 'is', null)
      .select('user_account.did')
>>>>>>> fcb19c9c
      .executeTakeFirst()
    if (!found) {
      throw new AuthRequiredError(
        'Account has been taken down',
        'AccountTakedown',
      )
    }
    return result
  }

  accessNotAppPassword = (ctx: ReqCtx): AccessOutput => {
    return this.validateAccessToken(ctx.req, [AuthScope.Access])
  }

  refresh = (ctx: ReqCtx): RefreshOutput => {
    const { did, scope, token, payload } = this.validateBearerToken(ctx.req, [
      AuthScope.Refresh,
    ])
    if (!payload.jti) {
      throw new AuthRequiredError(
        'Unexpected missing refresh token id',
        'MissingTokenId',
      )
    }
    return {
      credentials: {
        type: 'refresh',
        did,
        scope,
        tokenId: payload.jti,
      },
      artifacts: token,
    }
  }

  role = (ctx: ReqCtx): RoleOutput => {
    const creds = this.parseRoleCreds(ctx.req)
    if (creds.status !== RoleStatus.Valid) {
      throw new AuthRequiredError()
    }
    return {
      credentials: {
        ...creds,
        type: 'role',
      },
    }
  }

  accessOrRole = (ctx: ReqCtx): AccessOutput | RoleOutput => {
    if (isBearerToken(ctx.req)) {
      return this.access(ctx)
    } else {
      return this.role(ctx)
    }
  }

  optionalAccessOrRole = (
    ctx: ReqCtx,
  ): AccessOutput | RoleOutput | NullOutput => {
    if (isBearerToken(ctx.req)) {
      return this.access(ctx)
    } else {
      const creds = this.parseRoleCreds(ctx.req)
      if (creds.status === RoleStatus.Missing) {
        return { credentials: null }
      } else if (creds.admin) {
        return {
          credentials: {
            ...creds,
            type: 'role',
          },
        }
      } else {
        throw new AuthRequiredError()
      }
    }
  }

  adminService = async (reqCtx: ReqCtx): Promise<AdminServiceOutput> => {
    const jwtStr = bearerTokenFromReq(reqCtx.req)
    if (!jwtStr) {
      throw new AuthRequiredError('missing jwt', 'MissingJwt')
    }
    const payload = await verifyServiceJwt(
      jwtStr,
      null,
      async (did: string) => {
        if (did !== this.adminServiceDid) {
          throw new AuthRequiredError(
            'Untrusted issuer for admin actions',
            'UntrustedIss',
          )
        }
        return this.idResolver.did.resolveAtprotoKey(did)
      },
    )
    return {
      credentials: {
        type: 'service',
        aud: payload.aud,
        iss: payload.iss,
      },
    }
  }

  roleOrAdminService = async (
    reqCtx: ReqCtx,
  ): Promise<RoleOutput | AdminServiceOutput> => {
    if (isBearerToken(reqCtx.req)) {
      return this.adminService(reqCtx)
    } else {
      return this.role(reqCtx)
    }
  }

  validateBearerToken(
    req: express.Request,
    scopes: AuthScope[],
    options?: jwt.VerifyOptions,
  ): ValidatedBearer {
    const token = bearerTokenFromReq(req)
    if (!token) {
      throw new AuthRequiredError(undefined, 'AuthMissing')
    }
    const payload = verifyJwt({ secret: this._secret, token, options })
    const sub = payload.sub
    if (typeof sub !== 'string' || !sub.startsWith('did:')) {
      throw new InvalidRequestError('Malformed token', 'InvalidToken')
    }
    if (scopes.length > 0 && !scopes.includes(payload.scope)) {
      throw new InvalidRequestError('Bad token scope', 'InvalidToken')
    }

    return {
      did: sub,
      scope: payload.scope,
      token,
      payload,
    }
  }

  validateAccessToken(req: express.Request, scopes: AuthScope[]): AccessOutput {
    const { did, scope, token } = this.validateBearerToken(req, scopes)
    return {
      credentials: {
        type: 'access',
        did,
        scope,
      },
      artifacts: token,
    }
  }

  parseRoleCreds(req: express.Request) {
    const parsed = parseBasicAuth(req.headers.authorization || '')
    const { Missing, Valid, Invalid } = RoleStatus
    if (!parsed) {
      return { status: Missing, admin: false, moderator: false, triage: false }
    }
    const { username, password } = parsed
    if (username === 'admin' && password === this._adminPass) {
      return { status: Valid, admin: true, moderator: true, triage: true }
    }
    if (username === 'admin' && password === this._moderatorPass) {
      return { status: Valid, admin: false, moderator: true, triage: true }
    }
    if (username === 'admin' && password === this._triagePass) {
      return { status: Valid, admin: false, moderator: false, triage: true }
    }
    return { status: Invalid, admin: false, moderator: false, triage: false }
  }

  isUserOrAdmin(
    auth: AccessOutput | RoleOutput | NullOutput,
    did: string,
  ): boolean {
    if (!auth.credentials) {
      return false
    }
    if ('did' in auth.credentials) {
      return auth.credentials.did === did
    }
    return auth.credentials.admin
  }
}

// HELPERS
// ---------

const BEARER = 'Bearer '
const BASIC = 'Basic '

const isBearerToken = (req: express.Request): boolean => {
  return req.headers.authorization?.startsWith(BEARER) ?? false
}

const bearerTokenFromReq = (req: express.Request) => {
  const header = req.headers.authorization || ''
  if (!header.startsWith(BEARER)) return null
  return header.slice(BEARER.length)
}

const verifyJwt = (params: {
  secret: string
  token: string
  options?: jwt.VerifyOptions
}): jwt.JwtPayload => {
  const { secret, token, options } = params
  try {
    const payload = jwt.verify(token, secret, options)
    if (typeof payload === 'string' || 'signature' in payload) {
      throw new InvalidRequestError('Malformed token', 'InvalidToken')
    }
    return payload
  } catch (err) {
    if (err instanceof jwt.TokenExpiredError) {
      throw new InvalidRequestError('Token has expired', 'ExpiredToken')
    }
    throw new InvalidRequestError('Token could not be verified', 'InvalidToken')
  }
}

export const parseBasicAuth = (
  token: string,
): { username: string; password: string } | null => {
  if (!token.startsWith(BASIC)) return null
  const b64 = token.slice(BASIC.length)
  let parsed: string[]
  try {
    parsed = ui8.toString(ui8.fromString(b64, 'base64pad'), 'utf8').split(':')
  } catch (err) {
    return null
  }
  const [username, password] = parsed
  if (!username || !password) return null
  return { username, password }
}

export const ensureValidAdminAud = (
  auth: RoleOutput | AdminServiceOutput,
  subjectDid: string,
) => {
  if (
    auth.credentials.type === 'service' &&
    auth.credentials.aud !== subjectDid
  ) {
    throw new AuthRequiredError(
      'jwt audience does not match account did',
      'BadJwtAudience',
    )
  }
}<|MERGE_RESOLUTION|>--- conflicted
+++ resolved
@@ -89,11 +89,7 @@
   public adminServiceDid: string
 
   constructor(
-<<<<<<< HEAD
     public db: ServiceDb,
-=======
-    public db: Database,
->>>>>>> fcb19c9c
     public idResolver: IdResolver,
     opts: AuthVerifierOpts,
   ) {
@@ -119,18 +115,10 @@
       AuthScope.AppPass,
     ])
     const found = await this.db.db
-<<<<<<< HEAD
       .selectFrom('account')
       .where('account.did', '=', result.credentials.did)
-      .where('account.takedownId', 'is', null)
+      .where('account.takedownRef', 'is', null)
       .select('did')
-=======
-      .selectFrom('user_account')
-      .innerJoin('repo_root', 'repo_root.did', 'user_account.did')
-      .where('user_account.did', '=', result.credentials.did)
-      .where('repo_root.takedownRef', 'is', null)
-      .select('user_account.did')
->>>>>>> fcb19c9c
       .executeTakeFirst()
     if (!found) {
       throw new AuthRequiredError(

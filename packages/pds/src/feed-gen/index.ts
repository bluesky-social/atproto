import { AtUri } from '@atproto/uri'
import withFriends from './with-friends'
import bskyTeam from './bsky-team'
import whatsHot from './whats-hot'
import hotClassic from './hot-classic'
<<<<<<< HEAD
import bestOfFollows from './best-of-follows'
=======
import mutuals from './mutuals'
>>>>>>> 94891948
import { ids } from '../lexicon/lexicons'
import { MountedAlgos } from './types'

const coll = ids.AppBskyFeedGenerator

// These are custom algorithms that will be mounted directly onto an AppView
// Feel free to remove, update to your own, or serve the following logic at a record that you control
export const makeAlgos = (did: string): MountedAlgos => ({
  [AtUri.make(did, coll, 'with-friends').toString()]: withFriends,
  [AtUri.make(did, coll, 'bsky-team').toString()]: bskyTeam,
  [AtUri.make(did, coll, 'whats-hot').toString()]: whatsHot,
  [AtUri.make(did, coll, 'hot-classic').toString()]: hotClassic,
<<<<<<< HEAD
  [AtUri.make(did, coll, 'best-of-follows').toString()]: bestOfFollows,
=======
  [AtUri.make(did, coll, 'mutuals').toString()]: mutuals,
>>>>>>> 94891948
})<|MERGE_RESOLUTION|>--- conflicted
+++ resolved
@@ -3,11 +3,8 @@
 import bskyTeam from './bsky-team'
 import whatsHot from './whats-hot'
 import hotClassic from './hot-classic'
-<<<<<<< HEAD
 import bestOfFollows from './best-of-follows'
-=======
 import mutuals from './mutuals'
->>>>>>> 94891948
 import { ids } from '../lexicon/lexicons'
 import { MountedAlgos } from './types'
 
@@ -20,9 +17,6 @@
   [AtUri.make(did, coll, 'bsky-team').toString()]: bskyTeam,
   [AtUri.make(did, coll, 'whats-hot').toString()]: whatsHot,
   [AtUri.make(did, coll, 'hot-classic').toString()]: hotClassic,
-<<<<<<< HEAD
   [AtUri.make(did, coll, 'best-of-follows').toString()]: bestOfFollows,
-=======
   [AtUri.make(did, coll, 'mutuals').toString()]: mutuals,
->>>>>>> 94891948
 })
import {
  CommitData,
  RepoStorage,
  BlockMap,
  CidSet,
  RebaseData,
  CommitCidData,
} from '@atproto/repo'
import { chunkArray } from '@atproto/common'
import { CID } from 'multiformats/cid'
import Database from './db'
import { valuesList } from './db/util'
import { IpldBlock } from './db/tables/ipld-block'
import { RepoCommitBlock } from './db/tables/repo-commit-block'
import { RepoCommitHistory } from './db/tables/repo-commit-history'
import { sha256 } from '@atproto/crypto'

export class SqlRepoStorage extends RepoStorage {
  cache: BlockMap = new BlockMap()

  constructor(
    public db: Database,
    public did: string,
    public timestamp?: string,
  ) {
    super()
  }

  // note this method will return null if the repo has a lock on it currently
  async lockRepo(): Promise<boolean> {
<<<<<<< HEAD
    let builder = this.db.db
      .selectFrom('repo_root')
      .selectAll()
      .where('did', '=', this.did)
    if (this.db.dialect !== 'sqlite') {
      builder = builder.forUpdate().skipLocked()
    }
    const res = await builder.executeTakeFirst()
    if (res === null) {
      return false
    }

=======
    if (this.db.dialect === 'sqlite') return true
>>>>>>> 1c3b7122
    const didHash = await sha256(this.did + this.db.schema ?? '')
    const lockId = Buffer.from(didHash).readUintBE(0, 6)
    return this.db.txAdvisoryLock(lockId)
  }

  async getHead(): Promise<CID | null> {
    const res = await this.db.db
      .selectFrom('repo_root')
      .selectAll()
      .where('did', '=', this.did)
      .executeTakeFirst()
    if (!res) return null
    return CID.parse(res.root)
  }

  async getBytes(cid: CID): Promise<Uint8Array | null> {
    const cached = this.cache.get(cid)
    if (cached) return cached
    const found = await this.db.db
      .selectFrom('ipld_block')
      .where('ipld_block.creator', '=', this.did)
      .where('ipld_block.cid', '=', cid.toString())
      .select('content')
      .executeTakeFirst()
    if (!found) return null
    this.cache.set(cid, found.content)
    return found.content
  }

  async has(cid: CID): Promise<boolean> {
    const got = await this.getBytes(cid)
    return !!got
  }

  async getBlocks(cids: CID[]): Promise<{ blocks: BlockMap; missing: CID[] }> {
    const cached = this.cache.getMany(cids)
    if (cached.missing.length < 1) return cached
    const missing = new CidSet(cached.missing)
    const missingStr = cached.missing.map((c) => c.toString())
    const blocks = new BlockMap()
    await Promise.all(
      chunkArray(missingStr, 500).map(async (batch) => {
        const res = await this.db.db
          .selectFrom('ipld_block')
          .where('ipld_block.creator', '=', this.did)
          .where('ipld_block.cid', 'in', batch)
          .select(['ipld_block.cid as cid', 'ipld_block.content as content'])
          .execute()
        for (const row of res) {
          const cid = CID.parse(row.cid)
          blocks.set(cid, row.content)
          missing.delete(cid)
        }
      }),
    )
    this.cache.addMap(blocks)
    blocks.addMap(cached.blocks)
    return { blocks, missing: missing.toList() }
  }

  async putBlock(cid: CID, block: Uint8Array): Promise<void> {
    this.db.assertTransaction()
    await this.db.db
      .insertInto('ipld_block')
      .values({
        cid: cid.toString(),
        creator: this.did,
        size: block.length,
        content: block,
      })
      .onConflict((oc) => oc.doNothing())
      .execute()
    this.cache.set(cid, block)
  }

  async putMany(toPut: BlockMap): Promise<void> {
    this.db.assertTransaction()
    const blocks: IpldBlock[] = []
    toPut.forEach((bytes, cid) => {
      blocks.push({
        cid: cid.toString(),
        creator: this.did,
        size: bytes.length,
        content: bytes,
      })
      this.cache.addMap(toPut)
    })
    await Promise.all(
      chunkArray(blocks, 500).map((batch) =>
        this.db.db
          .insertInto('ipld_block')
          .values(batch)
          .onConflict((oc) => oc.doNothing())
          .execute(),
      ),
    )
  }

  async applyRebase(rebase: RebaseData): Promise<void> {
    this.db.assertTransaction()
    await Promise.all([
      this.db.db
        .deleteFrom('repo_commit_block')
        .where('creator', '=', this.did)
        .execute(),
      this.db.db
        .deleteFrom('repo_commit_history')
        .where('creator', '=', this.did)
        .execute(),
      this.putMany(rebase.blocks),
    ])

    const allCids = [...rebase.preservedCids, ...rebase.blocks.cids()]
    await this.indexCommitCids([
      { commit: rebase.commit, prev: null, cids: allCids },
    ])
    await this.db.db
      .deleteFrom('ipld_block')
      .where('ipld_block.creator', '=', this.did)
      .whereNotExists((qb) =>
        qb
          .selectFrom('repo_commit_block')
          .selectAll()
          .where('repo_commit_block.creator', '=', this.did)
          .where('repo_commit_block.commit', '=', rebase.commit.toString())
          .whereRef('repo_commit_block.block', '=', 'ipld_block.cid'),
      )
      .execute()
    await this.updateHead(rebase.commit, rebase.rebased)
  }

  async indexCommits(commits: CommitData[]): Promise<void> {
    this.db.assertTransaction()
    const allBlocks = new BlockMap()
    const cidData: CommitCidData[] = []
    for (const commit of commits) {
      const commitCids: CID[] = []
      for (const block of commit.blocks.entries()) {
        commitCids.push(block.cid)
        allBlocks.set(block.cid, block.bytes)
      }
      cidData.push({
        commit: commit.commit,
        prev: commit.prev,
        cids: commitCids,
      })
    }
    await Promise.all([this.putMany(allBlocks), this.indexCommitCids(cidData)])
  }

  async indexCommitCids(commits: CommitCidData[]): Promise<void> {
    this.db.assertTransaction()
    const commitBlocks: RepoCommitBlock[] = []
    const commitHistory: RepoCommitHistory[] = []
    for (const commit of commits) {
      for (const cid of commit.cids) {
        commitBlocks.push({
          commit: commit.commit.toString(),
          block: cid.toString(),
          creator: this.did,
        })
      }
      commitHistory.push({
        commit: commit.commit.toString(),
        prev: commit.prev ? commit.prev.toString() : null,
        creator: this.did,
      })
    }
    const insertCommitBlocks = Promise.all(
      chunkArray(commitBlocks, 500).map((batch) =>
        this.db.db
          .insertInto('repo_commit_block')
          .values(batch)
          .onConflict((oc) => oc.doNothing())
          .execute(),
      ),
    )
    const insertCommitHistory = Promise.all(
      chunkArray(commitHistory, 500).map((batch) =>
        this.db.db
          .insertInto('repo_commit_history')
          .values(batch)
          .onConflict((oc) => oc.doNothing())
          .execute(),
      ),
    )
    await Promise.all([insertCommitBlocks, insertCommitHistory])
  }

  async updateHead(cid: CID, prev: CID | null): Promise<void> {
    if (prev === null) {
      await this.db.db
        .insertInto('repo_root')
        .values({
          did: this.did,
          root: cid.toString(),
          indexedAt: this.getTimestamp(),
        })
        .execute()
    } else {
      const res = await this.db.db
        .updateTable('repo_root')
        .set({
          root: cid.toString(),
          indexedAt: this.getTimestamp(),
        })
        .where('did', '=', this.did)
        .where('root', '=', prev.toString())
        .executeTakeFirst()
      if (res.numUpdatedRows < 1) {
        throw new Error('failed to update repo root: misordered')
      }
    }
  }

  private getTimestamp(): string {
    return this.timestamp || new Date().toISOString()
  }

  async getCommitPath(
    latest: CID,
    earliest: CID | null,
  ): Promise<CID[] | null> {
    const res = await this.db.db
      .withRecursive('ancestor(commit, prev)', (cte) =>
        cte
          .selectFrom('repo_commit_history as commit')
          .select(['commit.commit as commit', 'commit.prev as prev'])
          .where('commit', '=', latest.toString())
          .where('creator', '=', this.did)
          .unionAll(
            cte
              .selectFrom('repo_commit_history as commit')
              .select(['commit.commit as commit', 'commit.prev as prev'])
              .innerJoin('ancestor', (join) =>
                join
                  .onRef('ancestor.prev', '=', 'commit.commit')
                  .on('commit.creator', '=', this.did),
              )
              .if(earliest !== null, (qb) =>
                // @ts-ignore
                qb.where('commit.commit', '!=', earliest?.toString() as string),
              ),
          ),
      )
      .selectFrom('ancestor')
      .select('commit')
      .execute()
    return res.map((row) => CID.parse(row.commit)).reverse()
  }

  async getAllBlocksForCommits(commits: CID[]): Promise<BlockForCommit[]> {
    if (commits.length === 0) return []
    const commitStrs = commits.map((commit) => commit.toString())
    const res = await this.db.db
      .selectFrom('repo_commit_block')
      .where('repo_commit_block.creator', '=', this.did)
      .whereRef('repo_commit_block.commit', 'in', valuesList(commitStrs))
      .innerJoin('ipld_block', (join) =>
        join
          .onRef('ipld_block.cid', '=', 'repo_commit_block.block')
          .onRef('ipld_block.creator', '=', 'repo_commit_block.creator'),
      )
      .select([
        'repo_commit_block.commit',
        'ipld_block.cid',
        'ipld_block.content',
      ])
      .execute()
    return res.map((row) => ({
      cid: CID.parse(row.cid),
      bytes: row.content,
      commit: row.commit,
    }))
  }

  async getBlocksForCommits(
    commits: CID[],
  ): Promise<{ [commit: string]: BlockMap }> {
    const allBlocks = await this.getAllBlocksForCommits(commits)
    return allBlocks.reduce((acc, cur) => {
      acc[cur.commit] ??= new BlockMap()
      acc[cur.commit].set(cur.cid, cur.bytes)
      this.cache.set(cur.cid, cur.bytes)
      return acc
    }, {})
  }

  async destroy(): Promise<void> {
    throw new Error('Destruction of SQL repo storage not allowed at runtime')
  }
}

type BlockForCommit = {
  cid: CID
  bytes: Uint8Array
  commit: string
}

export default SqlRepoStorage<|MERGE_RESOLUTION|>--- conflicted
+++ resolved
@@ -28,22 +28,18 @@
 
   // note this method will return null if the repo has a lock on it currently
   async lockRepo(): Promise<boolean> {
-<<<<<<< HEAD
-    let builder = this.db.db
+    if (this.db.dialect === 'sqlite') return true
+    const res = await this.db.db
       .selectFrom('repo_root')
       .selectAll()
       .where('did', '=', this.did)
-    if (this.db.dialect !== 'sqlite') {
-      builder = builder.forUpdate().skipLocked()
-    }
-    const res = await builder.executeTakeFirst()
+      .forUpdate()
+      .skipLocked()
+      .executeTakeFirst()
     if (res === null) {
       return false
     }
 
-=======
-    if (this.db.dialect === 'sqlite') return true
->>>>>>> 1c3b7122
     const didHash = await sha256(this.did + this.db.schema ?? '')
     const lockId = Buffer.from(didHash).readUintBE(0, 6)
     return this.db.txAdvisoryLock(lockId)

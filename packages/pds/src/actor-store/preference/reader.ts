--- conflicted
+++ resolved
@@ -16,12 +16,8 @@
       .execute()
     return prefsRes
       .filter((pref) => !namespace || prefMatchNamespace(namespace, pref.name))
-<<<<<<< HEAD
+      .filter((pref) => prefInScope(scope, pref.name))
       .map((pref) => JSON.parse(pref.valueJson) as AccountPreference)
-=======
-      .filter((pref) => prefInScope(scope, pref.name))
-      .map((pref) => JSON.parse(pref.valueJson))
->>>>>>> fcae4c5b
   }
 }
 

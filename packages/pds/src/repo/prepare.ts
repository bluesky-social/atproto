import { CID } from 'multiformats/cid'
<<<<<<< HEAD
import { AtUri, ensureValidRecordKey } from '@atproto/syntax'
=======
import { AtUri, ensureValidDatetime } from '@atproto/syntax'
>>>>>>> c17971a2
import { MINUTE, TID, dataToCborBlock } from '@atproto/common'
import {
  LexiconDefNotFoundError,
  RepoRecord,
  ValidationError,
  lexToIpld,
} from '@atproto/lexicon'
import {
  cborToLex,
  RecordDeleteOp,
  RecordCreateOp,
  RecordUpdateOp,
  RecordWriteOp,
  WriteOpAction,
} from '@atproto/repo'
import {
  PreparedCreate,
  PreparedUpdate,
  PreparedDelete,
  InvalidRecordError,
  PreparedWrite,
  PreparedBlobRef,
} from './types'
import * as lex from '../lexicon/lexicons'
import { isMain as isExternalEmbed } from '../lexicon/types/app/bsky/embed/external'
import { isMain as isImagesEmbed } from '../lexicon/types/app/bsky/embed/images'
import { isMain as isRecordWithMediaEmbed } from '../lexicon/types/app/bsky/embed/recordWithMedia'
import { isRecord as isFeedGenerator } from '../lexicon/types/app/bsky/feed/generator'
import {
  Record as PostRecord,
  isRecord as isPost,
} from '../lexicon/types/app/bsky/feed/post'
import { isTag } from '../lexicon/types/app/bsky/richtext/facet'
import { isRecord as isList } from '../lexicon/types/app/bsky/graph/list'
import { isRecord as isProfile } from '../lexicon/types/app/bsky/actor/profile'
import { hasExplicitSlur } from '../handle/explicit-slurs'
import { InvalidRequestError } from '@atproto/xrpc-server'

// @TODO do this dynamically off of schemas
export const blobsForWrite = (record: unknown): PreparedBlobRef[] => {
  if (isProfile(record)) {
    const doc = lex.schemaDict.AppBskyActorProfile
    const refs: PreparedBlobRef[] = []
    if (record.avatar) {
      refs.push({
        cid: record.avatar.ref,
        mimeType: record.avatar.mimeType,
        constraints: doc.defs.main.record.properties.avatar,
      })
    }
    if (record.banner) {
      refs.push({
        cid: record.banner.ref,
        mimeType: record.banner.mimeType,
        constraints: doc.defs.main.record.properties.banner,
      })
    }
    return refs
  } else if (isFeedGenerator(record)) {
    const doc = lex.schemaDict.AppBskyFeedGenerator
    if (!record.avatar) {
      return []
    }
    return [
      {
        cid: record.avatar.ref,
        mimeType: record.avatar.mimeType,
        constraints: doc.defs.main.record.properties.avatar,
      },
    ]
  } else if (isList(record)) {
    const doc = lex.schemaDict.AppBskyGraphList
    if (!record.avatar) {
      return []
    }
    return [
      {
        cid: record.avatar.ref,
        mimeType: record.avatar.mimeType,
        constraints: doc.defs.main.record.properties.avatar,
      },
    ]
  } else if (isPost(record)) {
    const refs: PreparedBlobRef[] = []
    const embeds = separateEmbeds(record.embed)
    for (const embed of embeds) {
      if (isImagesEmbed(embed)) {
        const doc = lex.schemaDict.AppBskyEmbedImages
        for (let i = 0; i < embed.images.length || 0; i++) {
          const img = embed.images[i]
          refs.push({
            cid: img.image.ref,
            mimeType: img.image.mimeType,
            constraints: doc.defs.image.properties.image,
          })
        }
      } else if (isExternalEmbed(embed) && embed.external.thumb) {
        const doc = lex.schemaDict.AppBskyEmbedExternal
        refs.push({
          cid: embed.external.thumb.ref,
          mimeType: embed.external.thumb.mimeType,
          constraints: doc.defs.external.properties.thumb,
        })
      }
    }
    return refs
  }
  return []
}

export const assertValidRecord = (record: Record<string, unknown>) => {
  if (typeof record.$type !== 'string') {
    throw new InvalidRecordError('No $type provided')
  }
  try {
    lex.lexicons.assertValidRecord(record.$type, record)
    assertValidCreatedAt(record)
  } catch (e) {
    if (e instanceof LexiconDefNotFoundError) {
      throw new InvalidRecordError(e.message)
    }
    throw new InvalidRecordError(
      `Invalid ${record.$type} record: ${
        e instanceof Error ? e.message : String(e)
      }`,
    )
  }
}

// additional more rigorous check on datetimes
// this check will eventually be in the lex sdk, but this will stop the bleed until then
export const assertValidCreatedAt = (record: Record<string, unknown>) => {
  const createdAt = record['createdAt']
  if (typeof createdAt !== 'string') {
    return
  }
  try {
    ensureValidDatetime(createdAt)
  } catch {
    throw new ValidationError(
      'createdAt must be an valid atproto datetime (both RFC-3339 and ISO-8601)',
    )
  }
}

export const setCollectionName = (
  collection: string,
  record: RepoRecord,
  validate: boolean,
) => {
  if (!record.$type) {
    record.$type = collection
  }
  if (validate && record.$type !== collection) {
    throw new InvalidRecordError(
      `Invalid $type: expected ${collection}, got ${record.$type}`,
    )
  }
  return record
}

export const prepareCreate = async (opts: {
  did: string
  collection: string
  rkey?: string
  swapCid?: CID | null
  record: RepoRecord
  validate?: boolean
}): Promise<PreparedCreate> => {
  const { did, collection, swapCid, validate = true } = opts
  const record = setCollectionName(collection, opts.record, validate)
  if (validate) {
    assertValidRecord(record)
  }

  const nextRkey = TID.next()
  if (
    collection === lex.ids.AppBskyFeedPost &&
    opts.rkey &&
    !rkeyIsInWindow(nextRkey, new TID(opts.rkey))
  ) {
    // @TODO temporary. allowing a window supports creation of post and gate records at the same time.
    throw new InvalidRequestError(
      'Custom rkeys for post records should be near the present.',
    )
  }

  const rkey = opts.rkey || nextRkey.toString()
  // @TODO: validate against Lexicon record 'key' type, not just overall recordkey syntax
  ensureValidRecordKey(rkey)
  assertNoExplicitSlurs(rkey, record)
  return {
    action: WriteOpAction.Create,
    uri: AtUri.make(did, collection, rkey),
    cid: await cidForSafeRecord(record),
    swapCid,
    record,
    blobs: blobsForWrite(record),
  }
}

// only allow PUTs to certain collections
const ALLOWED_PUTS = [
  lex.ids.AppBskyActorProfile,
  lex.ids.AppBskyGraphList,
  lex.ids.AppBskyFeedGenerator,
]

export const prepareUpdate = async (opts: {
  did: string
  collection: string
  rkey: string
  swapCid?: CID | null
  record: RepoRecord
  validate?: boolean
}): Promise<PreparedUpdate> => {
  const { did, collection, rkey, swapCid, validate = true } = opts
  if (!ALLOWED_PUTS.includes(collection)) {
    // @TODO temporary
    throw new InvalidRequestError(
      `Temporarily only accepting updates for collections: ${ALLOWED_PUTS.join(
        ', ',
      )}`,
    )
  }

  const record = setCollectionName(collection, opts.record, validate)
  if (validate) {
    assertValidRecord(record)
  }
  assertNoExplicitSlurs(rkey, record)
  return {
    action: WriteOpAction.Update,
    uri: AtUri.make(did, collection, rkey),
    cid: await cidForSafeRecord(record),
    swapCid,
    record,
    blobs: blobsForWrite(record),
  }
}

export const prepareDelete = (opts: {
  did: string
  collection: string
  rkey: string
  swapCid?: CID | null
}): PreparedDelete => {
  const { did, collection, rkey, swapCid } = opts
  return {
    action: WriteOpAction.Delete,
    uri: AtUri.make(did, collection, rkey),
    swapCid,
  }
}

export const createWriteToOp = (write: PreparedCreate): RecordCreateOp => ({
  action: WriteOpAction.Create,
  collection: write.uri.collection,
  rkey: write.uri.rkey,
  record: write.record,
})

export const updateWriteToOp = (write: PreparedUpdate): RecordUpdateOp => ({
  action: WriteOpAction.Update,
  collection: write.uri.collection,
  rkey: write.uri.rkey,
  record: write.record,
})

export const deleteWriteToOp = (write: PreparedDelete): RecordDeleteOp => ({
  action: WriteOpAction.Delete,
  collection: write.uri.collection,
  rkey: write.uri.rkey,
})

export const writeToOp = (write: PreparedWrite): RecordWriteOp => {
  switch (write.action) {
    case WriteOpAction.Create:
      return createWriteToOp(write)
    case WriteOpAction.Update:
      return updateWriteToOp(write)
    case WriteOpAction.Delete:
      return deleteWriteToOp(write)
    default:
      throw new Error(`Unrecognized action: ${write}`)
  }
}

function separateEmbeds(embed: PostRecord['embed']) {
  if (!embed) {
    return []
  }
  if (isRecordWithMediaEmbed(embed)) {
    return [{ $type: lex.ids.AppBskyEmbedRecord, ...embed.record }, embed.media]
  }
  return [embed]
}

async function cidForSafeRecord(record: RepoRecord) {
  try {
    const block = await dataToCborBlock(lexToIpld(record))
    cborToLex(block.bytes)
    return block.cid
  } catch (err) {
    // Block does not properly transform between lex and cbor
    const badRecordErr = new InvalidRecordError('Bad record')
    badRecordErr.cause = err
    throw badRecordErr
  }
}

function assertNoExplicitSlurs(rkey: string, record: RepoRecord) {
  let toCheck = ''
  if (isProfile(record)) {
    toCheck += ' ' + record.displayName
  } else if (isList(record)) {
    toCheck += ' ' + record.name
  } else if (isFeedGenerator(record)) {
    toCheck += ' ' + rkey
    toCheck += ' ' + record.displayName
  } else if (isPost(record)) {
    if (record.tags) {
      toCheck += record.tags.join(' ')
    }

    for (const facet of record.facets || []) {
      for (const feat of facet.features) {
        if (isTag(feat)) {
          toCheck += ' ' + feat.tag
        }
      }
    }
  }
  if (hasExplicitSlur(toCheck)) {
    throw new InvalidRecordError('Unacceptable slur in record')
  }
}

// ensures two rkeys are not far apart
function rkeyIsInWindow(rkey1: TID, rkey2: TID) {
  const ms = Math.abs(rkey1.timestamp() - rkey2.timestamp()) / 1000
  return ms < 10 * MINUTE
}<|MERGE_RESOLUTION|>--- conflicted
+++ resolved
@@ -1,9 +1,9 @@
 import { CID } from 'multiformats/cid'
-<<<<<<< HEAD
-import { AtUri, ensureValidRecordKey } from '@atproto/syntax'
-=======
-import { AtUri, ensureValidDatetime } from '@atproto/syntax'
->>>>>>> c17971a2
+import {
+  AtUri,
+  ensureValidRecordKey,
+  ensureValidDatetime,
+} from '@atproto/syntax'
 import { MINUTE, TID, dataToCborBlock } from '@atproto/common'
 import {
   LexiconDefNotFoundError,

--- conflicted
+++ resolved
@@ -1,6 +1,7 @@
 import { CID } from 'multiformats/cid'
 import { AtUri } from '@atproto/uri'
 import { TID } from '@atproto/common'
+import { LexiconDefNotFoundError, RepoRecord } from '@atproto/lexicon'
 import {
   PreparedCreate,
   PreparedUpdate,
@@ -9,16 +10,11 @@
   PreparedWrite,
   PreparedBlobRef,
 } from './types'
-
 import * as lex from '../lexicon/lexicons'
-<<<<<<< HEAD
 import { isRecord as isPostRecord } from '../lexicon/types/app/bsky/feed/post'
 import { isRecord as isProfileRecord } from '../lexicon/types/app/bsky/actor/profile'
-import { isMain as isImagesEmbed } from '@atproto/api/src/client/types/app/bsky/embed/images'
-import { isMain as isExternalEmbed } from '@atproto/api/src/client/types/app/bsky/embed/external'
-=======
-import { LexiconDefNotFoundError, RepoRecord } from '@atproto/lexicon'
->>>>>>> 61becce9
+import { isMain as isImagesEmbed } from '../lexicon/types/app/bsky/embed/images'
+import { isMain as isExternalEmbed } from '../lexicon/types/app/bsky/embed/external'
 import {
   cidForRecord,
   RecordDeleteOp,

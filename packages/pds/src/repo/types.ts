--- conflicted
+++ resolved
@@ -18,28 +18,18 @@
   action: WriteOpAction.Create
   uri: AtUri
   cid: CID
-<<<<<<< HEAD
+  swapCid?: CID | null
   record: RepoRecord
   blobs: PreparedBlobRef[]
-=======
-  swapCid?: CID | null
-  record: Record<string, unknown>
-  blobs: BlobRef[]
->>>>>>> ee6627b1
 }
 
 export type PreparedUpdate = {
   action: WriteOpAction.Update
   uri: AtUri
   cid: CID
-<<<<<<< HEAD
+  swapCid?: CID | null
   record: RepoRecord
   blobs: PreparedBlobRef[]
-=======
-  swapCid?: CID | null
-  record: Record<string, unknown>
-  blobs: BlobRef[]
->>>>>>> ee6627b1
 }
 
 export type PreparedDelete = {

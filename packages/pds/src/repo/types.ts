--- conflicted
+++ resolved
@@ -1,11 +1,6 @@
 import { CID } from 'multiformats/cid'
-<<<<<<< HEAD
-import { AtUri } from '@atproto/syntax'
+import { RepoRecord } from '@atproto/lexicon'
 import { CidSet, CommitData, WriteOpAction } from '@atproto/repo'
-=======
->>>>>>> 61dc0d60
-import { RepoRecord } from '@atproto/lexicon'
-import { WriteOpAction } from '@atproto/repo'
 import { AtUri } from '@atproto/syntax'
 
 export type ValidationStatus = 'valid' | 'unknown' | undefined

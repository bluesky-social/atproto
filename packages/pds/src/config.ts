--- conflicted
+++ resolved
@@ -193,15 +193,13 @@
       undefined,
     )
 
-<<<<<<< HEAD
     // by default each instance is a potential sequencer leader, but may be configured off
     const sequencerLeaderEnabled = process.env.SEQUENCER_LEADER_ENABLED
       ? process.env.SEQUENCER_LEADER_ENABLED !== '0' &&
         process.env.SEQUENCER_LEADER_ENABLED !== 'false'
       : undefined
-=======
+
     const dbTxLockNonce = nonemptyString(process.env.DB_TX_LOCK_NONCE)
->>>>>>> 670daf5e
 
     const bskyAppViewEndpoint = nonemptyString(
       process.env.BSKY_APP_VIEW_ENDPOINT,
@@ -258,11 +256,8 @@
       maxSubscriptionBuffer,
       repoBackfillLimitMs,
       sequencerLeaderLockId,
-<<<<<<< HEAD
       sequencerLeaderEnabled,
-=======
       dbTxLockNonce,
->>>>>>> 670daf5e
       bskyAppViewEndpoint,
       bskyAppViewDid,
       bskyAppViewProxy,
@@ -473,13 +468,12 @@
     return this.cfg.sequencerLeaderLockId
   }
 
-<<<<<<< HEAD
   get sequencerLeaderEnabled() {
     return this.cfg.sequencerLeaderEnabled !== false
-=======
+  }
+
   get dbTxLockNonce() {
     return this.cfg.dbTxLockNonce
->>>>>>> 670daf5e
   }
 
   get bskyAppViewEndpoint() {

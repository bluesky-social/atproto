import { parseIntWithFallback, DAY } from '@atproto/common'

export interface ServerConfigValues {
  debugMode?: boolean
  version: string

  publicUrl?: string
  scheme: string
  port?: number
  hostname: string

  dbPostgresUrl?: string
  dbPostgresSchema?: string

  blobstoreLocation?: string
  blobstoreTmp?: string

  jwtSecret: string

  didPlcUrl: string

  serverDid: string
  recoveryKey: string
  adminPassword: string
  moderatorPassword?: string

  inviteRequired: boolean
  userInviteInterval: number | null
  privacyPolicyUrl?: string
  termsOfServiceUrl?: string

  databaseLocation?: string

  availableUserDomains: string[]

  imgUriSalt: string
  imgUriKey: string
  imgUriEndpoint?: string
  blobCacheLocation?: string

  appUrlPasswordReset: string
  emailSmtpUrl?: string
  emailNoReplyAddress: string

  hiveApiKey?: string
  labelerDid: string
  labelerKeywords: Record<string, string>

  maxSubscriptionBuffer: number
  repoBackfillLimitMs: number

  appViewRepoProvider?: string

  bskyAppViewEndpoint?: string
}

export class ServerConfig {
  constructor(private cfg: ServerConfigValues) {
    const invalidDomain = cfg.availableUserDomains.find(
      (domain) => domain.length < 1 || !domain.startsWith('.'),
    )
    if (invalidDomain) {
      throw new Error(`Invalid domain: ${invalidDomain}`)
    }
  }

  static readEnv(overrides?: Partial<ServerConfigValues>) {
    const debugMode = process.env.DEBUG_MODE === '1'
    const version = process.env.PDS_VERSION || '0.0.0'

    const publicUrl = process.env.PUBLIC_URL || undefined
    const hostname = process.env.HOSTNAME || 'localhost'
    let scheme
    if ('TLS' in process.env) {
      scheme = process.env.TLS === '1' ? 'https' : 'http'
    } else {
      scheme = hostname === 'localhost' ? 'http' : 'https'
    }
    const port = parseIntWithFallback(process.env.PORT, 2583)

    const jwtSecret = process.env.JWT_SECRET || 'jwt_secret'

    const didPlcUrl = process.env.DID_PLC_URL || 'http://localhost:2582'

    const serverDid = overrides?.serverDid || process.env.SERVER_DID
    if (typeof serverDid !== 'string') {
      throw new Error('No value provided for process.env.SERVER_DID')
    }

    const recoveryKey = overrides?.recoveryKey || process.env.RECOVERY_KEY
    if (typeof recoveryKey !== 'string') {
      throw new Error('No value provided for process.env.RECOVERY_KEY')
    }

    const adminPassword = process.env.ADMIN_PASSWORD || 'admin'
    const moderatorPassword = process.env.MODERATOR_PASSWORD || undefined

    const inviteRequired = process.env.INVITE_REQUIRED === 'true' ? true : false
    const userInviteInterval = parseIntWithFallback(
      process.env.USER_INVITE_INTERVAL,
      null,
    )
    const privacyPolicyUrl = process.env.PRIVACY_POLICY_URL
    const termsOfServiceUrl = process.env.TERMS_OF_SERVICE_URL

    const databaseLocation = process.env.DATABASE_LOC

    const blobstoreLocation = process.env.BLOBSTORE_LOC
    const blobstoreTmp = process.env.BLOBSTORE_TMP

    const availableUserDomains = process.env.AVAILABLE_USER_DOMAINS
      ? process.env.AVAILABLE_USER_DOMAINS.split(',')
      : []

    const imgUriSalt =
      process.env.IMG_URI_SALT || '9dd04221f5755bce5f55f47464c27e1e'
    const imgUriKey =
      process.env.IMG_URI_KEY ||
      'f23ecd142835025f42c3db2cf25dd813956c178392760256211f9d315f8ab4d8'
    const imgUriEndpoint = process.env.IMG_URI_ENDPOINT
    const blobCacheLocation = process.env.BLOB_CACHE_LOC

    const appUrlPasswordReset =
      process.env.APP_URL_PASSWORD_RESET || 'app://password-reset'

    const emailSmtpUrl = process.env.EMAIL_SMTP_URL || undefined

    const emailNoReplyAddress =
      process.env.EMAIL_NO_REPLY_ADDRESS || 'noreply@blueskyweb.xyz'

    const hiveApiKey = process.env.HIVE_API_KEY || undefined
    const labelerDid = process.env.LABELER_DID || 'did:example:labeler'
    const labelerKeywords = {}

    const dbPostgresUrl = process.env.DB_POSTGRES_URL
    const dbPostgresSchema = process.env.DB_POSTGRES_SCHEMA

    const maxSubscriptionBuffer = parseIntWithFallback(
      process.env.MAX_SUBSCRIPTION_BUFFER,
      500,
    )

    const repoBackfillLimitMs = parseIntWithFallback(
      process.env.REPO_BACKFILL_LIMIT_MS,
      DAY,
    )

    // E.g. ws://abc.com:4000
    const appViewRepoProvider = process.env.APP_VIEW_REPO_PROVIDER || undefined

    const bskyAppViewEndpoint = process.env.BSKY_APP_VIEW_ENDPOINT || undefined

    return new ServerConfig({
      debugMode,
      version,
      publicUrl,
      scheme,
      hostname,
      port,
      dbPostgresUrl,
      dbPostgresSchema,
      blobstoreLocation,
      blobstoreTmp,
      jwtSecret,
      recoveryKey,
      didPlcUrl,
      serverDid,
      adminPassword,
      moderatorPassword,
      inviteRequired,
      userInviteInterval,
      privacyPolicyUrl,
      termsOfServiceUrl,
      databaseLocation,
      availableUserDomains,
      imgUriSalt,
      imgUriKey,
      imgUriEndpoint,
      blobCacheLocation,
      appUrlPasswordReset,
      emailSmtpUrl,
      emailNoReplyAddress,
      hiveApiKey,
      labelerDid,
      labelerKeywords,
      maxSubscriptionBuffer,
      repoBackfillLimitMs,
      appViewRepoProvider,
      bskyAppViewEndpoint,
      ...overrides,
    })
  }

  get debugMode() {
    return !!this.cfg.debugMode
  }

  get version() {
    return this.cfg.version
  }

  get scheme() {
    return this.cfg.scheme
  }

  get port() {
    return this.cfg.port
  }

  get hostname() {
    return this.cfg.hostname
  }

  get internalUrl() {
    return `${this.scheme}://${this.hostname}:${this.port}`
  }

  get origin() {
    const u = new URL(this.internalUrl)
    return u.origin
  }

  get publicUrl() {
    return this.cfg.publicUrl || this.internalUrl
  }

  get publicHostname() {
    const u = new URL(this.publicUrl)
    return u.hostname
  }

  get dbPostgresUrl() {
    return this.cfg.dbPostgresUrl
  }

  get dbPostgresSchema() {
    return this.cfg.dbPostgresSchema
  }

  get blobstoreLocation() {
    return this.cfg.blobstoreLocation
  }

  get blobstoreTmp() {
    return this.cfg.blobstoreTmp
  }

  get jwtSecret() {
    return this.cfg.jwtSecret
  }

  get didPlcUrl() {
    return this.cfg.didPlcUrl
  }

  get serverDid() {
    return this.cfg.serverDid
  }

  get recoveryKey() {
    return this.cfg.recoveryKey
  }

  get adminPassword() {
    return this.cfg.adminPassword
  }

  get moderatorPassword() {
    return this.cfg.moderatorPassword
  }

  get inviteRequired() {
    return this.cfg.inviteRequired
  }

  get userInviteInterval() {
    return this.cfg.userInviteInterval
  }

  get privacyPolicyUrl() {
    if (
      this.cfg.privacyPolicyUrl &&
      this.cfg.privacyPolicyUrl.startsWith('/')
    ) {
      return this.publicUrl + this.cfg.privacyPolicyUrl
    }
    return this.cfg.privacyPolicyUrl
  }

  get termsOfServiceUrl() {
    if (
      this.cfg.termsOfServiceUrl &&
      this.cfg.termsOfServiceUrl.startsWith('/')
    ) {
      return this.publicUrl + this.cfg.termsOfServiceUrl
    }
    return this.cfg.termsOfServiceUrl
  }

  get databaseLocation() {
    return this.cfg.databaseLocation
  }

  get useMemoryDatabase() {
    return !this.databaseLocation
  }

  get availableUserDomains() {
    return this.cfg.availableUserDomains
  }

  get imgUriSalt() {
    return this.cfg.imgUriSalt
  }

  get imgUriKey() {
    return this.cfg.imgUriKey
  }

  get imgUriEndpoint() {
    return this.cfg.imgUriEndpoint
  }

  get blobCacheLocation() {
    return this.cfg.blobCacheLocation
  }

  get appUrlPasswordReset() {
    return this.cfg.appUrlPasswordReset
  }

  get emailSmtpUrl() {
    return this.cfg.emailSmtpUrl
  }

  get emailNoReplyAddress() {
    return this.cfg.emailNoReplyAddress
  }

  get hiveApiKey() {
    return this.cfg.hiveApiKey
  }

  get labelerDid() {
    return this.cfg.labelerDid
  }

  get labelerKeywords() {
    return this.cfg.labelerKeywords
  }

  get maxSubscriptionBuffer() {
    return this.cfg.maxSubscriptionBuffer
  }

  get repoBackfillLimitMs() {
    return this.cfg.repoBackfillLimitMs
  }

  get appViewRepoProvider() {
    return this.cfg.appViewRepoProvider
  }
<<<<<<< HEAD
=======

  get bskyAppViewEndpoint() {
    return this.cfg.bskyAppViewEndpoint
  }
}
>>>>>>> 9362af37

  get bskyAppViewEndpoint() {
    return this.cfg.bskyAppViewEndpoint
  }
}<|MERGE_RESOLUTION|>--- conflicted
+++ resolved
@@ -360,16 +360,8 @@
   get appViewRepoProvider() {
     return this.cfg.appViewRepoProvider
   }
-<<<<<<< HEAD
-=======
 
   get bskyAppViewEndpoint() {
     return this.cfg.bskyAppViewEndpoint
   }
-}
->>>>>>> 9362af37
-
-  get bskyAppViewEndpoint() {
-    return this.cfg.bskyAppViewEndpoint
-  }
 }
--- conflicted
+++ resolved
@@ -145,14 +145,12 @@
     )
 
     // E.g. ws://abc.com:4000
-<<<<<<< HEAD
-    const appViewRepoProvider = process.env.APP_VIEW_REPO_PROVIDER || undefined
-    const bskyAppViewEndpoint = process.env.BSKY_APP_VIEW_ENDPOINT || undefined
-=======
     const appViewRepoProvider = nonemptyString(
       process.env.APP_VIEW_REPO_PROVIDER,
     )
->>>>>>> cae67799
+    const bskyAppViewEndpoint = nonemptyString(
+      process.env.BSKY_APP_VIEW_ENDPOINT,
+    )
 
     return new ServerConfig({
       debugMode,

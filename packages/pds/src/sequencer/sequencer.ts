import EventEmitter from 'node:events'
import TypedEmitter from 'typed-emitter'
import { SECOND, cborDecode, wait } from '@atproto/common'
<<<<<<< HEAD
=======
import { CommitData } from '@atproto/repo'
import { AccountStatus } from '../account-manager/helpers/account'
import { Crawlers } from '../crawlers'
import { seqLogger as log } from '../logger'
import { PreparedWrite } from '../repo'
import {
  RepoSeqEntry,
  RepoSeqInsert,
  SequencerDb,
  getDb,
  getMigrator,
} from './db'
>>>>>>> 61dc0d60
import {
  AccountEvt,
  CommitEvt,
  HandleEvt,
  IdentityEvt,
  SeqEvt,
  TombstoneEvt,
  formatSeqAccountEvt,
  formatSeqCommit,
  formatSeqHandleUpdate,
  formatSeqIdentityEvt,
  formatSeqTombstone,
} from './events'
<<<<<<< HEAD
import {
  SequencerDb,
  getMigrator,
  RepoSeqEntry,
  RepoSeqInsert,
  getDb,
} from './db'
import { CommitDataWithOps } from '../repo'
import { Crawlers } from '../crawlers'
import { AccountStatus } from '../account-manager/helpers/account'
=======
>>>>>>> 61dc0d60

export * from './events'

export class Sequencer extends (EventEmitter as new () => SequencerEmitter) {
  db: SequencerDb
  destroyed = false
  pollPromise: Promise<void> | null = null
  triesWithNoResults = 0

  constructor(
    dbLocation: string,
    public crawlers: Crawlers,
    public lastSeen = 0,
    disableWalAutoCheckpoint = false,
  ) {
    super()
    // note: this does not err when surpassed, just prints a warning to stderr
    this.setMaxListeners(100)
    this.db = getDb(dbLocation, disableWalAutoCheckpoint)
  }

  async start() {
    await this.db.ensureWal()
    const migrator = getMigrator(this.db)
    await migrator.migrateToLatestOrThrow()
    const curr = await this.curr()
    this.lastSeen = curr ?? 0
    if (this.pollPromise === null) {
      this.pollPromise = this.pollDb()
    }
  }

  async destroy() {
    this.destroyed = true
    if (this.pollPromise) {
      await this.pollPromise
    }
    this.emit('close')
  }

  async curr(): Promise<number | null> {
    const got = await this.db.db
      .selectFrom('repo_seq')
      .selectAll()
      .orderBy('seq', 'desc')
      .limit(1)
      .executeTakeFirst()
    return got?.seq ?? null
  }

  async next(cursor: number): Promise<SeqRow | null> {
    const got = await this.db.db
      .selectFrom('repo_seq')
      .selectAll()
      .where('seq', '>', cursor)
      .limit(1)
      .orderBy('seq', 'asc')
      .executeTakeFirst()
    return got || null
  }

  async earliestAfterTime(time: string): Promise<SeqRow | null> {
    const got = await this.db.db
      .selectFrom('repo_seq')
      .selectAll()
      .where('sequencedAt', '>=', time)
      .orderBy('sequencedAt', 'asc')
      .limit(1)
      .executeTakeFirst()
    return got || null
  }

  async requestSeqRange(opts: {
    earliestSeq?: number
    latestSeq?: number
    earliestTime?: string
    limit?: number
  }): Promise<SeqEvt[]> {
    const { earliestSeq, latestSeq, earliestTime, limit } = opts

    let seqQb = this.db.db
      .selectFrom('repo_seq')
      .selectAll()
      .orderBy('seq', 'asc')
      .where('invalidated', '=', 0)
    if (earliestSeq !== undefined) {
      seqQb = seqQb.where('seq', '>', earliestSeq)
    }
    if (latestSeq !== undefined) {
      seqQb = seqQb.where('seq', '<=', latestSeq)
    }
    if (earliestTime !== undefined) {
      seqQb = seqQb.where('sequencedAt', '>=', earliestTime)
    }
    if (limit !== undefined) {
      seqQb = seqQb.limit(limit)
    }

    const rows = await seqQb.execute()
    if (rows.length < 1) {
      return []
    }

    const seqEvts: SeqEvt[] = []
    for (const row of rows) {
      // should never hit this because of WHERE clause
      if (row.seq === null) {
        continue
      }
      const evt = cborDecode(row.event)
      if (row.eventType === 'append' || row.eventType === 'rebase') {
        seqEvts.push({
          type: 'commit',
          seq: row.seq,
          time: row.sequencedAt,
          evt: evt as CommitEvt,
        })
      } else if (row.eventType === 'handle') {
        seqEvts.push({
          type: 'handle',
          seq: row.seq,
          time: row.sequencedAt,
          evt: evt as HandleEvt,
        })
      } else if (row.eventType === 'identity') {
        seqEvts.push({
          type: 'identity',
          seq: row.seq,
          time: row.sequencedAt,
          evt: evt as IdentityEvt,
        })
      } else if (row.eventType === 'account') {
        seqEvts.push({
          type: 'account',
          seq: row.seq,
          time: row.sequencedAt,
          evt: evt as AccountEvt,
        })
      } else if (row.eventType === 'tombstone') {
        seqEvts.push({
          type: 'tombstone',
          seq: row.seq,
          time: row.sequencedAt,
          evt: evt as TombstoneEvt,
        })
      }
    }

    return seqEvts
  }

  private async pollDb(): Promise<void> {
    if (this.destroyed) return
    // if already polling, do not start another poll
    try {
      const evts = await this.requestSeqRange({
        earliestSeq: this.lastSeen,
        limit: 1000,
      })
      if (evts.length > 0) {
        this.triesWithNoResults = 0
        this.emit('events', evts)
        this.lastSeen = evts.at(-1)?.seq ?? this.lastSeen
      } else {
        await this.exponentialBackoff()
      }
      this.pollPromise = this.pollDb()
    } catch (err) {
      log.error({ err, lastSeen: this.lastSeen }, 'sequencer failed to poll db')
      await this.exponentialBackoff()
      this.pollPromise = this.pollDb()
    }
  }

  // when no results, exponential backoff on pulling, with a max of a second wait
  private async exponentialBackoff(): Promise<void> {
    this.triesWithNoResults++
    const waitTime = Math.min(Math.pow(2, this.triesWithNoResults), SECOND)
    await wait(waitTime)
  }

  async sequenceEvt(evt: RepoSeqInsert): Promise<number> {
    const res = await this.db.executeWithRetry(
      this.db.db.insertInto('repo_seq').values(evt).returningAll(),
    )
    this.crawlers.notifyOfUpdate()
    return res[0].seq
  }

  async sequenceCommit(
    did: string,
    commitData: CommitDataWithOps,
  ): Promise<number> {
    const evt = await formatSeqCommit(did, commitData)
    return await this.sequenceEvt(evt)
  }

  async sequenceHandleUpdate(did: string, handle: string): Promise<number> {
    const evt = await formatSeqHandleUpdate(did, handle)
    return await this.sequenceEvt(evt)
  }

  async sequenceIdentityEvt(did: string, handle?: string): Promise<number> {
    const evt = await formatSeqIdentityEvt(did, handle)
    return await this.sequenceEvt(evt)
  }

  async sequenceAccountEvt(
    did: string,
    status: AccountStatus,
  ): Promise<number> {
    const evt = await formatSeqAccountEvt(did, status)
    return await this.sequenceEvt(evt)
  }

  async sequenceTombstone(did: string): Promise<number> {
    const evt = await formatSeqTombstone(did)
    return await this.sequenceEvt(evt)
  }

  async deleteAllForUser(did: string, excludingSeqs: number[] = []) {
    await this.db.executeWithRetry(
      this.db.db
        .deleteFrom('repo_seq')
        .where('did', '=', did)
        .if(excludingSeqs.length > 0, (qb) =>
          qb.where('seq', 'not in', excludingSeqs),
        ),
    )
  }
}

type SeqRow = RepoSeqEntry

type SequencerEvents = {
  events: (evts: SeqEvt[]) => void
  close: () => void
}

export type SequencerEmitter = TypedEmitter<SequencerEvents>

export default Sequencer<|MERGE_RESOLUTION|>--- conflicted
+++ resolved
@@ -1,13 +1,10 @@
 import EventEmitter from 'node:events'
 import TypedEmitter from 'typed-emitter'
 import { SECOND, cborDecode, wait } from '@atproto/common'
-<<<<<<< HEAD
-=======
-import { CommitData } from '@atproto/repo'
 import { AccountStatus } from '../account-manager/helpers/account'
 import { Crawlers } from '../crawlers'
 import { seqLogger as log } from '../logger'
-import { PreparedWrite } from '../repo'
+import { CommitDataWithOps } from '../repo'
 import {
   RepoSeqEntry,
   RepoSeqInsert,
@@ -15,7 +12,6 @@
   getDb,
   getMigrator,
 } from './db'
->>>>>>> 61dc0d60
 import {
   AccountEvt,
   CommitEvt,
@@ -29,19 +25,6 @@
   formatSeqIdentityEvt,
   formatSeqTombstone,
 } from './events'
-<<<<<<< HEAD
-import {
-  SequencerDb,
-  getMigrator,
-  RepoSeqEntry,
-  RepoSeqInsert,
-  getDb,
-} from './db'
-import { CommitDataWithOps } from '../repo'
-import { Crawlers } from '../crawlers'
-import { AccountStatus } from '../account-manager/helpers/account'
-=======
->>>>>>> 61dc0d60
 
 export * from './events'
 

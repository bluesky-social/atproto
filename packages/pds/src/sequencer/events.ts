--- conflicted
+++ resolved
@@ -99,13 +99,7 @@
   await dbTxn.db
     .updateTable('repo_seq')
     .where('did', '=', did)
-<<<<<<< HEAD
-    .where((qb) =>
-      qb.where('eventType', '=', 'append').orWhere('eventType', '=', 'rebase'),
-    )
-=======
     .where('eventType', 'in', ['append', 'rebase'])
->>>>>>> ba527918
     .where('seq', '!=', res.seq)
     .set({ invalidatedBy: res.seq })
     .execute()

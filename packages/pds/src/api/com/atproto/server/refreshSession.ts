import { INVALID_HANDLE } from '@atproto/syntax'
import { AuthRequiredError, InvalidRequestError } from '@atproto/xrpc-server'
import AppContext from '../../../../context'
import { softDeleted } from '../../../../db/util'
import { Server } from '../../../../lexicon'
import { didDocForSession } from './util'

export default function (server: Server, ctx: AppContext) {
  server.com.atproto.server.refreshSession({
    auth: ctx.authVerifier.refresh,
    handler: async ({ auth }) => {
      const did = auth.credentials.did
      const user = await ctx.accountManager.getAccount(did, true)
      if (!user) {
        throw new InvalidRequestError(
          `Could not find user info for account: ${did}`,
        )
      }
      if (softDeleted(user)) {
        throw new AuthRequiredError(
          'Account has been taken down',
          'AccountTakedown',
        )
      }

<<<<<<< HEAD
      const res = await ctx.accountManager.rotateRefreshToken(
        auth.credentials.tokenId,
      )
      if (res === null) {
=======
      const [didDoc, rotated] = await Promise.all([
        didDocForSession(ctx, user.did),
        ctx.db.transaction((dbTxn) => {
          return ctx.services
            .auth(dbTxn)
            .rotateRefreshToken(auth.credentials.tokenId)
        }),
      ])
      if (rotated === null) {
>>>>>>> c070c98d
        throw new InvalidRequestError('Token has been revoked', 'ExpiredToken')
      }

      return {
        encoding: 'application/json',
        body: {
          did: user.did,
          didDoc,
          handle: user.handle ?? INVALID_HANDLE,
          accessJwt: rotated.access.jwt,
          refreshJwt: rotated.refresh.jwt,
        },
      }
    },
  })
}<|MERGE_RESOLUTION|>--- conflicted
+++ resolved
@@ -23,22 +23,11 @@
         )
       }
 
-<<<<<<< HEAD
-      const res = await ctx.accountManager.rotateRefreshToken(
-        auth.credentials.tokenId,
-      )
-      if (res === null) {
-=======
       const [didDoc, rotated] = await Promise.all([
         didDocForSession(ctx, user.did),
-        ctx.db.transaction((dbTxn) => {
-          return ctx.services
-            .auth(dbTxn)
-            .rotateRefreshToken(auth.credentials.tokenId)
-        }),
+        ctx.accountManager.rotateRefreshToken(auth.credentials.tokenId),
       ])
       if (rotated === null) {
->>>>>>> c070c98d
         throw new InvalidRequestError('Token has been revoked', 'ExpiredToken')
       }
 

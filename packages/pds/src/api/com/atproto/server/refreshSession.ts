--- conflicted
+++ resolved
@@ -2,11 +2,7 @@
 import AppContext from '../../../../context'
 import { softDeleted } from '../../../../db/util'
 import { Server } from '../../../../lexicon'
-<<<<<<< HEAD
-import { AuthScope } from '../../../../auth'
 import { didDocForSession } from './util'
-=======
->>>>>>> f710d454
 
 export default function (server: Server, ctx: AppContext) {
   server.com.atproto.server.refreshSession({
@@ -26,33 +22,26 @@
         )
       }
 
-      const res = await ctx.db.transaction((dbTxn) => {
-        return ctx.services
-          .auth(dbTxn)
-          .rotateRefreshToken(auth.credentials.tokenId)
-      })
-      if (res === null) {
+      const [didDoc, rotated] = await Promise.all([
+        didDocForSession(ctx, user.did),
+        ctx.db.transaction((dbTxn) => {
+          return ctx.services
+            .auth(dbTxn)
+            .rotateRefreshToken(auth.credentials.tokenId)
+        }),
+      ])
+      if (rotated === null) {
         throw new InvalidRequestError('Token has been revoked', 'ExpiredToken')
       }
 
-<<<<<<< HEAD
-      const access = ctx.auth.createAccessToken({
-        did: user.did,
-        scope: res.appPassName === null ? AuthScope.Access : AuthScope.AppPass,
-      })
-
-      const didDoc = await didDocForSession(ctx, user.did)
-
-=======
->>>>>>> f710d454
       return {
         encoding: 'application/json',
         body: {
           did: user.did,
           didDoc,
           handle: user.handle,
-          accessJwt: res.access.jwt,
-          refreshJwt: res.refresh.jwt,
+          accessJwt: rotated.access.jwt,
+          refreshJwt: rotated.refresh.jwt,
         },
       }
     },

import { AuthRequiredError, InvalidRequestError } from '@atproto/xrpc-server'
import AppContext from '../../../../context'
import { softDeleted } from '../../../../db/util'
import { Server } from '../../../../lexicon'
import { didDocForSession } from './util'

export default function (server: Server, ctx: AppContext) {
  server.com.atproto.server.refreshSession({
    auth: ctx.authVerifier.refresh,
    handler: async ({ auth }) => {
      const did = auth.credentials.did
      const user = await ctx.services.account(ctx.db).getAccount(did, true)
      if (!user) {
        throw new InvalidRequestError(
          `Could not find user info for account: ${did}`,
        )
      }
      if (softDeleted(user)) {
        throw new AuthRequiredError(
          'Account has been taken down',
          'AccountTakedown',
        )
      }

<<<<<<< HEAD
      const res = await ctx.db.transaction((dbTxn) => {
        return ctx.services.auth(dbTxn).rotateRefreshToken({
          id: auth.credentials.tokenId,
          pdsDid: user.pdsDid,
        })
      })
      if (res === null) {
=======
      const [didDoc, rotated] = await Promise.all([
        didDocForSession(ctx, user.did),
        ctx.db.transaction((dbTxn) => {
          return ctx.services
            .auth(dbTxn)
            .rotateRefreshToken(auth.credentials.tokenId)
        }),
      ])
      if (rotated === null) {
>>>>>>> ea04096b
        throw new InvalidRequestError('Token has been revoked', 'ExpiredToken')
      }

      return {
        encoding: 'application/json',
        body: {
          did: user.did,
          didDoc,
          handle: user.handle,
<<<<<<< HEAD
          accessJwt: res.access,
          refreshJwt: res.refresh,
=======
          accessJwt: rotated.access.jwt,
          refreshJwt: rotated.refresh.jwt,
>>>>>>> ea04096b
        },
      }
    },
  })
}<|MERGE_RESOLUTION|>--- conflicted
+++ resolved
@@ -22,25 +22,16 @@
         )
       }
 
-<<<<<<< HEAD
-      const res = await ctx.db.transaction((dbTxn) => {
-        return ctx.services.auth(dbTxn).rotateRefreshToken({
-          id: auth.credentials.tokenId,
-          pdsDid: user.pdsDid,
-        })
-      })
-      if (res === null) {
-=======
       const [didDoc, rotated] = await Promise.all([
         didDocForSession(ctx, user.did),
         ctx.db.transaction((dbTxn) => {
-          return ctx.services
-            .auth(dbTxn)
-            .rotateRefreshToken(auth.credentials.tokenId)
+          return ctx.services.auth(dbTxn).rotateRefreshToken({
+            id: auth.credentials.tokenId,
+            pdsDid: user.pdsDid,
+          })
         }),
       ])
       if (rotated === null) {
->>>>>>> ea04096b
         throw new InvalidRequestError('Token has been revoked', 'ExpiredToken')
       }
 
@@ -50,13 +41,8 @@
           did: user.did,
           didDoc,
           handle: user.handle,
-<<<<<<< HEAD
-          accessJwt: res.access,
-          refreshJwt: res.refresh,
-=======
-          accessJwt: rotated.access.jwt,
-          refreshJwt: rotated.refresh.jwt,
->>>>>>> ea04096b
+          accessJwt: rotated.access,
+          refreshJwt: rotated.refresh,
         },
       }
     },

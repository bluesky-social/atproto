--- conflicted
+++ resolved
@@ -4,27 +4,13 @@
 
 export default function (server: Server, ctx: AppContext) {
   server.com.atproto.server.deleteSession(async ({ req }) => {
-<<<<<<< HEAD
-    const token = ctx.auth.getToken(req)
-    if (!token) {
-      throw new AuthRequiredError()
-    }
-    const refreshToken = await ctx.auth.verifyToken(
-      token,
+    const result = await ctx.authVerifier.validateBearerToken(
+      req,
       [AuthScope.Refresh],
       { clockTolerance: Infinity }, // ignore expiration
     )
-
-    if (!refreshToken.jti) {
-=======
-    const result = ctx.authVerifier.validateBearerToken(
-      req,
-      [AuthScope.Refresh],
-      { ignoreExpiration: true },
-    )
     const id = result.payload.jti
     if (!id) {
->>>>>>> 44ea5e80
       throw new Error('Unexpected missing refresh token id')
     }
 

--- conflicted
+++ resolved
@@ -3,11 +3,8 @@
 import AppContext from '../../../../context'
 import { MINUTE } from '@atproto/common'
 
-<<<<<<< HEAD
-=======
 const REASON_ACCT_DELETION = 'account_deletion'
 
->>>>>>> dcc0048b
 export default function (server: Server, ctx: AppContext) {
   server.com.atproto.server.deleteAccount({
     rateLimit: {
@@ -23,45 +20,17 @@
         throw new AuthRequiredError('Invalid did or password')
       }
 
-<<<<<<< HEAD
       const accountService = await ctx.services.account(ctx.db)
       await accountService.assertValidToken(did, 'delete_account', token)
-      await accountService.markForDeletion(did)
+      await accountService.updateAccountTakedownState(did, {
+        applied: true,
+        ref: REASON_ACCT_DELETION,
+      })
       await Promise.all([
         accountService.deleteAccount(did),
         ctx.actorStore.destroy(did),
       ])
       await ctx.sequencer.sequenceTombstone(did)
-=======
-      await ctx.services
-        .account(ctx.db)
-        .assertValidToken(did, 'delete_account', token)
-
-      await ctx.db.transaction(async (dbTxn) => {
-        const accountService = ctx.services.account(dbTxn)
-        const moderationTxn = ctx.services.moderation(dbTxn)
-        const currState = await moderationTxn.getRepoTakedownState(did)
-        // Do not disturb an existing takedown, continue with account deletion
-        if (currState?.state.takedown.applied !== true) {
-          await moderationTxn.updateRepoTakedownState(did, {
-            applied: true,
-            ref: REASON_ACCT_DELETION,
-          })
-        }
-        await accountService.deleteEmailToken(did, 'delete_account')
-      })
-
-      ctx.backgroundQueue.add(async (db) => {
-        try {
-          // In the background perform the hard account deletion work
-          await ctx.services.record(db).deleteForActor(did)
-          await ctx.services.repo(db).deleteRepo(did)
-          await ctx.services.account(db).deleteAccount(did)
-        } catch (err) {
-          req.log.error({ did, err }, 'account deletion failed')
-        }
-      })
->>>>>>> dcc0048b
     },
   })
 }
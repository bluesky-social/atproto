import { AuthRequiredError } from '@atproto/xrpc-server'
import { Server } from '../../../../lexicon'
import AppContext from '../../../../context'
import { MINUTE } from '@atproto/common'

const REASON_ACCT_DELETION = 'account_deletion'

export default function (server: Server, ctx: AppContext) {
  server.com.atproto.server.deleteAccount({
    rateLimit: {
      durationMs: 5 * MINUTE,
      points: 50,
    },
    handler: async ({ input, req }) => {
      const { did, password, token } = input.body
      const validPass = await ctx.services
        .account(ctx.db)
        .verifyAccountPassword(did, password)
      if (!validPass) {
        throw new AuthRequiredError('Invalid did or password')
      }

      await ctx.services
        .account(ctx.db)
        .assertValidToken(did, 'delete_account', token)

      await ctx.db.transaction(async (dbTxn) => {
        const accountService = ctx.services.account(dbTxn)
        const moderationTxn = ctx.services.moderation(dbTxn)
<<<<<<< HEAD
        const [currentAction] = await moderationTxn.getCurrentActions({ did })
        if (
          // @ts-ignore
          currentAction?.action === 'com.atproto.admin.defs.#modEventTakedown'
        ) {
          // Do not disturb an existing takedown, continue with account deletion
          return await accountService.deleteEmailToken(did, 'delete_account')
        }
        if (currentAction) {
          // Reverse existing action to replace it with a self-takedown
          await moderationTxn.logReverseAction({
            id: currentAction.id,
            reason: REASON_ACCT_DELETION,
            createdBy: did,
            createdAt: now,
          })
        }
        const takedown = await moderationTxn.logEvent({
          // @ts-ignore
          action: 'com.atproto.admin.defs.#modEventTakedown',
          subject: { did },
          comment: REASON_ACCT_DELETION,
          createdBy: did,
          createdAt: now,
        })
        await moderationTxn.takedownRepo({ did, takedownId: takedown.id })
=======
        const currState = await moderationTxn.getRepoTakedownState(did)
        // Do not disturb an existing takedown, continue with account deletion
        if (currState?.takedown.applied !== true) {
          await moderationTxn.updateRepoTakedownState(did, {
            applied: true,
            ref: REASON_ACCT_DELETION,
          })
        }
>>>>>>> bba9388e
        await accountService.deleteEmailToken(did, 'delete_account')
      })

      ctx.backgroundQueue.add(async (db) => {
        try {
          // In the background perform the hard account deletion work
          await ctx.services.record(db).deleteForActor(did)
          await ctx.services.repo(db).deleteRepo(did)
          await ctx.services.account(db).deleteAccount(did)
        } catch (err) {
          req.log.error({ did, err }, 'account deletion failed')
        }
      })
    },
  })
}<|MERGE_RESOLUTION|>--- conflicted
+++ resolved
@@ -27,34 +27,6 @@
       await ctx.db.transaction(async (dbTxn) => {
         const accountService = ctx.services.account(dbTxn)
         const moderationTxn = ctx.services.moderation(dbTxn)
-<<<<<<< HEAD
-        const [currentAction] = await moderationTxn.getCurrentActions({ did })
-        if (
-          // @ts-ignore
-          currentAction?.action === 'com.atproto.admin.defs.#modEventTakedown'
-        ) {
-          // Do not disturb an existing takedown, continue with account deletion
-          return await accountService.deleteEmailToken(did, 'delete_account')
-        }
-        if (currentAction) {
-          // Reverse existing action to replace it with a self-takedown
-          await moderationTxn.logReverseAction({
-            id: currentAction.id,
-            reason: REASON_ACCT_DELETION,
-            createdBy: did,
-            createdAt: now,
-          })
-        }
-        const takedown = await moderationTxn.logEvent({
-          // @ts-ignore
-          action: 'com.atproto.admin.defs.#modEventTakedown',
-          subject: { did },
-          comment: REASON_ACCT_DELETION,
-          createdBy: did,
-          createdAt: now,
-        })
-        await moderationTxn.takedownRepo({ did, takedownId: takedown.id })
-=======
         const currState = await moderationTxn.getRepoTakedownState(did)
         // Do not disturb an existing takedown, continue with account deletion
         if (currState?.takedown.applied !== true) {
@@ -63,7 +35,6 @@
             ref: REASON_ACCT_DELETION,
           })
         }
->>>>>>> bba9388e
         await accountService.deleteEmailToken(did, 'delete_account')
       })
 

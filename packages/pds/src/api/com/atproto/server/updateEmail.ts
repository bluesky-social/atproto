--- conflicted
+++ resolved
@@ -2,11 +2,8 @@
 import { InvalidRequestError } from '@atproto/xrpc-server'
 import { Server } from '../../../../lexicon'
 import AppContext from '../../../../context'
-<<<<<<< HEAD
 import { authPassthru } from '../../../proxy'
-=======
-import { UserAlreadyExistsError } from '../../../../services/account'
->>>>>>> 401538a9
+import { UserAlreadyExistsError } from '../../../../account-manager/helpers/account'
 
 export default function (server: Server, ctx: AppContext) {
   server.com.atproto.server.updateEmail({
@@ -47,30 +44,17 @@
         )
       }
 
-<<<<<<< HEAD
-      await ctx.accountManager.updateEmail({ did, email, token })
-=======
-      await ctx.db.transaction(async (dbTxn) => {
-        const accntSrvce = ctx.services.account(dbTxn)
-
-        if (token) {
-          await accntSrvce.deleteEmailToken(did, 'update_email')
+      try {
+        await ctx.accountManager.updateEmail({ did, email, token })
+      } catch (err) {
+        if (err instanceof UserAlreadyExistsError) {
+          throw new InvalidRequestError(
+            'This email address is already in use, please use a different email.',
+          )
+        } else {
+          throw err
         }
-        if (user.email !== email) {
-          try {
-            await accntSrvce.updateEmail(did, email)
-          } catch (err) {
-            if (err instanceof UserAlreadyExistsError) {
-              throw new InvalidRequestError(
-                'This email address is already in use, please use a different email.',
-              )
-            } else {
-              throw err
-            }
-          }
-        }
-      })
->>>>>>> 401538a9
+      }
     },
   })
 }
--- conflicted
+++ resolved
@@ -32,27 +32,18 @@
       // we allow a max of 5 open codes at a given time
       // note: even if a user is disabled from future invites, we still create the invites for bookkeeping, we just immediately disable them as well
       const now = new Date().toISOString()
-<<<<<<< HEAD
       if (
         createAvailable &&
         ctx.cfg.invites.required &&
         ctx.cfg.invites.interval !== null
       ) {
-        const accountLifespan = Date.now() - new Date(user.createdAt).getTime()
-        const couldCreate = Math.floor(
-          accountLifespan / ctx.cfg.invites.interval,
-=======
-      if (createAvailable && ctx.cfg.userInviteInterval !== null) {
+        const inviteEpoch = ctx.cfg.invites.epoch
+        const inviteInterval = ctx.cfg.invites.interval
         const userCreatedAt = new Date(user.createdAt).getTime()
-        const epochLifespan =
-          Date.now() - Math.max(userCreatedAt, ctx.cfg.userInviteEpoch)
-        const couldCreate = Math.floor(
-          epochLifespan / ctx.cfg.userInviteInterval,
-        )
+        const epochLifespan = Date.now() - Math.max(userCreatedAt, inviteEpoch)
+        const couldCreate = Math.floor(epochLifespan / inviteInterval)
         const epochCodes = userCodes.filter(
-          (code) =>
-            new Date(code.createdAt).getTime() > ctx.cfg.userInviteEpoch,
->>>>>>> ffc64512
+          (code) => new Date(code.createdAt).getTime() > inviteEpoch,
         )
         const toCreate = Math.min(
           5 - unusedCodes.length,

import { InvalidRequestError } from '@atproto/xrpc-server'
import { INVALID_HANDLE } from '@atproto/identifier'
import AppContext from '../../../../context'
import { Server } from '../../../../lexicon'

export default function (server: Server, ctx: AppContext) {
  server.com.atproto.server.getSession({
    auth: ctx.accessVerifier,
    handler: async ({ auth }) => {
      const did = auth.credentials.did
      const user = await ctx.services.account(ctx.db).getAccount(did)
      if (!user) {
        throw new InvalidRequestError(
          `Could not find user info for account: ${did}`,
        )
      }
      return {
        encoding: 'application/json',
        body: {
<<<<<<< HEAD
          handle: user.handle ?? INVALID_HANDLE,
          did: user.did,
          email: user.email,
=======
          handle: user.handle,
          did: user.did,
          email: user.email,
          emailConfirmed: !!user.emailConfirmedAt,
>>>>>>> 11e3b329
        },
      }
    },
  })
}<|MERGE_RESOLUTION|>--- conflicted
+++ resolved
@@ -1,5 +1,5 @@
 import { InvalidRequestError } from '@atproto/xrpc-server'
-import { INVALID_HANDLE } from '@atproto/identifier'
+import { INVALID_HANDLE } from '@atproto/syntax'
 import AppContext from '../../../../context'
 import { Server } from '../../../../lexicon'
 
@@ -17,16 +17,10 @@
       return {
         encoding: 'application/json',
         body: {
-<<<<<<< HEAD
           handle: user.handle ?? INVALID_HANDLE,
           did: user.did,
           email: user.email,
-=======
-          handle: user.handle,
-          did: user.did,
-          email: user.email,
           emailConfirmed: !!user.emailConfirmedAt,
->>>>>>> 11e3b329
         },
       }
     },

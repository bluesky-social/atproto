--- conflicted
+++ resolved
@@ -2,11 +2,8 @@
 import { INVALID_HANDLE } from '@atproto/syntax'
 import AppContext from '../../../../context'
 import { Server } from '../../../../lexicon'
-<<<<<<< HEAD
 import { authPassthru, resultPassthru } from '../../../proxy'
-=======
 import { didDocForSession } from './util'
->>>>>>> bebc4bac
 
 export default function (server: Server, ctx: AppContext) {
   server.com.atproto.server.getSession({
@@ -22,14 +19,10 @@
       }
 
       const did = auth.credentials.did
-<<<<<<< HEAD
-      const user = await ctx.accountManager.getAccount(did)
-=======
       const [user, didDoc] = await Promise.all([
-        ctx.services.account(ctx.db).getAccount(did),
+        ctx.accountManager.getAccount(did),
         didDocForSession(ctx, did),
       ])
->>>>>>> bebc4bac
       if (!user) {
         throw new InvalidRequestError(
           `Could not find user info for account: ${did}`,
@@ -40,12 +33,8 @@
         body: {
           handle: user.handle ?? INVALID_HANDLE,
           did: user.did,
-<<<<<<< HEAD
           email: user.email ?? undefined,
-=======
           didDoc,
-          email: user.email,
->>>>>>> bebc4bac
           emailConfirmed: !!user.emailConfirmedAt,
         },
       }

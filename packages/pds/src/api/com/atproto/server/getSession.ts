--- conflicted
+++ resolved
@@ -16,11 +16,7 @@
       if (ctx.entrywayAgent) {
         // Allow proxying of dpop bound requests by using service auth instead
         const headers =
-<<<<<<< HEAD
-          req.headers.authorization?.split(' ')[0].toLowerCase() === 'dpop'
-=======
           auth.credentials.type === 'oauth' // DPoP bound tokens cannot be proxied
->>>>>>> 8318c571
             ? await ctx.entrywayAuthHeaders(
                 req,
                 auth.credentials.did,
@@ -35,11 +31,7 @@
 
         return {
           encoding: 'application/json',
-<<<<<<< HEAD
-          body: render(auth, res.data),
-=======
           body: output(auth, res.data),
->>>>>>> 8318c571
         }
       }
 
@@ -58,11 +50,7 @@
 
       return {
         encoding: 'application/json',
-<<<<<<< HEAD
-        body: render(auth, {
-=======
         body: output(auth, {
->>>>>>> 8318c571
           handle: user.handle ?? INVALID_HANDLE,
           did: user.did,
           email: user.email ?? undefined,
@@ -76,11 +64,7 @@
   })
 }
 
-<<<<<<< HEAD
-function render(
-=======
 function output(
->>>>>>> 8318c571
   { credentials }: AccessOutput | OAuthOutput,
   data: ComAtprotoServerGetSession.OutputSchema,
 ): ComAtprotoServerGetSession.OutputSchema {

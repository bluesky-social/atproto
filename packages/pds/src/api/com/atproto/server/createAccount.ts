import { MINUTE } from '@atproto/common'
import { AtprotoData } from '@atproto/identity'
import { InvalidRequestError } from '@atproto/xrpc-server'
<<<<<<< HEAD
import { Keypair, Secp256k1Keypair } from '@atproto/crypto'
import { AtprotoData } from '@atproto/identity'
import { MINUTE } from '@atproto/common'
import disposable from 'disposable-email'
import { normalizeAndValidateHandle } from '../../../../handle'
import * as plc from '@did-plc/lib'
import * as scrypt from '../../../../services/account/scrypt'
=======
import * as plc from '@did-plc/lib'
import disposable from 'disposable-email'
import { normalizeAndValidateHandle } from '../../../../handle'
import * as scrypt from '../../../../db/scrypt'
>>>>>>> 41508158
import { Server } from '../../../../lexicon'
import { InputSchema as CreateAccountInput } from '../../../../lexicon/types/com/atproto/server/createAccount'
import { countAll } from '../../../../db/util'
import { UserAlreadyExistsError } from '../../../../services/account'
import AppContext from '../../../../context'
<<<<<<< HEAD
import { ServiceDb } from '../../../../service-db'
=======
import Database from '../../../../db'
import { didDocForSession } from './util'
>>>>>>> 41508158

export default function (server: Server, ctx: AppContext) {
  server.com.atproto.server.createAccount({
    rateLimit: {
      durationMs: 5 * MINUTE,
      points: 100,
    },
    handler: async ({ input, req }) => {
      const { email, password, inviteCode } = input.body
      if (input.body.plcOp) {
        throw new InvalidRequestError('Unsupported input: "plcOp"')
      }

      if (ctx.cfg.invites.required && !inviteCode) {
        throw new InvalidRequestError(
          'No invite code provided',
          'InvalidInviteCode',
        )
      }

      if (!disposable.validate(email)) {
        throw new InvalidRequestError(
          'This email address is not supported, please use a different email.',
        )
      }

      // normalize & ensure valid handle
      const handle = await normalizeAndValidateHandle({
        ctx,
        handle: input.body.handle,
        did: input.body.did,
      })

      // check that the invite code still has uses
      if (ctx.cfg.invites.required && inviteCode) {
        await ensureCodeIsAvailable(ctx.db, inviteCode)
      }

      // determine the did & any plc ops we need to send
      // if the provided did document is poorly setup, we throw
      const signingKey = await Secp256k1Keypair.create({ exportable: true })
      const { did, plcOp } = await getDidAndPlcOp(
        ctx,
        handle,
        input.body,
        signingKey,
      )
      const commit = await ctx.actorStore.create(
        did,
        signingKey,
        (actorTxn) => {
          return actorTxn.repo.createRepo([])
        },
      )

      const now = new Date().toISOString()
      const passwordScrypt = await scrypt.genSaltAndHash(password)

      const result = await ctx.db.transaction(async (dbTxn) => {
        const accountTxn = ctx.services.account(dbTxn)

        await accountTxn.updateRepoRoot(did, commit.cid, commit.rev)

        // it's a bit goofy that we run this logic twice,
        // but we run it once for a sanity check before doing scrypt & plc ops
        // & a second time for locking + integrity check
        if (ctx.cfg.invites.required && inviteCode) {
          await ensureCodeIsAvailable(dbTxn, inviteCode)
        }

        // Register user before going out to PLC to get a real did
        try {
          await accountTxn.registerUser({ email, handle, did, passwordScrypt })
        } catch (err) {
          if (err instanceof UserAlreadyExistsError) {
            const got = await accountTxn.getAccount(handle, true)
            if (got) {
              throw new InvalidRequestError(`Handle already taken: ${handle}`)
            } else {
              throw new InvalidRequestError(`Email already taken: ${email}`)
            }
          }
          throw err
        }

        // Generate a real did with PLC
        if (plcOp) {
          try {
            await ctx.plcClient.sendOperation(did, plcOp)
          } catch (err) {
            req.log.error(
              { didKey: ctx.plcRotationKey.did(), handle },
              'failed to create did:plc',
            )
            throw err
          }
        }

        // insert invite code use
        if (ctx.cfg.invites.required && inviteCode) {
          await dbTxn.db
            .insertInto('invite_code_use')
            .values({
              code: inviteCode,
              usedBy: did,
              usedAt: now,
            })
            .execute()
        }

        const { access, refresh } = await ctx.services
          .auth(dbTxn)
          .createSession(did, null)

        return {
          did,
          accessJwt: access.jwt,
          refreshJwt: refresh.jwt,
        }
      })

<<<<<<< HEAD
      await ctx.sequencer.sequenceCommit(did, commit, [])
      await ctx.services
        .account(ctx.db)
        .updateRepoRoot(did, commit.cid, commit.rev)
=======
      const didDoc = await didDocForSession(ctx, result.did, true)
>>>>>>> 41508158

      return {
        encoding: 'application/json',
        body: {
          handle,
          did: result.did,
          didDoc,
          accessJwt: result.accessJwt,
          refreshJwt: result.refreshJwt,
        },
      }
    },
  })
}

export const ensureCodeIsAvailable = async (
  db: ServiceDb,
  inviteCode: string,
): Promise<void> => {
  const invite = await db.db
    .selectFrom('invite_code')
    .leftJoin('account', 'account.did', 'invite_code.forAccount')
    .where('takedownId', 'is', null)
    .selectAll('invite_code')
    .where('code', '=', inviteCode)
    .executeTakeFirst()

  if (!invite || invite.disabled) {
    throw new InvalidRequestError(
      'Provided invite code not available',
      'InvalidInviteCode',
    )
  }

  const uses = await db.db
    .selectFrom('invite_code_use')
    .select(countAll.as('count'))
    .where('code', '=', inviteCode)
    .executeTakeFirstOrThrow()

  if (invite.availableUses <= uses.count) {
    throw new InvalidRequestError(
      'Provided invite code not available',
      'InvalidInviteCode',
    )
  }
}

const getDidAndPlcOp = async (
  ctx: AppContext,
  handle: string,
  input: CreateAccountInput,
  signingKey: Keypair,
): Promise<{
  did: string
  plcOp: plc.Operation | null
}> => {
  // if the user is not bringing a DID, then we format a create op for PLC
  // but we don't send until we ensure the username & email are available
  if (!input.did) {
    const rotationKeys = [ctx.plcRotationKey.did()]
    if (ctx.cfg.identity.recoveryDidKey) {
      rotationKeys.unshift(ctx.cfg.identity.recoveryDidKey)
    }
    if (input.recoveryKey) {
      rotationKeys.unshift(input.recoveryKey)
    }
    const plcCreate = await plc.createOp({
      signingKey: signingKey.did(),
      rotationKeys,
      handle,
      pds: ctx.cfg.service.publicUrl,
      signer: ctx.plcRotationKey,
    })
    return {
      did: plcCreate.did,
      plcOp: plcCreate.op,
    }
  }

  // if the user is bringing their own did:
  // resolve the user's did doc data, including rotationKeys if did:plc
  // determine if we have the capability to make changes to their DID
  let atpData: AtprotoData
  try {
    atpData = await ctx.idResolver.did.resolveAtprotoData(input.did)
  } catch (err) {
    throw new InvalidRequestError(
      `could not resolve valid DID document :${input.did}`,
      'UnresolvableDid',
    )
  }
  if (atpData.handle !== handle) {
    throw new InvalidRequestError(
      'provided handle does not match DID document handle',
      'IncompatibleDidDoc',
    )
  } else if (atpData.pds !== ctx.cfg.service.publicUrl) {
    throw new InvalidRequestError(
      'DID document pds endpoint does not match service endpoint',
      'IncompatibleDidDoc',
    )
  } else if (atpData.signingKey !== signingKey.did()) {
    throw new InvalidRequestError(
      'DID document signing key does not match service signing key',
      'IncompatibleDidDoc',
    )
  }

  if (input.did.startsWith('did:plc')) {
    const data = await ctx.plcClient.getDocumentData(input.did)
    if (!data.rotationKeys.includes(ctx.plcRotationKey.did())) {
      throw new InvalidRequestError(
        'PLC DID does not include service rotation key',
        'IncompatibleDidDoc',
      )
    }
  }

  return { did: input.did, plcOp: null }
}<|MERGE_RESOLUTION|>--- conflicted
+++ resolved
@@ -1,31 +1,18 @@
 import { MINUTE } from '@atproto/common'
 import { AtprotoData } from '@atproto/identity'
 import { InvalidRequestError } from '@atproto/xrpc-server'
-<<<<<<< HEAD
 import { Keypair, Secp256k1Keypair } from '@atproto/crypto'
-import { AtprotoData } from '@atproto/identity'
-import { MINUTE } from '@atproto/common'
 import disposable from 'disposable-email'
 import { normalizeAndValidateHandle } from '../../../../handle'
 import * as plc from '@did-plc/lib'
 import * as scrypt from '../../../../services/account/scrypt'
-=======
-import * as plc from '@did-plc/lib'
-import disposable from 'disposable-email'
-import { normalizeAndValidateHandle } from '../../../../handle'
-import * as scrypt from '../../../../db/scrypt'
->>>>>>> 41508158
 import { Server } from '../../../../lexicon'
 import { InputSchema as CreateAccountInput } from '../../../../lexicon/types/com/atproto/server/createAccount'
 import { countAll } from '../../../../db/util'
 import { UserAlreadyExistsError } from '../../../../services/account'
 import AppContext from '../../../../context'
-<<<<<<< HEAD
 import { ServiceDb } from '../../../../service-db'
-=======
-import Database from '../../../../db'
 import { didDocForSession } from './util'
->>>>>>> 41508158
 
 export default function (server: Server, ctx: AppContext) {
   server.com.atproto.server.createAccount({
@@ -147,14 +134,12 @@
         }
       })
 
-<<<<<<< HEAD
       await ctx.sequencer.sequenceCommit(did, commit, [])
       await ctx.services
         .account(ctx.db)
         .updateRepoRoot(did, commit.cid, commit.rev)
-=======
+
       const didDoc = await didDocForSession(ctx, result.did, true)
->>>>>>> 41508158
 
       return {
         encoding: 'application/json',

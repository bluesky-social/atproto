--- conflicted
+++ resolved
@@ -161,20 +161,9 @@
 ): Promise<void> => {
   const invite = await db.db
     .selectFrom('invite_code')
-<<<<<<< HEAD
     .leftJoin('account', 'account.did', 'invite_code.forAccount')
-    .where('takedownId', 'is', null)
+    .where('takedownRef', 'is', null)
     .selectAll('invite_code')
-=======
-    .selectAll()
-    .whereNotExists((qb) =>
-      qb
-        .selectFrom('repo_root')
-        .selectAll()
-        .where('takedownRef', 'is not', null)
-        .whereRef('did', '=', ref('invite_code.forUser')),
-    )
->>>>>>> fcb19c9c
     .where('code', '=', inviteCode)
     .executeTakeFirst()
 

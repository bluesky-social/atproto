--- conflicted
+++ resolved
@@ -1,4 +1,4 @@
-import { DidDocument, MINUTE, cborDecode, check } from '@atproto/common'
+import { DidDocument, MINUTE, check } from '@atproto/common'
 import { AtprotoData, ensureAtpDocument } from '@atproto/identity'
 import { InvalidRequestError } from '@atproto/xrpc-server'
 import { ExportableKeypair, Keypair, Secp256k1Keypair } from '@atproto/crypto'
@@ -17,67 +17,10 @@
       points: 100,
     },
     handler: async ({ input, req }) => {
-<<<<<<< HEAD
       const { did, handle, email, password, inviteCode, signingKey, plcOp } =
         ctx.entrywayAgent
           ? await validateInputsForEntrywayPds(ctx, input.body)
           : await validateInputsForLocalPds(ctx, input.body)
-=======
-      const { email, password, inviteCode } = input.body
-      if (!email) {
-        throw new InvalidRequestError('Missing input: "email"')
-      } else if (!password) {
-        throw new InvalidRequestError('Missing input: "password"')
-      } else if (input.body.plcOp) {
-        throw new InvalidRequestError('Unsupported input: "plcOp"')
-      }
-
-      if (ctx.cfg.invites.required && !inviteCode) {
-        throw new InvalidRequestError(
-          'No invite code provided',
-          'InvalidInviteCode',
-        )
-      }
-
-      if (!disposable.validate(email)) {
-        throw new InvalidRequestError(
-          'This email address is not supported, please use a different email.',
-        )
-      }
-
-      // normalize & ensure valid handle
-      const handle = await normalizeAndValidateHandle({
-        ctx,
-        handle: input.body.handle,
-        did: input.body.did,
-      })
-
-      // check that the invite code still has uses
-      if (ctx.cfg.invites.required && inviteCode) {
-        await ctx.accountManager.ensureInviteIsAvailable(inviteCode)
-      }
-
-      // check that the handle and email are available
-      const [handleAccnt, emailAcct] = await Promise.all([
-        ctx.accountManager.getAccount(handle),
-        ctx.accountManager.getAccountByEmail(email),
-      ])
-      if (handleAccnt) {
-        throw new InvalidRequestError(`Handle already taken: ${handle}`)
-      } else if (emailAcct) {
-        throw new InvalidRequestError(`Email already taken: ${email}`)
-      }
-
-      // determine the did & any plc ops we need to send
-      // if the provided did document is poorly setup, we throw
-      const signingKey = await Secp256k1Keypair.create({ exportable: true })
-      const { did, plcOp } = await getDidAndPlcOp(
-        ctx,
-        handle,
-        input.body,
-        signingKey,
-      )
->>>>>>> 18131558
 
       let didDoc: DidDocument | undefined
       let creds: { accessJwt: string; refreshJwt: string }
@@ -140,13 +83,12 @@
   ctx: AppContext,
   input: CreateAccountInput,
 ) => {
-  const { did, handle } = input
+  const { did, handle, plcOp } = input
   if (!did || !input.plcOp) {
     throw new InvalidRequestError(
       'non-entryway pds requires bringing a DID and plcOp',
     )
   }
-  const plcOp = cborDecode(input.plcOp)
   if (!check.is(plcOp, plc.def.operation)) {
     throw new InvalidRequestError('invalid plc operation', 'IncompatibleDidDoc')
   }

import { InvalidRequestError } from '@atproto/xrpc-server'
import disposable from 'disposable-email'
import * as plc from '@did-plc/lib'
import { MINUTE } from '@atproto/common'
import { AtprotoData } from '@atproto/identity'
import { normalizeAndValidateHandle } from '../../../../handle'
import * as scrypt from '../../../../db/scrypt'
import { Server } from '../../../../lexicon'
import { InputSchema as CreateAccountInput } from '../../../../lexicon/types/com/atproto/server/createAccount'
import { countAll } from '../../../../db/util'
import { UserAlreadyExistsError } from '../../../../services/account'
import AppContext from '../../../../context'
import Database from '../../../../db'

export default function (server: Server, ctx: AppContext) {
  server.com.atproto.server.createAccount({
    rateLimit: {
      durationMs: 5 * MINUTE,
      points: 100,
    },
    handler: async ({ input, req }) => {
      const { email, password, inviteCode } = input.body

      if (ctx.cfg.invites.required && !inviteCode) {
        throw new InvalidRequestError(
          'No invite code provided',
          'InvalidInviteCode',
        )
      }

      if (!disposable.validate(email)) {
        throw new InvalidRequestError(
          'This email address is not supported, please use a different email.',
        )
      }

      // normalize & ensure valid handle
      const handle = await normalizeAndValidateHandle({
        ctx,
        handle: input.body.handle,
        did: input.body.did,
      })

      // check that the invite code still has uses
      if (ctx.cfg.invites.required && inviteCode) {
        await ensureCodeIsAvailable(ctx.db, inviteCode)
      }

      // determine the did & any plc ops we need to send
      // if the provided did document is poorly setup, we throw
      const { did, plcOp } = await getDidAndPlcOp(ctx, handle, input.body)

      const now = new Date().toISOString()
      const passwordScrypt = await scrypt.genSaltAndHash(password)
      const pds = await assignPds(ctx)

      const result = await ctx.db.transaction(async (dbTxn) => {
        const actorTxn = ctx.services.account(dbTxn)
        const repoTxn = ctx.services.repo(dbTxn)

        // it's a bit goofy that we run this logic twice,
        // but we run it once for a sanity check before doing scrypt & plc ops
        // & a second time for locking + integrity check
        if (ctx.cfg.invites.required && inviteCode) {
          await ensureCodeIsAvailable(dbTxn, inviteCode, true)
        }

        // Register user before going out to PLC to get a real did
        try {
          await actorTxn.registerUser({
            email,
            handle,
            did,
            pdsId: pds?.id,
            passwordScrypt,
          })
        } catch (err) {
          if (err instanceof UserAlreadyExistsError) {
            const got = await actorTxn.getAccount(handle, true)
            if (got) {
              throw new InvalidRequestError(`Handle already taken: ${handle}`)
            } else {
              throw new InvalidRequestError(`Email already taken: ${email}`)
            }
          }
          throw err
        }

        // Generate a real did with PLC
        if (plcOp) {
          try {
            await ctx.plcClient.sendOperation(did, plcOp)
          } catch (err) {
            req.log.error(
              { didKey: ctx.plcRotationKey.did(), handle },
              'failed to create did:plc',
            )
            throw err
          }
        }

        // insert invite code use
        if (ctx.cfg.invites.required && inviteCode) {
          await dbTxn.db
            .insertInto('invite_code_use')
            .values({
              code: inviteCode,
              usedBy: did,
              usedAt: now,
            })
            .execute()
        }

<<<<<<< HEAD
        const [accessJwt, refreshJwt] = await Promise.all([
          ctx.auth.createAccessToken({ did, pdsDid: pds?.did }),
          ctx.auth.createRefreshToken({
            did,
            identityDid: ctx.cfg.service.did,
          }),
        ])
        const refreshPayload = ctx.auth.decodeRefreshToken(refreshJwt)
        await ctx.services.auth(dbTxn).grantRefreshToken(refreshPayload, null)
=======
        const { access, refresh } = await ctx.services
          .auth(dbTxn)
          .createSession(did, null)
>>>>>>> 44ea5e80

        // Setup repo root
        // @TODO contact pds for repo setup, will look like createAccount but bringing own did
        await repoTxn.createRepo(did, [], now)

        return {
          did,
          accessJwt,
          refreshJwt,
        }
      })

      return {
        encoding: 'application/json',
        body: {
          handle,
          did: result.did,
          accessJwt: result.accessJwt,
          refreshJwt: result.refreshJwt,
        },
      }
    },
  })
}

export const ensureCodeIsAvailable = async (
  db: Database,
  inviteCode: string,
  withLock = false,
): Promise<void> => {
  const { ref } = db.db.dynamic
  const invite = await db.db
    .selectFrom('invite_code')
    .selectAll()
    .whereNotExists((qb) =>
      qb
        .selectFrom('user_account')
        .selectAll()
        .where('takedownId', 'is not', null)
        .whereRef('did', '=', ref('invite_code.forUser')),
    )
    .where('code', '=', inviteCode)
    .if(withLock && db.dialect === 'pg', (qb) => qb.forUpdate().skipLocked())
    .executeTakeFirst()

  if (!invite || invite.disabled) {
    throw new InvalidRequestError(
      'Provided invite code not available',
      'InvalidInviteCode',
    )
  }

  const uses = await db.db
    .selectFrom('invite_code_use')
    .select(countAll.as('count'))
    .where('code', '=', inviteCode)
    .executeTakeFirstOrThrow()

  if (invite.availableUses <= uses.count) {
    throw new InvalidRequestError(
      'Provided invite code not available',
      'InvalidInviteCode',
    )
  }
}

const getDidAndPlcOp = async (
  ctx: AppContext,
  handle: string,
  input: CreateAccountInput,
): Promise<{
  did: string
  plcOp: plc.Operation | null
}> => {
  // if the user is not bringing a DID, then we format a create op for PLC
  // but we don't send until we ensure the username & email are available
  if (!input.did) {
    const rotationKeys = [ctx.plcRotationKey.did()]
    if (ctx.cfg.identity.recoveryDidKey) {
      rotationKeys.unshift(ctx.cfg.identity.recoveryDidKey)
    }
    if (input.recoveryKey) {
      rotationKeys.unshift(input.recoveryKey)
    }
    const plcCreate = await plc.createOp({
      signingKey: ctx.repoSigningKey.did(),
      rotationKeys,
      handle,
      pds: ctx.cfg.service.publicUrl,
      signer: ctx.plcRotationKey,
    })
    return {
      did: plcCreate.did,
      plcOp: plcCreate.op,
    }
  }

  // if the user is bringing their own did:
  // resolve the user's did doc data, including rotationKeys if did:plc
  // determine if we have the capability to make changes to their DID
  let atpData: AtprotoData
  try {
    atpData = await ctx.idResolver.did.resolveAtprotoData(input.did)
  } catch (err) {
    throw new InvalidRequestError(
      `could not resolve valid DID document :${input.did}`,
      'UnresolvableDid',
    )
  }
  if (atpData.handle !== handle) {
    throw new InvalidRequestError(
      'provided handle does not match DID document handle',
      'IncompatibleDidDoc',
    )
  } else if (atpData.pds !== ctx.cfg.service.publicUrl) {
    throw new InvalidRequestError(
      'DID document pds endpoint does not match service endpoint',
      'IncompatibleDidDoc',
    )
  } else if (atpData.signingKey !== ctx.repoSigningKey.did()) {
    throw new InvalidRequestError(
      'DID document signing key does not match service signing key',
      'IncompatibleDidDoc',
    )
  }

  if (input.did.startsWith('did:plc')) {
    const data = await ctx.plcClient.getDocumentData(input.did)
    if (!data.rotationKeys.includes(ctx.plcRotationKey.did())) {
      throw new InvalidRequestError(
        'PLC DID does not include service rotation key',
        'IncompatibleDidDoc',
      )
    }
  }

  return { did: input.did, plcOp: null }
}

// @TODO this implementation is a stub
const assignPds = async (ctx: AppContext) => {
  const pdses = await ctx.db.db.selectFrom('pds').selectAll().execute()
  const idx = randomIndexByWeight(pdses.map((pds) => pds.weight))
  if (idx === -1) return
  return pdses.at(idx)
}

const randomIndexByWeight = (weights) => {
  let sum = 0
  const cumulative = weights.map((weight) => {
    sum += weight
    return sum
  })
  if (!sum) return -1
  const rand = Math.random() * sum
  return cumulative.findIndex((item) => item >= rand)
}<|MERGE_RESOLUTION|>--- conflicted
+++ resolved
@@ -111,21 +111,13 @@
             .execute()
         }
 
-<<<<<<< HEAD
-        const [accessJwt, refreshJwt] = await Promise.all([
-          ctx.auth.createAccessToken({ did, pdsDid: pds?.did }),
-          ctx.auth.createRefreshToken({
-            did,
-            identityDid: ctx.cfg.service.did,
-          }),
-        ])
-        const refreshPayload = ctx.auth.decodeRefreshToken(refreshJwt)
-        await ctx.services.auth(dbTxn).grantRefreshToken(refreshPayload, null)
-=======
         const { access, refresh } = await ctx.services
           .auth(dbTxn)
-          .createSession(did, null)
->>>>>>> 44ea5e80
+          .createSession({
+            did,
+            pdsDid: pds?.did ?? null,
+            appPasswordName: null,
+          })
 
         // Setup repo root
         // @TODO contact pds for repo setup, will look like createAccount but bringing own did
@@ -133,8 +125,8 @@
 
         return {
           did,
-          accessJwt,
-          refreshJwt,
+          accessJwt: access,
+          refreshJwt: refresh,
         }
       })
 

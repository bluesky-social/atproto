--- conflicted
+++ resolved
@@ -1,10 +1,5 @@
 import { InvalidRequestError } from '@atproto/xrpc-server'
-<<<<<<< HEAD
-import { AtprotoData } from '@atproto/identity'
-=======
 import disposable from 'disposable-email'
-import { normalizeAndValidateHandle } from '../../../../handle'
->>>>>>> 11e3b329
 import * as plc from '@did-plc/lib'
 import { isServiceDomain, normalizeAndValidateHandle } from '../../../../handle'
 import * as scrypt from '../../../../db/scrypt'
@@ -14,12 +9,9 @@
 import { UserAlreadyExistsError } from '../../../../services/account'
 import AppContext from '../../../../context'
 import Database from '../../../../db'
-<<<<<<< HEAD
-import { mailerLogger } from '../../../../logger'
-=======
 import { AtprotoData } from '@atproto/identity'
 import { MINUTE } from '@atproto/common'
->>>>>>> 11e3b329
+import { mailerLogger } from '../../../../logger'
 
 export default function (server: Server, ctx: AppContext) {
   server.com.atproto.server.createAccount({
@@ -66,36 +58,34 @@
         const actorTxn = ctx.services.account(dbTxn)
         const repoTxn = ctx.services.repo(dbTxn)
 
-<<<<<<< HEAD
-      let invalidated: { did: string; handle: string } | null = null
-      // Register user before going out to PLC to get a real did
-      try {
-        await actorTxn.registerUser({ email, handle, did, passwordScrypt })
-      } catch (err) {
-        if (err instanceof UserAlreadyExistsError) {
-          const got = await actorTxn.getAccount(handle, true)
-          if (got) {
-            if (isServiceDomain(handle, ctx.cfg.availableUserDomains)) {
-              throw new InvalidRequestError(`Handle already taken: ${handle}`)
+        let invalidated: { did: string; handle: string } | null = null
+        // Register user before going out to PLC to get a real did
+        try {
+          await actorTxn.registerUser({ email, handle, did, passwordScrypt })
+        } catch (err) {
+          if (err instanceof UserAlreadyExistsError) {
+            const got = await actorTxn.getAccount(handle, true)
+            if (got) {
+              if (isServiceDomain(handle, ctx.cfg.availableUserDomains)) {
+                throw new InvalidRequestError(`Handle already taken: ${handle}`)
+              } else {
+                invalidated = await actorTxn.invalidateHandle(handle)
+                await actorTxn.updateHandle(did, handle)
+              }
             } else {
-              invalidated = await actorTxn.invalidateHandle(handle)
-              await actorTxn.updateHandle(did, handle)
+              throw new InvalidRequestError(`Email already taken: ${email}`)
             }
           } else {
-            throw new InvalidRequestError(`Email already taken: ${email}`)
-          }
-        } else {
-          throw err
-        }
-      }
-=======
+            throw err
+          }
+        }
+
         // it's a bit goofy that we run this logic twice,
         // but we run it once for a sanity check before doing scrypt & plc ops
         // & a second time for locking + integrity check
         if (ctx.cfg.inviteRequired && inviteCode) {
           await ensureCodeIsAvailable(dbTxn, inviteCode, true)
         }
->>>>>>> 11e3b329
 
         // Register user before going out to PLC to get a real did
         try {
@@ -141,40 +131,6 @@
         const refresh = ctx.auth.createRefreshToken({ did })
         await ctx.services.auth(dbTxn).grantRefreshToken(refresh.payload, null)
 
-<<<<<<< HEAD
-      return {
-        did,
-        accessJwt: access.jwt,
-        refreshJwt: refresh.jwt,
-        invalidated,
-      }
-    })
-
-    if (result.invalidated) {
-      try {
-        const emailRes = await ctx.db.db
-          .selectFrom('user_account')
-          .where('did', '=', result.invalidated.did)
-          .select('email')
-          .executeTakeFirst()
-        if (emailRes) {
-          await ctx.mailer.sendInvalidatedHandle(result.invalidated, {
-            to: emailRes.email,
-          })
-        }
-      } catch (err) {
-        mailerLogger.error(
-          {
-            err,
-            invalidated: result.invalidated,
-          },
-          'error sending handle invalidation mail',
-        )
-      }
-    }
-
-    ctx.contentReporter?.checkHandle({ handle, did: result.did })
-=======
         // Setup repo root
         await repoTxn.createRepo(did, [], now)
 
@@ -182,9 +138,32 @@
           did,
           accessJwt: access.jwt,
           refreshJwt: refresh.jwt,
+          invalidated,
         }
       })
->>>>>>> 11e3b329
+
+      if (result.invalidated) {
+        try {
+          const emailRes = await ctx.db.db
+            .selectFrom('user_account')
+            .where('did', '=', result.invalidated.did)
+            .select('email')
+            .executeTakeFirst()
+          if (emailRes) {
+            await ctx.mailer.sendInvalidatedHandle(result.invalidated, {
+              to: emailRes.email,
+            })
+          }
+        } catch (err) {
+          mailerLogger.error(
+            {
+              err,
+              invalidated: result.invalidated,
+            },
+            'error sending handle invalidation mail',
+          )
+        }
+      }
 
       return {
         encoding: 'application/json',

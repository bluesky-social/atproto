<<<<<<< HEAD
import disposable from 'disposable-email'
import AtpAgent from '@atproto/api'
import { InvalidRequestError } from '@atproto/xrpc-server'
import { MINUTE, cborDecode, cborEncode, check } from '@atproto/common'
import { AtprotoData, ensureAtpDocument } from '@atproto/identity'
import * as plc from '@did-plc/lib'
=======
import { MINUTE } from '@atproto/common'
import { AtprotoData } from '@atproto/identity'
import { InvalidRequestError } from '@atproto/xrpc-server'
import * as plc from '@did-plc/lib'
import disposable from 'disposable-email'
>>>>>>> ea04096b
import { normalizeAndValidateHandle } from '../../../../handle'
import * as scrypt from '../../../../db/scrypt'
import { Server } from '../../../../lexicon'
import { InputSchema as CreateAccountInput } from '../../../../lexicon/types/com/atproto/server/createAccount'
import { countAll } from '../../../../db/util'
import { UserAlreadyExistsError } from '../../../../services/account'
import AppContext from '../../../../context'
import Database from '../../../../db'
<<<<<<< HEAD
import { getPdsEndpoint, isThisPds } from '../../../proxy'
=======
import { didDocForSession } from './util'
>>>>>>> ea04096b

export default function (server: Server, ctx: AppContext) {
  server.com.atproto.server.createAccount({
    rateLimit: {
      durationMs: 5 * MINUTE,
      points: 100,
    },
    handler: async ({ input, req }) => {
      const { email, password, inviteCode } = input.body

      if (!ctx.cfg.service.isEntryway && !input.body.did && !input.body.plcOp) {
        throw new InvalidRequestError(
          'non-entryway pds requires bringing a DID or PLC operation',
        )
      }

      if (ctx.cfg.invites.required && !inviteCode) {
        throw new InvalidRequestError(
          'No invite code provided',
          'InvalidInviteCode',
        )
      }

      if (!disposable.validate(email)) {
        throw new InvalidRequestError(
          'This email address is not supported, please use a different email.',
        )
      }

      // normalize & ensure valid handle
      const handle = await normalizeAndValidateHandle({
        ctx,
        handle: input.body.handle,
        did: input.body.did,
      })

      // check that the invite code still has uses
      if (ctx.cfg.invites.required && inviteCode) {
        await ensureCodeIsAvailable(ctx.db, inviteCode)
      }

      // determine the did & any plc ops we need to send
      // if the provided did document is poorly setup, we throw
      const pds = await assignPds(ctx)
      const { did, plcOp } = await getDidAndPlcOp(ctx, pds, handle, input.body)

      const now = new Date().toISOString()
      const passwordScrypt = await scrypt.genSaltAndHash(password)

      const result = await ctx.db.transaction(async (dbTxn) => {
        const actorTxn = ctx.services.account(dbTxn)
        const repoTxn = ctx.services.repo(dbTxn)

        // it's a bit goofy that we run this logic twice,
        // but we run it once for a sanity check before doing scrypt & plc ops
        // & a second time for locking + integrity check
        if (ctx.cfg.invites.required && inviteCode) {
          await ensureCodeIsAvailable(dbTxn, inviteCode, true)
        }

        // Register user before going out to PLC to get a real did
        try {
          await actorTxn.registerUser({
            email,
            handle,
            did,
            pdsId: pds?.id,
            passwordScrypt,
          })
        } catch (err) {
          if (err instanceof UserAlreadyExistsError) {
            const got = await actorTxn.getAccount(handle, true)
            if (got) {
              throw new InvalidRequestError(`Handle already taken: ${handle}`)
            } else {
              throw new InvalidRequestError(`Email already taken: ${email}`)
            }
          }
          throw err
        }

        // Generate a real did with PLC
        if (plcOp && isThisPds(ctx, pds?.did)) {
          try {
            await ctx.plcClient.sendOperation(did, plcOp)
          } catch (err) {
            req.log.error(
              { didKey: ctx.plcRotationKey.did(), handle },
              'failed to create did:plc',
            )
            throw err
          }
        }

        // insert invite code use
        if (ctx.cfg.invites.required && inviteCode) {
          await dbTxn.db
            .insertInto('invite_code_use')
            .values({
              code: inviteCode,
              usedBy: did,
              usedAt: now,
            })
            .execute()
        }

        const { access, refresh } = await ctx.services
          .auth(dbTxn)
          .createSession({
            did,
            pdsDid: pds?.did ?? null,
            appPasswordName: null,
          })

        if (!pds || isThisPds(ctx, pds.did)) {
          // Setup repo root
          await repoTxn.createRepo(did, [], now)
        } else {
          const agent = new AtpAgent({ service: getPdsEndpoint(pds.host) })
          await agent.com.atproto.server.createAccount({
            ...input.body,
            did,
            plcOp: plcOp ? cborEncode(plcOp) : undefined,
          })
        }

        return {
          did,
          accessJwt: access,
          refreshJwt: refresh,
        }
      })

      const didDoc = await didDocForSession(ctx, result.did, true)

      return {
        encoding: 'application/json',
        body: {
          handle,
          did: result.did,
          didDoc,
          accessJwt: result.accessJwt,
          refreshJwt: result.refreshJwt,
        },
      }
    },
  })
}

export const ensureCodeIsAvailable = async (
  db: Database,
  inviteCode: string,
  withLock = false,
): Promise<void> => {
  const { ref } = db.db.dynamic
  const invite = await db.db
    .selectFrom('invite_code')
    .selectAll()
    .whereNotExists((qb) =>
      qb
        .selectFrom('user_account')
        .selectAll()
        .where('takedownId', 'is not', null)
        .whereRef('did', '=', ref('invite_code.forUser')),
    )
    .where('code', '=', inviteCode)
    .if(withLock && db.dialect === 'pg', (qb) => qb.forUpdate().skipLocked())
    .executeTakeFirst()

  if (!invite || invite.disabled) {
    throw new InvalidRequestError(
      'Provided invite code not available',
      'InvalidInviteCode',
    )
  }

  const uses = await db.db
    .selectFrom('invite_code_use')
    .select(countAll.as('count'))
    .where('code', '=', inviteCode)
    .executeTakeFirstOrThrow()

  if (invite.availableUses <= uses.count) {
    throw new InvalidRequestError(
      'Provided invite code not available',
      'InvalidInviteCode',
    )
  }
}

const getDidAndPlcOp = async (
  ctx: AppContext,
  pds: { host: string } | undefined,
  handle: string,
  input: CreateAccountInput,
): Promise<{
  did: string
  plcOp: plc.Operation | null
}> => {
  const pdsEndpoint = pds ? getPdsEndpoint(pds.host) : ctx.cfg.service.publicUrl
  const pdsSigningKey = pds
    ? await reserveSigningKey(pds.host)
    : ctx.repoSigningKey.did()

  // if the user brings their own PLC op then we validate it then submit it to PLC on their behalf
  if (input.plcOp) {
    let atpData: AtprotoData
    let plcOp: plc.Operation
    try {
      plcOp = check.assure(plc.def.operation, cborDecode(input.plcOp))
      const did = await plc.didForCreateOp(plcOp)
      const docData = await plc.assureValidCreationOp(did, plcOp)
      const doc = plc.formatDidDoc(docData)
      atpData = ensureAtpDocument(doc)
    } catch (err) {
      throw new InvalidRequestError(
        'could not validate PLC creation operation',
        'InvalidPlcOp',
      )
    }
    if (input.did && input.did !== atpData.did) {
      throw new InvalidRequestError(
        'the DID does not match the PLC creation operation',
        'IncompatiblePlcOp',
      )
    }
    if (atpData.handle !== handle) {
      throw new InvalidRequestError(
        'provided handle does not match PLC operation handle',
        'IncompatiblePlcOp',
      )
    } else if (atpData.pds !== pdsEndpoint) {
      throw new InvalidRequestError(
        'PLC operation pds endpoint does not match service endpoint',
        'IncompatiblePlcOp',
      )
    } else if (atpData.signingKey !== pdsSigningKey) {
      throw new InvalidRequestError(
        'PLC operation signing key does not match service signing key',
        'IncompatiblePlcOp',
      )
    }
    return { did: atpData.did, plcOp }
  }

  // if the user is not bringing a DID, then we format a create op for PLC
  // but we don't send until we ensure the username & email are available
  if (!input.did) {
    const rotationKeys = [ctx.plcRotationKey.did()]
    if (ctx.cfg.identity.recoveryDidKey) {
      rotationKeys.unshift(ctx.cfg.identity.recoveryDidKey)
    }
    if (input.recoveryKey) {
      rotationKeys.unshift(input.recoveryKey)
    }
    const plcCreate = await plc.createOp({
      signingKey: pdsSigningKey,
      rotationKeys,
      handle,
      pds: pdsEndpoint,
      signer: ctx.plcRotationKey,
    })
    return {
      did: plcCreate.did,
      plcOp: plcCreate.op,
    }
  }

  // if the user is bringing their own did:
  // resolve the user's did doc data, including rotationKeys if did:plc
  // determine if we have the capability to make changes to their DID
  let atpData: AtprotoData
  try {
    atpData = await ctx.idResolver.did.resolveAtprotoData(input.did)
  } catch (err) {
    throw new InvalidRequestError(
      `could not resolve valid DID document: ${input.did}`,
      'UnresolvableDid',
    )
  }
  if (atpData.handle !== handle) {
    throw new InvalidRequestError(
      'provided handle does not match DID document handle',
      'IncompatibleDidDoc',
    )
  } else if (atpData.pds !== pdsEndpoint) {
    throw new InvalidRequestError(
      'DID document pds endpoint does not match service endpoint',
      'IncompatibleDidDoc',
    )
  } else if (atpData.signingKey !== pdsSigningKey) {
    throw new InvalidRequestError(
      'DID document signing key does not match service signing key',
      'IncompatibleDidDoc',
    )
  }

  // non-entryway pds doesn't require matching plc rotation key, will be handled by its entryway
  if (input.did.startsWith('did:plc') && ctx.cfg.service.isEntryway) {
    const data = await ctx.plcClient.getDocumentData(input.did)
    if (!data.rotationKeys.includes(ctx.plcRotationKey.did())) {
      throw new InvalidRequestError(
        'PLC DID does not include service rotation key',
        'IncompatibleDidDoc',
      )
    }
  }

  return { did: input.did, plcOp: null }
}

// @TODO this implementation is a stub
const assignPds = async (ctx: AppContext) => {
  if (!ctx.cfg.service.isEntryway) return
  const pdses = await ctx.db.db.selectFrom('pds').selectAll().execute()
  const idx = randomIndexByWeight(pdses.map((pds) => pds.weight))
  if (idx === -1) return
  return pdses.at(idx)
}

const reserveSigningKey = async (host: string) => {
  const agent = new AtpAgent({ service: getPdsEndpoint(host) })
  const result = await agent.com.atproto.server.reserveSigningKey()
  return result.data.signingKey
}

const randomIndexByWeight = (weights) => {
  let sum = 0
  const cumulative = weights.map((weight) => {
    sum += weight
    return sum
  })
  if (!sum) return -1
  const rand = Math.random() * sum
  return cumulative.findIndex((item) => item >= rand)
}<|MERGE_RESOLUTION|>--- conflicted
+++ resolved
@@ -1,17 +1,9 @@
-<<<<<<< HEAD
-import disposable from 'disposable-email'
-import AtpAgent from '@atproto/api'
-import { InvalidRequestError } from '@atproto/xrpc-server'
 import { MINUTE, cborDecode, cborEncode, check } from '@atproto/common'
 import { AtprotoData, ensureAtpDocument } from '@atproto/identity'
-import * as plc from '@did-plc/lib'
-=======
-import { MINUTE } from '@atproto/common'
-import { AtprotoData } from '@atproto/identity'
 import { InvalidRequestError } from '@atproto/xrpc-server'
+import AtpAgent from '@atproto/api'
 import * as plc from '@did-plc/lib'
 import disposable from 'disposable-email'
->>>>>>> ea04096b
 import { normalizeAndValidateHandle } from '../../../../handle'
 import * as scrypt from '../../../../db/scrypt'
 import { Server } from '../../../../lexicon'
@@ -20,11 +12,8 @@
 import { UserAlreadyExistsError } from '../../../../services/account'
 import AppContext from '../../../../context'
 import Database from '../../../../db'
-<<<<<<< HEAD
 import { getPdsEndpoint, isThisPds } from '../../../proxy'
-=======
 import { didDocForSession } from './util'
->>>>>>> ea04096b
 
 export default function (server: Server, ctx: AppContext) {
   server.com.atproto.server.createAccount({

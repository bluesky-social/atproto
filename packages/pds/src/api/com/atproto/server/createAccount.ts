import { MINUTE } from '@atproto/common'
import { AtprotoData } from '@atproto/identity'
import { InvalidRequestError } from '@atproto/xrpc-server'
import { Keypair, Secp256k1Keypair } from '@atproto/crypto'
import disposable from 'disposable-email'
import { normalizeAndValidateHandle } from '../../../../handle'
import * as plc from '@did-plc/lib'
import { Server } from '../../../../lexicon'
import { InputSchema as CreateAccountInput } from '../../../../lexicon/types/com/atproto/server/createAccount'
import AppContext from '../../../../context'
import { didDocForSession } from './util'

export default function (server: Server, ctx: AppContext) {
  server.com.atproto.server.createAccount({
    rateLimit: {
      durationMs: 5 * MINUTE,
      points: 100,
    },
    handler: async ({ input, req }) => {
      const { email, password, inviteCode } = input.body
      if (input.body.plcOp) {
        throw new InvalidRequestError('Unsupported input: "plcOp"')
      }

      if (ctx.cfg.invites.required && !inviteCode) {
        throw new InvalidRequestError(
          'No invite code provided',
          'InvalidInviteCode',
        )
      }

      if (!disposable.validate(email)) {
        throw new InvalidRequestError(
          'This email address is not supported, please use a different email.',
        )
      }

      // normalize & ensure valid handle
      const handle = await normalizeAndValidateHandle({
        ctx,
        handle: input.body.handle,
        did: input.body.did,
      })

      // check that the invite code still has uses
      if (ctx.cfg.invites.required && inviteCode) {
        await ctx.accountManager.ensureInviteIsAvailable(inviteCode)
      }

      // check that the handle and email are available
      const [handleAccnt, emailAcct] = await Promise.all([
        ctx.accountManager.getAccount(handle),
        ctx.accountManager.getAccountByEmail(email),
      ])
      if (handleAccnt) {
        throw new InvalidRequestError(`Handle already taken: ${handle}`)
      } else if (emailAcct) {
        throw new InvalidRequestError(`Email already taken: ${email}`)
      }

      // determine the did & any plc ops we need to send
      // if the provided did document is poorly setup, we throw
      const signingKey = await Secp256k1Keypair.create({ exportable: true })
      const { did, plcOp } = await getDidAndPlcOp(
        ctx,
        handle,
        input.body,
        signingKey,
      )

      let didDoc
      let creds
      try {
        const commit = await ctx.actorStore.create(
          did,
          signingKey,
          (actorTxn) => {
            return actorTxn.repo.createRepo([])
          },
        )

        // Generate a real did with PLC
        if (plcOp) {
          try {
            await ctx.plcClient.sendOperation(did, plcOp)
          } catch (err) {
            req.log.error(
              { didKey: ctx.plcRotationKey.did(), handle },
              'failed to create did:plc',
            )
            throw err
          }
        }
<<<<<<< HEAD
      }
      const { accessJwt, refreshJwt } = await ctx.accountManager.createAccount({
        did,
        handle,
        email,
        password,
        repoCid: commit.cid,
        repoRev: commit.rev,
        inviteCode,
      })

      await ctx.sequencer.sequenceCommit(did, commit, [])
=======
>>>>>>> 88eb5413

        creds = await ctx.accountManager.createAccount({
          did,
          handle,
          email,
          password,
          repoCid: commit.cid,
          repoRev: commit.rev,
          inviteCode,
        })

        await ctx.sequencer.sequenceCommit(did, commit, [])
        didDoc = await didDocForSession(ctx, did, true)
      } catch (err) {
        await ctx.actorStore.destroy(did)
        throw err
      }

      return {
        encoding: 'application/json',
        body: {
          handle,
          did: did,
          didDoc,
<<<<<<< HEAD
          accessJwt,
          refreshJwt,
=======
          accessJwt: creds.access.jwt,
          refreshJwt: creds.refresh.jwt,
>>>>>>> 88eb5413
        },
      }
    },
  })
}

const getDidAndPlcOp = async (
  ctx: AppContext,
  handle: string,
  input: CreateAccountInput,
  signingKey: Keypair,
): Promise<{
  did: string
  plcOp: plc.Operation | null
}> => {
  // if the user is not bringing a DID, then we format a create op for PLC
  // but we don't send until we ensure the username & email are available
  if (!input.did) {
    const rotationKeys = [ctx.plcRotationKey.did()]
    if (ctx.cfg.identity.recoveryDidKey) {
      rotationKeys.unshift(ctx.cfg.identity.recoveryDidKey)
    }
    if (input.recoveryKey) {
      rotationKeys.unshift(input.recoveryKey)
    }
    const plcCreate = await plc.createOp({
      signingKey: signingKey.did(),
      rotationKeys,
      handle,
      pds: ctx.cfg.service.publicUrl,
      signer: ctx.plcRotationKey,
    })
    return {
      did: plcCreate.did,
      plcOp: plcCreate.op,
    }
  }

  // if the user is bringing their own did:
  // resolve the user's did doc data, including rotationKeys if did:plc
  // determine if we have the capability to make changes to their DID
  let atpData: AtprotoData
  try {
    atpData = await ctx.idResolver.did.resolveAtprotoData(input.did)
  } catch (err) {
    throw new InvalidRequestError(
      `could not resolve valid DID document :${input.did}`,
      'UnresolvableDid',
    )
  }
  if (atpData.handle !== handle) {
    throw new InvalidRequestError(
      'provided handle does not match DID document handle',
      'IncompatibleDidDoc',
    )
  } else if (atpData.pds !== ctx.cfg.service.publicUrl) {
    throw new InvalidRequestError(
      'DID document pds endpoint does not match service endpoint',
      'IncompatibleDidDoc',
    )
  } else if (atpData.signingKey !== signingKey.did()) {
    throw new InvalidRequestError(
      'DID document signing key does not match service signing key',
      'IncompatibleDidDoc',
    )
  }

  if (input.did.startsWith('did:plc')) {
    const data = await ctx.plcClient.getDocumentData(input.did)
    if (!data.rotationKeys.includes(ctx.plcRotationKey.did())) {
      throw new InvalidRequestError(
        'PLC DID does not include service rotation key',
        'IncompatibleDidDoc',
      )
    }
  }

  return { did: input.did, plcOp: null }
}<|MERGE_RESOLUTION|>--- conflicted
+++ resolved
@@ -1,4 +1,4 @@
-import { MINUTE } from '@atproto/common'
+import { DidDocument, MINUTE } from '@atproto/common'
 import { AtprotoData } from '@atproto/identity'
 import { InvalidRequestError } from '@atproto/xrpc-server'
 import { Keypair, Secp256k1Keypair } from '@atproto/crypto'
@@ -68,8 +68,8 @@
         signingKey,
       )
 
-      let didDoc
-      let creds
+      let didDoc: DidDocument | undefined
+      let creds: { accessJwt: string; refreshJwt: string }
       try {
         const commit = await ctx.actorStore.create(
           did,
@@ -91,21 +91,6 @@
             throw err
           }
         }
-<<<<<<< HEAD
-      }
-      const { accessJwt, refreshJwt } = await ctx.accountManager.createAccount({
-        did,
-        handle,
-        email,
-        password,
-        repoCid: commit.cid,
-        repoRev: commit.rev,
-        inviteCode,
-      })
-
-      await ctx.sequencer.sequenceCommit(did, commit, [])
-=======
->>>>>>> 88eb5413
 
         creds = await ctx.accountManager.createAccount({
           did,
@@ -130,13 +115,8 @@
           handle,
           did: did,
           didDoc,
-<<<<<<< HEAD
-          accessJwt,
-          refreshJwt,
-=======
-          accessJwt: creds.access.jwt,
-          refreshJwt: creds.refresh.jwt,
->>>>>>> 88eb5413
+          accessJwt: creds.accessJwt,
+          refreshJwt: creds.refreshJwt,
         },
       }
     },

--- conflicted
+++ resolved
@@ -8,11 +8,7 @@
 import { Server } from '../../../../lexicon'
 import { InputSchema as CreateAccountInput } from '../../../../lexicon/types/com/atproto/server/createAccount'
 import AppContext from '../../../../context'
-<<<<<<< HEAD
-=======
-import { ServiceDb } from '../../../../service-db'
 import { didDocForSession } from './util'
->>>>>>> c070c98d
 
 export default function (server: Server, ctx: AppContext) {
   server.com.atproto.server.createAccount({
@@ -104,22 +100,16 @@
 
       await ctx.sequencer.sequenceCommit(did, commit, [])
 
-      const didDoc = await didDocForSession(ctx, result.did, true)
+      const didDoc = await didDocForSession(ctx, did, true)
 
       return {
         encoding: 'application/json',
         body: {
           handle,
-<<<<<<< HEAD
           did: did,
+          didDoc,
           accessJwt: access.jwt,
           refreshJwt: refresh.jwt,
-=======
-          did: result.did,
-          didDoc,
-          accessJwt: result.accessJwt,
-          refreshJwt: result.refreshJwt,
->>>>>>> c070c98d
         },
       }
     },

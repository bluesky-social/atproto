--- conflicted
+++ resolved
@@ -1,14 +1,8 @@
 import { InvalidRequestError, createServiceJwt } from '@atproto/xrpc-server'
-<<<<<<< HEAD
 import { HOUR, MINUTE } from '@atproto/common'
 import AppContext from '../../../../context'
 import { Server } from '../../../../lexicon'
 import { PRIVILEGED_METHODS } from '../../../../pipethrough'
-=======
-import { MINUTE } from '@atproto/common'
-import AppContext from '../../../../context'
-import { Server } from '../../../../lexicon'
->>>>>>> 10d828c8
 
 export default function (server: Server, ctx: AppContext) {
   server.com.atproto.server.getServiceAuth({
@@ -26,7 +20,7 @@
           )
         } else if (diff > HOUR) {
           throw new InvalidRequestError(
-            'cannot request a token with an expiration more than a minute in the future',
+            'cannot request a token with an expiration more than an hour in the future',
             'BadExpiration',
           )
         } else if (!lxm && diff > MINUTE) {
@@ -39,7 +33,7 @@
       if (
         !auth.credentials.isPrivileged &&
         lxm &&
-        PRIVILEGED_METHODS.includes(lxm)
+        PRIVILEGED_METHODS.has(lxm)
       ) {
         throw new InvalidRequestError(
           `cannot request a service auth token for the following method with an app password: ${lxm}`,
@@ -49,15 +43,9 @@
 
       const token = await createServiceJwt({
         iss: did,
-<<<<<<< HEAD
         aud,
         exp,
         lxm,
-=======
-        aud: params.aud,
-        lxm: params.lxm ?? null,
-        exp,
->>>>>>> 10d828c8
         keypair,
       })
       return {

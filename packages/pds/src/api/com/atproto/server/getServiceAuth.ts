import { InvalidRequestError, createServiceJwt } from '@atproto/xrpc-server'
import { HOUR, MINUTE } from '@atproto/common'
import AppContext from '../../../../context'
import { Server } from '../../../../lexicon'
import { PRIVILEGED_METHODS } from '../../../../pipethrough'

export default function (server: Server, ctx: AppContext) {
  server.com.atproto.server.getServiceAuth({
    auth: ctx.authVerifier.accessStandard(),
    handler: async ({ params, auth }) => {
      const did = auth.credentials.did
      const { aud, scope = null } = params
      const exp = params.exp ? params.exp * 1000 : undefined
      if (exp) {
        const diff = exp - Date.now()
        if (diff < 0) {
          throw new InvalidRequestError(
            'expiration is in past',
            'BadExpiration',
          )
        } else if (diff > HOUR) {
          throw new InvalidRequestError(
            'cannot request a token with an expiration more than an hour in the future',
            'BadExpiration',
          )
        } else if (!scope && diff > MINUTE) {
          throw new InvalidRequestError(
            'cannot request a scope-less token with an expiration more than a minute in the future',
            'BadExpiration',
          )
        }
      }
      if (
        !auth.credentials.isPrivileged &&
        scope &&
        PRIVILEGED_METHODS.includes(scope)
      ) {
        throw new InvalidRequestError(
          `cannot request a service auth token with the following scope with an app password: ${scope}`,
        )
      }
      const keypair = await ctx.actorStore.keypair(did)

      const token = await createServiceJwt({
        iss: did,
<<<<<<< HEAD
        aud,
        exp,
        scope,
=======
        aud: params.aud,
        lxm: params.lxm ?? null,
>>>>>>> 4bb6b007
        keypair,
      })
      return {
        encoding: 'application/json',
        body: {
          token,
        },
      }
    },
  })
}<|MERGE_RESOLUTION|>--- conflicted
+++ resolved
@@ -9,7 +9,7 @@
     auth: ctx.authVerifier.accessStandard(),
     handler: async ({ params, auth }) => {
       const did = auth.credentials.did
-      const { aud, scope = null } = params
+      const { aud, lxm = null } = params
       const exp = params.exp ? params.exp * 1000 : undefined
       if (exp) {
         const diff = exp - Date.now()
@@ -23,34 +23,29 @@
             'cannot request a token with an expiration more than an hour in the future',
             'BadExpiration',
           )
-        } else if (!scope && diff > MINUTE) {
+        } else if (!lxm && diff > MINUTE) {
           throw new InvalidRequestError(
-            'cannot request a scope-less token with an expiration more than a minute in the future',
+            'cannot request a method-less token with an expiration more than a minute in the future',
             'BadExpiration',
           )
         }
       }
       if (
         !auth.credentials.isPrivileged &&
-        scope &&
-        PRIVILEGED_METHODS.includes(scope)
+        lxm &&
+        PRIVILEGED_METHODS.includes(lxm)
       ) {
         throw new InvalidRequestError(
-          `cannot request a service auth token with the following scope with an app password: ${scope}`,
+          `cannot request a service auth token with the following lxm with an app password: ${lxm}`,
         )
       }
       const keypair = await ctx.actorStore.keypair(did)
 
       const token = await createServiceJwt({
         iss: did,
-<<<<<<< HEAD
         aud,
         exp,
-        scope,
-=======
-        aud: params.aud,
-        lxm: params.lxm ?? null,
->>>>>>> 4bb6b007
+        lxm,
         keypair,
       })
       return {

--- conflicted
+++ resolved
@@ -1,5 +1,5 @@
 import { AuthRequiredError } from '@atproto/xrpc-server'
-import { INVALID_HANDLE } from '@atproto/identifier'
+import { INVALID_HANDLE } from '@atproto/syntax'
 import AppContext from '../../../../context'
 import { softDeleted } from '../../../../db/util'
 import { Server } from '../../../../lexicon'
@@ -58,14 +58,6 @@
 
       const access = ctx.auth.createAccessToken({
         did: user.did,
-<<<<<<< HEAD
-        handle: user.handle ?? INVALID_HANDLE,
-        email: user.email,
-        accessJwt: access.jwt,
-        refreshJwt: refresh.jwt,
-      },
-    }
-=======
         scope: appPasswordName === null ? AuthScope.Access : AuthScope.AppPass,
       })
       const refresh = ctx.auth.createRefreshToken({ did: user.did })
@@ -75,7 +67,7 @@
         encoding: 'application/json',
         body: {
           did: user.did,
-          handle: user.handle,
+          handle: user.handle ?? INVALID_HANDLE,
           email: user.email,
           emailConfirmed: !!user.emailConfirmedAt,
           accessJwt: access.jwt,
@@ -83,6 +75,5 @@
         },
       }
     },
->>>>>>> 11e3b329
   })
 }
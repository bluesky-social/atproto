--- conflicted
+++ resolved
@@ -1,16 +1,10 @@
 import { DAY, MINUTE } from '@atproto/common'
-<<<<<<< HEAD
 import { INVALID_HANDLE } from '@atproto/syntax'
-=======
->>>>>>> 41508158
 import { AuthRequiredError } from '@atproto/xrpc-server'
 import AppContext from '../../../../context'
 import { softDeleted } from '../../../../db/util'
 import { Server } from '../../../../lexicon'
-<<<<<<< HEAD
-=======
 import { didDocForSession } from './util'
->>>>>>> 41508158
 
 export default function (server: Server, ctx: AppContext) {
   server.com.atproto.server.createSession({
@@ -71,12 +65,8 @@
         encoding: 'application/json',
         body: {
           did: user.did,
-<<<<<<< HEAD
+          didDoc,
           handle: user.handle ?? INVALID_HANDLE,
-=======
-          didDoc,
-          handle: user.handle,
->>>>>>> 41508158
           email: user.email,
           emailConfirmed: !!user.emailConfirmedAt,
           accessJwt: access.jwt,

--- conflicted
+++ resolved
@@ -30,36 +30,10 @@
     const username = input.body.username.toLowerCase()
     const email = input.body.email.toLowerCase()
 
-<<<<<<< HEAD
     // throws if not
     ensureUsernameValid(username, config.availableUserDomains)
 
     const now = new Date().toISOString()
-=======
-    // In order to perform the significant db updates ahead of
-    // registering the did, we will use a temp invalid did. Once everything
-    // goes well and a fresh did is registered, we'll replace the temp values.
-    const now = new Date().toISOString()
-
-    // Validate username
-
-    if (username.startsWith('did:')) {
-      throw new InvalidRequestError(
-        'Cannot register a username that starts with `did:`',
-        'InvalidUsername',
-      )
-    }
-
-    const supportedUsername = config.availableUserDomains.some((host) =>
-      username.toLowerCase().endsWith(host),
-    )
-    if (!supportedUsername) {
-      throw new InvalidRequestError(
-        'Not a supported username domain',
-        'InvalidUsername',
-      )
-    }
->>>>>>> ac856949
 
     const did = await db.transaction(async (dbTxn) => {
       if (config.inviteRequired) {

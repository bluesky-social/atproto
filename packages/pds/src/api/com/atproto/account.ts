--- conflicted
+++ resolved
@@ -4,7 +4,7 @@
 import { AtUri } from '@atproto/uri'
 import * as crypto from '@atproto/crypto'
 import * as handleLib from '@atproto/handle'
-import { Server, APP_BSKY } from '../../../lexicon'
+import { Server, APP_BSKY_SYSTEM } from '../../../lexicon'
 import * as locals from '../../../locals'
 import { countAll } from '../../../db/util'
 import { UserAlreadyExistsError } from '../../../db'
@@ -138,13 +138,8 @@
       const repo = await RepoStructure.create(blockstore, did, authStore)
 
       const declaration = {
-<<<<<<< HEAD
-        $type: 'app.bsky.declaration',
-        actorType: APP_BSKY.ActorUser,
-=======
-        $type: 'app.bsky.system.declaration',
-        actorType: 'app.bsky.system.actorUser',
->>>>>>> e6112711
+        $type: schema.ids.AppBskySystemDeclaration,
+        actorType: APP_BSKY_SYSTEM.ActorUser,
       }
       const declarationCid = await blockstore.put(declaration)
       const uri = new AtUri(

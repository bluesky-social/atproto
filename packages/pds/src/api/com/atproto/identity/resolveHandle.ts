import { AtpAgent } from '@atproto/api'
import { InvalidRequestError } from '@atproto/xrpc-server'
import * as ident from '@atproto/syntax'
import { Server } from '../../../../lexicon'
import AppContext from '../../../../context'

export default function (server: Server, ctx: AppContext) {
  server.com.atproto.identity.resolveHandle(async ({ params }) => {
    let handle: string
    try {
      handle = ident.normalizeAndEnsureValidHandle(params.handle)
    } catch (err) {
      if (err instanceof ident.InvalidHandleError) {
        throw new InvalidRequestError(err.message, 'InvalidHandle')
      } else {
        throw err
      }
    }

    let did: string | undefined
    const user = await ctx.services.account(ctx.db).getAccount(handle, true)

    if (user) {
      did = user.did
    } else {
      const supportedHandle = ctx.cfg.identity.serviceHandleDomains.some(
        (host) => handle.endsWith(host) || handle === host.slice(1),
      )
      // this should be in our DB & we couldn't find it, so fail
      if (supportedHandle) {
        throw new InvalidRequestError('Unable to resolve handle')
      }
    }

    // this is not someone on our server, but we help with resolving anyway
    if (!did) {
<<<<<<< HEAD
      did = await tryResolveFromAppview(ctx.appViewAgent, handle)
=======
      did = await tryResolveFromAppview(ctx.appviewAgent, handle)
>>>>>>> 62711985
    }

    if (!did) {
      did = await ctx.idResolver.handle.resolve(handle)
    }

    if (!did) {
      throw new InvalidRequestError('Unable to resolve handle')
    }

    return {
      encoding: 'application/json',
      body: { did },
    }
  })
}

async function tryResolveFromAppview(agent: AtpAgent, handle: string) {
  try {
    const result = await agent.api.com.atproto.identity.resolveHandle({
      handle,
    })
    return result.data.did
  } catch (_err) {
    return
  }
}<|MERGE_RESOLUTION|>--- conflicted
+++ resolved
@@ -34,11 +34,7 @@
 
     // this is not someone on our server, but we help with resolving anyway
     if (!did) {
-<<<<<<< HEAD
-      did = await tryResolveFromAppview(ctx.appViewAgent, handle)
-=======
-      did = await tryResolveFromAppview(ctx.appviewAgent, handle)
->>>>>>> 62711985
+      did = await tryResolveFromAppView(ctx.appViewAgent, handle)
     }
 
     if (!did) {
@@ -56,7 +52,7 @@
   })
 }
 
-async function tryResolveFromAppview(agent: AtpAgent, handle: string) {
+async function tryResolveFromAppView(agent: AtpAgent, handle: string) {
   try {
     const result = await agent.api.com.atproto.identity.resolveHandle({
       handle,

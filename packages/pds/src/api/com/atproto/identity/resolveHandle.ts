import { AtpAgent } from '@atproto/api'
import { InvalidRequestError } from '@atproto/xrpc-server'
import * as ident from '@atproto/syntax'
import { Server } from '../../../../lexicon'
import AppContext from '../../../../context'

export default function (server: Server, ctx: AppContext) {
  server.com.atproto.identity.resolveHandle(async ({ params, req }) => {
    let handle: string
    try {
      handle = ident.normalizeAndEnsureValidHandle(params.handle)
    } catch (err) {
      if (err instanceof ident.InvalidHandleError) {
        throw new InvalidRequestError(err.message, 'InvalidHandle')
      } else {
        throw err
      }
    }

    let did: string | undefined
    const user = await ctx.services.account(ctx.db).getAccount(handle, true)

    if (user) {
      did = user.did
    } else {
      const supportedHandle = ctx.cfg.identity.serviceHandleDomains.some(
        (host) => handle.endsWith(host) || handle === host.slice(1),
      )
      // this should be in our DB & we couldn't find it, so fail
      if (supportedHandle) {
        throw new InvalidRequestError('Unable to resolve handle')
      }
    }

    // this is not someone on our server, but we help with resolving anyway

<<<<<<< HEAD
    if (!did) {
      did = await tryResolveFromAppview(ctx.appViewAgent, handle)
=======
    if (!did && (await ctx.canProxyRead(req))) {
      did = await tryResolveFromAppview(ctx.appviewAgent, handle)
>>>>>>> 3877210e
    }

    if (!did) {
      did = await ctx.idResolver.handle.resolve(handle)
    }

    if (!did) {
      throw new InvalidRequestError('Unable to resolve handle')
    }

    return {
      encoding: 'application/json',
      body: { did },
    }
  })
}

async function tryResolveFromAppview(agent: AtpAgent, handle: string) {
  try {
    const result = await agent.api.com.atproto.identity.resolveHandle({
      handle,
    })
    return result.data.did
  } catch (_err) {
    return
  }
}<|MERGE_RESOLUTION|>--- conflicted
+++ resolved
@@ -5,7 +5,7 @@
 import AppContext from '../../../../context'
 
 export default function (server: Server, ctx: AppContext) {
-  server.com.atproto.identity.resolveHandle(async ({ params, req }) => {
+  server.com.atproto.identity.resolveHandle(async ({ params }) => {
     let handle: string
     try {
       handle = ident.normalizeAndEnsureValidHandle(params.handle)
@@ -34,13 +34,8 @@
 
     // this is not someone on our server, but we help with resolving anyway
 
-<<<<<<< HEAD
     if (!did) {
       did = await tryResolveFromAppview(ctx.appViewAgent, handle)
-=======
-    if (!did && (await ctx.canProxyRead(req))) {
-      did = await tryResolveFromAppview(ctx.appviewAgent, handle)
->>>>>>> 3877210e
     }
 
     if (!did) {

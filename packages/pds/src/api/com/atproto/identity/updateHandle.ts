import { InvalidRequestError } from '@atproto/xrpc-server'
import {
  baseNormalizeAndValidate,
  isServiceDomain,
  normalizeAndValidateHandle,
} from '../../../../handle'
import { Server } from '../../../../lexicon'
import AppContext from '../../../../context'
import {
  HandleSequenceToken,
  UserAlreadyExistsError,
} from '../../../../services/account'
<<<<<<< HEAD
import { httpLogger, mailerLogger } from '../../../../logger'
=======
import { httpLogger } from '../../../../logger'
import { DAY, MINUTE } from '@atproto/common'
>>>>>>> 11e3b329

export default function (server: Server, ctx: AppContext) {
  server.com.atproto.identity.updateHandle({
    auth: ctx.accessVerifierCheckTakedown,
    rateLimit: [
      {
        durationMs: 5 * MINUTE,
        points: 10,
        calcKey: ({ auth }) => auth.credentials.did,
      },
      {
        durationMs: DAY,
        points: 50,
        calcKey: ({ auth }) => auth.credentials.did,
      },
    ],
    handler: async ({ auth, input }) => {
      const requester = auth.credentials.did
      const reqHandle = baseNormalizeAndValidate(input.body.handle)

      // Pessimistic check to handle spam: also enforced by updateHandle() and the db.
      if (isServiceDomain(reqHandle, ctx.cfg.availableUserDomains)) {
        const available = await ctx.services
          .account(ctx.db)
          .isHandleAvailable(reqHandle)
        if (!available) {
          throw new InvalidRequestError(`Handle already taken: ${reqHandle}`)
        }
      }

      const handle = await normalizeAndValidateHandle({
        ctx,
        handle: reqHandle,
        did: requester,
      })

<<<<<<< HEAD
      const { seqHandleTok, invalidated } = await ctx.db.transaction(
        async (dbTxn) => {
          const accountTxn = ctx.services.account(dbTxn)
          let seqHandleTok: HandleSequenceToken
          let invalidated: { did: string; handle: string } | null = null
          try {
            seqHandleTok = await accountTxn.updateHandle(requester, handle)
          } catch (err) {
            if (err instanceof UserAlreadyExistsError) {
              if (isServiceDomain(handle, ctx.cfg.availableUserDomains)) {
                throw new InvalidRequestError(`Handle already taken: ${handle}`)
              } else {
                invalidated = await accountTxn.invalidateHandle(handle)
                seqHandleTok = await accountTxn.updateHandle(requester, handle)
              }
            } else {
              throw err
            }
=======
      // Pessimistic check to handle spam: also enforced by updateHandle() and the db.
      const handleDid = await ctx.services.account(ctx.db).getHandleDid(handle)

      let seqHandleTok: HandleSequenceToken
      if (handleDid) {
        if (handleDid !== requester) {
          throw new InvalidRequestError(`Handle already taken: ${handle}`)
        }
        seqHandleTok = { did: requester, handle: handle }
      } else {
        seqHandleTok = await ctx.db.transaction(async (dbTxn) => {
          let tok: HandleSequenceToken
          try {
            tok = await ctx.services
              .account(dbTxn)
              .updateHandle(requester, handle)
          } catch (err) {
            if (err instanceof UserAlreadyExistsError) {
              throw new InvalidRequestError(`Handle already taken: ${handle}`)
            }
            throw err
>>>>>>> 11e3b329
          }
          await ctx.plcClient.updateHandle(
            requester,
            ctx.plcRotationKey,
            handle,
          )
<<<<<<< HEAD
          return { seqHandleTok, invalidated }
        },
      )
=======
          return tok
        })
      }
>>>>>>> 11e3b329

      try {
        await ctx.db.transaction(async (dbTxn) => {
          await ctx.services.account(dbTxn).sequenceHandle(seqHandleTok)
        })
      } catch (err) {
        httpLogger.error(
          { err, did: requester, handle },
          'failed to sequence handle update',
        )
      }
<<<<<<< HEAD

      if (invalidated !== null) {
        try {
          const emailRes = await ctx.db.db
            .selectFrom('user_account')
            .where('did', '=', invalidated.did)
            .select('email')
            .executeTakeFirst()
          if (emailRes) {
            await ctx.mailer.sendInvalidatedHandle(invalidated, {
              to: emailRes.email,
            })
          }
        } catch (err) {
          mailerLogger.error(
            { err, invalidated },
            'error sending handle invalidation mail',
          )
        }
      }

      ctx.contentReporter?.checkHandle({ handle, did: requester })
=======
>>>>>>> 11e3b329
    },
  })
}<|MERGE_RESOLUTION|>--- conflicted
+++ resolved
@@ -10,12 +10,8 @@
   HandleSequenceToken,
   UserAlreadyExistsError,
 } from '../../../../services/account'
-<<<<<<< HEAD
 import { httpLogger, mailerLogger } from '../../../../logger'
-=======
-import { httpLogger } from '../../../../logger'
 import { DAY, MINUTE } from '@atproto/common'
->>>>>>> 11e3b329
 
 export default function (server: Server, ctx: AppContext) {
   server.com.atproto.identity.updateHandle({
@@ -36,23 +32,12 @@
       const requester = auth.credentials.did
       const reqHandle = baseNormalizeAndValidate(input.body.handle)
 
-      // Pessimistic check to handle spam: also enforced by updateHandle() and the db.
-      if (isServiceDomain(reqHandle, ctx.cfg.availableUserDomains)) {
-        const available = await ctx.services
-          .account(ctx.db)
-          .isHandleAvailable(reqHandle)
-        if (!available) {
-          throw new InvalidRequestError(`Handle already taken: ${reqHandle}`)
-        }
-      }
-
       const handle = await normalizeAndValidateHandle({
         ctx,
         handle: reqHandle,
         did: requester,
       })
 
-<<<<<<< HEAD
       const { seqHandleTok, invalidated } = await ctx.db.transaction(
         async (dbTxn) => {
           const accountTxn = ctx.services.account(dbTxn)
@@ -71,44 +56,15 @@
             } else {
               throw err
             }
-=======
-      // Pessimistic check to handle spam: also enforced by updateHandle() and the db.
-      const handleDid = await ctx.services.account(ctx.db).getHandleDid(handle)
-
-      let seqHandleTok: HandleSequenceToken
-      if (handleDid) {
-        if (handleDid !== requester) {
-          throw new InvalidRequestError(`Handle already taken: ${handle}`)
-        }
-        seqHandleTok = { did: requester, handle: handle }
-      } else {
-        seqHandleTok = await ctx.db.transaction(async (dbTxn) => {
-          let tok: HandleSequenceToken
-          try {
-            tok = await ctx.services
-              .account(dbTxn)
-              .updateHandle(requester, handle)
-          } catch (err) {
-            if (err instanceof UserAlreadyExistsError) {
-              throw new InvalidRequestError(`Handle already taken: ${handle}`)
-            }
-            throw err
->>>>>>> 11e3b329
           }
           await ctx.plcClient.updateHandle(
             requester,
             ctx.plcRotationKey,
             handle,
           )
-<<<<<<< HEAD
           return { seqHandleTok, invalidated }
         },
       )
-=======
-          return tok
-        })
-      }
->>>>>>> 11e3b329
 
       try {
         await ctx.db.transaction(async (dbTxn) => {
@@ -120,7 +76,6 @@
           'failed to sequence handle update',
         )
       }
-<<<<<<< HEAD
 
       if (invalidated !== null) {
         try {
@@ -141,10 +96,6 @@
           )
         }
       }
-
-      ctx.contentReporter?.checkHandle({ handle, did: requester })
-=======
->>>>>>> 11e3b329
     },
   })
 }
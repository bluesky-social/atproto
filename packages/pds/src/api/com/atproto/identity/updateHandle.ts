--- conflicted
+++ resolved
@@ -64,16 +64,9 @@
       }
 
       try {
-<<<<<<< HEAD
-        ident.ensureHandleServiceConstraints(
-          handle,
-          ctx.cfg.identity.serviceHandleDomains,
-        )
-=======
         await ctx.db.transaction(async (dbTxn) => {
           await ctx.services.account(dbTxn).sequenceHandle(seqHandleTok)
         })
->>>>>>> 3877210e
       } catch (err) {
         httpLogger.error(
           { err, did: requester, handle },

import { Server } from '../../../../lexicon'
import AppContext from '../../../../context'

export default function (server: Server, ctx: AppContext) {
  server.com.atproto.moderation.createReport({
    auth: ctx.accessVerifierCheckTakedown,
    handler: async ({ input, auth }) => {
<<<<<<< HEAD
      return {} as any
      // const requester = auth.credentials.did

      // if (ctx.cfg.bskyAppView.proxyModeration) {
      //   const { data: result } =
      //     await ctx.appViewAgent.com.atproto.moderation.createReport(
      //       input.body,
      //       {
      //         ...(await ctx.serviceAuthHeaders(requester)),
      //         encoding: 'application/json',
      //       },
      //     )
      //   return {
      //     encoding: 'application/json',
      //     body: result,
      //   }
      // }

      // const { db, services } = ctx
      // const { reasonType, reason, subject } = input.body

      // const moderationService = services.moderation(db)

      // const report = await moderationService.report({
      //   reasonType: getReasonType(reasonType),
      //   reason,
      //   subject: getSubject(subject),
      //   reportedBy: requester,
      // })

      // return {
      //   encoding: 'application/json',
      //   body: moderationService.views.reportPublic(report),
      // }
=======
      const requester = auth.credentials.did
      const { data: result } =
        await ctx.appViewAgent.com.atproto.moderation.createReport(input.body, {
          ...(await ctx.serviceAuthHeaders(requester)),
          encoding: 'application/json',
        })
      return {
        encoding: 'application/json',
        body: result,
      }
>>>>>>> dcc0048b
    },
  })
}<|MERGE_RESOLUTION|>--- conflicted
+++ resolved
@@ -5,42 +5,6 @@
   server.com.atproto.moderation.createReport({
     auth: ctx.accessVerifierCheckTakedown,
     handler: async ({ input, auth }) => {
-<<<<<<< HEAD
-      return {} as any
-      // const requester = auth.credentials.did
-
-      // if (ctx.cfg.bskyAppView.proxyModeration) {
-      //   const { data: result } =
-      //     await ctx.appViewAgent.com.atproto.moderation.createReport(
-      //       input.body,
-      //       {
-      //         ...(await ctx.serviceAuthHeaders(requester)),
-      //         encoding: 'application/json',
-      //       },
-      //     )
-      //   return {
-      //     encoding: 'application/json',
-      //     body: result,
-      //   }
-      // }
-
-      // const { db, services } = ctx
-      // const { reasonType, reason, subject } = input.body
-
-      // const moderationService = services.moderation(db)
-
-      // const report = await moderationService.report({
-      //   reasonType: getReasonType(reasonType),
-      //   reason,
-      //   subject: getSubject(subject),
-      //   reportedBy: requester,
-      // })
-
-      // return {
-      //   encoding: 'application/json',
-      //   body: moderationService.views.reportPublic(report),
-      // }
-=======
       const requester = auth.credentials.did
       const { data: result } =
         await ctx.appViewAgent.com.atproto.moderation.createReport(input.body, {
@@ -51,7 +15,6 @@
         encoding: 'application/json',
         body: result,
       }
->>>>>>> dcc0048b
     },
   })
 }
--- conflicted
+++ resolved
@@ -5,8 +5,7 @@
 
 export default function (server: Server, ctx: AppContext) {
   server.com.atproto.moderation.createReport({
-<<<<<<< HEAD
-    auth: ctx.accessVerifierCheckTakedown,
+    auth: ctx.authVerifier.accessCheckTakedown,
     handler: async ({ input, auth, req }) => {
       const proxied = await proxy(
         ctx,
@@ -23,10 +22,6 @@
         return proxied
       }
 
-=======
-    auth: ctx.authVerifier.accessCheckTakedown,
-    handler: async ({ input, auth }) => {
->>>>>>> 44ea5e80
       const requester = auth.credentials.did
 
       if (ctx.cfg.bskyAppView.proxyModeration) {

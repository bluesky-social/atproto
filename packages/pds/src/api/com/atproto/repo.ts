import { Server } from '../../../lexicon'
import { InvalidRequestError, AuthRequiredError } from '@atproto/xrpc-server'
import { LexRecord } from '@atproto/lexicon'
import { AtUri } from '@atproto/uri'
import * as didResolver from '@atproto/did-resolver'
import { DeleteOp, RecordCreateOp } from '@atproto/repo'
import * as locals from '../../../locals'
import * as dbSchemas from '../../../db/schemas'
import { TID } from '@atproto/common'
<<<<<<< HEAD
import * as repo from '../../../repo'
=======
import * as repoUtil from '../../../util/repo'
import ServerAuth from '../../../auth'
>>>>>>> aea590ef

export default function (server: Server) {
  server.com.atproto.repo.describe(async ({ params, res }) => {
    const { user } = params

    const { db, auth } = locals.get(res)
    const userObj = await db.getUser(user)
    if (userObj === null) {
      throw new InvalidRequestError(`Could not find user: ${user}`)
    }

    let didDoc
    try {
      didDoc = await auth.didResolver.ensureResolveDid(userObj.did)
    } catch (err) {
      throw new InvalidRequestError(`Could not resolve DID: ${err}`)
    }

    const handle = didResolver.getHandle(didDoc)
    const handleIsCorrect = handle === userObj.handle

    const collections = await db.listCollectionsForDid(userObj.did)

    return {
      encoding: 'application/json',
      body: {
        handle: userObj.handle,
        did: userObj.did,
        didDoc,
        collections,
        handleIsCorrect,
      },
    }
  })

  server.com.atproto.repo.listRecords(async ({ params, res }) => {
    const { user, collection, limit, before, after, reverse } = params

    const db = locals.db(res)
    const did = await db.getDidForActor(user)
    if (!did) {
      throw new InvalidRequestError(`Could not find user: ${user}`)
    }

    const records = await db.listRecordsForCollection(
      did,
      collection,
      limit || 50,
      reverse || false,
      before,
      after,
    )

    const lastRecord = records.at(-1)
    const lastUri = lastRecord && new AtUri(lastRecord?.uri)

    return {
      encoding: 'application/json',
      body: {
        records,
        // Paginate with `before` by default, paginate with `after` when using `reverse`.
        cursor: lastUri?.rkey,
      },
    }
  })

  server.com.atproto.repo.getRecord(async ({ params, res }) => {
    const { user, collection, rkey, cid } = params
    const db = locals.db(res)

    const did = await db.getDidForActor(user)
    if (!did) {
      throw new InvalidRequestError(`Could not find user: ${user}`)
    }

    const uri = new AtUri(`${did}/${collection}/${rkey}`)

    const record = await db.getRecord(uri, cid || null)
    if (!record) {
      throw new InvalidRequestError(`Could not locate record: ${uri}`)
    }
    return {
      encoding: 'application/json',
      body: record,
    }
  })

<<<<<<< HEAD
  server.com.atproto.repo.batchWrite(async (params, input, req, res) => {
    const tx = input.body
    const { did, validate } = tx
    const { auth, db, blobstore } = locals.get(res)
    const requester = auth.getUserDid(req)
    const authorized = await db.isUserControlledRepo(did, requester)
    if (!authorized) {
      throw new AuthRequiredError()
    }
=======
  server.com.atproto.repo.batchWrite({
    auth: ServerAuth.verifier,
    handler: async ({ input, auth, res }) => {
      const tx = input.body
      const { did, validate } = tx
      const { db } = locals.get(res)
      const requester = auth.credentials.did
      const authorized = await db.isUserControlledRepo(did, requester)
      if (!authorized) {
        throw new AuthRequiredError()
      }
>>>>>>> aea590ef

      const authStore = locals.getAuthstore(res, did)
      const hasUpdate = tx.writes.some((write) => write.action === 'update')
      if (hasUpdate) {
        throw new InvalidRequestError(`Updates are not yet supported.`)
      }
      if (validate) {
        for (const write of tx.writes) {
          if (write.action === 'create' || write.action === 'update') {
            try {
              db.assertValidRecord(write.collection, write.value)
            } catch (e) {
              throw new InvalidRequestError(
                `Invalid ${write.collection} record: ${
                  e instanceof Error ? e.message : String(e)
                }`,
              )
            }
          }
        }
      }

<<<<<<< HEAD
    const writes = await repo.prepareWrites(
      did,
      tx.writes.map((write) => {
        if (write.action === 'create') {
          return {
            ...write,
            rkey: write.rkey || TID.nextStr(),
          } as RecordCreateOp
        } else if (write.action === 'delete') {
          return write as DeleteOp
        } else {
          throw new InvalidRequestError(`Action not supported: ${write.action}`)
        }
      }),
    )

    await db.transaction(async (dbTxn) => {
      const now = new Date().toISOString()
      await repo.processWrites(dbTxn, did, authStore, blobstore, writes, now)
    })
  })

  server.com.atproto.repo.createRecord(async (params, input, req, res) => {
    const { did, collection, record } = input.body
    const validate =
      typeof input.body.validate === 'boolean' ? input.body.validate : true
    const { auth, db, blobstore } = locals.get(res)
    const requester = auth.getUserDid(req)
    const authorized = await db.isUserControlledRepo(did, requester)
    if (!authorized) {
      throw new AuthRequiredError()
    }

    if (validate) {
      try {
        db.assertValidRecord(collection, record)
      } catch (e) {
        throw new InvalidRequestError(
          `Invalid ${collection} record: ${
            e instanceof Error ? e.message : String(e)
          }`,
        )
      }
    }
    const authStore = locals.getAuthstore(res, did)

    // determine key type. if undefined, repo assigns a TID
    const keyType = (
      dbSchemas.records.getDefOrThrow(collection, ['record']) as LexRecord
    ).key
    let rkey: string
    if (keyType && keyType.startsWith('literal')) {
      const split = keyType.split(':')
      rkey = split[1]
    } else {
      rkey = TID.nextStr()
    }

    const now = new Date().toISOString()
    const write = await repo.prepareCreate(did, {
      action: 'create',
      collection,
      rkey,
      value: record,
    })

    await db.transaction(async (dbTxn) => {
      await repo.processWrites(dbTxn, did, authStore, blobstore, [write], now)
    })
=======
      const writes = await repoUtil.prepareWrites(
        did,
        tx.writes.map((write) => {
          if (write.action === 'create') {
            return {
              ...write,
              rkey: write.rkey || TID.nextStr(),
            } as RecordCreateOp
          } else if (write.action === 'delete') {
            return write as DeleteOp
          } else {
            throw new InvalidRequestError(
              `Action not supported: ${write.action}`,
            )
          }
        }),
      )

      await db.transaction(async (dbTxn) => {
        const now = new Date().toISOString()
        await Promise.all([
          repoUtil.writeToRepo(dbTxn, did, authStore, writes, now),
          repoUtil.indexWrites(dbTxn, writes, now),
        ])
      })
    },
  })

  server.com.atproto.repo.createRecord({
    auth: ServerAuth.verifier,
    handler: async ({ input, auth, res }) => {
      const { did, collection, record } = input.body
      const validate =
        typeof input.body.validate === 'boolean' ? input.body.validate : true
      const { db } = locals.get(res)
      const requester = auth.credentials.did
      const authorized = await db.isUserControlledRepo(did, requester)
      if (!authorized) {
        throw new AuthRequiredError()
      }

      if (validate) {
        try {
          db.assertValidRecord(collection, record)
        } catch (e) {
          throw new InvalidRequestError(
            `Invalid ${collection} record: ${
              e instanceof Error ? e.message : String(e)
            }`,
          )
        }
      }
      const authStore = locals.getAuthstore(res, did)

      // determine key type. if undefined, repo assigns a TID
      const keyType = (
        dbSchemas.records.getDefOrThrow(collection, ['record']) as LexRecord
      ).key
      let rkey: string
      if (keyType && keyType.startsWith('literal')) {
        const split = keyType.split(':')
        rkey = split[1]
      } else {
        rkey = TID.nextStr()
      }
>>>>>>> aea590ef

      const now = new Date().toISOString()
      const write = await repoUtil.prepareCreate(did, {
        action: 'create',
        collection,
        rkey,
        value: record,
      })

      await db.transaction(async (dbTxn) => {
        await Promise.all([
          repoUtil.writeToRepo(dbTxn, did, authStore, [write], now),
          repoUtil.indexWrites(dbTxn, [write], now),
        ])
      })

      return {
        encoding: 'application/json',
        body: { uri: write.uri.toString(), cid: write.cid.toString() },
      }
    },
  })

  server.com.atproto.repo.putRecord(async () => {
    throw new InvalidRequestError(`Updates are not yet supported.`)
  })

<<<<<<< HEAD
  server.com.atproto.repo.deleteRecord(async (_params, input, req, res) => {
    const { did, collection, rkey } = input.body
    const { auth, db, blobstore } = locals.get(res)
    const requester = auth.getUserDid(req)
    const authorized = await db.isUserControlledRepo(did, requester)
    if (!authorized) {
      throw new AuthRequiredError()
    }
=======
  server.com.atproto.repo.deleteRecord({
    auth: ServerAuth.verifier,
    handler: async ({ input, auth, res }) => {
      const { did, collection, rkey } = input.body
      const { db } = locals.get(res)
      const requester = auth.credentials.did
      const authorized = await db.isUserControlledRepo(did, requester)
      if (!authorized) {
        throw new AuthRequiredError()
      }
>>>>>>> aea590ef

      const authStore = locals.getAuthstore(res, did)
      const now = new Date().toISOString()

<<<<<<< HEAD
    const write = await repo.prepareWrites(did, {
      action: 'delete',
      collection,
      rkey,
    })

    await db.transaction(async (dbTxn) => {
      await repo.processWrites(dbTxn, did, authStore, blobstore, write, now)
    })
=======
      const write = await repoUtil.prepareWrites(did, {
        action: 'delete',
        collection,
        rkey,
      })

      await db.transaction(async (dbTxn) => {
        await Promise.all([
          repoUtil.writeToRepo(dbTxn, did, authStore, write, now),
          repoUtil.indexWrites(dbTxn, write, now),
        ])
      })
    },
>>>>>>> aea590ef
  })
}<|MERGE_RESOLUTION|>--- conflicted
+++ resolved
@@ -7,12 +7,8 @@
 import * as locals from '../../../locals'
 import * as dbSchemas from '../../../db/schemas'
 import { TID } from '@atproto/common'
-<<<<<<< HEAD
 import * as repo from '../../../repo'
-=======
-import * as repoUtil from '../../../util/repo'
 import ServerAuth from '../../../auth'
->>>>>>> aea590ef
 
 export default function (server: Server) {
   server.com.atproto.repo.describe(async ({ params, res }) => {
@@ -100,29 +96,17 @@
     }
   })
 
-<<<<<<< HEAD
-  server.com.atproto.repo.batchWrite(async (params, input, req, res) => {
-    const tx = input.body
-    const { did, validate } = tx
-    const { auth, db, blobstore } = locals.get(res)
-    const requester = auth.getUserDid(req)
-    const authorized = await db.isUserControlledRepo(did, requester)
-    if (!authorized) {
-      throw new AuthRequiredError()
-    }
-=======
   server.com.atproto.repo.batchWrite({
     auth: ServerAuth.verifier,
     handler: async ({ input, auth, res }) => {
       const tx = input.body
       const { did, validate } = tx
-      const { db } = locals.get(res)
+      const { db, blobstore } = locals.get(res)
       const requester = auth.credentials.did
       const authorized = await db.isUserControlledRepo(did, requester)
       if (!authorized) {
         throw new AuthRequiredError()
       }
->>>>>>> aea590ef
 
       const authStore = locals.getAuthstore(res, did)
       const hasUpdate = tx.writes.some((write) => write.action === 'update')
@@ -145,78 +129,7 @@
         }
       }
 
-<<<<<<< HEAD
-    const writes = await repo.prepareWrites(
-      did,
-      tx.writes.map((write) => {
-        if (write.action === 'create') {
-          return {
-            ...write,
-            rkey: write.rkey || TID.nextStr(),
-          } as RecordCreateOp
-        } else if (write.action === 'delete') {
-          return write as DeleteOp
-        } else {
-          throw new InvalidRequestError(`Action not supported: ${write.action}`)
-        }
-      }),
-    )
-
-    await db.transaction(async (dbTxn) => {
-      const now = new Date().toISOString()
-      await repo.processWrites(dbTxn, did, authStore, blobstore, writes, now)
-    })
-  })
-
-  server.com.atproto.repo.createRecord(async (params, input, req, res) => {
-    const { did, collection, record } = input.body
-    const validate =
-      typeof input.body.validate === 'boolean' ? input.body.validate : true
-    const { auth, db, blobstore } = locals.get(res)
-    const requester = auth.getUserDid(req)
-    const authorized = await db.isUserControlledRepo(did, requester)
-    if (!authorized) {
-      throw new AuthRequiredError()
-    }
-
-    if (validate) {
-      try {
-        db.assertValidRecord(collection, record)
-      } catch (e) {
-        throw new InvalidRequestError(
-          `Invalid ${collection} record: ${
-            e instanceof Error ? e.message : String(e)
-          }`,
-        )
-      }
-    }
-    const authStore = locals.getAuthstore(res, did)
-
-    // determine key type. if undefined, repo assigns a TID
-    const keyType = (
-      dbSchemas.records.getDefOrThrow(collection, ['record']) as LexRecord
-    ).key
-    let rkey: string
-    if (keyType && keyType.startsWith('literal')) {
-      const split = keyType.split(':')
-      rkey = split[1]
-    } else {
-      rkey = TID.nextStr()
-    }
-
-    const now = new Date().toISOString()
-    const write = await repo.prepareCreate(did, {
-      action: 'create',
-      collection,
-      rkey,
-      value: record,
-    })
-
-    await db.transaction(async (dbTxn) => {
-      await repo.processWrites(dbTxn, did, authStore, blobstore, [write], now)
-    })
-=======
-      const writes = await repoUtil.prepareWrites(
+      const writes = await repo.prepareWrites(
         did,
         tx.writes.map((write) => {
           if (write.action === 'create') {
@@ -236,10 +149,7 @@
 
       await db.transaction(async (dbTxn) => {
         const now = new Date().toISOString()
-        await Promise.all([
-          repoUtil.writeToRepo(dbTxn, did, authStore, writes, now),
-          repoUtil.indexWrites(dbTxn, writes, now),
-        ])
+        await repo.processWrites(dbTxn, did, authStore, blobstore, writes, now)
       })
     },
   })
@@ -250,7 +160,7 @@
       const { did, collection, record } = input.body
       const validate =
         typeof input.body.validate === 'boolean' ? input.body.validate : true
-      const { db } = locals.get(res)
+      const { db, blobstore } = locals.get(res)
       const requester = auth.credentials.did
       const authorized = await db.isUserControlledRepo(did, requester)
       if (!authorized) {
@@ -281,10 +191,9 @@
       } else {
         rkey = TID.nextStr()
       }
->>>>>>> aea590ef
 
       const now = new Date().toISOString()
-      const write = await repoUtil.prepareCreate(did, {
+      const write = await repo.prepareCreate(did, {
         action: 'create',
         collection,
         rkey,
@@ -292,10 +201,7 @@
       })
 
       await db.transaction(async (dbTxn) => {
-        await Promise.all([
-          repoUtil.writeToRepo(dbTxn, did, authStore, [write], now),
-          repoUtil.indexWrites(dbTxn, [write], now),
-        ])
+        await repo.processWrites(dbTxn, did, authStore, blobstore, [write], now)
       })
 
       return {
@@ -309,55 +215,29 @@
     throw new InvalidRequestError(`Updates are not yet supported.`)
   })
 
-<<<<<<< HEAD
-  server.com.atproto.repo.deleteRecord(async (_params, input, req, res) => {
-    const { did, collection, rkey } = input.body
-    const { auth, db, blobstore } = locals.get(res)
-    const requester = auth.getUserDid(req)
-    const authorized = await db.isUserControlledRepo(did, requester)
-    if (!authorized) {
-      throw new AuthRequiredError()
-    }
-=======
   server.com.atproto.repo.deleteRecord({
     auth: ServerAuth.verifier,
     handler: async ({ input, auth, res }) => {
       const { did, collection, rkey } = input.body
-      const { db } = locals.get(res)
+      const { db, blobstore } = locals.get(res)
       const requester = auth.credentials.did
       const authorized = await db.isUserControlledRepo(did, requester)
       if (!authorized) {
         throw new AuthRequiredError()
       }
->>>>>>> aea590ef
 
       const authStore = locals.getAuthstore(res, did)
       const now = new Date().toISOString()
 
-<<<<<<< HEAD
-    const write = await repo.prepareWrites(did, {
-      action: 'delete',
-      collection,
-      rkey,
-    })
-
-    await db.transaction(async (dbTxn) => {
-      await repo.processWrites(dbTxn, did, authStore, blobstore, write, now)
-    })
-=======
-      const write = await repoUtil.prepareWrites(did, {
+      const write = await repo.prepareWrites(did, {
         action: 'delete',
         collection,
         rkey,
       })
 
       await db.transaction(async (dbTxn) => {
-        await Promise.all([
-          repoUtil.writeToRepo(dbTxn, did, authStore, write, now),
-          repoUtil.indexWrites(dbTxn, write, now),
-        ])
+        await repo.processWrites(dbTxn, did, authStore, blobstore, write, now)
       })
     },
->>>>>>> aea590ef
   })
 }
import { Server } from '../../../lexicon'
import { InvalidRequestError, AuthRequiredError } from '@atproto/xrpc-server'
import { AtUri } from '@atproto/uri'
import * as didResolver from '@atproto/did-resolver'
import { DeleteOp, RecordCreateOp } from '@atproto/repo'
import * as locals from '../../../locals'
import { TID } from '@atproto/common'
import * as repo from '../../../repo'
import ServerAuth from '../../../auth'
import {
  InvalidRecordError,
  PreparedCreate,
  PreparedWrites,
} from '../../../repo'

export default function (server: Server) {
  server.com.atproto.repo.describe(async ({ params, res }) => {
    const { user } = params

    const { db, auth, services } = locals.get(res)
    const userObj = await services.actor(db).getUser(user)
    if (userObj === null) {
      throw new InvalidRequestError(`Could not find user: ${user}`)
    }

    let didDoc
    try {
      didDoc = await auth.didResolver.ensureResolveDid(userObj.did)
    } catch (err) {
      throw new InvalidRequestError(`Could not resolve DID: ${err}`)
    }

    const handle = didResolver.getHandle(didDoc)
    const handleIsCorrect = handle === userObj.handle

    const collections = await services
      .record(db)
      .listCollectionsForDid(userObj.did)

    return {
      encoding: 'application/json',
      body: {
        handle: userObj.handle,
        did: userObj.did,
        didDoc,
        collections,
        handleIsCorrect,
      },
    }
  })

  server.com.atproto.repo.listRecords(async ({ params, res }) => {
    const { user, collection, limit, before, after, reverse } = params

    const { db, services } = locals.get(res)
    const did = await services.actor(db).getDidForActor(user)
    if (!did) {
      throw new InvalidRequestError(`Could not find user: ${user}`)
    }

    const records = await services
      .record(db)
      .listRecordsForCollection(
        did,
        collection,
        limit || 50,
        reverse || false,
        before,
        after,
      )

    const lastRecord = records.at(-1)
    const lastUri = lastRecord && new AtUri(lastRecord?.uri)

    return {
      encoding: 'application/json',
      body: {
        records,
        // Paginate with `before` by default, paginate with `after` when using `reverse`.
        cursor: lastUri?.rkey,
      },
    }
  })

  server.com.atproto.repo.getRecord(async ({ params, res }) => {
    const { user, collection, rkey, cid } = params
    const { db, services } = locals.get(res)

    const did = await services.actor(db).getDidForActor(user)
    if (!did) {
      throw new InvalidRequestError(`Could not find user: ${user}`)
    }

    const uri = new AtUri(`${did}/${collection}/${rkey}`)

    const record = await services.record(db).getRecord(uri, cid || null)
    if (!record) {
      throw new InvalidRequestError(`Could not locate record: ${uri}`)
    }
    return {
      encoding: 'application/json',
      body: record,
    }
  })

  server.com.atproto.repo.batchWrite({
    auth: ServerAuth.verifier,
    handler: async ({ input, auth, res }) => {
      const tx = input.body
      const { did, validate } = tx
      const { db, services } = locals.get(res)
      const requester = auth.credentials.did
      const authorized = await services
        .repo(db)
        .isUserControlledRepo(did, requester)
      if (!authorized) {
        throw new AuthRequiredError()
      }

      const authStore = locals.getAuthstore(res, did)
      const hasUpdate = tx.writes.some((write) => write.action === 'update')
      if (hasUpdate) {
        throw new InvalidRequestError(`Updates are not yet supported.`)
      }
<<<<<<< HEAD

      let writes: PreparedWrites
      try {
        writes = await repo.prepareWrites(
          did,
          tx.writes.map((write) => {
            if (write.action === 'create') {
              return {
                ...write,
                rkey: write.rkey || TID.nextStr(),
              } as RecordCreateOp
            } else if (write.action === 'delete') {
              return write as DeleteOp
            } else {
=======
      if (validate) {
        for (const write of tx.writes) {
          if (write.action === 'create' || write.action === 'update') {
            try {
              services
                .record(db)
                .assertValidRecord(write.collection, write.value)
            } catch (e) {
>>>>>>> ed9556f0
              throw new InvalidRequestError(
                `Action not supported: ${write.action}`,
              )
            }
          }),
          validate,
        )
      } catch (err) {
        if (err instanceof InvalidRecordError) {
          throw new InvalidRequestError(err.message)
        }
        throw err
      }

      await db.transaction(async (dbTxn) => {
        const now = new Date().toISOString()
        const repoTxn = services.repo(dbTxn)
        await repoTxn.processWrites(did, authStore, writes, now)
      })
    },
  })

  server.com.atproto.repo.createRecord({
    auth: ServerAuth.verifier,
    handler: async ({ input, auth, res }) => {
      const { did, collection, record } = input.body
      const validate =
        typeof input.body.validate === 'boolean' ? input.body.validate : true
      const { db, services } = locals.get(res)
      const requester = auth.credentials.did
      const authorized = await services
        .repo(db)
        .isUserControlledRepo(did, requester)
      if (!authorized) {
        throw new AuthRequiredError()
      }
<<<<<<< HEAD
=======

      if (validate) {
        try {
          services.record(db).assertValidRecord(collection, record)
        } catch (e) {
          throw new InvalidRequestError(
            `Invalid ${collection} record: ${
              e instanceof Error ? e.message : String(e)
            }`,
          )
        }
      }
>>>>>>> ed9556f0
      const authStore = locals.getAuthstore(res, did)

      // determine key type. if undefined, repo assigns a TID
      const rkey = repo.determineRkey(collection)

      const now = new Date().toISOString()
      let write: PreparedCreate
      try {
        write = await repo.prepareCreate(
          did,
          {
            action: 'create',
            collection,
            rkey,
            value: record,
          },
          validate,
        )
      } catch (err) {
        if (err instanceof InvalidRecordError) {
          throw new InvalidRequestError(err.message)
        }
        throw err
      }

      await db.transaction(async (dbTxn) => {
        const repoTxn = services.repo(dbTxn)
        await repoTxn.processWrites(did, authStore, [write], now)
      })

      return {
        encoding: 'application/json',
        body: { uri: write.uri.toString(), cid: write.cid.toString() },
      }
    },
  })

  server.com.atproto.repo.putRecord(async () => {
    throw new InvalidRequestError(`Updates are not yet supported.`)
  })

  server.com.atproto.repo.deleteRecord({
    auth: ServerAuth.verifier,
    handler: async ({ input, auth, res }) => {
      const { did, collection, rkey } = input.body
      const { db, services } = locals.get(res)
      const requester = auth.credentials.did
      const authorized = await services
        .repo(db)
        .isUserControlledRepo(did, requester)
      if (!authorized) {
        throw new AuthRequiredError()
      }

      const authStore = locals.getAuthstore(res, did)
      const now = new Date().toISOString()

      const write = await repo.prepareWrites(did, {
        action: 'delete',
        collection,
        rkey,
      })

      await db.transaction(async (dbTxn) => {
        const repoTxn = services.repo(dbTxn)
        await repoTxn.processWrites(did, authStore, write, now)
      })
    },
  })
}<|MERGE_RESOLUTION|>--- conflicted
+++ resolved
@@ -122,7 +122,6 @@
       if (hasUpdate) {
         throw new InvalidRequestError(`Updates are not yet supported.`)
       }
-<<<<<<< HEAD
 
       let writes: PreparedWrites
       try {
@@ -137,16 +136,6 @@
             } else if (write.action === 'delete') {
               return write as DeleteOp
             } else {
-=======
-      if (validate) {
-        for (const write of tx.writes) {
-          if (write.action === 'create' || write.action === 'update') {
-            try {
-              services
-                .record(db)
-                .assertValidRecord(write.collection, write.value)
-            } catch (e) {
->>>>>>> ed9556f0
               throw new InvalidRequestError(
                 `Action not supported: ${write.action}`,
               )
@@ -183,21 +172,6 @@
       if (!authorized) {
         throw new AuthRequiredError()
       }
-<<<<<<< HEAD
-=======
-
-      if (validate) {
-        try {
-          services.record(db).assertValidRecord(collection, record)
-        } catch (e) {
-          throw new InvalidRequestError(
-            `Invalid ${collection} record: ${
-              e instanceof Error ? e.message : String(e)
-            }`,
-          )
-        }
-      }
->>>>>>> ed9556f0
       const authStore = locals.getAuthstore(res, did)
 
       // determine key type. if undefined, repo assigns a TID

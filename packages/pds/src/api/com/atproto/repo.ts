import { Server } from '../../../lexicon'
import { InvalidRequestError, AuthRequiredError } from '@atproto/xrpc-server'
import { AtUri } from '@atproto/uri'
import * as didResolver from '@atproto/did-resolver'
import * as locals from '../../../locals'
import * as repo from '../../../repo'
import ServerAuth from '../../../auth'
import {
  InvalidRecordError,
  PreparedCreate,
  PreparedWrite,
} from '../../../repo'

export default function (server: Server) {
  server.com.atproto.repo.describe(async ({ params, res }) => {
    const { user } = params

    const { db, auth, services } = locals.get(res)
    const userObj = await services.actor(db).getUser(user)
    if (userObj === null) {
      throw new InvalidRequestError(`Could not find user: ${user}`)
    }

    let didDoc
    try {
      didDoc = await auth.didResolver.ensureResolveDid(userObj.did)
    } catch (err) {
      throw new InvalidRequestError(`Could not resolve DID: ${err}`)
    }

    const handle = didResolver.getHandle(didDoc)
    const handleIsCorrect = handle === userObj.handle

    const collections = await services
      .record(db)
      .listCollectionsForDid(userObj.did)

    return {
      encoding: 'application/json',
      body: {
        handle: userObj.handle,
        did: userObj.did,
        didDoc,
        collections,
        handleIsCorrect,
      },
    }
  })

  server.com.atproto.repo.listRecords(async ({ params, res }) => {
    const { user, collection, limit, before, after, reverse } = params

    const { db, services } = locals.get(res)
    const did = await services.actor(db).getDidForActor(user)
    if (!did) {
      throw new InvalidRequestError(`Could not find user: ${user}`)
    }

    const records = await services
      .record(db)
      .listRecordsForCollection(
        did,
        collection,
        limit || 50,
        reverse || false,
        before,
        after,
      )

    const lastRecord = records.at(-1)
    const lastUri = lastRecord && new AtUri(lastRecord?.uri)

    return {
      encoding: 'application/json',
      body: {
        records,
        // Paginate with `before` by default, paginate with `after` when using `reverse`.
        cursor: lastUri?.rkey,
      },
    }
  })

  server.com.atproto.repo.getRecord(async ({ params, res }) => {
    const { user, collection, rkey, cid } = params
    const { db, services } = locals.get(res)

    const did = await services.actor(db).getDidForActor(user)
    if (!did) {
      throw new InvalidRequestError(`Could not find user: ${user}`)
    }

    const uri = new AtUri(`${did}/${collection}/${rkey}`)

    const record = await services.record(db).getRecord(uri, cid || null)
    if (!record) {
      throw new InvalidRequestError(`Could not locate record: ${uri}`)
    }
    return {
      encoding: 'application/json',
      body: record,
    }
  })

  server.com.atproto.repo.batchWrite({
    auth: ServerAuth.verifier,
    handler: async ({ input, auth, res }) => {
      const tx = input.body
      const { did, validate } = tx
      const { db, services } = locals.get(res)
      const requester = auth.credentials.did
      const authorized = await services
        .repo(db)
        .isUserControlledRepo(did, requester)
      if (!authorized) {
        throw new AuthRequiredError()
      }
      if (validate === false) {
        throw new InvalidRequestError(
          'Unvalidated writes are not yet supported.',
        )
      }

      const authStore = locals.getAuthstore(res, did)
      const hasUpdate = tx.writes.some((write) => write.action === 'update')
      if (hasUpdate) {
        throw new InvalidRequestError(`Updates are not yet supported.`)
      }
<<<<<<< HEAD

      let writes: PreparedWrite[]
      try {
        writes = await Promise.all(
          tx.writes.map((write) => {
            if (write.action === 'create') {
              return repo.prepareCreate({
                did,
                collection: write.collection,
                record: write.value,
                rkey: write.rkey,
                validate,
              })
            } else if (write.action === 'delete') {
              return repo.prepareDelete({
                did,
                collection: write.collection,
                rkey: write.rkey,
              })
            } else {
=======
      if (validate) {
        for (const write of tx.writes) {
          if (write.action === 'create' || write.action === 'update') {
            try {
              services
                .record(db)
                .assertValidRecord(write.collection, write.value)
            } catch (e) {
>>>>>>> ed9556f0
              throw new InvalidRequestError(
                `Action not supported: ${write.action}`,
              )
            }
          }),
        )
      } catch (err) {
        if (err instanceof InvalidRecordError) {
          throw new InvalidRequestError(err.message)
        }
        throw err
      }

      await db.transaction(async (dbTxn) => {
        const now = new Date().toISOString()
        const repoTxn = services.repo(dbTxn)
        await repoTxn.processWrites(did, authStore, writes, now)
      })
    },
  })

  server.com.atproto.repo.createRecord({
    auth: ServerAuth.verifier,
    handler: async ({ input, auth, res }) => {
      const { did, collection, record } = input.body
      const validate =
        typeof input.body.validate === 'boolean' ? input.body.validate : true
      const { db, services } = locals.get(res)
      const requester = auth.credentials.did
      const authorized = await services
        .repo(db)
        .isUserControlledRepo(did, requester)
      if (!authorized) {
        throw new AuthRequiredError()
      }
<<<<<<< HEAD
=======

      if (validate) {
        try {
          services.record(db).assertValidRecord(collection, record)
        } catch (e) {
          throw new InvalidRequestError(
            `Invalid ${collection} record: ${
              e instanceof Error ? e.message : String(e)
            }`,
          )
        }
      }
>>>>>>> ed9556f0
      const authStore = locals.getAuthstore(res, did)
      if (validate === false) {
        throw new InvalidRequestError(
          'Unvalidated writes are not yet supported.',
        )
      }

      // determine key type. if undefined, repo assigns a TID
      const rkey = repo.determineRkey(collection)

      const now = new Date().toISOString()
      let write: PreparedCreate
      try {
        write = await repo.prepareCreate({
          did,
          collection,
          record,
          rkey,
          validate,
        })
      } catch (err) {
        if (err instanceof InvalidRecordError) {
          throw new InvalidRequestError(err.message)
        }
        throw err
      }

      await db.transaction(async (dbTxn) => {
        const repoTxn = services.repo(dbTxn)
        await repoTxn.processWrites(did, authStore, [write], now)
      })

      return {
        encoding: 'application/json',
        body: { uri: write.uri.toString(), cid: write.cid.toString() },
      }
    },
  })

  server.com.atproto.repo.putRecord(async () => {
    throw new InvalidRequestError(`Updates are not yet supported.`)
  })

  server.com.atproto.repo.deleteRecord({
    auth: ServerAuth.verifier,
    handler: async ({ input, auth, res }) => {
      const { did, collection, rkey } = input.body
      const { db, services } = locals.get(res)
      const requester = auth.credentials.did
      const authorized = await services
        .repo(db)
        .isUserControlledRepo(did, requester)
      if (!authorized) {
        throw new AuthRequiredError()
      }

      const authStore = locals.getAuthstore(res, did)
      const now = new Date().toISOString()

      const write = await repo.prepareDelete({ did, collection, rkey })

      await db.transaction(async (dbTxn) => {
<<<<<<< HEAD
        await repo.processWrites(dbTxn, did, authStore, blobstore, [write], now)
=======
        const repoTxn = services.repo(dbTxn)
        await repoTxn.processWrites(did, authStore, write, now)
>>>>>>> ed9556f0
      })
    },
  })
}<|MERGE_RESOLUTION|>--- conflicted
+++ resolved
@@ -125,7 +125,6 @@
       if (hasUpdate) {
         throw new InvalidRequestError(`Updates are not yet supported.`)
       }
-<<<<<<< HEAD
 
       let writes: PreparedWrite[]
       try {
@@ -146,16 +145,6 @@
                 rkey: write.rkey,
               })
             } else {
-=======
-      if (validate) {
-        for (const write of tx.writes) {
-          if (write.action === 'create' || write.action === 'update') {
-            try {
-              services
-                .record(db)
-                .assertValidRecord(write.collection, write.value)
-            } catch (e) {
->>>>>>> ed9556f0
               throw new InvalidRequestError(
                 `Action not supported: ${write.action}`,
               )
@@ -191,21 +180,6 @@
       if (!authorized) {
         throw new AuthRequiredError()
       }
-<<<<<<< HEAD
-=======
-
-      if (validate) {
-        try {
-          services.record(db).assertValidRecord(collection, record)
-        } catch (e) {
-          throw new InvalidRequestError(
-            `Invalid ${collection} record: ${
-              e instanceof Error ? e.message : String(e)
-            }`,
-          )
-        }
-      }
->>>>>>> ed9556f0
       const authStore = locals.getAuthstore(res, did)
       if (validate === false) {
         throw new InvalidRequestError(
@@ -268,12 +242,7 @@
       const write = await repo.prepareDelete({ did, collection, rkey })
 
       await db.transaction(async (dbTxn) => {
-<<<<<<< HEAD
-        await repo.processWrites(dbTxn, did, authStore, blobstore, [write], now)
-=======
-        const repoTxn = services.repo(dbTxn)
-        await repoTxn.processWrites(did, authStore, write, now)
->>>>>>> ed9556f0
+        await services.repo(dbTxn).processWrites(did, authStore, [write], now)
       })
     },
   })

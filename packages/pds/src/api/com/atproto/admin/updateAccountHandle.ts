import { AuthRequiredError, InvalidRequestError } from '@atproto/xrpc-server'
import { normalizeAndValidateHandle } from '../../../../handle'
import { Server } from '../../../../lexicon'
import AppContext from '../../../../context'
import {
  HandleSequenceToken,
  UserAlreadyExistsError,
} from '../../../../services/account'
import { httpLogger } from '../../../../logger'

export default function (server: Server, ctx: AppContext) {
  server.com.atproto.admin.updateAccountHandle({
<<<<<<< HEAD
    auth: ctx.adminVerifier,
    handler: async ({ input, req }) => {
      const { did } = input.body
      let handle: string
      try {
        handle = ident.normalizeAndEnsureValidHandle(input.body.handle)
      } catch (err) {
        if (err instanceof ident.InvalidHandleError) {
          throw new InvalidRequestError(err.message, 'InvalidHandle')
        } else {
          throw err
        }
      }
      try {
        ident.ensureHandleServiceConstraints(
          handle,
          ctx.cfg.identity.serviceHandleDomains,
        )
      } catch (err) {
        if (err instanceof ident.UnsupportedDomainError) {
          throw new InvalidRequestError(
            'Unsupported domain',
            'UnsupportedDomain',
          )
        } else if (err instanceof ident.ReservedHandleError) {
          // we allow this
          req.log.info(
            { did, handle: input.body },
            'admin setting reserved handle',
          )
        } else {
          throw err
        }
=======
    auth: ctx.roleVerifier,
    handler: async ({ input, auth }) => {
      if (!auth.credentials.admin) {
        throw new AuthRequiredError('Insufficient privileges')
>>>>>>> 3877210e
      }
      const { did } = input.body
      const handle = await normalizeAndValidateHandle({
        ctx,
        handle: input.body.handle,
        did,
        allowReserved: true,
      })

      const existingAccnt = await ctx.services.account(ctx.db).getAccount(did)
      if (!existingAccnt) {
        throw new InvalidRequestError(`Account not found: ${did}`)
      }

      let seqHandleTok: HandleSequenceToken
      if (existingAccnt.handle === handle) {
        seqHandleTok = { handle, did }
      } else {
        seqHandleTok = await ctx.db.transaction(async (dbTxn) => {
          let tok: HandleSequenceToken
          try {
            tok = await ctx.services.account(dbTxn).updateHandle(did, handle)
          } catch (err) {
            if (err instanceof UserAlreadyExistsError) {
              throw new InvalidRequestError(`Handle already taken: ${handle}`)
            }
            throw err
          }
          await ctx.plcClient.updateHandle(did, ctx.plcRotationKey, handle)
          return tok
        })
      }

      try {
        await ctx.db.transaction(async (dbTxn) => {
          await ctx.services.account(dbTxn).sequenceHandle(seqHandleTok)
        })
      } catch (err) {
        httpLogger.error(
          { err, did, handle },
          'failed to sequence handle update',
        )
      }
    },
  })
}<|MERGE_RESOLUTION|>--- conflicted
+++ resolved
@@ -10,46 +10,10 @@
 
 export default function (server: Server, ctx: AppContext) {
   server.com.atproto.admin.updateAccountHandle({
-<<<<<<< HEAD
-    auth: ctx.adminVerifier,
-    handler: async ({ input, req }) => {
-      const { did } = input.body
-      let handle: string
-      try {
-        handle = ident.normalizeAndEnsureValidHandle(input.body.handle)
-      } catch (err) {
-        if (err instanceof ident.InvalidHandleError) {
-          throw new InvalidRequestError(err.message, 'InvalidHandle')
-        } else {
-          throw err
-        }
-      }
-      try {
-        ident.ensureHandleServiceConstraints(
-          handle,
-          ctx.cfg.identity.serviceHandleDomains,
-        )
-      } catch (err) {
-        if (err instanceof ident.UnsupportedDomainError) {
-          throw new InvalidRequestError(
-            'Unsupported domain',
-            'UnsupportedDomain',
-          )
-        } else if (err instanceof ident.ReservedHandleError) {
-          // we allow this
-          req.log.info(
-            { did, handle: input.body },
-            'admin setting reserved handle',
-          )
-        } else {
-          throw err
-        }
-=======
     auth: ctx.roleVerifier,
     handler: async ({ input, auth }) => {
       if (!auth.credentials.admin) {
         throw new AuthRequiredError('Insufficient privileges')
->>>>>>> 3877210e
       }
       const { did } = input.body
       const handle = await normalizeAndValidateHandle({

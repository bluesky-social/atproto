--- conflicted
+++ resolved
@@ -8,22 +8,13 @@
     auth: ctx.authVerifier.adminToken,
     handler: async ({ input }) => {
       const { did } = input.body
-<<<<<<< HEAD
       const handle = await ctx.accountManager.normalizeAndValidateHandle(
         input.body.handle,
         {
           did,
-          allowReserved: true,
+          allowAnyValid: true,
         },
       )
-=======
-      const handle = await normalizeAndValidateHandle({
-        ctx,
-        handle: input.body.handle,
-        did,
-        allowAnyValid: true,
-      })
->>>>>>> 442fcce3
 
       // Pessimistic check to handle spam: also enforced by updateHandle() and the db.
       const account = await ctx.accountManager.getAccount(handle, {

--- conflicted
+++ resolved
@@ -6,19 +6,17 @@
 
 export default function (server: Server, ctx: AppContext) {
   server.com.atproto.admin.getRepo({
-<<<<<<< HEAD
-    auth: ctx.moderatorVerifier,
-    handler: async ({ req, params }) => {
-=======
     auth: ctx.roleVerifier,
-    handler: async ({ params, auth }) => {
+    handler: async ({ req, params, auth }) => {
       const access = auth.credentials
->>>>>>> 30b41029
       const { db, services } = ctx
       const { did } = params
       const result = await services.account(db).getAccount(did, true)
       const repoDetail =
-        result && (await services.moderation(db).views.repoDetail(result))
+        result &&
+        (await services.moderation(db).views.repoDetail(result, {
+          includeEmails: access.moderator,
+        }))
 
       if (ctx.shouldProxyModeration()) {
         try {
@@ -51,13 +49,7 @@
       }
       return {
         encoding: 'application/json',
-<<<<<<< HEAD
         body: repoDetail,
-=======
-        body: await services.moderation(db).views.repoDetail(result, {
-          includeEmails: access.moderator,
-        }),
->>>>>>> 30b41029
       }
     },
   })

import { Server } from '../../../../lexicon'
import AppContext from '../../../../context'
import { pipethrough } from '../../../../pipethrough'

export default function (server: Server, ctx: AppContext) {
  server.com.atproto.admin.getRepo({
<<<<<<< HEAD
    auth: ctx.authVerifier.moderator,
    handler: async ({ req, params }) => {
      const res = await moderationAgent.com.atproto.admin.getRepo(
        params,
        authPassthru(req),
      )
      return {
        encoding: 'application/json',
        body: res.data,
      }
=======
    auth: ctx.authVerifier.access,
    handler: async ({ req, auth }) => {
      const requester = auth.credentials.did
      return pipethrough(ctx, req, requester)
>>>>>>> a30ac47b
    },
  })
}<|MERGE_RESOLUTION|>--- conflicted
+++ resolved
@@ -4,23 +4,10 @@
 
 export default function (server: Server, ctx: AppContext) {
   server.com.atproto.admin.getRepo({
-<<<<<<< HEAD
-    auth: ctx.authVerifier.moderator,
-    handler: async ({ req, params }) => {
-      const res = await moderationAgent.com.atproto.admin.getRepo(
-        params,
-        authPassthru(req),
-      )
-      return {
-        encoding: 'application/json',
-        body: res.data,
-      }
-=======
     auth: ctx.authVerifier.access,
     handler: async ({ req, auth }) => {
       const requester = auth.credentials.did
       return pipethrough(ctx, req, requester)
->>>>>>> a30ac47b
     },
   })
 }
--- conflicted
+++ resolved
@@ -5,23 +5,9 @@
 export default function (server: Server, ctx: AppContext) {
   server.com.atproto.admin.updateCommunicationTemplate({
     auth: ctx.authVerifier.access,
-<<<<<<< HEAD
-    handler: async ({ req, input }) => {
-      const { data: result } =
-        await moderationAgent.com.atproto.admin.updateCommunicationTemplate(
-          input.body,
-          authPassthru(req, true),
-        )
-
-      return {
-        encoding: 'application/json',
-        body: result,
-      }
-=======
     handler: async ({ req, input, auth }) => {
       const requester = auth.credentials.did
       return pipethroughProcedure(ctx, req, input.body, requester)
->>>>>>> a30ac47b
     },
   })
 }
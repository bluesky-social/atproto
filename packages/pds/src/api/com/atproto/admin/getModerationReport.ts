import { Server } from '../../../../lexicon'
import AppContext from '../../../../context'
import { authPassthru } from './util'

export default function (server: Server, ctx: AppContext) {
  server.com.atproto.admin.getModerationReport({
    auth: ctx.roleVerifier,
<<<<<<< HEAD
    handler: async ({ req, params, auth }) => {
      return {} as any
      // const access = auth.credentials
      // const { db, services } = ctx
      // const accountService = services.account(db)
      // const moderationService = services.moderation(db)

      // if (ctx.cfg.bskyAppView.proxyModeration) {
      //   const { data: resultAppview } =
      //     await ctx.appViewAgent.com.atproto.admin.getModerationReport(
      //       params,
      //       authPassthru(req),
      //     )
      //   // merge local repo state for subject if available
      //   if (isRepoView(resultAppview.subject)) {
      //     const account = await accountService.getAccount(
      //       resultAppview.subject.did,
      //       true,
      //     )
      //     const repo =
      //       account &&
      //       (await moderationService.views.repo(account, {
      //         includeEmails: access.moderator,
      //       }))
      //     if (repo) {
      //       resultAppview.subject = mergeRepoViewPdsDetails(
      //         resultAppview.subject,
      //         repo,
      //       )
      //     }
      //   }
      //   return {
      //     encoding: 'application/json',
      //     body: resultAppview,
      //   }
      // }

      // const { id } = params
      // const result = await moderationService.getReportOrThrow(id)
      // return {
      //   encoding: 'application/json',
      //   body: await moderationService.views.reportDetail(result, {
      //     includeEmails: access.moderator,
      //   }),
      // }
=======
    handler: async ({ req, params }) => {
      const { data: resultAppview } =
        await ctx.appViewAgent.com.atproto.admin.getModerationReport(
          params,
          authPassthru(req),
        )
      return {
        encoding: 'application/json',
        body: resultAppview,
      }
>>>>>>> dcc0048b
    },
  })
}<|MERGE_RESOLUTION|>--- conflicted
+++ resolved
@@ -5,53 +5,6 @@
 export default function (server: Server, ctx: AppContext) {
   server.com.atproto.admin.getModerationReport({
     auth: ctx.roleVerifier,
-<<<<<<< HEAD
-    handler: async ({ req, params, auth }) => {
-      return {} as any
-      // const access = auth.credentials
-      // const { db, services } = ctx
-      // const accountService = services.account(db)
-      // const moderationService = services.moderation(db)
-
-      // if (ctx.cfg.bskyAppView.proxyModeration) {
-      //   const { data: resultAppview } =
-      //     await ctx.appViewAgent.com.atproto.admin.getModerationReport(
-      //       params,
-      //       authPassthru(req),
-      //     )
-      //   // merge local repo state for subject if available
-      //   if (isRepoView(resultAppview.subject)) {
-      //     const account = await accountService.getAccount(
-      //       resultAppview.subject.did,
-      //       true,
-      //     )
-      //     const repo =
-      //       account &&
-      //       (await moderationService.views.repo(account, {
-      //         includeEmails: access.moderator,
-      //       }))
-      //     if (repo) {
-      //       resultAppview.subject = mergeRepoViewPdsDetails(
-      //         resultAppview.subject,
-      //         repo,
-      //       )
-      //     }
-      //   }
-      //   return {
-      //     encoding: 'application/json',
-      //     body: resultAppview,
-      //   }
-      // }
-
-      // const { id } = params
-      // const result = await moderationService.getReportOrThrow(id)
-      // return {
-      //   encoding: 'application/json',
-      //   body: await moderationService.views.reportDetail(result, {
-      //     includeEmails: access.moderator,
-      //   }),
-      // }
-=======
     handler: async ({ req, params }) => {
       const { data: resultAppview } =
         await ctx.appViewAgent.com.atproto.admin.getModerationReport(
@@ -62,7 +15,6 @@
         encoding: 'application/json',
         body: resultAppview,
       }
->>>>>>> dcc0048b
     },
   })
 }
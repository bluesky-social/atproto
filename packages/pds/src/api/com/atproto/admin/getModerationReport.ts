import { Server } from '../../../../lexicon'
import AppContext from '../../../../context'
<<<<<<< HEAD
import { mergeRepoViewPdsDetails } from './util'
import { isRepoView } from '../../../../lexicon/types/com/atproto/admin/defs'
import { authPassthru } from '../../../proxy'
=======
import { authPassthru } from './util'
>>>>>>> 8637c367

export default function (server: Server, ctx: AppContext) {
  server.com.atproto.admin.getModerationReport({
    auth: ctx.authVerifier.role,
    handler: async ({ req, params }) => {
      const { data: resultAppview } =
        await ctx.appViewAgent.com.atproto.admin.getModerationReport(
          params,
          authPassthru(req),
        )
      return {
        encoding: 'application/json',
        body: resultAppview,
      }
    },
  })
}<|MERGE_RESOLUTION|>--- conflicted
+++ resolved
@@ -1,12 +1,6 @@
 import { Server } from '../../../../lexicon'
 import AppContext from '../../../../context'
-<<<<<<< HEAD
-import { mergeRepoViewPdsDetails } from './util'
-import { isRepoView } from '../../../../lexicon/types/com/atproto/admin/defs'
 import { authPassthru } from '../../../proxy'
-=======
-import { authPassthru } from './util'
->>>>>>> 8637c367
 
 export default function (server: Server, ctx: AppContext) {
   server.com.atproto.admin.getModerationReport({

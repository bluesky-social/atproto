import { Server } from '../../../../lexicon'
import AppContext from '../../../../context'
import { authPassthru } from './util'

export default function (server: Server, ctx: AppContext) {
  server.com.atproto.admin.getModerationReport({
<<<<<<< HEAD
    auth: ctx.moderatorVerifier,
    handler: async ({ req, params }) => {
      if (ctx.shouldProxyModeration()) {
        const { data: result } =
          await ctx.appviewAgent.com.atproto.admin.getModerationReport(
            params,
            authPassthru(req),
          )
        return {
          encoding: 'application/json',
          body: result,
        }
      }

=======
    auth: ctx.roleVerifier,
    handler: async ({ params, auth }) => {
      const access = auth.credentials
>>>>>>> 30b41029
      const { db, services } = ctx
      const { id } = params
      const moderationService = services.moderation(db)
      const result = await moderationService.getReportOrThrow(id)
      return {
        encoding: 'application/json',
        body: await moderationService.views.reportDetail(result, {
          includeEmails: access.moderator,
        }),
      }
    },
  })
}<|MERGE_RESOLUTION|>--- conflicted
+++ resolved
@@ -4,9 +4,8 @@
 
 export default function (server: Server, ctx: AppContext) {
   server.com.atproto.admin.getModerationReport({
-<<<<<<< HEAD
-    auth: ctx.moderatorVerifier,
-    handler: async ({ req, params }) => {
+    auth: ctx.roleVerifier,
+    handler: async ({ req, params, auth }) => {
       if (ctx.shouldProxyModeration()) {
         const { data: result } =
           await ctx.appviewAgent.com.atproto.admin.getModerationReport(
@@ -19,11 +18,7 @@
         }
       }
 
-=======
-    auth: ctx.roleVerifier,
-    handler: async ({ params, auth }) => {
       const access = auth.credentials
->>>>>>> 30b41029
       const { db, services } = ctx
       const { id } = params
       const moderationService = services.moderation(db)

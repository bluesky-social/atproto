--- conflicted
+++ resolved
@@ -5,22 +5,9 @@
 export default function (server: Server, ctx: AppContext) {
   server.com.atproto.admin.queryModerationStatuses({
     auth: ctx.authVerifier.access,
-<<<<<<< HEAD
-    handler: async ({ req, params }) => {
-      const { data } =
-        await moderationAgent.com.atproto.admin.queryModerationStatuses(
-          params,
-          authPassthru(req),
-        )
-      return {
-        encoding: 'application/json',
-        body: data,
-      }
-=======
     handler: async ({ req, auth }) => {
       const requester = auth.credentials.did
       return pipethrough(ctx, req, requester)
->>>>>>> a30ac47b
     },
   })
 }
import { Server } from '../../../../lexicon'
import AppContext from '../../../../context'
import { pipethroughProcedure } from '../../../../pipethrough'

export default function (server: Server, ctx: AppContext) {
  server.com.atproto.admin.deleteCommunicationTemplate({
    auth: ctx.authVerifier.access,
<<<<<<< HEAD
    handler: async ({ req, input }) => {
      await moderationAgent.com.atproto.admin.deleteCommunicationTemplate(
        input.body,
        authPassthru(req, true),
      )
=======
    handler: async ({ req, input, auth }) => {
      const requester = auth.credentials.did
      await pipethroughProcedure(ctx, req, input.body, requester)
>>>>>>> a30ac47b
    },
  })
}<|MERGE_RESOLUTION|>--- conflicted
+++ resolved
@@ -5,17 +5,9 @@
 export default function (server: Server, ctx: AppContext) {
   server.com.atproto.admin.deleteCommunicationTemplate({
     auth: ctx.authVerifier.access,
-<<<<<<< HEAD
-    handler: async ({ req, input }) => {
-      await moderationAgent.com.atproto.admin.deleteCommunicationTemplate(
-        input.body,
-        authPassthru(req, true),
-      )
-=======
     handler: async ({ req, input, auth }) => {
       const requester = auth.credentials.did
       await pipethroughProcedure(ctx, req, input.body, requester)
->>>>>>> a30ac47b
     },
   })
 }
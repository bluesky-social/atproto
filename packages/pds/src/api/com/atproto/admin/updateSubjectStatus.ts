--- conflicted
+++ resolved
@@ -23,12 +23,9 @@
 
       const { subject, takedown } = input.body
       if (takedown) {
-        const modSrvc = ctx.services.moderation(ctx.db)
-        const authSrvc = ctx.services.auth(ctx.db)
         if (isRepoRef(subject)) {
           ensureValidAdminAud(auth, subject.did)
           await Promise.all([
-<<<<<<< HEAD
             ctx.services
               .account(ctx.db)
               .updateAccountTakedownStatus(subject.did, takedown),
@@ -36,32 +33,18 @@
           ])
         } else if (isStrongRef(subject)) {
           const uri = new AtUri(subject.uri)
+          ensureValidAdminAud(auth, uri.hostname)
           await ctx.actorStore.transact(uri.hostname, (store) =>
             store.record.updateRecordTakedownStatus(uri, takedown),
           )
         } else if (isRepoBlobRef(subject)) {
+          ensureValidAdminAud(auth, subject.did)
           await ctx.actorStore.transact(subject.did, (store) =>
             store.repo.blob.updateBlobTakedownStatus(
               CID.parse(subject.cid),
               takedown,
             ),
           )
-=======
-            modSrvc.updateRepoTakedownState(subject.did, takedown),
-            authSrvc.revokeRefreshTokensByDid(subject.did),
-          ])
-        } else if (isStrongRef(subject)) {
-          const uri = new AtUri(subject.uri)
-          ensureValidAdminAud(auth, uri.hostname)
-          await modSrvc.updateRecordTakedownState(uri, takedown)
-        } else if (isRepoBlobRef(subject)) {
-          ensureValidAdminAud(auth, subject.did)
-          await modSrvc.updateBlobTakedownState(
-            subject.did,
-            CID.parse(subject.cid),
-            takedown,
-          )
->>>>>>> 178a74ba
         } else {
           throw new InvalidRequestError('Invalid subject')
         }

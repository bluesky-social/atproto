--- conflicted
+++ resolved
@@ -1,19 +1,7 @@
 import { AtUri } from '@atproto/uri'
-<<<<<<< HEAD
-import { InvalidRequestError } from '@atproto/xrpc-server'
+import { AuthRequiredError, InvalidRequestError } from '@atproto/xrpc-server'
 import { isRepoRef } from '@atproto/api/src/client/types/com/atproto/admin/defs'
 import { isMain as isStrongRef } from '@atproto/api/src/client/types/com/atproto/repo/strongRef'
-import { Server } from '../../../../lexicon'
-import AppContext from '../../../../context'
-import { TAKEDOWN } from '../../../../lexicon/types/com/atproto/admin/defs'
-import { authPassthru } from './util'
-
-export default function (server: Server, ctx: AppContext) {
-  server.com.atproto.admin.reverseModerationAction({
-    auth: ctx.adminVerifier,
-    handler: async ({ req, input }) => {
-=======
-import { AuthRequiredError, InvalidRequestError } from '@atproto/xrpc-server'
 import { Server } from '../../../../lexicon'
 import AppContext from '../../../../context'
 import {
@@ -21,13 +9,13 @@
   ESCALATE,
   TAKEDOWN,
 } from '../../../../lexicon/types/com/atproto/admin/defs'
+import { authPassthru } from './util'
 
 export default function (server: Server, ctx: AppContext) {
   server.com.atproto.admin.reverseModerationAction({
     auth: ctx.roleVerifier,
-    handler: async ({ input, auth }) => {
+    handler: async ({ req, input, auth }) => {
       const access = auth.credentials
->>>>>>> 30b41029
       const { db, services } = ctx
       if (ctx.shouldProxyModeration()) {
         const { data: result } =

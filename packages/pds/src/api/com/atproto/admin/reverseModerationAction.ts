import { Server } from '../../../../lexicon'
import AppContext from '../../../../context'
<<<<<<< HEAD
import {
  isRepoRef,
  ACKNOWLEDGE,
  ESCALATE,
  TAKEDOWN,
} from '../../../../lexicon/types/com/atproto/admin/defs'
import { isMain as isStrongRef } from '../../../../lexicon/types/com/atproto/repo/strongRef'
import { authPassthru } from '../../../proxy'
=======
import { authPassthru } from './util'
>>>>>>> 8637c367

export default function (server: Server, ctx: AppContext) {
  server.com.atproto.admin.reverseModerationAction({
    auth: ctx.authVerifier.role,
    handler: async ({ req, input }) => {
      const { data: result } =
        await ctx.appViewAgent.com.atproto.admin.reverseModerationAction(
          input.body,
          authPassthru(req, true),
        )

      return {
        encoding: 'application/json',
        body: result,
      }
    },
  })
}<|MERGE_RESOLUTION|>--- conflicted
+++ resolved
@@ -1,17 +1,6 @@
 import { Server } from '../../../../lexicon'
 import AppContext from '../../../../context'
-<<<<<<< HEAD
-import {
-  isRepoRef,
-  ACKNOWLEDGE,
-  ESCALATE,
-  TAKEDOWN,
-} from '../../../../lexicon/types/com/atproto/admin/defs'
-import { isMain as isStrongRef } from '../../../../lexicon/types/com/atproto/repo/strongRef'
 import { authPassthru } from '../../../proxy'
-=======
-import { authPassthru } from './util'
->>>>>>> 8637c367
 
 export default function (server: Server, ctx: AppContext) {
   server.com.atproto.admin.reverseModerationAction({
@@ -22,7 +11,6 @@
           input.body,
           authPassthru(req, true),
         )
-
       return {
         encoding: 'application/json',
         body: result,

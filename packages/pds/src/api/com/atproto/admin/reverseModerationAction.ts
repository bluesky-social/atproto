import { Server } from '../../../../lexicon'
import AppContext from '../../../../context'
import { authPassthru } from './util'

export default function (server: Server, ctx: AppContext) {
  server.com.atproto.admin.reverseModerationAction({
    auth: ctx.roleVerifier,
<<<<<<< HEAD
    handler: async ({ req, input, auth }) => {
      return {} as any
      // const access = auth.credentials
      // const { db, services } = ctx
      // if (ctx.cfg.bskyAppView.proxyModeration) {
      //   const { data: result } =
      //     await ctx.appViewAgent.com.atproto.admin.reverseModerationAction(
      //       input.body,
      //       authPassthru(req, true),
      //     )
      //   const transact = db.transaction(async (dbTxn) => {
      //     const moderationTxn = services.moderation(dbTxn)
      //     // reverse takedowns
      //     if (result.action === TAKEDOWN && isRepoRef(result.subject)) {
      //       await moderationTxn.reverseTakedownRepo({
      //         did: result.subject.did,
      //       })
      //     }
      //     if (result.action === TAKEDOWN && isStrongRef(result.subject)) {
      //       await moderationTxn.reverseTakedownRecord({
      //         uri: new AtUri(result.subject.uri),
      //       })
      //     }
      //   })
      //   try {
      //     await transact
      //   } catch (err) {
      //     req.log.error(
      //       { err, actionId: input.body.id },
      //       'proxied moderation action reversal failed',
      //     )
      //   }
      //   return {
      //     encoding: 'application/json',
      //     body: result,
      //   }
      // }
      // const moderationService = services.moderation(db)
      // const { id, createdBy, reason } = input.body
      // const moderationAction = await db.transaction(async (dbTxn) => {
      //   const moderationTxn = services.moderation(dbTxn)
      //   const now = new Date()
      //   const existing = await moderationTxn.getAction(id)
      //   if (!existing) {
      //     throw new InvalidRequestError('Moderation action does not exist')
      //   }
      //   if (existing.reversedAt !== null) {
      //     throw new InvalidRequestError(
      //       'Moderation action has already been reversed',
      //     )
      //   }
      //   // apply access rules
      //   // if less than moderator access then can only reverse ack and escalation actions
      //   if (
      //     !access.moderator &&
      //     ![ACKNOWLEDGE, ESCALATE].includes(existing.action)
      //   ) {
      //     throw new AuthRequiredError(
      //       'Must be a full moderator to reverse this type of action',
      //     )
      //   }
      //   // if less than moderator access then cannot reverse takedown on an account
      //   if (
      //     !access.moderator &&
      //     existing.action === TAKEDOWN &&
      //     existing.subjectType === 'com.atproto.admin.defs#repoRef'
      //   ) {
      //     throw new AuthRequiredError(
      //       'Must be an admin to reverse an account takedown',
      //     )
      //   }
      //   const result = await moderationTxn.revertAction({
      //     id,
      //     createdAt: now,
      //     createdBy,
      //     reason,
      //   })
      //   return result
      // })
      // return {
      //   encoding: 'application/json',
      //   body: await moderationService.views.action(moderationAction),
      // }
=======
    handler: async ({ req, input }) => {
      const { data: result } =
        await ctx.appViewAgent.com.atproto.admin.reverseModerationAction(
          input.body,
          authPassthru(req, true),
        )

      return {
        encoding: 'application/json',
        body: result,
      }
>>>>>>> dcc0048b
    },
  })
}<|MERGE_RESOLUTION|>--- conflicted
+++ resolved
@@ -5,91 +5,6 @@
 export default function (server: Server, ctx: AppContext) {
   server.com.atproto.admin.reverseModerationAction({
     auth: ctx.roleVerifier,
-<<<<<<< HEAD
-    handler: async ({ req, input, auth }) => {
-      return {} as any
-      // const access = auth.credentials
-      // const { db, services } = ctx
-      // if (ctx.cfg.bskyAppView.proxyModeration) {
-      //   const { data: result } =
-      //     await ctx.appViewAgent.com.atproto.admin.reverseModerationAction(
-      //       input.body,
-      //       authPassthru(req, true),
-      //     )
-      //   const transact = db.transaction(async (dbTxn) => {
-      //     const moderationTxn = services.moderation(dbTxn)
-      //     // reverse takedowns
-      //     if (result.action === TAKEDOWN && isRepoRef(result.subject)) {
-      //       await moderationTxn.reverseTakedownRepo({
-      //         did: result.subject.did,
-      //       })
-      //     }
-      //     if (result.action === TAKEDOWN && isStrongRef(result.subject)) {
-      //       await moderationTxn.reverseTakedownRecord({
-      //         uri: new AtUri(result.subject.uri),
-      //       })
-      //     }
-      //   })
-      //   try {
-      //     await transact
-      //   } catch (err) {
-      //     req.log.error(
-      //       { err, actionId: input.body.id },
-      //       'proxied moderation action reversal failed',
-      //     )
-      //   }
-      //   return {
-      //     encoding: 'application/json',
-      //     body: result,
-      //   }
-      // }
-      // const moderationService = services.moderation(db)
-      // const { id, createdBy, reason } = input.body
-      // const moderationAction = await db.transaction(async (dbTxn) => {
-      //   const moderationTxn = services.moderation(dbTxn)
-      //   const now = new Date()
-      //   const existing = await moderationTxn.getAction(id)
-      //   if (!existing) {
-      //     throw new InvalidRequestError('Moderation action does not exist')
-      //   }
-      //   if (existing.reversedAt !== null) {
-      //     throw new InvalidRequestError(
-      //       'Moderation action has already been reversed',
-      //     )
-      //   }
-      //   // apply access rules
-      //   // if less than moderator access then can only reverse ack and escalation actions
-      //   if (
-      //     !access.moderator &&
-      //     ![ACKNOWLEDGE, ESCALATE].includes(existing.action)
-      //   ) {
-      //     throw new AuthRequiredError(
-      //       'Must be a full moderator to reverse this type of action',
-      //     )
-      //   }
-      //   // if less than moderator access then cannot reverse takedown on an account
-      //   if (
-      //     !access.moderator &&
-      //     existing.action === TAKEDOWN &&
-      //     existing.subjectType === 'com.atproto.admin.defs#repoRef'
-      //   ) {
-      //     throw new AuthRequiredError(
-      //       'Must be an admin to reverse an account takedown',
-      //     )
-      //   }
-      //   const result = await moderationTxn.revertAction({
-      //     id,
-      //     createdAt: now,
-      //     createdBy,
-      //     reason,
-      //   })
-      //   return result
-      // })
-      // return {
-      //   encoding: 'application/json',
-      //   body: await moderationService.views.action(moderationAction),
-      // }
-=======
     handler: async ({ req, input }) => {
       const { data: result } =
         await ctx.appViewAgent.com.atproto.admin.reverseModerationAction(
@@ -101,7 +16,6 @@
         encoding: 'application/json',
         body: result,
       }
->>>>>>> dcc0048b
     },
   })
 }
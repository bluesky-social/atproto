--- conflicted
+++ resolved
@@ -18,7 +18,7 @@
             'Must provide a did to request blob state',
           )
         }
-<<<<<<< HEAD
+        ensureValidAdminAud(auth, did)
         const takedown = await ctx.actorStore.read(did, (store) =>
           store.repo.blob.getBlobTakedownStatus(CID.parse(blob)),
         )
@@ -34,6 +34,7 @@
         }
       } else if (uri) {
         const parsedUri = new AtUri(uri)
+        ensureValidAdminAud(auth, parsedUri.hostname)
         const [takedown, cid] = await ctx.actorStore.read(
           parsedUri.hostname,
           (store) =>
@@ -53,6 +54,7 @@
           }
         }
       } else if (did) {
+        ensureValidAdminAud(auth, did)
         const takedown = await ctx.services
           .account(ctx.db)
           .getAccountTakedownStatus(did)
@@ -65,17 +67,6 @@
             takedown,
           }
         }
-=======
-        ensureValidAdminAud(auth, did)
-        body = await modSrvc.getBlobTakedownState(did, CID.parse(blob))
-      } else if (uri) {
-        const parsedUri = new AtUri(uri)
-        ensureValidAdminAud(auth, parsedUri.hostname)
-        body = await modSrvc.getRecordTakedownState(parsedUri)
-      } else if (did) {
-        ensureValidAdminAud(auth, did)
-        body = await modSrvc.getRepoTakedownState(did)
->>>>>>> 178a74ba
       } else {
         throw new InvalidRequestError('No provided subject')
       }

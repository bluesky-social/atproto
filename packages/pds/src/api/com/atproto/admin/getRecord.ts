--- conflicted
+++ resolved
@@ -4,24 +4,10 @@
 
 export default function (server: Server, ctx: AppContext) {
   server.com.atproto.admin.getRecord({
-<<<<<<< HEAD
-    auth: ctx.authVerifier.moderator,
-    handler: async ({ req, params }) => {
-      const { data: recordDetailAppview } =
-        await moderationAgent.com.atproto.admin.getRecord(
-          params,
-          authPassthru(req),
-        )
-      return {
-        encoding: 'application/json',
-        body: recordDetailAppview,
-      }
-=======
     auth: ctx.authVerifier.access,
     handler: async ({ req, auth }) => {
       const requester = auth.credentials.did
       return pipethrough(ctx, req, requester)
->>>>>>> a30ac47b
     },
   })
 }
--- conflicted
+++ resolved
@@ -1,74 +1,16 @@
 import { Server } from '../../../../lexicon'
 import AppContext from '../../../../context'
-<<<<<<< HEAD
-import { mergeRepoViewPdsDetails } from './util'
 import { authPassthru } from '../../../proxy'
-=======
-import { authPassthru } from './util'
->>>>>>> 8637c367
 
 export default function (server: Server, ctx: AppContext) {
   server.com.atproto.admin.getRecord({
     auth: ctx.authVerifier.role,
-<<<<<<< HEAD
-    handler: async ({ req, params, auth }) => {
-      const access = auth.credentials
-      const { db, services } = ctx
-      const { uri: uriStr, cid } = params
-      const uri = new AtUri(uriStr)
-
-      if (ctx.cfg.bskyAppView.proxyModeration) {
-        try {
-          const [{ data: recordDetailAppview }, account] = await Promise.all([
-            ctx.appViewAgent.com.atproto.admin.getRecord(
-              params,
-              authPassthru(req),
-            ),
-            services.account(db).getAccount(uri.host, true),
-          ])
-          const localRepoView =
-            account &&
-            (await services.moderation(db).views.repo(account, {
-              includeEmails: access.moderator,
-            }))
-          if (localRepoView) {
-            recordDetailAppview.repo = mergeRepoViewPdsDetails(
-              recordDetailAppview.repo,
-              localRepoView,
-            )
-          }
-          return {
-            encoding: 'application/json',
-            body: recordDetailAppview,
-          }
-        } catch (err) {
-          if (err && err['error'] === 'RecordNotFound') {
-            throw new InvalidRequestError('Record not found', 'RecordNotFound')
-          } else {
-            throw err
-          }
-        }
-      }
-
-      // @TODO when proxying fetch repo info directly rather than via record
-      const result = await services.record(db).getRecord(uri, cid ?? null, true)
-      const recordDetail =
-        result &&
-        (await services.moderation(db).views.recordDetail(result, {
-          includeEmails: access.moderator,
-        }))
-
-      if (!recordDetail) {
-        throw new InvalidRequestError('Record not found', 'RecordNotFound')
-      }
-=======
     handler: async ({ req, params }) => {
       const { data: recordDetailAppview } =
         await ctx.appViewAgent.com.atproto.admin.getRecord(
           params,
           authPassthru(req),
         )
->>>>>>> 8637c367
       return {
         encoding: 'application/json',
         body: recordDetailAppview,

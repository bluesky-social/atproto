import { AtUri } from '@atproto/uri'
import { InvalidRequestError } from '@atproto/xrpc-server'
import { RecordNotFoundError } from '@atproto/api/src/client/types/com/atproto/admin/getRecord'
import { Server } from '../../../../lexicon'
import AppContext from '../../../../context'
import { authPassthru, mergeRepoViewPdsDetails } from './util'

export default function (server: Server, ctx: AppContext) {
  server.com.atproto.admin.getRecord({
<<<<<<< HEAD
    auth: ctx.moderatorVerifier,
    handler: async ({ req, params }) => {
=======
    auth: ctx.roleVerifier,
    handler: async ({ params, auth }) => {
      const access = auth.credentials
>>>>>>> 30b41029
      const { db, services } = ctx
      const { uri, cid } = params
      const result = await services
        .record(db)
        .getRecord(new AtUri(uri), cid ?? null, true)
      const recordDetail =
        result && (await services.moderation(db).views.recordDetail(result))

      if (ctx.shouldProxyModeration()) {
        try {
          const { data: recordDetailAppview } =
            await ctx.appviewAgent.com.atproto.admin.getRecord(
              params,
              authPassthru(req),
            )
          if (recordDetail) {
            recordDetailAppview.repo = mergeRepoViewPdsDetails(
              recordDetailAppview.repo,
              recordDetail.repo,
            )
          }
          return {
            encoding: 'application/json',
            body: recordDetailAppview,
          }
        } catch (err) {
          if (err instanceof RecordNotFoundError) {
            throw new InvalidRequestError('Record not found', 'RecordNotFound')
          } else {
            throw err
          }
        }
      }

      if (!recordDetail) {
        throw new InvalidRequestError('Record not found', 'RecordNotFound')
      }
      return {
        encoding: 'application/json',
<<<<<<< HEAD
        body: recordDetail,
=======
        body: await services.moderation(db).views.recordDetail(result, {
          includeEmails: access.moderator,
        }),
>>>>>>> 30b41029
      }
    },
  })
}<|MERGE_RESOLUTION|>--- conflicted
+++ resolved
@@ -7,21 +7,19 @@
 
 export default function (server: Server, ctx: AppContext) {
   server.com.atproto.admin.getRecord({
-<<<<<<< HEAD
-    auth: ctx.moderatorVerifier,
-    handler: async ({ req, params }) => {
-=======
     auth: ctx.roleVerifier,
-    handler: async ({ params, auth }) => {
+    handler: async ({ req, params, auth }) => {
       const access = auth.credentials
->>>>>>> 30b41029
       const { db, services } = ctx
       const { uri, cid } = params
       const result = await services
         .record(db)
         .getRecord(new AtUri(uri), cid ?? null, true)
       const recordDetail =
-        result && (await services.moderation(db).views.recordDetail(result))
+        result &&
+        (await services.moderation(db).views.recordDetail(result, {
+          includeEmails: access.moderator,
+        }))
 
       if (ctx.shouldProxyModeration()) {
         try {
@@ -54,13 +52,7 @@
       }
       return {
         encoding: 'application/json',
-<<<<<<< HEAD
         body: recordDetail,
-=======
-        body: await services.moderation(db).views.recordDetail(result, {
-          includeEmails: access.moderator,
-        }),
->>>>>>> 30b41029
       }
     },
   })

--- conflicted
+++ resolved
@@ -4,8 +4,7 @@
 
 export default function (server: Server, ctx: AppContext) {
   server.com.atproto.admin.getModerationActions({
-<<<<<<< HEAD
-    auth: ctx.moderatorVerifier,
+    auth: ctx.roleVerifier,
     handler: async ({ req, params }) => {
       if (ctx.shouldProxyModeration()) {
         const { data: result } =
@@ -19,10 +18,6 @@
         }
       }
 
-=======
-    auth: ctx.roleVerifier,
-    handler: async ({ params }) => {
->>>>>>> 30b41029
       const { db, services } = ctx
       const { subject, limit = 50, cursor } = params
       const moderationService = services.moderation(db)

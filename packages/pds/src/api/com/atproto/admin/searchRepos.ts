import { Server } from '../../../../lexicon'
import AppContext from '../../../../context'
<<<<<<< HEAD
import { ListKeyset } from '../../../../services/account'
import { authPassthru } from '../../../proxy'
=======
import { authPassthru } from './util'
>>>>>>> 8637c367

export default function (server: Server, ctx: AppContext) {
  server.com.atproto.admin.searchRepos({
    auth: ctx.authVerifier.role,
    handler: async ({ req, params }) => {
      // @TODO merge invite details to this list view. could also add
      // support for invitedBy param, which is not supported by appview.
      const { data: result } =
        await ctx.appViewAgent.com.atproto.admin.searchRepos(
          params,
          authPassthru(req),
        )
      return {
        encoding: 'application/json',
        body: result,
      }
    },
  })
}<|MERGE_RESOLUTION|>--- conflicted
+++ resolved
@@ -1,11 +1,6 @@
 import { Server } from '../../../../lexicon'
 import AppContext from '../../../../context'
-<<<<<<< HEAD
-import { ListKeyset } from '../../../../services/account'
 import { authPassthru } from '../../../proxy'
-=======
-import { authPassthru } from './util'
->>>>>>> 8637c367
 
 export default function (server: Server, ctx: AppContext) {
   server.com.atproto.admin.searchRepos({

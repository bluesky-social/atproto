import { Server } from '../../../../lexicon'
import AppContext from '../../../../context'
import { authPassthru } from './util'

export default function (server: Server, ctx: AppContext) {
  server.com.atproto.admin.searchRepos({
<<<<<<< HEAD
    auth: ctx.roleVerifier,
    handler: async ({ req, params }) => {
      // @TODO merge invite details to this list view. could also add
      // support for invitedBy param, which is not supported by appview.
      const { data: result } =
        await ctx.appViewAgent.com.atproto.admin.searchRepos(
          params,
          authPassthru(req),
        )
=======
    auth: ctx.authVerifier.role,
    handler: async ({ req, params, auth }) => {
      if (ctx.cfg.bskyAppView.proxyModeration) {
        // @TODO merge invite details to this list view. could also add
        // support for invitedBy param, which is not supported by appview.
        const { data: result } =
          await ctx.appViewAgent.com.atproto.admin.searchRepos(
            params,
            authPassthru(req),
          )
        return {
          encoding: 'application/json',
          body: result,
        }
      }

      const access = auth.credentials
      const { db, services } = ctx
      const moderationService = services.moderation(db)
      const { limit, cursor, invitedBy } = params
      const query = params.q?.trim() ?? params.term?.trim() ?? ''

      const keyset = new ListKeyset(sql``, sql``)

      if (!query) {
        const results = await services
          .account(db)
          .list({ limit, cursor, includeSoftDeleted: true, invitedBy })
        return {
          encoding: 'application/json',
          body: {
            cursor: keyset.packFromResult(results),
            repos: await moderationService.views.repo(results, {
              includeEmails: access.moderator,
            }),
          },
        }
      }

      const results = await services
        .account(db)
        .search({ query, limit, cursor, includeSoftDeleted: true })

>>>>>>> dfd7f68f
      return {
        encoding: 'application/json',
        body: result,
      }
    },
  })
}<|MERGE_RESOLUTION|>--- conflicted
+++ resolved
@@ -4,8 +4,7 @@
 
 export default function (server: Server, ctx: AppContext) {
   server.com.atproto.admin.searchRepos({
-<<<<<<< HEAD
-    auth: ctx.roleVerifier,
+    auth: ctx.authVerifier.role,
     handler: async ({ req, params }) => {
       // @TODO merge invite details to this list view. could also add
       // support for invitedBy param, which is not supported by appview.
@@ -14,51 +13,6 @@
           params,
           authPassthru(req),
         )
-=======
-    auth: ctx.authVerifier.role,
-    handler: async ({ req, params, auth }) => {
-      if (ctx.cfg.bskyAppView.proxyModeration) {
-        // @TODO merge invite details to this list view. could also add
-        // support for invitedBy param, which is not supported by appview.
-        const { data: result } =
-          await ctx.appViewAgent.com.atproto.admin.searchRepos(
-            params,
-            authPassthru(req),
-          )
-        return {
-          encoding: 'application/json',
-          body: result,
-        }
-      }
-
-      const access = auth.credentials
-      const { db, services } = ctx
-      const moderationService = services.moderation(db)
-      const { limit, cursor, invitedBy } = params
-      const query = params.q?.trim() ?? params.term?.trim() ?? ''
-
-      const keyset = new ListKeyset(sql``, sql``)
-
-      if (!query) {
-        const results = await services
-          .account(db)
-          .list({ limit, cursor, includeSoftDeleted: true, invitedBy })
-        return {
-          encoding: 'application/json',
-          body: {
-            cursor: keyset.packFromResult(results),
-            repos: await moderationService.views.repo(results, {
-              includeEmails: access.moderator,
-            }),
-          },
-        }
-      }
-
-      const results = await services
-        .account(db)
-        .search({ query, limit, cursor, includeSoftDeleted: true })
-
->>>>>>> dfd7f68f
       return {
         encoding: 'application/json',
         body: result,

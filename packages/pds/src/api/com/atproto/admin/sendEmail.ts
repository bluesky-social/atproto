import { AuthRequiredError, InvalidRequestError } from '@atproto/xrpc-server'
import { Server } from '../../../../lexicon'
import AppContext from '../../../../context'
import { authPassthru } from './util'

export default function (server: Server, ctx: AppContext) {
  server.com.atproto.admin.sendEmail({
<<<<<<< HEAD
    auth: ctx.roleVerifier,
    handler: async ({ req, input, auth }) => {
=======
    auth: ctx.authVerifier.role,
    handler: async ({ input, auth }) => {
>>>>>>> bba9388e
      if (!auth.credentials.admin && !auth.credentials.moderator) {
        throw new AuthRequiredError('Insufficient privileges')
      }

      const {
        content,
        recipientDid,
        senderDid,
        subject = 'Message from Bluesky moderator',
      } = input.body
      const userInfo = await ctx.db.db
        .selectFrom('user_account')
        .where('did', '=', recipientDid)
        .select('email')
        .executeTakeFirst()

      if (!userInfo) {
        throw new InvalidRequestError('Recipient not found')
      }

      await ctx.moderationMailer.send(
        { content },
        { subject, to: userInfo.email },
      )
      await ctx.appViewAgent.api.com.atproto.admin.emitModerationEvent(
        {
          event: {
            $type: 'com.atproto.admin.defs#modEventEmail',
            subject,
          },
          subject: {
            $type: 'com.atproto.admin.defs#repoRef',
            did: recipientDid,
          },
          createdBy: senderDid,
        },
        { ...authPassthru(req), encoding: 'application/json' },
      )
      return {
        encoding: 'application/json',
        body: { sent: true },
      }
    },
  })
}<|MERGE_RESOLUTION|>--- conflicted
+++ resolved
@@ -5,13 +5,8 @@
 
 export default function (server: Server, ctx: AppContext) {
   server.com.atproto.admin.sendEmail({
-<<<<<<< HEAD
-    auth: ctx.roleVerifier,
+    auth: ctx.authVerifier.role,
     handler: async ({ req, input, auth }) => {
-=======
-    auth: ctx.authVerifier.role,
-    handler: async ({ input, auth }) => {
->>>>>>> bba9388e
       if (!auth.credentials.admin && !auth.credentials.moderator) {
         throw new AuthRequiredError('Insufficient privileges')
       }

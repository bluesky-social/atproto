--- conflicted
+++ resolved
@@ -4,79 +4,12 @@
 
 export default function (server: Server, ctx: AppContext) {
   server.com.atproto.admin.takeModerationAction({
-<<<<<<< HEAD
-    auth: ctx.roleVerifier,
+    auth: ctx.authVerifier.role,
     handler: async ({ req, input }) => {
       const { data: result } =
         await ctx.appViewAgent.com.atproto.admin.takeModerationAction(
           input.body,
           authPassthru(req, true),
-=======
-    auth: ctx.authVerifier.role,
-    handler: async ({ req, input, auth }) => {
-      const access = auth.credentials
-      const { db, services } = ctx
-      if (ctx.cfg.bskyAppView.proxyModeration) {
-        const { data: result } =
-          await ctx.appViewAgent.com.atproto.admin.takeModerationAction(
-            input.body,
-            authPassthru(req, true),
-          )
-
-        const transact = db.transaction(async (dbTxn) => {
-          const authTxn = services.auth(dbTxn)
-          const moderationTxn = services.moderation(dbTxn)
-          // perform takedowns
-          if (result.action === TAKEDOWN && isRepoRef(result.subject)) {
-            await authTxn.revokeRefreshTokensByDid(result.subject.did)
-            await moderationTxn.takedownRepo({
-              takedownId: result.id,
-              did: result.subject.did,
-            })
-          }
-          if (result.action === TAKEDOWN && isStrongRef(result.subject)) {
-            await moderationTxn.takedownRecord({
-              takedownId: result.id,
-              uri: new AtUri(result.subject.uri),
-              blobCids: result.subjectBlobCids.map((cid) => CID.parse(cid)),
-            })
-          }
-        })
-
-        try {
-          await transact
-        } catch (err) {
-          req.log.error(
-            { err, actionId: result.id },
-            'proxied moderation action failed',
-          )
-        }
-
-        return {
-          encoding: 'application/json',
-          body: result,
-        }
-      }
-
-      const moderationService = services.moderation(db)
-      const {
-        action,
-        subject,
-        reason,
-        createdBy,
-        createLabelVals,
-        negateLabelVals,
-        subjectBlobCids,
-        durationInHours,
-      } = input.body
-
-      // apply access rules
-
-      // if less than admin access then can not takedown an account
-      if (!access.moderator && action === TAKEDOWN && 'did' in subject) {
-        throw new AuthRequiredError(
-          'Must be a full moderator to perform an account takedown',
->>>>>>> dfd7f68f
         )
 
       return {

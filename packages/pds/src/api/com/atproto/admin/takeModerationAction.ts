import { Server } from '../../../../lexicon'
import AppContext from '../../../../context'
import { authPassthru } from './util'

export default function (server: Server, ctx: AppContext) {
  server.com.atproto.admin.takeModerationAction({
    auth: ctx.roleVerifier,
<<<<<<< HEAD
    handler: async ({ req, input, auth }) => {
      return {} as any
      // const access = auth.credentials
      // const { db, services } = ctx
      // if (ctx.cfg.bskyAppView.proxyModeration) {
      //   const { data: result } =
      //     await ctx.appViewAgent.com.atproto.admin.takeModerationAction(
      //       input.body,
      //       authPassthru(req, true),
      //     )
      //   const transact = db.transaction(async (dbTxn) => {
      //     const authTxn = services.auth(dbTxn)
      //     const moderationTxn = services.moderation(dbTxn)
      //     // perform takedowns
      //     if (result.action === TAKEDOWN && isRepoRef(result.subject)) {
      //       await authTxn.revokeRefreshTokensByDid(result.subject.did)
      //       await moderationTxn.takedownRepo({
      //         takedownId: result.id,
      //         did: result.subject.did,
      //       })
      //     }
      //     if (result.action === TAKEDOWN && isStrongRef(result.subject)) {
      //       await moderationTxn.takedownRecord({
      //         takedownId: result.id,
      //         uri: new AtUri(result.subject.uri),
      //         blobCids: result.subjectBlobCids.map((cid) => CID.parse(cid)),
      //       })
      //     }
      //   })
      //   try {
      //     await transact
      //   } catch (err) {
      //     req.log.error(
      //       { err, actionId: result.id },
      //       'proxied moderation action failed',
      //     )
      //   }
      //   return {
      //     encoding: 'application/json',
      //     body: result,
      //   }
      // }
      // const moderationService = services.moderation(db)
      // const {
      //   action,
      //   subject,
      //   reason,
      //   createdBy,
      //   createLabelVals,
      //   negateLabelVals,
      //   subjectBlobCids,
      //   durationInHours,
      // } = input.body
      // // apply access rules
      // // if less than admin access then can not takedown an account
      // if (!access.moderator && action === TAKEDOWN && 'did' in subject) {
      //   throw new AuthRequiredError(
      //     'Must be a full moderator to perform an account takedown',
      //   )
      // }
      // // if less than moderator access then can only take ack and escalation actions
      // if (!access.moderator && ![ACKNOWLEDGE, ESCALATE].includes(action)) {
      //   throw new AuthRequiredError(
      //     'Must be a full moderator to take this type of action',
      //   )
      // }
      // // if less than moderator access then can not apply labels
      // if (
      //   !access.moderator &&
      //   (createLabelVals?.length || negateLabelVals?.length)
      // ) {
      //   throw new AuthRequiredError('Must be a full moderator to label content')
      // }
      // validateLabels([...(createLabelVals ?? []), ...(negateLabelVals ?? [])])
      // const moderationAction = await db.transaction(async (dbTxn) => {
      //   const authTxn = services.auth(dbTxn)
      //   const moderationTxn = services.moderation(dbTxn)
      //   const result = await moderationTxn.logAction({
      //     action: getAction(action),
      //     subject: getSubject(subject),
      //     subjectBlobCids: subjectBlobCids?.map((cid) => CID.parse(cid)) ?? [],
      //     createLabelVals,
      //     negateLabelVals,
      //     createdBy,
      //     reason,
      //     durationInHours,
      //   })
      //   if (
      //     result.action === TAKEDOWN &&
      //     result.subjectType === 'com.atproto.admin.defs#repoRef' &&
      //     result.subjectDid
      //   ) {
      //     await authTxn.revokeRefreshTokensByDid(result.subjectDid)
      //     await moderationTxn.takedownRepo({
      //       takedownId: result.id,
      //       did: result.subjectDid,
      //     })
      //   }
      //   if (
      //     result.action === TAKEDOWN &&
      //     result.subjectType === 'com.atproto.repo.strongRef' &&
      //     result.subjectUri
      //   ) {
      //     await moderationTxn.takedownRecord({
      //       takedownId: result.id,
      //       uri: new AtUri(result.subjectUri),
      //       blobCids: subjectBlobCids?.map((cid) => CID.parse(cid)) ?? [],
      //     })
      //   }
      //   return result
      // })
      // return {
      //   encoding: 'application/json',
      //   body: await moderationService.views.action(moderationAction),
      // }
=======
    handler: async ({ req, input }) => {
      const { data: result } =
        await ctx.appViewAgent.com.atproto.admin.takeModerationAction(
          input.body,
          authPassthru(req, true),
        )

      return {
        encoding: 'application/json',
        body: result,
      }
>>>>>>> dcc0048b
    },
  })
}<|MERGE_RESOLUTION|>--- conflicted
+++ resolved
@@ -5,123 +5,6 @@
 export default function (server: Server, ctx: AppContext) {
   server.com.atproto.admin.takeModerationAction({
     auth: ctx.roleVerifier,
-<<<<<<< HEAD
-    handler: async ({ req, input, auth }) => {
-      return {} as any
-      // const access = auth.credentials
-      // const { db, services } = ctx
-      // if (ctx.cfg.bskyAppView.proxyModeration) {
-      //   const { data: result } =
-      //     await ctx.appViewAgent.com.atproto.admin.takeModerationAction(
-      //       input.body,
-      //       authPassthru(req, true),
-      //     )
-      //   const transact = db.transaction(async (dbTxn) => {
-      //     const authTxn = services.auth(dbTxn)
-      //     const moderationTxn = services.moderation(dbTxn)
-      //     // perform takedowns
-      //     if (result.action === TAKEDOWN && isRepoRef(result.subject)) {
-      //       await authTxn.revokeRefreshTokensByDid(result.subject.did)
-      //       await moderationTxn.takedownRepo({
-      //         takedownId: result.id,
-      //         did: result.subject.did,
-      //       })
-      //     }
-      //     if (result.action === TAKEDOWN && isStrongRef(result.subject)) {
-      //       await moderationTxn.takedownRecord({
-      //         takedownId: result.id,
-      //         uri: new AtUri(result.subject.uri),
-      //         blobCids: result.subjectBlobCids.map((cid) => CID.parse(cid)),
-      //       })
-      //     }
-      //   })
-      //   try {
-      //     await transact
-      //   } catch (err) {
-      //     req.log.error(
-      //       { err, actionId: result.id },
-      //       'proxied moderation action failed',
-      //     )
-      //   }
-      //   return {
-      //     encoding: 'application/json',
-      //     body: result,
-      //   }
-      // }
-      // const moderationService = services.moderation(db)
-      // const {
-      //   action,
-      //   subject,
-      //   reason,
-      //   createdBy,
-      //   createLabelVals,
-      //   negateLabelVals,
-      //   subjectBlobCids,
-      //   durationInHours,
-      // } = input.body
-      // // apply access rules
-      // // if less than admin access then can not takedown an account
-      // if (!access.moderator && action === TAKEDOWN && 'did' in subject) {
-      //   throw new AuthRequiredError(
-      //     'Must be a full moderator to perform an account takedown',
-      //   )
-      // }
-      // // if less than moderator access then can only take ack and escalation actions
-      // if (!access.moderator && ![ACKNOWLEDGE, ESCALATE].includes(action)) {
-      //   throw new AuthRequiredError(
-      //     'Must be a full moderator to take this type of action',
-      //   )
-      // }
-      // // if less than moderator access then can not apply labels
-      // if (
-      //   !access.moderator &&
-      //   (createLabelVals?.length || negateLabelVals?.length)
-      // ) {
-      //   throw new AuthRequiredError('Must be a full moderator to label content')
-      // }
-      // validateLabels([...(createLabelVals ?? []), ...(negateLabelVals ?? [])])
-      // const moderationAction = await db.transaction(async (dbTxn) => {
-      //   const authTxn = services.auth(dbTxn)
-      //   const moderationTxn = services.moderation(dbTxn)
-      //   const result = await moderationTxn.logAction({
-      //     action: getAction(action),
-      //     subject: getSubject(subject),
-      //     subjectBlobCids: subjectBlobCids?.map((cid) => CID.parse(cid)) ?? [],
-      //     createLabelVals,
-      //     negateLabelVals,
-      //     createdBy,
-      //     reason,
-      //     durationInHours,
-      //   })
-      //   if (
-      //     result.action === TAKEDOWN &&
-      //     result.subjectType === 'com.atproto.admin.defs#repoRef' &&
-      //     result.subjectDid
-      //   ) {
-      //     await authTxn.revokeRefreshTokensByDid(result.subjectDid)
-      //     await moderationTxn.takedownRepo({
-      //       takedownId: result.id,
-      //       did: result.subjectDid,
-      //     })
-      //   }
-      //   if (
-      //     result.action === TAKEDOWN &&
-      //     result.subjectType === 'com.atproto.repo.strongRef' &&
-      //     result.subjectUri
-      //   ) {
-      //     await moderationTxn.takedownRecord({
-      //       takedownId: result.id,
-      //       uri: new AtUri(result.subjectUri),
-      //       blobCids: subjectBlobCids?.map((cid) => CID.parse(cid)) ?? [],
-      //     })
-      //   }
-      //   return result
-      // })
-      // return {
-      //   encoding: 'application/json',
-      //   body: await moderationService.views.action(moderationAction),
-      // }
-=======
     handler: async ({ req, input }) => {
       const { data: result } =
         await ctx.appViewAgent.com.atproto.admin.takeModerationAction(
@@ -133,7 +16,6 @@
         encoding: 'application/json',
         body: result,
       }
->>>>>>> dcc0048b
     },
   })
 }
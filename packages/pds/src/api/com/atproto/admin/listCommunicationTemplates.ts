--- conflicted
+++ resolved
@@ -5,22 +5,9 @@
 export default function (server: Server, ctx: AppContext) {
   server.com.atproto.admin.listCommunicationTemplates({
     auth: ctx.authVerifier.access,
-<<<<<<< HEAD
-    handler: async ({ req }) => {
-      const { data: result } =
-        await moderationAgent.com.atproto.admin.listCommunicationTemplates(
-          {},
-          authPassthru(req, true),
-        )
-      return {
-        encoding: 'application/json',
-        body: result,
-      }
-=======
     handler: async ({ req, auth }) => {
       const requester = auth.credentials.did
       return pipethrough(ctx, req, requester)
->>>>>>> a30ac47b
     },
   })
 }
--- conflicted
+++ resolved
@@ -14,15 +14,11 @@
 } from '../../../../repo'
 import { ConcurrentWriteError } from '../../../../services/repo'
 
-<<<<<<< HEAD
-const ALLOWED_PUTS = [ids.AppBskyActorProfile, ids.AppBskyGraphList]
-=======
 const ALLOWED_PUTS = [
   ids.AppBskyActorProfile,
   ids.AppBskyGraphList,
   ids.AppBskyFeedGenerator,
 ]
->>>>>>> 85bcd18a
 
 export default function (server: Server, ctx: AppContext) {
   server.com.atproto.repo.putRecord({

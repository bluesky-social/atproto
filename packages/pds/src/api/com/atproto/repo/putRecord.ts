import { CID } from 'multiformats/cid'
import { BlobRef } from '@atproto/lexicon'
import { CommitData } from '@atproto/repo'
import { AtUri } from '@atproto/syntax'
import { AuthRequiredError, InvalidRequestError } from '@atproto/xrpc-server'
<<<<<<< HEAD
import { BlobRef } from '@atproto/lexicon'
import { Server } from '../../../../lexicon'
import {
  prepareUpdate,
  prepareCreate,
  CommitDataWithOps,
} from '../../../../repo'
import AppContext from '../../../../context'
=======
import { ActorStoreTransactor } from '../../../../actor-store/actor-store-transactor'
import { AppContext } from '../../../../context'
import { Server } from '../../../../lexicon'
import { ids } from '../../../../lexicon/lexicons'
import { Record as ProfileRecord } from '../../../../lexicon/types/app/bsky/actor/profile'
>>>>>>> 61dc0d60
import {
  BadCommitSwapError,
  BadRecordSwapError,
  InvalidRecordError,
  PreparedCreate,
  PreparedUpdate,
  prepareCreate,
  prepareUpdate,
} from '../../../../repo'

export default function (server: Server, ctx: AppContext) {
  server.com.atproto.repo.putRecord({
    auth: ctx.authVerifier.accessStandard({
      checkTakedown: true,
      checkDeactivated: true,
    }),
    rateLimit: [
      {
        name: 'repo-write-hour',
        calcKey: ({ auth }) => auth.credentials.did,
        calcPoints: () => 2,
      },
      {
        name: 'repo-write-day',
        calcKey: ({ auth }) => auth.credentials.did,
        calcPoints: () => 2,
      },
    ],
    handler: async ({ auth, input }) => {
      const {
        repo,
        collection,
        rkey,
        record,
        validate,
        swapCommit,
        swapRecord,
      } = input.body
      const account = await ctx.accountManager.getAccount(repo, {
        includeDeactivated: true,
      })

      if (!account) {
        throw new InvalidRequestError(`Could not find repo: ${repo}`)
      } else if (account.deactivatedAt) {
        throw new InvalidRequestError('Account is deactivated')
      }
      const did = account.did
      if (did !== auth.credentials.did) {
        throw new AuthRequiredError()
      }

      const uri = AtUri.make(did, collection, rkey)
      const swapCommitCid = swapCommit ? CID.parse(swapCommit) : undefined
      const swapRecordCid =
        typeof swapRecord === 'string' ? CID.parse(swapRecord) : swapRecord

      const { commit, write } = await ctx.actorStore.transact(
        did,
        async (actorTxn) => {
          const current = await actorTxn.record.getRecord(uri, null, true)
          const isUpdate = current !== null

          // @TODO temporaray hack for legacy blob refs in profiles - remove after migrating legacy blobs
          if (isUpdate && collection === ids.AppBskyActorProfile) {
            await updateProfileLegacyBlobRef(actorTxn, record)
          }
          const writeInfo = {
            did,
            collection,
            rkey,
            record,
            swapCid: swapRecordCid,
            validate,
          }

          let write: PreparedCreate | PreparedUpdate
          try {
            write = isUpdate
              ? await prepareUpdate(writeInfo)
              : await prepareCreate(writeInfo)
          } catch (err) {
            if (err instanceof InvalidRecordError) {
              throw new InvalidRequestError(err.message)
            }
            throw err
          }

          // no-op
          if (current && current.cid === write.cid.toString()) {
            return {
              commit: null,
              write,
            }
          }

          let commit: CommitDataWithOps
          try {
            commit = await actorTxn.repo.processWrites([write], swapCommitCid)
          } catch (err) {
            if (
              err instanceof BadCommitSwapError ||
              err instanceof BadRecordSwapError
            ) {
              throw new InvalidRequestError(err.message, 'InvalidSwap')
            } else {
              throw err
            }
          }
          return { commit, write }
        },
      )

      if (commit !== null) {
        await ctx.sequencer.sequenceCommit(did, commit)
        await ctx.accountManager.updateRepoRoot(did, commit.cid, commit.rev)
      }

      return {
        encoding: 'application/json',
        body: {
          uri: write.uri.toString(),
          cid: write.cid.toString(),
          commit: commit
            ? {
                cid: commit.cid.toString(),
                rev: commit.rev,
              }
            : undefined,
          validationStatus: write.validationStatus,
        },
      }
    },
  })
}

// WARNING: mutates object
const updateProfileLegacyBlobRef = async (
  actorStore: ActorStoreTransactor,
  record: ProfileRecord,
) => {
  if (record.avatar && !record.avatar.original['$type']) {
    const blob = await actorStore.repo.blob.getBlobMetadata(record.avatar.ref)
    record.avatar = new BlobRef(
      record.avatar.ref,
      record.avatar.mimeType,
      blob.size,
    )
  }
  if (record.banner && !record.banner.original['$type']) {
    const blob = await actorStore.repo.blob.getBlobMetadata(record.banner.ref)
    record.banner = new BlobRef(
      record.banner.ref,
      record.banner.mimeType,
      blob.size,
    )
  }
}<|MERGE_RESOLUTION|>--- conflicted
+++ resolved
@@ -1,25 +1,14 @@
 import { CID } from 'multiformats/cid'
 import { BlobRef } from '@atproto/lexicon'
-import { CommitData } from '@atproto/repo'
 import { AtUri } from '@atproto/syntax'
 import { AuthRequiredError, InvalidRequestError } from '@atproto/xrpc-server'
-<<<<<<< HEAD
-import { BlobRef } from '@atproto/lexicon'
-import { Server } from '../../../../lexicon'
-import {
-  prepareUpdate,
-  prepareCreate,
-  CommitDataWithOps,
-} from '../../../../repo'
-import AppContext from '../../../../context'
-=======
+import { AppContext } from '../../../../context'
 import { ActorStoreTransactor } from '../../../../actor-store/actor-store-transactor'
-import { AppContext } from '../../../../context'
 import { Server } from '../../../../lexicon'
 import { ids } from '../../../../lexicon/lexicons'
 import { Record as ProfileRecord } from '../../../../lexicon/types/app/bsky/actor/profile'
->>>>>>> 61dc0d60
 import {
+  CommitDataWithOps,
   BadCommitSwapError,
   BadRecordSwapError,
   InvalidRecordError,

--- conflicted
+++ resolved
@@ -1,8 +1,5 @@
-<<<<<<< HEAD
+import { CID } from 'multiformats/cid'
 import { TID } from '@atproto/common'
-=======
-import { CID } from 'multiformats/cid'
->>>>>>> 61535905
 import { InvalidRequestError, AuthRequiredError } from '@atproto/xrpc-server'
 import * as repo from '../../../../repo'
 import { Server } from '../../../../lexicon'
@@ -31,14 +28,8 @@
         )
       }
 
-<<<<<<< HEAD
       const now = new Date().toISOString()
-=======
-      // determine key type. if undefined, repo assigns a TID
-      const now = new Date().toISOString()
-      const rkey = repo.determineRkey(collection)
       const swapCommitCid = swapCommit ? CID.parse(swapCommit) : undefined
->>>>>>> 61535905
 
       let write: PreparedCreate
       try {

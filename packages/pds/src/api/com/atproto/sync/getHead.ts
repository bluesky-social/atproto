import { InvalidRequestError } from '@atproto/xrpc-server'
import { Server } from '../../../../lexicon'
import SqlRepoStorage from '../../../../sql-repo-storage'
import AppContext from '../../../../context'
import { isUserOrAdmin } from '../../../../auth'

export default function (server: Server, ctx: AppContext) {
<<<<<<< HEAD
  server.com.atproto.sync.getHead({
    auth: ctx.optionalAccessOrAdminVerifier,
    handler: async ({ params, auth }) => {
      const { did } = params
      // takedown check for anyone other than an admin or the user
      if (!isUserOrAdmin(auth, did)) {
        const available = await ctx.services
          .account(ctx.db)
          .isRepoAvailable(did)
        if (!available) {
          throw new InvalidRequestError(`Could not find root for DID: ${did}`)
        }
      }
      const storage = new SqlRepoStorage(ctx.db, did)
      const root = await storage.getHead()
      if (root === null) {
        throw new InvalidRequestError(`Could not find root for DID: ${did}`)
      }
      return {
        encoding: 'application/json',
        body: { root: root.toString() },
      }
    },
=======
  server.com.atproto.sync.getHead(async ({ params }) => {
    const { did } = params
    const storage = new SqlRepoStorage(ctx.db, did)
    const root = await storage.getHead()
    if (root === null) {
      throw new InvalidRequestError(
        `Could not find root for DID: ${did}`,
        'HeadNotFound',
      )
    }
    return {
      encoding: 'application/json',
      body: { root: root.toString() },
    }
>>>>>>> 23c62358
  })
}<|MERGE_RESOLUTION|>--- conflicted
+++ resolved
@@ -5,7 +5,6 @@
 import { isUserOrAdmin } from '../../../../auth'
 
 export default function (server: Server, ctx: AppContext) {
-<<<<<<< HEAD
   server.com.atproto.sync.getHead({
     auth: ctx.optionalAccessOrAdminVerifier,
     handler: async ({ params, auth }) => {
@@ -16,34 +15,24 @@
           .account(ctx.db)
           .isRepoAvailable(did)
         if (!available) {
-          throw new InvalidRequestError(`Could not find root for DID: ${did}`)
+          throw new InvalidRequestError(
+            `Could not find root for DID: ${did}`,
+            'HeadNotFound',
+          )
         }
       }
       const storage = new SqlRepoStorage(ctx.db, did)
       const root = await storage.getHead()
       if (root === null) {
-        throw new InvalidRequestError(`Could not find root for DID: ${did}`)
+        throw new InvalidRequestError(
+          `Could not find root for DID: ${did}`,
+          'HeadNotFound',
+        )
       }
       return {
         encoding: 'application/json',
         body: { root: root.toString() },
       }
     },
-=======
-  server.com.atproto.sync.getHead(async ({ params }) => {
-    const { did } = params
-    const storage = new SqlRepoStorage(ctx.db, did)
-    const root = await storage.getHead()
-    if (root === null) {
-      throw new InvalidRequestError(
-        `Could not find root for DID: ${did}`,
-        'HeadNotFound',
-      )
-    }
-    return {
-      encoding: 'application/json',
-      body: { root: root.toString() },
-    }
->>>>>>> 23c62358
   })
 }
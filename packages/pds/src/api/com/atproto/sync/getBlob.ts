import { CID } from 'multiformats/cid'
import { Server } from '../../../../lexicon'
import AppContext from '../../../../context'
import { InvalidRequestError } from '@atproto/xrpc-server'
<<<<<<< HEAD
=======
import { notSoftDeletedClause } from '../../../../db/util'
>>>>>>> f725796f
import { BlobNotFoundError } from '@atproto/repo'

export default function (server: Server, ctx: AppContext) {
  server.com.atproto.sync.getBlob({
<<<<<<< HEAD
    auth: ctx.optionalAccessOrRoleVerifier,
    handler: async ({ params, res }) => {
      // @TODO verify repo is not taken down
=======
    auth: ctx.authVerifier.optionalAccessOrRole,
    handler: async ({ params, res, auth }) => {
      const { ref } = ctx.db.db.dynamic
      const found = await ctx.db.db
        .selectFrom('blob')
        .selectAll()
        .innerJoin('repo_root', 'repo_root.did', 'blob.creator')
        .innerJoin('repo_blob', (join) =>
          join
            .onRef('repo_blob.cid', '=', 'blob.cid')
            .onRef('repo_blob.did', '=', 'blob.creator'),
        )
        .where('blob.cid', '=', params.cid)
        .where('blob.creator', '=', params.did)
        .where(notSoftDeletedClause(ref('repo_blob')))
        .if(!ctx.authVerifier.isUserOrAdmin(auth, params.did), (qb) =>
          // takedown check for anyone other than an admin or the user
          qb.where(notSoftDeletedClause(ref('repo_root'))),
        )
        .executeTakeFirst()
      if (!found) {
        throw new InvalidRequestError('Blob not found')
      }
>>>>>>> f725796f
      const cid = CID.parse(params.cid)
      const found = await ctx.actorStore.read(params.did, async (store) => {
        try {
          return await store.repo.blob.getBlob(cid)
        } catch (err) {
          if (err instanceof BlobNotFoundError) {
            throw new InvalidRequestError('Blob not found')
          } else {
            throw err
          }
        }
      })
      if (!found) {
        throw new InvalidRequestError('Blob not found')
      }
      res.setHeader('content-length', found.size)
      res.setHeader('x-content-type-options', 'nosniff')
      res.setHeader('content-security-policy', `default-src 'none'; sandbox`)
      return {
        // @TODO better codegen for */* mimetype
        encoding: (found.mimeType || 'application/octet-stream') as '*/*',
        body: found.stream,
      }
    },
  })
}<|MERGE_RESOLUTION|>--- conflicted
+++ resolved
@@ -2,43 +2,13 @@
 import { Server } from '../../../../lexicon'
 import AppContext from '../../../../context'
 import { InvalidRequestError } from '@atproto/xrpc-server'
-<<<<<<< HEAD
-=======
-import { notSoftDeletedClause } from '../../../../db/util'
->>>>>>> f725796f
 import { BlobNotFoundError } from '@atproto/repo'
 
 export default function (server: Server, ctx: AppContext) {
   server.com.atproto.sync.getBlob({
-<<<<<<< HEAD
-    auth: ctx.optionalAccessOrRoleVerifier,
+    auth: ctx.authVerifier.optionalAccessOrRole,
     handler: async ({ params, res }) => {
       // @TODO verify repo is not taken down
-=======
-    auth: ctx.authVerifier.optionalAccessOrRole,
-    handler: async ({ params, res, auth }) => {
-      const { ref } = ctx.db.db.dynamic
-      const found = await ctx.db.db
-        .selectFrom('blob')
-        .selectAll()
-        .innerJoin('repo_root', 'repo_root.did', 'blob.creator')
-        .innerJoin('repo_blob', (join) =>
-          join
-            .onRef('repo_blob.cid', '=', 'blob.cid')
-            .onRef('repo_blob.did', '=', 'blob.creator'),
-        )
-        .where('blob.cid', '=', params.cid)
-        .where('blob.creator', '=', params.did)
-        .where(notSoftDeletedClause(ref('repo_blob')))
-        .if(!ctx.authVerifier.isUserOrAdmin(auth, params.did), (qb) =>
-          // takedown check for anyone other than an admin or the user
-          qb.where(notSoftDeletedClause(ref('repo_root'))),
-        )
-        .executeTakeFirst()
-      if (!found) {
-        throw new InvalidRequestError('Blob not found')
-      }
->>>>>>> f725796f
       const cid = CID.parse(params.cid)
       const found = await ctx.actorStore.read(params.did, async (store) => {
         try {

import { CID } from 'multiformats/cid'
import { Server } from '../../../../lexicon'
import AppContext from '../../../../context'
import { InvalidRequestError } from '@atproto/xrpc-server'
import { notSoftDeletedClause } from '../../../../db/util'
import { BlobNotFoundError } from '@atproto/repo'

export default function (server: Server, ctx: AppContext) {
  server.com.atproto.sync.getBlob({
    auth: ctx.authVerifier.optionalAccessOrRole,
    handler: async ({ params, res, auth }) => {
      const { ref } = ctx.db.db.dynamic
      const { did } = params

      if (!isUserOrAdmin(auth, did)) {
        const available = await ctx.services
          .account(ctx.db)
          .isRepoAvailable(did)
        if (!available) {
          throw new InvalidRequestError(`Could not find repo for DID: ${did}`)
        }
      }

      const found = await ctx.db.db
        .selectFrom('blob')
        .selectAll()
        .innerJoin('repo_blob', (join) =>
          join
            .onRef('repo_blob.cid', '=', 'blob.cid')
            .onRef('repo_blob.did', '=', 'blob.creator'),
        )
        .where('blob.cid', '=', params.cid)
        .where('blob.creator', '=', params.did)
        .where(notSoftDeletedClause(ref('repo_blob')))
<<<<<<< HEAD
=======
        .if(!ctx.authVerifier.isUserOrAdmin(auth, params.did), (qb) =>
          // takedown check for anyone other than an admin or the user
          qb.where(notSoftDeletedClause(ref('repo_root'))),
        )
>>>>>>> 44ea5e80
        .executeTakeFirst()
      if (!found) {
        throw new InvalidRequestError('Blob not found')
      }
      const cid = CID.parse(params.cid)
      let blobStream
      try {
        blobStream = await ctx.blobstore.getStream(cid)
      } catch (err) {
        if (err instanceof BlobNotFoundError) {
          throw new InvalidRequestError('Blob not found')
        }
        throw err
      }
      res.setHeader('content-length', found.size)
      res.setHeader('x-content-type-options', 'nosniff')
      res.setHeader('content-security-policy', `default-src 'none'; sandbox`)
      return {
        // @TODO better codegen for */* mimetype
        encoding: (found.mimeType || 'application/octet-stream') as '*/*',
        body: blobStream,
      }
    },
  })
}<|MERGE_RESOLUTION|>--- conflicted
+++ resolved
@@ -12,7 +12,7 @@
       const { ref } = ctx.db.db.dynamic
       const { did } = params
 
-      if (!isUserOrAdmin(auth, did)) {
+      if (!ctx.authVerifier.isUserOrAdmin(auth, params.did)) {
         const available = await ctx.services
           .account(ctx.db)
           .isRepoAvailable(did)
@@ -32,13 +32,6 @@
         .where('blob.cid', '=', params.cid)
         .where('blob.creator', '=', params.did)
         .where(notSoftDeletedClause(ref('repo_blob')))
-<<<<<<< HEAD
-=======
-        .if(!ctx.authVerifier.isUserOrAdmin(auth, params.did), (qb) =>
-          // takedown check for anyone other than an admin or the user
-          qb.where(notSoftDeletedClause(ref('repo_root'))),
-        )
->>>>>>> 44ea5e80
         .executeTakeFirst()
       if (!found) {
         throw new InvalidRequestError('Blob not found')

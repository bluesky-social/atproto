--- conflicted
+++ resolved
@@ -3,14 +3,10 @@
 import { byteIterableToStream } from '@atproto/common'
 import { Server } from '../../../../lexicon'
 import AppContext from '../../../../context'
-<<<<<<< HEAD
-import { isUserOrAdmin } from '../../../../auth'
 import {
   RepoRootNotFoundError,
   SqlRepoReader,
 } from '../../../../actor-store/repo/sql-repo-reader'
-=======
->>>>>>> f725796f
 
 export default function (server: Server, ctx: AppContext) {
   server.com.atproto.sync.getRepo({

--- conflicted
+++ resolved
@@ -9,7 +9,6 @@
 import { softDeleted } from '../../../../db/util'
 
 export default function (server: Server, ctx: AppContext) {
-<<<<<<< HEAD
   server.com.atproto.sync.getRepo({
     auth: ctx.optionalAccessOrAdminVerifier,
     handler: async ({ params, auth }) => {
@@ -19,29 +18,6 @@
         const account = await ctx.services.account(ctx.db).getAccount(did, true)
         if (!account || softDeleted(account)) {
           throw new InvalidRequestError(`Could not find repo for DID: ${did}`)
-=======
-  server.com.atproto.sync.getRepo(async ({ params }) => {
-    const { did } = params
-    const storage = new SqlRepoStorage(ctx.db, did)
-    const earliest = params.earliest ? CID.parse(params.earliest) : null
-    const latest = params.latest
-      ? CID.parse(params.latest)
-      : await storage.getHead()
-    if (latest === null) {
-      throw new InvalidRequestError(`Could not find repo for DID: ${did}`)
-    }
-    const commitPath = await storage.getCommitPath(latest, earliest)
-    if (commitPath === null) {
-      throw new InvalidRequestError(`Could not find shared history`)
-    }
-
-    const commitChunks = chunkArray(commitPath, 25)
-    const carStream = repo.writeCar(latest, async (car) => {
-      for (const chunk of commitChunks) {
-        const blocks = await storage.getAllBlocksForCommits(chunk)
-        for (const block of blocks) {
-          await car.put({ cid: block.cid, bytes: block.bytes })
->>>>>>> 4a6c9764
         }
       }
       const storage = new SqlRepoStorage(ctx.db, did)
@@ -57,7 +33,7 @@
         throw new InvalidRequestError(`Could not find shared history`)
       }
 
-      const commitChunks = chunkArray(commitPath, 50)
+      const commitChunks = chunkArray(commitPath, 25)
       const carStream = repo.writeCar(latest, async (car) => {
         for (const chunk of commitChunks) {
           const blocks = await storage.getAllBlocksForCommits(chunk)

import { Server } from '../../../../lexicon'
import AppContext from '../../../../context'
import getBlob from './getBlob'
import getBlocks from './getBlocks'
import getCheckout from './getCheckout'
import getCommitPath from './getCommitPath'
import getHead from './getHead'
import getRecord from './getRecord'
import getRepo from './getRepo'
<<<<<<< HEAD
import subscribeRepos from './subscribeRepos'
=======
import listBlobs from './listBlobs'
import subscribe from './subscribeAllRepos'
>>>>>>> 6535d59f

export default function (server: Server, ctx: AppContext) {
  getBlob(server, ctx)
  getBlocks(server, ctx)
  getCheckout(server, ctx)
  getCommitPath(server, ctx)
  getHead(server, ctx)
  getRecord(server, ctx)
  getRepo(server, ctx)
<<<<<<< HEAD
  subscribeRepos(server, ctx)
=======
  listBlobs(server, ctx)
  subscribe(server, ctx)
>>>>>>> 6535d59f
}<|MERGE_RESOLUTION|>--- conflicted
+++ resolved
@@ -7,12 +7,8 @@
 import getHead from './getHead'
 import getRecord from './getRecord'
 import getRepo from './getRepo'
-<<<<<<< HEAD
 import subscribeRepos from './subscribeRepos'
-=======
 import listBlobs from './listBlobs'
-import subscribe from './subscribeAllRepos'
->>>>>>> 6535d59f
 
 export default function (server: Server, ctx: AppContext) {
   getBlob(server, ctx)
@@ -22,10 +18,6 @@
   getHead(server, ctx)
   getRecord(server, ctx)
   getRepo(server, ctx)
-<<<<<<< HEAD
   subscribeRepos(server, ctx)
-=======
   listBlobs(server, ctx)
-  subscribe(server, ctx)
->>>>>>> 6535d59f
 }
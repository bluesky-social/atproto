--- conflicted
+++ resolved
@@ -9,10 +9,6 @@
 import getRepo from './getRepo'
 import subscribeRepos from './subscribeRepos'
 import listBlobs from './listBlobs'
-<<<<<<< HEAD
-import subscribe from './subscribeRepos'
-=======
->>>>>>> 6feb2a62
 
 export default function (server: Server, ctx: AppContext) {
   getBlob(server, ctx)

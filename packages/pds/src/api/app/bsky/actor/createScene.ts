--- conflicted
+++ resolved
@@ -5,11 +5,6 @@
 import * as handleLib from '@atproto/handle'
 import * as locals from '../../../../locals'
 import * as lex from '../../../../lexicon/lexicons'
-<<<<<<< HEAD
-import { UserAlreadyExistsError } from '../../../../db'
-=======
-import { TID } from '@atproto/common'
->>>>>>> ed9556f0
 import * as repo from '../../../../repo'
 import ServerAuth from '../../../../auth'
 import { UserAlreadyExistsError } from '../../../../services/actor'

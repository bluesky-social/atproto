--- conflicted
+++ resolved
@@ -6,26 +6,17 @@
 import { CID } from 'multiformats/cid'
 import * as Profile from '../../../../lexicon/types/app/bsky/actor/profile'
 import * as common from '@atproto/common'
-<<<<<<< HEAD
 import * as repo from '../../../../repo'
-=======
-import * as repoUtil from '../../../../util/repo'
 import ServerAuth from '../../../../auth'
->>>>>>> aea590ef
 
 const profileNsid = lexicons.ids.AppBskyActorProfile
 
 export default function (server: Server) {
-<<<<<<< HEAD
-  server.app.bsky.actor.updateProfile(async (_params, input, req, res) => {
-    const { auth, db, blobstore } = locals.get(res)
-=======
   server.app.bsky.actor.updateProfile({
     auth: ServerAuth.verifier,
     handler: async ({ auth, input, res }) => {
-      const { db } = locals.get(res)
+      const { db, blobstore } = locals.get(res)
       const requester = auth.credentials.did
->>>>>>> aea590ef
 
       const did = input.body.did || requester
       const authorized = await db.isUserControlledRepo(did, requester)
@@ -50,30 +41,18 @@
               throw new InvalidRequestError('could not parse current profile')
             }
 
-<<<<<<< HEAD
-          updated = {
-            ...current,
-            displayName: input.body.displayName || current.displayName,
-            description: input.body.description || current.description,
-            avatar: input.body.avatar || current.avatar,
-          }
-        } else {
-          updated = {
-            $type: profileNsid,
-            displayName: input.body.displayName,
-            description: input.body.description,
-            avatar: input.body.avatar,
-=======
             updated = {
               ...current,
               displayName: input.body.displayName || current.displayName,
               description: input.body.description || current.description,
+              avatar: input.body.avatar || current.avatar,
             }
           } else {
             updated = {
               $type: profileNsid,
               displayName: input.body.displayName,
               description: input.body.description,
+              avatar: input.body.avatar,
             }
           }
           updated = common.noUndefinedVals(updated)
@@ -81,35 +60,23 @@
             throw new InvalidRequestError(
               'requested updates do not produce a valid profile doc',
             )
->>>>>>> aea590ef
           }
 
-<<<<<<< HEAD
-        const writes = await repo.prepareWrites(did, {
-          action: current ? 'update' : 'create',
-          collection: profileNsid,
-          rkey: 'self',
-          value: updated,
-        })
-
-        const commit = await repo.writeToRepo(
-          dbTxn,
-          did,
-          authStore,
-          writes,
-          now,
-        )
-        await repo.processWriteBlobs(dbTxn, blobstore, did, commit, writes)
-=======
-          const writes = await repoUtil.prepareWrites(did, {
+          const writes = await repo.prepareWrites(did, {
             action: current ? 'update' : 'create',
             collection: profileNsid,
             rkey: 'self',
             value: updated,
           })
 
-          await repoUtil.writeToRepo(dbTxn, did, authStore, writes, now)
->>>>>>> aea590ef
+          const commit = await repo.writeToRepo(
+            dbTxn,
+            did,
+            authStore,
+            writes,
+            now,
+          )
+          await repo.processWriteBlobs(dbTxn, blobstore, did, commit, writes)
 
           const write = writes[0]
           let profileCid: CID
@@ -122,29 +89,6 @@
               .where('uri', '=', uri.toString())
               .execute()
 
-<<<<<<< HEAD
-          // Update profile app index
-          await dbTxn.db
-            .updateTable('profile')
-            .set({
-              cid: profileCid.toString(),
-              displayName: updated.displayName,
-              description: updated.description,
-              avatarCid: updated.avatar?.cid,
-              indexedAt: now,
-            })
-            .where('uri', '=', uri.toString())
-            .execute()
-        } else if (write.action === 'create') {
-          profileCid = write.cid
-          await dbTxn.indexRecord(uri, profileCid, updated, now)
-        } else {
-          // should never hit this
-          throw new Error(
-            `Unsupported action on update profile: ${write.action}`,
-          )
-        }
-=======
             // Update profile app index
             await dbTxn.db
               .updateTable('profile')
@@ -152,6 +96,7 @@
                 cid: profileCid.toString(),
                 displayName: updated.displayName,
                 description: updated.description,
+                avatarCid: updated.avatar?.cid,
                 indexedAt: now,
               })
               .where('uri', '=', uri.toString())
@@ -165,7 +110,6 @@
               `Unsupported action on update profile: ${write.action}`,
             )
           }
->>>>>>> aea590ef
 
           return { profileCid, updated }
         },

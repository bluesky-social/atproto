--- conflicted
+++ resolved
@@ -15,19 +15,7 @@
   server.app.bsky.actor.updateProfile({
     auth: ctx.accessVerifierCheckTakedown,
     handler: async ({ auth, input }) => {
-<<<<<<< HEAD
-      const requester = auth.credentials.did
-
-      const did = input.body.did || requester
-      const authorized = await ctx.services
-        .repo(ctx.db)
-        .isUserControlledRepo(did, requester)
-      if (!authorized) {
-        throw new AuthRequiredError()
-      }
-=======
       const did = auth.credentials.did
->>>>>>> 75e14ae1
       const uri = new AtUri(`${did}/${profileNsid}/self`)
 
       const { profileCid, updated } = await ctx.db.transaction(

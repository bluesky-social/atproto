--- conflicted
+++ resolved
@@ -5,8 +5,7 @@
 // THIS IS A TEMPORARY UNSPECCED ROUTE
 export default function (server: Server, ctx: AppContext) {
   server.app.bsky.unspecced.getPopularFeedGenerators({
-<<<<<<< HEAD
-    auth: ctx.accessVerifier,
+    auth: ctx.authVerifier.access,
     handler: async ({ auth, params, req }) => {
       const proxied = await proxy(
         ctx,
@@ -24,10 +23,6 @@
         return proxied
       }
 
-=======
-    auth: ctx.authVerifier.access,
-    handler: async ({ auth, params }) => {
->>>>>>> 44ea5e80
       const requester = auth.credentials.did
       const res =
         await ctx.appViewAgent.api.app.bsky.unspecced.getPopularFeedGenerators(

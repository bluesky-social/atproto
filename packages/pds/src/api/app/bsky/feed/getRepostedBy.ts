import { Server } from '../../../../lexicon'
import AppContext from '../../../../context'
import { authPassthru, proxy, resultPassthru } from '../../../proxy'

export default function (server: Server, ctx: AppContext) {
  server.app.bsky.feed.getRepostedBy({
<<<<<<< HEAD
    auth: ctx.accessVerifier,
    handler: async ({ params, auth, req }) => {
      const proxied = await proxy(
        ctx,
        auth.credentials.audience,
        async (agent) => {
          const result = await agent.api.app.bsky.feed.getRepostedBy(
            params,
            authPassthru(req),
          )
          return resultPassthru(result)
        },
      )
      if (proxied !== null) {
        return proxied
      }

=======
    auth: ctx.authVerifier.access,
    handler: async ({ params, auth }) => {
>>>>>>> 44ea5e80
      const requester = auth.credentials.did
      const res = await ctx.appViewAgent.api.app.bsky.feed.getRepostedBy(
        params,
        await ctx.serviceAuthHeaders(requester),
      )
      return {
        encoding: 'application/json',
        body: res.data,
      }
    },
  })
}<|MERGE_RESOLUTION|>--- conflicted
+++ resolved
@@ -4,8 +4,7 @@
 
 export default function (server: Server, ctx: AppContext) {
   server.app.bsky.feed.getRepostedBy({
-<<<<<<< HEAD
-    auth: ctx.accessVerifier,
+    auth: ctx.authVerifier.access,
     handler: async ({ params, auth, req }) => {
       const proxied = await proxy(
         ctx,
@@ -22,10 +21,6 @@
         return proxied
       }
 
-=======
-    auth: ctx.authVerifier.access,
-    handler: async ({ params, auth }) => {
->>>>>>> 44ea5e80
       const requester = auth.credentials.did
       const res = await ctx.appViewAgent.api.app.bsky.feed.getRepostedBy(
         params,

--- conflicted
+++ resolved
@@ -14,26 +14,9 @@
       const { data: feed } =
         await appViewAgent.api.app.bsky.feed.getFeedGenerator(
           { feed: params.feed },
-          await ctx.appviewAuthHeaders(requester, req),
+          await ctx.appviewAuthHeaders(requester),
         )
-<<<<<<< HEAD
       return pipethrough(ctx, req, requester, feed.view.did)
-=======
-      const serviceAuthHeaders = await ctx.serviceAuthHeaders(
-        requester,
-        feed.view.did,
-        req,
-      )
-      // forward accept-language header to upstream services
-      serviceAuthHeaders.headers['accept-language'] =
-        req.headers['accept-language']
-      return pipethrough(
-        bskyAppView.url,
-        'app.bsky.feed.getFeed',
-        params,
-        serviceAuthHeaders,
-      )
->>>>>>> 39885432
     },
   })
 }
--- conflicted
+++ resolved
@@ -5,11 +5,7 @@
 export default function (server: Server, ctx: AppContext) {
   server.app.bsky.feed.getFeed({
     auth: ctx.authVerifier.access,
-<<<<<<< HEAD
     handler: async ({ params, auth, req }) => {
-=======
-    handler: async ({ req, params, auth }) => {
->>>>>>> f8559381
       const requester = auth.credentials.did
 
       const { data: feed } =
@@ -20,17 +16,14 @@
       const serviceAuthHeaders = await ctx.serviceAuthHeaders(
         requester,
         feed.view.did,
+        req,
       )
       // forward accept-language header to upstream services
       serviceAuthHeaders.headers['accept-language'] =
         req.headers['accept-language']
       const res = await ctx.appViewAgent.api.app.bsky.feed.getFeed(
         params,
-<<<<<<< HEAD
-        await ctx.serviceAuthHeaders(requester, feed.view.did, req),
-=======
         serviceAuthHeaders,
->>>>>>> f8559381
       )
 
       return {

--- conflicted
+++ resolved
@@ -39,40 +39,7 @@
           return existingVotes[0].uri
         }
 
-<<<<<<< HEAD
-      const writes = await repo.prepareWrites(requester, [
-        ...existingVotes.map((vote): DeleteOp => {
-          const uri = new AtUri(vote.uri)
-          return {
-            action: 'delete',
-            collection: uri.collection,
-            rkey: uri.rkey,
-          }
-        }),
-      ])
-
-      let create: repo.PreparedCreate | undefined
-
-      if (direction !== 'none') {
-        create = await repo.prepareCreate(requester, {
-          action: 'create',
-          collection: lexicons.ids.AppBskyFeedVote,
-          rkey: TID.nextStr(),
-          value: {
-            direction,
-            subject,
-            createdAt: now,
-          },
-        })
-        writes.push(create)
-      }
-
-      await Promise.all([
-        await repo.writeToRepo(dbTxn, requester, authStore, writes, now),
-        await repo.indexWrites(dbTxn, writes, now),
-      ])
-=======
-        const writes = await repoUtil.prepareWrites(requester, [
+        const writes = await repo.prepareWrites(requester, [
           ...existingVotes.map((vote): DeleteOp => {
             const uri = new AtUri(vote.uri)
             return {
@@ -83,10 +50,10 @@
           }),
         ])
 
-        let create: repoUtil.PreparedCreate | undefined
+        let create: repo.PreparedCreate | undefined
 
         if (direction !== 'none') {
-          create = await repoUtil.prepareCreate(requester, {
+          create = await repo.prepareCreate(requester, {
             action: 'create',
             collection: lexicons.ids.AppBskyFeedVote,
             rkey: TID.nextStr(),
@@ -99,9 +66,10 @@
           writes.push(create)
         }
 
-        await repoUtil.writeToRepo(dbTxn, requester, authStore, writes, now)
-        await repoUtil.indexWrites(dbTxn, writes, now)
->>>>>>> aea590ef
+        await Promise.all([
+          await repo.writeToRepo(dbTxn, requester, authStore, writes, now),
+          await repo.indexWrites(dbTxn, writes, now),
+        ])
 
         return create?.uri.toString()
       })

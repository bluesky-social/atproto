--- conflicted
+++ resolved
@@ -26,14 +26,9 @@
 
 export default function (server: Server, ctx: AppContext) {
   server.app.bsky.feed.getPostThread({
-<<<<<<< HEAD
-    auth: ctx.accessOrRoleVerifier,
+    auth: ctx.authVerifier.accessOrRole,
     handler: async (request) => {
       const { params, auth } = request
-=======
-    auth: ctx.authVerifier.accessOrRole,
-    handler: async ({ req, params, auth }) => {
->>>>>>> 825b2a00
       const requester =
         auth.credentials.type === 'access' ? auth.credentials.did : null
 

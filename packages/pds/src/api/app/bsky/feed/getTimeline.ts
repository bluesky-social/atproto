import { Server } from '../../../../lexicon'
import AppContext from '../../../../context'
import { OutputSchema } from '../../../../lexicon/types/app/bsky/feed/getTimeline'
import { handleReadAfterWrite } from '../util/read-after-write'
import { LocalRecords } from '../../../../services/local'
import { authPassthru, proxy, resultPassthru } from '../../../proxy'

export default function (server: Server, ctx: AppContext) {
  server.app.bsky.feed.getTimeline({
<<<<<<< HEAD
    auth: ctx.accessVerifier,
    handler: async ({ params, auth, req }) => {
      const proxied = await proxy(
        ctx,
        auth.credentials.audience,
        async (agent) => {
          const result = await agent.api.app.bsky.feed.getTimeline(
            params,
            authPassthru(req),
          )
          return resultPassthru(result)
        },
      )
      if (proxied !== null) {
        return proxied
      }

=======
    auth: ctx.authVerifier.access,
    handler: async ({ params, auth }) => {
>>>>>>> 44ea5e80
      const requester = auth.credentials.did
      const res = await ctx.appViewAgent.api.app.bsky.feed.getTimeline(
        params,
        await ctx.serviceAuthHeaders(requester),
      )
      return await handleReadAfterWrite(ctx, requester, res, getTimelineMunge)
    },
  })
}

const getTimelineMunge = async (
  ctx: AppContext,
  original: OutputSchema,
  local: LocalRecords,
): Promise<OutputSchema> => {
  const feed = await ctx.services
    .local(ctx.db)
    .formatAndInsertPostsInFeed([...original.feed], local.posts)
  return {
    ...original,
    feed,
  }
}<|MERGE_RESOLUTION|>--- conflicted
+++ resolved
@@ -7,8 +7,7 @@
 
 export default function (server: Server, ctx: AppContext) {
   server.app.bsky.feed.getTimeline({
-<<<<<<< HEAD
-    auth: ctx.accessVerifier,
+    auth: ctx.authVerifier.access,
     handler: async ({ params, auth, req }) => {
       const proxied = await proxy(
         ctx,
@@ -25,10 +24,6 @@
         return proxied
       }
 
-=======
-    auth: ctx.authVerifier.access,
-    handler: async ({ params, auth }) => {
->>>>>>> 44ea5e80
       const requester = auth.credentials.did
       const res = await ctx.appViewAgent.api.app.bsky.feed.getTimeline(
         params,

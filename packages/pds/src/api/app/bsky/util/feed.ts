--- conflicted
+++ resolved
@@ -26,25 +26,15 @@
 
 const rowToAuthor = (row: FeedRow) => ({
   did: row.authorDid,
-<<<<<<< HEAD
   declaration: getDeclaration('author', row),
   handle: row.authorHandle,
-=======
-  handle: row.authorHandle,
-  actorType: row.authorActorType,
->>>>>>> c52b9f07
   displayName: row.authorDisplayName ?? undefined,
 })
 
 const rowToOriginator = (row: FeedRow) => ({
   did: row.originatorDid,
-<<<<<<< HEAD
   declaration: getDeclaration('originator', row),
   handle: row.originatorHandle,
-=======
-  handle: row.originatorHandle,
-  actorType: row.originatorActorType,
->>>>>>> c52b9f07
   displayName: row.originatorDisplayName ?? undefined,
 })
 

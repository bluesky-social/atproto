--- conflicted
+++ resolved
@@ -9,24 +9,12 @@
     auth: ctx.authVerifier.access,
     handler: async ({ auth, params, req }) => {
       const requester = auth.credentials.did
-<<<<<<< HEAD
-      const res =
-        await ctx.appViewAgent.api.app.bsky.graph.getSuggestedFollowsByActor(
-          params,
-          await ctx.appviewAuthHeaders(requester, req),
-        )
-      return {
-        encoding: 'application/json',
-        body: res.data,
-      }
-=======
       return pipethrough(
         bskyAppView.url,
         'app.bsky.graph.getSuggestedFollowsByActor',
         params,
-        await ctx.appviewAuthHeaders(requester),
+        await ctx.appviewAuthHeaders(requester, req),
       )
->>>>>>> 4608ad2e
     },
   })
 }
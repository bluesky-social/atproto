--- conflicted
+++ resolved
@@ -4,8 +4,7 @@
 
 export default function (server: Server, ctx: AppContext) {
   server.app.bsky.graph.unmuteActorList({
-<<<<<<< HEAD
-    auth: ctx.accessVerifier,
+    auth: ctx.authVerifier.access,
     handler: async ({ auth, input, req }) => {
       const proxied = await proxy(
         ctx,
@@ -20,11 +19,6 @@
       if (proxied !== null) {
         return proxied
       }
-=======
-    auth: ctx.authVerifier.access,
-    handler: async ({ auth, input }) => {
-      const requester = auth.credentials.did
->>>>>>> 44ea5e80
 
       const requester = auth.credentials.did
       await ctx.appViewAgent.api.app.bsky.graph.unmuteActorList(input.body, {

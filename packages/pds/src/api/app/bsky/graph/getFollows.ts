--- conflicted
+++ resolved
@@ -4,14 +4,9 @@
 
 export default function (server: Server, ctx: AppContext) {
   server.app.bsky.graph.getFollows({
-<<<<<<< HEAD
-    auth: ctx.accessOrRoleVerifier,
+    auth: ctx.authVerifier.accessOrRole,
     handler: async (request) => {
       const { auth } = request
-=======
-    auth: ctx.authVerifier.accessOrRole,
-    handler: async ({ req, params, auth }) => {
->>>>>>> 825b2a00
       const requester =
         auth.credentials.type === 'access' ? auth.credentials.did : null
       return proxy(

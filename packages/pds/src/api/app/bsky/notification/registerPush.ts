import { Server } from '../../../../lexicon'
import AppContext from '../../../../context'
import { getNotif } from '@atproto/identity'
import { InvalidRequestError } from '@atproto/xrpc-server'
import { AtpAgent } from '@atproto/api'
import { getDidDoc } from '../util/resolver'

export default function (server: Server, ctx: AppContext) {
  const { appViewAgent } = ctx
  if (!appViewAgent) return
  server.app.bsky.notification.registerPush({
<<<<<<< HEAD
    auth: ctx.authVerifier.access,
    handler: async ({ auth, input, req }) => {
=======
    auth: ctx.authVerifier.accessDeactived,
    handler: async ({ auth, input }) => {
>>>>>>> 4608ad2e
      const { serviceDid } = input.body
      const {
        credentials: { did },
      } = auth

      const authHeaders = await ctx.serviceAuthHeaders(did, serviceDid, req)

      if (ctx.cfg.bskyAppView?.did === serviceDid) {
        await appViewAgent.api.app.bsky.notification.registerPush(input.body, {
          ...authHeaders,
          encoding: 'application/json',
        })
        return
      }

      const notifEndpoint = await getEndpoint(ctx, serviceDid)
      const agent = new AtpAgent({ service: notifEndpoint })
      await agent.api.app.bsky.notification.registerPush(input.body, {
        ...authHeaders,
        encoding: 'application/json',
      })
    },
  })
}

const getEndpoint = async (ctx: AppContext, serviceDid: string) => {
  const doc = await getDidDoc(ctx, serviceDid)
  const notifEndpoint = getNotif(doc)
  if (!notifEndpoint) {
    throw new InvalidRequestError(
      `invalid notification service details in did document: ${serviceDid}`,
    )
  }
  return notifEndpoint
}<|MERGE_RESOLUTION|>--- conflicted
+++ resolved
@@ -9,13 +9,8 @@
   const { appViewAgent } = ctx
   if (!appViewAgent) return
   server.app.bsky.notification.registerPush({
-<<<<<<< HEAD
-    auth: ctx.authVerifier.access,
+    auth: ctx.authVerifier.accessDeactived,
     handler: async ({ auth, input, req }) => {
-=======
-    auth: ctx.authVerifier.accessDeactived,
-    handler: async ({ auth, input }) => {
->>>>>>> 4608ad2e
       const { serviceDid } = input.body
       const {
         credentials: { did },

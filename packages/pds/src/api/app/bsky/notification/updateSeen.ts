--- conflicted
+++ resolved
@@ -9,13 +9,8 @@
     handler: async ({ input, auth, req }) => {
       const requester = auth.credentials.did
 
-<<<<<<< HEAD
-      await ctx.appViewAgent.api.app.bsky.notification.updateSeen(input.body, {
+      await appViewAgent.api.app.bsky.notification.updateSeen(input.body, {
         ...(await ctx.appviewAuthHeaders(requester, req)),
-=======
-      await appViewAgent.api.app.bsky.notification.updateSeen(input.body, {
-        ...(await ctx.appviewAuthHeaders(requester)),
->>>>>>> 4608ad2e
         encoding: 'application/json',
       })
     },

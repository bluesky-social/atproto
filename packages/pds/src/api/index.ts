import { Server } from '../lexicon'
import comAtproto from './com/atproto'
import appBsky from './app/bsky'
<<<<<<< HEAD
import toolsOzone from './tools/ozone'
import chatBsky from './chat'
=======
>>>>>>> 6ec511a9
import AppContext from '../context'

export default function (server: Server, ctx: AppContext) {
  comAtproto(server, ctx)
  appBsky(server, ctx)
<<<<<<< HEAD
  toolsOzone(server, ctx)
  chatBsky(server, ctx)
=======
>>>>>>> 6ec511a9
  return server
}<|MERGE_RESOLUTION|>--- conflicted
+++ resolved
@@ -1,20 +1,10 @@
 import { Server } from '../lexicon'
 import comAtproto from './com/atproto'
 import appBsky from './app/bsky'
-<<<<<<< HEAD
-import toolsOzone from './tools/ozone'
-import chatBsky from './chat'
-=======
->>>>>>> 6ec511a9
 import AppContext from '../context'
 
 export default function (server: Server, ctx: AppContext) {
   comAtproto(server, ctx)
   appBsky(server, ctx)
-<<<<<<< HEAD
-  toolsOzone(server, ctx)
-  chatBsky(server, ctx)
-=======
->>>>>>> 6ec511a9
   return server
 }
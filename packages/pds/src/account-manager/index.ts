import { HOUR, wait } from '@atproto/common'
import {
  AccountInfo,
  AccountStore,
  Code,
  DeviceData,
  DeviceId,
  DeviceStore,
  FoundRequestResult,
  LoginCredentials,
  NewTokenData,
  RefreshToken,
  RequestData,
  RequestId,
  RequestStore,
  TokenData,
  TokenId,
  TokenInfo,
  TokenStore,
  UpdateRequestData,
} from '@atproto/oauth-provider'
import { AuthRequiredError } from '@atproto/xrpc-server'
import { CID } from 'multiformats/cid'
import { KeyObject } from 'node:crypto'

import { AuthScope } from '../auth-verifier'
import { BackgroundQueue } from '../background'
import { softDeleted } from '../db'
import { StatusAttr } from '../lexicon/types/com/atproto/admin/defs'
import { AccountDb, EmailTokenPurpose, getDb, getMigrator } from './db'
import * as account from './helpers/account'
import { AccountStatus } from './helpers/account'
import { ActorAccount } from './helpers/account'
import * as auth from './helpers/auth'
import * as authorizationRequest from './helpers/authorization-request.js'
import * as deviceAccount from './helpers/device-account.js'
import * as device from './helpers/device.js'
import * as emailToken from './helpers/email-token'
import * as invite from './helpers/invite'
import * as password from './helpers/password'
import * as repo from './helpers/repo'
import * as scrypt from './helpers/scrypt'
import * as token from './helpers/token.js'
import * as usedRefreshToken from './helpers/used-refresh-token.js'

<<<<<<< HEAD
export class AccountManager
  implements AccountStore, RequestStore, DeviceStore, TokenStore
{
=======
export { AccountStatus } from './helpers/account'

export class AccountManager {
>>>>>>> c5d36d5b
  db: AccountDb

  constructor(
    private backgroundQueue: BackgroundQueue,
    dbLocation: string,
    private jwtKey: KeyObject,
    private serviceDid: string,
    disableWalAutoCheckpoint = false,
  ) {
    this.db = getDb(dbLocation, disableWalAutoCheckpoint)
  }

  async migrateOrThrow() {
    await this.db.ensureWal()
    await getMigrator(this.db).migrateToLatestOrThrow()
  }

  close() {
    this.db.close()
  }

  // Account
  // ----------

  async getAccount(
    handleOrDid: string,
    flags?: account.AvailabilityFlags,
  ): Promise<ActorAccount | null> {
    return account.getAccount(this.db, handleOrDid, flags)
  }

  async getAccountByEmail(
    email: string,
    flags?: account.AvailabilityFlags,
  ): Promise<ActorAccount | null> {
    return account.getAccountByEmail(this.db, email, flags)
  }

  async isAccountActivated(did: string): Promise<boolean> {
    const account = await this.getAccount(did, { includeDeactivated: true })
    if (!account) return false
    return !account.deactivatedAt
  }

  async getDidForActor(
    handleOrDid: string,
    flags?: account.AvailabilityFlags,
  ): Promise<string | null> {
    const got = await this.getAccount(handleOrDid, flags)
    return got?.did ?? null
  }

  async getAccountStatus(handleOrDid: string): Promise<AccountStatus> {
    const got = await this.getAccount(handleOrDid, {
      includeDeactivated: true,
      includeTakenDown: true,
    })
    if (!got) {
      return AccountStatus.Deleted
    } else if (got.takedownRef) {
      return AccountStatus.Takendown
    } else if (got.deactivatedAt) {
      return AccountStatus.Deactivated
    } else {
      return AccountStatus.Active
    }
  }

  async createAccount(opts: {
    did: string
    handle: string
    email?: string
    password?: string
    repoCid: CID
    repoRev: string
    inviteCode?: string
    deactivated?: boolean
  }) {
    const {
      did,
      handle,
      email,
      password,
      repoCid,
      repoRev,
      inviteCode,
      deactivated,
    } = opts
    const passwordScrypt = password
      ? await scrypt.genSaltAndHash(password)
      : undefined

    const { accessJwt, refreshJwt } = await auth.createTokens({
      did,
      jwtKey: this.jwtKey,
      serviceDid: this.serviceDid,
      scope: AuthScope.Access,
    })
    const refreshPayload = auth.decodeRefreshToken(refreshJwt)
    const now = new Date().toISOString()
    await this.db.transaction(async (dbTxn) => {
      if (inviteCode) {
        await invite.ensureInviteIsAvailable(dbTxn, inviteCode)
      }
      await Promise.all([
        account.registerActor(dbTxn, { did, handle, deactivated }),
        email && passwordScrypt
          ? account.registerAccount(dbTxn, { did, email, passwordScrypt })
          : Promise.resolve(),
        invite.recordInviteUse(dbTxn, {
          did,
          inviteCode,
          now,
        }),
        auth.storeRefreshToken(dbTxn, refreshPayload, null),
        repo.updateRoot(dbTxn, did, repoCid, repoRev),
      ])
    })
    return { accessJwt, refreshJwt }
  }

  // @NOTE should always be paired with a sequenceHandle().
  // the token output from this method should be passed to sequenceHandle().
  async updateHandle(did: string, handle: string) {
    return account.updateHandle(this.db, did, handle)
  }

  async deleteAccount(did: string) {
    return account.deleteAccount(this.db, did)
  }

  async takedownAccount(did: string, takedown: StatusAttr) {
    await this.db.transaction((dbTxn) =>
      Promise.all([
        account.updateAccountTakedownStatus(dbTxn, did, takedown),
        auth.revokeRefreshTokensByDid(dbTxn, did),
      ]),
    )
  }

  async getAccountAdminStatus(did: string) {
    return account.getAccountAdminStatus(this.db, did)
  }

  async updateRepoRoot(did: string, cid: CID, rev: string) {
    return repo.updateRoot(this.db, did, cid, rev)
  }

  async deactivateAccount(did: string, deleteAfter: string | null) {
    return account.deactivateAccount(this.db, did, deleteAfter)
  }

  async activateAccount(did: string) {
    return account.activateAccount(this.db, did)
  }

  // Auth
  // ----------

  async createSession(
    did: string,
    appPassword: password.AppPassDescript | null,
  ) {
    const { accessJwt, refreshJwt } = await auth.createTokens({
      did,
      jwtKey: this.jwtKey,
      serviceDid: this.serviceDid,
      scope: auth.formatScope(appPassword),
    })
    const refreshPayload = auth.decodeRefreshToken(refreshJwt)
    await auth.storeRefreshToken(this.db, refreshPayload, appPassword)
    return { accessJwt, refreshJwt }
  }

  async rotateRefreshToken(id: string) {
    const token = await auth.getRefreshToken(this.db, id)
    if (!token) return null

    const now = new Date()

    // take the chance to tidy all of a user's expired tokens
    // does not need to be transactional since this is just best-effort
    await auth.deleteExpiredRefreshTokens(this.db, token.did, now.toISOString())

    // Shorten the refresh token lifespan down from its
    // original expiration time to its revocation grace period.
    const prevExpiresAt = new Date(token.expiresAt)
    const REFRESH_GRACE_MS = 2 * HOUR
    const graceExpiresAt = new Date(now.getTime() + REFRESH_GRACE_MS)

    const expiresAt =
      graceExpiresAt < prevExpiresAt ? graceExpiresAt : prevExpiresAt

    if (expiresAt <= now) {
      return null
    }

    // Determine the next refresh token id: upon refresh token
    // reuse you always receive a refresh token with the same id.
    const nextId = token.nextId ?? auth.getRefreshTokenId()

    const { accessJwt, refreshJwt } = await auth.createTokens({
      did: token.did,
      jwtKey: this.jwtKey,
      serviceDid: this.serviceDid,
      scope: auth.formatScope(token.appPassword),
      jti: nextId,
    })

    const refreshPayload = auth.decodeRefreshToken(refreshJwt)
    try {
      await this.db.transaction((dbTxn) =>
        Promise.all([
          auth.addRefreshGracePeriod(dbTxn, {
            id,
            expiresAt: expiresAt.toISOString(),
            nextId,
          }),
          auth.storeRefreshToken(dbTxn, refreshPayload, token.appPassword),
        ]),
      )
    } catch (err) {
      if (err instanceof auth.ConcurrentRefreshError) {
        return this.rotateRefreshToken(id)
      }
      throw err
    }
    return { accessJwt, refreshJwt }
  }

  async revokeRefreshToken(id: string) {
    return auth.revokeRefreshToken(this.db, id)
  }

  // Login
  // ----------

  async login({
    identifier,
    password,
  }: {
    identifier: string
    password: string
  }): Promise<{
    user: ActorAccount
    appPassword: password.AppPassDescript | null
  }> {
    const start = Date.now()
    try {
      const identifierNormalized = identifier.toLowerCase()

      const user = identifierNormalized.includes('@')
        ? await this.getAccountByEmail(identifierNormalized, {
            includeDeactivated: true,
            includeTakenDown: true,
          })
        : await this.getAccount(identifierNormalized, {
            includeDeactivated: true,
            includeTakenDown: true,
          })

      if (!user) {
        throw new AuthRequiredError('Invalid identifier or password')
      }

      let appPassword: password.AppPassDescript | null = null
      const validAccountPass = await this.verifyAccountPassword(
        user.did,
        password,
      )
      if (!validAccountPass) {
        appPassword = await this.verifyAppPassword(user.did, password)
        if (appPassword === null) {
          throw new AuthRequiredError('Invalid identifier or password')
        }
      }

      if (softDeleted(user)) {
        throw new AuthRequiredError(
          'Account has been taken down',
          'AccountTakedown',
        )
      }

      return { user, appPassword }
    } finally {
      // Mitigate timing attacks
      await wait(350 - (Date.now() - start))
    }
  }

  // Passwords
  // ----------

  async createAppPassword(did: string, name: string, privileged: boolean) {
    return password.createAppPassword(this.db, did, name, privileged)
  }

  async listAppPasswords(did: string) {
    return password.listAppPasswords(this.db, did)
  }

  async verifyAccountPassword(
    did: string,
    passwordStr: string,
  ): Promise<boolean> {
    return password.verifyAccountPassword(this.db, did, passwordStr)
  }

  async verifyAppPassword(
    did: string,
    passwordStr: string,
  ): Promise<password.AppPassDescript | null> {
    return password.verifyAppPassword(this.db, did, passwordStr)
  }

  async revokeAppPassword(did: string, name: string) {
    await this.db.transaction(async (dbTxn) =>
      Promise.all([
        password.deleteAppPassword(dbTxn, did, name),
        auth.revokeAppPasswordRefreshToken(dbTxn, did, name),
      ]),
    )
  }

  // Invites
  // ----------

  async ensureInviteIsAvailable(code: string) {
    return invite.ensureInviteIsAvailable(this.db, code)
  }

  async createInviteCodes(
    toCreate: { account: string; codes: string[] }[],
    useCount: number,
  ) {
    return invite.createInviteCodes(this.db, toCreate, useCount)
  }

  async createAccountInviteCodes(
    forAccount: string,
    codes: string[],
    expectedTotal: number,
    disabled: 0 | 1,
  ) {
    return invite.createAccountInviteCodes(
      this.db,
      forAccount,
      codes,
      expectedTotal,
      disabled,
    )
  }

  async getAccountInvitesCodes(did: string) {
    return invite.getAccountInviteCodes(this.db, did)
  }

  async getInvitedByForAccounts(dids: string[]) {
    return invite.getInvitedByForAccounts(this.db, dids)
  }

  async getInviteCodesUses(codes: string[]) {
    return invite.getInviteCodesUses(this.db, codes)
  }

  async setAccountInvitesDisabled(did: string, disabled: boolean) {
    return invite.setAccountInvitesDisabled(this.db, did, disabled)
  }

  async disableInviteCodes(opts: { codes: string[]; accounts: string[] }) {
    return invite.disableInviteCodes(this.db, opts)
  }

  // Email Tokens
  // ----------

  async createEmailToken(did: string, purpose: EmailTokenPurpose) {
    return emailToken.createEmailToken(this.db, did, purpose)
  }

  async assertValidEmailToken(
    did: string,
    purpose: EmailTokenPurpose,
    token: string,
  ) {
    return emailToken.assertValidToken(this.db, did, purpose, token)
  }

  async assertValidEmailTokenAndCleanup(
    did: string,
    purpose: EmailTokenPurpose,
    token: string,
  ) {
    await emailToken.assertValidToken(this.db, did, purpose, token)
    await emailToken.deleteEmailToken(this.db, did, purpose)
  }

  async confirmEmail(opts: { did: string; token: string }) {
    const { did, token } = opts
    await emailToken.assertValidToken(this.db, did, 'confirm_email', token)
    const now = new Date().toISOString()
    await this.db.transaction((dbTxn) =>
      Promise.all([
        emailToken.deleteEmailToken(dbTxn, did, 'confirm_email'),
        account.setEmailConfirmedAt(dbTxn, did, now),
      ]),
    )
  }

  async updateEmail(opts: { did: string; email: string }) {
    const { did, email } = opts
    await this.db.transaction((dbTxn) =>
      Promise.all([
        account.updateEmail(dbTxn, did, email),
        emailToken.deleteAllEmailTokens(dbTxn, did),
      ]),
    )
  }

  async resetPassword(opts: { password: string; token: string }) {
    const did = await emailToken.assertValidTokenAndFindDid(
      this.db,
      'reset_password',
      opts.token,
    )
    await this.updateAccountPassword({ did, password: opts.password })
  }

  async updateAccountPassword(opts: { did: string; password: string }) {
    const { did } = opts
    const passwordScrypt = await scrypt.genSaltAndHash(opts.password)
    await this.db.transaction(async (dbTxn) =>
      Promise.all([
        password.updateUserPassword(dbTxn, { did, passwordScrypt }),
        emailToken.deleteEmailToken(dbTxn, did, 'reset_password'),
        auth.revokeRefreshTokensByDid(dbTxn, did),
      ]),
    )
  }

  // AccountStore

  async authenticateAccount(
    { username: identifier, password, remember = false }: LoginCredentials,
    deviceId: DeviceId,
  ): Promise<AccountInfo | null> {
    try {
      const { user, appPassword } = await this.login({ identifier, password })

      if (appPassword) {
        throw new AuthRequiredError('App passwords are not allowed')
      }

      return await this.db.transaction(async (dbTxn) => {
        await deviceAccount.createOrUpdate(dbTxn, deviceId, user.did, remember)
        return deviceAccount.get(dbTxn, deviceId, user.did, this.serviceDid)
      })
    } catch (err) {
      if (err instanceof AuthRequiredError) return null
      throw err
    }
  }

  async addAuthorizedClient(
    deviceId: DeviceId,
    sub: string,
    clientId: string,
  ): Promise<void> {
    await this.db.transaction(async (dbTxn) => {
      const authorizedClients = await deviceAccount.getAuthorizedClients(
        dbTxn,
        deviceId,
        sub,
      )

      if (authorizedClients.includes(clientId)) return

      await deviceAccount.update(dbTxn, deviceId, sub, {
        authorizedClients: [...authorizedClients, clientId],
      })
    })
  }

  async getDeviceAccount(
    deviceId: DeviceId,
    sub: string,
  ): Promise<AccountInfo | null> {
    return deviceAccount.get(this.db, deviceId, sub, this.serviceDid)
  }

  async listDeviceAccounts(deviceId: DeviceId): Promise<AccountInfo[]> {
    return deviceAccount.listRemembered(this.db, deviceId, this.serviceDid)
  }

  async removeDeviceAccount(deviceId: DeviceId, sub: string): Promise<void> {
    await this.db.transaction(async (dbTxn) => {
      await deviceAccount.remove(dbTxn, deviceId, sub)
    })
  }

  // RequestStore

  async createRequest(id: RequestId, data: RequestData): Promise<void> {
    await this.db.transaction(async (dbTxn) => {
      await authorizationRequest.create(dbTxn, id, data)
    })
  }

  async readRequest(id: RequestId): Promise<RequestData | null> {
    try {
      return await authorizationRequest.get(this.db, id)
    } finally {
      // Take the opportunity to clean up expired requests. Do this after we got
      // the current (potentially expired) request data to allow the provider to
      // handle expired requests.
      this.backgroundQueue.add(async () => {
        await this.db.transaction(async (dbTxn) => {
          await authorizationRequest.removeOldExpired(dbTxn)
        })
      })
    }
  }

  async updateRequest(id: RequestId, data: UpdateRequestData): Promise<void> {
    await this.db.transaction(async (dbTxn) => {
      await authorizationRequest.update(dbTxn, id, data)
    })
  }

  async deleteRequest(id: RequestId): Promise<void> {
    await this.db.transaction(async (dbTxn) => {
      await authorizationRequest.deleteById(dbTxn, id)
    })
  }

  async findRequestByCode(code: Code): Promise<FoundRequestResult | null> {
    return authorizationRequest.findByCode(this.db, code)
  }

  // DeviceStore

  async createDevice(deviceId: DeviceId, data: DeviceData): Promise<void> {
    await this.db.transaction(async (dbTxn) => {
      await device.create(dbTxn, deviceId, data)
    })
  }

  async readDevice(deviceId: DeviceId): Promise<null | DeviceData> {
    return device.getById(this.db, deviceId)
  }

  async updateDevice(
    deviceId: DeviceId,
    data: Partial<DeviceData>,
  ): Promise<void> {
    await this.db.transaction(async (dbTxn) => {
      await device.update(dbTxn, deviceId, data)
    })
  }

  async deleteDevice(deviceId: DeviceId): Promise<void> {
    await this.db.transaction(async (dbTxn) => {
      // Will cascade to device_account (device_account_device_id_fk)
      await device.remove(dbTxn, deviceId)
    })
  }

  // TokenStore

  async createToken(
    id: TokenId,
    data: TokenData,
    refreshToken?: RefreshToken,
  ): Promise<void> {
    await this.db.transaction(async (dbTxn) => {
      if (refreshToken) {
        if (await usedRefreshToken.hasRefreshToken(dbTxn, refreshToken)) {
          throw new Error('Refresh token already in use')
        }
      }

      await token.create(dbTxn, id, data, refreshToken)
    })
  }

  async readToken(tokenId: TokenId): Promise<TokenInfo | null> {
    return token.findBy(this.db, { tokenId }, this.serviceDid)
  }

  async deleteToken(tokenId: TokenId): Promise<void> {
    await this.db.transaction(async (dbTxn) => {
      // Will cascade to used_refresh_token (used_refresh_token_fk)
      await token.remove(dbTxn, tokenId)
    })
  }

  async rotateToken(
    tokenId: TokenId,
    newTokenId: TokenId,
    newRefreshToken: RefreshToken,
    newData: NewTokenData,
  ): Promise<void> {
    const err = await this.db.transaction(async (dbTxn) => {
      const { id, currentRefreshToken } = await token.getForRefresh(
        dbTxn,
        tokenId,
      )

      if (currentRefreshToken) {
        await usedRefreshToken.insert(dbTxn, id, currentRefreshToken)
      }

      if (await usedRefreshToken.hasRefreshToken(dbTxn, newRefreshToken)) {
        // Do NOT throw (we don't want the transaction to be rolled back)
        return new Error('New refresh token already in use')
      }

      await token.rotate(dbTxn, id, newTokenId, newRefreshToken, newData)
    })

    if (err) throw err
  }

  async findTokenByRefreshToken(
    refreshToken: RefreshToken,
  ): Promise<TokenInfo | null> {
    const id = await usedRefreshToken.findByToken(this.db, refreshToken)
    return token.findBy(
      this.db,
      id ? { id } : { currentRefreshToken: refreshToken },
      this.serviceDid,
    )
  }

  async findTokenByCode(code: Code): Promise<TokenInfo | null> {
    return token.findByCode(this.db, code, this.serviceDid)
  }
}<|MERGE_RESOLUTION|>--- conflicted
+++ resolved
@@ -29,8 +29,7 @@
 import { StatusAttr } from '../lexicon/types/com/atproto/admin/defs'
 import { AccountDb, EmailTokenPurpose, getDb, getMigrator } from './db'
 import * as account from './helpers/account'
-import { AccountStatus } from './helpers/account'
-import { ActorAccount } from './helpers/account'
+import { AccountStatus, ActorAccount } from './helpers/account'
 import * as auth from './helpers/auth'
 import * as authorizationRequest from './helpers/authorization-request.js'
 import * as deviceAccount from './helpers/device-account.js'
@@ -43,15 +42,11 @@
 import * as token from './helpers/token.js'
 import * as usedRefreshToken from './helpers/used-refresh-token.js'
 
-<<<<<<< HEAD
+export { AccountStatus } from './helpers/account'
+
 export class AccountManager
   implements AccountStore, RequestStore, DeviceStore, TokenStore
 {
-=======
-export { AccountStatus } from './helpers/account'
-
-export class AccountManager {
->>>>>>> c5d36d5b
   db: AccountDb
 
   constructor(

--- conflicted
+++ resolved
@@ -68,7 +68,6 @@
     repoRev: string
     inviteCode?: string
   }) {
-<<<<<<< HEAD
     const passwordScrypt = await scrypt.genSaltAndHash(opts.password)
     const auth = await this.registerAccount({ ...opts, passwordScrypt })
     await repo.updateRoot(this.db, opts.did, opts.repoCid, opts.repoRev)
@@ -83,21 +82,12 @@
     inviteCode?: string
   }) {
     const { did, handle, email, passwordScrypt, inviteCode } = opts
-    const { access, refresh } = auth.createTokens({
-      jwtSecret: this.jwtSecret,
-      did,
-      scope: AuthScope.Access,
-    })
-=======
-    const { did, handle, email, password, repoCid, repoRev, inviteCode } = opts
     const { accessJwt, refreshJwt } = await auth.createTokens({
       jwtKey: this.jwtKey,
       did,
       scope: AuthScope.Access,
     })
     const refreshPayload = auth.decodeRefreshToken(refreshJwt)
-    const passwordScrypt = await scrypt.genSaltAndHash(password)
->>>>>>> 21b2e26b
     const now = new Date().toISOString()
     await this.db.transaction((dbTxn) =>
       Promise.all([

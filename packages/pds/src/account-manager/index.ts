import { HOUR } from '@atproto/common'
import { CID } from 'multiformats/cid'
import { AccountDb, EmailTokenPurpose, getDb, getMigrator } from './db'
import * as scrypt from './helpers/scrypt'
import * as account from './helpers/account'
import { ActorAccount } from './helpers/account'
import * as repo from './helpers/repo'
import * as auth from './helpers/auth'
import * as invite from './helpers/invite'
import * as password from './helpers/password'
import * as emailToken from './helpers/email-token'
import { AuthScope } from '../auth-verifier'
import { StatusAttr } from '../lexicon/types/com/atproto/admin/defs'

export class AccountManager {
  db: AccountDb

  constructor(dbLocation: string, private jwtSecret: string) {
    this.db = getDb(dbLocation)
  }

  async migrateOrThrow() {
    await getMigrator(this.db).migrateToLatestOrThrow()
  }

  async close() {
    await this.db.close()
  }

  // Account
  // ----------

  async getAccount(
    handleOrDid: string,
    includeSoftDeleted = false,
  ): Promise<ActorAccount | null> {
    return account.getAccount(this.db, handleOrDid, includeSoftDeleted)
  }

  async getAccountByEmail(
    email: string,
    includeSoftDeleted = false,
  ): Promise<ActorAccount | null> {
    return account.getAccountByEmail(this.db, email, includeSoftDeleted)
  }

  // Repo exists and is not taken-down
  async isRepoAvailable(did: string) {
    const got = await this.getAccount(did)
    return !!got
  }

  async getDidForActor(
    handleOrDid: string,
    includeSoftDeleted = false,
  ): Promise<string | null> {
    const got = await this.getAccount(handleOrDid, includeSoftDeleted)
    return got?.did ?? null
  }

  async createAccount(opts: {
    did: string
    handle: string
    email: string
    password: string
    repoCid: CID
    repoRev: string
    inviteCode?: string
  }) {
    const passwordScrypt = await scrypt.genSaltAndHash(opts.password)
    const auth = await this.registerAccount({ ...opts, passwordScrypt })
    await repo.updateRoot(this.db, opts.did, opts.repoCid, opts.repoRev)
    return auth
  }

  async registerAccount(opts: {
    did: string
    handle: string
    email: string
    passwordScrypt: string
    inviteCode?: string
  }) {
    const { did, handle, email, passwordScrypt, inviteCode } = opts
    const { access, refresh } = auth.createTokens({
      jwtSecret: this.jwtSecret,
      did,
      scope: AuthScope.Access,
    })
    const now = new Date().toISOString()
    await this.db.transaction((dbTxn) =>
      Promise.all([
<<<<<<< HEAD
        account.registerAccount(dbTxn, { did, handle, email, passwordScrypt }),
=======
        account.registerActor(dbTxn, { did, handle }),
        account.registerAccount(dbTxn, { did, email, passwordScrypt }),
        repo.updateRoot(dbTxn, did, repoCid, repoRev),
>>>>>>> 0d7d2286
        invite.recordInviteUse(dbTxn, {
          did,
          inviteCode,
          now,
        }),
        auth.storeRefreshToken(dbTxn, refresh.payload, null),
      ]),
    )
    return { access, refresh }
  }

  // @NOTE should always be paired with a sequenceHandle().
  // the token output from this method should be passed to sequenceHandle().
  async updateHandle(did: string, handle: string) {
    return account.updateHandle(this.db, did, handle)
  }

  async deleteAccount(did: string) {
    return account.deleteAccount(this.db, did)
  }

  async takedownAccount(did: string, takedown: StatusAttr) {
    await this.db.transaction((dbTxn) =>
      Promise.all([
        account.updateAccountTakedownStatus(dbTxn, did, takedown),
        auth.revokeRefreshTokensByDid(dbTxn, did),
      ]),
    )
  }

  async getAccountTakedownStatus(did: string) {
    return account.getAccountTakedownStatus(this.db, did)
  }

  async updateRepoRoot(did: string, cid: CID, rev: string) {
    return repo.updateRoot(this.db, did, cid, rev)
  }

  // Auth
  // ----------

  async createSession(did: string, appPasswordName: string | null) {
    const { access, refresh } = auth.createTokens({
      jwtSecret: this.jwtSecret,
      did,
      scope: appPasswordName === null ? AuthScope.Access : AuthScope.AppPass,
    })
    await auth.storeRefreshToken(this.db, refresh.payload, appPasswordName)
    return { access, refresh }
  }

  async rotateRefreshToken(id: string) {
    const token = await auth.getRefreshToken(this.db, id)
    if (!token) return null

    const now = new Date()

    // take the chance to tidy all of a user's expired tokens
    // does not need to be transactional since this is just best-effort
    await auth.deleteExpiredRefreshTokens(this.db, token.did, now.toISOString())

    // Shorten the refresh token lifespan down from its
    // original expiration time to its revocation grace period.
    const prevExpiresAt = new Date(token.expiresAt)
    const REFRESH_GRACE_MS = 2 * HOUR
    const graceExpiresAt = new Date(now.getTime() + REFRESH_GRACE_MS)

    const expiresAt =
      graceExpiresAt < prevExpiresAt ? graceExpiresAt : prevExpiresAt

    if (expiresAt <= now) {
      return null
    }

    // Determine the next refresh token id: upon refresh token
    // reuse you always receive a refresh token with the same id.
    const nextId = token.nextId ?? auth.getRefreshTokenId()

    const { access, refresh } = auth.createTokens({
      jwtSecret: this.jwtSecret,
      did: token.did,
      scope:
        token.appPasswordName === null ? AuthScope.Access : AuthScope.AppPass,
      jti: nextId,
    })

    await this.db.transaction((dbTxn) =>
      Promise.all([
        auth.addRefreshGracePeriod(dbTxn, {
          id,
          expiresAt: expiresAt.toISOString(),
          nextId,
        }),
        auth.storeRefreshToken(dbTxn, refresh.payload, token.appPasswordName),
      ]),
    )
    return { access, refresh }
  }

  async revokeRefreshToken(id: string) {
    return auth.revokeRefreshToken(this.db, id)
  }

  // Passwords
  // ----------

  async createAppPassword(did: string, name: string) {
    return password.createAppPassword(this.db, did, name)
  }

  async listAppPasswords(did: string) {
    return password.listAppPasswords(this.db, did)
  }

  async verifyAccountPassword(
    did: string,
    passwordStr: string,
  ): Promise<boolean> {
    return password.verifyAccountPassword(this.db, did, passwordStr)
  }

  async verifyAppPassword(
    did: string,
    passwordStr: string,
  ): Promise<string | null> {
    return password.verifyAppPassword(this.db, did, passwordStr)
  }

  async revokeAppPassword(did: string, name: string) {
    await this.db.transaction(async (dbTxn) =>
      Promise.all([
        password.deleteAppPassword(dbTxn, did, name),
        auth.revokeAppPasswordRefreshToken(dbTxn, did, name),
      ]),
    )
  }

  // Invites
  // ----------

  async ensureInviteIsAvailable(code: string) {
    return invite.ensureInviteIsAvailable(this.db, code)
  }

  async createInviteCodes(
    toCreate: { account: string; codes: string[] }[],
    useCount: number,
  ) {
    return invite.createInviteCodes(this.db, toCreate, useCount)
  }

  async createAccountInviteCodes(
    forAccount: string,
    codes: string[],
    disabled: 0 | 1,
  ) {
    return invite.createAccountInviteCodes(this.db, forAccount, codes, disabled)
  }

  async getAccountInvitesCodes(did: string) {
    return invite.getAccountInviteCodes(this.db, did)
  }

  async getInvitedByForAccounts(dids: string[]) {
    return invite.getInvitedByForAccounts(this.db, dids)
  }

  async getInviteCodesUses(codes: string[]) {
    return invite.getInviteCodesUses(this.db, codes)
  }

  async setAccountInvitesDisabled(did: string, disabled: boolean) {
    return invite.setAccountInvitesDisabled(this.db, did, disabled)
  }

  async disableInviteCodes(opts: { codes: string[]; accounts: string[] }) {
    return invite.disableInviteCodes(this.db, opts)
  }

  // Email Tokens
  // ----------

  async createEmailToken(did: string, purpose: EmailTokenPurpose) {
    return emailToken.createEmailToken(this.db, did, purpose)
  }

  async assertValidEmailToken(
    did: string,
    purpose: EmailTokenPurpose,
    token: string,
  ) {
    return emailToken.assertValidToken(this.db, did, purpose, token)
  }

  async confirmEmail(opts: { did: string; token: string }) {
    const { did, token } = opts
    await emailToken.assertValidToken(this.db, did, 'confirm_email', token)
    const now = new Date().toISOString()
    await this.db.transaction((dbTxn) =>
      Promise.all([
        emailToken.deleteEmailToken(dbTxn, did, 'confirm_email'),
        account.setEmailConfirmedAt(dbTxn, did, now),
      ]),
    )
  }

  async updateEmail(opts: { did: string; email: string; token?: string }) {
    const { did, email, token } = opts
    if (token) {
      await this.db.transaction((dbTxn) =>
        Promise.all([
          account.updateEmail(dbTxn, did, email),
          emailToken.deleteEmailToken(dbTxn, did, 'update_email'),
        ]),
      )
    } else {
      return account.updateEmail(this.db, did, email)
    }
  }

  async resetPassword(opts: { password: string; token: string }) {
    const did = await emailToken.assertValidTokenAndFindDid(
      this.db,
      'reset_password',
      opts.token,
    )
    const passwordScrypt = await scrypt.genSaltAndHash(opts.password)
    await this.db.transaction(async (dbTxn) =>
      Promise.all([
        password.updateUserPassword(dbTxn, { did, passwordScrypt }),
        emailToken.deleteEmailToken(dbTxn, did, 'reset_password'),
        auth.revokeRefreshTokensByDid(dbTxn, did),
      ]),
    )
  }
}<|MERGE_RESOLUTION|>--- conflicted
+++ resolved
@@ -89,13 +89,8 @@
     const now = new Date().toISOString()
     await this.db.transaction((dbTxn) =>
       Promise.all([
-<<<<<<< HEAD
-        account.registerAccount(dbTxn, { did, handle, email, passwordScrypt }),
-=======
         account.registerActor(dbTxn, { did, handle }),
         account.registerAccount(dbTxn, { did, email, passwordScrypt }),
-        repo.updateRoot(dbTxn, did, repoCid, repoRev),
->>>>>>> 0d7d2286
         invite.recordInviteUse(dbTxn, {
           did,
           inviteCode,

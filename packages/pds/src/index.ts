--- conflicted
+++ resolved
@@ -209,10 +209,6 @@
 
   async destroy(): Promise<void> {
     this.appViewIndexer.destroy()
-<<<<<<< HEAD
-    await this.ctx.labeler.destroy()
-=======
->>>>>>> 9362af37
     await this.terminator?.terminate()
     await this.ctx.backgroundQueue.destroy()
     await this.ctx.db.close()

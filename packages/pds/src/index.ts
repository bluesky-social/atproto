--- conflicted
+++ resolved
@@ -8,68 +8,26 @@
 import cors from 'cors'
 import http from 'http'
 import events from 'events'
-<<<<<<< HEAD
-=======
-import { createTransport } from 'nodemailer'
-import { Redis } from 'ioredis'
-import { AtpAgent } from '@atproto/api'
-import * as crypto from '@atproto/crypto'
-import { BlobStore } from '@atproto/repo'
-import { IdResolver } from '@atproto/identity'
+import { MINUTE } from '@atproto/common'
 import {
   RateLimiter,
   RateLimiterCreator,
   RateLimiterOpts,
   Options as XrpcServerOptions,
 } from '@atproto/xrpc-server'
-import { MINUTE } from '@atproto/common'
-import * as appviewConsumers from './app-view/event-stream/consumers'
-import inProcessAppView from './app-view/api'
->>>>>>> 3877210e
 import API from './api'
 import * as basicRoutes from './basic-routes'
 import * as wellKnown from './well-known'
 import * as error from './error'
-<<<<<<< HEAD
-import { dbLogger, loggerMiddleware } from './logger'
+import { dbLogger, loggerMiddleware, seqLogger } from './logger'
 import { ServerConfig, ServerSecrets } from './config'
-=======
-import compression from './util/compression'
-import { dbLogger, loggerMiddleware, seqLogger } from './logger'
-import { ServerConfig } from './config'
-import { ServerMailer } from './mailer'
-import { ModerationMailer } from './mailer/moderation'
->>>>>>> 3877210e
 import { createServer } from './lexicon'
 import { createHttpTerminator, HttpTerminator } from 'http-terminator'
-<<<<<<< HEAD
 import AppContext, { AppContextOptions } from './context'
+import compression from './util/compression'
 
 export * from './config'
 export { Database } from './db'
-=======
-import AppContext from './context'
-import { Sequencer, SequencerLeader } from './sequencer'
-import {
-  ImageInvalidator,
-  ImageProcessingServerInvalidator,
-} from './image/invalidator'
-import { Labeler, HiveLabeler, KeywordLabeler } from './labeler'
-import { BackgroundQueue } from './event-stream/background-queue'
-import DidSqlCache from './did-cache'
-import { MountedAlgos } from './feed-gen/types'
-import { Crawlers } from './crawlers'
-import { LabelCache } from './label-cache'
-import { getRedisClient } from './redis'
-import { RuntimeFlags } from './runtime-flags'
-
-export type { MountedAlgos } from './feed-gen/types'
-export type { ServerConfigValues } from './config'
-export { ServerConfig } from './config'
-export { Database } from './db'
-export { ViewMaintainer } from './db/views'
-export { PeriodicModerationActionReversal } from './db/periodic-moderation-action-reversal'
->>>>>>> 3877210e
 export { DiskBlobStore, MemoryBlobStore } from './storage'
 export { AppContext } from './context'
 export { httpLogger } from './logger'
@@ -87,217 +45,42 @@
     this.app = opts.app
   }
 
-<<<<<<< HEAD
   static async create(
     cfg: ServerConfig,
     secrets: ServerSecrets,
     overrides?: Partial<AppContextOptions>,
   ): Promise<PDS> {
-=======
-  static create(opts: {
-    db: Database
-    blobstore: BlobStore
-    imgInvalidator?: ImageInvalidator
-    repoSigningKey: crypto.Keypair
-    plcRotationKey: crypto.Keypair
-    algos?: MountedAlgos
-    config: ServerConfig
-  }): PDS {
-    const {
-      db,
-      blobstore,
-      repoSigningKey,
-      plcRotationKey,
-      algos = {},
-      config,
-    } = opts
-    let maybeImgInvalidator = opts.imgInvalidator
-    const auth = new ServerAuth({
-      jwtSecret: config.jwtSecret,
-      adminPass: config.adminPassword,
-      moderatorPass: config.moderatorPassword,
-      triagePass: config.triagePassword,
-    })
-
-    const didCache = new DidSqlCache(
-      db,
-      config.didCacheStaleTTL,
-      config.didCacheMaxTTL,
-    )
-    const idResolver = new IdResolver({
-      plcUrl: config.didPlcUrl,
-      didCache,
-      backupNameservers: config.handleResolveNameservers,
-    })
-
-    const messageDispatcher = new MessageDispatcher()
-    const sequencer = new Sequencer(db)
-    const sequencerLeader = config.sequencerLeaderEnabled
-      ? new SequencerLeader(db, config.sequencerLeaderLockId)
-      : null
-
-    const serverMailTransport =
-      config.emailSmtpUrl !== undefined
-        ? createTransport(config.emailSmtpUrl)
-        : createTransport({ jsonTransport: true })
-
-    const moderationMailTransport =
-      config.moderationEmailSmtpUrl !== undefined
-        ? createTransport(config.moderationEmailSmtpUrl)
-        : createTransport({ jsonTransport: true })
-
-    const mailer = new ServerMailer(serverMailTransport, config)
-    const moderationMailer = new ModerationMailer(
-      moderationMailTransport,
-      config,
-    )
-
->>>>>>> 3877210e
     const app = express()
     app.set('trust proxy', true)
     app.use(cors())
     app.use(loggerMiddleware)
     app.use(compression())
 
-<<<<<<< HEAD
     const ctx = await AppContext.fromConfig(cfg, secrets, overrides)
 
-    let server = createServer({
+    const xrpcOpts: XrpcServerOptions = {
       validateResponse: false,
-=======
-    let imgUriEndpoint = config.imgUriEndpoint
-    if (!imgUriEndpoint) {
-      const imgProcessingCache = new BlobDiskCache(config.blobCacheLocation)
-      const imgProcessingServer = new ImageProcessingServer(
-        config.imgUriSalt,
-        config.imgUriKey,
-        blobstore,
-        imgProcessingCache,
-      )
-      maybeImgInvalidator ??= new ImageProcessingServerInvalidator(
-        imgProcessingCache,
-      )
-      app.use('/image', imgProcessingServer.app)
-      imgUriEndpoint = `${config.publicUrl}/image`
-    }
-
-    let imgInvalidator: ImageInvalidator
-    if (maybeImgInvalidator) {
-      imgInvalidator = maybeImgInvalidator
-    } else {
-      throw new Error('Missing PDS image invalidator')
-    }
-
-    const imgUriBuilder = new ImageUriBuilder(
-      imgUriEndpoint,
-      config.imgUriSalt,
-      config.imgUriKey,
-    )
-
-    const backgroundQueue = new BackgroundQueue(db)
-    const crawlers = new Crawlers(
-      config.hostname,
-      config.crawlersToNotify ?? [],
-    )
-
-    let labeler: Labeler
-    if (config.hiveApiKey) {
-      labeler = new HiveLabeler({
-        db,
-        blobstore,
-        backgroundQueue,
-        labelerDid: config.labelerDid,
-        hiveApiKey: config.hiveApiKey,
-        keywords: config.labelerKeywords,
-      })
-    } else {
-      labeler = new KeywordLabeler({
-        db,
-        blobstore,
-        backgroundQueue,
-        labelerDid: config.labelerDid,
-        keywords: config.labelerKeywords,
-      })
-    }
-
-    const labelCache = new LabelCache(db)
-
-    const appviewAgent = config.bskyAppViewEndpoint
-      ? new AtpAgent({ service: config.bskyAppViewEndpoint })
-      : undefined
-
-    const services = createServices({
-      repoSigningKey,
-      messageDispatcher,
-      blobstore,
-      imgUriBuilder,
-      imgInvalidator,
-      labeler,
-      labelCache,
-      appviewAgent,
-      appviewDid: config.bskyAppViewDid,
-      appviewCdnUrlPattern: config.bskyAppViewCdnUrlPattern,
-      backgroundQueue,
-      crawlers,
-    })
-
-    const runtimeFlags = new RuntimeFlags(db)
-
-    let redisScratch: Redis | undefined = undefined
-    if (config.redisScratchAddress) {
-      redisScratch = getRedisClient(
-        config.redisScratchAddress,
-        config.redisScratchPassword,
-      )
-    }
-
-    const ctx = new AppContext({
-      db,
-      blobstore,
-      redisScratch,
-      repoSigningKey,
-      plcRotationKey,
-      idResolver,
-      didCache,
-      cfg: config,
-      auth,
-      messageDispatcher,
-      sequencer,
-      sequencerLeader,
-      labeler,
-      labelCache,
-      runtimeFlags,
-      services,
-      mailer,
-      moderationMailer,
-      imgUriBuilder,
-      backgroundQueue,
-      appviewAgent,
-      crawlers,
-      algos,
-    })
-
-    const xrpcOpts: XrpcServerOptions = {
-      validateResponse: config.debugMode,
->>>>>>> 3877210e
       payload: {
         jsonLimit: 100 * 1024, // 100kb
         textLimit: 100 * 1024, // 100kb
         blobLimit: 5 * 1024 * 1024, // 5mb
       },
     }
-    if (config.rateLimitsEnabled) {
+    if (cfg.rateLimits.enabled) {
       let rlCreator: RateLimiterCreator
-      if (redisScratch) {
+      if (cfg.rateLimits.mode === 'redis') {
+        if (!ctx.redisScratch) {
+          throw new Error('Redis not set up for ratelimiting mode: `redis`')
+        }
         rlCreator = (opts: RateLimiterOpts) =>
-          RateLimiter.redis(redisScratch, {
-            bypassSecret: config.rateLimitBypassKey,
+          RateLimiter.redis(ctx.redisScratch, {
+            // bypassSecret: cfg.rateLimits.,
             ...opts,
           })
       } else {
         rlCreator = (opts: RateLimiterOpts) =>
           RateLimiter.memory({
-            bypassSecret: config.rateLimitBypassKey,
+            // bypassSecret: config.rateLimitBypassKey,
             ...opts,
           })
       }
@@ -322,14 +105,10 @@
     app.use(server.xrpc.router)
     app.use(error.handler)
 
-<<<<<<< HEAD
     return new PDS({
       ctx,
       app,
     })
-=======
-    return new PDS({ ctx, app })
->>>>>>> 3877210e
   }
 
   async start(): Promise<http.Server> {
@@ -354,12 +133,6 @@
         )
       }, 10000)
     }
-<<<<<<< HEAD
-    this.ctx.sequencerLeader.run()
-    await this.ctx.sequencer.start()
-    await this.ctx.db.startListeningToChannels()
-    const server = this.app.listen(this.ctx.cfg.service.port)
-=======
     this.sequencerStatsInterval = setInterval(async () => {
       if (this.ctx.sequencerLeader?.isLeader) {
         try {
@@ -370,14 +143,11 @@
         }
       }
     }, 500)
-    appviewConsumers.listen(this.ctx)
     this.ctx.sequencerLeader?.run()
     await this.ctx.sequencer.start()
     await this.ctx.db.startListeningToChannels()
-    this.ctx.labelCache.start()
     await this.ctx.runtimeFlags.start()
-    const server = this.app.listen(this.ctx.cfg.port)
->>>>>>> 3877210e
+    const server = this.app.listen(this.ctx.cfg.service.port)
     this.server = server
     this.server.keepAliveTimeout = 90000
     this.terminator = createHttpTerminator({ server })
@@ -387,7 +157,6 @@
 
   async destroy(): Promise<void> {
     await this.ctx.runtimeFlags.destroy()
-    this.ctx.labelCache.stop()
     await this.ctx.sequencerLeader?.destroy()
     await this.terminator?.terminate()
     await this.ctx.backgroundQueue.destroy()

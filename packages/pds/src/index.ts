// catch errors that get thrown in async route handlers
// this is a relatively non-invasive change to express
// they get handled in the error.handler middleware
// leave at top of file before importing Routes
import 'express-async-errors'

import express from 'express'
import cors from 'cors'
import http from 'http'
import events from 'events'
import * as crypto from '@atproto/crypto'
import { BlobStore } from '@atproto/repo'
import { DidResolver } from '@atproto/did-resolver'
import API, { health } from './api'
import Database from './db'
import { ServerAuth } from './auth'
import * as streamConsumers from './event-stream/consumers'
import * as error from './error'
import { loggerMiddleware } from './logger'
import { ServerConfig } from './config'
import { ServerMailer } from './mailer'
import { createTransport } from 'nodemailer'
import SqlMessageQueue from './event-stream/message-queue'
import { ImageUriBuilder } from './image/uri'
import { BlobDiskCache, ImageProcessingServer } from './image/server'
import { createServices } from './services'
import { createHttpTerminator, HttpTerminator } from 'http-terminator'
import AppContext from './context'

export type { ServerConfigValues } from './config'
export { ServerConfig } from './config'
export { Database } from './db'
export { DiskBlobStore, MemoryBlobStore } from './storage'
export { AppContext } from './context'

export class PDS {
  public ctx: AppContext
  public app: express.Application
  public server?: http.Server
  private terminator?: HttpTerminator

  constructor(opts: { ctx: AppContext; app: express.Application }) {
    this.ctx = opts.ctx
    this.app = opts.app
  }

  static create(opts: {
    db: Database
    blobstore: BlobStore
    keypair: crypto.Keypair
    config: ServerConfig
  }): PDS {
    const { db, blobstore, keypair, config } = opts
    const didResolver = new DidResolver({ plcUrl: config.didPlcUrl })
    const auth = new ServerAuth({
      jwtSecret: config.jwtSecret,
      adminPass: config.adminPassword,
      didResolver,
    })

    const messageQueue = new SqlMessageQueue('pds', db)
<<<<<<< HEAD
    streamConsumers.listen(messageQueue, blobstore, keypair)
=======
>>>>>>> 119cb3f3

    const mailTransport =
      config.emailSmtpUrl !== undefined
        ? createTransport(config.emailSmtpUrl)
        : createTransport({ jsonTransport: true })

    const mailer = new ServerMailer(mailTransport, config)

    const app = express()
    app.use(cors())
    app.use(loggerMiddleware)

    let imgUriEndpoint = config.imgUriEndpoint
    if (!imgUriEndpoint) {
      const imgProcessingCache = new BlobDiskCache(config.blobCacheLocation)
      const imgProcessingServer = new ImageProcessingServer(
        config.imgUriSalt,
        config.imgUriKey,
        blobstore,
        imgProcessingCache,
      )
      app.use('/image', imgProcessingServer.app)
      imgUriEndpoint = `${config.publicUrl}/image`
    }

    const imgUriBuilder = new ImageUriBuilder(
      imgUriEndpoint,
      config.imgUriSalt,
      config.imgUriKey,
    )

    const services = createServices({
      keypair,
      messageQueue,
      blobstore,
      imgUriBuilder,
    })

    const ctx = new AppContext({
      db,
      blobstore,
      keypair,
      cfg: config,
      auth,
      messageQueue,
      services,
      mailer,
      imgUriBuilder,
    })

    streamConsumers.listen(ctx)

    const apiServer = API(ctx, {
      payload: {
        jsonLimit: 100 * 1024, // 100kb
        textLimit: 100 * 1024, // 100kb
        blobLimit: 5 * 1024 * 1024, // 5mb
      },
    })
    app.use(health.createRouter(ctx))
    app.use(apiServer.xrpc.router)
    app.use(error.handler)

    return new PDS({
      ctx,
      app,
    })
  }

  async start(): Promise<http.Server> {
    const server = this.app.listen(this.ctx.cfg.port)
    this.server = server
    this.terminator = createHttpTerminator({ server })
    await events.once(server, 'listening')
    return server
  }

  async destroy(): Promise<void> {
    await this.ctx.messageQueue.destroy()
    await this.terminator?.terminate()
    await this.ctx.db.close()
  }
}

export default PDS<|MERGE_RESOLUTION|>--- conflicted
+++ resolved
@@ -59,10 +59,6 @@
     })
 
     const messageQueue = new SqlMessageQueue('pds', db)
-<<<<<<< HEAD
-    streamConsumers.listen(messageQueue, blobstore, keypair)
-=======
->>>>>>> 119cb3f3
 
     const mailTransport =
       config.emailSmtpUrl !== undefined

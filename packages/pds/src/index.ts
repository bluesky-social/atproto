// catch errors that get thrown in async route handlers
// this is a relatively non-invasive change to express
// they get handled in the error.handler middleware
// leave at top of file before importing Routes
import 'express-async-errors'

import express from 'express'
import cors from 'cors'
import http from 'http'
import events from 'events'
import { createTransport } from 'nodemailer'
import { Redis } from 'ioredis'
import { AtpAgent } from '@atproto/api'
import * as crypto from '@atproto/crypto'
import { BlobStore } from '@atproto/repo'
import { IdResolver } from '@atproto/identity'
import {
  RateLimiter,
  RateLimiterCreator,
  RateLimiterOpts,
  Options as XrpcServerOptions,
} from '@atproto/xrpc-server'
import { DAY, HOUR, MINUTE } from '@atproto/common'
import inProcessAppView from './app-view/api'
import API from './api'
import * as basicRoutes from './basic-routes'
import * as wellKnown from './well-known'
import Database from './db'
import { ServerAuth } from './auth'
import * as error from './error'
import compression from './util/compression'
import { dbLogger, loggerMiddleware, seqLogger } from './logger'
import { ServerConfig } from './config'
import { ServerMailer } from './mailer'
import { ModerationMailer } from './mailer/moderation'
import { createServer } from './lexicon'
<<<<<<< HEAD
import { ImageUriBuilder } from './image/uri'
import { BlobDiskCache, ImageProcessingServer } from './image/server'
=======
import { MessageDispatcher } from './event-stream/message-queue'
>>>>>>> edc49144
import { createServices } from './services'
import { createHttpTerminator, HttpTerminator } from 'http-terminator'
import AppContext from './context'
import { Sequencer, SequencerLeader } from './sequencer'
import { Labeler, HiveLabeler, KeywordLabeler } from './labeler'
import { BackgroundQueue } from './background'
import DidSqlCache from './did-cache'
import { Crawlers } from './crawlers'
import { LabelCache } from './label-cache'
import { getRedisClient } from './redis'
import { RuntimeFlags } from './runtime-flags'

export type { ServerConfigValues } from './config'
export { ServerConfig } from './config'
export { Database } from './db'
export { ViewMaintainer } from './db/views'
export { PeriodicModerationActionReversal } from './db/periodic-moderation-action-reversal'
export { DiskBlobStore, MemoryBlobStore } from './storage'
export { AppContext } from './context'

export class PDS {
  public ctx: AppContext
  public app: express.Application
  public server?: http.Server
  private terminator?: HttpTerminator
  private dbStatsInterval?: NodeJS.Timer
  private sequencerStatsInterval?: NodeJS.Timer

  constructor(opts: { ctx: AppContext; app: express.Application }) {
    this.ctx = opts.ctx
    this.app = opts.app
  }

  static create(opts: {
    db: Database
    blobstore: BlobStore
    repoSigningKey: crypto.Keypair
    plcRotationKey: crypto.Keypair
    config: ServerConfig
  }): PDS {
    const { db, blobstore, repoSigningKey, plcRotationKey, config } = opts
    const auth = new ServerAuth({
      jwtSecret: config.jwtSecret,
      adminPass: config.adminPassword,
      moderatorPass: config.moderatorPassword,
      triagePass: config.triagePassword,
    })

    const didCache = new DidSqlCache(
      db,
      config.didCacheStaleTTL,
      config.didCacheMaxTTL,
    )
    const idResolver = new IdResolver({
      plcUrl: config.didPlcUrl,
      didCache,
      backupNameservers: config.handleResolveNameservers,
    })

    const sequencer = new Sequencer(db)
    const sequencerLeader = config.sequencerLeaderEnabled
      ? new SequencerLeader(db, config.sequencerLeaderLockId)
      : null

    const serverMailTransport =
      config.emailSmtpUrl !== undefined
        ? createTransport(config.emailSmtpUrl)
        : createTransport({ jsonTransport: true })

    const moderationMailTransport =
      config.moderationEmailSmtpUrl !== undefined
        ? createTransport(config.moderationEmailSmtpUrl)
        : createTransport({ jsonTransport: true })

    const mailer = new ServerMailer(serverMailTransport, config)
    const moderationMailer = new ModerationMailer(
      moderationMailTransport,
      config,
    )

    const app = express()
    app.set('trust proxy', true)
    app.use(cors())
    app.use(loggerMiddleware)
    app.use(compression())

    const backgroundQueue = new BackgroundQueue(db)
    const crawlers = new Crawlers(
      config.hostname,
      config.crawlersToNotify ?? [],
    )

    let labeler: Labeler
    if (config.hiveApiKey) {
      labeler = new HiveLabeler({
        db,
        blobstore,
        backgroundQueue,
        labelerDid: config.labelerDid,
        hiveApiKey: config.hiveApiKey,
        keywords: config.labelerKeywords,
      })
    } else {
      labeler = new KeywordLabeler({
        db,
        blobstore,
        backgroundQueue,
        labelerDid: config.labelerDid,
        keywords: config.labelerKeywords,
      })
    }

    const labelCache = new LabelCache(db)
    const appviewAgent = new AtpAgent({ service: config.bskyAppViewEndpoint })

    const services = createServices({
      repoSigningKey,
      blobstore,
      labeler,
      labelCache,
      appviewAgent,
      appviewDid: config.bskyAppViewDid,
      appviewCdnUrlPattern: config.bskyAppViewCdnUrlPattern,
      backgroundQueue,
      crawlers,
    })

    const runtimeFlags = new RuntimeFlags(db)

    let redisScratch: Redis | undefined = undefined
    if (config.redisScratchAddress) {
      redisScratch = getRedisClient(
        config.redisScratchAddress,
        config.redisScratchPassword,
      )
    }

    const ctx = new AppContext({
      db,
      blobstore,
      redisScratch,
      repoSigningKey,
      plcRotationKey,
      idResolver,
      didCache,
      cfg: config,
      auth,
      sequencer,
      sequencerLeader,
      labeler,
      labelCache,
      runtimeFlags,
      services,
      mailer,
      moderationMailer,
      backgroundQueue,
      appviewAgent,
      crawlers,
    })

    const xrpcOpts: XrpcServerOptions = {
      validateResponse: config.debugMode,
      payload: {
        jsonLimit: 100 * 1024, // 100kb
        textLimit: 100 * 1024, // 100kb
        blobLimit: 5 * 1024 * 1024, // 5mb
      },
    }
    if (config.rateLimitsEnabled) {
      let rlCreator: RateLimiterCreator
      if (redisScratch) {
        rlCreator = (opts: RateLimiterOpts) =>
          RateLimiter.redis(redisScratch, {
            bypassSecret: config.rateLimitBypassKey,
            bypassIps: config.rateLimitBypassIps,
            ...opts,
          })
      } else {
        rlCreator = (opts: RateLimiterOpts) =>
          RateLimiter.memory({
            bypassSecret: config.rateLimitBypassKey,
            bypassIps: config.rateLimitBypassIps,
            ...opts,
          })
      }
      xrpcOpts['rateLimits'] = {
        creator: rlCreator,
        global: [
          {
            name: 'global-ip',
            durationMs: 5 * MINUTE,
            points: 3000,
          },
        ],
        shared: [
          {
            name: 'repo-write-hour',
            durationMs: HOUR,
            points: 5000, // creates=3, puts=2, deletes=1
          },
          {
            name: 'repo-write-day',
            durationMs: DAY,
            points: 35000, // creates=3, puts=2, deletes=1
          },
        ],
      }
    }

    let server = createServer(xrpcOpts)

    server = API(server, ctx)
    server = inProcessAppView(server, ctx)

    app.use(basicRoutes.createRouter(ctx))
    app.use(wellKnown.createRouter(ctx))
    app.use(server.xrpc.router)
    app.use(error.handler)

    return new PDS({ ctx, app })
  }

  async start(): Promise<http.Server> {
    const { db, backgroundQueue } = this.ctx
    if (db.cfg.dialect === 'pg') {
      const { pool } = db.cfg
      this.dbStatsInterval = setInterval(() => {
        dbLogger.info(
          {
            idleCount: pool.idleCount,
            totalCount: pool.totalCount,
            waitingCount: pool.waitingCount,
          },
          'db pool stats',
        )
        dbLogger.info(
          {
            runningCount: backgroundQueue.queue.pending,
            waitingCount: backgroundQueue.queue.size,
          },
          'background queue stats',
        )
      }, 10000)
    }
    this.sequencerStatsInterval = setInterval(async () => {
      if (this.ctx.sequencerLeader?.isLeader) {
        try {
          const seq = await this.ctx.sequencerLeader.lastSeq()
          seqLogger.info({ seq }, 'sequencer leader stats')
        } catch (err) {
          seqLogger.error({ err }, 'error getting last seq')
        }
      }
    }, 500)
    this.ctx.sequencerLeader?.run()
    await this.ctx.sequencer.start()
    await this.ctx.db.startListeningToChannels()
    this.ctx.labelCache.start()
    await this.ctx.runtimeFlags.start()
    const server = this.app.listen(this.ctx.cfg.port)
    this.server = server
    this.server.keepAliveTimeout = 90000
    this.terminator = createHttpTerminator({ server })
    await events.once(server, 'listening')
    return server
  }

  async destroy(): Promise<void> {
    await this.ctx.runtimeFlags.destroy()
    this.ctx.labelCache.stop()
    await this.ctx.sequencerLeader?.destroy()
    await this.terminator?.terminate()
    await this.ctx.backgroundQueue.destroy()
    await this.ctx.db.close()
    await this.ctx.redisScratch?.quit()
    clearInterval(this.dbStatsInterval)
    clearInterval(this.sequencerStatsInterval)
  }
}

export default PDS<|MERGE_RESOLUTION|>--- conflicted
+++ resolved
@@ -34,12 +34,6 @@
 import { ServerMailer } from './mailer'
 import { ModerationMailer } from './mailer/moderation'
 import { createServer } from './lexicon'
-<<<<<<< HEAD
-import { ImageUriBuilder } from './image/uri'
-import { BlobDiskCache, ImageProcessingServer } from './image/server'
-=======
-import { MessageDispatcher } from './event-stream/message-queue'
->>>>>>> edc49144
 import { createServices } from './services'
 import { createHttpTerminator, HttpTerminator } from 'http-terminator'
 import AppContext from './context'

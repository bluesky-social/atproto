// catch errors that get thrown in async route handlers
// this is a relatively non-invasive change to express
// they get handled in the error.handler middleware
// leave at top of file before importing Routes
import 'express-async-errors'

import express from 'express'
import cors from 'cors'
import http from 'http'
import events from 'events'
import { createTransport } from 'nodemailer'
import * as crypto from '@atproto/crypto'
import { BlobStore } from '@atproto/repo'
import { AppView } from './app-view'
import API, { health } from './api'
import Database from './db'
import { ServerAuth } from './auth'
import * as streamConsumers from './event-stream/consumers'
import * as error from './error'
import { loggerMiddleware } from './logger'
import { ServerConfig } from './config'
import { ServerMailer } from './mailer'
import { createServer } from './lexicon'
import { MessageDispatcher } from './event-stream/message-queue'
import { ImageUriBuilder } from './image/uri'
import { BlobDiskCache, ImageProcessingServer } from './image/server'
import { createServices } from './services'
import { createHttpTerminator, HttpTerminator } from 'http-terminator'
import AppContext from './context'
import Sequencer from './sequencer'
import {
  ImageInvalidator,
  ImageProcessingServerInvalidator,
} from './image/invalidator'
import { Labeler, HiveLabeler, NoopLabeler } from './labeler'

export type { ServerConfigValues } from './config'
export { ServerConfig } from './config'
export { Database } from './db'
export { DiskBlobStore, MemoryBlobStore } from './storage'
export { AppContext } from './context'

export class PDS {
  public ctx: AppContext
  public appView: AppView
  public app: express.Application
  public server?: http.Server
  private terminator?: HttpTerminator

  constructor(opts: {
    ctx: AppContext
    app: express.Application
    appView: AppView
  }) {
    this.ctx = opts.ctx
    this.app = opts.app
    this.appView = opts.appView
  }

  static create(opts: {
    db: Database
    blobstore: BlobStore
    imgInvalidator?: ImageInvalidator
    repoSigningKey: crypto.Keypair
    plcRotationKey: crypto.Keypair
    config: ServerConfig
  }): PDS {
    const { db, blobstore, repoSigningKey, plcRotationKey, config } = opts
    let maybeImgInvalidator = opts.imgInvalidator
    const auth = new ServerAuth({
      jwtSecret: config.jwtSecret,
      adminPass: config.adminPassword,
    })

    const messageDispatcher = new MessageDispatcher()
    const sequencer = new Sequencer(db)

    const mailTransport =
      config.emailSmtpUrl !== undefined
        ? createTransport(config.emailSmtpUrl)
        : createTransport({ jsonTransport: true })

    const mailer = new ServerMailer(mailTransport, config)

    const app = express()
    app.use(cors())
    app.use(loggerMiddleware)

    let imgUriEndpoint = config.imgUriEndpoint
    if (!imgUriEndpoint) {
      const imgProcessingCache = new BlobDiskCache(config.blobCacheLocation)
      const imgProcessingServer = new ImageProcessingServer(
        config.imgUriSalt,
        config.imgUriKey,
        blobstore,
        imgProcessingCache,
      )
      maybeImgInvalidator ??= new ImageProcessingServerInvalidator(
        imgProcessingCache,
      )
      app.use('/image', imgProcessingServer.app)
      imgUriEndpoint = `${config.publicUrl}/image`
    }

    let imgInvalidator: ImageInvalidator
    if (maybeImgInvalidator) {
      imgInvalidator = maybeImgInvalidator
    } else {
      throw new Error('Missing PDS image invalidator')
    }

    const imgUriBuilder = new ImageUriBuilder(
      imgUriEndpoint,
      config.imgUriSalt,
      config.imgUriKey,
    )

    let labeler: Labeler
    if (config.hiveApiKey) {
      labeler = new HiveLabeler({
        db,
        blobstore,
        hiveApiKey: config.hiveApiKey,
        keywords: config.labelerKeywords,
      })
    } else {
      labeler = new NoopLabeler(db, blobstore)
    }

    const services = createServices({
      repoSigningKey,
      messageDispatcher,
      blobstore,
      imgUriBuilder,
      imgInvalidator,
    })

    const ctx = new AppContext({
      db,
      blobstore,
      repoSigningKey,
      plcRotationKey,
      cfg: config,
      auth,
      messageDispatcher,
      sequencer,
      labeler,
      services,
      mailer,
      imgUriBuilder,
    })

    const appView = new AppView(ctx)

    let server = createServer({
      validateResponse: config.debugMode,
      payload: {
        jsonLimit: 100 * 1024, // 100kb
        textLimit: 100 * 1024, // 100kb
        blobLimit: 5 * 1024 * 1024, // 5mb
      },
    })

    server = API(server, ctx)
    server = appView.api(server)

    app.use(health.createRouter(ctx))
    app.use(server.xrpc.router)
    app.use(error.handler)

    return new PDS({
      ctx,
      app,
      appView,
    })
  }

  async start(): Promise<http.Server> {
    this.appView.start()
    streamConsumers.listen(this.ctx)
    await this.ctx.sequencer.start()
    await this.ctx.db.startListeningToChannels()
    const server = this.app.listen(this.ctx.cfg.port)
    this.server = server
    this.server.keepAliveTimeout = 90000
    this.terminator = createHttpTerminator({ server })
    await events.once(server, 'listening')
    return server
  }

  async destroy(): Promise<void> {
    this.appView.destroy()
<<<<<<< HEAD
    await Promise.all([
      this.ctx.labeler.destroy(),
      this.ctx.messageQueue.destroy(),
    ])
=======
>>>>>>> 8420077c
    await this.terminator?.terminate()
    await this.ctx.db.close()
  }
}

export default PDS<|MERGE_RESOLUTION|>--- conflicted
+++ resolved
@@ -190,13 +190,7 @@
 
   async destroy(): Promise<void> {
     this.appView.destroy()
-<<<<<<< HEAD
-    await Promise.all([
-      this.ctx.labeler.destroy(),
-      this.ctx.messageQueue.destroy(),
-    ])
-=======
->>>>>>> 8420077c
+    await this.ctx.labeler.destroy()
     await this.terminator?.terminate()
     await this.ctx.db.close()
   }

// catch errors that get thrown in async route handlers
// this is a relatively non-invasive change to express
// they get handled in the error.handler middleware
// leave at top of file before importing Routes
import 'express-async-errors'

import express from 'express'
import cors from 'cors'
import http from 'http'
import events from 'events'
import { createTransport } from 'nodemailer'
<<<<<<< HEAD
import { Redis } from 'ioredis'
=======
import { AtpAgent } from '@atproto/api'
>>>>>>> 8de64178
import * as crypto from '@atproto/crypto'
import { BlobStore } from '@atproto/repo'
import { IdResolver } from '@atproto/identity'
import {
  RateLimiter,
  RateLimiterCreator,
  RateLimiterOpts,
  Options as XrpcServerOptions,
} from '@atproto/xrpc-server'
import { HOUR, MINUTE } from '@atproto/common'
import * as appviewConsumers from './app-view/event-stream/consumers'
import inProcessAppView from './app-view/api'
import API from './api'
import * as basicRoutes from './basic-routes'
import * as wellKnown from './well-known'
import Database from './db'
import { ServerAuth } from './auth'
import * as error from './error'
import compression from './util/compression'
import { dbLogger, loggerMiddleware, seqLogger } from './logger'
import { ServerConfig } from './config'
import { ServerMailer } from './mailer'
import { ModerationMailer } from './mailer/moderation'
import { createServer } from './lexicon'
import { MessageDispatcher } from './event-stream/message-queue'
import { ImageUriBuilder } from './image/uri'
import { BlobDiskCache, ImageProcessingServer } from './image/server'
import { createServices } from './services'
import { createHttpTerminator, HttpTerminator } from 'http-terminator'
import AppContext from './context'
import { Sequencer, SequencerLeader } from './sequencer'
import {
  ImageInvalidator,
  ImageProcessingServerInvalidator,
} from './image/invalidator'
import { Labeler, HiveLabeler, KeywordLabeler } from './labeler'
import { BackgroundQueue } from './event-stream/background-queue'
import DidSqlCache from './did-cache'
import { MountedAlgos } from './feed-gen/types'
import { Crawlers } from './crawlers'
import { LabelCache } from './label-cache'
import { ContentReporter } from './content-reporter'
import { ModerationService } from './services/moderation'
<<<<<<< HEAD
import { getRedisClient } from './redis'
=======
import { RuntimeFlags } from './runtime-flags'
>>>>>>> 8de64178

export type { MountedAlgos } from './feed-gen/types'
export type { ServerConfigValues } from './config'
export { ServerConfig } from './config'
export { Database } from './db'
export { ViewMaintainer } from './db/views'
export { PeriodicModerationActionReversal } from './db/periodic-moderation-action-reversal'
export { DiskBlobStore, MemoryBlobStore } from './storage'
export { AppContext } from './context'
export { makeAlgos } from './feed-gen'

export class PDS {
  public ctx: AppContext
  public app: express.Application
  public server?: http.Server
  private terminator?: HttpTerminator
  private dbStatsInterval?: NodeJS.Timer
  private sequencerStatsInterval?: NodeJS.Timer

  constructor(opts: { ctx: AppContext; app: express.Application }) {
    this.ctx = opts.ctx
    this.app = opts.app
  }

  static create(opts: {
    db: Database
    blobstore: BlobStore
    imgInvalidator?: ImageInvalidator
    repoSigningKey: crypto.Keypair
    plcRotationKey: crypto.Keypair
    algos?: MountedAlgos
    config: ServerConfig
  }): PDS {
    const {
      db,
      blobstore,
      repoSigningKey,
      plcRotationKey,
      algos = {},
      config,
    } = opts
    let maybeImgInvalidator = opts.imgInvalidator
    const auth = new ServerAuth({
      jwtSecret: config.jwtSecret,
      adminPass: config.adminPassword,
      moderatorPass: config.moderatorPassword,
      triagePass: config.triagePassword,
    })

    const didCache = new DidSqlCache(
      db,
      config.didCacheStaleTTL,
      config.didCacheMaxTTL,
    )
    const idResolver = new IdResolver({
      plcUrl: config.didPlcUrl,
      didCache,
      backupNameservers: config.handleResolveNameservers,
    })

    const messageDispatcher = new MessageDispatcher()
    const sequencer = new Sequencer(db)
    const sequencerLeader = config.sequencerLeaderEnabled
      ? new SequencerLeader(db, config.sequencerLeaderLockId)
      : null

    const serverMailTransport =
      config.emailSmtpUrl !== undefined
        ? createTransport(config.emailSmtpUrl)
        : createTransport({ jsonTransport: true })

    const moderationMailTransport =
      config.moderationEmailSmtpUrl !== undefined
        ? createTransport(config.moderationEmailSmtpUrl)
        : createTransport({ jsonTransport: true })

    const mailer = new ServerMailer(serverMailTransport, config)
    const moderationMailer = new ModerationMailer(
      moderationMailTransport,
      config,
    )

    const app = express()
    app.use(cors())
    app.use(loggerMiddleware)
    app.use(compression())

    let imgUriEndpoint = config.imgUriEndpoint
    if (!imgUriEndpoint) {
      const imgProcessingCache = new BlobDiskCache(config.blobCacheLocation)
      const imgProcessingServer = new ImageProcessingServer(
        config.imgUriSalt,
        config.imgUriKey,
        blobstore,
        imgProcessingCache,
      )
      maybeImgInvalidator ??= new ImageProcessingServerInvalidator(
        imgProcessingCache,
      )
      app.use('/image', imgProcessingServer.app)
      imgUriEndpoint = `${config.publicUrl}/image`
    }

    let imgInvalidator: ImageInvalidator
    if (maybeImgInvalidator) {
      imgInvalidator = maybeImgInvalidator
    } else {
      throw new Error('Missing PDS image invalidator')
    }

    const imgUriBuilder = new ImageUriBuilder(
      imgUriEndpoint,
      config.imgUriSalt,
      config.imgUriKey,
    )

    const backgroundQueue = new BackgroundQueue(db)
    const crawlers = new Crawlers(
      config.hostname,
      config.crawlersToNotify ?? [],
    )

    let labeler: Labeler
    if (config.hiveApiKey) {
      labeler = new HiveLabeler({
        db,
        blobstore,
        backgroundQueue,
        labelerDid: config.labelerDid,
        hiveApiKey: config.hiveApiKey,
        keywords: config.labelerKeywords,
      })
    } else {
      labeler = new KeywordLabeler({
        db,
        blobstore,
        backgroundQueue,
        labelerDid: config.labelerDid,
        keywords: config.labelerKeywords,
      })
    }

    const labelCache = new LabelCache(db)

    let contentReporter: ContentReporter | undefined = undefined
    if (config.unacceptableWordsB64) {
      contentReporter = new ContentReporter({
        backgroundQueue,
        moderationService: new ModerationService(
          db,
          messageDispatcher,
          blobstore,
          imgUriBuilder,
          imgInvalidator,
        ),
        reporterDid: config.labelerDid,
        unacceptableB64: config.unacceptableWordsB64,
        falsePositivesB64: config.falsePositiveWordsB64,
      })
    }

    const appviewAgent = config.bskyAppViewEndpoint
      ? new AtpAgent({ service: config.bskyAppViewEndpoint })
      : undefined

    const services = createServices({
      repoSigningKey,
      messageDispatcher,
      blobstore,
      imgUriBuilder,
      imgInvalidator,
      labeler,
      labelCache,
      contentReporter,
      appviewAgent,
      appviewDid: config.bskyAppViewDid,
      appviewCdnUrlPattern: config.bskyAppViewCdnUrlPattern,
      backgroundQueue,
      crawlers,
    })

<<<<<<< HEAD
    let redis: Redis | undefined = undefined
    if (config.redisHost) {
      redis = getRedisClient(config.redisHost, config.redisPassword)
    }
=======
    const runtimeFlags = new RuntimeFlags(db)
>>>>>>> 8de64178

    const ctx = new AppContext({
      db,
      blobstore,
      redis,
      repoSigningKey,
      plcRotationKey,
      idResolver,
      didCache,
      cfg: config,
      auth,
      messageDispatcher,
      sequencer,
      sequencerLeader,
      labeler,
      labelCache,
      runtimeFlags,
      contentReporter,
      services,
      mailer,
      moderationMailer,
      imgUriBuilder,
      backgroundQueue,
      appviewAgent,
      crawlers,
      algos,
    })

    const xrpcOpts: XrpcServerOptions = {
      validateResponse: config.debugMode,
      payload: {
        jsonLimit: 100 * 1024, // 100kb
        textLimit: 100 * 1024, // 100kb
        blobLimit: 5 * 1024 * 1024, // 5mb
      },
    }
    if (config.rateLimitsEnabled) {
      let rlCreator: RateLimiterCreator
      if (redis) {
        rlCreator = (opts: RateLimiterOpts) =>
          RateLimiter.redis(redis, {
            bypassSecret: config.rateLimitBypassKey,
            ...opts,
          })
      } else {
        rlCreator = (opts: RateLimiterOpts) =>
          RateLimiter.memory({
            bypassSecret: config.rateLimitBypassKey,
            ...opts,
          })
      }
      xrpcOpts['rateLimits'] = {
        creator: rlCreator,
        global: [
          {
            name: 'global-ip',
            durationMs: 5 * MINUTE,
            points: 3000,
          },
        ],
      }
    }

    let server = createServer(xrpcOpts)

    server = API(server, ctx)
    server = inProcessAppView(server, ctx)

    app.use(basicRoutes.createRouter(ctx))
    app.use(wellKnown.createRouter(ctx))
    app.use(server.xrpc.router)
    app.use(error.handler)

    return new PDS({ ctx, app })
  }

  async start(): Promise<http.Server> {
    const { db, backgroundQueue } = this.ctx
    if (db.cfg.dialect === 'pg') {
      const { pool } = db.cfg
      this.dbStatsInterval = setInterval(() => {
        dbLogger.info(
          {
            idleCount: pool.idleCount,
            totalCount: pool.totalCount,
            waitingCount: pool.waitingCount,
          },
          'db pool stats',
        )
        dbLogger.info(
          {
            runningCount: backgroundQueue.queue.pending,
            waitingCount: backgroundQueue.queue.size,
          },
          'background queue stats',
        )
      }, 10000)
    }
    this.sequencerStatsInterval = setInterval(async () => {
      if (this.ctx.sequencerLeader?.isLeader) {
        try {
          const seq = await this.ctx.sequencerLeader.lastSeq()
          seqLogger.info({ seq }, 'sequencer leader stats')
        } catch (err) {
          seqLogger.error({ err }, 'error getting last seq')
        }
      }
    }, 500)
    appviewConsumers.listen(this.ctx)
    this.ctx.sequencerLeader?.run()
    await this.ctx.sequencer.start()
    await this.ctx.db.startListeningToChannels()
    this.ctx.labelCache.start()
    await this.ctx.runtimeFlags.start()
    const server = this.app.listen(this.ctx.cfg.port)
    this.server = server
    this.server.keepAliveTimeout = 90000
    this.terminator = createHttpTerminator({ server })
    await events.once(server, 'listening')
    return server
  }

  async destroy(): Promise<void> {
    this.ctx.runtimeFlags.destroy()
    this.ctx.labelCache.stop()
    await this.ctx.sequencerLeader?.destroy()
    await this.terminator?.terminate()
    await this.ctx.backgroundQueue.destroy()
    await this.ctx.db.close()
    await this.ctx.redis?.quit()
    clearInterval(this.dbStatsInterval)
    clearInterval(this.sequencerStatsInterval)
  }
}

export default PDS<|MERGE_RESOLUTION|>--- conflicted
+++ resolved
@@ -9,11 +9,8 @@
 import http from 'http'
 import events from 'events'
 import { createTransport } from 'nodemailer'
-<<<<<<< HEAD
 import { Redis } from 'ioredis'
-=======
 import { AtpAgent } from '@atproto/api'
->>>>>>> 8de64178
 import * as crypto from '@atproto/crypto'
 import { BlobStore } from '@atproto/repo'
 import { IdResolver } from '@atproto/identity'
@@ -23,7 +20,7 @@
   RateLimiterOpts,
   Options as XrpcServerOptions,
 } from '@atproto/xrpc-server'
-import { HOUR, MINUTE } from '@atproto/common'
+import { MINUTE } from '@atproto/common'
 import * as appviewConsumers from './app-view/event-stream/consumers'
 import inProcessAppView from './app-view/api'
 import API from './api'
@@ -57,11 +54,8 @@
 import { LabelCache } from './label-cache'
 import { ContentReporter } from './content-reporter'
 import { ModerationService } from './services/moderation'
-<<<<<<< HEAD
 import { getRedisClient } from './redis'
-=======
 import { RuntimeFlags } from './runtime-flags'
->>>>>>> 8de64178
 
 export type { MountedAlgos } from './feed-gen/types'
 export type { ServerConfigValues } from './config'
@@ -243,14 +237,12 @@
       crawlers,
     })
 
-<<<<<<< HEAD
+    const runtimeFlags = new RuntimeFlags(db)
+
     let redis: Redis | undefined = undefined
     if (config.redisHost) {
       redis = getRedisClient(config.redisHost, config.redisPassword)
     }
-=======
-    const runtimeFlags = new RuntimeFlags(db)
->>>>>>> 8de64178
 
     const ctx = new AppContext({
       db,

// catch errors that get thrown in async route handlers
// this is a relatively non-invasive change to express
// they get handled in the error.handler middleware
// leave at top of file before importing Routes
import 'express-async-errors'

import express from 'express'
import cors from 'cors'
import * as auth from '@atproto/auth'
import { BlobStore } from '@atproto/repo'
import { DidResolver } from '@atproto/did-resolver'
import API, { health } from './api'
import Database from './db'
import ServerAuth from './auth'
import * as streamConsumers from './stream/consumers'
import * as error from './error'
import { httpLogger, loggerMiddleware } from './logger'
import { ServerConfig, ServerConfigValues } from './config'
import { Locals } from './locals'
import { ServerMailer } from './mailer'
import { createTransport } from 'nodemailer'
<<<<<<< HEAD
import SqlMessageQueue from './stream/message-queue'
=======
import SqlMessageQueue from './db/message-queue'
>>>>>>> 4bc9af4c
import { ImageUriBuilder } from './image/uri'
import { BlobDiskCache, ImageProcessingServer } from './image/server'
import { createServices } from './services'

export type { ServerConfigValues } from './config'
export { ServerConfig } from './config'
export { Database } from './db'
export { DiskBlobStore, MemoryBlobStore } from './storage'

export type App = express.Application

const runServer = (
  db: Database,
  blobstore: BlobStore,
  keypair: auth.DidableKey,
  cfg: ServerConfigValues,
) => {
  const config = new ServerConfig(cfg)
  const didResolver = new DidResolver({ plcUrl: config.didPlcUrl })
  const auth = new ServerAuth({
    jwtSecret: cfg.jwtSecret,
    adminPass: cfg.adminPassword,
    didResolver,
  })

  const messageQueue = new SqlMessageQueue('pds', db)
<<<<<<< HEAD
  streamConsumers.listen(messageQueue, blobstore, auth, keypair)

  const services = createServices(db, messageQueue, blobstore)
=======
  db.setMessageQueue(messageQueue)
  streamConsumers.listen(messageQueue, auth, keypair)
>>>>>>> 4bc9af4c

  const mailTransport =
    config.emailSmtpUrl !== undefined
      ? createTransport(config.emailSmtpUrl)
      : createTransport({ jsonTransport: true })

  const mailer = new ServerMailer(mailTransport, config)

  const app = express()
  app.use(cors())
  app.use(loggerMiddleware)

  let imgUriEndpoint = config.imgUriEndpoint
  if (!imgUriEndpoint) {
    const imgProcessingCache = new BlobDiskCache(config.blobCacheLocation)
    const imgProcessingServer = new ImageProcessingServer(
      config.imgUriSalt,
      config.imgUriKey,
      blobstore,
      imgProcessingCache,
    )
    app.use('/image', imgProcessingServer.app)
    imgUriEndpoint = `${config.publicUrl}/image`
  }

  const imgUriBuilder = new ImageUriBuilder(
    imgUriEndpoint,
    cfg.imgUriSalt,
    cfg.imgUriKey,
  )

  const locals: Locals = {
    logger: httpLogger,
    db,
    blobstore,
    keypair,
    auth,
    imgUriBuilder,
    config,
    mailer,
    services,
    messageQueue,
  }

  app.locals = locals

  app.use((req, res, next) => {
    const reqLocals: Locals = {
      ...locals,
      logger: req.log, // This logger is request-specific
    }
    res.locals = reqLocals
    next()
  })

  const apiServer = API({
    payload: {
      jsonLimit: 100 * 1024, // 100kb
      textLimit: 100 * 1024, // 100kb
      blobLimit: 5 * 1024 * 1024, // 5mb
    },
  })
  app.use(health.router)
  app.use(apiServer.xrpc.router)
  app.use(error.handler)

  const listener = app.listen(config.port)
  return { app, listener }
}

export default runServer<|MERGE_RESOLUTION|>--- conflicted
+++ resolved
@@ -19,11 +19,7 @@
 import { Locals } from './locals'
 import { ServerMailer } from './mailer'
 import { createTransport } from 'nodemailer'
-<<<<<<< HEAD
 import SqlMessageQueue from './stream/message-queue'
-=======
-import SqlMessageQueue from './db/message-queue'
->>>>>>> 4bc9af4c
 import { ImageUriBuilder } from './image/uri'
 import { BlobDiskCache, ImageProcessingServer } from './image/server'
 import { createServices } from './services'
@@ -50,14 +46,9 @@
   })
 
   const messageQueue = new SqlMessageQueue('pds', db)
-<<<<<<< HEAD
   streamConsumers.listen(messageQueue, blobstore, auth, keypair)
 
   const services = createServices(db, messageQueue, blobstore)
-=======
-  db.setMessageQueue(messageQueue)
-  streamConsumers.listen(messageQueue, auth, keypair)
->>>>>>> 4bc9af4c
 
   const mailTransport =
     config.emailSmtpUrl !== undefined

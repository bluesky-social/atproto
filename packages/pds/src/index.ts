// catch errors that get thrown in async route handlers
// this is a relatively non-invasive change to express
// they get handled in the error.handler middleware
// leave at top of file before importing Routes
import 'express-async-errors'

import express from 'express'
import cors from 'cors'
import http from 'http'
import events from 'events'
import * as crypto from '@atproto/crypto'
import { BlobStore } from '@atproto/repo'
import { DidResolver } from '@atproto/did-resolver'
import API, { health } from './api'
import Database from './db'
import { ServerAuth } from './auth'
import * as streamConsumers from './event-stream/consumers'
import * as error from './error'
import { loggerMiddleware } from './logger'
import { ServerConfig } from './config'
import { ServerMailer } from './mailer'
import { createTransport } from 'nodemailer'
import SqlMessageQueue from './event-stream/message-queue'
import { ImageUriBuilder } from './image/uri'
import { BlobDiskCache, ImageProcessingServer } from './image/server'
import { createServices } from './services'
import { createHttpTerminator, HttpTerminator } from 'http-terminator'
import AppContext from './context'
<<<<<<< HEAD
import Sequencer from './sequencer'
=======
import {
  ImageInvalidator,
  ImageProcessingServerInvalidator,
} from './image/invalidator'
>>>>>>> 45edff9c

export type { ServerConfigValues } from './config'
export { ServerConfig } from './config'
export { Database } from './db'
export { DiskBlobStore, MemoryBlobStore } from './storage'
export { AppContext } from './context'

export class PDS {
  public ctx: AppContext
  public app: express.Application
  public server?: http.Server
  private terminator?: HttpTerminator

  constructor(opts: { ctx: AppContext; app: express.Application }) {
    this.ctx = opts.ctx
    this.app = opts.app
  }

  static create(opts: {
    db: Database
    blobstore: BlobStore
    imgInvalidator?: ImageInvalidator
    keypair: crypto.Keypair
    config: ServerConfig
  }): PDS {
    const { db, blobstore, keypair, config } = opts
    let maybeImgInvalidator = opts.imgInvalidator
    const didResolver = new DidResolver({ plcUrl: config.didPlcUrl })
    const auth = new ServerAuth({
      jwtSecret: config.jwtSecret,
      adminPass: config.adminPassword,
      didResolver,
    })

    const messageQueue = new SqlMessageQueue('pds', db)
    const sequencer = new Sequencer(db)

    const mailTransport =
      config.emailSmtpUrl !== undefined
        ? createTransport(config.emailSmtpUrl)
        : createTransport({ jsonTransport: true })

    const mailer = new ServerMailer(mailTransport, config)

    const app = express()
    app.use(cors())
    app.use(loggerMiddleware)

    let imgUriEndpoint = config.imgUriEndpoint
    if (!imgUriEndpoint) {
      const imgProcessingCache = new BlobDiskCache(config.blobCacheLocation)
      const imgProcessingServer = new ImageProcessingServer(
        config.imgUriSalt,
        config.imgUriKey,
        blobstore,
        imgProcessingCache,
      )
      maybeImgInvalidator ??= new ImageProcessingServerInvalidator(
        imgProcessingCache,
      )
      app.use('/image', imgProcessingServer.app)
      imgUriEndpoint = `${config.publicUrl}/image`
    }

    let imgInvalidator: ImageInvalidator
    if (maybeImgInvalidator) {
      imgInvalidator = maybeImgInvalidator
    } else {
      throw new Error('Missing PDS image invalidator')
    }

    const imgUriBuilder = new ImageUriBuilder(
      imgUriEndpoint,
      config.imgUriSalt,
      config.imgUriKey,
    )

    const services = createServices({
      keypair,
      messageQueue,
      blobstore,
      imgUriBuilder,
      imgInvalidator,
    })

    const ctx = new AppContext({
      db,
      blobstore,
      keypair,
      cfg: config,
      auth,
      messageQueue,
      sequencer,
      services,
      mailer,
      imgUriBuilder,
    })

    streamConsumers.listen(ctx)

    const apiServer = API(ctx, {
      payload: {
        jsonLimit: 100 * 1024, // 100kb
        textLimit: 100 * 1024, // 100kb
        blobLimit: 5 * 1024 * 1024, // 5mb
      },
    })
    app.use(health.createRouter(ctx))
    app.use(apiServer.xrpc.router)
    app.use(error.handler)

    return new PDS({
      ctx,
      app,
    })
  }

  async start(): Promise<http.Server> {
    await this.ctx.db.startListeningToChannels()
    await this.ctx.sequencer.start()
    const server = this.app.listen(this.ctx.cfg.port)
    this.server = server
    this.terminator = createHttpTerminator({ server })
    await events.once(server, 'listening')
    return server
  }

  async destroy(): Promise<void> {
    await this.ctx.messageQueue.destroy()
    await this.terminator?.terminate()
    await this.ctx.db.close()
  }
}

export default PDS<|MERGE_RESOLUTION|>--- conflicted
+++ resolved
@@ -26,14 +26,11 @@
 import { createServices } from './services'
 import { createHttpTerminator, HttpTerminator } from 'http-terminator'
 import AppContext from './context'
-<<<<<<< HEAD
 import Sequencer from './sequencer'
-=======
 import {
   ImageInvalidator,
   ImageProcessingServerInvalidator,
 } from './image/invalidator'
->>>>>>> 45edff9c
 
 export type { ServerConfigValues } from './config'
 export { ServerConfig } from './config'

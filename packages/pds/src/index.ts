--- conflicted
+++ resolved
@@ -21,11 +21,7 @@
 import { ServerAuth } from './auth'
 import * as error from './error'
 import compression from './util/compression'
-<<<<<<< HEAD
-import { httpLogger, dbLogger, loggerMiddleware } from './logger'
-=======
-import { dbLogger, loggerMiddleware, seqLogger } from './logger'
->>>>>>> dd4d91ce
+import { httpLogger, dbLogger, loggerMiddleware, seqLogger } from './logger'
 import { ServerConfig } from './config'
 import { ServerMailer } from './mailer'
 import { createServer } from './lexicon'

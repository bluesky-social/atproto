--- conflicted
+++ resolved
@@ -252,7 +252,7 @@
       }, 10000)
     }
     this.sequencerStatsInterval = setInterval(() => {
-      if (this.ctx.sequencerLeader.isLeader) {
+      if (this.ctx.sequencerLeader?.isLeader) {
         seqLogger.info(
           { seq: this.ctx.sequencerLeader.peekSeqVal() },
           'sequencer leader stats',
@@ -273,12 +273,8 @@
   }
 
   async destroy(): Promise<void> {
-<<<<<<< HEAD
+    this.ctx.labelCache.stop()
     await this.ctx.sequencerLeader?.destroy()
-=======
-    this.ctx.labelCache.stop()
-    await this.ctx.sequencerLeader.destroy()
->>>>>>> 670daf5e
     await this.terminator?.terminate()
     await this.ctx.backgroundQueue.destroy()
     await this.ctx.db.close()

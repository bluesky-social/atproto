import assert from 'node:assert'
import * as undici from 'undici'
import * as nodemailer from 'nodemailer'
import { Redis } from 'ioredis'
import * as plc from '@did-plc/lib'
import {
  Fetch,
  isUnicastIp,
  loggedFetch,
  safeFetchWrap,
  unicastLookup,
} from '@atproto-labs/fetch-node'
import * as crypto from '@atproto/crypto'
import { IdResolver } from '@atproto/identity'
import { AtpAgent } from '@atproto/api'
import { KmsKeypair, S3BlobStore } from '@atproto/aws'
import { JoseKey, OAuthVerifier } from '@atproto/oauth-provider'
import { BlobStore } from '@atproto/repo'
import {
  RateLimiter,
  RateLimiterCreator,
  RateLimiterOpts,
  createServiceAuthHeaders,
  createServiceJwt,
} from '@atproto/xrpc-server'
<<<<<<< HEAD
import {
  JoseKey,
  Fetch,
  safeFetchWrap,
  OAuthVerifier,
} from '@atproto/oauth-provider'
import { SimpleStore } from '@atproto-labs/simple-store'
=======
>>>>>>> 8f2b80a0

import { ServerConfig, ServerSecrets } from './config'
import { PdsOAuthProvider } from './oauth/provider'
import {
  AuthVerifier,
  createPublicKeyObject,
  createSecretKeyObject,
} from './auth-verifier'
import { fetchLogger } from './logger'
import { ServerMailer } from './mailer'
import { ModerationMailer } from './mailer/moderation'
import { AccountManager } from './account-manager'
import { Sequencer } from './sequencer'
import { BackgroundQueue } from './background'
import { DidSqliteCache } from './did-cache'
import { Crawlers } from './crawlers'
import { DiskBlobStore } from './disk-blobstore'
import { getRedisClient } from './redis'
import { ActorStore } from './actor-store'
import { LocalViewer, LocalViewerCreator } from './read-after-write/viewer'
import { RepoRevCacheRedis } from './account-manager/repo-rev-cache-redis'

export type AppContextOptions = {
  actorStore: ActorStore
  blobstore: (did: string) => BlobStore
  localViewer: LocalViewerCreator
  mailer: ServerMailer
  moderationMailer: ModerationMailer
  didCache: DidSqliteCache
  idResolver: IdResolver
  plcClient: plc.Client
  accountManager: AccountManager
  sequencer: Sequencer
  backgroundQueue: BackgroundQueue
  redisScratch?: Redis
  repoRevCache?: SimpleStore<string, string>
  ratelimitCreator?: RateLimiterCreator
  crawlers: Crawlers
  appViewAgent?: AtpAgent
  moderationAgent?: AtpAgent
  reportingAgent?: AtpAgent
  entrywayAgent?: AtpAgent
  proxyAgent: undici.Agent
  safeFetch: Fetch
  authProvider?: PdsOAuthProvider
  authVerifier: AuthVerifier
  plcRotationKey: crypto.Keypair
  cfg: ServerConfig
}

export class AppContext {
  public actorStore: ActorStore
  public blobstore: (did: string) => BlobStore
  public localViewer: LocalViewerCreator
  public mailer: ServerMailer
  public moderationMailer: ModerationMailer
  public didCache: DidSqliteCache
  public idResolver: IdResolver
  public plcClient: plc.Client
  public accountManager: AccountManager
  public sequencer: Sequencer
  public backgroundQueue: BackgroundQueue
  public redisScratch?: Redis
  public repoRevCache?: SimpleStore<string, string>
  public ratelimitCreator?: RateLimiterCreator
  public crawlers: Crawlers
  public appViewAgent: AtpAgent | undefined
  public moderationAgent: AtpAgent | undefined
  public reportingAgent: AtpAgent | undefined
  public entrywayAgent: AtpAgent | undefined
  public proxyAgent: undici.Agent
  public safeFetch: Fetch
  public authVerifier: AuthVerifier
  public authProvider?: PdsOAuthProvider
  public plcRotationKey: crypto.Keypair
  public cfg: ServerConfig

  constructor(opts: AppContextOptions) {
    this.actorStore = opts.actorStore
    this.blobstore = opts.blobstore
    this.localViewer = opts.localViewer
    this.mailer = opts.mailer
    this.moderationMailer = opts.moderationMailer
    this.didCache = opts.didCache
    this.idResolver = opts.idResolver
    this.plcClient = opts.plcClient
    this.accountManager = opts.accountManager
    this.sequencer = opts.sequencer
    this.backgroundQueue = opts.backgroundQueue
    this.redisScratch = opts.redisScratch
    this.repoRevCache = opts.repoRevCache
    this.ratelimitCreator = opts.ratelimitCreator
    this.crawlers = opts.crawlers
    this.appViewAgent = opts.appViewAgent
    this.moderationAgent = opts.moderationAgent
    this.reportingAgent = opts.reportingAgent
    this.entrywayAgent = opts.entrywayAgent
    this.proxyAgent = opts.proxyAgent
    this.safeFetch = opts.safeFetch
    this.authVerifier = opts.authVerifier
    this.authProvider = opts.authProvider
    this.plcRotationKey = opts.plcRotationKey
    this.cfg = opts.cfg
  }

  static async fromConfig(
    cfg: ServerConfig,
    secrets: ServerSecrets,
    overrides?: Partial<AppContextOptions>,
  ): Promise<AppContext> {
    const blobstore =
      cfg.blobstore.provider === 's3'
        ? S3BlobStore.creator({
            bucket: cfg.blobstore.bucket,
            region: cfg.blobstore.region,
            endpoint: cfg.blobstore.endpoint,
            forcePathStyle: cfg.blobstore.forcePathStyle,
            credentials: cfg.blobstore.credentials,
            uploadTimeoutMs: cfg.blobstore.uploadTimeoutMs,
          })
        : DiskBlobStore.creator(
            cfg.blobstore.location,
            cfg.blobstore.tempLocation,
          )

    const mailTransport =
      cfg.email !== null
        ? nodemailer.createTransport(cfg.email.smtpUrl)
        : nodemailer.createTransport({ jsonTransport: true })

    const mailer = new ServerMailer(mailTransport, cfg)

    const modMailTransport =
      cfg.moderationEmail !== null
        ? nodemailer.createTransport(cfg.moderationEmail.smtpUrl)
        : nodemailer.createTransport({ jsonTransport: true })

    const moderationMailer = new ModerationMailer(modMailTransport, cfg)

    const didCache = new DidSqliteCache(
      cfg.db.didCacheDbLoc,
      cfg.identity.cacheStaleTTL,
      cfg.identity.cacheMaxTTL,
      cfg.db.disableWalAutoCheckpoint,
    )
    await didCache.migrateOrThrow()

    const idResolver = new IdResolver({
      plcUrl: cfg.identity.plcUrl,
      didCache,
      timeout: cfg.identity.resolverTimeout,
      backupNameservers: cfg.identity.handleBackupNameservers,
    })
    const plcClient = new plc.Client(cfg.identity.plcUrl)

    const backgroundQueue = new BackgroundQueue()
    const crawlers = new Crawlers(
      cfg.service.hostname,
      cfg.crawlers,
      backgroundQueue,
    )
    const sequencer = new Sequencer(
      cfg.db.sequencerDbLoc,
      crawlers,
      undefined,
      cfg.db.disableWalAutoCheckpoint,
    )
    const redisScratch = cfg.redis
      ? getRedisClient(cfg.redis.address, cfg.redis.password)
      : undefined

    let ratelimitCreator: RateLimiterCreator | undefined = undefined
    if (cfg.rateLimits.enabled) {
      const bypassSecret = cfg.rateLimits.bypassKey
      const bypassIps = cfg.rateLimits.bypassIps
      if (cfg.rateLimits.mode === 'redis') {
        if (!redisScratch) {
          throw new Error('Redis not set up for ratelimiting mode: `redis`')
        }
        ratelimitCreator = (opts: RateLimiterOpts) =>
          RateLimiter.redis(redisScratch, {
            bypassSecret,
            bypassIps,
            ...opts,
          })
      } else {
        ratelimitCreator = (opts: RateLimiterOpts) =>
          RateLimiter.memory({
            bypassSecret,
            bypassIps,
            ...opts,
          })
      }
    }

    const appViewAgent = cfg.bskyAppView
      ? new AtpAgent({ service: cfg.bskyAppView.url })
      : undefined
    const moderationAgent = cfg.modService
      ? new AtpAgent({ service: cfg.modService.url })
      : undefined
    const reportingAgent = cfg.reportService
      ? new AtpAgent({ service: cfg.reportService.url })
      : undefined
    const entrywayAgent = cfg.entryway
      ? new AtpAgent({ service: cfg.entryway.url })
      : undefined

    const jwtSecretKey = createSecretKeyObject(secrets.jwtSecret)
    const jwtPublicKey = cfg.entryway
      ? createPublicKeyObject(cfg.entryway.jwtPublicKeyHex)
      : null

    const repoRevCache =
      redisScratch && cfg.repoRevCache
        ? new RepoRevCacheRedis(redisScratch, cfg.repoRevCache.maxTTL)
        : // Note: Single instance PDS that have no redis could use a memory cache
          undefined

    const accountManager = new AccountManager(
      backgroundQueue,
      cfg.db.accountDbLoc,
      jwtSecretKey,
      cfg.service.did,
      cfg.db.disableWalAutoCheckpoint,
      repoRevCache,
    )
    await accountManager.migrateOrThrow()

    const plcRotationKey =
      secrets.plcRotationKey.provider === 'kms'
        ? await KmsKeypair.load({
            keyId: secrets.plcRotationKey.keyId,
          })
        : await crypto.Secp256k1Keypair.import(
            secrets.plcRotationKey.privateKeyHex,
          )

    const actorStore = new ActorStore(cfg.actorStore, {
      blobstore,
      backgroundQueue,
    })

    const localViewer = LocalViewer.creator({
      accountManager,
      appViewAgent,
      pdsHostname: cfg.service.hostname,
      appviewDid: cfg.bskyAppView?.did,
      appviewCdnUrlPattern: cfg.bskyAppView?.cdnUrlPattern,
    })

    // An agent for performing HTTP requests based on user provided URLs.
    const proxyAgent = new undici.Agent({
      allowH2: cfg.proxy.allowHTTP2, // This is experimental
      headersTimeout: cfg.proxy.headersTimeout,
      maxResponseSize: cfg.proxy.maxResponseSize,
      bodyTimeout: cfg.proxy.bodyTimeout,
      factory: cfg.proxy.disableSsrfProtection
        ? undefined
        : (origin, opts) => {
            const { protocol, hostname } =
              origin instanceof URL ? origin : new URL(origin)
            if (protocol !== 'https:') {
              throw new Error(`Forbidden protocol "${protocol}"`)
            }
            if (isUnicastIp(hostname) === false) {
              throw new Error('Hostname resolved to non-unicast address')
            }
            return new undici.Pool(origin, opts)
          },
      connect: {
        lookup: cfg.proxy.disableSsrfProtection ? undefined : unicastLookup,
      },
    })

    // A fetch() function that protects against SSRF attacks, large responses &
    // known bad domains. This function can safely be used to fetch user
    // provided URLs (unless "disableSsrfProtection" is true, of course).
    const safeFetch = loggedFetch({
      fetch: safeFetchWrap({
        // Using globalThis.fetch allows safeFetchWrap to use keep-alive. See
        // unicastFetchWrap().
        fetch: globalThis.fetch,
        allowIpHost: false,
        responseMaxSize: cfg.fetch.maxResponseSize,
        ssrfProtection: !cfg.fetch.disableSsrfProtection,
      }),
      logRequest: ({ method, url }) => {
        fetchLogger.debug({ method, uri: url }, 'fetch')
      },
      logResponse: false,
      logError: false,
    })

    const authProvider = cfg.oauth.provider
      ? new PdsOAuthProvider({
          issuer: cfg.oauth.issuer,
          keyset: [
            // Note: OpenID compatibility would require an RS256 private key in this list
            await JoseKey.fromKeyLike(jwtSecretKey, undefined, 'HS256'),
          ],
          accountManager,
          actorStore,
          localViewer,
          redis: redisScratch,
          dpopSecret: secrets.dpopSecret,
          customization: cfg.oauth.provider.customization,
          safeFetch,
        })
      : undefined

    const oauthVerifier: OAuthVerifier =
      authProvider ?? // OAuthProvider extends OAuthVerifier
      new OAuthVerifier({
        issuer: cfg.oauth.issuer,
        keyset: [await JoseKey.fromKeyLike(jwtPublicKey!, undefined, 'ES256K')],
        dpopSecret: secrets.dpopSecret,
        redis: redisScratch,
      })

    const authVerifier = new AuthVerifier(
      accountManager,
      idResolver,
      oauthVerifier,
      {
        publicUrl: cfg.service.publicUrl,
        jwtKey: jwtPublicKey ?? jwtSecretKey,
        adminPass: secrets.adminPassword,
        dids: {
          pds: cfg.service.did,
          entryway: cfg.entryway?.did,
          modService: cfg.modService?.did,
        },
      },
    )

    return new AppContext({
      actorStore,
      blobstore,
      localViewer,
      mailer,
      moderationMailer,
      didCache,
      idResolver,
      plcClient,
      accountManager,
      sequencer,
      backgroundQueue,
      redisScratch,
      repoRevCache,
      ratelimitCreator,
      crawlers,
      appViewAgent,
      moderationAgent,
      reportingAgent,
      entrywayAgent,
      proxyAgent,
      safeFetch,
      authVerifier,
      authProvider,
      plcRotationKey,
      cfg,
      ...(overrides ?? {}),
    })
  }

  async appviewAuthHeaders(did: string, lxm: string) {
    assert(this.cfg.bskyAppView)
    return this.serviceAuthHeaders(did, this.cfg.bskyAppView.did, lxm)
  }

  async serviceAuthHeaders(did: string, aud: string, lxm: string) {
    const keypair = await this.actorStore.keypair(did)
    return createServiceAuthHeaders({
      iss: did,
      aud,
      lxm,
      keypair,
    })
  }

  async serviceAuthJwt(did: string, aud: string, lxm: string) {
    const keypair = await this.actorStore.keypair(did)
    return createServiceJwt({
      iss: did,
      aud,
      lxm,
      keypair,
    })
  }
}

export default AppContext<|MERGE_RESOLUTION|>--- conflicted
+++ resolved
@@ -14,7 +14,12 @@
 import { IdResolver } from '@atproto/identity'
 import { AtpAgent } from '@atproto/api'
 import { KmsKeypair, S3BlobStore } from '@atproto/aws'
-import { JoseKey, OAuthVerifier } from '@atproto/oauth-provider'
+import {
+  JoseKey,
+  Fetch,
+  safeFetchWrap,
+  OAuthVerifier,
+} from '@atproto/oauth-provider'
 import { BlobStore } from '@atproto/repo'
 import {
   RateLimiter,
@@ -23,16 +28,7 @@
   createServiceAuthHeaders,
   createServiceJwt,
 } from '@atproto/xrpc-server'
-<<<<<<< HEAD
-import {
-  JoseKey,
-  Fetch,
-  safeFetchWrap,
-  OAuthVerifier,
-} from '@atproto/oauth-provider'
 import { SimpleStore } from '@atproto-labs/simple-store'
-=======
->>>>>>> 8f2b80a0
 
 import { ServerConfig, ServerSecrets } from './config'
 import { PdsOAuthProvider } from './oauth/provider'

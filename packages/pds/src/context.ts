--- conflicted
+++ resolved
@@ -1,15 +1,9 @@
 import assert from 'node:assert'
-<<<<<<< HEAD
-import * as undici from 'undici'
-import * as nodemailer from 'nodemailer'
-import { Redis } from 'ioredis'
-import * as ui8 from 'uint8arrays'
-=======
->>>>>>> dc6e4ecb
 import * as plc from '@did-plc/lib'
 import express from 'express'
 import { Redis } from 'ioredis'
 import * as nodemailer from 'nodemailer'
+import * as ui8 from 'uint8arrays'
 import * as undici from 'undici'
 import { AtpAgent } from '@atproto/api'
 import { KmsKeypair, S3BlobStore } from '@atproto/aws'
@@ -452,7 +446,6 @@
       keypair,
     })
   }
-<<<<<<< HEAD
 }
 
 const basicAuthHeader = (username: string, password: string) => {
@@ -463,7 +456,4 @@
   return `Basic ${encoded}`
 }
 
-export default AppContext
-=======
-}
->>>>>>> dc6e4ecb
+export default AppContext
import assert from 'node:assert'
import * as undici from 'undici'
import * as nodemailer from 'nodemailer'
import { Redis } from 'ioredis'
import * as ui8 from 'uint8arrays'
import * as plc from '@did-plc/lib'
import {
  Fetch,
  isUnicastIp,
  loggedFetch,
  safeFetchWrap,
  unicastLookup,
} from '@atproto-labs/fetch-node'
import * as crypto from '@atproto/crypto'
import { IdResolver } from '@atproto/identity'
import { AtpAgent } from '@atproto/api'
import { KmsKeypair, S3BlobStore } from '@atproto/aws'
import { JoseKey, OAuthVerifier } from '@atproto/oauth-provider'
import { BlobStore } from '@atproto/repo'
import {
  RateLimiter,
  RateLimiterCreator,
  RateLimiterOpts,
  createServiceAuthHeaders,
  createServiceJwt,
} from '@atproto/xrpc-server'

import { ServerConfig, ServerSecrets } from './config'
import { PdsOAuthProvider } from './oauth/provider'
import {
  AuthVerifier,
  createPublicKeyObject,
  createSecretKeyObject,
} from './auth-verifier'
import { fetchLogger } from './logger'
import { ServerMailer } from './mailer'
import { ModerationMailer } from './mailer/moderation'
import { AccountManager } from './account-manager'
import { Sequencer } from './sequencer'
import { BackgroundQueue } from './background'
import { DidSqliteCache } from './did-cache'
import { Crawlers } from './crawlers'
import { DiskBlobStore } from './disk-blobstore'
import { getRedisClient } from './redis'
import { ActorStore } from './actor-store'
import { LocalViewer, LocalViewerCreator } from './read-after-write/viewer'

export type AppContextOptions = {
  actorStore: ActorStore
  blobstore: (did: string) => BlobStore
  localViewer: LocalViewerCreator
  mailer: ServerMailer
  moderationMailer: ModerationMailer
  didCache: DidSqliteCache
  idResolver: IdResolver
  plcClient: plc.Client
  accountManager: AccountManager
  sequencer: Sequencer
  backgroundQueue: BackgroundQueue
  redisScratch?: Redis
  ratelimitCreator?: RateLimiterCreator
  crawlers: Crawlers
  appViewAgent?: AtpAgent
  moderationAgent?: AtpAgent
  reportingAgent?: AtpAgent
  entrywayAgent?: AtpAgent
<<<<<<< HEAD
  entrywayAdminAgent?: AtpAgent
  proxyAgent: undici.Agent
=======
  proxyAgent: undici.Dispatcher
>>>>>>> 17057144
  safeFetch: Fetch
  authProvider?: PdsOAuthProvider
  authVerifier: AuthVerifier
  plcRotationKey: crypto.Keypair
  cfg: ServerConfig
}

export class AppContext {
  public actorStore: ActorStore
  public blobstore: (did: string) => BlobStore
  public localViewer: LocalViewerCreator
  public mailer: ServerMailer
  public moderationMailer: ModerationMailer
  public didCache: DidSqliteCache
  public idResolver: IdResolver
  public plcClient: plc.Client
  public accountManager: AccountManager
  public sequencer: Sequencer
  public backgroundQueue: BackgroundQueue
  public redisScratch?: Redis
  public ratelimitCreator?: RateLimiterCreator
  public crawlers: Crawlers
  public appViewAgent: AtpAgent | undefined
  public moderationAgent: AtpAgent | undefined
  public reportingAgent: AtpAgent | undefined
  public entrywayAgent: AtpAgent | undefined
<<<<<<< HEAD
  public entrywayAdminAgent: AtpAgent | undefined
  public proxyAgent: undici.Agent
=======
  public proxyAgent: undici.Dispatcher
>>>>>>> 17057144
  public safeFetch: Fetch
  public authVerifier: AuthVerifier
  public authProvider?: PdsOAuthProvider
  public plcRotationKey: crypto.Keypair
  public cfg: ServerConfig

  constructor(opts: AppContextOptions) {
    this.actorStore = opts.actorStore
    this.blobstore = opts.blobstore
    this.localViewer = opts.localViewer
    this.mailer = opts.mailer
    this.moderationMailer = opts.moderationMailer
    this.didCache = opts.didCache
    this.idResolver = opts.idResolver
    this.plcClient = opts.plcClient
    this.accountManager = opts.accountManager
    this.sequencer = opts.sequencer
    this.backgroundQueue = opts.backgroundQueue
    this.redisScratch = opts.redisScratch
    this.ratelimitCreator = opts.ratelimitCreator
    this.crawlers = opts.crawlers
    this.appViewAgent = opts.appViewAgent
    this.moderationAgent = opts.moderationAgent
    this.reportingAgent = opts.reportingAgent
    this.entrywayAgent = opts.entrywayAgent
    this.entrywayAdminAgent = opts.entrywayAdminAgent
    this.proxyAgent = opts.proxyAgent
    this.safeFetch = opts.safeFetch
    this.authVerifier = opts.authVerifier
    this.authProvider = opts.authProvider
    this.plcRotationKey = opts.plcRotationKey
    this.cfg = opts.cfg
  }

  static async fromConfig(
    cfg: ServerConfig,
    secrets: ServerSecrets,
    overrides?: Partial<AppContextOptions>,
  ): Promise<AppContext> {
    const blobstore =
      cfg.blobstore.provider === 's3'
        ? S3BlobStore.creator({
            bucket: cfg.blobstore.bucket,
            region: cfg.blobstore.region,
            endpoint: cfg.blobstore.endpoint,
            forcePathStyle: cfg.blobstore.forcePathStyle,
            credentials: cfg.blobstore.credentials,
            uploadTimeoutMs: cfg.blobstore.uploadTimeoutMs,
          })
        : DiskBlobStore.creator(
            cfg.blobstore.location,
            cfg.blobstore.tempLocation,
          )

    const mailTransport =
      cfg.email !== null
        ? nodemailer.createTransport(cfg.email.smtpUrl)
        : nodemailer.createTransport({ jsonTransport: true })

    const mailer = new ServerMailer(mailTransport, cfg)

    const modMailTransport =
      cfg.moderationEmail !== null
        ? nodemailer.createTransport(cfg.moderationEmail.smtpUrl)
        : nodemailer.createTransport({ jsonTransport: true })

    const moderationMailer = new ModerationMailer(modMailTransport, cfg)

    const didCache = new DidSqliteCache(
      cfg.db.didCacheDbLoc,
      cfg.identity.cacheStaleTTL,
      cfg.identity.cacheMaxTTL,
      cfg.db.disableWalAutoCheckpoint,
    )
    await didCache.migrateOrThrow()

    const idResolver = new IdResolver({
      plcUrl: cfg.identity.plcUrl,
      didCache,
      timeout: cfg.identity.resolverTimeout,
      backupNameservers: cfg.identity.handleBackupNameservers,
    })
    const plcClient = new plc.Client(cfg.identity.plcUrl)

    const backgroundQueue = new BackgroundQueue()
    const crawlers = new Crawlers(
      cfg.service.hostname,
      cfg.crawlers,
      backgroundQueue,
    )
    const sequencer = new Sequencer(
      cfg.db.sequencerDbLoc,
      crawlers,
      undefined,
      cfg.db.disableWalAutoCheckpoint,
    )
    const redisScratch = cfg.redis
      ? getRedisClient(cfg.redis.address, cfg.redis.password)
      : undefined

    let ratelimitCreator: RateLimiterCreator | undefined = undefined
    if (cfg.rateLimits.enabled) {
      const bypassSecret = cfg.rateLimits.bypassKey
      const bypassIps = cfg.rateLimits.bypassIps
      if (cfg.rateLimits.mode === 'redis') {
        if (!redisScratch) {
          throw new Error('Redis not set up for ratelimiting mode: `redis`')
        }
        ratelimitCreator = (opts: RateLimiterOpts) =>
          RateLimiter.redis(redisScratch, {
            bypassSecret,
            bypassIps,
            ...opts,
          })
      } else {
        ratelimitCreator = (opts: RateLimiterOpts) =>
          RateLimiter.memory({
            bypassSecret,
            bypassIps,
            ...opts,
          })
      }
    }

    const appViewAgent = cfg.bskyAppView
      ? new AtpAgent({ service: cfg.bskyAppView.url })
      : undefined
    const moderationAgent = cfg.modService
      ? new AtpAgent({ service: cfg.modService.url })
      : undefined
    const reportingAgent = cfg.reportService
      ? new AtpAgent({ service: cfg.reportService.url })
      : undefined
    const entrywayAgent = cfg.entryway
      ? new AtpAgent({ service: cfg.entryway.url })
      : undefined
    let entrywayAdminAgent: AtpAgent | undefined
    if (cfg.entryway && secrets.entrywayAdminToken) {
      entrywayAdminAgent = new AtpAgent({ service: cfg.entryway.url })
      entrywayAdminAgent.api.setHeader(
        'authorization',
        basicAuthHeader('admin', secrets.entrywayAdminToken),
      )
    }

    const jwtSecretKey = createSecretKeyObject(secrets.jwtSecret)
    const jwtPublicKey = cfg.entryway
      ? createPublicKeyObject(cfg.entryway.jwtPublicKeyHex)
      : null

    const accountManager = new AccountManager(
      backgroundQueue,
      cfg.db.accountDbLoc,
      jwtSecretKey,
      cfg.service.did,
      cfg.db.disableWalAutoCheckpoint,
    )
    await accountManager.migrateOrThrow()

    const plcRotationKey =
      secrets.plcRotationKey.provider === 'kms'
        ? await KmsKeypair.load({
            keyId: secrets.plcRotationKey.keyId,
          })
        : await crypto.Secp256k1Keypair.import(
            secrets.plcRotationKey.privateKeyHex,
          )

    const actorStore = new ActorStore(cfg.actorStore, {
      blobstore,
      backgroundQueue,
    })

    const localViewer = LocalViewer.creator({
      accountManager,
      appViewAgent,
      pdsHostname: cfg.service.hostname,
      appviewDid: cfg.bskyAppView?.did,
      appviewCdnUrlPattern: cfg.bskyAppView?.cdnUrlPattern,
    })

    // An agent for performing HTTP requests based on user provided URLs.
    const proxyAgentBase = new undici.Agent({
      allowH2: cfg.proxy.allowHTTP2, // This is experimental
      headersTimeout: cfg.proxy.headersTimeout,
      maxResponseSize: cfg.proxy.maxResponseSize,
      bodyTimeout: cfg.proxy.bodyTimeout,
      factory: cfg.proxy.disableSsrfProtection
        ? undefined
        : (origin, opts) => {
            const { protocol, hostname } =
              origin instanceof URL ? origin : new URL(origin)
            if (protocol !== 'https:') {
              throw new Error(`Forbidden protocol "${protocol}"`)
            }
            if (isUnicastIp(hostname) === false) {
              throw new Error('Hostname resolved to non-unicast address')
            }
            return new undici.Pool(origin, opts)
          },
      connect: {
        lookup: cfg.proxy.disableSsrfProtection ? undefined : unicastLookup,
      },
    })
    const proxyAgent =
      cfg.proxy.maxRetries > 0
        ? new undici.RetryAgent(proxyAgentBase, {
            statusCodes: [], // Only retry on socket errors
            methods: ['GET', 'HEAD'],
            maxRetries: cfg.proxy.maxRetries,
          })
        : proxyAgentBase

    // A fetch() function that protects against SSRF attacks, large responses &
    // known bad domains. This function can safely be used to fetch user
    // provided URLs (unless "disableSsrfProtection" is true, of course).
    const safeFetch = loggedFetch({
      fetch: safeFetchWrap({
        // Using globalThis.fetch allows safeFetchWrap to use keep-alive. See
        // unicastFetchWrap().
        fetch: globalThis.fetch,
        allowIpHost: false,
        responseMaxSize: cfg.fetch.maxResponseSize,
        ssrfProtection: !cfg.fetch.disableSsrfProtection,
      }),
      logRequest: ({ method, url }) => {
        fetchLogger.debug({ method, uri: url }, 'fetch')
      },
      logResponse: false,
      logError: false,
    })

    const authProvider = cfg.oauth.provider
      ? new PdsOAuthProvider({
          issuer: cfg.oauth.issuer,
          keyset: [
            // Note: OpenID compatibility would require an RS256 private key in this list
            await JoseKey.fromKeyLike(jwtSecretKey, undefined, 'HS256'),
          ],
          accountManager,
          actorStore,
          localViewer,
          redis: redisScratch,
          dpopSecret: secrets.dpopSecret,
          customization: cfg.oauth.provider.customization,
          safeFetch,
        })
      : undefined

    const oauthVerifier: OAuthVerifier =
      authProvider ?? // OAuthProvider extends OAuthVerifier
      new OAuthVerifier({
        issuer: cfg.oauth.issuer,
        keyset: [await JoseKey.fromKeyLike(jwtPublicKey!, undefined, 'ES256K')],
        dpopSecret: secrets.dpopSecret,
        redis: redisScratch,
      })

    const authVerifier = new AuthVerifier(
      accountManager,
      idResolver,
      oauthVerifier,
      {
        publicUrl: cfg.service.publicUrl,
        jwtKey: jwtPublicKey ?? jwtSecretKey,
        adminPass: secrets.adminPassword,
        dids: {
          pds: cfg.service.did,
          entryway: cfg.entryway?.did,
          modService: cfg.modService?.did,
        },
      },
    )

    return new AppContext({
      actorStore,
      blobstore,
      localViewer,
      mailer,
      moderationMailer,
      didCache,
      idResolver,
      plcClient,
      accountManager,
      sequencer,
      backgroundQueue,
      redisScratch,
      ratelimitCreator,
      crawlers,
      appViewAgent,
      moderationAgent,
      reportingAgent,
      entrywayAgent,
      entrywayAdminAgent,
      proxyAgent,
      safeFetch,
      authVerifier,
      authProvider,
      plcRotationKey,
      cfg,
      ...(overrides ?? {}),
    })
  }

  async appviewAuthHeaders(did: string, lxm: string) {
    assert(this.cfg.bskyAppView)
    return this.serviceAuthHeaders(did, this.cfg.bskyAppView.did, lxm)
  }

  async serviceAuthHeaders(did: string, aud: string, lxm: string) {
    const keypair = await this.actorStore.keypair(did)
    return createServiceAuthHeaders({
      iss: did,
      aud,
      lxm,
      keypair,
    })
  }

  async serviceAuthJwt(did: string, aud: string, lxm: string) {
    const keypair = await this.actorStore.keypair(did)
    return createServiceJwt({
      iss: did,
      aud,
      lxm,
      keypair,
    })
  }
}

const basicAuthHeader = (username: string, password: string) => {
  const encoded = ui8.toString(
    ui8.fromString(`${username}:${password}`, 'utf8'),
    'base64pad',
  )
  return `Basic ${encoded}`
}

export default AppContext<|MERGE_RESOLUTION|>--- conflicted
+++ resolved
@@ -64,12 +64,8 @@
   moderationAgent?: AtpAgent
   reportingAgent?: AtpAgent
   entrywayAgent?: AtpAgent
-<<<<<<< HEAD
   entrywayAdminAgent?: AtpAgent
-  proxyAgent: undici.Agent
-=======
   proxyAgent: undici.Dispatcher
->>>>>>> 17057144
   safeFetch: Fetch
   authProvider?: PdsOAuthProvider
   authVerifier: AuthVerifier
@@ -96,12 +92,8 @@
   public moderationAgent: AtpAgent | undefined
   public reportingAgent: AtpAgent | undefined
   public entrywayAgent: AtpAgent | undefined
-<<<<<<< HEAD
   public entrywayAdminAgent: AtpAgent | undefined
-  public proxyAgent: undici.Agent
-=======
   public proxyAgent: undici.Dispatcher
->>>>>>> 17057144
   public safeFetch: Fetch
   public authVerifier: AuthVerifier
   public authProvider?: PdsOAuthProvider

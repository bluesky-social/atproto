import * as nodemailer from 'nodemailer'
import { Redis } from 'ioredis'
import * as plc from '@did-plc/lib'
import * as crypto from '@atproto/crypto'
import { IdResolver } from '@atproto/identity'
import { AtpAgent } from '@atproto/api'
import { KmsKeypair, S3BlobStore } from '@atproto/aws'
import { createServiceAuthHeaders } from '@atproto/xrpc-server'
import { Database } from './db'
import { ServerConfig, ServerSecrets } from './config'
import { AuthVerifier } from './auth-verifier'
import { ServerMailer } from './mailer'
import { ModerationMailer } from './mailer/moderation'
import { BlobStore } from '@atproto/repo'
import { Services, createServices } from './services'
import { Sequencer, SequencerLeader } from './sequencer'
import { BackgroundQueue } from './background'
import DidSqlCache from './did-cache'
import { Crawlers } from './crawlers'
import { DiskBlobStore } from './storage'
import { getRedisClient } from './redis'
import { RuntimeFlags } from './runtime-flags'

export type AppContextOptions = {
  db: Database
  blobstore: BlobStore
  mailer: ServerMailer
  moderationMailer: ModerationMailer
  didCache: DidSqlCache
  idResolver: IdResolver
  plcClient: plc.Client
  services: Services
  sequencer: Sequencer
  sequencerLeader?: SequencerLeader
  backgroundQueue: BackgroundQueue
  runtimeFlags: RuntimeFlags
  redisScratch?: Redis
  crawlers: Crawlers
  appViewAgent: AtpAgent
  authVerifier: AuthVerifier
  repoSigningKey: crypto.Keypair
  plcRotationKey: crypto.Keypair
  cfg: ServerConfig
}

export class AppContext {
  public db: Database
  public blobstore: BlobStore
  public mailer: ServerMailer
  public moderationMailer: ModerationMailer
  public didCache: DidSqlCache
  public idResolver: IdResolver
  public plcClient: plc.Client
  public services: Services
  public sequencer: Sequencer
  public sequencerLeader?: SequencerLeader
  public backgroundQueue: BackgroundQueue
  public runtimeFlags: RuntimeFlags
  public redisScratch?: Redis
  public crawlers: Crawlers
  public appViewAgent: AtpAgent
  public authVerifier: AuthVerifier
  public repoSigningKey: crypto.Keypair
  public plcRotationKey: crypto.Keypair
  public cfg: ServerConfig

  constructor(opts: AppContextOptions) {
    this.db = opts.db
    this.blobstore = opts.blobstore
    this.mailer = opts.mailer
    this.moderationMailer = opts.moderationMailer
    this.didCache = opts.didCache
    this.idResolver = opts.idResolver
    this.plcClient = opts.plcClient
    this.services = opts.services
    this.sequencer = opts.sequencer
    this.sequencerLeader = opts.sequencerLeader
    this.backgroundQueue = opts.backgroundQueue
    this.runtimeFlags = opts.runtimeFlags
    this.redisScratch = opts.redisScratch
    this.crawlers = opts.crawlers
    this.appViewAgent = opts.appViewAgent
    this.authVerifier = opts.authVerifier
    this.repoSigningKey = opts.repoSigningKey
    this.plcRotationKey = opts.plcRotationKey
    this.cfg = opts.cfg
  }

  static async fromConfig(
    cfg: ServerConfig,
    secrets: ServerSecrets,
    overrides?: Partial<AppContextOptions>,
  ): Promise<AppContext> {
    const db =
      cfg.db.dialect === 'sqlite'
        ? Database.sqlite(cfg.db.location)
        : Database.postgres({
            url: cfg.db.url,
            schema: cfg.db.schema,
            poolSize: cfg.db.pool.size,
            poolMaxUses: cfg.db.pool.maxUses,
            poolIdleTimeoutMs: cfg.db.pool.idleTimeoutMs,
          })
    const blobstore =
      cfg.blobstore.provider === 's3'
        ? new S3BlobStore({ bucket: cfg.blobstore.bucket })
        : await DiskBlobStore.create(
            cfg.blobstore.location,
            cfg.blobstore.tempLocation,
          )

    const mailTransport =
      cfg.email !== null
        ? nodemailer.createTransport(cfg.email.smtpUrl)
        : nodemailer.createTransport({ jsonTransport: true })

    const mailer = new ServerMailer(mailTransport, cfg)

    const modMailTransport =
      cfg.moderationEmail !== null
        ? nodemailer.createTransport(cfg.moderationEmail.smtpUrl)
        : nodemailer.createTransport({ jsonTransport: true })

    const moderationMailer = new ModerationMailer(modMailTransport, cfg)

    const didCache = new DidSqlCache(
      db,
      cfg.identity.cacheStaleTTL,
      cfg.identity.cacheMaxTTL,
    )
    const idResolver = new IdResolver({
      plcUrl: cfg.identity.plcUrl,
      didCache,
      timeout: cfg.identity.resolverTimeout,
      backupNameservers: cfg.identity.handleBackupNameservers,
    })
    const plcClient = new plc.Client(cfg.identity.plcUrl)

    const sequencer = new Sequencer(db)
    const sequencerLeader = cfg.subscription.sequencerLeaderEnabled
      ? new SequencerLeader(db, cfg.subscription.sequencerLeaderLockId)
      : undefined

    const backgroundQueue = new BackgroundQueue(db)
    const runtimeFlags = new RuntimeFlags(db)
    const redisScratch = cfg.redis
      ? getRedisClient(cfg.redis.address, cfg.redis.password)
      : undefined

    const crawlers = new Crawlers(cfg.service.hostname, cfg.crawlers)

    const appViewAgent = new AtpAgent({ service: cfg.bskyAppView.url })

    const authVerifier = new AuthVerifier(db, {
      jwtSecret: secrets.jwtSecret,
      adminPass: secrets.adminPassword,
      moderatorPass: secrets.moderatorPassword,
      triagePass: secrets.triagePassword,
    })

    const repoSigningKey =
      secrets.repoSigningKey.provider === 'kms'
        ? await KmsKeypair.load({
            keyId: secrets.repoSigningKey.keyId,
          })
        : await crypto.Secp256k1Keypair.import(
            secrets.repoSigningKey.privateKeyHex,
          )

    const plcRotationKey =
      secrets.plcRotationKey.provider === 'kms'
        ? await KmsKeypair.load({
            keyId: secrets.plcRotationKey.keyId,
          })
        : await crypto.Secp256k1Keypair.import(
            secrets.plcRotationKey.privateKeyHex,
          )

    const services = createServices({
      repoSigningKey,
      blobstore,
      appViewAgent,
      pdsHostname: cfg.service.hostname,
      jwtSecret: secrets.jwtSecret,
      appViewDid: cfg.bskyAppView.did,
      appViewCdnUrlPattern: cfg.bskyAppView.cdnUrlPattern,
      backgroundQueue,
      crawlers,
    })

    return new AppContext({
      db,
      blobstore,
      mailer,
      moderationMailer,
      didCache,
      idResolver,
      plcClient,
      services,
      sequencer,
      sequencerLeader,
      backgroundQueue,
      runtimeFlags,
      redisScratch,
      crawlers,
      appViewAgent,
      authVerifier,
      repoSigningKey,
      plcRotationKey,
      cfg,
      ...(overrides ?? {}),
    })
  }

<<<<<<< HEAD
  get accessVerifier() {
    return auth.accessVerifier(this.auth)
  }

  get accessVerifierNotAppPassword() {
    return auth.accessVerifierNotAppPassword(this.auth)
  }

  get accessVerifierCheckTakedown() {
    return auth.accessVerifierCheckTakedown(this.auth, this)
  }

  get refreshVerifier() {
    return auth.refreshVerifier(this.auth)
  }

  get roleVerifier() {
    return auth.roleVerifier(this.auth)
  }

  get roleOrAdminServiceVerifier() {
    return auth.roleOrAdminServiceVerifier(
      this.auth,
      this.idResolver,
      this.cfg.bskyAppView.did,
    )
  }

  get accessOrRoleVerifier() {
    return auth.accessOrRoleVerifier(this.auth)
  }

  get optionalAccessOrRoleVerifier() {
    return auth.optionalAccessOrRoleVerifier(this.auth)
  }

=======
>>>>>>> dfd7f68f
  async serviceAuthHeaders(did: string, audience?: string) {
    const aud = audience ?? this.cfg.bskyAppView.did
    if (!aud) {
      throw new Error('Could not find bsky appview did')
    }
    return createServiceAuthHeaders({
      iss: did,
      aud,
      keypair: this.repoSigningKey,
    })
  }
}

export default AppContext<|MERGE_RESOLUTION|>--- conflicted
+++ resolved
@@ -151,11 +151,12 @@
 
     const appViewAgent = new AtpAgent({ service: cfg.bskyAppView.url })
 
-    const authVerifier = new AuthVerifier(db, {
+    const authVerifier = new AuthVerifier(db, idResolver, {
       jwtSecret: secrets.jwtSecret,
       adminPass: secrets.adminPassword,
       moderatorPass: secrets.moderatorPassword,
       triagePass: secrets.triagePassword,
+      adminServiceDid: cfg.bskyAppView.did,
     })
 
     const repoSigningKey =
@@ -212,45 +213,6 @@
     })
   }
 
-<<<<<<< HEAD
-  get accessVerifier() {
-    return auth.accessVerifier(this.auth)
-  }
-
-  get accessVerifierNotAppPassword() {
-    return auth.accessVerifierNotAppPassword(this.auth)
-  }
-
-  get accessVerifierCheckTakedown() {
-    return auth.accessVerifierCheckTakedown(this.auth, this)
-  }
-
-  get refreshVerifier() {
-    return auth.refreshVerifier(this.auth)
-  }
-
-  get roleVerifier() {
-    return auth.roleVerifier(this.auth)
-  }
-
-  get roleOrAdminServiceVerifier() {
-    return auth.roleOrAdminServiceVerifier(
-      this.auth,
-      this.idResolver,
-      this.cfg.bskyAppView.did,
-    )
-  }
-
-  get accessOrRoleVerifier() {
-    return auth.accessOrRoleVerifier(this.auth)
-  }
-
-  get optionalAccessOrRoleVerifier() {
-    return auth.optionalAccessOrRoleVerifier(this.auth)
-  }
-
-=======
->>>>>>> dfd7f68f
   async serviceAuthHeaders(did: string, audience?: string) {
     const aud = audience ?? this.cfg.bskyAppView.did
     if (!aud) {

import * as plc from '@did-plc/lib'
import * as crypto from '@atproto/crypto'
import { IdResolver } from '@atproto/identity'
import { Database } from './db'
import { ServerConfig } from './config'
import * as auth from './auth'
import { ServerMailer } from './mailer'
import { BlobStore } from '@atproto/repo'
import { ImageUriBuilder } from './image/uri'
import { Services } from './services'
import { MessageDispatcher } from './event-stream/message-queue'
import Sequencer from './sequencer'
import { Labeler } from './labeler'
import { BackgroundQueue } from './event-stream/background-queue'
import DidSqlCache from './did-cache'
import { MountedAlgos } from './feed-gen/types'

export class AppContext {
  constructor(
    private opts: {
      db: Database
      blobstore: BlobStore
      repoSigningKey: crypto.Keypair
      plcRotationKey: crypto.Keypair
      didResolver: DidResolver
      didCache: DidSqlCache
      auth: auth.ServerAuth
      imgUriBuilder: ImageUriBuilder
      cfg: ServerConfig
      mailer: ServerMailer
      services: Services
      messageDispatcher: MessageDispatcher
      sequencer: Sequencer
      labeler: Labeler
      backgroundQueue: BackgroundQueue
      algos: MountedAlgos
    },
  ) {}

  get db(): Database {
    return this.opts.db
  }

  get blobstore(): BlobStore {
    return this.opts.blobstore
  }

  get repoSigningKey(): crypto.Keypair {
    return this.opts.repoSigningKey
  }

  get plcRotationKey(): crypto.Keypair {
    return this.opts.plcRotationKey
  }

  get auth(): auth.ServerAuth {
    return this.opts.auth
  }

  get accessVerifier() {
    return auth.accessVerifier(this.auth)
  }

  get accessVerifierNotAppPassword() {
    return auth.accessVerifierNotAppPassword(this.auth)
  }

  get accessVerifierCheckTakedown() {
    return auth.accessVerifierCheckTakedown(this.auth, this)
  }

  get refreshVerifier() {
    return auth.refreshVerifier(this.auth)
  }

  get adminVerifier() {
    return auth.adminVerifier(this.auth)
  }

  get moderatorVerifier() {
    return auth.moderatorVerifier(this.auth)
  }

  get imgUriBuilder(): ImageUriBuilder {
    return this.opts.imgUriBuilder
  }

  get cfg(): ServerConfig {
    return this.opts.cfg
  }

  get mailer(): ServerMailer {
    return this.opts.mailer
  }

  get services(): Services {
    return this.opts.services
  }

  get messageDispatcher(): MessageDispatcher {
    return this.opts.messageDispatcher
  }

  get sequencer(): Sequencer {
    return this.opts.sequencer
  }

  get labeler(): Labeler {
    return this.opts.labeler
  }

  get backgroundQueue(): BackgroundQueue {
    return this.opts.backgroundQueue
  }

  get plcClient(): plc.Client {
    return new plc.Client(this.cfg.didPlcUrl)
  }

<<<<<<< HEAD
  get idResolver(): IdResolver {
    return new IdResolver({ plcUrl: this.cfg.didPlcUrl })
=======
  get didResolver(): DidResolver {
    return this.opts.didResolver
  }

  get didCache(): DidSqlCache {
    return this.opts.didCache
  }

  get algos(): MountedAlgos {
    return this.opts.algos
>>>>>>> 85bcd18a
  }
}

export default AppContext<|MERGE_RESOLUTION|>--- conflicted
+++ resolved
@@ -22,7 +22,7 @@
       blobstore: BlobStore
       repoSigningKey: crypto.Keypair
       plcRotationKey: crypto.Keypair
-      didResolver: DidResolver
+      idResolver: IdResolver
       didCache: DidSqlCache
       auth: auth.ServerAuth
       imgUriBuilder: ImageUriBuilder
@@ -117,12 +117,8 @@
     return new plc.Client(this.cfg.didPlcUrl)
   }
 
-<<<<<<< HEAD
   get idResolver(): IdResolver {
     return new IdResolver({ plcUrl: this.cfg.didPlcUrl })
-=======
-  get didResolver(): DidResolver {
-    return this.opts.didResolver
   }
 
   get didCache(): DidSqlCache {
@@ -131,7 +127,6 @@
 
   get algos(): MountedAlgos {
     return this.opts.algos
->>>>>>> 85bcd18a
   }
 }
 

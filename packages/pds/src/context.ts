import express from 'express'
import * as plc from '@did-plc/lib'
import * as crypto from '@atproto/crypto'
import { IdResolver } from '@atproto/identity'
import { AtpAgent } from '@atproto/api'
import { createServiceAuthHeaders } from '@atproto/xrpc-server'
import { Database } from './db'
import { ServerConfig } from './config'
import * as auth from './auth'
import { ServerMailer } from './mailer'
import { ModerationMailer } from './mailer/moderation'
import { BlobStore } from '@atproto/repo'
import { ImageUriBuilder } from './image/uri'
import { Services } from './services'
import { MessageDispatcher } from './event-stream/message-queue'
import { Sequencer, SequencerLeader } from './sequencer'
import { Labeler } from './labeler'
import { BackgroundQueue } from './event-stream/background-queue'
import DidSqlCache from './did-cache'
import { MountedAlgos } from './feed-gen/types'
import { Crawlers } from './crawlers'
import { LabelCache } from './label-cache'
import { ContentReporter } from './content-reporter'

export class AppContext {
  private _appviewAgent: AtpAgent | null

  constructor(
    private opts: {
      db: Database
      blobstore: BlobStore
      repoSigningKey: crypto.Keypair
      plcRotationKey: crypto.Keypair
      idResolver: IdResolver
      didCache: DidSqlCache
      auth: auth.ServerAuth
      imgUriBuilder: ImageUriBuilder
      cfg: ServerConfig
      mailer: ServerMailer
      moderationMailer: ModerationMailer
      services: Services
      messageDispatcher: MessageDispatcher
      sequencer: Sequencer
      sequencerLeader: SequencerLeader | null
      labeler: Labeler
      labelCache: LabelCache
      contentReporter?: ContentReporter
      backgroundQueue: BackgroundQueue
      crawlers: Crawlers
      algos: MountedAlgos
    },
  ) {
    this._appviewAgent = opts.cfg.bskyAppViewEndpoint
      ? new AtpAgent({
          service: opts.cfg.bskyAppViewEndpoint,
        })
      : null
  }

  get db(): Database {
    return this.opts.db
  }

  get blobstore(): BlobStore {
    return this.opts.blobstore
  }

  get repoSigningKey(): crypto.Keypair {
    return this.opts.repoSigningKey
  }

  get plcRotationKey(): crypto.Keypair {
    return this.opts.plcRotationKey
  }

  get auth(): auth.ServerAuth {
    return this.opts.auth
  }

  get accessVerifier() {
    return auth.accessVerifier(this.auth)
  }

  get accessVerifierNotAppPassword() {
    return auth.accessVerifierNotAppPassword(this.auth)
  }

  get accessVerifierCheckTakedown() {
    return auth.accessVerifierCheckTakedown(this.auth, this)
  }

  get refreshVerifier() {
    return auth.refreshVerifier(this.auth)
  }

  get roleVerifier() {
    return auth.roleVerifier(this.auth)
  }

  get accessOrRoleVerifier() {
    return auth.accessOrRoleVerifier(this.auth)
  }

  get optionalAccessOrRoleVerifier() {
    return auth.optionalAccessOrRoleVerifier(this.auth)
  }

  get imgUriBuilder(): ImageUriBuilder {
    return this.opts.imgUriBuilder
  }

  get cfg(): ServerConfig {
    return this.opts.cfg
  }

  get mailer(): ServerMailer {
    return this.opts.mailer
  }

  get moderationMailer(): ModerationMailer {
    return this.opts.moderationMailer
  }

  get services(): Services {
    return this.opts.services
  }

  get messageDispatcher(): MessageDispatcher {
    return this.opts.messageDispatcher
  }

  get sequencer(): Sequencer {
    return this.opts.sequencer
  }

  get sequencerLeader(): SequencerLeader | null {
    return this.opts.sequencerLeader
  }

  get labeler(): Labeler {
    return this.opts.labeler
  }

  get labelCache(): LabelCache {
    return this.opts.labelCache
  }

  get contentReporter(): ContentReporter | undefined {
    return this.opts.contentReporter
  }

  get backgroundQueue(): BackgroundQueue {
    return this.opts.backgroundQueue
  }

  get crawlers(): Crawlers {
    return this.opts.crawlers
  }

  get plcClient(): plc.Client {
    return new plc.Client(this.cfg.didPlcUrl)
  }

  get idResolver(): IdResolver {
    return this.opts.idResolver
  }

  get didCache(): DidSqlCache {
    return this.opts.didCache
  }

  get algos(): MountedAlgos {
    return this.opts.algos
  }

  async serviceAuthHeaders(did: string, audience?: string) {
    const aud = audience ?? this.cfg.bskyAppViewDid
    if (!aud) {
      throw new Error('Could not find bsky appview did')
    }
    return createServiceAuthHeaders({
      iss: did,
      aud,
      keypair: this.repoSigningKey,
    })
  }

  get appviewAgent(): AtpAgent {
    if (!this._appviewAgent) {
      throw new Error('Could not find bsky appview endpoint')
    }
    return this._appviewAgent
  }

  canProxyRead(req: express.Request): boolean {
    return (
      this.cfg.bskyAppViewProxy &&
      this.cfg.bskyAppViewEndpoint !== undefined &&
      req.get('x-appview-proxy') !== undefined
    )
  }

<<<<<<< HEAD
  shouldProxyModeration(): boolean {
    return (
      this.cfg.bskyAppViewEndpoint !== undefined &&
      this.cfg.bskyAppViewModeration === true
=======
  canProxyFeedConstruction(req: express.Request): boolean {
    return (
      this.cfg.bskyAppViewEndpoint !== undefined &&
      req.get('x-appview-proxy') !== undefined
    )
  }

  canProxyWrite(): boolean {
    return (
      this.cfg.bskyAppViewEndpoint !== undefined &&
      this.cfg.bskyAppViewDid !== undefined
>>>>>>> 30b41029
    )
  }
}

export default AppContext<|MERGE_RESOLUTION|>--- conflicted
+++ resolved
@@ -200,16 +200,17 @@
     )
   }
 
-<<<<<<< HEAD
+  canProxyFeedConstruction(req: express.Request): boolean {
+    return (
+      this.cfg.bskyAppViewEndpoint !== undefined &&
+      req.get('x-appview-proxy') !== undefined
+    )
+  }
+
   shouldProxyModeration(): boolean {
     return (
       this.cfg.bskyAppViewEndpoint !== undefined &&
       this.cfg.bskyAppViewModeration === true
-=======
-  canProxyFeedConstruction(req: express.Request): boolean {
-    return (
-      this.cfg.bskyAppViewEndpoint !== undefined &&
-      req.get('x-appview-proxy') !== undefined
     )
   }
 
@@ -217,7 +218,6 @@
     return (
       this.cfg.bskyAppViewEndpoint !== undefined &&
       this.cfg.bskyAppViewDid !== undefined
->>>>>>> 30b41029
     )
   }
 }

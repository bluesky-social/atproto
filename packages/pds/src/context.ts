--- conflicted
+++ resolved
@@ -153,15 +153,7 @@
       : undefined
 
     const jwtSecretKey = createSecretKeyObject(secrets.jwtSecret)
-    const accountManager = new AccountManager(
-<<<<<<< HEAD
-      path.join(cfg.db.directory, 'service.sqlite'),
-      jwtSecretKey,
-=======
-      cfg.db.accountDbLoc,
-      secrets.jwtSecret,
->>>>>>> be67392e
-    )
+    const accountManager = new AccountManager(cfg.db.accountDbLoc, jwtSecretKey)
     await accountManager.migrateOrThrow()
 
     const jwtKey = cfg.entryway

--- conflicted
+++ resolved
@@ -159,11 +159,7 @@
         { exportable: true },
       ))
 
-<<<<<<< HEAD
-    const auth = new ServerAuth({
-=======
     const auth = await ServerAuth.create({
->>>>>>> f7720d89
       jwtSigningKey,
       jwtSecret: secrets.jwtSecret,
       adminPass: secrets.adminPassword,

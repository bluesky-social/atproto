import { Kysely } from 'kysely'
import { AtUri } from '@atproto/uri'
import { CID } from 'multiformats/cid'
import * as Vote from '../../lexicon/types/app/bsky/feed/vote'
import { Vote as IndexedVote } from '../tables/vote'
import * as lex from '../../lexicon/lexicons'
<<<<<<< HEAD
import * as messages from '../message-queue/messages'
import { Message } from '../message-queue/messages'
=======
import * as messages from '../../stream/messages'
import { Message } from '../../stream/messages'
>>>>>>> 2ab2dbf7
import { DatabaseSchema } from '../database-schema'
import RecordProcessor from '../record-processor'

const lexId = lex.ids.AppBskyFeedVote

const insertFn = async (
  db: Kysely<DatabaseSchema>,
  uri: AtUri,
  cid: CID,
  obj: Vote.Record,
  timestamp?: string,
): Promise<IndexedVote | null> => {
  if (obj.direction === 'up' || obj.direction === 'down') {
    const inserted = await db
      .insertInto('vote')
      .values({
        uri: uri.toString(),
        cid: cid.toString(),
        direction: obj.direction,
        creator: uri.host,
        subject: obj.subject.uri,
        subjectCid: obj.subject.cid,
        createdAt: obj.createdAt,
        indexedAt: timestamp || new Date().toISOString(),
      })
      .onConflict((oc) => oc.doNothing())
      .returningAll()
      .executeTakeFirst()
    return inserted || null
  }
  return null
}

const findDuplicate = async (
  db: Kysely<DatabaseSchema>,
  uri: AtUri,
  obj: Vote.Record,
): Promise<AtUri | null> => {
  const found = await db
    .selectFrom('vote')
    .where('creator', '=', uri.host)
    .where('subject', '=', obj.subject.uri)
    .selectAll()
    .executeTakeFirst()
  return found ? new AtUri(found.uri) : null
}

const createNotif = (obj: IndexedVote): Message => {
  const subjectUri = new AtUri(obj.subject)
  return messages.createNotification({
    userDid: subjectUri.host,
    author: obj.creator,
    recordUri: obj.uri,
    recordCid: obj.cid,
    reason: 'vote',
    reasonSubject: subjectUri.toString(),
  })
}

const eventsForInsert = (obj: IndexedVote): Message[] => {
  // No events for downvotes
  if (obj.direction === 'down') return []
  return [createNotif(obj), messages.addUpvote(obj.creator, obj.subject)]
}

const deleteFn = async (
  db: Kysely<DatabaseSchema>,
  uri: AtUri,
): Promise<IndexedVote | null> => {
  const deleted = await db
    .deleteFrom('vote')
    .where('uri', '=', uri.toString())
    .returningAll()
    .executeTakeFirst()
  return deleted || null
}

const eventsForDelete = (
  deleted: IndexedVote,
  replacedBy: IndexedVote | null,
): Message[] => {
  const events: Message[] = []
  if (deleted.direction !== replacedBy?.direction) {
    events.push(messages.deleteNotifications(deleted.uri))
    if (replacedBy) {
      events.push(createNotif(replacedBy))
    }
  }
  if (deleted.direction === 'up' && replacedBy?.direction !== 'up') {
    events.push(messages.removeUpvote(deleted.creator, deleted.subject))
  }
  if (replacedBy?.direction === 'up' && deleted.direction !== 'up') {
    events.push(messages.addUpvote(replacedBy.creator, replacedBy.subject))
  }
  return events
}

export type PluginType = RecordProcessor<Vote.Record, IndexedVote>

export const makePlugin = (db: Kysely<DatabaseSchema>): PluginType => {
  return new RecordProcessor(db, {
    lexId,
    insertFn,
    findDuplicate,
    deleteFn,
    eventsForInsert,
    eventsForDelete,
  })
}

export default makePlugin<|MERGE_RESOLUTION|>--- conflicted
+++ resolved
@@ -4,13 +4,8 @@
 import * as Vote from '../../lexicon/types/app/bsky/feed/vote'
 import { Vote as IndexedVote } from '../tables/vote'
 import * as lex from '../../lexicon/lexicons'
-<<<<<<< HEAD
-import * as messages from '../message-queue/messages'
-import { Message } from '../message-queue/messages'
-=======
 import * as messages from '../../stream/messages'
 import { Message } from '../../stream/messages'
->>>>>>> 2ab2dbf7
 import { DatabaseSchema } from '../database-schema'
 import RecordProcessor from '../record-processor'
 

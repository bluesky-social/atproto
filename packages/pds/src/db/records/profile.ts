import { Kysely } from 'kysely'
import { AtUri } from '@atproto/uri'
import { CID } from 'multiformats/cid'
import * as Profile from '../../lexicon/types/app/bsky/actor/profile'
import { Profile as IndexedProfile } from '../tables/profile'
import * as lex from '../../lexicon/lexicons'
<<<<<<< HEAD
import { Message } from '../message-queue/messages'
=======
import { Message } from '../../stream/messages'
>>>>>>> 2ab2dbf7
import DatabaseSchema from '../database-schema'
import RecordProcessor from '../record-processor'

const lexId = lex.ids.AppBskyActorProfile

const insertFn = async (
  db: Kysely<DatabaseSchema>,
  uri: AtUri,
  cid: CID,
  obj: Profile.Record,
): Promise<IndexedProfile | null> => {
  if (uri.rkey !== 'self') return null
  const inserted = await db
    .insertInto('profile')
    .values({
      uri: uri.toString(),
      cid: cid.toString(),
      creator: uri.host,
      displayName: obj.displayName,
      description: obj.description,
      avatarCid: obj.avatar?.cid,
      bannerCid: obj.banner?.cid,
      indexedAt: new Date().toISOString(),
    })
    .onConflict((oc) => oc.doNothing())
    .returningAll()
    .executeTakeFirst()
  return inserted || null
}

const findDuplicate = async (): Promise<AtUri | null> => {
  return null
}

const eventsForInsert = (): Message[] => {
  return []
}

const deleteFn = async (
  db: Kysely<DatabaseSchema>,
  uri: AtUri,
): Promise<IndexedProfile | null> => {
  const deleted = await db
    .deleteFrom('profile')
    .where('uri', '=', uri.toString())
    .returningAll()
    .executeTakeFirst()
  return deleted || null
}

const eventsForDelete = (): Message[] => {
  return []
}

export type PluginType = RecordProcessor<Profile.Record, IndexedProfile>

export const makePlugin = (db: Kysely<DatabaseSchema>): PluginType => {
  return new RecordProcessor(db, {
    lexId,
    insertFn,
    findDuplicate,
    deleteFn,
    eventsForInsert,
    eventsForDelete,
  })
}

export default makePlugin<|MERGE_RESOLUTION|>--- conflicted
+++ resolved
@@ -4,11 +4,7 @@
 import * as Profile from '../../lexicon/types/app/bsky/actor/profile'
 import { Profile as IndexedProfile } from '../tables/profile'
 import * as lex from '../../lexicon/lexicons'
-<<<<<<< HEAD
-import { Message } from '../message-queue/messages'
-=======
 import { Message } from '../../stream/messages'
->>>>>>> 2ab2dbf7
 import DatabaseSchema from '../database-schema'
 import RecordProcessor from '../record-processor'
 

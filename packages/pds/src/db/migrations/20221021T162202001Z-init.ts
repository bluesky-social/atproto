import { Kysely, sql } from 'kysely'
import { Dialect } from '..'

const userTable = 'user'
const userDidTable = 'user_did'
const refreshTokenTable = 'refresh_token'
const repoRootTable = 'repo_root'
const recordTable = 'record'
const ipldBlockTable = 'ipld_block'
const ipldBlockCreatorTable = 'ipld_block_creator'
const inviteCodeTable = 'invite_code'
const inviteUseTable = 'invite_code_use'
const notificationTable = 'user_notification'
const declarationTable = 'app_bsky_declaration'
const profileTable = 'app_bsky_profile'
<<<<<<< HEAD
=======
const profileBadgeTable = 'app_bsky_profile_badge'
const badgeTable = 'app_bsky_badge'
const badgeOfferTable = 'app_bsky_badge_offer'
const badgeAcceptTable = 'app_bsky_badge_accept'
const inviteTable = 'app_bsky_invite'
const inviteAcceptTable = 'app_bsky_invite_accept'
>>>>>>> 2fb128d9
const followTable = 'app_bsky_follow'
const postTable = 'app_bsky_post'
const postEntityTable = 'app_bsky_post_entity'
const repostTable = 'app_bsky_repost'
const likeTable = 'app_bsky_like'

export async function up(db: Kysely<unknown>, dialect: Dialect): Promise<void> {
  if (dialect === 'pg') {
    try {
      // Add trigram support, supporting user search.
      // Explicitly add to public schema, so the extension can be seen in all schemas.
      await sql`create extension if not exists pg_trgm with schema public`.execute(
        db,
      )
    } catch (err: any) {
      // The "if not exists" isn't bulletproof against races, and we see test suites racing to
      // create the extension. So we can just ignore errors indicating the extension already exists.
      if (!err?.detail?.includes?.('(pg_trgm) already exists')) throw err
    }
  }

  // Postgres uses the type `bytea` for variable length bytes
  const binaryDatatype = dialect === 'sqlite' ? 'blob' : sql`bytea`

  // Users
  await db.schema
    .createTable(userTable)
    .addColumn('username', 'varchar', (col) => col.primaryKey())
    .addColumn('email', 'varchar', (col) => col.notNull().unique())
    .addColumn('password', 'varchar', (col) => col.notNull())
    .addColumn('lastSeenNotifs', 'varchar', (col) => col.notNull())
    .addColumn('createdAt', 'varchar', (col) => col.notNull())
    .execute()
  await db.schema
    .createIndex(`${userTable}_email_lower_idx`)
    .unique()
    .on(userTable)
    .expression(sql`lower("email")`)
    .execute()
  // User Dids
  await db.schema
    .createTable(userDidTable)
    .addColumn('did', 'varchar', (col) => col.primaryKey())
    .addColumn('username', 'varchar', (col) => col.unique())
    .execute()
  await db.schema
    .createIndex(`${userDidTable}_username_lower_idx`)
    .unique()
    .on(userDidTable)
    .expression(sql`lower("username")`)
    .execute()
  if (dialect === 'pg') {
    await db.schema // Supports user search
      .createIndex(`${userDidTable}_username_tgrm_idx`)
      .on(userDidTable)
      .using('gist')
      .expression(sql`"username" gist_trgm_ops`)
      .execute()
  }
  // Refresh Tokens
  await db.schema
    .createTable(refreshTokenTable)
    .addColumn('id', 'varchar', (col) => col.primaryKey())
    .addColumn('did', 'varchar', (col) => col.notNull())
    .addColumn('expiresAt', 'varchar', (col) => col.notNull())
    .execute()
  // Repo roots
  await db.schema
    .createTable(repoRootTable)
    .addColumn('did', 'varchar', (col) => col.primaryKey())
    .addColumn('root', 'varchar', (col) => col.notNull())
    .addColumn('indexedAt', 'varchar', (col) => col.notNull())
    .execute()
  // Records
  await db.schema
    .createTable(recordTable)
    .addColumn('uri', 'varchar', (col) => col.primaryKey())
    .addColumn('cid', 'varchar', (col) => col.notNull())
    .addColumn('did', 'varchar', (col) => col.notNull())
    .addColumn('collection', 'varchar', (col) => col.notNull())
    .addColumn('rkey', 'varchar', (col) => col.notNull())
    .execute()
  // Ipld Blocks
  await db.schema
    .createTable(ipldBlockTable)
    .addColumn('cid', 'varchar', (col) => col.primaryKey())
    .addColumn('size', 'integer', (col) => col.notNull())
    .addColumn('content', binaryDatatype, (col) => col.notNull())
    .addColumn('indexedAt', 'varchar', (col) => col.notNull())
    .execute()
  // Ipld Block Creators
  await db.schema
    .createTable(ipldBlockCreatorTable)
    .addColumn('cid', 'varchar', (col) => col.notNull())
    .addColumn('did', 'varchar', (col) => col.notNull())
    .addPrimaryKeyConstraint(`${ipldBlockCreatorTable}_pkey`, ['cid', 'did'])
    .execute()
  // Invite Codes
  await db.schema
    .createTable(inviteCodeTable)
    .addColumn('code', 'varchar', (col) => col.primaryKey())
    .addColumn('availableUses', 'integer', (col) => col.notNull())
    .addColumn('disabled', 'int2', (col) => col.defaultTo(0))
    .addColumn('forUser', 'varchar', (col) => col.notNull())
    .addColumn('createdBy', 'varchar', (col) => col.notNull())
    .addColumn('createdAt', 'varchar', (col) => col.notNull())
    .execute()
  await db.schema
    .createTable(inviteUseTable)
    .addColumn('code', 'varchar', (col) => col.notNull())
    .addColumn('usedBy', 'varchar', (col) => col.notNull())
    .addColumn('usedAt', 'varchar', (col) => col.notNull())
    // Index names need to be unique per schema for postgres
    .addPrimaryKeyConstraint(`${inviteUseTable}_pkey`, ['code', 'usedBy'])
    .execute()
  // Notifications
  await db.schema
    .createTable(notificationTable)
    .addColumn('userDid', 'varchar', (col) => col.notNull())
    .addColumn('recordUri', 'varchar', (col) => col.notNull())
    .addColumn('recordCid', 'varchar', (col) => col.notNull())
    .addColumn('author', 'varchar', (col) => col.notNull())
    .addColumn('reason', 'varchar', (col) => col.notNull())
    .addColumn('reasonSubject', 'varchar')
    .addColumn('indexedAt', 'varchar', (col) => col.notNull())
    .execute()
  // Declarations
  await db.schema
    .createTable(declarationTable)
    .addColumn('uri', 'varchar', (col) => col.primaryKey())
    .addColumn('cid', 'varchar', (col) => col.notNull())
    .addColumn('creator', 'varchar', (col) => col.notNull())
    .addColumn('actorType', 'varchar', (col) => col.notNull())
    .addColumn('indexedAt', 'varchar', (col) => col.notNull())
    .execute()
  // Profiles
  await db.schema
    .createTable(profileTable)
    .addColumn('uri', 'varchar', (col) => col.primaryKey())
    .addColumn('cid', 'varchar', (col) => col.notNull())
    .addColumn('creator', 'varchar', (col) => col.notNull())
    .addColumn('displayName', 'varchar', (col) => col.notNull())
    .addColumn('description', 'varchar')
    .addColumn('indexedAt', 'varchar', (col) => col.notNull())
    .execute()
  if (dialect === 'pg') {
    await db.schema // Supports user search
      .createIndex(`${profileTable}_display_name_tgrm_idx`)
      .on(profileTable)
      .using('gist')
      .expression(sql`"displayName" gist_trgm_ops`)
      .execute()
  }
<<<<<<< HEAD
=======
  // Badges
  await db.schema
    .createTable(profileBadgeTable)
    .addColumn('profileUri', 'varchar', (col) => col.notNull())
    .addColumn('badgeUri', 'varchar', (col) => col.notNull())
    .addColumn('badgeCid', 'varchar', (col) => col.notNull())
    // Index names need to be unique per schema for postgres
    .addPrimaryKeyConstraint(`${profileBadgeTable}_pkey`, [
      'profileUri',
      'badgeUri',
    ])
    .execute()
  await db.schema
    .createTable(badgeTable)
    .addColumn('uri', 'varchar', (col) => col.primaryKey())
    .addColumn('cid', 'varchar', (col) => col.notNull())
    .addColumn('creator', 'varchar', (col) => col.notNull())
    .addColumn('assertionType', 'varchar', (col) => col.notNull())
    .addColumn('assertionTag', 'varchar')
    .addColumn('createdAt', 'varchar', (col) => col.notNull())
    .addColumn('indexedAt', 'varchar', (col) => col.notNull())
    .execute()
  await db.schema
    .createTable(badgeOfferTable)
    .addColumn('uri', 'varchar', (col) => col.primaryKey())
    .addColumn('cid', 'varchar', (col) => col.notNull())
    .addColumn('creator', 'varchar', (col) => col.notNull())
    .addColumn('subject', 'varchar', (col) => col.notNull())
    .addColumn('badgeUri', 'varchar', (col) => col.notNull())
    .addColumn('badgeCid', 'varchar', (col) => col.notNull())
    .addColumn('createdAt', 'varchar', (col) => col.notNull())
    .addColumn('indexedAt', 'varchar', (col) => col.notNull())
    .execute()
  await db.schema
    .createTable(badgeAcceptTable)
    .addColumn('uri', 'varchar', (col) => col.primaryKey())
    .addColumn('cid', 'varchar', (col) => col.notNull())
    .addColumn('creator', 'varchar', (col) => col.notNull())
    .addColumn('badgeUri', 'varchar', (col) => col.notNull())
    .addColumn('badgeCid', 'varchar', (col) => col.notNull())
    .addColumn('offerUri', 'varchar', (col) => col.notNull())
    .addColumn('offerCid', 'varchar', (col) => col.notNull())
    .addColumn('createdAt', 'varchar', (col) => col.notNull())
    .addColumn('indexedAt', 'varchar', (col) => col.notNull())
    .execute()
  // Invites (Records)
  await db.schema
    .createTable(inviteTable)
    .addColumn('uri', 'varchar', (col) => col.primaryKey())
    .addColumn('cid', 'varchar', (col) => col.notNull())
    .addColumn('creator', 'varchar', (col) => col.notNull())
    .addColumn('group', 'varchar', (col) => col.notNull())
    .addColumn('subjectDid', 'varchar', (col) => col.notNull())
    .addColumn('subjectDeclarationCid', 'varchar', (col) => col.notNull())
    .addColumn('createdAt', 'varchar', (col) => col.notNull())
    .addColumn('indexedAt', 'varchar', (col) => col.notNull())
    .execute()
  await db.schema
    .createTable(inviteAcceptTable)
    .addColumn('uri', 'varchar', (col) => col.primaryKey())
    .addColumn('cid', 'varchar', (col) => col.notNull())
    .addColumn('creator', 'varchar', (col) => col.notNull())
    .addColumn('groupDid', 'varchar', (col) => col.notNull())
    .addColumn('groupDeclarationCid', 'varchar', (col) => col.notNull())
    .addColumn('inviteUri', 'varchar', (col) => col.notNull())
    .addColumn('inviteCid', 'varchar', (col) => col.notNull())
    .addColumn('createdAt', 'varchar', (col) => col.notNull())
    .addColumn('indexedAt', 'varchar', (col) => col.notNull())
    .execute()
>>>>>>> 2fb128d9
  // Follows
  await db.schema
    .createTable(followTable)
    .addColumn('uri', 'varchar', (col) => col.primaryKey())
    .addColumn('cid', 'varchar', (col) => col.notNull())
    .addColumn('creator', 'varchar', (col) => col.notNull())
    .addColumn('subjectDid', 'varchar', (col) => col.notNull())
    .addColumn('subjectDeclarationCid', 'varchar', (col) => col.notNull())
    .addColumn('createdAt', 'varchar', (col) => col.notNull())
    .addColumn('indexedAt', 'varchar', (col) => col.notNull())
    .execute()
  // Posts
  await db.schema
    .createTable(postTable)
    .addColumn('uri', 'varchar', (col) => col.primaryKey())
    .addColumn('cid', 'varchar', (col) => col.notNull())
    .addColumn('creator', 'varchar', (col) => col.notNull())
    .addColumn('text', 'varchar', (col) => col.notNull())
    .addColumn('replyRoot', 'varchar')
    .addColumn('replyRootCid', 'varchar')
    .addColumn('replyParent', 'varchar')
    .addColumn('replyParentCid', 'varchar')
    .addColumn('createdAt', 'varchar', (col) => col.notNull())
    .addColumn('indexedAt', 'varchar', (col) => col.notNull())
    .execute()
  await db.schema
    .createTable(postEntityTable)
    .addColumn('postUri', 'varchar', (col) => col.notNull())
    .addColumn('startIndex', 'integer', (col) => col.notNull())
    .addColumn('endIndex', 'integer', (col) => col.notNull())
    .addColumn('type', 'varchar', (col) => col.notNull())
    .addColumn('value', 'varchar', (col) => col.notNull())
    .execute()
  await db.schema
    .createTable(repostTable)
    .addColumn('uri', 'varchar', (col) => col.primaryKey())
    .addColumn('cid', 'varchar', (col) => col.notNull())
    .addColumn('creator', 'varchar', (col) => col.notNull())
    .addColumn('subject', 'varchar', (col) => col.notNull())
    .addColumn('subjectCid', 'varchar', (col) => col.notNull())
    .addColumn('createdAt', 'varchar', (col) => col.notNull())
    .addColumn('indexedAt', 'varchar', (col) => col.notNull())
    .execute()
  await db.schema
    .createTable(likeTable)
    .addColumn('uri', 'varchar', (col) => col.primaryKey())
    .addColumn('cid', 'varchar', (col) => col.notNull())
    .addColumn('creator', 'varchar', (col) => col.notNull())
    .addColumn('subject', 'varchar', (col) => col.notNull())
    .addColumn('subjectCid', 'varchar', (col) => col.notNull())
    .addColumn('createdAt', 'varchar', (col) => col.notNull())
    .addColumn('indexedAt', 'varchar', (col) => col.notNull())
    .execute()
}

export async function down(db: Kysely<unknown>): Promise<void> {
  await db.schema.dropTable(likeTable).execute()
  await db.schema.dropTable(repostTable).execute()
  await db.schema.dropTable(postEntityTable).execute()
  await db.schema.dropTable(postTable).execute()
  await db.schema.dropTable(followTable).execute()
<<<<<<< HEAD
=======
  await db.schema.dropTable(inviteAcceptTable).execute()
  await db.schema.dropTable(inviteTable).execute()
  await db.schema.dropTable(badgeAcceptTable).execute()
  await db.schema.dropTable(badgeOfferTable).execute()
  await db.schema.dropTable(badgeTable).execute()
  await db.schema.dropTable(profileBadgeTable).execute()
>>>>>>> 2fb128d9
  await db.schema.dropTable(profileTable).execute()
  await db.schema.dropTable(declarationTable).execute()
  await db.schema.dropTable(notificationTable).execute()
  await db.schema.dropTable(inviteUseTable).execute()
  await db.schema.dropTable(inviteCodeTable).execute()
  await db.schema.dropTable(ipldBlockCreatorTable).execute()
  await db.schema.dropTable(ipldBlockTable).execute()
  await db.schema.dropTable(recordTable).execute()
  await db.schema.dropTable(repoRootTable).execute()
  await db.schema.dropTable(userDidTable).execute()
  await db.schema.dropTable(userTable).execute()
}<|MERGE_RESOLUTION|>--- conflicted
+++ resolved
@@ -13,15 +13,8 @@
 const notificationTable = 'user_notification'
 const declarationTable = 'app_bsky_declaration'
 const profileTable = 'app_bsky_profile'
-<<<<<<< HEAD
-=======
-const profileBadgeTable = 'app_bsky_profile_badge'
-const badgeTable = 'app_bsky_badge'
-const badgeOfferTable = 'app_bsky_badge_offer'
-const badgeAcceptTable = 'app_bsky_badge_accept'
 const inviteTable = 'app_bsky_invite'
 const inviteAcceptTable = 'app_bsky_invite_accept'
->>>>>>> 2fb128d9
 const followTable = 'app_bsky_follow'
 const postTable = 'app_bsky_post'
 const postEntityTable = 'app_bsky_post_entity'
@@ -175,53 +168,6 @@
       .expression(sql`"displayName" gist_trgm_ops`)
       .execute()
   }
-<<<<<<< HEAD
-=======
-  // Badges
-  await db.schema
-    .createTable(profileBadgeTable)
-    .addColumn('profileUri', 'varchar', (col) => col.notNull())
-    .addColumn('badgeUri', 'varchar', (col) => col.notNull())
-    .addColumn('badgeCid', 'varchar', (col) => col.notNull())
-    // Index names need to be unique per schema for postgres
-    .addPrimaryKeyConstraint(`${profileBadgeTable}_pkey`, [
-      'profileUri',
-      'badgeUri',
-    ])
-    .execute()
-  await db.schema
-    .createTable(badgeTable)
-    .addColumn('uri', 'varchar', (col) => col.primaryKey())
-    .addColumn('cid', 'varchar', (col) => col.notNull())
-    .addColumn('creator', 'varchar', (col) => col.notNull())
-    .addColumn('assertionType', 'varchar', (col) => col.notNull())
-    .addColumn('assertionTag', 'varchar')
-    .addColumn('createdAt', 'varchar', (col) => col.notNull())
-    .addColumn('indexedAt', 'varchar', (col) => col.notNull())
-    .execute()
-  await db.schema
-    .createTable(badgeOfferTable)
-    .addColumn('uri', 'varchar', (col) => col.primaryKey())
-    .addColumn('cid', 'varchar', (col) => col.notNull())
-    .addColumn('creator', 'varchar', (col) => col.notNull())
-    .addColumn('subject', 'varchar', (col) => col.notNull())
-    .addColumn('badgeUri', 'varchar', (col) => col.notNull())
-    .addColumn('badgeCid', 'varchar', (col) => col.notNull())
-    .addColumn('createdAt', 'varchar', (col) => col.notNull())
-    .addColumn('indexedAt', 'varchar', (col) => col.notNull())
-    .execute()
-  await db.schema
-    .createTable(badgeAcceptTable)
-    .addColumn('uri', 'varchar', (col) => col.primaryKey())
-    .addColumn('cid', 'varchar', (col) => col.notNull())
-    .addColumn('creator', 'varchar', (col) => col.notNull())
-    .addColumn('badgeUri', 'varchar', (col) => col.notNull())
-    .addColumn('badgeCid', 'varchar', (col) => col.notNull())
-    .addColumn('offerUri', 'varchar', (col) => col.notNull())
-    .addColumn('offerCid', 'varchar', (col) => col.notNull())
-    .addColumn('createdAt', 'varchar', (col) => col.notNull())
-    .addColumn('indexedAt', 'varchar', (col) => col.notNull())
-    .execute()
   // Invites (Records)
   await db.schema
     .createTable(inviteTable)
@@ -246,7 +192,6 @@
     .addColumn('createdAt', 'varchar', (col) => col.notNull())
     .addColumn('indexedAt', 'varchar', (col) => col.notNull())
     .execute()
->>>>>>> 2fb128d9
   // Follows
   await db.schema
     .createTable(followTable)
@@ -308,15 +253,8 @@
   await db.schema.dropTable(postEntityTable).execute()
   await db.schema.dropTable(postTable).execute()
   await db.schema.dropTable(followTable).execute()
-<<<<<<< HEAD
-=======
   await db.schema.dropTable(inviteAcceptTable).execute()
   await db.schema.dropTable(inviteTable).execute()
-  await db.schema.dropTable(badgeAcceptTable).execute()
-  await db.schema.dropTable(badgeOfferTable).execute()
-  await db.schema.dropTable(badgeTable).execute()
-  await db.schema.dropTable(profileBadgeTable).execute()
->>>>>>> 2fb128d9
   await db.schema.dropTable(profileTable).execute()
   await db.schema.dropTable(declarationTable).execute()
   await db.schema.dropTable(notificationTable).execute()

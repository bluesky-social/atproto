--- conflicted
+++ resolved
@@ -43,11 +43,7 @@
   await db.schema
     .createTable(userTable)
     .addColumn('username', 'varchar', (col) => col.primaryKey())
-<<<<<<< HEAD
     .addColumn('email', 'varchar', (col) => col.notNull().unique())
-=======
-    .addColumn('email', 'varchar', (col) => col.notNull())
->>>>>>> ac856949
     .addColumn('password', 'varchar', (col) => col.notNull())
     .addColumn('lastSeenNotifs', 'varchar', (col) => col.notNull())
     .addColumn('createdAt', 'varchar', (col) => col.notNull())

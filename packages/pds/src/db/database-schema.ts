--- conflicted
+++ resolved
@@ -13,15 +13,8 @@
 import * as like from './records/like'
 import * as repost from './records/repost'
 import * as follow from './records/follow'
-<<<<<<< HEAD
-import * as profile from './records/profile'
-=======
-import * as badge from './records/badge'
-import * as badgeAccept from './records/badgeAccept'
-import * as badgeOffer from './records/badgeOffer'
 import * as invite from './records/invite'
 import * as inviteAccept from './records/inviteAccept'
->>>>>>> 2fb128d9
 
 export type DatabaseSchema = user.PartialDB &
   userDid.PartialDB &
@@ -38,12 +31,5 @@
   like.PartialDB &
   repost.PartialDB &
   follow.PartialDB &
-<<<<<<< HEAD
-  profile.PartialDB
-=======
-  badge.PartialDB &
-  badgeAccept.PartialDB &
-  badgeOffer.PartialDB &
   invite.PartialDB &
-  inviteAccept.PartialDB
->>>>>>> 2fb128d9
+  inviteAccept.PartialDB
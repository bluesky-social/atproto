import { Kysely } from 'kysely'
import * as user from './tables/user'
import * as didHandle from './tables/did-handle'
import * as scene from './tables/scene'
import * as repoRoot from './tables/repo-root'
import * as refreshToken from './tables/refresh-token'
import * as record from './tables/record'
import * as ipldBlock from './tables/ipld-block'
import * as ipldBlockCreator from './tables/ipld-block-creator'
import * as inviteCode from './tables/invite-code'
import * as duplicateRecords from './tables/duplicate-record'
import * as notification from './tables/user-notification'
import * as assertion from './tables/assertion'
import * as profile from './tables/profile'
import * as post from './tables/post'
import * as postEntity from './tables/post-entity'
import * as postEmbedImage from './tables/post-embed-image'
import * as postEmbedExternal from './tables/post-embed-external'
import * as vote from './tables/vote'
import * as repost from './tables/repost'
import * as trend from './tables/trend'
import * as follow from './tables/follow'
import * as blob from './tables/blob'
import * as repoBlob from './tables/repo-blob'
import * as messageQueue from './tables/message-queue'
import * as messageQueueCursor from './tables/message-queue-cursor'
import * as sceneMemberCount from './tables/scene-member-count'
import * as sceneVotesOnPost from './tables/scene-votes-on-post'
<<<<<<< HEAD
import * as moderation from './tables/moderation'
=======
import * as mute from './tables/mute'
>>>>>>> aa626c3d

export type DatabaseSchemaType = user.PartialDB &
  didHandle.PartialDB &
  scene.PartialDB &
  refreshToken.PartialDB &
  repoRoot.PartialDB &
  record.PartialDB &
  ipldBlock.PartialDB &
  ipldBlockCreator.PartialDB &
  inviteCode.PartialDB &
  duplicateRecords.PartialDB &
  notification.PartialDB &
  assertion.PartialDB &
  profile.PartialDB &
  post.PartialDB &
  postEntity.PartialDB &
  postEmbedImage.PartialDB &
  postEmbedExternal.PartialDB &
  vote.PartialDB &
  repost.PartialDB &
  trend.PartialDB &
  follow.PartialDB &
  blob.PartialDB &
  repoBlob.PartialDB &
  messageQueue.PartialDB &
  messageQueueCursor.PartialDB &
  sceneMemberCount.PartialDB &
  sceneVotesOnPost.PartialDB &
<<<<<<< HEAD
  moderation.PartialDB
=======
  mute.PartialDB
>>>>>>> aa626c3d

export type DatabaseSchema = Kysely<DatabaseSchemaType>

export default DatabaseSchema<|MERGE_RESOLUTION|>--- conflicted
+++ resolved
@@ -26,11 +26,8 @@
 import * as messageQueueCursor from './tables/message-queue-cursor'
 import * as sceneMemberCount from './tables/scene-member-count'
 import * as sceneVotesOnPost from './tables/scene-votes-on-post'
-<<<<<<< HEAD
 import * as moderation from './tables/moderation'
-=======
 import * as mute from './tables/mute'
->>>>>>> aa626c3d
 
 export type DatabaseSchemaType = user.PartialDB &
   didHandle.PartialDB &
@@ -59,11 +56,8 @@
   messageQueueCursor.PartialDB &
   sceneMemberCount.PartialDB &
   sceneVotesOnPost.PartialDB &
-<<<<<<< HEAD
-  moderation.PartialDB
-=======
+  moderation.PartialDB &
   mute.PartialDB
->>>>>>> aa626c3d
 
 export type DatabaseSchema = Kysely<DatabaseSchemaType>
 

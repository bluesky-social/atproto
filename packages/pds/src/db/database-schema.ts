--- conflicted
+++ resolved
@@ -21,12 +21,8 @@
 import * as mute from './tables/mute'
 import * as listMute from './tables/list-mute'
 import * as label from './tables/label'
-<<<<<<< HEAD
-import * as repoSeq from './tables/repo-seq'
+import * as repoEvent from './tables/repo-event'
 import * as outgoingRepoSeq from './tables/outgoing-repo-seq'
-=======
-import * as repoEvent from './tables/repo-event'
->>>>>>> 6622c351
 import * as appMigration from './tables/app-migration'
 import * as appView from '../app-view/db'
 
@@ -56,12 +52,8 @@
   mute.PartialDB &
   listMute.PartialDB &
   label.PartialDB &
-<<<<<<< HEAD
-  repoSeq.PartialDB &
+  repoEvent.PartialDB &
   outgoingRepoSeq.PartialDB
-=======
-  repoEvent.PartialDB
->>>>>>> 6622c351
 
 export type DatabaseSchema = Kysely<DatabaseSchemaType>
 

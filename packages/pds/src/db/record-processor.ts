--- conflicted
+++ resolved
@@ -3,13 +3,8 @@
 import { Kysely } from 'kysely'
 import { CID } from 'multiformats/cid'
 import { DatabaseSchema } from './database-schema'
-<<<<<<< HEAD
 import { Message } from '../stream/messages'
-import * as schemas from './schemas'
-=======
-import { Message } from './message-queue/messages'
 import { lexicons } from '../lexicon/lexicons'
->>>>>>> a125f4e3
 
 type RecordProcessorParams<T, S> = {
   lexId: string

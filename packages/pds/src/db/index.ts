--- conflicted
+++ resolved
@@ -3,35 +3,15 @@
 import SqliteDB from 'better-sqlite3'
 import { Pool as PgPool, types as pgTypes } from 'pg'
 import { ValidationResult, ValidationResultCode } from '@atproto/lexicon'
-<<<<<<< HEAD
 import { NotificationsPlugin } from './types'
 import * as Declaration from './records/declaration'
 import * as Post from './records/post'
-import * as Like from './records/like'
+import * as Vote from './records/vote'
 import * as Repost from './records/repost'
 import * as Follow from './records/follow'
 import * as Assertion from './records/assertion'
 import * as Confirmation from './records/confirmation'
 import * as Profile from './records/profile'
-=======
-import { DbRecordPlugin, NotificationsPlugin } from './types'
-import * as Declaration from '../lexicon/types/app/bsky/system/declaration'
-import * as Assertion from '../lexicon/types/app/bsky/graph/assertion'
-import * as Confirmation from '../lexicon/types/app/bsky/graph/confirmation'
-import * as Follow from '../lexicon/types/app/bsky/graph/follow'
-import * as Vote from '../lexicon/types/app/bsky/feed/vote'
-import * as Post from '../lexicon/types/app/bsky/feed/post'
-import * as Profile from '../lexicon/types/app/bsky/actor/profile'
-import * as Repost from '../lexicon/types/app/bsky/feed/repost'
-import declarationPlugin, { AppBskyDeclaration } from './records/declaration'
-import postPlugin, { AppBskyPost } from './records/post'
-import votePlugin, { AppBskyVote } from './records/vote'
-import repostPlugin, { AppBskyRepost } from './records/repost'
-import followPlugin, { AppBskyFollow } from './records/follow'
-import assertionPlugin, { AppBskyAssertion } from './records/assertion'
-import confirmationPlugin, { AppBskyConfirmation } from './records/confirmation'
-import profilePlugin, { AppBskyProfile } from './records/profile'
->>>>>>> b117ae45
 import notificationPlugin from './tables/user-notification'
 import { AtUri } from '@atproto/uri'
 import * as common from '@atproto/common'
@@ -49,25 +29,14 @@
 export class Database {
   migrator: Migrator
   records: {
-<<<<<<< HEAD
     declaration: Declaration.PluginType
     post: Post.PluginType
-    like: Like.PluginType
+    vote: Vote.PluginType
     repost: Repost.PluginType
     follow: Follow.PluginType
     profile: Profile.PluginType
     assertion: Assertion.PluginType
     confirmation: Confirmation.PluginType
-=======
-    declaration: DbRecordPlugin<Declaration.Record, AppBskyDeclaration>
-    post: DbRecordPlugin<Post.Record, AppBskyPost>
-    vote: DbRecordPlugin<Vote.Record, AppBskyVote>
-    repost: DbRecordPlugin<Repost.Record, AppBskyRepost>
-    follow: DbRecordPlugin<Follow.Record, AppBskyFollow>
-    profile: DbRecordPlugin<Profile.Record, AppBskyProfile>
-    assertion: DbRecordPlugin<Assertion.Record, AppBskyAssertion>
-    confirmation: DbRecordPlugin<Confirmation.Record, AppBskyConfirmation>
->>>>>>> b117ae45
   }
   notifications: NotificationsPlugin
 
@@ -77,25 +46,14 @@
     public schema?: string,
   ) {
     this.records = {
-<<<<<<< HEAD
       declaration: Declaration.makePlugin(db),
       post: Post.makePlugin(db),
-      like: Like.makePlugin(db),
+      vote: Vote.makePlugin(db),
       repost: Repost.makePlugin(db),
       follow: Follow.makePlugin(db),
       assertion: Assertion.makePlugin(db),
       confirmation: Confirmation.makePlugin(db),
       profile: Profile.makePlugin(db),
-=======
-      declaration: declarationPlugin(db),
-      post: postPlugin(db),
-      vote: votePlugin(db),
-      repost: repostPlugin(db),
-      follow: followPlugin(db),
-      assertion: assertionPlugin(db),
-      confirmation: confirmationPlugin(db),
-      profile: profilePlugin(db),
->>>>>>> b117ae45
     }
     this.notifications = notificationPlugin(db)
     this.migrator = new Migrator({

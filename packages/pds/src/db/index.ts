--- conflicted
+++ resolved
@@ -4,15 +4,9 @@
 import { Pool as PgPool, types as pgTypes } from 'pg'
 import { ValidationResult, ValidationResultCode } from '@atproto/lexicon'
 import { DbRecordPlugin, NotificationsPlugin } from './types'
-<<<<<<< HEAD
-=======
 import * as Declaration from '../lexicon/types/app/bsky/declaration'
 import * as Invite from '../lexicon/types/app/bsky/invite'
 import * as InviteAccept from '../lexicon/types/app/bsky/inviteAccept'
-import * as Badge from '../lexicon/types/app/bsky/badge'
-import * as BadgeAccept from '../lexicon/types/app/bsky/badgeAccept'
-import * as BadgeOffer from '../lexicon/types/app/bsky/badgeOffer'
->>>>>>> 2fb128d9
 import * as Follow from '../lexicon/types/app/bsky/follow'
 import * as Like from '../lexicon/types/app/bsky/like'
 import * as Post from '../lexicon/types/app/bsky/post'
@@ -23,14 +17,8 @@
 import likePlugin, { AppBskyLike } from './records/like'
 import repostPlugin, { AppBskyRepost } from './records/repost'
 import followPlugin, { AppBskyFollow } from './records/follow'
-<<<<<<< HEAD
-=======
 import invitePlugin, { AppBskyInvite } from './records/invite'
 import inviteAcceptPlugin, { AppBskyInviteAccept } from './records/inviteAccept'
-import badgePlugin, { AppBskyBadge } from './records/badge'
-import badgeAcceptPlugin, { AppBskyBadgeAccept } from './records/badgeAccept'
-import badgeOfferPlugin, { AppBskyBadgeOffer } from './records/badgeOffer'
->>>>>>> 2fb128d9
 import profilePlugin, { AppBskyProfile } from './records/profile'
 import notificationPlugin from './tables/user-notification'
 import { AtUri } from '@atproto/uri'
@@ -54,14 +42,8 @@
     repost: DbRecordPlugin<Repost.Record, AppBskyRepost>
     follow: DbRecordPlugin<Follow.Record, AppBskyFollow>
     profile: DbRecordPlugin<Profile.Record, AppBskyProfile>
-<<<<<<< HEAD
-=======
     invite: DbRecordPlugin<Invite.Record, AppBskyInvite>
     inviteAccept: DbRecordPlugin<InviteAccept.Record, AppBskyInviteAccept>
-    badge: DbRecordPlugin<Badge.Record, AppBskyBadge>
-    badgeAccept: DbRecordPlugin<BadgeAccept.Record, AppBskyBadgeAccept>
-    badgeOffer: DbRecordPlugin<BadgeOffer.Record, AppBskyBadgeOffer>
->>>>>>> 2fb128d9
   }
   notifications: NotificationsPlugin
 
@@ -76,14 +58,8 @@
       like: likePlugin(db),
       repost: repostPlugin(db),
       follow: followPlugin(db),
-<<<<<<< HEAD
-=======
       invite: invitePlugin(db),
       inviteAccept: inviteAcceptPlugin(db),
-      badge: badgePlugin(db),
-      badgeAccept: badgeAcceptPlugin(db),
-      badgeOffer: badgeOfferPlugin(db),
->>>>>>> 2fb128d9
       profile: profilePlugin(db),
     }
     this.notifications = notificationPlugin(db)

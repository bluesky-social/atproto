import { jsonToLex } from '@atproto/lexicon'
import { HeadersMap } from '@atproto/xrpc'
import {
  HandlerPipeThrough,
  HandlerPipeThroughBuffer,
  parseReqNsid,
} from '@atproto/xrpc-server'
import express from 'express'

import AppContext from '../context'
import { lexicons } from '../lexicon/lexicons'
import { readStickyLogger as log } from '../logger'
import {
  asPipeThroughBuffer,
  isJsonContentType,
  pipethrough,
} from '../pipethrough'
import { HandlerResponse, LocalRecords, MungeFn } from './types'
import { getRecordsSinceRev } from './viewer'

const REPO_REV_HEADER = 'atproto-repo-rev'

<<<<<<< HEAD
export const getRepoRev = (headers?: Headers): string | undefined => {
  return headers?.[REPO_REV_HEADER]
=======
export const getRepoRev = (headers: HeadersMap): string | undefined => {
  return headers[REPO_REV_HEADER]
>>>>>>> 8f2b80a0
}

export const getLocalLag = (local: LocalRecords): number | undefined => {
  let oldest: string | undefined = local.profile?.indexedAt
  for (const post of local.posts) {
    if (!oldest || post.indexedAt < oldest) {
      oldest = post.indexedAt
    }
  }
  if (!oldest) return undefined
  return Date.now() - new Date(oldest).getTime()
}

export const pipethroughReadAfterWrite = async <T>(
  ctx: AppContext,
  reqCtx: { req: express.Request; auth: { credentials: { did: string } } },
  munge: MungeFn<T>,
): Promise<HandlerResponse<T> | HandlerPipeThrough> => {
  const { req, auth } = reqCtx
  const requester = auth.credentials.did

  const streamRes = await pipethrough(ctx, req, { iss: requester })

  const rev = getRepoRev(streamRes.headers)
  if (!rev) return streamRes

  if (isJsonContentType(streamRes.headers['content-type']) === false) {
    // content-type is present but not JSON, we can't munge this
    return streamRes
  }

  // if the munging fails, we can't return the original response because the
  // stream will already have been read. If we end-up buffering the response,
  // we'll return the buffered response in case of an error.
  let bufferRes: HandlerPipeThroughBuffer | undefined

  try {
    const lxm = parseReqNsid(req)

    return await ctx.actorStore.read(requester, async (store) => {
      const local = await getRecordsSinceRev(store, rev)
      if (local.count === 0) return streamRes

      const { buffer } = (bufferRes = await asPipeThroughBuffer(streamRes))

      const lex = jsonToLex(JSON.parse(buffer.toString('utf8')))

      const parsedRes = lexicons.assertValidXrpcOutput(lxm, lex) as T

      const localViewer = ctx.localViewer(store)

      const data = await munge(localViewer, parsedRes, local, requester)
      return formatMungedResponse(data, getLocalLag(local))
    })
  } catch (err) {
    // The error occurred while reading the stream, this is non-recoverable
    if (!bufferRes && !streamRes.stream.readable) throw err

    log.warn({ err, requester }, 'error in read after write munge')
    return bufferRes ?? streamRes
  }
}

<<<<<<< HEAD
export const readAfterWriteInternal = async <T>(
  ctx: AppContext,
  nsid: string,
  requester: string,
  res: HandlerPipeThrough,
  munge: MungeFn<T>,
): Promise<HandlerResponse<T> | HandlerPipeThrough> => {
  const rev = getRepoRev(res.headers)
  if (!rev) return res

  // If the response's "atproto-repo-rev" header matches the current repo rev,
  // we can skip the munge step and return the response as-is.
  const repoRev = await ctx.repoRevCache?.get(requester)
  if (repoRev === rev) return res

  return ctx.actorStore.read(requester, async (store) => {
    // Since we have a connection to the database, take the opportunity to
    // update the repoRevCache with the current repo rev so that future requests
    // from this requester can skip the munge step.
    if (repoRev == null && ctx.repoRevCache) {
      const { rev } = await store.repo.storage.getRootDetailed()
      await ctx.repoRevCache.set(requester, rev)
    }

    const local = await getRecordsSinceRev(store, rev)
    if (local.count === 0) {
      return res
    }
    const localViewer = ctx.localViewer(store)
    const parsedRes = parseRes<T>(nsid, res)
    const data = await munge(localViewer, parsedRes, local, requester)
    return formatMungedResponse(data, getLocalLag(local))
  })
}

=======
>>>>>>> 8f2b80a0
export const formatMungedResponse = <T>(
  body: T,
  lag?: number,
): HandlerResponse<T> => ({
  encoding: 'application/json',
  body,
  headers:
    lag !== undefined
      ? {
          'Atproto-Upstream-Lag': lag.toString(10),
        }
      : undefined,
})<|MERGE_RESOLUTION|>--- conflicted
+++ resolved
@@ -20,13 +20,8 @@
 
 const REPO_REV_HEADER = 'atproto-repo-rev'
 
-<<<<<<< HEAD
-export const getRepoRev = (headers?: Headers): string | undefined => {
-  return headers?.[REPO_REV_HEADER]
-=======
 export const getRepoRev = (headers: HeadersMap): string | undefined => {
   return headers[REPO_REV_HEADER]
->>>>>>> 8f2b80a0
 }
 
 export const getLocalLag = (local: LocalRecords): number | undefined => {
@@ -53,6 +48,11 @@
   const rev = getRepoRev(streamRes.headers)
   if (!rev) return streamRes
 
+  // If the response's "atproto-repo-rev" header matches the current repo rev,
+  // we can skip the munge step and return the response as-is.
+  const repoRev = await ctx.repoRevCache?.get(requester)
+  if (repoRev === rev) return streamRes
+
   if (isJsonContentType(streamRes.headers['content-type']) === false) {
     // content-type is present but not JSON, we can't munge this
     return streamRes
@@ -67,6 +67,14 @@
     const lxm = parseReqNsid(req)
 
     return await ctx.actorStore.read(requester, async (store) => {
+      // Since we have a connection to the database, take the opportunity to
+      // update the repoRevCache with the current repo rev so that future requests
+      // from this requester can skip the munge step.
+      if (repoRev == null && ctx.repoRevCache) {
+        const { rev } = await store.repo.storage.getRootDetailed()
+        await ctx.repoRevCache.set(requester, rev)
+      }
+
       const local = await getRecordsSinceRev(store, rev)
       if (local.count === 0) return streamRes
 
@@ -90,44 +98,6 @@
   }
 }
 
-<<<<<<< HEAD
-export const readAfterWriteInternal = async <T>(
-  ctx: AppContext,
-  nsid: string,
-  requester: string,
-  res: HandlerPipeThrough,
-  munge: MungeFn<T>,
-): Promise<HandlerResponse<T> | HandlerPipeThrough> => {
-  const rev = getRepoRev(res.headers)
-  if (!rev) return res
-
-  // If the response's "atproto-repo-rev" header matches the current repo rev,
-  // we can skip the munge step and return the response as-is.
-  const repoRev = await ctx.repoRevCache?.get(requester)
-  if (repoRev === rev) return res
-
-  return ctx.actorStore.read(requester, async (store) => {
-    // Since we have a connection to the database, take the opportunity to
-    // update the repoRevCache with the current repo rev so that future requests
-    // from this requester can skip the munge step.
-    if (repoRev == null && ctx.repoRevCache) {
-      const { rev } = await store.repo.storage.getRootDetailed()
-      await ctx.repoRevCache.set(requester, rev)
-    }
-
-    const local = await getRecordsSinceRev(store, rev)
-    if (local.count === 0) {
-      return res
-    }
-    const localViewer = ctx.localViewer(store)
-    const parsedRes = parseRes<T>(nsid, res)
-    const data = await munge(localViewer, parsedRes, local, requester)
-    return formatMungedResponse(data, getLocalLag(local))
-  })
-}
-
-=======
->>>>>>> 8f2b80a0
 export const formatMungedResponse = <T>(
   body: T,
   lag?: number,

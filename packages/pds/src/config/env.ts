import { envBool, envInt, envList, envStr } from '@atproto/common'

export function readEnv() {
  return {
    // service
    port: envInt('PDS_PORT'),
    hostname: envStr('PDS_HOSTNAME'),
    serviceDid: envStr('PDS_SERVICE_DID'),
    serviceName: envStr('PDS_SERVICE_NAME'),
    version: envStr('PDS_VERSION'),
    homeUrl: envStr('PDS_HOME_URL'),
    logoUrl: envStr('PDS_LOGO_URL'),
    privacyPolicyUrl: envStr('PDS_PRIVACY_POLICY_URL'),
    supportUrl: envStr('PDS_SUPPORT_URL'),
    termsOfServiceUrl: envStr('PDS_TERMS_OF_SERVICE_URL'),
    contactEmailAddress: envStr('PDS_CONTACT_EMAIL_ADDRESS'),
    acceptingImports: envBool('PDS_ACCEPTING_REPO_IMPORTS'),
    maxImportSize: envInt('PDS_MAX_REPO_IMPORT_SIZE'),
    blobUploadLimit: envInt('PDS_BLOB_UPLOAD_LIMIT'),
    devMode: envBool('PDS_DEV_MODE'),
    cookieSecret: envStr('PDS_COOKIE_SECRET'),

    // hCaptcha
    hcaptchaSiteKey: envStr('PDS_HCAPTCHA_SITE_KEY'),
    hcaptchaSecretKey: envStr('PDS_HCAPTCHA_SECRET_KEY'),
    hcaptchaTokenSalt: envStr('PDS_HCAPTCHA_TOKEN_SALT'),

    // OAuth
    trustedOAuthClients: envList('PDS_OAUTH_TRUSTED_CLIENTS'),

    // branding
    lightColor: envStr('PDS_LIGHT_COLOR'),
    darkColor: envStr('PDS_DARK_COLOR'),
    primaryColor: envStr('PDS_PRIMARY_COLOR'),
    primaryColorContrast: envStr('PDS_PRIMARY_COLOR_CONTRAST'),
    primaryColorHue: envInt('PDS_PRIMARY_COLOR_HUE'),
    errorColor: envStr('PDS_ERROR_COLOR'),
    errorColorContrast: envStr('PDS_ERROR_COLOR_CONTRAST'),
    errorColorHue: envInt('PDS_ERROR_COLOR_HUE'),
    warningColor: envStr('PDS_WARNING_COLOR'),
    warningColorContrast: envStr('PDS_WARNING_COLOR_CONTRAST'),
    warningColorHue: envInt('PDS_WARNING_COLOR_HUE'),
    successColor: envStr('PDS_SUCCESS_COLOR'),
    successColorContrast: envStr('PDS_SUCCESS_COLOR_CONTRAST'),
    successColorHue: envInt('PDS_SUCCESS_COLOR_HUE'),

    // database
    dataDirectory: envStr('PDS_DATA_DIRECTORY'),
    disableWalAutoCheckpoint: envBool('PDS_SQLITE_DISABLE_WAL_AUTO_CHECKPOINT'),
    accountDbLocation: envStr('PDS_ACCOUNT_DB_LOCATION'),
    sequencerDbLocation: envStr('PDS_SEQUENCER_DB_LOCATION'),
    didCacheDbLocation: envStr('PDS_DID_CACHE_DB_LOCATION'),

    // actor store
    actorStoreDirectory: envStr('PDS_ACTOR_STORE_DIRECTORY'),
    actorStoreCacheSize: envInt('PDS_ACTOR_STORE_CACHE_SIZE'),

    // blobstore: one required
    // s3
    blobstoreS3Bucket: envStr('PDS_BLOBSTORE_S3_BUCKET'),
    blobstoreS3Region: envStr('PDS_BLOBSTORE_S3_REGION'),
    blobstoreS3Endpoint: envStr('PDS_BLOBSTORE_S3_ENDPOINT'),
    blobstoreS3ForcePathStyle: envBool('PDS_BLOBSTORE_S3_FORCE_PATH_STYLE'),
    blobstoreS3AccessKeyId: envStr('PDS_BLOBSTORE_S3_ACCESS_KEY_ID'),
    blobstoreS3SecretAccessKey: envStr('PDS_BLOBSTORE_S3_SECRET_ACCESS_KEY'),
    blobstoreS3UploadTimeoutMs: envInt('PDS_BLOBSTORE_S3_UPLOAD_TIMEOUT_MS'),
    // disk
    blobstoreDiskLocation: envStr('PDS_BLOBSTORE_DISK_LOCATION'),
    blobstoreDiskTmpLocation: envStr('PDS_BLOBSTORE_DISK_TMP_LOCATION'),

    // identity
    didPlcUrl: envStr('PDS_DID_PLC_URL'),
    didCacheStaleTTL: envInt('PDS_DID_CACHE_STALE_TTL'),
    didCacheMaxTTL: envInt('PDS_DID_CACHE_MAX_TTL'),
    resolverTimeout: envInt('PDS_ID_RESOLVER_TIMEOUT'),
    recoveryDidKey: envStr('PDS_RECOVERY_DID_KEY'),
    serviceHandleDomains: envList('PDS_SERVICE_HANDLE_DOMAINS'), // public hostname by default
    handleBackupNameservers: envList('PDS_HANDLE_BACKUP_NAMESERVERS'),
    enableDidDocWithSession: envBool('PDS_ENABLE_DID_DOC_WITH_SESSION'),

    // entryway
    entrywayUrl: envStr('PDS_ENTRYWAY_URL'),
    entrywayDid: envStr('PDS_ENTRYWAY_DID'),
    entrywayJwtVerifyKeyK256PublicKeyHex: envStr(
      'PDS_ENTRYWAY_JWT_VERIFY_KEY_K256_PUBLIC_KEY_HEX',
    ),
    entrywayPlcRotationKey: envStr('PDS_ENTRYWAY_PLC_ROTATION_KEY'),

    // invites
    inviteRequired: envBool('PDS_INVITE_REQUIRED'),
    inviteInterval: envInt('PDS_INVITE_INTERVAL'),
    inviteEpoch: envInt('PDS_INVITE_EPOCH'),

    // email
    emailSmtpUrl: envStr('PDS_EMAIL_SMTP_URL'),
    emailFromAddress: envStr('PDS_EMAIL_FROM_ADDRESS'),
    moderationEmailSmtpUrl: envStr('PDS_MODERATION_EMAIL_SMTP_URL'),
    moderationEmailAddress: envStr('PDS_MODERATION_EMAIL_ADDRESS'),

    // subscription
    maxSubscriptionBuffer: envInt('PDS_MAX_SUBSCRIPTION_BUFFER'),
    repoBackfillLimitMs: envInt('PDS_REPO_BACKFILL_LIMIT_MS'),

    // appview
    bskyAppViewUrl: envStr('PDS_BSKY_APP_VIEW_URL'),
    bskyAppViewDid: envStr('PDS_BSKY_APP_VIEW_DID'),
    bskyAppViewCdnUrlPattern: envStr('PDS_BSKY_APP_VIEW_CDN_URL_PATTERN'),

    // mod service
    modServiceUrl: envStr('PDS_MOD_SERVICE_URL'),
    modServiceDid: envStr('PDS_MOD_SERVICE_DID'),

    // report service
    reportServiceUrl: envStr('PDS_REPORT_SERVICE_URL'),
    reportServiceDid: envStr('PDS_REPORT_SERVICE_DID'),

    // rate limits
    rateLimitsEnabled: envBool('PDS_RATE_LIMITS_ENABLED'),
    rateLimitBypassKey: envStr('PDS_RATE_LIMIT_BYPASS_KEY'),
    rateLimitBypassIps: envList('PDS_RATE_LIMIT_BYPASS_IPS'),

    // redis
    redisScratchAddress: envStr('PDS_REDIS_SCRATCH_ADDRESS'),
    redisScratchPassword: envStr('PDS_REDIS_SCRATCH_PASSWORD'),

    // crawlers
    crawlers: envList('PDS_CRAWLERS'),

    // secrets
    dpopSecret: envStr('PDS_DPOP_SECRET'),
    jwtSecret: envStr('PDS_JWT_SECRET'),
    adminPassword: envStr('PDS_ADMIN_PASSWORD'),
    entrywayAdminToken: envStr('PDS_ENTRYWAY_ADMIN_TOKEN'),

    // kms
    plcRotationKeyKmsKeyId: envStr('PDS_PLC_ROTATION_KEY_KMS_KEY_ID'),
    // memory
    plcRotationKeyK256PrivateKeyHex: envStr(
      'PDS_PLC_ROTATION_KEY_K256_PRIVATE_KEY_HEX',
    ),

    // user provided url http requests
    disableSsrfProtection: envBool('PDS_DISABLE_SSRF_PROTECTION'),

    // fetch
    fetchMaxResponseSize: envInt('PDS_FETCH_MAX_RESPONSE_SIZE'),

    // proxy
    proxyAllowHTTP2: envBool('PDS_PROXY_ALLOW_HTTP2'),
    proxyHeadersTimeout: envInt('PDS_PROXY_HEADERS_TIMEOUT'),
    proxyBodyTimeout: envInt('PDS_PROXY_BODY_TIMEOUT'),
    proxyMaxResponseSize: envInt('PDS_PROXY_MAX_RESPONSE_SIZE'),
    proxyMaxRetries: envInt('PDS_PROXY_MAX_RETRIES'),
    proxyPreferCompressed: envBool('PDS_PROXY_PREFER_COMPRESSED'),

    // lexicon resolution
    lexiconDidAuthority: envStr('PDS_LEXICON_AUTHORITY_DID'),
  }
}

<<<<<<< HEAD
export type ServerEnvironment = {
  // service
  port?: number
  hostname?: string
  serviceDid?: string
  serviceName?: string
  version?: string
  homeUrl?: string
  logoUrl?: string
  privacyPolicyUrl?: string
  supportUrl?: string
  termsOfServiceUrl?: string
  contactEmailAddress?: string
  acceptingImports?: boolean
  maxImportSize?: number
  blobUploadLimit?: number
  devMode?: boolean
  cookieSecret?: string

  // OAuth
  hcaptchaSiteKey?: string
  hcaptchaSecretKey?: string
  hcaptchaTokenSalt?: string
  trustedOAuthClients?: string[]

  // branding
  lightColor?: string
  darkColor?: string
  primaryColor?: string
  primaryColorContrast?: string
  primaryColorHue?: number
  errorColor?: string
  errorColorContrast?: string
  errorColorHue?: number
  warningColor?: string
  warningColorContrast?: string
  warningColorHue?: number
  successColor?: string
  successColorContrast?: string
  successColorHue?: number

  // database
  dataDirectory?: string
  disableWalAutoCheckpoint?: boolean
  accountDbLocation?: string
  sequencerDbLocation?: string
  didCacheDbLocation?: string
  ssoDbLocation?: string

  // actor store
  actorStoreDirectory?: string
  actorStoreCacheSize?: number

  // blobstore: one required
  blobstoreS3Bucket?: string
  blobstoreDiskLocation?: string
  blobstoreDiskTmpLocation?: string

  // -- optional s3 parameters
  blobstoreS3Region?: string
  blobstoreS3Endpoint?: string
  blobstoreS3ForcePathStyle?: boolean
  blobstoreS3AccessKeyId?: string
  blobstoreS3SecretAccessKey?: string
  blobstoreS3UploadTimeoutMs?: number

  // identity
  didPlcUrl?: string
  didCacheStaleTTL?: number
  didCacheMaxTTL?: number
  resolverTimeout?: number
  recoveryDidKey?: string
  serviceHandleDomains?: string[] // public hostname by default
  handleBackupNameservers?: string[]
  enableDidDocWithSession?: boolean

  // entryway
  entrywayUrl?: string
  entrywayDid?: string
  entrywayJwtVerifyKeyK256PublicKeyHex?: string
  entrywayPlcRotationKey?: string

  // invites
  inviteRequired?: boolean
  inviteInterval?: number
  inviteEpoch?: number

  // email
  emailSmtpUrl?: string
  emailFromAddress?: string
  moderationEmailSmtpUrl?: string
  moderationEmailAddress?: string

  // subscription
  maxSubscriptionBuffer?: number
  repoBackfillLimitMs?: number

  // appview
  bskyAppViewUrl?: string
  bskyAppViewDid?: string
  bskyAppViewCdnUrlPattern?: string

  // mod service
  modServiceUrl?: string
  modServiceDid?: string

  // report service
  reportServiceUrl?: string
  reportServiceDid?: string

  // rate limits
  rateLimitsEnabled?: boolean
  rateLimitBypassKey?: string
  rateLimitBypassIps?: string[]

  // redis
  redisScratchAddress?: string
  redisScratchPassword?: string

  // crawler
  crawlers?: string[]

  // secrets
  dpopSecret?: string
  jwtSecret?: string
  adminPassword?: string
  entrywayAdminToken?: string

  // keys
  plcRotationKeyKmsKeyId?: string
  plcRotationKeyK256PrivateKeyHex?: string

  // user provided url http requests
  disableSsrfProtection?: boolean

  // fetch
  fetchForceLogging?: boolean
  fetchMaxResponseSize?: number

  // lexicon resolver
  lexiconDidAuthority?: string

  // proxy
  proxyAllowHTTP2?: boolean
  proxyHeadersTimeout?: number
  proxyBodyTimeout?: number
  proxyMaxResponseSize?: number
  proxyMaxRetries?: number
  proxyPreferCompressed?: boolean
}
=======
export type ServerEnvironment = Partial<ReturnType<typeof readEnv>>
>>>>>>> 3cf5b31a
<|MERGE_RESOLUTION|>--- conflicted
+++ resolved
@@ -158,157 +158,4 @@
   }
 }
 
-<<<<<<< HEAD
-export type ServerEnvironment = {
-  // service
-  port?: number
-  hostname?: string
-  serviceDid?: string
-  serviceName?: string
-  version?: string
-  homeUrl?: string
-  logoUrl?: string
-  privacyPolicyUrl?: string
-  supportUrl?: string
-  termsOfServiceUrl?: string
-  contactEmailAddress?: string
-  acceptingImports?: boolean
-  maxImportSize?: number
-  blobUploadLimit?: number
-  devMode?: boolean
-  cookieSecret?: string
-
-  // OAuth
-  hcaptchaSiteKey?: string
-  hcaptchaSecretKey?: string
-  hcaptchaTokenSalt?: string
-  trustedOAuthClients?: string[]
-
-  // branding
-  lightColor?: string
-  darkColor?: string
-  primaryColor?: string
-  primaryColorContrast?: string
-  primaryColorHue?: number
-  errorColor?: string
-  errorColorContrast?: string
-  errorColorHue?: number
-  warningColor?: string
-  warningColorContrast?: string
-  warningColorHue?: number
-  successColor?: string
-  successColorContrast?: string
-  successColorHue?: number
-
-  // database
-  dataDirectory?: string
-  disableWalAutoCheckpoint?: boolean
-  accountDbLocation?: string
-  sequencerDbLocation?: string
-  didCacheDbLocation?: string
-  ssoDbLocation?: string
-
-  // actor store
-  actorStoreDirectory?: string
-  actorStoreCacheSize?: number
-
-  // blobstore: one required
-  blobstoreS3Bucket?: string
-  blobstoreDiskLocation?: string
-  blobstoreDiskTmpLocation?: string
-
-  // -- optional s3 parameters
-  blobstoreS3Region?: string
-  blobstoreS3Endpoint?: string
-  blobstoreS3ForcePathStyle?: boolean
-  blobstoreS3AccessKeyId?: string
-  blobstoreS3SecretAccessKey?: string
-  blobstoreS3UploadTimeoutMs?: number
-
-  // identity
-  didPlcUrl?: string
-  didCacheStaleTTL?: number
-  didCacheMaxTTL?: number
-  resolverTimeout?: number
-  recoveryDidKey?: string
-  serviceHandleDomains?: string[] // public hostname by default
-  handleBackupNameservers?: string[]
-  enableDidDocWithSession?: boolean
-
-  // entryway
-  entrywayUrl?: string
-  entrywayDid?: string
-  entrywayJwtVerifyKeyK256PublicKeyHex?: string
-  entrywayPlcRotationKey?: string
-
-  // invites
-  inviteRequired?: boolean
-  inviteInterval?: number
-  inviteEpoch?: number
-
-  // email
-  emailSmtpUrl?: string
-  emailFromAddress?: string
-  moderationEmailSmtpUrl?: string
-  moderationEmailAddress?: string
-
-  // subscription
-  maxSubscriptionBuffer?: number
-  repoBackfillLimitMs?: number
-
-  // appview
-  bskyAppViewUrl?: string
-  bskyAppViewDid?: string
-  bskyAppViewCdnUrlPattern?: string
-
-  // mod service
-  modServiceUrl?: string
-  modServiceDid?: string
-
-  // report service
-  reportServiceUrl?: string
-  reportServiceDid?: string
-
-  // rate limits
-  rateLimitsEnabled?: boolean
-  rateLimitBypassKey?: string
-  rateLimitBypassIps?: string[]
-
-  // redis
-  redisScratchAddress?: string
-  redisScratchPassword?: string
-
-  // crawler
-  crawlers?: string[]
-
-  // secrets
-  dpopSecret?: string
-  jwtSecret?: string
-  adminPassword?: string
-  entrywayAdminToken?: string
-
-  // keys
-  plcRotationKeyKmsKeyId?: string
-  plcRotationKeyK256PrivateKeyHex?: string
-
-  // user provided url http requests
-  disableSsrfProtection?: boolean
-
-  // fetch
-  fetchForceLogging?: boolean
-  fetchMaxResponseSize?: number
-
-  // lexicon resolver
-  lexiconDidAuthority?: string
-
-  // proxy
-  proxyAllowHTTP2?: boolean
-  proxyHeadersTimeout?: number
-  proxyBodyTimeout?: number
-  proxyMaxResponseSize?: number
-  proxyMaxRetries?: number
-  proxyPreferCompressed?: boolean
-}
-=======
-export type ServerEnvironment = Partial<ReturnType<typeof readEnv>>
->>>>>>> 3cf5b31a
+export type ServerEnvironment = Partial<ReturnType<typeof readEnv>>
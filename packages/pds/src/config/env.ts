--- conflicted
+++ resolved
@@ -120,15 +120,9 @@
     // fetch
     fetchDisableSsrfProtection: envBool('PDS_DISABLE_SSRF_PROTECTION'),
 
-    // Repo revision cache
-<<<<<<< HEAD
-    repoRevCacheMaxAge: envInt('PDS_REPO_REV_CACHE_MAX_AGE'), // Seconds (use 0 to disable)
-
-    // Preferences cache
-    preferencesCacheMaxTTL: envInt('PDS_REPO_REV_CACHE_MAX_TTL'), // Seconds (use 0 to disable)
-=======
+    // caching
     repoRevCacheMaxTTL: envInt('PDS_REPO_REV_CACHE_MAX_TTL'), // milliseconds (use 0 to disable)
->>>>>>> a75d873c
+    preferencesCacheMaxTTL: envInt('PDS_REPO_REV_CACHE_MAX_TTL'), // milliseconds (use 0 to disable)
   }
 }
 
@@ -246,13 +240,7 @@
   // fetch
   fetchDisableSsrfProtection?: boolean
 
-  // Repo revision cache
-<<<<<<< HEAD
-  repoRevCacheMaxAge?: number
-
-  // Preferences cache
+  // Caching
+  repoRevCacheMaxTTL?: number
   preferencesCacheMaxTTL?: number
-=======
-  repoRevCacheMaxTTL?: number
->>>>>>> a75d873c
 }
import { AtUri } from '@atproto/uri'
import { CID } from 'multiformats/cid'
import { Record as PostRecord } from '../../../lexicon/types/app/bsky/feed/post'
import { isMain as isEmbedImage } from '../../../lexicon/types/app/bsky/embed/images'
import { isMain as isEmbedExternal } from '../../../lexicon/types/app/bsky/embed/external'
import { isMain as isEmbedPost } from '../../../lexicon/types/app/bsky/embed/post'
import * as lex from '../../../lexicon/lexicons'
import * as messages from '../../../event-stream/messages'
import { Message } from '../../../event-stream/messages'
import { DatabaseSchema, DatabaseSchemaType } from '../../../db/database-schema'
import RecordProcessor from '../processor'
import { sql } from 'kysely'
import { PostHierarchy } from '../../../db/tables/post-hierarchy'

type Post = DatabaseSchemaType['post']
type PostEntity = DatabaseSchemaType['post_entity']
type PostEmbedImage = DatabaseSchemaType['post_embed_image']
type PostEmbedExternal = DatabaseSchemaType['post_embed_external']
type PostEmbedPost = DatabaseSchemaType['post_embed_post']
type IndexedPost = {
  post: Post
  entities: PostEntity[]
<<<<<<< HEAD
  embed?: PostEmbedImage[] | PostEmbedExternal | PostEmbedPost
=======
  embed?: PostEmbedImage[] | PostEmbedExternal
  ancestors: PostHierarchy[]
>>>>>>> c2c87c32
}

const lexId = lex.ids.AppBskyFeedPost

const insertFn = async (
  db: DatabaseSchema,
  uri: AtUri,
  cid: CID,
  obj: PostRecord,
  timestamp?: string,
): Promise<IndexedPost | null> => {
  const entities = (obj.entities || []).map((entity) => ({
    postUri: uri.toString(),
    startIndex: entity.index.start,
    endIndex: entity.index.end,
    type: entity.type,
    value: entity.value,
  }))
  const post = {
    uri: uri.toString(),
    cid: cid.toString(),
    creator: uri.host,
    text: obj.text,
    createdAt: obj.createdAt,
    replyRoot: obj.reply?.root?.uri || null,
    replyRootCid: obj.reply?.root?.cid || null,
    replyParent: obj.reply?.parent?.uri || null,
    replyParentCid: obj.reply?.parent?.cid || null,
    indexedAt: timestamp || new Date().toISOString(),
  }
  const insertedPost = await db
    .insertInto('post')
    .values(post)
    .onConflict((oc) => oc.doNothing())
    .returningAll()
    .executeTakeFirst()
  // Entity and embed indices
  let insertedEntities: PostEntity[] = []
  if (entities.length > 0) {
    insertedEntities = await db
      .insertInto('post_entity')
      .values(entities)
      .returningAll()
      .execute()
  }
  let embed: PostEmbedImage[] | PostEmbedExternal | PostEmbedPost | undefined
  if (isEmbedImage(obj.embed)) {
    const { images } = obj.embed
    embed = images.map((img, i) => ({
      postUri: uri.toString(),
      position: i,
      imageCid: img.image.cid,
      alt: img.alt,
    }))
    await db.insertInto('post_embed_image').values(embed).execute()
  } else if (isEmbedExternal(obj.embed)) {
    const { external } = obj.embed
    embed = {
      postUri: uri.toString(),
      uri: external.uri,
      title: external.title,
      description: external.description,
      thumbCid: external.thumb?.cid || null,
    }
    await db.insertInto('post_embed_external').values(embed).execute()
  } else if (isEmbedPost(obj.embed)) {
    const { post } = obj.embed
    embed = {
      postUri: uri.toString(),
      embedPostUri: post.uri,
      embedPostCid: post.cid,
    }
    await db.insertInto('post_embed_post').values(embed).execute()
  }
  // Thread index
  await db
    .insertInto('post_hierarchy')
    .values({
      uri: post.uri,
      ancestorUri: post.uri,
      depth: 0,
    })
    .execute()
  let ancestors: PostHierarchy[] = []
  if (post.replyParent) {
    ancestors = await db
      .insertInto('post_hierarchy')
      .columns(['uri', 'ancestorUri', 'depth'])
      .expression(
        db
          .selectFrom('post_hierarchy as parent_hierarchy')
          .where('parent_hierarchy.uri', '=', post.replyParent)
          .select([
            sql`${post.uri}`.as('uri'),
            'ancestorUri',
            sql`depth + 1`.as('depth'),
          ]),
      )
      .returningAll()
      .execute()
  }
  return insertedPost
    ? { post: insertedPost, entities: insertedEntities, embed, ancestors }
    : null
}

const findDuplicate = async (): Promise<AtUri | null> => {
  return null
}

const eventsForInsert = (obj: IndexedPost): Message[] => {
  const notifs: Message[] = []
  for (const entity of obj.entities || []) {
    if (entity.type === 'mention') {
      if (entity.value !== obj.post.creator) {
        notifs.push(
          messages.createNotification({
            userDid: entity.value,
            author: obj.post.creator,
            recordUri: obj.post.uri,
            recordCid: obj.post.cid,
            reason: 'mention',
          }),
        )
      }
    }
  }
  const notified = new Set([obj.post.creator])
  const ancestors = [...obj.ancestors].sort((a, b) => a.depth - b.depth)
  for (const relation of ancestors) {
    const ancestorUri = new AtUri(relation.ancestorUri)
    if (!notified.has(ancestorUri.host)) {
      notified.add(ancestorUri.host)
      notifs.push(
        messages.createNotification({
          userDid: ancestorUri.host,
          author: obj.post.creator,
          recordUri: obj.post.uri,
          recordCid: obj.post.cid,
          reason: 'reply',
          reasonSubject: ancestorUri.toString(),
        }),
      )
    }
  }
  return notifs
}

const deleteFn = async (
  db: DatabaseSchema,
  uri: AtUri,
): Promise<IndexedPost | null> => {
  const deleted = await db
    .deleteFrom('post')
    .where('uri', '=', uri.toString())
    .returningAll()
    .executeTakeFirst()
  const deletedEntities = await db
    .deleteFrom('post_entity')
    .where('postUri', '=', uri.toString())
    .returningAll()
    .execute()
  let deletedEmbed:
    | PostEmbedImage[]
    | PostEmbedExternal
    | PostEmbedPost
    | undefined
  const deletedImgs = await db
    .deleteFrom('post_embed_image')
    .where('postUri', '=', uri.toString())
    .returningAll()
    .execute()
  deletedEmbed = deletedImgs.length ? deletedImgs : undefined
  if (!deletedEmbed) {
    const deletedExternals = await db
      .deleteFrom('post_embed_external')
      .where('postUri', '=', uri.toString())
      .returningAll()
      .executeTakeFirst()
    deletedEmbed = deletedExternals
  }
  if (!deletedEmbed) {
    const deletedPosts = await db
      .deleteFrom('post_embed_post')
      .where('postUri', '=', uri.toString())
      .returningAll()
      .executeTakeFirst()
    deletedEmbed = deletedPosts
  }
  return deleted
    ? {
        post: deleted,
        entities: deletedEntities,
        embed: deletedEmbed,
        ancestors: [], // Do not delete, maintain thread hierarchy even if post doesn't exist
      }
    : null
}

const eventsForDelete = (
  deleted: IndexedPost,
  replacedBy: IndexedPost | null,
): Message[] => {
  if (replacedBy) return []
  return [messages.deleteNotifications(deleted.post.uri)]
}

export type PluginType = RecordProcessor<PostRecord, IndexedPost>

export const makePlugin = (db: DatabaseSchema): PluginType => {
  return new RecordProcessor(db, {
    lexId,
    insertFn,
    findDuplicate,
    deleteFn,
    eventsForInsert,
    eventsForDelete,
  })
}

export default makePlugin<|MERGE_RESOLUTION|>--- conflicted
+++ resolved
@@ -20,12 +20,8 @@
 type IndexedPost = {
   post: Post
   entities: PostEntity[]
-<<<<<<< HEAD
   embed?: PostEmbedImage[] | PostEmbedExternal | PostEmbedPost
-=======
-  embed?: PostEmbedImage[] | PostEmbedExternal
   ancestors: PostHierarchy[]
->>>>>>> c2c87c32
 }
 
 const lexId = lex.ids.AppBskyFeedPost

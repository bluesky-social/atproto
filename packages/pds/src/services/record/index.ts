import { CID } from 'multiformats/cid'
import { AtUri } from '@atproto/uri'
import * as common from '@atproto/common'
import { WriteOpAction } from '@atproto/repo'
import {
  atUriFormat,
  didFormat,
} from '@atproto/lexicon/src/validators/primitives'
import { dbLogger as log } from '../../logger'
import Database from '../../db'
import { notSoftDeletedClause } from '../../db/util'
import { Backlink } from '../../db/tables/backlink'
import { MessageQueue } from '../../event-stream/types'
import {
  indexRecord,
  deleteRecord,
  deleteRepo,
} from '../../event-stream/messages'
<<<<<<< HEAD
import { cborToLex, cborToLexRecord } from '@atproto/lexicon'
=======
import { ids } from '../../lexicon/lexicons'
>>>>>>> 8d6dfe2d

export class RecordService {
  constructor(public db: Database, public messageDispatcher: MessageQueue) {}

  static creator(messageDispatcher: MessageQueue) {
    return (db: Database) => new RecordService(db, messageDispatcher)
  }

  async indexRecord(
    uri: AtUri,
    cid: CID,
    obj: unknown,
    action: WriteOpAction.Create | WriteOpAction.Update = WriteOpAction.Create,
    timestamp?: string,
  ) {
    this.db.assertTransaction()
    log.debug({ uri }, 'indexing record')
    const record = {
      uri: uri.toString(),
      cid: cid.toString(),
      did: uri.host,
      collection: uri.collection,
      rkey: uri.rkey,
      indexedAt: timestamp || new Date().toISOString(),
    }
    if (!record.did.startsWith('did:')) {
      throw new Error('Expected indexed URI to contain DID')
    } else if (record.collection.length < 1) {
      throw new Error('Expected indexed URI to contain a collection')
    } else if (record.rkey.length < 1) {
      throw new Error('Expected indexed URI to contain a record key')
    }

    // Track current version of record
    await this.db.db
      .insertInto('record')
      .values(record)
      .onConflict((oc) =>
        oc
          .column('uri')
          .doUpdateSet({ cid: record.cid, indexedAt: record.indexedAt }),
      )
      .execute()

    // Maintain backlinks
    const backlinks = getBacklinks(uri, obj)
    if (action === WriteOpAction.Update) {
      // On update just recreate backlinks from scratch for the record, so we can clear out
      // the old ones. E.g. for weird cases like updating a follow to be for a different did.
      await this.removeBacklinksByUri(uri)
    }
    await this.addBacklinks(backlinks)

    // Send to indexers
    await this.messageDispatcher.send(
      this.db,
      indexRecord(uri, cid, obj, action, record.indexedAt),
    )

    log.info({ uri }, 'indexed record')
  }

  async deleteRecord(uri: AtUri, cascading = false) {
    this.db.assertTransaction()
    log.debug({ uri }, 'deleting indexed record')
    const deleteQuery = this.db.db
      .deleteFrom('record')
      .where('uri', '=', uri.toString())
      .execute()
    await this.db.db
      .deleteFrom('backlink')
      .where('uri', '=', uri.toString())
      .execute()
    await Promise.all([
      this.messageDispatcher.send(this.db, deleteRecord(uri, cascading)),
      deleteQuery,
    ])

    log.info({ uri }, 'deleted indexed record')
  }

  async listCollectionsForDid(did: string): Promise<string[]> {
    const collections = await this.db.db
      .selectFrom('record')
      .select('collection')
      .where('did', '=', did)
      .groupBy('collection')
      .execute()

    return collections.map((row) => row.collection)
  }

  async listRecordsForCollection(
    did: string,
    collection: string,
    limit: number,
    reverse: boolean,
    rkeyStart?: string,
    rkeyEnd?: string,
    includeSoftDeleted = false,
  ): Promise<{ uri: string; cid: string; value: object }[]> {
    const { ref } = this.db.db.dynamic
    let builder = this.db.db
      .selectFrom('record')
      .innerJoin('ipld_block', (join) =>
        join
          .onRef('ipld_block.cid', '=', 'record.cid')
          .on('ipld_block.creator', '=', did),
      )
      .where('record.did', '=', did)
      .where('record.collection', '=', collection)
      .if(!includeSoftDeleted, (qb) =>
        qb.where(notSoftDeletedClause(ref('record'))),
      )
      .orderBy('record.rkey', reverse ? 'asc' : 'desc')
      .limit(limit)
      .selectAll()

    if (rkeyStart !== undefined) {
      builder = builder.where('record.rkey', '>', rkeyStart)
    }
    if (rkeyEnd !== undefined) {
      builder = builder.where('record.rkey', '<', rkeyEnd)
    }
    const res = await builder.execute()
    return res.map((row) => {
      return {
        uri: row.uri,
        cid: row.cid,
        value: cborToLexRecord(row.content),
      }
    })
  }

  async getRecord(
    uri: AtUri,
    cid: string | null,
    includeSoftDeleted = false,
  ): Promise<{
    uri: string
    cid: string
    value: object
    indexedAt: string
    takedownId: number | null
  } | null> {
    const { ref } = this.db.db.dynamic
    let builder = this.db.db
      .selectFrom('record')
      .innerJoin('ipld_block', (join) =>
        join
          .onRef('ipld_block.cid', '=', 'record.cid')
          .on('ipld_block.creator', '=', uri.host),
      )
      .where('record.uri', '=', uri.toString())
      .selectAll()
      .if(!includeSoftDeleted, (qb) =>
        qb.where(notSoftDeletedClause(ref('record'))),
      )
    if (cid) {
      builder = builder.where('record.cid', '=', cid)
    }
    const record = await builder.executeTakeFirst()
    if (!record) return null
    return {
      uri: record.uri,
      cid: record.cid,
      value: cborToLex(record.content) as object,
      indexedAt: record.indexedAt,
      takedownId: record.takedownId,
    }
  }

  async hasRecord(
    uri: AtUri,
    cid: string | null,
    includeSoftDeleted = false,
  ): Promise<boolean> {
    const { ref } = this.db.db.dynamic
    let builder = this.db.db
      .selectFrom('record')
      .select('uri')
      .where('record.uri', '=', uri.toString())
      .if(!includeSoftDeleted, (qb) =>
        qb.where(notSoftDeletedClause(ref('record'))),
      )
    if (cid) {
      builder = builder.where('record.cid', '=', cid)
    }
    const record = await builder.executeTakeFirst()
    return !!record
  }

  async deleteForActor(did: string) {
    this.db.assertTransaction()
    await this.messageDispatcher.send(this.db, deleteRepo(did))
    await Promise.all([
      this.db.db.deleteFrom('record').where('did', '=', did).execute(),
      this.db.db
        .deleteFrom('user_notification')
        .where('author', '=', did)
        .execute(),
    ])
  }

  async removeBacklinksByUri(uri: AtUri) {
    await this.db.db
      .deleteFrom('backlink')
      .where('uri', '=', uri.toString())
      .execute()
  }

  async addBacklinks(backlinks: Backlink[]) {
    if (backlinks.length === 0) return
    await this.db.db
      .insertInto('backlink')
      .values(backlinks)
      .onConflict((oc) => oc.doNothing())
      .execute()
  }

  async getRecordBacklinks(opts: {
    did: string
    collection: string
    path: string
    linkTo: string
  }) {
    const { did, collection, path, linkTo } = opts
    return await this.db.db
      .selectFrom('record')
      .innerJoin('backlink', 'backlink.uri', 'record.uri')
      .where('backlink.path', '=', path)
      .if(linkTo.startsWith('at://'), (q) =>
        q.where('backlink.linkToUri', '=', linkTo),
      )
      .if(!linkTo.startsWith('at://'), (q) =>
        q.where('backlink.linkToDid', '=', linkTo),
      )
      .where('record.did', '=', did)
      .where('record.collection', '=', collection)
      .selectAll('record')
      .execute()
  }
}

// @NOTE in the future this can be replaced with a more generic routine that pulls backlinks based on lex docs.
// For now we just want to ensure we're tracking links from follows, likes, and reposts.

function getBacklinks(uri: AtUri, record: unknown): Backlink[] {
  if (record?.['$type'] === ids.AppBskyGraphFollow) {
    const subject = record['subject']
    const validLink =
      typeof subject === 'string' && didFormat('subject', subject).success
    if (!validLink) return []
    return [
      {
        uri: uri.toString(),
        path: 'subject',
        linkToDid: subject,
        linkToUri: null,
      },
    ]
  }
  if (
    record?.['$type'] === ids.AppBskyFeedLike ||
    record?.['$type'] === ids.AppBskyFeedRepost
  ) {
    const subject = record['subject']
    const validLink =
      typeof subject['uri'] === 'string' &&
      atUriFormat('subject.uri', subject['uri']).success
    if (!validLink) return []
    return [
      {
        uri: uri.toString(),
        path: 'subject.uri',
        linkToUri: subject.uri,
        linkToDid: null,
      },
    ]
  }
  return []
}<|MERGE_RESOLUTION|>--- conflicted
+++ resolved
@@ -1,6 +1,5 @@
 import { CID } from 'multiformats/cid'
 import { AtUri } from '@atproto/uri'
-import * as common from '@atproto/common'
 import { WriteOpAction } from '@atproto/repo'
 import {
   atUriFormat,
@@ -16,11 +15,8 @@
   deleteRecord,
   deleteRepo,
 } from '../../event-stream/messages'
-<<<<<<< HEAD
-import { cborToLex, cborToLexRecord } from '@atproto/lexicon'
-=======
+import { cborToLexRecord } from '@atproto/lexicon'
 import { ids } from '../../lexicon/lexicons'
->>>>>>> 8d6dfe2d
 
 export class RecordService {
   constructor(public db: Database, public messageDispatcher: MessageQueue) {}
@@ -187,7 +183,7 @@
     return {
       uri: record.uri,
       cid: record.cid,
-      value: cborToLex(record.content) as object,
+      value: cborToLexRecord(record.content),
       indexedAt: record.indexedAt,
       takedownId: record.takedownId,
     }

--- conflicted
+++ resolved
@@ -1,15 +1,9 @@
-<<<<<<< HEAD
+import { ArrayEl } from '@atproto/common'
+import { WithInfo as ActorWithInfo } from '../../lexicon/types/app/bsky/actor/ref'
 import {
   View as ProfileView,
   ViewBasic as ProfileViewBasic,
 } from '../../lexicon/types/app/bsky/actor/profile'
-import { WithInfo as ActorWithInfo } from '../../lexicon/types/app/bsky/actor/ref'
-import { User } from '../../db/tables/user'
-=======
-import { ArrayEl } from '@atproto/common'
-import { View as ProfileView } from '../../lexicon/types/app/bsky/actor/profile'
-import { UserAccount } from '../../db/tables/user-account'
->>>>>>> 57da2270
 import { DidHandle } from '../../db/tables/did-handle'
 import { countAll } from '../../db/util'
 import Database from '../../db'
@@ -224,9 +218,4 @@
   }
 }
 
-<<<<<<< HEAD
-type UserResult = DidHandle
-type ArrayEl<A> = A extends readonly (infer T)[] ? T : never
-=======
-type UserResult = UserAccount & DidHandle & RepoRoot
->>>>>>> 57da2270
+type UserResult = DidHandle
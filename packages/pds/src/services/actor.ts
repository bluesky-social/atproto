import * as common from '@atproto/common'
import { dbLogger as log } from '../logger'
import Database from '../db'
import * as scrypt from '../db/scrypt'
import { User } from '../db/tables/user'
import { DidHandle } from '../db/tables/did-handle'
import { Record as DeclarationRecord } from '../lexicon/types/app/bsky/system/declaration'
import { APP_BSKY_GRAPH } from '../lexicon'
<<<<<<< HEAD
import { notSoftDeletedClause } from '../db/util'
import { Services } from '.'
=======
import { actorNotSoftDeletedClause } from '../db/util'
>>>>>>> 35c0d0a6

export class ActorService {
  constructor(public db: Database) {}

  static creator() {
    return (db: Database) => new ActorService(db)
  }

  async getUser(
    handleOrDid: string,
    includeSoftDeleted = false,
  ): Promise<(User & DidHandle & { takedownId: number | null }) | null> {
    const { ref } = this.db.db.dynamic
    let query = this.db.db
      .selectFrom('user')
      .innerJoin('did_handle', 'did_handle.handle', 'user.handle')
      .innerJoin('repo_root', 'repo_root.did', 'did_handle.did')
      .if(!includeSoftDeleted, (qb) =>
        qb.where(notSoftDeletedClause(ref('repo_root'))),
      )
      .selectAll('user')
      .selectAll('did_handle')
      .select('repo_root.takedownId')
    if (handleOrDid.startsWith('did:')) {
      query = query.where('did_handle.did', '=', handleOrDid)
    } else {
      query = query.where('did_handle.handle', '=', handleOrDid.toLowerCase())
    }
    const found = await query.executeTakeFirst()
    return found || null
  }

  async getUserByEmail(
    email: string,
    includeSoftDeleted = false,
  ): Promise<(User & DidHandle) | null> {
    const { ref } = this.db.db.dynamic
    const found = await this.db.db
      .selectFrom('user')
      .innerJoin('did_handle', 'did_handle.handle', 'user.handle')
      .innerJoin('repo_root', 'repo_root.did', 'did_handle.did')
      .if(!includeSoftDeleted, (qb) =>
        qb.where(notSoftDeletedClause(ref('repo_root'))),
      )
      .selectAll()
      .where('email', '=', email.toLowerCase())
      .executeTakeFirst()
    return found || null
  }

  async getDidForActor(
    handleOrDid: string,
    includeSoftDeleted = false,
  ): Promise<string | null> {
    if (handleOrDid.startsWith('did:')) return handleOrDid
    const { ref } = this.db.db.dynamic
    const found = await this.db.db
      .selectFrom('did_handle')
      .innerJoin('repo_root', 'repo_root.did', 'did_handle.did')
      .if(!includeSoftDeleted, (qb) =>
        qb.where(notSoftDeletedClause(ref('repo_root'))),
      )
      .where('handle', '=', handleOrDid)
      .select('did_handle.did')
      .executeTakeFirst()
    return found ? found.did : null
  }

  async registerUser(email: string, handle: string, password: string) {
    this.db.assertTransaction()
    log.debug({ handle, email }, 'registering user')
    const inserted = await this.db.db
      .insertInto('user')
      .values({
        email: email.toLowerCase(),
        handle: handle,
        password: await scrypt.hash(password),
        createdAt: new Date().toISOString(),
        lastSeenNotifs: new Date().toISOString(),
      })
      .onConflict((oc) => oc.doNothing())
      .returning('handle')
      .executeTakeFirst()
    if (!inserted) {
      throw new UserAlreadyExistsError()
    }
    log.info({ handle, email }, 'registered user')
  }

  async preregisterDid(handle: string, tempDid: string) {
    this.db.assertTransaction()
    const inserted = await this.db.db
      .insertInto('did_handle')
      .values({
        handle,
        did: tempDid,
        actorType: 'temp',
        declarationCid: 'temp',
      })
      .onConflict((oc) => oc.doNothing())
      .returning('handle')
      .executeTakeFirst()
    if (!inserted) {
      throw new UserAlreadyExistsError()
    }
    log.info({ handle, tempDid }, 'pre-registered did')
  }

  async finalizeDid(
    handle: string,
    did: string,
    tempDid: string,
    declaration: DeclarationRecord,
  ) {
    this.db.assertTransaction()
    log.debug({ handle, did }, 'registering did-handle')
    const declarationCid = await common.cidForData(declaration)
    const updated = await this.db.db
      .updateTable('did_handle')
      .set({
        did,
        actorType: declaration.actorType,
        declarationCid: declarationCid.toString(),
      })
      .where('handle', '=', handle)
      .where('did', '=', tempDid)
      .returningAll()
      .executeTakeFirst()
    if (!updated) {
      throw new Error('DID could not be finalized')
    }
    log.info({ handle, did }, 'post-registered did-handle')
  }

  async updateUserPassword(handle: string, password: string) {
    const hashedPassword = await scrypt.hash(password)
    await this.db.db
      .updateTable('user')
      .set({ password: hashedPassword })
      .where('handle', '=', handle)
      .execute()
  }

  async verifyUserPassword(handle: string, password: string): Promise<boolean> {
    const found = await this.db.db
      .selectFrom('user')
      .selectAll()
      .where('handle', '=', handle)
      .executeTakeFirst()
    if (!found) return false
    return scrypt.verify(password, found.password)
  }

  async getScenesForUser(userDid: string): Promise<string[]> {
    const res = await this.db.db
      .selectFrom('assertion')
      .where('assertion.subjectDid', '=', userDid)
      .where('assertion.assertion', '=', APP_BSKY_GRAPH.AssertMember)
      .where('assertion.confirmUri', 'is not', null)
      .select('assertion.creator as scene')
      .execute()
    return res.map((row) => row.scene)
  }

  async mute(info: { did: string; mutedByDid: string; createdAt?: Date }) {
    const { did, mutedByDid, createdAt = new Date() } = info
    await this.db.db
      .insertInto('mute')
      .values({
        did,
        mutedByDid,
        createdAt: createdAt.toISOString(),
      })
      .onConflict((oc) => oc.doNothing())
      .execute()
  }

  async unmute(info: { did: string; mutedByDid: string }) {
    const { did, mutedByDid } = info
    await this.db.db
      .deleteFrom('mute')
      .where('did', '=', did)
      .where('mutedByDid', '=', mutedByDid)
      .execute()
  }
}

export class UserAlreadyExistsError extends Error {}<|MERGE_RESOLUTION|>--- conflicted
+++ resolved
@@ -6,12 +6,7 @@
 import { DidHandle } from '../db/tables/did-handle'
 import { Record as DeclarationRecord } from '../lexicon/types/app/bsky/system/declaration'
 import { APP_BSKY_GRAPH } from '../lexicon'
-<<<<<<< HEAD
 import { notSoftDeletedClause } from '../db/util'
-import { Services } from '.'
-=======
-import { actorNotSoftDeletedClause } from '../db/util'
->>>>>>> 35c0d0a6
 
 export class ActorService {
   constructor(public db: Database) {}

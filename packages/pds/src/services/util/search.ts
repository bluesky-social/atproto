--- conflicted
+++ resolved
@@ -26,51 +26,6 @@
     direction: 'asc',
     keyset: new SearchKeyset(distanceAccount, ref('did_handle.did')),
   })
-<<<<<<< HEAD
-  // Matching profiles based on display name
-  const distanceProfile = distance(term, ref('displayName'))
-  let profilesQb = getMatchingProfilesQb(db, { term, includeSoftDeleted })
-  profilesQb = paginate(profilesQb, {
-    limit,
-    cursor,
-    direction: 'asc',
-    keyset: new SearchKeyset(distanceProfile, ref('did_handle.did')),
-  })
-  // Combine and paginate result set
-  return paginate(combineAccountsAndProfilesQb(db, accountsQb, profilesQb), {
-    limit,
-    cursor,
-    direction: 'asc',
-    keyset: new SearchKeyset(ref('distance'), ref('did_handle.did')),
-  })
-}
-
-// Takes maximal advantage of trigram index at the expense of ability to paginate.
-export const getUserSearchQuerySimplePg = (
-  db: Database,
-  opts: {
-    term: string
-    limit: number
-  },
-) => {
-  const { ref } = db.db.dynamic
-  const { term, limit } = opts
-  // Matching user accounts based on handle
-  const accountsQb = getMatchingAccountsQb(db, { term })
-    .orderBy('distance', 'asc')
-    .limit(limit)
-  // Matching profiles based on display name
-  const profilesQb = getMatchingProfilesQb(db, { term })
-    .orderBy('distance', 'asc')
-    .limit(limit)
-  // Combine and paginate result set
-  return paginate(combineAccountsAndProfilesQb(db, accountsQb, profilesQb), {
-    limit,
-    direction: 'asc',
-    keyset: new SearchKeyset(ref('distance'), ref('did_handle.did')),
-  })
-=======
->>>>>>> 11e3b329
 }
 
 // Matching user accounts based on handle
@@ -92,57 +47,6 @@
     .select(['did_handle.did as did', distanceAccount.as('distance')])
 }
 
-<<<<<<< HEAD
-// Matching profiles based on display name
-const getMatchingProfilesQb = (
-  db: Database,
-  opts: { term: string; includeSoftDeleted?: boolean },
-) => {
-  const { ref } = db.db.dynamic
-  const { term, includeSoftDeleted } = opts
-  const distanceProfile = distance(term, ref('displayName'))
-  return db.db
-    .selectFrom('profile')
-    .innerJoin('repo_root', 'repo_root.did', 'profile.creator')
-    .innerJoin('did_handle', 'did_handle.did', 'profile.creator')
-    .if(!includeSoftDeleted, (qb) =>
-      qb.where(notSoftDeletedClause(ref('repo_root'))),
-    )
-    .where('did_handle.handle', 'is not', null)
-    .where(similar(term, ref('displayName'))) // Coarse filter engaging trigram index
-    .where(distanceProfile, '<', getMatchThreshold(term)) // Refines results from trigram index
-    .select(['profile.creator as did', distanceProfile.as('distance')])
-}
-
-// Combine profile and account result sets
-const combineAccountsAndProfilesQb = (
-  db: Database,
-  accountsQb: AnyQb,
-  profilesQb: AnyQb,
-) => {
-  // Combine user account and profile results, taking best matches from each
-  const emptyQb = db.db
-    .selectFrom('user_account')
-    .where(sql`1 = 0`)
-    .select([sql.literal('').as('did'), sql<number>`0`.as('distance')])
-  const resultsQb = db.db
-    .selectFrom(
-      emptyQb
-        .unionAll(sql`${accountsQb}`) // The sql`` is adding parens
-        .unionAll(sql`${profilesQb}`)
-        .as('accounts_and_profiles'),
-    )
-    .selectAll()
-    .distinctOn('did') // Per did, take whichever of account and profile distance is best
-    .orderBy('did')
-    .orderBy('distance')
-  return db.db
-    .selectFrom(resultsQb.as('results'))
-    .innerJoin('did_handle', 'did_handle.did', 'results.did')
-}
-
-=======
->>>>>>> 11e3b329
 export const getUserSearchQuerySqlite = (
   db: Database,
   opts: {

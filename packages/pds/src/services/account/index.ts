import { sql } from 'kysely'
import { InvalidRequestError } from '@atproto/xrpc-server'
import { MINUTE, lessThanAgoMs } from '@atproto/common'
import { dbLogger as log } from '../../logger'
import Database from '../../db'
import * as scrypt from '../../db/scrypt'
import { UserAccountEntry } from '../../db/tables/user-account'
import { DidHandle } from '../../db/tables/did-handle'
import { RepoRoot } from '../../db/tables/repo-root'
import { countAll, notSoftDeletedClause } from '../../db/util'
import { getUserSearchQueryPg, getUserSearchQuerySqlite } from '../util/search'
import { paginate, TimeCidKeyset } from '../../db/pagination'
import * as sequencer from '../../sequencer'
import { AppPassword } from '../../lexicon/types/com/atproto/server/createAppPassword'
import { randomStr } from '@atproto/crypto'
<<<<<<< HEAD
import { InvalidRequestError } from '@atproto/xrpc-server'
import { MINUTE, NotEmptyArray, lessThanAgoMs } from '@atproto/common'
=======
>>>>>>> 41ee177f
import { EmailTokenPurpose } from '../../db/tables/email-token'
import { getRandomToken } from '../../api/com/atproto/server/util'

export class AccountService {
  constructor(public db: Database) {}

  static creator() {
    return (db: Database) => new AccountService(db)
  }

  async getAccount(
    handleOrDid: string,
    includeSoftDeleted = false,
  ): Promise<(UserAccountEntry & DidHandle & RepoRoot) | null> {
    const { ref } = this.db.db.dynamic
    const result = await this.db.db
      .selectFrom('user_account')
      .innerJoin('did_handle', 'did_handle.did', 'user_account.did')
      .innerJoin('repo_root', 'repo_root.did', 'did_handle.did')
      .if(!includeSoftDeleted, (qb) =>
        qb.where(notSoftDeletedClause(ref('repo_root'))),
      )
      .where((qb) => {
        if (handleOrDid.startsWith('did:')) {
          return qb.where('did_handle.did', '=', handleOrDid)
        } else {
          // lower() is a little hack to avoid using the handle trgm index here, which is slow. not sure why it was preferring
          // the handle trgm index over the handle unique index. in any case, we end-up using did_handle_handle_lower_idx instead, which is fast.
          return qb.where(
            sql`lower(${ref('did_handle.handle')})`,
            '=',
            handleOrDid,
          )
        }
      })
      .selectAll('user_account')
      .selectAll('did_handle')
      .selectAll('repo_root')
      .executeTakeFirst()
    return result || null
  }

  // Repo exists and is not taken-down
  async isRepoAvailable(did: string) {
    const found = await this.db.db
      .selectFrom('repo_root')
      .where('did', '=', did)
      .where('takedownId', 'is', null)
      .select('did')
      .executeTakeFirst()
    return found !== undefined
  }

  async getAccountByEmail(
    email: string,
    includeSoftDeleted = false,
  ): Promise<(UserAccountEntry & DidHandle & RepoRoot) | null> {
    const { ref } = this.db.db.dynamic
    const found = await this.db.db
      .selectFrom('user_account')
      .innerJoin('did_handle', 'did_handle.did', 'user_account.did')
      .innerJoin('repo_root', 'repo_root.did', 'did_handle.did')
      .if(!includeSoftDeleted, (qb) =>
        qb.where(notSoftDeletedClause(ref('repo_root'))),
      )
      .where('email', '=', email.toLowerCase())
      .selectAll('user_account')
      .selectAll('did_handle')
      .selectAll('repo_root')
      .executeTakeFirst()
    return found || null
  }

  async getDidForActor(
    handleOrDid: string,
    includeSoftDeleted = false,
  ): Promise<string | null> {
    if (handleOrDid.startsWith('did:')) {
      if (includeSoftDeleted) {
        return handleOrDid
      }
      const available = await this.isRepoAvailable(handleOrDid)
      return available ? handleOrDid : null
    }
    const { ref } = this.db.db.dynamic
    const found = await this.db.db
      .selectFrom('did_handle')
      .innerJoin('repo_root', 'repo_root.did', 'did_handle.did')
      .if(!includeSoftDeleted, (qb) =>
        qb.where(notSoftDeletedClause(ref('repo_root'))),
      )
      .where('handle', '=', handleOrDid)
      .select('did_handle.did')
      .executeTakeFirst()
    return found ? found.did : null
  }

  async registerUser(opts: {
    email: string
    handle: string
    did: string
    passwordScrypt: string
  }) {
    this.db.assertTransaction()
    const { email, handle, did, passwordScrypt } = opts
    log.debug({ handle, email }, 'registering user')
    const registerUserAccnt = this.db.db
      .insertInto('user_account')
      .values({
        email: email.toLowerCase(),
        did,
        passwordScrypt,
        createdAt: new Date().toISOString(),
      })
      .onConflict((oc) => oc.doNothing())
      .returning('did')
      .executeTakeFirst()
    const registerDidHandle = this.db.db
      .insertInto('did_handle')
      .values({ did, handle })
      .onConflict((oc) => oc.doNothing())
      .returning('handle')
      .executeTakeFirst()
    const registerUserState = this.db.db
      .insertInto('user_state')
      .values({
        did,
        lastSeenNotifs: new Date().toISOString(),
      })
      .onConflict((oc) => oc.doNothing())
      .returning('did')
      .executeTakeFirst()

    const [res1, res2, res3] = await Promise.all([
      registerUserAccnt,
      registerDidHandle,
      registerUserState,
    ])
    if (!res1 || !res2 || !res3) {
      throw new UserAlreadyExistsError()
    }
    log.info({ handle, email, did }, 'registered user')
  }

  // @NOTE should always be paired with a sequenceHandle().
  // the token output from this method should be passed to sequenceHandle().
  async updateHandle(
    did: string,
    handle: string,
  ): Promise<HandleSequenceToken> {
    const res = await this.db.db
      .updateTable('did_handle')
      .set({ handle })
      .where('did', '=', did)
      .whereNotExists(
        // @NOTE see also condition in isHandleAvailable()
        this.db.db
          .selectFrom('did_handle')
          .where('handle', '=', handle)
          .selectAll(),
      )
      .executeTakeFirst()
    if (res.numUpdatedRows < 1) {
      throw new UserAlreadyExistsError()
    }
    return { did, handle }
  }

  async sequenceHandle(tok: HandleSequenceToken) {
    this.db.assertTransaction()
    const seqEvt = await sequencer.formatSeqHandleUpdate(tok.did, tok.handle)
    await sequencer.sequenceEvt(this.db, seqEvt)
  }

  async getHandleDid(handle: string): Promise<string | null> {
    // @NOTE see also condition in updateHandle()
    const found = await this.db.db
      .selectFrom('did_handle')
      .where('handle', '=', handle)
      .selectAll()
      .executeTakeFirst()
    return found?.did ?? null
  }

  async updateEmail(did: string, email: string) {
    await this.db.db
      .updateTable('user_account')
      .set({ email: email.toLowerCase(), emailConfirmedAt: null })
      .where('did', '=', did)
      .executeTakeFirst()
  }

  async updateUserPassword(did: string, password: string) {
    const passwordScrypt = await scrypt.genSaltAndHash(password)
    await this.db.db
      .updateTable('user_account')
      .set({ passwordScrypt })
      .where('did', '=', did)
      .execute()
  }

  async createAppPassword(did: string, name: string): Promise<AppPassword> {
    // create an app password with format:
    // 1234-abcd-5678-efgh
    const str = randomStr(16, 'base32').slice(0, 16)
    const chunks = [
      str.slice(0, 4),
      str.slice(4, 8),
      str.slice(8, 12),
      str.slice(12, 16),
    ]
    const password = chunks.join('-')
    const passwordScrypt = await scrypt.hashAppPassword(did, password)
    const got = await this.db.db
      .insertInto('app_password')
      .values({
        did,
        name,
        passwordScrypt,
        createdAt: new Date().toISOString(),
      })
      .returningAll()
      .executeTakeFirst()
    if (!got) {
      throw new InvalidRequestError('could not create app-specific password')
    }
    return {
      name,
      password,
      createdAt: got.createdAt,
    }
  }

  async deleteAppPassword(did: string, name: string) {
    await this.db.db
      .deleteFrom('app_password')
      .where('did', '=', did)
      .where('name', '=', name)
      .execute()
  }

  async verifyAccountPassword(did: string, password: string): Promise<boolean> {
    const found = await this.db.db
      .selectFrom('user_account')
      .selectAll()
      .where('did', '=', did)
      .executeTakeFirst()
    return found ? await scrypt.verify(password, found.passwordScrypt) : false
  }

  async verifyAppPassword(
    did: string,
    password: string,
  ): Promise<string | null> {
    const passwordScrypt = await scrypt.hashAppPassword(did, password)
    const found = await this.db.db
      .selectFrom('app_password')
      .selectAll()
      .where('did', '=', did)
      .where('passwordScrypt', '=', passwordScrypt)
      .executeTakeFirst()
    return found?.name ?? null
  }

  async listAppPasswords(
    did: string,
  ): Promise<{ name: string; createdAt: string }[]> {
    return this.db.db
      .selectFrom('app_password')
      .select(['name', 'createdAt'])
      .where('did', '=', did)
      .execute()
  }

  async mute(info: { did: string; mutedByDid: string; createdAt?: Date }) {
    const { did, mutedByDid, createdAt = new Date() } = info
    await this.db.db
      .insertInto('mute')
      .values({
        did,
        mutedByDid,
        createdAt: createdAt.toISOString(),
      })
      .onConflict((oc) => oc.doNothing())
      .execute()
  }

  async unmute(info: { did: string; mutedByDid: string }) {
    const { did, mutedByDid } = info
    await this.db.db
      .deleteFrom('mute')
      .where('did', '=', did)
      .where('mutedByDid', '=', mutedByDid)
      .execute()
  }

  async getMute(mutedBy: string, did: string): Promise<boolean> {
    const mutes = await this.getMutes(mutedBy, [did])
    return mutes[did] ?? false
  }

  async getMutes(
    mutedBy: string,
    dids: string[],
  ): Promise<Record<string, boolean>> {
    if (dids.length === 0) return {}
    const res = await this.db.db
      .selectFrom('mute')
      .where('mutedByDid', '=', mutedBy)
      .where('did', 'in', dids)
      .selectAll()
      .execute()
    return res.reduce((acc, cur) => {
      acc[cur.did] = true
      return acc
    }, {} as Record<string, boolean>)
  }

  async muteActorList(info: {
    list: string
    mutedByDid: string
    createdAt?: Date
  }) {
    const { list, mutedByDid, createdAt = new Date() } = info
    await this.db.db
      .insertInto('list_mute')
      .values({
        listUri: list,
        mutedByDid,
        createdAt: createdAt.toISOString(),
      })
      .onConflict((oc) => oc.doNothing())
      .execute()
  }

  async unmuteActorList(info: { list: string; mutedByDid: string }) {
    const { list, mutedByDid } = info
    await this.db.db
      .deleteFrom('list_mute')
      .where('listUri', '=', list)
      .where('mutedByDid', '=', mutedByDid)
      .execute()
  }

  async search(opts: {
    searchField?: 'did' | 'handle'
    term: string
    limit: number
    cursor?: string
    includeSoftDeleted?: boolean
  }): Promise<(RepoRoot & DidHandle & { distance: number })[]> {
    if (opts.searchField === 'did') {
      const didSearchBuilder = this.db.db
        .selectFrom('did_handle')
        .where('did_handle.did', '=', opts.term)
        .innerJoin('repo_root', 'repo_root.did', 'did_handle.did')
        .selectAll(['did_handle', 'repo_root'])
        .select(sql<number>`0`.as('distance'))

      return await didSearchBuilder.execute()
    }

    const builder =
      this.db.dialect === 'pg'
        ? getUserSearchQueryPg(this.db, opts)
            .selectAll('did_handle')
            .selectAll('repo_root')
        : getUserSearchQuerySqlite(this.db, opts)
            .selectAll('did_handle')
            .selectAll('repo_root')
            .select(sql<number>`0`.as('distance'))

    return await builder.execute()
  }

  async list(opts: {
    limit: number
    cursor?: string
    includeSoftDeleted?: boolean
    invitedBy?: string
  }): Promise<(RepoRoot & DidHandle)[]> {
    const { limit, cursor, includeSoftDeleted, invitedBy } = opts
    const { ref } = this.db.db.dynamic

    let builder = this.db.db
      .selectFrom('repo_root')
      .innerJoin('did_handle', 'did_handle.did', 'repo_root.did')
      .if(!includeSoftDeleted, (qb) =>
        qb.where(notSoftDeletedClause(ref('repo_root'))),
      )
      .selectAll('did_handle')
      .selectAll('repo_root')

    if (invitedBy) {
      builder = builder
        .innerJoin(
          'invite_code_use as code_use',
          'code_use.usedBy',
          'did_handle.did',
        )
        .innerJoin('invite_code', 'invite_code.code', 'code_use.code')
        .where('invite_code.forUser', '=', invitedBy)
    }

    const keyset = new ListKeyset(ref('indexedAt'), ref('handle'))

    return await paginate(builder, {
      limit,
      cursor,
      keyset,
    }).execute()
  }

  async deleteAccount(did: string): Promise<void> {
    // Not done in transaction because it would be too long, prone to contention.
    // Also, this can safely be run multiple times if it fails.
    await this.db.db
      .deleteFrom('refresh_token')
      .where('did', '=', did)
      .execute()
    await this.db.db
      .deleteFrom('user_account')
      .where('user_account.did', '=', did)
      .execute()
    await this.db.db
      .deleteFrom('user_state')
      .where('user_state.did', '=', did)
      .execute()
    await this.db.db
      .deleteFrom('did_handle')
      .where('did_handle.did', '=', did)
      .execute()
    const seqEvt = await sequencer.formatSeqTombstone(did)
    await this.db.transaction(async (txn) => {
      await sequencer.sequenceEvt(txn, seqEvt)
    })
  }

  selectInviteCodesQb() {
    const ref = this.db.db.dynamic.ref
    const builder = this.db.db
      .selectFrom('invite_code')
      .select([
        'invite_code.code as code',
        'invite_code.availableUses as available',
        'invite_code.disabled as disabled',
        'invite_code.forUser as forAccount',
        'invite_code.createdBy as createdBy',
        'invite_code.createdAt as createdAt',
        this.db.db
          .selectFrom('invite_code_use')
          .select(countAll.as('count'))
          .whereRef('invite_code_use.code', '=', ref('invite_code.code'))
          .as('uses'),
      ])
    return this.db.db.selectFrom(builder.as('codes')).selectAll()
  }

  async getInviteCodesUses(
    codes: string[],
  ): Promise<Record<string, CodeUse[]>> {
    const uses: Record<string, CodeUse[]> = {}
    if (codes.length > 0) {
      const usesRes = await this.db.db
        .selectFrom('invite_code_use')
        .where('code', 'in', codes)
        .selectAll()
        .execute()
      for (const use of usesRes) {
        const { code, usedBy, usedAt } = use
        uses[code] ??= []
        uses[code].push({ usedBy, usedAt })
      }
    }
    return uses
  }

  async getAccountInviteCodes(did: string): Promise<CodeDetail[]> {
    const res = await this.selectInviteCodesQb()
      .where('forAccount', '=', did)
      .execute()
    const codes = res.map((row) => row.code)
    const uses = await this.getInviteCodesUses(codes)
    return res.map((row) => ({
      ...row,
      uses: uses[row.code] ?? [],
      disabled: row.disabled === 1,
    }))
  }

  async getInvitedByForAccounts(
    dids: string[],
  ): Promise<Record<string, CodeDetail>> {
    if (dids.length < 1) return {}
    const codeDetailsRes = await this.selectInviteCodesQb()
      .where('code', 'in', (qb) =>
        qb
          .selectFrom('invite_code_use')
          .where('usedBy', 'in', dids)
          .select('code')
          .distinct(),
      )
      .execute()
    const uses = await this.getInviteCodesUses(
      codeDetailsRes.map((row) => row.code),
    )
    const codeDetails = codeDetailsRes.map((row) => ({
      ...row,
      uses: uses[row.code] ?? [],
      disabled: row.disabled === 1,
    }))
    return codeDetails.reduce((acc, cur) => {
      for (const use of cur.uses) {
        acc[use.usedBy] = cur
      }
      return acc
    }, {} as Record<string, CodeDetail>)
  }

  async createEmailToken(
    did: string,
    purpose: EmailTokenPurpose,
  ): Promise<string> {
    const token = getRandomToken().toUpperCase()
    await this.db.db
      .insertInto('email_token')
      .values({ purpose, did, token, requestedAt: new Date() })
      .onConflict((oc) => oc.columns(['purpose', 'did']).doUpdateSet({ token }))
      .execute()
    return token
  }

  async deleteEmailToken(did: string, purpose: EmailTokenPurpose) {
    await this.db.db
      .deleteFrom('email_token')
      .where('did', '=', did)
      .where('purpose', '=', purpose)
      .executeTakeFirst()
  }

  async assertValidToken(
    did: string,
    purpose: EmailTokenPurpose,
    token: string,
    expirationLen = 15 * MINUTE,
  ) {
    const res = await this.db.db
      .selectFrom('email_token')
      .selectAll()
      .where('purpose', '=', purpose)
      .where('did', '=', did)
<<<<<<< HEAD
      .where('token', '=', token.toUpperCase())
=======
      .where('token', '=', token)
>>>>>>> 41ee177f
      .executeTakeFirst()
    if (!res) {
      throw new InvalidRequestError('Token is invalid', 'InvalidToken')
    }
    const expired = !lessThanAgoMs(res.requestedAt, expirationLen)
    if (expired) {
      throw new InvalidRequestError('Token is expired', 'ExpiredToken')
    }
  }

<<<<<<< HEAD
  async assertValidTokenAndFindDid(
    purpose: EmailTokenPurpose,
    token: string,
    expirationLen = 15 * MINUTE,
  ): Promise<string> {
    const res = await this.db.db
      .selectFrom('email_token')
      .selectAll()
      .where('purpose', '=', purpose)
      .where('token', '=', token.toUpperCase())
      .executeTakeFirst()
    if (!res) {
      throw new InvalidRequestError('Token is invalid', 'InvalidToken')
    }
    const expired = !lessThanAgoMs(res.requestedAt, expirationLen)
    if (expired) {
      throw new InvalidRequestError('Token is expired', 'ExpiredToken')
    }
    return res.did
  }

=======
>>>>>>> 41ee177f
  async getLastSeenNotifs(did: string): Promise<string | undefined> {
    const res = await this.db.db
      .selectFrom('user_state')
      .where('did', '=', did)
      .selectAll()
      .executeTakeFirst()
    return res?.lastSeenNotifs
  }

  async getPreferences(
    did: string,
    namespace?: string,
  ): Promise<UserPreference[]> {
    const prefsRes = await this.db.db
      .selectFrom('user_pref')
      .where('did', '=', did)
      .orderBy('id')
      .selectAll()
      .execute()
    return prefsRes
      .filter((pref) => !namespace || matchNamespace(namespace, pref.name))
      .map((pref) => JSON.parse(pref.valueJson))
  }

  async putPreferences(
    did: string,
    values: UserPreference[],
    namespace: string,
  ): Promise<void> {
    this.db.assertTransaction()
    if (!values.every((value) => matchNamespace(namespace, value.$type))) {
      throw new InvalidRequestError(
        `Some preferences are not in the ${namespace} namespace`,
      )
    }
    // short-held row lock to prevent races
    if (this.db.dialect === 'pg') {
      await this.db.db
        .selectFrom('user_account')
        .selectAll()
        .forUpdate()
        .where('did', '=', did)
        .executeTakeFirst()
    }
    // get all current prefs for user and prep new pref rows
    const allPrefs = await this.db.db
      .selectFrom('user_pref')
      .where('did', '=', did)
      .select(['id', 'name'])
      .execute()
    const putPrefs = values.map((value) => {
      return {
        did,
        name: value.$type,
        valueJson: JSON.stringify(value),
      }
    })
    const allPrefIdsInNamespace = allPrefs
      .filter((pref) => matchNamespace(namespace, pref.name))
      .map((pref) => pref.id)
    // replace all prefs in given namespace
    if (allPrefIdsInNamespace.length) {
      await this.db.db
        .deleteFrom('user_pref')
        .where('did', '=', did)
        .where('id', 'in', allPrefIdsInNamespace)
        .execute()
    }
    if (putPrefs.length) {
      await this.db.db.insertInto('user_pref').values(putPrefs).execute()
    }
  }
}

export type UserPreference = Record<string, unknown> & { $type: string }

export type CodeDetail = {
  code: string
  available: number
  disabled: boolean
  forAccount: string
  createdBy: string
  createdAt: string
  uses: CodeUse[]
}

type CodeUse = {
  usedBy: string
  usedAt: string
}

export class UserAlreadyExistsError extends Error {}

export class ListKeyset extends TimeCidKeyset<{
  indexedAt: string
  handle: string // handles are treated identically to cids in TimeCidKeyset
}> {
  labelResult(result: { indexedAt: string; handle: string }) {
    return { primary: result.indexedAt, secondary: result.handle }
  }
}

const matchNamespace = (namespace: string, fullname: string) => {
  return fullname === namespace || fullname.startsWith(`${namespace}.`)
}

export type HandleSequenceToken = { did: string; handle: string }<|MERGE_RESOLUTION|>--- conflicted
+++ resolved
@@ -13,11 +13,6 @@
 import * as sequencer from '../../sequencer'
 import { AppPassword } from '../../lexicon/types/com/atproto/server/createAppPassword'
 import { randomStr } from '@atproto/crypto'
-<<<<<<< HEAD
-import { InvalidRequestError } from '@atproto/xrpc-server'
-import { MINUTE, NotEmptyArray, lessThanAgoMs } from '@atproto/common'
-=======
->>>>>>> 41ee177f
 import { EmailTokenPurpose } from '../../db/tables/email-token'
 import { getRandomToken } from '../../api/com/atproto/server/util'
 
@@ -569,11 +564,7 @@
       .selectAll()
       .where('purpose', '=', purpose)
       .where('did', '=', did)
-<<<<<<< HEAD
       .where('token', '=', token.toUpperCase())
-=======
-      .where('token', '=', token)
->>>>>>> 41ee177f
       .executeTakeFirst()
     if (!res) {
       throw new InvalidRequestError('Token is invalid', 'InvalidToken')
@@ -584,7 +575,6 @@
     }
   }
 
-<<<<<<< HEAD
   async assertValidTokenAndFindDid(
     purpose: EmailTokenPurpose,
     token: string,
@@ -606,8 +596,6 @@
     return res.did
   }
 
-=======
->>>>>>> 41ee177f
   async getLastSeenNotifs(did: string): Promise<string | undefined> {
     const res = await this.db.db
       .selectFrom('user_state')

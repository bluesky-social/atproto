import { Selectable, sql } from 'kysely'
import { randomStr } from '@atproto/crypto'
import { InvalidRequestError } from '@atproto/xrpc-server'
import { MINUTE, lessThanAgoMs } from '@atproto/common'
import { dbLogger as log } from '../../logger'
import Database from '../../db'
import * as scrypt from '../../db/scrypt'
import { UserAccountEntry } from '../../db/tables/user-account'
import { DidHandle } from '../../db/tables/did-handle'
import { RepoRoot } from '../../db/tables/repo-root'
import { countAll, notSoftDeletedClause } from '../../db/util'
import { paginate, TimeCidKeyset } from '../../db/pagination'
import * as sequencer from '../../sequencer'
import { AppPassword } from '../../lexicon/types/com/atproto/server/createAppPassword'
import { EmailTokenPurpose } from '../../db/tables/email-token'
import { getRandomToken } from '../../api/com/atproto/server/util'
<<<<<<< HEAD
import { OptionalJoin } from '../../db/types'
import { Pds } from '../../db/tables/pds'
=======
import { AccountView } from '../../lexicon/types/com/atproto/admin/defs'
import { INVALID_HANDLE } from '@atproto/syntax'
>>>>>>> 8637c367

export class AccountService {
  constructor(public db: Database, private pdsCache: PdsCache) {}

  static creator(pdsCache: PdsCache) {
    return (db: Database) => new AccountService(db, pdsCache)
  }

  // @TODO decouple account from repo_root, move takedownId.
  async getAccount(
    handleOrDid: string,
    includeSoftDeleted = false,
  ): Promise<AccountInfo | null> {
    const { ref } = this.db.db.dynamic
    const result = await this.db.db
      .selectFrom('user_account')
      .innerJoin('did_handle', 'did_handle.did', 'user_account.did')
      .leftJoin('repo_root', 'repo_root.did', 'did_handle.did')
      .leftJoin('pds', 'pds.id', 'user_account.pdsId')
      .if(!includeSoftDeleted, (qb) =>
        qb.where(notSoftDeletedClause(ref('user_account'))),
      )
      .where((qb) => {
        if (handleOrDid.startsWith('did:')) {
          return qb.where('did_handle.did', '=', handleOrDid)
        } else {
          // lower() is a little hack to avoid using the handle trgm index here, which is slow. not sure why it was preferring
          // the handle trgm index over the handle unique index. in any case, we end-up using did_handle_handle_lower_idx instead, which is fast.
          return qb.where(
            sql`lower(${ref('did_handle.handle')})`,
            '=',
            handleOrDid,
          )
        }
      })
      .selectAll('repo_root') // first so that its possibly-null vals don't shadow other cols
      .selectAll('did_handle')
      .selectAll('user_account')
      .select('pds.did as pdsDid')
      .executeTakeFirst()
    return result || null
  }

  // Repo exists and is not taken-down
  async isRepoAvailable(did: string) {
    const found = await this.db.db
<<<<<<< HEAD
      .selectFrom('user_account')
      .innerJoin('repo_root', 'repo_root.did', 'user_account.did')
      .where('user_account.did', '=', did)
      .where('user_account.takedownId', 'is', null)
      .select('user_account.did')
=======
      .selectFrom('repo_root')
      .where('did', '=', did)
      .where('takedownRef', 'is', null)
      .select('did')
>>>>>>> 8637c367
      .executeTakeFirst()
    return found !== undefined
  }

  async getAccountByEmail(
    email: string,
    includeSoftDeleted = false,
  ): Promise<AccountInfo | null> {
    const { ref } = this.db.db.dynamic
    const found = await this.db.db
      .selectFrom('user_account')
      .innerJoin('did_handle', 'did_handle.did', 'user_account.did')
      .leftJoin('repo_root', 'repo_root.did', 'did_handle.did')
      .leftJoin('pds', 'pds.id', 'user_account.pdsId')
      .if(!includeSoftDeleted, (qb) =>
        qb.where(notSoftDeletedClause(ref('user_account'))),
      )
      .where('email', '=', email.toLowerCase())
      .selectAll('repo_root') // first so that its possibly-null vals don't shadow other cols
      .selectAll('did_handle')
      .selectAll('user_account')
      .select(['pds.did as pdsDid'])
      .executeTakeFirst()
    return found || null
  }

  async getDidForActor(
    handleOrDid: string,
    includeSoftDeleted = false,
  ): Promise<string | null> {
    if (handleOrDid.startsWith('did:')) {
      if (includeSoftDeleted) {
        return handleOrDid
      }
      const available = await this.isRepoAvailable(handleOrDid)
      return available ? handleOrDid : null
    }
    const { ref } = this.db.db.dynamic
    const found = await this.db.db
      .selectFrom('did_handle')
      .innerJoin('user_account', 'user_account.did', 'did_handle.did')
      .if(!includeSoftDeleted, (qb) =>
        qb.where(notSoftDeletedClause(ref('user_account'))),
      )
      .where('handle', '=', handleOrDid)
      .select('did_handle.did')
      .executeTakeFirst()
    return found ? found.did : null
  }

  async registerUser(opts: {
    email: string
    handle: string
    did: string
    pdsId?: number
    passwordScrypt: string
  }) {
    this.db.assertTransaction()
    const { email, handle, did, pdsId, passwordScrypt } = opts
    log.debug({ handle, email }, 'registering user')
    const registerUserAccnt = this.db.db
      .insertInto('user_account')
      .values({
        email: email.toLowerCase(),
        did,
        pdsId,
        passwordScrypt,
        createdAt: new Date().toISOString(),
      })
      .onConflict((oc) => oc.doNothing())
      .returning('did')
      .executeTakeFirst()
    const registerDidHandle = this.db.db
      .insertInto('did_handle')
      .values({ did, handle })
      .onConflict((oc) => oc.doNothing())
      .returning('handle')
      .executeTakeFirst()

    const [res1, res2] = await Promise.all([
      registerUserAccnt,
      registerDidHandle,
    ])
    if (!res1 || !res2) {
      throw new UserAlreadyExistsError()
    }
    log.info({ handle, email, did }, 'registered user')
  }

  // @NOTE should always be paired with a sequenceHandle().
  // the token output from this method should be passed to sequenceHandle().
  async updateHandle(
    did: string,
    handle: string,
  ): Promise<HandleSequenceToken> {
    const res = await this.db.db
      .updateTable('did_handle')
      .set({ handle })
      .where('did', '=', did)
      .whereNotExists(
        // @NOTE see also condition in isHandleAvailable()
        this.db.db
          .selectFrom('did_handle')
          .where('handle', '=', handle)
          .selectAll(),
      )
      .executeTakeFirst()
    if (res.numUpdatedRows < 1) {
      throw new UserAlreadyExistsError()
    }
    return { did, handle }
  }

  async sequenceHandle(tok: HandleSequenceToken) {
    this.db.assertTransaction()
    const seqEvt = await sequencer.formatSeqHandleUpdate(tok.did, tok.handle)
    await sequencer.sequenceEvt(this.db, seqEvt)
  }

  async getHandleDid(handle: string): Promise<string | null> {
    // @NOTE see also condition in updateHandle()
    const found = await this.db.db
      .selectFrom('did_handle')
      .where('handle', '=', handle)
      .selectAll()
      .executeTakeFirst()
    return found?.did ?? null
  }

  async updateEmail(did: string, email: string) {
    await this.db.db
      .updateTable('user_account')
      .set({ email: email.toLowerCase(), emailConfirmedAt: null })
      .where('did', '=', did)
      .executeTakeFirst()
  }

  async updateUserPassword(did: string, password: string) {
    const passwordScrypt = await scrypt.genSaltAndHash(password)
    await this.db.db
      .updateTable('user_account')
      .set({ passwordScrypt })
      .where('did', '=', did)
      .execute()
  }

  async createAppPassword(did: string, name: string): Promise<AppPassword> {
    // create an app password with format:
    // 1234-abcd-5678-efgh
    const str = randomStr(16, 'base32').slice(0, 16)
    const chunks = [
      str.slice(0, 4),
      str.slice(4, 8),
      str.slice(8, 12),
      str.slice(12, 16),
    ]
    const password = chunks.join('-')
    const passwordScrypt = await scrypt.hashAppPassword(did, password)
    const got = await this.db.db
      .insertInto('app_password')
      .values({
        did,
        name,
        passwordScrypt,
        createdAt: new Date().toISOString(),
      })
      .returningAll()
      .executeTakeFirst()
    if (!got) {
      throw new InvalidRequestError('could not create app-specific password')
    }
    return {
      name,
      password,
      createdAt: got.createdAt,
    }
  }

  async deleteAppPassword(did: string, name: string) {
    await this.db.db
      .deleteFrom('app_password')
      .where('did', '=', did)
      .where('name', '=', name)
      .execute()
  }

  async verifyAccountPassword(did: string, password: string): Promise<boolean> {
    const found = await this.db.db
      .selectFrom('user_account')
      .selectAll()
      .where('did', '=', did)
      .executeTakeFirst()
    return found ? await scrypt.verify(password, found.passwordScrypt) : false
  }

  async verifyAppPassword(
    did: string,
    password: string,
  ): Promise<string | null> {
    const passwordScrypt = await scrypt.hashAppPassword(did, password)
    const found = await this.db.db
      .selectFrom('app_password')
      .selectAll()
      .where('did', '=', did)
      .where('passwordScrypt', '=', passwordScrypt)
      .executeTakeFirst()
    return found?.name ?? null
  }

  async listAppPasswords(
    did: string,
  ): Promise<{ name: string; createdAt: string }[]> {
    return this.db.db
      .selectFrom('app_password')
      .select(['name', 'createdAt'])
      .where('did', '=', did)
      .execute()
  }

  // @NOTE only searches active repos, not all accounts.
  async search(opts: {
    query: string
    limit: number
    cursor?: string
    includeSoftDeleted?: boolean
  }): Promise<(RepoRoot & DidHandle)[]> {
    const { query, limit, cursor, includeSoftDeleted } = opts
    const { ref } = this.db.db.dynamic

    const builder = this.db.db
      .selectFrom('did_handle')
      .innerJoin('repo_root', 'repo_root.did', 'did_handle.did')
      .innerJoin('user_account', 'user_account.did', 'did_handle.did')
      .if(!includeSoftDeleted, (qb) =>
        qb.where(notSoftDeletedClause(ref('user_account'))),
      )
      .where((qb) => {
        // sqlite doesn't support "ilike", but performs "like" case-insensitively
        const likeOp = this.db.dialect === 'pg' ? 'ilike' : 'like'
        if (query.includes('@')) {
          return qb.where('user_account.email', likeOp, `%${query}%`)
        }
        if (query.startsWith('did:')) {
          return qb.where('did_handle.did', '=', query)
        }
        return qb.where('did_handle.handle', likeOp, `${query}%`)
      })
      .selectAll(['did_handle', 'repo_root'])

    const keyset = new ListKeyset(
      ref('repo_root.indexedAt'),
      ref('did_handle.handle'),
    )

    return await paginate(builder, {
      limit,
      cursor,
      keyset,
    }).execute()
  }

  // @NOTE only searches active repos, not all accounts.
  async list(opts: {
    limit: number
    cursor?: string
    includeSoftDeleted?: boolean
    invitedBy?: string
  }): Promise<(RepoRoot & DidHandle)[]> {
    const { limit, cursor, includeSoftDeleted, invitedBy } = opts
    const { ref } = this.db.db.dynamic

    let builder = this.db.db
      .selectFrom('repo_root')
      .innerJoin('did_handle', 'did_handle.did', 'repo_root.did')
      .innerJoin('user_account', 'user_account.did', 'repo_root.did')
      .if(!includeSoftDeleted, (qb) =>
        qb.where(notSoftDeletedClause(ref('user_account'))),
      )
      .selectAll('did_handle')
      .selectAll('repo_root')

    if (invitedBy) {
      builder = builder
        .innerJoin(
          'invite_code_use as code_use',
          'code_use.usedBy',
          'did_handle.did',
        )
        .innerJoin('invite_code', 'invite_code.code', 'code_use.code')
        .where('invite_code.forUser', '=', invitedBy)
    }

    const keyset = new ListKeyset(ref('indexedAt'), ref('handle'))

    return await paginate(builder, {
      limit,
      cursor,
      keyset,
    }).execute()
  }

  async deleteAccount(did: string): Promise<void> {
    // Not done in transaction because it would be too long, prone to contention.
    // Also, this can safely be run multiple times if it fails.
    await this.db.db
      .deleteFrom('refresh_token')
      .where('did', '=', did)
      .execute()
    await this.db.db
      .deleteFrom('user_account')
      .where('user_account.did', '=', did)
      .execute()
    await this.db.db
      .deleteFrom('did_handle')
      .where('did_handle.did', '=', did)
      .execute()
    const seqEvt = await sequencer.formatSeqTombstone(did)
    await this.db.transaction(async (txn) => {
      await sequencer.sequenceEvt(txn, seqEvt)
    })
  }

  async adminView(did: string): Promise<AccountView | null> {
    const accountQb = this.db.db
      .selectFrom('did_handle')
      .innerJoin('user_account', 'user_account.did', 'did_handle.did')
      .where('did_handle.did', '=', did)
      .select([
        'did_handle.did',
        'did_handle.handle',
        'user_account.email',
        'user_account.invitesDisabled',
        'user_account.inviteNote',
        'user_account.createdAt as indexedAt',
      ])

    const [account, invites, invitedBy] = await Promise.all([
      accountQb.executeTakeFirst(),
      this.getAccountInviteCodes(did),
      this.getInvitedByForAccounts([did]),
    ])

    if (!account) return null

    return {
      ...account,
      handle: account?.handle ?? INVALID_HANDLE,
      invitesDisabled: account.invitesDisabled === 1,
      inviteNote: account.inviteNote ?? undefined,
      invites,
      invitedBy: invitedBy[did],
    }
  }

  selectInviteCodesQb() {
    const ref = this.db.db.dynamic.ref
    const builder = this.db.db
      .selectFrom('invite_code')
      .select([
        'invite_code.code as code',
        'invite_code.availableUses as available',
        'invite_code.disabled as disabled',
        'invite_code.forUser as forAccount',
        'invite_code.createdBy as createdBy',
        'invite_code.createdAt as createdAt',
        this.db.db
          .selectFrom('invite_code_use')
          .select(countAll.as('count'))
          .whereRef('invite_code_use.code', '=', ref('invite_code.code'))
          .as('uses'),
      ])
    return this.db.db.selectFrom(builder.as('codes')).selectAll()
  }

  async getInviteCodesUses(
    codes: string[],
  ): Promise<Record<string, CodeUse[]>> {
    const uses: Record<string, CodeUse[]> = {}
    if (codes.length > 0) {
      const usesRes = await this.db.db
        .selectFrom('invite_code_use')
        .where('code', 'in', codes)
        .selectAll()
        .execute()
      for (const use of usesRes) {
        const { code, usedBy, usedAt } = use
        uses[code] ??= []
        uses[code].push({ usedBy, usedAt })
      }
    }
    return uses
  }

  async getAccountInviteCodes(did: string): Promise<CodeDetail[]> {
    const res = await this.selectInviteCodesQb()
      .where('forAccount', '=', did)
      .execute()
    const codes = res.map((row) => row.code)
    const uses = await this.getInviteCodesUses(codes)
    return res.map((row) => ({
      ...row,
      uses: uses[row.code] ?? [],
      disabled: row.disabled === 1,
    }))
  }

  async getInvitedByForAccounts(
    dids: string[],
  ): Promise<Record<string, CodeDetail>> {
    if (dids.length < 1) return {}
    const codeDetailsRes = await this.selectInviteCodesQb()
      .where('code', 'in', (qb) =>
        qb
          .selectFrom('invite_code_use')
          .where('usedBy', 'in', dids)
          .select('code')
          .distinct(),
      )
      .execute()
    const uses = await this.getInviteCodesUses(
      codeDetailsRes.map((row) => row.code),
    )
    const codeDetails = codeDetailsRes.map((row) => ({
      ...row,
      uses: uses[row.code] ?? [],
      disabled: row.disabled === 1,
    }))
    return codeDetails.reduce((acc, cur) => {
      for (const use of cur.uses) {
        acc[use.usedBy] = cur
      }
      return acc
    }, {} as Record<string, CodeDetail>)
  }

  async createEmailToken(
    did: string,
    purpose: EmailTokenPurpose,
  ): Promise<string> {
    const token = getRandomToken().toUpperCase()
    await this.db.db
      .insertInto('email_token')
      .values({ purpose, did, token, requestedAt: new Date() })
      .onConflict((oc) =>
        oc
          .columns(['purpose', 'did'])
          .doUpdateSet({ token, requestedAt: new Date() }),
      )
      .execute()
    return token
  }

  async deleteEmailToken(did: string, purpose: EmailTokenPurpose) {
    await this.db.db
      .deleteFrom('email_token')
      .where('did', '=', did)
      .where('purpose', '=', purpose)
      .executeTakeFirst()
  }

  async assertValidToken(
    did: string,
    purpose: EmailTokenPurpose,
    token: string,
    expirationLen = 15 * MINUTE,
  ) {
    const res = await this.db.db
      .selectFrom('email_token')
      .selectAll()
      .where('purpose', '=', purpose)
      .where('did', '=', did)
      .where('token', '=', token.toUpperCase())
      .executeTakeFirst()
    if (!res) {
      throw new InvalidRequestError('Token is invalid', 'InvalidToken')
    }
    const expired = !lessThanAgoMs(res.requestedAt, expirationLen)
    if (expired) {
      throw new InvalidRequestError('Token is expired', 'ExpiredToken')
    }
  }

  async assertValidTokenAndFindDid(
    purpose: EmailTokenPurpose,
    token: string,
    expirationLen = 15 * MINUTE,
  ): Promise<string> {
    const res = await this.db.db
      .selectFrom('email_token')
      .selectAll()
      .where('purpose', '=', purpose)
      .where('token', '=', token.toUpperCase())
      .executeTakeFirst()
    if (!res) {
      throw new InvalidRequestError('Token is invalid', 'InvalidToken')
    }
    const expired = !lessThanAgoMs(res.requestedAt, expirationLen)
    if (expired) {
      throw new InvalidRequestError('Token is expired', 'ExpiredToken')
    }
    return res.did
  }

  async getPreferences(
    did: string,
    namespace?: string,
  ): Promise<UserPreference[]> {
    const prefsRes = await this.db.db
      .selectFrom('user_pref')
      .where('did', '=', did)
      .orderBy('id')
      .selectAll()
      .execute()
    return prefsRes
      .filter((pref) => !namespace || matchNamespace(namespace, pref.name))
      .map((pref) => JSON.parse(pref.valueJson))
  }

  async putPreferences(
    did: string,
    values: UserPreference[],
    namespace: string,
  ): Promise<void> {
    this.db.assertTransaction()
    if (!values.every((value) => matchNamespace(namespace, value.$type))) {
      throw new InvalidRequestError(
        `Some preferences are not in the ${namespace} namespace`,
      )
    }
    // short-held row lock to prevent races
    if (this.db.dialect === 'pg') {
      await this.db.db
        .selectFrom('user_account')
        .selectAll()
        .forUpdate()
        .where('did', '=', did)
        .executeTakeFirst()
    }
    // get all current prefs for user and prep new pref rows
    const allPrefs = await this.db.db
      .selectFrom('user_pref')
      .where('did', '=', did)
      .select(['id', 'name'])
      .execute()
    const putPrefs = values.map((value) => {
      return {
        did,
        name: value.$type,
        valueJson: JSON.stringify(value),
      }
    })
    const allPrefIdsInNamespace = allPrefs
      .filter((pref) => matchNamespace(namespace, pref.name))
      .map((pref) => pref.id)
    // replace all prefs in given namespace
    if (allPrefIdsInNamespace.length) {
      await this.db.db
        .deleteFrom('user_pref')
        .where('did', '=', did)
        .where('id', 'in', allPrefIdsInNamespace)
        .execute()
    }
    if (putPrefs.length) {
      await this.db.db.insertInto('user_pref').values(putPrefs).execute()
    }
  }

  // @NOTE cached due to heavy usage in proxy logic
  async getPds(pdsDid: string, opts?: { cached: boolean }) {
    if (opts?.cached && this.pdsCache.has(pdsDid)) {
      return this.pdsCache.get(pdsDid)
    }
    const pds = await this.db.db
      .selectFrom('pds')
      .where('did', '=', pdsDid)
      .selectAll()
      .executeTakeFirst()
    if (pds) this.pdsCache.set(pdsDid, pds)
    return pds
  }

  async getPdses(opts?: { cached: boolean }) {
    if (opts?.cached && this.pdsCache.hasAll()) {
      return this.pdsCache.getAll() ?? []
    }
    const pdses = await this.db.db.selectFrom('pds').selectAll().execute()
    this.pdsCache.setAll(pdses)
    return pdses
  }
}

export type UserPreference = Record<string, unknown> & { $type: string }

export type CodeDetail = {
  code: string
  available: number
  disabled: boolean
  forAccount: string
  createdBy: string
  createdAt: string
  uses: CodeUse[]
}

type CodeUse = {
  usedBy: string
  usedAt: string
}

export class UserAlreadyExistsError extends Error {}

export class ListKeyset extends TimeCidKeyset<{
  indexedAt: string
  handle: string // handles are treated identically to cids in TimeCidKeyset
}> {
  labelResult(result: { indexedAt: string; handle: string }) {
    return { primary: result.indexedAt, secondary: result.handle }
  }
}

const matchNamespace = (namespace: string, fullname: string) => {
  return fullname === namespace || fullname.startsWith(`${namespace}.`)
}

export type HandleSequenceToken = { did: string; handle: string }

type AccountInfo = UserAccountEntry &
  DidHandle &
  OptionalJoin<RepoRoot> & { pdsDid: string | null }

export class PdsCache {
  private all: PdsResult[] | undefined
  private individual = new Map<string, PdsResult>()
  get(did: string) {
    return this.individual.get(did)
  }
  has(did: string) {
    return this.individual.has(did)
  }
  set(did: string, pds: PdsResult) {
    return this.individual.set(did, pds)
  }
  getAll() {
    return this.all
  }
  hasAll() {
    return this.all !== undefined
  }
  setAll(pdses: PdsResult[]) {
    this.all = pdses
    this.individual.clear()
    pdses.forEach((pds) => this.individual.set(pds.did, pds))
  }
}

type PdsResult = Selectable<Pds><|MERGE_RESOLUTION|>--- conflicted
+++ resolved
@@ -2,25 +2,22 @@
 import { randomStr } from '@atproto/crypto'
 import { InvalidRequestError } from '@atproto/xrpc-server'
 import { MINUTE, lessThanAgoMs } from '@atproto/common'
+import { INVALID_HANDLE } from '@atproto/syntax'
 import { dbLogger as log } from '../../logger'
 import Database from '../../db'
 import * as scrypt from '../../db/scrypt'
 import { UserAccountEntry } from '../../db/tables/user-account'
 import { DidHandle } from '../../db/tables/did-handle'
 import { RepoRoot } from '../../db/tables/repo-root'
+import { Pds } from '../../db/tables/pds'
+import { OptionalJoin } from '../../db/types'
 import { countAll, notSoftDeletedClause } from '../../db/util'
 import { paginate, TimeCidKeyset } from '../../db/pagination'
 import * as sequencer from '../../sequencer'
 import { AppPassword } from '../../lexicon/types/com/atproto/server/createAppPassword'
 import { EmailTokenPurpose } from '../../db/tables/email-token'
 import { getRandomToken } from '../../api/com/atproto/server/util'
-<<<<<<< HEAD
-import { OptionalJoin } from '../../db/types'
-import { Pds } from '../../db/tables/pds'
-=======
 import { AccountView } from '../../lexicon/types/com/atproto/admin/defs'
-import { INVALID_HANDLE } from '@atproto/syntax'
->>>>>>> 8637c367
 
 export class AccountService {
   constructor(public db: Database, private pdsCache: PdsCache) {}
@@ -67,18 +64,11 @@
   // Repo exists and is not taken-down
   async isRepoAvailable(did: string) {
     const found = await this.db.db
-<<<<<<< HEAD
       .selectFrom('user_account')
       .innerJoin('repo_root', 'repo_root.did', 'user_account.did')
       .where('user_account.did', '=', did)
-      .where('user_account.takedownId', 'is', null)
+      .where('user_account.takedownRef', 'is', null)
       .select('user_account.did')
-=======
-      .selectFrom('repo_root')
-      .where('did', '=', did)
-      .where('takedownRef', 'is', null)
-      .select('did')
->>>>>>> 8637c367
       .executeTakeFirst()
     return found !== undefined
   }

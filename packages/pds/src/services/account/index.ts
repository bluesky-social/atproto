--- conflicted
+++ resolved
@@ -1,21 +1,12 @@
-<<<<<<< HEAD
 import { randomStr } from '@atproto/crypto'
 import { InvalidRequestError } from '@atproto/xrpc-server'
-=======
-import { WhereInterface, sql } from 'kysely'
->>>>>>> 207d4479
 import { dbLogger as log } from '../../logger'
 import Database from '../../db'
 import * as scrypt from '../../db/scrypt'
 import { UserAccountEntry } from '../../db/tables/user-account'
 import { DidHandle } from '../../db/tables/did-handle'
 import { RepoRoot } from '../../db/tables/repo-root'
-<<<<<<< HEAD
-import { countAll, notSoftDeletedClause, nullToZero } from '../../db/util'
-=======
-import { DbRef, countAll, notSoftDeletedClause } from '../../db/util'
-import { getUserSearchQueryPg, getUserSearchQuerySqlite } from '../util/search'
->>>>>>> 207d4479
+import { countAll, notSoftDeletedClause } from '../../db/util'
 import { paginate, TimeCidKeyset } from '../../db/pagination'
 import * as sequencer from '../../sequencer'
 import { AppPassword } from '../../lexicon/types/com/atproto/server/createAppPassword'

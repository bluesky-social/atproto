import stream from 'stream'
import crypto from 'crypto'
import { CID } from 'multiformats/cid'
import bytes from 'bytes'
import { fromStream as fileTypeFromStream } from 'file-type'
import { BlobStore, CidSet, WriteOpAction } from '@atproto/repo'
import { AtUri } from '@atproto/uri'
import { cloneStream, sha256RawToCid, streamSize } from '@atproto/common'
import { InvalidRequestError } from '@atproto/xrpc-server'
import { PreparedBlobRef, PreparedWrite } from '../../repo/types'
import Database from '../../db'
import { Blob as BlobTable } from '../../db/tables/blob'
import * as img from '../../image'
import { BlobRef } from '@atproto/lexicon'
import { PreparedDelete, PreparedUpdate } from '../../repo'
import { ImageInvalidator } from '../../image/invalidator'
import { ImageUriBuilder } from '../../image/uri'
<<<<<<< HEAD
=======
import { BackgroundQueue } from '../../event-stream/background-queue'
>>>>>>> b01e47b6

export class RepoBlobs {
  constructor(
    public db: Database,
    public blobstore: BlobStore,
<<<<<<< HEAD
=======
    public backgroundQueue: BackgroundQueue,
>>>>>>> b01e47b6
    public imgUriBuilder: ImageUriBuilder,
    public imgInvalidator: ImageInvalidator,
  ) {}

  async addUntetheredBlob(
    creator: string,
    userSuggestedMime: string,
    blobStream: stream.Readable,
  ): Promise<BlobRef> {
    const [tempKey, size, sha256, imgInfo, sniffedMime] = await Promise.all([
      this.blobstore.putTemp(cloneStream(blobStream)),
      streamSize(cloneStream(blobStream)),
      sha256Stream(cloneStream(blobStream)),
      img.maybeGetInfo(cloneStream(blobStream)),
      mimeTypeFromStream(cloneStream(blobStream)),
    ])

    const cid = sha256RawToCid(sha256)
    const mimeType = sniffedMime || userSuggestedMime

    await this.db.db
      .insertInto('blob')
      .values({
        creator,
        cid: cid.toString(),
        mimeType,
        size,
        tempKey,
        width: imgInfo?.width || null,
        height: imgInfo?.height || null,
        createdAt: new Date().toISOString(),
      })
      .onConflict((oc) =>
        oc
          .columns(['creator', 'cid'])
          .doUpdateSet({ tempKey })
          .where('blob.tempKey', 'is not', null),
      )
      .execute()
    return new BlobRef(cid, mimeType, size)
  }

  async processWriteBlobs(did: string, commit: CID, writes: PreparedWrite[]) {
    await this.deleteDereferencedBlobs(did, writes)

    const blobPromises: Promise<void>[] = []
    for (const write of writes) {
      if (
        write.action === WriteOpAction.Create ||
        write.action === WriteOpAction.Update
      ) {
        for (const blob of write.blobs) {
          blobPromises.push(this.verifyBlobAndMakePermanent(did, blob))
          blobPromises.push(this.associateBlob(blob, write.uri, commit, did))
        }
      }
    }
    await Promise.all(blobPromises)
  }

  async deleteDereferencedBlobs(did: string, writes: PreparedWrite[]) {
    const deletes = writes.filter(
      (w) => w.action === WriteOpAction.Delete,
    ) as PreparedDelete[]
    const updates = writes.filter(
      (w) => w.action === WriteOpAction.Update,
    ) as PreparedUpdate[]
    const uris = [...deletes, ...updates].map((w) => w.uri.toString())
    if (uris.length === 0) return

    const deletedRepoBlobs = await this.db.db
      .deleteFrom('repo_blob')
      .where('did', '=', did)
      .where('recordUri', 'in', uris)
      .returningAll()
      .execute()
    if (deletedRepoBlobs.length < 1) return

    const deletedRepoBlobCids = deletedRepoBlobs.map((row) => row.cid)
    const duplicateCids = await this.db.db
      .selectFrom('repo_blob')
      .where('did', '=', did)
      .where('cid', 'in', deletedRepoBlobCids)
      .select('cid')
      .execute()

    const newBlobCids = writes
      .map((w) =>
        w.action === WriteOpAction.Create || w.action === WriteOpAction.Update
          ? w.blobs
          : [],
      )
      .flat()
      .map((b) => b.cid.toString())
    const cidsToKeep = [...newBlobCids, ...duplicateCids.map((row) => row.cid)]
    const cidsToDelete = deletedRepoBlobCids.filter(
      (cid) => !cidsToKeep.includes(cid),
    )
    if (cidsToDelete.length < 1) return

    await this.db.db
      .deleteFrom('blob')
      .where('creator', '=', did)
      .where('cid', 'in', cidsToDelete)
      .execute()

    // check if these blobs are used by other users before deleting from blobstore
    const stillUsedRes = await this.db.db
      .selectFrom('blob')
      .where('cid', 'in', cidsToDelete)
      .select('cid')
      .distinct()
      .execute()
    const stillUsed = stillUsedRes.map((row) => row.cid)

    const blobsToDelete = cidsToDelete.filter((cid) => !stillUsed.includes(cid))
<<<<<<< HEAD
    await Promise.all([
      ...blobsToDelete.map((cid) => this.blobstore.delete(CID.parse(cid))),
      ...blobsToDelete.map((cid) => {
        const paths = ImageUriBuilder.commonSignedUris.map((id) => {
          const uri = this.imgUriBuilder.getCommonSignedUri(id, cid)
          return uri.replace(this.imgUriBuilder.endpoint, '')
        })
        return this.imgInvalidator.invalidate(cid, paths)
      }),
    ])
=======

    // move actual blob deletion to the background queue
    if (blobsToDelete.length > 0) {
      this.db.onCommit(() => {
        this.backgroundQueue.add(async () => {
          await Promise.allSettled([
            ...blobsToDelete.map((cid) =>
              this.blobstore.delete(CID.parse(cid)),
            ),
            ...blobsToDelete.map((cid) => {
              const paths = ImageUriBuilder.commonSignedUris.map((id) => {
                const uri = this.imgUriBuilder.getCommonSignedUri(id, cid)
                return uri.replace(this.imgUriBuilder.endpoint, '')
              })
              return this.imgInvalidator.invalidate(cid, paths)
            }),
          ])
        })
      })
    }
>>>>>>> b01e47b6
  }

  async verifyBlobAndMakePermanent(
    creator: string,
    blob: PreparedBlobRef,
  ): Promise<void> {
    const { ref } = this.db.db.dynamic
    const found = await this.db.db
      .selectFrom('blob')
      .selectAll()
      .where('creator', '=', creator)
      .where('cid', '=', blob.cid.toString())
      .whereNotExists(
        // Check if blob has been taken down
        this.db.db
          .selectFrom('repo_blob')
          .selectAll()
          .where('takedownId', 'is not', null)
          .whereRef('cid', '=', ref('blob.cid')),
      )
      .executeTakeFirst()
    if (!found) {
      throw new InvalidRequestError(
        `Could not find blob: ${blob.cid.toString()}`,
        'BlobNotFound',
      )
    }
    if (found.tempKey) {
      verifyBlob(blob, found)
      await this.blobstore.makePermanent(found.tempKey, blob.cid)
      await this.db.db
        .updateTable('blob')
        .set({ tempKey: null })
        .where('tempKey', '=', found.tempKey)
        .execute()
    }
  }

  async associateBlob(
    blob: PreparedBlobRef,
    recordUri: AtUri,
    commit: CID,
    did: string,
  ): Promise<void> {
    await this.db.db
      .insertInto('repo_blob')
      .values({
        cid: blob.cid.toString(),
        recordUri: recordUri.toString(),
        commit: commit.toString(),
        did,
      })
      .onConflict((oc) => oc.doNothing())
      .execute()
  }

  async processRebaseBlobs(did: string, newRoot: CID) {
    await this.db.db
      .updateTable('repo_blob')
      .set({ commit: newRoot.toString() })
      .where('did', '=', did)
      .execute()
  }

  async listForCommits(did: string, commits: CID[]): Promise<CID[]> {
    if (commits.length < 1) return []
    const commitStrs = commits.map((c) => c.toString())
    const res = await this.db.db
      .selectFrom('repo_blob')
      .where('did', '=', did)
      .where('commit', 'in', commitStrs)
      .select('cid')
      .execute()
    const cids = res.map((row) => CID.parse(row.cid))
    return new CidSet(cids).toList()
  }

  async deleteForUser(did: string): Promise<void> {
    // Not done in transaction because it would be too long, prone to contention.
    // Also, this can safely be run multiple times if it fails.
    const deleted = await this.db.db
      .deleteFrom('blob')
      .where('creator', '=', did)
      .returningAll()
      .execute()
    await this.db.db.deleteFrom('repo_blob').where('did', '=', did).execute()
    const deletedCids = deleted.map((d) => d.cid)
    let duplicateCids: string[] = []
    if (deletedCids.length > 0) {
      const res = await this.db.db
        .selectFrom('repo_blob')
        .where('cid', 'in', deletedCids)
        .selectAll()
        .execute()
      duplicateCids = res.map((d) => d.cid)
    }
    const toDelete = deletedCids.filter((cid) => !duplicateCids.includes(cid))
    if (toDelete.length > 0) {
      await Promise.all(
        toDelete.map((cid) => this.blobstore.delete(CID.parse(cid))),
      )
    }
  }
}

export class CidNotFound extends Error {
  cid: CID
  constructor(cid: CID) {
    super(`cid not found: ${cid.toString()}`)
    this.cid = cid
  }
}

async function sha256Stream(toHash: stream.Readable): Promise<Uint8Array> {
  const hash = crypto.createHash('sha256')
  try {
    for await (const chunk of toHash) {
      hash.write(chunk)
    }
  } catch (err) {
    hash.end()
    throw err
  }
  hash.end()
  return hash.read()
}

async function mimeTypeFromStream(
  blobStream: stream.Readable,
): Promise<string | undefined> {
  const fileType = await fileTypeFromStream(blobStream)
  blobStream.destroy()
  return fileType?.mime
}

function acceptedMime(mime: string, accepted: string[]): boolean {
  if (accepted.includes('*/*')) return true
  const globs = accepted.filter((a) => a.endsWith('/*'))
  for (const glob of globs) {
    const [start] = glob.split('/')
    if (mime.startsWith(`${start}/`)) {
      return true
    }
  }
  return accepted.includes(mime)
}

function verifyBlob(blob: PreparedBlobRef, found: BlobTable) {
  const throwInvalid = (msg: string, errName = 'InvalidBlob') => {
    throw new InvalidRequestError(msg, errName)
  }
  if (blob.constraints.maxSize && found.size > blob.constraints.maxSize) {
    throwInvalid(
      `This file is too large. It is ${bytes.format(
        found.size,
      )} but the maximum size is ${bytes.format(blob.constraints.maxSize)}.`,
      'BlobTooLarge',
    )
  }
  if (blob.mimeType !== found.mimeType) {
    throwInvalid(
      `Referenced Mimetype does not match stored blob. Expected: ${found.mimeType}, Got: ${blob.mimeType}`,
      'InvalidMimeType',
    )
  }
  if (
    blob.constraints.accept &&
    !acceptedMime(blob.mimeType, blob.constraints.accept)
  ) {
    throwInvalid(
      `Wrong type of file. It is ${blob.mimeType} but it must match ${blob.constraints.accept}.`,
      'InvalidMimeType',
    )
  }
}<|MERGE_RESOLUTION|>--- conflicted
+++ resolved
@@ -15,19 +15,13 @@
 import { PreparedDelete, PreparedUpdate } from '../../repo'
 import { ImageInvalidator } from '../../image/invalidator'
 import { ImageUriBuilder } from '../../image/uri'
-<<<<<<< HEAD
-=======
 import { BackgroundQueue } from '../../event-stream/background-queue'
->>>>>>> b01e47b6
 
 export class RepoBlobs {
   constructor(
     public db: Database,
     public blobstore: BlobStore,
-<<<<<<< HEAD
-=======
     public backgroundQueue: BackgroundQueue,
->>>>>>> b01e47b6
     public imgUriBuilder: ImageUriBuilder,
     public imgInvalidator: ImageInvalidator,
   ) {}
@@ -144,18 +138,6 @@
     const stillUsed = stillUsedRes.map((row) => row.cid)
 
     const blobsToDelete = cidsToDelete.filter((cid) => !stillUsed.includes(cid))
-<<<<<<< HEAD
-    await Promise.all([
-      ...blobsToDelete.map((cid) => this.blobstore.delete(CID.parse(cid))),
-      ...blobsToDelete.map((cid) => {
-        const paths = ImageUriBuilder.commonSignedUris.map((id) => {
-          const uri = this.imgUriBuilder.getCommonSignedUri(id, cid)
-          return uri.replace(this.imgUriBuilder.endpoint, '')
-        })
-        return this.imgInvalidator.invalidate(cid, paths)
-      }),
-    ])
-=======
 
     // move actual blob deletion to the background queue
     if (blobsToDelete.length > 0) {
@@ -176,7 +158,6 @@
         })
       })
     }
->>>>>>> b01e47b6
   }
 
   async verifyBlobAndMakePermanent(

import stream from 'stream'
import { CID } from 'multiformats/cid'
import bytes from 'bytes'
import { fromStream as fileTypeFromStream } from 'file-type'
import { BlobStore, CidSet, WriteOpAction } from '@atproto/repo'
import { AtUri } from '@atproto/uri'
import { sha256Stream } from '@atproto/crypto'
import { cloneStream, sha256RawToCid, streamSize } from '@atproto/common'
import { InvalidRequestError } from '@atproto/xrpc-server'
import { BlobRef, PreparedWrite } from '../../repo/types'
import Database from '../../db'
import { Blob as BlobTable } from '../../db/tables/blob'
import * as img from '../../image'

export class RepoBlobs {
  constructor(public db: Database, public blobstore: BlobStore) {}

  async addUntetheredBlob(
    creator: string,
    userSuggestedMime: string,
    blobStream: stream.Readable,
  ): Promise<CID> {
    const [tempKey, size, sha256, imgInfo, sniffedMime] = await Promise.all([
      this.blobstore.putTemp(cloneStream(blobStream)),
      streamSize(cloneStream(blobStream)),
      sha256Stream(cloneStream(blobStream)),
      img.maybeGetInfo(cloneStream(blobStream)),
      mimeTypeFromStream(cloneStream(blobStream)),
    ])

    const cid = sha256RawToCid(sha256)

    await this.db.db
      .insertInto('blob')
      .values({
        creator,
        cid: cid.toString(),
        mimeType: sniffedMime || userSuggestedMime,
        size,
        tempKey,
        width: imgInfo?.width || null,
        height: imgInfo?.height || null,
        createdAt: new Date().toISOString(),
      })
      .onConflict((oc) =>
        oc
          .columns(['creator', 'cid'])
          .doUpdateSet({ tempKey })
          .where('blob.tempKey', 'is not', null),
      )
      .execute()
    return cid
  }

  async processWriteBlobs(did: string, commit: CID, writes: PreparedWrite[]) {
    const blobPromises: Promise<void>[] = []
    for (const write of writes) {
      if (
        write.action === WriteOpAction.Create ||
        write.action === WriteOpAction.Update
      ) {
        for (const blob of write.blobs) {
          blobPromises.push(this.verifyBlobAndMakePermanent(did, blob))
          blobPromises.push(this.associateBlob(blob, write.uri, commit, did))
        }
      }
    }
    await Promise.all(blobPromises)
  }

  async verifyBlobAndMakePermanent(
    creator: string,
    blob: BlobRef,
  ): Promise<void> {
    const { ref } = this.db.db.dynamic
    const found = await this.db.db
      .selectFrom('blob')
      .selectAll()
      .where('creator', '=', creator)
      .where('cid', '=', blob.cid.toString())
      .whereNotExists(
        // Check if blob has been taken down
        this.db.db
          .selectFrom('repo_blob')
          .selectAll()
          .where('takedownId', 'is not', null)
          .whereRef('cid', '=', ref('blob.cid')),
      )
      .executeTakeFirst()
    if (!found) {
      throw new InvalidRequestError(
        `Could not find blob: ${blob.cid.toString()}`,
        'BlobNotFound',
      )
    }
    if (found.tempKey) {
      verifyBlob(blob, found)
      await this.blobstore.makePermanent(found.tempKey, blob.cid)
      await this.db.db
        .updateTable('blob')
        .set({ tempKey: null })
        .where('tempKey', '=', found.tempKey)
        .execute()
    }
  }

  async associateBlob(
    blob: BlobRef,
    recordUri: AtUri,
    commit: CID,
    did: string,
  ): Promise<void> {
    await this.db.db
      .insertInto('repo_blob')
      .values({
        cid: blob.cid.toString(),
        recordUri: recordUri.toString(),
        commit: commit.toString(),
        did,
      })
      .onConflict((oc) => oc.doNothing())
      .execute()
  }

<<<<<<< HEAD
=======
  async listForCommits(did: string, commits: CID[]): Promise<CID[]> {
    if (commits.length < 1) return []
    const commitStrs = commits.map((c) => c.toString())
    const res = await this.db.db
      .selectFrom('repo_blob')
      .where('did', '=', did)
      .where('commit', 'in', commitStrs)
      .select('cid')
      .execute()
    const cids = res.map((row) => CID.parse(row.cid))
    return new CidSet(cids).toList()
  }

>>>>>>> 197f40b8
  async deleteForUser(did: string): Promise<void> {
    this.db.assertTransaction()
    const [deleted] = await Promise.all([
      this.db.db
        .deleteFrom('blob')
        .where('creator', '=', did)
        .returningAll()
        .execute(),
      this.db.db.deleteFrom('repo_blob').where('did', '=', did).execute(),
    ])
    const deletedCids = deleted.map((d) => d.cid)
    let duplicateCids: string[] = []
    if (deletedCids.length > 0) {
      const res = await this.db.db
        .selectFrom('repo_blob')
        .where('cid', 'in', deletedCids)
        .selectAll()
        .execute()
      duplicateCids = res.map((d) => d.cid)
    }
    const toDelete = deletedCids.filter((cid) => !duplicateCids.includes(cid))
    if (toDelete.length > 0) {
      await Promise.all(
        toDelete.map((cid) => this.blobstore.delete(CID.parse(cid))),
      )
    }
  }
}

export class CidNotFound extends Error {
  cid: CID
  constructor(cid: CID) {
    super(`cid not found: ${cid.toString()}`)
    this.cid = cid
  }
}

async function mimeTypeFromStream(
  blobStream: stream.Readable,
): Promise<string | undefined> {
  const fileType = await fileTypeFromStream(blobStream)
  blobStream.destroy()
  return fileType?.mime
}

function acceptedMime(mime: string, accepted: string[]): boolean {
  if (accepted.includes('*/*')) return true
  const globs = accepted.filter((a) => a.endsWith('/*'))
  for (const glob of globs) {
    const [start] = glob.split('/')
    if (mime.startsWith(`${start}/`)) {
      return true
    }
  }
  return accepted.includes(mime)
}

function verifyBlob(blob: BlobRef, found: BlobTable) {
  const throwInvalid = (msg: string, errName = 'InvalidBlob') => {
    throw new InvalidRequestError(msg, errName)
  }
  if (blob.constraints.maxSize && found.size > blob.constraints.maxSize) {
    throwInvalid(
      `This file is too large. It is ${bytes.format(
        found.size,
      )} but the maximum size is ${bytes.format(blob.constraints.maxSize)}.`,
      'BlobTooLarge',
    )
  }
  if (blob.mimeType !== found.mimeType) {
    throwInvalid(
      `Referenced Mimetype does not match stored blob. Expected: ${found.mimeType}, Got: ${blob.mimeType}`,
      'InvalidMimeType',
    )
  }
  if (
    blob.constraints.accept &&
    !acceptedMime(blob.mimeType, blob.constraints.accept)
  ) {
    throwInvalid(
      `Wrong type of file. It is ${blob.mimeType} but it must match ${blob.constraints.accept}.`,
      'InvalidMimeType',
    )
  }
  if (blob.constraints.type === 'image') {
    if (!blob.mimeType.startsWith('image')) {
      throwInvalid(
        `Wrong type of file. Expected an image, got ${blob.mimeType}`,
        'InvalidMimeType',
      )
    }
    if (
      blob.constraints.maxHeight &&
      found.height &&
      found.height > blob.constraints.maxHeight
    ) {
      throwInvalid(
        `This image is too tall. It is ${found.height} pixels high, but the limit is ${blob.constraints.maxHeight} pixels.`,
        'InvalidImageDimensions',
      )
    }
    if (
      blob.constraints.maxWidth &&
      found.width &&
      found.width > blob.constraints.maxWidth
    ) {
      throwInvalid(
        `This image is too wide. It is ${found.width} pixels wide, but the limit is ${blob.constraints.maxWidth} pixels.`,
        'InvalidImageDimensions',
      )
    }
    if (
      blob.constraints.minHeight &&
      found.height &&
      found.height < blob.constraints.minHeight
    ) {
      throwInvalid(
        `This image is too short. It is ${found.height} pixels high, but the limit is ${blob.constraints.minHeight} pixels.`,
        'InvalidImageDimensions',
      )
    }
    if (
      blob.constraints.minWidth &&
      found.width &&
      found.width < blob.constraints.minWidth
    ) {
      throwInvalid(
        `This image is too narrow. It is ${found.width} pixels wide, but the limit is ${blob.constraints.minWidth} pixels.`,
        'InvalidImageDimensions',
      )
    }
  }
}<|MERGE_RESOLUTION|>--- conflicted
+++ resolved
@@ -122,8 +122,6 @@
       .execute()
   }
 
-<<<<<<< HEAD
-=======
   async listForCommits(did: string, commits: CID[]): Promise<CID[]> {
     if (commits.length < 1) return []
     const commitStrs = commits.map((c) => c.toString())
@@ -137,7 +135,6 @@
     return new CidSet(cids).toList()
   }
 
->>>>>>> 197f40b8
   async deleteForUser(did: string): Promise<void> {
     this.db.assertTransaction()
     const [deleted] = await Promise.all([

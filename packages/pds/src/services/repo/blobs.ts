--- conflicted
+++ resolved
@@ -125,13 +125,6 @@
   }
 
   async processRebaseBlobs(did: string, newRoot: CID) {
-<<<<<<< HEAD
-    await this.db.db
-      .updateTable('repo_blob')
-      .set({ commit: newRoot.toString() })
-      .where('did', '=', did)
-      .execute()
-=======
     const deleteUnreferenced = this.db.db
       .deleteFrom('repo_blob')
       .where('did', '=', did)
@@ -177,7 +170,6 @@
         toDelete.map((cid) => this.blobstore.delete(CID.parse(cid))),
       )
     }
->>>>>>> ba527918
   }
 
   async listForCommits(did: string, commits: CID[]): Promise<CID[]> {

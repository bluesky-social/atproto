--- conflicted
+++ resolved
@@ -46,21 +46,6 @@
     ])
   }
 
-<<<<<<< HEAD
-  async processWrites(did: string, writes: PreparedWrite[], now: string) {
-    // make structural write to repo & send to indexing
-    // @TODO get commitCid first so we can do all db actions in tandem
-    const [commit] = await Promise.all([
-      this.writeToRepo(did, writes, now),
-      this.indexWrites(writes, now),
-    ])
-    await Promise.all([
-      // make blobs permanent & associate w commit + recordUri in DB
-      this.blobs.processWriteBlobs(did, commit, writes),
-      // sequence write & notify subscribers
-      this.sequenceWrite(did, commit),
-    ])
-=======
   async processCreatesAndDeletes(
     did: string,
     writes: PreparedWrite[],
@@ -69,7 +54,6 @@
     await this.processWrites(did, writes, now, () =>
       this.indexCreatesAndDeletes(writes, now),
     )
->>>>>>> 64f5b4a0
   }
 
   async processWrites(
@@ -133,21 +117,23 @@
     )
   }
 
-<<<<<<< HEAD
+  async afterWriteProcessing(
+    did: string,
+    commit: CID,
+    writes: PreparedWrite[],
+  ) {
+    await Promise.all([
+      this.blobs.processWriteBlobs(did, commit, writes),
+      this.sequenceWrite(did, commit),
+    ])
+  }
+
   async sequenceWrite(did: string, commit: CID) {
     await this.db.db
       .insertInto('repo_seq')
       .values({ did, commit: commit.toString() })
       .execute()
     this.db.notify('repo_seq')
-=======
-  async afterWriteProcessing(
-    did: string,
-    commit: CID,
-    writes: PreparedWrite[],
-  ) {
-    await this.blobs.processWriteBlobs(did, commit, writes)
->>>>>>> 64f5b4a0
   }
 
   async deleteRepo(did: string) {

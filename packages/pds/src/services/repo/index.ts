import { CID } from 'multiformats/cid'
import * as crypto from '@atproto/crypto'
import { BlobStore, CommitData, Repo, WriteOpAction } from '@atproto/repo'
import { InvalidRequestError } from '@atproto/xrpc-server'
import Database from '../../db'
import { MessageQueue } from '../../event-stream/types'
import SqlRepoStorage from '../../sql-repo-storage'
import { PreparedCreate, PreparedWrite } from '../../repo/types'
import { RepoBlobs } from './blobs'
import { createWriteToOp, writeToOp } from '../../repo'
import { RecordService } from '../record'

export class RepoService {
  blobs: RepoBlobs

  constructor(
    public db: Database,
<<<<<<< HEAD
    public repoSigningKey: crypto.Keypair,
    public messageQueue: MessageQueue,
=======
    public keypair: crypto.Keypair,
    public messageDispatcher: MessageQueue,
>>>>>>> 5d2895f1
    public blobstore: BlobStore,
  ) {
    this.blobs = new RepoBlobs(db, blobstore)
  }

  static creator(
    keypair: crypto.Keypair,
    messageDispatcher: MessageQueue,
    blobstore: BlobStore,
  ) {
    return (db: Database) =>
      new RepoService(db, keypair, messageDispatcher, blobstore)
  }

  services = {
    record: RecordService.creator(this.messageDispatcher),
  }

  async createRepo(did: string, writes: PreparedCreate[], now: string) {
    this.db.assertTransaction()
    const storage = new SqlRepoStorage(this.db, did, now)
    const writeOps = writes.map(createWriteToOp)
    const repo = await Repo.create(storage, did, this.repoSigningKey, writeOps)
    await Promise.all([
      this.indexCreatesAndDeletes(writes, now),
      this.afterWriteProcessing(did, repo.cid, writes),
    ])
  }

  async processCreatesAndDeletes(
    did: string,
    writes: PreparedWrite[],
    now: string,
  ) {
    await this.processWrites(did, writes, now, () =>
      this.indexCreatesAndDeletes(writes, now),
    )
  }

  async processWrites(
    did: string,
    writes: PreparedWrite[],
    now: string,
    indexWrites: (commit: CID) => Promise<void>,
  ) {
    this.db.assertTransaction()
    const storage = new SqlRepoStorage(this.db, did, now)
    const commitData = await this.formatCommit(storage, did, writes)
    await Promise.all([
      // persist the commit to repo storage
      await storage.applyCommit(commitData),
      // & send to indexing
      indexWrites(commitData.commit),
      // do any other processing needed after write
      this.afterWriteProcessing(did, commitData.commit, writes),
    ])
  }

  async formatCommit(
    storage: SqlRepoStorage,
    did: string,
    writes: PreparedWrite[],
  ): Promise<CommitData> {
    const currRoot = await storage.getHead(true)
    if (!currRoot) {
      throw new InvalidRequestError(
        `${did} is not a registered repo on this server`,
      )
    }
    const writeOps = writes.map(writeToOp)
    const repo = await Repo.load(storage, currRoot)
    return repo.formatCommit(writeOps, this.repoSigningKey)
  }

  async applyCommit(
    did: string,
    writes: PreparedWrite[],
    now: string,
  ): Promise<CID> {
    this.db.assertTransaction()
    const storage = new SqlRepoStorage(this.db, did, now)
    const commit = await this.formatCommit(storage, did, writes)
    await storage.applyCommit(commit)
    return commit.commit
  }

  async indexCreatesAndDeletes(writes: PreparedWrite[], now: string) {
    this.db.assertTransaction()
    const recordTxn = this.services.record(this.db)
    await Promise.all(
      writes.map(async (write) => {
        if (write.action === WriteOpAction.Create) {
          await recordTxn.indexRecord(write.uri, write.cid, write.record, now)
        } else if (write.action === WriteOpAction.Delete) {
          await recordTxn.deleteRecord(write.uri)
        }
      }),
    )
  }

  async afterWriteProcessing(
    did: string,
    commit: CID,
    writes: PreparedWrite[],
  ) {
    await Promise.all([
      this.blobs.processWriteBlobs(did, commit, writes),
      this.sequenceWrite(did, commit),
    ])
  }

  async sequenceWrite(did: string, commit: CID) {
    await this.db.db
      .insertInto('repo_seq')
      .values({
        did,
        commit: commit.toString(),
        eventType: 'repo_append',
        sequencedAt: new Date().toISOString(),
      })
      .execute()
    await this.db.notify('repo_seq')
  }

  async deleteRepo(did: string) {
    this.db.assertTransaction()
    // delete all blocks from this did & no other did
    await Promise.all([
      this.db.db.deleteFrom('ipld_block').where('creator', '=', did).execute(),
      this.db.db
        .deleteFrom('repo_commit_block')
        .where('creator', '=', did)
        .execute(),
      this.db.db
        .deleteFrom('repo_commit_history')
        .where('creator', '=', did)
        .execute(),
      this.db.db.deleteFrom('repo_root').where('did', '=', did).execute(),
      this.db.db.deleteFrom('repo_seq').where('did', '=', did).execute(),
      this.blobs.deleteForUser(did),
    ])
  }
}<|MERGE_RESOLUTION|>--- conflicted
+++ resolved
@@ -15,13 +15,8 @@
 
   constructor(
     public db: Database,
-<<<<<<< HEAD
     public repoSigningKey: crypto.Keypair,
-    public messageQueue: MessageQueue,
-=======
-    public keypair: crypto.Keypair,
     public messageDispatcher: MessageQueue,
->>>>>>> 5d2895f1
     public blobstore: BlobStore,
   ) {
     this.blobs = new RepoBlobs(db, blobstore)

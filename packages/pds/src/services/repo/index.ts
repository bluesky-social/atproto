--- conflicted
+++ resolved
@@ -25,10 +25,7 @@
 import { wait } from '@atproto/common'
 import { ImageInvalidator } from '../../image/invalidator'
 import { ImageUriBuilder } from '../../image/uri'
-<<<<<<< HEAD
-=======
 import { BackgroundQueue } from '../../event-stream/background-queue'
->>>>>>> b01e47b6
 
 export class RepoService {
   blobs: RepoBlobs
@@ -38,17 +35,11 @@
     public repoSigningKey: crypto.Keypair,
     public messageDispatcher: MessageQueue,
     public blobstore: BlobStore,
-<<<<<<< HEAD
-=======
     public backgroundQueue: BackgroundQueue,
->>>>>>> b01e47b6
     public imgUriBuilder: ImageUriBuilder,
     public imgInvalidator: ImageInvalidator,
     public labeler: Labeler,
   ) {
-<<<<<<< HEAD
-    this.blobs = new RepoBlobs(db, blobstore, imgUriBuilder, imgInvalidator)
-=======
     this.blobs = new RepoBlobs(
       db,
       blobstore,
@@ -56,17 +47,13 @@
       imgUriBuilder,
       imgInvalidator,
     )
->>>>>>> b01e47b6
   }
 
   static creator(
     keypair: crypto.Keypair,
     messageDispatcher: MessageQueue,
     blobstore: BlobStore,
-<<<<<<< HEAD
-=======
     backgroundQueue: BackgroundQueue,
->>>>>>> b01e47b6
     imgUriBuilder: ImageUriBuilder,
     imgInvalidator: ImageInvalidator,
     labeler: Labeler,
@@ -77,10 +64,7 @@
         keypair,
         messageDispatcher,
         blobstore,
-<<<<<<< HEAD
-=======
         backgroundQueue,
->>>>>>> b01e47b6
         imgUriBuilder,
         imgInvalidator,
         labeler,
@@ -101,10 +85,7 @@
         this.repoSigningKey,
         this.messageDispatcher,
         this.blobstore,
-<<<<<<< HEAD
-=======
         this.backgroundQueue,
->>>>>>> b01e47b6
         this.imgUriBuilder,
         this.imgInvalidator,
         this.labeler,

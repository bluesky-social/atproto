--- conflicted
+++ resolved
@@ -10,18 +10,12 @@
 import { RepoBlobs } from './blobs'
 import { createWriteToOp, writeToOp } from '../../repo'
 import { actorNotSoftDeletedClause } from '../../db/util'
-<<<<<<< HEAD
-import { ModerationReport } from '../../db/tables/moderation'
-import { OutputSchema as ReportOutput } from '../../lexicon/types/com/atproto/repo/report'
-import { Services } from '..'
-=======
->>>>>>> 1e9ac94e
+import { RecordService } from '../record'
 
 export class RepoService {
   blobs: RepoBlobs
 
   constructor(
-    public services: Services,
     public db: Database,
     public messageQueue: MessageQueue,
     public blobstore: BlobStore,
@@ -29,13 +23,12 @@
     this.blobs = new RepoBlobs(db, blobstore)
   }
 
-  static creator(
-    services: Services,
-    messageQueue: MessageQueue,
-    blobstore: BlobStore,
-  ) {
-    return (db: Database) =>
-      new RepoService(services, db, messageQueue, blobstore)
+  static creator(messageQueue: MessageQueue, blobstore: BlobStore) {
+    return (db: Database) => new RepoService(db, messageQueue, blobstore)
+  }
+
+  services = {
+    record: RecordService.creator(this.messageQueue),
   }
 
   async getRepoRoot(did: string, forUpdate?: boolean): Promise<CID | null> {
@@ -176,99 +169,4 @@
       }),
     )
   }
-<<<<<<< HEAD
-
-  async report(info: {
-    reasonType: ModerationReportRow['reasonType']
-    reason?: string
-    subject: { did: string } | { uri: AtUri; cid?: CID }
-    reportedByDid: string
-    createdAt?: Date
-  }): Promise<ModerationReportRow> {
-    const {
-      reasonType,
-      reason,
-      reportedByDid,
-      createdAt = new Date(),
-      subject,
-    } = info
-
-    // Resolve subject info
-    let subjectInfo: ReportSubjectInfo
-    if ('did' in subject) {
-      const repo = await this.getRepoRoot(subject.did)
-      if (!repo) throw new InvalidRequestError('Repo not found')
-      subjectInfo = {
-        subjectType: 'com.atproto.repo.report#subjectRepo',
-        subjectDid: subject.did,
-        subjectUri: null,
-        subjectCid: null,
-      }
-    } else {
-      const record = await this.services
-        .record(this.db)
-        .getRecord(subject.uri, subject.cid?.toString() ?? null, true)
-      if (!record) throw new InvalidRequestError('Record not found')
-      subjectInfo = {
-        subjectType: 'com.atproto.repo.report#subjectRecord',
-        subjectDid: subject.uri.host,
-        subjectUri: subject.uri.toString(),
-        subjectCid: record.cid,
-      }
-    }
-
-    const report = await this.db.db
-      .insertInto('moderation_report')
-      .values({
-        reasonType,
-        reason: reason || null,
-        createdAt: createdAt.toISOString(),
-        reportedByDid,
-        ...subjectInfo,
-      })
-      .returningAll()
-      .executeTakeFirstOrThrow()
-
-    return report
-  }
-
-  formatReportView(report: ModerationReportRow): ReportOutput {
-    return {
-      id: report.id,
-      createdAt: report.createdAt,
-      reasonType: report.reasonType,
-      reason: report.reason ?? undefined,
-      reportedByDid: report.reportedByDid,
-      subject:
-        report.subjectType === 'com.atproto.repo.report#subjectRepo'
-          ? {
-              $type: 'com.atproto.repo.report#subjectRepo',
-              did: report.subjectDid,
-            }
-          : {
-              $type: 'com.atproto.repo.report#subjectRecordRef',
-              uri: report.subjectUri,
-              cid: report.subjectCid,
-            },
-    }
-  }
-}
-
-export type ModerationReportRow = Selectable<ModerationReport>
-
-type ReportSubjectInfo =
-  | {
-      subjectType: 'com.atproto.repo.report#subjectRepo'
-      subjectDid: string
-      subjectUri: null
-      subjectCid: null
-    }
-  | {
-      subjectType: 'com.atproto.repo.report#subjectRecord'
-      subjectDid: string
-      subjectUri: string
-      subjectCid: string
-    }
-=======
-}
->>>>>>> 1e9ac94e
+}
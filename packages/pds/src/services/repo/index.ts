--- conflicted
+++ resolved
@@ -16,12 +16,7 @@
 import { RecordService } from '../record'
 import * as sequencer from '../../sequencer'
 import { wait } from '@atproto/common'
-<<<<<<< HEAD
 import { BackgroundQueue } from '../../background'
-import { countAll } from '../../db/util'
-=======
-import { BackgroundQueue } from '../../event-stream/background-queue'
->>>>>>> 3877210e
 import { Crawlers } from '../../crawlers'
 
 export class RepoService {
@@ -283,121 +278,10 @@
       this.backgroundQueue.add(async () => {
         await this.crawlers.notifyOfUpdate()
       })
-      writes.forEach((write) => {
-        if (
-          write.action === WriteOpAction.Create ||
-          write.action === WriteOpAction.Update
-        ) {
-          // @TODO move to appview
-          this.labeler.processRecord(write.uri, write.record)
-        }
-      })
     })
 
     const seqEvt = await sequencer.formatSeqCommit(did, commitData, writes)
     await sequencer.sequenceEvt(this.db, seqEvt)
-<<<<<<< HEAD
-  }
-
-  async rebaseRepo(did: string, swapCommit?: CID) {
-    this.db.assertNotTransaction()
-    const rebaseData = await this.formatRebase(did, swapCommit)
-
-    // rebases are expensive & should be done rarely, we don't try to re-process on concurrent writes
-    await this.serviceTx(async (srvcTx) =>
-      srvcTx.processRebase(did, rebaseData),
-    )
-  }
-
-  async formatRebase(did: string, swapCommit?: CID): Promise<RebaseData> {
-    const storage = new SqlRepoStorage(this.db, did, new Date().toISOString())
-    const currRoot = await storage.getHead()
-    if (!currRoot) {
-      throw new InvalidRequestError(
-        `${did} is not a registered repo on this server`,
-      )
-    }
-    if (swapCommit && !currRoot.equals(swapCommit)) {
-      throw new BadCommitSwapError(currRoot)
-    }
-
-    const records = await this.db.db
-      .selectFrom('record')
-      .where('did', '=', did)
-      .select(['uri', 'cid'])
-      .execute()
-    const memoryStore = new MemoryBlockstore()
-    let data = await repo.MST.create(memoryStore)
-    for (const record of records) {
-      const uri = new AtUri(record.uri)
-      const cid = CID.parse(record.cid)
-      const dataKey = repo.formatDataKey(uri.collection, uri.rkey)
-      data = await data.add(dataKey, cid)
-    }
-    const commit = await repo.signCommit(
-      {
-        did,
-        version: 2,
-        prev: null,
-        data: await data.getPointer(),
-      },
-      this.repoSigningKey,
-    )
-    const currCids = await data.allCids()
-    const newBlocks = new BlockMap()
-    const commitCid = await newBlocks.add(commit)
-    return {
-      commit: commitCid,
-      rebased: currRoot,
-      blocks: newBlocks,
-      preservedCids: currCids.toList(),
-    }
-  }
-
-  async processRebase(did: string, rebaseData: RebaseData) {
-    this.db.assertTransaction()
-    const storage = new SqlRepoStorage(this.db, did)
-    const lockedHead = await storage.lockHead()
-    if (!rebaseData.rebased.equals(lockedHead)) {
-      throw new ConcurrentWriteError()
-    }
-
-    const recordCountBefore = await this.countRecordBlocks(did)
-    await Promise.all([
-      storage.applyRebase(rebaseData),
-      this.blobs.processRebaseBlobs(did, rebaseData.commit),
-    ])
-    const recordCountAfter = await this.countRecordBlocks(did)
-    // This is purely a dummy check on a very sensitive operation
-    if (recordCountBefore !== recordCountAfter) {
-      throw new Error(
-        `Record blocks deleted during rebase. Rolling back: ${did}`,
-      )
-    }
-
-    await this.afterRebaseProcessing(did, rebaseData)
-  }
-
-  async afterRebaseProcessing(did: string, rebaseData: RebaseData) {
-    const seqEvt = await sequencer.formatSeqRebase(did, rebaseData)
-    await sequencer.sequenceEvt(this.db, seqEvt)
-  }
-
-  // used for integrity check
-  private async countRecordBlocks(did: string): Promise<number> {
-    const res = await this.db.db
-      .selectFrom('record')
-      .where('record.did', '=', did)
-      .innerJoin('ipld_block', (join) =>
-        join
-          .onRef('ipld_block.creator', '=', 'record.did')
-          .onRef('ipld_block.cid', '=', 'record.cid'),
-      )
-      .select(countAll.as('count'))
-      .executeTakeFirst()
-    return res?.count ?? 0
-=======
->>>>>>> 3877210e
   }
 
   async deleteRepo(did: string) {

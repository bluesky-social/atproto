--- conflicted
+++ resolved
@@ -90,14 +90,14 @@
     )
   }
 
-<<<<<<< HEAD
   async sequenceWrite(did: string, commit: CID) {
     await this.db.db
       .insertInto('sequenced_event')
       .values({ did, commit: commit.toString() })
       .execute()
-    this.db.notify('repo_append')
-=======
+    this.db.notify('repo_seq')
+  }
+
   async deleteRepo(did: string) {
     this.db.assertTransaction()
     // delete all blocks from this did & no other did
@@ -114,6 +114,5 @@
       this.db.db.deleteFrom('repo_root').where('did', '=', did).execute(),
       this.blobs.deleteForUser(did),
     ])
->>>>>>> 7fae3e2b
   }
 }
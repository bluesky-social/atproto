import { CID } from 'multiformats/cid'
import * as crypto from '@atproto/crypto'
import { BlobStore, Repo, WriteOpAction } from '@atproto/repo'
import { InvalidRequestError } from '@atproto/xrpc-server'
import Database from '../../db'
import { MessageQueue } from '../../event-stream/types'
import SqlRepoStorage from '../../sql-repo-storage'
import { PreparedCreate, PreparedWrite } from '../../repo/types'
import { RepoBlobs } from './blobs'
import { createWriteToOp, writeToOp } from '../../repo'
import { notSoftDeletedClause } from '../../db/util'
import { RecordService } from '../record'

export class RepoService {
  blobs: RepoBlobs

  constructor(
    public db: Database,
    public keypair: crypto.Keypair,
    public messageQueue: MessageQueue,
    public blobstore: BlobStore,
  ) {
    this.blobs = new RepoBlobs(db, blobstore)
  }

<<<<<<< HEAD
  static creator(
    keypair: crypto.Keypair,
    messageQueue: MessageQueue,
    blobstore: BlobStore,
  ) {
    return (db: Database) =>
      new RepoService(db, keypair, messageQueue, blobstore)
=======
  static creator(messageQueue: MessageQueue, blobstore: BlobStore) {
    return (db: Database) => new RepoService(db, messageQueue, blobstore)
  }

  services = {
    record: RecordService.creator(this.messageQueue),
  }

  async getRepoRoot(did: string, forUpdate?: boolean): Promise<CID | null> {
    let builder = this.db.db
      .selectFrom('repo_root')
      .selectAll()
      .where('did', '=', did)
    if (forUpdate) {
      this.db.assertTransaction()
      if (this.db.dialect !== 'sqlite') {
        // SELECT FOR UPDATE is not supported by sqlite, but sqlite txs are SERIALIZABLE so we don't actually need it
        builder = builder.forUpdate()
      }
    }
    const found = await builder.executeTakeFirst()
    return found ? CID.parse(found.root) : null
  }

  async updateRepoRoot(
    did: string,
    root: CID,
    prev: CID,
    timestamp?: string,
  ): Promise<boolean> {
    log.debug({ did, root: root.toString() }, 'updating repo root')
    const res = await this.db.db
      .updateTable('repo_root')
      .set({
        root: root.toString(),
        indexedAt: timestamp || new Date().toISOString(),
      })
      .where('did', '=', did)
      .where('root', '=', prev.toString())
      .executeTakeFirst()
    if (res.numUpdatedRows > 0) {
      log.info({ did, root: root.toString() }, 'updated repo root')
      return true
    } else {
      log.info(
        { did, root: root.toString() },
        'failed to update repo root: misordered',
      )
      return false
    }
>>>>>>> 119cb3f3
  }

  async isUserControlledRepo(
    repoDid: string,
    userDid: string | null,
  ): Promise<boolean> {
    if (!userDid) return false
    if (repoDid === userDid) return true
    const { ref } = this.db.db.dynamic
    const found = await this.db.db
      .selectFrom('did_handle')
      .innerJoin('repo_root', 'repo_root.did', 'did_handle.did')
      .leftJoin('scene', 'scene.handle', 'did_handle.handle')
      .where(notSoftDeletedClause(ref('repo_root'))) // Ensures scene not taken down
      .where('did_handle.did', '=', repoDid)
      .where('scene.owner', '=', userDid)
      .select('scene.owner')
      .executeTakeFirst()
    return !!found
  }

  async createRepo(did: string, writes: PreparedCreate[], now: string) {
    this.db.assertTransaction()
    const storage = new SqlRepoStorage(this.db, did, now)
    const writeOps = writes.map(createWriteToOp)
    await Repo.create(storage, did, this.keypair, writeOps)
  }

  async processWrites(did: string, writes: PreparedWrite[], now: string) {
    // make structural write to repo & send to indexing
    // @TODO get commitCid first so we can do all db actions in tandem
    const [commit] = await Promise.all([
      this.writeToRepo(did, writes, now),
      this.indexWrites(writes, now),
    ])
    // make blobs permanent & associate w commit + recordUri in DB
    await this.blobs.processWriteBlobs(did, commit, writes)
  }

  async writeToRepo(
    did: string,
    writes: PreparedWrite[],
    now: string,
  ): Promise<CID> {
    this.db.assertTransaction()
    const storage = new SqlRepoStorage(this.db, did, now)
    const currRoot = await storage.getHead(true)
    if (!currRoot) {
      throw new InvalidRequestError(
        `${did} is not a registered repo on this server`,
      )
    }
    const writeOps = writes.map(writeToOp)
    const repo = await Repo.load(storage, currRoot)
    const updated = await repo.applyCommit(writeOps, this.keypair)
    return updated.cid
  }

  async indexWrites(writes: PreparedWrite[], now: string) {
    this.db.assertTransaction()
    const recordTxn = this.services.record(this.db)
    await Promise.all(
      writes.map(async (write) => {
        if (write.action === WriteOpAction.Create) {
          await recordTxn.indexRecord(write.uri, write.cid, write.record, now)
        } else if (write.action === WriteOpAction.Delete) {
          await recordTxn.deleteRecord(write.uri)
        }
      }),
    )
  }
}<|MERGE_RESOLUTION|>--- conflicted
+++ resolved
@@ -23,7 +23,6 @@
     this.blobs = new RepoBlobs(db, blobstore)
   }
 
-<<<<<<< HEAD
   static creator(
     keypair: crypto.Keypair,
     messageQueue: MessageQueue,
@@ -31,58 +30,10 @@
   ) {
     return (db: Database) =>
       new RepoService(db, keypair, messageQueue, blobstore)
-=======
-  static creator(messageQueue: MessageQueue, blobstore: BlobStore) {
-    return (db: Database) => new RepoService(db, messageQueue, blobstore)
   }
 
   services = {
     record: RecordService.creator(this.messageQueue),
-  }
-
-  async getRepoRoot(did: string, forUpdate?: boolean): Promise<CID | null> {
-    let builder = this.db.db
-      .selectFrom('repo_root')
-      .selectAll()
-      .where('did', '=', did)
-    if (forUpdate) {
-      this.db.assertTransaction()
-      if (this.db.dialect !== 'sqlite') {
-        // SELECT FOR UPDATE is not supported by sqlite, but sqlite txs are SERIALIZABLE so we don't actually need it
-        builder = builder.forUpdate()
-      }
-    }
-    const found = await builder.executeTakeFirst()
-    return found ? CID.parse(found.root) : null
-  }
-
-  async updateRepoRoot(
-    did: string,
-    root: CID,
-    prev: CID,
-    timestamp?: string,
-  ): Promise<boolean> {
-    log.debug({ did, root: root.toString() }, 'updating repo root')
-    const res = await this.db.db
-      .updateTable('repo_root')
-      .set({
-        root: root.toString(),
-        indexedAt: timestamp || new Date().toISOString(),
-      })
-      .where('did', '=', did)
-      .where('root', '=', prev.toString())
-      .executeTakeFirst()
-    if (res.numUpdatedRows > 0) {
-      log.info({ did, root: root.toString() }, 'updated repo root')
-      return true
-    } else {
-      log.info(
-        { did, root: root.toString() },
-        'failed to update repo root: misordered',
-      )
-      return false
-    }
->>>>>>> 119cb3f3
   }
 
   async isUserControlledRepo(

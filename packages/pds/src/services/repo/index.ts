import { CID } from 'multiformats/cid'
import * as crypto from '@atproto/crypto'
import { BlobStore, Repo, WriteOpAction } from '@atproto/repo'
import { InvalidRequestError } from '@atproto/xrpc-server'
import Database from '../../db'
import { MessageQueue } from '../../event-stream/types'
import SqlRepoStorage from '../../sql-repo-storage'
import { PreparedCreate, PreparedWrite } from '../../repo/types'
import { RepoBlobs } from './blobs'
import { createWriteToOp, writeToOp } from '../../repo'
import { RecordService } from '../record'

export class RepoService {
  blobs: RepoBlobs

  constructor(
    public db: Database,
    public keypair: crypto.Keypair,
    public messageQueue: MessageQueue,
    public blobstore: BlobStore,
  ) {
    this.blobs = new RepoBlobs(db, blobstore)
  }

  static creator(
    keypair: crypto.Keypair,
    messageQueue: MessageQueue,
    blobstore: BlobStore,
  ) {
    return (db: Database) =>
      new RepoService(db, keypair, messageQueue, blobstore)
  }

  services = {
    record: RecordService.creator(this.messageQueue),
  }

<<<<<<< HEAD
  async isUserControlledRepo(
    repoDid: string,
    userDid: string | null,
  ): Promise<boolean> {
    if (!userDid) return false
    if (repoDid === userDid) return true
    const { ref } = this.db.db.dynamic
    const found = await this.db.db
      .selectFrom('did_handle')
      .innerJoin('repo_root', 'repo_root.did', 'did_handle.did')
      .leftJoin('scene', 'scene.handle', 'did_handle.handle')
      .where(notSoftDeletedClause(ref('repo_root'))) // Ensures scene not taken down
      .where('did_handle.did', '=', repoDid)
      .where('scene.owner', '=', userDid)
      .select('scene.owner')
      .executeTakeFirst()
    return !!found
  }

=======
>>>>>>> 75e14ae1
  async createRepo(did: string, writes: PreparedCreate[], now: string) {
    this.db.assertTransaction()
    const storage = new SqlRepoStorage(this.db, did, now)
    const writeOps = writes.map(createWriteToOp)
    await Repo.create(storage, did, this.keypair, writeOps)
  }

  async processWrites(did: string, writes: PreparedWrite[], now: string) {
    // make structural write to repo & send to indexing
    // @TODO get commitCid first so we can do all db actions in tandem
    const [commit] = await Promise.all([
      this.writeToRepo(did, writes, now),
      this.indexWrites(writes, now),
    ])
    // make blobs permanent & associate w commit + recordUri in DB
    await this.blobs.processWriteBlobs(did, commit, writes)
  }

  async writeToRepo(
    did: string,
    writes: PreparedWrite[],
    now: string,
  ): Promise<CID> {
    this.db.assertTransaction()
    const storage = new SqlRepoStorage(this.db, did, now)
    const currRoot = await storage.getHead(true)
    if (!currRoot) {
      throw new InvalidRequestError(
        `${did} is not a registered repo on this server`,
      )
    }
    const writeOps = writes.map(writeToOp)
    const repo = await Repo.load(storage, currRoot)
    const updated = await repo.applyCommit(writeOps, this.keypair)
    return updated.cid
  }

  async indexWrites(writes: PreparedWrite[], now: string) {
    this.db.assertTransaction()
    const recordTxn = this.services.record(this.db)
    await Promise.all(
      writes.map(async (write) => {
        if (write.action === WriteOpAction.Create) {
          await recordTxn.indexRecord(write.uri, write.cid, write.record, now)
        } else if (write.action === WriteOpAction.Delete) {
          await recordTxn.deleteRecord(write.uri)
        }
      }),
    )
  }

  async deleteRepo(did: string) {
    this.db.assertTransaction()
    // delete all blocks from this did & no other did
    await Promise.all([
      this.db.db.deleteFrom('ipld_block').where('creator', '=', did).execute(),
      this.db.db
        .deleteFrom('repo_commit_block')
        .where('creator', '=', did)
        .execute(),
      this.db.db
        .deleteFrom('repo_commit_history')
        .where('creator', '=', did)
        .execute(),
      this.db.db.deleteFrom('repo_root').where('did', '=', did).execute(),
      this.blobs.deleteForUser(did),
    ])
  }
}<|MERGE_RESOLUTION|>--- conflicted
+++ resolved
@@ -35,28 +35,6 @@
     record: RecordService.creator(this.messageQueue),
   }
 
-<<<<<<< HEAD
-  async isUserControlledRepo(
-    repoDid: string,
-    userDid: string | null,
-  ): Promise<boolean> {
-    if (!userDid) return false
-    if (repoDid === userDid) return true
-    const { ref } = this.db.db.dynamic
-    const found = await this.db.db
-      .selectFrom('did_handle')
-      .innerJoin('repo_root', 'repo_root.did', 'did_handle.did')
-      .leftJoin('scene', 'scene.handle', 'did_handle.handle')
-      .where(notSoftDeletedClause(ref('repo_root'))) // Ensures scene not taken down
-      .where('did_handle.did', '=', repoDid)
-      .where('scene.owner', '=', userDid)
-      .select('scene.owner')
-      .executeTakeFirst()
-    return !!found
-  }
-
-=======
->>>>>>> 75e14ae1
   async createRepo(did: string, writes: PreparedCreate[], now: string) {
     this.db.assertTransaction()
     const storage = new SqlRepoStorage(this.db, did, now)

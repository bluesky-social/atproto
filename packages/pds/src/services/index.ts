--- conflicted
+++ resolved
@@ -9,13 +9,6 @@
 import { RecordService } from './record'
 import { RepoService } from './repo'
 import { ModerationService } from './moderation'
-<<<<<<< HEAD
-import { ActorService } from '../app-view/services/actor'
-import { GraphService } from '../app-view/services/graph'
-import { FeedService } from '../app-view/services/feed'
-=======
-import { IndexingService } from '../app-view/services/indexing'
->>>>>>> 5c4fca3d
 import { Labeler } from '../labeler'
 import { LabelService } from '../app-view/services/label'
 import { BackgroundQueue } from '../background'
@@ -72,13 +65,6 @@
       imgInvalidator,
     ),
     appView: {
-<<<<<<< HEAD
-      actor: ActorService.creator(imgUriBuilder, labelCache),
-      graph: GraphService.creator(imgUriBuilder),
-      feed: FeedService.creator(imgUriBuilder, labelCache),
-=======
-      indexing: IndexingService.creator(backgroundQueue),
->>>>>>> 5c4fca3d
       label: LabelService.creator(labelCache),
     },
   }
@@ -92,13 +78,6 @@
   local: FromDb<LocalService>
   moderation: FromDb<ModerationService>
   appView: {
-<<<<<<< HEAD
-    feed: FromDb<FeedService>
-    actor: FromDb<ActorService>
-    graph: FromDb<GraphService>
-=======
-    indexing: FromDb<IndexingService>
->>>>>>> 5c4fca3d
     label: FromDb<LabelService>
   }
 }

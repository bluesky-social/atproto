import { AtpAgent } from '@atproto/api'
import * as crypto from '@atproto/crypto'
import { BlobStore } from '@atproto/repo'
import Database from '../db'
<<<<<<< HEAD
import { ImageUriBuilder } from '../image/uri'
import { ImageInvalidator } from '../image/invalidator'
=======
import { MessageDispatcher } from '../event-stream/message-queue'
>>>>>>> edc49144
import { AccountService } from './account'
import { AuthService } from './auth'
import { RecordService } from './record'
import { RepoService } from './repo'
import { ModerationService } from './moderation'
import { Labeler } from '../labeler'
import { LabelService } from '../app-view/services/label'
import { BackgroundQueue } from '../background'
import { Crawlers } from '../crawlers'
import { LabelCache } from '../label-cache'
import { LocalService } from './local'

export function createServices(resources: {
  repoSigningKey: crypto.Keypair
  blobstore: BlobStore
  labeler: Labeler
  labelCache: LabelCache
  appviewAgent?: AtpAgent
  appviewDid?: string
  appviewCdnUrlPattern?: string
  backgroundQueue: BackgroundQueue
  crawlers: Crawlers
}): Services {
  const {
    repoSigningKey,
    blobstore,
    labeler,
    labelCache,
    appviewAgent,
    appviewDid,
    appviewCdnUrlPattern,
    backgroundQueue,
    crawlers,
  } = resources
  return {
    account: AccountService.creator(),
    auth: AuthService.creator(),
    record: RecordService.creator(),
    repo: RepoService.creator(
      repoSigningKey,
      blobstore,
      backgroundQueue,
      crawlers,
      labeler,
    ),
    local: LocalService.creator(
      repoSigningKey,
      appviewAgent,
      appviewDid,
      appviewCdnUrlPattern,
    ),
<<<<<<< HEAD
    moderation: ModerationService.creator(
      blobstore,
      imgUriBuilder,
      imgInvalidator,
    ),
=======
    moderation: ModerationService.creator(messageDispatcher, blobstore),
>>>>>>> edc49144
    appView: {
      label: LabelService.creator(labelCache),
    },
  }
}

export type Services = {
  account: FromDb<AccountService>
  auth: FromDb<AuthService>
  record: FromDb<RecordService>
  repo: FromDb<RepoService>
  local: FromDb<LocalService>
  moderation: FromDb<ModerationService>
  appView: {
    label: FromDb<LabelService>
  }
}

type FromDb<T> = (db: Database) => T<|MERGE_RESOLUTION|>--- conflicted
+++ resolved
@@ -2,12 +2,6 @@
 import * as crypto from '@atproto/crypto'
 import { BlobStore } from '@atproto/repo'
 import Database from '../db'
-<<<<<<< HEAD
-import { ImageUriBuilder } from '../image/uri'
-import { ImageInvalidator } from '../image/invalidator'
-=======
-import { MessageDispatcher } from '../event-stream/message-queue'
->>>>>>> edc49144
 import { AccountService } from './account'
 import { AuthService } from './auth'
 import { RecordService } from './record'
@@ -59,15 +53,7 @@
       appviewDid,
       appviewCdnUrlPattern,
     ),
-<<<<<<< HEAD
-    moderation: ModerationService.creator(
-      blobstore,
-      imgUriBuilder,
-      imgInvalidator,
-    ),
-=======
-    moderation: ModerationService.creator(messageDispatcher, blobstore),
->>>>>>> edc49144
+    moderation: ModerationService.creator(blobstore),
     appView: {
       label: LabelService.creator(labelCache),
     },

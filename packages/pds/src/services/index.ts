--- conflicted
+++ resolved
@@ -42,10 +42,7 @@
       repoSigningKey,
       messageDispatcher,
       blobstore,
-<<<<<<< HEAD
-=======
       backgroundQueue,
->>>>>>> b01e47b6
       imgUriBuilder,
       imgInvalidator,
       labeler,

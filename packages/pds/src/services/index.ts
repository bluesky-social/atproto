import * as crypto from '@atproto/crypto'
import { BlobStore } from '@atproto/repo'
import Database from '../db'
import { MessageQueue } from '../event-stream/types'
import { ImageUriBuilder } from '../image/uri'
import { ActorService } from './actor'
import { AuthService } from './auth'
import { FeedService } from './feed'
import { RecordService } from './record'
import { RepoService } from './repo'
import { ModerationService } from './moderation'

export function createServices(resources: {
  keypair: crypto.Keypair
  messageQueue: MessageQueue
  blobstore: BlobStore
  imgUriBuilder: ImageUriBuilder
}): Services {
  const { keypair, messageQueue, blobstore, imgUriBuilder } = resources
  return {
    actor: ActorService.creator(),
    auth: AuthService.creator(),
    feed: FeedService.creator(imgUriBuilder),
    record: RecordService.creator(messageQueue),
<<<<<<< HEAD
    repo: RepoService.creator(keypair, messageQueue, blobstore),
=======
    repo: RepoService.creator(messageQueue, blobstore),
    moderation: ModerationService.creator(messageQueue, blobstore),
>>>>>>> 119cb3f3
  }
}

export type Services = {
  actor: FromDb<ActorService>
  auth: FromDb<AuthService>
  feed: FromDb<FeedService>
  record: FromDb<RecordService>
  repo: FromDb<RepoService>
  moderation: FromDb<ModerationService>
}

type FromDb<T> = (db: Database) => T<|MERGE_RESOLUTION|>--- conflicted
+++ resolved
@@ -22,12 +22,8 @@
     auth: AuthService.creator(),
     feed: FeedService.creator(imgUriBuilder),
     record: RecordService.creator(messageQueue),
-<<<<<<< HEAD
     repo: RepoService.creator(keypair, messageQueue, blobstore),
-=======
-    repo: RepoService.creator(messageQueue, blobstore),
     moderation: ModerationService.creator(messageQueue, blobstore),
->>>>>>> 119cb3f3
   }
 }
 

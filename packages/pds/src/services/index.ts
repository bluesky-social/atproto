--- conflicted
+++ resolved
@@ -9,43 +9,26 @@
 import { ModerationService } from './moderation'
 import { BackgroundQueue } from '../background'
 import { Crawlers } from '../crawlers'
-import { LabelCache } from '../label-cache'
 import { LocalService } from './local'
 
 export function createServices(resources: {
   repoSigningKey: crypto.Keypair
   blobstore: BlobStore
-<<<<<<< HEAD
-  backgroundQueue: BackgroundQueue
-  crawlers: Crawlers
-}): Services {
-  const { repoSigningKey, blobstore, backgroundQueue, crawlers } = resources
-=======
-  imgUriBuilder: ImageUriBuilder
-  imgInvalidator: ImageInvalidator
-  labeler: Labeler
-  labelCache: LabelCache
-  appviewAgent?: AtpAgent
-  appviewDid?: string
-  appviewCdnUrlPattern?: string
+  appViewAgent?: AtpAgent
+  appViewDid?: string
+  appViewCdnUrlPattern?: string
   backgroundQueue: BackgroundQueue
   crawlers: Crawlers
 }): Services {
   const {
     repoSigningKey,
-    messageDispatcher,
     blobstore,
-    imgUriBuilder,
-    imgInvalidator,
-    labeler,
-    labelCache,
-    appviewAgent,
-    appviewDid,
-    appviewCdnUrlPattern,
+    appViewAgent,
+    appViewDid,
+    appViewCdnUrlPattern,
     backgroundQueue,
     crawlers,
   } = resources
->>>>>>> 3877210e
   return {
     account: AccountService.creator(),
     auth: AuthService.creator(),
@@ -56,29 +39,13 @@
       backgroundQueue,
       crawlers,
     ),
-<<<<<<< HEAD
-    moderation: ModerationService.creator(blobstore),
-=======
     local: LocalService.creator(
       repoSigningKey,
-      appviewAgent,
-      appviewDid,
-      appviewCdnUrlPattern,
+      appViewAgent,
+      appViewDid,
+      appViewCdnUrlPattern,
     ),
-    moderation: ModerationService.creator(
-      messageDispatcher,
-      blobstore,
-      imgUriBuilder,
-      imgInvalidator,
-    ),
-    appView: {
-      actor: ActorService.creator(imgUriBuilder, labelCache),
-      graph: GraphService.creator(imgUriBuilder),
-      feed: FeedService.creator(imgUriBuilder, labelCache),
-      indexing: IndexingService.creator(backgroundQueue),
-      label: LabelService.creator(labelCache),
-    },
->>>>>>> 3877210e
+    moderation: ModerationService.creator(blobstore),
   }
 }
 

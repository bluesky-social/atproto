import { CID } from 'multiformats/cid'
import { BlobStore } from '@atproto/repo'
import { AtUri } from '@atproto/syntax'
import Database from '../../db'
<<<<<<< HEAD
import { ModerationAction, ModerationReport } from '../../db/tables/moderation'
import { RecordService } from '../record'
import { ModerationViews } from './views'
import SqlRepoStorage from '../../sql-repo-storage'
import { TAKEDOWN } from '../../lexicon/types/com/atproto/admin/defs'
import { addHoursToDate } from '../../util/date'
import { PdsCache } from '../account'
=======
import {
  RepoBlobRef,
  RepoRef,
  StatusAttr,
} from '../../lexicon/types/com/atproto/admin/defs'
import { Main as StrongRef } from '../../lexicon/types/com/atproto/repo/strongRef'
>>>>>>> 8637c367

export class ModerationService {
  constructor(
    public db: Database,
    public blobstore: BlobStore,
    public pdsCache: PdsCache,
  ) {}

  static creator(blobstore: BlobStore, pdsCache: PdsCache) {
    return (db: Database) => new ModerationService(db, blobstore, pdsCache)
  }

<<<<<<< HEAD
  views = new ModerationViews(this.db, this.pdsCache)

  services = {
    record: RecordService.creator(),
  }

  async getAction(id: number): Promise<ModerationActionRow | undefined> {
    return await this.db.db
      .selectFrom('moderation_action')
      .selectAll()
      .where('id', '=', id)
=======
  async getRepoTakedownState(
    did: string,
  ): Promise<StatusResponse<RepoRef> | null> {
    const res = await this.db.db
      .selectFrom('repo_root')
      .select('takedownRef')
      .where('did', '=', did)
>>>>>>> 8637c367
      .executeTakeFirst()
    if (!res) return null
    const state = takedownRefToStatus(res.takedownRef ?? null)
    return {
      subject: {
        $type: 'com.atproto.admin.defs#repoRef',
        did: did,
      },
      takedown: state,
    }
  }

  async getRecordTakedownState(
    uri: AtUri,
  ): Promise<StatusResponse<StrongRef> | null> {
    const res = await this.db.db
      .selectFrom('record')
      .select(['takedownRef', 'cid'])
      .where('uri', '=', uri.toString())
      .executeTakeFirst()
    if (!res) return null
    const state = takedownRefToStatus(res.takedownRef ?? null)
    return {
      subject: {
        $type: 'com.atproto.repo.strongRef',
        uri: uri.toString(),
        cid: res.cid,
      },
      takedown: state,
    }
  }

  async getBlobTakedownState(
    did: string,
    cid: CID,
  ): Promise<StatusResponse<RepoBlobRef> | null> {
    const res = await this.db.db
      .selectFrom('repo_blob')
      .select('takedownRef')
      .where('did', '=', did)
      .where('cid', '=', cid.toString())
      .executeTakeFirst()
    if (!res) return null
    const state = takedownRefToStatus(res.takedownRef ?? null)
    return {
      subject: {
        $type: 'com.atproto.admin.defs#repoBlobRef',
        did: did,
        cid: cid.toString(),
      },
      takedown: state,
    }
  }

  async updateRepoTakedownState(did: string, takedown: StatusAttr) {
    const takedownRef = statusTotakedownRef(takedown)
    await this.db.db
<<<<<<< HEAD
      .updateTable('user_account')
      .set({ takedownId: info.takedownId })
      .where('did', '=', info.did)
      .where('takedownId', 'is', null)
      .executeTakeFirst()
  }

  async reverseTakedownRepo(info: { did: string }) {
    await this.db.db
      .updateTable('user_account')
      .set({ takedownId: null })
      .where('did', '=', info.did)
=======
      .updateTable('repo_root')
      .set({ takedownRef })
      .where('did', '=', did)
>>>>>>> 8637c367
      .execute()
  }

  async updateRecordTakedownState(uri: AtUri, takedown: StatusAttr) {
    const takedownRef = statusTotakedownRef(takedown)
    await this.db.db
      .updateTable('record')
      .set({ takedownRef })
      .where('uri', '=', uri.toString())
      .execute()
  }

  async updateBlobTakedownState(did: string, blob: CID, takedown: StatusAttr) {
    const takedownRef = statusTotakedownRef(takedown)
    await this.db.db
      .updateTable('repo_blob')
      .set({ takedownRef })
      .where('did', '=', did)
      .where('cid', '=', blob.toString())
      .execute()
    if (takedown.applied) {
      await this.blobstore.quarantine(blob)
    } else {
      await this.blobstore.unquarantine(blob)
    }
  }
}

type StatusResponse<T> = {
  subject: T
  takedown: StatusAttr
}

const takedownRefToStatus = (id: string | null): StatusAttr => {
  return id === null ? { applied: false } : { applied: true, ref: id }
}

const statusTotakedownRef = (state: StatusAttr): string | null => {
  return state.applied ? state.ref ?? new Date().toISOString() : null
}<|MERGE_RESOLUTION|>--- conflicted
+++ resolved
@@ -2,22 +2,13 @@
 import { BlobStore } from '@atproto/repo'
 import { AtUri } from '@atproto/syntax'
 import Database from '../../db'
-<<<<<<< HEAD
-import { ModerationAction, ModerationReport } from '../../db/tables/moderation'
-import { RecordService } from '../record'
-import { ModerationViews } from './views'
-import SqlRepoStorage from '../../sql-repo-storage'
-import { TAKEDOWN } from '../../lexicon/types/com/atproto/admin/defs'
-import { addHoursToDate } from '../../util/date'
-import { PdsCache } from '../account'
-=======
 import {
   RepoBlobRef,
   RepoRef,
   StatusAttr,
 } from '../../lexicon/types/com/atproto/admin/defs'
 import { Main as StrongRef } from '../../lexicon/types/com/atproto/repo/strongRef'
->>>>>>> 8637c367
+import { PdsCache } from '../account'
 
 export class ModerationService {
   constructor(
@@ -30,27 +21,13 @@
     return (db: Database) => new ModerationService(db, blobstore, pdsCache)
   }
 
-<<<<<<< HEAD
-  views = new ModerationViews(this.db, this.pdsCache)
-
-  services = {
-    record: RecordService.creator(),
-  }
-
-  async getAction(id: number): Promise<ModerationActionRow | undefined> {
-    return await this.db.db
-      .selectFrom('moderation_action')
-      .selectAll()
-      .where('id', '=', id)
-=======
   async getRepoTakedownState(
     did: string,
   ): Promise<StatusResponse<RepoRef> | null> {
     const res = await this.db.db
-      .selectFrom('repo_root')
+      .selectFrom('user_account')
       .select('takedownRef')
       .where('did', '=', did)
->>>>>>> 8637c367
       .executeTakeFirst()
     if (!res) return null
     const state = takedownRefToStatus(res.takedownRef ?? null)
@@ -108,24 +85,9 @@
   async updateRepoTakedownState(did: string, takedown: StatusAttr) {
     const takedownRef = statusTotakedownRef(takedown)
     await this.db.db
-<<<<<<< HEAD
       .updateTable('user_account')
-      .set({ takedownId: info.takedownId })
-      .where('did', '=', info.did)
-      .where('takedownId', 'is', null)
-      .executeTakeFirst()
-  }
-
-  async reverseTakedownRepo(info: { did: string }) {
-    await this.db.db
-      .updateTable('user_account')
-      .set({ takedownId: null })
-      .where('did', '=', info.did)
-=======
-      .updateTable('repo_root')
       .set({ takedownRef })
       .where('did', '=', did)
->>>>>>> 8637c367
       .execute()
   }
 

--- conflicted
+++ resolved
@@ -8,11 +8,6 @@
   StatusAttr,
 } from '../../lexicon/types/com/atproto/admin/defs'
 import { Main as StrongRef } from '../../lexicon/types/com/atproto/repo/strongRef'
-
-type StateResponse<T> = {
-  subject: T
-  takedown: SubjectState
-}
 
 export class ModerationService {
   constructor(public db: Database, public blobstore: BlobStore) {}
@@ -107,580 +102,18 @@
       .set({ takedownId })
       .where('did', '=', did)
       .where('cid', '=', blob.toString())
-<<<<<<< HEAD
       .execute()
-    if (state.applied) {
-      await this.blobstore.quarantine(blob)
-=======
-      .executeTakeFirst()
     if (takedown.applied) {
       await this.blobstore.quarantine(blob)
     } else {
       await this.blobstore.unquarantine(blob)
     }
   }
+}
 
-  async getAction(id: number): Promise<ModerationActionRow | undefined> {
-    return await this.db.db
-      .selectFrom('moderation_action')
-      .selectAll()
-      .where('id', '=', id)
-      .executeTakeFirst()
-  }
-
-  async getActionOrThrow(id: number): Promise<ModerationActionRow> {
-    const action = await this.getAction(id)
-    if (!action) throw new InvalidRequestError('Action not found')
-    return action
-  }
-
-  async getActions(opts: {
-    subject?: string
-    limit: number
-    cursor?: string
-  }): Promise<ModerationActionRow[]> {
-    const { subject, limit, cursor } = opts
-    let builder = this.db.db.selectFrom('moderation_action')
-    if (subject) {
-      builder = builder.where((qb) => {
-        return qb
-          .where('subjectDid', '=', subject)
-          .orWhere('subjectUri', '=', subject)
-      })
-    }
-    if (cursor) {
-      const cursorNumeric = parseInt(cursor, 10)
-      if (isNaN(cursorNumeric)) {
-        throw new InvalidRequestError('Malformed cursor')
-      }
-      builder = builder.where('id', '<', cursorNumeric)
-    }
-    return await builder
-      .selectAll()
-      .orderBy('id', 'desc')
-      .limit(limit)
-      .execute()
-  }
-
-  async getReport(id: number): Promise<ModerationReportRow | undefined> {
-    return await this.db.db
-      .selectFrom('moderation_report')
-      .selectAll()
-      .where('id', '=', id)
-      .executeTakeFirst()
-  }
-
-  async getReports(opts: {
-    subject?: string
-    resolved?: boolean
-    actionType?: string
-    limit: number
-    cursor?: string
-    ignoreSubjects?: string[]
-    reverse?: boolean
-    reporters?: string[]
-    actionedBy?: string
-  }): Promise<ModerationReportRowWithHandle[]> {
-    const {
-      subject,
-      resolved,
-      actionType,
-      limit,
-      cursor,
-      ignoreSubjects,
-      reverse = false,
-      reporters,
-      actionedBy,
-    } = opts
-    const { ref } = this.db.db.dynamic
-    let builder = this.db.db.selectFrom('moderation_report')
-    if (subject) {
-      builder = builder.where((qb) => {
-        return qb
-          .where('subjectDid', '=', subject)
-          .orWhere('subjectUri', '=', subject)
-      })
-    }
-
-    if (ignoreSubjects?.length) {
-      const ignoreUris: string[] = []
-      const ignoreDids: string[] = []
-
-      ignoreSubjects.forEach((subject) => {
-        if (subject.startsWith('at://')) {
-          ignoreUris.push(subject)
-        } else if (subject.startsWith('did:')) {
-          ignoreDids.push(subject)
-        }
-      })
-
-      if (ignoreDids.length) {
-        builder = builder.where('subjectDid', 'not in', ignoreDids)
-      }
-      if (ignoreUris.length) {
-        builder = builder.where((qb) => {
-          // Without the null condition, postgres will ignore all reports where `subjectUri` is null
-          // which will make all the account reports be ignored as well
-          return qb
-            .where('subjectUri', 'not in', ignoreUris)
-            .orWhere('subjectUri', 'is', null)
-        })
-      }
-    }
-
-    if (reporters?.length) {
-      builder = builder.where('reportedByDid', 'in', reporters)
-    }
-
-    if (resolved !== undefined) {
-      const resolutionsQuery = this.db.db
-        .selectFrom('moderation_report_resolution')
-        .selectAll()
-        .whereRef(
-          'moderation_report_resolution.reportId',
-          '=',
-          ref('moderation_report.id'),
-        )
-      builder = resolved
-        ? builder.whereExists(resolutionsQuery)
-        : builder.whereNotExists(resolutionsQuery)
-    }
-    if (actionType !== undefined || actionedBy !== undefined) {
-      let resolutionActionsQuery = this.db.db
-        .selectFrom('moderation_report_resolution')
-        .innerJoin(
-          'moderation_action',
-          'moderation_action.id',
-          'moderation_report_resolution.actionId',
-        )
-        .whereRef(
-          'moderation_report_resolution.reportId',
-          '=',
-          ref('moderation_report.id'),
-        )
-
-      if (actionType) {
-        resolutionActionsQuery = resolutionActionsQuery
-          .where('moderation_action.action', '=', sql`${actionType}`)
-          .where('moderation_action.reversedAt', 'is', null)
-      }
-
-      if (actionedBy) {
-        resolutionActionsQuery = resolutionActionsQuery.where(
-          'moderation_action.createdBy',
-          '=',
-          actionedBy,
-        )
-      }
-
-      builder = builder.whereExists(resolutionActionsQuery.selectAll())
-    }
-
-    if (cursor) {
-      const cursorNumeric = parseInt(cursor, 10)
-      if (isNaN(cursorNumeric)) {
-        throw new InvalidRequestError('Malformed cursor')
-      }
-      builder = builder.where('id', reverse ? '>' : '<', cursorNumeric)
-    }
-
-    return await builder
-      .leftJoin('did_handle', 'did_handle.did', 'moderation_report.subjectDid')
-      .selectAll(['moderation_report', 'did_handle'])
-      .orderBy('id', reverse ? 'asc' : 'desc')
-      .limit(limit)
-      .execute()
-  }
-
-  async getReportOrThrow(id: number): Promise<ModerationReportRow> {
-    const report = await this.getReport(id)
-    if (!report) throw new InvalidRequestError('Report not found')
-    return report
-  }
-
-  async getCurrentActions(
-    subject: { did: string } | { uri: AtUri } | { cids: CID[] },
-  ) {
-    const { ref } = this.db.db.dynamic
-    let builder = this.db.db
-      .selectFrom('moderation_action')
-      .selectAll()
-      .where('reversedAt', 'is', null)
-    if ('did' in subject) {
-      builder = builder
-        .where('subjectType', '=', 'com.atproto.admin.defs#repoRef')
-        .where('subjectDid', '=', subject.did)
-    } else if ('uri' in subject) {
-      builder = builder
-        .where('subjectType', '=', 'com.atproto.repo.strongRef')
-        .where('subjectUri', '=', subject.uri.toString())
-    } else {
-      const blobsForAction = this.db.db
-        .selectFrom('moderation_action_subject_blob')
-        .selectAll()
-        .whereRef('actionId', '=', ref('moderation_action.id'))
-        .where(
-          'cid',
-          'in',
-          subject.cids.map((cid) => cid.toString()),
-        )
-      builder = builder.whereExists(blobsForAction)
-    }
-    return await builder.execute()
-  }
-
-  async logAction(info: {
-    action: ModerationActionRow['action']
-    subject: { did: string } | { uri: AtUri; cid: CID }
-    subjectBlobCids?: CID[]
-    reason: string
-    createLabelVals?: string[]
-    negateLabelVals?: string[]
-    createdBy: string
-    createdAt?: Date
-    durationInHours?: number
-  }): Promise<ModerationActionRow> {
-    this.db.assertTransaction()
-    const {
-      action,
-      createdBy,
-      reason,
-      subject,
-      subjectBlobCids,
-      durationInHours,
-      createdAt = new Date(),
-    } = info
-    const createLabelVals =
-      info.createLabelVals && info.createLabelVals.length > 0
-        ? info.createLabelVals.join(' ')
-        : undefined
-    const negateLabelVals =
-      info.negateLabelVals && info.negateLabelVals.length > 0
-        ? info.negateLabelVals.join(' ')
-        : undefined
-
-    // Resolve subject info
-    let subjectInfo: SubjectInfo
-    if ('did' in subject) {
-      // Allowing dids that may not exist: may have been deleted but needs to remain actionable.
-      subjectInfo = {
-        subjectType: 'com.atproto.admin.defs#repoRef',
-        subjectDid: subject.did,
-        subjectUri: null,
-        subjectCid: null,
-      }
-      if (subjectBlobCids?.length) {
-        throw new InvalidRequestError('Blobs do not apply to repo subjects')
-      }
-    } else {
-      // Allowing records/blobs that may not exist: may have been deleted but needs to remain actionable.
-      subjectInfo = {
-        subjectType: 'com.atproto.repo.strongRef',
-        subjectDid: subject.uri.host,
-        subjectUri: subject.uri.toString(),
-        subjectCid: subject.cid.toString(),
-      }
-      if (subjectBlobCids?.length) {
-        const cidsFromSubject = await this.db.db
-          .selectFrom('repo_blob')
-          .where('recordUri', '=', subject.uri.toString())
-          .where(
-            'cid',
-            'in',
-            subjectBlobCids.map((c) => c.toString()),
-          )
-          .select('cid')
-          .execute()
-        if (cidsFromSubject.length !== subjectBlobCids.length) {
-          throw new InvalidRequestError('Blobs do not match record subject')
-        }
-      }
-    }
-
-    const subjectActions = await this.getCurrentActions(subject)
-    if (subjectActions.length) {
-      throw new InvalidRequestError(
-        `Subject already has an active action: #${subjectActions[0].id}`,
-        'SubjectHasAction',
-      )
-    }
-
-    const actionResult = await this.db.db
-      .insertInto('moderation_action')
-      .values({
-        action,
-        reason,
-        createdAt: createdAt.toISOString(),
-        createdBy,
-        createLabelVals,
-        negateLabelVals,
-        durationInHours,
-        expiresAt:
-          durationInHours !== undefined
-            ? addHoursToDate(durationInHours, createdAt).toISOString()
-            : undefined,
-        ...subjectInfo,
-      })
-      .returningAll()
-      .executeTakeFirstOrThrow()
-
-    if (subjectBlobCids?.length && !('did' in subject)) {
-      const blobActions = await this.getCurrentActions({
-        cids: subjectBlobCids,
-      })
-      if (blobActions.length) {
-        throw new InvalidRequestError(
-          `Blob already has an active action: #${blobActions[0].id}`,
-          'SubjectHasAction',
-        )
-      }
-
-      await this.db.db
-        .insertInto('moderation_action_subject_blob')
-        .values(
-          subjectBlobCids.map((cid) => ({
-            actionId: actionResult.id,
-            cid: cid.toString(),
-            recordUri: subject.uri.toString(),
-          })),
-        )
-        .execute()
-    }
-
-    return actionResult
-  }
-
-  async getActionsDueForReversal(): Promise<Array<ModerationActionRow>> {
-    const actionsDueForReversal = await this.db.db
-      .selectFrom('moderation_action')
-      // Get entries that have an durationInHours that has passed and have not been reversed
-      .where('durationInHours', 'is not', null)
-      .where('expiresAt', '<', new Date().toISOString())
-      .where('reversedAt', 'is', null)
-      .selectAll()
-      .execute()
-
-    return actionsDueForReversal
-  }
-
-  async revertAction({
-    id,
-    createdAt,
-    createdBy,
-    reason,
-  }: {
-    id: number
-    createdAt: Date
-    createdBy: string
-    reason: string
-  }) {
-    const result = await this.logReverseAction({
-      id,
-      createdAt,
-      createdBy,
-      reason,
-    })
-
-    if (
-      result.action === TAKEDOWN &&
-      result.subjectType === 'com.atproto.admin.defs#repoRef' &&
-      result.subjectDid
-    ) {
-      await this.reverseTakedownRepo({
-        did: result.subjectDid,
-      })
-    }
-
-    if (
-      result.action === TAKEDOWN &&
-      result.subjectType === 'com.atproto.repo.strongRef' &&
-      result.subjectUri
-    ) {
-      await this.reverseTakedownRecord({
-        uri: new AtUri(result.subjectUri),
-      })
-    }
-
-    return result
-  }
-
-  async logReverseAction(info: {
-    id: number
-    reason: string
-    createdBy: string
-    createdAt?: Date
-  }): Promise<ModerationActionRow> {
-    const { id, createdBy, reason, createdAt = new Date() } = info
-
-    const result = await this.db.db
-      .updateTable('moderation_action')
-      .where('id', '=', id)
-      .set({
-        reversedAt: createdAt.toISOString(),
-        reversedBy: createdBy,
-        reversedReason: reason,
-      })
-      .returningAll()
-      .executeTakeFirst()
-
-    if (!result) {
-      throw new InvalidRequestError('Moderation action not found')
-    }
-
-    return result
-  }
-
-  async takedownRepo(info: { takedownId: number; did: string }) {
-    await this.db.db
-      .updateTable('repo_root')
-      .set({ takedownId: info.takedownId.toString() })
-      .where('did', '=', info.did)
-      .where('takedownId', 'is', null)
-      .executeTakeFirst()
-  }
-
-  async reverseTakedownRepo(info: { did: string }) {
-    await this.db.db
-      .updateTable('repo_root')
-      .set({ takedownId: null })
-      .where('did', '=', info.did)
-      .execute()
-  }
-
-  async takedownRecord(info: {
-    takedownId: number
-    uri: AtUri
-    blobCids?: CID[]
-  }) {
-    this.db.assertTransaction()
-    await this.db.db
-      .updateTable('record')
-      .set({ takedownId: info.takedownId.toString() })
-      .where('uri', '=', info.uri.toString())
-      .where('takedownId', 'is', null)
-      .executeTakeFirst()
-    if (info.blobCids?.length) {
-      await this.db.db
-        .updateTable('repo_blob')
-        .set({ takedownId: info.takedownId.toString() })
-        .where('recordUri', '=', info.uri.toString())
-        .where(
-          'cid',
-          'in',
-          info.blobCids.map((c) => c.toString()),
-        )
-        .where('takedownId', 'is', null)
-        .executeTakeFirst()
-      await Promise.all(
-        info.blobCids.map((cid) => this.blobstore.quarantine(cid)),
-      )
-    }
-  }
-
-  async reverseTakedownRecord(info: { uri: AtUri }) {
-    this.db.assertTransaction()
-    await this.db.db
-      .updateTable('record')
-      .set({ takedownId: null })
-      .where('uri', '=', info.uri.toString())
-      .execute()
-    const blobs = await this.db.db
-      .updateTable('repo_blob')
-      .set({ takedownId: null })
-      .where('takedownId', 'is not', null)
-      .where('recordUri', '=', info.uri.toString())
-      .returning('cid')
-      .execute()
-    await Promise.all(
-      blobs.map(async (blob) => {
-        const cid = CID.parse(blob.cid)
-        await this.blobstore.unquarantine(cid)
-      }),
-    )
-  }
-
-  async resolveReports(info: {
-    reportIds: number[]
-    actionId: number
-    createdBy: string
-    createdAt?: Date
-  }): Promise<void> {
-    const { reportIds, actionId, createdBy, createdAt = new Date() } = info
-    const action = await this.getActionOrThrow(actionId)
-
-    if (!reportIds.length) return
-    const reports = await this.db.db
-      .selectFrom('moderation_report')
-      .where('id', 'in', reportIds)
-      .select(['id', 'subjectType', 'subjectDid', 'subjectUri'])
-      .execute()
-
-    reportIds.forEach((reportId) => {
-      const report = reports.find((r) => r.id === reportId)
-      if (!report) throw new InvalidRequestError('Report not found')
-      if (action.subjectDid !== report.subjectDid) {
-        // Report and action always must target repo or record from the same did
-        throw new InvalidRequestError(
-          `Report ${report.id} cannot be resolved by action`,
-        )
-      }
-      if (
-        action.subjectType === 'com.atproto.repo.strongRef' &&
-        report.subjectType === 'com.atproto.repo.strongRef' &&
-        report.subjectUri !== action.subjectUri
-      ) {
-        // If report and action are both for a record, they must be for the same record
-        throw new InvalidRequestError(
-          `Report ${report.id} cannot be resolved by action`,
-        )
-      }
-    })
-
-    await this.db.db
-      .insertInto('moderation_report_resolution')
-      .values(
-        reportIds.map((reportId) => ({
-          reportId,
-          actionId,
-          createdAt: createdAt.toISOString(),
-          createdBy,
-        })),
-      )
-      .onConflict((oc) => oc.doNothing())
-      .execute()
-  }
-
-  async report(info: {
-    reasonType: ModerationReportRow['reasonType']
-    reason?: string
-    subject: { did: string } | { uri: AtUri; cid?: CID }
-    reportedBy: string
-    createdAt?: Date
-  }): Promise<ModerationReportRow> {
-    const {
-      reasonType,
-      reason,
-      reportedBy,
-      createdAt = new Date(),
-      subject,
-    } = info
-
-    // Resolve subject info
-    let subjectInfo: SubjectInfo
-    if ('did' in subject) {
-      const repo = await new SqlRepoStorage(this.db, subject.did).getRoot()
-      if (!repo) throw new InvalidRequestError('Repo not found')
-      subjectInfo = {
-        subjectType: 'com.atproto.admin.defs#repoRef',
-        subjectDid: subject.did,
-        subjectUri: null,
-        subjectCid: null,
-      }
->>>>>>> 074d4c09
-    } else {
-      await this.blobstore.unquarantine(blob)
-    }
-  }
+type StatusResponse<T> = {
+  subject: T
+  takedown: StatusAttr
 }
 
 const takedownIdToStatus = (id: string | null): StatusAttr => {
@@ -689,34 +122,4 @@
 
 const statusToTakedownId = (state: StatusAttr): string | null => {
   return state.applied ? state.ref ?? new Date().toISOString() : null
-<<<<<<< HEAD
-}
-=======
-}
-
-type StatusResponse<T> = {
-  subject: T
-  takedown: StatusAttr
-}
-
-export type ModerationActionRow = Selectable<ModerationAction>
-
-export type ModerationReportRow = Selectable<ModerationReport>
-export type ModerationReportRowWithHandle = ModerationReportRow & {
-  handle?: string | null
-}
-
-export type SubjectInfo =
-  | {
-      subjectType: 'com.atproto.admin.defs#repoRef'
-      subjectDid: string
-      subjectUri: null
-      subjectCid: null
-    }
-  | {
-      subjectType: 'com.atproto.repo.strongRef'
-      subjectDid: string
-      subjectUri: string
-      subjectCid: string
-    }
->>>>>>> 074d4c09
+}
--- conflicted
+++ resolved
@@ -388,11 +388,7 @@
       createdAt: res.createdAt,
       reasonType: res.reasonType,
       reason: res.reason ?? undefined,
-<<<<<<< HEAD
-      reportedBy: res.reportedBy,
-=======
       reportedBy: res.reportedByDid,
->>>>>>> e2a32f50
       subject:
         res.subjectType === 'com.atproto.repo.repoRef'
           ? {
@@ -416,11 +412,7 @@
       createdAt: report.createdAt,
       reasonType: report.reasonType,
       reason: report.reason ?? undefined,
-<<<<<<< HEAD
-      reportedBy: report.reportedBy,
-=======
       reportedBy: report.reportedByDid,
->>>>>>> e2a32f50
       subject:
         report.subjectType === 'com.atproto.repo.repoRef'
           ? {

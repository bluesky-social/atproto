import { sql } from 'kysely'
import { AtUri } from '@atproto/uri'
import { dedupeStrs } from '@atproto/common'
import Database from '../../../db'
import { countAll, notSoftDeletedClause } from '../../../db/util'
import { ImageUriBuilder } from '../../../image/uri'
import { ids } from '../../../lexicon/lexicons'
import {
  Record as PostRecord,
  isRecord as isPostRecord,
} from '../../../lexicon/types/app/bsky/feed/post'
import { isMain as isEmbedImages } from '../../../lexicon/types/app/bsky/embed/images'
import { isMain as isEmbedExternal } from '../../../lexicon/types/app/bsky/embed/external'
import { isMain as isEmbedRecord } from '../../../lexicon/types/app/bsky/embed/record'
import { isMain as isEmbedRecordWithMedia } from '../../../lexicon/types/app/bsky/embed/recordWithMedia'
import { FeedViewPost } from '../../../lexicon/types/app/bsky/feed/defs'
import {
  ActorInfoMap,
  PostInfoMap,
  FeedItemType,
  FeedRow,
  FeedGenInfoMap,
  PostViews,
  PostEmbedViews,
  RecordEmbedViewRecordMap,
} from './types'
import { LabelService, Labels } from '../label'
import { ActorService } from '../actor'
import { GraphService } from '../graph'
import { FeedViews } from './views'
<<<<<<< HEAD
import { LabelCache } from '../../../label-cache'
=======
import { cborToLexRecord } from '@atproto/repo'
>>>>>>> 4db7aeca

export * from './types'

export class FeedService {
  constructor(
    public db: Database,
    public imgUriBuilder: ImageUriBuilder,
    public labelCache: LabelCache,
  ) {}

  static creator(imgUriBuilder: ImageUriBuilder, labelCache: LabelCache) {
    return (db: Database) => new FeedService(db, imgUriBuilder, labelCache)
  }

  views = new FeedViews(this.db, this.imgUriBuilder)
  services = {
    label: LabelService.creator(this.labelCache)(this.db),
    actor: ActorService.creator(this.imgUriBuilder, this.labelCache)(this.db),
    graph: GraphService.creator(this.imgUriBuilder)(this.db),
  }

  selectPostQb() {
    return this.db.db
      .selectFrom('post')
      .select([
        sql<FeedItemType>`${'post'}`.as('type'),
        'post.uri as uri',
        'post.cid as cid',
        'post.uri as postUri',
        'post.creator as originatorDid',
        'post.creator as postAuthorDid',
        'post.replyParent as replyParent',
        'post.replyRoot as replyRoot',
        'post.indexedAt as sortAt',
      ])
  }

  selectFeedItemQb() {
    return this.db.db
      .selectFrom('feed_item')
      .innerJoin('post', 'post.uri', 'feed_item.postUri')
      .selectAll('feed_item')
      .select([
        'post.replyRoot',
        'post.replyParent',
        'post.creator as postAuthorDid',
      ])
  }

  selectFeedGeneratorQb(requester: string) {
    const { ref } = this.db.db.dynamic
    return this.db.db
      .selectFrom('feed_generator')
      .innerJoin('did_handle', 'did_handle.did', 'feed_generator.creator')
      .innerJoin(
        'repo_root as creator_repo',
        'creator_repo.did',
        'feed_generator.creator',
      )
      .innerJoin('record', 'record.uri', 'feed_generator.uri')
      .selectAll()
      .where(notSoftDeletedClause(ref('creator_repo')))
      .where(notSoftDeletedClause(ref('record')))
      .select((qb) =>
        qb
          .selectFrom('like')
          .whereRef('like.subject', '=', 'feed_generator.uri')
          .select(countAll.as('count'))
          .as('likeCount'),
      )
      .select((qb) =>
        qb
          .selectFrom('like')
          .where('like.creator', '=', requester)
          .whereRef('like.subject', '=', 'feed_generator.uri')
          .select('uri')
          .as('viewerLike'),
      )
  }

  // @NOTE keep in sync with actorService.views.profile()
  async getActorInfos(
    dids: string[],
    requester: string,
    opts?: { skipLabels?: boolean; includeSoftDeleted?: boolean }, // @NOTE used by hydrateFeed() to batch label hydration
  ): Promise<ActorInfoMap> {
    if (dids.length < 1) return {}
    const { ref } = this.db.db.dynamic
    const { skipLabels = false, includeSoftDeleted = false } = opts ?? {}
    const [actors, labels] = await Promise.all([
      this.db.db
        .selectFrom('did_handle')
        .where('did_handle.did', 'in', dids)
        .innerJoin('repo_root', 'repo_root.did', 'did_handle.did')
        .leftJoin('profile', 'profile.creator', 'did_handle.did')
        .selectAll('did_handle')
        .if(!includeSoftDeleted, (qb) =>
          qb.where(notSoftDeletedClause(ref('repo_root'))),
        )
        .select([
          'profile.uri as profileUri',
          'profile.displayName as displayName',
          'profile.description as description',
          'profile.avatarCid as avatarCid',
          'profile.indexedAt as indexedAt',
          this.db.db
            .selectFrom('follow')
            .where('creator', '=', requester)
            .whereRef('subjectDid', '=', ref('did_handle.did'))
            .select('uri')
            .as('requesterFollowing'),
          this.db.db
            .selectFrom('follow')
            .whereRef('creator', '=', ref('did_handle.did'))
            .where('subjectDid', '=', requester)
            .select('uri')
            .as('requesterFollowedBy'),
          this.db.db
            .selectFrom('actor_block')
            .where('creator', '=', requester)
            .whereRef('subjectDid', '=', ref('did_handle.did'))
            .select('uri')
            .as('requesterBlocking'),
          this.db.db
            .selectFrom('actor_block')
            .whereRef('creator', '=', ref('did_handle.did'))
            .where('subjectDid', '=', requester)
            .select('uri')
            .as('requesterBlockedBy'),
          this.db.db
            .selectFrom('mute')
            .whereRef('did', '=', ref('did_handle.did'))
            .where('mutedByDid', '=', requester)
            .select('did')
            .as('requesterMuted'),
          this.db.db
            .selectFrom('list_item')
            .innerJoin('list_mute', 'list_mute.listUri', 'list_item.listUri')
            .where('list_mute.mutedByDid', '=', requester)
            .whereRef('list_item.subjectDid', '=', ref('did_handle.did'))
            .select('list_item.listUri')
            .limit(1)
            .as('requesterMutedByList'),
        ])
        .execute(),
      this.services.label.getLabelsForSubjects(skipLabels ? [] : dids),
    ])
    const listUris: string[] = actors
      .map((a) => a.requesterMutedByList)
      .filter((list) => !!list)
    const listViews = await this.services.graph.getListViews(
      listUris,
      requester,
    )
    return actors.reduce((acc, cur) => {
      const actorLabels = labels[cur.did] ?? []
      return {
        ...acc,
        [cur.did]: {
          did: cur.did,
          handle: cur.handle,
          displayName: truncateUtf8(cur.displayName, 64) || undefined,
          avatar: cur.avatarCid
            ? this.imgUriBuilder.getCommonSignedUri('avatar', cur.avatarCid)
            : undefined,
          viewer: {
            muted: !!cur?.requesterMuted || !!cur?.requesterMutedByList,
            mutedByList: cur.requesterMutedByList
              ? this.services.graph.formatListViewBasic(
                  listViews[cur.requesterMutedByList],
                )
              : undefined,
            blockedBy: !!cur?.requesterBlockedBy,
            blocking: cur?.requesterBlocking || undefined,
            following: cur?.requesterFollowing || undefined,
            followedBy: cur?.requesterFollowedBy || undefined,
          },
          labels: skipLabels ? undefined : actorLabels,
        },
      }
    }, {} as ActorInfoMap)
  }

  async getPostInfos(
    postUris: string[],
    requester: string,
  ): Promise<PostInfoMap> {
    if (postUris.length < 1) return {}
    const db = this.db.db
    const { ref } = db.dynamic
    const posts = await db
      .selectFrom('post')
      .where('post.uri', 'in', postUris)
      .leftJoin('post_agg', 'post_agg.uri', 'post.uri')
      .innerJoin('ipld_block', (join) =>
        join
          .onRef('ipld_block.cid', '=', 'post.cid')
          .onRef('ipld_block.creator', '=', 'post.creator'),
      )
      .innerJoin('repo_root', 'repo_root.did', 'post.creator')
      .innerJoin('record', 'record.uri', 'post.uri')
      .where(notSoftDeletedClause(ref('repo_root'))) // Ensures post reply parent/roots get omitted from views when taken down
      .where(notSoftDeletedClause(ref('record')))
      .select([
        'post.uri as uri',
        'post.cid as cid',
        'post.creator as creator',
        'post.indexedAt as indexedAt',
        'ipld_block.content as recordBytes',
        'post_agg.likeCount as likeCount',
        'post_agg.repostCount as repostCount',
        'post_agg.replyCount as replyCount',
        db
          .selectFrom('repost')
          .where('creator', '=', requester)
          .whereRef('subject', '=', ref('post.uri'))
          .select('uri')
          .as('requesterRepost'),
        db
          .selectFrom('like')
          .where('creator', '=', requester)
          .whereRef('subject', '=', ref('post.uri'))
          .select('uri')
          .as('requesterLike'),
      ])
      .execute()
    return posts.reduce(
      (acc, cur) => ({
        ...acc,
        [cur.uri]: cur,
      }),
      {} as PostInfoMap,
    )
  }

  async getFeedGeneratorInfos(generatorUris: string[], requester: string) {
    if (generatorUris.length < 1) return {}
    const feedGens = await this.selectFeedGeneratorQb(requester)
      .where('feed_generator.uri', 'in', generatorUris)
      .execute()
    return feedGens.reduce(
      (acc, cur) => ({
        ...acc,
        [cur.uri]: cur,
      }),
      {} as FeedGenInfoMap,
    )
  }

  async getPostViews(
    postUris: string[],
    requester: string,
    precomputed?: {
      actors?: ActorInfoMap
      posts?: PostInfoMap
      embeds?: PostEmbedViews
      labels?: Labels
    },
  ): Promise<PostViews> {
    const uris = dedupeStrs(postUris)
    const dids = dedupeStrs(postUris.map((uri) => new AtUri(uri).hostname))

    const [actors, posts, labels] = await Promise.all([
      precomputed?.actors ??
        this.getActorInfos(dids, requester, { skipLabels: true }),
      precomputed?.posts ?? this.getPostInfos(uris, requester),
      precomputed?.labels ??
        this.services.label.getLabelsForSubjects([...uris, ...dids]),
    ])
    const embeds =
      precomputed?.embeds ?? (await this.embedsForPosts(posts, requester))

    return uris.reduce((acc, cur) => {
      const view = this.views.formatPostView(cur, actors, posts, embeds, labels)
      if (view) {
        acc[cur] = view
      }
      return acc
    }, {} as PostViews)
  }

  async hydrateFeed(
    items: FeedRow[],
    requester: string,
    // @TODO (deprecated) remove this once all clients support the blocked/not-found union on post views
    usePostViewUnion?: boolean,
  ): Promise<FeedViewPost[]> {
    const actorDids = new Set<string>()
    const postUris = new Set<string>()
    for (const item of items) {
      actorDids.add(item.postAuthorDid)
      postUris.add(item.postUri)
      if (item.postAuthorDid !== item.originatorDid) {
        actorDids.add(item.originatorDid)
      }
      if (item.replyParent) {
        postUris.add(item.replyParent)
        actorDids.add(new AtUri(item.replyParent).hostname)
      }
      if (item.replyRoot) {
        postUris.add(item.replyRoot)
        actorDids.add(new AtUri(item.replyRoot).hostname)
      }
    }
    const [actors, posts, labels] = await Promise.all([
      this.getActorInfos(Array.from(actorDids), requester, {
        skipLabels: true,
      }),
      this.getPostInfos(Array.from(postUris), requester),
      this.services.label.getLabelsForSubjects([...postUris, ...actorDids]),
    ])
    const embeds = await this.embedsForPosts(posts, requester)

    return this.views.formatFeed(
      items,
      actors,
      posts,
      embeds,
      labels,
      usePostViewUnion,
    )
  }

  async embedsForPosts(postInfos: PostInfoMap, requester: string, depth = 0) {
    const postMap = postRecordsFromInfos(postInfos)
    const posts = Object.values(postMap)
    if (posts.length < 1) {
      return {}
    }
    const recordEmbedViews =
      depth > 1 ? {} : await this.nestedRecordViews(posts, requester, depth)

    const postEmbedViews: PostEmbedViews = {}
    for (const [uri, post] of Object.entries(postMap)) {
      if (!post.embed) continue
      if (isEmbedImages(post.embed)) {
        postEmbedViews[uri] = this.views.imagesEmbedView(post.embed)
      } else if (isEmbedExternal(post.embed)) {
        postEmbedViews[uri] = this.views.externalEmbedView(post.embed)
      } else if (isEmbedRecord(post.embed)) {
        if (!recordEmbedViews[post.embed.record.uri]) continue
        postEmbedViews[uri] = {
          $type: 'app.bsky.embed.record#view',
          record: recordEmbedViews[post.embed.record.uri],
        }
      } else if (isEmbedRecordWithMedia(post.embed)) {
        const embedRecordView = recordEmbedViews[post.embed.record.record.uri]
        if (!embedRecordView) continue
        const formatted = this.views.getRecordWithMediaEmbedView(
          post.embed,
          embedRecordView,
        )
        if (formatted) {
          postEmbedViews[uri] = formatted
        }
      }
    }
    return postEmbedViews
  }

  async nestedRecordViews(
    posts: PostRecord[],
    requester: string,
    depth: number,
  ): Promise<RecordEmbedViewRecordMap> {
    const nestedUris = nestedRecordUris(posts)
    if (nestedUris.length < 1) return {}
    const nestedPostUris: string[] = []
    const nestedFeedGenUris: string[] = []
    const nestedListUris: string[] = []
    const nestedDidsSet = new Set<string>()
    for (const uri of nestedUris) {
      const parsed = new AtUri(uri)
      nestedDidsSet.add(parsed.hostname)
      if (parsed.collection === ids.AppBskyFeedPost) {
        nestedPostUris.push(uri)
      } else if (parsed.collection === ids.AppBskyFeedGenerator) {
        nestedFeedGenUris.push(uri)
      } else if (parsed.collection === ids.AppBskyGraphList) {
        nestedListUris.push(uri)
      }
    }
    const nestedDids = [...nestedDidsSet]
    const [postInfos, actorInfos, labelViews, feedGenInfos, listViews] =
      await Promise.all([
        this.getPostInfos(nestedPostUris, requester),
        this.getActorInfos(nestedDids, requester, { skipLabels: true }),
        this.services.label.getLabelsForSubjects([
          ...nestedPostUris,
          ...nestedDids,
        ]),
        this.getFeedGeneratorInfos(nestedFeedGenUris, requester),
        this.services.graph.getListViews(nestedListUris, requester),
      ])
    const deepEmbedViews = await this.embedsForPosts(
      postInfos,
      requester,
      depth + 1,
    )
    const recordEmbedViews: RecordEmbedViewRecordMap = {}
    for (const uri of nestedUris) {
      const collection = new AtUri(uri).collection
      if (collection === ids.AppBskyFeedGenerator && feedGenInfos[uri]) {
        recordEmbedViews[uri] = {
          $type: 'app.bsky.feed.defs#generatorView',
          ...this.views.formatFeedGeneratorView(
            feedGenInfos[uri],
            actorInfos,
            labelViews,
          ),
        }
      } else if (collection === ids.AppBskyGraphList && listViews[uri]) {
        recordEmbedViews[uri] = {
          $type: 'app.bsky.graph.defs#listView',
          ...this.services.graph.formatListView(listViews[uri], actorInfos),
        }
      } else if (collection === ids.AppBskyFeedPost && postInfos[uri]) {
        const formatted = this.views.formatPostView(
          uri,
          actorInfos,
          postInfos,
          deepEmbedViews,
          labelViews,
        )
        recordEmbedViews[uri] = this.views.getRecordEmbedView(
          uri,
          formatted,
          depth > 0,
        )
      } else {
        recordEmbedViews[uri] = {
          $type: 'app.bsky.embed.record#viewNotFound',
          uri,
        }
      }
    }
    return recordEmbedViews
  }
}

function truncateUtf8(str: string | null | undefined, length: number) {
  if (!str) return str
  const encoder = new TextEncoder()
  const utf8 = encoder.encode(str)
  if (utf8.length > length) {
    const decoder = new TextDecoder('utf-8', { fatal: false })
    const truncated = utf8.slice(0, length)
    return decoder.decode(truncated).replace(/\uFFFD$/, '')
  }
  return str
}

const postRecordsFromInfos = (
  infos: PostInfoMap,
): { [uri: string]: PostRecord } => {
  const records: { [uri: string]: PostRecord } = {}
  for (const [uri, info] of Object.entries(infos)) {
    const record = cborToLexRecord(info.recordBytes)
    if (isPostRecord(record)) {
      records[uri] = record
    }
  }
  return records
}

const nestedRecordUris = (posts: PostRecord[]): string[] => {
  const uris: string[] = []
  for (const post of posts) {
    if (!post.embed) continue
    if (isEmbedRecord(post.embed)) {
      uris.push(post.embed.record.uri)
    } else if (isEmbedRecordWithMedia(post.embed)) {
      uris.push(post.embed.record.record.uri)
    } else {
      continue
    }
  }
  return uris
}<|MERGE_RESOLUTION|>--- conflicted
+++ resolved
@@ -1,6 +1,7 @@
 import { sql } from 'kysely'
 import { AtUri } from '@atproto/uri'
 import { dedupeStrs } from '@atproto/common'
+import { cborToLexRecord } from '@atproto/repo'
 import Database from '../../../db'
 import { countAll, notSoftDeletedClause } from '../../../db/util'
 import { ImageUriBuilder } from '../../../image/uri'
@@ -28,11 +29,7 @@
 import { ActorService } from '../actor'
 import { GraphService } from '../graph'
 import { FeedViews } from './views'
-<<<<<<< HEAD
 import { LabelCache } from '../../../label-cache'
-=======
-import { cborToLexRecord } from '@atproto/repo'
->>>>>>> 4db7aeca
 
 export * from './types'
 

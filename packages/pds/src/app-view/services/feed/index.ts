--- conflicted
+++ resolved
@@ -1,11 +1,8 @@
 import { sql } from 'kysely'
 import { AtUri } from '@atproto/uri'
 import { dedupeStrs } from '@atproto/common'
-<<<<<<< HEAD
 import { INVALID_HANDLE } from '@atproto/identifier'
-=======
 import { cborToLexRecord } from '@atproto/repo'
->>>>>>> 4619e2b2
 import Database from '../../../db'
 import { countAll, notSoftDeletedClause } from '../../../db/util'
 import { ImageUriBuilder } from '../../../image/uri'

import { sql } from 'kysely'
import { AtUri } from '@atproto/uri'
import { dedupeStrs } from '@atproto/common'
import { cborToLexRecord } from '@atproto/repo'
import Database from '../../../db'
import { countAll, notSoftDeletedClause, valuesList } from '../../../db/util'
import { ImageUriBuilder } from '../../../image/uri'
import { ids } from '../../../lexicon/lexicons'
import {
  Record as PostRecord,
  isRecord as isPostRecord,
} from '../../../lexicon/types/app/bsky/feed/post'
import { isMain as isEmbedImages } from '../../../lexicon/types/app/bsky/embed/images'
import { isMain as isEmbedExternal } from '../../../lexicon/types/app/bsky/embed/external'
import {
  isMain as isEmbedRecord,
  isViewBlocked,
  isViewRecord,
} from '../../../lexicon/types/app/bsky/embed/record'
import { isMain as isEmbedRecordWithMedia } from '../../../lexicon/types/app/bsky/embed/recordWithMedia'
import { FeedViewPost } from '../../../lexicon/types/app/bsky/feed/defs'
import {
  ActorInfoMap,
  PostInfoMap,
  FeedItemType,
  FeedRow,
  FeedGenInfoMap,
  PostViews,
  PostEmbedViews,
  RecordEmbedViewRecordMap,
<<<<<<< HEAD
  PostBlockState,
  RecordEmbedViewRecord,
  PostEmbedView,
=======
  FeedHydrationOptions,
>>>>>>> 4619e2b2
} from './types'
import { LabelService, Labels } from '../label'
import { ActorService } from '../actor'
import { GraphService } from '../graph'
import { FeedViews } from './views'
import { LabelCache } from '../../../label-cache'

export * from './types'

export class FeedService {
  constructor(
    public db: Database,
    public imgUriBuilder: ImageUriBuilder,
    public labelCache: LabelCache,
  ) {}

  static creator(imgUriBuilder: ImageUriBuilder, labelCache: LabelCache) {
    return (db: Database) => new FeedService(db, imgUriBuilder, labelCache)
  }

  views = new FeedViews(this.db, this.imgUriBuilder)
  services = {
    label: LabelService.creator(this.labelCache)(this.db),
    actor: ActorService.creator(this.imgUriBuilder, this.labelCache)(this.db),
    graph: GraphService.creator(this.imgUriBuilder)(this.db),
  }

  selectPostQb() {
    return this.db.db
      .selectFrom('post')
      .select([
        sql<FeedItemType>`${'post'}`.as('type'),
        'post.uri as uri',
        'post.cid as cid',
        'post.uri as postUri',
        'post.creator as originatorDid',
        'post.creator as postAuthorDid',
        'post.replyParent as replyParent',
        'post.replyRoot as replyRoot',
        'post.indexedAt as sortAt',
      ])
  }

  selectFeedItemQb() {
    return this.db.db
      .selectFrom('feed_item')
      .innerJoin('post', 'post.uri', 'feed_item.postUri')
      .selectAll('feed_item')
      .select([
        'post.replyRoot',
        'post.replyParent',
        'post.creator as postAuthorDid',
      ])
  }

  selectFeedGeneratorQb(requester: string | null) {
    const { ref } = this.db.db.dynamic
    return this.db.db
      .selectFrom('feed_generator')
      .innerJoin('did_handle', 'did_handle.did', 'feed_generator.creator')
      .innerJoin(
        'repo_root as creator_repo',
        'creator_repo.did',
        'feed_generator.creator',
      )
      .innerJoin('record', 'record.uri', 'feed_generator.uri')
      .selectAll()
      .where(notSoftDeletedClause(ref('creator_repo')))
      .where(notSoftDeletedClause(ref('record')))
      .select((qb) =>
        qb
          .selectFrom('like')
          .whereRef('like.subject', '=', 'feed_generator.uri')
          .select(countAll.as('count'))
          .as('likeCount'),
      )
      .select((qb) =>
        qb
          .selectFrom('like')
          .where('like.creator', '=', requester ?? '')
          .whereRef('like.subject', '=', 'feed_generator.uri')
          .select('uri')
          .as('viewerLike'),
      )
  }

  // @NOTE keep in sync with actorService.views.profile()
  async getActorInfos(
    dids: string[],
    requester: string | null,
    opts?: { skipLabels?: boolean; includeSoftDeleted?: boolean }, // @NOTE used by hydrateFeed() to batch label hydration
  ): Promise<ActorInfoMap> {
    if (dids.length < 1) return {}
    const { ref } = this.db.db.dynamic
    const { skipLabels = false, includeSoftDeleted = false } = opts ?? {}
    const [actors, labels] = await Promise.all([
      this.db.db
        .selectFrom('did_handle')
        .where('did_handle.did', 'in', dids)
        .innerJoin('repo_root', 'repo_root.did', 'did_handle.did')
        .leftJoin('profile', 'profile.creator', 'did_handle.did')
        .selectAll('did_handle')
        .if(!includeSoftDeleted, (qb) =>
          qb.where(notSoftDeletedClause(ref('repo_root'))),
        )
        .select([
          'profile.uri as profileUri',
          'profile.displayName as displayName',
          'profile.description as description',
          'profile.avatarCid as avatarCid',
          'profile.indexedAt as indexedAt',
          this.db.db
            .selectFrom('follow')
            .where('creator', '=', requester ?? '')
            .whereRef('subjectDid', '=', ref('did_handle.did'))
            .select('uri')
            .as('requesterFollowing'),
          this.db.db
            .selectFrom('follow')
            .whereRef('creator', '=', ref('did_handle.did'))
            .where('subjectDid', '=', requester ?? '')
            .select('uri')
            .as('requesterFollowedBy'),
          this.db.db
            .selectFrom('actor_block')
            .where('creator', '=', requester ?? '')
            .whereRef('subjectDid', '=', ref('did_handle.did'))
            .select('uri')
            .as('requesterBlocking'),
          this.db.db
            .selectFrom('actor_block')
            .whereRef('creator', '=', ref('did_handle.did'))
            .where('subjectDid', '=', requester ?? '')
            .select('uri')
            .as('requesterBlockedBy'),
          this.db.db
            .selectFrom('mute')
            .whereRef('did', '=', ref('did_handle.did'))
            .where('mutedByDid', '=', requester ?? '')
            .select('did')
            .as('requesterMuted'),
          this.db.db
            .selectFrom('list_item')
            .innerJoin('list_mute', 'list_mute.listUri', 'list_item.listUri')
            .where('list_mute.mutedByDid', '=', requester ?? '')
            .whereRef('list_item.subjectDid', '=', ref('did_handle.did'))
            .select('list_item.listUri')
            .limit(1)
            .as('requesterMutedByList'),
        ])
        .execute(),
      this.services.label.getLabelsForSubjects(skipLabels ? [] : dids),
    ])
    const listUris: string[] = actors
      .map((a) => a.requesterMutedByList)
      .filter((list) => !!list)
    const listViews = await this.services.graph.getListViews(
      listUris,
      requester,
    )
    return actors.reduce((acc, cur) => {
      const actorLabels = labels[cur.did] ?? []
      return {
        ...acc,
        [cur.did]: {
          did: cur.did,
          handle: cur.handle,
          displayName: truncateUtf8(cur.displayName, 64) || undefined,
          avatar: cur.avatarCid
            ? this.imgUriBuilder.getCommonSignedUri('avatar', cur.avatarCid)
            : undefined,
          viewer: {
            muted: !!cur?.requesterMuted || !!cur?.requesterMutedByList,
            mutedByList: cur.requesterMutedByList
              ? this.services.graph.formatListViewBasic(
                  listViews[cur.requesterMutedByList],
                )
              : undefined,
            blockedBy: !!cur?.requesterBlockedBy,
            blocking: cur?.requesterBlocking || undefined,
            following: cur?.requesterFollowing || undefined,
            followedBy: cur?.requesterFollowedBy || undefined,
          },
          labels: skipLabels ? undefined : actorLabels,
        },
      }
    }, {} as ActorInfoMap)
  }

  async getPostInfos(
    postUris: string[],
    requester: string | null,
    options?: Pick<FeedHydrationOptions, 'includeSoftDeleted'>,
  ): Promise<PostInfoMap> {
    if (postUris.length < 1) return {}
    const db = this.db.db
    const { ref } = db.dynamic
    let postsQb = db
      .selectFrom('post')
      .where('post.uri', 'in', postUris)
      .leftJoin('post_agg', 'post_agg.uri', 'post.uri')
      .innerJoin('ipld_block', (join) =>
        join
          .onRef('ipld_block.cid', '=', 'post.cid')
          .onRef('ipld_block.creator', '=', 'post.creator'),
      )
      .innerJoin('repo_root', 'repo_root.did', 'post.creator')
      .innerJoin('record', 'record.uri', 'post.uri')

    if (!options?.includeSoftDeleted) {
      postsQb = postsQb
        .where(notSoftDeletedClause(ref('repo_root'))) // Ensures post reply parent/roots get omitted from views when taken down
        .where(notSoftDeletedClause(ref('record')))
    }

    const posts = await postsQb
      .select([
        'post.uri as uri',
        'post.cid as cid',
        'post.creator as creator',
        'post.indexedAt as indexedAt',
        'ipld_block.content as recordBytes',
        'post_agg.likeCount as likeCount',
        'post_agg.repostCount as repostCount',
        'post_agg.replyCount as replyCount',
        'record.takedownId as takedownId',
        db
          .selectFrom('repost')
          .where('creator', '=', requester ?? '')
          .whereRef('subject', '=', ref('post.uri'))
          .select('uri')
          .as('requesterRepost'),
        db
          .selectFrom('like')
          .where('creator', '=', requester ?? '')
          .whereRef('subject', '=', ref('post.uri'))
          .select('uri')
          .as('requesterLike'),
      ])
      .execute()
    return posts.reduce((acc, cur) => {
      const { recordBytes, ...post } = cur
      return Object.assign(acc, {
        [post.uri]: {
          ...post,
          record: cborToLexRecord(recordBytes),
        },
      })
    }, {} as PostInfoMap)
  }

  async getFeedGeneratorInfos(
    generatorUris: string[],
    requester: string | null,
  ) {
    if (generatorUris.length < 1) return {}
    const feedGens = await this.selectFeedGeneratorQb(requester)
      .where('feed_generator.uri', 'in', generatorUris)
      .execute()
    return feedGens.reduce(
      (acc, cur) => ({
        ...acc,
        [cur.uri]: cur,
      }),
      {} as FeedGenInfoMap,
    )
  }

  async getPostViews(
    postUris: string[],
    requester: string,
    precomputed?: {
      actors?: ActorInfoMap
      posts?: PostInfoMap
      embeds?: PostEmbedViews
      blocks?: PostBlockState
      labels?: Labels
    },
  ): Promise<PostViews> {
    const uris = dedupeStrs(postUris)
    const dids = dedupeStrs(postUris.map((uri) => new AtUri(uri).hostname))

    const [actors, posts, labels] = await Promise.all([
      precomputed?.actors ??
        this.getActorInfos(dids, requester, { skipLabels: true }),
      precomputed?.posts ?? this.getPostInfos(uris, requester),
      precomputed?.labels ??
        this.services.label.getLabelsForSubjects([...uris, ...dids]),
    ])
    const blocks = precomputed?.blocks ?? (await this.blocksForPosts(posts))
    const embeds =
      precomputed?.embeds ??
      (await this.embedsForPosts(posts, blocks, requester))

    return uris.reduce((acc, cur) => {
      const view = this.views.formatPostView(cur, actors, posts, embeds, labels)
      if (view) {
        acc[cur] = view
      }
      return acc
    }, {} as PostViews)
  }

  async hydrateFeed(
    items: FeedRow[],
    requester: string | null,
    options?: FeedHydrationOptions,
  ): Promise<FeedViewPost[]> {
    const actorDids = new Set<string>()
    const postUris = new Set<string>()
    for (const item of items) {
      actorDids.add(item.postAuthorDid)
      postUris.add(item.postUri)
      if (item.postAuthorDid !== item.originatorDid) {
        actorDids.add(item.originatorDid)
      }
      if (item.replyParent) {
        postUris.add(item.replyParent)
        actorDids.add(new AtUri(item.replyParent).hostname)
      }
      if (item.replyRoot) {
        postUris.add(item.replyRoot)
        actorDids.add(new AtUri(item.replyRoot).hostname)
      }
    }

    const [actors, posts, labels] = await Promise.all([
      this.getActorInfos(Array.from(actorDids), requester, {
        skipLabels: true,
        includeSoftDeleted: options?.includeSoftDeleted,
      }),
      this.getPostInfos(Array.from(postUris), requester, options),
      this.services.label.getLabelsForSubjects([...postUris, ...actorDids]),
    ])
    const blocks = await this.blocksForPosts(posts)
    const embeds = await this.embedsForPosts(posts, blocks, requester)

<<<<<<< HEAD
    return this.views.formatFeed(
      items,
      actors,
      posts,
      embeds,
      labels,
      blocks,
      usePostViewUnion,
    )
  }

  // applies blocks for visibility to third-parties (i.e. based on post content)
  async blocksForPosts(posts: PostInfoMap): Promise<PostBlockState> {
    const allPairs: BlockPair[] = []
    const byPost: Record<string, { reply?: BlockPair; embed?: BlockPair }> = {}
    const didFromUri = (uri) => new AtUri(uri).host
    for (const post of Object.values(posts)) {
      // skip posts that we can't process or appear to already have been processed
      if (!isPostRecord(post.record)) continue
      if (byPost[post.uri]) continue
      byPost[post.uri] = {}
      // 3p block for replier
      const replyUri = post.record.reply?.parent.uri
      const replyToDid = replyUri ? didFromUri(replyUri) : null
      // 3p block for record embeds
      const embedUris = nestedRecordUris([post.record])
      // gather blocks
      if (replyToDid) {
        const pair: BlockPair = [post.creator, replyToDid]
        allPairs.push(pair)
        byPost[post.uri].reply = pair
      }
      for (const embedUri of embedUris) {
        const pair: BlockPair = [post.creator, didFromUri(embedUri)]
        allPairs.push(pair)
        byPost[post.uri].embed = pair
      }
    }
    // compute block state from all potential block pairs
    const actualBlockSet = await this.getBlockSet(allPairs)
    if (actualBlockSet.empty()) return {}
    const result: PostBlockState = {}
    Object.entries(byPost).forEach(([uri, block]) => {
      result[uri] ??= {}
      if (block.embed && actualBlockSet.has(block.embed)) {
        result[uri] ??= {}
        result[uri].embed = true
      }
      if (block.reply && actualBlockSet.has(block.reply)) {
        result[uri] ??= {}
        result[uri].reply = true
      }
    })
    return result
  }

  private async getBlockSet(pairs: BlockPair[]) {
    const { ref } = this.db.db.dynamic
    const blockSet = new BlockSet()
    if (!pairs.length) return blockSet
    const potentialBlockSet = new BlockSet()
    pairs.forEach((pair) => potentialBlockSet.add(pair))
    // compute actual block set from potential block set
    const blockRows = await this.db.db
      .selectFrom('actor_block')
      .select(['creator', 'subjectDid']) // index-only columns
      .where(
        sql`(${ref('creator')}, ${ref('subjectDid')})`,
        'in',
        valuesList(
          potentialBlockSet.listAllPairs().map(([a, b]) => sql`${a}, ${b}`),
        ),
      )
      .execute()
    blockRows.forEach((r) => blockSet.add([r.creator, r.subjectDid]))
    return blockSet
  }

  async embedsForPosts(
    postInfos: PostInfoMap,
    blocks: PostBlockState,
    requester: string,
=======
    return this.views.formatFeed(items, actors, posts, embeds, labels, options)
  }

  async embedsForPosts(
    postInfos: PostInfoMap,
    requester: string | null,
>>>>>>> 4619e2b2
    depth = 0,
  ) {
    const postMap = postRecordsFromInfos(postInfos)
    const posts = Object.values(postMap)
    if (posts.length < 1) {
      return {}
    }
    const recordEmbedViews =
      depth > 1 ? {} : await this.nestedRecordViews(posts, requester, depth)

    const postEmbedViews: PostEmbedViews = {}
    for (const [uri, post] of Object.entries(postMap)) {
      if (!post.embed) continue
      if (isEmbedImages(post.embed)) {
        postEmbedViews[uri] = this.views.imagesEmbedView(post.embed)
      } else if (isEmbedExternal(post.embed)) {
        postEmbedViews[uri] = this.views.externalEmbedView(post.embed)
      } else if (isEmbedRecord(post.embed)) {
        if (!recordEmbedViews[post.embed.record.uri]) continue
        postEmbedViews[uri] = {
          $type: 'app.bsky.embed.record#view',
          record: applyEmbedBlock(
            uri,
            blocks,
            recordEmbedViews[post.embed.record.uri],
          ),
        }
      } else if (isEmbedRecordWithMedia(post.embed)) {
        const embedRecordView = recordEmbedViews[post.embed.record.record.uri]
        if (!embedRecordView) continue
        const formatted = this.views.getRecordWithMediaEmbedView(
          post.embed,
          applyEmbedBlock(uri, blocks, embedRecordView),
        )
        if (formatted) {
          postEmbedViews[uri] = formatted
        }
      }
    }
    return postEmbedViews
  }

  async nestedRecordViews(
    posts: PostRecord[],
    requester: string | null,
    depth: number,
  ): Promise<RecordEmbedViewRecordMap> {
    const nestedUris = nestedRecordUris(posts)
    if (nestedUris.length < 1) return {}
    const nestedPostUris: string[] = []
    const nestedFeedGenUris: string[] = []
    const nestedListUris: string[] = []
    const nestedDidsSet = new Set<string>()
    for (const uri of nestedUris) {
      const parsed = new AtUri(uri)
      nestedDidsSet.add(parsed.hostname)
      if (parsed.collection === ids.AppBskyFeedPost) {
        nestedPostUris.push(uri)
      } else if (parsed.collection === ids.AppBskyFeedGenerator) {
        nestedFeedGenUris.push(uri)
      } else if (parsed.collection === ids.AppBskyGraphList) {
        nestedListUris.push(uri)
      }
    }
    const nestedDids = [...nestedDidsSet]
    const [postInfos, actorInfos, labelViews, feedGenInfos, listViews] =
      await Promise.all([
        this.getPostInfos(nestedPostUris, requester),
        this.getActorInfos(nestedDids, requester, { skipLabels: true }),
        this.services.label.getLabelsForSubjects([
          ...nestedPostUris,
          ...nestedDids,
        ]),
        this.getFeedGeneratorInfos(nestedFeedGenUris, requester),
        this.services.graph.getListViews(nestedListUris, requester),
      ])
    const deepBlocks = await this.blocksForPosts(postInfos)
    const deepEmbedViews = await this.embedsForPosts(
      postInfos,
      deepBlocks,
      requester,
      depth + 1,
    )
    const recordEmbedViews: RecordEmbedViewRecordMap = {}
    for (const uri of nestedUris) {
      const collection = new AtUri(uri).collection
      if (collection === ids.AppBskyFeedGenerator && feedGenInfos[uri]) {
        recordEmbedViews[uri] = {
          $type: 'app.bsky.feed.defs#generatorView',
          ...this.views.formatFeedGeneratorView(
            feedGenInfos[uri],
            actorInfos,
            labelViews,
          ),
        }
      } else if (collection === ids.AppBskyGraphList && listViews[uri]) {
        recordEmbedViews[uri] = {
          $type: 'app.bsky.graph.defs#listView',
          ...this.services.graph.formatListView(listViews[uri], actorInfos),
        }
      } else if (collection === ids.AppBskyFeedPost && postInfos[uri]) {
        const formatted = this.views.formatPostView(
          uri,
          actorInfos,
          postInfos,
          deepEmbedViews,
          labelViews,
        )
        recordEmbedViews[uri] = this.views.getRecordEmbedView(
          uri,
          formatted,
          depth > 0,
        )
      } else {
        recordEmbedViews[uri] = {
          $type: 'app.bsky.embed.record#viewNotFound',
          uri,
        }
      }
    }
    return recordEmbedViews
  }
}

function truncateUtf8(str: string | null | undefined, length: number) {
  if (!str) return str
  const encoder = new TextEncoder()
  const utf8 = encoder.encode(str)
  if (utf8.length > length) {
    const decoder = new TextDecoder('utf-8', { fatal: false })
    const truncated = utf8.slice(0, length)
    return decoder.decode(truncated).replace(/\uFFFD$/, '')
  }
  return str
}

const postRecordsFromInfos = (
  infos: PostInfoMap,
): { [uri: string]: PostRecord } => {
  const records: { [uri: string]: PostRecord } = {}
  for (const [uri, info] of Object.entries(infos)) {
    if (isPostRecord(info.record)) {
      records[uri] = info.record
    }
  }
  return records
}

const nestedRecordUris = (posts: PostRecord[]): string[] => {
  const uris: string[] = []
  for (const post of posts) {
    if (!post.embed) continue
    if (isEmbedRecord(post.embed)) {
      uris.push(post.embed.record.uri)
    } else if (isEmbedRecordWithMedia(post.embed)) {
      uris.push(post.embed.record.record.uri)
    } else {
      continue
    }
  }
  return uris
}

type BlockPair = [didA: string, didB: string]

class BlockSet {
  index = new Map<string, Set<string>>()
  add([didA, didB]: BlockPair) {
    const didAIdx = this.index.get(didA) ?? new Set()
    const didBIdx = this.index.get(didB) ?? new Set()
    if (!this.index.has(didA)) this.index.set(didA, didAIdx)
    if (!this.index.has(didB)) this.index.set(didB, didBIdx)
    didAIdx.add(didB)
    didBIdx.add(didA)
  }
  has([didA, didB]: BlockPair) {
    return !!this.index.get(didA)?.has(didB)
  }
  listAllPairs() {
    const pairs: BlockPair[] = []
    for (const [didA, didBIdx] of this.index.entries()) {
      for (const didB of didBIdx) {
        pairs.push([didA, didB])
      }
    }
    return pairs
  }
  empty() {
    return this.index.size === 0
  }
}

function applyEmbedBlock(
  uri: string,
  blocks: PostBlockState,
  view: RecordEmbedViewRecord,
): RecordEmbedViewRecord {
  if (isViewRecord(view) && blocks[uri]?.embed) {
    return {
      $type: 'app.bsky.embed.record#viewBlocked',
      uri: view.uri,
    }
  }
  return view
}<|MERGE_RESOLUTION|>--- conflicted
+++ resolved
@@ -14,7 +14,6 @@
 import { isMain as isEmbedExternal } from '../../../lexicon/types/app/bsky/embed/external'
 import {
   isMain as isEmbedRecord,
-  isViewBlocked,
   isViewRecord,
 } from '../../../lexicon/types/app/bsky/embed/record'
 import { isMain as isEmbedRecordWithMedia } from '../../../lexicon/types/app/bsky/embed/recordWithMedia'
@@ -28,13 +27,9 @@
   PostViews,
   PostEmbedViews,
   RecordEmbedViewRecordMap,
-<<<<<<< HEAD
   PostBlockState,
   RecordEmbedViewRecord,
-  PostEmbedView,
-=======
   FeedHydrationOptions,
->>>>>>> 4619e2b2
 } from './types'
 import { LabelService, Labels } from '../label'
 import { ActorService } from '../actor'
@@ -372,7 +367,6 @@
     const blocks = await this.blocksForPosts(posts)
     const embeds = await this.embedsForPosts(posts, blocks, requester)
 
-<<<<<<< HEAD
     return this.views.formatFeed(
       items,
       actors,
@@ -380,7 +374,7 @@
       embeds,
       labels,
       blocks,
-      usePostViewUnion,
+      options,
     )
   }
 
@@ -454,15 +448,7 @@
   async embedsForPosts(
     postInfos: PostInfoMap,
     blocks: PostBlockState,
-    requester: string,
-=======
-    return this.views.formatFeed(items, actors, posts, embeds, labels, options)
-  }
-
-  async embedsForPosts(
-    postInfos: PostInfoMap,
     requester: string | null,
->>>>>>> 4619e2b2
     depth = 0,
   ) {
     const postMap = postRecordsFromInfos(postInfos)

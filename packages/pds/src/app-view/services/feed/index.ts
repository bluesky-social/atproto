--- conflicted
+++ resolved
@@ -1,8 +1,5 @@
 import { sql } from 'kysely'
-<<<<<<< HEAD
-=======
 import { cborToLexRecord } from '@atproto/repo'
->>>>>>> 61becce9
 import Database from '../../../db'
 import { countAll, notSoftDeletedClause } from '../../../db/util'
 import { ImageUriBuilder } from '../../../image/uri'

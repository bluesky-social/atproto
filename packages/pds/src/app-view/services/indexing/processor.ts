import { CID } from 'multiformats/cid'
import { AtUri } from '@atproto/uri'
import { cborToLexRecord } from '@atproto/repo'
import DatabaseSchema from '../../../db/database-schema'
import { lexicons } from '../../../lexicon/lexicons'
import { UserNotification } from '../../../db/tables/user-notification'

// @NOTE re: insertions and deletions. Due to how record updates are handled,
// (insertFn) should have the same effect as (insertFn -> deleteFn -> insertFn).
type RecordProcessorParams<T, S> = {
  lexId: string
  insertFn: (
    db: DatabaseSchema,
    uri: AtUri,
    cid: CID,
    obj: T,
    timestamp: string,
  ) => Promise<S | null>
  findDuplicate: (
    db: DatabaseSchema,
    uri: AtUri,
    obj: T,
  ) => Promise<AtUri | null>
  deleteFn: (db: DatabaseSchema, uri: AtUri) => Promise<S | null>
  notifsForInsert: (obj: S) => UserNotification[]
  notifsForDelete: (
    prev: S,
    replacedBy: S | null,
  ) => { notifs: UserNotification[]; toDelete: string[] }
}

export class RecordProcessor<T, S> {
  collection: string
  constructor(
    private db: DatabaseSchema,
    private params: RecordProcessorParams<T, S>,
  ) {
    this.collection = this.params.lexId
  }

  matchesSchema(obj: unknown): obj is T {
    try {
      this.assertValidRecord(obj)
      return true
    } catch {
      return false
    }
  }

  assertValidRecord(obj: unknown): void {
    lexicons.assertValidRecord(this.params.lexId, obj)
  }

  async insertRecord(uri: AtUri, cid: CID, obj: unknown, timestamp: string) {
    if (!this.matchesSchema(obj)) {
      throw new Error(`Record does not match schema: ${this.params.lexId}`)
    }
    const inserted = await this.params.insertFn(
      this.db,
      uri,
      cid,
      obj,
      timestamp,
    )
    // if this was a new record, return events
    if (inserted) {
      await this.handleNotifs({ inserted })
      return
    }
    // if duplicate, insert into duplicates table with no events
    const found = await this.params.findDuplicate(this.db, uri, obj)
    if (found && found.toString() !== uri.toString()) {
      await this.db
        .insertInto('duplicate_record')
        .values({
          uri: uri.toString(),
          cid: cid.toString(),
          duplicateOf: found.toString(),
          indexedAt: timestamp,
        })
        .onConflict((oc) => oc.doNothing())
        .execute()
    }
  }

  // Currently using a very simple strategy for updates: purge the existing index
  // for the uri then replace it. The main upside is that this allows the indexer
  // for each collection to avoid bespoke logic for in-place updates, which isn't
  // straightforward in the general case. We still get nice control over notifications.
  async updateRecord(uri: AtUri, cid: CID, obj: unknown, timestamp: string) {
    if (!this.matchesSchema(obj)) {
      throw new Error(`Record does not match schema: ${this.params.lexId}`)
    }

    // If the updated record was a dupe, update dupe info for it
    const dupe = await this.params.findDuplicate(this.db, uri, obj)
    if (dupe) {
      await this.db
        .updateTable('duplicate_record')
        .where('uri', '=', uri.toString())
        .set({
          cid: cid.toString(),
          duplicateOf: dupe.toString(),
          indexedAt: timestamp,
        })
        .execute()
    } else {
      await this.db
        .deleteFrom('duplicate_record')
        .where('uri', '=', uri.toString())
        .execute()
    }

    const deleted = await this.params.deleteFn(this.db, uri)
    if (!deleted) {
      // If a record was updated but hadn't been indexed yet, treat it like a plain insert.
      return this.insertRecord(uri, cid, obj, timestamp)
    }
    const inserted = await this.params.insertFn(
      this.db,
      uri,
      cid,
      obj,
      timestamp,
    )
    if (!inserted) {
      throw new Error(
        'Record update failed: removed from index but could not be replaced',
      )
    }
    await this.handleNotifs({ inserted, deleted })
  }

  async deleteRecord(uri: AtUri, cascading = false) {
    await this.db
      .deleteFrom('duplicate_record')
      .where('uri', '=', uri.toString())
      .execute()
    const deleted = await this.params.deleteFn(this.db, uri)
    if (!deleted) return
    if (cascading) {
      await this.db
        .deleteFrom('duplicate_record')
        .where('duplicateOf', '=', uri.toString())
        .execute()
      await this.handleNotifs({ deleted })
<<<<<<< HEAD
      return
=======
      return []
>>>>>>> 15762260
    } else {
      const found = await this.db
        .selectFrom('duplicate_record')
        // @TODO remove ipld_block dependency from app-view
        .innerJoin('ipld_block', (join) =>
          join
            .onRef('ipld_block.cid', '=', 'duplicate_record.cid')
            .on('ipld_block.creator', '=', uri.host),
        )
        .where('duplicateOf', '=', uri.toString())
        .orderBy('duplicate_record.indexedAt', 'asc')
        .limit(1)
        .selectAll()
        .executeTakeFirst()

      if (!found) {
        return this.handleNotifs({ deleted })
      }
      const record = cborToLexRecord(found.content)
      if (!this.matchesSchema(record)) {
        return this.handleNotifs({ deleted })
      }
      const inserted = await this.params.insertFn(
        this.db,
        new AtUri(found.uri),
        CID.parse(found.cid),
        record,
        found.indexedAt,
      )
      await this.handleNotifs({ deleted, inserted: inserted ?? undefined })
    }
  }

  async handleNotifs(op: { deleted?: S; inserted?: S }) {
    let notifs: UserNotification[] = []
    if (op.deleted) {
      const forDelete = this.params.notifsForDelete(
        op.deleted,
        op.inserted ?? null,
      )
<<<<<<< HEAD
      if (forDelete.toDelete) {
=======
      if (forDelete.toDelete.length > 0) {
>>>>>>> 15762260
        await this.db
          .deleteFrom('user_notification')
          .where('recordUri', 'in', forDelete.toDelete)
          .execute()
      }
      notifs = forDelete.notifs
    } else if (op.inserted) {
      notifs = this.params.notifsForInsert(op.inserted)
    }
    if (notifs.length > 0) {
      await this.db.insertInto('user_notification').values(notifs).execute()
    }
  }
}

export default RecordProcessor<|MERGE_RESOLUTION|>--- conflicted
+++ resolved
@@ -144,11 +144,7 @@
         .where('duplicateOf', '=', uri.toString())
         .execute()
       await this.handleNotifs({ deleted })
-<<<<<<< HEAD
       return
-=======
-      return []
->>>>>>> 15762260
     } else {
       const found = await this.db
         .selectFrom('duplicate_record')
@@ -189,11 +185,7 @@
         op.deleted,
         op.inserted ?? null,
       )
-<<<<<<< HEAD
-      if (forDelete.toDelete) {
-=======
       if (forDelete.toDelete.length > 0) {
->>>>>>> 15762260
         await this.db
           .deleteFrom('user_notification')
           .where('recordUri', 'in', forDelete.toDelete)

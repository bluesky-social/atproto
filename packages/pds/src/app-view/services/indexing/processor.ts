import { CID } from 'multiformats/cid'
import { AtUri } from '@atproto/uri'
import { cborToLexRecord } from '@atproto/repo'
import DatabaseSchema from '../../../db/database-schema'
import { lexicons } from '../../../lexicon/lexicons'
import { UserNotification } from '../../../db/tables/user-notification'

// @NOTE re: insertions and deletions. Due to how record updates are handled,
// (insertFn) should have the same effect as (insertFn -> deleteFn -> insertFn).
type RecordProcessorParams<T, S> = {
  lexId: string
  insertFn: (
    db: DatabaseSchema,
    uri: AtUri,
    cid: CID,
    obj: T,
    timestamp: string,
  ) => Promise<S | null>
  findDuplicate: (
    db: DatabaseSchema,
    uri: AtUri,
    obj: T,
  ) => Promise<AtUri | null>
  deleteFn: (db: DatabaseSchema, uri: AtUri) => Promise<S | null>
  notifsForInsert: (obj: S) => UserNotification[]
  notifsForDelete: (
    prev: S,
    replacedBy: S | null,
  ) => { notifs: UserNotification[]; toDelete: string[] }
  eventsForInsert: (obj: S) => Message[]
}

export class RecordProcessor<T, S> {
  collection: string
  constructor(
    private db: DatabaseSchema,
    private params: RecordProcessorParams<T, S>,
  ) {
    this.collection = this.params.lexId
  }

  matchesSchema(obj: unknown): obj is T {
    try {
      this.assertValidRecord(obj)
      return true
    } catch {
      return false
    }
  }

  assertValidRecord(obj: unknown): void {
    lexicons.assertValidRecord(this.params.lexId, obj)
  }

  async insertRecord(uri: AtUri, cid: CID, obj: unknown, timestamp: string) {
    if (!this.matchesSchema(obj)) {
      throw new Error(`Record does not match schema: ${this.params.lexId}`)
    }
    const inserted = await this.params.insertFn(
      this.db,
      uri,
      cid,
      obj,
      timestamp,
    )
    // if this was a new record, return events
    if (inserted) {
      await this.handleNotifs({ inserted })
<<<<<<< HEAD
      return this.params.eventsForInsert(inserted)
=======
      return
>>>>>>> 8420077c
    }
    // if duplicate, insert into duplicates table with no events
    const found = await this.params.findDuplicate(this.db, uri, obj)
    if (found && found.toString() !== uri.toString()) {
      await this.db
        .insertInto('duplicate_record')
        .values({
          uri: uri.toString(),
          cid: cid.toString(),
          duplicateOf: found.toString(),
          indexedAt: timestamp,
        })
        .onConflict((oc) => oc.doNothing())
        .execute()
    }
  }

  // Currently using a very simple strategy for updates: purge the existing index
  // for the uri then replace it. The main upside is that this allows the indexer
  // for each collection to avoid bespoke logic for in-place updates, which isn't
  // straightforward in the general case. We still get nice control over notifications.
  async updateRecord(uri: AtUri, cid: CID, obj: unknown, timestamp: string) {
    if (!this.matchesSchema(obj)) {
      throw new Error(`Record does not match schema: ${this.params.lexId}`)
    }

    // If the updated record was a dupe, update dupe info for it
    const dupe = await this.params.findDuplicate(this.db, uri, obj)
    if (dupe) {
      await this.db
        .updateTable('duplicate_record')
        .where('uri', '=', uri.toString())
        .set({
          cid: cid.toString(),
          duplicateOf: dupe.toString(),
          indexedAt: timestamp,
        })
        .execute()
    } else {
      await this.db
        .deleteFrom('duplicate_record')
        .where('uri', '=', uri.toString())
        .execute()
    }

    const deleted = await this.params.deleteFn(this.db, uri)
    if (!deleted) {
      // If a record was updated but hadn't been indexed yet, treat it like a plain insert.
      return this.insertRecord(uri, cid, obj, timestamp)
    }
    const inserted = await this.params.insertFn(
      this.db,
      uri,
      cid,
      obj,
      timestamp,
    )
    if (!inserted) {
      throw new Error(
        'Record update failed: removed from index but could not be replaced',
      )
    }
    await this.handleNotifs({ inserted, deleted })
<<<<<<< HEAD
    return this.params.eventsForInsert(inserted)
=======
>>>>>>> 8420077c
  }

  async deleteRecord(uri: AtUri, cascading = false) {
    await this.db
      .deleteFrom('duplicate_record')
      .where('uri', '=', uri.toString())
      .execute()
    const deleted = await this.params.deleteFn(this.db, uri)
    if (!deleted) return
    if (cascading) {
      await this.db
        .deleteFrom('duplicate_record')
        .where('duplicateOf', '=', uri.toString())
        .execute()
      await this.handleNotifs({ deleted })
      return
    } else {
      const found = await this.db
        .selectFrom('duplicate_record')
        // @TODO remove ipld_block dependency from app-view
        .innerJoin('ipld_block', (join) =>
          join
            .onRef('ipld_block.cid', '=', 'duplicate_record.cid')
            .on('ipld_block.creator', '=', uri.host),
        )
        .where('duplicateOf', '=', uri.toString())
        .orderBy('duplicate_record.indexedAt', 'asc')
        .limit(1)
        .selectAll()
        .executeTakeFirst()

      if (!found) {
<<<<<<< HEAD
        await this.handleNotifs({ deleted })
        return
      }
      const record = cborToLexRecord(found.content)
      if (!this.matchesSchema(record)) {
        await this.handleNotifs({ deleted })
        return
=======
        return this.handleNotifs({ deleted })
      }
      const record = cborToLexRecord(found.content)
      if (!this.matchesSchema(record)) {
        return this.handleNotifs({ deleted })
>>>>>>> 8420077c
      }
      const inserted = await this.params.insertFn(
        this.db,
        new AtUri(found.uri),
        CID.parse(found.cid),
        record,
        found.indexedAt,
      )
      await this.handleNotifs({ deleted, inserted: inserted ?? undefined })
    }
  }

  async handleNotifs(op: { deleted?: S; inserted?: S }) {
    let notifs: UserNotification[] = []
    if (op.deleted) {
      const forDelete = this.params.notifsForDelete(
        op.deleted,
        op.inserted ?? null,
      )
      if (forDelete.toDelete) {
        await this.db
          .deleteFrom('user_notification')
          .where('recordUri', 'in', forDelete.toDelete)
          .execute()
      }
      notifs = forDelete.notifs
    } else if (op.inserted) {
      notifs = this.params.notifsForInsert(op.inserted)
    }
    if (notifs.length > 0) {
      await this.db.insertInto('user_notification').values(notifs).execute()
    }
  }
}

export default RecordProcessor<|MERGE_RESOLUTION|>--- conflicted
+++ resolved
@@ -27,7 +27,6 @@
     prev: S,
     replacedBy: S | null,
   ) => { notifs: UserNotification[]; toDelete: string[] }
-  eventsForInsert: (obj: S) => Message[]
 }
 
 export class RecordProcessor<T, S> {
@@ -66,11 +65,7 @@
     // if this was a new record, return events
     if (inserted) {
       await this.handleNotifs({ inserted })
-<<<<<<< HEAD
-      return this.params.eventsForInsert(inserted)
-=======
       return
->>>>>>> 8420077c
     }
     // if duplicate, insert into duplicates table with no events
     const found = await this.params.findDuplicate(this.db, uri, obj)
@@ -134,10 +129,6 @@
       )
     }
     await this.handleNotifs({ inserted, deleted })
-<<<<<<< HEAD
-    return this.params.eventsForInsert(inserted)
-=======
->>>>>>> 8420077c
   }
 
   async deleteRecord(uri: AtUri, cascading = false) {
@@ -170,21 +161,11 @@
         .executeTakeFirst()
 
       if (!found) {
-<<<<<<< HEAD
-        await this.handleNotifs({ deleted })
-        return
-      }
-      const record = cborToLexRecord(found.content)
-      if (!this.matchesSchema(record)) {
-        await this.handleNotifs({ deleted })
-        return
-=======
         return this.handleNotifs({ deleted })
       }
       const record = cborToLexRecord(found.content)
       if (!this.matchesSchema(record)) {
         return this.handleNotifs({ deleted })
->>>>>>> 8420077c
       }
       const inserted = await this.params.insertFn(
         this.db,

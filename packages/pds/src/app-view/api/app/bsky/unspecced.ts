<<<<<<< HEAD
import { InvalidRequestError } from '@atproto/xrpc-server'
=======
import { AuthRequiredError, InvalidRequestError } from '@atproto/xrpc-server'
>>>>>>> 558981ea
import { Server } from '../../../../lexicon'
import { GenericKeyset } from '../../../../db/pagination'
import AppContext from '../../../../context'

// THIS IS A TEMPORARY UNSPECCED ROUTE
export default function (server: Server, ctx: AppContext) {
  server.app.bsky.unspecced.getPopular({
    auth: ctx.accessVerifier,
    handler: async ({ auth, params }) => {
      const requester = auth.credentials.did
      const HOT_CLASSIC_URI =
        'at://did:plc:z72i7hdynmk6r22z27h6tvur/app.bsky.feed.generator/hot-classic'
      const HOT_CLASSIC_DID = 'did:plc:5fllqkujj6kqp5izd5jg7gox'
      const res = await ctx.appviewAgent.api.app.bsky.feed.getFeed(
        { feed: HOT_CLASSIC_URI, limit: params.limit, cursor: params.cursor },
        await ctx.serviceAuthHeaders(requester, HOT_CLASSIC_DID),
      )
      return {
        encoding: 'application/json',
        body: res.data,
      }

      return {
        encoding: 'application/json',
        body: { feed: [] },
      }
    },
  })

  server.app.bsky.unspecced.getPopularFeedGenerators({
    auth: ctx.accessVerifier,
    handler: async ({ auth, params }) => {
      const requester = auth.credentials.did
      const res =
        await ctx.appviewAgent.api.app.bsky.unspecced.getPopularFeedGenerators(
          params,
          await ctx.serviceAuthHeaders(requester),
        )
      return {
        encoding: 'application/json',
        body: res.data,
<<<<<<< HEAD
=======
      }
    },
  })

  server.app.bsky.unspecced.applyLabels({
    auth: ctx.roleVerifier,
    handler: async ({ auth, input }) => {
      if (!auth.credentials.admin) {
        throw new AuthRequiredError('Insufficient privileges')
>>>>>>> 558981ea
      }
    },
  })
}

type Result = { likeCount: number; cid: string }
type LabeledResult = { primary: number; secondary: string }
export class LikeCountKeyset extends GenericKeyset<Result, LabeledResult> {
  labelResult(result: Result) {
    return {
      primary: result.likeCount,
      secondary: result.cid,
    }
  }
  labeledResultToCursor(labeled: LabeledResult) {
    return {
      primary: labeled.primary.toString(),
      secondary: labeled.secondary,
    }
  }
  cursorToLabeledResult(cursor: { primary: string; secondary: string }) {
    const likes = parseInt(cursor.primary, 10)
    if (isNaN(likes)) {
      throw new InvalidRequestError('Malformed cursor')
    }
    return {
      primary: likes,
      secondary: cursor.secondary,
    }
  }
}<|MERGE_RESOLUTION|>--- conflicted
+++ resolved
@@ -1,8 +1,4 @@
-<<<<<<< HEAD
 import { InvalidRequestError } from '@atproto/xrpc-server'
-=======
-import { AuthRequiredError, InvalidRequestError } from '@atproto/xrpc-server'
->>>>>>> 558981ea
 import { Server } from '../../../../lexicon'
 import { GenericKeyset } from '../../../../db/pagination'
 import AppContext from '../../../../context'
@@ -24,11 +20,6 @@
         encoding: 'application/json',
         body: res.data,
       }
-
-      return {
-        encoding: 'application/json',
-        body: { feed: [] },
-      }
     },
   })
 
@@ -44,18 +35,6 @@
       return {
         encoding: 'application/json',
         body: res.data,
-<<<<<<< HEAD
-=======
-      }
-    },
-  })
-
-  server.app.bsky.unspecced.applyLabels({
-    auth: ctx.roleVerifier,
-    handler: async ({ auth, input }) => {
-      if (!auth.credentials.admin) {
-        throw new AuthRequiredError('Insufficient privileges')
->>>>>>> 558981ea
       }
     },
   })

--- conflicted
+++ resolved
@@ -17,13 +17,8 @@
 
       const feedService = ctx.services.appView.feed(ctx.db)
 
-<<<<<<< HEAD
-      let postsQb = ctx.db.db
+      const postsQb = ctx.db.db
         .with('like_counts', (qb) =>
-=======
-      const postsQb = ctx.db.db
-        .with('vote_counts', (qb) =>
->>>>>>> f74840a1
           qb
             .selectFrom('like')
             .groupBy('like.subject')
@@ -52,12 +47,8 @@
 
       const keyset = new FeedKeyset(ref('cursor'), ref('postCid'))
 
-<<<<<<< HEAD
-      postsQb = paginate(postsQb, { limit, cursor, keyset })
-=======
       let feedQb = ctx.db.db.selectFrom(postsQb.as('feed_items')).selectAll()
-      feedQb = paginate(feedQb, { limit, before, keyset })
->>>>>>> f74840a1
+      feedQb = paginate(feedQb, { limit, cursor, keyset })
 
       const feedItems: FeedRow[] = await feedQb.execute()
       const feed = await composeFeed(feedService, feedItems, requester)

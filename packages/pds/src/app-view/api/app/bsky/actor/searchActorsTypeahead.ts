--- conflicted
+++ resolved
@@ -14,12 +14,7 @@
     auth: ctx.accessVerifier,
     handler: async ({ req, params, auth }) => {
       const requester = auth.credentials.did
-<<<<<<< HEAD
-      // if (ctx.canProxyRead(req)) {
-      if (ctx.cfg.bskyAppViewProxy && ctx.cfg.bskyAppViewEndpoint) {
-=======
       if (await ctx.canProxyRead(req, requester)) {
->>>>>>> 8de64178
         const res =
           await ctx.appviewAgent.api.app.bsky.actor.searchActorsTypeahead(
             params,

--- conflicted
+++ resolved
@@ -21,12 +21,7 @@
 
       const accountService = ctx.services.account(ctx.db)
       const feedService = ctx.services.appView.feed(ctx.db)
-<<<<<<< HEAD
-      const actorService = ctx.services.appView.actor(ctx.db)
-=======
       const graphService = ctx.services.appView.graph(ctx.db)
-      const labelService = ctx.services.appView.label(ctx.db)
->>>>>>> 5fd5c869
 
       const followingIdsSubquery = db
         .selectFrom('follow')

import { InvalidRequestError } from '@atproto/xrpc-server'
<<<<<<< HEAD
import {
  DidDocument,
  PoorlyFormattedDidDocumentError,
  getFeedGen,
} from '@atproto/did-resolver'
=======
import { getFeedGen } from '@atproto/identity'
>>>>>>> 5ca6ce31
import { AtpAgent } from '@atproto/api'
import { Server } from '../../../../../lexicon'
import AppContext from '../../../../../context'

export default function (server: Server, ctx: AppContext) {
  server.app.bsky.feed.getFeedGenerator({
    auth: ctx.accessVerifier,
    handler: async ({ params, auth }) => {
      const { feed } = params
      const requester = auth.credentials.did

      const feedService = ctx.services.appView.feed(ctx.db)

      const got = await feedService.getFeedGeneratorViews([feed], requester)
      const feedInfo = got[feed]
      if (!feedInfo) {
        throw new InvalidRequestError('could not find feed')
      }

      const feedDid = feedInfo.feedDid
<<<<<<< HEAD
      let resolved: DidDocument | null
      try {
        resolved = await ctx.didResolver.resolveDid(feedDid)
      } catch (err) {
        if (err instanceof PoorlyFormattedDidDocumentError) {
          throw new InvalidRequestError(`invalid did document: ${feedDid}`)
        }
        throw err
      }
=======
      const resolved = await ctx.idResolver.did.resolve(feedDid)
>>>>>>> 5ca6ce31
      if (!resolved) {
        throw new InvalidRequestError(
          `could not resolve did document: ${feedDid}`,
        )
      }

      const fgEndpoint = getFeedGen(resolved)
      if (!fgEndpoint) {
        throw new InvalidRequestError(
          `invalid feed generator service details in did document: ${feedDid}`,
        )
      }

      let isOnline: boolean
      let isValid: boolean

      if (ctx.algos[feed]) {
        isValid = true
        isOnline = true
      } else {
        const agent = new AtpAgent({ service: fgEndpoint })
        try {
          const res = await agent.api.app.bsky.feed.describeFeedGenerator()
          isOnline = true
          isValid =
            res.data.did === feedDid &&
            res.data.feeds.some((f) => f.uri === feed)
        } catch (err) {
          isOnline = false
          isValid = false
        }
      }

      const profiles = await feedService.getActorViews(
        [feedInfo.creator],
        requester,
      )
      const feedView = feedService.views.formatFeedGeneratorView(
        feedInfo,
        profiles,
      )

      return {
        encoding: 'application/json',
        body: {
          view: feedView,
          isOnline,
          isValid,
        },
      }
    },
  })
}<|MERGE_RESOLUTION|>--- conflicted
+++ resolved
@@ -1,13 +1,9 @@
 import { InvalidRequestError } from '@atproto/xrpc-server'
-<<<<<<< HEAD
 import {
   DidDocument,
   PoorlyFormattedDidDocumentError,
   getFeedGen,
-} from '@atproto/did-resolver'
-=======
-import { getFeedGen } from '@atproto/identity'
->>>>>>> 5ca6ce31
+} from '@atproto/identity'
 import { AtpAgent } from '@atproto/api'
 import { Server } from '../../../../../lexicon'
 import AppContext from '../../../../../context'
@@ -28,19 +24,15 @@
       }
 
       const feedDid = feedInfo.feedDid
-<<<<<<< HEAD
       let resolved: DidDocument | null
       try {
-        resolved = await ctx.didResolver.resolveDid(feedDid)
+        resolved = await ctx.idResolver.did.resolve(feedDid)
       } catch (err) {
         if (err instanceof PoorlyFormattedDidDocumentError) {
           throw new InvalidRequestError(`invalid did document: ${feedDid}`)
         }
         throw err
       }
-=======
-      const resolved = await ctx.idResolver.did.resolve(feedDid)
->>>>>>> 5ca6ce31
       if (!resolved) {
         throw new InvalidRequestError(
           `could not resolve did document: ${feedDid}`,

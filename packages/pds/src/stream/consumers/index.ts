--- conflicted
+++ resolved
@@ -1,17 +1,14 @@
+import { BlobStore } from '@atproto/repo'
 import { DidableKey } from '@atproto/crypto'
 import ServerAuth from '../../auth'
 import AddMemberConsumer from './add-member'
 import RemoveMemberConsumer from './remove-member'
 import AddUpvoteConsumer from './add-upvote'
+import SceneVotesOnPostConsumer from './scene-votes-on-post'
 import RemoveUpvoteConsumer from './remove-upvote'
 import CreateNotificationConsumer from './create-notification'
 import DeleteNotificationsConsumer from './delete-notifications'
-<<<<<<< HEAD
 import { MessageQueue } from '../types'
-import { BlobStore } from '@atproto/repo'
-=======
-import SceneVotesOnPostConsumer from './scene-votes-on-post'
->>>>>>> a09483dc
 
 export const listen = (
   messageQueue: MessageQueue,
@@ -24,16 +21,10 @@
   }
   messageQueue.listen('add_member', new AddMemberConsumer())
   messageQueue.listen('remove_member', new RemoveMemberConsumer())
-<<<<<<< HEAD
-  messageQueue.listen(
-    'add_upvote',
-    new AddUpvoteConsumer(getAuthStore, messageQueue, blobstore),
-=======
   messageQueue.listen('add_upvote', new AddUpvoteConsumer())
   messageQueue.listen(
     'scene_votes_on_post__table_updates',
-    new SceneVotesOnPostConsumer(getAuthStore),
->>>>>>> a09483dc
+    new SceneVotesOnPostConsumer(getAuthStore, messageQueue, blobstore),
   )
   messageQueue.listen('remove_upvote', new RemoveUpvoteConsumer())
   messageQueue.listen('create_notification', new CreateNotificationConsumer())

--- conflicted
+++ resolved
@@ -115,22 +115,21 @@
 
   verifyRole(req: express.Request) {
     const parsed = parseBasicAuth(req.headers.authorization || '')
-<<<<<<< HEAD
-    const { username, password } = parsed ?? {}
+    const { Missing, Valid, Invalid } = AuthStatus
+    if (!parsed) {
+      return { status: Missing, admin: false, moderator: false, triage: false }
+    }
+    const { username, password } = parsed
     if (username === 'triage' && password === this._triagePass) {
-      return { valid: true, admin: false, moderator: false, triage: true }
-=======
-    if (!parsed) {
-      return { admin: false, moderator: false, missing: true }
->>>>>>> 0ee6dc45
+      return { status: Valid, admin: false, moderator: false, triage: true }
     }
     if (username === 'moderator' && password === this._moderatorPass) {
-      return { valid: true, admin: false, moderator: true, triage: true }
+      return { status: Valid, admin: false, moderator: true, triage: true }
     }
     if (username === 'admin' && password === this._adminPass) {
-      return { valid: true, admin: true, moderator: true, triage: true }
-    }
-    return { valid: false, admin: false, moderator: false, triage: false }
+      return { status: Valid, admin: true, moderator: true, triage: true }
+    }
+    return { status: Invalid, admin: false, moderator: false, triage: false }
   }
 
   getToken(req: express.Request) {
@@ -239,8 +238,8 @@
         err.customErrorName === 'AuthMissing'
       ) {
         // Missing access bearer, move onto admin basic auth
-        const credentials = auth.verifyAdmin(ctx.req)
-        if (credentials.missing) {
+        const credentials = auth.verifyRole(ctx.req)
+        if (credentials.status === AuthStatus.Missing) {
           // If both are missing, passthrough: this auth scheme is optional
           return { credentials: null }
         } else if (credentials.admin) {
@@ -283,7 +282,7 @@
   (auth: ServerAuth) =>
   async (ctx: { req: express.Request; res: express.Response }) => {
     const credentials = auth.verifyRole(ctx.req)
-    if (!credentials.valid) {
+    if (credentials.status !== AuthStatus.Valid) {
       throw new AuthRequiredError()
     }
     return { credentials }
@@ -291,4 +290,10 @@
 
 export const getRefreshTokenId = () => {
   return ui8.toString(crypto.randomBytes(32), 'base64')
+}
+
+export enum AuthStatus {
+  Valid,
+  Invalid,
+  Missing,
 }
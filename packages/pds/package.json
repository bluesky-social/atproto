--- conflicted
+++ resolved
@@ -1,10 +1,6 @@
 {
   "name": "@atproto/pds",
-<<<<<<< HEAD
-  "version": "0.1.10",
-=======
   "version": "0.1.11",
->>>>>>> 85bcd18a
   "license": "MIT",
   "repository": {
     "type": "git",

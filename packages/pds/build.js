const pkgJson = require('@npmcli/package-json')
const { copy } = require('esbuild-plugin-copy')
const { nodeExternalsPlugin } = require('esbuild-node-externals')

<<<<<<< HEAD
require('esbuild')
  .build({
    logLevel: 'info',
    entryPoints: ['src/index.ts', 'src/bin.ts', 'src/db/index.ts'],
    bundle: true,
    outdir: 'dist',
    platform: 'node',
    external: [
      'better-sqlite3',
      // Referenced in pg driver, but optional and we don't use it
      'pg-native',
    ],
    plugins: [
      copy({
        assets: {
          from: ['./src/mailer/templates/**/*'],
          to: ['./templates'],
          keepStructure: true,
        },
      }),
    ],
  })
  .catch(() => process.exit(1))
=======
const buildShallow =
  process.argv.includes('--shallow') || process.env.ATP_BUILD_SHALLOW === 'true'

if (process.argv.includes('--update-main-to-dist')) {
  return pkgJson
    .load(__dirname)
    .then((pkg) => pkg.update({ main: 'dist/index.js' }))
    .then((pkg) => pkg.save())
}

require('esbuild').build({
  logLevel: 'info',
  entryPoints: ['src/index.ts', 'src/bin.ts', 'src/db/index.ts'],
  bundle: true,
  sourcemap: true,
  outdir: 'dist',
  platform: 'node',
  external: [
    'better-sqlite3',
    'level',
    'classic-level',
    // Referenced in pg driver, but optional and we don't use it
    'pg-native',
  ],
  plugins: [].concat(buildShallow ? [nodeExternalsPlugin()] : []).concat([
    copy({
      assets: {
        from: ['./src/mailer/templates/**/*'],
        to: ['./templates'],
        keepStructure: true,
      },
    }),
  ]),
})
>>>>>>> 13aead17
<|MERGE_RESOLUTION|>--- conflicted
+++ resolved
@@ -2,31 +2,6 @@
 const { copy } = require('esbuild-plugin-copy')
 const { nodeExternalsPlugin } = require('esbuild-node-externals')
 
-<<<<<<< HEAD
-require('esbuild')
-  .build({
-    logLevel: 'info',
-    entryPoints: ['src/index.ts', 'src/bin.ts', 'src/db/index.ts'],
-    bundle: true,
-    outdir: 'dist',
-    platform: 'node',
-    external: [
-      'better-sqlite3',
-      // Referenced in pg driver, but optional and we don't use it
-      'pg-native',
-    ],
-    plugins: [
-      copy({
-        assets: {
-          from: ['./src/mailer/templates/**/*'],
-          to: ['./templates'],
-          keepStructure: true,
-        },
-      }),
-    ],
-  })
-  .catch(() => process.exit(1))
-=======
 const buildShallow =
   process.argv.includes('--shallow') || process.env.ATP_BUILD_SHALLOW === 'true'
 
@@ -46,8 +21,6 @@
   platform: 'node',
   external: [
     'better-sqlite3',
-    'level',
-    'classic-level',
     // Referenced in pg driver, but optional and we don't use it
     'pg-native',
   ],
@@ -60,5 +33,4 @@
       },
     }),
   ]),
-})
->>>>>>> 13aead17
+})
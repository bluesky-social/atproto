--- conflicted
+++ resolved
@@ -23,44 +23,58 @@
   {
     lexicon: 1,
     id: 'io.example.query',
-    type: 'query',
+    defs: {
+      main: {
+        type: 'query',
+      },
+    },
   },
   {
     lexicon: 1,
     id: 'io.example.procedure',
-    type: 'procedure',
+    defs: {
+      main: {
+        type: 'procedure',
+      },
+    },
   },
 ]
 
-const MISMATCHED_SCHEMAS = [
+const MISMATCHED_LEXICONS = [
   {
     lexicon: 1,
     id: 'io.example.query',
-    type: 'procedure',
+    defs: {
+      main: {
+        type: 'procedure',
+      },
+    },
   },
   {
     lexicon: 1,
     id: 'io.example.procedure',
-    type: 'query',
+    defs: {
+      main: {
+        type: 'query',
+      },
+    },
   },
   {
     lexicon: 1,
     id: 'io.example.doesNotExist',
-    type: 'query',
+    defs: {
+      main: {
+        type: 'query',
+      },
+    },
   },
 ]
 
 describe('Errors', () => {
   let s: http.Server
-<<<<<<< HEAD
-  const server = xrpcServer.createServer(SCHEMAS)
+  const server = xrpcServer.createServer(LEXICONS)
   server.method('io.example.error', (ctx: { params: xrpcServer.Params }) => {
     if (ctx.params.which === 'foo') {
-=======
-  const server = xrpcServer.createServer(LEXICONS)
-  server.method('io.example.error', (params: xrpcServer.Params) => {
-    if (params.which === 'foo') {
->>>>>>> dd180f3d
       throw new xrpcServer.InvalidRequestError('It was this one!', 'Foo')
     } else if (ctx.params.which === 'bar') {
       return { status: 400, error: 'Bar', message: 'It was that one!' }
@@ -75,14 +89,10 @@
     return undefined
   })
   const client = xrpc.service(`http://localhost:8893`)
-<<<<<<< HEAD
-  xrpc.addSchemas(SCHEMAS)
+  xrpc.addLexicons(LEXICONS)
   const badXrpc = new Client()
   const badClient = badXrpc.service(`http://localhost:8893`)
-  badXrpc.addSchemas(MISMATCHED_SCHEMAS)
-=======
-  xrpc.addLexicons(LEXICONS)
->>>>>>> dd180f3d
+  badXrpc.addLexicons(MISMATCHED_LEXICONS)
   beforeAll(async () => {
     s = await createServer(8893, server)
   })

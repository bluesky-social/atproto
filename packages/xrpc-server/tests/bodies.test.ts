--- conflicted
+++ resolved
@@ -63,20 +63,12 @@
   const server = xrpcServer.createServer(LEXICONS)
   server.method(
     'io.example.validationTest',
-<<<<<<< HEAD
     (ctx: { params: xrpcServer.Params; input?: xrpcServer.HandlerInput }) => ({
-=======
-    (_params: xrpcServer.Params, input?: xrpcServer.HandlerInput) => ({
->>>>>>> dd180f3d
       encoding: 'json',
       body: ctx.input?.body,
     }),
   )
-<<<<<<< HEAD
   server.method('io.example.validationTest2', () => ({
-=======
-  server.method('io.example.validationTest2', (_params: xrpcServer.Params) => ({
->>>>>>> dd180f3d
     encoding: 'json',
     body: { wrong: 'data' },
   }))

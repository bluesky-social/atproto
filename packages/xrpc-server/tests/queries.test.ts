--- conflicted
+++ resolved
@@ -67,15 +67,9 @@
 
 describe('Queries', () => {
   let s: http.Server
-<<<<<<< HEAD
-  const server = xrpcServer.createServer(SCHEMAS)
+  const server = xrpcServer.createServer(LEXICONS)
   server.method('io.example.ping1', (ctx: { params: xrpcServer.Params }) => {
     return { encoding: 'text/plain', body: ctx.params.message }
-=======
-  const server = xrpcServer.createServer(LEXICONS)
-  server.method('io.example.ping1', (params: xrpcServer.Params) => {
-    return { encoding: 'text/plain', body: params.message }
->>>>>>> dd180f3d
   })
   server.method('io.example.ping2', (ctx: { params: xrpcServer.Params }) => {
     return {

--- conflicted
+++ resolved
@@ -48,13 +48,8 @@
 export const verifyJwt = async (
   jwtStr: string,
   ownDid: string | null, // null indicates to skip the audience check
-<<<<<<< HEAD
   getSigningKey: (did: string, forceRefresh: boolean) => Promise<string>,
-): Promise<string> => {
-=======
-  getSigningKey: (did: string) => Promise<string>,
 ): Promise<ServiceJwtPayload> => {
->>>>>>> 2df6f2b8
   const parts = jwtStr.split('.')
   if (parts.length !== 3) {
     throw new AuthRequiredError('poorly formatted jwt', 'BadJwt')

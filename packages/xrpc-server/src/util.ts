--- conflicted
+++ resolved
@@ -151,15 +151,11 @@
   return shortType
 }
 
-<<<<<<< HEAD
-function isValidEncoding(possible: string | string[], value: string) {
-  if (possible === '*/*') return true
-=======
 function isValidEncoding(possibleStr: string, value: string) {
   const possible = possibleStr.split(',').map((v) => v.trim())
->>>>>>> c966185f
   const normalized = normalizeMime(value)
   if (!normalized) return false
+  if (possible.includes('*/*')) return true
   return possible.includes(normalized)
 }
 

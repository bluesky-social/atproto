import { Readable, Transform } from 'stream'
import { createDeflate, createGunzip } from 'zlib'
import express from 'express'
import mime from 'mime-types'
import {
  Lexicons,
  LexXrpcProcedure,
  LexXrpcQuery,
  LexXrpcSubscription,
} from '@atproto/lexicon'
import { forwardStreamErrors, MaxSizeChecker } from '@atproto/common'
import {
  UndecodedParams,
  Params,
  HandlerInput,
  HandlerSuccess,
  handlerSuccess,
  InvalidRequestError,
  InternalServerError,
  Options,
  XRPCError,
} from './types'

export function decodeQueryParams(
  def: LexXrpcProcedure | LexXrpcQuery | LexXrpcSubscription,
  params: UndecodedParams,
): Params {
  const decoded: Params = {}
  for (const k in params) {
    const val = params[k]
    const property = def.parameters?.properties?.[k]
    if (property) {
      if (property.type === 'array') {
        const vals: typeof val[] = []
        decoded[k] = val
          ? vals
              .concat(val) // Cast to array
              .flatMap((v) => decodeQueryParam(property.items.type, v) ?? [])
          : undefined
      } else {
        decoded[k] = decodeQueryParam(property.type, val)
      }
    }
  }
  return decoded
}

export function decodeQueryParam(
  type: string,
  value: unknown,
): string | number | boolean | undefined {
  if (!value) {
    return undefined
  }
  if (type === 'string' || type === 'datetime') {
    return String(value)
  }
  if (type === 'number') {
    return Number(String(value))
  } else if (type === 'integer') {
    return Number(String(value)) | 0
  } else if (type === 'boolean') {
    return value === 'true'
  }
}

<<<<<<< HEAD
export function getQueryParams(
  searchParams: URLSearchParams,
): Record<string, string | string[]> {
=======
export function getQueryParams(url = ''): Record<string, string | string[]> {
  const { searchParams } = new URL(url ?? '', 'http://x')
>>>>>>> 45edff9c
  const result: Record<string, string | string[]> = {}
  for (const key of searchParams.keys()) {
    result[key] = searchParams.getAll(key)
    if (result[key].length === 1) {
      result[key] = result[key][0]
    }
  }
  return result
}

export function validateInput(
  nsid: string,
  def: LexXrpcProcedure | LexXrpcQuery,
  req: express.Request,
  opts: Options,
  lexicons: Lexicons,
): HandlerInput | undefined {
  // request expectation
  const reqHasBody = hasBody(req)
  if (reqHasBody && (def.type !== 'procedure' || !def.input)) {
    throw new InvalidRequestError(
      `A request body was provided when none was expected`,
    )
  }
  if (def.type === 'query') {
    return
  }
  if (!reqHasBody && def.input) {
    throw new InvalidRequestError(
      `A request body is expected but none was provided`,
    )
  }

  // mimetype
  const inputEncoding = normalizeMime(req.headers['content-type'] || '')
  if (
    def.input?.encoding &&
    (!inputEncoding || !isValidEncoding(def.input?.encoding, inputEncoding))
  ) {
    throw new InvalidRequestError(`Invalid request encoding: ${inputEncoding}`)
  }

  if (!inputEncoding) {
    // no input body
    return undefined
  }

  // if input schema, validate
  if (def.input?.schema) {
    try {
      lexicons.assertValidXrpcInput(nsid, req.body)
    } catch (e) {
      throw new InvalidRequestError(e instanceof Error ? e.message : String(e))
    }
  }

  // if middleware already got the body, we pass that along as input
  // otherwise, we pass along a decoded readable stream
  let body
  if (req.readableEnded) {
    body = req.body
  } else {
    body = decodeBodyStream(req, opts.payload?.blobLimit)
  }

  return {
    encoding: inputEncoding,
    body,
  }
}

export function validateOutput(
  nsid: string,
  def: LexXrpcProcedure | LexXrpcQuery,
  output: HandlerSuccess | undefined,
  lexicons: Lexicons,
): HandlerSuccess | undefined {
  // initial validation
  if (output) {
    handlerSuccess.parse(output)
  }

  // response expectation
  if (output?.body && !def.output) {
    throw new InternalServerError(
      `A response body was provided when none was expected`,
    )
  }
  if (!output?.body && def.output) {
    throw new InternalServerError(
      `A response body is expected but none was provided`,
    )
  }

  // mimetype
  if (
    def.output?.encoding &&
    (!output?.encoding ||
      !isValidEncoding(def.output?.encoding, output?.encoding))
  ) {
    throw new InternalServerError(
      `Invalid response encoding: ${output?.encoding}`,
    )
  }

  // output schema
  if (def.output?.schema) {
    try {
      lexicons.assertValidXrpcOutput(nsid, output?.body)
    } catch (e) {
      throw new InternalServerError(e instanceof Error ? e.message : String(e))
    }
  }

  return output
}

export function normalizeMime(v: string) {
  const fullType = mime.contentType(v)
  if (!v) return false
  const shortType = fullType.split(';')[0]
  if (!shortType) return false
  return shortType
}

function isValidEncoding(possibleStr: string, value: string) {
  const possible = possibleStr.split(',').map((v) => v.trim())
  const normalized = normalizeMime(value)
  if (!normalized) return false
  if (possible.includes('*/*')) return true
  return possible.includes(normalized)
}

export function hasBody(req: express.Request) {
  const contentLength = req.headers['content-length']
  const transferEncoding = req.headers['transfer-encoding']
  return (contentLength && parseInt(contentLength, 10) > 0) || transferEncoding
}

export function processBodyAsBytes(req: express.Request): Promise<Uint8Array> {
  return new Promise((resolve) => {
    const chunks: Buffer[] = []
    req.on('data', (chunk) => chunks.push(chunk))
    req.on('end', () => resolve(new Uint8Array(Buffer.concat(chunks))))
  })
}

function decodeBodyStream(
  req: express.Request,
  maxSize: number | undefined,
): Readable {
  let stream: Readable = req
  const contentEncoding = req.headers['content-encoding']
  const contentLength = req.headers['content-length']

  if (
    maxSize !== undefined &&
    contentLength &&
    parseInt(contentLength, 10) > maxSize
  ) {
    throw new XRPCError(413, 'request entity too large')
  }

  let decoder: Transform | undefined
  if (contentEncoding === 'gzip') {
    decoder = createGunzip()
  } else if (contentEncoding === 'deflate') {
    decoder = createDeflate()
  }

  if (decoder) {
    forwardStreamErrors(stream, decoder)
    stream = stream.pipe(decoder)
  }

  if (maxSize !== undefined) {
    const maxSizeChecker = new MaxSizeChecker(
      maxSize,
      () => new XRPCError(413, 'request entity too large'),
    )
    forwardStreamErrors(stream, maxSizeChecker)
    stream = stream.pipe(maxSizeChecker)
  }

  return stream
}<|MERGE_RESOLUTION|>--- conflicted
+++ resolved
@@ -64,14 +64,8 @@
   }
 }
 
-<<<<<<< HEAD
-export function getQueryParams(
-  searchParams: URLSearchParams,
-): Record<string, string | string[]> {
-=======
 export function getQueryParams(url = ''): Record<string, string | string[]> {
   const { searchParams } = new URL(url ?? '', 'http://x')
->>>>>>> 45edff9c
   const result: Record<string, string | string[]> = {}
   for (const key of searchParams.keys()) {
     result[key] = searchParams.getAll(key)

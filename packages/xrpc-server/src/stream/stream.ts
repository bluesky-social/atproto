import { XRPCError, ResponseType } from '@atproto/xrpc'
import { DuplexOptions } from 'stream'
import { createWebSocketStream, WebSocket } from 'ws'
import { Frame } from './frames'

export async function* byFrame(ws: WebSocket, options?: DuplexOptions) {
  const wsStream = createWebSocketStream(ws, {
    ...options,
    readableObjectMode: true, // Ensures frame bytes don't get buffered/combined together
  })
  for await (const chunk of wsStream) {
    yield Frame.fromBytes(chunk)
  }
}

export async function* byMessage(ws: WebSocket, options?: DuplexOptions) {
  for await (const frame of byFrame(ws, options)) {
<<<<<<< HEAD
    if (frame.isMessage()) {
=======
    if (frame.isMessage() || frame.isInfo()) {
      // @NOTE info frames will soon be folded into messages
>>>>>>> a9cab00e
      yield frame
    } else if (frame.isError()) {
      throw new XRPCError(-1, frame.code, frame.message)
    } else {
      throw new XRPCError(ResponseType.Unknown, undefined, 'Unknown frame type')
    }
  }
}<|MERGE_RESOLUTION|>--- conflicted
+++ resolved
@@ -15,12 +15,8 @@
 
 export async function* byMessage(ws: WebSocket, options?: DuplexOptions) {
   for await (const frame of byFrame(ws, options)) {
-<<<<<<< HEAD
-    if (frame.isMessage()) {
-=======
     if (frame.isMessage() || frame.isInfo()) {
       // @NOTE info frames will soon be folded into messages
->>>>>>> a9cab00e
       yield frame
     } else if (frame.isError()) {
       throw new XRPCError(-1, frame.code, frame.message)

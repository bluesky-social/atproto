import {
  RateLimiterAbstract,
  RateLimiterMemory,
  RateLimiterRedis,
  RateLimiterRes,
} from 'rate-limiter-flexible'
import { logger } from './logger'
import {
  CalcKeyFn,
  CalcPointsFn,
  RateLimitExceededError,
  RateLimiterConsume,
  RateLimiterI,
  RateLimiterStatus,
  XRPCReqContext,
} from './types'

export type RateLimiterOpts = {
  keyPrefix: string
  durationMs: number
  points: number
  bypassSecret?: string
  calcKey?: CalcKeyFn
  calcPoints?: CalcPointsFn
  failClosed?: boolean
}

export class RateLimiter implements RateLimiterI {
  public limiter: RateLimiterAbstract
  private byPassSecret?: string
  private failClosed?: boolean
  public calcKey: CalcKeyFn
  public calcPoints: CalcPointsFn

  constructor(limiter: RateLimiterAbstract, opts: RateLimiterOpts) {
    this.limiter = limiter
    this.byPassSecret = opts.bypassSecret
    this.calcKey = opts.calcKey ?? defaultKey
    this.calcPoints = opts.calcPoints ?? defaultPoints
  }

  static memory(opts: RateLimiterOpts): RateLimiter {
    const limiter = new RateLimiterMemory({
      keyPrefix: opts.keyPrefix,
      duration: Math.floor(opts.durationMs / 1000),
      points: opts.points,
    })
    return new RateLimiter(limiter, opts)
  }

  static redis(storeClient: unknown, opts: RateLimiterOpts): RateLimiter {
    const limiter = new RateLimiterRedis({
      storeClient,
      keyPrefix: opts.keyPrefix,
      duration: Math.floor(opts.durationMs / 1000),
      points: opts.points,
    })
    return new RateLimiter(limiter, opts)
  }

  async consume(
    ctx: XRPCReqContext,
    opts?: { calcKey?: CalcKeyFn; calcPoints?: CalcPointsFn },
  ): Promise<RateLimiterStatus | RateLimitExceededError | null> {
    if (
      this.byPassSecret &&
      ctx.req.header('x-ratelimit-bypass') === this.byPassSecret
    ) {
      return null
    }
    const key = opts?.calcKey ? opts.calcKey(ctx) : this.calcKey(ctx)
    const points = opts?.calcPoints
      ? opts.calcPoints(ctx)
      : this.calcPoints(ctx)
    if (points < 1) {
      return null
    }
    try {
      const res = await this.limiter.consume(key, points)
      return formatLimiterStatus(this.limiter, res)
    } catch (err) {
      // yes this library rejects with a res not an error
      if (err instanceof RateLimiterRes) {
        const status = formatLimiterStatus(this.limiter, err)
        return new RateLimitExceededError(status)
      } else {
        if (this.failClosed) {
          throw err
        }
        logger.error(
          {
            err,
            keyPrefix: this.limiter.keyPrefix,
            points: this.limiter.points,
            duration: this.limiter.duration,
          },
          'rate limiter failed to consume points',
        )
        return null
      }
    }
  }
}

export const formatLimiterStatus = (
  limiter: RateLimiterAbstract,
  res: RateLimiterRes,
): RateLimiterStatus => {
  return {
    limit: limiter.points,
    duration: limiter.duration,
    remainingPoints: res.remainingPoints,
    msBeforeNext: res.msBeforeNext,
    consumedPoints: res.consumedPoints,
    isFirstInDuration: res.isFirstInDuration,
  }
}

export const consumeMany = async (
  ctx: XRPCReqContext,
  fns: RateLimiterConsume[],
): Promise<RateLimiterStatus | RateLimitExceededError | null> => {
  if (fns.length === 0) return null
  const results = await Promise.all(fns.map((fn) => fn(ctx)))
  const tightestLimit = getTightestLimit(results)
  if (tightestLimit === null) {
    return null
  } else if (tightestLimit instanceof RateLimitExceededError) {
    setResHeaders(ctx, tightestLimit.status)
    return tightestLimit
  } else {
    setResHeaders(ctx, tightestLimit)
    return tightestLimit
  }
}

export const setResHeaders = (
  ctx: XRPCReqContext,
  status: RateLimiterStatus,
) => {
  ctx.res.setHeader('RateLimit-Limit', status.limit)
  ctx.res.setHeader('RateLimit-Remaining', status.remainingPoints)
  ctx.res.setHeader(
    'RateLimit-Reset',
    Math.floor((Date.now() + status.msBeforeNext) / 1000),
  )
  ctx.res.setHeader('RateLimit-Policy', `${status.limit};w=${status.duration}`)
}

export const getTightestLimit = (
  resps: (RateLimiterStatus | RateLimitExceededError | null)[],
): RateLimiterStatus | RateLimitExceededError | null => {
  let lowest: RateLimiterStatus | null = null
  for (const resp of resps) {
    if (resp === null) continue
    if (resp instanceof RateLimitExceededError) return resp
    if (lowest === null || resp.remainingPoints < lowest.remainingPoints) {
      lowest = resp
    }
  }
  return lowest
}

<<<<<<< HEAD
=======
// when using a proxy, ensure headers are getting forwarded correctly: `app.set('trust proxy', true)`
// https://expressjs.com/en/guide/behind-proxies.html
>>>>>>> 9879ca97
const defaultKey: CalcKeyFn = (ctx: XRPCReqContext) => ctx.req.ip
const defaultPoints: CalcPointsFn = () => 1<|MERGE_RESOLUTION|>--- conflicted
+++ resolved
@@ -161,10 +161,7 @@
   return lowest
 }
 
-<<<<<<< HEAD
-=======
 // when using a proxy, ensure headers are getting forwarded correctly: `app.set('trust proxy', true)`
 // https://expressjs.com/en/guide/behind-proxies.html
->>>>>>> 9879ca97
 const defaultKey: CalcKeyFn = (ctx: XRPCReqContext) => ctx.req.ip
 const defaultPoints: CalcPointsFn = () => 1
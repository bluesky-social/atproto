<<<<<<< HEAD
import express, {
  ErrorRequestHandler,
  NextFunction,
  RequestHandler,
} from 'express'
import { ValidateFunction } from 'ajv'
import {
  MethodSchema,
  methodSchema,
  isValidMethodSchema,
} from '@atproto/lexicon'
=======
import express from 'express'
import { Lexicons } from '@atproto/lexicon'
>>>>>>> dd180f3d
import {
  XRPCHandler,
  XRPCError,
  InvalidRequestError,
  HandlerOutput,
  HandlerSuccess,
  handlerSuccess,
  XRPCHandlerConfig,
  MethodNotImplementedError,
  HandlerAuth,
  AuthVerifier,
  isHandlerError,
} from './types'
import { decodeQueryParams, validateInput, validateOutput } from './util'
import log from './logger'

export type Options = {
  payload?: {
    jsonLimit?: string | number
    rawLimit?: string | number
    textLimit?: string | number
  }
}

export function createServer(lexicons?: unknown[], options?: Options) {
  return new Server(lexicons, options)
}

export class Server {
  router = express.Router()
<<<<<<< HEAD
  routes = express.Router()
  schemas: Map<string, MethodSchema> = new Map()
  paramValidators: Map<string, ValidateFunction> = new Map()
  inputValidators: Map<string, ValidateFunction> = new Map()
  outputValidators: Map<string, ValidateFunction> = new Map()
  middleware: Record<'json' | 'raw' | 'text', RequestHandler>

  constructor(schemas?: unknown[], opts?: Options) {
    if (schemas) {
      this.addSchemas(schemas)
=======
  handlers: Map<string, XRPCHandler> = new Map()
  lex = new Lexicons()

  constructor(lexicons?: unknown[], opts?: Options) {
    if (lexicons) {
      this.addLexicons(lexicons)
>>>>>>> dd180f3d
    }
    this.router.use(this.routes)
    this.router.use('/xrpc/:methodId', this.catchall.bind(this))
    this.router.use(errorMiddleware)
    this.middleware = {
      json: express.json({ limit: opts?.payload?.jsonLimit }),
      raw: express.raw({ limit: opts?.payload?.rawLimit }),
      text: express.text({ limit: opts?.payload?.textLimit }),
    }
  }

  // handlers
  // =

  method(nsid: string, configOrFn: XRPCHandlerConfig | XRPCHandler) {
    this.addMethod(nsid, configOrFn)
  }

<<<<<<< HEAD
  addMethod(nsid: string, configOrFn: XRPCHandlerConfig | XRPCHandler) {
    const config =
      typeof configOrFn === 'function' ? { handler: configOrFn } : configOrFn
    const schema = this.schemas.get(nsid)
    if (!schema) {
=======
  addMethod(nsid: string, fn: XRPCHandler) {
    if (!this.lex.get(nsid)) {
>>>>>>> dd180f3d
      throw new Error(`No schema found for ${nsid}`)
    }
    this.addRoute(schema, config)
  }

  // schemas
  // =

  addLexicon(doc: unknown) {
    this.lex.add(doc)
  }

  addLexicons(docs: unknown[]) {
    for (const doc of docs) {
      this.addLexicon(doc)
    }
  }

<<<<<<< HEAD
  // http
  // =

  protected async addRoute(schema: MethodSchema, config: XRPCHandlerConfig) {
    const verb: 'post' | 'get' = schema.type === 'procedure' ? 'post' : 'get'
    const middleware: RequestHandler[] = []
    middleware.push(createLocalsMiddleware(schema))
    if (config.auth) {
      middleware.push(createAuthMiddleware(config.auth))
    }
    if (verb === 'post') {
      middleware.push(this.middleware.json)
      middleware.push(this.middleware.raw)
      middleware.push(this.middleware.text)
    }
    this.routes[verb](
      `/xrpc/${schema.id}`,
      ...middleware,
      this.createHandler(schema, config.handler),
    )
  }

  async catchall(
    req: express.Request,
    _res: express.Response,
    next: NextFunction,
  ) {
    const schema = this.schemas.get(req.params.methodId)
    if (!schema) {
      return next(new MethodNotImplementedError())
    }
    // validate method
    if (schema.type === 'query' && req.method !== 'GET') {
      return next(
        new InvalidRequestError(
          `Incorrect HTTP method (${req.method}) expected GET`,
        ),
      )
    } else if (schema.type === 'procedure' && req.method !== 'POST') {
      return next(
        new InvalidRequestError(
          `Incorrect HTTP method (${req.method}) expected POST`,
        ),
      )
    }
    return next()
  }
=======
  removeLexicon(nsid: string) {
    this.lex.remove(nsid)
  }

  // http
  // =

  async handle(req: express.Request, res: express.Response) {
    try {
      // lookup handler and schema
      const handler = this.handlers.get(req.params.methodId)
      const def = this.lex.getDef(req.params.methodId)
      if (
        !handler ||
        !def ||
        (def.type !== 'query' && def.type !== 'procedure')
      ) {
        return res.status(501).end()
      }

      // validate method
      if (def.type === 'query' && req.method !== 'GET') {
        throw new InvalidRequestError(
          `Incorrect HTTP method (${req.method}) expected GET`,
        )
      } else if (def.type === 'procedure' && req.method !== 'POST') {
        throw new InvalidRequestError(
          `Incorrect HTTP method (${req.method}) expected POST`,
        )
      }

      // validate request
      const params = decodeQueryParams(def, req.query)
      try {
        this.lex.assertValidXrpcParams(req.params.methodId, params)
      } catch (e) {
        throw new InvalidRequestError(String(e))
      }
      const input = validateInput(req.params.methodId, def, req, this.lex)
>>>>>>> dd180f3d

  createHandler(schema: MethodSchema, handler: XRPCHandler): RequestHandler {
    const paramValidator = this.paramValidators.get(schema.id)
    const inputValidator = this.inputValidators.get(schema.id)
    const outputValidator = this.outputValidators.get(schema.id)
    return async function (req, res, next) {
      try {
        // validate request
        const params = validateReqParams(req.query, paramValidator)
        const input = validateInput(schema, req, inputValidator)
        const locals: RequestLocals = req[kRequestLocals]

<<<<<<< HEAD
        // run the handler
        const outputUnvalidated = await handler({
          params,
          input,
          auth: locals.auth,
          req,
          res,
        })
=======
      if (!outputUnvalidated || isHandlerSuccess(outputUnvalidated)) {
        // validate response
        const output = validateOutput(
          req.params.methodId,
          def,
          outputUnvalidated,
          this.lex,
        )
>>>>>>> dd180f3d

        if (isHandlerError(outputUnvalidated)) {
          throw XRPCError.fromError(outputUnvalidated)
        }

        if (!outputUnvalidated || isHandlerSuccess(outputUnvalidated)) {
          // validate response
          const output = validateOutput(
            schema,
            outputUnvalidated,
            outputValidator,
          )
          // send response
          if (
            output?.encoding === 'application/json' ||
            output?.encoding === 'json'
          ) {
            res.status(200).json(output.body)
          } else if (output) {
            res.header('Content-Type', output.encoding)
            res
              .status(200)
              .send(
                output.body instanceof Uint8Array
                  ? Buffer.from(output.body)
                  : output.body,
              )
          } else {
            res.status(200).end()
          }
        }
      } catch (err: unknown) {
        next(err)
      }
    }
  }
}

function isHandlerSuccess(v: HandlerOutput): v is HandlerSuccess {
  return handlerSuccess.safeParse(v).success
}

const kRequestLocals = Symbol('requestLocals')

function createLocalsMiddleware(schema: MethodSchema): RequestHandler {
  return function (req, _res, next) {
    const locals: RequestLocals = { auth: undefined, schemaId: schema.id }
    req[kRequestLocals] = locals
    return next()
  }
}

type RequestLocals = {
  auth: HandlerAuth | undefined
  schemaId: string
}

function createAuthMiddleware(verifier: AuthVerifier): RequestHandler {
  return async function (req, _res, next) {
    try {
      const result = await verifier(req)
      if (isHandlerError(result)) {
        throw XRPCError.fromError(result)
      }
      const locals: RequestLocals = req[kRequestLocals]
      locals.auth = result
      next()
    } catch (err: unknown) {
      next(err)
    }
  }
}

const errorMiddleware: ErrorRequestHandler = function (err, req, res, next) {
  const locals: RequestLocals | undefined = req[kRequestLocals]
  const methodSuffix = locals ? ` method ${locals.schemaId}` : ''
  if (err instanceof XRPCError) {
    log.error(err, `error in xrpc${methodSuffix}`)
  } else {
    log.error(err, `unhandled exception in xrpc${methodSuffix}`)
  }
  if (res.headersSent) {
    return next(err)
  }
  const xrpcError = XRPCError.fromError(err)
  return res.status(xrpcError.type).json(xrpcError.payload)
}<|MERGE_RESOLUTION|>--- conflicted
+++ resolved
@@ -1,19 +1,9 @@
-<<<<<<< HEAD
 import express, {
   ErrorRequestHandler,
   NextFunction,
   RequestHandler,
 } from 'express'
-import { ValidateFunction } from 'ajv'
-import {
-  MethodSchema,
-  methodSchema,
-  isValidMethodSchema,
-} from '@atproto/lexicon'
-=======
-import express from 'express'
-import { Lexicons } from '@atproto/lexicon'
->>>>>>> dd180f3d
+import { Lexicons, LexXrpcProcedure, LexXrpcQuery } from '@atproto/lexicon'
 import {
   XRPCHandler,
   XRPCError,
@@ -44,25 +34,13 @@
 
 export class Server {
   router = express.Router()
-<<<<<<< HEAD
   routes = express.Router()
-  schemas: Map<string, MethodSchema> = new Map()
-  paramValidators: Map<string, ValidateFunction> = new Map()
-  inputValidators: Map<string, ValidateFunction> = new Map()
-  outputValidators: Map<string, ValidateFunction> = new Map()
+  lex = new Lexicons()
   middleware: Record<'json' | 'raw' | 'text', RequestHandler>
-
-  constructor(schemas?: unknown[], opts?: Options) {
-    if (schemas) {
-      this.addSchemas(schemas)
-=======
-  handlers: Map<string, XRPCHandler> = new Map()
-  lex = new Lexicons()
 
   constructor(lexicons?: unknown[], opts?: Options) {
     if (lexicons) {
       this.addLexicons(lexicons)
->>>>>>> dd180f3d
     }
     this.router.use(this.routes)
     this.router.use('/xrpc/:methodId', this.catchall.bind(this))
@@ -81,19 +59,14 @@
     this.addMethod(nsid, configOrFn)
   }
 
-<<<<<<< HEAD
   addMethod(nsid: string, configOrFn: XRPCHandlerConfig | XRPCHandler) {
     const config =
       typeof configOrFn === 'function' ? { handler: configOrFn } : configOrFn
-    const schema = this.schemas.get(nsid)
-    if (!schema) {
-=======
-  addMethod(nsid: string, fn: XRPCHandler) {
-    if (!this.lex.get(nsid)) {
->>>>>>> dd180f3d
-      throw new Error(`No schema found for ${nsid}`)
-    }
-    this.addRoute(schema, config)
+    const def = this.lex.getDef(nsid)
+    if (!def || (def.type !== 'query' && def.type !== 'procedure')) {
+      throw new Error(`Lex def for ${nsid} is not a query or a procedure`)
+    }
+    this.addRoute(nsid, def, config)
   }
 
   // schemas
@@ -109,14 +82,17 @@
     }
   }
 
-<<<<<<< HEAD
   // http
   // =
 
-  protected async addRoute(schema: MethodSchema, config: XRPCHandlerConfig) {
-    const verb: 'post' | 'get' = schema.type === 'procedure' ? 'post' : 'get'
+  protected async addRoute(
+    nsid: string,
+    def: LexXrpcQuery | LexXrpcProcedure,
+    config: XRPCHandlerConfig,
+  ) {
+    const verb: 'post' | 'get' = def.type === 'procedure' ? 'post' : 'get'
     const middleware: RequestHandler[] = []
-    middleware.push(createLocalsMiddleware(schema))
+    middleware.push(createLocalsMiddleware(nsid))
     if (config.auth) {
       middleware.push(createAuthMiddleware(config.auth))
     }
@@ -126,9 +102,9 @@
       middleware.push(this.middleware.text)
     }
     this.routes[verb](
-      `/xrpc/${schema.id}`,
+      `/xrpc/${nsid}`,
       ...middleware,
-      this.createHandler(schema, config.handler),
+      this.createHandler(nsid, def, config.handler),
     )
   }
 
@@ -137,18 +113,18 @@
     _res: express.Response,
     next: NextFunction,
   ) {
-    const schema = this.schemas.get(req.params.methodId)
-    if (!schema) {
+    const def = this.lex.getDef(req.params.methodId)
+    if (!def) {
       return next(new MethodNotImplementedError())
     }
     // validate method
-    if (schema.type === 'query' && req.method !== 'GET') {
+    if (def.type === 'query' && req.method !== 'GET') {
       return next(
         new InvalidRequestError(
           `Incorrect HTTP method (${req.method}) expected GET`,
         ),
       )
-    } else if (schema.type === 'procedure' && req.method !== 'POST') {
+    } else if (def.type === 'procedure' && req.method !== 'POST') {
       return next(
         new InvalidRequestError(
           `Incorrect HTTP method (${req.method}) expected POST`,
@@ -157,60 +133,30 @@
     }
     return next()
   }
-=======
-  removeLexicon(nsid: string) {
-    this.lex.remove(nsid)
-  }
-
-  // http
-  // =
-
-  async handle(req: express.Request, res: express.Response) {
-    try {
-      // lookup handler and schema
-      const handler = this.handlers.get(req.params.methodId)
-      const def = this.lex.getDef(req.params.methodId)
-      if (
-        !handler ||
-        !def ||
-        (def.type !== 'query' && def.type !== 'procedure')
-      ) {
-        return res.status(501).end()
-      }
-
-      // validate method
-      if (def.type === 'query' && req.method !== 'GET') {
-        throw new InvalidRequestError(
-          `Incorrect HTTP method (${req.method}) expected GET`,
-        )
-      } else if (def.type === 'procedure' && req.method !== 'POST') {
-        throw new InvalidRequestError(
-          `Incorrect HTTP method (${req.method}) expected POST`,
-        )
-      }
-
-      // validate request
-      const params = decodeQueryParams(def, req.query)
-      try {
-        this.lex.assertValidXrpcParams(req.params.methodId, params)
-      } catch (e) {
-        throw new InvalidRequestError(String(e))
-      }
-      const input = validateInput(req.params.methodId, def, req, this.lex)
->>>>>>> dd180f3d
-
-  createHandler(schema: MethodSchema, handler: XRPCHandler): RequestHandler {
-    const paramValidator = this.paramValidators.get(schema.id)
-    const inputValidator = this.inputValidators.get(schema.id)
-    const outputValidator = this.outputValidators.get(schema.id)
+
+  createHandler(
+    nsid: string,
+    def: LexXrpcQuery | LexXrpcProcedure,
+    handler: XRPCHandler,
+  ): RequestHandler {
+    const validateReqInput = (req: express.Request) =>
+      validateInput(nsid, def, req, this.lex)
+    const validateResOutput = (output?: HandlerSuccess) =>
+      validateOutput(nsid, def, output, this.lex)
+    const assertValidXrpcParams = (params: unknown) =>
+      this.lex.assertValidXrpcParams(nsid, params)
     return async function (req, res, next) {
       try {
         // validate request
-        const params = validateReqParams(req.query, paramValidator)
-        const input = validateInput(schema, req, inputValidator)
+        const params = decodeQueryParams(def, req.query)
+        try {
+          assertValidXrpcParams(params)
+        } catch (e) {
+          throw new InvalidRequestError(String(e))
+        }
+        const input = validateReqInput(req)
         const locals: RequestLocals = req[kRequestLocals]
 
-<<<<<<< HEAD
         // run the handler
         const outputUnvalidated = await handler({
           params,
@@ -219,16 +165,6 @@
           req,
           res,
         })
-=======
-      if (!outputUnvalidated || isHandlerSuccess(outputUnvalidated)) {
-        // validate response
-        const output = validateOutput(
-          req.params.methodId,
-          def,
-          outputUnvalidated,
-          this.lex,
-        )
->>>>>>> dd180f3d
 
         if (isHandlerError(outputUnvalidated)) {
           throw XRPCError.fromError(outputUnvalidated)
@@ -236,11 +172,7 @@
 
         if (!outputUnvalidated || isHandlerSuccess(outputUnvalidated)) {
           // validate response
-          const output = validateOutput(
-            schema,
-            outputUnvalidated,
-            outputValidator,
-          )
+          const output = validateResOutput(outputUnvalidated)
           // send response
           if (
             output?.encoding === 'application/json' ||
@@ -273,9 +205,9 @@
 
 const kRequestLocals = Symbol('requestLocals')
 
-function createLocalsMiddleware(schema: MethodSchema): RequestHandler {
+function createLocalsMiddleware(nsid: string): RequestHandler {
   return function (req, _res, next) {
-    const locals: RequestLocals = { auth: undefined, schemaId: schema.id }
+    const locals: RequestLocals = { auth: undefined, nsid }
     req[kRequestLocals] = locals
     return next()
   }
@@ -283,7 +215,7 @@
 
 type RequestLocals = {
   auth: HandlerAuth | undefined
-  schemaId: string
+  nsid: string
 }
 
 function createAuthMiddleware(verifier: AuthVerifier): RequestHandler {
@@ -304,7 +236,7 @@
 
 const errorMiddleware: ErrorRequestHandler = function (err, req, res, next) {
   const locals: RequestLocals | undefined = req[kRequestLocals]
-  const methodSuffix = locals ? ` method ${locals.schemaId}` : ''
+  const methodSuffix = locals ? ` method ${locals.nsid}` : ''
   if (err instanceof XRPCError) {
     log.error(err, `error in xrpc${methodSuffix}`)
   } else {

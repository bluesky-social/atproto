--- conflicted
+++ resolved
@@ -1,10 +1,6 @@
 {
   "name": "@atproto/xrpc-server",
-<<<<<<< HEAD
-  "version": "0.5.4-rc.0",
-=======
   "version": "0.6.0",
->>>>>>> 66484a10
   "license": "MIT",
   "description": "atproto HTTP API (XRPC) server library",
   "keywords": [

syntax = "proto3";

package bsky;
option go_package = "./;bsky";

import "google/protobuf/timestamp.proto";

//
// Read Path
//

message Record {
  bytes record = 1;
  string cid = 2;
  google.protobuf.Timestamp indexed_at = 4;
  bool taken_down = 5;
  google.protobuf.Timestamp created_at = 6;
  google.protobuf.Timestamp sorted_at = 7;
  string takedown_ref = 8;
}

message GetBlockRecordsRequest {
  repeated string uris = 1;
}

message GetBlockRecordsResponse {
  repeated Record records = 1;
}

message GetFeedGeneratorRecordsRequest {
  repeated string uris = 1;
}

message GetFeedGeneratorRecordsResponse {
  repeated Record records = 1;
}

message GetFollowRecordsRequest {
  repeated string uris = 1;
}

message GetFollowRecordsResponse {
  repeated Record records = 1;
}

message GetLikeRecordsRequest {
  repeated string uris = 1;
}

message GetLikeRecordsResponse {
  repeated Record records = 1;
}

message GetListBlockRecordsRequest {
  repeated string uris = 1;
}

message GetListBlockRecordsResponse {
  repeated Record records = 1;
}

message GetListItemRecordsRequest {
  repeated string uris = 1;
}

message GetListItemRecordsResponse {
  repeated Record records = 1;
}

message GetListRecordsRequest {
  repeated string uris = 1;
}

message GetListRecordsResponse {
  repeated Record records = 1;
}

message PostRecordMeta {
  bool violates_thread_gate = 1;
  bool has_media = 2;
  bool is_reply = 3;
  bool violates_embedding_rules = 4;
  bool has_post_gate = 5;
  bool has_thread_gate = 6;
  bool has_video = 7;
}

message GetPostRecordsRequest {
  repeated string uris = 1;
}

message GetPostRecordsResponse {
  repeated Record records = 1;
  repeated PostRecordMeta meta = 2;
}

message GetProfileRecordsRequest {
  repeated string uris = 1;
}

message GetProfileRecordsResponse {
  repeated Record records = 1;
}

message GetActorChatDeclarationRecordsRequest {
  repeated string uris = 1;
}

message GetActorChatDeclarationRecordsResponse {
  repeated Record records = 1;
}

message GetRepostRecordsRequest {
  repeated string uris = 1;
}

message GetRepostRecordsResponse {
  repeated Record records = 1;
}

message GetThreadGateRecordsRequest {
  repeated string uris = 1;
}

message GetThreadGateRecordsResponse {
  repeated Record records = 1;
}

message GetPostgateRecordsRequest {
  repeated string uris = 1;
}

message GetPostgateRecordsResponse {
  repeated Record records = 1;
}

message GetLabelerRecordsRequest {
  repeated string uris = 1;
}

message GetLabelerRecordsResponse {
  repeated Record records = 1;
}

message GetAllLabelersRequest {}

message GetAllLabelersResponse {
  repeated string uris = 1;
  repeated Record records = 2;
}

message GetStarterPackRecordsRequest {
  repeated string uris = 1;
}

message GetStarterPackRecordsResponse {
  repeated Record records = 1;
}

//
// Follows
//

// - Return follow uris where user A follows users B, C, D, …
//     - E.g. for viewer state on `getProfiles`
message GetActorFollowsActorsRequest {
  string actor_did = 1;
  repeated string target_dids = 2;
}

message GetActorFollowsActorsResponse {
  repeated string uris = 1;
}

// - Return follow uris of users who follows user A
//     - For `getFollowers` list
message GetFollowersRequest {
  string actor_did = 1;
  int32 limit = 2;
  string cursor = 3;
}

message FollowInfo {
  string uri = 1;
  string actor_did = 2;
  string subject_did = 3;
}

message GetFollowersResponse {
  repeated FollowInfo followers = 1;
  string cursor = 2;
}

// - Return follow uris of users A follows
//     - For `getFollows` list
message GetFollowsRequest {
  string actor_did = 1;
  int32 limit = 2;
  string cursor = 3;
}

message GetFollowsResponse {
  repeated FollowInfo follows = 1;
  string cursor = 2;
}

//
// Verification
//

message VerificationMeta {
  string rkey = 1;
  string handle = 2;
  string display_name = 3;
  google.protobuf.Timestamp sorted_at = 4;
}

<<<<<<< HEAD
message TrustedVerifier {
  string did = 1;
  string handle = 2;
  string display_name = 3;
  google.protobuf.Timestamp created_at = 4;
  optional google.protobuf.Timestamp tombstoned_at = 5;
}

message GetTrustedVerifiersRequest {
  int32 limit = 1;
  string cursor = 2;
}

message GetTrustedVerifiersResponse {
  repeated TrustedVerifier trusted_verifiers = 1;
  string cursor = 2;
}

=======
>>>>>>> 96de2acb
message GetVerificationRecordsRequest {
  repeated string uris = 1;
}

message GetVerificationRecordsResponse {
  repeated Record records = 1;
}

message VerificationIssued {
  string actor_did = 1;
  string rkey = 2;
  string subject_did = 3;
  google.protobuf.Timestamp created_at = 7;
  google.protobuf.Timestamp indexed_at = 8;
  google.protobuf.Timestamp sorted_at = 9;
}

message GetVerificationsIssuedRequest {
  string actor_did = 1;
  int32 limit = 2;
  string cursor = 3;
}

message GetVerificationsIssuedResponse {
  repeated VerificationIssued verifications = 1;
  string cursor = 2;
}

message VerificationReceived {
  string actor_did = 1;
  string rkey = 2;
  string subject_did = 3;
  google.protobuf.Timestamp created_at = 7;
  google.protobuf.Timestamp indexed_at = 8;
  google.protobuf.Timestamp sorted_at = 9;
}

message GetVerificationsReceivedRequest {
  string subject_did = 1;
  int32 limit = 2;
  string cursor = 3;
}

message GetVerificationsReceivedResponse {
  repeated VerificationReceived verifications = 1;
  string cursor = 2;
}

//
// Likes
//

// - return like uris where subject uri is subject A
//     - `getLikes` list for a post
message GetLikesBySubjectRequest {
  RecordRef subject = 1;
  int32 limit = 2;
  string cursor = 3;
}

message GetLikesBySubjectResponse {
  repeated string uris = 1;
  string cursor = 2;
}

message GetLikesBySubjectSortedRequest {
  RecordRef subject = 1;
  int32 limit = 2;
  string cursor = 3;
}

message GetLikesBySubjectSortedResponse {
  repeated string uris = 1;
  string cursor = 2;
}

message GetQuotesBySubjectSortedRequest {
  RecordRef subject = 1;
  int32 limit = 2;
  string cursor = 3;
}

message GetQuotesBySubjectSortedResponse {
  repeated string uris = 1;
  string cursor = 2;
}

// - return like uris for user A on subject B, C, D...
//     - viewer state on posts
message GetLikesByActorAndSubjectsRequest {
  string actor_did = 1;
  repeated RecordRef refs = 2;
}

message GetLikesByActorAndSubjectsResponse {
  repeated string uris = 1;
}

// - return recent like uris for user A
//     - `getActorLikes` list for a user
message GetActorLikesRequest {
  string actor_did = 1;
  int32 limit = 2;
  string cursor = 3;
}

message LikeInfo {
  string uri = 1;
  string subject = 2;
}

message GetActorLikesResponse {
  repeated LikeInfo likes = 1;
  string cursor = 2;
}

//
// Interactions
//
message GetInteractionCountsRequest {
  repeated RecordRef refs = 1;
}

message GetInteractionCountsResponse {
  repeated int32 likes = 1;
  repeated int32 reposts = 2;
  repeated int32 replies = 3;
  repeated int32 quotes = 4;
}

message GetCountsForUsersRequest {
  repeated string dids = 1;
}

message GetCountsForUsersResponse {
  repeated int32 posts = 1;
  repeated int32 reposts = 2;
  repeated int32 following = 3;
  repeated int32 followers = 4;
  repeated int32 lists = 5;
  repeated int32 feeds = 6;
  repeated int32 starter_packs = 7;
}

message GetStarterPackCountsRequest {
  repeated RecordRef refs = 1;
}

message GetStarterPackCountsResponse {
  repeated int32 joined_week = 1;
  repeated int32 joined_all_time = 2;
}

message GetListCountsRequest {
  repeated RecordRef refs = 1;
}

message GetListCountsResponse {
  repeated int32 list_items = 1;
}

message GetNewUserCountForRangeRequest {
  google.protobuf.Timestamp start = 1;
  google.protobuf.Timestamp end = 2;
}

message GetNewUserCountForRangeResponse {
  int32 count = 1;
}

//
// Reposts
//

// - return repost uris where subject uri is subject A
//     - `getReposts` list for a post
message GetRepostsBySubjectRequest {
  RecordRef subject = 1;
  int32 limit = 2;
  string cursor = 3;
}

message GetRepostsBySubjectResponse {
  repeated string uris = 1;
  string cursor = 2;
}

// - return repost uris for user A on subject B, C, D...
//     - viewer state on posts
message GetRepostsByActorAndSubjectsRequest {
  string actor_did = 1;
  repeated RecordRef refs = 2;
}

message RecordRef {
  string uri = 1;
  string cid = 2;
}

message GetRepostsByActorAndSubjectsResponse {
  repeated string uris = 1;
}

// - return recent repost uris for user A
//     - `getActorReposts` list for a user
message GetActorRepostsRequest {
  string actor_did = 1;
  int32 limit = 2;
  string cursor = 3;
}

message GetActorRepostsResponse {
  repeated string uris = 1;
  string cursor = 2;
}

//
// Profile
//

// - return actor information for dids A, B, C…
//     - profile hydration
//     - should this include handles?  apply repo takedown?
message GetActorsRequest {
  repeated string dids = 1;
  repeated string skip_cache_for_dids = 2;
}

message ActorInfo {
  bool exists = 1;
  string handle = 2;
  Record profile = 3;
  bool taken_down = 4;
  string takedown_ref = 5;
  google.protobuf.Timestamp tombstoned_at = 6;
  bool labeler = 7;
  string allow_incoming_chats_from = 8;
  string upstream_status = 9;
  google.protobuf.Timestamp created_at = 10;
  bool priority_notifications = 11;
  double pagerank = 12;
  bool trusted_verifier = 13;
  map<string, VerificationMeta> verified_by = 14;
}

message GetActorsResponse {
  repeated ActorInfo actors = 1;
}

// - return did for handle A
//     - `resolveHandle`
//     - answering queries where the query param is a handle
message GetDidsByHandlesRequest {
  repeated string handles = 1;
}

message GetDidsByHandlesResponse {
  repeated string dids = 1;
}

//
// Relationships
//

// - return relationships between user A and users B, C, D...
//     - profile hydration
//     - block application
message GetRelationshipsRequest {
  string actor_did = 1;
  repeated string target_dids = 2;
}

message Relationships {
  bool muted = 1;
  string muted_by_list = 2;
  string blocked_by = 3;
  string blocking = 4;
  string blocked_by_list = 5;
  string blocking_by_list = 6;
  string following = 7;
  string followed_by = 8;
}

message GetRelationshipsResponse {
  repeated Relationships relationships = 1;
}

// - return whether a block (bidrectionally and either direct or through a list) exists between two dids
//     - enforcing 3rd party block violations
message RelationshipPair {
  string a = 1;
  string b = 2;
}

message BlockExistence {
  string blocked_by = 1;
  string blocking = 2;
  string blocked_by_list = 3;
  string blocking_by_list = 4;
}

message GetBlockExistenceRequest {
  repeated RelationshipPair pairs = 1;
}

message GetBlockExistenceResponse {
  repeated bool exists = 1;
  repeated BlockExistence blocks = 2;
}


//
// Lists
//

message ListItemInfo {
  string uri = 1;
  string did = 2;
}

// - Return dids of users in list A
//     - E.g. to view items in one of your mute lists
message GetListMembersRequest {
  string list_uri = 1;
  int32 limit = 2;
  string cursor = 3;
}

message GetListMembersResponse {
  repeated ListItemInfo listitems = 1;
  string cursor = 2;
}

// - Return list uris where user A in list B, C, D…
//     - Used in thread reply gates
message GetListMembershipRequest {
  string actor_did = 1;
  repeated string list_uris = 2;
}

message GetListMembershipResponse {
  repeated string listitem_uris = 1;
}

// - Return number of items in list A
//     - For aggregate
message GetListCountRequest {
  string list_uri = 1;
}

message GetListCountResponse {
  int32 count = 1;
}


// - return list of uris of lists created by A
//     - `getLists`
message GetActorListsRequest {
  string actor_did = 1;
  int32 limit = 2;
  string cursor = 3;
}

message GetActorListsResponse {
  repeated string list_uris = 1;
  string cursor = 2;
}

//
// Mutes
//

// - return boolean if user A has muted user B
//     - hydrating mute state onto profiles
message GetActorMutesActorRequest {
  string actor_did = 1;
  string target_did = 2;
}

message GetActorMutesActorResponse {
  bool muted = 1;
}

// - return list of user dids of users who A mutes
//     - `getMutes`
message GetMutesRequest {
  string actor_did = 1;
  int32 limit = 2;
  string cursor = 3;
}

message GetMutesResponse {
  repeated string dids = 1;
  string cursor = 2;
}

//
// Mutelists
//

// - return list uri of *any* list through which user A has muted user B
//     - hydrating mute state onto profiles
//     - note: we only need *one* uri even if a user is muted by multiple lists
message GetActorMutesActorViaListRequest {
  string actor_did = 1;
  string target_did = 2;
}

message GetActorMutesActorViaListResponse {
  string list_uri = 1;
}

// - return boolean if actor A has subscribed to mutelist B
//     - list view hydration
message GetMutelistSubscriptionRequest {
  string actor_did = 1;
  string list_uri = 2;
}

message GetMutelistSubscriptionResponse {
  bool subscribed = 1;
}

// - return list of list uris of mutelists that A subscribes to
//     - `getListMutes`
message GetMutelistSubscriptionsRequest {
  string actor_did = 1;
  int32 limit = 2;
  string cursor = 3;
}

message GetMutelistSubscriptionsResponse {
  repeated string list_uris = 1;
  string cursor = 2;
}

//
// Thread Mutes
//

message GetThreadMutesOnSubjectsRequest {
  string actor_did = 1;
  repeated string thread_roots = 2;
}

message GetThreadMutesOnSubjectsResponse {
  repeated bool muted = 1;
}

//
// Blocks
//

// - Return block uri if there is a block between users A & B (bidirectional)
//     - hydrating (& actioning) block state on profiles
//     - handling 3rd party blocks
message GetBidirectionalBlockRequest {
  string actor_did = 1;
  string target_did = 2;
}

message GetBidirectionalBlockResponse {
  string block_uri = 1;
}

// - Return list of block uris and user dids of users who A blocks
//     - `getBlocks`
message GetBlocksRequest {
  string actor_did = 1;
  int32 limit = 2;
  string cursor = 3;
}

message GetBlocksResponse {
  repeated string block_uris = 1;
  string cursor = 2;
}

//
// Blocklists
//

// - Return list uri of ***any*** list through which users A & B have a block (bidirectional)
//     - hydrating (& actioning) block state on profiles
//     - handling 3rd party blocks
message GetBidirectionalBlockViaListRequest {
  string actor_did = 1;
  string target_did = 2;
}

message GetBidirectionalBlockViaListResponse {
  string list_uri = 1;
}

// - return boolean if user A has subscribed to blocklist B
//     - list view hydration
message GetBlocklistSubscriptionRequest {
  string actor_did = 1;
  string list_uri = 2;
}

message GetBlocklistSubscriptionResponse {
  string listblock_uri = 1;
}

// - return list of list uris of Blockslists that A subscribes to
//     - `getListBlocks`
message GetBlocklistSubscriptionsRequest {
  string actor_did = 1;
  int32 limit = 2;
  string cursor = 3;
}

message GetBlocklistSubscriptionsResponse {
  repeated string list_uris = 1;
  string cursor = 2;
}

//
// Notifications
//

// - list recent notifications for a user
//     - notifications should include a uri for the record that caused the notif & a “reason” for the notification (reply, like, quotepost, etc)
//     - this should include both read & unread notifs
message GetNotificationsRequest {
  string actor_did = 1;
  int32 limit = 2;
  string cursor = 3;
  bool priority = 4;
}

message Notification {
  string recipient_did = 1;
  string uri = 2;
  string reason = 3;
  string reason_subject = 4;
  google.protobuf.Timestamp timestamp = 5;
  bool priority = 6;
}

message GetNotificationsResponse {
  repeated Notification notifications = 1;
  string cursor = 2;
}

// - update a user’s “last seen time”
//     - `updateSeen`
message UpdateNotificationSeenRequest {
  string actor_did = 1;
  google.protobuf.Timestamp timestamp = 2;
  bool priority = 3;
}

message UpdateNotificationSeenResponse {}

// - get a user’s “last seen time”
//     - hydrating read state onto notifications
message GetNotificationSeenRequest {
  string actor_did = 1;
  bool priority = 2;
}

message GetNotificationSeenResponse {
  google.protobuf.Timestamp timestamp = 1;
}

// - get a count of all unread notifications (notifications after `updateSeen`)
//     - `getUnreadCount`
message GetUnreadNotificationCountRequest {
  string actor_did = 1;
  bool priority = 2;
}

message GetUnreadNotificationCountResponse {
  int32 count = 1;
}

//
// FeedGenerators
//

// - Return uris of feed generator records created by user A
//     - `getActorFeeds`
message GetActorFeedsRequest {
  string actor_did = 1;
  int32 limit = 2;
  string cursor = 3;
}

message GetActorFeedsResponse {
  repeated string uris = 1;
  string cursor = 2;
}

// - Returns a list of suggested feed generator uris for an actor, paginated
//     - `getSuggestedFeeds`
//     - This is currently just hardcoded in the Appview DB
message GetSuggestedFeedsRequest {
  string actor_did = 1;
  int32 limit = 2;
  string cursor = 3;
}

message GetSuggestedFeedsResponse {
  repeated string uris = 1;
  string cursor = 2;
}

message SearchFeedGeneratorsRequest {
  string query = 1;
  int32 limit = 2;
}

message SearchFeedGeneratorsResponse {
  repeated string uris = 1;
}

// - Returns feed generator validity and online status with uris A, B, C…
//     - Not currently being used, but could be worhthwhile.
message GetFeedGeneratorStatusRequest {
  repeated string uris = 1;
}

message GetFeedGeneratorStatusResponse {
  repeated string status = 1;
}

//
// Feeds
//

enum FeedType {
  FEED_TYPE_UNSPECIFIED = 0;
  FEED_TYPE_POSTS_AND_AUTHOR_THREADS = 1;
  FEED_TYPE_POSTS_NO_REPLIES = 2;
  FEED_TYPE_POSTS_WITH_MEDIA = 3;
  FEED_TYPE_POSTS_WITH_VIDEO = 4;
}

// - Returns recent posts authored by a given DID, paginated
//     - `getAuthorFeed`
//     - Optionally: filter by if a post is/isn’t a reply and if a post has a media object in it
message GetAuthorFeedRequest {
  string actor_did = 1;
  int32 limit = 2;
  string cursor = 3;
  FeedType feed_type = 4;
}

message AuthorFeedItem {
  string uri = 1;
  string cid = 2;
  string repost = 3;
  string repost_cid = 4;
  bool posts_and_author_threads = 5;
  bool posts_no_replies = 6;
  bool posts_with_media = 7;
  bool is_reply = 8;
  bool is_repost = 9;
  bool is_quote_post = 10;
  bool posts_with_video = 11;
}

message GetAuthorFeedResponse {
  repeated AuthorFeedItem items = 1;
  string cursor = 2;
}

// - Returns recent posts authored by users followed by a given DID, paginated
//     - `getTimeline`
message GetTimelineRequest {
  string actor_did = 1;
  int32 limit = 2;
  string cursor = 3;
  bool exclude_replies = 4;
  bool exclude_reposts = 5;
  bool exclude_quotes = 6;
}

message GetTimelineResponse {
  repeated TimelineFeedItem items = 1;
  string cursor = 2;
}

message TimelineFeedItem {
  string uri = 1;
  string cid = 2;
  string repost = 3;
  string repost_cid = 4;
  bool is_reply = 5;
  bool is_repost = 6;
  bool is_quote_post = 7;
}

// - Return recent post uris from users in list A
//     - `getListFeed`
//     - (This is essentially the same as `getTimeline` but instead of follows of a did, it is list items of a list)
message GetListFeedRequest {
  string list_uri = 1;
  int32 limit = 2;
  string cursor = 3;
  bool exclude_replies = 4;
  bool exclude_reposts = 5;
  bool exclude_quotes = 6;
}

message GetListFeedResponse {
  repeated TimelineFeedItem items = 1;
  string cursor = 2;
}

//
// Threads
//

// Return posts uris of any replies N levels above or M levels below post A
message GetThreadRequest {
  string post_uri = 1;
  int32 above = 2;
  int32 below = 3;
}

message GetThreadResponse {
  repeated string uris = 1;
}

//
// Search
//

// - Return DIDs of actors matching term, paginated
//     - `searchActors` skeleton
message SearchActorsRequest {
  string term = 1;
  int32 limit = 2;
  string cursor = 3;
}

message SearchActorsResponse {
  repeated string dids = 1;
  string cursor = 2;
}

// - Return uris of posts matching term, paginated
//     - `searchPosts` skeleton
message SearchPostsRequest {
  string term = 1;
  int32 limit = 2;
  string cursor = 3;
}

message SearchPostsResponse {
  repeated string uris = 1;
  string cursor = 2;
}

// - Return uris of starter packs matching term, paginated
//     - `searchStarterPacks` skeleton
message SearchStarterPacksRequest {
  string term = 1;
  int32 limit = 2;
  string cursor = 3;
}

message SearchStarterPacksResponse {
  repeated string uris = 1;
  string cursor = 2;
}

//
// Suggestions
//

// - Return DIDs of suggested follows for a user, excluding anyone they already follow
//     - `getSuggestions`, `getSuggestedFollowsByActor`
message GetFollowSuggestionsRequest {
  string actor_did = 1;
  string relative_to_did = 2;
  int32 limit = 3;
  string cursor = 4;
}

message GetFollowSuggestionsResponse {
  repeated string dids = 1;
  string cursor = 2;
}

message SuggestedEntity {
  string tag = 1;
  string subject = 2;
  string subject_type = 3;
  int64 priority = 4;
}

message GetSuggestedEntitiesRequest {
  int32 limit = 1;
  string cursor = 2;
}

message GetSuggestedEntitiesResponse {
  repeated SuggestedEntity entities = 1;
  string cursor = 2;
}

//
// Posts
//

// - Return post reply count with uris A, B, C…
//     - All feed hydration
message GetPostReplyCountsRequest {
  repeated RecordRef refs = 1;
}

message GetPostReplyCountsResponse {
  repeated int32 counts = 1;
}

//
// Labels
//

// - Get all labels on a subjects A, B, C (uri or did) issued by dids D, E, F…
//     - label hydration on nearly every view
message GetLabelsRequest {
  repeated string subjects = 1;
  repeated string issuers = 2;
}

message GetLabelsResponse {
  repeated bytes labels = 1;
}

//
// Starter packs
//

message GetActorStarterPacksRequest {
  string actor_did = 1;
  int32 limit = 2;
  string cursor = 3;
}

message GetActorStarterPacksResponse {
  repeated string uris = 1;
  string cursor = 2;
}

//
// Sync
//

// - Latest repo rev of user w/ DID
//     - Read-after-write header in`getProfile`, `getProfiles`, `getActorLikes`, `getAuthorFeed`, `getListFeed`, `getPostThread`, `getTimeline`.  Could it be view dependent?
message GetLatestRevRequest {
  string actor_did = 1;
}

message GetLatestRevResponse {
  string rev = 1;
}


message GetIdentityByDidRequest {
  string did = 1;
}
message GetIdentityByDidResponse {
  string did = 1;
  string handle = 2;
  bytes keys = 3;
  bytes services = 4;
  google.protobuf.Timestamp updated = 5;
}

message GetIdentityByHandleRequest {
  string handle = 1;
}
message GetIdentityByHandleResponse {
  string handle = 1;
  string did = 2;
  bytes keys = 3;
  bytes services = 4;
  google.protobuf.Timestamp updated = 5;
}



//
// Moderation
//

message GetBlobTakedownRequest {
  string did = 1;
  string cid = 2;
}

message GetBlobTakedownResponse {
  bool taken_down = 1;
  string takedown_ref = 2;
}



message GetActorTakedownRequest {
  string did = 1;
}

message GetActorTakedownResponse {
  bool taken_down = 1;
  string takedown_ref = 2;
}

message GetRecordTakedownRequest {
  string record_uri = 1;
}

message GetRecordTakedownResponse {
  bool taken_down = 1;
  string takedown_ref = 2;
}


// Polo-backed Graph Endpoints



// GetFollowsFollowing gets the list of DIDs that the actor follows that also follow the targets
message GetFollowsFollowingRequest {
  string actor_did = 1;
  repeated string target_dids = 2;
}

message FollowsFollowing {
  string target_did = 1;
  repeated string dids = 2;
}

message GetFollowsFollowingResponse {
  repeated FollowsFollowing results = 1;
}

// Ping
message PingRequest {}
message PingResponse {}




service Service {
  //
  // Read Path
  //

  // Records
  rpc GetBlockRecords(GetBlockRecordsRequest) returns (GetBlockRecordsResponse);
  rpc GetFeedGeneratorRecords(GetFeedGeneratorRecordsRequest) returns (GetFeedGeneratorRecordsResponse);
  rpc GetFollowRecords(GetFollowRecordsRequest) returns (GetFollowRecordsResponse);
  rpc GetLikeRecords(GetLikeRecordsRequest) returns (GetLikeRecordsResponse);
  rpc GetListBlockRecords(GetListBlockRecordsRequest) returns (GetListBlockRecordsResponse);
  rpc GetListItemRecords(GetListItemRecordsRequest) returns (GetListItemRecordsResponse);
  rpc GetListRecords(GetListRecordsRequest) returns (GetListRecordsResponse);
  rpc GetPostRecords(GetPostRecordsRequest) returns (GetPostRecordsResponse);
  rpc GetProfileRecords(GetProfileRecordsRequest) returns (GetProfileRecordsResponse);
  rpc GetActorChatDeclarationRecords(GetActorChatDeclarationRecordsRequest) returns (GetActorChatDeclarationRecordsResponse);
  rpc GetRepostRecords(GetRepostRecordsRequest) returns (GetRepostRecordsResponse);
  rpc GetThreadGateRecords(GetThreadGateRecordsRequest) returns (GetThreadGateRecordsResponse);
  rpc GetPostgateRecords(GetPostgateRecordsRequest) returns (GetPostgateRecordsResponse);
  rpc GetLabelerRecords(GetLabelerRecordsRequest) returns (GetLabelerRecordsResponse);
  rpc GetStarterPackRecords(GetStarterPackRecordsRequest) returns (GetStarterPackRecordsResponse);

  // Follows
  rpc GetActorFollowsActors(GetActorFollowsActorsRequest) returns (GetActorFollowsActorsResponse);
  rpc GetFollowers(GetFollowersRequest) returns (GetFollowersResponse);
  rpc GetFollows(GetFollowsRequest) returns (GetFollowsResponse);

  // Verifications
<<<<<<< HEAD
  rpc GetTrustedVerifiers(GetTrustedVerifiersRequest) returns (GetTrustedVerifiersResponse);
=======
>>>>>>> 96de2acb
  rpc GetVerificationRecords(GetVerificationRecordsRequest) returns (GetVerificationRecordsResponse);
  rpc GetVerificationsIssued(GetVerificationsIssuedRequest) returns (GetVerificationsIssuedResponse);
  rpc GetVerificationsReceived(GetVerificationsReceivedRequest) returns (GetVerificationsReceivedResponse);

  // Likes
  rpc GetLikesBySubject(GetLikesBySubjectRequest) returns (GetLikesBySubjectResponse);
  rpc GetLikesBySubjectSorted(GetLikesBySubjectSortedRequest) returns (GetLikesBySubjectSortedResponse);
  rpc GetLikesByActorAndSubjects(GetLikesByActorAndSubjectsRequest) returns (GetLikesByActorAndSubjectsResponse);
  rpc GetActorLikes(GetActorLikesRequest) returns (GetActorLikesResponse);

  // Reposts
  rpc GetRepostsBySubject(GetRepostsBySubjectRequest) returns (GetRepostsBySubjectResponse);
  rpc GetRepostsByActorAndSubjects(GetRepostsByActorAndSubjectsRequest) returns (GetRepostsByActorAndSubjectsResponse);
  rpc GetActorReposts(GetActorRepostsRequest) returns (GetActorRepostsResponse);

  // Quotes
  rpc GetQuotesBySubjectSorted(GetQuotesBySubjectSortedRequest) returns (GetQuotesBySubjectSortedResponse);

  // Interaction Counts
  rpc GetInteractionCounts(GetInteractionCountsRequest) returns (GetInteractionCountsResponse);
  rpc GetCountsForUsers(GetCountsForUsersRequest) returns (GetCountsForUsersResponse);
  rpc GetStarterPackCounts(GetStarterPackCountsRequest) returns (GetStarterPackCountsResponse);
  rpc GetListCounts(GetListCountsRequest) returns (GetListCountsResponse);
  rpc GetNewUserCountForRange(GetNewUserCountForRangeRequest) returns (GetNewUserCountForRangeResponse);

  // Profile
  rpc GetActors(GetActorsRequest) returns (GetActorsResponse);
  rpc GetDidsByHandles(GetDidsByHandlesRequest) returns (GetDidsByHandlesResponse);

  // Relationships
  rpc GetRelationships(GetRelationshipsRequest) returns (GetRelationshipsResponse);
  rpc GetBlockExistence(GetBlockExistenceRequest) returns (GetBlockExistenceResponse);

  // Lists
  rpc GetActorLists(GetActorListsRequest) returns (GetActorListsResponse);
  rpc GetListMembers(GetListMembersRequest) returns (GetListMembersResponse);
  rpc GetListMembership(GetListMembershipRequest) returns (GetListMembershipResponse);
  rpc GetListCount(GetListCountRequest) returns (GetListCountResponse);

  // Mutes
  rpc GetActorMutesActor(GetActorMutesActorRequest) returns (GetActorMutesActorResponse);
  rpc GetMutes(GetMutesRequest) returns (GetMutesResponse);

  // Mutelists
  rpc GetActorMutesActorViaList(GetActorMutesActorViaListRequest) returns (GetActorMutesActorViaListResponse);
  rpc GetMutelistSubscription(GetMutelistSubscriptionRequest) returns (GetMutelistSubscriptionResponse);
  rpc GetMutelistSubscriptions(GetMutelistSubscriptionsRequest) returns (GetMutelistSubscriptionsResponse);

  // Thread Mutes
  rpc GetThreadMutesOnSubjects(GetThreadMutesOnSubjectsRequest) returns (GetThreadMutesOnSubjectsResponse);

  // Blocks
  rpc GetBidirectionalBlock(GetBidirectionalBlockRequest) returns (GetBidirectionalBlockResponse);
  rpc GetBlocks(GetBlocksRequest) returns (GetBlocksResponse);

  // Blocklists
  rpc GetBidirectionalBlockViaList(GetBidirectionalBlockViaListRequest) returns (GetBidirectionalBlockViaListResponse);
  rpc GetBlocklistSubscription(GetBlocklistSubscriptionRequest) returns (GetBlocklistSubscriptionResponse);
  rpc GetBlocklistSubscriptions(GetBlocklistSubscriptionsRequest) returns (GetBlocklistSubscriptionsResponse);

  // Notifications
  rpc GetNotifications(GetNotificationsRequest) returns (GetNotificationsResponse);
  rpc GetNotificationSeen(GetNotificationSeenRequest) returns (GetNotificationSeenResponse);
  rpc GetUnreadNotificationCount(GetUnreadNotificationCountRequest) returns (GetUnreadNotificationCountResponse);
  rpc UpdateNotificationSeen(UpdateNotificationSeenRequest) returns (UpdateNotificationSeenResponse);

  // FeedGenerators
  rpc GetActorFeeds(GetActorFeedsRequest) returns (GetActorFeedsResponse);
  rpc GetSuggestedFeeds(GetSuggestedFeedsRequest) returns (GetSuggestedFeedsResponse);
  rpc GetFeedGeneratorStatus(GetFeedGeneratorStatusRequest) returns (GetFeedGeneratorStatusResponse);
  rpc SearchFeedGenerators(SearchFeedGeneratorsRequest) returns (SearchFeedGeneratorsResponse);

  // Feeds
  rpc GetAuthorFeed(GetAuthorFeedRequest) returns (GetAuthorFeedResponse);
  rpc GetTimeline(GetTimelineRequest) returns (GetTimelineResponse);
  rpc GetListFeed(GetListFeedRequest) returns (GetListFeedResponse);

  // Threads
  rpc GetThread(GetThreadRequest) returns (GetThreadResponse);

  // Search
  rpc SearchActors(SearchActorsRequest) returns (SearchActorsResponse);
  rpc SearchPosts(SearchPostsRequest) returns (SearchPostsResponse);
  rpc SearchStarterPacks(SearchStarterPacksRequest) returns (SearchStarterPacksResponse);

  // Suggestions
  rpc GetFollowSuggestions(GetFollowSuggestionsRequest) returns (GetFollowSuggestionsResponse);
  rpc GetSuggestedEntities(GetSuggestedEntitiesRequest) returns (GetSuggestedEntitiesResponse);

  // Posts
  rpc GetPostReplyCounts(GetPostReplyCountsRequest) returns (GetPostReplyCountsResponse);

  // Labels
  rpc GetLabels(GetLabelsRequest) returns (GetLabelsResponse);
  rpc GetAllLabelers(GetAllLabelersRequest) returns (GetAllLabelersResponse);

  // Starter packs
  rpc GetActorStarterPacks(GetActorStarterPacksRequest) returns (GetActorStarterPacksResponse);

  // Sync
  rpc GetLatestRev(GetLatestRevRequest) returns (GetLatestRevResponse);

  // Moderation
  rpc GetBlobTakedown(GetBlobTakedownRequest) returns (GetBlobTakedownResponse);
  rpc GetRecordTakedown(GetRecordTakedownRequest) returns (GetRecordTakedownResponse);
  rpc GetActorTakedown(GetActorTakedownRequest) returns (GetActorTakedownResponse);

  // Identity
  rpc GetIdentityByDid(GetIdentityByDidRequest) returns (GetIdentityByDidResponse);
  rpc GetIdentityByHandle(GetIdentityByHandleRequest) returns (GetIdentityByHandleResponse);

  // Graph
  rpc GetFollowsFollowing(GetFollowsFollowingRequest) returns (GetFollowsFollowingResponse);

  // Ping
  rpc Ping(PingRequest) returns (PingResponse);




  //
  // Write Path
  //

  // Moderation
  rpc TakedownBlob(TakedownBlobRequest) returns (TakedownBlobResponse);
  rpc TakedownRecord(TakedownRecordRequest) returns (TakedownRecordResponse);
  rpc TakedownActor(TakedownActorRequest) returns (TakedownActorResponse);
  rpc UpdateActorUpstreamStatus(UpdateActorUpstreamStatusRequest) returns (UpdateActorUpstreamStatusResponse);

  rpc UntakedownBlob(UntakedownBlobRequest) returns (UntakedownBlobResponse);
  rpc UntakedownRecord(UntakedownRecordRequest) returns (UntakedownRecordResponse);
  rpc UntakedownActor(UntakedownActorRequest) returns (UntakedownActorResponse);

  // Ingestion
  rpc CreateActorMute(CreateActorMuteRequest) returns (CreateActorMuteResponse);
  rpc DeleteActorMute(DeleteActorMuteRequest) returns (DeleteActorMuteResponse);
  rpc ClearActorMutes(ClearActorMutesRequest) returns (ClearActorMutesResponse);

  rpc CreateActorMutelistSubscription(CreateActorMutelistSubscriptionRequest) returns (CreateActorMutelistSubscriptionResponse);
  rpc DeleteActorMutelistSubscription(DeleteActorMutelistSubscriptionRequest) returns (DeleteActorMutelistSubscriptionResponse);
  rpc ClearActorMutelistSubscriptions(ClearActorMutelistSubscriptionsRequest) returns (ClearActorMutelistSubscriptionsResponse);

  rpc CreateThreadMute(CreateThreadMuteRequest) returns (CreateThreadMuteResponse);
  rpc DeleteThreadMute(DeleteThreadMuteRequest) returns (DeleteThreadMuteResponse);
  rpc ClearThreadMutes(ClearThreadMutesRequest) returns (ClearThreadMutesResponse);
}


//
// Write Path
//

message UpdateActorUpstreamStatusRequest {
  string actor_did = 1;
  bool active = 2;
  string upstream_status = 3;
}

message UpdateActorUpstreamStatusResponse {
}

message TakedownActorRequest {
  string did = 1;
  string ref = 2;
  google.protobuf.Timestamp seen = 3;
}

message TakedownActorResponse {
}

message UntakedownActorRequest {
  string did = 1;
  google.protobuf.Timestamp seen = 2;
}

message UntakedownActorResponse {
}

message TakedownBlobRequest {
  string did = 1;
  string cid = 2;
  string ref = 3;
  google.protobuf.Timestamp seen = 4;
}

message TakedownBlobResponse {}

message UntakedownBlobRequest {
  string did = 1;
  string cid = 2;
  google.protobuf.Timestamp seen = 3;
}

message UntakedownBlobResponse {}

message TakedownRecordRequest {
  string record_uri = 1;
  string ref = 2;
  google.protobuf.Timestamp seen = 3;
}

message TakedownRecordResponse {
}

message UntakedownRecordRequest {
  string record_uri = 1;
  google.protobuf.Timestamp seen = 2;
}

message UntakedownRecordResponse {
}

message CreateActorMuteRequest {
  string actor_did = 1;
  string subject_did = 2;
}

message CreateActorMuteResponse {}

message DeleteActorMuteRequest {
  string actor_did = 1;
  string subject_did = 2;
}

message DeleteActorMuteResponse {}

message ClearActorMutesRequest {
  string actor_did = 1;
}

message ClearActorMutesResponse {}

message CreateActorMutelistSubscriptionRequest {
  string actor_did = 1;
  string subject_uri = 2;
}

message CreateActorMutelistSubscriptionResponse {}

message DeleteActorMutelistSubscriptionRequest {
  string actor_did = 1;
  string subject_uri = 2;
}

message DeleteActorMutelistSubscriptionResponse {}

message ClearActorMutelistSubscriptionsRequest {
  string actor_did = 1;
}

message ClearActorMutelistSubscriptionsResponse {}

message CreateThreadMuteRequest {
  string actor_did = 1;
  string thread_root = 2;
}

message CreateThreadMuteResponse {}

message DeleteThreadMuteRequest {
  string actor_did = 1;
  string thread_root = 2;
}

message DeleteThreadMuteResponse {}

message ClearThreadMutesRequest {
  string actor_did = 1;
}

message ClearThreadMutesResponse {}<|MERGE_RESOLUTION|>--- conflicted
+++ resolved
@@ -215,27 +215,6 @@
   google.protobuf.Timestamp sorted_at = 4;
 }
 
-<<<<<<< HEAD
-message TrustedVerifier {
-  string did = 1;
-  string handle = 2;
-  string display_name = 3;
-  google.protobuf.Timestamp created_at = 4;
-  optional google.protobuf.Timestamp tombstoned_at = 5;
-}
-
-message GetTrustedVerifiersRequest {
-  int32 limit = 1;
-  string cursor = 2;
-}
-
-message GetTrustedVerifiersResponse {
-  repeated TrustedVerifier trusted_verifiers = 1;
-  string cursor = 2;
-}
-
-=======
->>>>>>> 96de2acb
 message GetVerificationRecordsRequest {
   repeated string uris = 1;
 }
@@ -1213,10 +1192,6 @@
   rpc GetFollows(GetFollowsRequest) returns (GetFollowsResponse);
 
   // Verifications
-<<<<<<< HEAD
-  rpc GetTrustedVerifiers(GetTrustedVerifiersRequest) returns (GetTrustedVerifiersResponse);
-=======
->>>>>>> 96de2acb
   rpc GetVerificationRecords(GetVerificationRecordsRequest) returns (GetVerificationRecordsResponse);
   rpc GetVerificationsIssued(GetVerificationsIssuedRequest) returns (GetVerificationsIssuedResponse);
   rpc GetVerificationsReceived(GetVerificationsReceivedRequest) returns (GetVerificationsReceivedResponse);

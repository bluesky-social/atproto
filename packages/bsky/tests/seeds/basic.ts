--- conflicted
+++ resolved
@@ -2,13 +2,8 @@
 import { SeedClient } from './client'
 import usersSeed from './users'
 
-<<<<<<< HEAD
-export default async (sc: SeedClient, users = true, mq?: MessageQueue) => {
+export default async (sc: SeedClient, users = true) => {
   if (users) await usersSeed(sc)
-=======
-export default async (sc: SeedClient) => {
-  await usersSeed(sc)
->>>>>>> 090eabbe
 
   const alice = sc.dids.alice
   const bob = sc.dids.bob

--- conflicted
+++ resolved
@@ -409,19 +409,12 @@
       { depth: 1, uri: sc.posts[dan][0].ref.uriStr },
       { headers: await network.serviceHeaders(alice) },
     )
-<<<<<<< HEAD
+
     assertIsThreadViewPost(unblock.thread)
-
     expect(unblock.thread.replies?.map(getThreadPostUri)).toEqual([
       carolReplyToDan.ref.uriStr,
       aliceReplyToDan.ref.uriStr,
     ])
-=======
-    assert(isThreadViewPost(unblock.thread))
-    expect(unblock.thread.replies?.map(getThreadPostUri).sort()).toEqual(
-      [aliceReplyToDan.ref.uriStr, carolReplyToDan.ref.uriStr].sort(),
-    )
->>>>>>> 54247769
 
     // block then reply
     danBlockCarol = await pdsAgent.api.app.bsky.graph.block.create(

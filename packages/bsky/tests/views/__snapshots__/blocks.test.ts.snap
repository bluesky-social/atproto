// Jest Snapshot v1, https://goo.gl/fbAQLP

exports[`pds views with blocking blocks record embeds 1`] = `
Object {
  "thread": Object {
    "$type": "app.bsky.feed.defs#threadViewPost",
    "post": Object {
      "author": Object {
        "avatar": "https://bsky.public.url/img/avatar/plain/user(1)/cids(1)@jpeg",
        "did": "user(0)",
        "displayName": "ali",
        "handle": "alice.test",
        "labels": Array [
          Object {
            "cid": "cids(2)",
            "cts": "1970-01-01T00:00:00.000Z",
            "neg": false,
            "src": "user(0)",
            "uri": "record(2)",
            "val": "self-label-a",
          },
          Object {
            "cid": "cids(2)",
            "cts": "1970-01-01T00:00:00.000Z",
            "neg": false,
            "src": "user(0)",
            "uri": "record(2)",
            "val": "self-label-b",
          },
        ],
        "viewer": Object {
          "blockedBy": false,
          "followedBy": "record(1)",
          "muted": false,
        },
      },
      "cid": "cids(0)",
      "embed": Object {
        "$type": "app.bsky.embed.record#view",
        "record": Object {
          "$type": "app.bsky.embed.record#viewRecord",
          "author": Object {
            "did": "user(2)",
            "handle": "dan.test",
            "labels": Array [],
            "viewer": Object {
              "blockedBy": false,
              "muted": false,
            },
          },
          "cid": "cids(3)",
          "embeds": Array [
            Object {
              "$type": "app.bsky.embed.record#view",
              "record": Object {
                "$type": "app.bsky.embed.record#viewBlocked",
                "author": Object {
                  "did": "user(3)",
                  "viewer": Object {
                    "blockedBy": false,
                    "blocking": "record(5)",
                  },
                },
                "blocked": true,
                "uri": "record(4)",
              },
            },
          ],
          "indexedAt": "1970-01-01T00:00:00.000Z",
          "labels": Array [],
          "uri": "record(3)",
          "value": Object {
            "$type": "app.bsky.feed.post",
            "createdAt": "1970-01-01T00:00:00.000Z",
            "embed": Object {
              "$type": "app.bsky.embed.record",
              "record": Object {
                "cid": "cids(4)",
                "uri": "record(4)",
              },
            },
            "facets": Array [
              Object {
                "features": Array [
                  Object {
                    "$type": "app.bsky.richtext.facet#mention",
                    "did": "user(0)",
                  },
                ],
                "index": Object {
                  "byteEnd": 18,
                  "byteStart": 0,
                },
              },
            ],
            "text": "@alice.bluesky.xyz is the best",
          },
        },
      },
      "indexedAt": "1970-01-01T00:00:00.000Z",
      "labels": Array [
        Object {
          "cid": "cids(0)",
          "cts": "1970-01-01T00:00:00.000Z",
          "neg": false,
          "src": "user(4)",
          "uri": "record(0)",
          "val": "test-label",
        },
      ],
      "likeCount": 2,
      "record": Object {
        "$type": "app.bsky.feed.post",
        "createdAt": "1970-01-01T00:00:00.000Z",
        "embed": Object {
          "$type": "app.bsky.embed.record",
          "record": Object {
            "cid": "cids(3)",
            "uri": "record(3)",
          },
        },
        "text": "yoohoo label_me",
      },
      "replyCount": 0,
      "repostCount": 0,
      "uri": "record(0)",
      "viewer": Object {},
    },
  },
}
`;

exports[`pds views with blocking blocks thread parent 1`] = `
Object {
  "thread": Object {
    "$type": "app.bsky.feed.defs#threadViewPost",
    "parent": Object {
      "$type": "app.bsky.feed.defs#blockedPost",
      "author": Object {
        "did": "user(2)",
        "viewer": Object {
          "blockedBy": true,
        },
      },
      "blocked": true,
      "uri": "record(4)",
    },
    "post": Object {
      "author": Object {
        "avatar": "https://bsky.public.url/img/avatar/plain/user(1)/cids(1)@jpeg",
        "did": "user(0)",
        "displayName": "ali",
        "handle": "alice.test",
        "labels": Array [
          Object {
            "cid": "cids(2)",
            "cts": "1970-01-01T00:00:00.000Z",
            "neg": false,
            "src": "user(0)",
            "uri": "record(3)",
            "val": "self-label-a",
          },
          Object {
            "cid": "cids(2)",
            "cts": "1970-01-01T00:00:00.000Z",
            "neg": false,
            "src": "user(0)",
            "uri": "record(3)",
            "val": "self-label-b",
          },
        ],
        "viewer": Object {
          "blockedBy": false,
          "followedBy": "record(2)",
          "following": "record(1)",
          "muted": false,
        },
      },
      "cid": "cids(0)",
      "indexedAt": "1970-01-01T00:00:00.000Z",
      "labels": Array [],
      "likeCount": 0,
      "record": Object {
        "$type": "app.bsky.feed.post",
        "createdAt": "1970-01-01T00:00:00.000Z",
        "reply": Object {
          "parent": Object {
            "cid": "cids(3)",
            "uri": "record(4)",
          },
          "root": Object {
            "cid": "cids(3)",
            "uri": "record(4)",
          },
        },
        "text": "alice replies to dan",
      },
      "replyCount": 0,
      "repostCount": 0,
      "uri": "record(0)",
      "viewer": Object {},
    },
    "replies": Array [],
  },
}
`;

exports[`pds views with blocking blocks thread reply 1`] = `
Object {
  "thread": Object {
    "$type": "app.bsky.feed.defs#threadViewPost",
    "post": Object {
      "author": Object {
        "avatar": "https://bsky.public.url/img/avatar/plain/user(1)/cids(1)@jpeg",
        "did": "user(0)",
        "displayName": "ali",
        "handle": "alice.test",
        "labels": Array [
          Object {
            "cid": "cids(2)",
            "cts": "1970-01-01T00:00:00.000Z",
            "neg": false,
            "src": "user(0)",
            "uri": "record(2)",
            "val": "self-label-a",
          },
          Object {
            "cid": "cids(2)",
            "cts": "1970-01-01T00:00:00.000Z",
            "neg": false,
            "src": "user(0)",
            "uri": "record(2)",
            "val": "self-label-b",
          },
        ],
        "viewer": Object {
          "blockedBy": false,
          "followedBy": "record(1)",
          "muted": false,
        },
      },
      "cid": "cids(0)",
      "indexedAt": "1970-01-01T00:00:00.000Z",
      "labels": Array [],
      "likeCount": 3,
      "record": Object {
        "$type": "app.bsky.feed.post",
        "createdAt": "1970-01-01T00:00:00.000000Z",
        "text": "again",
      },
      "replyCount": 2,
      "repostCount": 1,
      "uri": "record(0)",
      "viewer": Object {
        "like": "record(4)",
        "repost": "record(3)",
      },
    },
    "replies": Array [
      Object {
        "$type": "app.bsky.feed.defs#blockedPost",
        "author": Object {
          "did": "user(2)",
          "viewer": Object {
            "blockedBy": false,
            "blocking": "record(5)",
          },
        },
        "blocked": true,
        "uri": "record(0)",
      },
      Object {
        "$type": "app.bsky.feed.defs#threadViewPost",
        "post": Object {
          "author": Object {
            "avatar": "https://bsky.public.url/img/avatar/plain/user(4)/cids(1)@jpeg",
            "did": "user(3)",
            "displayName": "bobby",
            "handle": "bob.test",
            "labels": Array [],
            "viewer": Object {
              "blockedBy": false,
              "following": "record(7)",
              "muted": false,
            },
          },
          "cid": "cids(3)",
          "embed": Object {
            "$type": "app.bsky.embed.images#view",
            "images": Array [
              Object {
                "alt": "../dev-env/src/seed/img/key-landscape-small.jpg",
                "fullsize": "https://bsky.public.url/img/feed_fullsize/plain/user(4)/cids(4)@jpeg",
                "thumb": "https://bsky.public.url/img/feed_thumbnail/plain/user(4)/cids(4)@jpeg",
              },
            ],
          },
          "indexedAt": "1970-01-01T00:00:00.000Z",
          "labels": Array [
            Object {
              "cid": "cids(3)",
              "cts": "1970-01-01T00:00:00.000Z",
              "neg": false,
<<<<<<< HEAD
              "src": "did:example:labeler",
              "uri": "record(6)",
=======
              "src": "user(5)",
              "uri": "record(7)",
>>>>>>> e41a25fa
              "val": "test-label",
            },
            Object {
              "cid": "cids(3)",
              "cts": "1970-01-01T00:00:00.000Z",
              "neg": false,
<<<<<<< HEAD
              "src": "did:example:labeler",
              "uri": "record(6)",
=======
              "src": "user(5)",
              "uri": "record(7)",
>>>>>>> e41a25fa
              "val": "test-label-2",
            },
          ],
          "likeCount": 0,
          "record": Object {
            "$type": "app.bsky.feed.post",
            "createdAt": "1970-01-01T00:00:00.000Z",
            "embed": Object {
              "$type": "app.bsky.embed.images",
              "images": Array [
                Object {
                  "alt": "../dev-env/src/seed/img/key-landscape-small.jpg",
                  "image": Object {
                    "$type": "blob",
                    "mimeType": "image/jpeg",
                    "ref": Object {
                      "$link": "cids(4)",
                    },
                    "size": 4114,
                  },
                },
              ],
            },
            "reply": Object {
              "parent": Object {
                "cid": "cids(0)",
                "uri": "record(0)",
              },
              "root": Object {
                "cid": "cids(0)",
                "uri": "record(0)",
              },
            },
            "text": "hear that label_me label_me_2",
          },
          "replyCount": 1,
          "repostCount": 0,
          "uri": "record(6)",
          "viewer": Object {},
        },
      },
    ],
  },
}
`;<|MERGE_RESOLUTION|>--- conflicted
+++ resolved
@@ -301,26 +301,16 @@
               "cid": "cids(3)",
               "cts": "1970-01-01T00:00:00.000Z",
               "neg": false,
-<<<<<<< HEAD
               "src": "did:example:labeler",
               "uri": "record(6)",
-=======
-              "src": "user(5)",
-              "uri": "record(7)",
->>>>>>> e41a25fa
               "val": "test-label",
             },
             Object {
               "cid": "cids(3)",
               "cts": "1970-01-01T00:00:00.000Z",
               "neg": false,
-<<<<<<< HEAD
               "src": "did:example:labeler",
               "uri": "record(6)",
-=======
-              "src": "user(5)",
-              "uri": "record(7)",
->>>>>>> e41a25fa
               "val": "test-label-2",
             },
           ],

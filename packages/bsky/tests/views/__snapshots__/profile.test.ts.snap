// Jest Snapshot v1, https://goo.gl/fbAQLP

exports[`pds profile views fetches multiple profiles 1`] = `
Array [
  Object {
    "associated": Object {
      "feedgens": 0,
      "labeler": false,
      "lists": 0,
    },
    "avatar": "https://bsky.public.url/img/avatar/plain/user(1)/cids(0)@jpeg",
    "createdAt": "1970-01-01T00:00:00.000Z",
    "description": "its me!",
    "did": "user(0)",
    "displayName": "ali",
    "followersCount": 2,
    "followsCount": 3,
    "handle": "alice.test",
    "indexedAt": "1970-01-01T00:00:00.000Z",
    "labels": Array [
      Object {
        "cid": "cids(1)",
        "cts": "1970-01-01T00:00:00.000Z",
        "src": "user(0)",
        "uri": "record(3)",
        "val": "self-label-a",
      },
      Object {
        "cid": "cids(1)",
        "cts": "1970-01-01T00:00:00.000Z",
        "src": "user(0)",
        "uri": "record(3)",
        "val": "self-label-b",
      },
    ],
    "postsCount": 4,
    "viewer": Object {
      "blockedBy": false,
      "followedBy": "record(1)",
      "following": "record(0)",
      "knownFollowers": Object {
        "count": 1,
        "followers": Array [
          Object {
            "did": "user(2)",
            "handle": "carol.test",
            "labels": Array [],
            "viewer": Object {
              "blockedBy": false,
              "following": "record(2)",
              "muted": false,
            },
          },
        ],
      },
      "muted": false,
    },
  },
  Object {
    "associated": Object {
      "feedgens": 0,
      "labeler": false,
      "lists": 0,
    },
<<<<<<< HEAD
    "avatar": "https://bsky.public.url/img/avatar/plain/user(3)/cids(0)@jpeg",
    "createdAt": "1970-01-01T00:00:00.000Z",
=======
    "avatar": "https://bsky.public.url/img/avatar/plain/user(4)/cids(0)@jpeg",
>>>>>>> fcae4c5b
    "description": "hi im bob label_me",
    "did": "user(3)",
    "displayName": "bobby",
    "followersCount": 2,
    "followsCount": 2,
    "handle": "bob.test",
    "indexedAt": "1970-01-01T00:00:00.000Z",
    "labels": Array [],
    "postsCount": 3,
    "viewer": Object {
      "blockedBy": false,
      "knownFollowers": Object {
        "count": 1,
        "followers": Array [
          Object {
            "avatar": "https://bsky.public.url/img/avatar/plain/user(1)/cids(0)@jpeg",
            "did": "user(0)",
            "displayName": "ali",
            "handle": "alice.test",
            "labels": Array [
              Object {
                "cid": "cids(1)",
                "cts": "1970-01-01T00:00:00.000Z",
                "src": "user(0)",
                "uri": "record(3)",
                "val": "self-label-a",
              },
              Object {
                "cid": "cids(1)",
                "cts": "1970-01-01T00:00:00.000Z",
                "src": "user(0)",
                "uri": "record(3)",
                "val": "self-label-b",
              },
            ],
            "viewer": Object {
              "blockedBy": false,
              "followedBy": "record(1)",
              "following": "record(0)",
              "muted": false,
            },
          },
        ],
      },
      "muted": false,
    },
  },
  Object {
    "associated": Object {
      "feedgens": 0,
      "labeler": false,
      "lists": 0,
    },
    "did": "user(2)",
    "followersCount": 2,
    "followsCount": 1,
    "handle": "carol.test",
    "labels": Array [],
    "postsCount": 2,
    "viewer": Object {
      "blockedBy": false,
      "following": "record(2)",
      "knownFollowers": Object {
        "count": 1,
        "followers": Array [
          Object {
            "avatar": "https://bsky.public.url/img/avatar/plain/user(1)/cids(0)@jpeg",
            "did": "user(0)",
            "displayName": "ali",
            "handle": "alice.test",
            "labels": Array [
              Object {
                "cid": "cids(1)",
                "cts": "1970-01-01T00:00:00.000Z",
                "src": "user(0)",
                "uri": "record(3)",
                "val": "self-label-a",
              },
              Object {
                "cid": "cids(1)",
                "cts": "1970-01-01T00:00:00.000Z",
                "src": "user(0)",
                "uri": "record(3)",
                "val": "self-label-b",
              },
            ],
            "viewer": Object {
              "blockedBy": false,
              "followedBy": "record(1)",
              "following": "record(0)",
              "muted": false,
            },
          },
        ],
      },
      "muted": false,
    },
  },
  Object {
    "associated": Object {
      "chat": Object {
        "allowIncoming": "none",
      },
      "feedgens": 0,
      "labeler": false,
      "lists": 0,
    },
    "did": "user(5)",
    "followersCount": 1,
    "followsCount": 1,
    "handle": "dan.test",
    "labels": Array [],
    "postsCount": 2,
    "viewer": Object {
      "blockedBy": false,
      "followedBy": "record(4)",
      "knownFollowers": Object {
        "count": 1,
        "followers": Array [
          Object {
            "avatar": "https://bsky.public.url/img/avatar/plain/user(1)/cids(0)@jpeg",
            "did": "user(0)",
            "displayName": "ali",
            "handle": "alice.test",
            "labels": Array [
              Object {
                "cid": "cids(1)",
                "cts": "1970-01-01T00:00:00.000Z",
                "src": "user(0)",
                "uri": "record(3)",
                "val": "self-label-a",
              },
              Object {
                "cid": "cids(1)",
                "cts": "1970-01-01T00:00:00.000Z",
                "src": "user(0)",
                "uri": "record(3)",
                "val": "self-label-b",
              },
            ],
            "viewer": Object {
              "blockedBy": false,
              "followedBy": "record(1)",
              "following": "record(0)",
              "muted": false,
            },
          },
        ],
      },
      "muted": false,
    },
  },
]
`;

exports[`pds profile views fetches other's profile, with a follow 1`] = `
Object {
  "associated": Object {
    "feedgens": 0,
    "labeler": false,
    "lists": 0,
  },
  "avatar": "https://bsky.public.url/img/avatar/plain/user(1)/cids(0)@jpeg",
  "createdAt": "1970-01-01T00:00:00.000Z",
  "description": "its me!",
  "did": "user(0)",
  "displayName": "ali",
  "followersCount": 2,
  "followsCount": 3,
  "handle": "alice.test",
  "indexedAt": "1970-01-01T00:00:00.000Z",
  "labels": Array [
    Object {
      "cid": "cids(1)",
      "cts": "1970-01-01T00:00:00.000Z",
      "src": "user(0)",
      "uri": "record(3)",
      "val": "self-label-a",
    },
    Object {
      "cid": "cids(1)",
      "cts": "1970-01-01T00:00:00.000Z",
      "src": "user(0)",
      "uri": "record(3)",
      "val": "self-label-b",
    },
  ],
  "postsCount": 4,
  "viewer": Object {
    "blockedBy": false,
    "followedBy": "record(1)",
    "following": "record(0)",
    "knownFollowers": Object {
      "count": 1,
      "followers": Array [
        Object {
          "did": "user(2)",
          "handle": "carol.test",
          "labels": Array [],
          "viewer": Object {
            "blockedBy": false,
            "following": "record(2)",
            "muted": false,
          },
        },
      ],
    },
    "muted": false,
  },
}
`;

exports[`pds profile views fetches other's profile, without a follow 1`] = `
Object {
  "associated": Object {
    "chat": Object {
      "allowIncoming": "none",
    },
    "feedgens": 0,
    "labeler": false,
    "lists": 0,
  },
  "did": "user(0)",
  "followersCount": 1,
  "followsCount": 1,
  "handle": "dan.test",
  "labels": Array [],
  "postsCount": 2,
  "viewer": Object {
    "blockedBy": false,
    "followedBy": "record(0)",
    "knownFollowers": Object {
      "count": 1,
      "followers": Array [
        Object {
          "avatar": "https://bsky.public.url/img/avatar/plain/user(2)/cids(0)@jpeg",
          "did": "user(1)",
          "displayName": "ali",
          "handle": "alice.test",
          "labels": Array [
            Object {
              "cid": "cids(1)",
              "cts": "1970-01-01T00:00:00.000Z",
              "src": "user(1)",
              "uri": "record(3)",
              "val": "self-label-a",
            },
            Object {
              "cid": "cids(1)",
              "cts": "1970-01-01T00:00:00.000Z",
              "src": "user(1)",
              "uri": "record(3)",
              "val": "self-label-b",
            },
          ],
          "viewer": Object {
            "blockedBy": false,
            "followedBy": "record(2)",
            "following": "record(1)",
            "muted": false,
          },
        },
      ],
    },
    "muted": false,
  },
}
`;

exports[`pds profile views fetches own profile 1`] = `
Object {
  "associated": Object {
    "feedgens": 0,
    "labeler": false,
    "lists": 0,
  },
  "avatar": "https://bsky.public.url/img/avatar/plain/user(1)/cids(0)@jpeg",
  "createdAt": "1970-01-01T00:00:00.000Z",
  "description": "its me!",
  "did": "user(0)",
  "displayName": "ali",
  "followersCount": 2,
  "followsCount": 3,
  "handle": "alice.test",
  "indexedAt": "1970-01-01T00:00:00.000Z",
  "labels": Array [
    Object {
      "cid": "cids(1)",
      "cts": "1970-01-01T00:00:00.000Z",
      "src": "user(0)",
      "uri": "record(4)",
      "val": "self-label-a",
    },
    Object {
      "cid": "cids(1)",
      "cts": "1970-01-01T00:00:00.000Z",
      "src": "user(0)",
      "uri": "record(4)",
      "val": "self-label-b",
    },
  ],
  "postsCount": 4,
  "viewer": Object {
    "blockedBy": false,
    "knownFollowers": Object {
      "count": 2,
      "followers": Array [
        Object {
          "avatar": "https://bsky.public.url/img/avatar/plain/user(3)/cids(0)@jpeg",
          "did": "user(2)",
          "displayName": "bobby",
          "handle": "bob.test",
          "labels": Array [],
          "viewer": Object {
            "blockedBy": false,
            "followedBy": "record(1)",
            "following": "record(0)",
            "muted": false,
          },
        },
        Object {
          "did": "user(4)",
          "handle": "carol.test",
          "labels": Array [],
          "viewer": Object {
            "blockedBy": false,
            "followedBy": "record(3)",
            "following": "record(2)",
            "muted": false,
          },
        },
      ],
    },
    "muted": false,
  },
}
`;

exports[`pds profile views presents avatars & banners 1`] = `
Object {
  "associated": Object {
    "feedgens": 0,
    "labeler": false,
    "lists": 0,
  },
  "avatar": "https://bsky.public.url/img/avatar/plain/user(1)/cids(0)@jpeg",
  "banner": "https://bsky.public.url/img/banner/plain/user(1)/cids(1)@jpeg",
  "description": "new descript",
  "did": "user(0)",
  "displayName": "ali",
  "followersCount": 2,
  "followsCount": 3,
  "handle": "alice.test",
  "indexedAt": "1970-01-01T00:00:00.000Z",
  "labels": Array [],
  "postsCount": 4,
  "viewer": Object {
    "blockedBy": false,
    "knownFollowers": Object {
      "count": 2,
      "followers": Array [
        Object {
          "avatar": "https://bsky.public.url/img/avatar/plain/user(3)/cids(0)@jpeg",
          "did": "user(2)",
          "displayName": "bobby",
          "handle": "bob.test",
          "labels": Array [],
          "viewer": Object {
            "blockedBy": false,
            "followedBy": "record(1)",
            "following": "record(0)",
            "muted": false,
          },
        },
        Object {
          "did": "user(4)",
          "handle": "carol.test",
          "labels": Array [],
          "viewer": Object {
            "blockedBy": false,
            "followedBy": "record(3)",
            "following": "record(2)",
            "muted": false,
          },
        },
      ],
    },
    "muted": false,
  },
}
`;<|MERGE_RESOLUTION|>--- conflicted
+++ resolved
@@ -62,12 +62,8 @@
       "labeler": false,
       "lists": 0,
     },
-<<<<<<< HEAD
-    "avatar": "https://bsky.public.url/img/avatar/plain/user(3)/cids(0)@jpeg",
+    "avatar": "https://bsky.public.url/img/avatar/plain/user(4)/cids(0)@jpeg",
     "createdAt": "1970-01-01T00:00:00.000Z",
-=======
-    "avatar": "https://bsky.public.url/img/avatar/plain/user(4)/cids(0)@jpeg",
->>>>>>> fcae4c5b
     "description": "hi im bob label_me",
     "did": "user(3)",
     "displayName": "bobby",

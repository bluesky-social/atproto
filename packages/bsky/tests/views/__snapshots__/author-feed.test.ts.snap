--- conflicted
+++ resolved
@@ -78,13 +78,8 @@
           "images": Array [
             Object {
               "alt": "tests/image/fixtures/key-landscape-small.jpg",
-<<<<<<< HEAD
-              "fullsize": "https://bsky.public.url/image/sig()/rs:fit:2000:2000:1:0/plain/user(3)/cids(5)@jpeg",
-              "thumb": "https://bsky.public.url/image/sig()/rs:fit:1000:1000:1:0/plain/user(3)/cids(5)@jpeg",
-=======
-              "fullsize": "https://bsky.public.url/img/feed_fullsize/plain/user(3)/cids(4)@jpeg",
-              "thumb": "https://bsky.public.url/img/feed_thumbnail/plain/user(3)/cids(4)@jpeg",
->>>>>>> ef232632
+              "fullsize": "https://bsky.public.url/img/feed_fullsize/plain/user(3)/cids(5)@jpeg",
+              "thumb": "https://bsky.public.url/img/feed_thumbnail/plain/user(3)/cids(5)@jpeg",
             },
           ],
         },
@@ -1235,23 +1230,13 @@
                 "images": Array [
                   Object {
                     "alt": "tests/image/fixtures/key-landscape-small.jpg",
-<<<<<<< HEAD
-                    "fullsize": "https://bsky.public.url/image/sig()/rs:fit:2000:2000:1:0/plain/user(6)/cids(5)@jpeg",
-                    "thumb": "https://bsky.public.url/image/sig()/rs:fit:1000:1000:1:0/plain/user(6)/cids(5)@jpeg",
+                    "fullsize": "https://bsky.public.url/img/feed_fullsize/plain/user(6)/cids(5)@jpeg",
+                    "thumb": "https://bsky.public.url/img/feed_thumbnail/plain/user(6)/cids(5)@jpeg",
                   },
                   Object {
                     "alt": "tests/image/fixtures/key-alt.jpg",
-                    "fullsize": "https://bsky.public.url/image/sig()/rs:fit:2000:2000:1:0/plain/user(6)/cids(6)@jpeg",
-                    "thumb": "https://bsky.public.url/image/sig()/rs:fit:1000:1000:1:0/plain/user(6)/cids(6)@jpeg",
-=======
-                    "fullsize": "https://bsky.public.url/img/feed_fullsize/plain/user(6)/cids(4)@jpeg",
-                    "thumb": "https://bsky.public.url/img/feed_thumbnail/plain/user(6)/cids(4)@jpeg",
-                  },
-                  Object {
-                    "alt": "tests/image/fixtures/key-alt.jpg",
-                    "fullsize": "https://bsky.public.url/img/feed_fullsize/plain/user(6)/cids(5)@jpeg",
-                    "thumb": "https://bsky.public.url/img/feed_thumbnail/plain/user(6)/cids(5)@jpeg",
->>>>>>> ef232632
+                    "fullsize": "https://bsky.public.url/img/feed_fullsize/plain/user(6)/cids(6)@jpeg",
+                    "thumb": "https://bsky.public.url/img/feed_thumbnail/plain/user(6)/cids(6)@jpeg",
                   },
                 ],
               },
@@ -1476,13 +1461,8 @@
           "images": Array [
             Object {
               "alt": "tests/image/fixtures/key-landscape-small.jpg",
-<<<<<<< HEAD
-              "fullsize": "https://bsky.public.url/image/sig()/rs:fit:2000:2000:1:0/plain/user(3)/cids(5)@jpeg",
-              "thumb": "https://bsky.public.url/image/sig()/rs:fit:1000:1000:1:0/plain/user(3)/cids(5)@jpeg",
-=======
-              "fullsize": "https://bsky.public.url/img/feed_fullsize/plain/user(3)/cids(4)@jpeg",
-              "thumb": "https://bsky.public.url/img/feed_thumbnail/plain/user(3)/cids(4)@jpeg",
->>>>>>> ef232632
+              "fullsize": "https://bsky.public.url/img/feed_fullsize/plain/user(3)/cids(5)@jpeg",
+              "thumb": "https://bsky.public.url/img/feed_thumbnail/plain/user(3)/cids(5)@jpeg",
             },
           ],
         },

--- conflicted
+++ resolved
@@ -317,15 +317,9 @@
     },
     Object {
       "subject": Object {
-<<<<<<< HEAD
-        "avatar": "https://bsky.public.url/image/sig()/rs:fill:1000:1000:1:0/plain/user(2)/cids(0)@jpeg",
+        "avatar": "https://bsky.public.url/image/sig()/rs:fill:1000:1000:1:0/plain/user(3)/cids(0)@jpeg",
         "description": "hi im bob label_me",
-        "did": "user(1)",
-=======
-        "avatar": "https://bsky.public.url/image/sig()/rs:fill:1000:1000:1:0/plain/user(3)/cids(0)@jpeg",
-        "description": "hi im bob",
         "did": "user(2)",
->>>>>>> 4f2f3d8d
         "displayName": "bobby",
         "handle": "bob.test",
         "indexedAt": "1970-01-01T00:00:00.000Z",

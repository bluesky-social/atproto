--- conflicted
+++ resolved
@@ -859,23 +859,13 @@
           "images": Array [
             Object {
               "alt": "tests/image/fixtures/key-landscape-small.jpg",
-<<<<<<< HEAD
-              "fullsize": "https://bsky.public.url/image/sig()/rs:fit:2000:2000:1:0/plain/user(6)/cids(11)@jpeg",
-              "thumb": "https://bsky.public.url/image/sig()/rs:fit:1000:1000:1:0/plain/user(6)/cids(11)@jpeg",
-            },
-            Object {
-              "alt": "tests/image/fixtures/key-alt.jpg",
-              "fullsize": "https://bsky.public.url/image/sig()/rs:fit:2000:2000:1:0/plain/user(6)/cids(12)@jpeg",
-              "thumb": "https://bsky.public.url/image/sig()/rs:fit:1000:1000:1:0/plain/user(6)/cids(12)@jpeg",
-=======
-              "fullsize": "https://bsky.public.url/img/feed_fullsize/plain/user(6)/cids(10)@jpeg",
-              "thumb": "https://bsky.public.url/img/feed_thumbnail/plain/user(6)/cids(10)@jpeg",
-            },
-            Object {
-              "alt": "tests/image/fixtures/key-alt.jpg",
               "fullsize": "https://bsky.public.url/img/feed_fullsize/plain/user(6)/cids(11)@jpeg",
               "thumb": "https://bsky.public.url/img/feed_thumbnail/plain/user(6)/cids(11)@jpeg",
->>>>>>> ef232632
+            },
+            Object {
+              "alt": "tests/image/fixtures/key-alt.jpg",
+              "fullsize": "https://bsky.public.url/img/feed_fullsize/plain/user(6)/cids(12)@jpeg",
+              "thumb": "https://bsky.public.url/img/feed_thumbnail/plain/user(6)/cids(12)@jpeg",
             },
           ],
         },
@@ -1188,23 +1178,13 @@
                 "images": Array [
                   Object {
                     "alt": "tests/image/fixtures/key-landscape-small.jpg",
-<<<<<<< HEAD
-                    "fullsize": "https://bsky.public.url/image/sig()/rs:fit:2000:2000:1:0/plain/user(6)/cids(5)@jpeg",
-                    "thumb": "https://bsky.public.url/image/sig()/rs:fit:1000:1000:1:0/plain/user(6)/cids(5)@jpeg",
+                    "fullsize": "https://bsky.public.url/img/feed_fullsize/plain/user(6)/cids(5)@jpeg",
+                    "thumb": "https://bsky.public.url/img/feed_thumbnail/plain/user(6)/cids(5)@jpeg",
                   },
                   Object {
                     "alt": "tests/image/fixtures/key-alt.jpg",
-                    "fullsize": "https://bsky.public.url/image/sig()/rs:fit:2000:2000:1:0/plain/user(6)/cids(6)@jpeg",
-                    "thumb": "https://bsky.public.url/image/sig()/rs:fit:1000:1000:1:0/plain/user(6)/cids(6)@jpeg",
-=======
-                    "fullsize": "https://bsky.public.url/img/feed_fullsize/plain/user(6)/cids(4)@jpeg",
-                    "thumb": "https://bsky.public.url/img/feed_thumbnail/plain/user(6)/cids(4)@jpeg",
-                  },
-                  Object {
-                    "alt": "tests/image/fixtures/key-alt.jpg",
-                    "fullsize": "https://bsky.public.url/img/feed_fullsize/plain/user(6)/cids(5)@jpeg",
-                    "thumb": "https://bsky.public.url/img/feed_thumbnail/plain/user(6)/cids(5)@jpeg",
->>>>>>> ef232632
+                    "fullsize": "https://bsky.public.url/img/feed_fullsize/plain/user(6)/cids(6)@jpeg",
+                    "thumb": "https://bsky.public.url/img/feed_thumbnail/plain/user(6)/cids(6)@jpeg",
                   },
                 ],
               },
@@ -1431,13 +1411,8 @@
           "images": Array [
             Object {
               "alt": "tests/image/fixtures/key-landscape-small.jpg",
-<<<<<<< HEAD
-              "fullsize": "https://bsky.public.url/image/sig()/rs:fit:2000:2000:1:0/plain/user(5)/cids(5)@jpeg",
-              "thumb": "https://bsky.public.url/image/sig()/rs:fit:1000:1000:1:0/plain/user(5)/cids(5)@jpeg",
-=======
-              "fullsize": "https://bsky.public.url/img/feed_fullsize/plain/user(5)/cids(4)@jpeg",
-              "thumb": "https://bsky.public.url/img/feed_thumbnail/plain/user(5)/cids(4)@jpeg",
->>>>>>> ef232632
+              "fullsize": "https://bsky.public.url/img/feed_fullsize/plain/user(5)/cids(5)@jpeg",
+              "thumb": "https://bsky.public.url/img/feed_thumbnail/plain/user(5)/cids(5)@jpeg",
             },
           ],
         },
@@ -1692,13 +1667,8 @@
         "images": Array [
           Object {
             "alt": "tests/image/fixtures/key-landscape-small.jpg",
-<<<<<<< HEAD
-            "fullsize": "https://bsky.public.url/image/sig()/rs:fit:2000:2000:1:0/plain/user(5)/cids(5)@jpeg",
-            "thumb": "https://bsky.public.url/image/sig()/rs:fit:1000:1000:1:0/plain/user(5)/cids(5)@jpeg",
-=======
-            "fullsize": "https://bsky.public.url/img/feed_fullsize/plain/user(5)/cids(4)@jpeg",
-            "thumb": "https://bsky.public.url/img/feed_thumbnail/plain/user(5)/cids(4)@jpeg",
->>>>>>> ef232632
+            "fullsize": "https://bsky.public.url/img/feed_fullsize/plain/user(5)/cids(5)@jpeg",
+            "thumb": "https://bsky.public.url/img/feed_thumbnail/plain/user(5)/cids(5)@jpeg",
           },
         ],
       },
@@ -2141,23 +2111,13 @@
                 "images": Array [
                   Object {
                     "alt": "tests/image/fixtures/key-landscape-small.jpg",
-<<<<<<< HEAD
-                    "fullsize": "https://bsky.public.url/image/sig()/rs:fit:2000:2000:1:0/plain/user(6)/cids(5)@jpeg",
-                    "thumb": "https://bsky.public.url/image/sig()/rs:fit:1000:1000:1:0/plain/user(6)/cids(5)@jpeg",
+                    "fullsize": "https://bsky.public.url/img/feed_fullsize/plain/user(6)/cids(5)@jpeg",
+                    "thumb": "https://bsky.public.url/img/feed_thumbnail/plain/user(6)/cids(5)@jpeg",
                   },
                   Object {
                     "alt": "tests/image/fixtures/key-alt.jpg",
-                    "fullsize": "https://bsky.public.url/image/sig()/rs:fit:2000:2000:1:0/plain/user(6)/cids(6)@jpeg",
-                    "thumb": "https://bsky.public.url/image/sig()/rs:fit:1000:1000:1:0/plain/user(6)/cids(6)@jpeg",
-=======
-                    "fullsize": "https://bsky.public.url/img/feed_fullsize/plain/user(6)/cids(4)@jpeg",
-                    "thumb": "https://bsky.public.url/img/feed_thumbnail/plain/user(6)/cids(4)@jpeg",
-                  },
-                  Object {
-                    "alt": "tests/image/fixtures/key-alt.jpg",
-                    "fullsize": "https://bsky.public.url/img/feed_fullsize/plain/user(6)/cids(5)@jpeg",
-                    "thumb": "https://bsky.public.url/img/feed_thumbnail/plain/user(6)/cids(5)@jpeg",
->>>>>>> ef232632
+                    "fullsize": "https://bsky.public.url/img/feed_fullsize/plain/user(6)/cids(6)@jpeg",
+                    "thumb": "https://bsky.public.url/img/feed_thumbnail/plain/user(6)/cids(6)@jpeg",
                   },
                 ],
               },
@@ -2341,23 +2301,13 @@
           "images": Array [
             Object {
               "alt": "tests/image/fixtures/key-landscape-small.jpg",
-<<<<<<< HEAD
-              "fullsize": "https://bsky.public.url/image/sig()/rs:fit:2000:2000:1:0/plain/user(6)/cids(5)@jpeg",
-              "thumb": "https://bsky.public.url/image/sig()/rs:fit:1000:1000:1:0/plain/user(6)/cids(5)@jpeg",
-            },
-            Object {
-              "alt": "tests/image/fixtures/key-alt.jpg",
-              "fullsize": "https://bsky.public.url/image/sig()/rs:fit:2000:2000:1:0/plain/user(6)/cids(6)@jpeg",
-              "thumb": "https://bsky.public.url/image/sig()/rs:fit:1000:1000:1:0/plain/user(6)/cids(6)@jpeg",
-=======
-              "fullsize": "https://bsky.public.url/img/feed_fullsize/plain/user(6)/cids(4)@jpeg",
-              "thumb": "https://bsky.public.url/img/feed_thumbnail/plain/user(6)/cids(4)@jpeg",
-            },
-            Object {
-              "alt": "tests/image/fixtures/key-alt.jpg",
               "fullsize": "https://bsky.public.url/img/feed_fullsize/plain/user(6)/cids(5)@jpeg",
               "thumb": "https://bsky.public.url/img/feed_thumbnail/plain/user(6)/cids(5)@jpeg",
->>>>>>> ef232632
+            },
+            Object {
+              "alt": "tests/image/fixtures/key-alt.jpg",
+              "fullsize": "https://bsky.public.url/img/feed_fullsize/plain/user(6)/cids(6)@jpeg",
+              "thumb": "https://bsky.public.url/img/feed_thumbnail/plain/user(6)/cids(6)@jpeg",
             },
           ],
         },
@@ -4788,13 +4738,8 @@
         "images": Array [
           Object {
             "alt": "tests/image/fixtures/key-landscape-small.jpg",
-<<<<<<< HEAD
-            "fullsize": "https://bsky.public.url/image/sig()/rs:fit:2000:2000:1:0/plain/user(4)/cids(4)@jpeg",
-            "thumb": "https://bsky.public.url/image/sig()/rs:fit:1000:1000:1:0/plain/user(4)/cids(4)@jpeg",
-=======
-            "fullsize": "https://bsky.public.url/img/feed_fullsize/plain/user(4)/cids(3)@jpeg",
-            "thumb": "https://bsky.public.url/img/feed_thumbnail/plain/user(4)/cids(3)@jpeg",
->>>>>>> ef232632
+            "fullsize": "https://bsky.public.url/img/feed_fullsize/plain/user(4)/cids(4)@jpeg",
+            "thumb": "https://bsky.public.url/img/feed_thumbnail/plain/user(4)/cids(4)@jpeg",
           },
         ],
       },
@@ -5016,23 +4961,13 @@
                 "images": Array [
                   Object {
                     "alt": "tests/image/fixtures/key-landscape-small.jpg",
-<<<<<<< HEAD
-                    "fullsize": "https://bsky.public.url/image/sig()/rs:fit:2000:2000:1:0/plain/user(6)/cids(4)@jpeg",
-                    "thumb": "https://bsky.public.url/image/sig()/rs:fit:1000:1000:1:0/plain/user(6)/cids(4)@jpeg",
+                    "fullsize": "https://bsky.public.url/img/feed_fullsize/plain/user(6)/cids(4)@jpeg",
+                    "thumb": "https://bsky.public.url/img/feed_thumbnail/plain/user(6)/cids(4)@jpeg",
                   },
                   Object {
                     "alt": "tests/image/fixtures/key-alt.jpg",
-                    "fullsize": "https://bsky.public.url/image/sig()/rs:fit:2000:2000:1:0/plain/user(6)/cids(8)@jpeg",
-                    "thumb": "https://bsky.public.url/image/sig()/rs:fit:1000:1000:1:0/plain/user(6)/cids(8)@jpeg",
-=======
-                    "fullsize": "https://bsky.public.url/img/feed_fullsize/plain/user(6)/cids(3)@jpeg",
-                    "thumb": "https://bsky.public.url/img/feed_thumbnail/plain/user(6)/cids(3)@jpeg",
-                  },
-                  Object {
-                    "alt": "tests/image/fixtures/key-alt.jpg",
-                    "fullsize": "https://bsky.public.url/img/feed_fullsize/plain/user(6)/cids(7)@jpeg",
-                    "thumb": "https://bsky.public.url/img/feed_thumbnail/plain/user(6)/cids(7)@jpeg",
->>>>>>> ef232632
+                    "fullsize": "https://bsky.public.url/img/feed_fullsize/plain/user(6)/cids(8)@jpeg",
+                    "thumb": "https://bsky.public.url/img/feed_thumbnail/plain/user(6)/cids(8)@jpeg",
                   },
                 ],
               },

--- conflicted
+++ resolved
@@ -2897,16 +2897,6 @@
                 "$type": "app.bsky.embed.images#view",
                 "images": Array [
                   Object {
-<<<<<<< HEAD
-                    "alt": "tests/sample-img/key-landscape-small.jpg",
-                    "fullsize": "https://bsky.public.url/img/feed_fullsize/plain/user(3)/cids(2)@jpeg",
-                    "thumb": "https://bsky.public.url/img/feed_thumbnail/plain/user(3)/cids(2)@jpeg",
-                  },
-                  Object {
-                    "alt": "tests/sample-img/key-alt.jpg",
-                    "fullsize": "https://bsky.public.url/img/feed_fullsize/plain/user(3)/cids(3)@jpeg",
-                    "thumb": "https://bsky.public.url/img/feed_thumbnail/plain/user(3)/cids(3)@jpeg",
-=======
                     "alt": "../dev-env/src/seed/img/key-landscape-small.jpg",
                     "fullsize": "https://bsky.public.url/img/feed_fullsize/plain/user(6)/cids(2)@jpeg",
                     "thumb": "https://bsky.public.url/img/feed_thumbnail/plain/user(6)/cids(2)@jpeg",
@@ -2915,7 +2905,6 @@
                     "alt": "../dev-env/src/seed/img/key-alt.jpg",
                     "fullsize": "https://bsky.public.url/img/feed_fullsize/plain/user(6)/cids(3)@jpeg",
                     "thumb": "https://bsky.public.url/img/feed_thumbnail/plain/user(6)/cids(3)@jpeg",
->>>>>>> e41a25fa
                   },
                 ],
               },
@@ -3138,11 +3127,7 @@
           "$type": "app.bsky.embed.images#view",
           "images": Array [
             Object {
-<<<<<<< HEAD
-              "alt": "tests/sample-img/key-landscape-small.jpg",
-=======
               "alt": "../dev-env/src/seed/img/key-landscape-small.jpg",
->>>>>>> e41a25fa
               "fullsize": "https://bsky.public.url/img/feed_fullsize/plain/user(5)/cids(2)@jpeg",
               "thumb": "https://bsky.public.url/img/feed_thumbnail/plain/user(5)/cids(2)@jpeg",
             },
@@ -3407,11 +3392,7 @@
         "$type": "app.bsky.embed.images#view",
         "images": Array [
           Object {
-<<<<<<< HEAD
-            "alt": "tests/sample-img/key-landscape-small.jpg",
-=======
             "alt": "../dev-env/src/seed/img/key-landscape-small.jpg",
->>>>>>> e41a25fa
             "fullsize": "https://bsky.public.url/img/feed_fullsize/plain/user(5)/cids(2)@jpeg",
             "thumb": "https://bsky.public.url/img/feed_thumbnail/plain/user(5)/cids(2)@jpeg",
           },
@@ -3851,16 +3832,6 @@
           "$type": "app.bsky.embed.images#view",
           "images": Array [
             Object {
-<<<<<<< HEAD
-              "alt": "tests/sample-img/key-landscape-small.jpg",
-              "fullsize": "https://bsky.public.url/img/feed_fullsize/plain/user(3)/cids(2)@jpeg",
-              "thumb": "https://bsky.public.url/img/feed_thumbnail/plain/user(3)/cids(2)@jpeg",
-            },
-            Object {
-              "alt": "tests/sample-img/key-alt.jpg",
-              "fullsize": "https://bsky.public.url/img/feed_fullsize/plain/user(3)/cids(3)@jpeg",
-              "thumb": "https://bsky.public.url/img/feed_thumbnail/plain/user(3)/cids(3)@jpeg",
-=======
               "alt": "../dev-env/src/seed/img/key-landscape-small.jpg",
               "fullsize": "https://bsky.public.url/img/feed_fullsize/plain/user(6)/cids(2)@jpeg",
               "thumb": "https://bsky.public.url/img/feed_thumbnail/plain/user(6)/cids(2)@jpeg",
@@ -3869,7 +3840,6 @@
               "alt": "../dev-env/src/seed/img/key-alt.jpg",
               "fullsize": "https://bsky.public.url/img/feed_fullsize/plain/user(6)/cids(3)@jpeg",
               "thumb": "https://bsky.public.url/img/feed_thumbnail/plain/user(6)/cids(3)@jpeg",
->>>>>>> e41a25fa
             },
           ],
         },
@@ -4117,16 +4087,6 @@
                 "$type": "app.bsky.embed.images#view",
                 "images": Array [
                   Object {
-<<<<<<< HEAD
-                    "alt": "tests/sample-img/key-landscape-small.jpg",
-                    "fullsize": "https://bsky.public.url/img/feed_fullsize/plain/user(3)/cids(2)@jpeg",
-                    "thumb": "https://bsky.public.url/img/feed_thumbnail/plain/user(3)/cids(2)@jpeg",
-                  },
-                  Object {
-                    "alt": "tests/sample-img/key-alt.jpg",
-                    "fullsize": "https://bsky.public.url/img/feed_fullsize/plain/user(3)/cids(3)@jpeg",
-                    "thumb": "https://bsky.public.url/img/feed_thumbnail/plain/user(3)/cids(3)@jpeg",
-=======
                     "alt": "../dev-env/src/seed/img/key-landscape-small.jpg",
                     "fullsize": "https://bsky.public.url/img/feed_fullsize/plain/user(6)/cids(2)@jpeg",
                     "thumb": "https://bsky.public.url/img/feed_thumbnail/plain/user(6)/cids(2)@jpeg",
@@ -4135,7 +4095,6 @@
                     "alt": "../dev-env/src/seed/img/key-alt.jpg",
                     "fullsize": "https://bsky.public.url/img/feed_fullsize/plain/user(6)/cids(3)@jpeg",
                     "thumb": "https://bsky.public.url/img/feed_thumbnail/plain/user(6)/cids(3)@jpeg",
->>>>>>> e41a25fa
                   },
                 ],
               },
@@ -4361,11 +4320,7 @@
           "$type": "app.bsky.embed.images#view",
           "images": Array [
             Object {
-<<<<<<< HEAD
-              "alt": "tests/sample-img/key-landscape-small.jpg",
-=======
               "alt": "../dev-env/src/seed/img/key-landscape-small.jpg",
->>>>>>> e41a25fa
               "fullsize": "https://bsky.public.url/img/feed_fullsize/plain/user(5)/cids(2)@jpeg",
               "thumb": "https://bsky.public.url/img/feed_thumbnail/plain/user(5)/cids(2)@jpeg",
             },
@@ -4859,16 +4814,6 @@
           "$type": "app.bsky.embed.images#view",
           "images": Array [
             Object {
-<<<<<<< HEAD
-              "alt": "tests/sample-img/key-landscape-small.jpg",
-              "fullsize": "https://bsky.public.url/img/feed_fullsize/plain/user(3)/cids(2)@jpeg",
-              "thumb": "https://bsky.public.url/img/feed_thumbnail/plain/user(3)/cids(2)@jpeg",
-            },
-            Object {
-              "alt": "tests/sample-img/key-alt.jpg",
-              "fullsize": "https://bsky.public.url/img/feed_fullsize/plain/user(3)/cids(3)@jpeg",
-              "thumb": "https://bsky.public.url/img/feed_thumbnail/plain/user(3)/cids(3)@jpeg",
-=======
               "alt": "../dev-env/src/seed/img/key-landscape-small.jpg",
               "fullsize": "https://bsky.public.url/img/feed_fullsize/plain/user(6)/cids(2)@jpeg",
               "thumb": "https://bsky.public.url/img/feed_thumbnail/plain/user(6)/cids(2)@jpeg",
@@ -4877,7 +4822,6 @@
               "alt": "../dev-env/src/seed/img/key-alt.jpg",
               "fullsize": "https://bsky.public.url/img/feed_fullsize/plain/user(6)/cids(3)@jpeg",
               "thumb": "https://bsky.public.url/img/feed_thumbnail/plain/user(6)/cids(3)@jpeg",
->>>>>>> e41a25fa
             },
           ],
         },

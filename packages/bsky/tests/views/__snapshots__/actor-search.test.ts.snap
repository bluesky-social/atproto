// Jest Snapshot v1, https://goo.gl/fbAQLP

exports[`pds actor search views search gives relevant results 1`] = `
Array [
  Object {
    "avatar": "https://bsky.public.url/image/sig()/rs:fill:1000:1000:1:0/plain/user(1)/cids(0)@jpeg",
    "did": "user(0)",
    "displayName": "Carlton Abernathy IV",
    "handle": "aliya-hodkiewicz.test",
    "indexedAt": "1970-01-01T00:00:00.000Z",
    "labels": Array [],
    "viewer": Object {
      "blockedBy": false,
      "muted": false,
    },
  },
  Object {
<<<<<<< HEAD
    "avatar": "https://bsky.public.url/img/avatar/plain/user(2)/cids(0).jpeg",
    "did": "user(1)",
    "displayName": "Carol Littel",
    "handle": "eudora-dietrich4.test",
    "indexedAt": "1970-01-01T00:00:00.000Z",
=======
    "did": "user(2)",
    "handle": "cara-wiegand69.test",
>>>>>>> b16c41c2
    "labels": Array [],
    "viewer": Object {
      "blockedBy": false,
      "muted": false,
    },
  },
  Object {
<<<<<<< HEAD
    "avatar": "https://bsky.public.url/img/avatar/plain/user(4)/cids(0).jpeg",
=======
>>>>>>> b16c41c2
    "did": "user(3)",
    "handle": "carlos6.test",
    "labels": Array [],
    "viewer": Object {
      "blockedBy": false,
      "muted": false,
    },
  },
  Object {
<<<<<<< HEAD
    "avatar": "https://bsky.public.url/img/avatar/plain/user(6)/cids(0).jpeg",
    "did": "user(5)",
    "displayName": "Carlton Abernathy IV",
    "handle": "aliya-hodkiewicz.test",
=======
    "avatar": "https://bsky.public.url/image/sig()/rs:fill:1000:1000:1:0/plain/user(5)/cids(0)@jpeg",
    "did": "user(4)",
    "displayName": "Latoya Windler",
    "handle": "carolina-mcdermott77.test",
>>>>>>> b16c41c2
    "indexedAt": "1970-01-01T00:00:00.000Z",
    "labels": Array [],
    "viewer": Object {
      "blockedBy": false,
      "muted": false,
    },
  },
  Object {
    "avatar": "https://bsky.public.url/image/sig()/rs:fill:1000:1000:1:0/plain/user(7)/cids(0)@jpeg",
    "did": "user(6)",
    "displayName": "Rachel Kshlerin",
    "handle": "cayla-marquardt39.test",
    "indexedAt": "1970-01-01T00:00:00.000Z",
    "labels": Array [],
    "viewer": Object {
      "blockedBy": false,
      "muted": false,
    },
  },
  Object {
    "avatar": "https://bsky.public.url/img/avatar/plain/user(9)/cids(0).jpeg",
    "did": "user(8)",
    "displayName": "Carol Littel",
    "handle": "eudora-dietrich4.test",
    "indexedAt": "1970-01-01T00:00:00.000Z",
    "labels": Array [],
    "viewer": Object {
      "blockedBy": false,
      "muted": false,
    },
  },
  Object {
    "avatar": "https://bsky.public.url/img/avatar/plain/user(11)/cids(0).jpeg",
    "did": "user(10)",
    "displayName": "Sadie Carter",
    "handle": "shane-torphy52.test",
    "indexedAt": "1970-01-01T00:00:00.000Z",
    "labels": Array [],
    "viewer": Object {
      "blockedBy": false,
      "muted": false,
    },
  },
]
`;

exports[`pds actor search views typeahead gives relevant results 1`] = `
Array [
  Object {
    "avatar": "https://bsky.public.url/image/sig()/rs:fill:1000:1000:1:0/plain/user(1)/cids(0)@jpeg",
    "did": "user(0)",
    "displayName": "Carlton Abernathy IV",
    "handle": "aliya-hodkiewicz.test",
    "viewer": Object {
      "blockedBy": false,
      "muted": false,
    },
  },
  Object {
<<<<<<< HEAD
    "avatar": "https://bsky.public.url/img/avatar/plain/user(2)/cids(0).jpeg",
    "did": "user(1)",
    "displayName": "Carol Littel",
    "handle": "eudora-dietrich4.test",
=======
    "did": "user(2)",
    "handle": "cara-wiegand69.test",
>>>>>>> b16c41c2
    "viewer": Object {
      "blockedBy": false,
      "muted": false,
    },
  },
  Object {
<<<<<<< HEAD
    "avatar": "https://bsky.public.url/img/avatar/plain/user(4)/cids(0).jpeg",
=======
>>>>>>> b16c41c2
    "did": "user(3)",
    "handle": "carlos6.test",
    "viewer": Object {
      "blockedBy": false,
      "muted": false,
    },
  },
  Object {
<<<<<<< HEAD
    "avatar": "https://bsky.public.url/img/avatar/plain/user(6)/cids(0).jpeg",
    "did": "user(5)",
    "displayName": "Carlton Abernathy IV",
    "handle": "aliya-hodkiewicz.test",
=======
    "avatar": "https://bsky.public.url/image/sig()/rs:fill:1000:1000:1:0/plain/user(5)/cids(0)@jpeg",
    "did": "user(4)",
    "displayName": "Latoya Windler",
    "handle": "carolina-mcdermott77.test",
>>>>>>> b16c41c2
    "viewer": Object {
      "blockedBy": false,
      "muted": false,
    },
  },
  Object {
    "avatar": "https://bsky.public.url/image/sig()/rs:fill:1000:1000:1:0/plain/user(7)/cids(0)@jpeg",
    "did": "user(6)",
    "displayName": "Rachel Kshlerin",
    "handle": "cayla-marquardt39.test",
    "viewer": Object {
      "blockedBy": false,
      "muted": false,
    },
  },
  Object {
    "avatar": "https://bsky.public.url/img/avatar/plain/user(9)/cids(0).jpeg",
    "did": "user(8)",
    "displayName": "Carol Littel",
    "handle": "eudora-dietrich4.test",
    "viewer": Object {
      "blockedBy": false,
      "muted": false,
    },
  },
  Object {
    "avatar": "https://bsky.public.url/img/avatar/plain/user(11)/cids(0).jpeg",
    "did": "user(10)",
    "displayName": "Sadie Carter",
    "handle": "shane-torphy52.test",
    "viewer": Object {
      "blockedBy": false,
      "muted": false,
    },
  },
]
`;<|MERGE_RESOLUTION|>--- conflicted
+++ resolved
@@ -3,7 +3,7 @@
 exports[`pds actor search views search gives relevant results 1`] = `
 Array [
   Object {
-    "avatar": "https://bsky.public.url/image/sig()/rs:fill:1000:1000:1:0/plain/user(1)/cids(0)@jpeg",
+    "avatar": "https://bsky.public.url/img/avatar/plain/user(1)/cids(0).jpeg",
     "did": "user(0)",
     "displayName": "Carlton Abernathy IV",
     "handle": "aliya-hodkiewicz.test",
@@ -15,16 +15,8 @@
     },
   },
   Object {
-<<<<<<< HEAD
-    "avatar": "https://bsky.public.url/img/avatar/plain/user(2)/cids(0).jpeg",
-    "did": "user(1)",
-    "displayName": "Carol Littel",
-    "handle": "eudora-dietrich4.test",
-    "indexedAt": "1970-01-01T00:00:00.000Z",
-=======
     "did": "user(2)",
     "handle": "cara-wiegand69.test",
->>>>>>> b16c41c2
     "labels": Array [],
     "viewer": Object {
       "blockedBy": false,
@@ -32,10 +24,6 @@
     },
   },
   Object {
-<<<<<<< HEAD
-    "avatar": "https://bsky.public.url/img/avatar/plain/user(4)/cids(0).jpeg",
-=======
->>>>>>> b16c41c2
     "did": "user(3)",
     "handle": "carlos6.test",
     "labels": Array [],
@@ -45,17 +33,10 @@
     },
   },
   Object {
-<<<<<<< HEAD
-    "avatar": "https://bsky.public.url/img/avatar/plain/user(6)/cids(0).jpeg",
-    "did": "user(5)",
-    "displayName": "Carlton Abernathy IV",
-    "handle": "aliya-hodkiewicz.test",
-=======
-    "avatar": "https://bsky.public.url/image/sig()/rs:fill:1000:1000:1:0/plain/user(5)/cids(0)@jpeg",
+    "avatar": "https://bsky.public.url/img/avatar/plain/user(5)/cids(0).jpeg",
     "did": "user(4)",
     "displayName": "Latoya Windler",
     "handle": "carolina-mcdermott77.test",
->>>>>>> b16c41c2
     "indexedAt": "1970-01-01T00:00:00.000Z",
     "labels": Array [],
     "viewer": Object {
@@ -64,7 +45,7 @@
     },
   },
   Object {
-    "avatar": "https://bsky.public.url/image/sig()/rs:fill:1000:1000:1:0/plain/user(7)/cids(0)@jpeg",
+    "avatar": "https://bsky.public.url/img/avatar/plain/user(7)/cids(0).jpeg",
     "did": "user(6)",
     "displayName": "Rachel Kshlerin",
     "handle": "cayla-marquardt39.test",
@@ -105,7 +86,7 @@
 exports[`pds actor search views typeahead gives relevant results 1`] = `
 Array [
   Object {
-    "avatar": "https://bsky.public.url/image/sig()/rs:fill:1000:1000:1:0/plain/user(1)/cids(0)@jpeg",
+    "avatar": "https://bsky.public.url/img/avatar/plain/user(1)/cids(0).jpeg",
     "did": "user(0)",
     "displayName": "Carlton Abernathy IV",
     "handle": "aliya-hodkiewicz.test",
@@ -115,25 +96,14 @@
     },
   },
   Object {
-<<<<<<< HEAD
-    "avatar": "https://bsky.public.url/img/avatar/plain/user(2)/cids(0).jpeg",
-    "did": "user(1)",
-    "displayName": "Carol Littel",
-    "handle": "eudora-dietrich4.test",
-=======
     "did": "user(2)",
     "handle": "cara-wiegand69.test",
->>>>>>> b16c41c2
     "viewer": Object {
       "blockedBy": false,
       "muted": false,
     },
   },
   Object {
-<<<<<<< HEAD
-    "avatar": "https://bsky.public.url/img/avatar/plain/user(4)/cids(0).jpeg",
-=======
->>>>>>> b16c41c2
     "did": "user(3)",
     "handle": "carlos6.test",
     "viewer": Object {
@@ -142,24 +112,17 @@
     },
   },
   Object {
-<<<<<<< HEAD
-    "avatar": "https://bsky.public.url/img/avatar/plain/user(6)/cids(0).jpeg",
-    "did": "user(5)",
-    "displayName": "Carlton Abernathy IV",
-    "handle": "aliya-hodkiewicz.test",
-=======
-    "avatar": "https://bsky.public.url/image/sig()/rs:fill:1000:1000:1:0/plain/user(5)/cids(0)@jpeg",
+    "avatar": "https://bsky.public.url/img/avatar/plain/user(5)/cids(0).jpeg",
     "did": "user(4)",
     "displayName": "Latoya Windler",
     "handle": "carolina-mcdermott77.test",
->>>>>>> b16c41c2
     "viewer": Object {
       "blockedBy": false,
       "muted": false,
     },
   },
   Object {
-    "avatar": "https://bsky.public.url/image/sig()/rs:fill:1000:1000:1:0/plain/user(7)/cids(0)@jpeg",
+    "avatar": "https://bsky.public.url/img/avatar/plain/user(7)/cids(0).jpeg",
     "did": "user(6)",
     "displayName": "Rachel Kshlerin",
     "handle": "cayla-marquardt39.test",

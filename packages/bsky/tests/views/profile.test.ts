import fs from 'fs/promises'
import AtpAgent from '@atproto/api'
import { TestNetwork } from '@atproto/dev-env'
import { TAKEDOWN } from '@atproto/api/src/client/types/com/atproto/admin/defs'
<<<<<<< HEAD
import { adminAuth, forSnapshot, stripViewer } from '../_util'
=======
import { forSnapshot, stripViewer } from '../_util'
>>>>>>> 7dddc861
import { ids } from '../../src/lexicon/lexicons'
import { SeedClient } from '../seeds/client'
import basicSeed from '../seeds/basic'

describe('pds profile views', () => {
  let network: TestNetwork
  let agent: AtpAgent
  let pdsAgent: AtpAgent
  let sc: SeedClient

  // account dids, for convenience
  let alice: string
  let bob: string
  let dan: string

  beforeAll(async () => {
    network = await TestNetwork.create({
      dbPostgresSchema: 'bsky_views_profile',
    })
    agent = network.bsky.getClient()
    pdsAgent = network.pds.getClient()
    sc = new SeedClient(pdsAgent)
    await basicSeed(sc)
    await network.processAll()
    alice = sc.dids.alice
    bob = sc.dids.bob
    dan = sc.dids.dan
  })

  afterAll(async () => {
    await network.close()
  })

  // @TODO(bsky) blocked by actor takedown via labels.

  it('fetches own profile', async () => {
    const aliceForAlice = await agent.api.app.bsky.actor.getProfile(
      { actor: alice },
      { headers: await network.serviceHeaders(alice) },
    )

    expect(forSnapshot(aliceForAlice.data)).toMatchSnapshot()
  })

  it("fetches other's profile, with a follow", async () => {
    const aliceForBob = await agent.api.app.bsky.actor.getProfile(
      { actor: alice },
      { headers: await network.serviceHeaders(bob) },
    )

    expect(forSnapshot(aliceForBob.data)).toMatchSnapshot()
  })

  it("fetches other's profile, without a follow", async () => {
    const danForBob = await agent.api.app.bsky.actor.getProfile(
      { actor: dan },
      { headers: await network.serviceHeaders(bob) },
    )

    expect(forSnapshot(danForBob.data)).toMatchSnapshot()
  })

  it('fetches multiple profiles', async () => {
    const {
      data: { profiles },
    } = await agent.api.app.bsky.actor.getProfiles(
      {
        actors: [
          alice,
          'bob.test',
          'did:example:missing',
          'carol.test',
          dan,
          'missing.test',
        ],
      },
      { headers: await network.serviceHeaders(bob) },
    )

    expect(profiles.map((p) => p.handle)).toEqual([
      'alice.test',
      'bob.test',
      'carol.test',
      'dan.test',
    ])

    expect(forSnapshot(profiles)).toMatchSnapshot()
  })

  it('presents avatars & banners', async () => {
    const avatarImg = await fs.readFile(
      'tests/image/fixtures/key-portrait-small.jpg',
    )
    const bannerImg = await fs.readFile(
      'tests/image/fixtures/key-landscape-small.jpg',
    )
    const avatarRes = await pdsAgent.api.com.atproto.repo.uploadBlob(
      avatarImg,
      {
        headers: sc.getHeaders(alice),
        encoding: 'image/jpeg',
      },
    )
    const bannerRes = await pdsAgent.api.com.atproto.repo.uploadBlob(
      bannerImg,
      {
        headers: sc.getHeaders(alice),
        encoding: 'image/jpeg',
      },
    )

    await updateProfile(alice, {
      displayName: 'ali',
      description: 'new descript',
      avatar: avatarRes.data.blob,
      banner: bannerRes.data.blob,
    })
    await network.processAll()

    const aliceForAlice = await agent.api.app.bsky.actor.getProfile(
      { actor: alice },
      { headers: await network.serviceHeaders(alice) },
    )

    expect(forSnapshot(aliceForAlice.data)).toMatchSnapshot()
  })

  it('fetches profile by handle', async () => {
    const byDid = await agent.api.app.bsky.actor.getProfile(
      { actor: alice },
      {
        headers: await network.serviceHeaders(bob),
      },
    )

    const byHandle = await agent.api.app.bsky.actor.getProfile(
      { actor: sc.accounts[alice].handle },
      { headers: await network.serviceHeaders(bob) },
    )

    expect(byHandle.data).toEqual(byDid.data)
  })

  it('fetches profile unauthed', async () => {
    const { data: authed } = await agent.api.app.bsky.actor.getProfile(
      { actor: alice },
      { headers: await network.serviceHeaders(bob) },
    )
    const { data: unauthed } = await agent.api.app.bsky.actor.getProfile({
      actor: alice,
    })
    expect(unauthed).toEqual(stripViewer(authed))
  })

  it('fetches multiple profiles unauthed', async () => {
    const { data: authed } = await agent.api.app.bsky.actor.getProfiles(
      {
        actors: [alice, 'bob.test', 'missing.test'],
      },
      { headers: await network.serviceHeaders(bob) },
    )
    const { data: unauthed } = await agent.api.app.bsky.actor.getProfiles({
      actors: [alice, 'bob.test', 'missing.test'],
    })
    expect(unauthed.profiles.length).toBeGreaterThan(0)
    expect(unauthed.profiles).toEqual(authed.profiles.map(stripViewer))
  })

  it('blocked by actor takedown', async () => {
    const { data: action } =
      await agent.api.com.atproto.admin.takeModerationAction(
        {
          action: TAKEDOWN,
          subject: {
            $type: 'com.atproto.admin.defs#repoRef',
            did: alice,
          },
          createdBy: 'did:example:admin',
          reason: 'Y',
        },
        {
          encoding: 'application/json',
          headers: network.pds.adminAuthHeaders(),
        },
      )
    const promise = agent.api.app.bsky.actor.getProfile(
      { actor: alice },
      { headers: await network.serviceHeaders(bob) },
    )

    await expect(promise).rejects.toThrow('Account has been taken down')

    // Cleanup
    await agent.api.com.atproto.admin.reverseModerationAction(
      {
        id: action.id,
        createdBy: 'did:example:admin',
        reason: 'Y',
      },
      {
        encoding: 'application/json',
        headers: network.pds.adminAuthHeaders(),
      },
    )
  })

  async function updateProfile(did: string, record: Record<string, unknown>) {
    return await pdsAgent.api.com.atproto.repo.putRecord(
      {
        repo: did,
        collection: ids.AppBskyActorProfile,
        rkey: 'self',
        record,
      },
      { headers: sc.getHeaders(did), encoding: 'application/json' },
    )
  }
})<|MERGE_RESOLUTION|>--- conflicted
+++ resolved
@@ -2,11 +2,7 @@
 import AtpAgent from '@atproto/api'
 import { TestNetwork } from '@atproto/dev-env'
 import { TAKEDOWN } from '@atproto/api/src/client/types/com/atproto/admin/defs'
-<<<<<<< HEAD
-import { adminAuth, forSnapshot, stripViewer } from '../_util'
-=======
 import { forSnapshot, stripViewer } from '../_util'
->>>>>>> 7dddc861
 import { ids } from '../../src/lexicon/lexicons'
 import { SeedClient } from '../seeds/client'
 import basicSeed from '../seeds/basic'

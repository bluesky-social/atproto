--- conflicted
+++ resolved
@@ -183,29 +183,10 @@
   })
 
   it('blocked by actor takedown', async () => {
-<<<<<<< HEAD
     await network.bsky.ctx.dataplane.updateTakedown({
       actorDid: alice,
       takenDown: true,
     })
-
-=======
-    await agent.api.com.atproto.admin.updateSubjectStatus(
-      {
-        subject: {
-          $type: 'com.atproto.admin.defs#repoRef',
-          did: alice,
-        },
-        takedown: {
-          applied: true,
-          ref: 'test',
-        },
-      },
-      {
-        encoding: 'application/json',
-        headers: network.pds.adminAuthHeaders(),
-      },
-    )
     const promise = agent.api.app.bsky.actor.getProfile(
       { actor: alice },
       { headers: await network.serviceHeaders(bob) },
@@ -214,44 +195,19 @@
     await expect(promise).rejects.toThrow('Account has been taken down')
 
     // Cleanup
-    await agent.api.com.atproto.admin.updateSubjectStatus(
-      {
-        subject: {
-          $type: 'com.atproto.admin.defs#repoRef',
-          did: alice,
-        },
-        takedown: {
-          applied: false,
-        },
-      },
-      {
-        encoding: 'application/json',
-        headers: network.pds.adminAuthHeaders(),
-      },
-    )
-  })
-
-  it('blocked by actor suspension', async () => {
-    await pdsAgent.api.com.atproto.admin.emitModerationEvent(
-      {
-        event: {
-          $type: 'com.atproto.admin.defs#modEventTakedown',
-          durationInHours: 1,
-        },
-        subject: {
-          $type: 'com.atproto.admin.defs#repoRef',
-          did: alice,
-        },
-        createdBy: 'did:example:admin',
-        reason: 'Y',
-      },
-      {
-        encoding: 'application/json',
-        headers: network.pds.adminAuthHeaders(),
-      },
-    )
+    await network.bsky.ctx.dataplane.updateTakedown({
+      actorDid: alice,
+      takenDown: false,
+    })
+  })
+
+  // @TODO reimplement suspension?
+  it.skip('blocked by actor suspension', async () => {
+    await network.bsky.ctx.dataplane.updateTakedown({
+      actorDid: alice,
+      takenDown: true,
+    })
     await network.processAll()
->>>>>>> e41a25fa
     const promise = agent.api.app.bsky.actor.getProfile(
       { actor: alice },
       { headers: await network.serviceHeaders(bob) },
@@ -262,29 +218,10 @@
     )
 
     // Cleanup
-<<<<<<< HEAD
     await network.bsky.ctx.dataplane.updateTakedown({
       actorDid: alice,
       takenDown: false,
     })
-=======
-    await pdsAgent.api.com.atproto.admin.emitModerationEvent(
-      {
-        event: { $type: 'com.atproto.admin.defs#modEventReverseTakedown' },
-        subject: {
-          $type: 'com.atproto.admin.defs#repoRef',
-          did: alice,
-        },
-        createdBy: 'did:example:admin',
-        reason: 'Y',
-      },
-      {
-        encoding: 'application/json',
-        headers: network.pds.adminAuthHeaders(),
-      },
-    )
-    await network.processAll()
->>>>>>> e41a25fa
   })
 
   async function updateProfile(did: string, record: Record<string, unknown>) {

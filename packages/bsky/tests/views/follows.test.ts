import AtpAgent from '@atproto/api'
import { TestNetwork, SeedClient, followsSeed } from '@atproto/dev-env'
import { forSnapshot, paginateAll, stripViewer } from '../_util'

describe('pds follow views', () => {
  let agent: AtpAgent
  let network: TestNetwork
  let sc: SeedClient

  // account dids, for convenience
  let alice: string

  beforeAll(async () => {
    network = await TestNetwork.create({
      dbPostgresSchema: 'bsky_views_follows',
    })
    agent = network.bsky.getClient()
    sc = network.getSeedClient()
    await followsSeed(sc)
    await network.processAll()
    alice = sc.dids.alice
  })

  afterAll(async () => {
    await network.close()
  })

  // TODO(bsky) blocks followers by actor takedown via labels
  // TODO(bsky) blocks follows by actor takedown via labels

  it('fetches followers', async () => {
    const aliceFollowers = await agent.api.app.bsky.graph.getFollowers(
      { actor: sc.dids.alice },
      { headers: await network.serviceHeaders(alice) },
    )

    expect(forSnapshot(aliceFollowers.data)).toMatchSnapshot()

    const bobFollowers = await agent.api.app.bsky.graph.getFollowers(
      { actor: sc.dids.bob },
      { headers: await network.serviceHeaders(alice) },
    )

    expect(forSnapshot(bobFollowers.data)).toMatchSnapshot()

    const carolFollowers = await agent.api.app.bsky.graph.getFollowers(
      { actor: sc.dids.carol },
      { headers: await network.serviceHeaders(alice) },
    )

    expect(forSnapshot(carolFollowers.data)).toMatchSnapshot()

    const danFollowers = await agent.api.app.bsky.graph.getFollowers(
      { actor: sc.dids.dan },
      { headers: await network.serviceHeaders(alice) },
    )

    expect(forSnapshot(danFollowers.data)).toMatchSnapshot()

    const eveFollowers = await agent.api.app.bsky.graph.getFollowers(
      { actor: sc.dids.eve },
      { headers: await network.serviceHeaders(alice) },
    )

    expect(forSnapshot(eveFollowers.data)).toMatchSnapshot()
  })

  it('fetches followers by handle', async () => {
    const byDid = await agent.api.app.bsky.graph.getFollowers(
      { actor: sc.dids.alice },
      { headers: await network.serviceHeaders(alice) },
    )
    const byHandle = await agent.api.app.bsky.graph.getFollowers(
      { actor: sc.accounts[alice].handle },
      { headers: await network.serviceHeaders(alice) },
    )
    expect(byHandle.data).toEqual(byDid.data)
  })

  it('paginates followers', async () => {
    const results = (results) => results.flatMap((res) => res.followers)
    const paginator = async (cursor?: string) => {
      const res = await agent.api.app.bsky.graph.getFollowers(
        {
          actor: sc.dids.alice,
          cursor,
          limit: 2,
        },
        { headers: await network.serviceHeaders(alice) },
      )
      return res.data
    }

    const paginatedAll = await paginateAll(paginator)
    paginatedAll.forEach((res) =>
      expect(res.followers.length).toBeLessThanOrEqual(2),
    )

    const full = await agent.api.app.bsky.graph.getFollowers(
      { actor: sc.dids.alice },
      { headers: await network.serviceHeaders(alice) },
    )

    expect(full.data.followers.length).toEqual(4)
    expect(results(paginatedAll)).toEqual(results([full.data]))
  })

  it('fetches followers unauthed', async () => {
    const { data: authed } = await agent.api.app.bsky.graph.getFollowers(
      { actor: sc.dids.alice },
      { headers: await network.serviceHeaders(alice) },
    )
    const { data: unauthed } = await agent.api.app.bsky.graph.getFollowers({
      actor: sc.dids.alice,
    })
    expect(unauthed.followers.length).toBeGreaterThan(0)
    expect(unauthed.followers).toEqual(authed.followers.map(stripViewer))
  })

  it('blocks followers by actor takedown', async () => {
<<<<<<< HEAD
    await network.bsky.ctx.dataplane.updateTakedown({
      actorDid: sc.dids.dan,
      takenDown: true,
    })
=======
    await agent.api.com.atproto.admin.updateSubjectStatus(
      {
        subject: {
          $type: 'com.atproto.admin.defs#repoRef',
          did: sc.dids.dan,
        },
        takedown: {
          applied: true,
          ref: 'test',
        },
      },
      {
        encoding: 'application/json',
        headers: network.pds.adminAuthHeaders(),
      },
    )
>>>>>>> e41a25fa

    const aliceFollowers = await agent.api.app.bsky.graph.getFollowers(
      { actor: sc.dids.alice },
      { headers: await network.serviceHeaders(alice) },
    )

    expect(aliceFollowers.data.followers.map((f) => f.did)).not.toContain(
      sc.dids.dan,
    )

<<<<<<< HEAD
    await network.bsky.ctx.dataplane.updateTakedown({
      actorDid: sc.dids.dan,
      takenDown: false,
    })
=======
    await agent.api.com.atproto.admin.updateSubjectStatus(
      {
        subject: {
          $type: 'com.atproto.admin.defs#repoRef',
          did: sc.dids.dan,
        },
        takedown: {
          applied: false,
        },
      },
      {
        encoding: 'application/json',
        headers: network.pds.adminAuthHeaders(),
      },
    )
>>>>>>> e41a25fa
  })

  it('fetches follows', async () => {
    const aliceFollowers = await agent.api.app.bsky.graph.getFollows(
      { actor: sc.dids.alice },
      { headers: await network.serviceHeaders(alice) },
    )

    expect(forSnapshot(aliceFollowers.data)).toMatchSnapshot()

    const bobFollowers = await agent.api.app.bsky.graph.getFollows(
      { actor: sc.dids.bob },
      { headers: await network.serviceHeaders(alice) },
    )

    expect(forSnapshot(bobFollowers.data)).toMatchSnapshot()

    const carolFollowers = await agent.api.app.bsky.graph.getFollows(
      { actor: sc.dids.carol },
      { headers: await network.serviceHeaders(alice) },
    )

    expect(forSnapshot(carolFollowers.data)).toMatchSnapshot()

    const danFollowers = await agent.api.app.bsky.graph.getFollows(
      { actor: sc.dids.dan },
      { headers: await network.serviceHeaders(alice) },
    )

    expect(forSnapshot(danFollowers.data)).toMatchSnapshot()

    const eveFollowers = await agent.api.app.bsky.graph.getFollows(
      { actor: sc.dids.eve },
      { headers: await network.serviceHeaders(alice) },
    )

    expect(forSnapshot(eveFollowers.data)).toMatchSnapshot()
  })

  it('fetches follows by handle', async () => {
    const byDid = await agent.api.app.bsky.graph.getFollows(
      { actor: sc.dids.alice },
      { headers: await network.serviceHeaders(alice) },
    )
    const byHandle = await agent.api.app.bsky.graph.getFollows(
      { actor: sc.accounts[alice].handle },
      { headers: await network.serviceHeaders(alice) },
    )
    expect(byHandle.data).toEqual(byDid.data)
  })

  it('paginates follows', async () => {
    const results = (results) => results.flatMap((res) => res.follows)
    const paginator = async (cursor?: string) => {
      const res = await agent.api.app.bsky.graph.getFollows(
        {
          actor: sc.dids.alice,
          cursor,
          limit: 2,
        },
        { headers: await network.serviceHeaders(alice) },
      )
      return res.data
    }

    const paginatedAll = await paginateAll(paginator)
    paginatedAll.forEach((res) =>
      expect(res.follows.length).toBeLessThanOrEqual(2),
    )

    const full = await agent.api.app.bsky.graph.getFollows(
      { actor: sc.dids.alice },
      { headers: await network.serviceHeaders(alice) },
    )

    expect(full.data.follows.length).toEqual(4)
    expect(results(paginatedAll)).toEqual(results([full.data]))
  })

  it('fetches follows unauthed', async () => {
    const { data: authed } = await agent.api.app.bsky.graph.getFollows(
      { actor: sc.dids.alice },
      { headers: await network.serviceHeaders(alice) },
    )
    const { data: unauthed } = await agent.api.app.bsky.graph.getFollows({
      actor: sc.dids.alice,
    })
    expect(unauthed.follows.length).toBeGreaterThan(0)
    expect(unauthed.follows).toEqual(authed.follows.map(stripViewer))
  })

  it('blocks follows by actor takedown', async () => {
<<<<<<< HEAD
    await network.bsky.ctx.dataplane.updateTakedown({
      actorDid: sc.dids.dan,
      takenDown: true,
    })
=======
    await agent.api.com.atproto.admin.updateSubjectStatus(
      {
        subject: {
          $type: 'com.atproto.admin.defs#repoRef',
          did: sc.dids.dan,
        },
        takedown: {
          applied: true,
          ref: 'test',
        },
      },
      {
        encoding: 'application/json',
        headers: network.pds.adminAuthHeaders(),
      },
    )
>>>>>>> e41a25fa

    const aliceFollows = await agent.api.app.bsky.graph.getFollows(
      { actor: sc.dids.alice },
      { headers: await network.serviceHeaders(alice) },
    )

    expect(aliceFollows.data.follows.map((f) => f.did)).not.toContain(
      sc.dids.dan,
    )

<<<<<<< HEAD
    await network.bsky.ctx.dataplane.updateTakedown({
      actorDid: sc.dids.dan,
      takenDown: false,
    })
=======
    await agent.api.com.atproto.admin.updateSubjectStatus(
      {
        subject: {
          $type: 'com.atproto.admin.defs#repoRef',
          did: sc.dids.dan,
        },
        takedown: {
          applied: false,
        },
      },
      {
        encoding: 'application/json',
        headers: network.pds.adminAuthHeaders(),
      },
    )
>>>>>>> e41a25fa
  })
})<|MERGE_RESOLUTION|>--- conflicted
+++ resolved
@@ -118,29 +118,10 @@
   })
 
   it('blocks followers by actor takedown', async () => {
-<<<<<<< HEAD
     await network.bsky.ctx.dataplane.updateTakedown({
       actorDid: sc.dids.dan,
       takenDown: true,
     })
-=======
-    await agent.api.com.atproto.admin.updateSubjectStatus(
-      {
-        subject: {
-          $type: 'com.atproto.admin.defs#repoRef',
-          did: sc.dids.dan,
-        },
-        takedown: {
-          applied: true,
-          ref: 'test',
-        },
-      },
-      {
-        encoding: 'application/json',
-        headers: network.pds.adminAuthHeaders(),
-      },
-    )
->>>>>>> e41a25fa
 
     const aliceFollowers = await agent.api.app.bsky.graph.getFollowers(
       { actor: sc.dids.alice },
@@ -151,28 +132,10 @@
       sc.dids.dan,
     )
 
-<<<<<<< HEAD
     await network.bsky.ctx.dataplane.updateTakedown({
       actorDid: sc.dids.dan,
       takenDown: false,
     })
-=======
-    await agent.api.com.atproto.admin.updateSubjectStatus(
-      {
-        subject: {
-          $type: 'com.atproto.admin.defs#repoRef',
-          did: sc.dids.dan,
-        },
-        takedown: {
-          applied: false,
-        },
-      },
-      {
-        encoding: 'application/json',
-        headers: network.pds.adminAuthHeaders(),
-      },
-    )
->>>>>>> e41a25fa
   })
 
   it('fetches follows', async () => {
@@ -265,29 +228,10 @@
   })
 
   it('blocks follows by actor takedown', async () => {
-<<<<<<< HEAD
     await network.bsky.ctx.dataplane.updateTakedown({
       actorDid: sc.dids.dan,
       takenDown: true,
     })
-=======
-    await agent.api.com.atproto.admin.updateSubjectStatus(
-      {
-        subject: {
-          $type: 'com.atproto.admin.defs#repoRef',
-          did: sc.dids.dan,
-        },
-        takedown: {
-          applied: true,
-          ref: 'test',
-        },
-      },
-      {
-        encoding: 'application/json',
-        headers: network.pds.adminAuthHeaders(),
-      },
-    )
->>>>>>> e41a25fa
 
     const aliceFollows = await agent.api.app.bsky.graph.getFollows(
       { actor: sc.dids.alice },
@@ -298,27 +242,9 @@
       sc.dids.dan,
     )
 
-<<<<<<< HEAD
     await network.bsky.ctx.dataplane.updateTakedown({
       actorDid: sc.dids.dan,
       takenDown: false,
     })
-=======
-    await agent.api.com.atproto.admin.updateSubjectStatus(
-      {
-        subject: {
-          $type: 'com.atproto.admin.defs#repoRef',
-          did: sc.dids.dan,
-        },
-        takedown: {
-          applied: false,
-        },
-      },
-      {
-        encoding: 'application/json',
-        headers: network.pds.adminAuthHeaders(),
-      },
-    )
->>>>>>> e41a25fa
   })
 })
--- conflicted
+++ resolved
@@ -1,13 +1,8 @@
 import AtpAgent from '@atproto/api'
-<<<<<<< HEAD
 import { TestEnvInfo, runTestEnv } from '@atproto/dev-env'
 import {
+  adminAuth,
   appViewHeaders,
-=======
-import { CloseFn, runTestEnv } from '@atproto/dev-env'
-import {
-  adminAuth,
->>>>>>> 9b705a08
   forSnapshot,
   paginateAll,
   processAll,
@@ -153,7 +148,7 @@
 
     const aliceFollowers = await agent.api.app.bsky.graph.getFollowers(
       { actor: sc.dids.alice },
-      { headers: sc.getHeaders(alice, true) },
+      { headers: await appViewHeaders(alice, testEnv) },
     )
 
     expect(aliceFollowers.data.followers.map((f) => f.did)).not.toContain(
@@ -282,7 +277,7 @@
 
     const aliceFollows = await agent.api.app.bsky.graph.getFollows(
       { actor: sc.dids.alice },
-      { headers: sc.getHeaders(alice, true) },
+      { headers: await appViewHeaders(alice, testEnv) },
     )
 
     expect(aliceFollows.data.follows.map((f) => f.did)).not.toContain(

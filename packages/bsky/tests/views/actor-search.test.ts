import AtpAgent from '@atproto/api'
import { wait } from '@atproto/common'
import { TestNetwork, SeedClient, usersBulkSeed } from '@atproto/dev-env'
import { forSnapshot, paginateAll, stripViewer } from '../_util'

// @NOTE skipped to help with CI failures
// The search code is not used in production & we should switch it out for tests on the search proxy interface
describe.skip('pds actor search views', () => {
  let network: TestNetwork
  let agent: AtpAgent
  let sc: SeedClient
  let headers: { [s: string]: string }

  beforeAll(async () => {
    network = await TestNetwork.create({
      dbPostgresSchema: 'bsky_views_actor_search',
    })
    agent = network.bsky.getClient()
    sc = network.getSeedClient()

    await wait(50) // allow pending sub to be established
    await network.bsky.sub.destroy()
    await usersBulkSeed(sc)

    // Skip did/handle resolution for expediency
    const { db } = network.bsky
    const now = new Date().toISOString()
    await db.db
      .insertInto('actor')
      .values(
        Object.entries(sc.dids).map(([handle, did]) => ({
          did,
          handle,
          indexedAt: now,
        })),
      )
      .onConflict((oc) => oc.doNothing())
      .execute()

    // Process remaining profiles
    network.bsky.sub.run()
    await network.processAll(50000)
    headers = await network.serviceHeaders(Object.values(sc.dids)[0])
  })

  afterAll(async () => {
    await network.close()
  })

  it('typeahead gives relevant results', async () => {
    const result = await agent.api.app.bsky.actor.searchActorsTypeahead(
      { term: 'car' },
      { headers },
    )

    const handles = result.data.actors.map((u) => u.handle)

    const shouldContain = [
      'cara-wiegand69.test',
      'eudora-dietrich4.test', // Carol Littel
      'shane-torphy52.test', // Sadie Carter
      'aliya-hodkiewicz.test', // Carlton Abernathy IV
      'carlos6.test',
      'carolina-mcdermott77.test',
    ]

    shouldContain.forEach((handle) => expect(handles).toContain(handle))
    expect(handles).toContain('cayla-marquardt39.test') // Fuzzy match

    const shouldNotContain = [
      'sven70.test',
      'hilario84.test',
      'santa-hermann78.test',
      'dylan61.test',
      'preston-harris.test',
      'loyce95.test',
      'melyna-zboncak.test',
    ]

    shouldNotContain.forEach((handle) => expect(handles).not.toContain(handle))

    const sorted = result.data.actors.sort((a, b) =>
      a.handle > b.handle ? 1 : -1,
    )
    expect(forSnapshot(sorted)).toMatchSnapshot()
  })

  it('typeahead gives empty result set when provided empty term', async () => {
    const result = await agent.api.app.bsky.actor.searchActorsTypeahead(
      { term: '' },
      { headers },
    )

    expect(result.data.actors).toEqual([])
  })

  it('typeahead applies limit', async () => {
    const full = await agent.api.app.bsky.actor.searchActorsTypeahead(
      { term: 'p' },
      { headers },
    )

    expect(full.data.actors.length).toBeGreaterThan(5)

    const limited = await agent.api.app.bsky.actor.searchActorsTypeahead(
      { term: 'p', limit: 5 },
      { headers },
    )

    // @NOTE it's expected that searchActorsTypeahead doesn't have stable pagination

    const limitedIndexInFull = limited.data.actors.map((needle) => {
      return full.data.actors.findIndex(
        (haystack) => needle.did === haystack.did,
      )
    })

    // subset exists in full and is monotonic
    expect(limitedIndexInFull.every((idx) => idx !== -1)).toEqual(true)
    expect(limitedIndexInFull).toEqual(
      [...limitedIndexInFull].sort((a, b) => a - b),
    )
  })

  it('typeahead gives results unauthed', async () => {
    const { data: authed } =
      await agent.api.app.bsky.actor.searchActorsTypeahead(
        { term: 'car' },
        { headers },
      )
    const { data: unauthed } =
      await agent.api.app.bsky.actor.searchActorsTypeahead({
        term: 'car',
      })
    expect(unauthed.actors.length).toBeGreaterThan(0)
    expect(unauthed.actors).toEqual(authed.actors.map(stripViewer))
  })

  it('search gives relevant results', async () => {
    const result = await agent.api.app.bsky.actor.searchActors(
      { term: 'car' },
      { headers },
    )

    const handles = result.data.actors.map((u) => u.handle)

    const shouldContain = [
      'cara-wiegand69.test',
      'eudora-dietrich4.test', // Carol Littel
      'shane-torphy52.test', // Sadie Carter
      'aliya-hodkiewicz.test', // Carlton Abernathy IV
      'carlos6.test',
      'carolina-mcdermott77.test',
    ]

    shouldContain.forEach((handle) => expect(handles).toContain(handle))
    expect(handles).toContain('cayla-marquardt39.test') // Fuzzy match

    const shouldNotContain = [
      'sven70.test',
      'hilario84.test',
      'santa-hermann78.test',
      'dylan61.test',
      'preston-harris.test',
      'loyce95.test',
      'melyna-zboncak.test',
    ]

    shouldNotContain.forEach((handle) => expect(handles).not.toContain(handle))

    const sorted = result.data.actors.sort((a, b) =>
      a.handle > b.handle ? 1 : -1,
    )
    expect(forSnapshot(sorted)).toMatchSnapshot()
  })

  it('search gives empty result set when provided empty term', async () => {
    const result = await agent.api.app.bsky.actor.searchActors(
      { term: '' },
      { headers },
    )

    expect(result.data.actors).toEqual([])
  })

  it('paginates', async () => {
    const results = (results) => results.flatMap((res) => res.users)
    const paginator = async (cursor?: string) => {
      const res = await agent.api.app.bsky.actor.searchActors(
        { term: 'p', cursor, limit: 3 },
        { headers },
      )
      return res.data
    }

    const paginatedAll = await paginateAll(paginator)
    paginatedAll.forEach((res) =>
      expect(res.actors.length).toBeLessThanOrEqual(3),
    )

    const full = await agent.api.app.bsky.actor.searchActors(
      { term: 'p' },
      { headers },
    )

    expect(full.data.actors.length).toBeGreaterThan(5)
    const sortedFull = results([full.data]).sort((a, b) =>
      a.handle > b.handle ? 1 : -1,
    )
    const sortedPaginated = results(paginatedAll).sort((a, b) =>
      a.handle > b.handle ? 1 : -1,
    )
    expect(sortedPaginated).toEqual(sortedFull)
  })

  it('search handles bad input', async () => {
    // Mostly for sqlite's benefit, since it uses LIKE and these are special characters that will
    // get stripped. This input triggers a special case where there are no "safe" words for sqlite to search on.
    const result = await agent.api.app.bsky.actor.searchActors(
      { term: ' % _ ' },
      { headers },
    )

    expect(result.data.actors).toEqual([])
  })

  it('search gives results unauthed', async () => {
    const { data: authed } = await agent.api.app.bsky.actor.searchActors(
      { term: 'car' },
      { headers },
    )
    const { data: unauthed } = await agent.api.app.bsky.actor.searchActors({
      term: 'car',
    })
    expect(unauthed.actors.length).toBeGreaterThan(0)
    expect(unauthed.actors).toEqual(authed.actors.map(stripViewer))
  })

  it('search blocks by actor takedown', async () => {
<<<<<<< HEAD
    await network.bsky.server.ctx.dataplane.updateTakedown({
      actorDid: sc.dids['cara-wiegand69.test'],
      takenDown: true,
    })
=======
    await agent.api.com.atproto.admin.updateSubjectStatus(
      {
        subject: {
          $type: 'com.atproto.admin.defs#repoRef',
          did: sc.dids['cara-wiegand69.test'],
        },
        takedown: {
          applied: true,
          ref: 'test',
        },
      },
      {
        encoding: 'application/json',
        headers: network.pds.adminAuthHeaders(),
      },
    )
>>>>>>> e41a25fa
    const result = await agent.api.app.bsky.actor.searchActorsTypeahead(
      { term: 'car' },
      { headers },
    )
    const handles = result.data.actors.map((u) => u.handle)
    expect(handles).toContain('carlos6.test')
    expect(handles).toContain('carolina-mcdermott77.test')
    expect(handles).not.toContain('cara-wiegand69.test')
  })
})<|MERGE_RESOLUTION|>--- conflicted
+++ resolved
@@ -237,29 +237,10 @@
   })
 
   it('search blocks by actor takedown', async () => {
-<<<<<<< HEAD
     await network.bsky.server.ctx.dataplane.updateTakedown({
       actorDid: sc.dids['cara-wiegand69.test'],
       takenDown: true,
     })
-=======
-    await agent.api.com.atproto.admin.updateSubjectStatus(
-      {
-        subject: {
-          $type: 'com.atproto.admin.defs#repoRef',
-          did: sc.dids['cara-wiegand69.test'],
-        },
-        takedown: {
-          applied: true,
-          ref: 'test',
-        },
-      },
-      {
-        encoding: 'application/json',
-        headers: network.pds.adminAuthHeaders(),
-      },
-    )
->>>>>>> e41a25fa
     const result = await agent.api.app.bsky.actor.searchActorsTypeahead(
       { term: 'car' },
       { headers },

--- conflicted
+++ resolved
@@ -155,20 +155,10 @@
       { headers: await network.serviceHeaders(carol) },
     )
     await expect(attemptAsUser).rejects.toThrow('Profile not found')
-<<<<<<< HEAD
-=======
 
     const attemptAsAdmin = await agent.api.app.bsky.feed.getAuthorFeed(
       { actor: alice },
       { headers: network.bsky.adminAuthHeaders() },
-    )
-    expect(attemptAsAdmin.data.feed.length).toBeGreaterThan(0)
-    expect(attemptAsAdmin.data.feed.length).toEqual(preBlock.feed.length)
->>>>>>> d643b5bb
-
-    const attemptAsAdmin = await agent.api.app.bsky.feed.getAuthorFeed(
-      { actor: alice },
-      { headers: await network.bsky.adminAuthHeaders() },
     )
     expect(attemptAsAdmin.data.feed.length).toEqual(preBlock.feed.length)
 

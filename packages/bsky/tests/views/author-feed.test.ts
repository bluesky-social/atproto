--- conflicted
+++ resolved
@@ -1,8 +1,4 @@
-<<<<<<< HEAD
-import AtpAgent from '@atproto/api'
-=======
-import { AtpAgent, AtUri } from '@atproto/api'
->>>>>>> 04112783
+import { AtpAgent } from '@atproto/api'
 import { TestNetwork, SeedClient, authorFeedSeed } from '@atproto/dev-env'
 import {
   forSnapshot,

--- conflicted
+++ resolved
@@ -1,15 +1,6 @@
 import AtpAgent from '@atproto/api'
 import { TestNetwork } from '@atproto/dev-env'
-<<<<<<< HEAD
-import {
-  adminAuth,
-  forSnapshot,
-  paginateAll,
-  stripViewerFromPost,
-} from '../_util'
-=======
 import { forSnapshot, paginateAll, stripViewerFromPost } from '../_util'
->>>>>>> 7dddc861
 import { SeedClient } from '../seeds/client'
 import basicSeed from '../seeds/basic'
 import { TAKEDOWN } from '@atproto/api/src/client/types/com/atproto/admin/defs'

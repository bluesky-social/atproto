import AtpAgent from '@atproto/api'
import { TestNetwork } from '@atproto/dev-env'
import { TAKEDOWN } from '@atproto/api/src/client/types/com/atproto/admin/defs'
<<<<<<< HEAD
import { adminAuth, forSnapshot, getOriginator, paginateAll } from '../_util'
=======
import { forSnapshot, getOriginator, paginateAll } from '../_util'
>>>>>>> 7dddc861
import { SeedClient } from '../seeds/client'
import basicSeed from '../seeds/basic'
import { FeedAlgorithm } from '../../src/api/app/bsky/util/feed'
import { FeedViewPost } from '../../src/lexicon/types/app/bsky/feed/defs'

describe('timeline views', () => {
  let network: TestNetwork
  let agent: AtpAgent
  let sc: SeedClient

  // account dids, for convenience
  let alice: string
  let bob: string
  let carol: string
  let dan: string

  beforeAll(async () => {
    network = await TestNetwork.create({
      dbPostgresSchema: 'bsky_views_home_feed',
    })
    agent = network.bsky.getClient()
    const pdsAgent = network.pds.getClient()
    sc = new SeedClient(pdsAgent)
    await basicSeed(sc)
    await network.processAll()
    await network.bsky.ctx.labeler.processAll()
    alice = sc.dids.alice
    bob = sc.dids.bob
    carol = sc.dids.carol
    dan = sc.dids.dan
    // Label posts as "kind" to check labels on embed views
    const labelPostA = sc.posts[bob][0].ref
    const labelPostB = sc.posts[carol][0].ref
    await network.bsky.ctx.services
      .label(network.bsky.ctx.db)
      .formatAndCreate(
        network.bsky.ctx.cfg.labelerDid,
        labelPostA.uriStr,
        labelPostA.cidStr,
        { create: ['kind'] },
      )
    await network.bsky.ctx.services
      .label(network.bsky.ctx.db)
      .formatAndCreate(
        network.bsky.ctx.cfg.labelerDid,
        labelPostB.uriStr,
        labelPostB.cidStr,
        { create: ['kind'] },
      )
    await network.bsky.ctx.labeler.processAll()
  })

  afterAll(async () => {
    await network.close()
  })

  // @TODO(bsky) blocks posts, reposts, replies by actor takedown via labels
  // @TODO(bsky) blocks posts, reposts, replies by record takedown via labels

  it("fetches authenticated user's home feed w/ reverse-chronological algorithm", async () => {
    const expectOriginatorFollowedBy = (did) => (item: FeedViewPost) => {
      const originator = getOriginator(item)
      // The user expects to see posts & reposts from themselves and follows
      if (did !== originator) {
        expect(sc.follows[did]).toHaveProperty(originator)
      }
    }

    const aliceTL = await agent.api.app.bsky.feed.getTimeline(
      { algorithm: FeedAlgorithm.ReverseChronological },
      {
        headers: await network.serviceHeaders(alice),
      },
    )

    expect(forSnapshot(aliceTL.data.feed)).toMatchSnapshot()
    aliceTL.data.feed.forEach(expectOriginatorFollowedBy(alice))

    const bobTL = await agent.api.app.bsky.feed.getTimeline(
      { algorithm: FeedAlgorithm.ReverseChronological },
      {
        headers: await network.serviceHeaders(bob),
      },
    )

    expect(forSnapshot(bobTL.data.feed)).toMatchSnapshot()
    bobTL.data.feed.forEach(expectOriginatorFollowedBy(bob))

    const carolTL = await agent.api.app.bsky.feed.getTimeline(
      { algorithm: FeedAlgorithm.ReverseChronological },
      {
        headers: await network.serviceHeaders(carol),
      },
    )

    expect(forSnapshot(carolTL.data.feed)).toMatchSnapshot()
    carolTL.data.feed.forEach(expectOriginatorFollowedBy(carol))

    const danTL = await agent.api.app.bsky.feed.getTimeline(
      { algorithm: FeedAlgorithm.ReverseChronological },
      {
        headers: await network.serviceHeaders(dan),
      },
    )

    expect(forSnapshot(danTL.data.feed)).toMatchSnapshot()
    danTL.data.feed.forEach(expectOriginatorFollowedBy(dan))
  })

  it("fetches authenticated user's home feed w/ default algorithm", async () => {
    const defaultTL = await agent.api.app.bsky.feed.getTimeline(
      {},
      {
        headers: await network.serviceHeaders(alice),
      },
    )
    const reverseChronologicalTL = await agent.api.app.bsky.feed.getTimeline(
      { algorithm: FeedAlgorithm.ReverseChronological },
      {
        headers: await network.serviceHeaders(alice),
      },
    )
    expect(defaultTL.data.feed).toEqual(reverseChronologicalTL.data.feed)
  })

  it('paginates reverse-chronological feed', async () => {
    const results = (results) => results.flatMap((res) => res.feed)
    const paginator = async (cursor?: string) => {
      const res = await agent.api.app.bsky.feed.getTimeline(
        {
          algorithm: FeedAlgorithm.ReverseChronological,
          cursor,
          limit: 4,
        },
        { headers: await network.serviceHeaders(carol) },
      )
      return res.data
    }

    const paginatedAll = await paginateAll(paginator)
    paginatedAll.forEach((res) =>
      expect(res.feed.length).toBeLessThanOrEqual(4),
    )

    const full = await agent.api.app.bsky.feed.getTimeline(
      {
        algorithm: FeedAlgorithm.ReverseChronological,
      },
      { headers: await network.serviceHeaders(carol) },
    )

    expect(full.data.feed.length).toEqual(7)
    expect(results(paginatedAll)).toEqual(results([full.data]))
  })

  it('blocks posts, reposts, replies by actor takedown', async () => {
    const actionResults = await Promise.all(
      [bob, carol].map((did) =>
        agent.api.com.atproto.admin.takeModerationAction(
          {
            action: TAKEDOWN,
            subject: {
              $type: 'com.atproto.admin.defs#repoRef',
              did,
            },
            createdBy: 'did:example:admin',
            reason: 'Y',
          },
          {
            encoding: 'application/json',
            headers: network.pds.adminAuthHeaders(),
          },
        ),
      ),
    )

    const aliceTL = await agent.api.app.bsky.feed.getTimeline(
      { algorithm: FeedAlgorithm.ReverseChronological },
      { headers: await network.serviceHeaders(alice) },
    )

    expect(forSnapshot(aliceTL.data.feed)).toMatchSnapshot()

    // Cleanup
    await Promise.all(
      actionResults.map((result) =>
        agent.api.com.atproto.admin.reverseModerationAction(
          {
            id: result.data.id,
            createdBy: 'did:example:admin',
            reason: 'Y',
          },
          {
            encoding: 'application/json',
            headers: network.pds.adminAuthHeaders(),
          },
        ),
      ),
    )
  })

  it('blocks posts, reposts, replies by record takedown.', async () => {
    const postRef1 = sc.posts[dan][1].ref // Repost
    const postRef2 = sc.replies[bob][0].ref // Post and reply parent
    const actionResults = await Promise.all(
      [postRef1, postRef2].map((postRef) =>
        agent.api.com.atproto.admin.takeModerationAction(
          {
            action: TAKEDOWN,
            subject: {
              $type: 'com.atproto.repo.strongRef',
              uri: postRef.uriStr,
              cid: postRef.cidStr,
            },
            createdBy: 'did:example:admin',
            reason: 'Y',
          },
          {
            encoding: 'application/json',
            headers: network.pds.adminAuthHeaders(),
          },
        ),
      ),
    )

    const aliceTL = await agent.api.app.bsky.feed.getTimeline(
      { algorithm: FeedAlgorithm.ReverseChronological },
      { headers: await network.serviceHeaders(alice) },
    )

    expect(forSnapshot(aliceTL.data.feed)).toMatchSnapshot()

    // Cleanup
    await Promise.all(
      actionResults.map((result) =>
        agent.api.com.atproto.admin.reverseModerationAction(
          {
            id: result.data.id,
            createdBy: 'did:example:admin',
            reason: 'Y',
          },
          {
            encoding: 'application/json',
            headers: network.pds.adminAuthHeaders(),
          },
        ),
      ),
    )
  })
})<|MERGE_RESOLUTION|>--- conflicted
+++ resolved
@@ -1,11 +1,7 @@
 import AtpAgent from '@atproto/api'
 import { TestNetwork } from '@atproto/dev-env'
 import { TAKEDOWN } from '@atproto/api/src/client/types/com/atproto/admin/defs'
-<<<<<<< HEAD
-import { adminAuth, forSnapshot, getOriginator, paginateAll } from '../_util'
-=======
 import { forSnapshot, getOriginator, paginateAll } from '../_util'
->>>>>>> 7dddc861
 import { SeedClient } from '../seeds/client'
 import basicSeed from '../seeds/basic'
 import { FeedAlgorithm } from '../../src/api/app/bsky/util/feed'

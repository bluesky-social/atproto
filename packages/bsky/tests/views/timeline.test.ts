--- conflicted
+++ resolved
@@ -1,14 +1,9 @@
 import AtpAgent from '@atproto/api'
-<<<<<<< HEAD
 import { TestEnvInfo, runTestEnv } from '@atproto/dev-env'
-import {
-  appViewHeaders,
-=======
-import { CloseFn, runTestEnv } from '@atproto/dev-env'
 import { TAKEDOWN } from '@atproto/api/src/client/types/com/atproto/admin/defs'
 import {
   adminAuth,
->>>>>>> 9b705a08
+  appViewHeaders,
   forSnapshot,
   getOriginator,
   paginateAll,
@@ -172,7 +167,7 @@
 
     const aliceTL = await agent.api.app.bsky.feed.getTimeline(
       { algorithm: FeedAlgorithm.ReverseChronological },
-      { headers: sc.getHeaders(alice, true) },
+      { headers: await appViewHeaders(alice, testEnv) },
     )
 
     expect(forSnapshot(aliceTL.data.feed)).toMatchSnapshot()
@@ -221,7 +216,7 @@
 
     const aliceTL = await agent.api.app.bsky.feed.getTimeline(
       { algorithm: FeedAlgorithm.ReverseChronological },
-      { headers: sc.getHeaders(alice, true) },
+      { headers: await appViewHeaders(alice, testEnv) },
     )
 
     expect(forSnapshot(aliceTL.data.feed)).toMatchSnapshot()

import AtpAgent from '@atproto/api'
import { TestNetwork, SeedClient, RecordRef, basicSeed } from '@atproto/dev-env'
import { forSnapshot, paginateAll, stripViewerFromPost } from '../_util'

describe('list feed views', () => {
  let network: TestNetwork
  let agent: AtpAgent
  let sc: SeedClient

  // account dids, for convenience
  let alice: string
  let bob: string
  let carol: string

  let listRef: RecordRef

  beforeAll(async () => {
    network = await TestNetwork.create({
      dbPostgresSchema: 'bsky_views_list_feed',
    })
    agent = network.bsky.getClient()
    sc = network.getSeedClient()
    await basicSeed(sc)
    alice = sc.dids.alice
    bob = sc.dids.bob
    carol = sc.dids.carol
    listRef = await sc.createList(alice, 'test list', 'curate')
    await sc.addToList(alice, alice, listRef)
    await sc.addToList(alice, bob, listRef)
    await network.processAll()
  })

  afterAll(async () => {
    await network.close()
  })

  it('fetches list feed', async () => {
    const res = await agent.api.app.bsky.feed.getListFeed(
      { list: listRef.uriStr },
      { headers: await network.serviceHeaders(carol) },
    )
    expect(forSnapshot(res.data.feed)).toMatchSnapshot()

    // all posts are from alice or bob
    expect(
      res.data.feed.every((row) => [alice, bob].includes(row.post.author.did)),
    ).toBeTruthy()
  })

  it('paginates', async () => {
    const results = (results) => results.flatMap((res) => res.feed)
    const paginator = async (cursor?: string) => {
      const res = await agent.api.app.bsky.feed.getListFeed(
        {
          list: listRef.uriStr,
          cursor,
          limit: 2,
        },
        { headers: await network.serviceHeaders(carol) },
      )
      return res.data
    }

    const paginatedAll = await paginateAll(paginator)
    paginatedAll.forEach((res) =>
      expect(res.feed.length).toBeLessThanOrEqual(2),
    )

    const full = await agent.api.app.bsky.feed.getListFeed(
      { list: listRef.uriStr },
      { headers: await network.serviceHeaders(carol) },
    )

    expect(full.data.feed.length).toEqual(7)
    expect(results(paginatedAll)).toEqual(results([full.data]))
  })

  it('fetches results unauthed', async () => {
    const { data: authed } = await agent.api.app.bsky.feed.getListFeed(
      { list: listRef.uriStr },
      { headers: await network.serviceHeaders(alice) },
    )
    const { data: unauthed } = await agent.api.app.bsky.feed.getListFeed({
      list: listRef.uriStr,
    })
    expect(unauthed.feed.length).toBeGreaterThan(0)
    expect(unauthed.feed).toEqual(
      authed.feed.map((item) => {
        const result = {
          ...item,
          post: stripViewerFromPost(item.post),
        }
        if (item.reply) {
          result.reply = {
            parent: stripViewerFromPost(item.reply.parent),
            root: stripViewerFromPost(item.reply.root),
          }
        }
        return result
      }),
    )
  })

  it('works for empty lists', async () => {
    const emptyList = await sc.createList(alice, 'empty list', 'curate')
    const res = await agent.api.app.bsky.feed.getListFeed({
      list: emptyList.uriStr,
    })

    expect(res.data.feed.length).toEqual(0)
  })

  it('blocks posts by actor takedown', async () => {
<<<<<<< HEAD
    await network.bsky.ctx.dataplane.updateTakedown({
      actorDid: bob,
      takenDown: true,
    })
=======
    await agent.api.com.atproto.admin.updateSubjectStatus(
      {
        subject: {
          $type: 'com.atproto.admin.defs#repoRef',
          did: bob,
        },
        takedown: {
          applied: true,
          ref: 'test',
        },
      },
      {
        encoding: 'application/json',
        headers: network.pds.adminAuthHeaders(),
      },
    )
>>>>>>> e41a25fa

    const res = await agent.api.app.bsky.feed.getListFeed({
      list: listRef.uriStr,
    })
    const hasBob = res.data.feed.some((item) => item.post.author.did === bob)
    expect(hasBob).toBe(false)

    // Cleanup
<<<<<<< HEAD
    await network.bsky.ctx.dataplane.updateTakedown({
      actorDid: bob,
      takenDown: false,
    })
=======
    await agent.api.com.atproto.admin.updateSubjectStatus(
      {
        subject: {
          $type: 'com.atproto.admin.defs#repoRef',
          did: bob,
        },
        takedown: {
          applied: false,
        },
      },
      {
        encoding: 'application/json',
        headers: network.pds.adminAuthHeaders(),
      },
    )
>>>>>>> e41a25fa
  })

  it('blocks posts by record takedown.', async () => {
    const postRef = sc.replies[bob][0].ref // Post and reply parent
<<<<<<< HEAD
    await network.bsky.ctx.dataplane.updateTakedown({
      recordUri: postRef.uriStr,
      takenDown: true,
    })
=======
    await agent.api.com.atproto.admin.updateSubjectStatus(
      {
        subject: {
          $type: 'com.atproto.repo.strongRef',
          uri: postRef.uriStr,
          cid: postRef.cidStr,
        },
        takedown: {
          applied: true,
          ref: 'test',
        },
      },
      {
        encoding: 'application/json',
        headers: network.pds.adminAuthHeaders(),
      },
    )
>>>>>>> e41a25fa

    const res = await agent.api.app.bsky.feed.getListFeed({
      list: listRef.uriStr,
    })
    const hasPost = res.data.feed.some(
      (item) => item.post.uri === postRef.uriStr,
    )
    expect(hasPost).toBe(false)

    // Cleanup
<<<<<<< HEAD
    await network.bsky.ctx.dataplane.updateTakedown({
      recordUri: postRef.uriStr,
      takenDown: false,
    })
=======
    await agent.api.com.atproto.admin.updateSubjectStatus(
      {
        subject: {
          $type: 'com.atproto.repo.strongRef',
          uri: postRef.uriStr,
          cid: postRef.cidStr,
        },
        takedown: {
          applied: false,
        },
      },
      {
        encoding: 'application/json',
        headers: network.pds.adminAuthHeaders(),
      },
    )
>>>>>>> e41a25fa
  })
})<|MERGE_RESOLUTION|>--- conflicted
+++ resolved
@@ -111,29 +111,10 @@
   })
 
   it('blocks posts by actor takedown', async () => {
-<<<<<<< HEAD
     await network.bsky.ctx.dataplane.updateTakedown({
       actorDid: bob,
       takenDown: true,
     })
-=======
-    await agent.api.com.atproto.admin.updateSubjectStatus(
-      {
-        subject: {
-          $type: 'com.atproto.admin.defs#repoRef',
-          did: bob,
-        },
-        takedown: {
-          applied: true,
-          ref: 'test',
-        },
-      },
-      {
-        encoding: 'application/json',
-        headers: network.pds.adminAuthHeaders(),
-      },
-    )
->>>>>>> e41a25fa
 
     const res = await agent.api.app.bsky.feed.getListFeed({
       list: listRef.uriStr,
@@ -142,56 +123,18 @@
     expect(hasBob).toBe(false)
 
     // Cleanup
-<<<<<<< HEAD
     await network.bsky.ctx.dataplane.updateTakedown({
       actorDid: bob,
       takenDown: false,
     })
-=======
-    await agent.api.com.atproto.admin.updateSubjectStatus(
-      {
-        subject: {
-          $type: 'com.atproto.admin.defs#repoRef',
-          did: bob,
-        },
-        takedown: {
-          applied: false,
-        },
-      },
-      {
-        encoding: 'application/json',
-        headers: network.pds.adminAuthHeaders(),
-      },
-    )
->>>>>>> e41a25fa
   })
 
   it('blocks posts by record takedown.', async () => {
     const postRef = sc.replies[bob][0].ref // Post and reply parent
-<<<<<<< HEAD
     await network.bsky.ctx.dataplane.updateTakedown({
       recordUri: postRef.uriStr,
       takenDown: true,
     })
-=======
-    await agent.api.com.atproto.admin.updateSubjectStatus(
-      {
-        subject: {
-          $type: 'com.atproto.repo.strongRef',
-          uri: postRef.uriStr,
-          cid: postRef.cidStr,
-        },
-        takedown: {
-          applied: true,
-          ref: 'test',
-        },
-      },
-      {
-        encoding: 'application/json',
-        headers: network.pds.adminAuthHeaders(),
-      },
-    )
->>>>>>> e41a25fa
 
     const res = await agent.api.app.bsky.feed.getListFeed({
       list: listRef.uriStr,
@@ -202,28 +145,9 @@
     expect(hasPost).toBe(false)
 
     // Cleanup
-<<<<<<< HEAD
     await network.bsky.ctx.dataplane.updateTakedown({
       recordUri: postRef.uriStr,
       takenDown: false,
     })
-=======
-    await agent.api.com.atproto.admin.updateSubjectStatus(
-      {
-        subject: {
-          $type: 'com.atproto.repo.strongRef',
-          uri: postRef.uriStr,
-          cid: postRef.cidStr,
-        },
-        takedown: {
-          applied: false,
-        },
-      },
-      {
-        encoding: 'application/json',
-        headers: network.pds.adminAuthHeaders(),
-      },
-    )
->>>>>>> e41a25fa
   })
 })
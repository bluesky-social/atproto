--- conflicted
+++ resolved
@@ -4,24 +4,11 @@
 import {
   FeedViewPost,
   PostView,
+  isPostView,
   isThreadViewPost,
 } from '../src/lexicon/types/app/bsky/feed/defs'
 import { isViewRecord } from '../src/lexicon/types/app/bsky/embed/record'
 
-<<<<<<< HEAD
-// for pds
-export const adminAuth = () => {
-  return (
-    'Basic ' +
-    uint8arrays.toString(
-      uint8arrays.fromString('admin:admin-pass', 'utf8'),
-      'base64pad',
-    )
-  )
-}
-
-=======
->>>>>>> 7dddc861
 // Swap out identifiers and dates with stable
 // values for the purpose of snapshot testing
 export const forSnapshot = (obj: unknown) => {
@@ -165,7 +152,10 @@
 }
 
 // @NOTE mutates
-export const stripViewerFromPost = (post: PostView): PostView => {
+export const stripViewerFromPost = (post: unknown): PostView => {
+  if (!isPostView(post)) {
+    throw new Error('Expected post view')
+  }
   post.author = stripViewer(post.author)
   const recordEmbed =
     post.embed && isViewRecord(post.embed.record)

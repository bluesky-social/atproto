import assert from 'assert'
import { AddressInfo } from 'net'
import * as crypto from '@atproto/crypto'
import * as pds from '@atproto/pds'
import { wait } from '@atproto/common'
import { PlcServer, Database as PlcDatabase } from '@did-plc/server'
import { AtUri } from '@atproto/uri'
import { DidResolver } from '@atproto/did-resolver'
import { CID } from 'multiformats/cid'
import * as uint8arrays from 'uint8arrays'
import { BskyAppView, ServerConfig, Database } from '../src'
import { Main as FeedViewPost } from '../src/lexicon/types/app/bsky/feed/feedViewPost'
import DiskBlobStore from '../src/storage/disk-blobstore'
import MemoryBlobStore from '../src/storage/memory-blobstore'
import AppContext from '../src/context'

const ADMIN_PASSWORD = 'admin-pass'

export type CloseFn = () => Promise<void>
export type TestServerInfo = {
  ctx: AppContext
  bsky: BskyAppView
  url: string
  pds: pds.PDS
  pdsUrl: string
  plc: PlcServer
  plcUrl: string
  close: CloseFn
}

export type TestServerOpts = {
  migration?: string
}

export const runTestServer = async (
  params: Partial<ServerConfig> = {},
  opts: TestServerOpts = {},
): Promise<TestServerInfo> => {
  const dbPostgresUrl = params.dbPostgresUrl || process.env.DB_POSTGRES_URL
  const dbPostgresSchema =
    params.dbPostgresSchema || process.env.DB_POSTGRES_SCHEMA
  assert(dbPostgresUrl, 'Missing postgres url for tests')

  // run plc server

  const plcDb = PlcDatabase.mock()
  const plcServer = PlcServer.create({ db: plcDb })
  const plcListener = await plcServer.start()
  const plcPort = (plcListener.address() as AddressInfo).port
  const plcUrl = `http://localhost:${plcPort}`

  // run pds
  const recoveryKey = await crypto.Secp256k1Keypair.create()

  const pdsCfg = new pds.ServerConfig({
    debugMode: true,
    version: '0.0.0',
    scheme: 'http',
    hostname: 'localhost',
    serverDid: 'did:fake:donotuse',
    recoveryKey: recoveryKey.did(),
    adminPassword: ADMIN_PASSWORD,
    inviteRequired: false,
    didPlcUrl: plcUrl,
    jwtSecret: 'jwt-secret',
    availableUserDomains: ['.test'],
    appUrlPasswordReset: 'app://forgot-password',
    emailNoReplyAddress: 'noreply@blueskyweb.xyz',
    publicUrl: 'https://pds.public.url',
    imgUriSalt: '9dd04221f5755bce5f55f47464c27e1e',
    imgUriKey:
      'f23ecd142835025f42c3db2cf25dd813956c178392760256211f9d315f8ab4d8',
    dbPostgresUrl,
    maxSubscriptionBuffer: 200,
    repoBackfillLimitMs: 1000 * 60 * 60, // 1hr
  })

  const pdsBlobstore = new MemoryBlobStore()
  const pdsDb = pds.Database.memory()
  await pdsDb.migrateToLatestOrThrow()
  const repoSigningKey = await crypto.Secp256k1Keypair.create()
  const plcRotationKey = await crypto.Secp256k1Keypair.create()

  const pdsServer = pds.PDS.create({
    db: pdsDb,
    blobstore: pdsBlobstore,
    repoSigningKey,
    plcRotationKey,
    config: pdsCfg,
  })

  const pdsListener = await pdsServer.start()
  const pdsPort = (pdsListener.address() as AddressInfo).port

  // run app view

  const cfg = new ServerConfig({
    version: '0.0.0',
    didPlcUrl: plcUrl,
    publicUrl: 'https://bsky.public.url',
    imgUriSalt: '9dd04221f5755bce5f55f47464c27e1e',
    imgUriKey:
      'f23ecd142835025f42c3db2cf25dd813956c178392760256211f9d315f8ab4d8',
    repoProvider: `ws://localhost:${pdsPort}`,
    ...params,
    dbPostgresUrl,
    dbPostgresSchema,
    // Each test suite gets its own lock id for the repo subscription
    repoSubLockId: uniqueLockId(),
  })

  const db = Database.postgres({
    url: cfg.dbPostgresUrl,
    schema: cfg.dbPostgresSchema,
  })

  if (opts.migration) {
    await db.migrateToOrThrow(opts.migration)
  } else {
    await db.migrateToLatestOrThrow()
  }

  const blobstore =
    cfg.blobstoreLocation !== undefined
      ? await DiskBlobStore.create(cfg.blobstoreLocation, cfg.blobstoreTmp)
      : new MemoryBlobStore()

  const bsky = BskyAppView.create({
    db,
    blobstore,
    config: cfg,
  })
  const bskyServer = await bsky.start()
  const bskyPort = (bskyServer.address() as AddressInfo).port

<<<<<<< HEAD
  // Map pds public url to its local url when resolving from plc
  const origResolveDid = DidResolver.prototype.resolveDid
  DidResolver.prototype.resolveDid = async function (did, options) {
    const result = await (origResolveDid.call(this, did, options) as ReturnType<
      typeof origResolveDid
    >)
    const service = result.didDocument?.service?.find(
      (svc) => svc.id === '#atproto_pds',
    )
    if (typeof service?.serviceEndpoint === 'string') {
      service.serviceEndpoint = service.serviceEndpoint.replace(
        pdsServer.ctx.cfg.publicUrl,
        `http://localhost:${pdsPort}`,
      )
    }
    return result
  }
=======
  // Map pds public url and handles to pds local url
  ApiAgent.configure({
    fetch: (httpUri, ...args) => {
      const url = new URL(httpUri)
      const pdsUrl = pdsServer.ctx.cfg.publicUrl
      const pdsHandleDomains = pdsServer.ctx.cfg.availableUserDomains
      if (
        url.host === pdsUrl ||
        pdsHandleDomains.some((handleDomain) => url.host.endsWith(handleDomain))
      ) {
        url.protocol = 'http:'
        url.host = `localhost:${pdsPort}`
        return defaultFetchHandler(url.href, ...args)
      }
      return defaultFetchHandler(httpUri, ...args)
    },
  })
>>>>>>> afbdb560

  return {
    ctx: bsky.ctx,
    bsky,
    url: `http://localhost:${bskyPort}`,
    pds: pdsServer,
    pdsUrl: `http://localhost:${pdsPort}`,
    plc: plcServer,
    plcUrl: `http://localhost:${plcPort}`,
    close: async () => {
      await bsky.destroy()
      await pdsServer.destroy()
      await plcServer.destroy()
    },
  }
}

// for pds
export const adminAuth = () => {
  return (
    'Basic ' +
    uint8arrays.toString(
      uint8arrays.fromString('admin:' + ADMIN_PASSWORD, 'utf8'),
      'base64pad',
    )
  )
}

// Swap out identifiers and dates with stable
// values for the purpose of snapshot testing
export const forSnapshot = (obj: unknown) => {
  const records = { [kTake]: 'record' }
  const collections = { [kTake]: 'collection' }
  const users = { [kTake]: 'user' }
  const cids = { [kTake]: 'cids' }
  const unknown = { [kTake]: 'unknown' }
  return mapLeafValues(obj, (item) => {
    if (typeof item !== 'string') {
      return item
    }
    const str = item.startsWith('did:plc:') ? `at://${item}` : item
    if (str.startsWith('at://')) {
      const uri = new AtUri(str)
      if (uri.rkey) {
        return take(records, str)
      }
      if (uri.collection) {
        return take(collections, str)
      }
      if (uri.hostname) {
        return take(users, str)
      }
      return take(unknown, str)
    }
    if (str.match(/^\d{4}-\d{2}-\d{2}T/)) {
      return constantDate
    }
    if (str.match(/^\d+::bafy/)) {
      return constantKeysetCursor
    }
    if (str.match(/\/image\/[^/]+\/.+\/did:plc:[^/]+\/[^/]+@[\w]+$/)) {
      // Match image urls
      const match = str.match(
        /\/image\/([^/]+)\/.+\/(did:plc:[^/]+)\/([^/]+)@[\w]+$/,
      )
      if (!match) return str
      const [, sig, did, cid] = match
      return str
        .replace(sig, 'sig()')
        .replace(did, take(users, did))
        .replace(cid, take(cids, cid))
    }
    let isCid: boolean
    try {
      CID.parse(str)
      isCid = true
    } catch (_err) {
      isCid = false
    }
    if (isCid) {
      return take(cids, str)
    }
    return item
  })
}

// Feed testing utils

export const getOriginator = (item: FeedViewPost) => {
  if (!item.reason) {
    return item.post.author.did
  } else {
    return (item.reason.by as { [did: string]: string }).did
  }
}

// Useful for remapping ids in snapshot testing, to make snapshots deterministic.
// E.g. you may use this to map this:
//   [{ uri: 'did://rad'}, { uri: 'did://bad' }, { uri: 'did://rad'}]
// to this:
//   [{ uri: '0'}, { uri: '1' }, { uri: '0'}]
const kTake = Symbol('take')
export function take(obj, value: string): string
export function take(obj, value: string | undefined): string | undefined
export function take(
  obj: { [s: string]: number; [kTake]?: string },
  value: string | undefined,
): string | undefined {
  if (value === undefined) {
    return
  }
  if (!(value in obj)) {
    obj[value] = Object.keys(obj).length
  }
  const kind = obj[kTake]
  return typeof kind === 'string'
    ? `${kind}(${obj[value]})`
    : String(obj[value])
}

export const constantDate = new Date(0).toISOString()
export const constantKeysetCursor = '0000000000000::bafycid'

const mapLeafValues = (obj: unknown, fn: (val: unknown) => unknown) => {
  if (Array.isArray(obj)) {
    return obj.map((item) => mapLeafValues(item, fn))
  }
  if (obj && typeof obj === 'object') {
    return Object.entries(obj).reduce(
      (collect, [name, value]) =>
        Object.assign(collect, { [name]: mapLeafValues(value, fn) }),
      {},
    )
  }
  return fn(obj)
}

export const paginateAll = async <T extends { cursor?: string }>(
  fn: (cursor?: string) => Promise<T>,
  limit = Infinity,
): Promise<T[]> => {
  const results: T[] = []
  let cursor
  do {
    const res = await fn(cursor)
    results.push(res)
    cursor = res.cursor
  } while (cursor && results.length < limit)
  return results
}

export const processAll = async (server: TestServerInfo, timeout = 5000) => {
  const { bsky, pds } = server
  const sub = bsky.sub
  const { db } = pds.ctx.db
  const start = Date.now()
  while (Date.now() - start < timeout) {
    await wait(50)
    const state = await sub.getState()
    const { lastSeq } = await db
      .selectFrom('repo_seq')
      .select(db.fn.max('repo_seq.seq').as('lastSeq'))
      .executeTakeFirstOrThrow()
    if (state.cursor === lastSeq) return
  }
  throw new Error(`Sequence was not processed within ${timeout}ms`)
}

const usedLockIds = new Set()
const uniqueLockId = () => {
  let lockId: number
  do {
    lockId = 1000 + Math.ceil(1000 * Math.random())
  } while (usedLockIds.has(lockId))
  usedLockIds.add(lockId)
  return lockId
}<|MERGE_RESOLUTION|>--- conflicted
+++ resolved
@@ -5,6 +5,7 @@
 import { wait } from '@atproto/common'
 import { PlcServer, Database as PlcDatabase } from '@did-plc/server'
 import { AtUri } from '@atproto/uri'
+import { AtpAgent } from '@atproto/api'
 import { DidResolver } from '@atproto/did-resolver'
 import { CID } from 'multiformats/cid'
 import * as uint8arrays from 'uint8arrays'
@@ -13,6 +14,7 @@
 import DiskBlobStore from '../src/storage/disk-blobstore'
 import MemoryBlobStore from '../src/storage/memory-blobstore'
 import AppContext from '../src/context'
+import { defaultFetchHandler } from '@atproto/xrpc'
 
 const ADMIN_PASSWORD = 'admin-pass'
 
@@ -133,7 +135,6 @@
   const bskyServer = await bsky.start()
   const bskyPort = (bskyServer.address() as AddressInfo).port
 
-<<<<<<< HEAD
   // Map pds public url to its local url when resolving from plc
   const origResolveDid = DidResolver.prototype.resolveDid
   DidResolver.prototype.resolveDid = async function (did, options) {
@@ -151,15 +152,15 @@
     }
     return result
   }
-=======
+
   // Map pds public url and handles to pds local url
-  ApiAgent.configure({
+  AtpAgent.configure({
     fetch: (httpUri, ...args) => {
       const url = new URL(httpUri)
       const pdsUrl = pdsServer.ctx.cfg.publicUrl
       const pdsHandleDomains = pdsServer.ctx.cfg.availableUserDomains
       if (
-        url.host === pdsUrl ||
+        url.origin === pdsUrl ||
         pdsHandleDomains.some((handleDomain) => url.host.endsWith(handleDomain))
       ) {
         url.protocol = 'http:'
@@ -169,7 +170,6 @@
       return defaultFetchHandler(httpUri, ...args)
     },
   })
->>>>>>> afbdb560
 
   return {
     ctx: bsky.ctx,

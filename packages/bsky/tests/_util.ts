import { AtUri } from '@atproto/syntax'
import { lexToJson } from '@atproto/lexicon'
import { CID } from 'multiformats/cid'
import {
  FeedViewPost,
  PostView,
  isPostView,
  isThreadViewPost,
} from '../src/lexicon/types/app/bsky/feed/defs'
import { isViewRecord } from '../src/lexicon/types/app/bsky/embed/record'
<<<<<<< HEAD
import { AppBskyFeedGetPostThread } from '@atproto/api'

type ThreadViewPost = Extract<
  AppBskyFeedGetPostThread.OutputSchema['thread'],
  { post: { uri: string } }
>

export function assertIsThreadViewPost(
  value: unknown,
): asserts value is ThreadViewPost {
  expect(value).toMatchObject({
    $type: 'app.bsky.feed.defs#threadViewPost',
  })
}
=======
import {
  LabelerView,
  isLabelerView,
  isLabelerViewDetailed,
} from '../src/lexicon/types/app/bsky/labeler/defs'
>>>>>>> 71f9cc9d

// Swap out identifiers and dates with stable
// values for the purpose of snapshot testing
export const forSnapshot = (obj: unknown) => {
  const records = { [kTake]: 'record' }
  const collections = { [kTake]: 'collection' }
  const users = { [kTake]: 'user' }
  const cids = { [kTake]: 'cids' }
  const unknown = { [kTake]: 'unknown' }
  const toWalk = lexToJson(obj as any) // remove any blobrefs/cids
  return mapLeafValues(toWalk, (item) => {
    const asCid = CID.asCID(item)
    if (asCid !== null) {
      return take(cids, asCid.toString())
    }
    if (typeof item !== 'string') {
      return item
    }
    const str = item.startsWith('did:plc:') ? `at://${item}` : item
    if (str.startsWith('at://')) {
      const uri = new AtUri(str)
      if (uri.rkey) {
        return take(records, str)
      }
      if (uri.collection) {
        return take(collections, str)
      }
      if (uri.hostname) {
        return take(users, str)
      }
      return take(unknown, str)
    }
    if (str.match(/^\d{4}-\d{2}-\d{2}T/)) {
      if (str.match(/\d{6}Z$/)) {
        return constantDate.replace('Z', '000Z') // e.g. microseconds in record createdAt
      } else if (str.endsWith('+00:00')) {
        return constantDate.replace('Z', '+00:00') // e.g. timezone in record createdAt
      } else {
        return constantDate
      }
    }
    if (str.match(/^\d+__bafy/)) {
      return constantKeysetCursor
    }
    if (str.match(/\/img\/[^/]+\/.+\/did:plc:[^/]+\/[^/]+@[\w]+$/)) {
      // Match image urls
      const match = str.match(
        /\/img\/[^/]+\/.+\/(did:plc:[^/]+)\/([^/]+)@[\w]+$/,
      )
      if (!match) return str
      const [, did, cid] = match
      return str.replace(did, take(users, did)).replace(cid, take(cids, cid))
    }
    let isCid: boolean
    try {
      CID.parse(str)
      isCid = true
    } catch (_err) {
      isCid = false
    }
    if (isCid) {
      return take(cids, str)
    }
    return item
  })
}

// Feed testing utils

export const getOriginator = (item: FeedViewPost) => {
  if (!item.reason) {
    return item.post.author.did
  } else {
    return (item.reason.by as { [did: string]: string }).did
  }
}

// Useful for remapping ids in snapshot testing, to make snapshots deterministic.
// E.g. you may use this to map this:
//   [{ uri: 'did://rad'}, { uri: 'did://bad' }, { uri: 'did://rad'}]
// to this:
//   [{ uri: '0'}, { uri: '1' }, { uri: '0'}]
const kTake = Symbol('take')
export function take(obj, value: string): string
export function take(obj, value: string | undefined): string | undefined
export function take(
  obj: { [s: string]: number; [kTake]?: string },
  value: string | undefined,
): string | undefined {
  if (value === undefined) {
    return
  }
  if (!(value in obj)) {
    obj[value] = Object.keys(obj).length
  }
  const kind = obj[kTake]
  return typeof kind === 'string'
    ? `${kind}(${obj[value]})`
    : String(obj[value])
}

export const constantDate = new Date(0).toISOString()
export const constantKeysetCursor = '0000000000000__bafycid'

const mapLeafValues = (obj: unknown, fn: (val: unknown) => unknown) => {
  if (Array.isArray(obj)) {
    return obj.map((item) => mapLeafValues(item, fn))
  }
  if (obj && typeof obj === 'object') {
    return Object.entries(obj).reduce(
      (collect, [name, value]) =>
        Object.assign(collect, { [name]: mapLeafValues(value, fn) }),
      {},
    )
  }
  return fn(obj)
}

export const paginateAll = async <T extends { cursor?: string }>(
  fn: (cursor?: string) => Promise<T>,
  limit = Infinity,
): Promise<T[]> => {
  const results: T[] = []
  let cursor
  do {
    const res = await fn(cursor)
    results.push(res)
    cursor = res.cursor
  } while (cursor && results.length < limit)
  return results
}

// @NOTE mutates
export const stripViewer = <T extends { viewer?: Record<string, unknown> }>(
  val: T,
): T => {
  delete val.viewer
  return val
}

// @NOTE mutates
export const stripViewerFromPost = (postUnknown: unknown): PostView => {
  if (postUnknown?.['$type'] && !isPostView(postUnknown)) {
    throw new Error('Expected post view')
  }
  const post = postUnknown as PostView
  post.author = stripViewer(post.author)
  const recordEmbed =
    post.embed && isViewRecord(post.embed.record)
      ? post.embed.record // Record from record embed
      : post.embed?.['record'] && isViewRecord(post.embed['record']['record'])
      ? post.embed['record']['record'] // Record from record-with-media embed
      : undefined
  if (recordEmbed) {
    recordEmbed.author = stripViewer(recordEmbed.author)
    recordEmbed.embeds?.forEach((deepEmbed) => {
      const deepRecordEmbed = isViewRecord(deepEmbed.record)
        ? deepEmbed.record // Record from record embed
        : deepEmbed['record'] && isViewRecord(deepEmbed['record']['record'])
        ? deepEmbed['record']['record'] // Record from record-with-media embed
        : undefined
      if (deepRecordEmbed) {
        deepRecordEmbed.author = stripViewer(deepRecordEmbed.author)
      }
    })
  }
  return stripViewer(post)
}

// @NOTE mutates
export const stripViewerFromThread = <T>(thread: T): T => {
  if (!isThreadViewPost(thread)) return thread
  delete thread.viewer
  thread.post = stripViewerFromPost(thread.post)
  if (isThreadViewPost(thread.parent)) {
    thread.parent = stripViewerFromThread(thread.parent)
  }
  if (thread.replies) {
    thread.replies = thread.replies.map(stripViewerFromThread)
  }
  return thread
}

// @NOTE mutates
export const stripViewerFromLabeler = (
  serviceUnknown: unknown,
): LabelerView => {
  if (
    serviceUnknown?.['$type'] &&
    !isLabelerView(serviceUnknown) &&
    !isLabelerViewDetailed(serviceUnknown)
  ) {
    throw new Error('Expected mod service view')
  }
  const labeler = serviceUnknown as LabelerView
  labeler.creator = stripViewer(labeler.creator)
  return stripViewer(labeler)
}<|MERGE_RESOLUTION|>--- conflicted
+++ resolved
@@ -8,8 +8,12 @@
   isThreadViewPost,
 } from '../src/lexicon/types/app/bsky/feed/defs'
 import { isViewRecord } from '../src/lexicon/types/app/bsky/embed/record'
-<<<<<<< HEAD
 import { AppBskyFeedGetPostThread } from '@atproto/api'
+import {
+  LabelerView,
+  isLabelerView,
+  isLabelerViewDetailed,
+} from '../src/lexicon/types/app/bsky/labeler/defs'
 
 type ThreadViewPost = Extract<
   AppBskyFeedGetPostThread.OutputSchema['thread'],
@@ -23,13 +27,6 @@
     $type: 'app.bsky.feed.defs#threadViewPost',
   })
 }
-=======
-import {
-  LabelerView,
-  isLabelerView,
-  isLabelerViewDetailed,
-} from '../src/lexicon/types/app/bsky/labeler/defs'
->>>>>>> 71f9cc9d
 
 // Swap out identifiers and dates with stable
 // values for the purpose of snapshot testing

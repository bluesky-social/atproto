import { TestNetwork } from '@atproto/dev-env'
import AtpAgent, { ComAtprotoAdminTakeModerationAction } from '@atproto/api'
import { AtUri } from '@atproto/uri'
<<<<<<< HEAD
import { adminAuth, forSnapshot } from './_util'
=======
import { forSnapshot } from './_util'
>>>>>>> 7dddc861
import { ImageRef, RecordRef, SeedClient } from './seeds/client'
import basicSeed from './seeds/basic'
import {
  ACKNOWLEDGE,
  FLAG,
  TAKEDOWN,
} from '../src/lexicon/types/com/atproto/admin/defs'
import {
  REASONOTHER,
  REASONSPAM,
} from '../src/lexicon/types/com/atproto/moderation/defs'

describe('moderation', () => {
  let network: TestNetwork
  let agent: AtpAgent
  let sc: SeedClient

  beforeAll(async () => {
    network = await TestNetwork.create({
      dbPostgresSchema: 'moderation',
    })
    agent = network.bsky.getClient()
    const pdsAgent = network.pds.getClient()
    sc = new SeedClient(pdsAgent)
    await basicSeed(sc)
    await network.processAll()
  })

  afterAll(async () => {
    await network.close()
  })

  describe('reporting', () => {
    it('creates reports of a repo.', async () => {
      const { data: reportA } =
        await agent.api.com.atproto.moderation.createReport(
          {
            reasonType: REASONSPAM,
            subject: {
              $type: 'com.atproto.admin.defs#repoRef',
              did: sc.dids.bob,
            },
          },
          {
            headers: await network.serviceHeaders(sc.dids.alice),
            encoding: 'application/json',
          },
        )
      const { data: reportB } =
        await agent.api.com.atproto.moderation.createReport(
          {
            reasonType: REASONOTHER,
            reason: 'impersonation',
            subject: {
              $type: 'com.atproto.admin.defs#repoRef',
              did: sc.dids.bob,
            },
          },
          {
            headers: await network.serviceHeaders(sc.dids.carol),
            encoding: 'application/json',
          },
        )
      expect(forSnapshot([reportA, reportB])).toMatchSnapshot()
    })

    it("allows reporting a repo that doesn't exist.", async () => {
      const promise = agent.api.com.atproto.moderation.createReport(
        {
          reasonType: REASONSPAM,
          subject: {
            $type: 'com.atproto.admin.defs#repoRef',
            did: 'did:plc:unknown',
          },
        },
        {
          headers: await network.serviceHeaders(sc.dids.alice),
          encoding: 'application/json',
        },
      )
      await expect(promise).resolves.toBeDefined()
    })

    it('creates reports of a record.', async () => {
      const postA = sc.posts[sc.dids.bob][0].ref
      const postB = sc.posts[sc.dids.bob][1].ref
      const { data: reportA } =
        await agent.api.com.atproto.moderation.createReport(
          {
            reasonType: REASONSPAM,
            subject: {
              $type: 'com.atproto.repo.strongRef',
              uri: postA.uriStr,
              cid: postA.cidStr,
            },
          },
          {
            headers: await network.serviceHeaders(sc.dids.alice),
            encoding: 'application/json',
          },
        )
      const { data: reportB } =
        await agent.api.com.atproto.moderation.createReport(
          {
            reasonType: REASONOTHER,
            reason: 'defamation',
            subject: {
              $type: 'com.atproto.repo.strongRef',
              uri: postB.uriStr,
              cid: postB.cidStr,
            },
          },
          {
            headers: await network.serviceHeaders(sc.dids.carol),
            encoding: 'application/json',
          },
        )
      expect(forSnapshot([reportA, reportB])).toMatchSnapshot()
    })

    it("allows reporting a record that doesn't exist.", async () => {
      const postA = sc.posts[sc.dids.bob][0].ref
      const postB = sc.posts[sc.dids.bob][1].ref
      const postUriBad = new AtUri(postA.uriStr)
      postUriBad.rkey = 'badrkey'

      const promiseA = agent.api.com.atproto.moderation.createReport(
        {
          reasonType: REASONSPAM,
          subject: {
            $type: 'com.atproto.repo.strongRef',
            uri: postUriBad.toString(),
            cid: postA.cidStr,
          },
        },
        {
          headers: await network.serviceHeaders(sc.dids.alice),
          encoding: 'application/json',
        },
      )
      await expect(promiseA).resolves.toBeDefined()

      const promiseB = agent.api.com.atproto.moderation.createReport(
        {
          reasonType: REASONOTHER,
          reason: 'defamation',
          subject: {
            $type: 'com.atproto.repo.strongRef',
            uri: postB.uri.toString(),
            cid: postA.cidStr, // bad cid
          },
        },
        {
          headers: await network.serviceHeaders(sc.dids.carol),
          encoding: 'application/json',
        },
      )
      await expect(promiseB).resolves.toBeDefined()
    })
  })

  describe('actioning', () => {
    it('resolves reports on repos and records.', async () => {
      const { data: reportA } =
        await agent.api.com.atproto.moderation.createReport(
          {
            reasonType: REASONSPAM,
            subject: {
              $type: 'com.atproto.admin.defs#repoRef',
              did: sc.dids.bob,
            },
          },
          {
            headers: await network.serviceHeaders(sc.dids.alice),
            encoding: 'application/json',
          },
        )
      const post = sc.posts[sc.dids.bob][1].ref
      const { data: reportB } =
        await agent.api.com.atproto.moderation.createReport(
          {
            reasonType: REASONOTHER,
            reason: 'defamation',
            subject: {
              $type: 'com.atproto.repo.strongRef',
              uri: post.uri.toString(),
              cid: post.cid.toString(),
            },
          },
          {
            headers: await network.serviceHeaders(sc.dids.carol),
            encoding: 'application/json',
          },
        )
      const { data: action } =
        await agent.api.com.atproto.admin.takeModerationAction(
          {
            action: TAKEDOWN,
            subject: {
              $type: 'com.atproto.admin.defs#repoRef',
              did: sc.dids.bob,
            },
            createdBy: 'did:example:admin',
            reason: 'Y',
          },
          {
            encoding: 'application/json',
            headers: network.pds.adminAuthHeaders(),
          },
        )
      const { data: actionResolvedReports } =
        await agent.api.com.atproto.admin.resolveModerationReports(
          {
            actionId: action.id,
            reportIds: [reportB.id, reportA.id],
            createdBy: 'did:example:admin',
          },
          {
            encoding: 'application/json',
            headers: network.pds.adminAuthHeaders(),
          },
        )

      expect(forSnapshot(actionResolvedReports)).toMatchSnapshot()

      // Cleanup
      await agent.api.com.atproto.admin.reverseModerationAction(
        {
          id: action.id,
          createdBy: 'did:example:admin',
          reason: 'Y',
        },
        {
          encoding: 'application/json',
          headers: network.pds.adminAuthHeaders(),
        },
      )
    })

    it('does not resolve report for mismatching repo.', async () => {
      const { data: report } =
        await agent.api.com.atproto.moderation.createReport(
          {
            reasonType: REASONSPAM,
            subject: {
              $type: 'com.atproto.admin.defs#repoRef',
              did: sc.dids.bob,
            },
          },
          {
            headers: await network.serviceHeaders(sc.dids.alice),
            encoding: 'application/json',
          },
        )
      const { data: action } =
        await agent.api.com.atproto.admin.takeModerationAction(
          {
            action: TAKEDOWN,
            subject: {
              $type: 'com.atproto.admin.defs#repoRef',
              did: sc.dids.carol,
            },
            createdBy: 'did:example:admin',
            reason: 'Y',
          },
          {
            encoding: 'application/json',
            headers: network.pds.adminAuthHeaders(),
          },
        )

      const promise = agent.api.com.atproto.admin.resolveModerationReports(
        {
          actionId: action.id,
          reportIds: [report.id],
          createdBy: 'did:example:admin',
        },
        {
          encoding: 'application/json',
          headers: network.pds.adminAuthHeaders(),
        },
      )

      await expect(promise).rejects.toThrow(
        `Report ${report.id} cannot be resolved by action`,
      )

      // Cleanup
      await agent.api.com.atproto.admin.reverseModerationAction(
        {
          id: action.id,
          createdBy: 'did:example:admin',
          reason: 'Y',
        },
        {
          encoding: 'application/json',
          headers: network.pds.adminAuthHeaders(),
        },
      )
    })

    it('does not resolve report for mismatching record.', async () => {
      const postRef1 = sc.posts[sc.dids.alice][0].ref
      const postRef2 = sc.posts[sc.dids.bob][0].ref
      const { data: report } =
        await agent.api.com.atproto.moderation.createReport(
          {
            reasonType: REASONSPAM,
            subject: {
              $type: 'com.atproto.repo.strongRef',
              uri: postRef1.uriStr,
              cid: postRef1.cidStr,
            },
          },
          {
            headers: await network.serviceHeaders(sc.dids.alice),
            encoding: 'application/json',
          },
        )
      const { data: action } =
        await agent.api.com.atproto.admin.takeModerationAction(
          {
            action: TAKEDOWN,
            subject: {
              $type: 'com.atproto.repo.strongRef',
              uri: postRef2.uriStr,
              cid: postRef2.cidStr,
            },
            createdBy: 'did:example:admin',
            reason: 'Y',
          },
          {
            encoding: 'application/json',
            headers: network.pds.adminAuthHeaders(),
          },
        )

      const promise = agent.api.com.atproto.admin.resolveModerationReports(
        {
          actionId: action.id,
          reportIds: [report.id],
          createdBy: 'did:example:admin',
        },
        {
          encoding: 'application/json',
          headers: network.pds.adminAuthHeaders(),
        },
      )

      await expect(promise).rejects.toThrow(
        `Report ${report.id} cannot be resolved by action`,
      )

      // Cleanup
      await agent.api.com.atproto.admin.reverseModerationAction(
        {
          id: action.id,
          createdBy: 'did:example:admin',
          reason: 'Y',
        },
        {
          encoding: 'application/json',
          headers: network.pds.adminAuthHeaders(),
        },
      )
    })

    it('supports flagging and acknowledging.', async () => {
      const postRef1 = sc.posts[sc.dids.alice][0].ref
      const postRef2 = sc.posts[sc.dids.bob][0].ref
      const { data: action1 } =
        await agent.api.com.atproto.admin.takeModerationAction(
          {
            action: FLAG,
            subject: {
              $type: 'com.atproto.repo.strongRef',
              uri: postRef1.uri.toString(),
              cid: postRef1.cid.toString(),
            },
            createdBy: 'did:example:admin',
            reason: 'Y',
          },
          {
            encoding: 'application/json',
            headers: network.pds.adminAuthHeaders(),
          },
        )
      expect(action1).toEqual(
        expect.objectContaining({
          action: FLAG,
          subject: {
            $type: 'com.atproto.repo.strongRef',
            uri: postRef1.uriStr,
            cid: postRef1.cidStr,
          },
        }),
      )
      const { data: action2 } =
        await agent.api.com.atproto.admin.takeModerationAction(
          {
            action: ACKNOWLEDGE,
            subject: {
              $type: 'com.atproto.repo.strongRef',
              uri: postRef2.uri.toString(),
              cid: postRef2.cid.toString(),
            },
            createdBy: 'did:example:admin',
            reason: 'Y',
          },
          {
            encoding: 'application/json',
            headers: network.pds.adminAuthHeaders(),
          },
        )
      expect(action2).toEqual(
        expect.objectContaining({
          action: ACKNOWLEDGE,
          subject: {
            $type: 'com.atproto.repo.strongRef',
            uri: postRef2.uriStr,
            cid: postRef2.cidStr,
          },
        }),
      )
      // Cleanup
      await agent.api.com.atproto.admin.reverseModerationAction(
        {
          id: action1.id,
          createdBy: 'did:example:admin',
          reason: 'Y',
        },
        {
          encoding: 'application/json',
          headers: network.pds.adminAuthHeaders(),
        },
      )
      await agent.api.com.atproto.admin.reverseModerationAction(
        {
          id: action2.id,
          createdBy: 'did:example:admin',
          reason: 'Y',
        },
        {
          encoding: 'application/json',
          headers: network.pds.adminAuthHeaders(),
        },
      )
    })

    it('only allows record to have one current action.', async () => {
      const postRef = sc.posts[sc.dids.alice][0].ref
      const { data: acknowledge } =
        await agent.api.com.atproto.admin.takeModerationAction(
          {
            action: ACKNOWLEDGE,
            subject: {
              $type: 'com.atproto.repo.strongRef',
              uri: postRef.uriStr,
              cid: postRef.cidStr,
            },
            createdBy: 'did:example:admin',
            reason: 'Y',
          },
          {
            encoding: 'application/json',
            headers: network.pds.adminAuthHeaders(),
          },
        )
      const flagPromise = agent.api.com.atproto.admin.takeModerationAction(
        {
          action: FLAG,
          subject: {
            $type: 'com.atproto.repo.strongRef',
            uri: postRef.uriStr,
            cid: postRef.cidStr,
          },
          createdBy: 'did:example:admin',
          reason: 'Y',
        },
        {
          encoding: 'application/json',
          headers: network.pds.adminAuthHeaders(),
        },
      )
      await expect(flagPromise).rejects.toThrow(
        'Subject already has an active action:',
      )

      // Reverse current then retry
      await agent.api.com.atproto.admin.reverseModerationAction(
        {
          id: acknowledge.id,
          createdBy: 'did:example:admin',
          reason: 'Y',
        },
        {
          encoding: 'application/json',
          headers: network.pds.adminAuthHeaders(),
        },
      )
      const { data: flag } =
        await agent.api.com.atproto.admin.takeModerationAction(
          {
            action: FLAG,
            subject: {
              $type: 'com.atproto.repo.strongRef',
              uri: postRef.uriStr,
              cid: postRef.cidStr,
            },
            createdBy: 'did:example:admin',
            reason: 'Y',
          },
          {
            encoding: 'application/json',
            headers: network.pds.adminAuthHeaders(),
          },
        )

      // Cleanup
      await agent.api.com.atproto.admin.reverseModerationAction(
        {
          id: flag.id,
          createdBy: 'did:example:admin',
          reason: 'Y',
        },
        {
          encoding: 'application/json',
          headers: network.pds.adminAuthHeaders(),
        },
      )
    })

    it('only allows repo to have one current action.', async () => {
      const { data: acknowledge } =
        await agent.api.com.atproto.admin.takeModerationAction(
          {
            action: ACKNOWLEDGE,
            subject: {
              $type: 'com.atproto.admin.defs#repoRef',
              did: sc.dids.alice,
            },
            createdBy: 'did:example:admin',
            reason: 'Y',
          },
          {
            encoding: 'application/json',
            headers: network.pds.adminAuthHeaders(),
          },
        )
      const flagPromise = agent.api.com.atproto.admin.takeModerationAction(
        {
          action: FLAG,
          subject: {
            $type: 'com.atproto.admin.defs#repoRef',
            did: sc.dids.alice,
          },
          createdBy: 'did:example:admin',
          reason: 'Y',
        },
        {
          encoding: 'application/json',
          headers: network.pds.adminAuthHeaders(),
        },
      )
      await expect(flagPromise).rejects.toThrow(
        'Subject already has an active action:',
      )

      // Reverse current then retry
      await agent.api.com.atproto.admin.reverseModerationAction(
        {
          id: acknowledge.id,
          createdBy: 'did:example:admin',
          reason: 'Y',
        },
        {
          encoding: 'application/json',
          headers: network.pds.adminAuthHeaders(),
        },
      )
      const { data: flag } =
        await agent.api.com.atproto.admin.takeModerationAction(
          {
            action: FLAG,
            subject: {
              $type: 'com.atproto.admin.defs#repoRef',
              did: sc.dids.alice,
            },
            createdBy: 'did:example:admin',
            reason: 'Y',
          },
          {
            encoding: 'application/json',
            headers: network.pds.adminAuthHeaders(),
          },
        )

      // Cleanup
      await agent.api.com.atproto.admin.reverseModerationAction(
        {
          id: flag.id,
          createdBy: 'did:example:admin',
          reason: 'Y',
        },
        {
          encoding: 'application/json',
          headers: network.pds.adminAuthHeaders(),
        },
      )
    })

    it('only allows blob to have one current action.', async () => {
      const img = sc.posts[sc.dids.carol][0].images[0]
      const postA = await sc.post(sc.dids.carol, 'image A', undefined, [img])
      const postB = await sc.post(sc.dids.carol, 'image B', undefined, [img])
      const { data: acknowledge } =
        await agent.api.com.atproto.admin.takeModerationAction(
          {
            action: ACKNOWLEDGE,
            subject: {
              $type: 'com.atproto.repo.strongRef',
              uri: postA.ref.uriStr,
              cid: postA.ref.cidStr,
            },
            subjectBlobCids: [img.image.ref.toString()],
            createdBy: 'did:example:admin',
            reason: 'Y',
          },
          {
            encoding: 'application/json',
            headers: network.pds.adminAuthHeaders(),
          },
        )
      const flagPromise = agent.api.com.atproto.admin.takeModerationAction(
        {
          action: FLAG,
          subject: {
            $type: 'com.atproto.repo.strongRef',
            uri: postB.ref.uriStr,
            cid: postB.ref.cidStr,
          },
          subjectBlobCids: [img.image.ref.toString()],
          createdBy: 'did:example:admin',
          reason: 'Y',
        },
        {
          encoding: 'application/json',
          headers: network.pds.adminAuthHeaders(),
        },
      )
      await expect(flagPromise).rejects.toThrow(
        'Blob already has an active action:',
      )
      // Reverse current then retry
      await agent.api.com.atproto.admin.reverseModerationAction(
        {
          id: acknowledge.id,
          createdBy: 'did:example:admin',
          reason: 'Y',
        },
        {
          encoding: 'application/json',
          headers: network.pds.adminAuthHeaders(),
        },
      )
      const { data: flag } =
        await agent.api.com.atproto.admin.takeModerationAction(
          {
            action: FLAG,
            subject: {
              $type: 'com.atproto.repo.strongRef',
              uri: postB.ref.uriStr,
              cid: postB.ref.cidStr,
            },
            subjectBlobCids: [img.image.ref.toString()],
            createdBy: 'did:example:admin',
            reason: 'Y',
          },
          {
            encoding: 'application/json',
            headers: network.pds.adminAuthHeaders(),
          },
        )

      // Cleanup
      await agent.api.com.atproto.admin.reverseModerationAction(
        {
          id: flag.id,
          createdBy: 'did:example:admin',
          reason: 'Y',
        },
        {
          encoding: 'application/json',
          headers: network.pds.adminAuthHeaders(),
        },
      )
    })

    it('negates an existing label and reverses.', async () => {
      const { ctx } = network.bsky
      const post = sc.posts[sc.dids.bob][0].ref
      const labelingService = ctx.services.label(ctx.db)
      await labelingService.formatAndCreate(
        ctx.cfg.labelerDid,
        post.uriStr,
        post.cidStr,
        { create: ['kittens'] },
      )
      const action = await actionWithLabels({
        negateLabelVals: ['kittens'],
        subject: {
          $type: 'com.atproto.repo.strongRef',
          uri: post.uriStr,
          cid: post.cidStr,
        },
      })
      await expect(getRecordLabels(post.uriStr)).resolves.toEqual([])
      await reverse(action.id)
      await expect(getRecordLabels(post.uriStr)).resolves.toEqual(['kittens'])
      // Cleanup
      await labelingService.formatAndCreate(
        ctx.cfg.labelerDid,
        post.uriStr,
        post.cidStr,
        { negate: ['kittens'] },
      )
    })

    it('no-ops when negating an already-negated label and reverses.', async () => {
      const { ctx } = network.bsky
      const post = sc.posts[sc.dids.bob][0].ref
      const labelingService = ctx.services.label(ctx.db)
      const action = await actionWithLabels({
        negateLabelVals: ['bears'],
        subject: {
          $type: 'com.atproto.repo.strongRef',
          uri: post.uriStr,
          cid: post.cidStr,
        },
      })
      await expect(getRecordLabels(post.uriStr)).resolves.toEqual([])
      await reverse(action.id)
      await expect(getRecordLabels(post.uriStr)).resolves.toEqual(['bears'])
      // Cleanup
      await labelingService.formatAndCreate(
        ctx.cfg.labelerDid,
        post.uriStr,
        post.cidStr,
        { negate: ['bears'] },
      )
    })

    it('creates non-existing labels and reverses.', async () => {
      const post = sc.posts[sc.dids.bob][0].ref
      const action = await actionWithLabels({
        createLabelVals: ['puppies', 'doggies'],
        negateLabelVals: [],
        subject: {
          $type: 'com.atproto.repo.strongRef',
          uri: post.uriStr,
          cid: post.cidStr,
        },
      })
      await expect(getRecordLabels(post.uriStr)).resolves.toEqual([
        'puppies',
        'doggies',
      ])
      await reverse(action.id)
      await expect(getRecordLabels(post.uriStr)).resolves.toEqual([])
    })

    it('no-ops when creating an existing label and reverses.', async () => {
      const { ctx } = network.bsky
      const post = sc.posts[sc.dids.bob][0].ref
      const labelingService = ctx.services.label(ctx.db)
      await labelingService.formatAndCreate(
        ctx.cfg.labelerDid,
        post.uriStr,
        post.cidStr,
        { create: ['birds'] },
      )
      const action = await actionWithLabels({
        createLabelVals: ['birds'],
        subject: {
          $type: 'com.atproto.repo.strongRef',
          uri: post.uriStr,
          cid: post.cidStr,
        },
      })
      await expect(getRecordLabels(post.uriStr)).resolves.toEqual(['birds'])
      await reverse(action.id)
      await expect(getRecordLabels(post.uriStr)).resolves.toEqual([])
    })

    it('creates labels on a repo and reverses.', async () => {
      const action = await actionWithLabels({
        createLabelVals: ['puppies', 'doggies'],
        negateLabelVals: [],
        subject: {
          $type: 'com.atproto.admin.defs#repoRef',
          did: sc.dids.bob,
        },
      })
      await expect(getRepoLabels(sc.dids.bob)).resolves.toEqual([
        'puppies',
        'doggies',
      ])
      await reverse(action.id)
      await expect(getRepoLabels(sc.dids.bob)).resolves.toEqual([])
    })

    it('creates and negates labels on a repo and reverses.', async () => {
      const { ctx } = network.bsky
      const labelingService = ctx.services.label(ctx.db)
      await labelingService.formatAndCreate(
        ctx.cfg.labelerDid,
        sc.dids.bob,
        null,
        { create: ['kittens'] },
      )
      const action = await actionWithLabels({
        createLabelVals: ['puppies'],
        negateLabelVals: ['kittens'],
        subject: {
          $type: 'com.atproto.admin.defs#repoRef',
          did: sc.dids.bob,
        },
      })
      await expect(getRepoLabels(sc.dids.bob)).resolves.toEqual(['puppies'])
      await reverse(action.id)
      await expect(getRepoLabels(sc.dids.bob)).resolves.toEqual(['kittens'])
    })

    async function actionWithLabels(
      opts: Partial<ComAtprotoAdminTakeModerationAction.InputSchema> & {
        subject: ComAtprotoAdminTakeModerationAction.InputSchema['subject']
      },
    ) {
      const result = await agent.api.com.atproto.admin.takeModerationAction(
        {
          action: FLAG,
          createdBy: 'did:example:admin',
          reason: 'Y',
          ...opts,
        },
        {
          encoding: 'application/json',
          headers: network.pds.adminAuthHeaders(),
        },
      )
      return result.data
    }

    async function reverse(actionId: number) {
      await agent.api.com.atproto.admin.reverseModerationAction(
        {
          id: actionId,
          createdBy: 'did:example:admin',
          reason: 'Y',
        },
        {
          encoding: 'application/json',
          headers: network.pds.adminAuthHeaders(),
        },
      )
    }

    async function getRecordLabels(uri: string) {
      const result = await agent.api.com.atproto.admin.getRecord(
        { uri },
        { headers: network.pds.adminAuthHeaders() },
      )
      const labels = result.data.labels ?? []
      return labels.map((l) => l.val)
    }

    async function getRepoLabels(did: string) {
      const result = await agent.api.com.atproto.admin.getRepo(
        { did },
        { headers: network.pds.adminAuthHeaders() },
      )
      const labels = result.data.labels ?? []
      return labels.map((l) => l.val)
    }
  })

  describe('blob takedown', () => {
    let post: { ref: RecordRef; images: ImageRef[] }
    let blob: ImageRef
    let imageUri: string
    let actionId: number
    beforeAll(async () => {
      const { ctx } = network.bsky
      post = sc.posts[sc.dids.carol][0]
      blob = post.images[1]
      imageUri = ctx.imgUriBuilder
        .getCommonSignedUri(
          'feed_thumbnail',
          sc.dids.carol,
          blob.image.ref.toString(),
        )
        .replace(ctx.cfg.publicUrl || '', network.bsky.url)
      // Warm image server cache
      await fetch(imageUri)
      const cached = await fetch(imageUri)
      expect(cached.headers.get('x-cache')).toEqual('hit')
      const takeAction = await agent.api.com.atproto.admin.takeModerationAction(
        {
          action: TAKEDOWN,
          subject: {
            $type: 'com.atproto.repo.strongRef',
            uri: post.ref.uriStr,
            cid: post.ref.cidStr,
          },
          subjectBlobCids: [blob.image.ref.toString()],
          createdBy: 'did:example:admin',
          reason: 'Y',
        },
        {
          encoding: 'application/json',
          headers: network.pds.adminAuthHeaders(),
        },
      )
      actionId = takeAction.data.id
    })

    it('prevents resolution of blob', async () => {
      const blobPath = `/blob/${sc.dids.carol}/${blob.image.ref.toString()}`
      const resolveBlob = await fetch(`${network.bsky.url}${blobPath}`)
      expect(resolveBlob.status).toEqual(404)
      expect(await resolveBlob.json()).toEqual({
        error: 'NotFoundError',
        message: 'Blob not found',
      })
    })

    it('prevents image blob from being served, even when cached.', async () => {
      const fetchImage = await fetch(imageUri)
      expect(fetchImage.status).toEqual(404)
      expect(await fetchImage.json()).toEqual({ message: 'Image not found' })
    })

    it('restores blob when action is reversed.', async () => {
      await agent.api.com.atproto.admin.reverseModerationAction(
        {
          id: actionId,
          createdBy: 'did:example:admin',
          reason: 'Y',
        },
        {
          encoding: 'application/json',
          headers: network.pds.adminAuthHeaders(),
        },
      )

      // Can resolve blob
      const blobPath = `/blob/${sc.dids.carol}/${blob.image.ref.toString()}`
      const resolveBlob = await fetch(`${network.bsky.url}${blobPath}`)
      expect(resolveBlob.status).toEqual(200)

      // Can fetch through image server
      const fetchImage = await fetch(imageUri)
      expect(fetchImage.status).toEqual(200)
      const size = Number(fetchImage.headers.get('content-length'))
      expect(size).toBeGreaterThan(9000)
    })
  })
})<|MERGE_RESOLUTION|>--- conflicted
+++ resolved
@@ -1,11 +1,7 @@
 import { TestNetwork } from '@atproto/dev-env'
 import AtpAgent, { ComAtprotoAdminTakeModerationAction } from '@atproto/api'
 import { AtUri } from '@atproto/uri'
-<<<<<<< HEAD
-import { adminAuth, forSnapshot } from './_util'
-=======
 import { forSnapshot } from './_util'
->>>>>>> 7dddc861
 import { ImageRef, RecordRef, SeedClient } from './seeds/client'
 import basicSeed from './seeds/basic'
 import {

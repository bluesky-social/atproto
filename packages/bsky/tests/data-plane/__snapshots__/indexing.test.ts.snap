--- conflicted
+++ resolved
@@ -470,12 +470,8 @@
         },
       },
       Object {
-<<<<<<< HEAD
-        "avatar": "https://bsky.public.url/img/avatar/plain/user(2)/cids(4)@jpeg",
+        "avatar": "https://bsky.public.url/img/avatar/plain/user(2)/cids(0)@jpeg",
         "createdAt": "1970-01-01T00:00:00.000Z",
-=======
-        "avatar": "https://bsky.public.url/img/avatar/plain/user(2)/cids(0)@jpeg",
->>>>>>> fcae4c5b
         "description": "hi im bob label_me",
         "did": "user(1)",
         "displayName": "bobby",

--- conflicted
+++ resolved
@@ -72,11 +72,7 @@
     const updateHeaders = await createServiceAuthHeaders({
       iss: modServiceDid,
       aud: bskyDid,
-<<<<<<< HEAD
-      scope: ids.ComAtprotoAdminUpdateSubjectStatus,
-=======
-      lxm: null,
->>>>>>> 4bb6b007
+      lxm: ids.ComAtprotoAdminUpdateSubjectStatus,
       keypair: modServiceKey,
     })
     await agent.api.com.atproto.admin.updateSubjectStatus(
@@ -93,7 +89,7 @@
     const getHeaders = await createServiceAuthHeaders({
       iss: modServiceDid,
       aud: bskyDid,
-      scope: ids.ComAtprotoAdminGetSubjectStatus,
+      lxm: ids.ComAtprotoAdminGetSubjectStatus,
       keypair: modServiceKey,
     })
     const res = await agent.api.com.atproto.admin.getSubjectStatus(
@@ -108,11 +104,7 @@
     const headers = await createServiceAuthHeaders({
       iss: altModDid,
       aud: bskyDid,
-<<<<<<< HEAD
-      scope: ids.ComAtprotoAdminUpdateSubjectStatus,
-=======
-      lxm: null,
->>>>>>> 4bb6b007
+      lxm: ids.ComAtprotoAdminUpdateSubjectStatus,
       keypair: modServiceKey,
     })
     const attempt = agent.api.com.atproto.admin.updateSubjectStatus(
@@ -133,11 +125,7 @@
     const headers = await createServiceAuthHeaders({
       iss: sc.dids.alice,
       aud: bskyDid,
-<<<<<<< HEAD
-      scope: ids.ComAtprotoAdminUpdateSubjectStatus,
-=======
-      lxm: null,
->>>>>>> 4bb6b007
+      lxm: ids.ComAtprotoAdminUpdateSubjectStatus,
       keypair: aliceKey,
     })
     const attempt = agent.api.com.atproto.admin.updateSubjectStatus(
@@ -158,11 +146,7 @@
     const headers = await createServiceAuthHeaders({
       iss: modServiceDid,
       aud: bskyDid,
-<<<<<<< HEAD
-      scope: ids.ComAtprotoAdminUpdateSubjectStatus,
-=======
-      lxm: null,
->>>>>>> 4bb6b007
+      lxm: ids.ComAtprotoAdminUpdateSubjectStatus,
       keypair: badKey,
     })
     const attempt = agent.api.com.atproto.admin.updateSubjectStatus(
@@ -185,11 +169,7 @@
     const headers = await createServiceAuthHeaders({
       iss: modServiceDid,
       aud: sc.dids.alice,
-<<<<<<< HEAD
-      scope: ids.ComAtprotoAdminUpdateSubjectStatus,
-=======
-      lxm: null,
->>>>>>> 4bb6b007
+      lxm: ids.ComAtprotoAdminUpdateSubjectStatus,
       keypair: modServiceKey,
     })
     const attempt = agent.api.com.atproto.admin.updateSubjectStatus(

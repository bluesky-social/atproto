import { sql } from 'kysely'
import { CID } from 'multiformats/cid'
import { cidForCbor, TID } from '@atproto/common'
import * as pdsRepo from '@atproto/pds/src/repo/prepare'
import { WriteOpAction } from '@atproto/repo'
import { AtUri } from '@atproto/uri'
import AtpAgent, {
  AppBskyActorProfile,
  AppBskyFeedPost,
  AppBskyFeedLike,
  AppBskyFeedRepost,
  AppBskyGraphFollow,
} from '@atproto/api'
import { TestNetwork } from '@atproto/dev-env'
import { forSnapshot } from './_util'
import { SeedClient } from './seeds/client'
import usersSeed from './seeds/users'
import basicSeed from './seeds/basic'
import { ids } from '../src/lexicon/lexicons'
import { Database } from '../src/db'

describe('indexing', () => {
  let network: TestNetwork
  let agent: AtpAgent
  let pdsAgent: AtpAgent
  let sc: SeedClient

  beforeAll(async () => {
    network = await TestNetwork.create({
      dbPostgresSchema: 'bsky_indexing',
    })
    agent = network.bsky.getClient()
    pdsAgent = network.pds.getClient()
    sc = new SeedClient(pdsAgent)
    await usersSeed(sc)
    // Data in tests is not processed from subscription
    await network.processAll()
    await network.bsky.ingester.sub.destroy()
    await network.bsky.indexer.sub.destroy()
    await network.bsky.processAll()
  })

  afterAll(async () => {
    await network.close()
  })

  it('indexes posts.', async () => {
<<<<<<< HEAD
    const { dbPrimary: db, services } = network.bsky.ctx
=======
    const { db, services } = network.bsky.indexer.ctx
>>>>>>> b16c41c2
    const createdAt = new Date().toISOString()
    const createRecord = await prepareCreate({
      did: sc.dids.alice,
      collection: ids.AppBskyFeedPost,
      record: {
        $type: ids.AppBskyFeedPost,
        text: '@bob.test how are you?',
        facets: [
          {
            index: { byteStart: 0, byteEnd: 9 },
            features: [
              {
                $type: `${ids.AppBskyRichtextFacet}#mention`,
                did: sc.dids.bob,
              },
            ],
          },
        ],
        createdAt,
      } as AppBskyFeedPost.Record,
    })
    const [uri] = createRecord
    const updateRecord = await prepareUpdate({
      did: sc.dids.alice,
      collection: ids.AppBskyFeedPost,
      rkey: uri.rkey,
      record: {
        $type: ids.AppBskyFeedPost,
        text: '@carol.test how are you?',
        facets: [
          {
            index: { byteStart: 0, byteEnd: 11 },
            features: [
              {
                $type: `${ids.AppBskyRichtextFacet}#mention`,
                did: sc.dids.carol,
              },
            ],
          },
        ],
        createdAt,
      } as AppBskyFeedPost.Record,
    })
    const deleteRecord = prepareDelete({
      did: sc.dids.alice,
      collection: ids.AppBskyFeedPost,
      rkey: uri.rkey,
    })

    // Create
    await services.indexing(db).indexRecord(...createRecord)

    const getAfterCreate = await agent.api.app.bsky.feed.getPostThread(
      { uri: uri.toString() },
      { headers: await network.serviceHeaders(sc.dids.alice) },
    )
    expect(forSnapshot(getAfterCreate.data)).toMatchSnapshot()
    const createNotifications = await getNotifications(db, uri)

    // Update
    await services.indexing(db).indexRecord(...updateRecord)

    const getAfterUpdate = await agent.api.app.bsky.feed.getPostThread(
      { uri: uri.toString() },
      { headers: await network.serviceHeaders(sc.dids.alice) },
    )
    expect(forSnapshot(getAfterUpdate.data)).toMatchSnapshot()
    const updateNotifications = await getNotifications(db, uri)

    // Delete
    await services.indexing(db).deleteRecord(...deleteRecord)

    const getAfterDelete = agent.api.app.bsky.feed.getPostThread(
      { uri: uri.toString() },
      { headers: await network.serviceHeaders(sc.dids.alice) },
    )
    await expect(getAfterDelete).rejects.toThrow(/Post not found:/)
    const deleteNotifications = await getNotifications(db, uri)

    expect(
      forSnapshot({
        createNotifications,
        updateNotifications,
        deleteNotifications,
      }),
    ).toMatchSnapshot()
  })

  it('indexes profiles.', async () => {
<<<<<<< HEAD
    const { dbPrimary: db, services } = network.bsky.ctx
=======
    const { db, services } = network.bsky.indexer.ctx
>>>>>>> b16c41c2
    const createRecord = await prepareCreate({
      did: sc.dids.dan,
      collection: ids.AppBskyActorProfile,
      rkey: 'self',
      record: {
        $type: ids.AppBskyActorProfile,
        displayName: 'dan',
      } as AppBskyActorProfile.Record,
    })
    const [uri] = createRecord
    const updateRecord = await prepareUpdate({
      did: sc.dids.dan,
      collection: ids.AppBskyActorProfile,
      rkey: uri.rkey,
      record: {
        $type: ids.AppBskyActorProfile,
        displayName: 'danny',
      } as AppBskyActorProfile.Record,
    })
    const deleteRecord = prepareDelete({
      did: sc.dids.dan,
      collection: ids.AppBskyActorProfile,
      rkey: uri.rkey,
    })

    // Create
    await services.indexing(db).indexRecord(...createRecord)

    const getAfterCreate = await agent.api.app.bsky.actor.getProfile(
      { actor: sc.dids.dan },
      { headers: await network.serviceHeaders(sc.dids.alice) },
    )
    expect(forSnapshot(getAfterCreate.data)).toMatchSnapshot()

    // Update
    await services.indexing(db).indexRecord(...updateRecord)

    const getAfterUpdate = await agent.api.app.bsky.actor.getProfile(
      { actor: sc.dids.dan },
      { headers: await network.serviceHeaders(sc.dids.alice) },
    )
    expect(forSnapshot(getAfterUpdate.data)).toMatchSnapshot()

    // Delete
    await services.indexing(db).deleteRecord(...deleteRecord)

    const getAfterDelete = await agent.api.app.bsky.actor.getProfile(
      { actor: sc.dids.dan },
      { headers: await network.serviceHeaders(sc.dids.alice) },
    )
    expect(forSnapshot(getAfterDelete.data)).toMatchSnapshot()
  })

  it('handles post aggregations out of order.', async () => {
<<<<<<< HEAD
    const { dbPrimary: db, services } = network.bsky.ctx
=======
    const { db, services } = network.bsky.indexer.ctx
>>>>>>> b16c41c2
    const createdAt = new Date().toISOString()
    const originalPost = await prepareCreate({
      did: sc.dids.alice,
      collection: ids.AppBskyFeedPost,
      record: {
        $type: ids.AppBskyFeedPost,
        text: 'original post',
        createdAt,
      } as AppBskyFeedPost.Record,
    })
    const originalPostRef = {
      uri: originalPost[0].toString(),
      cid: originalPost[1].toString(),
    }
    const reply = await prepareCreate({
      did: sc.dids.bob,
      collection: ids.AppBskyFeedPost,
      record: {
        $type: ids.AppBskyFeedPost,
        text: 'reply post',
        reply: {
          root: originalPostRef,
          parent: originalPostRef,
        },
        createdAt,
      } as AppBskyFeedPost.Record,
    })
    const like = await prepareCreate({
      did: sc.dids.bob,
      collection: ids.AppBskyFeedLike,
      record: {
        $type: ids.AppBskyFeedLike,
        subject: originalPostRef,
        createdAt,
      } as AppBskyFeedLike.Record,
    })
    const repost = await prepareCreate({
      did: sc.dids.bob,
      collection: ids.AppBskyFeedRepost,
      record: {
        $type: ids.AppBskyFeedRepost,
        subject: originalPostRef,
        createdAt,
      } as AppBskyFeedRepost.Record,
    })
    // reply, like, and repost indexed orior to the original post
    await services.indexing(db).indexRecord(...reply)
    await services.indexing(db).indexRecord(...like)
    await services.indexing(db).indexRecord(...repost)
    await services.indexing(db).indexRecord(...originalPost)
    await network.bsky.processAll()
    const agg = await db.db
      .selectFrom('post_agg')
      .selectAll()
      .where('uri', '=', originalPostRef.uri)
      .executeTakeFirst()
    expect(agg).toEqual({
      uri: originalPostRef.uri,
      replyCount: 1,
      repostCount: 1,
      likeCount: 1,
    })
    // Cleanup
    const del = (uri: AtUri) => {
      return prepareDelete({
        did: uri.host,
        collection: uri.collection,
        rkey: uri.rkey,
      })
    }
    await services.indexing(db).deleteRecord(...del(reply[0]))
    await services.indexing(db).deleteRecord(...del(like[0]))
    await services.indexing(db).deleteRecord(...del(repost[0]))
    await services.indexing(db).deleteRecord(...del(originalPost[0]))
  })

  it('handles profile aggregations out of order.', async () => {
<<<<<<< HEAD
    const { dbPrimary: db, services } = network.bsky.ctx
=======
    const { db, services } = network.bsky.indexer.ctx
>>>>>>> b16c41c2
    const createdAt = new Date().toISOString()
    const unknownDid = 'did:example:unknown'
    const follow = await prepareCreate({
      did: sc.dids.bob,
      collection: ids.AppBskyGraphFollow,
      record: {
        $type: ids.AppBskyGraphFollow,
        subject: unknownDid,
        createdAt,
      } as AppBskyGraphFollow.Record,
    })
    await services.indexing(db).indexRecord(...follow)
    await network.bsky.processAll()
    const agg = await db.db
      .selectFrom('profile_agg')
      .select(['did', 'followersCount'])
      .where('did', '=', unknownDid)
      .executeTakeFirst()
    expect(agg).toEqual({
      did: unknownDid,
      followersCount: 1,
    })
    // Cleanup
    const del = (uri: AtUri) => {
      return prepareDelete({
        did: uri.host,
        collection: uri.collection,
        rkey: uri.rkey,
      })
    }
    await services.indexing(db).deleteRecord(...del(follow[0]))
  })

  describe('indexRepo', () => {
    beforeAll(async () => {
      network.bsky.indexer.sub.resume()
      network.bsky.ingester.sub.resume()
      await basicSeed(sc, false)
      await network.processAll()
      await network.bsky.ingester.sub.destroy()
      await network.bsky.indexer.sub.destroy()
      await network.bsky.processAll()
    })

    it('preserves indexes when no record changes.', async () => {
<<<<<<< HEAD
      const { dbPrimary: db, services } = network.bsky.ctx
=======
      const { db, services } = network.bsky.indexer.ctx
>>>>>>> b16c41c2
      // Mark originals
      const { data: origProfile } = await agent.api.app.bsky.actor.getProfile(
        { actor: sc.dids.alice },
        { headers: await network.serviceHeaders(sc.dids.alice) },
      )
      const { data: origFeed } = await agent.api.app.bsky.feed.getAuthorFeed(
        { actor: sc.dids.alice },
        { headers: await network.serviceHeaders(sc.dids.alice) },
      )
      const { data: origFollows } = await agent.api.app.bsky.graph.getFollows(
        { actor: sc.dids.alice },
        { headers: await network.serviceHeaders(sc.dids.alice) },
      )
      // Index
      const { data: head } = await pdsAgent.api.com.atproto.sync.getHead({
        did: sc.dids.alice,
      })
      await services.indexing(db).indexRepo(sc.dids.alice, head.root)
      await network.bsky.processAll()
      // Check
      const { data: profile } = await agent.api.app.bsky.actor.getProfile(
        { actor: sc.dids.alice },
        { headers: await network.serviceHeaders(sc.dids.alice) },
      )
      const { data: feed } = await agent.api.app.bsky.feed.getAuthorFeed(
        { actor: sc.dids.alice },
        { headers: await network.serviceHeaders(sc.dids.alice) },
      )
      const { data: follows } = await agent.api.app.bsky.graph.getFollows(
        { actor: sc.dids.alice },
        { headers: await network.serviceHeaders(sc.dids.alice) },
      )
      expect(forSnapshot([origProfile, origFeed, origFollows])).toEqual(
        forSnapshot([profile, feed, follows]),
      )
    })

    it('updates indexes when records change.', async () => {
<<<<<<< HEAD
      const { dbPrimary: db, services } = network.bsky.ctx
=======
      const { db, services } = network.bsky.indexer.ctx
>>>>>>> b16c41c2
      // Update profile
      await pdsAgent.api.com.atproto.repo.putRecord(
        {
          repo: sc.dids.alice,
          collection: ids.AppBskyActorProfile,
          rkey: 'self',
          record: { description: 'freshening things up' },
        },
        { headers: sc.getHeaders(sc.dids.alice), encoding: 'application/json' },
      )
      // Add post
      const newPost = await sc.post(sc.dids.alice, 'fresh post!')
      // Remove a follow
      const removedFollow = sc.follows[sc.dids.alice][sc.dids.carol]
      await pdsAgent.api.app.bsky.graph.follow.delete(
        { repo: sc.dids.alice, rkey: removedFollow.uri.rkey },
        sc.getHeaders(sc.dids.alice),
      )
      // Index
      const { data: head } = await pdsAgent.api.com.atproto.sync.getHead({
        did: sc.dids.alice,
      })
      await services.indexing(db).indexRepo(sc.dids.alice, head.root)
      await network.bsky.processAll()
      // Check
      const { data: profile } = await agent.api.app.bsky.actor.getProfile(
        { actor: sc.dids.alice },
        { headers: await network.serviceHeaders(sc.dids.alice) },
      )
      const { data: feed } = await agent.api.app.bsky.feed.getAuthorFeed(
        { actor: sc.dids.alice },
        { headers: await network.serviceHeaders(sc.dids.alice) },
      )
      const { data: follows } = await agent.api.app.bsky.graph.getFollows(
        { actor: sc.dids.alice },
        { headers: await network.serviceHeaders(sc.dids.alice) },
      )
      expect(profile.description).toEqual('freshening things up')
      expect(feed.feed[0].post.uri).toEqual(newPost.ref.uriStr)
      expect(feed.feed[0].post.cid).toEqual(newPost.ref.cidStr)
      expect(follows.follows.map(({ did }) => did)).not.toContain(sc.dids.carol)
      expect(forSnapshot([profile, feed, follows])).toMatchSnapshot()
    })

    it('skips invalid records.', async () => {
<<<<<<< HEAD
      const { dbPrimary: db, services } = network.bsky.ctx
=======
      const { db, services } = network.bsky.indexer.ctx
>>>>>>> b16c41c2
      const { db: pdsDb, services: pdsServices } = network.pds.ctx
      // Create a good and a bad post record
      const writes = await Promise.all([
        pdsRepo.prepareCreate({
          did: sc.dids.alice,
          collection: ids.AppBskyFeedPost,
          record: { text: 'valid', createdAt: new Date().toISOString() },
        }),
        pdsRepo.prepareCreate({
          did: sc.dids.alice,
          collection: ids.AppBskyFeedPost,
          record: { text: 0 },
          validate: false,
        }),
      ])
      await pdsServices
        .repo(pdsDb)
        .processWrites({ did: sc.dids.alice, writes }, 1)
      // Index
      const { data: head } = await pdsAgent.api.com.atproto.sync.getHead({
        did: sc.dids.alice,
      })
      await services.indexing(db).indexRepo(sc.dids.alice, head.root)
      // Check
      const getGoodPost = agent.api.app.bsky.feed.getPostThread(
        { uri: writes[0].uri.toString(), depth: 0 },
        { headers: await network.serviceHeaders(sc.dids.alice) },
      )
      await expect(getGoodPost).resolves.toBeDefined()
      const getBadPost = agent.api.app.bsky.feed.getPostThread(
        { uri: writes[1].uri.toString(), depth: 0 },
        { headers: await network.serviceHeaders(sc.dids.alice) },
      )
      await expect(getBadPost).rejects.toThrow('Post not found')
    })
  })

  describe('indexHandle', () => {
    const getIndexedHandle = async (did) => {
      const res = await agent.api.app.bsky.actor.getProfile(
        { actor: did },
        { headers: await network.serviceHeaders(sc.dids.alice) },
      )
      return res.data.handle
    }

    it('indexes handle for a fresh did', async () => {
<<<<<<< HEAD
      const { dbPrimary: db, services } = network.bsky.ctx
=======
      const { db, services } = network.bsky.indexer.ctx
>>>>>>> b16c41c2
      const now = new Date().toISOString()
      const sessionAgent = new AtpAgent({ service: network.pds.url })
      const {
        data: { did },
      } = await sessionAgent.createAccount({
        email: 'did1@test.com',
        handle: 'did1.test',
        password: 'password',
      })
      await expect(getIndexedHandle(did)).rejects.toThrow('Profile not found')
      await services.indexing(db).indexHandle(did, now)
      await expect(getIndexedHandle(did)).resolves.toEqual('did1.test')
    })

    it('reindexes handle for existing did when forced', async () => {
<<<<<<< HEAD
      const { dbPrimary: db, services } = network.bsky.ctx
=======
      const { db, services } = network.bsky.indexer.ctx
>>>>>>> b16c41c2
      const now = new Date().toISOString()
      const sessionAgent = new AtpAgent({ service: network.pds.url })
      const {
        data: { did },
      } = await sessionAgent.createAccount({
        email: 'did2@test.com',
        handle: 'did2.test',
        password: 'password',
      })
      await services.indexing(db).indexHandle(did, now)
      await expect(getIndexedHandle(did)).resolves.toEqual('did2.test')
      await sessionAgent.com.atproto.identity.updateHandle({
        handle: 'did2-updated.test',
      })
      await services.indexing(db).indexHandle(did, now)
      await expect(getIndexedHandle(did)).resolves.toEqual('did2.test') // Didn't update, not forced
      await services.indexing(db).indexHandle(did, now, true)
      await expect(getIndexedHandle(did)).resolves.toEqual('did2-updated.test')
    })

    it('handles profile aggregations out of order', async () => {
<<<<<<< HEAD
      const { dbPrimary: db, services } = network.bsky.ctx
=======
      const { db, services } = network.bsky.indexer.ctx
>>>>>>> b16c41c2
      const now = new Date().toISOString()
      const sessionAgent = new AtpAgent({ service: network.pds.url })
      const {
        data: { did },
      } = await sessionAgent.createAccount({
        email: 'did3@test.com',
        handle: 'did3.test',
        password: 'password',
      })
      const follow = await prepareCreate({
        did: sc.dids.bob,
        collection: ids.AppBskyGraphFollow,
        record: {
          $type: ids.AppBskyGraphFollow,
          subject: did,
          createdAt: now,
        } as AppBskyGraphFollow.Record,
      })
      await services.indexing(db).indexRecord(...follow)
      await services.indexing(db).indexHandle(did, now)
      await network.bsky.processAll()
      const agg = await db.db
        .selectFrom('profile_agg')
        .select(['did', 'followersCount'])
        .where('did', '=', did)
        .executeTakeFirst()
      expect(agg).toEqual({
        did,
        followersCount: 1,
      })
    })
  })

  describe('tombstoneActor', () => {
    it('does not unindex actor when they are still being hosted by their pds', async () => {
<<<<<<< HEAD
      const { dbPrimary: db, services } = network.bsky.ctx
=======
      const { db, services } = network.bsky.indexer.ctx
>>>>>>> b16c41c2
      const { data: profileBefore } = await agent.api.app.bsky.actor.getProfile(
        { actor: sc.dids.alice },
        { headers: await network.serviceHeaders(sc.dids.bob) },
      )
      // Attempt indexing tombstone
      await services.indexing(db).tombstoneActor(sc.dids.alice)
      const { data: profileAfter } = await agent.api.app.bsky.actor.getProfile(
        { actor: sc.dids.alice },
        { headers: await network.serviceHeaders(sc.dids.bob) },
      )
      expect(profileAfter).toEqual(profileBefore)
    })

    it('unindexes actor when they are no longer hosted by their pds', async () => {
<<<<<<< HEAD
      const { dbPrimary: db, services } = network.bsky.ctx
=======
      const { db, services } = network.bsky.indexer.ctx
>>>>>>> b16c41c2
      const { alice } = sc.dids
      const getProfileBefore = agent.api.app.bsky.actor.getProfile(
        { actor: alice },
        { headers: await network.serviceHeaders(sc.dids.bob) },
      )
      await expect(getProfileBefore).resolves.toBeDefined()
      // Delete account on pds
      await pdsAgent.api.com.atproto.server.requestAccountDelete(undefined, {
        headers: sc.getHeaders(alice),
      })
      const { token } = await network.pds.ctx.db.db
        .selectFrom('delete_account_token')
        .selectAll()
        .where('did', '=', alice)
        .executeTakeFirstOrThrow()
      await pdsAgent.api.com.atproto.server.deleteAccount({
        token,
        did: alice,
        password: sc.accounts[alice].password,
      })
      await network.pds.ctx.backgroundQueue.processAll()
      // Index tombstone
      await services.indexing(db).tombstoneActor(alice)
      const getProfileAfter = agent.api.app.bsky.actor.getProfile(
        { actor: alice },
        { headers: await network.serviceHeaders(sc.dids.bob) },
      )
      await expect(getProfileAfter).rejects.toThrow('Profile not found')
    })
  })

  async function getNotifications(db: Database, uri: AtUri) {
    return await db.db
      .selectFrom('notification')
      .selectAll()
      .select(sql`0`.as('id')) // Ignore notification ids in comparisons
      .where('recordUri', '=', uri.toString())
      .orderBy('sortAt')
      .execute()
  }
})

async function prepareCreate(opts: {
  did: string
  collection: string
  rkey?: string
  record: unknown
  timestamp?: string
}): Promise<[AtUri, CID, unknown, WriteOpAction.Create, string]> {
  const rkey = opts.rkey ?? TID.nextStr()
  return [
    AtUri.make(opts.did, opts.collection, rkey),
    await cidForCbor(opts.record),
    opts.record,
    WriteOpAction.Create,
    opts.timestamp ?? new Date().toISOString(),
  ]
}

async function prepareUpdate(opts: {
  did: string
  collection: string
  rkey: string
  record: unknown
  timestamp?: string
}): Promise<[AtUri, CID, unknown, WriteOpAction.Update, string]> {
  return [
    AtUri.make(opts.did, opts.collection, opts.rkey),
    await cidForCbor(opts.record),
    opts.record,
    WriteOpAction.Update,
    opts.timestamp ?? new Date().toISOString(),
  ]
}

function prepareDelete(opts: {
  did: string
  collection: string
  rkey: string
}): [AtUri] {
  return [AtUri.make(opts.did, opts.collection, opts.rkey)]
}<|MERGE_RESOLUTION|>--- conflicted
+++ resolved
@@ -45,11 +45,7 @@
   })
 
   it('indexes posts.', async () => {
-<<<<<<< HEAD
-    const { dbPrimary: db, services } = network.bsky.ctx
-=======
     const { db, services } = network.bsky.indexer.ctx
->>>>>>> b16c41c2
     const createdAt = new Date().toISOString()
     const createRecord = await prepareCreate({
       did: sc.dids.alice,
@@ -139,11 +135,7 @@
   })
 
   it('indexes profiles.', async () => {
-<<<<<<< HEAD
-    const { dbPrimary: db, services } = network.bsky.ctx
-=======
     const { db, services } = network.bsky.indexer.ctx
->>>>>>> b16c41c2
     const createRecord = await prepareCreate({
       did: sc.dids.dan,
       collection: ids.AppBskyActorProfile,
@@ -198,11 +190,7 @@
   })
 
   it('handles post aggregations out of order.', async () => {
-<<<<<<< HEAD
-    const { dbPrimary: db, services } = network.bsky.ctx
-=======
     const { db, services } = network.bsky.indexer.ctx
->>>>>>> b16c41c2
     const createdAt = new Date().toISOString()
     const originalPost = await prepareCreate({
       did: sc.dids.alice,
@@ -280,11 +268,7 @@
   })
 
   it('handles profile aggregations out of order.', async () => {
-<<<<<<< HEAD
-    const { dbPrimary: db, services } = network.bsky.ctx
-=======
     const { db, services } = network.bsky.indexer.ctx
->>>>>>> b16c41c2
     const createdAt = new Date().toISOString()
     const unknownDid = 'did:example:unknown'
     const follow = await prepareCreate({
@@ -330,11 +314,7 @@
     })
 
     it('preserves indexes when no record changes.', async () => {
-<<<<<<< HEAD
-      const { dbPrimary: db, services } = network.bsky.ctx
-=======
-      const { db, services } = network.bsky.indexer.ctx
->>>>>>> b16c41c2
+      const { db, services } = network.bsky.indexer.ctx
       // Mark originals
       const { data: origProfile } = await agent.api.app.bsky.actor.getProfile(
         { actor: sc.dids.alice },
@@ -373,11 +353,7 @@
     })
 
     it('updates indexes when records change.', async () => {
-<<<<<<< HEAD
-      const { dbPrimary: db, services } = network.bsky.ctx
-=======
-      const { db, services } = network.bsky.indexer.ctx
->>>>>>> b16c41c2
+      const { db, services } = network.bsky.indexer.ctx
       // Update profile
       await pdsAgent.api.com.atproto.repo.putRecord(
         {
@@ -423,11 +399,7 @@
     })
 
     it('skips invalid records.', async () => {
-<<<<<<< HEAD
-      const { dbPrimary: db, services } = network.bsky.ctx
-=======
-      const { db, services } = network.bsky.indexer.ctx
->>>>>>> b16c41c2
+      const { db, services } = network.bsky.indexer.ctx
       const { db: pdsDb, services: pdsServices } = network.pds.ctx
       // Create a good and a bad post record
       const writes = await Promise.all([
@@ -475,11 +447,7 @@
     }
 
     it('indexes handle for a fresh did', async () => {
-<<<<<<< HEAD
-      const { dbPrimary: db, services } = network.bsky.ctx
-=======
-      const { db, services } = network.bsky.indexer.ctx
->>>>>>> b16c41c2
+      const { db, services } = network.bsky.indexer.ctx
       const now = new Date().toISOString()
       const sessionAgent = new AtpAgent({ service: network.pds.url })
       const {
@@ -495,11 +463,7 @@
     })
 
     it('reindexes handle for existing did when forced', async () => {
-<<<<<<< HEAD
-      const { dbPrimary: db, services } = network.bsky.ctx
-=======
-      const { db, services } = network.bsky.indexer.ctx
->>>>>>> b16c41c2
+      const { db, services } = network.bsky.indexer.ctx
       const now = new Date().toISOString()
       const sessionAgent = new AtpAgent({ service: network.pds.url })
       const {
@@ -521,11 +485,7 @@
     })
 
     it('handles profile aggregations out of order', async () => {
-<<<<<<< HEAD
-      const { dbPrimary: db, services } = network.bsky.ctx
-=======
-      const { db, services } = network.bsky.indexer.ctx
->>>>>>> b16c41c2
+      const { db, services } = network.bsky.indexer.ctx
       const now = new Date().toISOString()
       const sessionAgent = new AtpAgent({ service: network.pds.url })
       const {
@@ -561,11 +521,7 @@
 
   describe('tombstoneActor', () => {
     it('does not unindex actor when they are still being hosted by their pds', async () => {
-<<<<<<< HEAD
-      const { dbPrimary: db, services } = network.bsky.ctx
-=======
-      const { db, services } = network.bsky.indexer.ctx
->>>>>>> b16c41c2
+      const { db, services } = network.bsky.indexer.ctx
       const { data: profileBefore } = await agent.api.app.bsky.actor.getProfile(
         { actor: sc.dids.alice },
         { headers: await network.serviceHeaders(sc.dids.bob) },
@@ -580,11 +536,7 @@
     })
 
     it('unindexes actor when they are no longer hosted by their pds', async () => {
-<<<<<<< HEAD
-      const { dbPrimary: db, services } = network.bsky.ctx
-=======
-      const { db, services } = network.bsky.indexer.ctx
->>>>>>> b16c41c2
+      const { db, services } = network.bsky.indexer.ctx
       const { alice } = sc.dids
       const getProfileBefore = agent.api.app.bsky.actor.getProfile(
         { actor: alice },

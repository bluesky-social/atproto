# @atproto/bsky

<<<<<<< HEAD
## 0.0.70-rc.0

### Patch Changes

- [#2483](https://github.com/bluesky-social/atproto/pull/2483) [`2ded0156b`](https://github.com/bluesky-social/atproto/commit/2ded0156b9adf33b9cce66583a375bff922d383b) Thanks [@matthieusieben](https://github.com/matthieusieben)! - **New Features**:

  1. Improved Separation of Concerns: We've restructured the XRPC HTTP call
     dispatcher into a distinct class. This means cleaner code organization and
     better clarity on responsibilities.
  2. Enhanced Evolutivity: With this refactor, the XRPC client is now more
     adaptable to various use cases. You can easily extend and customize the
     dispatcher perform session management, retries, and more.

  **Compatibility**:

  Most of the changes introduced in this version are backward-compatible. However,
  there are a couple of breaking changes you should be aware of:

  - Customizing `fetchHandler`: The ability to customize the fetchHandler on the
    XRPC Client and AtpAgent classes has been modified. Please review your code if
    you rely on custom fetch handlers.
  - Managing Sessions: Previously, you had the ability to manage sessions directly
    through AtpAgent instances. Now, session management must be handled through a
    dedicated `SessionManager` instance. If you were making authenticated
    requests, you'll need to update your code to use explicit session management.
  - The `fetch()` method, as well as WhatWG compliant `Request` and `Headers`
    constructors, must be globally available in your environment.

- Updated dependencies [[`2ded0156b`](https://github.com/bluesky-social/atproto/commit/2ded0156b9adf33b9cce66583a375bff922d383b), [`2ded0156b`](https://github.com/bluesky-social/atproto/commit/2ded0156b9adf33b9cce66583a375bff922d383b), [`2ded0156b`](https://github.com/bluesky-social/atproto/commit/2ded0156b9adf33b9cce66583a375bff922d383b)]:
  - @atproto/lexicon@0.4.1-rc.0
  - @atproto/api@0.13.0-rc.0
  - @atproto/repo@0.4.2-rc.0
  - @atproto/xrpc-server@0.5.4-rc.0
=======
## 0.0.73

### Patch Changes

- Updated dependencies [[`dc471da26`](https://github.com/bluesky-social/atproto/commit/dc471da267955d0962a8affaf983df60d962d97c), [`dc471da26`](https://github.com/bluesky-social/atproto/commit/dc471da267955d0962a8affaf983df60d962d97c)]:
  - @atproto/api@0.12.29
  - @atproto/xrpc-server@0.6.0

## 0.0.72

### Patch Changes

- [#2676](https://github.com/bluesky-social/atproto/pull/2676) [`951a3df15`](https://github.com/bluesky-social/atproto/commit/951a3df15aa9c1f5b0a2b66cfb0e2eaf6198fe41) Thanks [@estrattonbailey](https://github.com/estrattonbailey)! - Remove `app.bsky.feed.detach` record, to be replaced by `app.bsky.feed.postgate` record in a future release.

- Updated dependencies [[`951a3df15`](https://github.com/bluesky-social/atproto/commit/951a3df15aa9c1f5b0a2b66cfb0e2eaf6198fe41)]:
  - @atproto/api@0.12.28

## 0.0.71

### Patch Changes

- [#2664](https://github.com/bluesky-social/atproto/pull/2664) [`ff803fd2b`](https://github.com/bluesky-social/atproto/commit/ff803fd2bfad92eec5f88ee9b347c174731ef4ec) Thanks [@estrattonbailey](https://github.com/estrattonbailey)! - Adds `app.bsky.feed.detach` record lexicons.

- Updated dependencies [[`ff803fd2b`](https://github.com/bluesky-social/atproto/commit/ff803fd2bfad92eec5f88ee9b347c174731ef4ec)]:
  - @atproto/api@0.12.27

## 0.0.70

### Patch Changes

- [#2276](https://github.com/bluesky-social/atproto/pull/2276) [`77c5306d2`](https://github.com/bluesky-social/atproto/commit/77c5306d2a40d7edd20def73163b8f93f3a30ee7) Thanks [@estrattonbailey](https://github.com/estrattonbailey)! - Updates muted words lexicons to include new attributes `id`, `actorTarget`, and `expiresAt`. Adds and updates methods in API SDK for better management of muted words.

- Updated dependencies [[`77c5306d2`](https://github.com/bluesky-social/atproto/commit/77c5306d2a40d7edd20def73163b8f93f3a30ee7)]:
  - @atproto/api@0.12.26
>>>>>>> 66484a10

## 0.0.69

### Patch Changes

- [#2648](https://github.com/bluesky-social/atproto/pull/2648) [`76c91f832`](https://github.com/bluesky-social/atproto/commit/76c91f8325363c95e25349e8e236aa2f70e63d5b) Thanks [@dholms](https://github.com/dholms)! - Support for priority notifications

- Updated dependencies [[`12dcdb668`](https://github.com/bluesky-social/atproto/commit/12dcdb668c8ec0f8a89689c326ab3e9dbc6d2f3c), [`76c91f832`](https://github.com/bluesky-social/atproto/commit/76c91f8325363c95e25349e8e236aa2f70e63d5b)]:
  - @atproto/api@0.12.25

## 0.0.68

### Patch Changes

- [#2633](https://github.com/bluesky-social/atproto/pull/2633) [`acc9093d2`](https://github.com/bluesky-social/atproto/commit/acc9093d2845eba02b68fb2f9db33e4f1b59bb10) Thanks [@matthieusieben](https://github.com/matthieusieben)! - Obfuscate request headers in logs using utils from @atproto/common

- Updated dependencies [[`acc9093d2`](https://github.com/bluesky-social/atproto/commit/acc9093d2845eba02b68fb2f9db33e4f1b59bb10)]:
  - @atproto/common@0.4.1
  - @atproto/crypto@0.4.0
  - @atproto/repo@0.4.1
  - @atproto/xrpc-server@0.5.3

## 0.0.67

### Patch Changes

- Updated dependencies [[`ed5810179`](https://github.com/bluesky-social/atproto/commit/ed5810179006f254f2035fe1f0e3c4798080cfe0), [`0529bec99`](https://github.com/bluesky-social/atproto/commit/0529bec99183439829a3553f45ac7203763144c3)]:
  - @atproto/api@0.12.24

## 0.0.66

### Patch Changes

- [#2492](https://github.com/bluesky-social/atproto/pull/2492) [`bc861a2c2`](https://github.com/bluesky-social/atproto/commit/bc861a2c25b4151fb7e070dc20d5e1e07da21863) Thanks [@pfrazee](https://github.com/pfrazee)! - Added bsky app state preference and improved protections against race conditions in preferences sdk

- Updated dependencies [[`bc861a2c2`](https://github.com/bluesky-social/atproto/commit/bc861a2c25b4151fb7e070dc20d5e1e07da21863)]:
  - @atproto/api@0.12.23

## 0.0.65

### Patch Changes

- [#2553](https://github.com/bluesky-social/atproto/pull/2553) [`af7d3912a`](https://github.com/bluesky-social/atproto/commit/af7d3912a3b304a752ed72947eaa8cf28b35ec02) Thanks [@devinivy](https://github.com/devinivy)! - Support for starter packs (app.bsky.graph.starterpack)

- Updated dependencies [[`af7d3912a`](https://github.com/bluesky-social/atproto/commit/af7d3912a3b304a752ed72947eaa8cf28b35ec02), [`615a96ddc`](https://github.com/bluesky-social/atproto/commit/615a96ddc2965251cfab060dfc43fc1a51ef4bff)]:
  - @atproto/api@0.12.22
  - @atproto/xrpc-server@0.5.2

## 0.0.64

### Patch Changes

- Updated dependencies [[`3ad051996`](https://github.com/bluesky-social/atproto/commit/3ad0519961e2437aa4870bf1358e6c275dcdee24)]:
  - @atproto/api@0.12.21

## 0.0.63

### Patch Changes

- Updated dependencies [[`ea0f10b5d`](https://github.com/bluesky-social/atproto/commit/ea0f10b5d0d334eb587032c54d5ace9ea811cf26)]:
  - @atproto/api@0.12.20

## 0.0.62

### Patch Changes

- Updated dependencies [[`7c1973841`](https://github.com/bluesky-social/atproto/commit/7c1973841dab416ae19435d37853aeea1f579d39)]:
  - @atproto/api@0.12.19

## 0.0.61

### Patch Changes

- Updated dependencies [[`58abcbd8b`](https://github.com/bluesky-social/atproto/commit/58abcbd8b6e42a1f66bda6acc3ee6a2c0894e546)]:
  - @atproto/api@0.12.18

## 0.0.60

### Patch Changes

- [#2426](https://github.com/bluesky-social/atproto/pull/2426) [`2b21b5be2`](https://github.com/bluesky-social/atproto/commit/2b21b5be293d32c5eb5ae971c39703bc7d2224fd) Thanks [@foysalit](https://github.com/foysalit)! - Add com.atproto.admin.searchAccounts lexicon to allow searching for accounts using email address

- Updated dependencies [[`2b21b5be2`](https://github.com/bluesky-social/atproto/commit/2b21b5be293d32c5eb5ae971c39703bc7d2224fd)]:
  - @atproto/api@0.12.17

## 0.0.59

### Patch Changes

- Updated dependencies [[`9495af23b`](https://github.com/bluesky-social/atproto/commit/9495af23bdb328cfc71182ac80e6eb61863d7a46)]:
  - @atproto/api@0.12.16

## 0.0.58

### Patch Changes

- Updated dependencies [[`255d5ea1f`](https://github.com/bluesky-social/atproto/commit/255d5ea1f06726547cdbe59c83bd18f2d4746912)]:
  - @atproto/api@0.12.15

## 0.0.57

### Patch Changes

- Updated dependencies [[`c4af6a409`](https://github.com/bluesky-social/atproto/commit/c4af6a409ea2171c3cf1d0e7c8ed496794a3f049)]:
  - @atproto/api@0.12.14

## 0.0.56

### Patch Changes

- [#2522](https://github.com/bluesky-social/atproto/pull/2522) [`53551be6c`](https://github.com/bluesky-social/atproto/commit/53551be6cf092a9b4d2e132788b94ac0d4ffcecc) Thanks [@devinivy](https://github.com/devinivy)! - Set max-age CORS header to max practical value

## 0.0.55

### Patch Changes

- Updated dependencies [[`1d4ab5d04`](https://github.com/bluesky-social/atproto/commit/1d4ab5d046aac4539658ee6d7e61882c54d5beb9)]:
  - @atproto/api@0.12.13

## 0.0.54

### Patch Changes

- [#2442](https://github.com/bluesky-social/atproto/pull/2442) [`1f560f021`](https://github.com/bluesky-social/atproto/commit/1f560f021c07eb9e8d76577e67fd2d7ac39cdee4) Thanks [@foysalit](https://github.com/foysalit)! - Add com.atproto.label.queryLabels endpoint on appview and allow viewing external labels through ozone

- Updated dependencies [[`1f560f021`](https://github.com/bluesky-social/atproto/commit/1f560f021c07eb9e8d76577e67fd2d7ac39cdee4)]:
  - @atproto/api@0.12.12

## 0.0.53

### Patch Changes

- Updated dependencies [[`06d2328ee`](https://github.com/bluesky-social/atproto/commit/06d2328eeb8d706018dbdf7cc7b9862dd65b96cb)]:
  - @atproto/api@0.12.11

## 0.0.52

### Patch Changes

- Updated dependencies [[`d32f7215f`](https://github.com/bluesky-social/atproto/commit/d32f7215f69bc87f50890d9cfdb09840c2fbaa41)]:
  - @atproto/api@0.12.10

## 0.0.51

### Patch Changes

- Updated dependencies [[`f83b4c8ca`](https://github.com/bluesky-social/atproto/commit/f83b4c8cad01cebc1b67caa6c7ebe45f07b2f318)]:
  - @atproto/api@0.12.9

## 0.0.50

### Patch Changes

- [`58f719cc1`](https://github.com/bluesky-social/atproto/commit/58f719cc1c8d0ebd5ad7cf11221372b671cd7857) Thanks [@devinivy](https://github.com/devinivy)! - Add grandparent author to feed item reply ref

- Updated dependencies [[`58f719cc1`](https://github.com/bluesky-social/atproto/commit/58f719cc1c8d0ebd5ad7cf11221372b671cd7857)]:
  - @atproto/api@0.12.8

## 0.0.49

### Patch Changes

- Updated dependencies [[`58551bbe0`](https://github.com/bluesky-social/atproto/commit/58551bbe0595462c44fc3b6ab5b83e520f141933)]:
  - @atproto/api@0.12.7

## 0.0.48

### Patch Changes

- Updated dependencies [[`b9b7c5821`](https://github.com/bluesky-social/atproto/commit/b9b7c582199d57d2fe0af8af5c8c411ed34f5b9d)]:
  - @atproto/api@0.12.6

## 0.0.47

### Patch Changes

- Updated dependencies [[`3424a1770`](https://github.com/bluesky-social/atproto/commit/3424a17703891f5678ec76ef97e696afb3288b22)]:
  - @atproto/api@0.12.5

## 0.0.46

### Patch Changes

- Updated dependencies [[`93a4a4df9`](https://github.com/bluesky-social/atproto/commit/93a4a4df9ce38f89a5d05e300d247b85fb007e05)]:
  - @atproto/api@0.12.4

## 0.0.45

### Patch Changes

- Updated dependencies [[`0edef0ec0`](https://github.com/bluesky-social/atproto/commit/0edef0ec01403fd6097a4d2875b68313f2f1261f), [`c6d758b8b`](https://github.com/bluesky-social/atproto/commit/c6d758b8b63f4ef50b2ab9afc62164e92a53e7f0)]:
  - @atproto/api@0.12.3

## 0.0.44

### Patch Changes

- Updated dependencies [[`cd4fcc709`](https://github.com/bluesky-social/atproto/commit/cd4fcc709fe8d725a4af769ce21f53711fe5622a)]:
  - @atproto/xrpc-server@0.5.1

## 0.0.43

### Patch Changes

- Updated dependencies [[`abc6f82da`](https://github.com/bluesky-social/atproto/commit/abc6f82da38abef2b1bbe8d9e41a0534a5418c9e)]:
  - @atproto/api@0.12.2

## 0.0.42

### Patch Changes

- [#2342](https://github.com/bluesky-social/atproto/pull/2342) [`eb7668c07`](https://github.com/bluesky-social/atproto/commit/eb7668c07d44f4b42ea2cc28143c64f4ba3312f5) Thanks [@estrattonbailey](https://github.com/estrattonbailey)! - Adds the `associated` property to `profile` and `profile-basic` views, bringing them in line with `profile-detailed` views.

- Updated dependencies [[`eb7668c07`](https://github.com/bluesky-social/atproto/commit/eb7668c07d44f4b42ea2cc28143c64f4ba3312f5)]:
  - @atproto/api@0.12.1

## 0.0.41

### Patch Changes

- [#2169](https://github.com/bluesky-social/atproto/pull/2169) [`f689bd51a`](https://github.com/bluesky-social/atproto/commit/f689bd51a2f4e02d4eca40eb2568a1fcb95494e9) Thanks [@matthieusieben](https://github.com/matthieusieben)! - Build system rework, stop bundling dependencies.

- Updated dependencies [[`f689bd51a`](https://github.com/bluesky-social/atproto/commit/f689bd51a2f4e02d4eca40eb2568a1fcb95494e9), [`36f2e966c`](https://github.com/bluesky-social/atproto/commit/36f2e966cba6cc90ba4320520da5c7381cfb8086)]:
  - @atproto/xrpc-server@0.5.0
  - @atproto/identity@0.4.0
  - @atproto/lexicon@0.4.0
  - @atproto/common@0.4.0
  - @atproto/crypto@0.4.0
  - @atproto/syntax@0.3.0
  - @atproto/repo@0.4.0
  - @atproto/api@0.12.0

## 0.0.40

### Patch Changes

- Updated dependencies [[`7dd9941b7`](https://github.com/bluesky-social/atproto/commit/7dd9941b73dbbd82601740e021cc87d765af60ca)]:
  - @atproto/api@0.11.2

## 0.0.39

### Patch Changes

- Updated dependencies [[`219480764`](https://github.com/bluesky-social/atproto/commit/2194807644cbdb0021e867437693300c1b0e55f5)]:
  - @atproto/api@0.11.1

## 0.0.38

### Patch Changes

- Updated dependencies [[`4eaadc0ac`](https://github.com/bluesky-social/atproto/commit/4eaadc0acb6b73b9745dd7a2b929d02e58083ab0), [`4eaadc0ac`](https://github.com/bluesky-social/atproto/commit/4eaadc0acb6b73b9745dd7a2b929d02e58083ab0)]:
  - @atproto/identity@0.3.3
  - @atproto/api@0.11.0
  - @atproto/common@0.3.4
  - @atproto/lexicon@0.3.3
  - @atproto/repo@0.3.9
  - @atproto/syntax@0.2.1
  - @atproto/crypto@0.3.0
  - @atproto/xrpc-server@0.4.4

## 0.0.37

### Patch Changes

- [#2279](https://github.com/bluesky-social/atproto/pull/2279) [`192223f12`](https://github.com/bluesky-social/atproto/commit/192223f127c0b226287df1ecfcd953636db08655) Thanks [@gaearon](https://github.com/gaearon)! - Change Following feed prefs to only show replies from people you follow by default

- Updated dependencies [[`192223f12`](https://github.com/bluesky-social/atproto/commit/192223f127c0b226287df1ecfcd953636db08655)]:
  - @atproto/api@0.10.5

## 0.0.36

### Patch Changes

- Updated dependencies [[`6ec885992`](https://github.com/bluesky-social/atproto/commit/6ec8859929a16f9725319cc398b716acf913b01f), [`6ec885992`](https://github.com/bluesky-social/atproto/commit/6ec8859929a16f9725319cc398b716acf913b01f), [`6ec885992`](https://github.com/bluesky-social/atproto/commit/6ec8859929a16f9725319cc398b716acf913b01f)]:
  - @atproto/api@0.10.4

## 0.0.35

### Patch Changes

- Updated dependencies [[`2a0ceb818`](https://github.com/bluesky-social/atproto/commit/2a0ceb8180faa17de8061d4fa6c361b57a2005ed), [`2a0ceb818`](https://github.com/bluesky-social/atproto/commit/2a0ceb8180faa17de8061d4fa6c361b57a2005ed), [`2a0ceb818`](https://github.com/bluesky-social/atproto/commit/2a0ceb8180faa17de8061d4fa6c361b57a2005ed), [`2a0ceb818`](https://github.com/bluesky-social/atproto/commit/2a0ceb8180faa17de8061d4fa6c361b57a2005ed)]:
  - @atproto/api@0.10.3

## 0.0.34

### Patch Changes

- Updated dependencies [[`0c815b964`](https://github.com/bluesky-social/atproto/commit/0c815b964c030aa0f277c40bf9786f130dc320f4), [`61b3d2525`](https://github.com/bluesky-social/atproto/commit/61b3d25253353db2da1336004f94e7dc5adb0410), [`43531905c`](https://github.com/bluesky-social/atproto/commit/43531905ce1aec6d36d9be5943782811ecca6e6d), [`61b3d2525`](https://github.com/bluesky-social/atproto/commit/61b3d25253353db2da1336004f94e7dc5adb0410)]:
  - @atproto/syntax@0.2.0
  - @atproto/api@0.10.2
  - @atproto/lexicon@0.3.2
  - @atproto/repo@0.3.8
  - @atproto/xrpc-server@0.4.3

## 0.0.33

### Patch Changes

- Updated dependencies [[`514aab92d`](https://github.com/bluesky-social/atproto/commit/514aab92d26acd43859285f46318e386846522b1)]:
  - @atproto/api@0.10.1

## 0.0.32

### Patch Changes

- Updated dependencies [[`b60719480`](https://github.com/bluesky-social/atproto/commit/b60719480f5f00bffd074a40e8ddc03aa93d137d), [`4c511b3d9`](https://github.com/bluesky-social/atproto/commit/4c511b3d9de41ffeae3fc11db941e7df04f4468a)]:
  - @atproto/api@0.10.0

## 0.0.31

### Patch Changes

- Updated dependencies [[`f79cc6339`](https://github.com/bluesky-social/atproto/commit/f79cc63390ae9dbd47a4ff5d694eec25b78b788e)]:
  - @atproto/api@0.9.8

## 0.0.30

### Patch Changes

- Updated dependencies [[`fcf8e3faf`](https://github.com/bluesky-social/atproto/commit/fcf8e3faf311559162c3aa0d9af36f84951914bc), [`8c94979f7`](https://github.com/bluesky-social/atproto/commit/8c94979f73fc5057449e24e66ef2e09b0e17e55b)]:
  - @atproto/repo@0.3.7
  - @atproto/api@0.9.7

## 0.0.29

### Patch Changes

- Updated dependencies [[`e4ec7af03`](https://github.com/bluesky-social/atproto/commit/e4ec7af03608949fc3b00a845f547a77599b5ad0)]:
  - @atproto/api@0.9.6

## 0.0.28

### Patch Changes

- Updated dependencies [[`8994d363`](https://github.com/bluesky-social/atproto/commit/8994d3633adad1c02569d6d44ae896e18195e8e2)]:
  - @atproto/api@0.9.5

## 0.0.27

### Patch Changes

- Updated dependencies [[`4171c04a`](https://github.com/bluesky-social/atproto/commit/4171c04ad81c5734a4558bc41fa1c4f3a1aba18c)]:
  - @atproto/api@0.9.4

## 0.0.26

### Patch Changes

- Updated dependencies [[`5368245a`](https://github.com/bluesky-social/atproto/commit/5368245a6ef7095c86ad166fb04ff9bef27c3c3e)]:
  - @atproto/api@0.9.3

## 0.0.25

### Patch Changes

- Updated dependencies [[`15f38560`](https://github.com/bluesky-social/atproto/commit/15f38560b9e2dc3af8cf860826e7477234fe6a2d)]:
  - @atproto/api@0.9.2

## 0.0.24

### Patch Changes

- Updated dependencies [[`c6fc73ae`](https://github.com/bluesky-social/atproto/commit/c6fc73aee6c245d12f876abd11889b8dbd0ce2ed)]:
  - @atproto/api@0.9.1

## 0.0.23

### Patch Changes

- [#1988](https://github.com/bluesky-social/atproto/pull/1988) [`51fcba7a`](https://github.com/bluesky-social/atproto/commit/51fcba7a7945c604fc50e9545850a12ef0ee6da6) Thanks [@bnewbold](https://github.com/bnewbold)! - remove deprecated app.bsky.unspecced.getPopular endpoint

- Updated dependencies [[`e43396af`](https://github.com/bluesky-social/atproto/commit/e43396af0973748dd2d034e88d35cf7ae8b4df2c), [`bf8d718c`](https://github.com/bluesky-social/atproto/commit/bf8d718cf918ac8d8a2cb1f57fde80535284642d), [`51fcba7a`](https://github.com/bluesky-social/atproto/commit/51fcba7a7945c604fc50e9545850a12ef0ee6da6)]:
  - @atproto/api@0.9.0

## 0.0.22

### Patch Changes

- Updated dependencies [[`14067733`](https://github.com/bluesky-social/atproto/commit/140677335f76b99129c1f593d9e11d64624386c6)]:
  - @atproto/api@0.8.0

## 0.0.21

### Patch Changes

- Updated dependencies [[`8f3f43cb`](https://github.com/bluesky-social/atproto/commit/8f3f43cb40f79ff7c52f81290daec55cfb000093)]:
  - @atproto/api@0.7.4

## 0.0.20

### Patch Changes

- Updated dependencies [[`7dec9df3`](https://github.com/bluesky-social/atproto/commit/7dec9df3b583ee8c06c0c6a7e32c259820dc84a5)]:
  - @atproto/api@0.7.3

## 0.0.19

### Patch Changes

- [#1776](https://github.com/bluesky-social/atproto/pull/1776) [`ffe39aae`](https://github.com/bluesky-social/atproto/commit/ffe39aae8394394f73bbfaa9047a8b5818aa053a) Thanks [@estrattonbailey](https://github.com/estrattonbailey)! - Integrate `posts_and_author_threads` filter into `getAuthorFeed` implementation.

- [#1776](https://github.com/bluesky-social/atproto/pull/1776) [`ffe39aae`](https://github.com/bluesky-social/atproto/commit/ffe39aae8394394f73bbfaa9047a8b5818aa053a) Thanks [@estrattonbailey](https://github.com/estrattonbailey)! - Add `posts_and_author_threads` filter to `getAuthorFeed`

- Updated dependencies [[`ffe39aae`](https://github.com/bluesky-social/atproto/commit/ffe39aae8394394f73bbfaa9047a8b5818aa053a)]:
  - @atproto/api@0.7.2

## 0.0.18

### Patch Changes

- Updated dependencies [[`60deea17`](https://github.com/bluesky-social/atproto/commit/60deea17622f7c574c18432a55ced4e1cdc1b3a1)]:
  - @atproto/api@0.7.1

## 0.0.17

### Patch Changes

- Updated dependencies [[`45352f9b`](https://github.com/bluesky-social/atproto/commit/45352f9b6d02aa405be94e9102424d983912ca5d)]:
  - @atproto/api@0.7.0

## 0.0.16

### Patch Changes

- Updated dependencies [[`3c0ef382`](https://github.com/bluesky-social/atproto/commit/3c0ef382c12a413cc971ae47ffb341236c545f60), [`378fc613`](https://github.com/bluesky-social/atproto/commit/378fc6132f621ca517897c9467ed5bba134b3776)]:
  - @atproto/syntax@0.1.5
  - @atproto/api@0.6.24
  - @atproto/lexicon@0.3.1
  - @atproto/repo@0.3.6
  - @atproto/xrpc-server@0.4.2

## 0.0.15

### Patch Changes

- Updated dependencies [[`e1b5f253`](https://github.com/bluesky-social/atproto/commit/e1b5f2537a5ba4d8b951a741269b604856028ae5)]:
  - @atproto/crypto@0.3.0
  - @atproto/xrpc-server@0.4.1
  - @atproto/identity@0.3.2
  - @atproto/repo@0.3.5
  - @atproto/api@0.6.23

## 0.0.14

### Patch Changes

- Updated dependencies [[`772736a0`](https://github.com/bluesky-social/atproto/commit/772736a01081f39504e1b19a1b3687783bb78f07)]:
  - @atproto/api@0.6.23

## 0.0.13

### Patch Changes

- [#1788](https://github.com/bluesky-social/atproto/pull/1788) [`84e2d4d2`](https://github.com/bluesky-social/atproto/commit/84e2d4d2b6694f344d80c18672c78b650189d423) Thanks [@bnewbold](https://github.com/bnewbold)! - update license to "MIT or Apache2"

- Updated dependencies [[`ce49743d`](https://github.com/bluesky-social/atproto/commit/ce49743d7f8800d33116b88001d7b512553c2c89), [`84e2d4d2`](https://github.com/bluesky-social/atproto/commit/84e2d4d2b6694f344d80c18672c78b650189d423)]:
  - @atproto/lexicon@0.3.0
  - @atproto/xrpc-server@0.4.0
  - @atproto/identity@0.3.1
  - @atproto/common@0.3.3
  - @atproto/crypto@0.2.3
  - @atproto/syntax@0.1.4
  - @atproto/repo@0.3.4
  - @atproto/api@0.6.22

## 0.0.12

### Patch Changes

- Updated dependencies [[`9c98a5ba`](https://github.com/bluesky-social/atproto/commit/9c98a5baaf503b02238a6afe4f6e2b79c5181693), [`bb039d8e`](https://github.com/bluesky-social/atproto/commit/bb039d8e4ce5b7f70c4f3e86d1327e210ef24dc3), [`35d108ce`](https://github.com/bluesky-social/atproto/commit/35d108ce94866ce1b3d147cd0620a0ba1c4ebcd7)]:
  - @atproto/api@0.6.21
  - @atproto/identity@0.3.0
  - @atproto/repo@0.3.3
  - @atproto/common@0.3.2
  - @atproto/lexicon@0.2.3
  - @atproto/syntax@0.1.3
  - @atproto/xrpc-server@0.3.3

## 0.0.11

### Patch Changes

- Updated dependencies [[`41ee177f`](https://github.com/bluesky-social/atproto/commit/41ee177f5a440490280d17acd8a89bcddaffb23b)]:
  - @atproto/api@0.6.20
  - @atproto/common@0.3.1
  - @atproto/identity@0.2.1
  - @atproto/lexicon@0.2.2
  - @atproto/repo@0.3.2
  - @atproto/syntax@0.1.2
  - @atproto/xrpc-server@0.3.2

## 0.0.10

### Patch Changes

- Updated dependencies [[`35b616cd`](https://github.com/bluesky-social/atproto/commit/35b616cd82232879937afc88d3f77d20c6395276)]:
  - @atproto/api@0.6.19

## 0.0.9

### Patch Changes

- Updated dependencies [[`2ce8a11b`](https://github.com/bluesky-social/atproto/commit/2ce8a11b8daf5d39027488c5dde8c47b0eb937bf)]:
  - @atproto/api@0.6.18

## 0.0.8

### Patch Changes

- [#1637](https://github.com/bluesky-social/atproto/pull/1637) [`d96f7d9b`](https://github.com/bluesky-social/atproto/commit/d96f7d9b84c6fbab9711059c8584a77d892dcedd) Thanks [@estrattonbailey](https://github.com/estrattonbailey)! - Introduce general support for tags on posts

- Updated dependencies [[`d96f7d9b`](https://github.com/bluesky-social/atproto/commit/d96f7d9b84c6fbab9711059c8584a77d892dcedd)]:
  - @atproto/api@0.6.17

## 0.0.7

### Patch Changes

- Updated dependencies [[`56e2cf89`](https://github.com/bluesky-social/atproto/commit/56e2cf8999f6d7522529a9be8652c47545f82242)]:
  - @atproto/api@0.6.16

## 0.0.6

### Patch Changes

- Updated dependencies [[`2cc329f2`](https://github.com/bluesky-social/atproto/commit/2cc329f26547217dd94b6bb11ee590d707cbd14f)]:
  - @atproto/api@0.6.15

## 0.0.5

### Patch Changes

- Updated dependencies [[`b1dc3555`](https://github.com/bluesky-social/atproto/commit/b1dc355504f9f2e047093dc56682b8034518cf80)]:
  - @atproto/syntax@0.1.1
  - @atproto/api@0.6.14
  - @atproto/lexicon@0.2.1
  - @atproto/repo@0.3.1
  - @atproto/xrpc-server@0.3.1

## 0.0.4

### Patch Changes

- Updated dependencies [[`3877210e`](https://github.com/bluesky-social/atproto/commit/3877210e7fb3c76dfb1a11eb9ba3f18426301d9f)]:
  - @atproto/api@0.6.13<|MERGE_RESOLUTION|>--- conflicted
+++ resolved
@@ -1,40 +1,5 @@
 # @atproto/bsky
 
-<<<<<<< HEAD
-## 0.0.70-rc.0
-
-### Patch Changes
-
-- [#2483](https://github.com/bluesky-social/atproto/pull/2483) [`2ded0156b`](https://github.com/bluesky-social/atproto/commit/2ded0156b9adf33b9cce66583a375bff922d383b) Thanks [@matthieusieben](https://github.com/matthieusieben)! - **New Features**:
-
-  1. Improved Separation of Concerns: We've restructured the XRPC HTTP call
-     dispatcher into a distinct class. This means cleaner code organization and
-     better clarity on responsibilities.
-  2. Enhanced Evolutivity: With this refactor, the XRPC client is now more
-     adaptable to various use cases. You can easily extend and customize the
-     dispatcher perform session management, retries, and more.
-
-  **Compatibility**:
-
-  Most of the changes introduced in this version are backward-compatible. However,
-  there are a couple of breaking changes you should be aware of:
-
-  - Customizing `fetchHandler`: The ability to customize the fetchHandler on the
-    XRPC Client and AtpAgent classes has been modified. Please review your code if
-    you rely on custom fetch handlers.
-  - Managing Sessions: Previously, you had the ability to manage sessions directly
-    through AtpAgent instances. Now, session management must be handled through a
-    dedicated `SessionManager` instance. If you were making authenticated
-    requests, you'll need to update your code to use explicit session management.
-  - The `fetch()` method, as well as WhatWG compliant `Request` and `Headers`
-    constructors, must be globally available in your environment.
-
-- Updated dependencies [[`2ded0156b`](https://github.com/bluesky-social/atproto/commit/2ded0156b9adf33b9cce66583a375bff922d383b), [`2ded0156b`](https://github.com/bluesky-social/atproto/commit/2ded0156b9adf33b9cce66583a375bff922d383b), [`2ded0156b`](https://github.com/bluesky-social/atproto/commit/2ded0156b9adf33b9cce66583a375bff922d383b)]:
-  - @atproto/lexicon@0.4.1-rc.0
-  - @atproto/api@0.13.0-rc.0
-  - @atproto/repo@0.4.2-rc.0
-  - @atproto/xrpc-server@0.5.4-rc.0
-=======
 ## 0.0.73
 
 ### Patch Changes
@@ -69,7 +34,6 @@
 
 - Updated dependencies [[`77c5306d2`](https://github.com/bluesky-social/atproto/commit/77c5306d2a40d7edd20def73163b8f93f3a30ee7)]:
   - @atproto/api@0.12.26
->>>>>>> 66484a10
 
 ## 0.0.69
 

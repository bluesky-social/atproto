import axios from 'axios'
import FormData from 'form-data'
import { CID } from 'multiformats/cid'
import { IdResolver } from '@atproto/identity'
import { Labeler } from './base'
import { keywordLabeling } from './util'
<<<<<<< HEAD
import { ServerConfig } from '../config'
import { IdResolver } from '@atproto/identity'
import Database, { Primary } from '../db'
=======
import Database from '../db'
>>>>>>> b16c41c2
import { BackgroundQueue } from '../background'
import { IndexerConfig } from '../indexer/config'
import { retryHttp } from '../util/retry'
import { resolveBlob } from '../api/blob-resolver'
import { labelerLogger as log } from '../logger'

const HIVE_ENDPOINT = 'https://api.thehive.ai/api/v2/task/sync'

export class HiveLabeler extends Labeler {
  hiveApiKey: string
  keywords: Record<string, string>

  constructor(
    hiveApiKey: string,
    protected ctx: {
      db: Database & Primary
      idResolver: IdResolver
      cfg: IndexerConfig
      backgroundQueue: BackgroundQueue
    },
  ) {
    super(ctx)
    this.hiveApiKey = hiveApiKey
    this.keywords = ctx.cfg.labelerKeywords
  }

  async labelText(text: string): Promise<string[]> {
    return keywordLabeling(this.keywords, text)
  }

  async labelImg(did: string, cid: CID): Promise<string[]> {
    const hiveRes = await retryHttp(async () => {
      try {
        return await this.makeHiveReq(did, cid)
      } catch (err) {
        log.warn({ err, did, cid: cid.toString() }, 'hive request failed')
        throw err
      }
    })
    log.info({ hiveRes, did, cid: cid.toString() }, 'hive response')
    const classes = respToClasses(hiveRes)
    return summarizeLabels(classes)
  }

  async makeHiveReq(did: string, cid: CID): Promise<HiveResp> {
    const { stream } = await resolveBlob(did, cid, this.ctx)
    const form = new FormData()
    form.append('media', stream)
    const { data } = await axios.post(HIVE_ENDPOINT, form, {
      headers: {
        'Content-Type': 'multipart/form-data',
        authorization: `token ${this.hiveApiKey}`,
        accept: 'application/json',
      },
    })
    return data
  }
}

export const respToClasses = (res: HiveResp): HiveRespClass[] => {
  const classes: HiveRespClass[] = []
  for (const status of res.status) {
    for (const out of status.response.output) {
      for (const cls of out.classes) {
        classes.push(cls)
      }
    }
  }
  return classes
}

// Matches only one (or none) of: porn, sexual, nudity
//
// porn: sexual and nudity. including both explicit activity or full-frontal and suggestive/intent
// sexual: sexually suggestive, not explicit; may include some forms of nudity
// nudity: non-sexual nudity (eg, artistic, possibly some photographic)
//
// hive docs/definitions: https://docs.thehive.ai/docs/sexual-content
export const sexualLabels = (classes: HiveRespClass[]): string[] => {
  const scores = {}

  for (const cls of classes) {
    scores[cls.class] = cls.score
  }

  // first check if porn...
  for (const pornClass of [
    'yes_sexual_activity',
    'animal_genitalia_and_human',
    'yes_realistic_nsfw',
  ]) {
    if (scores[pornClass] >= 0.9) {
      return ['porn']
    }
  }
  if (scores['general_nsfw'] >= 0.9) {
    // special case for some anime examples
    if (scores['animated_animal_genitalia'] >= 0.5) {
      return ['porn']
    }
    // special case for some pornographic/explicit classic drawings
    if (scores['yes_undressed'] >= 0.9 && scores['yes_sexual_activity'] > 0.9) {
      return ['porn']
    }
  }

  // then check for sexual suggestive (which may include nudity)...
  for (const sexualClass of ['yes_sexual_intent', 'yes_sex_toy']) {
    if (scores[sexualClass] >= 0.9) {
      return ['sexual']
    }
  }
  if (scores['yes_undressed'] >= 0.9) {
    // special case for bondage examples
    if (scores['yes_sex_toy'] > 0.75) {
      return ['sexual']
    }
  }

  // then non-sexual nudity...
  for (const nudityClass of [
    'yes_male_nudity',
    'yes_female_nudity',
    'yes_undressed',
  ]) {
    if (scores[nudityClass] >= 0.9) {
      return ['nudity']
    }
  }

  // then finally flag remaining "underwear" images in to sexually suggestive
  // (after non-sexual content already labeled above)
  for (const nudityClass of ['yes_male_underwear', 'yes_female_underwear']) {
    if (scores[nudityClass] >= 0.9) {
      // TODO: retaining 'underwear' label for a short time to help understand
      // the impact of labeling all "underwear" as "sexual". This *will* be
      // pulling in somewhat non-sexual content in to "sexual" label.
      return ['sexual', 'underwear']
    }
  }

  return []
}

// gore and violence: https://docs.thehive.ai/docs/class-descriptions-violence-gore
const labelForClass = {
  very_bloody: 'gore',
  human_corpse: 'corpse',
  hanging: 'corpse',
}
const labelForClassLessSensitive = {
  yes_self_harm: 'self-harm',
}

export const summarizeLabels = (classes: HiveRespClass[]): string[] => {
  const labels: string[] = sexualLabels(classes)
  for (const cls of classes) {
    if (labelForClass[cls.class] && cls.score >= 0.9) {
      labels.push(labelForClass[cls.class])
    }
  }
  for (const cls of classes) {
    if (labelForClassLessSensitive[cls.class] && cls.score >= 0.96) {
      labels.push(labelForClassLessSensitive[cls.class])
    }
  }
  return labels
}

type HiveResp = {
  status: HiveRespStatus[]
}

type HiveRespStatus = {
  response: {
    output: HiveRespOutput[]
  }
}

type HiveRespOutput = {
  time: number
  classes: HiveRespClass[]
}

type HiveRespClass = {
  class: string
  score: number
}<|MERGE_RESOLUTION|>--- conflicted
+++ resolved
@@ -4,13 +4,7 @@
 import { IdResolver } from '@atproto/identity'
 import { Labeler } from './base'
 import { keywordLabeling } from './util'
-<<<<<<< HEAD
-import { ServerConfig } from '../config'
-import { IdResolver } from '@atproto/identity'
 import Database, { Primary } from '../db'
-=======
-import Database from '../db'
->>>>>>> b16c41c2
 import { BackgroundQueue } from '../background'
 import { IndexerConfig } from '../indexer/config'
 import { retryHttp } from '../util/retry'

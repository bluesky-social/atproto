--- conflicted
+++ resolved
@@ -11,11 +11,8 @@
 import { IndexerSubscription } from './subscription'
 import { HiveLabeler, KeywordLabeler, Labeler } from '../labeler'
 import { Redis } from '../redis'
-<<<<<<< HEAD
 import { NotificationServer } from '../notifications'
-=======
 import { CloseFn, createServer, startServer } from './server'
->>>>>>> bbc6a2c0
 
 export { IndexerConfig } from './config'
 export type { IndexerConfigValues } from './config'

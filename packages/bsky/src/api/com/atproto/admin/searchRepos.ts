import { InvalidRequestError } from '@atproto/xrpc-server'
import { Server } from '../../../../lexicon'
import AppContext from '../../../../context'

export default function (server: Server, ctx: AppContext) {
  server.com.atproto.admin.searchRepos({
    auth: ctx.roleVerifier,
    handler: async ({ params }) => {
      const db = ctx.db.getPrimary()
      const moderationService = ctx.services.moderation(db)
      const { invitedBy, limit, cursor } = params
      if (invitedBy) {
        throw new InvalidRequestError('The invitedBy parameter is unsupported')
      }
      // prefer new 'q' query param over deprecated 'term'
<<<<<<< HEAD
      const { q } = params
      if (q) {
        params.term = q
      }
=======
      const query = params.q ?? params.term
>>>>>>> 62711985

      const { results, cursor: resCursor } = await ctx.services
        .actor(db)
        .getSearchResults({ query, limit, cursor, includeSoftDeleted: true })
      return {
        encoding: 'application/json',
        body: {
          cursor: resCursor,
          repos: await moderationService.views.repo(results),
        },
      }
    },
  })
}<|MERGE_RESOLUTION|>--- conflicted
+++ resolved
@@ -13,14 +13,7 @@
         throw new InvalidRequestError('The invitedBy parameter is unsupported')
       }
       // prefer new 'q' query param over deprecated 'term'
-<<<<<<< HEAD
-      const { q } = params
-      if (q) {
-        params.term = q
-      }
-=======
       const query = params.q ?? params.term
->>>>>>> 62711985
 
       const { results, cursor: resCursor } = await ctx.services
         .actor(db)

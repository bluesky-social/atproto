import { pipeline, Readable } from 'stream'
import express from 'express'
import createError from 'http-errors'
import axios, { AxiosError } from 'axios'
import { CID } from 'multiformats/cid'
import { ensureValidDid } from '@atproto/identifier'
<<<<<<< HEAD
import { forwardStreamErrors, VerifyCidTransform } from '@atproto/common'
import { DidResolver, NoResolveDidError } from '@atproto/did-resolver'
=======
import { VerifyCidTransform } from '@atproto/common'
>>>>>>> 11e52d0b
import { TAKEDOWN } from '../lexicon/types/com/atproto/admin/defs'
import { DidNotFoundError } from '@atproto/did-resolver'
import AppContext from '../context'
import { httpLogger as log } from '../logger'
import { retryHttp } from '../util/retry'
import Database from '../db'

// Resolve and verify blob from its origin host

export const createRouter = (ctx: AppContext): express.Router => {
  const router = express.Router()

  router.get('/blob/:did/:cid', async function (req, res, next) {
    try {
      const { did, cid: cidStr } = req.params
      try {
        ensureValidDid(did)
      } catch (err) {
        return next(createError(400, 'Invalid did'))
      }
      let cid: CID
      try {
        cid = CID.parse(cidStr)
      } catch (err) {
        return next(createError(400, 'Invalid cid'))
      }

<<<<<<< HEAD
      const verifiedImage = await resolveBlob(did, cid, ctx)
=======
      const [{ pds }, takedown] = await Promise.all([
        ctx.didResolver.resolveAtprotoData(did), // @TODO cache did info
        ctx.db.db
          .selectFrom('moderation_action_subject_blob')
          .select('actionId')
          .innerJoin(
            'moderation_action',
            'moderation_action.id',
            'moderation_action_subject_blob.actionId',
          )
          .where('cid', '=', cidStr)
          .where('action', '=', TAKEDOWN)
          .where('reversedAt', 'is', null)
          .executeTakeFirst(),
      ])
      if (takedown) {
        return next(createError(404, 'Blob not found'))
      }

      const blobResult = await retryHttp(() =>
        getBlob({ pds, did, cid: cidStr }),
      )

      const imageStream: Readable = blobResult.data
      const verifyCid = new VerifyCidTransform(cid)
>>>>>>> 11e52d0b

      pipeline(verifiedImage.stream, res, (err) => {
        if (err) {
          log.warn(
            { err, did, cid: cidStr, pds: verifiedImage.pds },
            'blob resolution failed during transmission',
          )
        }
      })
    } catch (err) {
      if (err instanceof AxiosError) {
        if (err.code === AxiosError.ETIMEDOUT) {
          log.warn(
            { host: err.request?.host, path: err.request?.path },
            'blob resolution timeout',
          )
          return next(createError(504)) // Gateway timeout
        }
        if (!err.response || err.response.status >= 500) {
          log.warn(
            { host: err.request?.host, path: err.request?.path },
            'blob resolution failed upstream',
          )
          return next(createError(502))
        }
        return next(createError(404, 'Blob not found'))
      }
      if (err instanceof DidNotFoundError) {
        return next(createError(404, 'Blob not found'))
      }
      return next(err)
    }
  })

  return router
}

export async function resolveBlob(
  did: string,
  cid: CID,
  ctx: {
    db: Database
    didResolver: DidResolver
  },
) {
  const cidStr = cid.toString()
  const [{ pds }, takedown] = await Promise.all([
    ctx.didResolver.resolveAtpData(did), // @TODO cache did info
    ctx.db.db
      .selectFrom('moderation_action_subject_blob')
      .innerJoin(
        'moderation_action',
        'moderation_action.id',
        'moderation_action_subject_blob.actionId',
      )
      .where('cid', '=', cidStr)
      .where('action', '=', TAKEDOWN)
      .where('reversedAt', 'is', null)
      .executeTakeFirst(),
  ])
  if (takedown) {
    throw createError(404, 'Blob not found')
  }

  const blobResult = await retryHttp(() => getBlob({ pds, did, cid: cidStr }))
  const imageStream: Readable = blobResult.data
  const verifyCid = new VerifyCidTransform(cid)

  forwardStreamErrors(imageStream, verifyCid)
  return {
    pds,
    stream: imageStream.pipe(verifyCid),
  }
}

async function getBlob(opts: { pds: string; did: string; cid: string }) {
  const { pds, did, cid } = opts
  return axios.get(`${pds}/xrpc/com.atproto.sync.getBlob`, {
    params: { did, cid },
    decompress: true,
    responseType: 'stream',
    timeout: 2000, // 2sec of inactivity on the connection
  })
}<|MERGE_RESOLUTION|>--- conflicted
+++ resolved
@@ -4,12 +4,8 @@
 import axios, { AxiosError } from 'axios'
 import { CID } from 'multiformats/cid'
 import { ensureValidDid } from '@atproto/identifier'
-<<<<<<< HEAD
 import { forwardStreamErrors, VerifyCidTransform } from '@atproto/common'
-import { DidResolver, NoResolveDidError } from '@atproto/did-resolver'
-=======
-import { VerifyCidTransform } from '@atproto/common'
->>>>>>> 11e52d0b
+import { DidResolver } from '@atproto/did-resolver'
 import { TAKEDOWN } from '../lexicon/types/com/atproto/admin/defs'
 import { DidNotFoundError } from '@atproto/did-resolver'
 import AppContext from '../context'
@@ -37,35 +33,7 @@
         return next(createError(400, 'Invalid cid'))
       }
 
-<<<<<<< HEAD
       const verifiedImage = await resolveBlob(did, cid, ctx)
-=======
-      const [{ pds }, takedown] = await Promise.all([
-        ctx.didResolver.resolveAtprotoData(did), // @TODO cache did info
-        ctx.db.db
-          .selectFrom('moderation_action_subject_blob')
-          .select('actionId')
-          .innerJoin(
-            'moderation_action',
-            'moderation_action.id',
-            'moderation_action_subject_blob.actionId',
-          )
-          .where('cid', '=', cidStr)
-          .where('action', '=', TAKEDOWN)
-          .where('reversedAt', 'is', null)
-          .executeTakeFirst(),
-      ])
-      if (takedown) {
-        return next(createError(404, 'Blob not found'))
-      }
-
-      const blobResult = await retryHttp(() =>
-        getBlob({ pds, did, cid: cidStr }),
-      )
-
-      const imageStream: Readable = blobResult.data
-      const verifyCid = new VerifyCidTransform(cid)
->>>>>>> 11e52d0b
 
       pipeline(verifiedImage.stream, res, (err) => {
         if (err) {
@@ -113,9 +81,10 @@
 ) {
   const cidStr = cid.toString()
   const [{ pds }, takedown] = await Promise.all([
-    ctx.didResolver.resolveAtpData(did), // @TODO cache did info
+    ctx.didResolver.resolveAtprotoData(did), // @TODO cache did info
     ctx.db.db
       .selectFrom('moderation_action_subject_blob')
+      .select('actionId')
       .innerJoin(
         'moderation_action',
         'moderation_action.id',

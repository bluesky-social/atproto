import { pipeline, Readable } from 'stream'
import express from 'express'
import createError from 'http-errors'
import axios, { AxiosError } from 'axios'
import { CID } from 'multiformats/cid'
import { ensureValidDid } from '@atproto/identifier'
import { VerifyCidTransform } from '@atproto/common'
<<<<<<< HEAD
import { NoResolveDidError } from '@atproto/did-resolver'
import { TAKEDOWN } from '../lexicon/types/com/atproto/admin/defs'
=======
import { DidNotFoundError } from '@atproto/did-resolver'
>>>>>>> f30887bc
import AppContext from '../context'
import { httpLogger as log } from '../logger'
import { retryHttp } from '../util/retry'

// Resolve and verify blob from its origin host

export const createRouter = (ctx: AppContext): express.Router => {
  const router = express.Router()

  router.get('/blob/:did/:cid', async function (req, res, next) {
    try {
      const { did, cid: cidStr } = req.params
      try {
        ensureValidDid(did)
      } catch (err) {
        return next(createError(400, 'Invalid did'))
      }
      let cid: CID
      try {
        cid = CID.parse(cidStr)
      } catch (err) {
        return next(createError(400, 'Invalid cid'))
      }

<<<<<<< HEAD
      const [{ pds }, takedown] = await Promise.all([
        ctx.didResolver.resolveAtpData(did), // @TODO cache did info
        ctx.db.db
          .selectFrom('moderation_action_subject_blob')
          .select('actionId')
          .innerJoin(
            'moderation_action',
            'moderation_action.id',
            'moderation_action_subject_blob.actionId',
          )
          .where('cid', '=', cidStr)
          .where('action', '=', TAKEDOWN)
          .where('reversedAt', 'is', null)
          .executeTakeFirst(),
      ])
      if (takedown) {
        return next(createError(404, 'Blob not found'))
      }

=======
      const { pds } = await ctx.didResolver.resolveAtprotoData(did) // @TODO cache did info
>>>>>>> f30887bc
      const blobResult = await retryHttp(() =>
        getBlob({ pds, did, cid: cidStr }),
      )

      const imageStream: Readable = blobResult.data
      const verifyCid = new VerifyCidTransform(cid)

      // Send chunked response, destroying stream early (before
      // closing chunk) if the bytes don't match the expected cid.
      res.statusCode = 200
      res.setHeader(
        'content-type',
        blobResult.headers['content-type'] || 'application/octet-stream',
      )
      pipeline(imageStream, verifyCid, res, (err) => {
        if (err) {
          log.warn(
            { err, did, cid: cidStr, pds },
            'blob resolution failed during transmission',
          )
        }
      })
    } catch (err) {
      if (err instanceof AxiosError) {
        if (err.code === AxiosError.ETIMEDOUT) {
          log.warn(
            { host: err.request?.host, path: err.request?.path },
            'blob resolution timeout',
          )
          return next(createError(504)) // Gateway timeout
        }
        if (!err.response || err.response.status >= 500) {
          log.warn(
            { host: err.request?.host, path: err.request?.path },
            'blob resolution failed upstream',
          )
          return next(createError(502))
        }
        return next(createError(404, 'Blob not found'))
      }
      if (err instanceof DidNotFoundError) {
        return next(createError(404, 'Blob not found'))
      }
      return next(err)
    }
  })

  return router
}

async function getBlob(opts: { pds: string; did: string; cid: string }) {
  const { pds, did, cid } = opts
  return axios.get(`${pds}/xrpc/com.atproto.sync.getBlob`, {
    params: { did, cid },
    decompress: true,
    responseType: 'stream',
    timeout: 2000, // 2sec of inactivity on the connection
  })
}<|MERGE_RESOLUTION|>--- conflicted
+++ resolved
@@ -5,12 +5,8 @@
 import { CID } from 'multiformats/cid'
 import { ensureValidDid } from '@atproto/identifier'
 import { VerifyCidTransform } from '@atproto/common'
-<<<<<<< HEAD
-import { NoResolveDidError } from '@atproto/did-resolver'
 import { TAKEDOWN } from '../lexicon/types/com/atproto/admin/defs'
-=======
 import { DidNotFoundError } from '@atproto/did-resolver'
->>>>>>> f30887bc
 import AppContext from '../context'
 import { httpLogger as log } from '../logger'
 import { retryHttp } from '../util/retry'
@@ -35,9 +31,8 @@
         return next(createError(400, 'Invalid cid'))
       }
 
-<<<<<<< HEAD
       const [{ pds }, takedown] = await Promise.all([
-        ctx.didResolver.resolveAtpData(did), // @TODO cache did info
+        ctx.didResolver.resolveAtprotoData(did), // @TODO cache did info
         ctx.db.db
           .selectFrom('moderation_action_subject_blob')
           .select('actionId')
@@ -55,9 +50,6 @@
         return next(createError(404, 'Blob not found'))
       }
 
-=======
-      const { pds } = await ctx.didResolver.resolveAtprotoData(did) // @TODO cache did info
->>>>>>> f30887bc
       const blobResult = await retryHttp(() =>
         getBlob({ pds, did, cid: cidStr }),
       )

--- conflicted
+++ resolved
@@ -22,37 +22,8 @@
   server.app.bsky.notification.getUnreadCount({
     auth: ctx.authVerifier.standard,
     handler: async ({ auth, params }) => {
-<<<<<<< HEAD
-      const viewer = auth.credentials.did
+      const viewer = auth.credentials.iss
       const result = await getUnreadCount({ ...params, viewer }, ctx)
-=======
-      const requester = auth.credentials.iss
-      if (params.seenAt) {
-        throw new InvalidRequestError('The seenAt parameter is unsupported')
-      }
-
-      const db = ctx.db.getReplica()
-      const { ref } = db.db.dynamic
-      const result = await db.db
-        .selectFrom('notification')
-        .select(countAll.as('count'))
-        .innerJoin('actor', 'actor.did', 'notification.did')
-        .leftJoin('actor_state', 'actor_state.did', 'actor.did')
-        .innerJoin('record', 'record.uri', 'notification.recordUri')
-        .where(notSoftDeletedClause(ref('actor')))
-        .where(notSoftDeletedClause(ref('record')))
-        // Ensure to hit notification_did_sortat_idx, handling case where lastSeenNotifs is null.
-        .where('notification.did', '=', requester)
-        .where(
-          'notification.sortAt',
-          '>',
-          sql`coalesce(${ref('actor_state.lastSeenNotifs')}, ${''})`,
-        )
-        .executeTakeFirst()
-
-      const count = result?.count ?? 0
-
->>>>>>> e41a25fa
       return {
         encoding: 'application/json',
         body: result,

--- conflicted
+++ resolved
@@ -45,13 +45,10 @@
   if (params.seenAt) {
     throw new InvalidRequestError('The seenAt parameter is unsupported')
   }
-<<<<<<< HEAD
   const viewer = params.hydrateCtx.viewer
-=======
   if (clearlyBadCursor(params.cursor)) {
     return { notifs: [] }
   }
->>>>>>> f8559381
   const [res, lastSeenRes] = await Promise.all([
     ctx.hydrator.dataplane.getNotifications({
       actorDid: viewer,

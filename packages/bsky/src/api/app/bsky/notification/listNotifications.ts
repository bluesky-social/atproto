--- conflicted
+++ resolved
@@ -3,10 +3,6 @@
 import { paginate, TimeCidKeyset } from '../../../../db/pagination'
 import AppContext from '../../../../context'
 import { notSoftDeletedClause } from '../../../../db/util'
-<<<<<<< HEAD
-=======
-import { authVerifier } from '../../../auth'
->>>>>>> 9b705a08
 
 export default function (server: Server, ctx: AppContext) {
   server.app.bsky.notification.listNotifications({

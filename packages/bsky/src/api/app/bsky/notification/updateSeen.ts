import { Timestamp } from '@bufbuild/protobuf'
import { Server } from '../../../../lexicon'
import AppContext from '../../../../context'

export default function (server: Server, ctx: AppContext) {
  server.app.bsky.notification.updateSeen({
    auth: ctx.authVerifier.standard,
    handler: async ({ input, auth }) => {
      const { seenAt } = input.body
<<<<<<< HEAD
      const viewer = auth.credentials.did
      await ctx.dataplane.updateNotificationSeen({
        actorDid: viewer,
        timestamp: Timestamp.fromDate(new Date(seenAt)),
      })
=======
      const viewer = auth.credentials.iss

      let parsed: string
      try {
        parsed = new Date(seenAt).toISOString()
      } catch (_err) {
        throw new InvalidRequestError('Invalid date')
      }

      const db = ctx.db.getPrimary()

      await db.db
        .insertInto('actor_state')
        .values({ did: viewer, lastSeenNotifs: parsed })
        .onConflict((oc) =>
          oc.column('did').doUpdateSet({
            lastSeenNotifs: excluded(db.db, 'lastSeenNotifs'),
          }),
        )
        .executeTakeFirst()
>>>>>>> e41a25fa
    },
  })
}<|MERGE_RESOLUTION|>--- conflicted
+++ resolved
@@ -7,34 +7,11 @@
     auth: ctx.authVerifier.standard,
     handler: async ({ input, auth }) => {
       const { seenAt } = input.body
-<<<<<<< HEAD
-      const viewer = auth.credentials.did
+      const viewer = auth.credentials.iss
       await ctx.dataplane.updateNotificationSeen({
         actorDid: viewer,
         timestamp: Timestamp.fromDate(new Date(seenAt)),
       })
-=======
-      const viewer = auth.credentials.iss
-
-      let parsed: string
-      try {
-        parsed = new Date(seenAt).toISOString()
-      } catch (_err) {
-        throw new InvalidRequestError('Invalid date')
-      }
-
-      const db = ctx.db.getPrimary()
-
-      await db.db
-        .insertInto('actor_state')
-        .values({ did: viewer, lastSeenNotifs: parsed })
-        .onConflict((oc) =>
-          oc.column('did').doUpdateSet({
-            lastSeenNotifs: excluded(db.db, 'lastSeenNotifs'),
-          }),
-        )
-        .executeTakeFirst()
->>>>>>> e41a25fa
     },
   })
 }
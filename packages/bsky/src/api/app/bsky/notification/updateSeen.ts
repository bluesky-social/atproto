--- conflicted
+++ resolved
@@ -8,28 +8,6 @@
     auth: ctx.authVerifier.standard,
     handler: async ({ input, auth }) => {
       const viewer = auth.credentials.iss
-<<<<<<< HEAD
-      const date = new Date(seenAt)
-      await ctx.dataplane.updateNotificationSeen({
-        actorDid: viewer,
-        timestamp: Timestamp.fromDate(date),
-      })
-      await ctx.courierClient.pushNotifications({
-        notifications: [
-          {
-            id: getNotifId(viewer, date),
-            clientControlled: true,
-            recipientDid: viewer,
-            alwaysDeliver: false,
-            collapseKey: 'mark-read-generic',
-            timestamp: Timestamp.fromDate(new Date()),
-            additional: Struct.fromJson({
-              reason: 'mark-read-generic',
-            }),
-          },
-        ],
-      })
-=======
       const seenAt = new Date(input.body.seenAt)
       // For now we keep separate seen times behind the scenes for priority, but treat them as a single seen time.
       await Promise.all([
@@ -43,8 +21,22 @@
           timestamp: Timestamp.fromDate(seenAt),
           priority: true,
         }),
+        ctx.courierClient.pushNotifications({
+          notifications: [
+            {
+              id: getNotifId(viewer, seenAt),
+              clientControlled: true,
+              recipientDid: viewer,
+              alwaysDeliver: false,
+              collapseKey: 'mark-read-generic',
+              timestamp: Timestamp.fromDate(new Date()),
+              additional: Struct.fromJson({
+                reason: 'mark-read-generic',
+              }),
+            },
+          ],
+        }),
       ])
->>>>>>> 533774ce
     },
   })
 }

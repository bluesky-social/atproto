--- conflicted
+++ resolved
@@ -12,13 +12,8 @@
 } from '../../../../pipeline'
 import { Hydrator, mergeStates } from '../../../../hydration/hydrator'
 import { Views } from '../../../../views'
-<<<<<<< HEAD
-import { ListItemInfo } from '../../../../data-plane/gen/bsky_pb'
-import { clearlyBadCursor } from '../../../util'
-=======
 import { clearlyBadCursor } from '../../../util'
 import { ListItemInfo } from '../../../../proto/bsky_pb'
->>>>>>> 6a664eda
 
 export default function (server: Server, ctx: AppContext) {
   const getList = createPipeline(skeleton, hydration, noRules, presentation)

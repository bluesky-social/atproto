import { mapDefined } from '@atproto/common'
import { Server } from '../../../../lexicon'
import { QueryParams } from '../../../../lexicon/types/app/bsky/graph/getBlocks'
import AppContext from '../../../../context'
import {
  createPipeline,
  HydrationFnInput,
  noRules,
  PresentationFnInput,
  SkeletonFnInput,
} from '../../../../pipeline'
import { Hydrator } from '../../../../hydration/hydrator'
import { Views } from '../../../../views'

export default function (server: Server, ctx: AppContext) {
  const getBlocks = createPipeline(skeleton, hydration, noRules, presentation)
  server.app.bsky.graph.getBlocks({
    auth: ctx.authVerifier.standard,
    handler: async ({ params, auth }) => {
<<<<<<< HEAD
      const viewer = auth.credentials.did
      const result = await getBlocks({ ...params, viewer }, ctx)
=======
      const { limit, cursor } = params
      const requester = auth.credentials.iss
      const db = ctx.db.getReplica()
      const { ref } = db.db.dynamic

      let blocksReq = db.db
        .selectFrom('actor_block')
        .where('actor_block.creator', '=', requester)
        .innerJoin('actor as subject', 'subject.did', 'actor_block.subjectDid')
        .where(notSoftDeletedClause(ref('subject')))
        .selectAll('subject')
        .select(['actor_block.cid as cid', 'actor_block.sortAt as sortAt'])

      const keyset = new TimeCidKeyset(
        ref('actor_block.sortAt'),
        ref('actor_block.cid'),
      )
      blocksReq = paginate(blocksReq, {
        limit,
        cursor,
        keyset,
      })

      const blocksRes = await blocksReq.execute()

      const actorService = ctx.services.actor(db)
      const blocks = await actorService.views.profilesList(blocksRes, requester)

>>>>>>> e41a25fa
      return {
        encoding: 'application/json',
        body: result,
      }
    },
  })
}

const skeleton = async (input: SkeletonFnInput<Context, Params>) => {
  const { params, ctx } = input
  const { blockUris, cursor } = await ctx.hydrator.dataplane.getBlocks({
    actorDid: params.viewer,
    cursor: params.cursor,
    limit: params.limit,
  })
  const blocks = await ctx.hydrator.graph.getBlocks(blockUris)
  const blockedDids = mapDefined(
    blockUris,
    (uri) => blocks.get(uri)?.record.subject,
  )
  return {
    blockedDids,
    cursor: cursor || undefined,
  }
}

const hydration = async (
  input: HydrationFnInput<Context, Params, SkeletonState>,
) => {
  const { ctx, params, skeleton } = input
  const { viewer } = params
  const { blockedDids } = skeleton
  return ctx.hydrator.hydrateProfiles(blockedDids, viewer)
}

const presentation = (
  input: PresentationFnInput<Context, Params, SkeletonState>,
) => {
  const { ctx, hydration, skeleton } = input
  const { blockedDids, cursor } = skeleton
  const blocks = mapDefined(blockedDids, (did) => {
    return ctx.views.profile(did, hydration)
  })
  return { blocks, cursor }
}

type Context = {
  hydrator: Hydrator
  views: Views
}

type Params = QueryParams & {
  viewer: string
}

type SkeletonState = {
  blockedDids: string[]
  cursor?: string
}<|MERGE_RESOLUTION|>--- conflicted
+++ resolved
@@ -17,39 +17,8 @@
   server.app.bsky.graph.getBlocks({
     auth: ctx.authVerifier.standard,
     handler: async ({ params, auth }) => {
-<<<<<<< HEAD
-      const viewer = auth.credentials.did
+      const viewer = auth.credentials.iss
       const result = await getBlocks({ ...params, viewer }, ctx)
-=======
-      const { limit, cursor } = params
-      const requester = auth.credentials.iss
-      const db = ctx.db.getReplica()
-      const { ref } = db.db.dynamic
-
-      let blocksReq = db.db
-        .selectFrom('actor_block')
-        .where('actor_block.creator', '=', requester)
-        .innerJoin('actor as subject', 'subject.did', 'actor_block.subjectDid')
-        .where(notSoftDeletedClause(ref('subject')))
-        .selectAll('subject')
-        .select(['actor_block.cid as cid', 'actor_block.sortAt as sortAt'])
-
-      const keyset = new TimeCidKeyset(
-        ref('actor_block.sortAt'),
-        ref('actor_block.cid'),
-      )
-      blocksReq = paginate(blocksReq, {
-        limit,
-        cursor,
-        keyset,
-      })
-
-      const blocksRes = await blocksReq.execute()
-
-      const actorService = ctx.services.actor(db)
-      const blocks = await actorService.views.profilesList(blocksRes, requester)
-
->>>>>>> e41a25fa
       return {
         encoding: 'application/json',
         body: result,

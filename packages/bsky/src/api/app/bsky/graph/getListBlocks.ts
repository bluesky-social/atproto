import { mapDefined } from '@atproto/common'
import { Server } from '../../../../lexicon'
import { QueryParams } from '../../../../lexicon/types/app/bsky/graph/getListBlocks'
import AppContext from '../../../../context'
import {
  createPipeline,
  HydrationFnInput,
  noRules,
  PresentationFnInput,
  SkeletonFnInput,
} from '../../../../pipeline'
import { Hydrator } from '../../../../hydration/hydrator'
import { Views } from '../../../../views'

export default function (server: Server, ctx: AppContext) {
  const getListBlocks = createPipeline(
    skeleton,
    hydration,
    noRules,
    presentation,
  )
  server.app.bsky.graph.getListBlocks({
    auth: ctx.authVerifier.standard,
    handler: async ({ params, auth }) => {
<<<<<<< HEAD
      const viewer = auth.credentials.did
      const result = await getListBlocks({ ...params, viewer }, ctx)
=======
      const db = ctx.db.getReplica()
      const graphService = ctx.services.graph(db)
      const actorService = ctx.services.actor(db)
      const viewer = auth.credentials.iss

      const result = await getListBlocks(
        { ...params, viewer },
        { db, actorService, graphService },
      )

>>>>>>> e41a25fa
      return {
        encoding: 'application/json',
        body: result,
      }
    },
  })
}

const skeleton = async (
  input: SkeletonFnInput<Context, Params>,
): Promise<SkeletonState> => {
  const { ctx, params } = input
  const { listUris, cursor } =
    await ctx.hydrator.dataplane.getBlocklistSubscriptions({
      actorDid: params.viewer,
      cursor: params.cursor,
      limit: params.limit,
    })
  return { listUris, cursor: cursor || undefined }
}

const hydration = async (
  input: HydrationFnInput<Context, Params, SkeletonState>,
) => {
  const { ctx, params, skeleton } = input
  return await ctx.hydrator.hydrateLists(skeleton.listUris, params.viewer)
}

const presentation = (
  input: PresentationFnInput<Context, Params, SkeletonState>,
) => {
  const { ctx, skeleton, hydration } = input
  const { listUris, cursor } = skeleton
  const lists = mapDefined(listUris, (uri) => ctx.views.list(uri, hydration))
  return { lists, cursor }
}

type Context = {
  hydrator: Hydrator
  views: Views
}

type Params = QueryParams & {
  viewer: string
}

type SkeletonState = {
  listUris: string[]
  cursor?: string
}<|MERGE_RESOLUTION|>--- conflicted
+++ resolved
@@ -22,21 +22,8 @@
   server.app.bsky.graph.getListBlocks({
     auth: ctx.authVerifier.standard,
     handler: async ({ params, auth }) => {
-<<<<<<< HEAD
-      const viewer = auth.credentials.did
+      const viewer = auth.credentials.iss
       const result = await getListBlocks({ ...params, viewer }, ctx)
-=======
-      const db = ctx.db.getReplica()
-      const graphService = ctx.services.graph(db)
-      const actorService = ctx.services.actor(db)
-      const viewer = auth.credentials.iss
-
-      const result = await getListBlocks(
-        { ...params, viewer },
-        { db, actorService, graphService },
-      )
-
->>>>>>> e41a25fa
       return {
         encoding: 'application/json',
         body: result,

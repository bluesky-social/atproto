import { InvalidRequestError } from '@atproto/xrpc-server'
import { Server } from '../../../../lexicon'
import AppContext from '../../../../context'

export default function (server: Server, ctx: AppContext) {
  server.app.bsky.graph.muteActor({
    auth: ctx.authVerifier.standard,
    handler: async ({ auth, input }) => {
      const { actor } = input.body
<<<<<<< HEAD
      const viewer = auth.credentials.did
      const [did] = await ctx.hydrator.actor.getDids([actor])
      if (!did) throw new InvalidRequestError('Actor not found')
      await ctx.dataplane.muteActor({ actorDid: viewer, subjectDid: did })
=======
      const requester = auth.credentials.iss
      const db = ctx.db.getPrimary()

      const subjectDid = await ctx.services.actor(db).getActorDid(actor)
      if (!subjectDid) {
        throw new InvalidRequestError(`Actor not found: ${actor}`)
      }
      if (subjectDid === requester) {
        throw new InvalidRequestError('Cannot mute oneself')
      }

      await ctx.services.graph(db).muteActor({
        subjectDid,
        mutedByDid: requester,
      })
>>>>>>> e41a25fa
    },
  })
}<|MERGE_RESOLUTION|>--- conflicted
+++ resolved
@@ -7,28 +7,10 @@
     auth: ctx.authVerifier.standard,
     handler: async ({ auth, input }) => {
       const { actor } = input.body
-<<<<<<< HEAD
-      const viewer = auth.credentials.did
+      const viewer = auth.credentials.iss
       const [did] = await ctx.hydrator.actor.getDids([actor])
       if (!did) throw new InvalidRequestError('Actor not found')
       await ctx.dataplane.muteActor({ actorDid: viewer, subjectDid: did })
-=======
-      const requester = auth.credentials.iss
-      const db = ctx.db.getPrimary()
-
-      const subjectDid = await ctx.services.actor(db).getActorDid(actor)
-      if (!subjectDid) {
-        throw new InvalidRequestError(`Actor not found: ${actor}`)
-      }
-      if (subjectDid === requester) {
-        throw new InvalidRequestError('Cannot mute oneself')
-      }
-
-      await ctx.services.graph(db).muteActor({
-        subjectDid,
-        mutedByDid: requester,
-      })
->>>>>>> e41a25fa
     },
   })
 }
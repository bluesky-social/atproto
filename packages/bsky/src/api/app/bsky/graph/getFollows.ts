import { mapDefined } from '@atproto/common'
import { InvalidRequestError } from '@atproto/xrpc-server'
import { Server } from '../../../../lexicon'
import { QueryParams } from '../../../../lexicon/types/app/bsky/graph/getFollowers'
import AppContext from '../../../../context'
import {
  HydrationFnInput,
  PresentationFnInput,
  RulesFnInput,
  SkeletonFnInput,
  createPipeline,
} from '../../../../pipeline'
import { Hydrator, mergeStates } from '../../../../hydration/hydrator'
import { Views } from '../../../../views'

export default function (server: Server, ctx: AppContext) {
  const getFollows = createPipeline(skeleton, hydration, noBlocks, presentation)
  server.app.bsky.graph.getFollows({
    auth: ctx.authVerifier.optionalStandardOrRole,
    handler: async ({ params, auth }) => {
<<<<<<< HEAD
      const viewer = 'did' in auth.credentials ? auth.credentials.did : null
      const canViewTakendownProfile =
        auth.credentials.type === 'role' && auth.credentials.triage
=======
      const db = ctx.db.getReplica()
      const actorService = ctx.services.actor(db)
      const graphService = ctx.services.graph(db)
      const { viewer, canViewTakedowns } = ctx.authVerifier.parseCreds(auth)
>>>>>>> e41a25fa

      // @TODO ensure canViewTakendownProfile gets threaded through and applied properly
      const result = await getFollows(
<<<<<<< HEAD
        { ...params, viewer, canViewTakendownProfile },
        ctx,
=======
        { ...params, viewer, canViewTakedowns },
        { db, actorService, graphService },
>>>>>>> e41a25fa
      )

      return {
        encoding: 'application/json',
        body: result,
      }
    },
  })
}

<<<<<<< HEAD
const skeleton = async (input: SkeletonFnInput<Context, Params>) => {
  const { params, ctx } = input
  const [subjectDid] = await ctx.hydrator.actor.getDidsDefined([params.actor])
  if (!subjectDid) {
    throw new InvalidRequestError(`Actor not found: ${params.actor}`)
  }
  const { follows, cursor } = await ctx.hydrator.graph.getActorFollows({
    did: subjectDid,
    cursor: params.cursor,
    limit: params.limit,
=======
const skeleton = async (
  params: Params,
  ctx: Context,
): Promise<SkeletonState> => {
  const { db, actorService } = ctx
  const { limit, cursor, actor, canViewTakedowns } = params
  const { ref } = db.db.dynamic

  const creator = await actorService.getActor(actor, canViewTakedowns)
  if (!creator) {
    throw new InvalidRequestError(`Actor not found: ${actor}`)
  }

  let followsReq = db.db
    .selectFrom('follow')
    .where('follow.creator', '=', creator.did)
    .innerJoin('actor as subject', 'subject.did', 'follow.subjectDid')
    .if(!canViewTakedowns, (qb) =>
      qb.where(notSoftDeletedClause(ref('subject'))),
    )
    .selectAll('subject')
    .select(['follow.cid as cid', 'follow.sortAt as sortAt'])

  const keyset = new TimeCidKeyset(ref('follow.sortAt'), ref('follow.cid'))
  followsReq = paginate(followsReq, {
    limit,
    cursor,
    keyset,
>>>>>>> e41a25fa
  })
  return {
    subjectDid,
    followUris: follows.map((f) => f.uri),
    cursor: cursor || undefined,
  }
}

const hydration = async (
  input: HydrationFnInput<Context, Params, SkeletonState>,
) => {
  const { ctx, params, skeleton } = input
  const { viewer } = params
  const { followUris, subjectDid } = skeleton
  const followState = await ctx.hydrator.hydrateFollows(followUris)
  const dids = [subjectDid]
  if (followState.follows) {
    for (const follow of followState.follows.values()) {
      if (follow) {
        dids.push(follow.record.subject)
      }
    }
  }
  const profileState = await ctx.hydrator.hydrateProfiles(dids, viewer)
  return mergeStates(followState, profileState)
}

const noBlocks = (input: RulesFnInput<Context, Params, SkeletonState>) => {
  const { skeleton, params, hydration, ctx } = input
  const { viewer } = params
  skeleton.followUris = skeleton.followUris.filter((followUri) => {
    const follow = hydration.follows?.get(followUri)
    if (!follow) return false
    return (
      !hydration.followBlocks?.get(followUri) &&
      (!viewer ||
        !ctx.views.viewerBlockExists(follow.record.subject, hydration))
    )
  })
  return skeleton
}

const presentation = (
  input: PresentationFnInput<Context, Params, SkeletonState>,
) => {
  const { ctx, hydration, skeleton, params } = input
  const { subjectDid, followUris, cursor } = skeleton
  const isTakendown = (did: string) =>
    ctx.views.actorIsTakendown(did, hydration)

  const subject = ctx.views.profile(subjectDid, hydration)
  if (
    !subject ||
    (!params.canViewTakendownProfile && isTakendown(subjectDid))
  ) {
    throw new InvalidRequestError(`Actor not found: ${params.actor}`)
  }

  const follows = mapDefined(followUris, (followUri) => {
    const followDid = hydration.follows?.get(followUri)?.record.subject
    if (!followDid) return
    if (!params.canViewTakendownProfile && isTakendown(followDid)) {
      return
    }
    return ctx.views.profile(followDid, hydration)
  })

  return { follows, subject, cursor }
}

type Context = {
  hydrator: Hydrator
  views: Views
}

type Params = QueryParams & {
  viewer: string | null
  canViewTakedowns: boolean
}

type SkeletonState = {
  subjectDid: string
  followUris: string[]
  cursor?: string
}<|MERGE_RESOLUTION|>--- conflicted
+++ resolved
@@ -18,26 +18,12 @@
   server.app.bsky.graph.getFollows({
     auth: ctx.authVerifier.optionalStandardOrRole,
     handler: async ({ params, auth }) => {
-<<<<<<< HEAD
-      const viewer = 'did' in auth.credentials ? auth.credentials.did : null
-      const canViewTakendownProfile =
-        auth.credentials.type === 'role' && auth.credentials.triage
-=======
-      const db = ctx.db.getReplica()
-      const actorService = ctx.services.actor(db)
-      const graphService = ctx.services.graph(db)
       const { viewer, canViewTakedowns } = ctx.authVerifier.parseCreds(auth)
->>>>>>> e41a25fa
 
-      // @TODO ensure canViewTakendownProfile gets threaded through and applied properly
+      // @TODO ensure canViewTakedowns gets threaded through and applied properly
       const result = await getFollows(
-<<<<<<< HEAD
-        { ...params, viewer, canViewTakendownProfile },
+        { ...params, viewer, canViewTakedowns },
         ctx,
-=======
-        { ...params, viewer, canViewTakedowns },
-        { db, actorService, graphService },
->>>>>>> e41a25fa
       )
 
       return {
@@ -48,7 +34,6 @@
   })
 }
 
-<<<<<<< HEAD
 const skeleton = async (input: SkeletonFnInput<Context, Params>) => {
   const { params, ctx } = input
   const [subjectDid] = await ctx.hydrator.actor.getDidsDefined([params.actor])
@@ -59,36 +44,6 @@
     did: subjectDid,
     cursor: params.cursor,
     limit: params.limit,
-=======
-const skeleton = async (
-  params: Params,
-  ctx: Context,
-): Promise<SkeletonState> => {
-  const { db, actorService } = ctx
-  const { limit, cursor, actor, canViewTakedowns } = params
-  const { ref } = db.db.dynamic
-
-  const creator = await actorService.getActor(actor, canViewTakedowns)
-  if (!creator) {
-    throw new InvalidRequestError(`Actor not found: ${actor}`)
-  }
-
-  let followsReq = db.db
-    .selectFrom('follow')
-    .where('follow.creator', '=', creator.did)
-    .innerJoin('actor as subject', 'subject.did', 'follow.subjectDid')
-    .if(!canViewTakedowns, (qb) =>
-      qb.where(notSoftDeletedClause(ref('subject'))),
-    )
-    .selectAll('subject')
-    .select(['follow.cid as cid', 'follow.sortAt as sortAt'])
-
-  const keyset = new TimeCidKeyset(ref('follow.sortAt'), ref('follow.cid'))
-  followsReq = paginate(followsReq, {
-    limit,
-    cursor,
-    keyset,
->>>>>>> e41a25fa
   })
   return {
     subjectDid,
@@ -140,17 +95,14 @@
     ctx.views.actorIsTakendown(did, hydration)
 
   const subject = ctx.views.profile(subjectDid, hydration)
-  if (
-    !subject ||
-    (!params.canViewTakendownProfile && isTakendown(subjectDid))
-  ) {
+  if (!subject || (!params.canViewTakedowns && isTakendown(subjectDid))) {
     throw new InvalidRequestError(`Actor not found: ${params.actor}`)
   }
 
   const follows = mapDefined(followUris, (followUri) => {
     const followDid = hydration.follows?.get(followUri)?.record.subject
     if (!followDid) return
-    if (!params.canViewTakendownProfile && isTakendown(followDid)) {
+    if (!params.canViewTakedowns && isTakendown(followDid)) {
       return
     }
     return ctx.views.profile(followDid, hydration)

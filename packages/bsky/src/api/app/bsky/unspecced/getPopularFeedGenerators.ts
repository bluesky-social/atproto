--- conflicted
+++ resolved
@@ -2,10 +2,7 @@
 import { Server } from '../../../../lexicon'
 import AppContext from '../../../../context'
 import { parseString } from '../../../../hydration/util'
-<<<<<<< HEAD
-=======
 import { clearlyBadCursor } from '../../../util'
->>>>>>> 8c382ff7
 
 // THIS IS A TEMPORARY UNSPECCED ROUTE
 // @TODO currently mirrors getSuggestedFeeds and ignores the "query" param.
@@ -16,8 +13,6 @@
     handler: async ({ auth, params }) => {
       const viewer = auth.credentials.iss
 
-<<<<<<< HEAD
-=======
       if (clearlyBadCursor(params.cursor)) {
         return {
           encoding: 'application/json',
@@ -25,7 +20,6 @@
         }
       }
 
->>>>>>> 8c382ff7
       const suggestedRes = await ctx.dataplane.getSuggestedFeeds({
         actorDid: viewer ?? undefined,
         limit: params.limit,

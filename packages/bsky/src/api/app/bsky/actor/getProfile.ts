import { InvalidRequestError } from '@atproto/xrpc-server'
import { Server } from '../../../../lexicon'
import { QueryParams } from '../../../../lexicon/types/app/bsky/actor/getProfile'
import AppContext from '../../../../context'
import { resHeaders } from '../../../util'
import { createPipeline, noRules } from '../../../../pipeline'
import {
  HydrateCtx,
  HydrationState,
  Hydrator,
} from '../../../../hydration/hydrator'
import { Views } from '../../../../views'

export default function (server: Server, ctx: AppContext) {
  const getProfile = createPipeline(skeleton, hydration, noRules, presentation)
  server.app.bsky.actor.getProfile({
    auth: ctx.authVerifier.optionalStandardOrRole,
<<<<<<< HEAD
    handler: async ({ auth, params, req, res }) => {
      const { viewer, includeTakedowns } = ctx.authVerifier.parseCreds(auth)
=======
    handler: async ({ auth, params, req }) => {
      const { viewer, canViewTakedowns } = ctx.authVerifier.parseCreds(auth)
>>>>>>> 877906f6
      const labelers = ctx.reqLabelers(req)
      const hydrateCtx = { labelers, viewer, includeTakedowns }

      const result = await getProfile({ ...params, hydrateCtx }, ctx)

      const repoRev = await ctx.hydrator.actor.getRepoRevSafe(viewer)

      return {
        encoding: 'application/json',
        body: result,
        headers: resHeaders({
          repoRev,
          labelers,
        }),
      }
    },
  })
}

const skeleton = async (input: {
  ctx: Context
  params: Params
}): Promise<SkeletonState> => {
  const { ctx, params } = input
  const [did] = await ctx.hydrator.actor.getDids([params.actor])
  if (!did) {
    throw new InvalidRequestError('Profile not found')
  }
  return { did }
}

const hydration = async (input: {
  ctx: Context
  params: Params
  skeleton: SkeletonState
}) => {
  const { ctx, params, skeleton } = input
  return ctx.hydrator.hydrateProfilesDetailed([skeleton.did], params.hydrateCtx)
}

const presentation = (input: {
  ctx: Context
  params: Params
  skeleton: SkeletonState
  hydration: HydrationState
}) => {
  const { ctx, params, skeleton, hydration } = input
  const profile = ctx.views.profileDetailed(skeleton.did, hydration)
  if (!profile) {
    throw new InvalidRequestError('Profile not found')
  } else if (
    !params.hydrateCtx.includeTakedowns &&
    ctx.views.actorIsTakendown(skeleton.did, hydration)
  ) {
    throw new InvalidRequestError(
      'Account has been suspended',
      'AccountTakedown',
    )
  }
  return profile
}

type Context = {
  hydrator: Hydrator
  views: Views
}

type Params = QueryParams & {
  hydrateCtx: HydrateCtx
}

type SkeletonState = { did: string }<|MERGE_RESOLUTION|>--- conflicted
+++ resolved
@@ -15,13 +15,8 @@
   const getProfile = createPipeline(skeleton, hydration, noRules, presentation)
   server.app.bsky.actor.getProfile({
     auth: ctx.authVerifier.optionalStandardOrRole,
-<<<<<<< HEAD
-    handler: async ({ auth, params, req, res }) => {
+    handler: async ({ auth, params, req }) => {
       const { viewer, includeTakedowns } = ctx.authVerifier.parseCreds(auth)
-=======
-    handler: async ({ auth, params, req }) => {
-      const { viewer, canViewTakedowns } = ctx.authVerifier.parseCreds(auth)
->>>>>>> 877906f6
       const labelers = ctx.reqLabelers(req)
       const hydrateCtx = { labelers, viewer, includeTakedowns }
 

--- conflicted
+++ resolved
@@ -6,23 +6,14 @@
 
 export default function (server: Server, ctx: AppContext) {
   server.app.bsky.actor.getProfile({
-<<<<<<< HEAD
     auth: ctx.authOptionalAccessOrRoleVerifier,
-    handler: async ({ auth, params }) => {
+    handler: async ({ auth, params, res }) => {
       const { actor } = params
       const requester = 'did' in auth.credentials ? auth.credentials.did : null
       const canViewTakendownProfile =
         auth.credentials.type === 'role' && auth.credentials.triage
-      const { db, services } = ctx
-      const actorService = services.actor(db)
-=======
-    auth: ctx.authOptionalVerifier,
-    handler: async ({ auth, params, res }) => {
-      const { actor } = params
-      const requester = auth.credentials.did
       const db = ctx.db.getReplica()
       const actorService = ctx.services.actor(db)
->>>>>>> ea9d96e3
 
       const [actorRes, repoRev] = await Promise.all([
         actorService.getActor(actor, true),

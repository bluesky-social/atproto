import { sql } from 'kysely'
import AppContext from '../../../../context'
import { Server } from '../../../../lexicon'
import {
  cleanQuery,
  getUserSearchQuery,
  SearchKeyset,
} from '../../../../services/util/search'

export default function (server: Server, ctx: AppContext) {
  server.app.bsky.actor.searchActors({
    auth: ctx.authOptionalVerifier,
    handler: async ({ auth, params }) => {
<<<<<<< HEAD
      let { cursor, limit, term: rawTerm, q: rawQ } = params
      const requester = auth.credentials.did

      // prefer new 'q' query param over deprecated 'term'
      if (rawQ) {
        rawTerm = rawQ
      }

      const term = cleanTerm(rawTerm || '')

=======
      const { cursor, limit } = params
      const requester = auth.credentials.did
      const rawQuery = params.q ?? params.term
      const query = cleanQuery(rawQuery || '')
>>>>>>> 62711985
      const db = ctx.db.getReplica('search')

      let results: string[]
      let resCursor: string | undefined
      if (ctx.searchAgent) {
        const res =
          await ctx.searchAgent.api.app.bsky.unspecced.searchActorsSkeleton({
            q: query,
            cursor,
            limit,
          })
        results = res.data.actors.map((a) => a.did)
        resCursor = res.data.cursor
      } else {
        const res = query
          ? await getUserSearchQuery(db, { query, limit, cursor })
              .select('distance')
              .selectAll('actor')
              .execute()
          : []
        results = res.map((a) => a.did)
        const keyset = new SearchKeyset(sql``, sql``)
        resCursor = keyset.packFromResult(res)
      }

      const actors = await ctx.services
        .actor(db)
        .views.profiles(results, requester)

      const SKIP = []
      const filtered = results.flatMap((did) => {
        const actor = actors[did]
        if (!actor) return SKIP
        if (actor.viewer?.blocking || actor.viewer?.blockedBy) return SKIP
        return actor
      })

      return {
        encoding: 'application/json',
        body: {
          cursor: resCursor,
          actors: filtered,
        },
      }
    },
  })
}<|MERGE_RESOLUTION|>--- conflicted
+++ resolved
@@ -11,23 +11,10 @@
   server.app.bsky.actor.searchActors({
     auth: ctx.authOptionalVerifier,
     handler: async ({ auth, params }) => {
-<<<<<<< HEAD
-      let { cursor, limit, term: rawTerm, q: rawQ } = params
-      const requester = auth.credentials.did
-
-      // prefer new 'q' query param over deprecated 'term'
-      if (rawQ) {
-        rawTerm = rawQ
-      }
-
-      const term = cleanTerm(rawTerm || '')
-
-=======
       const { cursor, limit } = params
       const requester = auth.credentials.did
       const rawQuery = params.q ?? params.term
       const query = cleanQuery(rawQuery || '')
->>>>>>> 62711985
       const db = ctx.db.getReplica('search')
 
       let results: string[]

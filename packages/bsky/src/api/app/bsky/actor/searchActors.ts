import AppContext from '../../../../context'
import { Server } from '../../../../lexicon'
<<<<<<< HEAD
import { mapDefined } from '@atproto/common'
import { QueryParams } from '../../../../lexicon/types/app/bsky/actor/searchActors'
import {
  HydrationFnInput,
  PresentationFnInput,
  RulesFnInput,
  SkeletonFnInput,
  createPipeline,
} from '../../../../pipeline'
import { Hydrator } from '../../../../hydration/hydrator'
import { Views } from '../../../../views'
import { DataPlaneClient } from '../../../../data-plane'
import { parseString } from '../../../../hydration/util'
=======
import { cleanQuery } from '../../../../services/util/search'
>>>>>>> e41a25fa

export default function (server: Server, ctx: AppContext) {
  const searchActors = createPipeline(
    skeleton,
    hydration,
    noBlocks,
    presentation,
  )
  server.app.bsky.actor.searchActors({
    auth: ctx.authVerifier.standardOptional,
    handler: async ({ auth, params }) => {
<<<<<<< HEAD
      const viewer = auth.credentials.did
      const results = await searchActors({ ...params, viewer }, ctx)
=======
      const { cursor, limit } = params
      const requester = auth.credentials.iss
      const rawQuery = params.q ?? params.term
      const query = cleanQuery(rawQuery || '')
      const db = ctx.db.getReplica('search')

      let results: string[]
      let resCursor: string | undefined
      if (ctx.searchAgent) {
        const res =
          await ctx.searchAgent.api.app.bsky.unspecced.searchActorsSkeleton({
            q: query,
            cursor,
            limit,
          })
        results = res.data.actors.map((a) => a.did)
        resCursor = res.data.cursor
      } else {
        const res = await ctx.services
          .actor(ctx.db.getReplica('search'))
          .getSearchResults({ query, limit, cursor })
        results = res.results.map((a) => a.did)
        resCursor = res.cursor
      }

      const actors = await ctx.services
        .actor(db)
        .views.profiles(results, requester)

      const SKIP = []
      const filtered = results.flatMap((did) => {
        const actor = actors[did]
        if (!actor) return SKIP
        if (actor.viewer?.blocking || actor.viewer?.blockedBy) return SKIP
        return actor
      })

>>>>>>> e41a25fa
      return {
        encoding: 'application/json',
        body: results,
      }
    },
  })
}

const skeleton = async (inputs: SkeletonFnInput<Context, Params>) => {
  const { ctx, params } = inputs
  const term = params.q ?? params.term

  // @TODO
  // add hits total

  const res = await ctx.dataplane.searchActors({
    term,
    limit: params.limit,
    cursor: params.cursor,
  })
  return {
    dids: res.dids,
    cursor: parseString(res.cursor),
  }
}

const hydration = async (
  inputs: HydrationFnInput<Context, Params, Skeleton>,
) => {
  const { ctx, params, skeleton } = inputs
  return ctx.hydrator.hydrateProfiles(skeleton.dids, params.viewer)
}

const noBlocks = (inputs: RulesFnInput<Context, Params, Skeleton>) => {
  const { ctx, skeleton, hydration } = inputs
  skeleton.dids = skeleton.dids.filter(
    (did) => !ctx.views.viewerBlockExists(did, hydration),
  )
  return skeleton
}

const presentation = (
  inputs: PresentationFnInput<Context, Params, Skeleton>,
) => {
  const { ctx, skeleton, hydration } = inputs
  const actors = mapDefined(skeleton.dids, (did) =>
    ctx.views.profile(did, hydration),
  )
  return {
    actors,
    cursor: skeleton.cursor,
  }
}

type Context = {
  dataplane: DataPlaneClient
  hydrator: Hydrator
  views: Views
}

type Params = QueryParams & { viewer: string | null }

type Skeleton = {
  dids: string[]
  hitsTotal?: number
  cursor?: string
}<|MERGE_RESOLUTION|>--- conflicted
+++ resolved
@@ -1,6 +1,5 @@
 import AppContext from '../../../../context'
 import { Server } from '../../../../lexicon'
-<<<<<<< HEAD
 import { mapDefined } from '@atproto/common'
 import { QueryParams } from '../../../../lexicon/types/app/bsky/actor/searchActors'
 import {
@@ -14,9 +13,6 @@
 import { Views } from '../../../../views'
 import { DataPlaneClient } from '../../../../data-plane'
 import { parseString } from '../../../../hydration/util'
-=======
-import { cleanQuery } from '../../../../services/util/search'
->>>>>>> e41a25fa
 
 export default function (server: Server, ctx: AppContext) {
   const searchActors = createPipeline(
@@ -28,48 +24,8 @@
   server.app.bsky.actor.searchActors({
     auth: ctx.authVerifier.standardOptional,
     handler: async ({ auth, params }) => {
-<<<<<<< HEAD
-      const viewer = auth.credentials.did
+      const viewer = auth.credentials.iss
       const results = await searchActors({ ...params, viewer }, ctx)
-=======
-      const { cursor, limit } = params
-      const requester = auth.credentials.iss
-      const rawQuery = params.q ?? params.term
-      const query = cleanQuery(rawQuery || '')
-      const db = ctx.db.getReplica('search')
-
-      let results: string[]
-      let resCursor: string | undefined
-      if (ctx.searchAgent) {
-        const res =
-          await ctx.searchAgent.api.app.bsky.unspecced.searchActorsSkeleton({
-            q: query,
-            cursor,
-            limit,
-          })
-        results = res.data.actors.map((a) => a.did)
-        resCursor = res.data.cursor
-      } else {
-        const res = await ctx.services
-          .actor(ctx.db.getReplica('search'))
-          .getSearchResults({ query, limit, cursor })
-        results = res.results.map((a) => a.did)
-        resCursor = res.cursor
-      }
-
-      const actors = await ctx.services
-        .actor(db)
-        .views.profiles(results, requester)
-
-      const SKIP = []
-      const filtered = results.flatMap((did) => {
-        const actor = actors[did]
-        if (!actor) return SKIP
-        if (actor.viewer?.blocking || actor.viewer?.blockedBy) return SKIP
-        return actor
-      })
-
->>>>>>> e41a25fa
       return {
         encoding: 'application/json',
         body: results,

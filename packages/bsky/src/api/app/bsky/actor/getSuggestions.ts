--- conflicted
+++ resolved
@@ -6,27 +6,14 @@
   server.app.bsky.actor.getSuggestions({
     auth: ctx.authOptionalVerifier,
     handler: async ({ params, auth }) => {
-<<<<<<< HEAD
-      let { limit } = params
-      const { cursor } = params
-      const viewer = auth.credentials.did
-      limit = Math.min(limit ?? 25, 100)
-=======
       const { limit, cursor } = params
       const viewer = auth.credentials.did
->>>>>>> 5951d934
 
       const actorService = ctx.services.actor(ctx.db)
       const graphService = ctx.services.graph(ctx.db)
 
       const db = ctx.db.db
       const { ref } = db.dynamic
-<<<<<<< HEAD
-      const suggestionsQb = db
-        .selectFrom('actor')
-        .where(notSoftDeletedClause(ref('actor')))
-        .where('actor.did', '!=', viewer ?? '')
-=======
 
       let suggestionsQb = db
         .selectFrom('suggested_follow')
@@ -34,7 +21,6 @@
         .innerJoin('profile_agg', 'profile_agg.did', 'actor.did')
         .where(notSoftDeletedClause(ref('actor')))
         .where('suggested_follow.did', '!=', viewer ?? '')
->>>>>>> 5951d934
         .whereNotExists((qb) =>
           qb
             .selectFrom('follow')
@@ -68,15 +54,8 @@
       return {
         encoding: 'application/json',
         body: {
-<<<<<<< HEAD
-          cursor: keyset.packFromResult(suggestionsRes),
+          cursor: suggestionsRes.at(-1)?.did,
           actors: await actorService.views.profile(suggestionsRes, viewer),
-=======
-          cursor: suggestionsRes.at(-1)?.did,
-          actors: await services
-            .actor(ctx.db)
-            .views.profile(suggestionsRes, viewer),
->>>>>>> 5951d934
         },
       }
     },

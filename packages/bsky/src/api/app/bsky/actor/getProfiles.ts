import { mapDefined } from '@atproto/common'
import { Server } from '../../../../lexicon'
import { QueryParams } from '../../../../lexicon/types/app/bsky/actor/getProfiles'
import AppContext from '../../../../context'
import { setRepoRev } from '../../../util'
import { createPipeline, noRules } from '../../../../pipeline'
import {
  HydrateCtx,
  HydrationState,
  Hydrator,
} from '../../../../hydration/hydrator'
import { Views } from '../../../../views'

export default function (server: Server, ctx: AppContext) {
  const getProfile = createPipeline(skeleton, hydration, noRules, presentation)
  server.app.bsky.actor.getProfiles({
    auth: ctx.authVerifier.standardOptional,
    handler: async ({ auth, params, req, res }) => {
      const viewer = auth.credentials.iss
      const labelers = ctx.reqLabelers(req)
      const hydrateCtx = { viewer, labelers }

<<<<<<< HEAD
      const [result, repoRev] = await Promise.all([
        getProfile({ ...params, hydrateCtx }, ctx),
        ctx.hydrator.actor.getRepoRevSafe(viewer),
      ])
=======
      const result = await getProfile({ ...params, viewer }, ctx)
>>>>>>> f8559381

      const repoRev = await ctx.hydrator.actor.getRepoRevSafe(viewer)
      setRepoRev(res, repoRev)

      return {
        encoding: 'application/json',
        body: result,
      }
    },
  })
}

const skeleton = async (input: {
  ctx: Context
  params: Params
}): Promise<SkeletonState> => {
  const { ctx, params } = input
  const dids = await ctx.hydrator.actor.getDidsDefined(params.actors)
  return { dids }
}

const hydration = async (input: {
  ctx: Context
  params: Params
  skeleton: SkeletonState
}) => {
  const { ctx, params, skeleton } = input
  return ctx.hydrator.hydrateProfilesDetailed(skeleton.dids, params.hydrateCtx)
}

const presentation = (input: {
  ctx: Context
  params: Params
  skeleton: SkeletonState
  hydration: HydrationState
}) => {
  const { ctx, skeleton, hydration } = input
  const profiles = mapDefined(skeleton.dids, (did) =>
    ctx.views.profileDetailed(did, hydration),
  )
  return { profiles }
}

type Context = {
  hydrator: Hydrator
  views: Views
}

type Params = QueryParams & {
  hydrateCtx: HydrateCtx
}

type SkeletonState = { dids: string[] }<|MERGE_RESOLUTION|>--- conflicted
+++ resolved
@@ -20,14 +20,7 @@
       const labelers = ctx.reqLabelers(req)
       const hydrateCtx = { viewer, labelers }
 
-<<<<<<< HEAD
-      const [result, repoRev] = await Promise.all([
-        getProfile({ ...params, hydrateCtx }, ctx),
-        ctx.hydrator.actor.getRepoRevSafe(viewer),
-      ])
-=======
-      const result = await getProfile({ ...params, viewer }, ctx)
->>>>>>> f8559381
+      const result = await getProfile({ ...params, hydrateCtx }, ctx)
 
       const repoRev = await ctx.hydrator.actor.getRepoRevSafe(viewer)
       setRepoRev(res, repoRev)

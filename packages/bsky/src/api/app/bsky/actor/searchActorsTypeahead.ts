import AppContext from '../../../../context'
import { Server } from '../../../../lexicon'
import { mapDefined } from '@atproto/common'
import { QueryParams } from '../../../../lexicon/types/app/bsky/actor/searchActorsTypeahead'
import {
  HydrationFnInput,
  PresentationFnInput,
  RulesFnInput,
  SkeletonFnInput,
  createPipeline,
} from '../../../../pipeline'
import { Hydrator } from '../../../../hydration/hydrator'
import { Views } from '../../../../views'
import { DataPlaneClient } from '../../../../data-plane'
import { parseString } from '../../../../hydration/util'

export default function (server: Server, ctx: AppContext) {
  const searchActorsTypeahead = createPipeline(
    skeleton,
    hydration,
    noBlocks,
    presentation,
  )
  server.app.bsky.actor.searchActorsTypeahead({
    auth: ctx.authVerifier.standardOptional,
    handler: async ({ params, auth }) => {
<<<<<<< HEAD
      const viewer = auth.credentials.did
      const results = await searchActorsTypeahead({ ...params, viewer }, ctx)
=======
      const { limit } = params
      const requester = auth.credentials.iss
      const rawQuery = params.q ?? params.term
      const query = cleanQuery(rawQuery || '')
      const db = ctx.db.getReplica('search')

      let results: string[]
      if (ctx.searchAgent) {
        const res =
          await ctx.searchAgent.api.app.bsky.unspecced.searchActorsSkeleton({
            q: query,
            typeahead: true,
            limit,
          })
        results = res.data.actors.map((a) => a.did)
      } else {
        const res = query
          ? await getUserSearchQuerySimple(db, { query, limit })
              .selectAll('actor')
              .execute()
          : []
        results = res.map((a) => a.did)
      }

      const actors = await ctx.services
        .actor(db)
        .views.profilesBasic(results, requester)

      const SKIP = []
      const filtered = results.flatMap((did) => {
        const actor = actors[did]
        if (!actor) return SKIP
        if (actor.viewer?.blocking || actor.viewer?.blockedBy) return SKIP
        return actor
      })

>>>>>>> e41a25fa
      return {
        encoding: 'application/json',
        body: results,
      }
    },
  })
}

const skeleton = async (inputs: SkeletonFnInput<Context, Params>) => {
  const { ctx, params } = inputs
  const term = params.q ?? params.term

  // @TODO
  // add typeahead option
  // add hits total

  const res = await ctx.dataplane.searchActors({
    term,
    limit: params.limit,
  })
  return {
    dids: res.dids,
    cursor: parseString(res.cursor),
  }
}

const hydration = async (
  inputs: HydrationFnInput<Context, Params, Skeleton>,
) => {
  const { ctx, params, skeleton } = inputs
  return ctx.hydrator.hydrateProfilesBasic(skeleton.dids, params.viewer)
}

const noBlocks = (inputs: RulesFnInput<Context, Params, Skeleton>) => {
  const { ctx, skeleton, hydration } = inputs
  skeleton.dids = skeleton.dids.filter(
    (did) => !ctx.views.viewerBlockExists(did, hydration),
  )
  return skeleton
}

const presentation = (
  inputs: PresentationFnInput<Context, Params, Skeleton>,
) => {
  const { ctx, skeleton, hydration } = inputs
  const actors = mapDefined(skeleton.dids, (did) =>
    ctx.views.profileBasic(did, hydration),
  )
  return {
    actors,
  }
}

type Context = {
  dataplane: DataPlaneClient
  hydrator: Hydrator
  views: Views
}

type Params = QueryParams & { viewer: string | null }

type Skeleton = {
  dids: string[]
}<|MERGE_RESOLUTION|>--- conflicted
+++ resolved
@@ -24,47 +24,8 @@
   server.app.bsky.actor.searchActorsTypeahead({
     auth: ctx.authVerifier.standardOptional,
     handler: async ({ params, auth }) => {
-<<<<<<< HEAD
-      const viewer = auth.credentials.did
+      const viewer = auth.credentials.iss
       const results = await searchActorsTypeahead({ ...params, viewer }, ctx)
-=======
-      const { limit } = params
-      const requester = auth.credentials.iss
-      const rawQuery = params.q ?? params.term
-      const query = cleanQuery(rawQuery || '')
-      const db = ctx.db.getReplica('search')
-
-      let results: string[]
-      if (ctx.searchAgent) {
-        const res =
-          await ctx.searchAgent.api.app.bsky.unspecced.searchActorsSkeleton({
-            q: query,
-            typeahead: true,
-            limit,
-          })
-        results = res.data.actors.map((a) => a.did)
-      } else {
-        const res = query
-          ? await getUserSearchQuerySimple(db, { query, limit })
-              .selectAll('actor')
-              .execute()
-          : []
-        results = res.map((a) => a.did)
-      }
-
-      const actors = await ctx.services
-        .actor(db)
-        .views.profilesBasic(results, requester)
-
-      const SKIP = []
-      const filtered = results.flatMap((did) => {
-        const actor = actors[did]
-        if (!actor) return SKIP
-        if (actor.viewer?.blocking || actor.viewer?.blockedBy) return SKIP
-        return actor
-      })
-
->>>>>>> e41a25fa
       return {
         encoding: 'application/json',
         body: results,

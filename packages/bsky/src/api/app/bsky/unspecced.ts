import { Server } from '../../../lexicon'
<<<<<<< HEAD
import { FeedKeyset } from './util/feed'
import { paginate } from '../../../db/pagination'
=======
>>>>>>> 3247b970
import AppContext from '../../../context'
import { countAll } from '../../../db/util'

// THIS IS A TEMPORARY UNSPECCED ROUTE
export default function (server: Server, ctx: AppContext) {
<<<<<<< HEAD
  server.app.bsky.unspecced.getPopular({
    auth: ctx.authOptionalVerifier,
    handler: async ({ params, auth }) => {
      const { limit, cursor } = params
      const viewer = auth.credentials.did
      const db = ctx.db.db
      const { ref } = db.dynamic

      const feedService = ctx.services.feed(ctx.db)

      // @TODO sync-up with pds, apply mutes and blocks
      const postsQb = ctx.db.db
        .selectFrom('post')
        .leftJoin('repost', (join) =>
          // this works well for one curating user. reassess if adding more
          join
            .on('repost.creator', '=', 'did:plc:ea2eqamjmtuo6f4rvhl3g6ne')
            .onRef('repost.subject', '=', 'post.uri'),
        )
        .where(
          (qb) =>
            qb
              .selectFrom('like')
              .whereRef('like.subject', '=', 'post.uri')
              .select(countAll.as('count')),
          '>=',
          5,
        )
        .orWhere('repost.creator', 'is not', null)
        .select([
          sql<FeedItemType>`${'post'}`.as('type'),
          'post.uri as uri',
          'post.cid as cid',
          'post.uri as postUri',
          'post.creator as postAuthorDid',
          'post.creator as originatorDid',
          'post.replyParent as replyParent',
          'post.replyRoot as replyRoot',
          'post.indexedAt as sortAt',
        ])

      const keyset = new FeedKeyset(ref('sortAt'), ref('cid'))

      let feedQb = ctx.db.db.selectFrom(postsQb.as('feed_items')).selectAll()
      feedQb = paginate(feedQb, { limit, cursor, keyset })

      const feedItems: FeedRow[] = await feedQb.execute()
      const feed = await feedService.hydrateFeed(feedItems, viewer)

      return {
        encoding: 'application/json',
        body: {
          feed,
          cursor: keyset.packFromResult(feedItems),
        },
      }
    },
  })

=======
>>>>>>> 3247b970
  server.app.bsky.unspecced.getPopularFeedGenerators({
    auth: ctx.authOptionalVerifier,
    handler: async ({ auth }) => {
      const requester = auth.credentials.did
      const db = ctx.db.db
      const { ref } = db.dynamic
      const feedService = ctx.services.feed(ctx.db)

      const mostPopularFeeds = await ctx.db.db
        .selectFrom('feed_generator')
        .select([
          'uri',
          ctx.db.db
            .selectFrom('like')
            .whereRef('like.subject', '=', ref('feed_generator.uri'))
            .select(countAll.as('count'))
            .as('likeCount'),
        ])
        .orderBy('likeCount', 'desc')
        .orderBy('cid', 'desc')
        .limit(50)
        .execute()

      const genViews = await feedService.getFeedGeneratorViews(
        mostPopularFeeds.map((feed) => feed.uri),
        requester,
      )

      const genList = Object.values(genViews)
      const creators = genList.map((gen) => gen.creator)
      const profiles = await feedService.getActorViews(creators, requester)

      const feedViews = genList.map((gen) =>
        feedService.views.formatFeedGeneratorView(gen, profiles),
      )

      return {
        encoding: 'application/json',
        body: {
          feeds: feedViews.sort((feedA, feedB) => {
            const likeA = feedA.likeCount ?? 0
            const likeB = feedB.likeCount ?? 0
            const likeDiff = likeB - likeA
            if (likeDiff !== 0) return likeDiff
            return feedB.cid.localeCompare(feedA.cid)
          }),
        },
      }
    },
  })
}<|MERGE_RESOLUTION|>--- conflicted
+++ resolved
@@ -1,76 +1,9 @@
 import { Server } from '../../../lexicon'
-<<<<<<< HEAD
-import { FeedKeyset } from './util/feed'
-import { paginate } from '../../../db/pagination'
-=======
->>>>>>> 3247b970
 import AppContext from '../../../context'
 import { countAll } from '../../../db/util'
 
 // THIS IS A TEMPORARY UNSPECCED ROUTE
 export default function (server: Server, ctx: AppContext) {
-<<<<<<< HEAD
-  server.app.bsky.unspecced.getPopular({
-    auth: ctx.authOptionalVerifier,
-    handler: async ({ params, auth }) => {
-      const { limit, cursor } = params
-      const viewer = auth.credentials.did
-      const db = ctx.db.db
-      const { ref } = db.dynamic
-
-      const feedService = ctx.services.feed(ctx.db)
-
-      // @TODO sync-up with pds, apply mutes and blocks
-      const postsQb = ctx.db.db
-        .selectFrom('post')
-        .leftJoin('repost', (join) =>
-          // this works well for one curating user. reassess if adding more
-          join
-            .on('repost.creator', '=', 'did:plc:ea2eqamjmtuo6f4rvhl3g6ne')
-            .onRef('repost.subject', '=', 'post.uri'),
-        )
-        .where(
-          (qb) =>
-            qb
-              .selectFrom('like')
-              .whereRef('like.subject', '=', 'post.uri')
-              .select(countAll.as('count')),
-          '>=',
-          5,
-        )
-        .orWhere('repost.creator', 'is not', null)
-        .select([
-          sql<FeedItemType>`${'post'}`.as('type'),
-          'post.uri as uri',
-          'post.cid as cid',
-          'post.uri as postUri',
-          'post.creator as postAuthorDid',
-          'post.creator as originatorDid',
-          'post.replyParent as replyParent',
-          'post.replyRoot as replyRoot',
-          'post.indexedAt as sortAt',
-        ])
-
-      const keyset = new FeedKeyset(ref('sortAt'), ref('cid'))
-
-      let feedQb = ctx.db.db.selectFrom(postsQb.as('feed_items')).selectAll()
-      feedQb = paginate(feedQb, { limit, cursor, keyset })
-
-      const feedItems: FeedRow[] = await feedQb.execute()
-      const feed = await feedService.hydrateFeed(feedItems, viewer)
-
-      return {
-        encoding: 'application/json',
-        body: {
-          feed,
-          cursor: keyset.packFromResult(feedItems),
-        },
-      }
-    },
-  })
-
-=======
->>>>>>> 3247b970
   server.app.bsky.unspecced.getPopularFeedGenerators({
     auth: ctx.authOptionalVerifier,
     handler: async ({ auth }) => {

import { sql } from 'kysely'
import { Server } from '../../../lexicon'
import { FeedKeyset, composeFeed } from './util/feed'
import { paginate } from '../../../db/pagination'
import AppContext from '../../../context'
import { FeedRow, FeedItemType } from '../../../services/types'
<<<<<<< HEAD
=======
import { authOptionalVerifier } from '../../auth'
>>>>>>> 9b705a08
import { countAll } from '../../../db/util'

// THIS IS A TEMPORARY UNSPECCED ROUTE
export default function (server: Server, ctx: AppContext) {
  server.app.bsky.unspecced.getPopular({
    auth: ctx.authOptionalVerifier,
    handler: async ({ params, auth }) => {
      const { limit, cursor } = params
      const requester = auth.credentials.did
      const db = ctx.db.db
      const { ref } = db.dynamic

      const feedService = ctx.services.feed(ctx.db)
      const labelService = ctx.services.label(ctx.db)

      const postsQb = ctx.db.db
        .selectFrom('post')
        .leftJoin('repost', (join) =>
          // this works well for one curating user. reassess if adding more
          join
            .on('repost.creator', '=', 'did:plc:ea2eqamjmtuo6f4rvhl3g6ne')
            .onRef('repost.subject', '=', 'post.uri'),
        )
        .where(
          (qb) =>
            qb
              .selectFrom('like')
              .whereRef('like.subject', '=', 'post.uri')
              .select(countAll.as('count')),
          '>=',
          5,
        )
        .orWhere('repost.creator', 'is not', null)
        .select([
          sql<FeedItemType>`${'post'}`.as('type'),
          'post.uri as uri',
          'post.cid as cid',
          'post.uri as postUri',
          'post.creator as postAuthorDid',
          'post.creator as originatorDid',
          'post.replyParent as replyParent',
          'post.replyRoot as replyRoot',
          'post.indexedAt as sortAt',
        ])

      const keyset = new FeedKeyset(ref('sortAt'), ref('cid'))

      let feedQb = ctx.db.db.selectFrom(postsQb.as('feed_items')).selectAll()
      feedQb = paginate(feedQb, { limit, cursor, keyset })

      const feedItems: FeedRow[] = await feedQb.execute()
      const feed = await composeFeed(
        feedService,
        labelService,
        feedItems,
        requester,
      )

      return {
        encoding: 'application/json',
        body: {
          feed,
          cursor: keyset.packFromResult(feedItems),
        },
      }
    },
  })
}<|MERGE_RESOLUTION|>--- conflicted
+++ resolved
@@ -4,10 +4,6 @@
 import { paginate } from '../../../db/pagination'
 import AppContext from '../../../context'
 import { FeedRow, FeedItemType } from '../../../services/types'
-<<<<<<< HEAD
-=======
-import { authOptionalVerifier } from '../../auth'
->>>>>>> 9b705a08
 import { countAll } from '../../../db/util'
 
 // THIS IS A TEMPORARY UNSPECCED ROUTE

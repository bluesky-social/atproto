import AppContext from '../../../../context'
import { Server } from '../../../../lexicon'
import { mapDefined } from '@atproto/common'
import { QueryParams } from '../../../../lexicon/types/app/bsky/feed/searchPosts'
import {
  HydrationFnInput,
  PresentationFnInput,
  RulesFnInput,
  SkeletonFnInput,
  createPipeline,
} from '../../../../pipeline'
import { Hydrator } from '../../../../hydration/hydrator'
import { Views } from '../../../../views'
import { DataPlaneClient } from '../../../../data-plane'
import { parseString } from '../../../../hydration/util'
import { creatorFromUri } from '../../../../views/util'

export default function (server: Server, ctx: AppContext) {
  const searchPosts = createPipeline(
    skeleton,
    hydration,
    noBlocks,
    presentation,
  )
  server.app.bsky.feed.searchPosts({
    auth: ctx.authVerifier.standardOptional,
    handler: async ({ auth, params }) => {
<<<<<<< HEAD
      const viewer = auth.credentials.did
      const results = await searchPosts({ ...params, viewer }, ctx)
=======
      const viewer = auth.credentials.iss
      const db = ctx.db.getReplica('search')
      const feedService = ctx.services.feed(db)
      const actorService = ctx.services.actor(db)
      const searchAgent = ctx.searchAgent
      if (!searchAgent) {
        throw new InvalidRequestError('Search not available')
      }

      const results = await searchPosts(
        { ...params, viewer },
        { db, feedService, actorService, searchAgent },
      )

>>>>>>> e41a25fa
      return {
        encoding: 'application/json',
        body: results,
      }
    },
  })
}

const skeleton = async (inputs: SkeletonFnInput<Context, Params>) => {
  const { ctx, params } = inputs
  const res = await ctx.dataplane.searchPosts({
    term: params.q,
    limit: params.limit,
    cursor: params.cursor,
  })
  return {
    posts: res.uris,
    cursor: parseString(res.cursor),
  }
}

const hydration = async (
  inputs: HydrationFnInput<Context, Params, Skeleton>,
) => {
  const { ctx, params, skeleton } = inputs
  return ctx.hydrator.hydratePosts(skeleton.posts, params.viewer)
}

const noBlocks = (inputs: RulesFnInput<Context, Params, Skeleton>) => {
  const { ctx, skeleton, hydration } = inputs
  skeleton.posts = skeleton.posts.filter((uri) => {
    const creator = creatorFromUri(uri)
    return !ctx.views.viewerBlockExists(creator, hydration)
  })
  return skeleton
}

const presentation = (
  inputs: PresentationFnInput<Context, Params, Skeleton>,
) => {
  const { ctx, skeleton, hydration } = inputs
  const posts = mapDefined(skeleton.posts, (uri) =>
    ctx.views.post(uri, hydration),
  )
  return {
    posts,
    cursor: skeleton.cursor,
    hitsTotal: skeleton.hitsTotal,
  }
}

type Context = {
  dataplane: DataPlaneClient
  hydrator: Hydrator
  views: Views
}

type Params = QueryParams & { viewer: string | null }

type Skeleton = {
  posts: string[]
  hitsTotal?: number
  cursor?: string
}<|MERGE_RESOLUTION|>--- conflicted
+++ resolved
@@ -25,25 +25,8 @@
   server.app.bsky.feed.searchPosts({
     auth: ctx.authVerifier.standardOptional,
     handler: async ({ auth, params }) => {
-<<<<<<< HEAD
-      const viewer = auth.credentials.did
+      const viewer = auth.credentials.iss
       const results = await searchPosts({ ...params, viewer }, ctx)
-=======
-      const viewer = auth.credentials.iss
-      const db = ctx.db.getReplica('search')
-      const feedService = ctx.services.feed(db)
-      const actorService = ctx.services.actor(db)
-      const searchAgent = ctx.searchAgent
-      if (!searchAgent) {
-        throw new InvalidRequestError('Search not available')
-      }
-
-      const results = await searchPosts(
-        { ...params, viewer },
-        { db, feedService, actorService, searchAgent },
-      )
-
->>>>>>> e41a25fa
       return {
         encoding: 'application/json',
         body: results,

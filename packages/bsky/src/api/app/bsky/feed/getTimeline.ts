import { InvalidRequestError } from '@atproto/xrpc-server'
import { Server } from '../../../../lexicon'
import { FeedAlgorithm, FeedKeyset, getFeedDateThreshold } from '../util/feed'
import { paginate } from '../../../../db/pagination'
import AppContext from '../../../../context'

// @TODO getTimeline() will be replaced by composeTimeline() in the app-view
export default function (server: Server, ctx: AppContext) {
  server.app.bsky.feed.getTimeline({
    auth: ctx.authVerifier,
    handler: async ({ params, auth }) => {
      const { algorithm, limit, cursor } = params
      const db = ctx.db.db
      const { ref } = db.dynamic
      const viewer = auth.credentials.did

      if (algorithm && algorithm !== FeedAlgorithm.ReverseChronological) {
        throw new InvalidRequestError(`Unsupported algorithm: ${algorithm}`)
      }

      const feedService = ctx.services.feed(ctx.db)
<<<<<<< HEAD
      const labelService = ctx.services.label(ctx.db)
      const graphService = ctx.services.graph(ctx.db)
=======
>>>>>>> e029598c

      const followingIdsSubquery = db
        .selectFrom('follow')
        .select('follow.subjectDid')
        .where('follow.creator', '=', viewer)

      const keyset = new FeedKeyset(
        ref('feed_item.sortAt'),
        ref('feed_item.cid'),
      )
      const sortFrom = keyset.unpack(cursor)?.primary

      let feedItemsQb = feedService
        .selectFeedItemQb()
        .where((qb) =>
          qb
            .where('originatorDid', '=', viewer)
            .orWhere('originatorDid', 'in', followingIdsSubquery),
        )
        .where((qb) =>
          // Hide posts and reposts of or by muted actors
          graphService.whereNotMuted(qb, requester, [
            ref('post.creator'),
            ref('originatorDid'),
          ]),
        )
        .where('feed_item.sortAt', '>', getFeedDateThreshold(sortFrom))

      feedItemsQb = paginate(feedItemsQb, {
        limit,
        cursor,
        keyset,
        tryIndex: true,
      })

      const feedItems = await feedItemsQb.execute()
      const feed = await feedService.hydrateFeed(feedItems, viewer)

      return {
        encoding: 'application/json',
        body: {
          feed,
          cursor: keyset.packFromResult(feedItems),
        },
      }
    },
  })
}<|MERGE_RESOLUTION|>--- conflicted
+++ resolved
@@ -19,11 +19,7 @@
       }
 
       const feedService = ctx.services.feed(ctx.db)
-<<<<<<< HEAD
-      const labelService = ctx.services.label(ctx.db)
       const graphService = ctx.services.graph(ctx.db)
-=======
->>>>>>> e029598c
 
       const followingIdsSubquery = db
         .selectFrom('follow')
@@ -45,7 +41,7 @@
         )
         .where((qb) =>
           // Hide posts and reposts of or by muted actors
-          graphService.whereNotMuted(qb, requester, [
+          graphService.whereNotMuted(qb, viewer, [
             ref('post.creator'),
             ref('originatorDid'),
           ]),

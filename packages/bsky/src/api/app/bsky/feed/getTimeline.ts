--- conflicted
+++ resolved
@@ -1,8 +1,3 @@
-<<<<<<< HEAD
-=======
-import { sql } from 'kysely'
-import { InvalidRequestError } from '@atproto/xrpc-server'
->>>>>>> e41a25fa
 import { Server } from '../../../../lexicon'
 import AppContext from '../../../../context'
 import { QueryParams } from '../../../../lexicon/types/app/bsky/feed/getTimeline'
@@ -24,14 +19,7 @@
   server.app.bsky.feed.getTimeline({
     auth: ctx.authVerifier.standard,
     handler: async ({ params, auth, res }) => {
-<<<<<<< HEAD
-      const viewer = auth.credentials.did
-=======
       const viewer = auth.credentials.iss
-      const db = ctx.db.getReplica('timeline')
-      const feedService = ctx.services.feed(db)
-      const actorService = ctx.services.actor(db)
->>>>>>> e41a25fa
 
       const [result, repoRev] = await Promise.all([
         getTimeline({ ...params, viewer }, ctx),
@@ -48,7 +36,6 @@
   })
 }
 
-<<<<<<< HEAD
 export const skeleton = async (inputs: {
   ctx: Context
   params: Params
@@ -58,65 +45,6 @@
     actorDid: params.viewer,
     limit: params.limit,
     cursor: params.cursor,
-=======
-export const skeleton = async (
-  params: Params,
-  ctx: Context,
-): Promise<SkeletonState> => {
-  const { cursor, limit, algorithm, viewer } = params
-  const { db } = ctx
-  const { ref } = db.db.dynamic
-
-  if (algorithm && algorithm !== FeedAlgorithm.ReverseChronological) {
-    throw new InvalidRequestError(`Unsupported algorithm: ${algorithm}`)
-  }
-
-  if (limit === 1 && !cursor) {
-    // special case for limit=1, which is often used to check if there are new items at the top of the timeline.
-    return skeletonLimit1(params, ctx)
-  }
-
-  const keyset = new FeedKeyset(ref('feed_item.sortAt'), ref('feed_item.cid'))
-  const sortFrom = keyset.unpack(cursor)?.primary
-
-  let followQb = db.db
-    .selectFrom('feed_item')
-    .innerJoin('follow', 'follow.subjectDid', 'feed_item.originatorDid')
-    .where('follow.creator', '=', viewer)
-    .innerJoin('post', 'post.uri', 'feed_item.postUri')
-    .where('feed_item.sortAt', '>', getFeedDateThreshold(sortFrom, 2))
-    .selectAll('feed_item')
-    .select([
-      'post.replyRoot',
-      'post.replyParent',
-      'post.creator as postAuthorDid',
-    ])
-
-  followQb = paginate(followQb, {
-    limit,
-    cursor,
-    keyset,
-    tryIndex: true,
-  })
-
-  let selfQb = db.db
-    .selectFrom('feed_item')
-    .innerJoin('post', 'post.uri', 'feed_item.postUri')
-    .where('feed_item.originatorDid', '=', viewer)
-    .where('feed_item.sortAt', '>', getFeedDateThreshold(sortFrom, 2))
-    .selectAll('feed_item')
-    .select([
-      'post.replyRoot',
-      'post.replyParent',
-      'post.creator as postAuthorDid',
-    ])
-
-  selfQb = paginate(selfQb, {
-    limit: Math.min(limit, 10),
-    cursor,
-    keyset,
-    tryIndex: true,
->>>>>>> e41a25fa
   })
   return {
     uris: res.items.map((item) => item.repost || item.uri),
@@ -124,7 +52,6 @@
   }
 }
 
-<<<<<<< HEAD
 const hydration = async (inputs: {
   ctx: Context
   params: Params
@@ -132,68 +59,6 @@
 }): Promise<HydrationState> => {
   const { ctx, params, skeleton } = inputs
   return ctx.hydrator.hydrateFeedPosts(skeleton.uris, params.viewer)
-=======
-// The limit=1 case is used commonly to check if there are new items at the top of the timeline.
-// Since it's so common, it's optimized here.  The most common strategy that postgres takes to
-// build a timeline is to grab all recent content from each of the user's follow, then paginate it.
-// The downside here is that it requires grabbing all recent content from all follows, even if you
-// only want a single result.  The approach here instead takes the single most recent post from
-// each of the user's follows, then sorts only those and takes the top item.
-const skeletonLimit1 = async (params: Params, ctx: Context) => {
-  const { viewer } = params
-  const { db } = ctx
-  const { ref } = db.db.dynamic
-  const creatorsQb = db.db
-    .selectFrom('follow')
-    .where('creator', '=', viewer)
-    .select('subjectDid as did')
-    .unionAll(sql`select ${viewer} as did`)
-  const feedItemsQb = db.db
-    .selectFrom(creatorsQb.as('creator'))
-    .innerJoinLateral(
-      (eb) => {
-        const keyset = new FeedKeyset(
-          ref('feed_item.sortAt'),
-          ref('feed_item.cid'),
-        )
-        const creatorFeedItemQb = eb
-          .selectFrom('feed_item')
-          .innerJoin('post', 'post.uri', 'feed_item.postUri')
-          .whereRef('feed_item.originatorDid', '=', 'creator.did')
-          .where('feed_item.sortAt', '>', getFeedDateThreshold(undefined, 2))
-          .selectAll('feed_item')
-          .select([
-            'post.replyRoot',
-            'post.replyParent',
-            'post.creator as postAuthorDid',
-          ])
-        return paginate(creatorFeedItemQb, { limit: 1, keyset }).as('result')
-      },
-      (join) => join.onTrue(),
-    )
-    .selectAll('result')
-  const keyset = new FeedKeyset(ref('result.sortAt'), ref('result.cid'))
-  const feedItems = await paginate(feedItemsQb, { limit: 1, keyset }).execute()
-  return {
-    params,
-    feedItems,
-    cursor: keyset.packFromResult(feedItems),
-  }
-}
-
-const hydration = async (
-  state: SkeletonState,
-  ctx: Context,
-): Promise<HydrationState> => {
-  const { feedService } = ctx
-  const { params, feedItems } = state
-  const refs = feedService.feedItemRefs(feedItems)
-  const hydrated = await feedService.feedHydration({
-    ...refs,
-    viewer: params.viewer,
-  })
-  return { ...state, ...hydrated }
->>>>>>> e41a25fa
 }
 
 const noBlocksOrMutes = (inputs: {

--- conflicted
+++ resolved
@@ -12,10 +12,6 @@
 import { OutputSchema as SkeletonOutput } from '../../../../lexicon/types/app/bsky/feed/getFeedSkeleton'
 import { Server } from '../../../../lexicon'
 import AppContext from '../../../../context'
-<<<<<<< HEAD
-=======
-import { Database } from '../../../../db'
->>>>>>> d643b5bb
 import {
   HydrationFnInput,
   PresentationFnInput,
@@ -47,10 +43,6 @@
         authorization: req.headers['authorization'],
         'accept-language': req.headers['accept-language'],
       })
-<<<<<<< HEAD
-
-=======
->>>>>>> d643b5bb
       // @NOTE feed cursors should not be affected by appview swap
       const { timerSkele, timerHydr, resHeaders, ...result } = await getFeed(
         { ...params, viewer, headers },
@@ -74,7 +66,6 @@
 ): Promise<Skeleton> => {
   const { ctx, params } = inputs
   const timerSkele = new ServerTimer('skele').start()
-<<<<<<< HEAD
   const {
     feedItems: algoItems,
     cursor,
@@ -82,15 +73,6 @@
     ...passthrough
   } = await skeletonFromFeedGen(ctx, params)
 
-=======
-  const feedParams: GetFeedParams = {
-    feed: params.feed,
-    limit: params.limit,
-    cursor: params.cursor,
-  }
-  const { feedItems, cursor, resHeaders, ...passthrough } =
-    await skeletonFromFeedGen(ctx, feedParams)
->>>>>>> d643b5bb
   return {
     cursor,
     items: algoItems.map(toFeedItem),
@@ -161,18 +143,6 @@
   timerHydr: ServerTimer
 }
 
-<<<<<<< HEAD
-=======
-type HydrationState = SkeletonState &
-  FeedHydrationState & { feedItems: FeedRow[]; timerHydr: ServerTimer }
-
-type AlgoResponse = {
-  feedItems: FeedRow[]
-  resHeaders?: Record<string, string>
-  cursor?: string
-}
-
->>>>>>> d643b5bb
 const skeletonFromFeedGen = async (
   ctx: Context,
   params: Params,

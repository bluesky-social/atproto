import { mapDefined } from '@atproto/common'
import {
  InvalidRequestError,
  UpstreamFailureError,
  ServerTimer,
  serverTimingHeader,
} from '@atproto/xrpc-server'
import { ResponseType, XRPCError } from '@atproto/xrpc'
import {
  DidDocument,
  PoorlyFormattedDidDocumentError,
  getFeedGen,
} from '@atproto/identity'
import { AtpAgent, AppBskyFeedGetFeedSkeleton } from '@atproto/api'
import { noUndefinedVals } from '@atproto/common'
import { QueryParams as GetFeedParams } from '../../../../lexicon/types/app/bsky/feed/getFeed'
import { OutputSchema as SkeletonOutput } from '../../../../lexicon/types/app/bsky/feed/getFeedSkeleton'
import { Server } from '../../../../lexicon'
import AppContext from '../../../../context'
import { AlgoResponse, toFeedItem } from '../../../feed-gen/types'
import {
  HydrationFnInput,
  PresentationFnInput,
  RulesFnInput,
  SkeletonFnInput,
  createPipeline,
} from '../../../../pipeline'
import { FeedItem } from '../../../../hydration/feed'

export default function (server: Server, ctx: AppContext) {
  const getFeed = createPipeline(
    skeleton,
    hydration,
    noBlocksOrMutes,
    presentation,
  )
  server.app.bsky.feed.getFeed({
    auth: ctx.authVerifier.standardOptionalAnyAud,
    handler: async ({ params, auth, req }) => {
      const viewer = auth.credentials.iss
<<<<<<< HEAD

=======
>>>>>>> 39fe6b5d
      const headers = noUndefinedVals({
        authorization: req.headers['authorization'],
        'accept-language': req.headers['accept-language'],
      })
<<<<<<< HEAD

      const { timerSkele, timerHydr, resHeaders, ...result } = await getFeed(
        { ...params, viewer, headers },
        ctx,
=======
      const { timerSkele, timerHydr, resHeaders, ...result } = await getFeed(
        { ...params, viewer },
        {
          db,
          feedService,
          appCtx: ctx,
          headers,
        },
>>>>>>> 39fe6b5d
      )

      return {
        encoding: 'application/json',
        body: result,
        headers: {
          ...(resHeaders ?? {}),
          'server-timing': serverTimingHeader([timerSkele, timerHydr]),
        },
      }
    },
  })
}

const skeleton = async (
  inputs: SkeletonFnInput<Context, Params>,
): Promise<Skeleton> => {
  const { ctx, params } = inputs
  const timerSkele = new ServerTimer('skele').start()
<<<<<<< HEAD
  const localAlgo = ctx.algos[params.feed]
  const {
    feedItems: algoItems,
    cursor,
    resHeaders,
    ...passthrough
  } = localAlgo !== undefined
    ? await localAlgo(ctx, params, params.viewer)
    : await skeletonFromFeedGen(ctx, params)

=======
  const localAlgo = ctx.appCtx.algos[params.feed]
  const feedParams: GetFeedParams = {
    feed: params.feed,
    limit: params.limit,
    cursor: params.cursor,
  }
  const { feedItems, cursor, resHeaders, ...passthrough } =
    localAlgo !== undefined
      ? await localAlgo(ctx.appCtx, params, params.viewer)
      : await skeletonFromFeedGen(ctx, feedParams)
>>>>>>> 39fe6b5d
  return {
    cursor,
    items: algoItems.map(toFeedItem),
    timerSkele: timerSkele.stop(),
<<<<<<< HEAD
    timerHydr: new ServerTimer('hydr').start(),
=======
>>>>>>> 39fe6b5d
    resHeaders,
    passthrough,
  }
}

const hydration = async (
  inputs: HydrationFnInput<Context, Params, Skeleton>,
) => {
  const { ctx, params, skeleton } = inputs
  const timerHydr = new ServerTimer('hydr').start()
  const hydration = await ctx.hydrator.hydrateFeedItems(
    skeleton.items,
    params.viewer,
  )
  skeleton.timerHydr = timerHydr.stop()
  return hydration
}

const noBlocksOrMutes = (inputs: RulesFnInput<Context, Params, Skeleton>) => {
  const { ctx, skeleton, hydration } = inputs
  skeleton.items = skeleton.items.filter((item) => {
    const bam = ctx.views.feedItemBlocksAndMutes(item, hydration)
    return (
      !bam.authorBlocked &&
      !bam.authorMuted &&
      !bam.originatorBlocked &&
      !bam.originatorMuted
    )
  })
  return skeleton
}

const presentation = (
  inputs: PresentationFnInput<Context, Params, Skeleton>,
) => {
  const { ctx, params, skeleton, hydration } = inputs
  const feed = mapDefined(skeleton.items, (item) => {
    return ctx.views.feedViewPost(item, hydration)
  }).slice(0, params.limit)
  return {
    feed,
<<<<<<< HEAD
    cursor: skeleton.cursor,
    timerSkele: skeleton.timerSkele,
    timerHydr: skeleton.timerHydr,
    resHeaders: skeleton.resHeaders,
    ...skeleton.passthrough,
  }
}

type Context = AppContext
=======
    cursor,
    timerSkele: state.timerSkele,
    timerHydr: state.timerHydr,
    resHeaders: state.resHeaders,
    ...passthrough,
  }
}

type Context = {
  db: Database
  feedService: FeedService
  appCtx: AppContext
  headers: Record<string, string>
}
>>>>>>> 39fe6b5d

type Params = GetFeedParams & {
  viewer: string | null
  headers: Record<string, string>
}

type Skeleton = {
  items: FeedItem[]
  passthrough: Record<string, unknown> // pass through additional items in feedgen response
  resHeaders?: Record<string, string>
  cursor?: string
  timerSkele: ServerTimer
  timerHydr: ServerTimer
}

const skeletonFromFeedGen = async (
  ctx: Context,
  params: Params,
): Promise<AlgoResponse> => {
<<<<<<< HEAD
  const { feed, headers } = params
  const found = await ctx.hydrator.feed.getFeedGens([feed], true)
  const feedDid = await found.get(feed)?.record.did
  if (!feedDid) {
=======
  const { db, appCtx, headers } = ctx
  const { feed } = params
  // Resolve and fetch feed skeleton
  const found = await db.db
    .selectFrom('feed_generator')
    .where('uri', '=', feed)
    .select('feedDid')
    .executeTakeFirst()
  if (!found) {
>>>>>>> 39fe6b5d
    throw new InvalidRequestError('could not find feed')
  }

  let resolved: DidDocument | null
  try {
    resolved = await ctx.idResolver.did.resolve(feedDid)
  } catch (err) {
    if (err instanceof PoorlyFormattedDidDocumentError) {
      throw new InvalidRequestError(`invalid did document: ${feedDid}`)
    }
    throw err
  }
  if (!resolved) {
    throw new InvalidRequestError(`could not resolve did document: ${feedDid}`)
  }

  const fgEndpoint = getFeedGen(resolved)
  if (!fgEndpoint) {
    throw new InvalidRequestError(
      `invalid feed generator service details in did document: ${feedDid}`,
    )
  }

  const agent = new AtpAgent({ service: fgEndpoint })

  let skeleton: SkeletonOutput
  let resHeaders: Record<string, string> | undefined = undefined
  try {
    // @TODO currently passthrough auth headers from pds
<<<<<<< HEAD
    const result = await agent.api.app.bsky.feed.getFeedSkeleton(
      {
        feed: params.feed,
        limit: params.limit,
        cursor: params.cursor,
      },
      {
        headers,
      },
    )
=======
    const result = await agent.api.app.bsky.feed.getFeedSkeleton(params, {
      headers,
    })
>>>>>>> 39fe6b5d
    skeleton = result.data
    if (result.headers['content-language']) {
      resHeaders = {
        'content-language': result.headers['content-language'],
      }
    }
  } catch (err) {
    if (err instanceof AppBskyFeedGetFeedSkeleton.UnknownFeedError) {
      throw new InvalidRequestError(err.message, 'UnknownFeed')
    }
    if (err instanceof XRPCError) {
      if (err.status === ResponseType.Unknown) {
        throw new UpstreamFailureError('feed unavailable')
      }
      if (err.status === ResponseType.InvalidResponse) {
        throw new UpstreamFailureError(
          'feed provided an invalid response',
          'InvalidFeedResponse',
        )
      }
    }
    throw err
  }

  const { feed: feedSkele, ...skele } = skeleton
<<<<<<< HEAD
  const feedItems = feedSkele.map((item) => ({
    itemUri:
      typeof item.reason?.repost === 'string' ? item.reason.repost : item.post,
    postUri: item.post,
  }))
=======
  const feedItems = await skeletonToFeedItems(
    feedSkele.slice(0, params.limit),
    ctx,
  )

  return { ...skele, resHeaders, feedItems }
}

const skeletonToFeedItems = async (
  skeleton: SkeletonFeedPost[],
  ctx: Context,
): Promise<FeedRow[]> => {
  const { feedService } = ctx
  const feedItemUris = skeleton.map(getSkeleFeedItemUri)
  const feedItemsRaw = await feedService.getFeedItems(feedItemUris)
  const results: FeedRow[] = []
  for (const skeleItem of skeleton) {
    const feedItem = feedItemsRaw[getSkeleFeedItemUri(skeleItem)]
    if (feedItem && feedItem.postUri === skeleItem.post) {
      results.push(feedItem)
    }
  }
  return results
}
>>>>>>> 39fe6b5d

  return { ...skele, resHeaders, feedItems }
}<|MERGE_RESOLUTION|>--- conflicted
+++ resolved
@@ -38,29 +38,14 @@
     auth: ctx.authVerifier.standardOptionalAnyAud,
     handler: async ({ params, auth, req }) => {
       const viewer = auth.credentials.iss
-<<<<<<< HEAD
-
-=======
->>>>>>> 39fe6b5d
       const headers = noUndefinedVals({
         authorization: req.headers['authorization'],
         'accept-language': req.headers['accept-language'],
       })
-<<<<<<< HEAD
 
       const { timerSkele, timerHydr, resHeaders, ...result } = await getFeed(
         { ...params, viewer, headers },
         ctx,
-=======
-      const { timerSkele, timerHydr, resHeaders, ...result } = await getFeed(
-        { ...params, viewer },
-        {
-          db,
-          feedService,
-          appCtx: ctx,
-          headers,
-        },
->>>>>>> 39fe6b5d
       )
 
       return {
@@ -80,7 +65,6 @@
 ): Promise<Skeleton> => {
   const { ctx, params } = inputs
   const timerSkele = new ServerTimer('skele').start()
-<<<<<<< HEAD
   const localAlgo = ctx.algos[params.feed]
   const {
     feedItems: algoItems,
@@ -91,26 +75,11 @@
     ? await localAlgo(ctx, params, params.viewer)
     : await skeletonFromFeedGen(ctx, params)
 
-=======
-  const localAlgo = ctx.appCtx.algos[params.feed]
-  const feedParams: GetFeedParams = {
-    feed: params.feed,
-    limit: params.limit,
-    cursor: params.cursor,
-  }
-  const { feedItems, cursor, resHeaders, ...passthrough } =
-    localAlgo !== undefined
-      ? await localAlgo(ctx.appCtx, params, params.viewer)
-      : await skeletonFromFeedGen(ctx, feedParams)
->>>>>>> 39fe6b5d
   return {
     cursor,
     items: algoItems.map(toFeedItem),
     timerSkele: timerSkele.stop(),
-<<<<<<< HEAD
     timerHydr: new ServerTimer('hydr').start(),
-=======
->>>>>>> 39fe6b5d
     resHeaders,
     passthrough,
   }
@@ -152,7 +121,6 @@
   }).slice(0, params.limit)
   return {
     feed,
-<<<<<<< HEAD
     cursor: skeleton.cursor,
     timerSkele: skeleton.timerSkele,
     timerHydr: skeleton.timerHydr,
@@ -162,22 +130,6 @@
 }
 
 type Context = AppContext
-=======
-    cursor,
-    timerSkele: state.timerSkele,
-    timerHydr: state.timerHydr,
-    resHeaders: state.resHeaders,
-    ...passthrough,
-  }
-}
-
-type Context = {
-  db: Database
-  feedService: FeedService
-  appCtx: AppContext
-  headers: Record<string, string>
-}
->>>>>>> 39fe6b5d
 
 type Params = GetFeedParams & {
   viewer: string | null
@@ -197,22 +149,10 @@
   ctx: Context,
   params: Params,
 ): Promise<AlgoResponse> => {
-<<<<<<< HEAD
   const { feed, headers } = params
   const found = await ctx.hydrator.feed.getFeedGens([feed], true)
   const feedDid = await found.get(feed)?.record.did
   if (!feedDid) {
-=======
-  const { db, appCtx, headers } = ctx
-  const { feed } = params
-  // Resolve and fetch feed skeleton
-  const found = await db.db
-    .selectFrom('feed_generator')
-    .where('uri', '=', feed)
-    .select('feedDid')
-    .executeTakeFirst()
-  if (!found) {
->>>>>>> 39fe6b5d
     throw new InvalidRequestError('could not find feed')
   }
 
@@ -242,7 +182,6 @@
   let resHeaders: Record<string, string> | undefined = undefined
   try {
     // @TODO currently passthrough auth headers from pds
-<<<<<<< HEAD
     const result = await agent.api.app.bsky.feed.getFeedSkeleton(
       {
         feed: params.feed,
@@ -253,11 +192,6 @@
         headers,
       },
     )
-=======
-    const result = await agent.api.app.bsky.feed.getFeedSkeleton(params, {
-      headers,
-    })
->>>>>>> 39fe6b5d
     skeleton = result.data
     if (result.headers['content-language']) {
       resHeaders = {
@@ -283,38 +217,11 @@
   }
 
   const { feed: feedSkele, ...skele } = skeleton
-<<<<<<< HEAD
   const feedItems = feedSkele.map((item) => ({
     itemUri:
       typeof item.reason?.repost === 'string' ? item.reason.repost : item.post,
     postUri: item.post,
   }))
-=======
-  const feedItems = await skeletonToFeedItems(
-    feedSkele.slice(0, params.limit),
-    ctx,
-  )
-
-  return { ...skele, resHeaders, feedItems }
-}
-
-const skeletonToFeedItems = async (
-  skeleton: SkeletonFeedPost[],
-  ctx: Context,
-): Promise<FeedRow[]> => {
-  const { feedService } = ctx
-  const feedItemUris = skeleton.map(getSkeleFeedItemUri)
-  const feedItemsRaw = await feedService.getFeedItems(feedItemUris)
-  const results: FeedRow[] = []
-  for (const skeleItem of skeleton) {
-    const feedItem = feedItemsRaw[getSkeleFeedItemUri(skeleItem)]
-    if (feedItem && feedItem.postUri === skeleItem.post) {
-      results.push(feedItem)
-    }
-  }
-  return results
-}
->>>>>>> 39fe6b5d
 
   return { ...skele, resHeaders, feedItems }
 }
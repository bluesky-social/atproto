import { InvalidRequestError } from '@atproto/xrpc-server'
import { Server } from '../../../../lexicon'
import { isNotFoundPost } from '../../../../lexicon/types/app/bsky/feed/defs'
import { QueryParams } from '../../../../lexicon/types/app/bsky/feed/getPostThread'
import AppContext from '../../../../context'
import { setRepoRev } from '../../../util'
import {
  HydrationFnInput,
  PresentationFnInput,
  SkeletonFnInput,
  createPipeline,
  noRules,
} from '../../../../pipeline'
import { Hydrator } from '../../../../hydration/hydrator'
import { Views } from '../../../../views'
import { DataPlaneClient } from '../../../../data-plane'

export default function (server: Server, ctx: AppContext) {
  const getPostThread = createPipeline(
    skeleton,
    hydration,
    noRules, // handled in presentation: 3p block-violating replies are turned to #blockedPost, viewer blocks turned to #notFoundPost.
    presentation,
  )
  server.app.bsky.feed.getPostThread({
    auth: ctx.authVerifier.optionalStandardOrRole,
    handler: async ({ params, auth, res }) => {
<<<<<<< HEAD
      const viewer = 'did' in auth.credentials ? auth.credentials.did : null
=======
      const { viewer } = ctx.authVerifier.parseCreds(auth)
      const db = ctx.db.getReplica('thread')
      const feedService = ctx.services.feed(db)
      const actorService = ctx.services.actor(db)
>>>>>>> e41a25fa

      const [result, repoRev] = await Promise.allSettled([
        getPostThread({ ...params, viewer }, ctx),
        ctx.hydrator.actor.getRepoRevSafe(viewer),
      ])

      if (repoRev.status === 'fulfilled') {
        setRepoRev(res, repoRev.value)
      }
      if (result.status === 'rejected') {
        throw result.reason
      }

      return {
        encoding: 'application/json',
        body: result.value,
      }
    },
  })
}

const skeleton = async (inputs: SkeletonFnInput<Context, Params>) => {
  const { ctx, params } = inputs
  const res = await ctx.dataplane.getThread({
    postUri: params.uri,
    above: params.parentHeight,
    below: params.depth,
  })
  return {
    anchor: params.uri,
    uris: res.uris,
  }
}

const hydration = async (
  inputs: HydrationFnInput<Context, Params, Skeleton>,
) => {
  const { ctx, params, skeleton } = inputs
  return ctx.hydrator.hydrateThreadPosts(skeleton.uris, params.viewer)
}

const presentation = (
  inputs: PresentationFnInput<Context, Params, Skeleton>,
) => {
  const { ctx, params, skeleton, hydration } = inputs
  const thread = ctx.views.thread(skeleton, hydration, {
    height: params.parentHeight,
    depth: params.depth,
  })
  if (isNotFoundPost(thread)) {
    // @TODO technically this could be returned as a NotFoundPost based on lexicon
    throw new InvalidRequestError(`Post not found: ${params.uri}`, 'NotFound')
  }
  return { thread }
}

<<<<<<< HEAD
=======
const composeThread = (
  threadData: PostThread,
  actors: ActorInfoMap,
  state: HydrationState,
  ctx: Context,
  viewer: string | null,
) => {
  const { feedService } = ctx
  const { posts, threadgates, embeds, blocks, labels, lists } = state

  const post = feedService.views.formatPostView(
    threadData.post.postUri,
    actors,
    posts,
    threadgates,
    embeds,
    labels,
    lists,
    viewer,
  )

  // replies that are invalid due to reply-gating:
  // a. may appear as the anchor post, but without any parent or replies.
  // b. may not appear anywhere else in the thread.
  const isAnchorPost = state.threadData.post.uri === threadData.post.postUri
  const info = posts[threadData.post.postUri]
  // @TODO re-enable invalidReplyRoot check
  // const badReply = !!info?.invalidReplyRoot || !!info?.violatesThreadGate
  const badReply = !!info?.violatesThreadGate
  const violatesBlock = (post && blocks[post.uri]?.reply) ?? false
  const omitBadReply = !isAnchorPost && (badReply || violatesBlock)

  if (!post || omitBadReply) {
    return {
      $type: 'app.bsky.feed.defs#notFoundPost',
      uri: threadData.post.postUri,
      notFound: true,
    }
  }

  if (post.author.viewer?.blocking || post.author.viewer?.blockedBy) {
    return {
      $type: 'app.bsky.feed.defs#blockedPost',
      uri: threadData.post.postUri,
      blocked: true,
      author: {
        did: post.author.did,
        viewer: post.author.viewer
          ? {
              blockedBy: post.author.viewer?.blockedBy,
              blocking: post.author.viewer?.blocking,
            }
          : undefined,
      },
    }
  }

  let parent
  if (threadData.parent && !badReply && !violatesBlock) {
    if (threadData.parent instanceof ParentNotFoundError) {
      parent = {
        $type: 'app.bsky.feed.defs#notFoundPost',
        uri: threadData.parent.uri,
        notFound: true,
      }
    } else {
      parent = composeThread(threadData.parent, actors, state, ctx, viewer)
    }
  }

  let replies: (ThreadViewPost | NotFoundPost | BlockedPost)[] | undefined
  if (threadData.replies && !badReply) {
    replies = threadData.replies.flatMap((reply) => {
      const thread = composeThread(reply, actors, state, ctx, viewer)
      // e.g. don't bother including #postNotFound reply placeholders for takedowns. either way matches api contract.
      const skip = []
      return isNotFoundPost(thread) ? skip : thread
    })
  }

  return {
    $type: 'app.bsky.feed.defs#threadViewPost',
    post,
    parent,
    replies,
  }
}

const getRelevantIds = (
  thread: PostThread,
): { dids: Set<string>; uris: Set<string> } => {
  const dids = new Set<string>()
  const uris = new Set<string>()
  if (thread.parent && !(thread.parent instanceof ParentNotFoundError)) {
    const fromParent = getRelevantIds(thread.parent)
    fromParent.dids.forEach((did) => dids.add(did))
    fromParent.uris.forEach((uri) => uris.add(uri))
  }
  if (thread.replies) {
    for (const reply of thread.replies) {
      const fromChild = getRelevantIds(reply)
      fromChild.dids.forEach((did) => dids.add(did))
      fromChild.uris.forEach((uri) => uris.add(uri))
    }
  }
  dids.add(thread.post.postAuthorDid)
  uris.add(thread.post.postUri)
  if (thread.post.replyRoot) {
    // ensure root is included for checking interactions
    uris.add(thread.post.replyRoot)
    dids.add(new AtUri(thread.post.replyRoot).hostname)
  }
  return { dids, uris }
}

const getThreadData = async (
  params: Params,
  ctx: Context,
): Promise<PostThread | null> => {
  const { db, feedService } = ctx
  const { uri, depth, parentHeight } = params

  const [parents, children] = await Promise.all([
    getAncestorsAndSelfQb(db.db, { uri, parentHeight })
      .selectFrom('ancestor')
      .innerJoin(
        feedService.selectPostQb().as('post'),
        'post.uri',
        'ancestor.uri',
      )
      .selectAll('post')
      .execute(),
    getDescendentsQb(db.db, { uri, depth })
      .selectFrom('descendent')
      .innerJoin(
        feedService.selectPostQb().as('post'),
        'post.uri',
        'descendent.uri',
      )
      .selectAll('post')
      .orderBy('sortAt', 'desc')
      .execute(),
  ])
  // prevent self-referential loops
  const includedPosts = new Set<string>([uri])
  const parentsByUri = parents.reduce((acc, post) => {
    return Object.assign(acc, { [post.uri]: post })
  }, {} as Record<string, FeedRow>)
  const childrenByParentUri = children.reduce((acc, child) => {
    if (!child.replyParent) return acc
    if (includedPosts.has(child.uri)) return acc
    includedPosts.add(child.uri)
    acc[child.replyParent] ??= []
    acc[child.replyParent].push(child)
    return acc
  }, {} as Record<string, FeedRow[]>)
  const post = parentsByUri[uri]
  if (!post) return null
  return {
    post,
    parent: post.replyParent
      ? getParentData(
          parentsByUri,
          includedPosts,
          post.replyParent,
          parentHeight,
        )
      : undefined,
    replies: getChildrenData(childrenByParentUri, uri, depth),
  }
}

const getParentData = (
  postsByUri: Record<string, FeedRow>,
  includedPosts: Set<string>,
  uri: string,
  depth: number,
): PostThread | ParentNotFoundError | undefined => {
  if (depth < 1) return undefined
  if (includedPosts.has(uri)) return undefined
  includedPosts.add(uri)
  const post = postsByUri[uri]
  if (!post) return new ParentNotFoundError(uri)
  return {
    post,
    parent: post.replyParent
      ? getParentData(postsByUri, includedPosts, post.replyParent, depth - 1)
      : undefined,
    replies: [],
  }
}

const getChildrenData = (
  childrenByParentUri: Record<string, FeedRow[]>,
  uri: string,
  depth: number,
): PostThread[] | undefined => {
  if (depth === 0) return undefined
  const children = childrenByParentUri[uri] ?? []
  return children.map((row) => ({
    post: row,
    replies: getChildrenData(childrenByParentUri, row.postUri, depth - 1),
  }))
}

class ParentNotFoundError extends Error {
  constructor(public uri: string) {
    super(`Parent not found: ${uri}`)
  }
}

type PostThread = {
  post: FeedRow
  parent?: PostThread | ParentNotFoundError
  replies?: PostThread[]
}

>>>>>>> e41a25fa
type Context = {
  dataplane: DataPlaneClient
  hydrator: Hydrator
  views: Views
}

type Params = QueryParams & { viewer: string | null }

type Skeleton = {
  anchor: string
  uris: string[]
}<|MERGE_RESOLUTION|>--- conflicted
+++ resolved
@@ -25,14 +25,7 @@
   server.app.bsky.feed.getPostThread({
     auth: ctx.authVerifier.optionalStandardOrRole,
     handler: async ({ params, auth, res }) => {
-<<<<<<< HEAD
-      const viewer = 'did' in auth.credentials ? auth.credentials.did : null
-=======
       const { viewer } = ctx.authVerifier.parseCreds(auth)
-      const db = ctx.db.getReplica('thread')
-      const feedService = ctx.services.feed(db)
-      const actorService = ctx.services.actor(db)
->>>>>>> e41a25fa
 
       const [result, repoRev] = await Promise.allSettled([
         getPostThread({ ...params, viewer }, ctx),
@@ -89,226 +82,6 @@
   return { thread }
 }
 
-<<<<<<< HEAD
-=======
-const composeThread = (
-  threadData: PostThread,
-  actors: ActorInfoMap,
-  state: HydrationState,
-  ctx: Context,
-  viewer: string | null,
-) => {
-  const { feedService } = ctx
-  const { posts, threadgates, embeds, blocks, labels, lists } = state
-
-  const post = feedService.views.formatPostView(
-    threadData.post.postUri,
-    actors,
-    posts,
-    threadgates,
-    embeds,
-    labels,
-    lists,
-    viewer,
-  )
-
-  // replies that are invalid due to reply-gating:
-  // a. may appear as the anchor post, but without any parent or replies.
-  // b. may not appear anywhere else in the thread.
-  const isAnchorPost = state.threadData.post.uri === threadData.post.postUri
-  const info = posts[threadData.post.postUri]
-  // @TODO re-enable invalidReplyRoot check
-  // const badReply = !!info?.invalidReplyRoot || !!info?.violatesThreadGate
-  const badReply = !!info?.violatesThreadGate
-  const violatesBlock = (post && blocks[post.uri]?.reply) ?? false
-  const omitBadReply = !isAnchorPost && (badReply || violatesBlock)
-
-  if (!post || omitBadReply) {
-    return {
-      $type: 'app.bsky.feed.defs#notFoundPost',
-      uri: threadData.post.postUri,
-      notFound: true,
-    }
-  }
-
-  if (post.author.viewer?.blocking || post.author.viewer?.blockedBy) {
-    return {
-      $type: 'app.bsky.feed.defs#blockedPost',
-      uri: threadData.post.postUri,
-      blocked: true,
-      author: {
-        did: post.author.did,
-        viewer: post.author.viewer
-          ? {
-              blockedBy: post.author.viewer?.blockedBy,
-              blocking: post.author.viewer?.blocking,
-            }
-          : undefined,
-      },
-    }
-  }
-
-  let parent
-  if (threadData.parent && !badReply && !violatesBlock) {
-    if (threadData.parent instanceof ParentNotFoundError) {
-      parent = {
-        $type: 'app.bsky.feed.defs#notFoundPost',
-        uri: threadData.parent.uri,
-        notFound: true,
-      }
-    } else {
-      parent = composeThread(threadData.parent, actors, state, ctx, viewer)
-    }
-  }
-
-  let replies: (ThreadViewPost | NotFoundPost | BlockedPost)[] | undefined
-  if (threadData.replies && !badReply) {
-    replies = threadData.replies.flatMap((reply) => {
-      const thread = composeThread(reply, actors, state, ctx, viewer)
-      // e.g. don't bother including #postNotFound reply placeholders for takedowns. either way matches api contract.
-      const skip = []
-      return isNotFoundPost(thread) ? skip : thread
-    })
-  }
-
-  return {
-    $type: 'app.bsky.feed.defs#threadViewPost',
-    post,
-    parent,
-    replies,
-  }
-}
-
-const getRelevantIds = (
-  thread: PostThread,
-): { dids: Set<string>; uris: Set<string> } => {
-  const dids = new Set<string>()
-  const uris = new Set<string>()
-  if (thread.parent && !(thread.parent instanceof ParentNotFoundError)) {
-    const fromParent = getRelevantIds(thread.parent)
-    fromParent.dids.forEach((did) => dids.add(did))
-    fromParent.uris.forEach((uri) => uris.add(uri))
-  }
-  if (thread.replies) {
-    for (const reply of thread.replies) {
-      const fromChild = getRelevantIds(reply)
-      fromChild.dids.forEach((did) => dids.add(did))
-      fromChild.uris.forEach((uri) => uris.add(uri))
-    }
-  }
-  dids.add(thread.post.postAuthorDid)
-  uris.add(thread.post.postUri)
-  if (thread.post.replyRoot) {
-    // ensure root is included for checking interactions
-    uris.add(thread.post.replyRoot)
-    dids.add(new AtUri(thread.post.replyRoot).hostname)
-  }
-  return { dids, uris }
-}
-
-const getThreadData = async (
-  params: Params,
-  ctx: Context,
-): Promise<PostThread | null> => {
-  const { db, feedService } = ctx
-  const { uri, depth, parentHeight } = params
-
-  const [parents, children] = await Promise.all([
-    getAncestorsAndSelfQb(db.db, { uri, parentHeight })
-      .selectFrom('ancestor')
-      .innerJoin(
-        feedService.selectPostQb().as('post'),
-        'post.uri',
-        'ancestor.uri',
-      )
-      .selectAll('post')
-      .execute(),
-    getDescendentsQb(db.db, { uri, depth })
-      .selectFrom('descendent')
-      .innerJoin(
-        feedService.selectPostQb().as('post'),
-        'post.uri',
-        'descendent.uri',
-      )
-      .selectAll('post')
-      .orderBy('sortAt', 'desc')
-      .execute(),
-  ])
-  // prevent self-referential loops
-  const includedPosts = new Set<string>([uri])
-  const parentsByUri = parents.reduce((acc, post) => {
-    return Object.assign(acc, { [post.uri]: post })
-  }, {} as Record<string, FeedRow>)
-  const childrenByParentUri = children.reduce((acc, child) => {
-    if (!child.replyParent) return acc
-    if (includedPosts.has(child.uri)) return acc
-    includedPosts.add(child.uri)
-    acc[child.replyParent] ??= []
-    acc[child.replyParent].push(child)
-    return acc
-  }, {} as Record<string, FeedRow[]>)
-  const post = parentsByUri[uri]
-  if (!post) return null
-  return {
-    post,
-    parent: post.replyParent
-      ? getParentData(
-          parentsByUri,
-          includedPosts,
-          post.replyParent,
-          parentHeight,
-        )
-      : undefined,
-    replies: getChildrenData(childrenByParentUri, uri, depth),
-  }
-}
-
-const getParentData = (
-  postsByUri: Record<string, FeedRow>,
-  includedPosts: Set<string>,
-  uri: string,
-  depth: number,
-): PostThread | ParentNotFoundError | undefined => {
-  if (depth < 1) return undefined
-  if (includedPosts.has(uri)) return undefined
-  includedPosts.add(uri)
-  const post = postsByUri[uri]
-  if (!post) return new ParentNotFoundError(uri)
-  return {
-    post,
-    parent: post.replyParent
-      ? getParentData(postsByUri, includedPosts, post.replyParent, depth - 1)
-      : undefined,
-    replies: [],
-  }
-}
-
-const getChildrenData = (
-  childrenByParentUri: Record<string, FeedRow[]>,
-  uri: string,
-  depth: number,
-): PostThread[] | undefined => {
-  if (depth === 0) return undefined
-  const children = childrenByParentUri[uri] ?? []
-  return children.map((row) => ({
-    post: row,
-    replies: getChildrenData(childrenByParentUri, row.postUri, depth - 1),
-  }))
-}
-
-class ParentNotFoundError extends Error {
-  constructor(public uri: string) {
-    super(`Parent not found: ${uri}`)
-  }
-}
-
-type PostThread = {
-  post: FeedRow
-  parent?: PostThread | ParentNotFoundError
-  replies?: PostThread[]
-}
-
->>>>>>> e41a25fa
 type Context = {
   dataplane: DataPlaneClient
   hydrator: Hydrator

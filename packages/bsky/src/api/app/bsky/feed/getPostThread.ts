import { InvalidRequestError } from '@atproto/xrpc-server'
import { Server } from '../../../../lexicon'
import AppContext from '../../../../context'
import {
  ActorViewMap,
  FeedEmbeds,
  FeedRow,
  PostInfoMap,
} from '../../../../services/types'
import { FeedService } from '../../../../services/feed'
<<<<<<< HEAD
=======
import { authOptionalVerifier } from '../../../auth'
import { Labels } from '../../../../services/label'
>>>>>>> 9b705a08

export type PostThread = {
  post: FeedRow
  parent?: PostThread | ParentNotFoundError
  replies?: PostThread[]
}

export default function (server: Server, ctx: AppContext) {
  server.app.bsky.feed.getPostThread({
    auth: ctx.authOptionalVerifier,
    handler: async ({ params, auth }) => {
      const { uri, depth = 6 } = params
      const requester = auth.credentials.did

      const feedService = ctx.services.feed(ctx.db)
      const labelService = ctx.services.label(ctx.db)

      const threadData = await getThreadData(feedService, uri, depth)
      if (!threadData) {
        throw new InvalidRequestError(`Post not found: ${uri}`, 'NotFound')
      }
      const relevant = getRelevantIds(threadData)
      const [actors, posts, embeds, labels] = await Promise.all([
        feedService.getActorViews(Array.from(relevant.dids), requester),
        feedService.getPostViews(Array.from(relevant.uris), requester),
        feedService.embedsForPosts(Array.from(relevant.uris), requester),
        labelService.getLabelsForSubjects(Array.from(relevant.uris)),
      ])

      const thread = composeThread(
        threadData,
        feedService,
        posts,
        actors,
        embeds,
        labels,
      )
      return {
        encoding: 'application/json',
        body: { thread },
      }
    },
  })
}

const composeThread = (
  threadData: PostThread,
  feedService: FeedService,
  posts: PostInfoMap,
  actors: ActorViewMap,
  embeds: FeedEmbeds,
  labels: Labels,
) => {
  const post = feedService.formatPostView(
    threadData.post.postUri,
    actors,
    posts,
    embeds,
    labels,
  )

  let parent
  if (threadData.parent) {
    if (threadData.parent instanceof ParentNotFoundError) {
      parent = {
        $type: 'app.bsky.feed.defs#notFoundPost',
        uri: threadData.parent.uri,
        notFound: true,
      }
    } else {
      parent = composeThread(
        threadData.parent,
        feedService,
        posts,
        actors,
        embeds,
        labels,
      )
    }
  }

  let replies
  if (threadData.replies) {
    replies = threadData.replies.map((reply) =>
      composeThread(reply, feedService, posts, actors, embeds, labels),
    )
  }

  return {
    $type: 'app.bsky.feed.defs#threadViewPost',
    post,
    parent,
    replies,
  }
}

const getRelevantIds = (
  thread: PostThread,
): { dids: Set<string>; uris: Set<string> } => {
  const dids = new Set<string>()
  const uris = new Set<string>()
  if (thread.parent && !(thread.parent instanceof ParentNotFoundError)) {
    const fromParent = getRelevantIds(thread.parent)
    fromParent.dids.forEach((did) => dids.add(did))
    fromParent.uris.forEach((uri) => uris.add(uri))
  }
  if (thread.replies) {
    for (const reply of thread.replies) {
      const fromChild = getRelevantIds(reply)
      fromChild.dids.forEach((did) => dids.add(did))
      fromChild.uris.forEach((uri) => uris.add(uri))
    }
  }
  dids.add(thread.post.postAuthorDid)
  uris.add(thread.post.postUri)
  return { dids, uris }
}

const getThreadData = async (
  feedService: FeedService,
  uri: string,
  depth: number,
): Promise<PostThread | null> => {
  const [parents, children] = await Promise.all([
    feedService
      .selectPostQb()
      .innerJoin('post_hierarchy', 'post_hierarchy.ancestorUri', 'post.uri')
      .where('post_hierarchy.uri', '=', uri)
      .execute(),
    feedService
      .selectPostQb()
      .innerJoin('post_hierarchy', 'post_hierarchy.uri', 'post.uri')
      .where('post_hierarchy.uri', '!=', uri)
      .where('post_hierarchy.ancestorUri', '=', uri)
      .where('depth', '<=', depth)
      .orderBy('post.createdAt', 'desc')
      .execute(),
  ])
  const parentsByUri = parents.reduce((acc, parent) => {
    return Object.assign(acc, { [parent.postUri]: parent })
  }, {} as Record<string, FeedRow>)
  const childrenByParentUri = children.reduce((acc, child) => {
    if (!child.replyParent) return acc
    acc[child.replyParent] ??= []
    acc[child.replyParent].push(child)
    return acc
  }, {} as Record<string, FeedRow[]>)
  const post = parentsByUri[uri]
  if (!post) return null
  return {
    post,
    parent: post.replyParent
      ? getParentData(parentsByUri, post.replyParent)
      : undefined,
    replies: getChildrenData(childrenByParentUri, uri, depth),
  }
}

const getParentData = (
  postsByUri: Record<string, FeedRow>,
  uri: string,
): PostThread | ParentNotFoundError => {
  const post = postsByUri[uri]
  if (!post) return new ParentNotFoundError(uri)
  return {
    post,
    parent: post.replyParent
      ? getParentData(postsByUri, post.replyParent)
      : undefined,
    replies: [],
  }
}

const getChildrenData = (
  childrenByParentUri: Record<string, FeedRow[]>,
  uri: string,
  depth: number,
): PostThread[] | undefined => {
  if (depth === 0) return undefined
  const children = childrenByParentUri[uri] ?? []
  return children.map((row) => ({
    post: row,
    replies: getChildrenData(childrenByParentUri, row.postUri, depth - 1),
  }))
}

class ParentNotFoundError extends Error {
  constructor(public uri: string) {
    super(`Parent not found: ${uri}`)
  }
}<|MERGE_RESOLUTION|>--- conflicted
+++ resolved
@@ -8,11 +8,7 @@
   PostInfoMap,
 } from '../../../../services/types'
 import { FeedService } from '../../../../services/feed'
-<<<<<<< HEAD
-=======
-import { authOptionalVerifier } from '../../../auth'
 import { Labels } from '../../../../services/label'
->>>>>>> 9b705a08
 
 export type PostThread = {
   post: FeedRow

--- conflicted
+++ resolved
@@ -19,11 +19,8 @@
   getAncestorsAndSelfQb,
   getDescendentsQb,
 } from '../../../../services/util/post'
-<<<<<<< HEAD
 import { Database } from '../../../../db'
-=======
 import { setRepoRev } from '../../../util'
->>>>>>> cfb68356
 
 export type PostThread = {
   post: FeedRow
@@ -38,24 +35,17 @@
       const { uri, depth, parentHeight } = params
       const requester = auth.credentials.did
 
-<<<<<<< HEAD
       const db = ctx.db.getReplica('thread')
+      const actorService = ctx.services.actor(db)
       const feedService = ctx.services.feed(db)
       const labelService = ctx.services.label(db)
 
-      const threadData = await getThreadData(ctx, db, uri, depth, parentHeight)
-=======
-      const actorService = ctx.services.actor(ctx.db)
-      const feedService = ctx.services.feed(ctx.db)
-      const labelService = ctx.services.label(ctx.db)
-
       const [threadData, repoRev] = await Promise.all([
-        getThreadData(ctx, uri, depth, parentHeight),
+        getThreadData(ctx, db, uri, depth, parentHeight),
         actorService.getRepoRev(requester),
       ])
       setRepoRev(res, repoRev)
 
->>>>>>> cfb68356
       if (!threadData) {
         throw new InvalidRequestError(`Post not found: ${uri}`, 'NotFound')
       }

import { InvalidRequestError } from '@atproto/xrpc-server'
import { AtUri } from '@atproto/syntax'
import { Server } from '../../../../lexicon'
import {
  BlockedPost,
  NotFoundPost,
  ThreadViewPost,
  isNotFoundPost,
  isThreadViewPost,
} from '../../../../lexicon/types/app/bsky/feed/defs'
import { Record as PostRecord } from '../../../../lexicon/types/app/bsky/feed/post'
import { Record as GateRecord } from '../../../../lexicon/types/app/bsky/feed/gate'
import { QueryParams } from '../../../../lexicon/types/app/bsky/feed/getPostThread'
import AppContext from '../../../../context'
import {
  FeedService,
  FeedRow,
  FeedHydrationState,
  PostInfo,
} from '../../../../services/feed'
import {
  getAncestorsAndSelfQb,
  getDescendentsQb,
} from '../../../../services/util/post'
import { Database } from '../../../../db'
import DatabaseSchema from '../../../../db/database-schema'
import { setRepoRev } from '../../../util'
<<<<<<< HEAD
import { ActorService } from '../../../../services/actor'
import { checkInvalidInteractions } from '../../../../services/feed/util'
import { createPipeline, noRules } from '../../../../pipeline'
=======
import { createPipeline, noRules } from '../../../../pipeline'
import { ActorInfoMap, ActorService } from '../../../../services/actor'
>>>>>>> cb30cff1

export default function (server: Server, ctx: AppContext) {
  const getPostThread = createPipeline(
    skeleton,
    hydration,
    noRules, // handled in presentation: 3p block-violating replies are turned to #blockedPost, viewer blocks turned to #notFoundPost.
    presentation,
  )
  server.app.bsky.feed.getPostThread({
    auth: ctx.authOptionalVerifier,
    handler: async ({ params, auth, res }) => {
      const viewer = auth.credentials.did
      const db = ctx.db.getReplica('thread')
      const feedService = ctx.services.feed(db)
      const actorService = ctx.services.actor(db)

      const [result, repoRev] = await Promise.allSettled([
        getPostThread({ ...params, viewer }, { db, feedService, actorService }),
        actorService.getRepoRev(viewer),
      ])

      if (repoRev.status === 'fulfilled') {
        setRepoRev(res, repoRev.value)
      }
      if (result.status === 'rejected') {
        throw result.reason
      }

      return {
        encoding: 'application/json',
        body: result.value,
      }
    },
  })
}

const skeleton = async (params: Params, ctx: Context) => {
  const threadData = await getThreadData(params, ctx)
  if (!threadData) {
    throw new InvalidRequestError(`Post not found: ${params.uri}`, 'NotFound')
  }
  return { params, threadData }
}

const hydration = async (state: SkeletonState, ctx: Context) => {
  const { feedService } = ctx
  const {
    threadData,
    params: { viewer },
  } = state
  const relevant = getRelevantIds(threadData)
  const hydrated = await feedService.feedHydration({ ...relevant, viewer })
  // check root reply interaction rules
  const anchorPostUri = threadData.post.postUri
  const rootUri = threadData.post.replyRoot || anchorPostUri
  const anchor = hydrated.posts[anchorPostUri]
  const root = hydrated.posts[rootUri]
  const gate = hydrated.gates[rootUri]
  const viewerCanReply = await checkViewerCanReply(
    ctx.db.db,
    anchor ?? null,
    viewer,
    new AtUri(rootUri).host,
    (root?.record ?? null) as PostRecord | null,
    gate ?? null,
  )
  return { ...state, ...hydrated, viewerCanReply }
}

const presentation = (state: HydrationState, ctx: Context) => {
  const { params, profiles } = state
  const { actorService } = ctx
  const actors = actorService.views.profileBasicPresentation(
    Object.keys(profiles),
    state,
    { viewer: params.viewer },
  )
  const thread = composeThread(state.threadData, actors, state, ctx)
  if (isNotFoundPost(thread)) {
    // @TODO technically this could be returned as a NotFoundPost based on lexicon
    throw new InvalidRequestError(`Post not found: ${params.uri}`, 'NotFound')
  }
  if (isThreadViewPost(thread) && params.viewer) {
    thread.viewer = { canReply: state.viewerCanReply }
  }
  return { thread }
}

const composeThread = (
  threadData: PostThread,
  actors: ActorInfoMap,
  state: HydrationState,
  ctx: Context,
<<<<<<< HEAD
): ThreadViewPost | NotFoundPost | BlockedPost => {
  const { feedService, actorService } = ctx
  const { profiles, posts, gates, embeds, blocks, labels, lists, params } =
    state

  const actors = actorService.views.profileBasicPresentation(
    Object.keys(profiles),
    state,
    { viewer: params.viewer },
  )

=======
) => {
  const { feedService } = ctx
  const { posts, embeds, blocks, labels } = state

>>>>>>> cb30cff1
  const post = feedService.views.formatPostView(
    threadData.post.postUri,
    actors,
    posts,
    gates,
    embeds,
    labels,
    lists,
  )

  // replies that are invalid due to reply-gating:
  // a. may appear as the anchor post, but without any parent or replies.
  // b. may not appear anywhere else in the thread.
  const isAnchorPost = state.threadData.post.uri === threadData.post.postUri
  const info = posts[threadData.post.postUri]
  const isInvalidInteraction = !!info?.isInvalidInteraction
  const omitPerInvalidInteration = !isAnchorPost && isInvalidInteraction

  if (!post || blocks[post.uri]?.reply || omitPerInvalidInteration) {
    return {
      $type: 'app.bsky.feed.defs#notFoundPost',
      uri: threadData.post.postUri,
      notFound: true,
    }
  }

  if (post.author.viewer?.blocking || post.author.viewer?.blockedBy) {
    return {
      $type: 'app.bsky.feed.defs#blockedPost',
      uri: threadData.post.postUri,
      blocked: true,
      author: {
        did: post.author.did,
        viewer: post.author.viewer
          ? {
              blockedBy: post.author.viewer?.blockedBy,
              blocking: post.author.viewer?.blocking,
            }
          : undefined,
      },
    }
  }

  let parent
  if (threadData.parent && !info?.isInvalidInteraction) {
    if (threadData.parent instanceof ParentNotFoundError) {
      parent = {
        $type: 'app.bsky.feed.defs#notFoundPost',
        uri: threadData.parent.uri,
        notFound: true,
      }
    } else {
      parent = composeThread(threadData.parent, actors, state, ctx)
    }
  }

  let replies: (ThreadViewPost | NotFoundPost | BlockedPost)[] | undefined
  if (threadData.replies && !info?.isInvalidInteraction) {
    replies = threadData.replies.flatMap((reply) => {
      const thread = composeThread(reply, actors, state, ctx)
      // e.g. don't bother including #postNotFound reply placeholders for takedowns. either way matches api contract.
      const skip = []
      return isNotFoundPost(thread) ? skip : thread
    })
  }

  return {
    $type: 'app.bsky.feed.defs#threadViewPost',
    post,
    parent,
    replies,
  }
}

const getRelevantIds = (
  thread: PostThread,
): { dids: Set<string>; uris: Set<string> } => {
  const dids = new Set<string>()
  const uris = new Set<string>()
  if (thread.parent && !(thread.parent instanceof ParentNotFoundError)) {
    const fromParent = getRelevantIds(thread.parent)
    fromParent.dids.forEach((did) => dids.add(did))
    fromParent.uris.forEach((uri) => uris.add(uri))
  }
  if (thread.replies) {
    for (const reply of thread.replies) {
      const fromChild = getRelevantIds(reply)
      fromChild.dids.forEach((did) => dids.add(did))
      fromChild.uris.forEach((uri) => uris.add(uri))
    }
  }
  dids.add(thread.post.postAuthorDid)
  uris.add(thread.post.postUri)
  if (thread.post.replyRoot) {
    // ensure root is included for checking interactions
    uris.add(thread.post.replyRoot)
  }
  return { dids, uris }
}

const getThreadData = async (
  params: Params,
  ctx: Context,
): Promise<PostThread | null> => {
  const { db, feedService } = ctx
  const { uri, depth, parentHeight } = params

  const [parents, children] = await Promise.all([
    getAncestorsAndSelfQb(db.db, { uri, parentHeight })
      .selectFrom('ancestor')
      .innerJoin(
        feedService.selectPostQb().as('post'),
        'post.uri',
        'ancestor.uri',
      )
      .selectAll('post')
      .execute(),
    getDescendentsQb(db.db, { uri, depth })
      .selectFrom('descendent')
      .innerJoin(
        feedService.selectPostQb().as('post'),
        'post.uri',
        'descendent.uri',
      )
      .selectAll('post')
      .orderBy('sortAt', 'desc')
      .execute(),
  ])
  const parentsByUri = parents.reduce((acc, parent) => {
    return Object.assign(acc, { [parent.postUri]: parent })
  }, {} as Record<string, FeedRow>)
  const childrenByParentUri = children.reduce((acc, child) => {
    if (!child.replyParent) return acc
    acc[child.replyParent] ??= []
    acc[child.replyParent].push(child)
    return acc
  }, {} as Record<string, FeedRow[]>)
  const post = parentsByUri[uri]
  if (!post) return null
  return {
    post,
    parent: post.replyParent
      ? getParentData(parentsByUri, post.replyParent, parentHeight)
      : undefined,
    replies: getChildrenData(childrenByParentUri, uri, depth),
  }
}

const getParentData = (
  postsByUri: Record<string, FeedRow>,
  uri: string,
  depth: number,
): PostThread | ParentNotFoundError | undefined => {
  if (depth < 1) return undefined
  const post = postsByUri[uri]
  if (!post) return new ParentNotFoundError(uri)
  return {
    post,
    parent: post.replyParent
      ? getParentData(postsByUri, post.replyParent, depth - 1)
      : undefined,
    replies: [],
  }
}

const getChildrenData = (
  childrenByParentUri: Record<string, FeedRow[]>,
  uri: string,
  depth: number,
): PostThread[] | undefined => {
  if (depth === 0) return undefined
  const children = childrenByParentUri[uri] ?? []
  return children.map((row) => ({
    post: row,
    replies: getChildrenData(childrenByParentUri, row.postUri, depth - 1),
  }))
}

const checkViewerCanReply = async (
  db: DatabaseSchema,
  anchor: PostInfo | null,
  viewer: string | null,
  owner: string,
  root: PostRecord | null,
  gate: GateRecord | null,
) => {
  if (!viewer) return false
  if (anchor?.isInvalidInteraction) return false
  const isInvalidInteraction = await checkInvalidInteractions(
    db,
    viewer,
    owner,
    root,
    gate,
  )
  return !isInvalidInteraction
}

class ParentNotFoundError extends Error {
  constructor(public uri: string) {
    super(`Parent not found: ${uri}`)
  }
}

type PostThread = {
  post: FeedRow
  parent?: PostThread | ParentNotFoundError
  replies?: PostThread[]
}

type Context = {
  db: Database
  feedService: FeedService
  actorService: ActorService
}

type Params = QueryParams & { viewer: string | null }

type SkeletonState = {
  params: Params
  threadData: PostThread
}

type HydrationState = SkeletonState &
  FeedHydrationState & {
    viewerCanReply: boolean
  }<|MERGE_RESOLUTION|>--- conflicted
+++ resolved
@@ -25,14 +25,9 @@
 import { Database } from '../../../../db'
 import DatabaseSchema from '../../../../db/database-schema'
 import { setRepoRev } from '../../../util'
-<<<<<<< HEAD
-import { ActorService } from '../../../../services/actor'
+import { ActorInfoMap, ActorService } from '../../../../services/actor'
 import { checkInvalidInteractions } from '../../../../services/feed/util'
 import { createPipeline, noRules } from '../../../../pipeline'
-=======
-import { createPipeline, noRules } from '../../../../pipeline'
-import { ActorInfoMap, ActorService } from '../../../../services/actor'
->>>>>>> cb30cff1
 
 export default function (server: Server, ctx: AppContext) {
   const getPostThread = createPipeline(
@@ -126,24 +121,10 @@
   actors: ActorInfoMap,
   state: HydrationState,
   ctx: Context,
-<<<<<<< HEAD
-): ThreadViewPost | NotFoundPost | BlockedPost => {
-  const { feedService, actorService } = ctx
-  const { profiles, posts, gates, embeds, blocks, labels, lists, params } =
-    state
-
-  const actors = actorService.views.profileBasicPresentation(
-    Object.keys(profiles),
-    state,
-    { viewer: params.viewer },
-  )
-
-=======
 ) => {
   const { feedService } = ctx
-  const { posts, embeds, blocks, labels } = state
-
->>>>>>> cb30cff1
+  const { posts, gates, embeds, blocks, labels, lists } = state
+
   const post = feedService.views.formatPostView(
     threadData.post.postUri,
     actors,

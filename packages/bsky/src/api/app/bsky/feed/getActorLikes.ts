import { InvalidRequestError } from '@atproto/xrpc-server'
import { mapDefined } from '@atproto/common'
import { Server } from '../../../../lexicon'
import { QueryParams } from '../../../../lexicon/types/app/bsky/feed/getActorLikes'
import AppContext from '../../../../context'
import { clearlyBadCursor, setRepoRev } from '../../../util'
import { createPipeline } from '../../../../pipeline'
import {
  HydrateCtx,
  HydrationState,
  Hydrator,
} from '../../../../hydration/hydrator'
import { Views } from '../../../../views'
import { DataPlaneClient } from '../../../../data-plane'
import { parseString } from '../../../../hydration/util'
import { creatorFromUri } from '../../../../views/util'
import { FeedItem } from '../../../../hydration/feed'

export default function (server: Server, ctx: AppContext) {
  const getActorLikes = createPipeline(
    skeleton,
    hydration,
    noPostBlocks,
    presentation,
  )
  server.app.bsky.feed.getActorLikes({
    auth: ctx.authVerifier.standardOptional,
    handler: async ({ params, auth, req, res }) => {
      const viewer = auth.credentials.iss
      const labelers = ctx.reqLabelers(req)
      const hydrateCtx = { labelers, viewer }

<<<<<<< HEAD
      const [result, repoRev] = await Promise.all([
        getActorLikes({ ...params, hydrateCtx }, ctx),
        ctx.hydrator.actor.getRepoRevSafe(viewer),
      ])
=======
      const result = await getActorLikes({ ...params, viewer }, ctx)
>>>>>>> f8559381

      const repoRev = await ctx.hydrator.actor.getRepoRevSafe(viewer)
      setRepoRev(res, repoRev)

      return {
        encoding: 'application/json',
        body: result,
      }
    },
  })
}

const skeleton = async (inputs: {
  ctx: Context
  params: Params
}): Promise<Skeleton> => {
  const { ctx, params } = inputs
<<<<<<< HEAD
  const { actor, limit, cursor } = params
  const viewer = params.hydrateCtx.viewer

=======
  const { actor, limit, cursor, viewer } = params
  if (clearlyBadCursor(cursor)) {
    return { items: [] }
  }
>>>>>>> f8559381
  const [actorDid] = await ctx.hydrator.actor.getDids([actor])
  if (!actorDid || !viewer || viewer !== actorDid) {
    throw new InvalidRequestError('Profile not found')
  }

  const likesRes = await ctx.dataplane.getActorLikes({
    actorDid,
    limit,
    cursor,
  })

  const items = likesRes.likes.map((l) => ({ post: { uri: l.subject } }))

  return {
    items,
    cursor: parseString(likesRes.cursor),
  }
}

const hydration = async (inputs: {
  ctx: Context
  params: Params
  skeleton: Skeleton
}) => {
  const { ctx, params, skeleton } = inputs
<<<<<<< HEAD
  return await ctx.hydrator.hydrateFeedPosts(
    skeleton.postUris,
    params.hydrateCtx,
  )
=======
  return await ctx.hydrator.hydrateFeedItems(skeleton.items, params.viewer)
>>>>>>> f8559381
}

const noPostBlocks = (inputs: {
  ctx: Context
  skeleton: Skeleton
  hydration: HydrationState
}) => {
  const { ctx, skeleton, hydration } = inputs
  skeleton.items = skeleton.items.filter((item) => {
    const creator = creatorFromUri(item.post.uri)
    return !ctx.views.viewerBlockExists(creator, hydration)
  })
  return skeleton
}

const presentation = (inputs: {
  ctx: Context
  skeleton: Skeleton
  hydration: HydrationState
}) => {
  const { ctx, skeleton, hydration } = inputs
  const feed = mapDefined(skeleton.items, (item) =>
    ctx.views.feedViewPost(item, hydration),
  )
  return {
    feed,
    cursor: skeleton.cursor,
  }
}

type Context = {
  hydrator: Hydrator
  views: Views
  dataplane: DataPlaneClient
}

type Params = QueryParams & { hydrateCtx: HydrateCtx }

type Skeleton = {
  items: FeedItem[]
  cursor?: string
}<|MERGE_RESOLUTION|>--- conflicted
+++ resolved
@@ -30,14 +30,7 @@
       const labelers = ctx.reqLabelers(req)
       const hydrateCtx = { labelers, viewer }
 
-<<<<<<< HEAD
-      const [result, repoRev] = await Promise.all([
-        getActorLikes({ ...params, hydrateCtx }, ctx),
-        ctx.hydrator.actor.getRepoRevSafe(viewer),
-      ])
-=======
-      const result = await getActorLikes({ ...params, viewer }, ctx)
->>>>>>> f8559381
+      const result = await getActorLikes({ ...params, hydrateCtx }, ctx)
 
       const repoRev = await ctx.hydrator.actor.getRepoRevSafe(viewer)
       setRepoRev(res, repoRev)
@@ -55,16 +48,11 @@
   params: Params
 }): Promise<Skeleton> => {
   const { ctx, params } = inputs
-<<<<<<< HEAD
   const { actor, limit, cursor } = params
   const viewer = params.hydrateCtx.viewer
-
-=======
-  const { actor, limit, cursor, viewer } = params
   if (clearlyBadCursor(cursor)) {
     return { items: [] }
   }
->>>>>>> f8559381
   const [actorDid] = await ctx.hydrator.actor.getDids([actor])
   if (!actorDid || !viewer || viewer !== actorDid) {
     throw new InvalidRequestError('Profile not found')
@@ -90,14 +78,7 @@
   skeleton: Skeleton
 }) => {
   const { ctx, params, skeleton } = inputs
-<<<<<<< HEAD
-  return await ctx.hydrator.hydrateFeedPosts(
-    skeleton.postUris,
-    params.hydrateCtx,
-  )
-=======
-  return await ctx.hydrator.hydrateFeedItems(skeleton.items, params.viewer)
->>>>>>> f8559381
+  return await ctx.hydrator.hydrateFeedItems(skeleton.items, params.hydrateCtx)
 }
 
 const noPostBlocks = (inputs: {

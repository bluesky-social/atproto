import { Server } from '../../../../lexicon'
import { QueryParams } from '../../../../lexicon/types/app/bsky/feed/getListFeed'
import AppContext from '../../../../context'
import { clearlyBadCursor, setRepoRev } from '../../../util'
import { createPipeline } from '../../../../pipeline'
import {
  HydrateCtx,
  HydrationState,
  Hydrator,
} from '../../../../hydration/hydrator'
import { Views } from '../../../../views'
import { DataPlaneClient } from '../../../../data-plane'
import { mapDefined } from '@atproto/common'
import { parseString } from '../../../../hydration/util'
import { FeedItem } from '../../../../hydration/feed'

export default function (server: Server, ctx: AppContext) {
  const getListFeed = createPipeline(
    skeleton,
    hydration,
    noBlocksOrMutes,
    presentation,
  )
  server.app.bsky.feed.getListFeed({
    auth: ctx.authVerifier.standardOptional,
    handler: async ({ params, auth, req, res }) => {
      const viewer = auth.credentials.iss
      const labelers = ctx.reqLabelers(req)
      const hydrateCtx = { labelers, viewer }

<<<<<<< HEAD
      const [result, repoRev] = await Promise.all([
        getListFeed({ ...params, hydrateCtx }, ctx),
        ctx.hydrator.actor.getRepoRevSafe(viewer),
      ])
=======
      const result = await getListFeed({ ...params, viewer }, ctx)
>>>>>>> f8559381

      const repoRev = await ctx.hydrator.actor.getRepoRevSafe(viewer)
      setRepoRev(res, repoRev)

      return {
        encoding: 'application/json',
        body: result,
      }
    },
  })
}

export const skeleton = async (inputs: {
  ctx: Context
  params: Params
}): Promise<Skeleton> => {
  const { ctx, params } = inputs
  if (clearlyBadCursor(params.cursor)) {
    return { items: [] }
  }
  const res = await ctx.dataplane.getListFeed({
    listUri: params.list,
    limit: params.limit,
    cursor: params.cursor,
  })
  return {
    items: res.items.map((item) => ({
      post: { uri: item.uri, cid: item.cid || undefined },
      repost: item.repost
        ? { uri: item.repost, cid: item.repostCid || undefined }
        : undefined,
    })),
    cursor: parseString(res.cursor),
  }
}

const hydration = async (inputs: {
  ctx: Context
  params: Params
  skeleton: Skeleton
}): Promise<HydrationState> => {
  const { ctx, params, skeleton } = inputs
<<<<<<< HEAD
  return ctx.hydrator.hydrateFeedPosts(skeleton.uris, params.hydrateCtx)
=======
  return ctx.hydrator.hydrateFeedItems(skeleton.items, params.viewer)
>>>>>>> f8559381
}

const noBlocksOrMutes = (inputs: {
  ctx: Context
  skeleton: Skeleton
  hydration: HydrationState
}): Skeleton => {
  const { ctx, skeleton, hydration } = inputs
  skeleton.items = skeleton.items.filter((item) => {
    const bam = ctx.views.feedItemBlocksAndMutes(item, hydration)
    return (
      !bam.authorBlocked &&
      !bam.authorMuted &&
      !bam.originatorBlocked &&
      !bam.originatorMuted
    )
  })
  return skeleton
}

const presentation = (inputs: {
  ctx: Context
  skeleton: Skeleton
  hydration: HydrationState
}) => {
  const { ctx, skeleton, hydration } = inputs
  const feed = mapDefined(skeleton.items, (item) =>
    ctx.views.feedViewPost(item, hydration),
  )
  return { feed, cursor: skeleton.cursor }
}

type Context = {
  hydrator: Hydrator
  views: Views
  dataplane: DataPlaneClient
}

type Params = QueryParams & { hydrateCtx: HydrateCtx }

type Skeleton = {
  items: FeedItem[]
  cursor?: string
}<|MERGE_RESOLUTION|>--- conflicted
+++ resolved
@@ -28,14 +28,7 @@
       const labelers = ctx.reqLabelers(req)
       const hydrateCtx = { labelers, viewer }
 
-<<<<<<< HEAD
-      const [result, repoRev] = await Promise.all([
-        getListFeed({ ...params, hydrateCtx }, ctx),
-        ctx.hydrator.actor.getRepoRevSafe(viewer),
-      ])
-=======
-      const result = await getListFeed({ ...params, viewer }, ctx)
->>>>>>> f8559381
+      const result = await getListFeed({ ...params, hydrateCtx }, ctx)
 
       const repoRev = await ctx.hydrator.actor.getRepoRevSafe(viewer)
       setRepoRev(res, repoRev)
@@ -78,11 +71,7 @@
   skeleton: Skeleton
 }): Promise<HydrationState> => {
   const { ctx, params, skeleton } = inputs
-<<<<<<< HEAD
-  return ctx.hydrator.hydrateFeedPosts(skeleton.uris, params.hydrateCtx)
-=======
-  return ctx.hydrator.hydrateFeedItems(skeleton.items, params.viewer)
->>>>>>> f8559381
+  return ctx.hydrator.hydrateFeedItems(skeleton.items, params.hydrateCtx)
 }
 
 const noBlocksOrMutes = (inputs: {

--- conflicted
+++ resolved
@@ -2,21 +2,6 @@
 import { InvalidRequestError } from '@atproto/xrpc-server'
 
 import AppContext from '../../../../context'
-<<<<<<< HEAD
-=======
-import { clearlyBadCursor, resHeaders } from '../../../util'
-import { createPipeline } from '../../../../pipeline'
-import {
-  HydrateCtx,
-  HydrationState,
-  Hydrator,
-  mergeStates,
-} from '../../../../hydration/hydrator'
-import { Views } from '../../../../views'
-import { DataPlaneClient } from '../../../../data-plane'
-import { parseString } from '../../../../hydration/util'
-import { uriToDid } from '../../../../util/uris'
->>>>>>> a611a5fe
 import { Actor } from '../../../../hydration/actor'
 import { FeedItem, Post } from '../../../../hydration/feed'
 import { HydrationState, mergeStates } from '../../../../hydration/hydrator'
@@ -33,6 +18,7 @@
   SkeletonFn,
 } from '../../../../pipeline'
 import { FeedType } from '../../../../proto/bsky_pb'
+import { uriToDid } from '../../../../util/uris'
 import { clearlyBadCursor } from '../../../util'
 
 type Skeleton = {

--- conflicted
+++ resolved
@@ -27,13 +27,8 @@
   )
   server.app.bsky.feed.getAuthorFeed({
     auth: ctx.authVerifier.optionalStandardOrRole,
-<<<<<<< HEAD
-    handler: async ({ params, auth, req, res }) => {
+    handler: async ({ params, auth, req }) => {
       const { viewer, includeTakedowns } = ctx.authVerifier.parseCreds(auth)
-=======
-    handler: async ({ params, auth, req }) => {
-      const { viewer, canViewTakedowns } = ctx.authVerifier.parseCreds(auth)
->>>>>>> 877906f6
       const labelers = ctx.reqLabelers(req)
       const hydrateCtx = { labelers, viewer, includeTakedowns }
 

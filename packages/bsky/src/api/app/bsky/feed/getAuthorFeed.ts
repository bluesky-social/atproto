import { mapDefined } from '@atproto/common'
import { InvalidRequestError } from '@atproto/xrpc-server'
import { Server } from '../../../../lexicon'
import { QueryParams } from '../../../../lexicon/types/app/bsky/feed/getAuthorFeed'
import AppContext from '../../../../context'
import { clearlyBadCursor, setRepoRev } from '../../../util'
import { createPipeline } from '../../../../pipeline'
import {
  HydrateCtx,
  HydrationState,
  Hydrator,
  mergeStates,
} from '../../../../hydration/hydrator'
import { Views } from '../../../../views'
import { DataPlaneClient } from '../../../../data-plane'
import { parseString } from '../../../../hydration/util'
import { Actor } from '../../../../hydration/actor'
import { FeedItem } from '../../../../hydration/feed'
import { FeedType } from '../../../../proto/bsky_pb'

export default function (server: Server, ctx: AppContext) {
  const getAuthorFeed = createPipeline(
    skeleton,
    hydration,
    noBlocksOrMutedReposts,
    presentation,
  )
  server.app.bsky.feed.getAuthorFeed({
    auth: ctx.authVerifier.optionalStandardOrRole,
<<<<<<< HEAD
    handler: async ({ params, auth, req, res }) => {
      const { viewer } = ctx.authVerifier.parseCreds(auth)
      const labelers = ctx.reqLabelers(req)
      const hydrateCtx = { labelers, viewer }

      const [result, repoRev] = await Promise.all([
        getAuthorFeed({ ...params, hydrateCtx }, ctx),
        ctx.hydrator.actor.getRepoRevSafe(viewer),
      ])
=======
    handler: async ({ params, auth, res }) => {
      const { viewer, canViewTakedowns } = ctx.authVerifier.parseCreds(auth)

      const result = await getAuthorFeed(
        { ...params, viewer, includeTakedowns: canViewTakedowns },
        ctx,
      )
>>>>>>> f8559381

      const repoRev = await ctx.hydrator.actor.getRepoRevSafe(viewer)
      setRepoRev(res, repoRev)

      return {
        encoding: 'application/json',
        body: result,
      }
    },
  })
}

const FILTER_TO_FEED_TYPE = {
  posts_with_replies: undefined, // default: all posts, replies, and reposts
  posts_no_replies: FeedType.POSTS_NO_REPLIES,
  posts_with_media: FeedType.POSTS_WITH_MEDIA,
  posts_and_author_threads: FeedType.POSTS_AND_AUTHOR_THREADS,
}

export const skeleton = async (inputs: {
  ctx: Context
  params: Params
}): Promise<Skeleton> => {
  const { ctx, params } = inputs
  const [did] = await ctx.hydrator.actor.getDids([params.actor])
  if (!did) {
    throw new InvalidRequestError('Profile not found')
  }
  const actors = await ctx.hydrator.actor.getActors(
    [did],
    params.includeTakedowns,
  )
  const actor = actors.get(did)
  if (!actor) {
    throw new InvalidRequestError('Profile not found')
  }
  if (clearlyBadCursor(params.cursor)) {
    return { actor, items: [] }
  }
  const res = await ctx.dataplane.getAuthorFeed({
    actorDid: did,
    limit: params.limit,
    cursor: params.cursor,
    feedType: FILTER_TO_FEED_TYPE[params.filter],
  })
  return {
    actor,
    items: res.items.map((item) => ({
      post: { uri: item.uri, cid: item.cid || undefined },
      repost: item.repost
        ? { uri: item.repost, cid: item.repostCid || undefined }
        : undefined,
    })),
    cursor: parseString(res.cursor),
  }
}

const hydration = async (inputs: {
  ctx: Context
  params: Params
  skeleton: Skeleton
}): Promise<HydrationState> => {
  const { ctx, params, skeleton } = inputs
  const [feedPostState, profileViewerState = {}] = await Promise.all([
<<<<<<< HEAD
    ctx.hydrator.hydrateFeedPosts(skeleton.uris, params.hydrateCtx),
    params.hydrateCtx.viewer
      ? ctx.hydrator.actor.getProfileViewerStates(
          [skeleton.actor.did],
          params.hydrateCtx.viewer,
        )
=======
    ctx.hydrator.hydrateFeedItems(
      skeleton.items,
      params.viewer,
      params.includeTakedowns,
    ),
    params.viewer
      ? ctx.hydrator.hydrateProfileViewers([skeleton.actor.did], params.viewer)
>>>>>>> f8559381
      : undefined,
  ])
  return mergeStates(feedPostState, profileViewerState)
}

const noBlocksOrMutedReposts = (inputs: {
  ctx: Context
  skeleton: Skeleton
  hydration: HydrationState
}): Skeleton => {
  const { ctx, skeleton, hydration } = inputs
  const relationship = hydration.profileViewers?.get(skeleton.actor.did)
  if (relationship?.blocking || relationship?.blockingByList) {
    throw new InvalidRequestError(
      `Requester has blocked actor: ${skeleton.actor.did}`,
      'BlockedActor',
    )
  }
  if (relationship?.blockedBy || relationship?.blockedByList) {
    throw new InvalidRequestError(
      `Requester is blocked by actor: ${skeleton.actor.did}`,
      'BlockedByActor',
    )
  }
  skeleton.items = skeleton.items.filter((item) => {
    const bam = ctx.views.feedItemBlocksAndMutes(item, hydration)
    return (
      !bam.authorBlocked &&
      !bam.originatorBlocked &&
      !(bam.authorMuted && !bam.originatorMuted)
    )
  })
  return skeleton
}

const presentation = (inputs: {
  ctx: Context
  skeleton: Skeleton
  hydration: HydrationState
}) => {
  const { ctx, skeleton, hydration } = inputs
  const feed = mapDefined(skeleton.items, (item) =>
    ctx.views.feedViewPost(item, hydration),
  )
  return { feed, cursor: skeleton.cursor }
}

type Context = {
  hydrator: Hydrator
  views: Views
  dataplane: DataPlaneClient
}

<<<<<<< HEAD
type Params = QueryParams & { hydrateCtx: HydrateCtx }
=======
type Params = QueryParams & { viewer: string | null; includeTakedowns: boolean }
>>>>>>> f8559381

type Skeleton = {
  actor: Actor
  items: FeedItem[]
  cursor?: string
}<|MERGE_RESOLUTION|>--- conflicted
+++ resolved
@@ -27,25 +27,15 @@
   )
   server.app.bsky.feed.getAuthorFeed({
     auth: ctx.authVerifier.optionalStandardOrRole,
-<<<<<<< HEAD
     handler: async ({ params, auth, req, res }) => {
-      const { viewer } = ctx.authVerifier.parseCreds(auth)
+      const { viewer, canViewTakedowns } = ctx.authVerifier.parseCreds(auth)
       const labelers = ctx.reqLabelers(req)
       const hydrateCtx = { labelers, viewer }
 
-      const [result, repoRev] = await Promise.all([
-        getAuthorFeed({ ...params, hydrateCtx }, ctx),
-        ctx.hydrator.actor.getRepoRevSafe(viewer),
-      ])
-=======
-    handler: async ({ params, auth, res }) => {
-      const { viewer, canViewTakedowns } = ctx.authVerifier.parseCreds(auth)
-
       const result = await getAuthorFeed(
-        { ...params, viewer, includeTakedowns: canViewTakedowns },
+        { ...params, hydrateCtx, includeTakedowns: canViewTakedowns },
         ctx,
       )
->>>>>>> f8559381
 
       const repoRev = await ctx.hydrator.actor.getRepoRevSafe(viewer)
       setRepoRev(res, repoRev)
@@ -109,24 +99,13 @@
   skeleton: Skeleton
 }): Promise<HydrationState> => {
   const { ctx, params, skeleton } = inputs
-  const [feedPostState, profileViewerState = {}] = await Promise.all([
-<<<<<<< HEAD
-    ctx.hydrator.hydrateFeedPosts(skeleton.uris, params.hydrateCtx),
-    params.hydrateCtx.viewer
-      ? ctx.hydrator.actor.getProfileViewerStates(
-          [skeleton.actor.did],
-          params.hydrateCtx.viewer,
-        )
-=======
+  const [feedPostState, profileViewerState] = await Promise.all([
     ctx.hydrator.hydrateFeedItems(
       skeleton.items,
-      params.viewer,
+      params.hydrateCtx,
       params.includeTakedowns,
     ),
-    params.viewer
-      ? ctx.hydrator.hydrateProfileViewers([skeleton.actor.did], params.viewer)
->>>>>>> f8559381
-      : undefined,
+    ctx.hydrator.hydrateProfileViewers([skeleton.actor.did], params.hydrateCtx),
   ])
   return mergeStates(feedPostState, profileViewerState)
 }
@@ -179,11 +158,10 @@
   dataplane: DataPlaneClient
 }
 
-<<<<<<< HEAD
-type Params = QueryParams & { hydrateCtx: HydrateCtx }
-=======
-type Params = QueryParams & { viewer: string | null; includeTakedowns: boolean }
->>>>>>> f8559381
+type Params = QueryParams & {
+  hydrateCtx: HydrateCtx
+  includeTakedowns: boolean
+}
 
 type Skeleton = {
   actor: Actor

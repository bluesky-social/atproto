--- conflicted
+++ resolved
@@ -25,16 +25,7 @@
   server.app.bsky.feed.getAuthorFeed({
     auth: ctx.authVerifier.optionalStandardOrRole,
     handler: async ({ params, auth, res }) => {
-<<<<<<< HEAD
-      const viewer =
-        auth.credentials.type === 'access' ? auth.credentials.did : null
-=======
-      const db = ctx.db.getReplica()
-      const actorService = ctx.services.actor(db)
-      const feedService = ctx.services.feed(db)
-      const graphService = ctx.services.graph(db)
       const { viewer } = ctx.authVerifier.parseCreds(auth)
->>>>>>> e41a25fa
 
       const [result, repoRev] = await Promise.all([
         getAuthorFeed({ ...params, viewer }, ctx),
@@ -60,59 +51,10 @@
   if (!did) {
     throw new InvalidRequestError('Profile not found')
   }
-<<<<<<< HEAD
   const actors = await ctx.hydrator.actor.getActors([did])
   const actor = actors.get(did)
   if (!actor || actor.takendown) {
     throw new InvalidRequestError('Profile not found')
-=======
-  const actorDid = actorRes.did
-
-  // verify there is not a block between requester & subject
-  if (viewer !== null) {
-    const blocks = await graphService.getBlockState([[viewer, actorDid]])
-    if (blocks.blocking([viewer, actorDid])) {
-      throw new InvalidRequestError(
-        `Requester has blocked actor: ${actor}`,
-        'BlockedActor',
-      )
-    }
-    if (blocks.blockedBy([viewer, actorDid])) {
-      throw new InvalidRequestError(
-        `Requester is blocked by actor: $${actor}`,
-        'BlockedByActor',
-      )
-    }
-  }
-
-  // defaults to posts, reposts, and replies
-  let feedItemsQb = feedService
-    .selectFeedItemQb()
-    .where('originatorDid', '=', actorDid)
-
-  if (filter === 'posts_with_media') {
-    feedItemsQb = feedItemsQb
-      // only your own posts
-      .where('type', '=', 'post')
-      // only posts with media
-      .whereExists((qb) =>
-        qb
-          .selectFrom('post_embed_image')
-          .select('post_embed_image.postUri')
-          .whereRef('post_embed_image.postUri', '=', 'feed_item.postUri'),
-      )
-  } else if (filter === 'posts_no_replies') {
-    feedItemsQb = feedItemsQb.where((qb) =>
-      qb.where('post.replyParent', 'is', null).orWhere('type', '=', 'repost'),
-    )
-  } else if (filter === 'posts_and_author_threads') {
-    feedItemsQb = feedItemsQb.where((qb) =>
-      qb
-        .where('type', '=', 'repost')
-        .orWhere('post.replyParent', 'is', null)
-        .orWhere('post.replyRoot', 'like', `at://${actorDid}/%`),
-    )
->>>>>>> e41a25fa
   }
   const res = await ctx.dataplane.getAuthorFeed({
     actorDid: did,

--- conflicted
+++ resolved
@@ -2,10 +2,6 @@
 import { FeedKeyset, composeFeed } from '../util/feed'
 import { paginate } from '../../../../db/pagination'
 import AppContext from '../../../../context'
-<<<<<<< HEAD
-=======
-import { authOptionalVerifier } from '../../../auth'
->>>>>>> 9b705a08
 
 export default function (server: Server, ctx: AppContext) {
   server.app.bsky.feed.getAuthorFeed({

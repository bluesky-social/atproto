--- conflicted
+++ resolved
@@ -12,12 +12,9 @@
 import searchActors from './app/bsky/actor/searchActors'
 import searchActorsTypeahead from './app/bsky/actor/searchActorsTypeahead'
 import getSuggestions from './app/bsky/actor/getSuggestions'
-<<<<<<< HEAD
 import getUnreadCount from './app/bsky/notification/getUnreadCount'
 import listNotifications from './app/bsky/notification/listNotifications'
-=======
 import unspecced from './app/bsky/unspecced'
->>>>>>> d8b50c73
 
 export * as health from './health'
 
@@ -36,11 +33,8 @@
   searchActors(server, ctx)
   searchActorsTypeahead(server, ctx)
   getSuggestions(server, ctx)
-<<<<<<< HEAD
   getUnreadCount(server, ctx)
   listNotifications(server, ctx)
-=======
   unspecced(server, ctx)
->>>>>>> d8b50c73
   return server
 }
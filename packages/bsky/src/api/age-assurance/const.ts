--- conflicted
+++ resolved
@@ -140,28 +140,36 @@
     },
     {
       countryCode: 'US',
-<<<<<<< HEAD
       regionCode: 'VA',
       rules: [
         {
           $type: ids.IfAssuredOverAge,
           age: 16,
-=======
+          access: 'full',
+        },
+        {
+          $type: ids.IfDeclaredOverAge,
+          age: 16,
+          access: 'full',
+        },
+        {
+          $type: ids.Default,
+          access: 'none',
+        },
+      ],
+    },
+    {
+      countryCode: 'US',
       regionCode: 'TN',
       rules: [
         {
           $type: ids.IfAssuredOverAge,
           age: 18,
->>>>>>> c4b967ff
           access: 'full',
         },
         {
           $type: ids.IfDeclaredOverAge,
-<<<<<<< HEAD
-          age: 16,
-=======
           age: 18,
->>>>>>> c4b967ff
           access: 'full',
         },
         {

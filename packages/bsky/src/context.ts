--- conflicted
+++ resolved
@@ -1,25 +1,13 @@
 import * as plc from '@did-plc/lib'
 import { DidCache, IdResolver } from '@atproto/identity'
-import { AtpAgent } from '@atproto/api'
 import { Keypair } from '@atproto/crypto'
 import { createServiceJwt } from '@atproto/xrpc-server'
 import { ServerConfig } from './config'
-<<<<<<< HEAD
-import * as auth from './auth'
 import { MountedAlgos } from './api/feed-gen/types'
 import { DataPlaneClient } from './data-plane/client'
 import { Hydrator } from './hydration/hydrator'
 import { Views } from './views'
-=======
-import { ImageUriBuilder } from './image/uri'
-import { Services } from './services'
-import DidRedisCache from './did-cache'
-import { BackgroundQueue } from './background'
-import { MountedAlgos } from './feed-gen/types'
-import { NotificationServer } from './notifications'
-import { Redis } from './redis'
 import { AuthVerifier } from './auth-verifier'
->>>>>>> e41a25fa
 
 export class AppContext {
   constructor(
@@ -30,18 +18,9 @@
       views: Views
       signingKey: Keypair
       idResolver: IdResolver
-<<<<<<< HEAD
       didCache?: DidCache
       algos: MountedAlgos
-=======
-      didCache: DidRedisCache
-      redis: Redis
-      backgroundQueue: BackgroundQueue
-      searchAgent?: AtpAgent
-      algos: MountedAlgos
-      notifServer: NotificationServer
       authVerifier: AuthVerifier
->>>>>>> e41a25fa
     },
   ) {}
 
@@ -73,55 +52,12 @@
     return this.opts.idResolver
   }
 
-<<<<<<< HEAD
   get didCache(): DidCache | undefined {
     return this.opts.didCache
   }
 
   get authVerifier() {
-    return auth.authVerifier(this.idResolver, { aud: this.cfg.serverDid })
-  }
-
-  get authVerifierAnyAudience() {
-    return auth.authVerifier(this.idResolver, { aud: null })
-  }
-
-  get authOptionalVerifierAnyAudience() {
-    return auth.authOptionalVerifier(this.idResolver, { aud: null })
-  }
-
-  get authOptionalVerifier() {
-    return auth.authOptionalVerifier(this.idResolver, {
-      aud: this.cfg.serverDid,
-    })
-  }
-
-  get authOptionalAccessOrRoleVerifier() {
-    return auth.authOptionalAccessOrRoleVerifier(this.idResolver, this.cfg)
-  }
-
-  get roleVerifier() {
-    return auth.roleVerifier(this.cfg)
-=======
-  get didCache(): DidRedisCache {
-    return this.opts.didCache
-  }
-
-  get redis(): Redis {
-    return this.opts.redis
-  }
-
-  get notifServer(): NotificationServer {
-    return this.opts.notifServer
-  }
-
-  get searchAgent(): AtpAgent | undefined {
-    return this.opts.searchAgent
-  }
-
-  get authVerifier(): AuthVerifier {
     return this.opts.authVerifier
->>>>>>> e41a25fa
   }
 
   async serviceAuthJwt(aud: string) {

--- conflicted
+++ resolved
@@ -17,17 +17,10 @@
 import * as ComAtprotoAdminGetInviteCodes from './types/com/atproto/admin/getInviteCodes'
 import * as ComAtprotoAdminGetModerationEvent from './types/com/atproto/admin/getModerationEvent'
 import * as ComAtprotoAdminGetModerationEvents from './types/com/atproto/admin/getModerationEvents'
-import * as ComAtprotoAdminGetModerationReport from './types/com/atproto/admin/getModerationReport'
-import * as ComAtprotoAdminGetModerationReports from './types/com/atproto/admin/getModerationReports'
 import * as ComAtprotoAdminGetModerationStatuses from './types/com/atproto/admin/getModerationStatuses'
 import * as ComAtprotoAdminGetRecord from './types/com/atproto/admin/getRecord'
 import * as ComAtprotoAdminGetRepo from './types/com/atproto/admin/getRepo'
-<<<<<<< HEAD
-=======
 import * as ComAtprotoAdminGetSubjectStatus from './types/com/atproto/admin/getSubjectStatus'
-import * as ComAtprotoAdminResolveModerationReports from './types/com/atproto/admin/resolveModerationReports'
-import * as ComAtprotoAdminReverseModerationAction from './types/com/atproto/admin/reverseModerationAction'
->>>>>>> bba9388e
 import * as ComAtprotoAdminSearchRepos from './types/com/atproto/admin/searchRepos'
 import * as ComAtprotoAdminSendEmail from './types/com/atproto/admin/sendEmail'
 import * as ComAtprotoAdminUpdateAccountEmail from './types/com/atproto/admin/updateAccountEmail'
@@ -286,28 +279,6 @@
     return this._server.xrpc.method(nsid, cfg)
   }
 
-  getModerationReport<AV extends AuthVerifier>(
-    cfg: ConfigOf<
-      AV,
-      ComAtprotoAdminGetModerationReport.Handler<ExtractAuth<AV>>,
-      ComAtprotoAdminGetModerationReport.HandlerReqCtx<ExtractAuth<AV>>
-    >,
-  ) {
-    const nsid = 'com.atproto.admin.getModerationReport' // @ts-ignore
-    return this._server.xrpc.method(nsid, cfg)
-  }
-
-  getModerationReports<AV extends AuthVerifier>(
-    cfg: ConfigOf<
-      AV,
-      ComAtprotoAdminGetModerationReports.Handler<ExtractAuth<AV>>,
-      ComAtprotoAdminGetModerationReports.HandlerReqCtx<ExtractAuth<AV>>
-    >,
-  ) {
-    const nsid = 'com.atproto.admin.getModerationReports' // @ts-ignore
-    return this._server.xrpc.method(nsid, cfg)
-  }
-
   getModerationStatuses<AV extends AuthVerifier>(
     cfg: ConfigOf<
       AV,
@@ -341,8 +312,6 @@
     return this._server.xrpc.method(nsid, cfg)
   }
 
-<<<<<<< HEAD
-=======
   getSubjectStatus<AV extends AuthVerifier>(
     cfg: ConfigOf<
       AV,
@@ -354,29 +323,6 @@
     return this._server.xrpc.method(nsid, cfg)
   }
 
-  resolveModerationReports<AV extends AuthVerifier>(
-    cfg: ConfigOf<
-      AV,
-      ComAtprotoAdminResolveModerationReports.Handler<ExtractAuth<AV>>,
-      ComAtprotoAdminResolveModerationReports.HandlerReqCtx<ExtractAuth<AV>>
-    >,
-  ) {
-    const nsid = 'com.atproto.admin.resolveModerationReports' // @ts-ignore
-    return this._server.xrpc.method(nsid, cfg)
-  }
-
-  reverseModerationAction<AV extends AuthVerifier>(
-    cfg: ConfigOf<
-      AV,
-      ComAtprotoAdminReverseModerationAction.Handler<ExtractAuth<AV>>,
-      ComAtprotoAdminReverseModerationAction.HandlerReqCtx<ExtractAuth<AV>>
-    >,
-  ) {
-    const nsid = 'com.atproto.admin.reverseModerationAction' // @ts-ignore
-    return this._server.xrpc.method(nsid, cfg)
-  }
-
->>>>>>> bba9388e
   searchRepos<AV extends AuthVerifier>(
     cfg: ConfigOf<
       AV,

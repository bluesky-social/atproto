--- conflicted
+++ resolved
@@ -292,20 +292,6 @@
     return this._server.xrpc.method(nsid, cfg)
   }
 
-<<<<<<< HEAD
-=======
-  rebaseRepo<AV extends AuthVerifier>(
-    cfg: ConfigOf<
-      AV,
-      ComAtprotoAdminRebaseRepo.Handler<ExtractAuth<AV>>,
-      ComAtprotoAdminRebaseRepo.HandlerReqCtx<ExtractAuth<AV>>
-    >,
-  ) {
-    const nsid = 'com.atproto.admin.rebaseRepo' // @ts-ignore
-    return this._server.xrpc.method(nsid, cfg)
-  }
-
->>>>>>> 7e4edb2c
   resolveModerationReports<AV extends AuthVerifier>(
     cfg: ConfigOf<
       AV,
@@ -547,20 +533,6 @@
     return this._server.xrpc.method(nsid, cfg)
   }
 
-<<<<<<< HEAD
-=======
-  rebaseRepo<AV extends AuthVerifier>(
-    cfg: ConfigOf<
-      AV,
-      ComAtprotoRepoRebaseRepo.Handler<ExtractAuth<AV>>,
-      ComAtprotoRepoRebaseRepo.HandlerReqCtx<ExtractAuth<AV>>
-    >,
-  ) {
-    const nsid = 'com.atproto.repo.rebaseRepo' // @ts-ignore
-    return this._server.xrpc.method(nsid, cfg)
-  }
-
->>>>>>> 7e4edb2c
   uploadBlob<AV extends AuthVerifier>(
     cfg: ConfigOf<
       AV,
@@ -797,17 +769,12 @@
     return this._server.xrpc.method(nsid, cfg)
   }
 
-<<<<<<< HEAD
   getCurrent<AV extends AuthVerifier>(
-    cfg: ConfigOf<AV, ComAtprotoSyncGetCurrent.Handler<ExtractAuth<AV>>>,
-=======
-  getCommitPath<AV extends AuthVerifier>(
-    cfg: ConfigOf<
-      AV,
-      ComAtprotoSyncGetCommitPath.Handler<ExtractAuth<AV>>,
-      ComAtprotoSyncGetCommitPath.HandlerReqCtx<ExtractAuth<AV>>
-    >,
->>>>>>> 7e4edb2c
+    cfg: ConfigOf<
+      AV,
+      ComAtprotoSyncGetCurrent.Handler<ExtractAuth<AV>>,
+      ComAtprotoSyncGetCurrent.HandlerReqCtx<ExtractAuth<AV>>
+    >,
   ) {
     const nsid = 'com.atproto.sync.getCurrent' // @ts-ignore
     return this._server.xrpc.method(nsid, cfg)
@@ -912,7 +879,8 @@
   upgradeRepoVersion<AV extends AuthVerifier>(
     cfg: ConfigOf<
       AV,
-      ComAtprotoTempUpgradeRepoVersion.Handler<ExtractAuth<AV>>
+      ComAtprotoTempUpgradeRepoVersion.Handler<ExtractAuth<AV>>,
+      ComAtprotoTempUpgradeRepoVersion.HandlerReqCtx<ExtractAuth<AV>>
     >,
   ) {
     const nsid = 'com.atproto.temp.upgradeRepoVersion' // @ts-ignore

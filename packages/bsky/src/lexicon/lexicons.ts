--- conflicted
+++ resolved
@@ -670,39 +670,6 @@
           },
         },
       },
-<<<<<<< HEAD
-    },
-  },
-  ComAtprotoAdminDeleteAccount: {
-    lexicon: 1,
-    id: 'com.atproto.admin.deleteAccount',
-    defs: {
-      main: {
-        type: 'procedure',
-        description: 'Delete a user account as an administrator.',
-        input: {
-          encoding: 'application/json',
-          schema: {
-            type: 'object',
-            required: ['did'],
-            properties: {
-              did: {
-                type: 'string',
-                format: 'did',
-              },
-            },
-          },
-        },
-      },
-    },
-  },
-  ComAtprotoAdminDisableAccountInvites: {
-    lexicon: 1,
-    id: 'com.atproto.admin.disableAccountInvites',
-    defs: {
-      main: {
-        type: 'procedure',
-=======
       subjectReviewState: {
         type: 'string',
         knownValues: [
@@ -713,7 +680,6 @@
       },
       reviewOpen: {
         type: 'token',
->>>>>>> 1f9040a4
         description:
           'Moderator review status of a subject: Open. Indicates that the subject needs to be reviewed by a moderator',
       },
@@ -849,6 +815,29 @@
           subjectLine: {
             type: 'string',
             description: 'The subject line of the email sent to the user.',
+          },
+        },
+      },
+    },
+  },
+  ComAtprotoAdminDeleteAccount: {
+    lexicon: 1,
+    id: 'com.atproto.admin.deleteAccount',
+    defs: {
+      main: {
+        type: 'procedure',
+        description: 'Delete a user account as an administrator.',
+        input: {
+          encoding: 'application/json',
+          schema: {
+            type: 'object',
+            required: ['did'],
+            properties: {
+              did: {
+                type: 'string',
+                format: 'did',
+              },
+            },
           },
         },
       },

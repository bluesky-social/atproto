--- conflicted
+++ resolved
@@ -8,10 +8,7 @@
 import * as ComAtprotoRepoStrongRef from '../repo/strongRef'
 import * as ComAtprotoModerationDefs from '../moderation/defs'
 import * as ComAtprotoServerDefs from '../server/defs'
-<<<<<<< HEAD
-=======
 import * as ComAtprotoLabelDefs from '../label/defs'
->>>>>>> d8b50c73
 
 export interface ActionView {
   id: number
@@ -199,10 +196,7 @@
   relatedRecords: {}[]
   indexedAt: string
   moderation: ModerationDetail
-<<<<<<< HEAD
-=======
   labels?: ComAtprotoLabelDefs.Label[]
->>>>>>> d8b50c73
   invitedBy?: ComAtprotoServerDefs.InviteCode
   invites?: ComAtprotoServerDefs.InviteCode[]
   [k: string]: unknown

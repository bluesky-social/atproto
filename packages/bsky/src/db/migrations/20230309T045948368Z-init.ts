--- conflicted
+++ resolved
@@ -196,24 +196,14 @@
     .addColumn('subjectCid', 'varchar', (col) => col.notNull())
     .addColumn('createdAt', 'varchar', (col) => col.notNull())
     .addColumn('indexedAt', 'varchar', (col) => col.notNull())
-<<<<<<< HEAD
-    .addColumn('sortAt', 'varchar', (col) =>
-      col
-        .generatedAlwaysAs(sql`least("createdAt", "indexedAt")`)
-        .stored()
-        .notNull(),
-    )
-    .addUniqueConstraint('vote_unique_subject', ['creator', 'subject'])
-    .execute()
-  // for, eg, "upvoteCount" on posts in feed views
-  await db.schema
-    .createIndex('vote_subject_direction_idx')
-    .on('vote')
-    .columns(['subject', 'direction'])
-=======
+    .addColumn('sortAt', 'varchar', (col) =>
+      col
+        .generatedAlwaysAs(sql`least("createdAt", "indexedAt")`)
+        .stored()
+        .notNull(),
+    )
     // Aids in index uniqueness plus post like counts
     .addUniqueConstraint('like_unique_subject', ['subject', 'creator'])
->>>>>>> 090eabbe
     .execute()
 
   // subscription

--- conflicted
+++ resolved
@@ -11,13 +11,6 @@
   ViewRecord,
   View as RecordEmbedView,
 } from '../../lexicon/types/app/bsky/embed/record'
-<<<<<<< HEAD
-import { PostView } from '../../lexicon/types/app/bsky/feed/defs'
-import { ActorViewMap, FeedEmbeds, PostInfoMap, FeedItemType } from '../types'
-import { Labels, LabelService } from '../label'
-import { ActorService } from '../actor'
-=======
-import { FeedViewPost } from '../../lexicon/types/app/bsky/feed/defs'
 import {
   ActorViewMap,
   FeedEmbeds,
@@ -26,9 +19,10 @@
   FeedRow,
 } from '../types'
 import { LabelService } from '../label'
->>>>>>> 283fb1d8
+import { ActorService } from '../actor'
 import { FeedViews } from './views'
 import { FeedGenInfoMap } from './types'
+import { FeedViewPost } from '../../lexicon/types/app/bsky/feed/defs'
 
 export class FeedService {
   constructor(public db: Database, public imgUriBuilder: ImageUriBuilder) {}
@@ -447,9 +441,7 @@
       }),
       this.getPostViews(Array.from(postUris), viewer),
       this.embedsForPosts(Array.from(postUris), viewer),
-      this.services
-        .label(this.db)
-        .getLabelsForSubjects([...postUris, ...actorDids]),
+      this.services.label.getLabelsForSubjects([...postUris, ...actorDids]),
     ])
 
     return this.views.formatFeed(

--- conflicted
+++ resolved
@@ -195,11 +195,7 @@
     return actors.reduce((acc, cur) => {
       const actorLabels = labels[cur.did] ?? []
       const avatar = cur.avatarCid
-        ? this.imgUriBuilder.getCommonSignedUri(
-            'avatar',
-            cur.did,
-            cur.avatarCid,
-          )
+        ? this.imgUriBuilder.getPresetUri('avatar', cur.did, cur.avatarCid)
         : undefined
       const mutedByList =
         cur.requesterMutedByList && listViews[cur.requesterMutedByList]
@@ -213,13 +209,7 @@
           did: cur.did,
           handle: cur.handle ?? INVALID_HANDLE,
           displayName: cur.displayName ?? undefined,
-<<<<<<< HEAD
-          avatar: cur.avatarCid
-            ? this.imgUriBuilder.getPresetUri('avatar', cur.did, cur.avatarCid)
-            : undefined,
-=======
           avatar,
->>>>>>> b16c41c2
           viewer: viewer
             ? {
                 muted: !!cur?.requesterMuted || !!cur?.requesterMutedByList,
@@ -325,48 +315,6 @@
       precomputed?.labels ??
         this.services.label.getLabelsForSubjects([...uris, ...dids]),
     ])
-<<<<<<< HEAD
-    let embeds = images.reduce((acc, cur) => {
-      const embed = (acc[cur.postUri] ??= {
-        $type: 'app.bsky.embed.images#view',
-        images: [],
-      })
-      if (!isViewImages(embed)) return acc
-      const postUri = new AtUri(cur.postUri)
-      embed.images.push({
-        thumb: this.imgUriBuilder.getPresetUri(
-          'feed_thumbnail',
-          postUri.host,
-          cur.imageCid,
-        ),
-        fullsize: this.imgUriBuilder.getPresetUri(
-          'feed_fullsize',
-          postUri.host,
-          cur.imageCid,
-        ),
-        alt: cur.alt,
-      })
-      return acc
-    }, {} as FeedEmbeds)
-    embeds = externals.reduce((acc, cur) => {
-      if (!acc[cur.postUri]) {
-        const postUri = new AtUri(cur.postUri)
-        acc[cur.postUri] = {
-          $type: 'app.bsky.embed.external#view',
-          external: {
-            uri: cur.uri,
-            title: cur.title,
-            description: cur.description,
-            thumb: cur.thumbCid
-              ? this.imgUriBuilder.getPresetUri(
-                  'feed_thumbnail',
-                  postUri.host,
-                  cur.thumbCid,
-                )
-              : undefined,
-          },
-        }
-=======
     const blocks = precomputed?.blocks ?? (await this.blocksForPosts(posts))
     const embeds =
       precomputed?.embeds ??
@@ -376,7 +324,6 @@
       const view = this.views.formatPostView(cur, actors, posts, embeds, labels)
       if (view) {
         acc[cur] = view
->>>>>>> b16c41c2
       }
       return acc
     }, {} as PostViews)

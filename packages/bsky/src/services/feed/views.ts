import Database from '../../db'
import {
  FeedViewPost,
  GeneratorView,
  PostView,
} from '../../lexicon/types/app/bsky/feed/defs'
import {
  Main as EmbedImages,
  isMain as isEmbedImages,
  View as EmbedImagesView,
} from '../../lexicon/types/app/bsky/embed/images'
import {
  Main as EmbedExternal,
  isMain as isEmbedExternal,
  View as EmbedExternalView,
} from '../../lexicon/types/app/bsky/embed/external'
import { Main as EmbedRecordWithMedia } from '../../lexicon/types/app/bsky/embed/recordWithMedia'
import {
  ViewBlocked,
  ViewNotFound,
  ViewRecord,
} from '../../lexicon/types/app/bsky/embed/record'
import {
  ActorInfoMap,
  PostEmbedViews,
  FeedGenInfo,
  FeedRow,
  MaybePostView,
  PostInfoMap,
  RecordEmbedViewRecord,
  PostBlocksMap,
} from './types'
import { Labels } from '../label'
import { ProfileView } from '../../lexicon/types/app/bsky/actor/defs'
import { ImageUriBuilder } from '../../image/uri'

export class FeedViews {
  constructor(public db: Database, public imgUriBuilder: ImageUriBuilder) {}

  static creator(imgUriBuilder: ImageUriBuilder) {
    return (db: Database) => new FeedViews(db, imgUriBuilder)
  }

  formatFeedGeneratorView(
    info: FeedGenInfo,
    profiles: Record<string, ProfileView>,
    labels?: Labels,
  ): GeneratorView {
    const profile = profiles[info.creator]
    if (profile) {
      // If the creator labels are not hydrated yet, attempt to pull them
      // from labels: e.g. compatible with embedsForPosts() batching label hydration.
      profile.labels ??= labels?.[info.creator] ?? []
    }
    return {
      uri: info.uri,
      cid: info.cid,
      did: info.feedDid,
      creator: profile,
      displayName: info.displayName ?? undefined,
      description: info.description ?? undefined,
      descriptionFacets: info.descriptionFacets
        ? JSON.parse(info.descriptionFacets)
        : undefined,
      avatar: info.avatarCid
        ? this.imgUriBuilder.getCommonSignedUri(
            'avatar',
            info.creator,
            info.avatarCid,
          )
        : undefined,
      likeCount: info.likeCount,
      viewer: info.viewer
        ? {
            like: info.viewer.like ?? undefined,
          }
        : undefined,
      indexedAt: info.indexedAt,
    }
  }

  formatFeed(
    items: FeedRow[],
    actors: ActorInfoMap,
    posts: PostInfoMap,
    embeds: PostEmbedViews,
    labels: Labels,
    blocks: PostBlocksMap,
    usePostViewUnion?: boolean,
  ): FeedViewPost[] {
    const feed: FeedViewPost[] = []
    for (const item of items) {
      const post = this.formatPostView(
        item.postUri,
        actors,
        posts,
        embeds,
        labels,
      )
      // skip over not found & blocked posts
      if (!post || blocks[post.uri]?.reply) {
        continue
      }
      const feedPost = { post }
      if (item.type === 'repost') {
        const originator = actors[item.originatorDid]
        // skip over reposts where we don't have reposter profile
        if (!originator) {
          continue
        } else {
          feedPost['reason'] = {
            $type: 'app.bsky.feed.defs#reasonRepost',
            by: {
              ...originator,
              labels: labels[item.originatorDid] ?? [],
            },
            indexedAt: item.sortAt,
          }
        }
      }
      if (item.replyParent && item.replyRoot) {
        const replyParent = this.formatMaybePostView(
          item.replyParent,
          actors,
          posts,
          embeds,
          labels,
          blocks,
          usePostViewUnion,
        )
        const replyRoot = this.formatMaybePostView(
          item.replyRoot,
          actors,
          posts,
          embeds,
          labels,
          blocks,
          usePostViewUnion,
        )
        if (replyRoot && replyParent) {
          feedPost['reply'] = {
            root: replyRoot,
            parent: replyParent,
          }
        }
      }
      feed.push(feedPost)
    }
    return feed
  }

  formatPostView(
    uri: string,
    actors: ActorInfoMap,
    posts: PostInfoMap,
    embeds: PostEmbedViews,
    labels: Labels,
  ): PostView | undefined {
    const post = posts[uri]
    const author = actors[post?.creator]
    if (!post || !author) return undefined
    // If the author labels are not hydrated yet, attempt to pull them
    // from labels: e.g. compatible with hydrateFeed() batching label hydration.
    author.labels ??= labels[author.did] ?? []
    return {
<<<<<<< HEAD
      uri: info.uri,
      cid: info.cid,
      did: info.feedDid,
      creator: profile,
      displayName: info.displayName ?? undefined,
      description: info.description ?? undefined,
      descriptionFacets: info.descriptionFacets
        ? JSON.parse(info.descriptionFacets)
        : undefined,
      avatar: info.avatarCid
        ? this.imgUriBuilder.getPresetUri(
            'avatar',
            info.creator,
            info.avatarCid,
          )
=======
      uri: post.uri,
      cid: post.cid,
      author: author,
      record: post.record,
      embed: embeds[uri],
      replyCount: post.replyCount ?? 0,
      repostCount: post.repostCount ?? 0,
      likeCount: post.likeCount ?? 0,
      indexedAt: post.indexedAt,
      viewer: post.viewer
        ? {
            repost: post.requesterRepost ?? undefined,
            like: post.requesterLike ?? undefined,
          }
>>>>>>> b16c41c2
        : undefined,
      labels: labels[uri] ?? [],
    }
  }

  formatMaybePostView(
    uri: string,
    actors: ActorInfoMap,
    posts: PostInfoMap,
    embeds: PostEmbedViews,
    labels: Labels,
    blocks: PostBlocksMap,
    usePostViewUnion?: boolean,
  ): MaybePostView | undefined {
    const post = this.formatPostView(uri, actors, posts, embeds, labels)
    if (!post) {
      if (!usePostViewUnion) return
      return this.notFoundPost(uri)
    }
    if (
      post.author.viewer?.blockedBy ||
      post.author.viewer?.blocking ||
      blocks[uri]?.reply
    ) {
      if (!usePostViewUnion) return
      return this.blockedPost(uri)
    }
    return {
      $type: 'app.bsky.feed.defs#postView',
      ...post,
    }
  }

  blockedPost(uri: string) {
    return {
      $type: 'app.bsky.feed.defs#blockedPost',
      uri: uri,
      blocked: true as const,
    }
  }

  notFoundPost(uri: string) {
    return {
      $type: 'app.bsky.feed.defs#notFoundPost',
      uri: uri,
      notFound: true as const,
    }
  }

  imagesEmbedView(did: string, embed: EmbedImages) {
    const imgViews = embed.images.map((img) => ({
      thumb: this.imgUriBuilder.getCommonSignedUri(
        'feed_thumbnail',
        did,
        img.image.ref,
      ),
      fullsize: this.imgUriBuilder.getCommonSignedUri(
        'feed_fullsize',
        did,
        img.image.ref,
      ),
      alt: img.alt,
    }))
    return {
      $type: 'app.bsky.embed.images#view',
      images: imgViews,
    }
  }

  externalEmbedView(did: string, embed: EmbedExternal) {
    const { uri, title, description, thumb } = embed.external
    return {
      $type: 'app.bsky.embed.external#view',
      external: {
        uri,
        title,
        description,
        thumb: thumb
          ? this.imgUriBuilder.getCommonSignedUri(
              'feed_thumbnail',
              did,
              thumb.ref,
            )
          : undefined,
      },
    }
  }

  getRecordEmbedView(
    uri: string,
    post?: PostView,
    omitEmbeds = false,
  ): (ViewRecord | ViewNotFound | ViewBlocked) & { $type: string } {
    if (!post) {
      return {
        $type: 'app.bsky.embed.record#viewNotFound',
        uri,
      }
    }
    if (post.author.viewer?.blocking || post.author.viewer?.blockedBy) {
      return {
        $type: 'app.bsky.embed.record#viewBlocked',
        uri,
      }
    }
    return {
      $type: 'app.bsky.embed.record#viewRecord',
      uri: post.uri,
      cid: post.cid,
      author: post.author,
      value: post.record,
      labels: post.labels,
      indexedAt: post.indexedAt,
      embeds: omitEmbeds ? undefined : post.embed ? [post.embed] : [],
    }
  }

  getRecordWithMediaEmbedView(
    did: string,
    embed: EmbedRecordWithMedia,
    embedRecordView: RecordEmbedViewRecord,
  ) {
    let mediaEmbed: EmbedImagesView | EmbedExternalView
    if (isEmbedImages(embed.media)) {
      mediaEmbed = this.imagesEmbedView(did, embed.media)
    } else if (isEmbedExternal(embed.media)) {
      mediaEmbed = this.externalEmbedView(did, embed.media)
    } else {
      return
    }
    return {
      $type: 'app.bsky.embed.recordWithMedia#view',
      record: {
        record: embedRecordView,
      },
      media: mediaEmbed,
    }
  }
}<|MERGE_RESOLUTION|>--- conflicted
+++ resolved
@@ -63,7 +63,7 @@
         ? JSON.parse(info.descriptionFacets)
         : undefined,
       avatar: info.avatarCid
-        ? this.imgUriBuilder.getCommonSignedUri(
+        ? this.imgUriBuilder.getPresetUri(
             'avatar',
             info.creator,
             info.avatarCid,
@@ -163,23 +163,6 @@
     // from labels: e.g. compatible with hydrateFeed() batching label hydration.
     author.labels ??= labels[author.did] ?? []
     return {
-<<<<<<< HEAD
-      uri: info.uri,
-      cid: info.cid,
-      did: info.feedDid,
-      creator: profile,
-      displayName: info.displayName ?? undefined,
-      description: info.description ?? undefined,
-      descriptionFacets: info.descriptionFacets
-        ? JSON.parse(info.descriptionFacets)
-        : undefined,
-      avatar: info.avatarCid
-        ? this.imgUriBuilder.getPresetUri(
-            'avatar',
-            info.creator,
-            info.avatarCid,
-          )
-=======
       uri: post.uri,
       cid: post.cid,
       author: author,
@@ -194,7 +177,6 @@
             repost: post.requesterRepost ?? undefined,
             like: post.requesterLike ?? undefined,
           }
->>>>>>> b16c41c2
         : undefined,
       labels: labels[uri] ?? [],
     }
@@ -246,12 +228,12 @@
 
   imagesEmbedView(did: string, embed: EmbedImages) {
     const imgViews = embed.images.map((img) => ({
-      thumb: this.imgUriBuilder.getCommonSignedUri(
+      thumb: this.imgUriBuilder.getPresetUri(
         'feed_thumbnail',
         did,
         img.image.ref,
       ),
-      fullsize: this.imgUriBuilder.getCommonSignedUri(
+      fullsize: this.imgUriBuilder.getPresetUri(
         'feed_fullsize',
         did,
         img.image.ref,
@@ -273,11 +255,7 @@
         title,
         description,
         thumb: thumb
-          ? this.imgUriBuilder.getCommonSignedUri(
-              'feed_thumbnail',
-              did,
-              thumb.ref,
-            )
+          ? this.imgUriBuilder.getPresetUri('feed_thumbnail', did, thumb.ref)
           : undefined,
       },
     }

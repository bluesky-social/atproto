--- conflicted
+++ resolved
@@ -28,12 +28,8 @@
   return {
     actor: ActorService.creator(imgUriBuilder),
     feed: FeedService.creator(imgUriBuilder),
-<<<<<<< HEAD
     graph: GraphService.creator(imgUriBuilder),
-    indexing: IndexingService.creator(idResolver, labeler),
-=======
     indexing: IndexingService.creator(idResolver, labeler, backgroundQueue),
->>>>>>> 98fdd5c3
     moderation: ModerationService.creator(imgUriBuilder, imgInvalidator),
     label: LabelService.creator(),
   }

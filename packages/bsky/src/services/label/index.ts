--- conflicted
+++ resolved
@@ -1,12 +1,7 @@
 import { sql } from 'kysely'
 import { AtUri } from '@atproto/uri'
-<<<<<<< HEAD
 import { Database } from '../../db'
-import { Label } from '../../lexicon/types/com/atproto/label/defs'
-=======
-import Database from '../../db'
 import { Label, isSelfLabels } from '../../lexicon/types/com/atproto/label/defs'
->>>>>>> cfb68356
 import { ids } from '../../lexicon/lexicons'
 import { toSimplifiedISOSafe } from '../indexing/util'
 import { LabelCache } from '../../label-cache'

import { CID } from 'multiformats/cid'
import ApiAgent from '@atproto/api'
import { WriteOpAction } from '@atproto/repo'
import { AtUri } from '@atproto/uri'
import { DidResolver } from '@atproto/did-resolver'
<<<<<<< HEAD
import { NoHandleRecordError, resolveDns } from '@atproto/identifier'
=======
import * as ident from '@atproto/identifier'
>>>>>>> afbdb560
import Database from '../../db'
import * as Post from './plugins/post'
import * as Vote from './plugins/vote'
import * as Repost from './plugins/repost'
import * as Follow from './plugins/follow'
import * as Profile from './plugins/profile'
import RecordProcessor from './processor'
import { subLogger } from '../../logger'

export class IndexingService {
  records: {
    post: Post.PluginType
    vote: Vote.PluginType
    repost: Repost.PluginType
    follow: Follow.PluginType
    profile: Profile.PluginType
  }

  constructor(public db: Database, public didResolver: DidResolver) {
    this.records = {
      post: Post.makePlugin(this.db.db),
      vote: Vote.makePlugin(this.db.db),
      repost: Repost.makePlugin(this.db.db),
      follow: Follow.makePlugin(this.db.db),
      profile: Profile.makePlugin(this.db.db),
    }
  }

  static creator(didResolver: DidResolver) {
    return (db: Database) => new IndexingService(db, didResolver)
  }

  async indexRecord(
    uri: AtUri,
    cid: CID,
    obj: unknown,
    action: WriteOpAction.Create | WriteOpAction.Update,
    timestamp: string,
  ) {
    this.db.assertTransaction()
    const indexer = this.findIndexerForCollection(uri.collection)
    if (!indexer) return
    // @TODO(bsky) direct notifs
    const notifs =
      action === WriteOpAction.Create
        ? await indexer.insertRecord(uri, cid, obj, timestamp)
        : await indexer.updateRecord(uri, cid, obj, timestamp)
    return notifs
  }

  async deleteRecord(uri: AtUri, cascading = false) {
    this.db.assertTransaction()
    const indexer = this.findIndexerForCollection(uri.collection)
    if (!indexer) return
    // @TODO(bsky) direct notifs
    const notifs = await indexer.deleteRecord(uri, cascading)
    return notifs
  }

  async indexActor(did: string, timestamp: string) {
    const actor = await this.db.db
      .selectFrom('actor')
      .where('did', '=', did)
      .selectAll()
      .executeTakeFirst()
    if (actor) {
      return // @TODO deal with handle updates
    }
    const { pds, handle } = await this.didResolver.resolveAtpData(did)
    const handleToDid = await resolveExternalHandle(handle)
    if (did !== handleToDid) {
      return // No bidirectional link between did and handle
    }
    const actorInfo = { handle, indexedAt: timestamp }
    const inserted = await this.db.db
      .insertInto('actor')
      .values({ did, ...actorInfo })
      .onConflict((oc) => oc.doNothing())
      .returning('did')
      .executeTakeFirst()
    if (!inserted) {
      await this.db.db
        .updateTable('actor')
        .set(actorInfo)
        .where('did', '=', did)
        .execute()
    }
  }

  findIndexerForCollection(collection: string) {
    const indexers = Object.values(
      this.records as Record<string, RecordProcessor<unknown, unknown>>,
    )
    return indexers.find((indexer) => indexer.collection === collection)
  }

  async deleteForUser(did: string) {
    this.db.assertTransaction()

    const postByUser = (qb) =>
      qb
        .selectFrom('post')
        .where('post.creator', '=', did)
        .select('post.uri as uri')

    await Promise.all([
      this.db.db
        .deleteFrom('post_entity')
        .where('post_entity.postUri', 'in', postByUser)
        .execute(),
      this.db.db
        .deleteFrom('post_embed_image')
        .where('post_embed_image.postUri', 'in', postByUser)
        .execute(),
      this.db.db
        .deleteFrom('post_embed_external')
        .where('post_embed_external.postUri', 'in', postByUser)
        .execute(),
      this.db.db
        .deleteFrom('post_embed_record')
        .where('post_embed_record.postUri', 'in', postByUser)
        .execute(),
      this.db.db
        .deleteFrom('duplicate_record')
        .where('duplicate_record.duplicateOf', 'in', (qb) =>
          qb
            .selectFrom('record')
            .where('record.did', '=', did)
            .select('record.uri as uri'),
        )
        .execute(),
    ])
    await Promise.all([
      this.db.db.deleteFrom('follow').where('creator', '=', did).execute(),
      this.db.db.deleteFrom('post').where('creator', '=', did).execute(),
      this.db.db.deleteFrom('profile').where('creator', '=', did).execute(),
      this.db.db.deleteFrom('repost').where('creator', '=', did).execute(),
      this.db.db.deleteFrom('vote').where('creator', '=', did).execute(),
    ])
  }
}

const resolveExternalHandle = async (
  handle: string,
): Promise<string | undefined> => {
  try {
<<<<<<< HEAD
    const did = await resolveDns(handle)
    return did
  } catch (err) {
    if (err instanceof NoHandleRecordError) {
=======
    const did = await ident.resolveDns(handle)
    return did
  } catch (err) {
    if (err instanceof ident.NoHandleRecordError) {
>>>>>>> afbdb560
      // no worries it's just not found
    } else {
      subLogger.error({ err, handle }, 'could not resolve dns handle')
    }
  }
  try {
    const agent = new ApiAgent({ service: `https://${handle}` }) // @TODO we don't need non-tls for our tests, but it might be useful to support
    const res = await agent.api.com.atproto.handle.resolve({ handle })
    return res.data.did
  } catch (err) {
    return undefined
  }
}<|MERGE_RESOLUTION|>--- conflicted
+++ resolved
@@ -3,11 +3,7 @@
 import { WriteOpAction } from '@atproto/repo'
 import { AtUri } from '@atproto/uri'
 import { DidResolver } from '@atproto/did-resolver'
-<<<<<<< HEAD
 import { NoHandleRecordError, resolveDns } from '@atproto/identifier'
-=======
-import * as ident from '@atproto/identifier'
->>>>>>> afbdb560
 import Database from '../../db'
 import * as Post from './plugins/post'
 import * as Vote from './plugins/vote'
@@ -154,17 +150,10 @@
   handle: string,
 ): Promise<string | undefined> => {
   try {
-<<<<<<< HEAD
     const did = await resolveDns(handle)
     return did
   } catch (err) {
     if (err instanceof NoHandleRecordError) {
-=======
-    const did = await ident.resolveDns(handle)
-    return did
-  } catch (err) {
-    if (err instanceof ident.NoHandleRecordError) {
->>>>>>> afbdb560
       // no worries it's just not found
     } else {
       subLogger.error({ err, handle }, 'could not resolve dns handle')

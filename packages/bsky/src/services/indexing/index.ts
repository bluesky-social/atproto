--- conflicted
+++ resolved
@@ -80,13 +80,8 @@
     backgroundQueue: BackgroundQueue,
     notifServer: NotificationServer,
   ) {
-<<<<<<< HEAD
-    return (db: Database) =>
+    return (db: PrimaryDatabase) =>
       new IndexingService(db, idResolver, labeler, backgroundQueue, notifServer)
-=======
-    return (db: PrimaryDatabase) =>
-      new IndexingService(db, idResolver, labeler, backgroundQueue)
->>>>>>> ea9d96e3
   }
 
   async indexRecord(

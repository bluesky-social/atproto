import { sql } from 'kysely'
import { CID } from 'multiformats/cid'
import AtpAgent, { ComAtprotoSyncGetLatestCommit } from '@atproto/api'
import {
  readCarWithRoot,
  WriteOpAction,
  verifyRepo,
  Commit,
  VerifiedRepo,
} from '@atproto/repo'
import { AtUri } from '@atproto/syntax'
import { IdResolver, getPds } from '@atproto/identity'
import { DAY, HOUR } from '@atproto/common'
import { ValidationError } from '@atproto/lexicon'
import { PrimaryDatabase } from '../../db'
import * as Post from './plugins/post'
import * as Threadgate from './plugins/thread-gate'
import * as Like from './plugins/like'
import * as Repost from './plugins/repost'
import * as Follow from './plugins/follow'
import * as Profile from './plugins/profile'
import * as List from './plugins/list'
import * as ListItem from './plugins/list-item'
import * as ListBlock from './plugins/list-block'
import * as Block from './plugins/block'
import * as FeedGenerator from './plugins/feed-generator'
import RecordProcessor from './processor'
import { subLogger } from '../../logger'
import { retryHttp } from '../../util/retry'
import { BackgroundQueue } from '../../background'
import { NotificationServer } from '../../notifications'
import { AutoModerator } from '../../auto-moderator'
import { Actor } from '../../db/tables/actor'

export class IndexingService {
  records: {
    post: Post.PluginType
    threadGate: Threadgate.PluginType
    like: Like.PluginType
    repost: Repost.PluginType
    follow: Follow.PluginType
    profile: Profile.PluginType
    list: List.PluginType
    listItem: ListItem.PluginType
    listBlock: ListBlock.PluginType
    block: Block.PluginType
    feedGenerator: FeedGenerator.PluginType
  }

  constructor(
    public db: PrimaryDatabase,
    public idResolver: IdResolver,
    public autoMod: AutoModerator,
    public backgroundQueue: BackgroundQueue,
    public notifServer?: NotificationServer,
  ) {
    this.records = {
      post: Post.makePlugin(this.db, backgroundQueue, notifServer),
      threadGate: Threadgate.makePlugin(this.db, backgroundQueue, notifServer),
      like: Like.makePlugin(this.db, backgroundQueue, notifServer),
      repost: Repost.makePlugin(this.db, backgroundQueue, notifServer),
      follow: Follow.makePlugin(this.db, backgroundQueue, notifServer),
      profile: Profile.makePlugin(this.db, backgroundQueue, notifServer),
      list: List.makePlugin(this.db, backgroundQueue, notifServer),
      listItem: ListItem.makePlugin(this.db, backgroundQueue, notifServer),
      listBlock: ListBlock.makePlugin(this.db, backgroundQueue, notifServer),
      block: Block.makePlugin(this.db, backgroundQueue, notifServer),
      feedGenerator: FeedGenerator.makePlugin(
        this.db,
        backgroundQueue,
        notifServer,
      ),
    }
  }

  transact(txn: PrimaryDatabase) {
    txn.assertTransaction()
    return new IndexingService(
      txn,
      this.idResolver,
      this.autoMod,
      this.backgroundQueue,
      this.notifServer,
    )
  }

  static creator(
    idResolver: IdResolver,
    autoMod: AutoModerator,
    backgroundQueue: BackgroundQueue,
    notifServer?: NotificationServer,
  ) {
    return (db: PrimaryDatabase) =>
      new IndexingService(db, idResolver, autoMod, backgroundQueue, notifServer)
  }

  async indexRecord(
    uri: AtUri,
    cid: CID,
    obj: unknown,
    action: WriteOpAction.Create | WriteOpAction.Update,
    timestamp: string,
    opts?: { disableNotifs?: boolean; disableLabels?: boolean },
  ) {
    this.db.assertNotTransaction()
    await this.db.transaction(async (txn) => {
      const indexingTx = this.transact(txn)
      const indexer = indexingTx.findIndexerForCollection(uri.collection)
      if (!indexer) return
      if (action === WriteOpAction.Create) {
        await indexer.insertRecord(uri, cid, obj, timestamp, opts)
      } else {
        await indexer.updateRecord(uri, cid, obj, timestamp)
      }
    })
    if (!opts?.disableLabels) {
      this.autoMod.processRecord(uri, cid, obj)
    }
  }

  async deleteRecord(uri: AtUri, cascading = false) {
    this.db.assertNotTransaction()
    await this.db.transaction(async (txn) => {
      const indexingTx = this.transact(txn)
      const indexer = indexingTx.findIndexerForCollection(uri.collection)
      if (!indexer) return
      await indexer.deleteRecord(uri, cascading)
    })
  }

  async indexHandle(did: string, timestamp: string, force = false) {
    this.db.assertNotTransaction()
    const actor = await this.db.db
      .selectFrom('actor')
      .where('did', '=', did)
      .selectAll()
      .executeTakeFirst()
    if (!force && !needsHandleReindex(actor, timestamp)) {
      return
    }
    const atpData = await this.idResolver.did.resolveAtprotoData(did, true)
    const handleToDid = await this.idResolver.handle.resolve(atpData.handle)

    const handle: string | null =
      did === handleToDid ? atpData.handle.toLowerCase() : null

    const actorWithHandle =
      handle !== null
        ? await this.db.db
            .selectFrom('actor')
            .where('handle', '=', handle)
            .selectAll()
            .executeTakeFirst()
        : null

    // handle contention
    if (handle && actorWithHandle && did !== actorWithHandle.did) {
      await this.db.db
        .updateTable('actor')
        .where('actor.did', '=', actorWithHandle.did)
        .set({ handle: null })
        .execute()
    }

    const actorInfo = { handle, indexedAt: timestamp }
    await this.db.db
      .insertInto('actor')
      .values({ did, ...actorInfo })
      .onConflict((oc) => oc.column('did').doUpdateSet(actorInfo))
      .returning('did')
      .executeTakeFirst()

    if (handle) {
      this.autoMod.processHandle(handle, did)
    }
  }

  async indexRepo(did: string, commit?: string) {
    this.db.assertNotTransaction()
    const now = new Date().toISOString()
    const { pds, signingKey } = await this.idResolver.did.resolveAtprotoData(
      did,
      true,
    )
    const { api } = new AtpAgent({ service: pds })

    const { data: car } = await retryHttp(() =>
<<<<<<< HEAD
      api.com.atproto.sync.getCheckout({ did }),
=======
      api.com.atproto.sync.getRepo({ did }),
>>>>>>> 44ea5e80
    )
    const { root, blocks } = await readCarWithRoot(car)
    const verifiedRepo = await verifyRepo(blocks, root, did, signingKey)

    const currRecords = await this.getCurrentRecords(did)
    const repoRecords = formatCheckout(did, verifiedRepo)
    const diff = findDiffFromCheckout(currRecords, repoRecords)

    await Promise.all(
      diff.map(async (op) => {
        const { uri, cid } = op
        try {
          if (op.op === 'delete') {
            await this.deleteRecord(uri)
          } else {
            await this.indexRecord(
              uri,
              cid,
              op.value,
              op.op === 'create' ? WriteOpAction.Create : WriteOpAction.Update,
              now,
            )
          }
        } catch (err) {
          if (err instanceof ValidationError) {
            subLogger.warn(
              { did, commit, uri: uri.toString(), cid: cid.toString() },
              'skipping indexing of invalid record',
            )
          } else {
            subLogger.error(
              { err, did, commit, uri: uri.toString(), cid: cid.toString() },
              'skipping indexing due to error processing record',
            )
          }
        }
      }),
    )
  }

  async getCurrentRecords(did: string) {
    const res = await this.db.db
      .selectFrom('record')
      .where('did', '=', did)
      .select(['uri', 'cid'])
      .execute()
    return res.reduce((acc, cur) => {
      acc[cur.uri] = {
        uri: new AtUri(cur.uri),
        cid: CID.parse(cur.cid),
      }
      return acc
    }, {} as Record<string, { uri: AtUri; cid: CID }>)
  }

  async setCommitLastSeen(
    commit: Commit,
    details: { commit: CID; rebase: boolean; tooBig: boolean },
  ) {
    const { ref } = this.db.db.dynamic
    await this.db.db
      .insertInto('actor_sync')
      .values({
        did: commit.did,
        commitCid: details.commit.toString(),
        commitDataCid: commit.data.toString(),
        repoRev: commit.rev ?? null,
        rebaseCount: details.rebase ? 1 : 0,
        tooBigCount: details.tooBig ? 1 : 0,
      })
      .onConflict((oc) => {
        const sync = (col: string) => ref(`actor_sync.${col}`)
        const excluded = (col: string) => ref(`excluded.${col}`)
        return oc.column('did').doUpdateSet({
          commitCid: sql`${excluded('commitCid')}`,
          commitDataCid: sql`${excluded('commitDataCid')}`,
          repoRev: sql`${excluded('repoRev')}`,
          rebaseCount: sql`${sync('rebaseCount')} + ${excluded('rebaseCount')}`,
          tooBigCount: sql`${sync('tooBigCount')} + ${excluded('tooBigCount')}`,
        })
      })
      .execute()
  }

  async checkCommitNeedsIndexing(commit: Commit) {
    const sync = await this.db.db
      .selectFrom('actor_sync')
      .select('commitDataCid')
      .where('did', '=', commit.did)
      .executeTakeFirst()
    if (!sync) return true
    return sync.commitDataCid !== commit.data.toString()
  }

  findIndexerForCollection(collection: string) {
    const indexers = Object.values(
      this.records as Record<string, RecordProcessor<unknown, unknown>>,
    )
    return indexers.find((indexer) => indexer.collection === collection)
  }

  async tombstoneActor(did: string) {
    this.db.assertNotTransaction()
    const actorIsHosted = await this.getActorIsHosted(did)
    if (actorIsHosted === false) {
      await this.db.db.deleteFrom('actor').where('did', '=', did).execute()
      await this.unindexActor(did)
      await this.db.db
        .deleteFrom('notification')
        .where('did', '=', did)
        .execute()
    }
  }

  private async getActorIsHosted(did: string) {
    const doc = await this.idResolver.did.resolve(did, true)
    const pds = doc && getPds(doc)
    if (!pds) return false
    const { api } = new AtpAgent({ service: pds })
    try {
      await retryHttp(() => api.com.atproto.sync.getLatestCommit({ did }))
      return true
    } catch (err) {
      if (err instanceof ComAtprotoSyncGetLatestCommit.RepoNotFoundError) {
        return false
      }
      return null
    }
  }

  async unindexActor(did: string) {
    this.db.assertNotTransaction()
    // per-record-type indexes
    await this.db.db.deleteFrom('profile').where('creator', '=', did).execute()
    await this.db.db.deleteFrom('follow').where('creator', '=', did).execute()
    await this.db.db.deleteFrom('repost').where('creator', '=', did).execute()
    await this.db.db.deleteFrom('like').where('creator', '=', did).execute()
    await this.db.db
      .deleteFrom('feed_generator')
      .where('creator', '=', did)
      .execute()
    // lists
    await this.db.db
      .deleteFrom('list_item')
      .where('creator', '=', did)
      .execute()
    await this.db.db.deleteFrom('list').where('creator', '=', did).execute()
    // blocks
    await this.db.db
      .deleteFrom('actor_block')
      .where('creator', '=', did)
      .execute()
    await this.db.db
      .deleteFrom('list_block')
      .where('creator', '=', did)
      .execute()
    // posts
    const postByUser = (qb) =>
      qb
        .selectFrom('post')
        .where('post.creator', '=', did)
        .select('post.uri as uri')
    await this.db.db
      .deleteFrom('post_embed_image')
      .where('post_embed_image.postUri', 'in', postByUser)
      .execute()
    await this.db.db
      .deleteFrom('post_embed_external')
      .where('post_embed_external.postUri', 'in', postByUser)
      .execute()
    await this.db.db
      .deleteFrom('post_embed_record')
      .where('post_embed_record.postUri', 'in', postByUser)
      .execute()
    await this.db.db.deleteFrom('post').where('creator', '=', did).execute()
    await this.db.db
      .deleteFrom('thread_gate')
      .where('creator', '=', did)
      .execute()
    // notifications
    await this.db.db
      .deleteFrom('notification')
      .where('notification.author', '=', did)
      .execute()
    // generic record indexes
    await this.db.db
      .deleteFrom('duplicate_record')
      .where('duplicate_record.duplicateOf', 'in', (qb) =>
        qb
          .selectFrom('record')
          .where('record.did', '=', did)
          .select('record.uri as uri'),
      )
      .execute()
    await this.db.db.deleteFrom('record').where('did', '=', did).execute()
  }
}

type UriAndCid = {
  uri: AtUri
  cid: CID
}

type RecordDescript = UriAndCid & {
  value: unknown
}

type IndexOp =
  | ({
      op: 'create' | 'update'
    } & RecordDescript)
  | ({ op: 'delete' } & UriAndCid)

const findDiffFromCheckout = (
  curr: Record<string, UriAndCid>,
  checkout: Record<string, RecordDescript>,
): IndexOp[] => {
  const ops: IndexOp[] = []
  for (const uri of Object.keys(checkout)) {
    const record = checkout[uri]
    if (!curr[uri]) {
      ops.push({ op: 'create', ...record })
    } else {
      if (curr[uri].cid.equals(record.cid)) {
        // no-op
        continue
      }
      ops.push({ op: 'update', ...record })
    }
  }
  for (const uri of Object.keys(curr)) {
    const record = curr[uri]
    if (!checkout[uri]) {
      ops.push({ op: 'delete', ...record })
    }
  }
  return ops
}

const formatCheckout = (
  did: string,
  verifiedRepo: VerifiedRepo,
): Record<string, RecordDescript> => {
  const records: Record<string, RecordDescript> = {}
  for (const create of verifiedRepo.creates) {
    const uri = AtUri.make(did, create.collection, create.rkey)
    records[uri.toString()] = {
      uri,
      cid: create.cid,
      value: create.record,
    }
  }
  return records
}

const needsHandleReindex = (actor: Actor | undefined, timestamp: string) => {
  if (!actor) return true
  const timeDiff =
    new Date(timestamp).getTime() - new Date(actor.indexedAt).getTime()
  // revalidate daily
  if (timeDiff > DAY) return true
  // revalidate more aggressively for invalidated handles
  if (actor.handle === null && timeDiff > HOUR) return true
  return false
}<|MERGE_RESOLUTION|>--- conflicted
+++ resolved
@@ -185,11 +185,7 @@
     const { api } = new AtpAgent({ service: pds })
 
     const { data: car } = await retryHttp(() =>
-<<<<<<< HEAD
-      api.com.atproto.sync.getCheckout({ did }),
-=======
       api.com.atproto.sync.getRepo({ did }),
->>>>>>> 44ea5e80
     )
     const { root, blocks } = await readCarWithRoot(car)
     const verifiedRepo = await verifyRepo(blocks, root, did, signingKey)

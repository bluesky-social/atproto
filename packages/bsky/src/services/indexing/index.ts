import { sql } from 'kysely'
import { CID } from 'multiformats/cid'
import AtpAgent, { ComAtprotoSyncGetHead } from '@atproto/api'
import {
  MemoryBlockstore,
  readCarWithRoot,
  WriteOpAction,
  verifyCheckoutWithCids,
  RepoContentsWithCids,
  Commit,
} from '@atproto/repo'
import { AtUri } from '@atproto/uri'
import { IdResolver, getPds } from '@atproto/identity'
import { DAY, chunkArray } from '@atproto/common'
import { ValidationError } from '@atproto/lexicon'
import Database from '../../db'
import * as Post from './plugins/post'
import * as Like from './plugins/like'
import * as Repost from './plugins/repost'
import * as Follow from './plugins/follow'
import * as Profile from './plugins/profile'
import * as List from './plugins/list'
import * as ListItem from './plugins/list-item'
import * as Block from './plugins/block'
import * as FeedGenerator from './plugins/feed-generator'
import RecordProcessor from './processor'
import { subLogger } from '../../logger'
import { retryHttp } from '../../util/retry'
import { Labeler } from '../../labeler'
import { BackgroundQueue } from '../../background'

export class IndexingService {
  records: {
    post: Post.PluginType
    like: Like.PluginType
    repost: Repost.PluginType
    follow: Follow.PluginType
    profile: Profile.PluginType
    list: List.PluginType
    listItem: ListItem.PluginType
    block: Block.PluginType
    feedGenerator: FeedGenerator.PluginType
  }

  constructor(
    public db: Database,
    public idResolver: IdResolver,
    public labeler: Labeler,
    public backgroundQueue: BackgroundQueue,
  ) {
    this.records = {
      post: Post.makePlugin(this.db, backgroundQueue),
      like: Like.makePlugin(this.db, backgroundQueue),
      repost: Repost.makePlugin(this.db, backgroundQueue),
      follow: Follow.makePlugin(this.db, backgroundQueue),
      profile: Profile.makePlugin(this.db, backgroundQueue),
      list: List.makePlugin(this.db, backgroundQueue),
      listItem: ListItem.makePlugin(this.db, backgroundQueue),
      block: Block.makePlugin(this.db, backgroundQueue),
      feedGenerator: FeedGenerator.makePlugin(this.db, backgroundQueue),
    }
  }

  transact(txn: Database) {
    txn.assertTransaction()
    return new IndexingService(
      txn,
      this.idResolver,
      this.labeler,
      this.backgroundQueue,
    )
  }

  static creator(
    idResolver: IdResolver,
    labeler: Labeler,
    backgroundQueue: BackgroundQueue,
  ) {
    return (db: Database) =>
      new IndexingService(db, idResolver, labeler, backgroundQueue)
  }

  transact(tx: Database) {
    tx.assertTransaction()
    return new IndexingService(tx, this.didResolver, this.labeler)
  }

  async indexRecord(
    uri: AtUri,
    cid: CID,
    obj: unknown,
    action: WriteOpAction.Create | WriteOpAction.Update,
    timestamp: string,
  ) {
    this.db.assertNotTransaction()
    await this.db.transaction(async (txn) => {
      const indexingTx = this.transact(txn)
      const indexer = indexingTx.findIndexerForCollection(uri.collection)
      if (!indexer) return
      if (action === WriteOpAction.Create) {
        await indexer.insertRecord(uri, cid, obj, timestamp)
      } else {
        await indexer.updateRecord(uri, cid, obj, timestamp)
      }
    })
    this.labeler.processRecord(uri, obj)
  }

  async deleteRecord(uri: AtUri, cascading = false) {
    this.db.assertNotTransaction()
    await this.db.transaction(async (txn) => {
      const indexingTx = this.transact(txn)
      const indexer = indexingTx.findIndexerForCollection(uri.collection)
      if (!indexer) return
      await indexer.deleteRecord(uri, cascading)
    })
  }

  async indexHandle(did: string, timestamp: string, force = false) {
    this.db.assertNotTransaction()
    const actor = await this.db.db
      .selectFrom('actor')
      .where('did', '=', did)
      .selectAll()
      .executeTakeFirst()
    const timestampAt = new Date(timestamp)
    const lastIndexedAt = actor && new Date(actor.indexedAt)
    const needsReindex =
      force ||
      !lastIndexedAt ||
      timestampAt.getTime() - lastIndexedAt.getTime() > DAY
    if (!needsReindex) {
      return
    }
    const { handle } = await this.idResolver.did.resolveAtprotoData(did, true)
    const handleToDid = await this.idResolver.handle.resolve(handle)
    if (did !== handleToDid) {
      return // No bidirectional link between did and handle
    }
    const actorInfo = { handle, indexedAt: timestamp }
    const inserted = await this.db.db
      .insertInto('actor')
      .values({ did, ...actorInfo })
      .onConflict((oc) => oc.doNothing())
      .returning('did')
      .executeTakeFirst()
    if (!inserted) {
      await this.db.db
        .updateTable('actor')
        .set(actorInfo)
        .where('did', '=', did)
        .execute()
    }
  }

  async indexRepo(did: string, commit: string) {
<<<<<<< HEAD
=======
    this.db.assertNotTransaction()
>>>>>>> 7f3b5830
    const now = new Date().toISOString()
    const { pds, signingKey } = await this.idResolver.did.resolveAtprotoData(
      did,
      true,
    )
    const { api } = new AtpAgent({ service: pds })

    const { data: car } = await retryHttp(() =>
      api.com.atproto.sync.getCheckout({ did, commit }),
    )
    const { root, blocks } = await readCarWithRoot(car)
    const storage = new MemoryBlockstore(blocks)
    const checkout = await verifyCheckoutWithCids(
      storage,
      root,
      did,
      signingKey,
    )

    // Wipe index for actor, prep for reindexing
    await this.db.transaction(async (tx) => {
      await this.transact(tx).unindexActor(did)
    })

    // Iterate over all records and index them in batches
    const contentList = [...walkContentsWithCids(checkout.contents)]
    const chunks = chunkArray(contentList, 100)

    for (const chunk of chunks) {
      const processChunk = chunk.map(async (item) => {
        const { cid, collection, rkey, record } = item
        const uri = AtUri.make(did, collection, rkey)
        try {
          await this.db.transaction(async (tx) => {
            await this.transact(tx).indexRecord(
              uri,
              cid,
              record,
              WriteOpAction.Create,
              now,
            )
          })
        } catch (err) {
          if (err instanceof ValidationError) {
            subLogger.warn(
              { did, commit, uri: uri.toString(), cid: cid.toString() },
              'skipping indexing of invalid record',
            )
          } else {
            throw err
          }
        }
      })
      await Promise.all(processChunk)
    }
  }

  async setCommitLastSeen(
    commit: Commit,
    details: { commit: CID; rebase: boolean; tooBig: boolean },
  ) {
    const { ref } = this.db.db.dynamic
    await this.db.db
      .insertInto('actor_sync')
      .values({
        did: commit.did,
        commitCid: details.commit.toString(),
        commitDataCid: commit.data.toString(),
        rebaseCount: details.rebase ? 1 : 0,
        tooBigCount: details.tooBig ? 1 : 0,
      })
      .onConflict((oc) => {
        const sync = (col: string) => ref(`actor_sync.${col}`)
        const excluded = (col: string) => ref(`excluded.${col}`)
        return oc.column('did').doUpdateSet({
          commitCid: sql`${excluded('commitCid')}`,
          commitDataCid: sql`${excluded('commitDataCid')}`,
          rebaseCount: sql`${sync('rebaseCount')} + ${excluded('rebaseCount')}`,
          tooBigCount: sql`${sync('tooBigCount')} + ${excluded('tooBigCount')}`,
        })
      })
      .execute()
  }

  async checkCommitNeedsIndexing(commit: Commit) {
    const sync = await this.db.db
      .selectFrom('actor_sync')
      .select('commitDataCid')
      .where('did', '=', commit.did)
      .executeTakeFirst()
    if (!sync) return true
    return sync.commitDataCid !== commit.data.toString()
  }

  findIndexerForCollection(collection: string) {
    const indexers = Object.values(
      this.records as Record<string, RecordProcessor<unknown, unknown>>,
    )
    return indexers.find((indexer) => indexer.collection === collection)
  }

  async tombstoneActor(did: string) {
    this.db.assertNotTransaction()
    const actorIsHosted = await this.getActorIsHosted(did)
    if (actorIsHosted === false) {
      await this.db.db.deleteFrom('actor').where('did', '=', did).execute()
      await this.unindexActor(did)
      await this.db.db
        .deleteFrom('notification')
        .where('did', '=', did)
        .execute()
    }
  }

  private async getActorIsHosted(did: string) {
    const doc = await this.idResolver.did.resolve(did, true)
    const pds = doc && getPds(doc)
    if (!pds) return false
    const { api } = new AtpAgent({ service: pds })
    try {
      await retryHttp(() => api.com.atproto.sync.getHead({ did }))
      return true
    } catch (err) {
      if (err instanceof ComAtprotoSyncGetHead.HeadNotFoundError) {
        return false
      }
      return null
    }
  }

  async unindexActor(did: string) {
    this.db.assertNotTransaction()
    // per-record-type indexes
    await this.db.db.deleteFrom('profile').where('creator', '=', did).execute()
    await this.db.db.deleteFrom('follow').where('creator', '=', did).execute()
    await this.db.db.deleteFrom('repost').where('creator', '=', did).execute()
    await this.db.db.deleteFrom('like').where('creator', '=', did).execute()
    await this.db.db
      .deleteFrom('feed_generator')
      .where('creator', '=', did)
      .execute()
    // lists
    await this.db.db
      .deleteFrom('list_item')
      .where('creator', '=', did)
      .execute()
    await this.db.db.deleteFrom('list').where('creator', '=', did).execute()
    // blocks
    await this.db.db
      .deleteFrom('actor_block')
      .where('creator', '=', did)
      .execute()
    // posts
    const postByUser = (qb) =>
      qb
        .selectFrom('post')
        .where('post.creator', '=', did)
        .select('post.uri as uri')
    await this.db.db
      .deleteFrom('post_embed_image')
      .where('post_embed_image.postUri', 'in', postByUser)
      .execute()
    await this.db.db
      .deleteFrom('post_embed_external')
      .where('post_embed_external.postUri', 'in', postByUser)
      .execute()
    await this.db.db
      .deleteFrom('post_embed_record')
      .where('post_embed_record.postUri', 'in', postByUser)
      .execute()
    await this.db.db.deleteFrom('post').where('creator', '=', did).execute()
    // notifications
    await this.db.db
      .deleteFrom('notification')
      .where('notification.author', '=', did)
      .execute()
    // generic record indexes
    await this.db.db
      .deleteFrom('duplicate_record')
      .where('duplicate_record.duplicateOf', 'in', (qb) =>
        qb
          .selectFrom('record')
          .where('record.did', '=', did)
          .select('record.uri as uri'),
      )
      .execute()
    await this.db.db.deleteFrom('record').where('did', '=', did).execute()
  }
}

function* walkContentsWithCids(contents: RepoContentsWithCids) {
  for (const collection of Object.keys(contents)) {
    for (const rkey of Object.keys(contents[collection])) {
      const { cid, value } = contents[collection][rkey]
      yield { collection, rkey, cid, record: value }
    }
  }
}<|MERGE_RESOLUTION|>--- conflicted
+++ resolved
@@ -61,16 +61,6 @@
     }
   }
 
-  transact(txn: Database) {
-    txn.assertTransaction()
-    return new IndexingService(
-      txn,
-      this.idResolver,
-      this.labeler,
-      this.backgroundQueue,
-    )
-  }
-
   static creator(
     idResolver: IdResolver,
     labeler: Labeler,
@@ -82,7 +72,12 @@
 
   transact(tx: Database) {
     tx.assertTransaction()
-    return new IndexingService(tx, this.didResolver, this.labeler)
+    return new IndexingService(
+      tx,
+      this.idResolver,
+      this.labeler,
+      this.backgroundQueue,
+    )
   }
 
   async indexRecord(
@@ -154,10 +149,7 @@
   }
 
   async indexRepo(did: string, commit: string) {
-<<<<<<< HEAD
-=======
-    this.db.assertNotTransaction()
->>>>>>> 7f3b5830
+    this.db.assertNotTransaction()
     const now = new Date().toISOString()
     const { pds, signingKey } = await this.idResolver.did.resolveAtprotoData(
       did,
@@ -178,9 +170,7 @@
     )
 
     // Wipe index for actor, prep for reindexing
-    await this.db.transaction(async (tx) => {
-      await this.transact(tx).unindexActor(did)
-    })
+    await this.unindexActor(did)
 
     // Iterate over all records and index them in batches
     const contentList = [...walkContentsWithCids(checkout.contents)]
@@ -191,15 +181,7 @@
         const { cid, collection, rkey, record } = item
         const uri = AtUri.make(did, collection, rkey)
         try {
-          await this.db.transaction(async (tx) => {
-            await this.transact(tx).indexRecord(
-              uri,
-              cid,
-              record,
-              WriteOpAction.Create,
-              now,
-            )
-          })
+          await this.indexRecord(uri, cid, record, WriteOpAction.Create, now)
         } catch (err) {
           if (err instanceof ValidationError) {
             subLogger.warn(

import { sql } from 'kysely'
import { CID } from 'multiformats/cid'
import AtpAgent from '@atproto/api'
import {
  MemoryBlockstore,
  readCarWithRoot,
  WriteOpAction,
  verifyCheckoutWithCids,
  RepoContentsWithCids,
  Commit,
} from '@atproto/repo'
import { AtUri } from '@atproto/uri'
import { IdResolver } from '@atproto/identity'
import { chunkArray } from '@atproto/common'
import { ValidationError } from '@atproto/lexicon'
import Database from '../../db'
import * as Post from './plugins/post'
import * as Like from './plugins/like'
import * as Repost from './plugins/repost'
import * as Follow from './plugins/follow'
import * as Profile from './plugins/profile'
<<<<<<< HEAD
import * as List from './plugins/list'
import * as ListItem from './plugins/list-item'
import * as Block from './plugins/block'
=======
import * as FeedGenerator from './plugins/feed-generator'
>>>>>>> e029598c
import RecordProcessor from './processor'
import { subLogger } from '../../logger'
import { retryHttp } from '../../util/retry'
import { Labeler } from '../../labeler'
import { BackgroundQueue } from '../../background'

export class IndexingService {
  records: {
    post: Post.PluginType
    like: Like.PluginType
    repost: Repost.PluginType
    follow: Follow.PluginType
    profile: Profile.PluginType
<<<<<<< HEAD
    list: List.PluginType
    listItem: ListItem.PluginType
    block: Block.PluginType
=======
    feedGenerator: FeedGenerator.PluginType
>>>>>>> e029598c
  }

  constructor(
    public db: Database,
    public idResolver: IdResolver,
    public labeler: Labeler,
    public backgroundQueue: BackgroundQueue,
  ) {
    this.records = {
      post: Post.makePlugin(this.db, backgroundQueue),
      like: Like.makePlugin(this.db, backgroundQueue),
      repost: Repost.makePlugin(this.db, backgroundQueue),
      follow: Follow.makePlugin(this.db, backgroundQueue),
      profile: Profile.makePlugin(this.db, backgroundQueue),
<<<<<<< HEAD
      list: List.makePlugin(this.db, backgroundQueue),
      listItem: ListItem.makePlugin(this.db, backgroundQueue),
      block: Block.makePlugin(this.db, backgroundQueue),
=======
      feedGenerator: FeedGenerator.makePlugin(this.db, backgroundQueue),
>>>>>>> e029598c
    }
  }

  static creator(
    idResolver: IdResolver,
    labeler: Labeler,
    backgroundQueue: BackgroundQueue,
  ) {
    return (db: Database) =>
      new IndexingService(db, idResolver, labeler, backgroundQueue)
  }

  async indexRecord(
    uri: AtUri,
    cid: CID,
    obj: unknown,
    action: WriteOpAction.Create | WriteOpAction.Update,
    timestamp: string,
  ) {
    this.db.assertTransaction()
    const indexer = this.findIndexerForCollection(uri.collection)
    if (!indexer) return
    if (action === WriteOpAction.Create) {
      await indexer.insertRecord(uri, cid, obj, timestamp)
    } else {
      await indexer.updateRecord(uri, cid, obj, timestamp)
    }
    this.labeler.processRecord(uri, obj)
  }

  async deleteRecord(uri: AtUri, cascading = false) {
    this.db.assertTransaction()
    const indexer = this.findIndexerForCollection(uri.collection)
    if (!indexer) return
    await indexer.deleteRecord(uri, cascading)
  }

  async indexHandle(did: string, timestamp: string, force = false) {
    const actor = await this.db.db
      .selectFrom('actor')
      .where('did', '=', did)
      .selectAll()
      .executeTakeFirst()
    if (actor && !force) {
      return
    }
    const { handle } = await this.idResolver.did.resolveAtprotoData(did, true)
    const handleToDid = await this.idResolver.handle.resolve(handle)
    if (did !== handleToDid) {
      return // No bidirectional link between did and handle
    }
    const actorInfo = { handle, indexedAt: timestamp }
    const inserted = await this.db.db
      .insertInto('actor')
      .values({ did, ...actorInfo })
      .onConflict((oc) => oc.doNothing())
      .returning('did')
      .executeTakeFirst()
    if (!inserted) {
      await this.db.db
        .updateTable('actor')
        .set(actorInfo)
        .where('did', '=', did)
        .execute()
    }
  }

  async indexRepo(did: string, commit: string) {
    this.db.assertTransaction()
    const now = new Date().toISOString()
    const { pds, signingKey } = await this.idResolver.did.resolveAtprotoData(
      did,
      true,
    )
    const { api } = new AtpAgent({ service: pds })

    const { data: car } = await retryHttp(() =>
      api.com.atproto.sync.getCheckout({ did, commit }),
    )
    const { root, blocks } = await readCarWithRoot(car)
    const storage = new MemoryBlockstore(blocks)
    const checkout = await verifyCheckoutWithCids(
      storage,
      root,
      did,
      signingKey,
    )

    // Wipe index for actor, prep for reindexing
    await this.unindexActor(did)

    // Iterate over all records and index them in batches
    const contentList = [...walkContentsWithCids(checkout.contents)]
    const chunks = chunkArray(contentList, 100)

    for (const chunk of chunks) {
      const processChunk = chunk.map(async (item) => {
        const { cid, collection, rkey, record } = item
        const uri = AtUri.make(did, collection, rkey)
        try {
          await this.indexRecord(uri, cid, record, WriteOpAction.Create, now)
        } catch (err) {
          if (err instanceof ValidationError) {
            subLogger.warn(
              { did, commit, uri: uri.toString(), cid: cid.toString() },
              'skipping indexing of invalid record',
            )
          } else {
            throw err
          }
        }
      })
      await Promise.all(processChunk)
    }
  }

  async setCommitLastSeen(
    commit: Commit,
    details: { commit: CID; rebase: boolean; tooBig: boolean },
  ) {
    const { ref } = this.db.db.dynamic
    await this.db.db
      .insertInto('actor_sync')
      .values({
        did: commit.did,
        commitCid: details.commit.toString(),
        commitDataCid: commit.data.toString(),
        rebaseCount: details.rebase ? 1 : 0,
        tooBigCount: details.tooBig ? 1 : 0,
      })
      .onConflict((oc) => {
        const sync = (col: string) => ref(`actor_sync.${col}`)
        const excluded = (col: string) => ref(`excluded.${col}`)
        return oc.column('did').doUpdateSet({
          commitCid: sql`${excluded('commitCid')}`,
          commitDataCid: sql`${excluded('commitDataCid')}`,
          rebaseCount: sql`${sync('rebaseCount')} + ${excluded('rebaseCount')}`,
          tooBigCount: sql`${sync('tooBigCount')} + ${excluded('tooBigCount')}`,
        })
      })
      .execute()
  }

  async checkCommitNeedsIndexing(commit: Commit) {
    const sync = await this.db.db
      .selectFrom('actor_sync')
      .select('commitDataCid')
      .where('did', '=', commit.did)
      .executeTakeFirst()
    if (!sync) return true
    return sync.commitDataCid !== commit.data.toString()
  }

  findIndexerForCollection(collection: string) {
    const indexers = Object.values(
      this.records as Record<string, RecordProcessor<unknown, unknown>>,
    )
    return indexers.find((indexer) => indexer.collection === collection)
  }

  async tombstoneActor(did: string) {
    this.db.assertTransaction()
    const doc = await this.idResolver.did.resolve(did, true)
    if (doc === null) {
      await Promise.all([
        this.unindexActor(did),
        this.db.db.deleteFrom('actor').where('did', '=', did).execute(),
      ])
    }
  }

  async unindexActor(did: string) {
    this.db.assertTransaction()

    const postByUser = (qb) =>
      qb
        .selectFrom('post')
        .where('post.creator', '=', did)
        .select('post.uri as uri')

    await Promise.all([
      this.db.db
        .deleteFrom('post_embed_image')
        .where('post_embed_image.postUri', 'in', postByUser)
        .execute(),
      this.db.db
        .deleteFrom('post_embed_external')
        .where('post_embed_external.postUri', 'in', postByUser)
        .execute(),
      this.db.db
        .deleteFrom('post_embed_record')
        .where('post_embed_record.postUri', 'in', postByUser)
        .execute(),
      this.db.db
        .deleteFrom('duplicate_record')
        .where('duplicate_record.duplicateOf', 'in', (qb) =>
          qb
            .selectFrom('record')
            .where('record.did', '=', did)
            .select('record.uri as uri'),
        )
        .execute(),
    ])
    await Promise.all([
      this.db.db.deleteFrom('follow').where('creator', '=', did).execute(),
      this.db.db.deleteFrom('post').where('creator', '=', did).execute(),
      this.db.db.deleteFrom('profile').where('creator', '=', did).execute(),
      this.db.db.deleteFrom('repost').where('creator', '=', did).execute(),
      this.db.db.deleteFrom('like').where('creator', '=', did).execute(),
    ])
  }
}

function* walkContentsWithCids(contents: RepoContentsWithCids) {
  for (const collection of Object.keys(contents)) {
    for (const rkey of Object.keys(contents[collection])) {
      const { cid, value } = contents[collection][rkey]
      yield { collection, rkey, cid, record: value }
    }
  }
}<|MERGE_RESOLUTION|>--- conflicted
+++ resolved
@@ -19,13 +19,10 @@
 import * as Repost from './plugins/repost'
 import * as Follow from './plugins/follow'
 import * as Profile from './plugins/profile'
-<<<<<<< HEAD
 import * as List from './plugins/list'
 import * as ListItem from './plugins/list-item'
 import * as Block from './plugins/block'
-=======
 import * as FeedGenerator from './plugins/feed-generator'
->>>>>>> e029598c
 import RecordProcessor from './processor'
 import { subLogger } from '../../logger'
 import { retryHttp } from '../../util/retry'
@@ -39,13 +36,10 @@
     repost: Repost.PluginType
     follow: Follow.PluginType
     profile: Profile.PluginType
-<<<<<<< HEAD
     list: List.PluginType
     listItem: ListItem.PluginType
     block: Block.PluginType
-=======
     feedGenerator: FeedGenerator.PluginType
->>>>>>> e029598c
   }
 
   constructor(
@@ -60,13 +54,10 @@
       repost: Repost.makePlugin(this.db, backgroundQueue),
       follow: Follow.makePlugin(this.db, backgroundQueue),
       profile: Profile.makePlugin(this.db, backgroundQueue),
-<<<<<<< HEAD
       list: List.makePlugin(this.db, backgroundQueue),
       listItem: ListItem.makePlugin(this.db, backgroundQueue),
       block: Block.makePlugin(this.db, backgroundQueue),
-=======
       feedGenerator: FeedGenerator.makePlugin(this.db, backgroundQueue),
->>>>>>> e029598c
     }
   }
 

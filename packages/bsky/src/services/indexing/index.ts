--- conflicted
+++ resolved
@@ -122,27 +122,8 @@
       signingKey,
     )
 
-<<<<<<< HEAD
-    // First, replace the user with just their current profile if it exists
-    await this.db.transaction(async (tx) => {
-      const indexingTx = new IndexingService(tx, this.didResolver)
-      await indexingTx.unindexActor(did)
-      const profile = checkout.contents[ids.AppBskyActorProfile]?.self
-      if (profile) {
-        const profileUri = AtUri.make(did, ids.AppBskyActorProfile, 'self')
-        await indexingTx.indexRecord(
-          profileUri,
-          profile.cid,
-          profile.value,
-          WriteOpAction.Create,
-          now,
-        )
-      }
-    })
-=======
-    // Wipe index for user, prep for reindexing
-    await this.deleteForUser(did)
->>>>>>> 2ac287df
+    // Wipe index for actor, prep for reindexing
+    await this.unindexActor(did)
 
     // Iterate over all records and index them in batches
     const contentList = [...walkContentsWithCids(checkout.contents)]

--- conflicted
+++ resolved
@@ -333,17 +333,6 @@
       .execute()
     await this.db.db.deleteFrom('record').where('did', '=', did).execute()
   }
-<<<<<<< HEAD
-=======
-}
-
-function* walkContentsWithCids(contents: RepoContentsWithCids) {
-  for (const collection of Object.keys(contents)) {
-    for (const rkey of Object.keys(contents[collection])) {
-      const { cid, value } = contents[collection][rkey]
-      yield { collection, rkey, cid, record: value }
-    }
-  }
 }
 
 const needsHandleReindex = (actor: Actor | undefined, timestamp: string) => {
@@ -355,5 +344,4 @@
   // revalidate more aggressively for invalidated handles
   if (actor.handle === null && timeDiff > HOUR) return true
   return false
->>>>>>> cd0cf159
 }
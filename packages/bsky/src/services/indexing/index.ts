--- conflicted
+++ resolved
@@ -45,21 +45,13 @@
     public backgroundQueue: BackgroundQueue,
   ) {
     this.records = {
-<<<<<<< HEAD
-      post: Post.makePlugin(this.db.db),
-      like: Like.makePlugin(this.db.db),
-      repost: Repost.makePlugin(this.db.db),
-      follow: Follow.makePlugin(this.db.db),
-      profile: Profile.makePlugin(this.db.db),
-      list: List.makePlugin(this.db.db),
-      listItem: ListItem.makePlugin(this.db.db),
-=======
       post: Post.makePlugin(this.db, backgroundQueue),
       like: Like.makePlugin(this.db, backgroundQueue),
       repost: Repost.makePlugin(this.db, backgroundQueue),
       follow: Follow.makePlugin(this.db, backgroundQueue),
       profile: Profile.makePlugin(this.db, backgroundQueue),
->>>>>>> 98fdd5c3
+      list: List.makePlugin(this.db, backgroundQueue),
+      listItem: ListItem.makePlugin(this.db, backgroundQueue),
     }
   }
 

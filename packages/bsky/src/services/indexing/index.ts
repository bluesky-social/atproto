import { sql } from 'kysely'
import { CID } from 'multiformats/cid'
import AtpAgent, { ComAtprotoSyncGetHead } from '@atproto/api'
import {
  MemoryBlockstore,
  readCarWithRoot,
  WriteOpAction,
  verifyCheckoutWithCids,
  RepoContentsWithCids,
  Commit,
} from '@atproto/repo'
import { AtUri } from '@atproto/uri'
import { IdResolver, getPds } from '@atproto/identity'
import { DAY, HOUR, chunkArray } from '@atproto/common'
import { ValidationError } from '@atproto/lexicon'
import { PrimaryDatabase } from '../../db'
import * as Post from './plugins/post'
import * as Like from './plugins/like'
import * as Repost from './plugins/repost'
import * as Follow from './plugins/follow'
import * as Profile from './plugins/profile'
import * as List from './plugins/list'
import * as ListItem from './plugins/list-item'
import * as Block from './plugins/block'
import * as FeedGenerator from './plugins/feed-generator'
import RecordProcessor from './processor'
import { subLogger } from '../../logger'
import { retryHttp } from '../../util/retry'
import { Labeler } from '../../labeler'
import { BackgroundQueue } from '../../background'
<<<<<<< HEAD
import { NotificationServer } from '../../notifications'
=======
import { Actor } from '../../db/tables/actor'
>>>>>>> d4b7d29c

export class IndexingService {
  records: {
    post: Post.PluginType
    like: Like.PluginType
    repost: Repost.PluginType
    follow: Follow.PluginType
    profile: Profile.PluginType
    list: List.PluginType
    listItem: ListItem.PluginType
    block: Block.PluginType
    feedGenerator: FeedGenerator.PluginType
  }

  constructor(
    public db: PrimaryDatabase,
    public idResolver: IdResolver,
    public labeler: Labeler,
    public backgroundQueue: BackgroundQueue,
    public notifServer: NotificationServer,
  ) {
    this.records = {
      post: Post.makePlugin(this.db, backgroundQueue),
      like: Like.makePlugin(this.db, backgroundQueue),
      repost: Repost.makePlugin(this.db, backgroundQueue),
      follow: Follow.makePlugin(this.db, backgroundQueue),
      profile: Profile.makePlugin(this.db, backgroundQueue),
      list: List.makePlugin(this.db, backgroundQueue),
      listItem: ListItem.makePlugin(this.db, backgroundQueue),
      block: Block.makePlugin(this.db, backgroundQueue),
      feedGenerator: FeedGenerator.makePlugin(this.db, backgroundQueue),
    }
  }

  transact(txn: PrimaryDatabase) {
    txn.assertTransaction()
    return new IndexingService(
      txn,
      this.idResolver,
      this.labeler,
      this.backgroundQueue,
      this.notifServer,
    )
  }

  static creator(
    idResolver: IdResolver,
    labeler: Labeler,
    backgroundQueue: BackgroundQueue,
    notifServer: NotificationServer,
  ) {
    return (db: PrimaryDatabase) =>
      new IndexingService(db, idResolver, labeler, backgroundQueue, notifServer)
  }

  async indexRecord(
    uri: AtUri,
    cid: CID,
    obj: unknown,
    action: WriteOpAction.Create | WriteOpAction.Update,
    timestamp: string,
  ) {
    this.db.assertNotTransaction()
    await this.db.transaction(async (txn) => {
      const indexingTx = this.transact(txn)
      const indexer = indexingTx.findIndexerForCollection(uri.collection)
      if (!indexer) return
      if (action === WriteOpAction.Create) {
        const insertedRecords = await indexer.insertRecord(
          uri,
          cid,
          obj,
          timestamp,
        )
        if (insertedRecords) {
          // SEND NOTIFICATIONS as part of background queue process
          this.backgroundQueue.add(async () => {
            try {
              const preparedNotifs = await this.notifServer.prepareNotifsToSend(
                insertedRecords,
              )
              return await this.notifServer.addNotificationsToQueue(
                preparedNotifs,
              )
            } catch (error) {
              subLogger.error({ error }, 'Error sending push notifications')
            }
          })
        }
      } else {
        await indexer.updateRecord(uri, cid, obj, timestamp)
      }
    })
    this.labeler.processRecord(uri, obj)
  }

  async deleteRecord(uri: AtUri, cascading = false) {
    this.db.assertNotTransaction()
    await this.db.transaction(async (txn) => {
      const indexingTx = this.transact(txn)
      const indexer = indexingTx.findIndexerForCollection(uri.collection)
      if (!indexer) return
      await indexer.deleteRecord(uri, cascading)
    })
  }

  async indexHandle(did: string, timestamp: string, force = false) {
    this.db.assertNotTransaction()
    const actor = await this.db.db
      .selectFrom('actor')
      .where('did', '=', did)
      .selectAll()
      .executeTakeFirst()
    if (!force && !needsHandleReindex(actor, timestamp)) {
      return
    }
    const atpData = await this.idResolver.did.resolveAtprotoData(did, true)
    const handleToDid = await this.idResolver.handle.resolve(atpData.handle)

    const handle: string | null =
      did === handleToDid ? atpData.handle.toLowerCase() : null

    if (actor && actor.handle !== handle) {
      const actorWithHandle =
        handle !== null
          ? await this.db.db
              .selectFrom('actor')
              .where('handle', '=', handle)
              .selectAll()
              .executeTakeFirst()
          : null

      // handle contention
      if (handle && actorWithHandle && did !== actorWithHandle.did) {
        await this.db.db
          .updateTable('actor')
          .where('actor.did', '=', actorWithHandle.did)
          .set({ handle: null })
          .execute()
      }
    }

    const actorInfo = { handle, indexedAt: timestamp }
    await this.db.db
      .insertInto('actor')
      .values({ did, ...actorInfo })
      .onConflict((oc) => oc.column('did').doUpdateSet(actorInfo))
      .returning('did')
      .executeTakeFirst()
  }

  async indexRepo(did: string, commit: string) {
    this.db.assertNotTransaction()
    const now = new Date().toISOString()
    const { pds, signingKey } = await this.idResolver.did.resolveAtprotoData(
      did,
      true,
    )
    const { api } = new AtpAgent({ service: pds })

    const { data: car } = await retryHttp(() =>
      api.com.atproto.sync.getCheckout({ did, commit }),
    )
    const { root, blocks } = await readCarWithRoot(car)
    const storage = new MemoryBlockstore(blocks)
    const checkout = await verifyCheckoutWithCids(
      storage,
      root,
      did,
      signingKey,
    )

    // Wipe index for actor, prep for reindexing
    await this.unindexActor(did)

    // Iterate over all records and index them in batches
    const contentList = [...walkContentsWithCids(checkout.contents)]
    const chunks = chunkArray(contentList, 100)

    for (const chunk of chunks) {
      const processChunk = chunk.map(async (item) => {
        const { cid, collection, rkey, record } = item
        const uri = AtUri.make(did, collection, rkey)
        try {
          await this.indexRecord(uri, cid, record, WriteOpAction.Create, now)
        } catch (err) {
          if (err instanceof ValidationError) {
            subLogger.warn(
              { did, commit, uri: uri.toString(), cid: cid.toString() },
              'skipping indexing of invalid record',
            )
          } else {
            subLogger.error(
              { err, did, commit, uri: uri.toString(), cid: cid.toString() },
              'skipping indexing due to error processing record',
            )
          }
        }
      })
      await Promise.all(processChunk)
    }
  }

  async setCommitLastSeen(
    commit: Commit,
    details: { commit: CID; rebase: boolean; tooBig: boolean },
  ) {
    const { ref } = this.db.db.dynamic
    await this.db.db
      .insertInto('actor_sync')
      .values({
        did: commit.did,
        commitCid: details.commit.toString(),
        commitDataCid: commit.data.toString(),
        repoRev: commit.rev ?? null,
        rebaseCount: details.rebase ? 1 : 0,
        tooBigCount: details.tooBig ? 1 : 0,
      })
      .onConflict((oc) => {
        const sync = (col: string) => ref(`actor_sync.${col}`)
        const excluded = (col: string) => ref(`excluded.${col}`)
        return oc.column('did').doUpdateSet({
          commitCid: sql`${excluded('commitCid')}`,
          commitDataCid: sql`${excluded('commitDataCid')}`,
          repoRev: sql`${excluded('repoRev')}`,
          rebaseCount: sql`${sync('rebaseCount')} + ${excluded('rebaseCount')}`,
          tooBigCount: sql`${sync('tooBigCount')} + ${excluded('tooBigCount')}`,
        })
      })
      .execute()
  }

  async checkCommitNeedsIndexing(commit: Commit) {
    const sync = await this.db.db
      .selectFrom('actor_sync')
      .select('commitDataCid')
      .where('did', '=', commit.did)
      .executeTakeFirst()
    if (!sync) return true
    return sync.commitDataCid !== commit.data.toString()
  }

  findIndexerForCollection(collection: string) {
    const indexers = Object.values(
      this.records as Record<string, RecordProcessor<unknown, unknown>>,
    )
    return indexers.find((indexer) => indexer.collection === collection)
  }

  async tombstoneActor(did: string) {
    this.db.assertNotTransaction()
    const actorIsHosted = await this.getActorIsHosted(did)
    if (actorIsHosted === false) {
      await this.db.db.deleteFrom('actor').where('did', '=', did).execute()
      await this.unindexActor(did)
      await this.db.db
        .deleteFrom('notification')
        .where('did', '=', did)
        .execute()
    }
  }

  private async getActorIsHosted(did: string) {
    const doc = await this.idResolver.did.resolve(did, true)
    const pds = doc && getPds(doc)
    if (!pds) return false
    const { api } = new AtpAgent({ service: pds })
    try {
      await retryHttp(() => api.com.atproto.sync.getHead({ did }))
      return true
    } catch (err) {
      if (err instanceof ComAtprotoSyncGetHead.HeadNotFoundError) {
        return false
      }
      return null
    }
  }

  async unindexActor(did: string) {
    this.db.assertNotTransaction()
    // per-record-type indexes
    await this.db.db.deleteFrom('profile').where('creator', '=', did).execute()
    await this.db.db.deleteFrom('follow').where('creator', '=', did).execute()
    await this.db.db.deleteFrom('repost').where('creator', '=', did).execute()
    await this.db.db.deleteFrom('like').where('creator', '=', did).execute()
    await this.db.db
      .deleteFrom('feed_generator')
      .where('creator', '=', did)
      .execute()
    // lists
    await this.db.db
      .deleteFrom('list_item')
      .where('creator', '=', did)
      .execute()
    await this.db.db.deleteFrom('list').where('creator', '=', did).execute()
    // blocks
    await this.db.db
      .deleteFrom('actor_block')
      .where('creator', '=', did)
      .execute()
    // posts
    const postByUser = (qb) =>
      qb
        .selectFrom('post')
        .where('post.creator', '=', did)
        .select('post.uri as uri')
    await this.db.db
      .deleteFrom('post_embed_image')
      .where('post_embed_image.postUri', 'in', postByUser)
      .execute()
    await this.db.db
      .deleteFrom('post_embed_external')
      .where('post_embed_external.postUri', 'in', postByUser)
      .execute()
    await this.db.db
      .deleteFrom('post_embed_record')
      .where('post_embed_record.postUri', 'in', postByUser)
      .execute()
    await this.db.db.deleteFrom('post').where('creator', '=', did).execute()
    // notifications
    await this.db.db
      .deleteFrom('notification')
      .where('notification.author', '=', did)
      .execute()
    // generic record indexes
    await this.db.db
      .deleteFrom('duplicate_record')
      .where('duplicate_record.duplicateOf', 'in', (qb) =>
        qb
          .selectFrom('record')
          .where('record.did', '=', did)
          .select('record.uri as uri'),
      )
      .execute()
    await this.db.db.deleteFrom('record').where('did', '=', did).execute()
  }
}

function* walkContentsWithCids(contents: RepoContentsWithCids) {
  for (const collection of Object.keys(contents)) {
    for (const rkey of Object.keys(contents[collection])) {
      const { cid, value } = contents[collection][rkey]
      yield { collection, rkey, cid, record: value }
    }
  }
}

const needsHandleReindex = (actor: Actor | undefined, timestamp: string) => {
  if (!actor) return true
  const timeDiff =
    new Date(timestamp).getTime() - new Date(actor.indexedAt).getTime()
  // revalidate daily
  if (timeDiff > DAY) return true
  // revalidate more aggressively for invalidated handles
  if (actor.handle === null && timeDiff > HOUR) return true
  return false
}<|MERGE_RESOLUTION|>--- conflicted
+++ resolved
@@ -28,11 +28,8 @@
 import { retryHttp } from '../../util/retry'
 import { Labeler } from '../../labeler'
 import { BackgroundQueue } from '../../background'
-<<<<<<< HEAD
 import { NotificationServer } from '../../notifications'
-=======
 import { Actor } from '../../db/tables/actor'
->>>>>>> d4b7d29c
 
 export class IndexingService {
   records: {

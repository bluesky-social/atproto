import { sql } from 'kysely'
import { CID } from 'multiformats/cid'
import AtpAgent, { ComAtprotoSyncGetLatestCommit } from '@atproto/api'
import {
  readCarWithRoot,
  WriteOpAction,
  verifyRepo,
  Commit,
} from '@atproto/repo'
import { AtUri } from '@atproto/syntax'
import { IdResolver, getPds } from '@atproto/identity'
import { DAY, HOUR } from '@atproto/common'
import { ValidationError } from '@atproto/lexicon'
import { PrimaryDatabase } from '../../db'
import * as Post from './plugins/post'
import * as Like from './plugins/like'
import * as Repost from './plugins/repost'
import * as Follow from './plugins/follow'
import * as Profile from './plugins/profile'
import * as List from './plugins/list'
import * as ListItem from './plugins/list-item'
import * as Block from './plugins/block'
import * as FeedGenerator from './plugins/feed-generator'
import RecordProcessor from './processor'
import { subLogger } from '../../logger'
import { retryHttp } from '../../util/retry'
import { Labeler } from '../../labeler'
import { BackgroundQueue } from '../../background'
import { NotificationServer } from '../../notifications'
import { Actor } from '../../db/tables/actor'

export class IndexingService {
  records: {
    post: Post.PluginType
    like: Like.PluginType
    repost: Repost.PluginType
    follow: Follow.PluginType
    profile: Profile.PluginType
    list: List.PluginType
    listItem: ListItem.PluginType
    block: Block.PluginType
    feedGenerator: FeedGenerator.PluginType
  }

  constructor(
    public db: PrimaryDatabase,
    public idResolver: IdResolver,
    public labeler: Labeler,
    public backgroundQueue: BackgroundQueue,
    public notifServer?: NotificationServer,
  ) {
    this.records = {
      post: Post.makePlugin(this.db, backgroundQueue, notifServer),
      like: Like.makePlugin(this.db, backgroundQueue, notifServer),
      repost: Repost.makePlugin(this.db, backgroundQueue, notifServer),
      follow: Follow.makePlugin(this.db, backgroundQueue, notifServer),
      profile: Profile.makePlugin(this.db, backgroundQueue, notifServer),
      list: List.makePlugin(this.db, backgroundQueue, notifServer),
      listItem: ListItem.makePlugin(this.db, backgroundQueue, notifServer),
      block: Block.makePlugin(this.db, backgroundQueue, notifServer),
      feedGenerator: FeedGenerator.makePlugin(
        this.db,
        backgroundQueue,
        notifServer,
      ),
    }
  }

  transact(txn: PrimaryDatabase) {
    txn.assertTransaction()
    return new IndexingService(
      txn,
      this.idResolver,
      this.labeler,
      this.backgroundQueue,
      this.notifServer,
    )
  }

  static creator(
    idResolver: IdResolver,
    labeler: Labeler,
    backgroundQueue: BackgroundQueue,
    notifServer?: NotificationServer,
  ) {
    return (db: PrimaryDatabase) =>
      new IndexingService(db, idResolver, labeler, backgroundQueue, notifServer)
  }

  async indexRecord(
    uri: AtUri,
    cid: CID,
    obj: unknown,
    action: WriteOpAction.Create | WriteOpAction.Update,
    timestamp: string,
    opts?: { disableNotifs?: boolean; disableLabels?: boolean },
  ) {
    this.db.assertNotTransaction()
    await this.db.transaction(async (txn) => {
      const indexingTx = this.transact(txn)
      const indexer = indexingTx.findIndexerForCollection(uri.collection)
      if (!indexer) return
      if (action === WriteOpAction.Create) {
        await indexer.insertRecord(uri, cid, obj, timestamp, opts)
      } else {
        await indexer.updateRecord(uri, cid, obj, timestamp)
      }
    })
    if (!opts?.disableLabels) {
      this.labeler.processRecord(uri, obj)
    }
  }

  async deleteRecord(uri: AtUri, cascading = false) {
    this.db.assertNotTransaction()
    await this.db.transaction(async (txn) => {
      const indexingTx = this.transact(txn)
      const indexer = indexingTx.findIndexerForCollection(uri.collection)
      if (!indexer) return
      await indexer.deleteRecord(uri, cascading)
    })
  }

  async indexHandle(did: string, timestamp: string, force = false) {
    this.db.assertNotTransaction()
    const actor = await this.db.db
      .selectFrom('actor')
      .where('did', '=', did)
      .selectAll()
      .executeTakeFirst()
    if (!force && !needsHandleReindex(actor, timestamp)) {
      return
    }
    const atpData = await this.idResolver.did.resolveAtprotoData(did, true)
    const handleToDid = await this.idResolver.handle.resolve(atpData.handle)

    const handle: string | null =
      did === handleToDid ? atpData.handle.toLowerCase() : null

    if (actor && actor.handle !== handle) {
      const actorWithHandle =
        handle !== null
          ? await this.db.db
              .selectFrom('actor')
              .where('handle', '=', handle)
              .selectAll()
              .executeTakeFirst()
          : null

      // handle contention
      if (handle && actorWithHandle && did !== actorWithHandle.did) {
        await this.db.db
          .updateTable('actor')
          .where('actor.did', '=', actorWithHandle.did)
          .set({ handle: null })
          .execute()
      }
    }

    const actorInfo = { handle, indexedAt: timestamp }
    await this.db.db
      .insertInto('actor')
      .values({ did, ...actorInfo })
      .onConflict((oc) => oc.column('did').doUpdateSet(actorInfo))
      .returning('did')
      .executeTakeFirst()
  }

  async indexRepo(did: string, commit?: string) {
    this.db.assertNotTransaction()
    const now = new Date().toISOString()
    const { pds, signingKey } = await this.idResolver.did.resolveAtprotoData(
      did,
      true,
    )
    const { api } = new AtpAgent({ service: pds })

    const { data: car } = await retryHttp(() =>
      api.com.atproto.sync.getRepo({ did }),
    )
    const { root, blocks } = await readCarWithRoot(car)
    const checkout = await verifyRepo(blocks, root, did, signingKey)

<<<<<<< HEAD
    // Wipe index for actor, prep for reindexing
    await this.unindexActor(did)

    // Iterate over all records and index them in batches
    const chunks = chunkArray(checkout.creates, 100)
=======
    const currRecords = await this.getCurrentRecords(did)
    const checkoutRecords = formatCheckout(did, checkout.contents)
    const diff = findDiffFromCheckout(currRecords, checkoutRecords)
>>>>>>> 964e08ad

    await Promise.all(
      diff.map(async (op) => {
        const { uri, cid } = op
        try {
          if (op.op === 'delete') {
            await this.deleteRecord(uri)
          } else {
            await this.indexRecord(
              uri,
              cid,
              op.value,
              op.op === 'create' ? WriteOpAction.Create : WriteOpAction.Update,
              now,
            )
          }
        } catch (err) {
          if (err instanceof ValidationError) {
            subLogger.warn(
              { did, commit, uri: uri.toString(), cid: cid.toString() },
              'skipping indexing of invalid record',
            )
          } else {
            subLogger.error(
              { err, did, commit, uri: uri.toString(), cid: cid.toString() },
              'skipping indexing due to error processing record',
            )
          }
        }
      }),
    )
  }

  async getCurrentRecords(did: string) {
    const res = await this.db.db
      .selectFrom('record')
      .where('did', '=', did)
      .select(['uri', 'cid'])
      .execute()
    return res.reduce((acc, cur) => {
      acc[cur.uri] = {
        uri: new AtUri(cur.uri),
        cid: CID.parse(cur.cid),
      }
      return acc
    }, {} as Record<string, { uri: AtUri; cid: CID }>)
  }

  async setCommitLastSeen(
    commit: Commit,
    details: { commit: CID; rebase: boolean; tooBig: boolean },
  ) {
    const { ref } = this.db.db.dynamic
    await this.db.db
      .insertInto('actor_sync')
      .values({
        did: commit.did,
        commitCid: details.commit.toString(),
        commitDataCid: commit.data.toString(),
        repoRev: commit.rev ?? null,
        rebaseCount: details.rebase ? 1 : 0,
        tooBigCount: details.tooBig ? 1 : 0,
      })
      .onConflict((oc) => {
        const sync = (col: string) => ref(`actor_sync.${col}`)
        const excluded = (col: string) => ref(`excluded.${col}`)
        return oc.column('did').doUpdateSet({
          commitCid: sql`${excluded('commitCid')}`,
          commitDataCid: sql`${excluded('commitDataCid')}`,
          repoRev: sql`${excluded('repoRev')}`,
          rebaseCount: sql`${sync('rebaseCount')} + ${excluded('rebaseCount')}`,
          tooBigCount: sql`${sync('tooBigCount')} + ${excluded('tooBigCount')}`,
        })
      })
      .execute()
  }

  async checkCommitNeedsIndexing(commit: Commit) {
    const sync = await this.db.db
      .selectFrom('actor_sync')
      .select('commitDataCid')
      .where('did', '=', commit.did)
      .executeTakeFirst()
    if (!sync) return true
    return sync.commitDataCid !== commit.data.toString()
  }

  findIndexerForCollection(collection: string) {
    const indexers = Object.values(
      this.records as Record<string, RecordProcessor<unknown, unknown>>,
    )
    return indexers.find((indexer) => indexer.collection === collection)
  }

  async tombstoneActor(did: string) {
    this.db.assertNotTransaction()
    const actorIsHosted = await this.getActorIsHosted(did)
    if (actorIsHosted === false) {
      await this.db.db.deleteFrom('actor').where('did', '=', did).execute()
      await this.unindexActor(did)
      await this.db.db
        .deleteFrom('notification')
        .where('did', '=', did)
        .execute()
    }
  }

  private async getActorIsHosted(did: string) {
    const doc = await this.idResolver.did.resolve(did, true)
    const pds = doc && getPds(doc)
    if (!pds) return false
    const { api } = new AtpAgent({ service: pds })
    try {
      await retryHttp(() => api.com.atproto.sync.getLatestCommit({ did }))
      return true
    } catch (err) {
      if (err instanceof ComAtprotoSyncGetLatestCommit.RepoNotFoundError) {
        return false
      }
      return null
    }
  }

  async unindexActor(did: string) {
    this.db.assertNotTransaction()
    // per-record-type indexes
    await this.db.db.deleteFrom('profile').where('creator', '=', did).execute()
    await this.db.db.deleteFrom('follow').where('creator', '=', did).execute()
    await this.db.db.deleteFrom('repost').where('creator', '=', did).execute()
    await this.db.db.deleteFrom('like').where('creator', '=', did).execute()
    await this.db.db
      .deleteFrom('feed_generator')
      .where('creator', '=', did)
      .execute()
    // lists
    await this.db.db
      .deleteFrom('list_item')
      .where('creator', '=', did)
      .execute()
    await this.db.db.deleteFrom('list').where('creator', '=', did).execute()
    // blocks
    await this.db.db
      .deleteFrom('actor_block')
      .where('creator', '=', did)
      .execute()
    // posts
    const postByUser = (qb) =>
      qb
        .selectFrom('post')
        .where('post.creator', '=', did)
        .select('post.uri as uri')
    await this.db.db
      .deleteFrom('post_embed_image')
      .where('post_embed_image.postUri', 'in', postByUser)
      .execute()
    await this.db.db
      .deleteFrom('post_embed_external')
      .where('post_embed_external.postUri', 'in', postByUser)
      .execute()
    await this.db.db
      .deleteFrom('post_embed_record')
      .where('post_embed_record.postUri', 'in', postByUser)
      .execute()
    await this.db.db.deleteFrom('post').where('creator', '=', did).execute()
    // notifications
    await this.db.db
      .deleteFrom('notification')
      .where('notification.author', '=', did)
      .execute()
    // generic record indexes
    await this.db.db
      .deleteFrom('duplicate_record')
      .where('duplicate_record.duplicateOf', 'in', (qb) =>
        qb
          .selectFrom('record')
          .where('record.did', '=', did)
          .select('record.uri as uri'),
      )
      .execute()
    await this.db.db.deleteFrom('record').where('did', '=', did).execute()
  }
}

<<<<<<< HEAD
=======
type UriAndCid = {
  uri: AtUri
  cid: CID
}

type RecordDescript = UriAndCid & {
  value: unknown
}

type IndexOp =
  | ({
      op: 'create' | 'update'
    } & RecordDescript)
  | ({ op: 'delete' } & UriAndCid)

const findDiffFromCheckout = (
  curr: Record<string, UriAndCid>,
  checkout: Record<string, RecordDescript>,
): IndexOp[] => {
  const ops: IndexOp[] = []
  for (const uri of Object.keys(checkout)) {
    const record = checkout[uri]
    if (!curr[uri]) {
      ops.push({ op: 'create', ...record })
    } else {
      if (curr[uri].cid.equals(record.cid)) {
        // no-op
        continue
      }
      ops.push({ op: 'update', ...record })
    }
  }
  for (const uri of Object.keys(curr)) {
    const record = curr[uri]
    if (!checkout[uri]) {
      ops.push({ op: 'delete', ...record })
    }
  }
  return ops
}

const formatCheckout = (
  did: string,
  contents: RepoContentsWithCids,
): Record<string, RecordDescript> => {
  const records: Record<string, RecordDescript> = {}
  for (const collection of Object.keys(contents)) {
    for (const rkey of Object.keys(contents[collection])) {
      const uri = AtUri.make(did, collection, rkey)
      const { cid, value } = contents[collection][rkey]
      records[uri.toString()] = {
        uri,
        cid,
        value,
      }
    }
  }
  return records
}

>>>>>>> 964e08ad
const needsHandleReindex = (actor: Actor | undefined, timestamp: string) => {
  if (!actor) return true
  const timeDiff =
    new Date(timestamp).getTime() - new Date(actor.indexedAt).getTime()
  // revalidate daily
  if (timeDiff > DAY) return true
  // revalidate more aggressively for invalidated handles
  if (actor.handle === null && timeDiff > HOUR) return true
  return false
}<|MERGE_RESOLUTION|>--- conflicted
+++ resolved
@@ -6,6 +6,7 @@
   WriteOpAction,
   verifyRepo,
   Commit,
+  VerifiedRepo,
 } from '@atproto/repo'
 import { AtUri } from '@atproto/syntax'
 import { IdResolver, getPds } from '@atproto/identity'
@@ -179,19 +180,11 @@
       api.com.atproto.sync.getRepo({ did }),
     )
     const { root, blocks } = await readCarWithRoot(car)
-    const checkout = await verifyRepo(blocks, root, did, signingKey)
-
-<<<<<<< HEAD
-    // Wipe index for actor, prep for reindexing
-    await this.unindexActor(did)
-
-    // Iterate over all records and index them in batches
-    const chunks = chunkArray(checkout.creates, 100)
-=======
+    const verifiedRepo = await verifyRepo(blocks, root, did, signingKey)
+
     const currRecords = await this.getCurrentRecords(did)
-    const checkoutRecords = formatCheckout(did, checkout.contents)
-    const diff = findDiffFromCheckout(currRecords, checkoutRecords)
->>>>>>> 964e08ad
+    const repoRecords = formatCheckout(did, verifiedRepo)
+    const diff = findDiffFromCheckout(currRecords, repoRecords)
 
     await Promise.all(
       diff.map(async (op) => {
@@ -375,8 +368,6 @@
   }
 }
 
-<<<<<<< HEAD
-=======
 type UriAndCid = {
   uri: AtUri
   cid: CID
@@ -420,24 +411,20 @@
 
 const formatCheckout = (
   did: string,
-  contents: RepoContentsWithCids,
+  verifiedRepo: VerifiedRepo,
 ): Record<string, RecordDescript> => {
   const records: Record<string, RecordDescript> = {}
-  for (const collection of Object.keys(contents)) {
-    for (const rkey of Object.keys(contents[collection])) {
-      const uri = AtUri.make(did, collection, rkey)
-      const { cid, value } = contents[collection][rkey]
-      records[uri.toString()] = {
-        uri,
-        cid,
-        value,
-      }
+  for (const create of verifiedRepo.creates) {
+    const uri = AtUri.make(did, create.collection, create.rkey)
+    records[uri.toString()] = {
+      uri,
+      cid: create.cid,
+      value: create.record,
     }
   }
   return records
 }
 
->>>>>>> 964e08ad
 const needsHandleReindex = (actor: Actor | undefined, timestamp: string) => {
   if (!actor) return true
   const timeDiff =

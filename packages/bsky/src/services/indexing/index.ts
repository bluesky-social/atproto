--- conflicted
+++ resolved
@@ -11,12 +11,8 @@
 } from '@atproto/repo'
 import { AtUri } from '@atproto/uri'
 import { DidResolver } from '@atproto/did-resolver'
-<<<<<<< HEAD
 import { chunkArray } from '@atproto/common'
-import * as ident from '@atproto/identifier'
-=======
 import { NoHandleRecordError, resolveDns } from '@atproto/identifier'
->>>>>>> 00652eae
 import Database from '../../db'
 import * as Post from './plugins/post'
 import * as Vote from './plugins/vote'

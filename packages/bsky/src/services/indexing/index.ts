import { CID } from 'multiformats/cid'
import AtpAgent from '@atproto/api'
import {
  MemoryBlockstore,
  readCarWithRoot,
  WriteOpAction,
  verifyCheckoutWithCids,
  RepoContentsWithCids,
} from '@atproto/repo'
import { AtUri } from '@atproto/uri'
import { DidResolver } from '@atproto/did-resolver'
import { chunkArray } from '@atproto/common'
import { NoHandleRecordError, resolveDns } from '@atproto/identifier'
import Database from '../../db'
import * as Post from './plugins/post'
import * as Like from './plugins/like'
import * as Repost from './plugins/repost'
import * as Follow from './plugins/follow'
import * as Profile from './plugins/profile'
import RecordProcessor from './processor'
import { subLogger } from '../../logger'
import { ids } from '../../lexicon/lexicons'
import { retryHttp } from '../../util/retry'

export class IndexingService {
  records: {
    post: Post.PluginType
    like: Like.PluginType
    repost: Repost.PluginType
    follow: Follow.PluginType
    profile: Profile.PluginType
  }

  constructor(public db: Database, public didResolver: DidResolver) {
    this.records = {
      post: Post.makePlugin(this.db.db),
      like: Like.makePlugin(this.db.db),
      repost: Repost.makePlugin(this.db.db),
      follow: Follow.makePlugin(this.db.db),
      profile: Profile.makePlugin(this.db.db),
    }
  }

  static creator(didResolver: DidResolver) {
    return (db: Database) => new IndexingService(db, didResolver)
  }

  async indexRecord(
    uri: AtUri,
    cid: CID,
    obj: unknown,
    action: WriteOpAction.Create | WriteOpAction.Update,
    timestamp: string,
  ) {
    this.db.assertTransaction()
    const indexer = this.findIndexerForCollection(uri.collection)
    if (!indexer) return
    // @TODO(bsky) direct notifs
    const notifs =
      action === WriteOpAction.Create
        ? await indexer.insertRecord(uri, cid, obj, timestamp)
        : await indexer.updateRecord(uri, cid, obj, timestamp)
    return notifs
  }

  async deleteRecord(uri: AtUri, cascading = false) {
    this.db.assertTransaction()
    const indexer = this.findIndexerForCollection(uri.collection)
    if (!indexer) return
    // @TODO(bsky) direct notifs
    const notifs = await indexer.deleteRecord(uri, cascading)
    return notifs
  }

  async indexActor(did: string, timestamp: string) {
    const actor = await this.db.db
      .selectFrom('actor')
      .where('did', '=', did)
      .selectAll()
      .executeTakeFirst()
    if (actor) {
      return // @TODO deal with handle updates
    }
    const { handle } = await this.didResolver.resolveAtpData(did)
    const handleToDid = await resolveExternalHandle(handle)
    if (did !== handleToDid) {
      return // No bidirectional link between did and handle
    }
    const actorInfo = { handle, indexedAt: timestamp }
    const inserted = await this.db.db
      .insertInto('actor')
      .values({ did, ...actorInfo })
      .onConflict((oc) => oc.doNothing())
      .returning('did')
      .executeTakeFirst()
    if (!inserted) {
      await this.db.db
        .updateTable('actor')
        .set(actorInfo)
        .where('did', '=', did)
        .execute()
    }
  }

  async indexRepo(did: string, commit: string) {
    const now = new Date().toISOString()
    const { pds, signingKey } = await this.didResolver.resolveAtpData(did)
    const { api } = new AtpAgent({ service: pds })

    const { data: car } = await retryHttp(() =>
      api.com.atproto.sync.getCheckout({ did, commit }),
    )
    const { root, blocks } = await readCarWithRoot(new Uint8Array(car))
    const storage = new MemoryBlockstore(blocks)
    const checkout = await verifyCheckoutWithCids(
      storage,
      root,
      did,
      signingKey,
    )

    // First, replace the user with just their current profile if it exists
    await this.db.transaction(async (tx) => {
      const indexingTx = new IndexingService(tx, this.didResolver)
      await indexingTx.deleteForUser(did)
      const profile = checkout.contents[ids.AppBskyActorProfile]?.self
      if (profile) {
        const profileUri = AtUri.make(did, ids.AppBskyActorProfile, 'self')
        await indexingTx.indexRecord(
          profileUri,
          profile.cid,
          profile.value,
          WriteOpAction.Create,
          now,
        )
      }
    })

    // Then iterate over all records and index them in batches
    const contentList = [...walkContentsWithCids(checkout.contents)]
    const chunks = chunkArray(contentList, 100)

    for (const chunk of chunks) {
      await this.db.transaction(async (tx) => {
        const indexingTx = new IndexingService(tx, this.didResolver)
        const processChunk = chunk.map(async (item) => {
          const { cid, collection, rkey, record } = item
          const uri = AtUri.make(did, collection, rkey)
          await indexingTx.indexRecord(
            uri,
            cid,
            record,
            WriteOpAction.Create,
            now,
          )
        })
        await Promise.all(processChunk)
      })
    }
  }

  findIndexerForCollection(collection: string) {
    const indexers = Object.values(
      this.records as Record<string, RecordProcessor<unknown, unknown>>,
    )
    return indexers.find((indexer) => indexer.collection === collection)
  }

  async deleteForUser(did: string) {
    this.db.assertTransaction()

    const postByUser = (qb) =>
      qb
        .selectFrom('post')
        .where('post.creator', '=', did)
        .select('post.uri as uri')

    await Promise.all([
      this.db.db
        .deleteFrom('post_embed_image')
        .where('post_embed_image.postUri', 'in', postByUser)
        .execute(),
      this.db.db
        .deleteFrom('post_embed_external')
        .where('post_embed_external.postUri', 'in', postByUser)
        .execute(),
      this.db.db
        .deleteFrom('post_embed_record')
        .where('post_embed_record.postUri', 'in', postByUser)
        .execute(),
      this.db.db
        .deleteFrom('duplicate_record')
        .where('duplicate_record.duplicateOf', 'in', (qb) =>
          qb
            .selectFrom('record')
            .where('record.did', '=', did)
            .select('record.uri as uri'),
        )
        .execute(),
    ])
    await Promise.all([
      this.db.db.deleteFrom('follow').where('creator', '=', did).execute(),
      this.db.db.deleteFrom('post').where('creator', '=', did).execute(),
      this.db.db.deleteFrom('profile').where('creator', '=', did).execute(),
      this.db.db.deleteFrom('repost').where('creator', '=', did).execute(),
      this.db.db.deleteFrom('like').where('creator', '=', did).execute(),
    ])
  }
}

const resolveExternalHandle = async (
  handle: string,
): Promise<string | undefined> => {
  try {
    const did = await resolveDns(handle)
    return did
  } catch (err) {
    if (err instanceof NoHandleRecordError) {
      // no worries it's just not found
    } else {
      subLogger.error({ err, handle }, 'could not resolve dns handle')
    }
  }
  try {
<<<<<<< HEAD
    // @TODO we don't need non-tls for our tests, but it might be useful to support
    const { api } = new AtpAgent({ service: `https://${handle}` })
    const res = await retryHttp(() =>
      api.com.atproto.handle.resolve({ handle }),
    )
=======
    const agent = new ApiAgent({ service: `https://${handle}` }) // @TODO we don't need non-tls for our tests, but it might be useful to support
    const res = await agent.api.com.atproto.identity.resolveHandle({ handle })
>>>>>>> 090eabbe
    return res.data.did
  } catch (err) {
    return undefined
  }
}

function* walkContentsWithCids(contents: RepoContentsWithCids) {
  for (const collection of Object.keys(contents)) {
    for (const rkey of Object.keys(contents[collection])) {
      const { cid, value } = contents[collection][rkey]
      yield { collection, rkey, cid, record: value }
    }
  }
}<|MERGE_RESOLUTION|>--- conflicted
+++ resolved
@@ -222,16 +222,11 @@
     }
   }
   try {
-<<<<<<< HEAD
     // @TODO we don't need non-tls for our tests, but it might be useful to support
     const { api } = new AtpAgent({ service: `https://${handle}` })
     const res = await retryHttp(() =>
-      api.com.atproto.handle.resolve({ handle }),
-    )
-=======
-    const agent = new ApiAgent({ service: `https://${handle}` }) // @TODO we don't need non-tls for our tests, but it might be useful to support
-    const res = await agent.api.com.atproto.identity.resolveHandle({ handle })
->>>>>>> 090eabbe
+      api.com.atproto.identity.resolveHandle({ handle }),
+    )
     return res.data.did
   } catch (err) {
     return undefined

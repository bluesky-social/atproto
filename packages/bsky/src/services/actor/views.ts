--- conflicted
+++ resolved
@@ -1,5 +1,6 @@
 import { mapDefined } from '@atproto/common'
 import { INVALID_HANDLE } from '@atproto/identifier'
+import { jsonStringToLex } from '@atproto/lexicon'
 import {
   ProfileViewDetailed,
   ProfileView,
@@ -11,11 +12,7 @@
 import { ImageUriBuilder } from '../../image/uri'
 import { LabelService, getSelfLabels } from '../label'
 import { GraphService } from '../graph'
-<<<<<<< HEAD
-import { jsonStringToLex } from '@atproto/lexicon'
-=======
 import { LabelCache } from '../../label-cache'
->>>>>>> 0f2c0066
 
 export class ActorViews {
   constructor(

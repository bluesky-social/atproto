--- conflicted
+++ resolved
@@ -37,14 +37,7 @@
     subjects: string[],
     issuers: string[],
   ): Promise<Labels> {
-<<<<<<< HEAD
-    issuers = ([] as string[]).concat(issuers ?? [])
-=======
-    issuers = ([] as string[])
-      .concat(issuers ?? [])
-      .concat(this.opts?.labelsFromIssuerDids ?? [])
     if (!subjects.length || !issuers.length) return new HydrationMap<Label[]>()
->>>>>>> f8559381
     const res = await this.dataplane.getLabels({ subjects, issuers })
     return res.labels.reduce((acc, cur) => {
       const label = parseJsonBytes(cur) as Label | undefined
@@ -92,10 +85,10 @@
 
   async getModServiceAggregates(dids: string[]): Promise<ModServiceAggs> {
     const refs = dids.map((did) => ({ uri: modServiceDidToUri(did) }))
-    const likes = await this.dataplane.getLikeCounts({ refs })
+    const counts = await this.dataplane.getInteractionCounts({ refs })
     return dids.reduce((acc, did, i) => {
       return acc.set(did, {
-        likes: likes.counts[i] ?? 0,
+        likes: counts.likes[i] ?? 0,
       })
     }, new HydrationMap<ModServiceAgg>())
   }

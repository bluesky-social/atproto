--- conflicted
+++ resolved
@@ -42,15 +42,8 @@
     subjects: string[],
     issuers: string[],
   ): Promise<Labels> {
-<<<<<<< HEAD
-    issuers = ([] as string[])
-      .concat(issuers ?? [])
-      .concat(this.opts?.labelsFromIssuerDids ?? [])
     if (!subjects.length || !issuers.length)
       return new HydrationMap<SubjectLabels>()
-=======
-    if (!subjects.length || !issuers.length) return new HydrationMap<Label[]>()
->>>>>>> 39bb3484
     const res = await this.dataplane.getLabels({ subjects, issuers })
     return res.labels.reduce((acc, cur) => {
       const label = parseJsonBytes(cur) as Label | undefined
@@ -70,11 +63,6 @@
       return acc
     }, new HydrationMap<SubjectLabels>())
   }
-<<<<<<< HEAD
-}
-
-const TAKEDOWN_LABELS = ['!takedown', '!suspend']
-=======
 
   async getLabelers(
     dids: string[],
@@ -121,4 +109,5 @@
 const labelerDidToUri = (did: string): string => {
   return AtUri.make(did, ids.AppBskyLabelerService, 'self').toString()
 }
->>>>>>> 39bb3484
+
+const TAKEDOWN_LABELS = ['!takedown', '!suspend']
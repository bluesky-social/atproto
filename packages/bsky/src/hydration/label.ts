import { DataPlaneClient } from '../data-plane/client'
import { Label } from '../lexicon/types/com/atproto/label/defs'
import { Record as LabelerRecord } from '../lexicon/types/app/bsky/labeler/service'
import {
  HydrationMap,
  RecordInfo,
  parseJsonBytes,
  parseRecord,
  parseString,
} from './util'
import { AtUri } from '@atproto/syntax'
import { ids } from '../lexicon/lexicons'
import { ParsedLabelers } from '../util'

export type { Label } from '../lexicon/types/com/atproto/label/defs'

export type SubjectLabels = {
  isTakendown: boolean
  labels: Label[]
}

export type Labels = HydrationMap<SubjectLabels>

export type LabelerAgg = {
  likes: number
}

export type LabelerAggs = HydrationMap<LabelerAgg>

export type Labeler = RecordInfo<LabelerRecord>
export type Labelers = HydrationMap<Labeler>

export type LabelerViewerState = {
  like?: string
}

export type LabelerViewerStates = HydrationMap<LabelerViewerState>

export class LabelHydrator {
  constructor(public dataplane: DataPlaneClient) {}

  async getLabelsForSubjects(
    subjects: string[],
    labelers: ParsedLabelers,
  ): Promise<Labels> {
    if (!subjects.length || !labelers.dids.length)
      return new HydrationMap<SubjectLabels>()
    const res = await this.dataplane.getLabels({
      subjects,
      issuers: labelers.dids,
    })
    return res.labels.reduce((acc, cur) => {
<<<<<<< HEAD
      const label = parseJsonBytes(cur) as Label | undefined
      if (!label || label.neg) return acc
      let entry = acc.get(label.uri)
      if (!entry) {
        entry = {
          isTakendown: false,
          labels: [],
        }
        acc.set(label.uri, entry)
      }
      entry.labels.push(label)
      if (
        TAKEDOWN_LABELS.includes(label.val) &&
        !label.neg &&
        labelers.redact.has(label.src)
      ) {
        entry.isTakendown = true
=======
      const parsed = parseJsonBytes(cur) as Label | undefined
      if (!parsed || parsed.neg) return acc
      const { sig: _, ...label } = parsed
      const entry = acc.get(label.uri)
      if (entry) {
        entry.push(label)
      } else {
        acc.set(label.uri, [label])
>>>>>>> 7b146605
      }
      return acc
    }, new HydrationMap<SubjectLabels>())
  }

  async getLabelers(
    dids: string[],
    includeTakedowns = false,
  ): Promise<Labelers> {
    const res = await this.dataplane.getLabelerRecords({
      uris: dids.map(labelerDidToUri),
    })
    return dids.reduce((acc, did, i) => {
      const record = parseRecord<LabelerRecord>(
        res.records[i],
        includeTakedowns,
      )
      return acc.set(did, record ?? null)
    }, new HydrationMap<Labeler>())
  }

  async getLabelerViewerStates(
    dids: string[],
    viewer: string,
  ): Promise<LabelerViewerStates> {
    const likes = await this.dataplane.getLikesByActorAndSubjects({
      actorDid: viewer,
      refs: dids.map((did) => ({ uri: labelerDidToUri(did) })),
    })
    return dids.reduce((acc, did, i) => {
      return acc.set(did, {
        like: parseString(likes.uris[i]),
      })
    }, new HydrationMap<LabelerViewerState>())
  }

  async getLabelerAggregates(dids: string[]): Promise<LabelerAggs> {
    const refs = dids.map((did) => ({ uri: labelerDidToUri(did) }))
    const counts = await this.dataplane.getInteractionCounts({ refs })
    return dids.reduce((acc, did, i) => {
      return acc.set(did, {
        likes: counts.likes[i] ?? 0,
      })
    }, new HydrationMap<LabelerAgg>())
  }
}

const labelerDidToUri = (did: string): string => {
  return AtUri.make(did, ids.AppBskyLabelerService, 'self').toString()
}

const TAKEDOWN_LABELS = ['!takedown', '!suspend']<|MERGE_RESOLUTION|>--- conflicted
+++ resolved
@@ -50,9 +50,9 @@
       issuers: labelers.dids,
     })
     return res.labels.reduce((acc, cur) => {
-<<<<<<< HEAD
-      const label = parseJsonBytes(cur) as Label | undefined
-      if (!label || label.neg) return acc
+      const parsed = parseJsonBytes(cur) as Label | undefined
+      if (!parsed || parsed.neg) return acc
+      const { sig: _, ...label } = parsed
       let entry = acc.get(label.uri)
       if (!entry) {
         entry = {
@@ -68,16 +68,6 @@
         labelers.redact.has(label.src)
       ) {
         entry.isTakendown = true
-=======
-      const parsed = parseJsonBytes(cur) as Label | undefined
-      if (!parsed || parsed.neg) return acc
-      const { sig: _, ...label } = parsed
-      const entry = acc.get(label.uri)
-      if (entry) {
-        entry.push(label)
-      } else {
-        acc.set(label.uri, [label])
->>>>>>> 7b146605
       }
       return acc
     }, new HydrationMap<SubjectLabels>())

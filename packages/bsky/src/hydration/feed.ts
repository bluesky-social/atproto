import { DataPlaneClient } from '../data-plane/client'
import { Record as PostRecord } from '../lexicon/types/app/bsky/feed/post'
import { Record as LikeRecord } from '../lexicon/types/app/bsky/feed/like'
import { Record as RepostRecord } from '../lexicon/types/app/bsky/feed/repost'
import { Record as FeedGenRecord } from '../lexicon/types/app/bsky/feed/generator'
import { Record as ThreadgateRecord } from '../lexicon/types/app/bsky/feed/threadgate'
import {
  HydrationMap,
  ItemRef,
  RecordInfo,
  parseRecord,
  parseString,
  split,
} from './util'
import { AtUri } from '@atproto/syntax'
import { ids } from '../lexicon/lexicons'
import { dedupeStrs } from '@atproto/common'

export type Post = RecordInfo<PostRecord> & { violatesThreadGate: boolean }
export type Posts = HydrationMap<Post>

export type PostViewerState = {
  like?: string
  repost?: string
  threadMuted?: boolean
}

export type PostViewerStates = HydrationMap<PostViewerState>

export type PostAgg = {
  likes: number
  replies: number
  reposts: number
}

export type PostAggs = HydrationMap<PostAgg>

export type Like = RecordInfo<LikeRecord>
export type Likes = HydrationMap<Like>

export type Repost = RecordInfo<RepostRecord>
export type Reposts = HydrationMap<Repost>

export type FeedGenAgg = {
  likes: number
}

export type FeedGenAggs = HydrationMap<FeedGenAgg>

export type FeedGen = RecordInfo<FeedGenRecord>
export type FeedGens = HydrationMap<FeedGen>

export type FeedGenViewerState = {
  like?: string
}

export type FeedGenViewerStates = HydrationMap<FeedGenViewerState>

export type Threadgate = RecordInfo<ThreadgateRecord>
export type Threadgates = HydrationMap<Threadgate>

<<<<<<< HEAD
=======
export type ItemRef = { uri: string; cid?: string }
export type ThreadRef = ItemRef & { threadRoot: string }

>>>>>>> 80dae835
// @NOTE the feed item types in the protos for author feeds and timelines
// technically have additional fields, not supported by the mock dataplane.
export type FeedItem = { post: ItemRef; repost?: ItemRef }

export class FeedHydrator {
  constructor(public dataplane: DataPlaneClient) {}

  async getPosts(
    uris: string[],
    includeTakedowns = false,
    given = new HydrationMap<Post>(),
  ): Promise<Posts> {
    const [have, need] = split(uris, (uri) => given.has(uri))
    const base = have.reduce(
      (acc, uri) => acc.set(uri, given.get(uri) ?? null),
      new HydrationMap<Post>(),
    )
    if (!need.length) return base
    const res = await this.dataplane.getPostRecords({ uris: need })
    return need.reduce((acc, uri, i) => {
      const record = parseRecord<PostRecord>(res.records[i], includeTakedowns)
      const violatesThreadGate = res.meta[i].violatesThreadGate
      return acc.set(uri, record ? { ...record, violatesThreadGate } : null)
    }, base)
  }

  async getPostViewerStates(
    refs: ThreadRef[],
    viewer: string,
  ): Promise<PostViewerStates> {
    if (!refs.length) return new HydrationMap<PostViewerState>()
    const threadRoots = refs.map((r) => r.threadRoot)
    const [likes, reposts, threadMutesMap] = await Promise.all([
      this.dataplane.getLikesByActorAndSubjects({
        actorDid: viewer,
        refs,
      }),
      this.dataplane.getRepostsByActorAndSubjects({
        actorDid: viewer,
        refs,
      }),
      this.getThreadMutes(threadRoots, viewer),
    ])
    return refs.reduce((acc, { uri, threadRoot }, i) => {
      return acc.set(uri, {
        like: parseString(likes.uris[i]),
        repost: parseString(reposts.uris[i]),
        threadMuted: threadMutesMap.get(threadRoot) ?? false,
      })
    }, new HydrationMap<PostViewerState>())
  }

  private async getThreadMutes(
    threadRoots: string[],
    viewer: string,
  ): Promise<Map<string, boolean>> {
    const deduped = dedupeStrs(threadRoots)
    const threadMutes = await this.dataplane.getThreadMutesOnSubjects({
      actorDid: viewer,
      threadRoots: deduped,
    })
    return deduped.reduce((acc, cur, i) => {
      return acc.set(cur, threadMutes.muted[i] ?? false)
    }, new Map<string, boolean>())
  }

  async getPostAggregates(refs: ItemRef[]): Promise<PostAggs> {
    if (!refs.length) return new HydrationMap<PostAgg>()
    const counts = await this.dataplane.getInteractionCounts({ refs })
    return refs.reduce((acc, { uri }, i) => {
      return acc.set(uri, {
        likes: counts.likes[i] ?? 0,
        reposts: counts.reposts[i] ?? 0,
        replies: counts.replies[i] ?? 0,
      })
    }, new HydrationMap<PostAgg>())
  }

  async getFeedGens(
    uris: string[],
    includeTakedowns = false,
  ): Promise<FeedGens> {
    if (!uris.length) return new HydrationMap<FeedGen>()
    const res = await this.dataplane.getFeedGeneratorRecords({ uris })
    return uris.reduce((acc, uri, i) => {
      const record = parseRecord<FeedGenRecord>(
        res.records[i],
        includeTakedowns,
      )
      return acc.set(uri, record ?? null)
    }, new HydrationMap<FeedGen>())
  }

  async getFeedGenViewerStates(
    uris: string[],
    viewer: string,
  ): Promise<FeedGenViewerStates> {
    if (!uris.length) return new HydrationMap<FeedGenViewerState>()
    const likes = await this.dataplane.getLikesByActorAndSubjects({
      actorDid: viewer,
      refs: uris.map((uri) => ({ uri })),
    })
    return uris.reduce((acc, uri, i) => {
      return acc.set(uri, {
        like: parseString(likes.uris[i]),
      })
    }, new HydrationMap<FeedGenViewerState>())
  }

  async getFeedGenAggregates(refs: ItemRef[]): Promise<FeedGenAggs> {
    if (!refs.length) return new HydrationMap<FeedGenAgg>()
    const counts = await this.dataplane.getInteractionCounts({ refs })
    return refs.reduce((acc, { uri }, i) => {
      return acc.set(uri, {
        likes: counts.likes[i] ?? 0,
      })
    }, new HydrationMap<FeedGenAgg>())
  }

  async getThreadgatesForPosts(
    postUris: string[],
    includeTakedowns = false,
  ): Promise<Threadgates> {
    if (!postUris.length) return new HydrationMap<Threadgate>()
    const uris = postUris.map((uri) => {
      const parsed = new AtUri(uri)
      return AtUri.make(
        parsed.hostname,
        ids.AppBskyFeedThreadgate,
        parsed.rkey,
      ).toString()
    })
    const res = await this.dataplane.getThreadGateRecords({ uris })
    return uris.reduce((acc, uri, i) => {
      const record = parseRecord<ThreadgateRecord>(
        res.records[i],
        includeTakedowns,
      )
      return acc.set(uri, record ?? null)
    }, new HydrationMap<Threadgate>())
  }

  async getLikes(uris: string[], includeTakedowns = false): Promise<Likes> {
    if (!uris.length) return new HydrationMap<Like>()
    const res = await this.dataplane.getLikeRecords({ uris })
    return uris.reduce((acc, uri, i) => {
      const record = parseRecord<LikeRecord>(res.records[i], includeTakedowns)
      return acc.set(uri, record ?? null)
    }, new HydrationMap<Like>())
  }

  async getReposts(uris: string[], includeTakedowns = false): Promise<Reposts> {
    if (!uris.length) return new HydrationMap<Repost>()
    const res = await this.dataplane.getRepostRecords({ uris })
    return uris.reduce((acc, uri, i) => {
      const record = parseRecord<RepostRecord>(res.records[i], includeTakedowns)
      return acc.set(uri, record ?? null)
    }, new HydrationMap<Repost>())
  }
}<|MERGE_RESOLUTION|>--- conflicted
+++ resolved
@@ -59,12 +59,8 @@
 export type Threadgate = RecordInfo<ThreadgateRecord>
 export type Threadgates = HydrationMap<Threadgate>
 
-<<<<<<< HEAD
-=======
-export type ItemRef = { uri: string; cid?: string }
 export type ThreadRef = ItemRef & { threadRoot: string }
 
->>>>>>> 80dae835
 // @NOTE the feed item types in the protos for author feeds and timelines
 // technically have additional fields, not supported by the mock dataplane.
 export type FeedItem = { post: ItemRef; repost?: ItemRef }

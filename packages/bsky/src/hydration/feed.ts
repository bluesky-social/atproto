--- conflicted
+++ resolved
@@ -57,12 +57,9 @@
 export type Threadgates = HydrationMap<Threadgate>
 
 export type ItemRef = { uri: string; cid?: string }
-<<<<<<< HEAD
-=======
 
 // @NOTE the feed item types in the protos for author feeds and timelines
 // technically have additional fields, not supported by the mock dataplane.
->>>>>>> d1b3f6ad
 export type FeedItem = { post: ItemRef; repost?: ItemRef }
 
 export class FeedHydrator {

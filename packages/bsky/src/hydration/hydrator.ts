import assert from 'assert'
import { mapDefined } from '@atproto/common'
import { AtUri } from '@atproto/syntax'
import { DataPlaneClient } from '../data-plane/client'
import { Notification } from '../proto/bsky_pb'
import { ids } from '../lexicon/lexicons'
import { isMain as isEmbedRecord } from '../lexicon/types/app/bsky/embed/record'
import { isMain as isEmbedRecordWithMedia } from '../lexicon/types/app/bsky/embed/recordWithMedia'
import { isListRule } from '../lexicon/types/app/bsky/feed/threadgate'
import {
  ActorHydrator,
  ProfileAggs,
  Actors,
  ProfileViewerStates,
  ProfileViewerState,
} from './actor'
import {
  Follows,
  GraphHydrator,
  ListItems,
  ListViewerStates,
  Lists,
  RelationshipPair,
} from './graph'
import {
  LabelHydrator,
  LabelerAggs,
  LabelerViewerStates,
  Labelers,
  Labels,
} from './label'
import { HydrationMap, RecordInfo, didFromUri, urisByCollection } from './util'
import {
  FeedGenAggs,
  FeedGens,
  FeedGenViewerStates,
  FeedHydrator,
  Likes,
  Post,
  Posts,
  Reposts,
  PostAggs,
  PostViewerStates,
  Threadgates,
  FeedItem,
  ItemRef,
} from './feed'
import { ParsedLabelers } from '../util'

export type HydrateCtx = {
  labelers: ParsedLabelers
  viewer: string | null
  includeTakedowns?: boolean
}

export type HydrationState = {
  ctx?: HydrateCtx
  actors?: Actors
  profileViewers?: ProfileViewerStates
  profileAggs?: ProfileAggs
  posts?: Posts
  postAggs?: PostAggs
  postViewers?: PostViewerStates
  postBlocks?: PostBlocks
  reposts?: Reposts
  follows?: Follows
  followBlocks?: FollowBlocks
  threadgates?: Threadgates
  lists?: Lists
  listViewers?: ListViewerStates
  listItems?: ListItems
  likes?: Likes
  labels?: Labels
  feedgens?: FeedGens
  feedgenViewers?: FeedGenViewerStates
  feedgenAggs?: FeedGenAggs
  labelers?: Labelers
  labelerViewers?: LabelerViewerStates
  labelerAggs?: LabelerAggs
}

export type PostBlock = { embed: boolean; reply: boolean }
export type PostBlocks = HydrationMap<PostBlock>
type PostBlockPairs = { embed?: RelationshipPair; reply?: RelationshipPair }

export type FollowBlock = boolean
export type FollowBlocks = HydrationMap<FollowBlock>

export class Hydrator {
  actor: ActorHydrator
  feed: FeedHydrator
  graph: GraphHydrator
  label: LabelHydrator

  constructor(public dataplane: DataPlaneClient) {
    this.actor = new ActorHydrator(dataplane)
    this.feed = new FeedHydrator(dataplane)
    this.graph = new GraphHydrator(dataplane)
    this.label = new LabelHydrator(dataplane)
  }

  // app.bsky.actor.defs#profileView
  // - profile viewer
  //   - list basic
  // Note: builds on the naive profile viewer hydrator and removes references to lists that have been deleted
  async hydrateProfileViewers(
    dids: string[],
    ctx: HydrateCtx,
  ): Promise<HydrationState> {
    const viewer = ctx.viewer
    if (!viewer) return {}
    const profileViewers = await this.actor.getProfileViewerStatesNaive(
      dids,
      viewer,
    )
    const listUris: string[] = []
    profileViewers?.forEach((item) => {
      listUris.push(...listUrisFromProfileViewer(item))
    })
    const listState = await this.hydrateListsBasic(listUris, ctx)
    // if a list no longer exists or is not a mod list, then remove from viewer state
    profileViewers?.forEach((item) => {
      removeNonModListsFromProfileViewer(item, listState)
    })
    return mergeStates(listState, {
      profileViewers,
      ctx,
    })
  }

  // app.bsky.actor.defs#profileView
  // - profile
  //   - list basic
  async hydrateProfiles(
    dids: string[],
    ctx: HydrateCtx,
  ): Promise<HydrationState> {
    const [actors, labels, profileViewersState] = await Promise.all([
<<<<<<< HEAD
      this.actor.getActors(dids, ctx.includeTakedowns),
      this.label.getLabelsForSubjects(labelSubjectsForDid(dids), ctx.labelers),
=======
      this.actor.getActors(dids, includeTakedowns),
      this.label.getLabelsForSubjects(
        labelSubjectsForDid(dids),
        ctx.labelers.dids,
      ),
>>>>>>> 7b146605
      this.hydrateProfileViewers(dids, ctx),
    ])
    if (!ctx.includeTakedowns) {
      actionTakedownLabels(dids, actors, labels)
    }
    return mergeStates(profileViewersState ?? {}, {
      actors,
      labels,
      ctx,
    })
  }

  // app.bsky.actor.defs#profileViewBasic
  // - profile basic
  //   - profile
  //     - list basic
  async hydrateProfilesBasic(
    dids: string[],
    ctx: HydrateCtx,
  ): Promise<HydrationState> {
    return this.hydrateProfiles(dids, ctx)
  }

  // app.bsky.actor.defs#profileViewDetailed
  // - profile detailed
  //   - profile
  //     - list basic
  async hydrateProfilesDetailed(
    dids: string[],
    ctx: HydrateCtx,
  ): Promise<HydrationState> {
    const [state, profileAggs] = await Promise.all([
      this.hydrateProfiles(dids, ctx),
      this.actor.getProfileAggregates(dids),
    ])
    return {
      ...state,
      profileAggs,
    }
  }

  // app.bsky.graph.defs#listView
  // - list
  //   - profile basic
  async hydrateLists(uris: string[], ctx: HydrateCtx): Promise<HydrationState> {
    const [listsState, profilesState] = await Promise.all([
      await this.hydrateListsBasic(uris, ctx),
      await this.hydrateProfilesBasic(uris.map(didFromUri), ctx),
    ])

    return mergeStates(listsState, profilesState)
  }

  // app.bsky.graph.defs#listViewBasic
  // - list basic
  async hydrateListsBasic(
    uris: string[],
    ctx: HydrateCtx,
  ): Promise<HydrationState> {
    const [lists, listViewers, labels] = await Promise.all([
      this.graph.getLists(uris),
      ctx.viewer ? this.graph.getListViewerStates(uris, ctx.viewer) : undefined,
      this.label.getLabelsForSubjects(uris, ctx.labelers),
    ])
<<<<<<< HEAD

    if (!ctx.includeTakedowns) {
      actionTakedownLabels(uris, lists, labels)
    }

    return { lists, listViewers, ctx }
=======
    return { lists, listViewers, labels, ctx }
>>>>>>> 7b146605
  }

  // app.bsky.graph.defs#listItemView
  // - list item
  //   - profile
  //     - list basic
  async hydrateListItems(
    uris: string[],
    ctx: HydrateCtx,
  ): Promise<HydrationState> {
    const listItems = await this.graph.getListItems(uris)
    const dids: string[] = []
    listItems.forEach((item) => {
      if (item) {
        dids.push(item.record.subject)
      }
    })
    const profileState = await this.hydrateProfiles(dids, ctx)
    return mergeStates(profileState, { listItems, ctx })
  }

  // app.bsky.feed.defs#postView
  // - post
  //   - profile
  //     - list basic
  //   - list
  //     - profile
  //       - list basic
  //   - feedgen
  //     - profile
  //       - list basic
  //   - mod service
  //     - profile
  //       - list basic
  async hydratePosts(
    refs: ItemRef[],
    ctx: HydrateCtx,
    state: HydrationState = {},
  ): Promise<HydrationState> {
    const uris = refs.map((ref) => ref.uri)
    const postsLayer0 = await this.feed.getPosts(
      uris,
      ctx.includeTakedowns,
      state.posts,
    )
    // first level embeds plus thread roots we haven't fetched yet
    const urisLayer1 = nestedRecordUrisFromPosts(postsLayer0)
    const additionalRootUris = rootUrisFromPosts(postsLayer0) // supports computing threadgates
    const urisLayer1ByCollection = urisByCollection(urisLayer1)
    const postUrisLayer1 = urisLayer1ByCollection.get(ids.AppBskyFeedPost) ?? []
    const postsLayer1 = await this.feed.getPosts(
      [...postUrisLayer1, ...additionalRootUris],
      ctx.includeTakedowns,
    )
    // second level embeds, ignoring any additional root uris we mixed-in to the previous layer
    const urisLayer2 = nestedRecordUrisFromPosts(postsLayer1, postUrisLayer1)
    const urisLayer2ByCollection = urisByCollection(urisLayer2)
    const postUrisLayer2 = urisLayer2ByCollection.get(ids.AppBskyFeedPost) ?? []
    const threadRootUris = new Set<string>()
    for (const [uri, post] of postsLayer0) {
      if (post) {
        threadRootUris.add(rootUriFromPost(post) ?? uri)
      }
    }
    const [postsLayer2, threadgates] = await Promise.all([
      this.feed.getPosts(postUrisLayer2, ctx.includeTakedowns),
      this.feed.getThreadgatesForPosts([...threadRootUris.values()]),
    ])
    // collect list/feedgen embeds, lists in threadgates, post record hydration
    const gateListUris = getListUrisFromGates(threadgates)
    const nestedListUris = [
      ...(urisLayer1ByCollection.get(ids.AppBskyGraphList) ?? []),
      ...(urisLayer2ByCollection.get(ids.AppBskyGraphList) ?? []),
    ]
    const nestedFeedGenUris = [
      ...(urisLayer1ByCollection.get(ids.AppBskyFeedGenerator) ?? []),
      ...(urisLayer2ByCollection.get(ids.AppBskyFeedGenerator) ?? []),
    ]
    const nestedLabelerDids = [
      ...(urisLayer1ByCollection.get(ids.AppBskyLabelerService) ?? []),
      ...(urisLayer2ByCollection.get(ids.AppBskyLabelerService) ?? []),
    ].map((uri) => new AtUri(uri).hostname)
    const posts =
      mergeManyMaps(postsLayer0, postsLayer1, postsLayer2) ?? postsLayer0
    const allPostUris = [...posts.keys()]
    const [
      postAggs,
      postViewers,
      labels,
      postBlocks,
      profileState,
      listState,
      feedGenState,
      labelerState,
    ] = await Promise.all([
      this.feed.getPostAggregates(refs),
      ctx.viewer ? this.feed.getPostViewerStates(refs, ctx.viewer) : undefined,
      this.label.getLabelsForSubjects(allPostUris, ctx.labelers.dids),
      this.hydratePostBlocks(posts),
      this.hydrateProfiles(allPostUris.map(didFromUri), ctx),
      this.hydrateLists([...nestedListUris, ...gateListUris], ctx),
      this.hydrateFeedGens(nestedFeedGenUris, ctx),
      this.hydrateLabelers(nestedLabelerDids, ctx),
    ])
    if (!ctx.includeTakedowns) {
      actionTakedownLabels(allPostUris, posts, labels)
    }
    // combine all hydration state
    return mergeManyStates(
      profileState,
      listState,
      feedGenState,
      labelerState,
      {
        posts,
        postAggs,
        postViewers,
        postBlocks,
        labels,
        threadgates,
        ctx,
      },
    )
  }

  private async hydratePostBlocks(posts: Posts): Promise<PostBlocks> {
    const postBlocks = new HydrationMap<PostBlock>()
    const postBlocksPairs = new Map<string, PostBlockPairs>()
    const relationships: RelationshipPair[] = []
    for (const [uri, item] of posts) {
      if (!item) continue
      const post = item.record
      const creator = didFromUri(uri)
      const postBlockPairs: PostBlockPairs = {}
      postBlocksPairs.set(uri, postBlockPairs)
      // 3p block for replies
      const parentUri = post.reply?.parent.uri
      const parentDid = parentUri && didFromUri(parentUri)
      if (parentDid) {
        const pair: RelationshipPair = [creator, parentDid]
        relationships.push(pair)
        postBlockPairs.reply = pair
      }
      // 3p block for record embeds
      for (const embedUri of nestedRecordUris(post)) {
        const pair: RelationshipPair = [creator, didFromUri(embedUri)]
        relationships.push(pair)
        postBlockPairs.embed = pair
      }
    }
    // replace embed/reply pairs with block state
    const blocks = await this.graph.getBidirectionalBlocks(relationships)
    for (const [uri, { embed, reply }] of postBlocksPairs) {
      postBlocks.set(uri, {
        embed: !!embed && blocks.isBlocked(...embed),
        reply: !!reply && blocks.isBlocked(...reply),
      })
    }
    return postBlocks
  }

  // app.bsky.feed.defs#feedViewPost
  // - post (+ replies)
  //   - profile
  //     - list basic
  //   - list
  //     - profile
  //       - list basic
  //   - feedgen
  //     - profile
  //       - list basic
  // - repost
  //   - profile
  //     - list basic
  //   - post
  //     - ...
  async hydrateFeedItems(
    items: FeedItem[],
    ctx: HydrateCtx,
  ): Promise<HydrationState> {
    const postUris = items.map((item) => item.post.uri)
    const repostUris = mapDefined(items, (item) => item.repost?.uri)
    const [posts, reposts, repostProfileState] = await Promise.all([
      this.feed.getPosts(postUris, ctx.includeTakedowns),
      this.feed.getReposts(repostUris, ctx.includeTakedowns),
      this.hydrateProfiles(repostUris.map(didFromUri), ctx),
    ])
    const postAndReplyRefs: ItemRef[] = []
    posts.forEach((post, uri) => {
      if (!post) return
      postAndReplyRefs.push({ uri, cid: post.cid })
      if (post.record.reply) {
        postAndReplyRefs.push(post.record.reply.root, post.record.reply.parent)
      }
    })
    const postState = await this.hydratePosts(postAndReplyRefs, ctx, { posts })
    return mergeManyStates(postState, repostProfileState, {
      reposts,
      ctx,
    })
  }

  // app.bsky.feed.defs#threadViewPost
  // - post
  //   - profile
  //     - list basic
  //   - list
  //     - profile
  //       - list basic
  //   - feedgen
  //     - profile
  //       - list basic
  async hydrateThreadPosts(
    refs: ItemRef[],
    ctx: HydrateCtx,
  ): Promise<HydrationState> {
    return this.hydratePosts(refs, ctx)
  }

  // app.bsky.feed.defs#generatorView
  // - feedgen
  //   - profile
  //     - list basic
  async hydrateFeedGens(
    uris: string[], // @TODO any way to get refs here?
    ctx: HydrateCtx,
  ): Promise<HydrationState> {
    const [feedgens, feedgenAggs, feedgenViewers, profileState, labels] =
      await Promise.all([
        this.feed.getFeedGens(uris, ctx.includeTakedowns),
        this.feed.getFeedGenAggregates(uris.map((uri) => ({ uri }))),
        ctx.viewer
          ? this.feed.getFeedGenViewerStates(uris, ctx.viewer)
          : undefined,
        this.hydrateProfiles(uris.map(didFromUri), ctx),
        this.label.getLabelsForSubjects(uris, ctx.labelers),
      ])
    if (!ctx.includeTakedowns) {
      actionTakedownLabels(uris, feedgens, labels)
    }
    return mergeStates(profileState, {
      feedgens,
      feedgenAggs,
      feedgenViewers,
      labels,
      ctx,
    })
  }

  // app.bsky.feed.getLikes#like
  // - like
  //   - profile
  //     - list basic
  async hydrateLikes(uris: string[], ctx: HydrateCtx): Promise<HydrationState> {
    const [likes, profileState] = await Promise.all([
      this.feed.getLikes(uris),
      this.hydrateProfiles(uris.map(didFromUri), ctx),
    ])
    return mergeStates(profileState, { likes, ctx })
  }

  // app.bsky.feed.getRepostedBy#repostedBy
  // - repost
  //   - profile
  //     - list basic
  async hydrateReposts(uris: string[], ctx: HydrateCtx) {
    const [reposts, profileState] = await Promise.all([
      this.feed.getReposts(uris),
      this.hydrateProfiles(uris.map(didFromUri), ctx),
    ])
    return mergeStates(profileState, { reposts, ctx })
  }

  // app.bsky.notification.listNotifications#notification
  // - notification
  //   - profile
  //     - list basic
  async hydrateNotifications(
    notifs: Notification[],
    ctx: HydrateCtx,
  ): Promise<HydrationState> {
    const uris = notifs.map((notif) => notif.uri)
    const collections = urisByCollection(uris)
    const postUris = collections.get(ids.AppBskyFeedPost) ?? []
    const likeUris = collections.get(ids.AppBskyFeedLike) ?? []
    const repostUris = collections.get(ids.AppBskyFeedRepost) ?? []
    const followUris = collections.get(ids.AppBskyGraphFollow) ?? []
    const [posts, likes, reposts, follows, labels, profileState] =
      await Promise.all([
        this.feed.getPosts(postUris), // reason: mention, reply, quote
        this.feed.getLikes(likeUris), // reason: like
        this.feed.getReposts(repostUris), // reason: repost
        this.graph.getFollows(followUris), // reason: follow
        this.label.getLabelsForSubjects(uris, ctx.labelers.dids),
        this.hydrateProfiles(uris.map(didFromUri), ctx),
      ])
    actionTakedownLabels(postUris, posts, labels)
    return mergeStates(profileState, {
      posts,
      likes,
      reposts,
      follows,
      labels,
      ctx,
    })
  }

  // provides partial hydration state withing getFollows / getFollowers, mainly for applying rules
  async hydrateFollows(uris: string[]): Promise<HydrationState> {
    const follows = await this.graph.getFollows(uris)
    const pairs: RelationshipPair[] = []
    for (const [uri, follow] of follows) {
      if (follow) {
        pairs.push([didFromUri(uri), follow.record.subject])
      }
    }
    const blocks = await this.graph.getBidirectionalBlocks(pairs)
    const followBlocks = new HydrationMap<FollowBlock>()
    for (const [uri, follow] of follows) {
      if (follow) {
        followBlocks.set(
          uri,
          blocks.isBlocked(didFromUri(uri), follow.record.subject),
        )
      } else {
        followBlocks.set(uri, null)
      }
    }
    return { follows, followBlocks }
  }

  // app.bsky.labeler.def#labelerViewDetailed
  // - labeler
  //   - profile
  //     - list basic
  async hydrateLabelers(
    dids: string[],
    ctx: HydrateCtx,
  ): Promise<HydrationState> {
    const [labelers, labelerAggs, labelerViewers, profileState] =
      await Promise.all([
        this.label.getLabelers(dids),
        this.label.getLabelerAggregates(dids),
        ctx.viewer
          ? this.label.getLabelerViewerStates(dids, ctx.viewer)
          : undefined,
        this.hydrateProfiles(dids.map(didFromUri), ctx),
      ])
    return mergeStates(profileState, {
      labelers,
      labelerAggs,
      labelerViewers,
      ctx,
    })
  }

  // ad-hoc record hydration
  // in com.atproto.repo.getRecord
  async getRecord(
    uri: string,
    includeTakedowns = false,
  ): Promise<RecordInfo<Record<string, unknown>> | undefined> {
    const parsed = new AtUri(uri)
    const collection = parsed.collection
    if (collection === ids.AppBskyFeedPost) {
      return (
        (await this.feed.getPosts([uri], includeTakedowns)).get(uri) ??
        undefined
      )
    } else if (collection === ids.AppBskyFeedRepost) {
      return (
        (await this.feed.getReposts([uri], includeTakedowns)).get(uri) ??
        undefined
      )
    } else if (collection === ids.AppBskyFeedLike) {
      return (
        (await this.feed.getLikes([uri], includeTakedowns)).get(uri) ??
        undefined
      )
    } else if (collection === ids.AppBskyGraphFollow) {
      return (
        (await this.graph.getFollows([uri], includeTakedowns)).get(uri) ??
        undefined
      )
    } else if (collection === ids.AppBskyGraphList) {
      return (
        (await this.graph.getLists([uri], includeTakedowns)).get(uri) ??
        undefined
      )
    } else if (collection === ids.AppBskyGraphListitem) {
      return (
        (await this.graph.getListItems([uri], includeTakedowns)).get(uri) ??
        undefined
      )
    } else if (collection === ids.AppBskyGraphBlock) {
      return (
        (await this.graph.getBlocks([uri], includeTakedowns)).get(uri) ??
        undefined
      )
    } else if (collection === ids.AppBskyFeedGenerator) {
      return (
        (await this.feed.getFeedGens([uri], includeTakedowns)).get(uri) ??
        undefined
      )
    } else if (collection === ids.AppBskyLabelerService) {
      return (
        (await this.label.getLabelers([uri], includeTakedowns)).get(uri) ??
        undefined
      )
    } else if (collection === ids.AppBskyActorProfile) {
      const did = parsed.hostname
      const actor = (await this.actor.getActors([did], includeTakedowns)).get(
        did,
      )
      if (!actor?.profile || !actor?.profileCid) return undefined
      return {
        record: actor.profile,
        cid: actor.profileCid,
        sortedAt: actor.sortedAt ?? new Date(0), // @NOTE will be present since profile record is present
        takedownRef: actor.profileTakedownRef,
      }
    }
  }
}

const listUrisFromProfileViewer = (item: ProfileViewerState | null) => {
  const listUris: string[] = []
  if (item?.mutedByList) {
    listUris.push(item.mutedByList)
  }
  if (item?.blockingByList) {
    listUris.push(item.blockingByList)
  }
  // blocked-by list does not appear in views, but will be used to evaluate the existence of a block between users.
  if (item?.blockedByList) {
    listUris.push(item.blockedByList)
  }
  return listUris
}

const removeNonModListsFromProfileViewer = (
  item: ProfileViewerState | null,
  state: HydrationState,
) => {
  if (!isModList(item?.mutedByList, state)) {
    delete item?.mutedByList
  }
  if (!isModList(item?.blockingByList, state)) {
    delete item?.blockingByList
  }
  if (!isModList(item?.blockedByList, state)) {
    delete item?.blockedByList
  }
}

const isModList = (
  listUri: string | undefined,
  state: HydrationState,
): boolean => {
  if (!listUri) return false
  const list = state.lists?.get(listUri)
  return list?.record.purpose === 'app.bsky.graph.defs#modlist'
}

const labelSubjectsForDid = (dids: string[]) => {
  return [
    ...dids,
    ...dids.map((did) =>
      AtUri.make(did, ids.AppBskyActorProfile, 'self').toString(),
    ),
  ]
}

const rootUrisFromPosts = (posts: Posts): string[] => {
  const uris: string[] = []
  for (const item of posts.values()) {
    const rootUri = item && rootUriFromPost(item)
    if (rootUri) {
      uris.push(rootUri)
    }
  }
  return uris
}

const rootUriFromPost = (post: Post): string | undefined => {
  return post.record.reply?.root.uri
}

const nestedRecordUrisFromPosts = (
  posts: Posts,
  fromUris?: string[],
): string[] => {
  const uris: string[] = []
  const postUris = fromUris ?? posts.keys()
  for (const uri of postUris) {
    const item = posts.get(uri)
    if (item) {
      uris.push(...nestedRecordUris(item.record))
    }
  }
  return uris
}

const nestedRecordUris = (post: Post['record']): string[] => {
  const uris: string[] = []
  if (!post?.embed) return uris
  if (isEmbedRecord(post.embed)) {
    uris.push(post.embed.record.uri)
  } else if (isEmbedRecordWithMedia(post.embed)) {
    uris.push(post.embed.record.record.uri)
  }
  return uris
}

const getListUrisFromGates = (gates: Threadgates) => {
  const uris: string[] = []
  for (const gate of gates.values()) {
    const listRules = gate?.record.allow?.filter(isListRule) ?? []
    for (const rule of listRules) {
      uris.push(rule.list)
    }
  }
  return uris
}

export const mergeStates = (
  stateA: HydrationState,
  stateB: HydrationState,
): HydrationState => {
  assert(
    !stateA.ctx?.viewer ||
      !stateB.ctx?.viewer ||
      stateA.ctx?.viewer === stateB.ctx?.viewer,
    'incompatible viewers',
  )
  return {
    ctx: stateA.ctx ?? stateB.ctx,
    actors: mergeMaps(stateA.actors, stateB.actors),
    profileAggs: mergeMaps(stateA.profileAggs, stateB.profileAggs),
    profileViewers: mergeMaps(stateA.profileViewers, stateB.profileViewers),
    posts: mergeMaps(stateA.posts, stateB.posts),
    postAggs: mergeMaps(stateA.postAggs, stateB.postAggs),
    postViewers: mergeMaps(stateA.postViewers, stateB.postViewers),
    postBlocks: mergeMaps(stateA.postBlocks, stateB.postBlocks),
    reposts: mergeMaps(stateA.reposts, stateB.reposts),
    follows: mergeMaps(stateA.follows, stateB.follows),
    followBlocks: mergeMaps(stateA.followBlocks, stateB.followBlocks),
    threadgates: mergeMaps(stateA.threadgates, stateB.threadgates),
    lists: mergeMaps(stateA.lists, stateB.lists),
    listViewers: mergeMaps(stateA.listViewers, stateB.listViewers),
    listItems: mergeMaps(stateA.listItems, stateB.listItems),
    likes: mergeMaps(stateA.likes, stateB.likes),
    labels: mergeMaps(stateA.labels, stateB.labels),
    feedgens: mergeMaps(stateA.feedgens, stateB.feedgens),
    feedgenAggs: mergeMaps(stateA.feedgenAggs, stateB.feedgenAggs),
    feedgenViewers: mergeMaps(stateA.feedgenViewers, stateB.feedgenViewers),
    labelers: mergeMaps(stateA.labelers, stateB.labelers),
    labelerAggs: mergeMaps(stateA.labelerAggs, stateB.labelerAggs),
    labelerViewers: mergeMaps(stateA.labelerViewers, stateB.labelerViewers),
  }
}

const mergeMaps = <T>(
  mapA?: HydrationMap<T>,
  mapB?: HydrationMap<T>,
): HydrationMap<T> | undefined => {
  if (!mapA) return mapB
  if (!mapB) return mapA
  return mapA.merge(mapB)
}

const mergeManyStates = (...states: HydrationState[]) => {
  return states.reduce(mergeStates, {} as HydrationState)
}

const mergeManyMaps = <T>(...maps: HydrationMap<T>[]) => {
  return maps.reduce(mergeMaps, undefined as HydrationMap<T> | undefined)
}

const actionTakedownLabels = <T>(
  keys: string[],
  hydrationMap: HydrationMap<T>,
  labels: Labels,
) => {
  for (const key of keys) {
    if (labels.get(key)?.isTakendown) {
      hydrationMap.set(key, null)
    }
  }
}<|MERGE_RESOLUTION|>--- conflicted
+++ resolved
@@ -136,16 +136,8 @@
     ctx: HydrateCtx,
   ): Promise<HydrationState> {
     const [actors, labels, profileViewersState] = await Promise.all([
-<<<<<<< HEAD
       this.actor.getActors(dids, ctx.includeTakedowns),
       this.label.getLabelsForSubjects(labelSubjectsForDid(dids), ctx.labelers),
-=======
-      this.actor.getActors(dids, includeTakedowns),
-      this.label.getLabelsForSubjects(
-        labelSubjectsForDid(dids),
-        ctx.labelers.dids,
-      ),
->>>>>>> 7b146605
       this.hydrateProfileViewers(dids, ctx),
     ])
     if (!ctx.includeTakedowns) {
@@ -210,16 +202,12 @@
       ctx.viewer ? this.graph.getListViewerStates(uris, ctx.viewer) : undefined,
       this.label.getLabelsForSubjects(uris, ctx.labelers),
     ])
-<<<<<<< HEAD
 
     if (!ctx.includeTakedowns) {
       actionTakedownLabels(uris, lists, labels)
     }
 
-    return { lists, listViewers, ctx }
-=======
     return { lists, listViewers, labels, ctx }
->>>>>>> 7b146605
   }
 
   // app.bsky.graph.defs#listItemView

--- conflicted
+++ resolved
@@ -270,30 +270,10 @@
       ctx.viewer ? this.feed.getPostViewerStates(uris, ctx.viewer) : undefined,
       this.label.getLabelsForSubjects(allPostUris, ctx.labelers),
       this.hydratePostBlocks(posts),
-<<<<<<< HEAD
       this.hydrateProfiles(allPostUris.map(didFromUri), ctx, includeTakedowns),
       this.hydrateLists([...nestedListUris, ...gateListUris], ctx),
       this.hydrateFeedGens(nestedFeedGenUris, ctx),
-    ])
-    // combine all hydration state
-    return mergeManyStates(profileState, listState, feedGenState, {
-      posts,
-      postAggs,
-      postViewers,
-      postBlocks,
-      labels,
-      threadgates,
-      ctx,
-    })
-=======
-      this.hydrateProfiles(
-        allPostUris.map(didFromUri),
-        viewer,
-        includeTakedowns,
-      ),
-      this.hydrateLists([...nestedListUris, ...gateListUris], viewer),
-      this.hydrateFeedGens(nestedFeedGenUris, viewer),
-      this.hydrateModServices(nestedModServiceDids, viewer),
+      this.hydrateModServices(nestedModServiceDids, ctx),
     ])
     // combine all hydration state
     return mergeManyStates(
@@ -308,10 +288,9 @@
         postBlocks,
         labels,
         threadgates,
-        viewer,
+        ctx,
       },
     )
->>>>>>> 104f971a
   }
 
   private async hydratePostBlocks(posts: Posts): Promise<PostBlocks> {

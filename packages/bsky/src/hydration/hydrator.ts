import assert from 'assert'
import { mapDefined } from '@atproto/common'
import { AtUri } from '@atproto/syntax'
import { DataPlaneClient } from '../data-plane/client'
import { Notification } from '../proto/bsky_pb'
import { ids } from '../lexicon/lexicons'
import { isMain as isEmbedRecord } from '../lexicon/types/app/bsky/embed/record'
import { isMain as isEmbedRecordWithMedia } from '../lexicon/types/app/bsky/embed/recordWithMedia'
import { isListRule } from '../lexicon/types/app/bsky/feed/threadgate'
import { hydrationLogger } from '../logger'
import {
  ActorHydrator,
  ProfileAggs,
  Actors,
  ProfileViewerStates,
  ProfileViewerState,
  KnownFollowers,
} from './actor'
import {
  Follows,
  GraphHydrator,
  ListItems,
  ListViewerStates,
  Lists,
  RelationshipPair,
  StarterPackAggs,
  StarterPacks,
} from './graph'
import {
  LabelHydrator,
  LabelerAggs,
  LabelerViewerStates,
  Labelers,
  Labels,
} from './label'
import {
  HydrationMap,
  Merges,
  RecordInfo,
  ItemRef,
  didFromUri,
  urisByCollection,
} from './util'
import {
  FeedGenAggs,
  FeedGens,
  FeedGenViewerStates,
  FeedHydrator,
  Likes,
  Post,
  Posts,
  Reposts,
  PostAggs,
  PostViewerStates,
  Threadgates,
  FeedItem,
} from './feed'
import { ParsedLabelers } from '../util'

export class HydrateCtx {
  labelers = this.vals.labelers
  viewer = this.vals.viewer !== null ? serviceRefToDid(this.vals.viewer) : null
  includeTakedowns = this.vals.includeTakedowns
  constructor(private vals: HydrateCtxVals) {}
  copy<V extends Partial<HydrateCtxVals>>(vals?: V): HydrateCtx & V {
    return new HydrateCtx({ ...this.vals, ...vals }) as HydrateCtx & V
  }
}

export type HydrateCtxVals = {
  labelers: ParsedLabelers
  viewer: string | null
  includeTakedowns?: boolean
}

export type HydrationState = {
  ctx?: HydrateCtx
  actors?: Actors
  profileViewers?: ProfileViewerStates
  profileAggs?: ProfileAggs
  posts?: Posts
  postAggs?: PostAggs
  postViewers?: PostViewerStates
  postBlocks?: PostBlocks
  reposts?: Reposts
  follows?: Follows
  followBlocks?: FollowBlocks
  threadgates?: Threadgates
  lists?: Lists
  listViewers?: ListViewerStates
  listItems?: ListItems
  likes?: Likes
  labels?: Labels
  feedgens?: FeedGens
  feedgenViewers?: FeedGenViewerStates
  feedgenAggs?: FeedGenAggs
  starterPacks?: StarterPacks
  starterPackAggs?: StarterPackAggs
  labelers?: Labelers
  labelerViewers?: LabelerViewerStates
  labelerAggs?: LabelerAggs
  knownFollowers?: KnownFollowers
}

export type PostBlock = { embed: boolean; reply: boolean }
export type PostBlocks = HydrationMap<PostBlock>
type PostBlockPairs = { embed?: RelationshipPair; reply?: RelationshipPair }

export type FollowBlock = boolean
export type FollowBlocks = HydrationMap<FollowBlock>

export class Hydrator {
  actor: ActorHydrator
  feed: FeedHydrator
  graph: GraphHydrator
  label: LabelHydrator
  serviceLabelers: Set<string>

  constructor(
    public dataplane: DataPlaneClient,
    serviceLabelers: string[] = [],
  ) {
    this.actor = new ActorHydrator(dataplane)
    this.feed = new FeedHydrator(dataplane)
    this.graph = new GraphHydrator(dataplane)
    this.label = new LabelHydrator(dataplane)
    this.serviceLabelers = new Set(serviceLabelers)
  }

  // app.bsky.actor.defs#profileView
  // - profile viewer
  //   - list basic
  // Note: builds on the naive profile viewer hydrator and removes references to lists that have been deleted
  async hydrateProfileViewers(
    dids: string[],
    ctx: HydrateCtx,
  ): Promise<HydrationState> {
    const viewer = ctx.viewer
    if (!viewer) return {}
    const profileViewers = await this.actor.getProfileViewerStatesNaive(
      dids,
      viewer,
    )
    const listUris: string[] = []
    profileViewers?.forEach((item) => {
      listUris.push(...listUrisFromProfileViewer(item))
    })
    const listState = await this.hydrateListsBasic(listUris, ctx)
    // if a list no longer exists or is not a mod list, then remove from viewer state
    profileViewers?.forEach((item) => {
      removeNonModListsFromProfileViewer(item, listState)
    })

    return mergeStates(listState, {
      profileViewers,
      ctx,
    })
  }

  // app.bsky.actor.defs#profileView
  // - profile
  //   - list basic
  async hydrateProfiles(
    dids: string[],
    ctx: HydrateCtx,
  ): Promise<HydrationState> {
    const [actors, labels, profileViewersState] = await Promise.all([
      this.actor.getActors(dids, ctx.includeTakedowns),
      this.label.getLabelsForSubjects(labelSubjectsForDid(dids), ctx.labelers),
      this.hydrateProfileViewers(dids, ctx),
    ])
    if (!ctx.includeTakedowns) {
      actionTakedownLabels(dids, actors, labels)
    }
    return mergeStates(profileViewersState ?? {}, {
      actors,
      labels,
      ctx,
    })
  }

  // app.bsky.actor.defs#profileViewBasic
  // - profile basic
  //   - profile
  //     - list basic
  async hydrateProfilesBasic(
    dids: string[],
    ctx: HydrateCtx,
  ): Promise<HydrationState> {
    return this.hydrateProfiles(dids, ctx)
  }

  // app.bsky.actor.defs#profileViewDetailed
  // - profile detailed
  //   - profile
  //     - list basic
  //   - starterpack
  //     - profile
  //       - list basic
  //     - labels
  async hydrateProfilesDetailed(
    dids: string[],
    ctx: HydrateCtx,
  ): Promise<HydrationState> {
    let knownFollowers: KnownFollowers = new HydrationMap()

    try {
      knownFollowers = await this.actor.getKnownFollowers(dids, ctx.viewer)
    } catch (err) {
      hydrationLogger.error(
        { err },
        'Failed to get known followers for profiles',
      )
    }

    const knownFollowersDids = Array.from(knownFollowers.values())
      .filter(Boolean)
      .flatMap((f) => f!.followers)
    const allDids = Array.from(new Set(dids.concat(knownFollowersDids)))
    const [state, profileAggs] = await Promise.all([
      this.hydrateProfiles(allDids, ctx),
      this.actor.getProfileAggregates(dids),
    ])
<<<<<<< HEAD
    const starterPackUriSet = new Set<string>()
    state.actors?.forEach((actor) => {
      if (actor?.profile?.joinedViaStarterPack) {
        starterPackUriSet.add(actor?.profile?.joinedViaStarterPack?.uri)
      }
    })
    const starterPackState = await this.hydrateStarterPacksBasic(
      [...starterPackUriSet],
      ctx,
    )
    return mergeManyStates(state, starterPackState, { profileAggs, ctx })
=======
    return {
      ...state,
      profileAggs,
      knownFollowers,
    }
>>>>>>> fcae4c5b
  }

  // app.bsky.graph.defs#listView
  // - list
  //   - profile basic
  async hydrateLists(uris: string[], ctx: HydrateCtx): Promise<HydrationState> {
    const [listsState, profilesState] = await Promise.all([
      await this.hydrateListsBasic(uris, ctx),
      await this.hydrateProfilesBasic(uris.map(didFromUri), ctx),
    ])

    return mergeStates(listsState, profilesState)
  }

  // app.bsky.graph.defs#listViewBasic
  // - list basic
  async hydrateListsBasic(
    uris: string[],
    ctx: HydrateCtx,
  ): Promise<HydrationState> {
    const [lists, listViewers, labels] = await Promise.all([
      this.graph.getLists(uris, ctx.includeTakedowns),
      ctx.viewer ? this.graph.getListViewerStates(uris, ctx.viewer) : undefined,
      this.label.getLabelsForSubjects(uris, ctx.labelers),
    ])

    if (!ctx.includeTakedowns) {
      actionTakedownLabels(uris, lists, labels)
    }

    return { lists, listViewers, labels, ctx }
  }

  // app.bsky.graph.defs#listItemView
  // - list item
  //   - profile
  //     - list basic
  async hydrateListItems(
    uris: string[],
    ctx: HydrateCtx,
  ): Promise<HydrationState> {
    const listItems = await this.graph.getListItems(uris)
    const dids: string[] = []
    listItems.forEach((item) => {
      if (item) {
        dids.push(item.record.subject)
      }
    })
    const profileState = await this.hydrateProfiles(dids, ctx)
    return mergeStates(profileState, { listItems, ctx })
  }

  // app.bsky.feed.defs#postView
  // - post
  //   - profile
  //     - list basic
  //   - list
  //     - profile
  //       - list basic
  //   - feedgen
  //     - profile
  //       - list basic
  //   - mod service
  //     - profile
  //       - list basic
  async hydratePosts(
    refs: ItemRef[],
    ctx: HydrateCtx,
    state: HydrationState = {},
  ): Promise<HydrationState> {
    const uris = refs.map((ref) => ref.uri)
    const postsLayer0 = await this.feed.getPosts(
      uris,
      ctx.includeTakedowns,
      state.posts,
    )
    // first level embeds plus thread roots we haven't fetched yet
    const urisLayer1 = nestedRecordUrisFromPosts(postsLayer0)
    const additionalRootUris = rootUrisFromPosts(postsLayer0) // supports computing threadgates
    const urisLayer1ByCollection = urisByCollection(urisLayer1)
    const postUrisLayer1 = urisLayer1ByCollection.get(ids.AppBskyFeedPost) ?? []
    const postsLayer1 = await this.feed.getPosts(
      [...postUrisLayer1, ...additionalRootUris],
      ctx.includeTakedowns,
    )
    // second level embeds, ignoring any additional root uris we mixed-in to the previous layer
    const urisLayer2 = nestedRecordUrisFromPosts(postsLayer1, postUrisLayer1)
    const urisLayer2ByCollection = urisByCollection(urisLayer2)
    const postUrisLayer2 = urisLayer2ByCollection.get(ids.AppBskyFeedPost) ?? []
    const threadRootUris = new Set<string>()
    for (const [uri, post] of postsLayer0) {
      if (post) {
        threadRootUris.add(rootUriFromPost(post) ?? uri)
      }
    }
    const [postsLayer2, threadgates] = await Promise.all([
      this.feed.getPosts(postUrisLayer2, ctx.includeTakedowns),
      this.feed.getThreadgatesForPosts([...threadRootUris.values()]),
    ])
    // collect list/feedgen embeds, lists in threadgates, post record hydration
    const gateListUris = getListUrisFromGates(threadgates)
    const nestedListUris = [
      ...(urisLayer1ByCollection.get(ids.AppBskyGraphList) ?? []),
      ...(urisLayer2ByCollection.get(ids.AppBskyGraphList) ?? []),
    ]
    const nestedFeedGenUris = [
      ...(urisLayer1ByCollection.get(ids.AppBskyFeedGenerator) ?? []),
      ...(urisLayer2ByCollection.get(ids.AppBskyFeedGenerator) ?? []),
    ]
    const nestedLabelerDids = [
      ...(urisLayer1ByCollection.get(ids.AppBskyLabelerService) ?? []),
      ...(urisLayer2ByCollection.get(ids.AppBskyLabelerService) ?? []),
    ].map((uri) => new AtUri(uri).hostname)
    const posts =
      mergeManyMaps(postsLayer0, postsLayer1, postsLayer2) ?? postsLayer0
    const allPostUris = [...posts.keys()]
    const [
      postAggs,
      postViewers,
      labels,
      postBlocks,
      profileState,
      listState,
      feedGenState,
      labelerState,
    ] = await Promise.all([
      this.feed.getPostAggregates([
        ...refs,
        ...postUrisLayer1.map(uriToRef), // supports aggregates on embed #viewRecords
        ...postUrisLayer2.map(uriToRef),
      ]),
      ctx.viewer ? this.feed.getPostViewerStates(refs, ctx.viewer) : undefined,
      this.label.getLabelsForSubjects(allPostUris, ctx.labelers),
      this.hydratePostBlocks(posts),
      this.hydrateProfiles(allPostUris.map(didFromUri), ctx),
      this.hydrateLists([...nestedListUris, ...gateListUris], ctx),
      this.hydrateFeedGens(nestedFeedGenUris, ctx),
      this.hydrateLabelers(nestedLabelerDids, ctx),
    ])
    if (!ctx.includeTakedowns) {
      actionTakedownLabels(allPostUris, posts, labels)
    }
    // combine all hydration state
    return mergeManyStates(
      profileState,
      listState,
      feedGenState,
      labelerState,
      {
        posts,
        postAggs,
        postViewers,
        postBlocks,
        labels,
        threadgates,
        ctx,
      },
    )
  }

  private async hydratePostBlocks(posts: Posts): Promise<PostBlocks> {
    const postBlocks = new HydrationMap<PostBlock>()
    const postBlocksPairs = new Map<string, PostBlockPairs>()
    const relationships: RelationshipPair[] = []
    for (const [uri, item] of posts) {
      if (!item) continue
      const post = item.record
      const creator = didFromUri(uri)
      const postBlockPairs: PostBlockPairs = {}
      postBlocksPairs.set(uri, postBlockPairs)
      // 3p block for replies
      const parentUri = post.reply?.parent.uri
      const parentDid = parentUri && didFromUri(parentUri)
      if (parentDid) {
        const pair: RelationshipPair = [creator, parentDid]
        relationships.push(pair)
        postBlockPairs.reply = pair
      }
      // 3p block for record embeds
      for (const embedUri of nestedRecordUris(post)) {
        const pair: RelationshipPair = [creator, didFromUri(embedUri)]
        relationships.push(pair)
        postBlockPairs.embed = pair
      }
    }
    // replace embed/reply pairs with block state
    const blocks = await this.graph.getBidirectionalBlocks(relationships)
    for (const [uri, { embed, reply }] of postBlocksPairs) {
      postBlocks.set(uri, {
        embed: !!embed && blocks.isBlocked(...embed),
        reply: !!reply && blocks.isBlocked(...reply),
      })
    }
    return postBlocks
  }

  // app.bsky.feed.defs#feedViewPost
  // - post (+ replies w/ reply parent author)
  //   - profile
  //     - list basic
  //   - list
  //     - profile
  //       - list basic
  //   - feedgen
  //     - profile
  //       - list basic
  // - repost
  //   - profile
  //     - list basic
  //   - post
  //     - ...
  async hydrateFeedItems(
    items: FeedItem[],
    ctx: HydrateCtx,
  ): Promise<HydrationState> {
    // get posts, collect reply refs
    const posts = await this.feed.getPosts(
      items.map((item) => item.post.uri),
      ctx.includeTakedowns,
    )
    const rootUris: string[] = []
    const parentUris: string[] = []
    const postAndReplyRefs: ItemRef[] = []
    posts.forEach((post, uri) => {
      if (!post) return
      postAndReplyRefs.push({ uri, cid: post.cid })
      if (post.record.reply) {
        rootUris.push(post.record.reply.root.uri)
        parentUris.push(post.record.reply.parent.uri)
        postAndReplyRefs.push(post.record.reply.root, post.record.reply.parent)
      }
    })
    // get replies, collect reply parent authors
    const replies = await this.feed.getPosts(
      [...rootUris, ...parentUris],
      ctx.includeTakedowns,
    )
    const replyParentAuthors: string[] = []
    parentUris.forEach((uri) => {
      const parent = replies.get(uri)
      if (!parent?.record.reply) return
      replyParentAuthors.push(didFromUri(parent.record.reply.parent.uri))
    })
    // hydrate state for all posts, reposts, authors of reposts + reply parent authors
    const repostUris = mapDefined(items, (item) => item.repost?.uri)
    const [postState, repostProfileState, reposts] = await Promise.all([
      this.hydratePosts(postAndReplyRefs, ctx, {
        posts: posts.merge(replies), // avoids refetches of posts
      }),
      this.hydrateProfiles(
        [...repostUris.map(didFromUri), ...replyParentAuthors],
        ctx,
      ),
      this.feed.getReposts(repostUris, ctx.includeTakedowns),
    ])
    return mergeManyStates(postState, repostProfileState, {
      reposts,
      ctx,
    })
  }

  // app.bsky.feed.defs#threadViewPost
  // - post
  //   - profile
  //     - list basic
  //   - list
  //     - profile
  //       - list basic
  //   - feedgen
  //     - profile
  //       - list basic
  async hydrateThreadPosts(
    refs: ItemRef[],
    ctx: HydrateCtx,
  ): Promise<HydrationState> {
    return this.hydratePosts(refs, ctx)
  }

  // app.bsky.feed.defs#generatorView
  // - feedgen
  //   - profile
  //     - list basic
  async hydrateFeedGens(
    uris: string[], // @TODO any way to get refs here?
    ctx: HydrateCtx,
  ): Promise<HydrationState> {
    const [feedgens, feedgenAggs, feedgenViewers, profileState, labels] =
      await Promise.all([
        this.feed.getFeedGens(uris, ctx.includeTakedowns),
        this.feed.getFeedGenAggregates(uris.map((uri) => ({ uri }))),
        ctx.viewer
          ? this.feed.getFeedGenViewerStates(uris, ctx.viewer)
          : undefined,
        this.hydrateProfiles(uris.map(didFromUri), ctx),
        this.label.getLabelsForSubjects(uris, ctx.labelers),
      ])
    if (!ctx.includeTakedowns) {
      actionTakedownLabels(uris, feedgens, labels)
    }
    return mergeStates(profileState, {
      feedgens,
      feedgenAggs,
      feedgenViewers,
      labels,
      ctx,
    })
  }

  // app.bsky.graph.defs#starterPackViewBasic
  // - starterpack
  //   - profile
  //     - list basic
  //  - labels
  async hydrateStarterPacksBasic(
    uris: string[],
    ctx: HydrateCtx,
  ): Promise<HydrationState> {
    const [starterPacks, starterPackAggs, profileState, labels] =
      await Promise.all([
        this.graph.getStarterPacks(uris, ctx.includeTakedowns),
        this.graph.getStarterPackAggregates(uris.map((uri) => ({ uri }))),
        this.hydrateProfiles(uris.map(didFromUri), ctx),
        this.label.getLabelsForSubjects(uris, ctx.labelers),
      ])
    if (!ctx.includeTakedowns) {
      actionTakedownLabels(uris, starterPacks, labels)
    }
    return mergeStates(profileState, {
      starterPacks,
      starterPackAggs,
      labels,
      ctx,
    })
  }

  // app.bsky.graph.defs#starterPackView
  // - starterpack
  //   - profile
  //     - list basic
  //   - feedgen
  //     - profile
  //       - list basic
  //  - list basic
  //  - list item
  //    - profile
  //      - list basic
  //  - labels
  async hydrateStarterPacks(
    uris: string[],
    ctx: HydrateCtx,
  ): Promise<HydrationState> {
    const starterPackState = await this.hydrateStarterPacksBasic(uris, ctx)
    // gather feed and list uris
    const feedUriSet = new Set<string>()
    const listUriSet = new Set<string>()
    starterPackState.starterPacks?.forEach((sp) => {
      sp?.record.feeds?.forEach((feed) => feedUriSet.add(feed.uri))
      if (sp?.record.list) {
        listUriSet.add(sp?.record.list)
      }
    })
    const feedUris = [...feedUriSet]
    const listUris = [...listUriSet]
    // hydrate feeds, lists, and their members
    const [feedGenState, listState, ...listsMembers] = await Promise.all([
      this.hydrateFeedGens(feedUris, ctx),
      this.hydrateLists(listUris, ctx),
      ...listUris.map((uri) =>
        this.dataplane.getListMembers({ listUri: uri, limit: 50 }),
      ),
    ])
    // collect list info
    const listMembersByList = new Map(
      listUris.map((uri, i) => [uri, listsMembers[i]]),
    )
    const listMemberDids = listsMembers.flatMap((lm) =>
      lm.listitems.map((li) => li.did),
    )
    // sample top list items per starter pack based on their follows
    const listMemberAggs = await this.actor.getProfileAggregates(listMemberDids)
    const listItemUris: string[] = []
    uris.forEach((uri) => {
      const sp = starterPackState.starterPacks?.get(uri)
      const agg = starterPackState.starterPackAggs?.get(uri)
      if (!sp?.record.list || !agg) return
      const members = listMembersByList.get(sp.record.list)
      if (!members) return
      // update aggregation with list items for top 12 most followed members
      agg.listItemSampleUris = [...members.listitems]
        .sort((li1, li2) => {
          const score1 = listMemberAggs.get(li1.did)?.followers ?? 0
          const score2 = listMemberAggs.get(li2.did)?.followers ?? 0
          return score2 - score1
        })
        .slice(0, 12)
        .map((li) => li.uri)
      listItemUris.push(...agg.listItemSampleUris)
    })
    // hydrate sampled list items
    const listItemState = await this.hydrateListItems(listItemUris, ctx)
    return mergeManyStates(
      starterPackState,
      feedGenState,
      listState,
      listItemState,
    )
  }

  // app.bsky.feed.getLikes#like
  // - like
  //   - profile
  //     - list basic
  async hydrateLikes(uris: string[], ctx: HydrateCtx): Promise<HydrationState> {
    const [likes, profileState] = await Promise.all([
      this.feed.getLikes(uris),
      this.hydrateProfiles(uris.map(didFromUri), ctx),
    ])
    return mergeStates(profileState, { likes, ctx })
  }

  // app.bsky.feed.getRepostedBy#repostedBy
  // - repost
  //   - profile
  //     - list basic
  async hydrateReposts(uris: string[], ctx: HydrateCtx) {
    const [reposts, profileState] = await Promise.all([
      this.feed.getReposts(uris),
      this.hydrateProfiles(uris.map(didFromUri), ctx),
    ])
    return mergeStates(profileState, { reposts, ctx })
  }

  // app.bsky.notification.listNotifications#notification
  // - notification
  //   - profile
  //     - list basic
  async hydrateNotifications(
    notifs: Notification[],
    ctx: HydrateCtx,
  ): Promise<HydrationState> {
    const uris = notifs.map((notif) => notif.uri)
    const collections = urisByCollection(uris)
    const postUris = collections.get(ids.AppBskyFeedPost) ?? []
    const likeUris = collections.get(ids.AppBskyFeedLike) ?? []
    const repostUris = collections.get(ids.AppBskyFeedRepost) ?? []
    const followUris = collections.get(ids.AppBskyGraphFollow) ?? []
    const [posts, likes, reposts, follows, labels, profileState] =
      await Promise.all([
        this.feed.getPosts(postUris), // reason: mention, reply, quote
        this.feed.getLikes(likeUris), // reason: like
        this.feed.getReposts(repostUris), // reason: repost
        this.graph.getFollows(followUris), // reason: follow
        this.label.getLabelsForSubjects(uris, ctx.labelers),
        this.hydrateProfiles(uris.map(didFromUri), ctx),
      ])
    actionTakedownLabels(postUris, posts, labels)
    return mergeStates(profileState, {
      posts,
      likes,
      reposts,
      follows,
      labels,
      ctx,
    })
  }

  // provides partial hydration state withing getFollows / getFollowers, mainly for applying rules
  async hydrateFollows(uris: string[]): Promise<HydrationState> {
    const follows = await this.graph.getFollows(uris)
    const pairs: RelationshipPair[] = []
    for (const [uri, follow] of follows) {
      if (follow) {
        pairs.push([didFromUri(uri), follow.record.subject])
      }
    }
    const blocks = await this.graph.getBidirectionalBlocks(pairs)
    const followBlocks = new HydrationMap<FollowBlock>()
    for (const [uri, follow] of follows) {
      if (follow) {
        followBlocks.set(
          uri,
          blocks.isBlocked(didFromUri(uri), follow.record.subject),
        )
      } else {
        followBlocks.set(uri, null)
      }
    }
    return { follows, followBlocks }
  }

  // app.bsky.labeler.def#labelerViewDetailed
  // - labeler
  //   - profile
  //     - list basic
  async hydrateLabelers(
    dids: string[],
    ctx: HydrateCtx,
  ): Promise<HydrationState> {
    const [labelers, labelerAggs, labelerViewers, profileState] =
      await Promise.all([
        this.label.getLabelers(dids, ctx.includeTakedowns),
        this.label.getLabelerAggregates(dids),
        ctx.viewer
          ? this.label.getLabelerViewerStates(dids, ctx.viewer)
          : undefined,
        this.hydrateProfiles(dids, ctx),
      ])
    actionTakedownLabels(dids, labelers, profileState.labels ?? new Labels())
    return mergeStates(profileState, {
      labelers,
      labelerAggs,
      labelerViewers,
      ctx,
    })
  }

  // ad-hoc record hydration
  // in com.atproto.repo.getRecord
  async getRecord(
    uri: string,
    includeTakedowns = false,
  ): Promise<RecordInfo<Record<string, unknown>> | undefined> {
    const parsed = new AtUri(uri)
    const collection = parsed.collection
    if (collection === ids.AppBskyFeedPost) {
      return (
        (await this.feed.getPosts([uri], includeTakedowns)).get(uri) ??
        undefined
      )
    } else if (collection === ids.AppBskyFeedRepost) {
      return (
        (await this.feed.getReposts([uri], includeTakedowns)).get(uri) ??
        undefined
      )
    } else if (collection === ids.AppBskyFeedLike) {
      return (
        (await this.feed.getLikes([uri], includeTakedowns)).get(uri) ??
        undefined
      )
    } else if (collection === ids.AppBskyGraphFollow) {
      return (
        (await this.graph.getFollows([uri], includeTakedowns)).get(uri) ??
        undefined
      )
    } else if (collection === ids.AppBskyGraphList) {
      return (
        (await this.graph.getLists([uri], includeTakedowns)).get(uri) ??
        undefined
      )
    } else if (collection === ids.AppBskyGraphListitem) {
      return (
        (await this.graph.getListItems([uri], includeTakedowns)).get(uri) ??
        undefined
      )
    } else if (collection === ids.AppBskyGraphBlock) {
      return (
        (await this.graph.getBlocks([uri], includeTakedowns)).get(uri) ??
        undefined
      )
    } else if (collection === ids.AppBskyGraphStarterpack) {
      return (
        (await this.graph.getStarterPacks([uri], includeTakedowns)).get(uri) ??
        undefined
      )
    } else if (collection === ids.AppBskyFeedGenerator) {
      return (
        (await this.feed.getFeedGens([uri], includeTakedowns)).get(uri) ??
        undefined
      )
    } else if (collection === ids.AppBskyLabelerService) {
      if (parsed.rkey !== 'self') return
      const did = parsed.hostname
      return (
        (await this.label.getLabelers([did], includeTakedowns)).get(did) ??
        undefined
      )
    } else if (collection === ids.ChatBskyActorDeclaration) {
      if (parsed.rkey !== 'self') return
      return (
        (await this.actor.getChatDeclarations([uri], includeTakedowns)).get(
          uri,
        ) ?? undefined
      )
    } else if (collection === ids.AppBskyActorProfile) {
      const did = parsed.hostname
      const actor = (await this.actor.getActors([did], includeTakedowns)).get(
        did,
      )
      if (!actor?.profile || !actor?.profileCid) return undefined
      return {
        record: actor.profile,
        cid: actor.profileCid,
        sortedAt: actor.sortedAt ?? new Date(0), // @NOTE will be present since profile record is present
        takedownRef: actor.profileTakedownRef,
      }
    }
  }

  async createContext(vals: HydrateCtxVals) {
    // ensures we're only apply labelers that exist and are not taken down
    const labelers = vals.labelers.dids
    const nonServiceLabelers = labelers.filter(
      (did) => !this.serviceLabelers.has(did),
    )
    const labelerActors = await this.actor.getActors(
      nonServiceLabelers,
      vals.includeTakedowns,
    )
    const availableDids = labelers.filter(
      (did) => this.serviceLabelers.has(did) || !!labelerActors.get(did),
    )
    const availableLabelers = {
      dids: availableDids,
      redact: vals.labelers.redact,
    }
    return new HydrateCtx({
      labelers: availableLabelers,
      viewer: vals.viewer,
      includeTakedowns: vals.includeTakedowns,
    })
  }

  async resolveUri(uriStr: string) {
    const uri = new AtUri(uriStr)
    const [did] = await this.actor.getDids([uri.host])
    if (!did) return uriStr
    uri.host = did
    return uri.toString()
  }
}

// service refs may look like "did:plc:example#service_id". we want to extract the did part "did:plc:example".
const serviceRefToDid = (serviceRef: string) => {
  const idx = serviceRef.indexOf('#')
  return idx !== -1 ? serviceRef.slice(0, idx) : serviceRef
}

const listUrisFromProfileViewer = (item: ProfileViewerState | null) => {
  const listUris: string[] = []
  if (item?.mutedByList) {
    listUris.push(item.mutedByList)
  }
  if (item?.blockingByList) {
    listUris.push(item.blockingByList)
  }
  // blocked-by list does not appear in views, but will be used to evaluate the existence of a block between users.
  if (item?.blockedByList) {
    listUris.push(item.blockedByList)
  }
  return listUris
}

const removeNonModListsFromProfileViewer = (
  item: ProfileViewerState | null,
  state: HydrationState,
) => {
  if (!isModList(item?.mutedByList, state)) {
    delete item?.mutedByList
  }
  if (!isModList(item?.blockingByList, state)) {
    delete item?.blockingByList
  }
  if (!isModList(item?.blockedByList, state)) {
    delete item?.blockedByList
  }
}

const isModList = (
  listUri: string | undefined,
  state: HydrationState,
): boolean => {
  if (!listUri) return false
  const list = state.lists?.get(listUri)
  return list?.record.purpose === 'app.bsky.graph.defs#modlist'
}

const labelSubjectsForDid = (dids: string[]) => {
  return [
    ...dids,
    ...dids.map((did) =>
      AtUri.make(did, ids.AppBskyActorProfile, 'self').toString(),
    ),
  ]
}

const rootUrisFromPosts = (posts: Posts): string[] => {
  const uris: string[] = []
  for (const item of posts.values()) {
    const rootUri = item && rootUriFromPost(item)
    if (rootUri) {
      uris.push(rootUri)
    }
  }
  return uris
}

const rootUriFromPost = (post: Post): string | undefined => {
  return post.record.reply?.root.uri
}

const nestedRecordUrisFromPosts = (
  posts: Posts,
  fromUris?: string[],
): string[] => {
  const uris: string[] = []
  const postUris = fromUris ?? posts.keys()
  for (const uri of postUris) {
    const item = posts.get(uri)
    if (item) {
      uris.push(...nestedRecordUris(item.record))
    }
  }
  return uris
}

const nestedRecordUris = (post: Post['record']): string[] => {
  const uris: string[] = []
  if (!post?.embed) return uris
  if (isEmbedRecord(post.embed)) {
    uris.push(post.embed.record.uri)
  } else if (isEmbedRecordWithMedia(post.embed)) {
    uris.push(post.embed.record.record.uri)
  }
  return uris
}

const getListUrisFromGates = (gates: Threadgates) => {
  const uris: string[] = []
  for (const gate of gates.values()) {
    const listRules = gate?.record.allow?.filter(isListRule) ?? []
    for (const rule of listRules) {
      uris.push(rule.list)
    }
  }
  return uris
}

export const mergeStates = (
  stateA: HydrationState,
  stateB: HydrationState,
): HydrationState => {
  assert(
    !stateA.ctx?.viewer ||
      !stateB.ctx?.viewer ||
      stateA.ctx?.viewer === stateB.ctx?.viewer,
    'incompatible viewers',
  )
  return {
    ctx: stateA.ctx ?? stateB.ctx,
    actors: mergeMaps(stateA.actors, stateB.actors),
    profileAggs: mergeMaps(stateA.profileAggs, stateB.profileAggs),
    profileViewers: mergeMaps(stateA.profileViewers, stateB.profileViewers),
    posts: mergeMaps(stateA.posts, stateB.posts),
    postAggs: mergeMaps(stateA.postAggs, stateB.postAggs),
    postViewers: mergeMaps(stateA.postViewers, stateB.postViewers),
    postBlocks: mergeMaps(stateA.postBlocks, stateB.postBlocks),
    reposts: mergeMaps(stateA.reposts, stateB.reposts),
    follows: mergeMaps(stateA.follows, stateB.follows),
    followBlocks: mergeMaps(stateA.followBlocks, stateB.followBlocks),
    threadgates: mergeMaps(stateA.threadgates, stateB.threadgates),
    lists: mergeMaps(stateA.lists, stateB.lists),
    listViewers: mergeMaps(stateA.listViewers, stateB.listViewers),
    listItems: mergeMaps(stateA.listItems, stateB.listItems),
    likes: mergeMaps(stateA.likes, stateB.likes),
    labels: mergeMaps(stateA.labels, stateB.labels),
    feedgens: mergeMaps(stateA.feedgens, stateB.feedgens),
    feedgenAggs: mergeMaps(stateA.feedgenAggs, stateB.feedgenAggs),
    feedgenViewers: mergeMaps(stateA.feedgenViewers, stateB.feedgenViewers),
    starterPacks: mergeMaps(stateA.starterPacks, stateB.starterPacks),
    starterPackAggs: mergeMaps(stateA.starterPackAggs, stateB.starterPackAggs),
    labelers: mergeMaps(stateA.labelers, stateB.labelers),
    labelerAggs: mergeMaps(stateA.labelerAggs, stateB.labelerAggs),
    labelerViewers: mergeMaps(stateA.labelerViewers, stateB.labelerViewers),
    knownFollowers: mergeMaps(stateA.knownFollowers, stateB.knownFollowers),
  }
}

const mergeMaps = <M extends Merges>(mapA?: M, mapB?: M): M | undefined => {
  if (!mapA) return mapB
  if (!mapB) return mapA
  return mapA.merge(mapB)
}

const mergeManyStates = (...states: HydrationState[]) => {
  return states.reduce(mergeStates, {} as HydrationState)
}

const mergeManyMaps = <T>(...maps: HydrationMap<T>[]) => {
  return maps.reduce(mergeMaps, undefined as HydrationMap<T> | undefined)
}

const actionTakedownLabels = <T>(
  keys: string[],
  hydrationMap: HydrationMap<T>,
  labels: Labels,
) => {
  for (const key of keys) {
    if (labels.get(key)?.isTakendown) {
      hydrationMap.set(key, null)
    }
  }
}

const uriToRef = (uri: string): ItemRef => {
  return { uri }
}<|MERGE_RESOLUTION|>--- conflicted
+++ resolved
@@ -221,7 +221,6 @@
       this.hydrateProfiles(allDids, ctx),
       this.actor.getProfileAggregates(dids),
     ])
-<<<<<<< HEAD
     const starterPackUriSet = new Set<string>()
     state.actors?.forEach((actor) => {
       if (actor?.profile?.joinedViaStarterPack) {
@@ -232,14 +231,11 @@
       [...starterPackUriSet],
       ctx,
     )
-    return mergeManyStates(state, starterPackState, { profileAggs, ctx })
-=======
-    return {
-      ...state,
+    return mergeManyStates(state, starterPackState, {
       profileAggs,
       knownFollowers,
-    }
->>>>>>> fcae4c5b
+      ctx,
+    })
   }
 
   // app.bsky.graph.defs#listView

import { DataPlaneClient } from '../data-plane/client'
import { Record as ProfileRecord } from '../lexicon/types/app/bsky/actor/profile'
import { HydrationMap, parseRecordBytes, parseString } from './util'

export type Actor = {
  did: string
  handle?: string
  profile?: ProfileRecord
<<<<<<< HEAD
  profileCid?: string
  indexedAt?: Date
=======
  profileCid?: CID
  sortedAt?: Date
>>>>>>> 75d3079b
  takendown: boolean
}

export type Actors = HydrationMap<Actor>

export type ProfileViewerState = {
  muted?: boolean
  mutedByList?: string
  blockedBy?: string
  blocking?: string
  blockedByList?: string
  blockingByList?: string
  following?: string
  followedBy?: string
}

export type ProfileViewerStates = HydrationMap<ProfileViewerState>

export type ProfileAgg = {
  followers: number
  follows: number
  posts: number
}

export type ProfileAggs = HydrationMap<ProfileAgg>

export class ActorHydrator {
  constructor(public dataplane: DataPlaneClient) {}

  async getRepoRevSafe(did: string | null): Promise<string | null> {
    if (!did) return null
    try {
      const res = await this.dataplane.getLatestRev({ actorDid: did })
      return parseString(res.rev) ?? null
    } catch {
      return null
    }
  }

  async getDids(handleOrDids: string[]): Promise<(string | undefined)[]> {
    const handles = handleOrDids.filter((actor) => !actor.startsWith('did:'))
    const res = handles.length
      ? await this.dataplane.getDidsByHandles({ handles })
      : { dids: [] }
    const didByHandle = handles.reduce((acc, cur, i) => {
      const did = res.dids[i]
      if (did && did.length > 0) {
        return acc.set(cur, did)
      }
      return acc
    }, new Map() as Map<string, string>)
    return handleOrDids.map((id) =>
      id.startsWith('did:') ? id : didByHandle.get(id),
    )
  }

  async getDidsDefined(handleOrDids: string[]): Promise<string[]> {
    const res = await this.getDids(handleOrDids)
    // @ts-ignore
    return res.filter((did) => did !== undefined)
  }

  async getActors(dids: string[], includeTakedowns = false): Promise<Actors> {
    if (!dids.length) return new HydrationMap<Actor>()
    const res = await this.dataplane.getActors({ dids })
    return dids.reduce((acc, did, i) => {
      const actor = res.actors[i]
      if (!actor.exists || (actor.takenDown && !includeTakedowns)) {
        return acc.set(did, null)
      }
      const profile =
        includeTakedowns || !actor.profile?.takenDown
          ? actor.profile
          : undefined
      return acc.set(did, {
        did,
        handle: parseString(actor.handle),
        profile: parseRecordBytes<ProfileRecord>(profile?.record),
<<<<<<< HEAD
        profileCid: profile?.cid,
        indexedAt: profile?.indexedAt?.toDate(),
=======
        profileCid: parseCid(profile?.cid),
        sortedAt: profile?.sortedAt?.toDate(),
>>>>>>> 75d3079b
        takendown: actor.takenDown ?? false,
      })
    }, new HydrationMap<Actor>())
  }

  async getProfileViewerStates(
    dids: string[],
    viewer: string,
  ): Promise<ProfileViewerStates> {
    if (!dids.length) return new HydrationMap<ProfileViewerState>()
    const res = await this.dataplane.getRelationships({
      actorDid: viewer,
      targetDids: dids,
    })
    return dids.reduce((acc, did, i) => {
      const rels = res.relationships[i]
      if (viewer === did) {
        // ignore self-follows, self-mutes, self-blocks
        return acc.set(did, {})
      }
      return acc.set(did, {
        muted: rels.muted ?? false,
        mutedByList: parseString(rels.mutedByList),
        blockedBy: parseString(rels.blockedBy),
        blocking: parseString(rels.blocking),
        blockedByList: parseString(rels.blockedByList),
        blockingByList: parseString(rels.blockingByList),
        following: parseString(rels.following),
        followedBy: parseString(rels.followedBy),
      })
    }, new HydrationMap<ProfileViewerState>())
  }

  async getProfileAggregates(dids: string[]): Promise<ProfileAggs> {
    if (!dids.length) return new HydrationMap<ProfileAgg>()
    const counts = await this.dataplane.getCountsForUsers({ dids })
    return dids.reduce((acc, did, i) => {
      return acc.set(did, {
        followers: counts.followers[i] ?? 0,
        follows: counts.following[i] ?? 0,
        posts: counts.posts[i] ?? 0,
      })
    }, new HydrationMap<ProfileAgg>())
  }
}<|MERGE_RESOLUTION|>--- conflicted
+++ resolved
@@ -6,13 +6,8 @@
   did: string
   handle?: string
   profile?: ProfileRecord
-<<<<<<< HEAD
   profileCid?: string
-  indexedAt?: Date
-=======
-  profileCid?: CID
   sortedAt?: Date
->>>>>>> 75d3079b
   takendown: boolean
 }
 
@@ -91,13 +86,8 @@
         did,
         handle: parseString(actor.handle),
         profile: parseRecordBytes<ProfileRecord>(profile?.record),
-<<<<<<< HEAD
         profileCid: profile?.cid,
-        indexedAt: profile?.indexedAt?.toDate(),
-=======
-        profileCid: parseCid(profile?.cid),
         sortedAt: profile?.sortedAt?.toDate(),
->>>>>>> 75d3079b
         takendown: actor.takenDown ?? false,
       })
     }, new HydrationMap<Actor>())

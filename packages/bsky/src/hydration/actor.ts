import { mapDefined } from '@atproto/common'
import { DataPlaneClient } from '../data-plane/client'
import { VerificationView } from '../lexicon/types/app/bsky/actor/defs'
import { Record as ProfileRecord } from '../lexicon/types/app/bsky/actor/profile'
import { Record as ChatDeclarationRecord } from '../lexicon/types/chat/bsky/actor/declaration'
import { VerificationMeta } from '../proto/bsky_pb'
import {
  HydrationMap,
  RecordInfo,
  parseRecord,
  parseString,
  safeTakedownRef,
} from './util'

export type Actor = {
  did: string
  handle?: string
  profile?: ProfileRecord
  profileCid?: string
  profileTakedownRef?: string
  sortedAt?: Date
  indexedAt?: Date
  takedownRef?: string
  isLabeler: boolean
  allowIncomingChatsFrom?: string
  upstreamStatus?: string
  createdAt?: Date
  priorityNotifications: boolean
  trustedVerifier?: boolean
<<<<<<< HEAD
  verifications?: VerificationView[]
=======
  verifications: VerificationHydrationState[]
>>>>>>> 96de2acb
}

export type VerificationHydrationState = {
  issuer: string
  uri: string
  handle: string
  displayName: string
  createdAt: string
}

export type VerificationMetaRequired = Required<VerificationMeta>

export type Actors = HydrationMap<Actor>

export type ChatDeclaration = RecordInfo<ChatDeclarationRecord>

export type ChatDeclarations = HydrationMap<ChatDeclaration>

export type ProfileViewerState = {
  muted?: boolean
  mutedByList?: string
  blockedBy?: string
  blocking?: string
  blockedByList?: string
  blockingByList?: string
  following?: string
  followedBy?: string
  knownFollowers?: {
    count: number
    followers: string[]
  }
}

export type ProfileViewerStates = HydrationMap<ProfileViewerState>

export type KnownFollowers = HydrationMap<ProfileViewerState['knownFollowers']>

export type ProfileAgg = {
  followers: number
  follows: number
  posts: number
  lists: number
  feeds: number
  starterPacks: number
}

export type ProfileAggs = HydrationMap<ProfileAgg>

export class ActorHydrator {
  constructor(public dataplane: DataPlaneClient) {}

  async getRepoRevSafe(did: string | null): Promise<string | null> {
    if (!did) return null
    try {
      const res = await this.dataplane.getLatestRev({ actorDid: did })
      return parseString(res.rev) ?? null
    } catch {
      return null
    }
  }

  async getDids(handleOrDids: string[]): Promise<(string | undefined)[]> {
    const handles = handleOrDids.filter((actor) => !actor.startsWith('did:'))
    const res = handles.length
      ? await this.dataplane.getDidsByHandles({ handles })
      : { dids: [] }
    const didByHandle = handles.reduce(
      (acc, cur, i) => {
        const did = res.dids[i]
        if (did && did.length > 0) {
          return acc.set(cur, did)
        }
        return acc
      },
      new Map() as Map<string, string>,
    )
    return handleOrDids.map((id) =>
      id.startsWith('did:') ? id : didByHandle.get(id),
    )
  }

  async getDidsDefined(handleOrDids: string[]): Promise<string[]> {
    const res = await this.getDids(handleOrDids)
    // @ts-ignore
    return res.filter((did) => did !== undefined)
  }

  async getActors(
    dids: string[],
    opts: {
      includeTakedowns?: boolean
      skipCacheForDids?: string[]
    } = {},
  ): Promise<Actors> {
    const { includeTakedowns = false, skipCacheForDids } = opts
    if (!dids.length) return new HydrationMap<Actor>()
    const res = await this.dataplane.getActors({ dids, skipCacheForDids })
    return dids.reduce((acc, did, i) => {
      const actor = res.actors[i]
      const isNoHosted =
        actor.takenDown ||
        (actor.upstreamStatus && actor.upstreamStatus !== 'active')
      if (
        !actor.exists ||
        (isNoHosted && !includeTakedowns) ||
        !!actor.tombstonedAt
      ) {
        return acc.set(did, null)
      }

      const profile = actor.profile
        ? parseRecord<ProfileRecord>(actor.profile, includeTakedowns)
        : undefined

      const verifications = mapDefined(
        Object.entries(actor.verifiedBy),
        ([actorDid, verificationMeta]) => {
          if (
            verificationMeta.displayName &&
            verificationMeta.handle &&
            verificationMeta.rkey &&
            verificationMeta.sortedAt
          ) {
            return {
              issuer: actorDid,
              uri: `at://${actorDid}/app.bsky.graph.verification/${verificationMeta.rkey}`,
              handle: verificationMeta.handle,
              displayName: verificationMeta.displayName,
              createdAt: verificationMeta.sortedAt.toDate().toISOString(),
            }
          }
          // Filter out the verification meta that doesn't contain all info.
          return undefined
        },
      )

      return acc.set(did, {
        did,
        handle: parseString(actor.handle),
        profile: profile?.record,
        profileCid: profile?.cid,
        profileTakedownRef: profile?.takedownRef,
        sortedAt: profile?.sortedAt,
        indexedAt: profile?.indexedAt,
        takedownRef: safeTakedownRef(actor),
        isLabeler: actor.labeler ?? false,
        allowIncomingChatsFrom: actor.allowIncomingChatsFrom || undefined,
        upstreamStatus: actor.upstreamStatus || undefined,
        createdAt: actor.createdAt?.toDate(),
        priorityNotifications: actor.priorityNotifications,
        trustedVerifier: actor.trustedVerifier,
<<<<<<< HEAD
        verifications: Object.entries(actor.verifiedBy).map(
          ([actorDid, verifiedBy]): VerificationView => ({
            issuer: actorDid,
            uri: `at://${actorDid}/app.bsky.graph.verification/${verifiedBy.rkey}`,
            displayName: verifiedBy.displayName,
            handle: verifiedBy.handle,
            createdAt: verifiedBy.sortedAt?.toDate().toISOString(),
          }),
        ),
=======
        verifications,
>>>>>>> 96de2acb
      })
    }, new HydrationMap<Actor>())
  }

  async getChatDeclarations(
    uris: string[],
    includeTakedowns = false,
  ): Promise<ChatDeclarations> {
    if (!uris.length) return new HydrationMap<ChatDeclaration>()
    const res = await this.dataplane.getActorChatDeclarationRecords({ uris })
    return uris.reduce((acc, uri, i) => {
      const record = parseRecord<ChatDeclarationRecord>(
        res.records[i],
        includeTakedowns,
      )
      return acc.set(uri, record ?? null)
    }, new HydrationMap<ChatDeclaration>())
  }

  // "naive" because this method does not verify the existence of the list itself
  // a later check in the main hydrator will remove list uris that have been deleted or
  // repurposed to "curate lists"
  async getProfileViewerStatesNaive(
    dids: string[],
    viewer: string,
  ): Promise<ProfileViewerStates> {
    if (!dids.length) return new HydrationMap<ProfileViewerState>()
    const res = await this.dataplane.getRelationships({
      actorDid: viewer,
      targetDids: dids,
    })
    return dids.reduce((acc, did, i) => {
      const rels = res.relationships[i]
      if (viewer === did) {
        // ignore self-follows, self-mutes, self-blocks
        return acc.set(did, {})
      }
      return acc.set(did, {
        muted: rels.muted ?? false,
        mutedByList: parseString(rels.mutedByList),
        blockedBy: parseString(rels.blockedBy),
        blocking: parseString(rels.blocking),
        blockedByList: parseString(rels.blockedByList),
        blockingByList: parseString(rels.blockingByList),
        following: parseString(rels.following),
        followedBy: parseString(rels.followedBy),
      })
    }, new HydrationMap<ProfileViewerState>())
  }

  async getKnownFollowers(
    dids: string[],
    viewer: string | null,
  ): Promise<KnownFollowers> {
    if (!viewer) return new HydrationMap<ProfileViewerState['knownFollowers']>()
    const { results: knownFollowersResults } = await this.dataplane
      .getFollowsFollowing(
        {
          actorDid: viewer,
          targetDids: dids,
        },
        {
          signal: AbortSignal.timeout(100),
        },
      )
      .catch(() => ({ results: [] }))
    return dids.reduce((acc, did, i) => {
      const result = knownFollowersResults[i]?.dids
      return acc.set(
        did,
        result && result.length > 0
          ? {
              count: result.length,
              followers: result.slice(0, 5),
            }
          : undefined,
      )
    }, new HydrationMap<ProfileViewerState['knownFollowers']>())
  }

  async getProfileAggregates(dids: string[]): Promise<ProfileAggs> {
    if (!dids.length) return new HydrationMap<ProfileAgg>()
    const counts = await this.dataplane.getCountsForUsers({ dids })
    return dids.reduce((acc, did, i) => {
      return acc.set(did, {
        followers: counts.followers[i] ?? 0,
        follows: counts.following[i] ?? 0,
        posts: counts.posts[i] ?? 0,
        lists: counts.lists[i] ?? 0,
        feeds: counts.feeds[i] ?? 0,
        starterPacks: counts.starterPacks[i] ?? 0,
      })
    }, new HydrationMap<ProfileAgg>())
  }
}<|MERGE_RESOLUTION|>--- conflicted
+++ resolved
@@ -27,11 +27,7 @@
   createdAt?: Date
   priorityNotifications: boolean
   trustedVerifier?: boolean
-<<<<<<< HEAD
-  verifications?: VerificationView[]
-=======
   verifications: VerificationHydrationState[]
->>>>>>> 96de2acb
 }
 
 export type VerificationHydrationState = {
@@ -183,19 +179,7 @@
         createdAt: actor.createdAt?.toDate(),
         priorityNotifications: actor.priorityNotifications,
         trustedVerifier: actor.trustedVerifier,
-<<<<<<< HEAD
-        verifications: Object.entries(actor.verifiedBy).map(
-          ([actorDid, verifiedBy]): VerificationView => ({
-            issuer: actorDid,
-            uri: `at://${actorDid}/app.bsky.graph.verification/${verifiedBy.rkey}`,
-            displayName: verifiedBy.displayName,
-            handle: verifiedBy.handle,
-            createdAt: verifiedBy.sortedAt?.toDate().toISOString(),
-          }),
-        ),
-=======
         verifications,
->>>>>>> 96de2acb
       })
     }, new HydrationMap<Actor>())
   }

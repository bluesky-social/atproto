import express from 'express'
import http from 'http'
import { AddressInfo } from 'net'
import events from 'events'
import { createHttpTerminator, HttpTerminator } from 'http-terminator'
import cors from 'cors'
import compression from 'compression'
<<<<<<< HEAD
import { DidCache, IdResolver } from '@atproto/identity'
=======
import { IdResolver } from '@atproto/identity'
import {
  RateLimiter,
  RateLimiterOpts,
  Options as XrpcServerOptions,
} from '@atproto/xrpc-server'
import { MINUTE } from '@atproto/common'
>>>>>>> e41a25fa
import API, { health, wellKnown, blobResolver } from './api'
import * as error from './error'
import { loggerMiddleware } from './logger'
import { ServerConfig } from './config'
import { createServer } from './lexicon'
import { ImageUriBuilder } from './image/uri'
import { BlobDiskCache, ImageProcessingServer } from './image/server'
import AppContext from './context'
<<<<<<< HEAD
import { MountedAlgos } from './api/feed-gen/types'
import { Keypair } from '@atproto/crypto'
import { createDataPlaneClient } from './data-plane/client'
import { Hydrator } from './hydration/hydrator'
import { Views } from './views'
=======
import DidRedisCache from './did-cache'
import {
  ImageInvalidator,
  ImageProcessingServerInvalidator,
} from './image/invalidator'
import { BackgroundQueue } from './background'
import { MountedAlgos } from './feed-gen/types'
import { NotificationServer } from './notifications'
import { AtpAgent } from '@atproto/api'
import { Keypair } from '@atproto/crypto'
import { Redis } from './redis'
import { AuthVerifier } from './auth-verifier'
>>>>>>> e41a25fa

export * from './data-plane'
export type { ServerConfigValues } from './config'
export type { MountedAlgos } from './api/feed-gen/types'
export { ServerConfig } from './config'
<<<<<<< HEAD
export { Database } from './data-plane/server/db'
=======
export { Database, PrimaryDatabase, DatabaseCoordinator } from './db'
>>>>>>> e41a25fa
export { Redis } from './redis'
export { AppContext } from './context'
<<<<<<< HEAD
export { makeAlgos } from './api/feed-gen'
=======
export type { ImageInvalidator } from './image/invalidator'
export { makeAlgos } from './feed-gen'
export * from './daemon'
export * from './indexer'
export * from './ingester'
>>>>>>> e41a25fa

export class BskyAppView {
  public ctx: AppContext
  public app: express.Application
  public server?: http.Server
  private terminator?: HttpTerminator

  constructor(opts: { ctx: AppContext; app: express.Application }) {
    this.ctx = opts.ctx
    this.app = opts.app
  }

  static create(opts: {
<<<<<<< HEAD
=======
    db: DatabaseCoordinator
    redis: Redis
>>>>>>> e41a25fa
    config: ServerConfig
    signingKey: Keypair
    didCache?: DidCache
    algos?: MountedAlgos
  }): BskyAppView {
<<<<<<< HEAD
    const { config, signingKey, didCache, algos = {} } = opts
=======
    const { db, redis, config, signingKey, algos = {} } = opts
    let maybeImgInvalidator = opts.imgInvalidator
>>>>>>> e41a25fa
    const app = express()
    app.set('trust proxy', true)
    app.use(cors())
    app.use(loggerMiddleware)
    app.use(compression())

<<<<<<< HEAD
=======
    const didCache = new DidRedisCache(redis.withNamespace('did-doc'), {
      staleTTL: config.didCacheStaleTTL,
      maxTTL: config.didCacheMaxTTL,
    })

>>>>>>> e41a25fa
    const idResolver = new IdResolver({
      plcUrl: config.didPlcUrl,
      didCache,
      backupNameservers: config.handleResolveNameservers,
    })

    const imgUriBuilder = new ImageUriBuilder(
      config.imgUriEndpoint || `${config.publicUrl}/img`,
    )

    let imgProcessingServer: ImageProcessingServer | undefined
    if (!config.imgUriEndpoint) {
      const imgProcessingCache = new BlobDiskCache(config.blobCacheLocation)
      imgProcessingServer = new ImageProcessingServer(
        config,
        imgProcessingCache,
      )
    }

<<<<<<< HEAD
    const dataplane = createDataPlaneClient(config.dataplaneUrls, {
      httpVersion: config.dataplaneHttpVersion,
      rejectUnauthorized: !config.dataplaneIgnoreBadTls,
=======
    let imgInvalidator: ImageInvalidator
    if (maybeImgInvalidator) {
      imgInvalidator = maybeImgInvalidator
    } else {
      throw new Error('Missing appview image invalidator')
    }

    const backgroundQueue = new BackgroundQueue(db.getPrimary())

    const notifServer = new NotificationServer(db.getPrimary())
    const searchAgent = config.searchEndpoint
      ? new AtpAgent({ service: config.searchEndpoint })
      : undefined

    const services = createServices({
      imgUriBuilder,
      imgInvalidator,
      labelCacheOpts: {
        redis: redis.withNamespace('label'),
        staleTTL: config.labelCacheStaleTTL,
        maxTTL: config.labelCacheMaxTTL,
      },
    })

    const authVerifier = new AuthVerifier(idResolver, {
      ownDid: config.serverDid,
      adminDid: config.modServiceDid,
      adminPass: config.adminPassword,
      moderatorPass: config.moderatorPassword,
      triagePass: config.triagePassword,
>>>>>>> e41a25fa
    })
    const hydrator = new Hydrator(dataplane)
    const views = new Views(imgUriBuilder)

    const ctx = new AppContext({
      cfg: config,
      dataplane,
      hydrator,
      views,
      signingKey,
      idResolver,
      didCache,
<<<<<<< HEAD
      algos,
=======
      redis,
      backgroundQueue,
      searchAgent,
      algos,
      notifServer,
      authVerifier,
>>>>>>> e41a25fa
    })

    const xrpcOpts: XrpcServerOptions = {
      validateResponse: config.debugMode,
      payload: {
        jsonLimit: 100 * 1024, // 100kb
        textLimit: 100 * 1024, // 100kb
        blobLimit: 5 * 1024 * 1024, // 5mb
      },
    }
    if (config.rateLimitsEnabled) {
      const rlCreator = (opts: RateLimiterOpts) =>
        RateLimiter.redis(redis.driver, {
          bypassSecret: config.rateLimitBypassKey,
          bypassIps: config.rateLimitBypassIps,
          ...opts,
        })
      xrpcOpts['rateLimits'] = {
        creator: rlCreator,
        global: [
          {
            name: 'global-unauthed-ip',
            durationMs: 5 * MINUTE,
            points: 3000,
            calcKey: (ctx) => (ctx.auth ? null : ctx.req.ip),
          },
          {
            name: 'global-authed-did',
            durationMs: 5 * MINUTE,
            points: 3000,
            calcKey: (ctx) => ctx.auth?.credentials?.did ?? null,
          },
        ],
      }
    }

    let server = createServer(xrpcOpts)

    server = API(server, ctx)

    app.use(health.createRouter(ctx))
    app.use(wellKnown.createRouter(ctx))
    app.use(blobResolver.createRouter(ctx))
    if (imgProcessingServer) {
      app.use('/img', imgProcessingServer.app)
    }
    app.use(server.xrpc.router)
    app.use(error.handler)

    return new BskyAppView({ ctx, app })
  }

  async start(): Promise<http.Server> {
<<<<<<< HEAD
=======
    const { db, backgroundQueue } = this.ctx
    const primary = db.getPrimary()
    const replicas = db.getReplicas()
    this.dbStatsInterval = setInterval(() => {
      dbLogger.info(
        {
          idleCount: replicas.reduce(
            (tot, replica) => tot + replica.pool.idleCount,
            0,
          ),
          totalCount: replicas.reduce(
            (tot, replica) => tot + replica.pool.totalCount,
            0,
          ),
          waitingCount: replicas.reduce(
            (tot, replica) => tot + replica.pool.waitingCount,
            0,
          ),
          primaryIdleCount: primary.pool.idleCount,
          primaryTotalCount: primary.pool.totalCount,
          primaryWaitingCount: primary.pool.waitingCount,
        },
        'db pool stats',
      )
      dbLogger.info(
        {
          runningCount: backgroundQueue.queue.pending,
          waitingCount: backgroundQueue.queue.size,
        },
        'background queue stats',
      )
    }, 10000)
>>>>>>> e41a25fa
    const server = this.app.listen(this.ctx.cfg.port)
    this.server = server
    server.keepAliveTimeout = 90000
    this.terminator = createHttpTerminator({ server })
    await events.once(server, 'listening')
    const { port } = server.address() as AddressInfo
    this.ctx.cfg.assignPort(port)
    return server
  }

<<<<<<< HEAD
  async destroy(): Promise<void> {
    await this.terminator?.terminate()
=======
  async destroy(opts?: { skipDb: boolean; skipRedis: boolean }): Promise<void> {
    await this.ctx.didCache.destroy()
    await this.terminator?.terminate()
    await this.ctx.backgroundQueue.destroy()
    if (!opts?.skipRedis) await this.ctx.redis.destroy()
    if (!opts?.skipDb) await this.ctx.db.close()
    clearInterval(this.dbStatsInterval)
>>>>>>> e41a25fa
  }
}

export default BskyAppView<|MERGE_RESOLUTION|>--- conflicted
+++ resolved
@@ -5,17 +5,7 @@
 import { createHttpTerminator, HttpTerminator } from 'http-terminator'
 import cors from 'cors'
 import compression from 'compression'
-<<<<<<< HEAD
 import { DidCache, IdResolver } from '@atproto/identity'
-=======
-import { IdResolver } from '@atproto/identity'
-import {
-  RateLimiter,
-  RateLimiterOpts,
-  Options as XrpcServerOptions,
-} from '@atproto/xrpc-server'
-import { MINUTE } from '@atproto/common'
->>>>>>> e41a25fa
 import API, { health, wellKnown, blobResolver } from './api'
 import * as error from './error'
 import { loggerMiddleware } from './logger'
@@ -24,47 +14,21 @@
 import { ImageUriBuilder } from './image/uri'
 import { BlobDiskCache, ImageProcessingServer } from './image/server'
 import AppContext from './context'
-<<<<<<< HEAD
 import { MountedAlgos } from './api/feed-gen/types'
 import { Keypair } from '@atproto/crypto'
 import { createDataPlaneClient } from './data-plane/client'
 import { Hydrator } from './hydration/hydrator'
 import { Views } from './views'
-=======
-import DidRedisCache from './did-cache'
-import {
-  ImageInvalidator,
-  ImageProcessingServerInvalidator,
-} from './image/invalidator'
-import { BackgroundQueue } from './background'
-import { MountedAlgos } from './feed-gen/types'
-import { NotificationServer } from './notifications'
-import { AtpAgent } from '@atproto/api'
-import { Keypair } from '@atproto/crypto'
-import { Redis } from './redis'
 import { AuthVerifier } from './auth-verifier'
->>>>>>> e41a25fa
 
 export * from './data-plane'
 export type { ServerConfigValues } from './config'
 export type { MountedAlgos } from './api/feed-gen/types'
 export { ServerConfig } from './config'
-<<<<<<< HEAD
 export { Database } from './data-plane/server/db'
-=======
-export { Database, PrimaryDatabase, DatabaseCoordinator } from './db'
->>>>>>> e41a25fa
 export { Redis } from './redis'
 export { AppContext } from './context'
-<<<<<<< HEAD
 export { makeAlgos } from './api/feed-gen'
-=======
-export type { ImageInvalidator } from './image/invalidator'
-export { makeAlgos } from './feed-gen'
-export * from './daemon'
-export * from './indexer'
-export * from './ingester'
->>>>>>> e41a25fa
 
 export class BskyAppView {
   public ctx: AppContext
@@ -78,40 +42,29 @@
   }
 
   static create(opts: {
-<<<<<<< HEAD
-=======
-    db: DatabaseCoordinator
-    redis: Redis
->>>>>>> e41a25fa
     config: ServerConfig
     signingKey: Keypair
     didCache?: DidCache
     algos?: MountedAlgos
   }): BskyAppView {
-<<<<<<< HEAD
     const { config, signingKey, didCache, algos = {} } = opts
-=======
-    const { db, redis, config, signingKey, algos = {} } = opts
-    let maybeImgInvalidator = opts.imgInvalidator
->>>>>>> e41a25fa
     const app = express()
-    app.set('trust proxy', true)
     app.use(cors())
     app.use(loggerMiddleware)
     app.use(compression())
 
-<<<<<<< HEAD
-=======
-    const didCache = new DidRedisCache(redis.withNamespace('did-doc'), {
-      staleTTL: config.didCacheStaleTTL,
-      maxTTL: config.didCacheMaxTTL,
-    })
-
->>>>>>> e41a25fa
     const idResolver = new IdResolver({
       plcUrl: config.didPlcUrl,
       didCache,
       backupNameservers: config.handleResolveNameservers,
+    })
+
+    const authVerifier = new AuthVerifier(idResolver, {
+      ownDid: config.serverDid,
+      adminDid: config.modServiceDid,
+      adminPass: config.adminPassword,
+      moderatorPass: config.moderatorPassword,
+      triagePass: config.triagePassword,
     })
 
     const imgUriBuilder = new ImageUriBuilder(
@@ -127,42 +80,9 @@
       )
     }
 
-<<<<<<< HEAD
     const dataplane = createDataPlaneClient(config.dataplaneUrls, {
       httpVersion: config.dataplaneHttpVersion,
       rejectUnauthorized: !config.dataplaneIgnoreBadTls,
-=======
-    let imgInvalidator: ImageInvalidator
-    if (maybeImgInvalidator) {
-      imgInvalidator = maybeImgInvalidator
-    } else {
-      throw new Error('Missing appview image invalidator')
-    }
-
-    const backgroundQueue = new BackgroundQueue(db.getPrimary())
-
-    const notifServer = new NotificationServer(db.getPrimary())
-    const searchAgent = config.searchEndpoint
-      ? new AtpAgent({ service: config.searchEndpoint })
-      : undefined
-
-    const services = createServices({
-      imgUriBuilder,
-      imgInvalidator,
-      labelCacheOpts: {
-        redis: redis.withNamespace('label'),
-        staleTTL: config.labelCacheStaleTTL,
-        maxTTL: config.labelCacheMaxTTL,
-      },
-    })
-
-    const authVerifier = new AuthVerifier(idResolver, {
-      ownDid: config.serverDid,
-      adminDid: config.modServiceDid,
-      adminPass: config.adminPassword,
-      moderatorPass: config.moderatorPassword,
-      triagePass: config.triagePassword,
->>>>>>> e41a25fa
     })
     const hydrator = new Hydrator(dataplane)
     const views = new Views(imgUriBuilder)
@@ -175,53 +95,18 @@
       signingKey,
       idResolver,
       didCache,
-<<<<<<< HEAD
+      authVerifier,
       algos,
-=======
-      redis,
-      backgroundQueue,
-      searchAgent,
-      algos,
-      notifServer,
-      authVerifier,
->>>>>>> e41a25fa
     })
 
-    const xrpcOpts: XrpcServerOptions = {
+    let server = createServer({
       validateResponse: config.debugMode,
       payload: {
         jsonLimit: 100 * 1024, // 100kb
         textLimit: 100 * 1024, // 100kb
         blobLimit: 5 * 1024 * 1024, // 5mb
       },
-    }
-    if (config.rateLimitsEnabled) {
-      const rlCreator = (opts: RateLimiterOpts) =>
-        RateLimiter.redis(redis.driver, {
-          bypassSecret: config.rateLimitBypassKey,
-          bypassIps: config.rateLimitBypassIps,
-          ...opts,
-        })
-      xrpcOpts['rateLimits'] = {
-        creator: rlCreator,
-        global: [
-          {
-            name: 'global-unauthed-ip',
-            durationMs: 5 * MINUTE,
-            points: 3000,
-            calcKey: (ctx) => (ctx.auth ? null : ctx.req.ip),
-          },
-          {
-            name: 'global-authed-did',
-            durationMs: 5 * MINUTE,
-            points: 3000,
-            calcKey: (ctx) => ctx.auth?.credentials?.did ?? null,
-          },
-        ],
-      }
-    }
-
-    let server = createServer(xrpcOpts)
+    })
 
     server = API(server, ctx)
 
@@ -238,41 +123,6 @@
   }
 
   async start(): Promise<http.Server> {
-<<<<<<< HEAD
-=======
-    const { db, backgroundQueue } = this.ctx
-    const primary = db.getPrimary()
-    const replicas = db.getReplicas()
-    this.dbStatsInterval = setInterval(() => {
-      dbLogger.info(
-        {
-          idleCount: replicas.reduce(
-            (tot, replica) => tot + replica.pool.idleCount,
-            0,
-          ),
-          totalCount: replicas.reduce(
-            (tot, replica) => tot + replica.pool.totalCount,
-            0,
-          ),
-          waitingCount: replicas.reduce(
-            (tot, replica) => tot + replica.pool.waitingCount,
-            0,
-          ),
-          primaryIdleCount: primary.pool.idleCount,
-          primaryTotalCount: primary.pool.totalCount,
-          primaryWaitingCount: primary.pool.waitingCount,
-        },
-        'db pool stats',
-      )
-      dbLogger.info(
-        {
-          runningCount: backgroundQueue.queue.pending,
-          waitingCount: backgroundQueue.queue.size,
-        },
-        'background queue stats',
-      )
-    }, 10000)
->>>>>>> e41a25fa
     const server = this.app.listen(this.ctx.cfg.port)
     this.server = server
     server.keepAliveTimeout = 90000
@@ -283,18 +133,8 @@
     return server
   }
 
-<<<<<<< HEAD
   async destroy(): Promise<void> {
     await this.terminator?.terminate()
-=======
-  async destroy(opts?: { skipDb: boolean; skipRedis: boolean }): Promise<void> {
-    await this.ctx.didCache.destroy()
-    await this.terminator?.terminate()
-    await this.ctx.backgroundQueue.destroy()
-    if (!opts?.skipRedis) await this.ctx.redis.destroy()
-    if (!opts?.skipDb) await this.ctx.db.close()
-    clearInterval(this.dbStatsInterval)
->>>>>>> e41a25fa
   }
 }
 

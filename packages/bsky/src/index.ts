import express from 'express'
import http from 'http'
import { AddressInfo } from 'net'
import events from 'events'
import { createHttpTerminator, HttpTerminator } from 'http-terminator'
import cors from 'cors'
import compression from 'compression'
import { IdResolver } from '@atproto/identity'
import API, { health, blobResolver } from './api'
import Database, { Primary } from './db'
import * as error from './error'
import { dbLogger, loggerMiddleware } from './logger'
import { ServerConfig } from './config'
import { createServer } from './lexicon'
import { ImageUriBuilder } from './image/uri'
import { BlobDiskCache, ImageProcessingServer } from './image/server'
import { createServices } from './services'
import AppContext from './context'
import DidSqlCache from './did-cache'
import {
  ImageInvalidator,
  ImageProcessingServerInvalidator,
} from './image/invalidator'
import { BackgroundQueue } from './background'
import { MountedAlgos } from './feed-gen/types'

export type { ServerConfigValues } from './config'
export type { MountedAlgos } from './feed-gen/types'
export { ServerConfig } from './config'
export { Database } from './db'
export { Redis } from './redis'
export { ViewMaintainer } from './db/views'
export { AppContext } from './context'
export { makeAlgos } from './feed-gen'
export * from './indexer'
export * from './ingester'

export class BskyAppView {
  public ctx: AppContext
  public app: express.Application
  public server?: http.Server
  private terminator?: HttpTerminator
  private dbStatsInterval: NodeJS.Timer

  constructor(opts: { ctx: AppContext; app: express.Application }) {
    this.ctx = opts.ctx
    this.app = opts.app
  }

  static create(opts: {
    db: Database
    dbPrimary?: Database & Primary
    config: ServerConfig
    imgInvalidator?: ImageInvalidator
    algos?: MountedAlgos
  }): BskyAppView {
    const { db, dbPrimary, config, algos = {} } = opts
    let maybeImgInvalidator = opts.imgInvalidator
    const app = express()
    app.use(cors())
    app.use(loggerMiddleware)
    app.use(compression())

    const didCache = new DidSqlCache(
      dbPrimary || db.asPrimary(),
      config.didCacheStaleTTL,
      config.didCacheMaxTTL,
    )
    const idResolver = new IdResolver({ plcUrl: config.didPlcUrl, didCache })

    const imgUriBuilder = new ImageUriBuilder(
      config.imgUriEndpoint || `${config.publicUrl}/image`,
      config.imgUriSalt,
      config.imgUriKey,
    )

    let imgProcessingServer: ImageProcessingServer | undefined
    if (!config.imgUriEndpoint) {
      const imgProcessingCache = new BlobDiskCache(config.blobCacheLocation)
      imgProcessingServer = new ImageProcessingServer(
        config,
        imgProcessingCache,
      )
      maybeImgInvalidator ??= new ImageProcessingServerInvalidator(
        imgProcessingCache,
      )
    }

    let imgInvalidator: ImageInvalidator
    if (maybeImgInvalidator) {
      imgInvalidator = maybeImgInvalidator
    } else {
      throw new Error('Missing appview image invalidator')
    }

    const backgroundQueue = new BackgroundQueue(db)

<<<<<<< HEAD
    // @TODO background labeling tasks
    let labeler: Labeler
    if (config.hiveApiKey) {
      labeler = new HiveLabeler(config.hiveApiKey, {
        db: dbPrimary || db.asPrimary(),
        cfg: config,
        idResolver,
        backgroundQueue,
      })
    } else {
      labeler = new KeywordLabeler({
        db: dbPrimary || db.asPrimary(),
        cfg: config,
        idResolver,
        backgroundQueue,
      })
    }

    const services = createServices({
      imgUriBuilder,
      imgInvalidator,
      idResolver,
      labeler,
      backgroundQueue,
    })
=======
    const services = createServices({ imgUriBuilder, imgInvalidator })
>>>>>>> b16c41c2

    const ctx = new AppContext({
      db,
      dbPrimary,
      cfg: config,
      services,
      imgUriBuilder,
      idResolver,
      didCache,
      backgroundQueue,
      algos,
    })

    let server = createServer({
      validateResponse: config.debugMode,
      payload: {
        jsonLimit: 100 * 1024, // 100kb
        textLimit: 100 * 1024, // 100kb
        blobLimit: 5 * 1024 * 1024, // 5mb
      },
    })

    server = API(server, ctx)

    app.use(health.createRouter(ctx))
    app.use(blobResolver.createRouter(ctx))
    if (imgProcessingServer) {
      app.use('/image', imgProcessingServer.app)
    }
    app.use(server.xrpc.router)
    app.use(error.handler)

    return new BskyAppView({ ctx, app })
  }

  async start(): Promise<http.Server> {
    const { db, backgroundQueue } = this.ctx
    const { pool } = db.cfg
    this.dbStatsInterval = setInterval(() => {
      dbLogger.info(
        {
          idleCount: pool.idleCount,
          totalCount: pool.totalCount,
          waitingCount: pool.waitingCount,
        },
        'db pool stats',
      )
      dbLogger.info(
        {
          runningCount: backgroundQueue.queue.pending,
          waitingCount: backgroundQueue.queue.size,
        },
        'background queue stats',
      )
    }, 10000)
    const server = this.app.listen(this.ctx.cfg.port)
    this.server = server
    server.keepAliveTimeout = 90000
    this.terminator = createHttpTerminator({ server })
    await events.once(server, 'listening')
    const { port } = server.address() as AddressInfo
    this.ctx.cfg.assignPort(port)
    return server
  }

  async destroy(opts?: { skipDb: boolean }): Promise<void> {
    await this.ctx.didCache.destroy()
    await this.terminator?.terminate()
    await this.ctx.backgroundQueue.destroy()
    if (!opts?.skipDb) await this.ctx.db.close()
    clearInterval(this.dbStatsInterval)
  }
}

export default BskyAppView<|MERGE_RESOLUTION|>--- conflicted
+++ resolved
@@ -95,35 +95,7 @@
 
     const backgroundQueue = new BackgroundQueue(db)
 
-<<<<<<< HEAD
-    // @TODO background labeling tasks
-    let labeler: Labeler
-    if (config.hiveApiKey) {
-      labeler = new HiveLabeler(config.hiveApiKey, {
-        db: dbPrimary || db.asPrimary(),
-        cfg: config,
-        idResolver,
-        backgroundQueue,
-      })
-    } else {
-      labeler = new KeywordLabeler({
-        db: dbPrimary || db.asPrimary(),
-        cfg: config,
-        idResolver,
-        backgroundQueue,
-      })
-    }
-
-    const services = createServices({
-      imgUriBuilder,
-      imgInvalidator,
-      idResolver,
-      labeler,
-      backgroundQueue,
-    })
-=======
     const services = createServices({ imgUriBuilder, imgInvalidator })
->>>>>>> b16c41c2
 
     const ctx = new AppContext({
       db,

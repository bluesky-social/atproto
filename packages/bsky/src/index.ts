import express from 'express'
import http from 'http'
import { AddressInfo } from 'net'
import events from 'events'
import { createHttpTerminator, HttpTerminator } from 'http-terminator'
import cors from 'cors'
import compression from 'compression'
import { IdResolver } from '@atproto/identity'
import API, { health, blobResolver } from './api'
import { DatabaseCoordinator } from './db'
import * as error from './error'
import { dbLogger, loggerMiddleware } from './logger'
import { ServerConfig } from './config'
import { createServer } from './lexicon'
import { ImageUriBuilder } from './image/uri'
import { BlobDiskCache, ImageProcessingServer } from './image/server'
import { createServices } from './services'
import AppContext from './context'
import DidSqlCache from './did-cache'
import {
  ImageInvalidator,
  ImageProcessingServerInvalidator,
} from './image/invalidator'
import { BackgroundQueue } from './background'
import { MountedAlgos } from './feed-gen/types'
import { LabelCache } from './label-cache'
import { NotificationServer } from './notifications'

export type { ServerConfigValues } from './config'
export type { MountedAlgos } from './feed-gen/types'
export { ServerConfig } from './config'
export { Database, PrimaryDatabase, DatabaseCoordinator } from './db'
export { PeriodicModerationActionReversal } from './db/periodic-moderation-action-reversal'
export { Redis } from './redis'
export { ViewMaintainer } from './db/views'
export { AppContext } from './context'
export { makeAlgos } from './feed-gen'
export * from './indexer'
export * from './ingester'

export class BskyAppView {
  public ctx: AppContext
  public app: express.Application
  public server?: http.Server
  private terminator?: HttpTerminator
  private dbStatsInterval: NodeJS.Timer

  constructor(opts: { ctx: AppContext; app: express.Application }) {
    this.ctx = opts.ctx
    this.app = opts.app
  }

  static create(opts: {
    db: DatabaseCoordinator
    config: ServerConfig
    imgInvalidator?: ImageInvalidator
    algos?: MountedAlgos
  }): BskyAppView {
    const { db, config, algos = {} } = opts
    let maybeImgInvalidator = opts.imgInvalidator
    const app = express()
    app.use(cors())
    app.use(loggerMiddleware)
    app.use(compression())

    const didCache = new DidSqlCache(
      db.getPrimary(),
      config.didCacheStaleTTL,
      config.didCacheMaxTTL,
    )
    const idResolver = new IdResolver({ plcUrl: config.didPlcUrl, didCache })

    const imgUriBuilder = new ImageUriBuilder(
      config.imgUriEndpoint || `${config.publicUrl}/img`,
    )

    let imgProcessingServer: ImageProcessingServer | undefined
    if (!config.imgUriEndpoint) {
      const imgProcessingCache = new BlobDiskCache(config.blobCacheLocation)
      imgProcessingServer = new ImageProcessingServer(
        config,
        imgProcessingCache,
      )
      maybeImgInvalidator ??= new ImageProcessingServerInvalidator(
        imgProcessingCache,
      )
    }

    let imgInvalidator: ImageInvalidator
    if (maybeImgInvalidator) {
      imgInvalidator = maybeImgInvalidator
    } else {
      throw new Error('Missing appview image invalidator')
    }

<<<<<<< HEAD
    const backgroundQueue = new BackgroundQueue(db)
    const labelCache = new LabelCache(db)
    const notifServer = new NotificationServer(db)
=======
    const backgroundQueue = new BackgroundQueue(db.getPrimary())
    const labelCache = new LabelCache(db.getPrimary())
>>>>>>> ea9d96e3

    const services = createServices({
      imgUriBuilder,
      imgInvalidator,
      labelCache,
      notifServer,
    })

    const ctx = new AppContext({
      db,
      cfg: config,
      services,
      imgUriBuilder,
      idResolver,
      didCache,
      labelCache,
      backgroundQueue,
      algos,
      notifServer,
    })

    let server = createServer({
      validateResponse: config.debugMode,
      payload: {
        jsonLimit: 100 * 1024, // 100kb
        textLimit: 100 * 1024, // 100kb
        blobLimit: 5 * 1024 * 1024, // 5mb
      },
    })

    server = API(server, ctx)

    app.use(health.createRouter(ctx))
    app.use(blobResolver.createRouter(ctx))
    if (imgProcessingServer) {
      app.use('/img', imgProcessingServer.app)
    }
    app.use(server.xrpc.router)
    app.use(error.handler)

    return new BskyAppView({ ctx, app })
  }

  async start(): Promise<http.Server> {
    const { db, backgroundQueue } = this.ctx
    const primary = db.getPrimary()
    const replicas = db.getReplicas()
    this.dbStatsInterval = setInterval(() => {
      dbLogger.info(
        {
          idleCount: replicas.reduce(
            (tot, replica) => tot + replica.pool.idleCount,
            0,
          ),
          totalCount: replicas.reduce(
            (tot, replica) => tot + replica.pool.totalCount,
            0,
          ),
          waitingCount: replicas.reduce(
            (tot, replica) => tot + replica.pool.waitingCount,
            0,
          ),
          primaryIdleCount: primary.pool.idleCount,
          primaryTotalCount: primary.pool.totalCount,
          primaryWaitingCount: primary.pool.waitingCount,
        },
        'db pool stats',
      )
      dbLogger.info(
        {
          runningCount: backgroundQueue.queue.pending,
          waitingCount: backgroundQueue.queue.size,
        },
        'background queue stats',
      )
    }, 10000)
    this.ctx.labelCache.start()
    const server = this.app.listen(this.ctx.cfg.port)
    this.server = server
    server.keepAliveTimeout = 90000
    this.terminator = createHttpTerminator({ server })
    await events.once(server, 'listening')
    const { port } = server.address() as AddressInfo
    this.ctx.cfg.assignPort(port)
    return server
  }

  async destroy(opts?: { skipDb: boolean }): Promise<void> {
    this.ctx.labelCache.stop()
    await this.ctx.didCache.destroy()
    await this.terminator?.terminate()
    await this.ctx.backgroundQueue.destroy()
    if (!opts?.skipDb) await this.ctx.db.close()
    clearInterval(this.dbStatsInterval)
  }
}

export default BskyAppView<|MERGE_RESOLUTION|>--- conflicted
+++ resolved
@@ -93,14 +93,9 @@
       throw new Error('Missing appview image invalidator')
     }
 
-<<<<<<< HEAD
-    const backgroundQueue = new BackgroundQueue(db)
-    const labelCache = new LabelCache(db)
-    const notifServer = new NotificationServer(db)
-=======
     const backgroundQueue = new BackgroundQueue(db.getPrimary())
     const labelCache = new LabelCache(db.getPrimary())
->>>>>>> ea9d96e3
+    const notifServer = new NotificationServer(db.getPrimary())
 
     const services = createServices({
       imgUriBuilder,

--- conflicted
+++ resolved
@@ -91,12 +91,8 @@
       throw new Error('Missing appview image invalidator')
     }
 
-<<<<<<< HEAD
     const backgroundQueue = new BackgroundQueue(db.getPrimary())
-=======
-    const backgroundQueue = new BackgroundQueue(db)
-    const labelCache = new LabelCache(db)
->>>>>>> cfb68356
+    const labelCache = new LabelCache(db.getPrimary())
 
     const services = createServices({
       imgUriBuilder,

import express from 'express'
import http from 'http'
import { AddressInfo } from 'net'
import events from 'events'
import { createHttpTerminator, HttpTerminator } from 'http-terminator'
import cors from 'cors'
import compression from 'compression'
import { IdResolver } from '@atproto/identity'
import API, { health, wellKnown, blobResolver } from './api'
import { DatabaseCoordinator } from './db'
import * as error from './error'
import { dbLogger, loggerMiddleware } from './logger'
import { ServerConfig } from './config'
import { createServer } from './lexicon'
import { ImageUriBuilder } from './image/uri'
import { BlobDiskCache, ImageProcessingServer } from './image/server'
import { createServices } from './services'
import AppContext from './context'
import DidRedisCache from './did-cache'
import {
  ImageInvalidator,
  ImageProcessingServerInvalidator,
} from './image/invalidator'
import { BackgroundQueue } from './background'
import { MountedAlgos } from './feed-gen/types'
import { NotificationServer } from './notifications'
import { AtpAgent } from '@atproto/api'
import { Keypair } from '@atproto/crypto'
import { Redis } from './redis'

export type { ServerConfigValues } from './config'
export type { MountedAlgos } from './feed-gen/types'
export { ServerConfig } from './config'
export { Database, PrimaryDatabase, DatabaseCoordinator } from './db'
export { PeriodicModerationEventReversal } from './db/periodic-moderation-event-reversal'
export { Redis } from './redis'
export { ViewMaintainer } from './db/views'
export { AppContext } from './context'
export { makeAlgos } from './feed-gen'
export * from './daemon'
export * from './indexer'
export * from './ingester'
export { MigrateModerationData } from './migrate-moderation-data'

export class BskyAppView {
  public ctx: AppContext
  public app: express.Application
  public server?: http.Server
  private terminator?: HttpTerminator
  private dbStatsInterval: NodeJS.Timer

  constructor(opts: { ctx: AppContext; app: express.Application }) {
    this.ctx = opts.ctx
    this.app = opts.app
  }

  static create(opts: {
    db: DatabaseCoordinator
    config: ServerConfig
    signingKey: Keypair
    imgInvalidator?: ImageInvalidator
    algos?: MountedAlgos
  }): BskyAppView {
    const { db, config, signingKey, algos = {} } = opts
    let maybeImgInvalidator = opts.imgInvalidator
    const app = express()
    app.use(cors())
    app.use(loggerMiddleware)
    app.use(compression())

<<<<<<< HEAD
    const redisScratch = new Redis({
      host: config.redisScratchHost,
      password: config.redisScratchPassword,
      commandTimeout: 500,
    })

    const didCache = new DidRedisCache(redisScratch.withNamespace('did-doc'), {
=======
    const didCache = new DidRedisCache({
      redisHost: config.redisHost,
      redisPassword: config.redisPassword,
>>>>>>> 4bef81dc
      staleTTL: config.didCacheStaleTTL,
      maxTTL: config.didCacheMaxTTL,
    })

    const idResolver = new IdResolver({
      plcUrl: config.didPlcUrl,
      didCache,
      backupNameservers: config.handleResolveNameservers,
    })

    const imgUriBuilder = new ImageUriBuilder(
      config.imgUriEndpoint || `${config.publicUrl}/img`,
    )

    let imgProcessingServer: ImageProcessingServer | undefined
    if (!config.imgUriEndpoint) {
      const imgProcessingCache = new BlobDiskCache(config.blobCacheLocation)
      imgProcessingServer = new ImageProcessingServer(
        config,
        imgProcessingCache,
      )
      maybeImgInvalidator ??= new ImageProcessingServerInvalidator(
        imgProcessingCache,
      )
    }

    let imgInvalidator: ImageInvalidator
    if (maybeImgInvalidator) {
      imgInvalidator = maybeImgInvalidator
    } else {
      throw new Error('Missing appview image invalidator')
    }

    const backgroundQueue = new BackgroundQueue(db.getPrimary())

    const notifServer = new NotificationServer(db.getPrimary())
    const searchAgent = config.searchEndpoint
      ? new AtpAgent({ service: config.searchEndpoint })
      : undefined

    const services = createServices({
      imgUriBuilder,
      imgInvalidator,
      labelCacheOpts: {
        redis: redisScratch.withNamespace('label'),
        staleTTL: config.labelCacheStaleTTL,
        maxTTL: config.labelCacheMaxTTL,
      },
    })

    const ctx = new AppContext({
      db,
      cfg: config,
      services,
      imgUriBuilder,
      signingKey,
      idResolver,
      didCache,
      redisScratch,
      backgroundQueue,
      searchAgent,
      algos,
      notifServer,
    })

    let server = createServer({
      validateResponse: config.debugMode,
      payload: {
        jsonLimit: 100 * 1024, // 100kb
        textLimit: 100 * 1024, // 100kb
        blobLimit: 5 * 1024 * 1024, // 5mb
      },
    })

    server = API(server, ctx)

    app.use(health.createRouter(ctx))
    app.use(wellKnown.createRouter(ctx))
    app.use(blobResolver.createRouter(ctx))
    if (imgProcessingServer) {
      app.use('/img', imgProcessingServer.app)
    }
    app.use(server.xrpc.router)
    app.use(error.handler)

    return new BskyAppView({ ctx, app })
  }

  async start(): Promise<http.Server> {
    const { db, backgroundQueue } = this.ctx
    const primary = db.getPrimary()
    const replicas = db.getReplicas()
    this.dbStatsInterval = setInterval(() => {
      dbLogger.info(
        {
          idleCount: replicas.reduce(
            (tot, replica) => tot + replica.pool.idleCount,
            0,
          ),
          totalCount: replicas.reduce(
            (tot, replica) => tot + replica.pool.totalCount,
            0,
          ),
          waitingCount: replicas.reduce(
            (tot, replica) => tot + replica.pool.waitingCount,
            0,
          ),
          primaryIdleCount: primary.pool.idleCount,
          primaryTotalCount: primary.pool.totalCount,
          primaryWaitingCount: primary.pool.waitingCount,
        },
        'db pool stats',
      )
      dbLogger.info(
        {
          runningCount: backgroundQueue.queue.pending,
          waitingCount: backgroundQueue.queue.size,
        },
        'background queue stats',
      )
    }, 10000)
    const server = this.app.listen(this.ctx.cfg.port)
    this.server = server
    server.keepAliveTimeout = 90000
    this.terminator = createHttpTerminator({ server })
    await events.once(server, 'listening')
    const { port } = server.address() as AddressInfo
    this.ctx.cfg.assignPort(port)
    return server
  }

  async destroy(opts?: { skipDb: boolean }): Promise<void> {
    await this.ctx.didCache.destroy()
    await this.ctx.redisScratch.destroy()
    await this.terminator?.terminate()
    await this.ctx.backgroundQueue.destroy()
    if (!opts?.skipDb) await this.ctx.db.close()
    clearInterval(this.dbStatsInterval)
  }
}

export default BskyAppView<|MERGE_RESOLUTION|>--- conflicted
+++ resolved
@@ -56,31 +56,20 @@
 
   static create(opts: {
     db: DatabaseCoordinator
+    redis: Redis
     config: ServerConfig
     signingKey: Keypair
     imgInvalidator?: ImageInvalidator
     algos?: MountedAlgos
   }): BskyAppView {
-    const { db, config, signingKey, algos = {} } = opts
+    const { db, redis, config, signingKey, algos = {} } = opts
     let maybeImgInvalidator = opts.imgInvalidator
     const app = express()
     app.use(cors())
     app.use(loggerMiddleware)
     app.use(compression())
 
-<<<<<<< HEAD
-    const redisScratch = new Redis({
-      host: config.redisScratchHost,
-      password: config.redisScratchPassword,
-      commandTimeout: 500,
-    })
-
-    const didCache = new DidRedisCache(redisScratch.withNamespace('did-doc'), {
-=======
-    const didCache = new DidRedisCache({
-      redisHost: config.redisHost,
-      redisPassword: config.redisPassword,
->>>>>>> 4bef81dc
+    const didCache = new DidRedisCache(redis.withNamespace('did-doc'), {
       staleTTL: config.didCacheStaleTTL,
       maxTTL: config.didCacheMaxTTL,
     })
@@ -125,7 +114,7 @@
       imgUriBuilder,
       imgInvalidator,
       labelCacheOpts: {
-        redis: redisScratch.withNamespace('label'),
+        redis: redis.withNamespace('label'),
         staleTTL: config.labelCacheStaleTTL,
         maxTTL: config.labelCacheMaxTTL,
       },
@@ -139,7 +128,7 @@
       signingKey,
       idResolver,
       didCache,
-      redisScratch,
+      redis,
       backgroundQueue,
       searchAgent,
       algos,
@@ -212,11 +201,11 @@
     return server
   }
 
-  async destroy(opts?: { skipDb: boolean }): Promise<void> {
+  async destroy(opts?: { skipDb: boolean; skipRedis: boolean }): Promise<void> {
     await this.ctx.didCache.destroy()
-    await this.ctx.redisScratch.destroy()
     await this.terminator?.terminate()
     await this.ctx.backgroundQueue.destroy()
+    if (!opts?.skipRedis) await this.ctx.redis.destroy()
     if (!opts?.skipDb) await this.ctx.db.close()
     clearInterval(this.dbStatsInterval)
   }

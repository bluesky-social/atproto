--- conflicted
+++ resolved
@@ -8,13 +8,9 @@
   createPromiseClient,
   makeAnyClient,
 } from '@connectrpc/connect'
-<<<<<<< HEAD
 import { createGrpcTransport } from '@connectrpc/connect-node'
-=======
-import { createConnectTransport } from '@connectrpc/connect-node'
 import { getDidKeyFromMultibase } from '@atproto/identity'
 import { Service } from '../proto/bsky_connect'
->>>>>>> 893db6a9
 
 export type DataPlaneClient = PromiseClient<typeof Service>
 type HttpVersion = '1.1' | '2'

<<<<<<< HEAD
=======
import { Firehose, MemoryRunner, Event as SyncEvent } from '@atproto/sync'
>>>>>>> 4e198ff8
import { IdResolver } from '@atproto/identity'
import { WriteOpAction } from '@atproto/repo'
import { Event as FirehoseEvent, Firehose, MemoryRunner } from '@atproto/sync'
import { subLogger as log } from '../../logger'
import { BackgroundQueue } from './background'
import { Database } from './db'
import { IndexingService } from './indexing'

export class RepoSubscription {
  firehose: Firehose
  runner: MemoryRunner
  background: BackgroundQueue
  indexingSvc: IndexingService

  constructor(
    public opts: { service: string; db: Database; idResolver: IdResolver },
  ) {
    const { service, db, idResolver } = opts
    this.background = new BackgroundQueue(db)
    this.indexingSvc = new IndexingService(db, idResolver, this.background)

    const { runner, firehose } = createFirehose({
      idResolver,
      service,
      indexingSvc: this.indexingSvc,
    })
    this.runner = runner
    this.firehose = firehose
  }

  start() {
    this.firehose.start()
  }

  async restart() {
    await this.destroy()
    const { runner, firehose } = createFirehose({
      idResolver: this.opts.idResolver,
      service: this.opts.service,
      indexingSvc: this.indexingSvc,
    })
    this.runner = runner
    this.firehose = firehose
    this.start()
  }

  async processAll() {
    await this.runner.processAll()
    await this.background.processAll()
  }

  async destroy() {
    await this.firehose.destroy()
    await this.runner.destroy()
    await this.background.processAll()
  }
}

const createFirehose = (opts: {
  idResolver: IdResolver
  service: string
  indexingSvc: IndexingService
}) => {
  const { idResolver, service, indexingSvc } = opts
  const runner = new MemoryRunner({ startCursor: 0 })
  const firehose = new Firehose({
    idResolver,
    runner,
    service,
    unauthenticatedHandles: true, // indexing service handles these
    unauthenticatedCommits: true, // @TODO there seems to be a very rare issue where the authenticator thinks a block is missing in deletion ops
    onError: (err) => log.error({ err }, 'error in subscription'),
<<<<<<< HEAD
    handleEvent: async (evt: FirehoseEvent) => {
=======
    handleEvent: async (evt: SyncEvent) => {
>>>>>>> 4e198ff8
      if (evt.event === 'identity') {
        await indexingSvc.indexHandle(evt.did, evt.time, true)
      } else if (evt.event === 'account') {
        if (evt.active === false && evt.status === 'deleted') {
          await indexingSvc.deleteActor(evt.did)
        } else {
          await indexingSvc.updateActorStatus(evt.did, evt.active, evt.status)
        }
      } else if (evt.event === 'sync') {
        await Promise.all([
          indexingSvc.setCommitLastSeen(evt.did, evt.cid, evt.rev),
          indexingSvc.indexHandle(evt.did, evt.time),
        ])
      } else {
        const indexFn =
          evt.event === 'delete'
            ? indexingSvc.deleteRecord(evt.uri, evt.rev)
            : indexingSvc.indexRecord(
                evt.uri,
                evt.cid,
                evt.record,
                evt.event === 'create'
                  ? WriteOpAction.Create
                  : WriteOpAction.Update,
                evt.time,
                evt.rev,
              )
        await Promise.all([
          indexFn,
          indexingSvc.setCommitLastSeen(evt.did, evt.commit, evt.rev),
          indexingSvc.indexHandle(evt.did, evt.time),
        ])
      }
    },
  })
  return { firehose, runner }
}<|MERGE_RESOLUTION|>--- conflicted
+++ resolved
@@ -1,10 +1,6 @@
-<<<<<<< HEAD
-=======
-import { Firehose, MemoryRunner, Event as SyncEvent } from '@atproto/sync'
->>>>>>> 4e198ff8
 import { IdResolver } from '@atproto/identity'
 import { WriteOpAction } from '@atproto/repo'
-import { Event as FirehoseEvent, Firehose, MemoryRunner } from '@atproto/sync'
+import { Event as SyncEvent, Firehose, MemoryRunner } from '@atproto/sync'
 import { subLogger as log } from '../../logger'
 import { BackgroundQueue } from './background'
 import { Database } from './db'
@@ -74,11 +70,7 @@
     unauthenticatedHandles: true, // indexing service handles these
     unauthenticatedCommits: true, // @TODO there seems to be a very rare issue where the authenticator thinks a block is missing in deletion ops
     onError: (err) => log.error({ err }, 'error in subscription'),
-<<<<<<< HEAD
-    handleEvent: async (evt: FirehoseEvent) => {
-=======
     handleEvent: async (evt: SyncEvent) => {
->>>>>>> 4e198ff8
       if (evt.event === 'identity') {
         await indexingSvc.indexHandle(evt.did, evt.time, true)
       } else if (evt.event === 'account') {

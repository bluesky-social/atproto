import { Insertable, Selectable, sql } from 'kysely'
import { CID } from 'multiformats/cid'
import { AtUri, normalizeDatetimeAlways } from '@atproto/syntax'
import { jsonStringToLex } from '@atproto/lexicon'
import {
  Record as PostRecord,
  ReplyRef,
} from '../../../../lexicon/types/app/bsky/feed/post'
import { Record as GateRecord } from '../../../../lexicon/types/app/bsky/feed/threadgate'
import { Record as PostgateRecord } from '../../../../lexicon/types/app/bsky/feed/postgate'
import { isMain as isEmbedImage } from '../../../../lexicon/types/app/bsky/embed/images'
import { isMain as isEmbedExternal } from '../../../../lexicon/types/app/bsky/embed/external'
import { isMain as isEmbedRecord } from '../../../../lexicon/types/app/bsky/embed/record'
import { isMain as isEmbedRecordWithMedia } from '../../../../lexicon/types/app/bsky/embed/recordWithMedia'
import {
  isMention,
  isLink,
} from '../../../../lexicon/types/app/bsky/richtext/facet'
import * as lex from '../../../../lexicon/lexicons'
import { DatabaseSchema, DatabaseSchemaType } from '../../db/database-schema'
import RecordProcessor from '../processor'
import { Notification } from '../../db/tables/notification'
import { Database } from '../../db'
import { countAll, excluded } from '../../db/util'
import {
  getAncestorsAndSelfQb,
  getDescendentsQb,
  invalidReplyRoot as checkInvalidReplyRoot,
  violatesThreadGate as checkViolatesThreadGate,
} from '../../util'
import { BackgroundQueue } from '../../background'
import { parsePostgate } from '../../../../views/util'
import {
  postUriToThreadgateUri,
  postUriToPostgateUri,
  uriToDid,
} from '../../../../util/uris'

type Notif = Insertable<Notification>
type Post = Selectable<DatabaseSchemaType['post']>
type PostEmbedImage = DatabaseSchemaType['post_embed_image']
type PostEmbedExternal = DatabaseSchemaType['post_embed_external']
type PostEmbedRecord = DatabaseSchemaType['post_embed_record']
type PostAncestor = {
  uri: string
  height: number
}
type PostDescendent = {
  uri: string
  depth: number
  cid: string
  creator: string
  sortAt: string
}
type IndexedPost = {
  post: Post
  facets?: { type: 'mention' | 'link'; value: string }[]
  embeds?: (PostEmbedImage[] | PostEmbedExternal | PostEmbedRecord)[]
  ancestors?: PostAncestor[]
  descendents?: PostDescendent[]
  threadgate?: GateRecord
}

const lexId = lex.ids.AppBskyFeedPost

const REPLY_NOTIF_DEPTH = 5

const insertFn = async (
  db: DatabaseSchema,
  uri: AtUri,
  cid: CID,
  obj: PostRecord,
  timestamp: string,
): Promise<IndexedPost | null> => {
  const post = {
    uri: uri.toString(),
    cid: cid.toString(),
    creator: uri.host,
    text: obj.text,
    createdAt: normalizeDatetimeAlways(obj.createdAt),
    replyRoot: obj.reply?.root?.uri || null,
    replyRootCid: obj.reply?.root?.cid || null,
    replyParent: obj.reply?.parent?.uri || null,
    replyParentCid: obj.reply?.parent?.cid || null,
    langs: obj.langs?.length
      ? sql<string[]>`${JSON.stringify(obj.langs)}` // sidesteps kysely's array serialization, which is non-jsonb
      : null,
    tags: obj.tags?.length
      ? sql<string[]>`${JSON.stringify(obj.tags)}` // sidesteps kysely's array serialization, which is non-jsonb
      : null,
    indexedAt: timestamp,
  }
  const [insertedPost] = await Promise.all([
    db
      .insertInto('post')
      .values(post)
      .onConflict((oc) => oc.doNothing())
      .returningAll()
      .executeTakeFirst(),
    db
      .insertInto('feed_item')
      .values({
        type: 'post',
        uri: post.uri,
        cid: post.cid,
        postUri: post.uri,
        originatorDid: post.creator,
        sortAt:
          post.indexedAt < post.createdAt ? post.indexedAt : post.createdAt,
      })
      .onConflict((oc) => oc.doNothing())
      .executeTakeFirst(),
  ])
  if (!insertedPost) {
    return null // Post already indexed
  }

  if (obj.reply) {
    const { invalidReplyRoot, violatesThreadGate } = await validateReply(
      db,
      uri.host,
      obj.reply,
    )
    if (invalidReplyRoot || violatesThreadGate) {
      Object.assign(insertedPost, { invalidReplyRoot, violatesThreadGate })
      await db
        .updateTable('post')
        .where('uri', '=', post.uri)
        .set({ invalidReplyRoot, violatesThreadGate })
        .executeTakeFirst()
    }
  }

  const facets = (obj.facets || [])
    .flatMap((facet) => facet.features)
    .flatMap((feature) => {
      if (isMention(feature)) {
        return {
          type: 'mention' as const,
          value: feature.did,
        }
      }
      if (isLink(feature)) {
        return {
          type: 'link' as const,
          value: feature.uri,
        }
      }
      return []
    })
  // Embed indices
  const embeds: (PostEmbedImage[] | PostEmbedExternal | PostEmbedRecord)[] = []
  const postEmbeds = separateEmbeds(obj.embed)
  for (const postEmbed of postEmbeds) {
    if (isEmbedImage(postEmbed)) {
      const { images } = postEmbed
      const imagesEmbed = images.map((img, i) => ({
        postUri: uri.toString(),
        position: i,
        imageCid: img.image.ref.toString(),
        alt: img.alt,
      }))
      embeds.push(imagesEmbed)
      await db.insertInto('post_embed_image').values(imagesEmbed).execute()
    } else if (isEmbedExternal(postEmbed)) {
      const { external } = postEmbed
      const externalEmbed = {
        postUri: uri.toString(),
        uri: external.uri,
        title: external.title,
        description: external.description,
        thumbCid: external.thumb?.ref.toString() || null,
      }
      embeds.push(externalEmbed)
      await db.insertInto('post_embed_external').values(externalEmbed).execute()
    } else if (isEmbedRecord(postEmbed)) {
      const { record } = postEmbed
      const embedUri = new AtUri(record.uri)
      const recordEmbed = {
        postUri: uri.toString(),
        embedUri: record.uri,
        embedCid: record.cid,
      }
      embeds.push(recordEmbed)
      await db.insertInto('post_embed_record').values(recordEmbed).execute()

<<<<<<< HEAD
      const embedUri = new AtUri(record.uri)
      if (embedUri.collection === lex.ids.AppBskyFeedPost) {
        const { violatesEmbeddingRules } = await validatePostEmbed(
          db,
          record.uri,
          uri.toString(),
        )
        Object.assign(insertedPost, {
          violatesEmbeddingRules: violatesEmbeddingRules,
        })
        if (violatesEmbeddingRules) {
          await db
            .updateTable('post')
            .where('uri', '=', insertedPost.uri)
            .set({ violatesEmbeddingRules: violatesEmbeddingRules })
            .executeTakeFirst()
        }
=======
      if (embedUri.collection === lex.ids.AppBskyFeedPost) {
        const quote = {
          uri: uri.toString(),
          cid: cid.toString(),
          subject: record.uri,
          subjectCid: record.cid,
          createdAt: normalizeDatetimeAlways(obj.createdAt),
          indexedAt: timestamp,
        }
        await db
          .insertInto('quote')
          .values(quote)
          .onConflict((oc) => oc.doNothing())
          .returningAll()
          .executeTakeFirst()

        const quoteCountQb = db
          .insertInto('post_agg')
          .values({
            uri: record.uri.toString(),
            quoteCount: db
              .selectFrom('quote')
              .where('quote.subjectCid', '=', record.cid.toString())
              .select(countAll.as('count')),
          })
          .onConflict((oc) =>
            oc
              .column('uri')
              .doUpdateSet({ quoteCount: excluded(db, 'quoteCount') }),
          )
        await quoteCountQb.execute()
>>>>>>> 2a0c088c
      }
    }
  }

  const threadgate = await getThreadgateRecord(db, post.replyRoot || post.uri)
  const ancestors = await getAncestorsAndSelfQb(db, {
    uri: post.uri,
    parentHeight: REPLY_NOTIF_DEPTH,
  })
    .selectFrom('ancestor')
    .selectAll()
    .execute()
  const descendents = await getDescendentsQb(db, {
    uri: post.uri,
    depth: REPLY_NOTIF_DEPTH,
  })
    .selectFrom('descendent')
    .innerJoin('post', 'post.uri', 'descendent.uri')
    .selectAll('descendent')
    .select(['cid', 'creator', 'sortAt'])
    .execute()
  return {
    post: insertedPost,
    facets,
    embeds,
    ancestors,
    descendents,
    threadgate,
  }
}

const findDuplicate = async (): Promise<AtUri | null> => {
  return null
}

const notifsForInsert = (obj: IndexedPost) => {
  const notifs: Notif[] = []
  const notified = new Set([obj.post.creator])
  const maybeNotify = (notif: Notif) => {
    if (!notified.has(notif.did)) {
      notified.add(notif.did)
      notifs.push(notif)
    }
  }
  for (const facet of obj.facets ?? []) {
    if (facet.type === 'mention') {
      maybeNotify({
        did: facet.value,
        reason: 'mention',
        author: obj.post.creator,
        recordUri: obj.post.uri,
        recordCid: obj.post.cid,
        sortAt: obj.post.sortAt,
      })
    }
  }

<<<<<<< HEAD
  if (!obj.post.violatesEmbeddingRules) {
    for (const embed of obj.embeds ?? []) {
      if ('embedUri' in embed) {
        const embedUri = new AtUri(embed.embedUri)
        if (embedUri.collection === lex.ids.AppBskyFeedPost) {
          maybeNotify({
            did: embedUri.host,
            reason: 'quote',
            reasonSubject: embedUri.toString(),
            author: obj.post.creator,
            recordUri: obj.post.uri,
            recordCid: obj.post.cid,
            sortAt: obj.post.sortAt,
          })
        }
=======
  for (const embed of obj.embeds ?? []) {
    if ('embedUri' in embed) {
      const embedUri = new AtUri(embed.embedUri)
      if (embedUri.collection === lex.ids.AppBskyFeedPost) {
        maybeNotify({
          did: embedUri.host,
          reason: 'quote',
          reasonSubject: embedUri.toString(),
          author: obj.post.creator,
          recordUri: obj.post.uri,
          recordCid: obj.post.cid,
          sortAt: obj.post.sortAt,
        })
>>>>>>> 2a0c088c
      }
    }
  }

  if (obj.post.violatesThreadGate) {
    // don't generate reply notifications when post violates threadgate
    return notifs
  }

  const threadgateHiddenReplies = obj.threadgate?.hiddenReplies || []

  // reply notifications

  for (const ancestor of obj.ancestors ?? []) {
    if (ancestor.uri === obj.post.uri) continue // no need to notify for own post
    if (ancestor.height < REPLY_NOTIF_DEPTH) {
      const ancestorUri = new AtUri(ancestor.uri)
      maybeNotify({
        did: ancestorUri.host,
        reason: 'reply',
        reasonSubject: ancestorUri.toString(),
        author: obj.post.creator,
        recordUri: obj.post.uri,
        recordCid: obj.post.cid,
        sortAt: obj.post.sortAt,
      })
      // found hidden reply, don't notify any higher ancestors
      if (threadgateHiddenReplies.includes(ancestorUri.toString())) break
    }
  }

  // descendents indicate out-of-order indexing: need to notify
  // the current post and upwards.
  for (const descendent of obj.descendents ?? []) {
    for (const ancestor of obj.ancestors ?? []) {
      const totalHeight = descendent.depth + ancestor.height
      if (totalHeight < REPLY_NOTIF_DEPTH) {
        const ancestorUri = new AtUri(ancestor.uri)
        maybeNotify({
          did: ancestorUri.host,
          reason: 'reply',
          reasonSubject: ancestorUri.toString(),
          author: descendent.creator,
          recordUri: descendent.uri,
          recordCid: descendent.cid,
          sortAt: descendent.sortAt,
        })
      }
    }
  }

  return notifs
}

const deleteFn = async (
  db: DatabaseSchema,
  uri: AtUri,
): Promise<IndexedPost | null> => {
  const uriStr = uri.toString()
  const [deleted] = await Promise.all([
    db
      .deleteFrom('post')
      .where('uri', '=', uriStr)
      .returningAll()
      .executeTakeFirst(),
    db.deleteFrom('feed_item').where('postUri', '=', uriStr).executeTakeFirst(),
  ])
  await db.deleteFrom('quote').where('subject', '=', uriStr).execute()
  const deletedEmbeds: (
    | PostEmbedImage[]
    | PostEmbedExternal
    | PostEmbedRecord
  )[] = []
  const [deletedImgs, deletedExternals, deletedPosts] = await Promise.all([
    db
      .deleteFrom('post_embed_image')
      .where('postUri', '=', uriStr)
      .returningAll()
      .execute(),
    db
      .deleteFrom('post_embed_external')
      .where('postUri', '=', uriStr)
      .returningAll()
      .executeTakeFirst(),
    db
      .deleteFrom('post_embed_record')
      .where('postUri', '=', uriStr)
      .returningAll()
      .executeTakeFirst(),
  ])
  if (deletedImgs.length) {
    deletedEmbeds.push(deletedImgs)
  }
  if (deletedExternals) {
    deletedEmbeds.push(deletedExternals)
  }
  if (deletedPosts) {
    const embedUri = new AtUri(deletedPosts.embedUri)
    deletedEmbeds.push(deletedPosts)

    if (embedUri.collection === lex.ids.AppBskyFeedPost) {
      await db.deleteFrom('quote').where('uri', '=', uriStr).execute()
      await db
        .insertInto('post_agg')
        .values({
          uri: deletedPosts.embedUri,
          quoteCount: db
            .selectFrom('quote')
            .where('quote.subjectCid', '=', deletedPosts.embedCid.toString())
            .select(countAll.as('count')),
        })
        .onConflict((oc) =>
          oc
            .column('uri')
            .doUpdateSet({ quoteCount: excluded(db, 'quoteCount') }),
        )
        .execute()
    }
  }
  return deleted
    ? {
        post: deleted,
        facets: [], // Not used
        embeds: deletedEmbeds,
      }
    : null
}

const notifsForDelete = (
  deleted: IndexedPost,
  replacedBy: IndexedPost | null,
) => {
  const notifs = replacedBy ? notifsForInsert(replacedBy) : []
  return {
    notifs,
    toDelete: [deleted.post.uri],
  }
}

const updateAggregates = async (db: DatabaseSchema, postIdx: IndexedPost) => {
  const replyCountQb = postIdx.post.replyParent
    ? db
        .insertInto('post_agg')
        .values({
          uri: postIdx.post.replyParent,
          replyCount: db
            .selectFrom('post')
            .where('post.replyParent', '=', postIdx.post.replyParent)
            .where((qb) =>
              qb
                .where('post.violatesThreadGate', 'is', null)
                .orWhere('post.violatesThreadGate', '=', false),
            )
            .select(countAll.as('count')),
        })
        .onConflict((oc) =>
          oc
            .column('uri')
            .doUpdateSet({ replyCount: excluded(db, 'replyCount') }),
        )
    : null
  const postsCountQb = db
    .insertInto('profile_agg')
    .values({
      did: postIdx.post.creator,
      postsCount: db
        .selectFrom('post')
        .where('post.creator', '=', postIdx.post.creator)
        .select(countAll.as('count')),
    })
    .onConflict((oc) =>
      oc.column('did').doUpdateSet({ postsCount: excluded(db, 'postsCount') }),
    )
  await Promise.all([replyCountQb?.execute(), postsCountQb.execute()])
}

export type PluginType = RecordProcessor<PostRecord, IndexedPost>

export const makePlugin = (
  db: Database,
  background: BackgroundQueue,
): PluginType => {
  return new RecordProcessor(db, background, {
    lexId,
    insertFn,
    findDuplicate,
    deleteFn,
    notifsForInsert,
    notifsForDelete,
    updateAggregates,
  })
}

export default makePlugin

function separateEmbeds(embed: PostRecord['embed']) {
  if (!embed) {
    return []
  }
  if (isEmbedRecordWithMedia(embed)) {
    return [{ $type: lex.ids.AppBskyEmbedRecord, ...embed.record }, embed.media]
  }
  return [embed]
}

async function validateReply(
  db: DatabaseSchema,
  creator: string,
  reply: ReplyRef,
) {
  const replyRefs = await getReplyRefs(db, reply)
  // check reply
  const invalidReplyRoot =
    !replyRefs.parent || checkInvalidReplyRoot(reply, replyRefs.parent)
  // check interaction
  const violatesThreadGate = await checkViolatesThreadGate(
    db,
    creator,
    uriToDid(reply.root.uri),
    replyRefs.root?.record ?? null,
    replyRefs.gate?.record ?? null,
  )
  return {
    invalidReplyRoot,
    violatesThreadGate,
  }
}

async function getThreadgateRecord(db: DatabaseSchema, postUri: string) {
  const threadgateRecordUri = postUriToThreadgateUri(postUri)
  const results = await db
    .selectFrom('record')
    .where('record.uri', '=', threadgateRecordUri)
    .selectAll()
    .execute()
  const threadgateRecord = results.find(
    (ref) => ref.uri === threadgateRecordUri,
  )
  if (threadgateRecord) {
    return jsonStringToLex(threadgateRecord.json) as GateRecord
  }
}

async function validatePostEmbed(
  db: DatabaseSchema,
  embedUri: string,
  parentUri: string,
) {
  const postgateRecordUri = postUriToPostgateUri(embedUri)
  const postgateRecord = await db
    .selectFrom('record')
    .where('record.uri', '=', postgateRecordUri)
    .selectAll()
    .executeTakeFirst()
  if (!postgateRecord) {
    return {
      violatesEmbeddingRules: false,
    }
  }
  const {
    embeddingRules: { canEmbed },
  } = parsePostgate({
    gate: jsonStringToLex(postgateRecord.json) as PostgateRecord,
    viewerDid: uriToDid(parentUri),
    authorDid: uriToDid(embedUri),
  })
  if (canEmbed) {
    return {
      violatesEmbeddingRules: false,
    }
  }
  return {
    violatesEmbeddingRules: true,
  }
}

async function getReplyRefs(db: DatabaseSchema, reply: ReplyRef) {
  const replyRoot = reply.root.uri
  const replyParent = reply.parent.uri
  const replyGate = postUriToThreadgateUri(replyRoot)
  const results = await db
    .selectFrom('record')
    .where('record.uri', 'in', [replyRoot, replyGate, replyParent])
    .leftJoin('post', 'post.uri', 'record.uri')
    .selectAll('post')
    .select(['record.uri', 'json'])
    .execute()
  const root = results.find((ref) => ref.uri === replyRoot)
  const parent = results.find((ref) => ref.uri === replyParent)
  const gate = results.find((ref) => ref.uri === replyGate)
  return {
    root: root && {
      uri: root.uri,
      invalidReplyRoot: root.invalidReplyRoot,
      record: jsonStringToLex(root.json) as PostRecord,
    },
    parent: parent && {
      uri: parent.uri,
      invalidReplyRoot: parent.invalidReplyRoot,
      record: jsonStringToLex(parent.json) as PostRecord,
    },
    gate: gate && {
      uri: gate.uri,
      record: jsonStringToLex(gate.json) as GateRecord,
    },
  }
}<|MERGE_RESOLUTION|>--- conflicted
+++ resolved
@@ -184,9 +184,38 @@
       embeds.push(recordEmbed)
       await db.insertInto('post_embed_record').values(recordEmbed).execute()
 
-<<<<<<< HEAD
-      const embedUri = new AtUri(record.uri)
       if (embedUri.collection === lex.ids.AppBskyFeedPost) {
+        const quote = {
+          uri: uri.toString(),
+          cid: cid.toString(),
+          subject: record.uri,
+          subjectCid: record.cid,
+          createdAt: normalizeDatetimeAlways(obj.createdAt),
+          indexedAt: timestamp,
+        }
+        await db
+          .insertInto('quote')
+          .values(quote)
+          .onConflict((oc) => oc.doNothing())
+          .returningAll()
+          .executeTakeFirst()
+
+        const quoteCountQb = db
+          .insertInto('post_agg')
+          .values({
+            uri: record.uri.toString(),
+            quoteCount: db
+              .selectFrom('quote')
+              .where('quote.subjectCid', '=', record.cid.toString())
+              .select(countAll.as('count')),
+          })
+          .onConflict((oc) =>
+            oc
+              .column('uri')
+              .doUpdateSet({ quoteCount: excluded(db, 'quoteCount') }),
+          )
+        await quoteCountQb.execute()
+
         const { violatesEmbeddingRules } = await validatePostEmbed(
           db,
           record.uri,
@@ -202,39 +231,6 @@
             .set({ violatesEmbeddingRules: violatesEmbeddingRules })
             .executeTakeFirst()
         }
-=======
-      if (embedUri.collection === lex.ids.AppBskyFeedPost) {
-        const quote = {
-          uri: uri.toString(),
-          cid: cid.toString(),
-          subject: record.uri,
-          subjectCid: record.cid,
-          createdAt: normalizeDatetimeAlways(obj.createdAt),
-          indexedAt: timestamp,
-        }
-        await db
-          .insertInto('quote')
-          .values(quote)
-          .onConflict((oc) => oc.doNothing())
-          .returningAll()
-          .executeTakeFirst()
-
-        const quoteCountQb = db
-          .insertInto('post_agg')
-          .values({
-            uri: record.uri.toString(),
-            quoteCount: db
-              .selectFrom('quote')
-              .where('quote.subjectCid', '=', record.cid.toString())
-              .select(countAll.as('count')),
-          })
-          .onConflict((oc) =>
-            oc
-              .column('uri')
-              .doUpdateSet({ quoteCount: excluded(db, 'quoteCount') }),
-          )
-        await quoteCountQb.execute()
->>>>>>> 2a0c088c
       }
     }
   }
@@ -292,7 +288,6 @@
     }
   }
 
-<<<<<<< HEAD
   if (!obj.post.violatesEmbeddingRules) {
     for (const embed of obj.embeds ?? []) {
       if ('embedUri' in embed) {
@@ -308,21 +303,6 @@
             sortAt: obj.post.sortAt,
           })
         }
-=======
-  for (const embed of obj.embeds ?? []) {
-    if ('embedUri' in embed) {
-      const embedUri = new AtUri(embed.embedUri)
-      if (embedUri.collection === lex.ids.AppBskyFeedPost) {
-        maybeNotify({
-          did: embedUri.host,
-          reason: 'quote',
-          reasonSubject: embedUri.toString(),
-          author: obj.post.creator,
-          recordUri: obj.post.uri,
-          recordCid: obj.post.cid,
-          sortAt: obj.post.sortAt,
-        })
->>>>>>> 2a0c088c
       }
     }
   }

--- conflicted
+++ resolved
@@ -6,13 +6,9 @@
 import { lexicons } from '../../../lexicon/lexicons'
 import { BackgroundQueue } from '../background'
 import { Database } from '../db'
-<<<<<<< HEAD
 import { DatabaseSchema } from '../db/database-schema'
-=======
+import { Notification } from '../db/tables/notification'
 import { excluded } from '../db/util'
-import DatabaseSchema from '../db/database-schema'
->>>>>>> 4e198ff8
-import { Notification } from '../db/tables/notification'
 
 // @NOTE re: insertions and deletions. Due to how record updates are handled,
 // (insertFn) should have the same effect as (insertFn -> deleteFn -> insertFn).

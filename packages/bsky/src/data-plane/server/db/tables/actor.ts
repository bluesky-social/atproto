--- conflicted
+++ resolved
@@ -6,11 +6,7 @@
   indexedAt: string
   takedownRef: string | null
   upstreamStatus: string | null
-<<<<<<< HEAD
-  trustedVerifier: boolean | null
-=======
   trustedVerifier: Generated<boolean>
->>>>>>> 96de2acb
 }
 
 export const tableName = 'actor'

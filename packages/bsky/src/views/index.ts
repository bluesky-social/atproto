import { AtUri, INVALID_HANDLE, normalizeDatetimeAlways } from '@atproto/syntax'
import { mapDefined } from '@atproto/common'
import { ImageUriBuilder } from '../image/uri'
import { HydrationState } from '../hydration/hydrator'
import { ids } from '../lexicon/lexicons'
import {
  ProfileViewDetailed,
  ProfileView,
  ProfileViewBasic,
  ViewerState as ProfileViewerState,
} from '../lexicon/types/app/bsky/actor/defs'
import {
  BlockedPost,
  FeedViewPost,
  GeneratorView,
  NotFoundPost,
  PostView,
  ReasonRepost,
  ReplyRef,
  ThreadViewPost,
  ThreadgateView,
  isPostView,
} from '../lexicon/types/app/bsky/feed/defs'
import { isRecord as isPostRecord } from '../lexicon/types/app/bsky/feed/post'
import {
  ListView,
  ListViewBasic,
  StarterPackView,
  StarterPackViewBasic,
} from '../lexicon/types/app/bsky/graph/defs'
<<<<<<< HEAD
import {
  creatorFromUri,
  parseThreadGate,
  cidFromBlobJson,
  VideoUriBuilder,
} from './util'
=======
import { parseThreadGate, parsePostgate, cidFromBlobJson } from './util'
import { uriToDid as creatorFromUri } from '../util/uris'
>>>>>>> e49e05c0
import { isListRule } from '../lexicon/types/app/bsky/feed/threadgate'
import { isSelfLabels } from '../lexicon/types/com/atproto/label/defs'
import {
  Embed,
  EmbedBlocked,
  EmbedNotFound,
  EmbedDetached,
  EmbedView,
  ExternalEmbed,
  ExternalEmbedView,
  ImagesEmbed,
  ImagesEmbedView,
  MaybePostView,
  NotificationView,
  PostEmbedView,
  RecordEmbed,
  RecordEmbedView,
  RecordEmbedViewInternal,
  RecordWithMedia,
  RecordWithMediaView,
  VideoEmbed,
  VideoEmbedView,
  isExternalEmbed,
  isImagesEmbed,
  isRecordEmbed,
  isRecordWithMedia,
  isVideoEmbed,
} from './types'
import { Label } from '../hydration/label'
import { FeedItem, Post, Repost } from '../hydration/feed'
import { RecordInfo } from '../hydration/util'
import {
  LabelerView,
  LabelerViewDetailed,
} from '../lexicon/types/app/bsky/labeler/defs'
import { Notification } from '../proto/bsky_pb'
import { postUriToThreadgateUri, postUriToPostgateUri } from '../util/uris'

export class Views {
  constructor(
    public imgUriBuilder: ImageUriBuilder,
    public videoUriBuilder: VideoUriBuilder,
  ) {}

  // Actor
  // ------------

  actorIsNoHosted(did: string, state: HydrationState): boolean {
    return (
      this.actorIsDeactivated(did, state) || this.actorIsTakendown(did, state)
    )
  }

  actorIsDeactivated(did: string, state: HydrationState): boolean {
    if (state.actors?.get(did)?.upstreamStatus === 'deactivated') return true
    return false
  }

  actorIsTakendown(did: string, state: HydrationState): boolean {
    if (state.actors?.get(did)?.takedownRef) return true
    if (state.actors?.get(did)?.upstreamStatus === 'takendown') return true
    if (state.actors?.get(did)?.upstreamStatus === 'suspended') return true
    if (state.labels?.get(did)?.isTakendown) return true
    return false
  }

  viewerBlockExists(did: string, state: HydrationState): boolean {
    const actor = state.profileViewers?.get(did)
    if (!actor) return false
    return (
      !!actor.blockedBy ||
      !!actor.blocking ||
      !!actor.blockedByList ||
      !!actor.blockingByList
    )
  }

  viewerMuteExists(did: string, state: HydrationState): boolean {
    const actor = state.profileViewers?.get(did)
    if (!actor) return false
    return actor.muted || !!actor.mutedByList
  }

  replyIsHiddenByThreadgate(
    replyUri: string,
    rootPostUri: string,
    state: HydrationState,
  ) {
    const threadgateUri = postUriToThreadgateUri(rootPostUri)
    const threadgate = state.threadgates?.get(threadgateUri)
    return !!threadgate?.record?.hiddenReplies?.includes(replyUri)
  }

  profileDetailed(
    did: string,
    state: HydrationState,
  ): ProfileViewDetailed | undefined {
    const actor = state.actors?.get(did)
    if (!actor) return
    const baseView = this.profile(did, state)
    if (!baseView) return
    const knownFollowers = this.knownFollowers(did, state)
    const profileAggs = state.profileAggs?.get(did)
    return {
      ...baseView,
      viewer: baseView.viewer
        ? {
            ...baseView.viewer,
            knownFollowers,
          }
        : undefined,
      banner: actor.profile?.banner
        ? this.imgUriBuilder.getPresetUri(
            'banner',
            did,
            cidFromBlobJson(actor.profile.banner),
          )
        : undefined,
      followersCount: profileAggs?.followers ?? 0,
      followsCount: profileAggs?.follows ?? 0,
      postsCount: profileAggs?.posts ?? 0,
      associated: {
        lists: profileAggs?.lists,
        feedgens: profileAggs?.feeds,
        starterPacks: profileAggs?.starterPacks,
        labeler: actor.isLabeler,
        // @TODO apply default chat policy?
        chat: actor.allowIncomingChatsFrom
          ? { allowIncoming: actor.allowIncomingChatsFrom }
          : undefined,
      },
      joinedViaStarterPack: actor.profile?.joinedViaStarterPack
        ? this.starterPackBasic(actor.profile.joinedViaStarterPack.uri, state)
        : undefined,
    }
  }

  profile(did: string, state: HydrationState): ProfileView | undefined {
    const actor = state.actors?.get(did)
    if (!actor) return
    const basicView = this.profileBasic(did, state)
    if (!basicView) return
    return {
      ...basicView,
      description: actor.profile?.description || undefined,
      indexedAt: actor.sortedAt?.toISOString(),
    }
  }

  profileBasic(
    did: string,
    state: HydrationState,
  ): ProfileViewBasic | undefined {
    const actor = state.actors?.get(did)
    if (!actor) return
    const profileUri = AtUri.make(
      did,
      ids.AppBskyActorProfile,
      'self',
    ).toString()
    const labels = [
      ...(state.labels?.getBySubject(did) ?? []),
      ...(state.labels?.getBySubject(profileUri) ?? []),
      ...this.selfLabels({
        uri: profileUri,
        cid: actor.profileCid?.toString(),
        record: actor.profile,
      }),
    ]
    return {
      did,
      handle: actor.handle ?? INVALID_HANDLE,
      displayName: actor.profile?.displayName,
      avatar: actor.profile?.avatar
        ? this.imgUriBuilder.getPresetUri(
            'avatar',
            did,
            cidFromBlobJson(actor.profile.avatar),
          )
        : undefined,
      // associated.feedgens and associated.lists info not necessarily included
      // on profile and profile-basic views, but should be on profile-detailed.
      associated:
        actor.isLabeler || actor.allowIncomingChatsFrom
          ? {
              labeler: actor.isLabeler ? true : undefined,
              // @TODO apply default chat policy?
              chat: actor.allowIncomingChatsFrom
                ? { allowIncoming: actor.allowIncomingChatsFrom }
                : undefined,
            }
          : undefined,
      viewer: this.profileViewer(did, state),
      labels,
      createdAt: actor.createdAt?.toISOString(),
    }
  }

  profileKnownFollowers(
    did: string,
    state: HydrationState,
  ): ProfileView | undefined {
    const actor = state.actors?.get(did)
    if (!actor) return
    const baseView = this.profile(did, state)
    if (!baseView) return
    const knownFollowers = this.knownFollowers(did, state)
    return {
      ...baseView,
      viewer: baseView.viewer
        ? {
            ...baseView.viewer,
            knownFollowers,
          }
        : undefined,
    }
  }

  profileViewer(
    did: string,
    state: HydrationState,
  ): ProfileViewerState | undefined {
    const viewer = state.profileViewers?.get(did)
    if (!viewer) return
    const blockedByUri = viewer.blockedBy || viewer.blockedByList
    const blockingUri = viewer.blocking || viewer.blockingByList
    const block = !!blockedByUri || !!blockingUri
    return {
      muted: viewer.muted || !!viewer.mutedByList,
      mutedByList: viewer.mutedByList
        ? this.listBasic(viewer.mutedByList, state)
        : undefined,
      blockedBy: !!blockedByUri,
      blocking: blockingUri,
      blockingByList: viewer.blockingByList
        ? this.listBasic(viewer.blockingByList, state)
        : undefined,
      following: viewer.following && !block ? viewer.following : undefined,
      followedBy: viewer.followedBy && !block ? viewer.followedBy : undefined,
    }
  }

  knownFollowers(did: string, state: HydrationState) {
    const knownFollowers = state.knownFollowers?.get(did)
    if (!knownFollowers) return
    const blocks = state.bidirectionalBlocks?.get(did)
    const followers = mapDefined(knownFollowers.followers, (followerDid) => {
      if (this.viewerBlockExists(followerDid, state)) {
        return undefined
      }
      if (blocks?.get(followerDid) === true) {
        return undefined
      }
      if (this.actorIsNoHosted(followerDid, state)) {
        // @TODO only needed right now to work around getProfile's { includeTakedowns: true }
        return undefined
      }
      return this.profileBasic(followerDid, state)
    })
    return { count: knownFollowers.count, followers }
  }

  blockedProfileViewer(
    did: string,
    state: HydrationState,
  ): ProfileViewerState | undefined {
    const viewer = state.profileViewers?.get(did)
    if (!viewer) return
    const blockedByUri = viewer.blockedBy || viewer.blockedByList
    const blockingUri = viewer.blocking || viewer.blockingByList
    return {
      blockedBy: !!blockedByUri,
      blocking: blockingUri,
    }
  }

  // Graph
  // ------------

  list(uri: string, state: HydrationState): ListView | undefined {
    const creatorDid = creatorFromUri(uri)
    const list = state.lists?.get(uri)
    if (!list) return
    const creator = this.profile(creatorDid, state)
    if (!creator) return
    const basicView = this.listBasic(uri, state)
    if (!basicView) return

    return {
      ...basicView,
      creator,
      description: list.record.description,
      descriptionFacets: list.record.descriptionFacets,
      indexedAt: list.sortedAt.toISOString(),
    }
  }

  listBasic(uri: string, state: HydrationState): ListViewBasic | undefined {
    const list = state.lists?.get(uri)
    if (!list) {
      return undefined
    }
    const listAgg = state.listAggs?.get(uri)
    const listViewer = state.listViewers?.get(uri)
    const labels = state.labels?.getBySubject(uri) ?? []
    const creator = creatorFromUri(uri)
    return {
      uri,
      cid: list.cid,
      name: list.record.name,
      purpose: list.record.purpose,
      avatar: list.record.avatar
        ? this.imgUriBuilder.getPresetUri(
            'avatar',
            creator,
            cidFromBlobJson(list.record.avatar),
          )
        : undefined,
      listItemCount: listAgg?.listItems ?? 0,
      indexedAt: list.sortedAt.toISOString(),
      labels,
      viewer: listViewer
        ? {
            muted: !!listViewer.viewerMuted,
            blocked: listViewer.viewerListBlockUri,
          }
        : undefined,
    }
  }

  starterPackBasic(
    uri: string,
    state: HydrationState,
  ): StarterPackViewBasic | undefined {
    const sp = state.starterPacks?.get(uri)
    if (!sp) return
    const parsedUri = new AtUri(uri)
    const creator = this.profileBasic(parsedUri.hostname, state)
    if (!creator) return
    const agg = state.starterPackAggs?.get(uri)
    const labels = state.labels?.getBySubject(uri) ?? []
    return {
      uri,
      cid: sp.cid,
      record: sp.record,
      creator,
      joinedAllTimeCount: agg?.joinedAllTime ?? 0,
      joinedWeekCount: agg?.joinedWeek ?? 0,
      labels,
      indexedAt: sp.sortedAt.toISOString(),
    }
  }

  starterPack(uri: string, state: HydrationState): StarterPackView | undefined {
    const sp = state.starterPacks?.get(uri)
    const basicView = this.starterPackBasic(uri, state)
    if (!sp || !basicView) return
    const agg = state.starterPackAggs?.get(uri)
    const feeds = mapDefined(sp.record.feeds ?? [], (feed) =>
      this.feedGenerator(feed.uri, state),
    )
    const list = this.listBasic(sp.record.list, state)
    const listItemsSample = mapDefined(agg?.listItemSampleUris ?? [], (uri) => {
      const li = state.listItems?.get(uri)
      if (!li) return
      const subject = this.profile(li.record.subject, state)
      if (!subject) return
      return { uri, subject }
    })
    return {
      ...basicView,
      feeds,
      list,
      listItemsSample,
    }
  }

  // Labels
  // ------------

  selfLabels(details: {
    uri?: string
    cid?: string
    record?: Record<string, unknown>
  }): Label[] {
    const { uri, cid, record } = details
    if (!uri || !cid || !record) return []
    if (!isSelfLabels(record.labels)) return []
    const src = creatorFromUri(uri) // record creator
    const cts =
      typeof record.createdAt === 'string'
        ? normalizeDatetimeAlways(record.createdAt)
        : new Date(0).toISOString()
    return record.labels.values.map(({ val }) => {
      return { src, uri, cid, val, cts }
    })
  }

  labeler(did: string, state: HydrationState): LabelerView | undefined {
    const labeler = state.labelers?.get(did)
    if (!labeler) return
    const creator = this.profile(did, state)
    if (!creator) return
    const viewer = state.labelerViewers?.get(did)
    const aggs = state.labelerAggs?.get(did)

    const uri = AtUri.make(did, ids.AppBskyLabelerService, 'self').toString()
    const labels = [
      ...(state.labels?.getBySubject(uri) ?? []),
      ...this.selfLabels({
        uri,
        cid: labeler.cid.toString(),
        record: labeler.record,
      }),
    ]

    return {
      uri,
      cid: labeler.cid.toString(),
      creator,
      likeCount: aggs?.likes ?? 0,
      viewer: viewer
        ? {
            like: viewer.like,
          }
        : undefined,
      indexedAt: labeler.sortedAt.toISOString(),
      labels,
    }
  }

  labelerDetailed(
    did: string,
    state: HydrationState,
  ): LabelerViewDetailed | undefined {
    const baseView = this.labeler(did, state)
    if (!baseView) return
    const record = state.labelers?.get(did)
    if (!record) return

    return {
      ...baseView,
      policies: record.record.policies,
    }
  }

  // Feed
  // ------------

  feedItemBlocksAndMutes(
    item: FeedItem,
    state: HydrationState,
  ): {
    originatorMuted: boolean
    originatorBlocked: boolean
    authorMuted: boolean
    authorBlocked: boolean
    ancestorAuthorBlocked: boolean
  } {
    const authorDid = creatorFromUri(item.post.uri)
    const originatorDid = item.repost
      ? creatorFromUri(item.repost.uri)
      : authorDid
    const post = state.posts?.get(item.post.uri)
    const parentUri = post?.record.reply?.parent.uri
    const parentAuthorDid = parentUri && creatorFromUri(parentUri)
    const parent = parentUri ? state.posts?.get(parentUri) : undefined
    const grandparentUri = parent?.record.reply?.parent.uri
    const grandparentAuthorDid =
      grandparentUri && creatorFromUri(grandparentUri)
    return {
      originatorMuted: this.viewerMuteExists(originatorDid, state),
      originatorBlocked: this.viewerBlockExists(originatorDid, state),
      authorMuted: this.viewerMuteExists(authorDid, state),
      authorBlocked: this.viewerBlockExists(authorDid, state),
      ancestorAuthorBlocked:
        (!!parentAuthorDid && this.viewerBlockExists(parentAuthorDid, state)) ||
        (!!grandparentAuthorDid &&
          this.viewerBlockExists(grandparentAuthorDid, state)),
    }
  }

  feedGenerator(uri: string, state: HydrationState): GeneratorView | undefined {
    const feedgen = state.feedgens?.get(uri)
    if (!feedgen) return
    const creatorDid = creatorFromUri(uri)
    const creator = this.profile(creatorDid, state)
    if (!creator) return
    const viewer = state.feedgenViewers?.get(uri)
    const aggs = state.feedgenAggs?.get(uri)
    const labels = state.labels?.getBySubject(uri) ?? []

    return {
      uri,
      cid: feedgen.cid,
      did: feedgen.record.did,
      creator,
      displayName: feedgen.record.displayName,
      description: feedgen.record.description,
      descriptionFacets: feedgen.record.descriptionFacets,
      avatar: feedgen.record.avatar
        ? this.imgUriBuilder.getPresetUri(
            'avatar',
            creatorDid,
            cidFromBlobJson(feedgen.record.avatar),
          )
        : undefined,
      likeCount: aggs?.likes ?? 0,
      labels,
      viewer: viewer
        ? {
            like: viewer.like,
          }
        : undefined,
      indexedAt: feedgen.sortedAt.toISOString(),
    }
  }

  threadgate(uri: string, state: HydrationState): ThreadgateView | undefined {
    const gate = state.threadgates?.get(uri)
    if (!gate) return
    return {
      uri,
      cid: gate.cid,
      record: gate.record,
      lists: mapDefined(gate.record.allow ?? [], (rule) => {
        if (!isListRule(rule)) return
        return this.listBasic(rule.list, state)
      }),
    }
  }

  post(uri: string, state: HydrationState, depth = 0): PostView | undefined {
    const post = state.posts?.get(uri)
    if (!post) return
    const parsedUri = new AtUri(uri)
    const authorDid = parsedUri.hostname
    const author = this.profileBasic(authorDid, state)
    if (!author) return
    const aggs = state.postAggs?.get(uri)
    const viewer = state.postViewers?.get(uri)
    const threadgateUri = postUriToThreadgateUri(uri)
    const labels = [
      ...(state.labels?.getBySubject(uri) ?? []),
      ...this.selfLabels({
        uri,
        cid: post.cid,
        record: post.record,
      }),
    ]
    return {
      uri,
      cid: post.cid,
      author,
      record: post.record,
      embed:
        depth < 2 && post.record.embed
          ? this.embed(uri, post.record.embed, state, depth + 1)
          : undefined,
      replyCount: aggs?.replies ?? 0,
      repostCount: aggs?.reposts ?? 0,
      likeCount: aggs?.likes ?? 0,
      quoteCount: aggs?.quotes ?? 0,
      indexedAt: post.sortedAt.toISOString(),
      viewer: viewer
        ? {
            repost: viewer.repost,
            like: viewer.like,
            threadMuted: viewer.threadMuted,
            replyDisabled: this.userReplyDisabled(uri, state),
            embeddingDisabled: this.userPostEmbeddingDisabled(uri, state),
          }
        : undefined,
      labels,
      threadgate: !post.record.reply // only hydrate gate on root post
        ? this.threadgate(threadgateUri, state)
        : undefined,
    }
  }

  feedViewPost(
    item: FeedItem,
    state: HydrationState,
  ): FeedViewPost | undefined {
    const postInfo = state.posts?.get(item.post.uri)
    let reason: ReasonRepost | undefined
    if (item.repost) {
      const repost = state.reposts?.get(item.repost.uri)
      if (!repost) return
      if (repost.record.subject.uri !== item.post.uri) return
      reason = this.reasonRepost(creatorFromUri(item.repost.uri), repost, state)
      if (!reason) return
    }
    const post = this.post(item.post.uri, state)
    if (!post) return
    const reply = !postInfo?.violatesThreadGate
      ? this.replyRef(item.post.uri, state)
      : undefined
    return {
      post,
      reason,
      reply,
    }
  }

  replyRef(uri: string, state: HydrationState): ReplyRef | undefined {
    const postRecord = state.posts?.get(uri.toString())?.record
    if (!postRecord?.reply) return
    let root = this.maybePost(postRecord.reply.root.uri, state)
    let parent = this.maybePost(postRecord.reply.parent.uri, state)
    if (!state.ctx?.include3pBlocks) {
      const childBlocks = state.postBlocks?.get(uri)
      const parentBlocks = state.postBlocks?.get(parent.uri)
      // if child blocks parent, block parent
      if (isPostView(parent) && childBlocks?.parent) {
        parent = this.blockedPost(parent.uri, parent.author.did, state)
      }
      // if child or parent blocks root, block root
      if (isPostView(root) && (childBlocks?.root || parentBlocks?.root)) {
        root = this.blockedPost(root.uri, root.author.did, state)
      }
    }
    let grandparentAuthor: ProfileViewBasic | undefined
    if (isPostRecord(parent.record) && parent.record.reply) {
      grandparentAuthor = this.profileBasic(
        creatorFromUri(parent.record.reply.parent.uri),
        state,
      )
    }
    return {
      root,
      parent,
      grandparentAuthor,
    }
  }

  maybePost(uri: string, state: HydrationState): MaybePostView {
    const post = this.post(uri, state)
    if (!post) {
      return this.notFoundPost(uri)
    }
    if (this.viewerBlockExists(post.author.did, state)) {
      return this.blockedPost(uri, post.author.did, state)
    }
    return {
      $type: 'app.bsky.feed.defs#postView',
      ...post,
    }
  }

  blockedPost(
    uri: string,
    authorDid: string,
    state: HydrationState,
  ): BlockedPost {
    return {
      $type: 'app.bsky.feed.defs#blockedPost',
      uri,
      blocked: true,
      author: {
        did: authorDid,
        viewer: this.blockedProfileViewer(authorDid, state),
      },
    }
  }

  notFoundPost(uri: string): NotFoundPost {
    return {
      $type: 'app.bsky.feed.defs#notFoundPost',
      uri,
      notFound: true,
    }
  }

  reasonRepost(
    creatorDid: string,
    repost: Repost,
    state: HydrationState,
  ): ReasonRepost | undefined {
    const creator = this.profileBasic(creatorDid, state)
    if (!creator) return
    return {
      $type: 'app.bsky.feed.defs#reasonRepost',
      by: creator,
      indexedAt: repost.sortedAt.toISOString(),
    }
  }

  // Threads
  // ------------

  thread(
    skele: { anchor: string; uris: string[] },
    state: HydrationState,
    opts: { height: number; depth: number },
  ): ThreadViewPost | NotFoundPost | BlockedPost {
    const { anchor, uris } = skele
    const post = this.post(anchor, state)
    const postInfo = state.posts?.get(anchor)
    if (!postInfo || !post) return this.notFoundPost(anchor)
    if (this.viewerBlockExists(post.author.did, state)) {
      return this.blockedPost(anchor, post.author.did, state)
    }
    const includedPosts = new Set<string>([anchor])
    const childrenByParentUri: Record<string, string[]> = {}
    uris.forEach((uri) => {
      const post = state.posts?.get(uri)
      const parentUri = post?.record.reply?.parent.uri
      if (!parentUri) return
      if (includedPosts.has(uri)) return
      includedPosts.add(uri)
      childrenByParentUri[parentUri] ??= []
      childrenByParentUri[parentUri].push(uri)
    })
    const rootUri = getRootUri(anchor, postInfo)
    const violatesThreadGate = postInfo.violatesThreadGate

    return {
      $type: 'app.bsky.feed.defs#threadViewPost',
      post,
      parent: !violatesThreadGate
        ? this.threadParent(anchor, rootUri, state, opts.height)
        : undefined,
      replies: !violatesThreadGate
        ? this.threadReplies(
            anchor,
            rootUri,
            childrenByParentUri,
            state,
            opts.depth,
          )
        : undefined,
    }
  }

  threadParent(
    childUri: string,
    rootUri: string,
    state: HydrationState,
    height: number,
  ): ThreadViewPost | NotFoundPost | BlockedPost | undefined {
    if (height < 1) return undefined
    const parentUri = state.posts?.get(childUri)?.record.reply?.parent.uri
    if (!parentUri) return undefined
    if (
      !state.ctx?.include3pBlocks &&
      state.postBlocks?.get(childUri)?.parent
    ) {
      return this.blockedPost(parentUri, creatorFromUri(parentUri), state)
    }
    const post = this.post(parentUri, state)
    const postInfo = state.posts?.get(parentUri)
    if (!postInfo || !post) return this.notFoundPost(parentUri)
    if (rootUri !== getRootUri(parentUri, postInfo)) return // outside thread boundary
    if (this.viewerBlockExists(post.author.did, state)) {
      return this.blockedPost(parentUri, post.author.did, state)
    }
    return {
      $type: 'app.bsky.feed.defs#threadViewPost',
      post,
      parent: this.threadParent(parentUri, rootUri, state, height - 1),
    }
  }

  threadReplies(
    parentUri: string,
    rootUri: string,
    childrenByParentUri: Record<string, string[]>,
    state: HydrationState,
    depth: number,
  ): (ThreadViewPost | BlockedPost)[] | undefined {
    if (depth < 1) return undefined
    const childrenUris = childrenByParentUri[parentUri] ?? []
    return mapDefined(childrenUris, (uri) => {
      const postInfo = state.posts?.get(uri)
      if (postInfo?.violatesThreadGate) {
        return undefined
      }
      if (!state.ctx?.include3pBlocks && state.postBlocks?.get(uri)?.parent) {
        return undefined
      }
      const post = this.post(uri, state)
      if (!postInfo || !post) {
        // in the future we might consider keeping a placeholder for deleted
        // posts that have replies under them, but not supported at the moment.
        // this case is mostly likely hit when a takedown was applied to a post.
        return undefined
      }
      if (rootUri !== getRootUri(uri, postInfo)) return // outside thread boundary
      if (this.viewerBlockExists(post.author.did, state)) {
        return this.blockedPost(uri, post.author.did, state)
      }
      return {
        $type: 'app.bsky.feed.defs#threadViewPost',
        post,
        replies: this.threadReplies(
          uri,
          rootUri,
          childrenByParentUri,
          state,
          depth - 1,
        ),
      }
    })
  }

  // Embeds
  // ------------

  embed(
    postUri: string,
    embed: Embed | { $type: string },
    state: HydrationState,
    depth: number,
  ): EmbedView | undefined {
    if (isImagesEmbed(embed)) {
      return this.imagesEmbed(creatorFromUri(postUri), embed)
    } else if (isVideoEmbed(embed)) {
      return this.videoEmbed(creatorFromUri(postUri), embed)
    } else if (isExternalEmbed(embed)) {
      return this.externalEmbed(creatorFromUri(postUri), embed)
    } else if (isRecordEmbed(embed)) {
      return this.recordEmbed(postUri, embed, state, depth)
    } else if (isRecordWithMedia(embed)) {
      return this.recordWithMediaEmbed(postUri, embed, state, depth)
    } else {
      return undefined
    }
  }

  imagesEmbed(did: string, embed: ImagesEmbed): ImagesEmbedView {
    const imgViews = embed.images.map((img) => ({
      thumb: this.imgUriBuilder.getPresetUri(
        'feed_thumbnail',
        did,
        cidFromBlobJson(img.image),
      ),
      fullsize: this.imgUriBuilder.getPresetUri(
        'feed_fullsize',
        did,
        cidFromBlobJson(img.image),
      ),
      alt: img.alt,
      aspectRatio: img.aspectRatio,
    }))
    return {
      $type: 'app.bsky.embed.images#view',
      images: imgViews,
    }
  }

  videoEmbed(did: string, embed: VideoEmbed): VideoEmbedView {
    const cid = cidFromBlobJson(embed.video)
    return {
      $type: 'app.bsky.embed.video#view',
      cid,
      playlist: this.videoUriBuilder.playlist({ did, cid }),
      thumbnail: this.videoUriBuilder.thumbnail({ did, cid }),
      alt: embed.alt,
      aspectRatio: embed.aspectRatio,
    }
  }

  externalEmbed(did: string, embed: ExternalEmbed): ExternalEmbedView {
    const { uri, title, description, thumb } = embed.external
    return {
      $type: 'app.bsky.embed.external#view',
      external: {
        uri,
        title,
        description,
        thumb: thumb
          ? this.imgUriBuilder.getPresetUri(
              'feed_thumbnail',
              did,
              cidFromBlobJson(thumb),
            )
          : undefined,
      },
    }
  }

  embedNotFound(uri: string): { $type: string; record: EmbedNotFound } {
    return {
      $type: 'app.bsky.embed.record#view',
      record: {
        $type: 'app.bsky.embed.record#viewNotFound',
        uri,
        notFound: true,
      },
    }
  }

  embedDetached(uri: string): { $type: string; record: EmbedDetached } {
    return {
      $type: 'app.bsky.embed.record#view',
      record: {
        $type: 'app.bsky.embed.record#viewDetached',
        uri,
        detached: true,
      },
    }
  }

  embedBlocked(
    uri: string,
    state: HydrationState,
  ): { $type: string; record: EmbedBlocked } {
    const creator = creatorFromUri(uri)
    return {
      $type: 'app.bsky.embed.record#view',
      record: {
        $type: 'app.bsky.embed.record#viewBlocked',
        uri,
        blocked: true,
        author: {
          did: creator,
          viewer: this.blockedProfileViewer(creator, state),
        },
      },
    }
  }

  embedPostView(
    uri: string,
    state: HydrationState,
    depth: number,
  ): PostEmbedView | undefined {
    const postView = this.post(uri, state, depth)
    if (!postView) return
    return {
      $type: 'app.bsky.embed.record#viewRecord',
      uri: postView.uri,
      cid: postView.cid,
      author: postView.author,
      value: postView.record,
      labels: postView.labels,
      likeCount: postView.likeCount,
      replyCount: postView.replyCount,
      repostCount: postView.repostCount,
      quoteCount: postView.quoteCount,
      indexedAt: postView.indexedAt,
      embeds: depth > 1 ? undefined : postView.embed ? [postView.embed] : [],
    }
  }

  recordEmbed(
    postUri: string,
    embed: RecordEmbed,
    state: HydrationState,
    depth: number,
    withTypeTag = true,
  ): RecordEmbedView {
    const uri = embed.record.uri
    const parsedUri = new AtUri(uri)
    if (
      this.viewerBlockExists(parsedUri.hostname, state) ||
      (!state.ctx?.include3pBlocks && state.postBlocks?.get(postUri)?.embed)
    ) {
      return this.embedBlocked(uri, state)
    }

    const post = state.posts?.get(postUri)
    if (post?.violatesEmbeddingRules) {
      return this.embedDetached(uri)
    }

    if (parsedUri.collection === ids.AppBskyFeedPost) {
      const view = this.embedPostView(uri, state, depth)
      if (!view) return this.embedNotFound(uri)
      const postgateRecordUri = postUriToPostgateUri(parsedUri.toString())
      const postgate = state.postgates?.get(postgateRecordUri)
      if (postgate?.record?.detachedEmbeddingUris?.includes(postUri)) {
        return this.embedDetached(uri)
      }
      return this.recordEmbedWrapper(view, withTypeTag)
    } else if (parsedUri.collection === ids.AppBskyFeedGenerator) {
      const view = this.feedGenerator(uri, state)
      if (!view) return this.embedNotFound(uri)
      view.$type = 'app.bsky.feed.defs#generatorView'
      return this.recordEmbedWrapper(view, withTypeTag)
    } else if (parsedUri.collection === ids.AppBskyGraphList) {
      const view = this.list(uri, state)
      if (!view) return this.embedNotFound(uri)
      view.$type = 'app.bsky.graph.defs#listView'
      return this.recordEmbedWrapper(view, withTypeTag)
    } else if (parsedUri.collection === ids.AppBskyLabelerService) {
      const view = this.labeler(parsedUri.hostname, state)
      if (!view) return this.embedNotFound(uri)
      view.$type = 'app.bsky.labeler.defs#labelerView'
      return this.recordEmbedWrapper(view, withTypeTag)
    } else if (parsedUri.collection === ids.AppBskyGraphStarterpack) {
      const view = this.starterPackBasic(uri, state)
      if (!view) return this.embedNotFound(uri)
      view.$type = 'app.bsky.graph.defs#starterPackViewBasic'
      return this.recordEmbedWrapper(view, withTypeTag)
    }
    return this.embedNotFound(uri)
  }

  private recordEmbedWrapper(
    record: RecordEmbedViewInternal,
    withTypeTag: boolean,
  ): RecordEmbedView {
    return {
      $type: withTypeTag ? 'app.bsky.embed.record#view' : undefined,
      record,
    }
  }

  recordWithMediaEmbed(
    postUri: string,
    embed: RecordWithMedia,
    state: HydrationState,
    depth: number,
  ): RecordWithMediaView | undefined {
    const creator = creatorFromUri(postUri)
    let mediaEmbed: ImagesEmbedView | VideoEmbedView | ExternalEmbedView
    if (isImagesEmbed(embed.media)) {
      mediaEmbed = this.imagesEmbed(creator, embed.media)
    } else if (isVideoEmbed(embed.media)) {
      mediaEmbed = this.videoEmbed(creator, embed.media)
    } else if (isExternalEmbed(embed.media)) {
      mediaEmbed = this.externalEmbed(creator, embed.media)
    } else {
      return
    }
    return {
      $type: 'app.bsky.embed.recordWithMedia#view',
      media: mediaEmbed,
      record: this.recordEmbed(postUri, embed.record, state, depth, false),
    }
  }

  userReplyDisabled(uri: string, state: HydrationState): boolean | undefined {
    const post = state.posts?.get(uri)
    if (post?.violatesThreadGate) {
      return true
    }
    const rootUriStr: string = post?.record.reply?.root.uri ?? uri
    const gate = state.threadgates?.get(
      postUriToThreadgateUri(rootUriStr),
    )?.record
    const viewer = state.ctx?.viewer
    if (!gate || !viewer) {
      return undefined
    }
    const rootPost = state.posts?.get(rootUriStr)?.record
    const ownerDid = creatorFromUri(rootUriStr)
    const {
      canReply,
      allowFollowing,
      allowListUris = [],
    } = parseThreadGate(viewer, ownerDid, rootPost ?? null, gate)
    if (canReply) {
      return false
    }
    if (allowFollowing && state.profileViewers?.get(ownerDid)?.followedBy) {
      return false
    }
    for (const listUri of allowListUris) {
      const list = state.listViewers?.get(listUri)
      if (list?.viewerInList) {
        return false
      }
    }
    return true
  }

  userPostEmbeddingDisabled(
    uri: string,
    state: HydrationState,
  ): boolean | undefined {
    const post = state.posts?.get(uri)
    if (!post) {
      return true
    }
    const postgateRecordUri = postUriToPostgateUri(uri)
    const gate = state.postgates?.get(postgateRecordUri)?.record
    const viewerDid = state.ctx?.viewer ?? undefined
    const {
      embeddingRules: { canEmbed },
    } = parsePostgate({
      gate,
      viewerDid,
      authorDid: creatorFromUri(uri),
    })
    if (canEmbed) {
      return false
    }
    return true
  }

  notification(
    notif: Notification,
    lastSeenAt: string | undefined,
    state: HydrationState,
  ): NotificationView | undefined {
    if (!notif.timestamp || !notif.reason) return
    const uri = new AtUri(notif.uri)
    const authorDid = uri.hostname
    const author = this.profile(authorDid, state)
    if (!author) return
    let recordInfo: RecordInfo<Record<string, unknown>> | null | undefined
    if (uri.collection === ids.AppBskyFeedPost) {
      recordInfo = state.posts?.get(notif.uri)
    } else if (uri.collection === ids.AppBskyFeedLike) {
      recordInfo = state.likes?.get(notif.uri)
    } else if (uri.collection === ids.AppBskyFeedRepost) {
      recordInfo = state.reposts?.get(notif.uri)
    } else if (uri.collection === ids.AppBskyGraphFollow) {
      recordInfo = state.follows?.get(notif.uri)
    } else if (uri.collection === ids.AppBskyActorProfile) {
      const actor = state.actors?.get(authorDid)
      recordInfo =
        actor && actor.profile && actor.profileCid && actor.sortedAt
          ? {
              record: actor.profile,
              cid: actor.profileCid,
              sortedAt: actor.sortedAt,
              takedownRef: actor.profileTakedownRef,
            }
          : null
    }
    if (!recordInfo) return
    const labels = state.labels?.getBySubject(notif.uri) ?? []
    const selfLabels = this.selfLabels({
      uri: notif.uri,
      cid: recordInfo.cid,
      record: recordInfo.record,
    })
    const indexedAt = notif.timestamp.toDate().toISOString()
    return {
      uri: notif.uri,
      cid: recordInfo.cid,
      author,
      reason: notif.reason,
      reasonSubject: notif.reasonSubject || undefined,
      record: recordInfo.record,
      // @NOTE works with a hack in listNotifications so that when there's no last-seen time,
      // the user's first notification is marked unread, and all previous read. in this case,
      // the last seen time will be equal to the first notification's indexed time.
      isRead: lastSeenAt ? lastSeenAt > indexedAt : true,
      indexedAt: notif.timestamp.toDate().toISOString(),
      labels: [...labels, ...selfLabels],
    }
  }
}

const getRootUri = (uri: string, post: Post): string => {
  return post.record.reply?.root.uri ?? uri
}<|MERGE_RESOLUTION|>--- conflicted
+++ resolved
@@ -28,17 +28,13 @@
   StarterPackView,
   StarterPackViewBasic,
 } from '../lexicon/types/app/bsky/graph/defs'
-<<<<<<< HEAD
 import {
-  creatorFromUri,
   parseThreadGate,
   cidFromBlobJson,
   VideoUriBuilder,
+  parsePostgate,
 } from './util'
-=======
-import { parseThreadGate, parsePostgate, cidFromBlobJson } from './util'
 import { uriToDid as creatorFromUri } from '../util/uris'
->>>>>>> e49e05c0
 import { isListRule } from '../lexicon/types/app/bsky/feed/threadgate'
 import { isSelfLabels } from '../lexicon/types/com/atproto/label/defs'
 import {

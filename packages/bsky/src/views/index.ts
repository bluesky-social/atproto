import { AtUri, INVALID_HANDLE, normalizeDatetimeAlways } from '@atproto/syntax'
import { mapDefined } from '@atproto/common'
import { ImageUriBuilder } from '../image/uri'
import { HydrationState } from '../hydration/hydrator'
import { ids } from '../lexicon/lexicons'
import {
  ProfileViewDetailed,
  ProfileView,
  ProfileViewBasic,
  ViewerState as ProfileViewerState,
} from '../lexicon/types/app/bsky/actor/defs'
import {
  BlockedPost,
  FeedViewPost,
  GeneratorView,
  NotFoundPost,
  PostView,
  ReasonRepost,
  ThreadViewPost,
  ThreadgateView,
} from '../lexicon/types/app/bsky/feed/defs'
import { ListView, ListViewBasic } from '../lexicon/types/app/bsky/graph/defs'
import { creatorFromUri, parseThreadGate, cidFromBlobJson } from './util'
import { isListRule } from '../lexicon/types/app/bsky/feed/threadgate'
import { isSelfLabels } from '../lexicon/types/com/atproto/label/defs'
import {
  Embed,
  EmbedBlocked,
  EmbedNotFound,
  EmbedView,
  ExternalEmbed,
  ExternalEmbedView,
  ImagesEmbed,
  ImagesEmbedView,
  MaybePostView,
  NotificationView,
  PostEmbedView,
  RecordEmbed,
  RecordEmbedView,
  RecordEmbedViewInternal,
  RecordWithMedia,
  RecordWithMediaView,
  isExternalEmbed,
  isImagesEmbed,
  isRecordEmbed,
  isRecordWithMedia,
} from './types'
import { Label } from '../hydration/label'
import { FeedItem, Post, Repost } from '../hydration/feed'
import { RecordInfo } from '../hydration/util'
<<<<<<< HEAD
import { Notification } from '../data-plane/gen/bsky_pb'
import {
  ModServiceView,
  ModServiceViewDetailed,
} from '../lexicon/types/app/bsky/moderation/defs'
=======
import { Notification } from '../proto/bsky_pb'
>>>>>>> f8559381

export class Views {
  constructor(public imgUriBuilder: ImageUriBuilder) {}

  // Actor
  // ------------

  actorIsTakendown(did: string, state: HydrationState): boolean {
    return !!state.actors?.get(did)?.takedownRef
  }

  viewerBlockExists(did: string, state: HydrationState): boolean {
    const actor = state.profileViewers?.get(did)
    if (!actor) return false
    return (
      !!actor.blockedBy ||
      !!actor.blocking ||
      !!actor.blockedByList ||
      !!actor.blockingByList
    )
  }

  viewerMuteExists(did: string, state: HydrationState): boolean {
    const actor = state.profileViewers?.get(did)
    if (!actor) return false
    return actor.muted || !!actor.mutedByList
  }

  profileDetailed(
    did: string,
    state: HydrationState,
  ): ProfileViewDetailed | undefined {
    const actor = state.actors?.get(did)
    if (!actor) return
    const baseView = this.profile(did, state)
    if (!baseView) return
    const profileAggs = state.profileAggs?.get(did)
    return {
      ...baseView,
      banner: actor.profile?.banner
        ? this.imgUriBuilder.getPresetUri(
            'banner',
            did,
            cidFromBlobJson(actor.profile.banner),
          )
        : undefined,
      followersCount: profileAggs?.followers,
      followsCount: profileAggs?.follows,
      postsCount: profileAggs?.posts,
    }
  }

  profile(did: string, state: HydrationState): ProfileView | undefined {
    const actor = state.actors?.get(did)
    if (!actor) return
    const basicView = this.profileBasic(did, state)
    if (!basicView) return
    return {
      ...basicView,
      description: actor.profile?.description || undefined,
      indexedAt: actor.sortedAt?.toISOString(),
    }
  }

  profileBasic(
    did: string,
    state: HydrationState,
  ): ProfileViewBasic | undefined {
    const actor = state.actors?.get(did)
    if (!actor) return
    const profileUri = AtUri.make(
      did,
      ids.AppBskyActorProfile,
      'self',
    ).toString()
    const labels = [
      ...(state.labels?.get(did) ?? []),
      ...(state.labels?.get(profileUri) ?? []),
      ...this.selfLabels({
        uri: profileUri,
        cid: actor.profileCid?.toString(),
        record: actor.profile,
      }),
    ]
    return {
      did,
      handle: actor.handle ?? INVALID_HANDLE,
      displayName: actor.profile?.displayName,
      avatar: actor.profile?.avatar
        ? this.imgUriBuilder.getPresetUri(
            'avatar',
            did,
            cidFromBlobJson(actor.profile.avatar),
          )
        : undefined,
      viewer: this.profileViewer(did, state),
      labels,
    }
  }

  profileViewer(
    did: string,
    state: HydrationState,
  ): ProfileViewerState | undefined {
    const viewer = state.profileViewers?.get(did)
    if (!viewer) return
    const blockedByUri = viewer.blockedBy || viewer.blockedByList
    const blockingUri = viewer.blocking || viewer.blockingByList
    const block = !!blockedByUri || !!blockingUri
    return {
      muted: viewer.muted || !!viewer.mutedByList,
      mutedByList: viewer.mutedByList
        ? this.listBasic(viewer.mutedByList, state)
        : undefined,
      blockedBy: !!blockedByUri,
      blocking: blockingUri,
      blockingByList: viewer.blockingByList
        ? this.listBasic(viewer.blockingByList, state)
        : undefined,
      following: viewer.following && !block ? viewer.following : undefined,
      followedBy: viewer.followedBy && !block ? viewer.followedBy : undefined,
    }
  }

  blockedProfileViewer(
    did: string,
    state: HydrationState,
  ): ProfileViewerState | undefined {
    const viewer = state.profileViewers?.get(did)
    if (!viewer) return
    const blockedByUri = viewer.blockedBy || viewer.blockedByList
    const blockingUri = viewer.blocking || viewer.blockingByList
    return {
      blockedBy: !!blockedByUri,
      blocking: blockingUri,
    }
  }

  // Graph
  // ------------

  list(uri: string, state: HydrationState): ListView | undefined {
    const creatorDid = new AtUri(uri).hostname
    const list = state.lists?.get(uri)
    if (!list) return
    const creator = this.profile(creatorDid, state)
    if (!creator) return
    const basicView = this.listBasic(uri, state)
    if (!basicView) return

    return {
      ...basicView,
      creator,
      description: list.record.description,
      descriptionFacets: list.record.descriptionFacets,
      indexedAt: list.sortedAt.toISOString(),
    }
  }

  listBasic(uri: string, state: HydrationState): ListViewBasic | undefined {
    const list = state.lists?.get(uri)
    if (!list) {
      return undefined
    }
    const listViewer = state.listViewers?.get(uri)
    const creator = new AtUri(uri).hostname
    return {
      uri,
      cid: list.cid,
      name: list.record.name,
      purpose: list.record.purpose,
      avatar: list.record.avatar
        ? this.imgUriBuilder.getPresetUri(
            'avatar',
            creator,
            cidFromBlobJson(list.record.avatar),
          )
        : undefined,
      indexedAt: list.sortedAt.toISOString(),
      viewer: listViewer
        ? {
            muted: !!listViewer.viewerMuted,
            blocked: listViewer.viewerListBlockUri,
          }
        : undefined,
    }
  }

  // Labels
  // ------------

  selfLabels(details: {
    uri?: string
    cid?: string
    record?: Record<string, unknown>
  }): Label[] {
    const { uri, cid, record } = details
    if (!uri || !cid || !record) return []
    if (!isSelfLabels(record.labels)) return []
    const src = new AtUri(uri).host // record creator
    const cts =
      typeof record.createdAt === 'string'
        ? normalizeDatetimeAlways(record.createdAt)
        : new Date(0).toISOString()
    return record.labels.values.map(({ val }) => {
      return { src, uri, cid, val, cts, neg: false }
    })
  }

  modService(did: string, state: HydrationState): ModServiceView | undefined {
    const modService = state.modServices?.get(did)
    if (!modService) return
    const creator = this.profile(did, state)
    if (!creator) return
    const viewer = state.modServiceViewers?.get(did)
    const aggs = state.modServiceAggs?.get(did)

    const uri = AtUri.make(did, ids.AppBskyModerationService, 'self').toString()
    const labels = [
      ...(state.labels?.get(uri) ?? []),
      ...this.selfLabels({
        uri,
        cid: modService.cid.toString(),
        record: modService.record,
      }),
    ]

    return {
      uri,
      cid: modService.cid.toString(),
      creator,
      description: modService.record.description,
      descriptionFacets: modService.record.descriptionFacets,
      likeCount: aggs?.likes,
      viewer: viewer
        ? {
            like: viewer.like,
          }
        : undefined,
      indexedAt: compositeTime(
        normalizeDatetimeAlways(modService.record.createdAt),
        modService.indexedAt?.toISOString(),
      ),
      labels,
    }
  }

  modServiceDetailed(
    did: string,
    state: HydrationState,
  ): ModServiceViewDetailed | undefined {
    const baseView = this.modService(did, state)
    if (!baseView) return
    const record = state.modServices?.get(did)
    if (!record) return

    return {
      ...baseView,
      policies: record.record.policies,
    }
  }

  // Feed
  // ------------

  feedItemBlocksAndMutes(
    item: FeedItem,
    state: HydrationState,
  ): {
    originatorMuted: boolean
    originatorBlocked: boolean
    authorMuted: boolean
    authorBlocked: boolean
  } {
    const authorDid = creatorFromUri(item.post.uri)
    const originatorDid = item.repost
      ? creatorFromUri(item.repost.uri)
      : authorDid
    return {
      originatorMuted: this.viewerMuteExists(originatorDid, state),
      originatorBlocked: this.viewerBlockExists(originatorDid, state),
      authorMuted: this.viewerMuteExists(authorDid, state),
      authorBlocked: this.viewerBlockExists(authorDid, state),
    }
  }

  feedGenerator(uri: string, state: HydrationState): GeneratorView | undefined {
    const feedgen = state.feedgens?.get(uri)
    if (!feedgen) return
    const creatorDid = creatorFromUri(uri)
    const creator = this.profile(creatorDid, state)
    if (!creator) return
    const viewer = state.feedgenViewers?.get(uri)
    const aggs = state.feedgenAggs?.get(uri)

    return {
      uri,
      cid: feedgen.cid,
      did: feedgen.record.did,
      creator,
      displayName: feedgen.record.displayName,
      description: feedgen.record.description,
      descriptionFacets: feedgen.record.descriptionFacets,
      avatar: feedgen.record.avatar
        ? this.imgUriBuilder.getPresetUri(
            'avatar',
            creatorDid,
            cidFromBlobJson(feedgen.record.avatar),
          )
        : undefined,
      likeCount: aggs?.likes,
      viewer: viewer
        ? {
            like: viewer.like,
          }
        : undefined,
      indexedAt: feedgen.sortedAt.toISOString(),
    }
  }

  threadGate(uri: string, state: HydrationState): ThreadgateView | undefined {
    const gate = state.threadgates?.get(uri)
    if (!gate) return
    return {
      uri,
      cid: gate.cid,
      record: gate.record,
      lists: mapDefined(gate.record.allow ?? [], (rule) => {
        if (!isListRule(rule)) return
        return this.listBasic(rule.list, state)
      }),
    }
  }

  post(uri: string, state: HydrationState, depth = 0): PostView | undefined {
    const post = state.posts?.get(uri)
    if (!post) return
    const parsedUri = new AtUri(uri)
    const authorDid = parsedUri.hostname
    const author = this.profileBasic(authorDid, state)
    if (!author) return
    const aggs = state.postAggs?.get(uri)
    const viewer = state.postViewers?.get(uri)
    const gateUri = AtUri.make(
      authorDid,
      ids.AppBskyFeedThreadgate,
      parsedUri.rkey,
    ).toString()
    const labels = [
      ...(state.labels?.get(uri) ?? []),
      ...this.selfLabels({
        uri,
        cid: post.cid,
        record: post.record,
      }),
    ]
    return {
      uri,
      cid: post.cid,
      author,
      record: post.record,
      embed:
        depth < 2 && post.record.embed
          ? this.embed(uri, post.record.embed, state, depth + 1)
          : undefined,
      replyCount: aggs?.replies,
      repostCount: aggs?.reposts,
      likeCount: aggs?.likes,
      indexedAt: post.sortedAt.toISOString(),
      viewer: viewer
        ? {
            repost: viewer.repost,
            like: viewer.like,
            replyDisabled: this.userReplyDisabled(uri, state),
          }
        : undefined,
      labels,
      threadgate: !post.record.reply // only hydrate gate on root post
        ? this.threadGate(gateUri, state)
        : undefined,
    }
  }

  feedViewPost(
    item: FeedItem,
    state: HydrationState,
  ): FeedViewPost | undefined {
    const postInfo = state.posts?.get(item.post.uri)
    let reason: ReasonRepost | undefined
    if (item.repost) {
      const repost = state.reposts?.get(item.repost.uri)
      if (!repost) return
      if (repost.record.subject.uri !== item.post.uri) return
      reason = this.reasonRepost(creatorFromUri(item.repost.uri), repost, state)
      if (!reason) return
    }
    const post = this.post(item.post.uri, state)
    if (!post) return
    return {
      post,
      reason,
      reply: !postInfo?.violatesThreadGate
        ? this.replyRef(item.post.uri, state)
        : undefined,
    }
  }

  replyRef(uri: string, state: HydrationState, usePostViewUnion = false) {
    // don't hydrate reply if there isn't it violates a block
    if (state.postBlocks?.get(uri)?.reply) return undefined
    const postRecord = state.posts?.get(uri.toString())?.record
    if (!postRecord?.reply) return
    const root = this.maybePost(
      postRecord.reply.root.uri,
      state,
      usePostViewUnion,
    )
    const parent = this.maybePost(
      postRecord.reply.parent.uri,
      state,
      usePostViewUnion,
    )
    return root && parent ? { root, parent } : undefined
  }

  maybePost(
    uri: string,
    state: HydrationState,
    usePostViewUnion = false,
  ): MaybePostView | undefined {
    const post = this.post(uri, state)
    if (!post) return usePostViewUnion ? this.notFoundPost(uri) : undefined
    if (this.viewerBlockExists(post.author.did, state)) {
      return usePostViewUnion
        ? this.blockedPost(uri, post.author.did, state)
        : undefined
    }
    return {
      $type: 'app.bsky.feed.defs#postView',
      ...post,
    }
  }

  blockedPost(
    uri: string,
    authorDid: string,
    state: HydrationState,
  ): BlockedPost {
    return {
      $type: 'app.bsky.feed.defs#blockedPost',
      uri,
      blocked: true,
      author: {
        did: authorDid,
        viewer: this.blockedProfileViewer(authorDid, state),
      },
    }
  }

  notFoundPost(uri: string): NotFoundPost {
    return {
      $type: 'app.bsky.feed.defs#notFoundPost',
      uri,
      notFound: true,
    }
  }

  reasonRepost(
    creatorDid: string,
    repost: Repost,
    state: HydrationState,
  ): ReasonRepost | undefined {
    const creator = this.profileBasic(creatorDid, state)
    if (!creator) return
    return {
      $type: 'app.bsky.feed.defs#reasonRepost',
      by: creator,
      indexedAt: repost.sortedAt.toISOString(),
    }
  }

  // Threads
  // ------------

  thread(
    skele: { anchor: string; uris: string[] },
    state: HydrationState,
    opts: { height: number; depth: number },
  ): ThreadViewPost | NotFoundPost | BlockedPost {
    const { anchor, uris } = skele
    const post = this.post(anchor, state)
    const postInfo = state.posts?.get(anchor)
    if (!postInfo || !post) return this.notFoundPost(anchor)
    if (this.viewerBlockExists(post.author.did, state)) {
      return this.blockedPost(anchor, post.author.did, state)
    }
    const includedPosts = new Set<string>([anchor])
    const childrenByParentUri: Record<string, string[]> = {}
    uris.forEach((uri) => {
      const post = state.posts?.get(uri)
      const parentUri = post?.record.reply?.parent.uri
      if (!parentUri) return
      if (includedPosts.has(uri)) return
      includedPosts.add(uri)
      childrenByParentUri[parentUri] ??= []
      childrenByParentUri[parentUri].push(uri)
    })
    const rootUri = getRootUri(anchor, postInfo)
    const violatesThreadGate = postInfo.violatesThreadGate

    return {
      $type: 'app.bsky.feed.defs#threadViewPost',
      post,
      parent: !violatesThreadGate
        ? this.threadParent(anchor, rootUri, state, opts.height)
        : undefined,
      replies: !violatesThreadGate
        ? this.threadReplies(
            anchor,
            rootUri,
            childrenByParentUri,
            state,
            opts.depth,
          )
        : undefined,
    }
  }

  threadParent(
    childUri: string,
    rootUri: string,
    state: HydrationState,
    height: number,
  ): ThreadViewPost | NotFoundPost | BlockedPost | undefined {
    if (height < 1) return undefined
    const parentUri = state.posts?.get(childUri)?.record.reply?.parent.uri
    if (!parentUri) return undefined
    if (state.postBlocks?.get(childUri)?.reply) {
      return this.blockedPost(parentUri, creatorFromUri(parentUri), state)
    }
    const post = this.post(parentUri, state)
    const postInfo = state.posts?.get(parentUri)
    if (!postInfo || !post) return this.notFoundPost(parentUri)
    if (rootUri !== getRootUri(parentUri, postInfo)) return // outside thread boundary
    if (this.viewerBlockExists(post.author.did, state)) {
      return this.blockedPost(parentUri, post.author.did, state)
    }
    return {
      $type: 'app.bsky.feed.defs#threadViewPost',
      post,
      parent: this.threadParent(parentUri, rootUri, state, height - 1),
    }
  }

  threadReplies(
    parentUri: string,
    rootUri: string,
    childrenByParentUri: Record<string, string[]>,
    state: HydrationState,
    depth: number,
  ): (ThreadViewPost | NotFoundPost | BlockedPost)[] | undefined {
    if (depth < 1) return undefined
    const childrenUris = childrenByParentUri[parentUri] ?? []
    return mapDefined(childrenUris, (uri) => {
      const postInfo = state.posts?.get(uri)
      if (postInfo?.violatesThreadGate) {
        return undefined
      }
      if (state.postBlocks?.get(uri)?.reply) {
        return undefined
      }
      const post = this.post(uri, state)
      if (!postInfo || !post) return this.notFoundPost(uri)
      if (rootUri !== getRootUri(uri, postInfo)) return // outside thread boundary
      if (this.viewerBlockExists(post.author.did, state)) {
        return this.blockedPost(uri, post.author.did, state)
      }
      return {
        $type: 'app.bsky.feed.defs#threadViewPost',
        post,
        replies: this.threadReplies(
          uri,
          rootUri,
          childrenByParentUri,
          state,
          depth - 1,
        ),
      }
    })
  }

  // Embeds
  // ------------

  embed(
    postUri: string,
    embed: Embed | { $type: string },
    state: HydrationState,
    depth: number,
  ): EmbedView | undefined {
    if (isImagesEmbed(embed)) {
      return this.imagesEmbed(creatorFromUri(postUri), embed)
    } else if (isExternalEmbed(embed)) {
      return this.externalEmbed(creatorFromUri(postUri), embed)
    } else if (isRecordEmbed(embed)) {
      return this.recordEmbed(postUri, embed, state, depth)
    } else if (isRecordWithMedia(embed)) {
      return this.recordWithMediaEmbed(postUri, embed, state, depth)
    } else {
      return undefined
    }
  }

  imagesEmbed(did: string, embed: ImagesEmbed): ImagesEmbedView {
    const imgViews = embed.images.map((img) => ({
      thumb: this.imgUriBuilder.getPresetUri(
        'feed_thumbnail',
        did,
        cidFromBlobJson(img.image),
      ),
      fullsize: this.imgUriBuilder.getPresetUri(
        'feed_fullsize',
        did,
        cidFromBlobJson(img.image),
      ),
      alt: img.alt,
      aspectRatio: img.aspectRatio,
    }))
    return {
      $type: 'app.bsky.embed.images#view',
      images: imgViews,
    }
  }

  externalEmbed(did: string, embed: ExternalEmbed): ExternalEmbedView {
    const { uri, title, description, thumb } = embed.external
    return {
      $type: 'app.bsky.embed.external#view',
      external: {
        uri,
        title,
        description,
        thumb: thumb
          ? this.imgUriBuilder.getPresetUri(
              'feed_thumbnail',
              did,
              cidFromBlobJson(thumb),
            )
          : undefined,
      },
    }
  }

  embedNotFound(uri: string): { $type: string; record: EmbedNotFound } {
    return {
      $type: 'app.bsky.embed.record#view',
      record: {
        $type: 'app.bsky.embed.record#viewNotFound',
        uri,
        notFound: true,
      },
    }
  }

  embedBlocked(
    uri: string,
    state: HydrationState,
  ): { $type: string; record: EmbedBlocked } {
    const creator = creatorFromUri(uri)
    return {
      $type: 'app.bsky.embed.record#view',
      record: {
        $type: 'app.bsky.embed.record#viewBlocked',
        uri,
        blocked: true,
        author: {
          did: creator,
          viewer: this.blockedProfileViewer(creator, state),
        },
      },
    }
  }

  embedPostView(
    uri: string,
    state: HydrationState,
    depth: number,
  ): PostEmbedView | undefined {
    const postView = this.post(uri, state, depth)
    if (!postView) return
    return {
      $type: 'app.bsky.embed.record#viewRecord',
      uri: postView.uri,
      cid: postView.cid,
      author: postView.author,
      value: postView.record,
      labels: postView.labels,
      indexedAt: postView.indexedAt,
      embeds: depth > 1 ? undefined : postView.embed ? [postView.embed] : [],
    }
  }

  recordEmbed(
    postUri: string,
    embed: RecordEmbed,
    state: HydrationState,
    depth: number,
    withTypeTag = true,
  ): RecordEmbedView {
    const uri = embed.record.uri
    const parsedUri = new AtUri(uri)
    if (
      this.viewerBlockExists(parsedUri.hostname, state) ||
      state.postBlocks?.get(postUri)?.embed
    ) {
      return this.embedBlocked(uri, state)
    }

    if (parsedUri.collection === ids.AppBskyFeedPost) {
      const view = this.embedPostView(uri, state, depth)
      if (!view) return this.embedNotFound(uri)
      return this.recordEmbedWrapper(view, withTypeTag)
    } else if (parsedUri.collection === ids.AppBskyFeedGenerator) {
      const view = this.feedGenerator(uri, state)
      if (!view) return this.embedNotFound(uri)
      view.$type = 'app.bsky.feed.defs#generatorView'
      return this.recordEmbedWrapper(view, withTypeTag)
    } else if (parsedUri.collection === ids.AppBskyGraphList) {
      const view = this.list(uri, state)
      if (!view) return this.embedNotFound(uri)
      view.$type = 'app.bsky.graph.defs#listView'
      return this.recordEmbedWrapper(view, withTypeTag)
    } else if (parsedUri.collection === ids.AppBskyModerationService) {
      const view = this.modService(parsedUri.hostname, state)
      if (!view) return this.embedNotFound(uri)
      view.$type = 'app.bsky.moderation.defs#modServiceView'
      return this.recordEmbedWrapper(view, withTypeTag)
    }
    return this.embedNotFound(uri)
  }

  private recordEmbedWrapper(
    record: RecordEmbedViewInternal,
    withTypeTag: boolean,
  ): RecordEmbedView {
    return {
      $type: withTypeTag ? 'app.bsky.embed.record#view' : undefined,
      record,
    }
  }

  recordWithMediaEmbed(
    postUri: string,
    embed: RecordWithMedia,
    state: HydrationState,
    depth: number,
  ): RecordWithMediaView | undefined {
    const creator = creatorFromUri(postUri)
    let mediaEmbed: ImagesEmbedView | ExternalEmbedView
    if (isImagesEmbed(embed.media)) {
      mediaEmbed = this.imagesEmbed(creator, embed.media)
    } else if (isExternalEmbed(embed.media)) {
      mediaEmbed = this.externalEmbed(creator, embed.media)
    } else {
      return
    }
    return {
      $type: 'app.bsky.embed.recordWithMedia#view',
      media: mediaEmbed,
      record: this.recordEmbed(postUri, embed.record, state, depth, false),
    }
  }

  userReplyDisabled(uri: string, state: HydrationState): boolean | undefined {
    const post = state.posts?.get(uri)
    if (post?.violatesThreadGate) {
      return true
    }
    const rootUriStr: string = post?.record.reply?.root.uri ?? uri
    const gate = state.threadgates?.get(postToGateUri(rootUriStr))?.record
    const viewer = state.ctx?.viewer
    if (!gate || !viewer) {
      return undefined
    }
    const rootPost = state.posts?.get(rootUriStr)?.record
    const ownerDid = new AtUri(rootUriStr).hostname
    const {
      canReply,
      allowFollowing,
      allowListUris = [],
    } = parseThreadGate(viewer, ownerDid, rootPost ?? null, gate)
    if (canReply) {
      return false
    }
    if (allowFollowing && state.profileViewers?.get(ownerDid)?.followedBy) {
      return false
    }
    for (const listUri of allowListUris) {
      const list = state.listViewers?.get(listUri)
      if (list?.viewerInList) {
        return false
      }
    }
    return true
  }

  notification(
    notif: Notification,
    lastSeenAt: string | undefined,
    state: HydrationState,
  ): NotificationView | undefined {
    if (!notif.timestamp || !notif.reason) return
    const uri = new AtUri(notif.uri)
    const authorDid = uri.hostname
    const author = this.profile(authorDid, state)
    if (!author) return
    let recordInfo: RecordInfo<Record<string, unknown>> | null | undefined
    if (uri.collection === ids.AppBskyFeedPost) {
      recordInfo = state.posts?.get(notif.uri)
    } else if (uri.collection === ids.AppBskyFeedLike) {
      recordInfo = state.likes?.get(notif.uri)
    } else if (uri.collection === ids.AppBskyFeedRepost) {
      recordInfo = state.reposts?.get(notif.uri)
    } else if (uri.collection === ids.AppBskyGraphFollow) {
      recordInfo = state.follows?.get(notif.uri)
    }
    if (!recordInfo) return
    const labels = state.labels?.get(notif.uri) ?? []
    const selfLabels = this.selfLabels({
      uri: notif.uri,
      cid: recordInfo.cid,
      record: recordInfo.record,
    })
    const indexedAt = notif.timestamp.toDate().toISOString()
    return {
      uri: notif.uri,
      cid: recordInfo.cid,
      author,
      reason: notif.reason,
      reasonSubject: notif.reasonSubject || undefined,
      record: recordInfo.record,
      // @NOTE works with a hack in listNotifications so that when there's no last-seen time,
      // the user's first notification is marked unread, and all previous read. in this case,
      // the last seen time will be equal to the first notification's indexed time.
      isRead: lastSeenAt ? lastSeenAt > indexedAt : true,
      indexedAt: notif.timestamp.toDate().toISOString(),
      labels: [...labels, ...selfLabels],
    }
  }
}

const postToGateUri = (uri: string) => {
  const aturi = new AtUri(uri)
  if (aturi.collection === ids.AppBskyFeedPost) {
    aturi.collection = ids.AppBskyFeedThreadgate
  }
  return aturi.toString()
}

const getRootUri = (uri: string, post: Post): string => {
  return post.record.reply?.root.uri ?? uri
}<|MERGE_RESOLUTION|>--- conflicted
+++ resolved
@@ -48,15 +48,11 @@
 import { Label } from '../hydration/label'
 import { FeedItem, Post, Repost } from '../hydration/feed'
 import { RecordInfo } from '../hydration/util'
-<<<<<<< HEAD
-import { Notification } from '../data-plane/gen/bsky_pb'
 import {
   ModServiceView,
   ModServiceViewDetailed,
 } from '../lexicon/types/app/bsky/moderation/defs'
-=======
 import { Notification } from '../proto/bsky_pb'
->>>>>>> f8559381
 
 export class Views {
   constructor(public imgUriBuilder: ImageUriBuilder) {}
@@ -296,10 +292,7 @@
             like: viewer.like,
           }
         : undefined,
-      indexedAt: compositeTime(
-        normalizeDatetimeAlways(modService.record.createdAt),
-        modService.indexedAt?.toISOString(),
-      ),
+      indexedAt: modService.sortedAt.toISOString(),
       labels,
     }
   }

--- conflicted
+++ resolved
@@ -1126,19 +1126,7 @@
     }
   }
 
-<<<<<<< HEAD
-  codeEmbed(embed: CodeEmbed): CodeEmbedView {
-    return {
-      $type: 'app.bsky.embed.code#view',
-      code: embed.code,
-      lang: embed.lang,
-    }
-  }
-
   externalEmbed(did: string, embed: ExternalEmbed): ExternalEmbedView {
-=======
-  externalEmbed(did: string, embed: ExternalEmbed): $Typed<ExternalEmbedView> {
->>>>>>> 81524fcb
     const { uri, title, description, thumb } = embed.external
     return {
       $type: 'app.bsky.embed.external#view',

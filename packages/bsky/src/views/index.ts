--- conflicted
+++ resolved
@@ -388,20 +388,11 @@
     }
   }
 
-<<<<<<< HEAD
   feedViewPost(
     item: FeedItem,
     state: HydrationState,
   ): FeedViewPost | undefined {
-    // no block violating posts in feeds
-    if (state.postBlocks?.get(item.post.uri)?.reply) return undefined
     const postInfo = state.posts?.get(item.post.uri)
-=======
-  feedViewPost(uri: string, state: HydrationState): FeedViewPost | undefined {
-    const parsedUri = new AtUri(uri)
-    const postInfo = state.posts?.get(uri)
-    let postUri: AtUri
->>>>>>> 4c80b127
     let reason: ReasonRepost | undefined
     if (item.repost) {
       const repost = state.reposts?.get(item.repost.uri)

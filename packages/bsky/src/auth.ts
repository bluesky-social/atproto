import express from 'express'
import * as uint8arrays from 'uint8arrays'
import { AuthRequiredError, verifyJwt } from '@atproto/xrpc-server'
import { IdResolver } from '@atproto/identity'
import { ServerConfig } from './config'

const BASIC = 'Basic '
const BEARER = 'Bearer '

export const authVerifier = (
  idResolver: IdResolver,
  opts: { aud: string | null },
) => {
  const getSigningKey = async (
    did: string,
    forceRefresh: boolean,
  ): Promise<string> => {
    const atprotoData = await idResolver.did.resolveAtprotoData(
      did,
      forceRefresh,
    )
    return atprotoData.signingKey
  }

  return async (reqCtx: { req: express.Request; res: express.Response }) => {
    const jwtStr = getJwtStrFromReq(reqCtx.req)
    if (!jwtStr) {
      throw new AuthRequiredError('missing jwt', 'MissingJwt')
    }
    const payload = await verifyJwt(jwtStr, opts.aud, getSigningKey)
    return { credentials: { did: payload.iss }, artifacts: { aud: opts.aud } }
  }
}

export const authOptionalVerifier = (
  idResolver: IdResolver,
  opts: { aud: string | null },
) => {
<<<<<<< HEAD
  const verifyAccess = authVerifier(idResolver, opts)

=======
  const verify = authVerifier(idResolver, opts)
>>>>>>> 401538a9
  return async (reqCtx: { req: express.Request; res: express.Response }) => {
    if (!reqCtx.req.headers.authorization) {
      return { credentials: { did: null } }
    }
<<<<<<< HEAD
    return verifyAccess(reqCtx)
=======
    return verify(reqCtx)
>>>>>>> 401538a9
  }
}

export const authOptionalAccessOrRoleVerifier = (
  idResolver: IdResolver,
  cfg: ServerConfig,
) => {
  const verifyAccess = authVerifier(idResolver, { aud: cfg.serverDid })
  const verifyRole = roleVerifier(cfg)
  return async (ctx: { req: express.Request; res: express.Response }) => {
    const defaultUnAuthorizedCredentials = {
      credentials: { did: null, type: 'unauthed' as const },
    }
    if (!ctx.req.headers.authorization) {
      return defaultUnAuthorizedCredentials
    }
    // For non-admin tokens, we don't want to consider alternative verifiers and let it fail if it fails
    const isRoleAuthToken = ctx.req.headers.authorization?.startsWith(BASIC)
    if (isRoleAuthToken) {
      const result = await verifyRole(ctx)
      return {
        ...result,
        credentials: {
          type: 'role' as const,
          ...result.credentials,
        },
      }
    }
    const result = await verifyAccess(ctx)
    return {
      ...result,
      credentials: {
        type: 'access' as const,
        ...result.credentials,
      },
    }
  }
}

export const roleVerifier =
  (cfg: ServerConfig) =>
  async (reqCtx: { req: express.Request; res: express.Response }) => {
    const credentials = getRoleCredentials(cfg, reqCtx.req)
    if (!credentials.valid) {
      throw new AuthRequiredError()
    }
    return { credentials }
  }

export const getRoleCredentials = (cfg: ServerConfig, req: express.Request) => {
  const parsed = parseBasicAuth(req.headers.authorization || '')
  const { username, password } = parsed ?? {}
  if (username === 'admin' && password === cfg.triagePassword) {
    return { valid: true, admin: false, moderator: false, triage: true }
  }
  if (username === 'admin' && password === cfg.moderatorPassword) {
    return { valid: true, admin: false, moderator: true, triage: true }
  }
  if (username === 'admin' && password === cfg.adminPassword) {
    return { valid: true, admin: true, moderator: true, triage: true }
  }
  return { valid: false, admin: false, moderator: false, triage: false }
}

export const parseBasicAuth = (
  token: string,
): { username: string; password: string } | null => {
  if (!token.startsWith(BASIC)) return null
  const b64 = token.slice(BASIC.length)
  let parsed: string[]
  try {
    parsed = uint8arrays
      .toString(uint8arrays.fromString(b64, 'base64pad'), 'utf8')
      .split(':')
  } catch (err) {
    return null
  }
  const [username, password] = parsed
  if (!username || !password) return null
  return { username, password }
}

export const buildBasicAuth = (username: string, password: string): string => {
  return (
    BASIC +
    uint8arrays.toString(
      uint8arrays.fromString(`${username}:${password}`, 'utf8'),
      'base64pad',
    )
  )
}

export const getJwtStrFromReq = (req: express.Request): string | null => {
  const { authorization } = req.headers
  if (!authorization?.startsWith(BEARER)) {
    return null
  }
  return authorization.slice(BEARER.length).trim()
}<|MERGE_RESOLUTION|>--- conflicted
+++ resolved
@@ -36,21 +36,12 @@
   idResolver: IdResolver,
   opts: { aud: string | null },
 ) => {
-<<<<<<< HEAD
   const verifyAccess = authVerifier(idResolver, opts)
-
-=======
-  const verify = authVerifier(idResolver, opts)
->>>>>>> 401538a9
   return async (reqCtx: { req: express.Request; res: express.Response }) => {
     if (!reqCtx.req.headers.authorization) {
       return { credentials: { did: null } }
     }
-<<<<<<< HEAD
     return verifyAccess(reqCtx)
-=======
-    return verify(reqCtx)
->>>>>>> 401538a9
   }
 }
 

--- conflicted
+++ resolved
@@ -42,25 +42,19 @@
 
 export type AuthVerifierOpts = {
   ownDid: string
-  adminDid: string
+  modServiceDid: string
   adminPass: string
-<<<<<<< HEAD
-  moderatorPass: string
-  triagePass: string
-=======
-  moderatorDids: string[]
->>>>>>> ac5d52fd
 }
 
 export class AuthVerifier {
   private _adminPass: string
   public ownDid: string
-  public adminDid: string
+  public modServiceDid: string
 
   constructor(public idResolver: IdResolver, opts: AuthVerifierOpts) {
     this._adminPass = opts.adminPass
     this.ownDid = opts.ownDid
-    this.adminDid = opts.adminDid
+    this.modServiceDid = opts.modServiceDid
   }
 
   // verifiers (arrow fns to preserve scope)
@@ -70,7 +64,7 @@
       aud: this.ownDid,
       iss: null,
     })
-    const includeTakedowns = iss === this.adminDid
+    const includeTakedowns = iss === this.modServiceDid
     return { credentials: { type: 'standard', iss, aud, includeTakedowns } }
   }
 
@@ -93,7 +87,7 @@
       aud: null,
       iss: null,
     })
-    const includeTakedowns = iss === this.adminDid
+    const includeTakedowns = iss === this.modServiceDid
     return { credentials: { type: 'standard', iss, aud, includeTakedowns } }
   }
 
@@ -110,7 +104,7 @@
   adminService = async (reqCtx: ReqCtx): Promise<AdminServiceOutput> => {
     const { iss, aud } = await this.verifyServiceJwt(reqCtx, {
       aud: this.ownDid,
-      iss: [this.adminDid],
+      iss: [this.modServiceDid],
     })
     return { credentials: { type: 'admin_service', aud, iss } }
   }

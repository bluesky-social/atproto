--- conflicted
+++ resolved
@@ -56,12 +56,8 @@
       overrides?.dbPostgresUrl || process.env.DB_POSTGRES_URL
     assert(dbPostgresUrl)
     const dbPostgresSchema = process.env.DB_POSTGRES_SCHEMA
-<<<<<<< HEAD
     const dbPrimaryPostgresUrl =
       overrides?.dbPrimaryPostgresUrl || process.env.DB_PRIMARY_POSTGRES_URL
-    const repoProvider = process.env.REPO_PROVIDER // E.g. ws://abc.com:4000
-=======
->>>>>>> b16c41c2
     const adminPassword = process.env.ADMIN_PASSWORD || 'admin'
     const moderatorPassword = process.env.MODERATOR_PASSWORD || undefined
     const triagePassword = process.env.TRIAGE_PASSWORD || undefined

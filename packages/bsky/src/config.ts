--- conflicted
+++ resolved
@@ -47,15 +47,10 @@
     const dataplaneHttpVersion = process.env.BSKY_DATAPLANE_HTTP_VERSION || '2'
     const dataplaneIgnoreBadTls =
       process.env.BSKY_DATAPLANE_IGNORE_BAD_TLS === 'true'
-<<<<<<< HEAD
-    const searchEndpoint = process.env.BSKY_SEARCH_ENDPOINT || undefined
-    const adminPassword = process.env.BSKY_ADMIN_PASSWORD || 'admin'
-    const moderatorPassword = process.env.BSKY_MODERATOR_PASSWORD || undefined
-    const triagePassword = process.env.BSKY_TRIAGE_PASSWORD || undefined
-=======
     const labelsFromIssuerDids = process.env.BSKY_LABELS_FROM_ISSUER_DIDS
       ? process.env.BSKY_LABELS_FROM_ISSUER_DIDS.split(',')
       : []
+    const searchEndpoint = process.env.BSKY_SEARCH_ENDPOINT || undefined
     const adminPassword = process.env.BSKY_ADMIN_PASSWORD
     assert(adminPassword)
     const moderatorPassword = process.env.BSKY_MODERATOR_PASSWORD
@@ -64,7 +59,6 @@
     assert(triagePassword)
     const modServiceDid = process.env.MOD_SERVICE_DID
     assert(modServiceDid)
->>>>>>> 4c80b127
     assert(dataplaneUrls.length)
     assert(dataplaneHttpVersion === '1.1' || dataplaneHttpVersion === '2')
 
@@ -141,13 +135,12 @@
     return this.cfg.dataplaneIgnoreBadTls
   }
 
-<<<<<<< HEAD
   get searchEndpoint() {
     return this.cfg.searchEndpoint
-=======
+  }
+
   get labelsFromIssuerDids() {
     return this.cfg.labelsFromIssuerDids ?? []
->>>>>>> 4c80b127
   }
 
   get handleResolveNameservers() {

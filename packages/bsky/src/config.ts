import assert from 'assert'
import {
  DAY,
  HOUR,
  MINUTE,
  SECOND,
  parseIntWithFallback,
} from '@atproto/common'

export interface ServerConfigValues {
  version: string
  debugMode?: boolean
  port?: number
  publicUrl?: string
  serverDid: string
  feedGenDid?: string
  dbPrimaryPostgresUrl: string
  dbReplicaPostgresUrls?: string[]
  dbReplicaTags?: Record<string, number[]> // E.g. { timeline: [0], thread: [1] }
  dbPostgresSchema?: string
  redisHost?: string // either set redis host, or both sentinel name and hosts
  redisSentinelName?: string
  redisSentinelHosts?: string[]
  redisPassword?: string
  didPlcUrl: string
  didCacheStaleTTL: number
  didCacheMaxTTL: number
  labelCacheStaleTTL: number
  labelCacheMaxTTL: number
  handleResolveNameservers?: string[]
  imgUriEndpoint?: string
  blobCacheLocation?: string
  searchEndpoint?: string
  adminPassword: string
<<<<<<< HEAD
  moderatorPassword: string
  triagePassword: string
=======
  moderatorDids: string[]
>>>>>>> ac5d52fd
  modServiceDid: string
  rateLimitsEnabled: boolean
  rateLimitBypassKey?: string
  rateLimitBypassIps?: string[]
}

export class ServerConfig {
  private assignedPort?: number
  constructor(private cfg: ServerConfigValues) {}

  static readEnv(overrides?: Partial<ServerConfigValues>) {
    const version = process.env.BSKY_VERSION || '0.0.0'
    const debugMode = process.env.NODE_ENV !== 'production'
    const publicUrl = process.env.PUBLIC_URL || undefined
    const serverDid = process.env.SERVER_DID || 'did:example:test'
    const feedGenDid = process.env.FEED_GEN_DID
    const envPort = parseInt(process.env.PORT || '', 10)
    const port = isNaN(envPort) ? 2584 : envPort
    const redisHost =
      overrides?.redisHost || process.env.REDIS_HOST || undefined
    const redisSentinelName =
      overrides?.redisSentinelName ||
      process.env.REDIS_SENTINEL_NAME ||
      undefined
    const redisSentinelHosts =
      overrides?.redisSentinelHosts ||
      (process.env.REDIS_SENTINEL_HOSTS
        ? process.env.REDIS_SENTINEL_HOSTS.split(',')
        : [])
    const redisPassword =
      overrides?.redisPassword || process.env.REDIS_PASSWORD || undefined
    const didPlcUrl = process.env.DID_PLC_URL || 'http://localhost:2582'
    const didCacheStaleTTL = parseIntWithFallback(
      process.env.DID_CACHE_STALE_TTL,
      HOUR,
    )
    const didCacheMaxTTL = parseIntWithFallback(
      process.env.DID_CACHE_MAX_TTL,
      DAY,
    )
    const labelCacheStaleTTL = parseIntWithFallback(
      process.env.LABEL_CACHE_STALE_TTL,
      30 * SECOND,
    )
    const labelCacheMaxTTL = parseIntWithFallback(
      process.env.LABEL_CACHE_MAX_TTL,
      MINUTE,
    )
    const handleResolveNameservers = process.env.HANDLE_RESOLVE_NAMESERVERS
      ? process.env.HANDLE_RESOLVE_NAMESERVERS.split(',')
      : []
    const imgUriEndpoint = process.env.IMG_URI_ENDPOINT
    const blobCacheLocation = process.env.BLOB_CACHE_LOC
    const searchEndpoint = process.env.SEARCH_ENDPOINT
    const dbPrimaryPostgresUrl =
      overrides?.dbPrimaryPostgresUrl || process.env.DB_PRIMARY_POSTGRES_URL
    let dbReplicaPostgresUrls = overrides?.dbReplicaPostgresUrls
    if (!dbReplicaPostgresUrls && process.env.DB_REPLICA_POSTGRES_URLS) {
      dbReplicaPostgresUrls = process.env.DB_REPLICA_POSTGRES_URLS.split(',')
    }
    const dbReplicaTags = overrides?.dbReplicaTags ?? {
      '*': getTagIdxs(process.env.DB_REPLICA_TAGS_ANY), // e.g. DB_REPLICA_TAGS_ANY=0,1
      timeline: getTagIdxs(process.env.DB_REPLICA_TAGS_TIMELINE),
      feed: getTagIdxs(process.env.DB_REPLICA_TAGS_FEED),
      search: getTagIdxs(process.env.DB_REPLICA_TAGS_SEARCH),
      thread: getTagIdxs(process.env.DB_REPLICA_TAGS_THREAD),
    }
    assert(
      Object.values(dbReplicaTags)
        .flat()
        .every((idx) => idx < (dbReplicaPostgresUrls?.length ?? 0)),
      'out of range index in replica tags',
    )
    const dbPostgresSchema = process.env.DB_POSTGRES_SCHEMA
    assert(dbPrimaryPostgresUrl)
    const adminPassword = process.env.ADMIN_PASSWORD || undefined
    assert(adminPassword)
<<<<<<< HEAD
    const moderatorPassword = process.env.MODERATOR_PASSWORD || undefined
    assert(moderatorPassword)
    const triagePassword = process.env.TRIAGE_PASSWORD || undefined
    assert(triagePassword)
=======
    const moderatorDids = process.env.MODERATOR_DIDS
      ? process.env.MODERATOR_DIDS.split(',')
      : []
>>>>>>> ac5d52fd

    const modServiceDid =
      overrides?.modServiceDid ||
      process.env.MODERATION_SERVICE_DID ||
      undefined
    assert(modServiceDid)
    const rateLimitsEnabled = process.env.RATE_LIMITS_ENABLED === 'true'
    const rateLimitBypassKey = process.env.RATE_LIMIT_BYPASS_KEY
    const rateLimitBypassIps = process.env.RATE_LIMIT_BYPASS_IPS
      ? process.env.RATE_LIMIT_BYPASS_IPS.split(',').map((ipOrCidr) =>
          ipOrCidr.split('/')[0]?.trim(),
        )
      : undefined

    return new ServerConfig({
      version,
      debugMode,
      port,
      publicUrl,
      serverDid,
      feedGenDid,
      dbPrimaryPostgresUrl,
      dbReplicaPostgresUrls,
      dbReplicaTags,
      dbPostgresSchema,
      redisHost,
      redisSentinelName,
      redisSentinelHosts,
      redisPassword,
      didPlcUrl,
      didCacheStaleTTL,
      didCacheMaxTTL,
      labelCacheStaleTTL,
      labelCacheMaxTTL,
      handleResolveNameservers,
      imgUriEndpoint,
      blobCacheLocation,
      searchEndpoint,
      adminPassword,
<<<<<<< HEAD
      moderatorPassword,
      triagePassword,
=======
      moderatorDids,
>>>>>>> ac5d52fd
      modServiceDid,
      rateLimitsEnabled,
      rateLimitBypassKey,
      rateLimitBypassIps,
      ...stripUndefineds(overrides ?? {}),
    })
  }

  assignPort(port: number) {
    assert(
      !this.cfg.port || this.cfg.port === port,
      'Conflicting port in config',
    )
    this.assignedPort = port
  }

  get version() {
    return this.cfg.version
  }

  get debugMode() {
    return !!this.cfg.debugMode
  }

  get port() {
    return this.assignedPort || this.cfg.port
  }

  get localUrl() {
    assert(this.port, 'No port assigned')
    return `http://localhost:${this.port}`
  }

  get publicUrl() {
    return this.cfg.publicUrl
  }

  get serverDid() {
    return this.cfg.serverDid
  }

  get feedGenDid() {
    return this.cfg.feedGenDid
  }

  get dbPrimaryPostgresUrl() {
    return this.cfg.dbPrimaryPostgresUrl
  }

  get dbReplicaPostgresUrl() {
    return this.cfg.dbReplicaPostgresUrls
  }

  get dbReplicaTags() {
    return this.cfg.dbReplicaTags
  }

  get dbPostgresSchema() {
    return this.cfg.dbPostgresSchema
  }

  get redisHost() {
    return this.cfg.redisHost
  }

  get redisSentinelName() {
    return this.cfg.redisSentinelName
  }

  get redisSentinelHosts() {
    return this.cfg.redisSentinelHosts
  }

  get redisPassword() {
    return this.cfg.redisPassword
  }

  get didCacheStaleTTL() {
    return this.cfg.didCacheStaleTTL
  }

  get didCacheMaxTTL() {
    return this.cfg.didCacheMaxTTL
  }

  get labelCacheStaleTTL() {
    return this.cfg.labelCacheStaleTTL
  }

  get labelCacheMaxTTL() {
    return this.cfg.labelCacheMaxTTL
  }

  get handleResolveNameservers() {
    return this.cfg.handleResolveNameservers
  }

  get didPlcUrl() {
    return this.cfg.didPlcUrl
  }

  get imgUriEndpoint() {
    return this.cfg.imgUriEndpoint
  }

  get blobCacheLocation() {
    return this.cfg.blobCacheLocation
  }

  get searchEndpoint() {
    return this.cfg.searchEndpoint
  }

  get adminPassword() {
    return this.cfg.adminPassword
  }

<<<<<<< HEAD
  get moderatorPassword() {
    return this.cfg.moderatorPassword
  }

  get triagePassword() {
    return this.cfg.triagePassword
=======
  get moderatorDids() {
    return this.cfg.moderatorDids
>>>>>>> ac5d52fd
  }

  get modServiceDid() {
    return this.cfg.modServiceDid
  }

  get rateLimitsEnabled() {
    return this.cfg.rateLimitsEnabled
  }

  get rateLimitBypassKey() {
    return this.cfg.rateLimitBypassKey
  }

  get rateLimitBypassIps() {
    return this.cfg.rateLimitBypassIps
  }
}

function getTagIdxs(str?: string): number[] {
  return str ? str.split(',').map((item) => parseInt(item, 10)) : []
}

function stripUndefineds(
  obj: Record<string, unknown>,
): Record<string, unknown> {
  const result = {}
  Object.entries(obj).forEach(([key, val]) => {
    if (val !== undefined) {
      result[key] = val
    }
  })
  return result
}<|MERGE_RESOLUTION|>--- conflicted
+++ resolved
@@ -32,12 +32,6 @@
   blobCacheLocation?: string
   searchEndpoint?: string
   adminPassword: string
-<<<<<<< HEAD
-  moderatorPassword: string
-  triagePassword: string
-=======
-  moderatorDids: string[]
->>>>>>> ac5d52fd
   modServiceDid: string
   rateLimitsEnabled: boolean
   rateLimitBypassKey?: string
@@ -115,16 +109,6 @@
     assert(dbPrimaryPostgresUrl)
     const adminPassword = process.env.ADMIN_PASSWORD || undefined
     assert(adminPassword)
-<<<<<<< HEAD
-    const moderatorPassword = process.env.MODERATOR_PASSWORD || undefined
-    assert(moderatorPassword)
-    const triagePassword = process.env.TRIAGE_PASSWORD || undefined
-    assert(triagePassword)
-=======
-    const moderatorDids = process.env.MODERATOR_DIDS
-      ? process.env.MODERATOR_DIDS.split(',')
-      : []
->>>>>>> ac5d52fd
 
     const modServiceDid =
       overrides?.modServiceDid ||
@@ -164,12 +148,6 @@
       blobCacheLocation,
       searchEndpoint,
       adminPassword,
-<<<<<<< HEAD
-      moderatorPassword,
-      triagePassword,
-=======
-      moderatorDids,
->>>>>>> ac5d52fd
       modServiceDid,
       rateLimitsEnabled,
       rateLimitBypassKey,
@@ -285,19 +263,6 @@
 
   get adminPassword() {
     return this.cfg.adminPassword
-  }
-
-<<<<<<< HEAD
-  get moderatorPassword() {
-    return this.cfg.moderatorPassword
-  }
-
-  get triagePassword() {
-    return this.cfg.triagePassword
-=======
-  get moderatorDids() {
-    return this.cfg.moderatorDids
->>>>>>> ac5d52fd
   }
 
   get modServiceDid() {

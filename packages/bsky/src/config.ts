--- conflicted
+++ resolved
@@ -1,14 +1,4 @@
 import assert from 'assert'
-<<<<<<< HEAD
-=======
-import {
-  DAY,
-  HOUR,
-  MINUTE,
-  SECOND,
-  parseIntWithFallback,
-} from '@atproto/common'
->>>>>>> e41a25fa
 
 export interface ServerConfigValues {
   version?: string
@@ -17,7 +7,6 @@
   publicUrl?: string
   serverDid: string
   feedGenDid?: string
-<<<<<<< HEAD
   dataplaneUrls: string[]
   dataplaneHttpVersion?: '1.1' | '2'
   dataplaneIgnoreBadTls?: boolean
@@ -26,34 +15,9 @@
   imgUriEndpoint?: string
   blobCacheLocation?: string
   adminPassword: string
-  moderatorPassword?: string
-  triagePassword?: string
-=======
-  dbPrimaryPostgresUrl: string
-  dbReplicaPostgresUrls?: string[]
-  dbReplicaTags?: Record<string, number[]> // E.g. { timeline: [0], thread: [1] }
-  dbPostgresSchema?: string
-  redisHost?: string // either set redis host, or both sentinel name and hosts
-  redisSentinelName?: string
-  redisSentinelHosts?: string[]
-  redisPassword?: string
-  didPlcUrl: string
-  didCacheStaleTTL: number
-  didCacheMaxTTL: number
-  labelCacheStaleTTL: number
-  labelCacheMaxTTL: number
-  handleResolveNameservers?: string[]
-  imgUriEndpoint?: string
-  blobCacheLocation?: string
-  searchEndpoint?: string
-  adminPassword: string
   moderatorPassword: string
   triagePassword: string
   modServiceDid: string
-  rateLimitsEnabled: boolean
-  rateLimitBypassKey?: string
-  rateLimitBypassIps?: string[]
->>>>>>> e41a25fa
 }
 
 export class ServerConfig {
@@ -68,7 +32,6 @@
     const feedGenDid = process.env.BSKY_FEED_GEN_DID
     const envPort = parseInt(process.env.BSKY_PORT || '', 10)
     const port = isNaN(envPort) ? 2584 : envPort
-<<<<<<< HEAD
     const didPlcUrl = process.env.BSKY_DID_PLC_URL || 'http://localhost:2582'
     const handleResolveNameservers = process.env.BSKY_HANDLE_RESOLVE_NAMESERVERS
       ? process.env.BSKY_HANDLE_RESOLVE_NAMESERVERS.split(',')
@@ -82,89 +45,17 @@
     const dataplaneHttpVersion = process.env.BSKY_DATAPLANE_HTTP_VERSION || '2'
     const dataplaneIgnoreBadTls =
       process.env.BSKY_DATAPLANE_IGNORE_BAD_TLS === 'true'
-    const adminPassword = process.env.BSKY_ADMIN_PASSWORD || 'admin'
-    const moderatorPassword = process.env.BSKY_MODERATOR_PASSWORD || undefined
-    const triagePassword = process.env.BSKY_TRIAGE_PASSWORD || undefined
+    const adminPassword = process.env.BSKY_ADMIN_PASSWORD
+    assert(adminPassword)
+    const moderatorPassword = process.env.BSKY_MODERATOR_PASSWORD
+    assert(moderatorPassword)
+    const triagePassword = process.env.BSKY_TRIAGE_PASSWORD
+    assert(triagePassword)
+    const modServiceDid = process.env.MOD_SERVICE_DID
+    assert(modServiceDid)
     assert(dataplaneUrls.length)
     assert(dataplaneHttpVersion === '1.1' || dataplaneHttpVersion === '2')
-=======
-    const redisHost =
-      overrides?.redisHost || process.env.REDIS_HOST || undefined
-    const redisSentinelName =
-      overrides?.redisSentinelName ||
-      process.env.REDIS_SENTINEL_NAME ||
-      undefined
-    const redisSentinelHosts =
-      overrides?.redisSentinelHosts ||
-      (process.env.REDIS_SENTINEL_HOSTS
-        ? process.env.REDIS_SENTINEL_HOSTS.split(',')
-        : [])
-    const redisPassword =
-      overrides?.redisPassword || process.env.REDIS_PASSWORD || undefined
-    const didPlcUrl = process.env.DID_PLC_URL || 'http://localhost:2582'
-    const didCacheStaleTTL = parseIntWithFallback(
-      process.env.DID_CACHE_STALE_TTL,
-      HOUR,
-    )
-    const didCacheMaxTTL = parseIntWithFallback(
-      process.env.DID_CACHE_MAX_TTL,
-      DAY,
-    )
-    const labelCacheStaleTTL = parseIntWithFallback(
-      process.env.LABEL_CACHE_STALE_TTL,
-      30 * SECOND,
-    )
-    const labelCacheMaxTTL = parseIntWithFallback(
-      process.env.LABEL_CACHE_MAX_TTL,
-      MINUTE,
-    )
-    const handleResolveNameservers = process.env.HANDLE_RESOLVE_NAMESERVERS
-      ? process.env.HANDLE_RESOLVE_NAMESERVERS.split(',')
-      : []
-    const imgUriEndpoint = process.env.IMG_URI_ENDPOINT
-    const blobCacheLocation = process.env.BLOB_CACHE_LOC
-    const searchEndpoint = process.env.SEARCH_ENDPOINT
-    const dbPrimaryPostgresUrl =
-      overrides?.dbPrimaryPostgresUrl || process.env.DB_PRIMARY_POSTGRES_URL
-    let dbReplicaPostgresUrls = overrides?.dbReplicaPostgresUrls
-    if (!dbReplicaPostgresUrls && process.env.DB_REPLICA_POSTGRES_URLS) {
-      dbReplicaPostgresUrls = process.env.DB_REPLICA_POSTGRES_URLS.split(',')
-    }
-    const dbReplicaTags = overrides?.dbReplicaTags ?? {
-      '*': getTagIdxs(process.env.DB_REPLICA_TAGS_ANY), // e.g. DB_REPLICA_TAGS_ANY=0,1
-      timeline: getTagIdxs(process.env.DB_REPLICA_TAGS_TIMELINE),
-      feed: getTagIdxs(process.env.DB_REPLICA_TAGS_FEED),
-      search: getTagIdxs(process.env.DB_REPLICA_TAGS_SEARCH),
-      thread: getTagIdxs(process.env.DB_REPLICA_TAGS_THREAD),
-    }
-    assert(
-      Object.values(dbReplicaTags)
-        .flat()
-        .every((idx) => idx < (dbReplicaPostgresUrls?.length ?? 0)),
-      'out of range index in replica tags',
-    )
-    const dbPostgresSchema = process.env.DB_POSTGRES_SCHEMA
-    assert(dbPrimaryPostgresUrl)
-    const adminPassword = process.env.ADMIN_PASSWORD || undefined
-    assert(adminPassword)
-    const moderatorPassword = process.env.MODERATOR_PASSWORD || undefined
-    assert(moderatorPassword)
-    const triagePassword = process.env.TRIAGE_PASSWORD || undefined
-    assert(triagePassword)
-    const modServiceDid =
-      overrides?.modServiceDid ||
-      process.env.MODERATION_SERVICE_DID ||
-      undefined
-    assert(modServiceDid)
-    const rateLimitsEnabled = process.env.RATE_LIMITS_ENABLED === 'true'
-    const rateLimitBypassKey = process.env.RATE_LIMIT_BYPASS_KEY
-    const rateLimitBypassIps = process.env.RATE_LIMIT_BYPASS_IPS
-      ? process.env.RATE_LIMIT_BYPASS_IPS.split(',').map((ipOrCidr) =>
-          ipOrCidr.split('/')[0]?.trim(),
-        )
-      : undefined
 
->>>>>>> e41a25fa
     return new ServerConfig({
       version,
       debugMode,
@@ -172,7 +63,6 @@
       publicUrl,
       serverDid,
       feedGenDid,
-<<<<<<< HEAD
       dataplaneUrls,
       dataplaneHttpVersion,
       dataplaneIgnoreBadTls,
@@ -183,32 +73,7 @@
       adminPassword,
       moderatorPassword,
       triagePassword,
-=======
-      dbPrimaryPostgresUrl,
-      dbReplicaPostgresUrls,
-      dbReplicaTags,
-      dbPostgresSchema,
-      redisHost,
-      redisSentinelName,
-      redisSentinelHosts,
-      redisPassword,
-      didPlcUrl,
-      didCacheStaleTTL,
-      didCacheMaxTTL,
-      labelCacheStaleTTL,
-      labelCacheMaxTTL,
-      handleResolveNameservers,
-      imgUriEndpoint,
-      blobCacheLocation,
-      searchEndpoint,
-      adminPassword,
-      moderatorPassword,
-      triagePassword,
       modServiceDid,
-      rateLimitsEnabled,
-      rateLimitBypassKey,
-      rateLimitBypassIps,
->>>>>>> e41a25fa
       ...stripUndefineds(overrides ?? {}),
     })
   }
@@ -258,41 +123,8 @@
     return this.cfg.dataplaneHttpVersion
   }
 
-<<<<<<< HEAD
   get dataplaneIgnoreBadTls() {
     return this.cfg.dataplaneIgnoreBadTls
-=======
-  get redisHost() {
-    return this.cfg.redisHost
-  }
-
-  get redisSentinelName() {
-    return this.cfg.redisSentinelName
-  }
-
-  get redisSentinelHosts() {
-    return this.cfg.redisSentinelHosts
-  }
-
-  get redisPassword() {
-    return this.cfg.redisPassword
-  }
-
-  get didCacheStaleTTL() {
-    return this.cfg.didCacheStaleTTL
-  }
-
-  get didCacheMaxTTL() {
-    return this.cfg.didCacheMaxTTL
->>>>>>> e41a25fa
-  }
-
-  get labelCacheStaleTTL() {
-    return this.cfg.labelCacheStaleTTL
-  }
-
-  get labelCacheMaxTTL() {
-    return this.cfg.labelCacheMaxTTL
   }
 
   get handleResolveNameservers() {
@@ -311,13 +143,6 @@
     return this.cfg.blobCacheLocation
   }
 
-<<<<<<< HEAD
-=======
-  get searchEndpoint() {
-    return this.cfg.searchEndpoint
-  }
-
->>>>>>> e41a25fa
   get adminPassword() {
     return this.cfg.adminPassword
   }
@@ -329,29 +154,10 @@
   get triagePassword() {
     return this.cfg.triagePassword
   }
-<<<<<<< HEAD
-=======
 
   get modServiceDid() {
     return this.cfg.modServiceDid
   }
-
-  get rateLimitsEnabled() {
-    return this.cfg.rateLimitsEnabled
-  }
-
-  get rateLimitBypassKey() {
-    return this.cfg.rateLimitBypassKey
-  }
-
-  get rateLimitBypassIps() {
-    return this.cfg.rateLimitBypassIps
-  }
-}
-
-function getTagIdxs(str?: string): number[] {
-  return str ? str.split(',').map((item) => parseInt(item, 10)) : []
->>>>>>> e41a25fa
 }
 
 function stripUndefineds(

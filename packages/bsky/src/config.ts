import assert from 'node:assert'
import { envList } from '@atproto/common'

export interface ServerConfigValues {
  // service
  version?: string
  debugMode?: boolean
  port?: number
  publicUrl?: string
  serverDid: string
  // external services
  dataplaneUrls: string[]
  dataplaneHttpVersion?: '1.1' | '2'
  dataplaneIgnoreBadTls?: boolean
  bsyncUrl: string
  bsyncApiKey?: string
  bsyncHttpVersion?: '1.1' | '2'
  bsyncIgnoreBadTls?: boolean
  courierUrl: string
  courierApiKey?: string
  courierHttpVersion?: '1.1' | '2'
  courierIgnoreBadTls?: boolean
  searchUrl?: string
  cdnUrl?: string
  // identity
  didPlcUrl: string
  handleResolveNameservers?: string[]
  // moderation and administration
  modServiceDid: string
  adminPasswords: string[]
  labelsFromIssuerDids?: string[]
  // misc/dev
  blobCacheLocation?: string
}

export class ServerConfig {
  private assignedPort?: number
  constructor(private cfg: ServerConfigValues) {}

  static readEnv(overrides?: Partial<ServerConfigValues>) {
    const version = process.env.BSKY_VERSION || undefined
    const debugMode = process.env.NODE_ENV !== 'production'
    const publicUrl = process.env.BSKY_PUBLIC_URL || undefined
    const serverDid = process.env.BSKY_SERVER_DID || 'did:example:test'
    const envPort = parseInt(process.env.BSKY_PORT || '', 10)
    const port = isNaN(envPort) ? 2584 : envPort
    const didPlcUrl = process.env.BSKY_DID_PLC_URL || 'http://localhost:2582'
    const handleResolveNameservers = process.env.BSKY_HANDLE_RESOLVE_NAMESERVERS
      ? process.env.BSKY_HANDLE_RESOLVE_NAMESERVERS.split(',')
      : []
    const cdnUrl = process.env.BSKY_CDN_URL || process.env.BSKY_IMG_URI_ENDPOINT
    const blobCacheLocation = process.env.BSKY_BLOB_CACHE_LOC
    const searchUrl =
      process.env.BSKY_SEARCH_URL ||
      process.env.BSKY_SEARCH_ENDPOINT ||
      undefined
    let dataplaneUrls = overrides?.dataplaneUrls
    dataplaneUrls ??= process.env.BSKY_DATAPLANE_URLS
      ? process.env.BSKY_DATAPLANE_URLS.split(',')
      : []
    const dataplaneHttpVersion = process.env.BSKY_DATAPLANE_HTTP_VERSION || '2'
    const dataplaneIgnoreBadTls =
      process.env.BSKY_DATAPLANE_IGNORE_BAD_TLS === 'true'
    const labelsFromIssuerDids = process.env.BSKY_LABELS_FROM_ISSUER_DIDS
      ? process.env.BSKY_LABELS_FROM_ISSUER_DIDS.split(',')
      : []
    const bsyncUrl = process.env.BSKY_BSYNC_URL || undefined
    assert(bsyncUrl)
    const bsyncApiKey = process.env.BSKY_BSYNC_API_KEY || undefined
    const bsyncHttpVersion = process.env.BSKY_BSYNC_HTTP_VERSION || '2'
    const bsyncIgnoreBadTls = process.env.BSKY_BSYNC_IGNORE_BAD_TLS === 'true'
    assert(bsyncHttpVersion === '1.1' || bsyncHttpVersion === '2')
    const courierUrl = process.env.BSKY_COURIER_URL || undefined
    assert(courierUrl)
    const courierApiKey = process.env.BSKY_COURIER_API_KEY || undefined
    const courierHttpVersion = process.env.BSKY_COURIER_HTTP_VERSION || '2'
    const courierIgnoreBadTls =
      process.env.BSKY_COURIER_IGNORE_BAD_TLS === 'true'
    assert(courierHttpVersion === '1.1' || courierHttpVersion === '2')
    const adminPasswords = envList(
      process.env.BSKY_ADMIN_PASSWORDS || process.env.BSKY_ADMIN_PASSWORD || '',
    )
    const modServiceDid = process.env.MOD_SERVICE_DID
    assert(modServiceDid)
    assert(dataplaneUrls.length)
    assert(dataplaneHttpVersion === '1.1' || dataplaneHttpVersion === '2')
    return new ServerConfig({
      version,
      debugMode,
      port,
      publicUrl,
      serverDid,
      dataplaneUrls,
      dataplaneHttpVersion,
      dataplaneIgnoreBadTls,
      searchUrl,
      didPlcUrl,
      labelsFromIssuerDids,
      handleResolveNameservers,
      cdnUrl,
      blobCacheLocation,
      bsyncUrl,
      bsyncApiKey,
      bsyncHttpVersion,
      bsyncIgnoreBadTls,
      courierUrl,
      courierApiKey,
      courierHttpVersion,
      courierIgnoreBadTls,
      adminPasswords,
      modServiceDid,
      ...stripUndefineds(overrides ?? {}),
    })
  }

  assignPort(port: number) {
    assert(
      !this.cfg.port || this.cfg.port === port,
      'Conflicting port in config',
    )
    this.assignedPort = port
  }

  get version() {
    return this.cfg.version
  }

  get debugMode() {
    return !!this.cfg.debugMode
  }

  get port() {
    return this.assignedPort || this.cfg.port
  }

  get localUrl() {
    assert(this.port, 'No port assigned')
    return `http://localhost:${this.port}`
  }

  get publicUrl() {
    return this.cfg.publicUrl
  }

  get serverDid() {
    return this.cfg.serverDid
  }

  get dataplaneUrls() {
    return this.cfg.dataplaneUrls
  }

  get dataplaneHttpVersion() {
    return this.cfg.dataplaneHttpVersion
  }

  get dataplaneIgnoreBadTls() {
    return this.cfg.dataplaneIgnoreBadTls
  }

<<<<<<< HEAD
  get searchEndpoint() {
    return this.cfg.searchEndpoint
  }

  get labelsFromIssuerDids() {
    return this.cfg.labelsFromIssuerDids ?? []
  }

  get handleResolveNameservers() {
    return this.cfg.handleResolveNameservers
  }

  get didPlcUrl() {
    return this.cfg.didPlcUrl
  }

  get imgUriEndpoint() {
    return this.cfg.imgUriEndpoint
  }

  get blobCacheLocation() {
    return this.cfg.blobCacheLocation
  }

=======
>>>>>>> 374d2b8f
  get bsyncUrl() {
    return this.cfg.bsyncUrl
  }

  get bsyncApiKey() {
    return this.cfg.bsyncApiKey
  }

  get bsyncHttpVersion() {
    return this.cfg.bsyncHttpVersion
  }

  get bsyncIgnoreBadTls() {
    return this.cfg.bsyncIgnoreBadTls
  }

  get courierUrl() {
    return this.cfg.courierUrl
  }

  get courierApiKey() {
    return this.cfg.courierApiKey
  }

  get courierHttpVersion() {
    return this.cfg.courierHttpVersion
  }

  get courierIgnoreBadTls() {
    return this.cfg.courierIgnoreBadTls
  }

  get searchUrl() {
    return this.cfg.searchUrl
  }

  get cdnUrl() {
    return this.cfg.cdnUrl
  }

  get didPlcUrl() {
    return this.cfg.didPlcUrl
  }

  get handleResolveNameservers() {
    return this.cfg.handleResolveNameservers
  }

  get adminPasswords() {
    return this.cfg.adminPasswords
  }

  get modServiceDid() {
    return this.cfg.modServiceDid
  }

  get labelsFromIssuerDids() {
    return this.cfg.labelsFromIssuerDids ?? []
  }

  get blobCacheLocation() {
    return this.cfg.blobCacheLocation
  }
}

function stripUndefineds(
  obj: Record<string, unknown>,
): Record<string, unknown> {
  const result = {}
  Object.entries(obj).forEach(([key, val]) => {
    if (val !== undefined) {
      result[key] = val
    }
  })
  return result
}<|MERGE_RESOLUTION|>--- conflicted
+++ resolved
@@ -158,33 +158,6 @@
     return this.cfg.dataplaneIgnoreBadTls
   }
 
-<<<<<<< HEAD
-  get searchEndpoint() {
-    return this.cfg.searchEndpoint
-  }
-
-  get labelsFromIssuerDids() {
-    return this.cfg.labelsFromIssuerDids ?? []
-  }
-
-  get handleResolveNameservers() {
-    return this.cfg.handleResolveNameservers
-  }
-
-  get didPlcUrl() {
-    return this.cfg.didPlcUrl
-  }
-
-  get imgUriEndpoint() {
-    return this.cfg.imgUriEndpoint
-  }
-
-  get blobCacheLocation() {
-    return this.cfg.blobCacheLocation
-  }
-
-=======
->>>>>>> 374d2b8f
   get bsyncUrl() {
     return this.cfg.bsyncUrl
   }

--- conflicted
+++ resolved
@@ -193,17 +193,16 @@
     return this.cfg.adminPassword
   }
 
-<<<<<<< HEAD
   get moderatorPassword() {
     return this.cfg.moderatorPassword
   }
 
   get triagePassword() {
     return this.cfg.triagePassword
-=======
+  }
+
   get indexerConcurrency() {
     return this.cfg.indexerConcurrency
->>>>>>> 4f7fd8b1
   }
 }
 

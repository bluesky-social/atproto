--- conflicted
+++ resolved
@@ -3,11 +3,6 @@
   push:
     branches:
       - main
-<<<<<<< HEAD
-      - rm-basic-auth
-=======
-      - pds-proxy-headers
->>>>>>> 2267f1ec
 env:
   REGISTRY: ghcr.io
   USERNAME: ${{ github.actor }}

--- conflicted
+++ resolved
@@ -3,11 +3,6 @@
   push:
     branches:
       - main
-<<<<<<< HEAD
-      - sequencer-recovery
-=======
-      - msieben/micro-optimizations
->>>>>>> 60df3fc6
 env:
   REGISTRY: ghcr.io
   USERNAME: ${{ github.actor }}

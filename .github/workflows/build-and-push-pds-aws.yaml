name: build-and-push-pds-aws
on:
  push:
    branches:
      - main
<<<<<<< HEAD
      - no-slow-handle-seq
=======
      - auth-triage-role
>>>>>>> 3ea892bc
env:
  REGISTRY: ${{ secrets.AWS_ECR_REGISTRY_USEAST2_PACKAGES_REGISTRY }}
  USERNAME: ${{ secrets.AWS_ECR_REGISTRY_USEAST2_PACKAGES_USERNAME }}
  PASSWORD: ${{ secrets.AWS_ECR_REGISTRY_USEAST2_PACKAGES_PASSWORD }}
  IMAGE_NAME: pds

jobs:
  pds-container-aws:
    runs-on: ubuntu-latest
    permissions:
      contents: read
      packages: write
      id-token: write

    steps:
      - name: Checkout repository
        uses: actions/checkout@v3

      - name: Setup Docker buildx
        uses: docker/setup-buildx-action@v2

      - name: Log into registry ${{ env.REGISTRY }}
        uses: docker/login-action@v2
        with:
          registry: ${{ env.REGISTRY }}
          username: ${{ env.USERNAME}}
          password: ${{ env.PASSWORD }}

      - name: Extract Docker metadata
        id: meta
        uses: docker/metadata-action@v4
        with:
          images: |
            ${{ env.REGISTRY }}/${{ env.IMAGE_NAME }}
          tags: |
            type=sha,enable=true,priority=100,prefix=,suffix=,format=long

      - name: Build and push Docker image
        id: build-and-push
        uses: docker/build-push-action@v4
        with:
          context: .
          push: ${{ github.event_name != 'pull_request' }}
          file: ./packages/pds/Dockerfile
          tags: ${{ steps.meta.outputs.tags }}
          labels: ${{ steps.meta.outputs.labels }}
          cache-from: type=gha
          cache-to: type=gha,mode=max<|MERGE_RESOLUTION|>--- conflicted
+++ resolved
@@ -3,11 +3,6 @@
   push:
     branches:
       - main
-<<<<<<< HEAD
-      - no-slow-handle-seq
-=======
-      - auth-triage-role
->>>>>>> 3ea892bc
 env:
   REGISTRY: ${{ secrets.AWS_ECR_REGISTRY_USEAST2_PACKAGES_REGISTRY }}
   USERNAME: ${{ secrets.AWS_ECR_REGISTRY_USEAST2_PACKAGES_USERNAME }}

name: build-and-push-bsky-ghcr
on:
  push:
    branches:
      - main
<<<<<<< HEAD
      - bsky-tweaks
=======
>>>>>>> 71785d31
env:
  REGISTRY: ghcr.io
  USERNAME: ${{ github.actor }}
  PASSWORD: ${{ secrets.GITHUB_TOKEN }}

  # github.repository as <account>/<repo>
  IMAGE_NAME: ${{ github.repository }}

jobs:
  bsky-container-ghcr:
    if: github.repository == 'bluesky-social/atproto'
    runs-on: ubuntu-latest
    permissions:
      contents: read
      packages: write
      id-token: write

    steps:
      - name: Checkout repository
        uses: actions/checkout@v3

      - name: Setup Docker buildx
        uses: docker/setup-buildx-action@v2

      - name: Log into registry ${{ env.REGISTRY }}
        uses: docker/login-action@v2
        with:
          registry: ${{ env.REGISTRY }}
          username: ${{ env.USERNAME }}
          password: ${{ env.PASSWORD }}

      - name: Extract Docker metadata
        id: meta
        uses: docker/metadata-action@v4
        with:
          images: |
            ${{ env.REGISTRY }}/${{ env.IMAGE_NAME }}
          tags: |
            type=sha,enable=true,priority=100,prefix=bsky:,suffix=,format=long

      - name: Build and push Docker image
        id: build-and-push
        uses: docker/build-push-action@v4
        with:
          context: .
          push: ${{ github.event_name != 'pull_request' }}
          file: ./services/bsky/Dockerfile
          tags: ${{ steps.meta.outputs.tags }}
          labels: ${{ steps.meta.outputs.labels }}
          cache-from: type=gha
          cache-to: type=gha,mode=max<|MERGE_RESOLUTION|>--- conflicted
+++ resolved
@@ -3,10 +3,6 @@
   push:
     branches:
       - main
-<<<<<<< HEAD
-      - bsky-tweaks
-=======
->>>>>>> 71785d31
 env:
   REGISTRY: ghcr.io
   USERNAME: ${{ github.actor }}

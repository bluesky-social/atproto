--- conflicted
+++ resolved
@@ -3,11 +3,6 @@
   push:
     branches:
       - main
-<<<<<<< HEAD
-      - divy/timeout-polo
-=======
-      - bsky-use-native-crypto
->>>>>>> 2d9a2a8f
 env:
   REGISTRY: ghcr.io
   USERNAME: ${{ github.actor }}

--- conflicted
+++ resolved
@@ -3,10 +3,6 @@
   push:
     branches:
       - main
-<<<<<<< HEAD
-      - divy/thread-depth
-=======
->>>>>>> 0f7f5365
 env:
   REGISTRY: ghcr.io
   USERNAME: ${{ github.actor }}

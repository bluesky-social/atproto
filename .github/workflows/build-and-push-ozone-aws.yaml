--- conflicted
+++ resolved
@@ -3,11 +3,6 @@
   push:
     branches:
       - main
-<<<<<<< HEAD
-      - rm-basic-auth
-=======
-      - pds-proxy-headers
->>>>>>> 2267f1ec
 env:
   REGISTRY: ${{ secrets.AWS_ECR_REGISTRY_USEAST2_PACKAGES_REGISTRY }}
   USERNAME: ${{ secrets.AWS_ECR_REGISTRY_USEAST2_PACKAGES_USERNAME }}

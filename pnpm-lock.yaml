--- conflicted
+++ resolved
@@ -27,11 +27,7 @@
         specifier: ^28.1.4
         version: 28.1.4
       '@types/node':
-<<<<<<< HEAD
-        specifier: ^18.19.56
-=======
         specifier: ^18.19.67
->>>>>>> 513b8324
         version: 18.19.67
       '@typescript-eslint/eslint-plugin':
         specifier: ^7.4.0
@@ -6931,17 +6927,6 @@
     resolution: {integrity: sha512-aDczADvlvTGajTDjcjpJMqRkOF6Qdz3YbPZm/PyW6tKPkx2hlYBzxMhEywM/tU72HrVZjgl5VCdRuMlA7pZ8Gw==}
     dev: false
 
-<<<<<<< HEAD
-  /axios@0.27.2:
-    resolution: {integrity: sha512-t+yRIyySRTp/wua5xEr+z1q60QmLq8ABsS5O9Me1AsE5dfKqgnCFzwiCZZ/cGNd1lq4/7akDWMxdhVlucjmnOQ==}
-    dependencies:
-      follow-redirects: 1.15.5
-      form-data: 4.0.0
-    transitivePeerDependencies:
-      - debug
-
-=======
->>>>>>> 513b8324
   /axios@1.6.7:
     resolution: {integrity: sha512-/hDJGff6/c7u0hDkvkGxR/oy6CbCs8ziCsC7SqmhjfozqiJGc8Z11wrv9z9lYfY4K8l+H9TpjcMDX0xOZmx+RA==}
     dependencies:

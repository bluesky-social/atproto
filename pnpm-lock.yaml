--- conflicted
+++ resolved
@@ -37,10 +37,10 @@
         version: 18.0.0
       '@typescript-eslint/eslint-plugin':
         specifier: ^6.14.0
-        version: 6.14.0(@typescript-eslint/parser@6.14.0)(eslint@8.24.0)(typescript@5.3.3)
+        version: 6.18.1(@typescript-eslint/parser@6.18.1)(eslint@8.24.0)(typescript@5.3.3)
       '@typescript-eslint/parser':
         specifier: ^6.14.0
-        version: 6.14.0(eslint@8.24.0)(typescript@5.3.3)
+        version: 6.18.1(eslint@8.24.0)(typescript@5.3.3)
       babel-eslint:
         specifier: ^10.1.0
         version: 10.1.0(eslint@8.24.0)
@@ -191,16 +191,16 @@
         version: link:../xrpc-server
       '@bufbuild/protobuf':
         specifier: ^1.5.0
-        version: 1.5.0
+        version: 1.6.0
       '@connectrpc/connect':
         specifier: ^1.1.4
-        version: 1.1.4(@bufbuild/protobuf@1.5.0)
+        version: 1.3.0(@bufbuild/protobuf@1.6.0)
       '@connectrpc/connect-express':
         specifier: ^1.1.4
-        version: 1.1.4(@bufbuild/protobuf@1.5.0)(@connectrpc/connect-node@1.1.4)(@connectrpc/connect@1.1.4)
+        version: 1.3.0(@bufbuild/protobuf@1.6.0)(@connectrpc/connect-node@1.3.0)(@connectrpc/connect@1.3.0)
       '@connectrpc/connect-node':
         specifier: ^1.1.4
-        version: 1.1.4(@bufbuild/protobuf@1.5.0)(@connectrpc/connect@1.1.4)
+        version: 1.3.0(@bufbuild/protobuf@1.6.0)(@connectrpc/connect@1.3.0)
       '@did-plc/lib':
         specifier: ^0.0.1
         version: 0.0.1
@@ -276,10 +276,10 @@
         version: 1.28.1
       '@bufbuild/protoc-gen-es':
         specifier: ^1.5.0
-        version: 1.5.0(@bufbuild/protobuf@1.5.0)
+        version: 1.6.0(@bufbuild/protobuf@1.6.0)
       '@connectrpc/protoc-gen-connect-es':
         specifier: ^1.1.4
-        version: 1.1.4(@bufbuild/protoc-gen-es@1.5.0)(@connectrpc/connect@1.1.4)
+        version: 1.3.0(@bufbuild/protoc-gen-es@1.6.0)(@connectrpc/connect@1.3.0)
       '@did-plc/server':
         specifier: ^0.0.1
         version: 0.0.1
@@ -428,11 +428,7 @@
     devDependencies:
       ts-node:
         specifier: ^10.8.1
-<<<<<<< HEAD
         version: 10.8.2(@swc/core@1.3.42)(@types/node@18.17.8)(typescript@5.3.3)
-=======
-        version: 10.8.2(@swc/core@1.3.42)(@types/node@18.17.8)(typescript@4.8.4)
->>>>>>> e41a25fa
 
   packages/identity:
     dependencies:
@@ -1004,7 +1000,7 @@
       p-queue: 6.6.2
       pg: 8.10.0
       pino: 8.15.0
-      pino-http: 8.2.1
+      pino-http: 8.4.0
       sharp: 0.31.3
       typed-emitter: 2.1.0
       uint8arrays: 3.0.0
@@ -4549,29 +4545,29 @@
       '@bufbuild/buf-win32-x64': 1.28.1
     dev: true
 
-  /@bufbuild/protobuf@1.5.0:
-    resolution: {integrity: sha512-0Jg+B7Vl8YGCi7c3iZ8/38iTbZrwdU7or6QZlsA9lhSrhumaXOTMsGO8gqwDuus/THEkTiY3Uxn+PEJwgsLt0w==}
-
-  /@bufbuild/protoc-gen-es@1.5.0(@bufbuild/protobuf@1.5.0):
-    resolution: {integrity: sha512-6dPFlw7jhKPNoJUb5+0MPDTMEEbym4AAQZP2sCo4/0J+T2SlAzq5kbuNx92x+SFkOI5V7/iNoPHrxr0TZZ9b2g==}
+  /@bufbuild/protobuf@1.6.0:
+    resolution: {integrity: sha512-hp19vSFgNw3wBBcVBx5qo5pufCqjaJ0Cfk5H/pfjNOfNWU+4/w0QVOmfAOZNRrNWRrVuaJWxcN8P2vhOkkzbBQ==}
+
+  /@bufbuild/protoc-gen-es@1.6.0(@bufbuild/protobuf@1.6.0):
+    resolution: {integrity: sha512-m0akOPWeD5UBfGdZyudrbnmdjI8l/ZHlP8TyEIcj7qMCR4kh68tMtGvrjRzj5ynIpavrr6G7P06XP9F9f2MDRw==}
     engines: {node: '>=14'}
     hasBin: true
     peerDependencies:
-      '@bufbuild/protobuf': 1.5.0
+      '@bufbuild/protobuf': 1.6.0
     peerDependenciesMeta:
       '@bufbuild/protobuf':
         optional: true
     dependencies:
-      '@bufbuild/protobuf': 1.5.0
-      '@bufbuild/protoplugin': 1.5.0
+      '@bufbuild/protobuf': 1.6.0
+      '@bufbuild/protoplugin': 1.6.0
     transitivePeerDependencies:
       - supports-color
     dev: true
 
-  /@bufbuild/protoplugin@1.5.0:
-    resolution: {integrity: sha512-b07uxUfWUHm91PrN7dMMSmO+2RH21kPo+EhczGDR3PDh2t80e4XCZhf3Z/6SM/+ajhVpbl/WNK+z645jsSnGPg==}
-    dependencies:
-      '@bufbuild/protobuf': 1.5.0
+  /@bufbuild/protoplugin@1.6.0:
+    resolution: {integrity: sha512-o53ZsvojHQkAPoC9v5sJifY2OfXdRU8DO3QpPoJ+QuvYcfB9Zb3DZkNMQRyfEbF4TVYiaQ0mZzZl1mESDdyCxA==}
+    dependencies:
+      '@bufbuild/protobuf': 1.6.0
       '@typescript/vfs': 1.5.0
       typescript: 4.5.2
     transitivePeerDependencies:
@@ -4829,56 +4825,56 @@
       prettier: 2.7.1
     dev: true
 
-  /@connectrpc/connect-express@1.1.4(@bufbuild/protobuf@1.5.0)(@connectrpc/connect-node@1.1.4)(@connectrpc/connect@1.1.4):
-    resolution: {integrity: sha512-sLiBvXBmXOZpDaw0s0z3Y1WyLkBppPVGfuZTVdw4fACay8Ss7YWi4tzTnvoesJz9DM5My5873pcndwCl2p5ERg==}
+  /@connectrpc/connect-express@1.3.0(@bufbuild/protobuf@1.6.0)(@connectrpc/connect-node@1.3.0)(@connectrpc/connect@1.3.0):
+    resolution: {integrity: sha512-6wbaQheD9cb4DnU1PvgVQdB1XPfA0bhlA0V0ZKx6oJJnTgGEYBzPrQztmqs5XW36/r+qJRfMgaVzZfX8MLafgA==}
     engines: {node: '>=16.0.0'}
     peerDependencies:
       '@bufbuild/protobuf': ^1.4.2
-      '@connectrpc/connect': 1.1.4
-      '@connectrpc/connect-node': 1.1.4
-    dependencies:
-      '@bufbuild/protobuf': 1.5.0
-      '@connectrpc/connect': 1.1.4(@bufbuild/protobuf@1.5.0)
-      '@connectrpc/connect-node': 1.1.4(@bufbuild/protobuf@1.5.0)(@connectrpc/connect@1.1.4)
+      '@connectrpc/connect': 1.3.0
+      '@connectrpc/connect-node': 1.3.0
+    dependencies:
+      '@bufbuild/protobuf': 1.6.0
+      '@connectrpc/connect': 1.3.0(@bufbuild/protobuf@1.6.0)
+      '@connectrpc/connect-node': 1.3.0(@bufbuild/protobuf@1.6.0)(@connectrpc/connect@1.3.0)
       '@types/express': 4.17.21
     dev: false
 
-  /@connectrpc/connect-node@1.1.4(@bufbuild/protobuf@1.5.0)(@connectrpc/connect@1.1.4):
-    resolution: {integrity: sha512-1Pv4PSTh7k6+c8kNjVx9wZiWm8dChexsq+hW4EKcYItjSqvyKpmTfLBTl12y6W+RBQ9vCuFCu3xT79outhNY9g==}
+  /@connectrpc/connect-node@1.3.0(@bufbuild/protobuf@1.6.0)(@connectrpc/connect@1.3.0):
+    resolution: {integrity: sha512-2fV/z/8MUFOkTn2Gbm7T/qvRfkpt/D/w7ykYqACZRH6VNG/faY4lH2wUZiNkwv9tzTrECKOJFyPsaGs3nRYK3w==}
     engines: {node: '>=16.0.0'}
     peerDependencies:
       '@bufbuild/protobuf': ^1.4.2
-      '@connectrpc/connect': 1.1.4
-    dependencies:
-      '@bufbuild/protobuf': 1.5.0
-      '@connectrpc/connect': 1.1.4(@bufbuild/protobuf@1.5.0)
+      '@connectrpc/connect': 1.3.0
+    dependencies:
+      '@bufbuild/protobuf': 1.6.0
+      '@connectrpc/connect': 1.3.0(@bufbuild/protobuf@1.6.0)
       undici: 5.28.2
     dev: false
 
-  /@connectrpc/connect@1.1.4(@bufbuild/protobuf@1.5.0):
-    resolution: {integrity: sha512-kFiOi3jsEyOuL4gGW55LgNCqQBNA0Z/GLXrfeJO4r6pI/f8L9rqnjrFZTCeyrvzu1TuqEtL51cR+c46KMCposw==}
+  /@connectrpc/connect@1.3.0(@bufbuild/protobuf@1.6.0):
+    resolution: {integrity: sha512-kTeWxJnLLtxKc2ZSDN0rIBgwfP8RwcLknthX4AKlIAmN9ZC4gGnCbwp+3BKcP/WH5c8zGBAWqSY3zeqCM+ah7w==}
     peerDependencies:
       '@bufbuild/protobuf': ^1.4.2
     dependencies:
-      '@bufbuild/protobuf': 1.5.0
-
-  /@connectrpc/protoc-gen-connect-es@1.1.4(@bufbuild/protoc-gen-es@1.5.0)(@connectrpc/connect@1.1.4):
-    resolution: {integrity: sha512-q+leRn9Bd1FzEbthN1qWHwYaGYGc84rLXy/hEkDlMCiWrqz2zxb4Ijy37gOMlE8eRfwYRwn08XcEhV+Y/1jlyA==}
+      '@bufbuild/protobuf': 1.6.0
+
+  /@connectrpc/protoc-gen-connect-es@1.3.0(@bufbuild/protoc-gen-es@1.6.0)(@connectrpc/connect@1.3.0):
+    resolution: {integrity: sha512-UbQN48c0zafo5EFSsh3POIJP6ofYiAgKE1aFOZ2Er4W3flUYihydZdM6TQauPkn7jDj4w9jjLSTTZ9//ecUbPA==}
     engines: {node: '>=16.0.0'}
     hasBin: true
     peerDependencies:
-      '@bufbuild/protoc-gen-es': ^1.3.3
-      '@connectrpc/connect': 1.1.4
+      '@bufbuild/protoc-gen-es': ^1.6.0
+      '@connectrpc/connect': 1.3.0
     peerDependenciesMeta:
       '@bufbuild/protoc-gen-es':
         optional: true
       '@connectrpc/connect':
         optional: true
     dependencies:
-      '@bufbuild/protobuf': 1.5.0
-      '@bufbuild/protoc-gen-es': 1.5.0(@bufbuild/protobuf@1.5.0)
-      '@bufbuild/protoplugin': 1.5.0
-      '@connectrpc/connect': 1.1.4(@bufbuild/protobuf@1.5.0)
+      '@bufbuild/protobuf': 1.6.0
+      '@bufbuild/protoc-gen-es': 1.6.0(@bufbuild/protobuf@1.6.0)
+      '@bufbuild/protoplugin': 1.6.0
+      '@connectrpc/connect': 1.3.0(@bufbuild/protobuf@1.6.0)
     transitivePeerDependencies:
       - supports-color
     dev: true
@@ -5879,8 +5875,8 @@
       pretty-format: 28.1.3
     dev: true
 
-  /@types/json-schema@7.0.15:
-    resolution: {integrity: sha512-5+fP8P8MFNC+AyZCDxrB2pkZFPGzqQWUzpSeuuVLvm8VMcorNYavBqoFcxK8bQz4Qsbn4oUEEem4wDLfcysGHA==}
+  /@types/json-schema@7.0.12:
+    resolution: {integrity: sha512-Hr5Jfhc9eYOQNPYO5WLDq/n4jqijdHNlDXjuAQkkt+mWdQR+XJToOHrsD4cPaMXpn6KO7y2+wM8AZEs8VpBLVA==}
     dev: true
 
   /@types/mime@1.3.2:
@@ -5936,10 +5932,6 @@
     resolution: {integrity: sha512-G8hZ6XJiHnuhQKR7ZmysCeJWE08o8T0AXtk5darsCaTVsYZhhgUrq53jizaR2FvsoeCwJhlmwTjkXBY5Pn/ZHw==}
     dev: true
 
-  /@types/semver@7.5.6:
-    resolution: {integrity: sha512-dn1l8LaMea/IjDoHNd9J52uBbInB796CDffS6VdIxvqYCPSG0V0DzHp76GpaWnlhg88uYyPbXCDIowa86ybd5A==}
-    dev: true
-
   /@types/send@0.17.1:
     resolution: {integrity: sha512-Cwo8LE/0rnvX7kIIa3QHCkcuF21c05Ayb0ZfxPiv0W8VRiZiNW/WuRupHKpqqGVGf7SUA44QSOUKaEd9lIrd/Q==}
     dependencies:
@@ -5983,8 +5975,8 @@
       '@types/yargs-parser': 21.0.0
     dev: true
 
-  /@typescript-eslint/eslint-plugin@6.14.0(@typescript-eslint/parser@6.14.0)(eslint@8.24.0)(typescript@5.3.3):
-    resolution: {integrity: sha512-1ZJBykBCXaSHG94vMMKmiHoL0MhNHKSVlcHVYZNw+BKxufhqQVTOawNpwwI1P5nIFZ/4jLVop0mcY6mJJDFNaw==}
+  /@typescript-eslint/eslint-plugin@6.18.1(@typescript-eslint/parser@6.18.1)(eslint@8.24.0)(typescript@5.3.3):
+    resolution: {integrity: sha512-nISDRYnnIpk7VCFrGcu1rnZfM1Dh9LRHnfgdkjcbi/l7g16VYRri3TjXi9Ir4lOZSw5N/gnV/3H7jIPQ8Q4daA==}
     engines: {node: ^16.0.0 || >=18.0.0}
     peerDependencies:
       '@typescript-eslint/parser': ^6.0.0 || ^6.0.0-alpha
@@ -5995,15 +5987,15 @@
         optional: true
     dependencies:
       '@eslint-community/regexpp': 4.10.0
-      '@typescript-eslint/parser': 6.14.0(eslint@8.24.0)(typescript@5.3.3)
-      '@typescript-eslint/scope-manager': 6.14.0
-      '@typescript-eslint/type-utils': 6.14.0(eslint@8.24.0)(typescript@5.3.3)
-      '@typescript-eslint/utils': 6.14.0(eslint@8.24.0)(typescript@5.3.3)
-      '@typescript-eslint/visitor-keys': 6.14.0
+      '@typescript-eslint/parser': 6.18.1(eslint@8.24.0)(typescript@5.3.3)
+      '@typescript-eslint/scope-manager': 6.18.1
+      '@typescript-eslint/type-utils': 6.18.1(eslint@8.24.0)(typescript@5.3.3)
+      '@typescript-eslint/utils': 6.18.1(eslint@8.24.0)(typescript@5.3.3)
+      '@typescript-eslint/visitor-keys': 6.18.1
       debug: 4.3.4
       eslint: 8.24.0
       graphemer: 1.4.0
-      ignore: 5.3.0
+      ignore: 5.2.4
       natural-compare: 1.4.0
       semver: 7.5.4
       ts-api-utils: 1.0.3(typescript@5.3.3)
@@ -6012,8 +6004,8 @@
       - supports-color
     dev: true
 
-  /@typescript-eslint/parser@6.14.0(eslint@8.24.0)(typescript@5.3.3):
-    resolution: {integrity: sha512-QjToC14CKacd4Pa7JK4GeB/vHmWFJckec49FR4hmIRf97+KXole0T97xxu9IFiPxVQ1DBWrQ5wreLwAGwWAVQA==}
+  /@typescript-eslint/parser@6.18.1(eslint@8.24.0)(typescript@5.3.3):
+    resolution: {integrity: sha512-zct/MdJnVaRRNy9e84XnVtRv9Vf91/qqe+hZJtKanjojud4wAVy/7lXxJmMyX6X6J+xc6c//YEWvpeif8cAhWA==}
     engines: {node: ^16.0.0 || >=18.0.0}
     peerDependencies:
       eslint: ^7.0.0 || ^8.0.0
@@ -6022,10 +6014,10 @@
       typescript:
         optional: true
     dependencies:
-      '@typescript-eslint/scope-manager': 6.14.0
-      '@typescript-eslint/types': 6.14.0
-      '@typescript-eslint/typescript-estree': 6.14.0(typescript@5.3.3)
-      '@typescript-eslint/visitor-keys': 6.14.0
+      '@typescript-eslint/scope-manager': 6.18.1
+      '@typescript-eslint/types': 6.18.1
+      '@typescript-eslint/typescript-estree': 6.18.1(typescript@5.3.3)
+      '@typescript-eslint/visitor-keys': 6.18.1
       debug: 4.3.4
       eslint: 8.24.0
       typescript: 5.3.3
@@ -6033,16 +6025,16 @@
       - supports-color
     dev: true
 
-  /@typescript-eslint/scope-manager@6.14.0:
-    resolution: {integrity: sha512-VT7CFWHbZipPncAZtuALr9y3EuzY1b1t1AEkIq2bTXUPKw+pHoXflGNG5L+Gv6nKul1cz1VH8fz16IThIU0tdg==}
+  /@typescript-eslint/scope-manager@6.18.1:
+    resolution: {integrity: sha512-BgdBwXPFmZzaZUuw6wKiHKIovms97a7eTImjkXCZE04TGHysG+0hDQPmygyvgtkoB/aOQwSM/nWv3LzrOIQOBw==}
     engines: {node: ^16.0.0 || >=18.0.0}
     dependencies:
-      '@typescript-eslint/types': 6.14.0
-      '@typescript-eslint/visitor-keys': 6.14.0
-    dev: true
-
-  /@typescript-eslint/type-utils@6.14.0(eslint@8.24.0)(typescript@5.3.3):
-    resolution: {integrity: sha512-x6OC9Q7HfYKqjnuNu5a7kffIYs3No30isapRBJl1iCHLitD8O0lFbRcVGiOcuyN837fqXzPZ1NS10maQzZMKqw==}
+      '@typescript-eslint/types': 6.18.1
+      '@typescript-eslint/visitor-keys': 6.18.1
+    dev: true
+
+  /@typescript-eslint/type-utils@6.18.1(eslint@8.24.0)(typescript@5.3.3):
+    resolution: {integrity: sha512-wyOSKhuzHeU/5pcRDP2G2Ndci+4g653V43gXTpt4nbyoIOAASkGDA9JIAgbQCdCkcr1MvpSYWzxTz0olCn8+/Q==}
     engines: {node: ^16.0.0 || >=18.0.0}
     peerDependencies:
       eslint: ^7.0.0 || ^8.0.0
@@ -6051,8 +6043,8 @@
       typescript:
         optional: true
     dependencies:
-      '@typescript-eslint/typescript-estree': 6.14.0(typescript@5.3.3)
-      '@typescript-eslint/utils': 6.14.0(eslint@8.24.0)(typescript@5.3.3)
+      '@typescript-eslint/typescript-estree': 6.18.1(typescript@5.3.3)
+      '@typescript-eslint/utils': 6.18.1(eslint@8.24.0)(typescript@5.3.3)
       debug: 4.3.4
       eslint: 8.24.0
       ts-api-utils: 1.0.3(typescript@5.3.3)
@@ -6061,13 +6053,13 @@
       - supports-color
     dev: true
 
-  /@typescript-eslint/types@6.14.0:
-    resolution: {integrity: sha512-uty9H2K4Xs8E47z3SnXEPRNDfsis8JO27amp2GNCnzGETEW3yTqEIVg5+AI7U276oGF/tw6ZA+UesxeQ104ceA==}
+  /@typescript-eslint/types@6.18.1:
+    resolution: {integrity: sha512-4TuMAe+tc5oA7wwfqMtB0Y5OrREPF1GeJBAjqwgZh1lEMH5PJQgWgHGfYufVB51LtjD+peZylmeyxUXPfENLCw==}
     engines: {node: ^16.0.0 || >=18.0.0}
     dev: true
 
-  /@typescript-eslint/typescript-estree@6.14.0(typescript@5.3.3):
-    resolution: {integrity: sha512-yPkaLwK0yH2mZKFE/bXkPAkkFgOv15GJAUzgUVonAbv0Hr4PK/N2yaA/4XQbTZQdygiDkpt5DkxPELqHguNvyw==}
+  /@typescript-eslint/typescript-estree@6.18.1(typescript@5.3.3):
+    resolution: {integrity: sha512-fv9B94UAhywPRhUeeV/v+3SBDvcPiLxRZJw/xZeeGgRLQZ6rLMG+8krrJUyIf6s1ecWTzlsbp0rlw7n9sjufHA==}
     engines: {node: ^16.0.0 || >=18.0.0}
     peerDependencies:
       typescript: '*'
@@ -6075,11 +6067,12 @@
       typescript:
         optional: true
     dependencies:
-      '@typescript-eslint/types': 6.14.0
-      '@typescript-eslint/visitor-keys': 6.14.0
+      '@typescript-eslint/types': 6.18.1
+      '@typescript-eslint/visitor-keys': 6.18.1
       debug: 4.3.4
       globby: 11.1.0
       is-glob: 4.0.3
+      minimatch: 9.0.3
       semver: 7.5.4
       ts-api-utils: 1.0.3(typescript@5.3.3)
       typescript: 5.3.3
@@ -6087,18 +6080,18 @@
       - supports-color
     dev: true
 
-  /@typescript-eslint/utils@6.14.0(eslint@8.24.0)(typescript@5.3.3):
-    resolution: {integrity: sha512-XwRTnbvRr7Ey9a1NT6jqdKX8y/atWG+8fAIu3z73HSP8h06i3r/ClMhmaF/RGWGW1tHJEwij1uEg2GbEmPYvYg==}
+  /@typescript-eslint/utils@6.18.1(eslint@8.24.0)(typescript@5.3.3):
+    resolution: {integrity: sha512-zZmTuVZvD1wpoceHvoQpOiewmWu3uP9FuTWo8vqpy2ffsmfCE8mklRPi+vmnIYAIk9t/4kOThri2QCDgor+OpQ==}
     engines: {node: ^16.0.0 || >=18.0.0}
     peerDependencies:
       eslint: ^7.0.0 || ^8.0.0
     dependencies:
       '@eslint-community/eslint-utils': 4.4.0(eslint@8.24.0)
-      '@types/json-schema': 7.0.15
-      '@types/semver': 7.5.6
-      '@typescript-eslint/scope-manager': 6.14.0
-      '@typescript-eslint/types': 6.14.0
-      '@typescript-eslint/typescript-estree': 6.14.0(typescript@5.3.3)
+      '@types/json-schema': 7.0.12
+      '@types/semver': 7.5.0
+      '@typescript-eslint/scope-manager': 6.18.1
+      '@typescript-eslint/types': 6.18.1
+      '@typescript-eslint/typescript-estree': 6.18.1(typescript@5.3.3)
       eslint: 8.24.0
       semver: 7.5.4
     transitivePeerDependencies:
@@ -6106,11 +6099,11 @@
       - typescript
     dev: true
 
-  /@typescript-eslint/visitor-keys@6.14.0:
-    resolution: {integrity: sha512-fB5cw6GRhJUz03MrROVuj5Zm/Q+XWlVdIsFj+Zb1Hvqouc8t+XP2H5y53QYU/MGtd2dPg6/vJJlhoX3xc2ehfw==}
+  /@typescript-eslint/visitor-keys@6.18.1:
+    resolution: {integrity: sha512-/kvt0C5lRqGoCfsbmm7/CwMqoSkY3zzHLIjdhHZQW3VFrnz7ATecOHR7nb7V+xn4286MBxfnQfQhAmCI0u+bJA==}
     engines: {node: ^16.0.0 || >=18.0.0}
     dependencies:
-      '@typescript-eslint/types': 6.14.0
+      '@typescript-eslint/types': 6.18.1
       eslint-visitor-keys: 3.4.3
     dev: true
 
@@ -7970,6 +7963,7 @@
     resolution: {integrity: sha512-5jOCVXADYNuRkKFzNJ0dCCewsZiYo0dz8QNYljkOpFC6r2U4OBmKtvm/Tsuh4w1YYdDqDb31a8TVhBJ2OJKdqQ==}
     dependencies:
       punycode: 1.4.1
+    dev: false
 
   /fast-xml-parser@4.0.11:
     resolution: {integrity: sha512-4aUg3aNRR/WjQAcpceODG1C3x3lFANXRo8+1biqfieHmg9pyMt7qB4lQV/Ta6sJCTbA5vfD8fnA8S54JATiFUA==}
@@ -8521,11 +8515,6 @@
   /ignore@5.2.4:
     resolution: {integrity: sha512-MAb38BcSbH0eHNBxn7ql2NH/kX33OkB3lZ1BNdh7ENeRChHTYsTvWrMubiIAMNS2llXEEgZ1MUOBtXChP3kaFQ==}
     engines: {node: '>= 4'}
-
-  /ignore@5.3.0:
-    resolution: {integrity: sha512-g7dmpshy+gD7mh88OC9NwSGTKoc3kyLAZQRU1mt53Aw/vnvfXnbC+F/7F7QoYVKbV+KNvJx8wArewKy1vXMtlg==}
-    engines: {node: '>= 4'}
-    dev: true
 
   /import-fresh@3.3.0:
     resolution: {integrity: sha512-veYYhQa+D1QBKznvhUHxb8faxlrwUnxseDAbAp457E0wLNio2bOSKnjYDhMj+YiAq61xrMGhQk9iXVk5FzgQMw==}
@@ -9660,6 +9649,13 @@
     dependencies:
       brace-expansion: 2.0.1
 
+  /minimatch@9.0.3:
+    resolution: {integrity: sha512-RHiac9mvaRw0x3AYRgDC1CxAP7HTcNrrECeA8YYJeWnpo+2Q5CegtZjaotWTWxDG3UeGA1coE05iH1mPjT/2mg==}
+    engines: {node: '>=16 || 14 >=14.17'}
+    dependencies:
+      brace-expansion: 2.0.1
+    dev: true
+
   /minimist-options@4.1.0:
     resolution: {integrity: sha512-Q4r8ghd80yhO/0j1O3B2BjweX3fiHg9cdOwjJd2J76Q135c+NDxGCqdYKQ1SKBuFfgWbAUzBfvYjPUEeNgqN1A==}
     engines: {node: '>= 6'}
@@ -10224,6 +10220,7 @@
       pino: 8.15.0
       pino-std-serializers: 6.2.2
       process-warning: 2.2.0
+    dev: false
 
   /pino-http@8.4.0:
     resolution: {integrity: sha512-9I1eRLxsujQJwLQTrHBU0wDlwnry2HzV2TlDwAsmZ9nT3Y2NQBLrz+DYp73L4i11vl/eudnFT8Eg0Kp62tMwEw==}
@@ -10443,6 +10440,7 @@
 
   /punycode@1.4.1:
     resolution: {integrity: sha512-jmYNElW7yvO7TV33CjSmvSiE2yco3bV2czu/OzDKdMNVZQWfxCblURLhf+47syQRBntjfLdd/H0egrzIG+oaFQ==}
+    dev: false
 
   /punycode@2.3.0:
     resolution: {integrity: sha512-rRV+zQD8tVFys26lAGR9WUuS4iUAngJScM+ZRSKtvl5tKeZ2t5bvdNFdNHBW9FWR4guGHlgmsZ1G7BSm2wTbuA==}
@@ -11392,11 +11390,7 @@
       yn: 3.1.1
     dev: true
 
-<<<<<<< HEAD
   /ts-node@10.8.2(@swc/core@1.3.42)(@types/node@18.17.8)(typescript@5.3.3):
-=======
-  /ts-node@10.8.2(@swc/core@1.3.42)(@types/node@18.17.8)(typescript@4.8.4):
->>>>>>> e41a25fa
     resolution: {integrity: sha512-LYdGnoGddf1D6v8REPtIH+5iq/gTDuZqv2/UJUU7tKjuEU8xVZorBM+buCGNjj+pGEud+sOoM4CX3/YzINpENA==}
     hasBin: true
     peerDependencies:
@@ -11423,11 +11417,7 @@
       create-require: 1.1.1
       diff: 4.0.2
       make-error: 1.3.6
-<<<<<<< HEAD
       typescript: 5.3.3
-=======
-      typescript: 4.8.4
->>>>>>> e41a25fa
       v8-compile-cache-lib: 3.0.1
       yn: 3.1.1
     dev: true
@@ -11560,15 +11550,12 @@
     hasBin: true
     dev: true
 
-<<<<<<< HEAD
   /typescript@5.3.3:
     resolution: {integrity: sha512-pXWcraxM0uxAS+tN0AG/BF2TyqmHO014Z070UsJ+pFvYuRSq8KH8DmWpnbXe0pEPDHXZV3FcAbJkijJ5oNEnWw==}
     engines: {node: '>=14.17'}
     hasBin: true
     dev: true
 
-=======
->>>>>>> e41a25fa
   /uglify-js@3.17.4:
     resolution: {integrity: sha512-T9q82TJI9e/C1TAxYvfb16xO120tMVFZrGA3f9/P4424DNu6ypK103y0GPFVa17yotwSyZW5iYXgjYHkGrJW/g==}
     engines: {node: '>=0.8.0'}

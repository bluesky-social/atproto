--- conflicted
+++ resolved
@@ -353,10 +353,6 @@
       pino:
         specifier: ^8.15.0
         version: 8.15.0
-<<<<<<< HEAD
-      zod:
-        specifier: 3.21.4
-        version: 3.21.4
     devDependencies:
       jest:
         specifier: ^28.1.2
@@ -367,8 +363,6 @@
       uint8arrays:
         specifier: 3.0.0
         version: 3.0.0
-=======
->>>>>>> 0a2464cb
 
   packages/common-web:
     dependencies:
@@ -452,12 +446,6 @@
       axios:
         specifier: ^0.27.2
         version: 0.27.2
-<<<<<<< HEAD
-=======
-      better-sqlite3:
-        specifier: ^9.4.0
-        version: 9.4.0
->>>>>>> 0a2464cb
       dotenv:
         specifier: ^16.0.3
         version: 16.0.3
@@ -707,15 +695,9 @@
       file-type:
         specifier: ^16.5.4
         version: 16.5.4
-<<<<<<< HEAD
-      form-data:
-        specifier: ^4.0.0
-        version: 4.0.0
       glob:
         specifier: ^10.3.10
         version: 10.3.10
-=======
->>>>>>> 0a2464cb
       handlebars:
         specifier: ^4.7.7
         version: 4.7.7
@@ -851,19 +833,11 @@
         specifier: ^28.1.2
         version: 28.1.2(@types/node@18.19.24)(ts-node@10.8.2)
 
-<<<<<<< HEAD
   packages/syntax:
-    dependencies:
-      '@atproto/common-web':
-        specifier: workspace:^
-        version: link:../common-web
     devDependencies:
       jest:
         specifier: ^28.1.2
         version: 28.1.2(@types/node@18.19.24)(ts-node@10.8.2)
-=======
-  packages/syntax: {}
->>>>>>> 0a2464cb
 
   packages/xrpc:
     dependencies:
@@ -5182,7 +5156,6 @@
       cborg: 1.10.2
       multiformats: 9.9.0
 
-<<<<<<< HEAD
   /@isaacs/cliui@8.0.2:
     resolution: {integrity: sha512-O8jcjabXaleOG9DQ0+ARXWZBTfnP4WNAqzuiJK7ll44AmxGKv/J2M4TPjxjY3znBCfvBXFzucm1twdyFybFqEA==}
     engines: {node: '>=12'}
@@ -5195,13 +5168,6 @@
       wrap-ansi-cjs: /wrap-ansi@7.0.0
     dev: false
 
-  /@isaacs/ttlcache@1.4.1:
-    resolution: {integrity: sha512-RQgQ4uQ+pLbqXfOmieB91ejmLwvSgv9nLx6sT6sD83s7umBypgg+OIBOBbEUiJXrfpnp9j0mRhYYdzp9uqq3lA==}
-    engines: {node: '>=12'}
-    dev: false
-
-=======
->>>>>>> 0a2464cb
   /@istanbuljs/load-nyc-config@1.1.0:
     resolution: {integrity: sha512-VjeHSlIzpv/NyD3N0YuHfXOPDIixcA1q2ZV98wsMqcYlPmv2n3Yb2lYP9XMElnaFVXg5A7YLTeLu6V84uQDjmQ==}
     engines: {node: '>=8'}

--- conflicted
+++ resolved
@@ -5612,7 +5612,6 @@
       '@types/node': 18.17.8
     dev: true
 
-<<<<<<< HEAD
   /@types/sharp@0.31.0:
     resolution: {integrity: sha512-nwivOU101fYInCwdDcH/0/Ru6yIRXOpORx25ynEOc6/IakuCmjOAGpaO5VfUl4QkDtUC6hj+Z2eCQvgXOioknw==}
     dependencies:
@@ -5623,8 +5622,6 @@
     resolution: {integrity: sha512-9Hp0ObzwwO57DpLFF0InUjUm/II8GmKAvzbefxQTihCb7KI6yc9yzf0nLc4mVdby5N4DRCgQM2wCup9KTieeww==}
     dev: false
 
-=======
->>>>>>> 401538a9
   /@types/stack-utils@2.0.1:
     resolution: {integrity: sha512-Hl219/BT5fLAaz6NDkSuhzasy49dwQS/DSdu4MdggFB8zcXv7vflBI3xp7FEmkmdDkBUI2bPUNeMttp2knYdxw==}
     dev: true
@@ -9415,12 +9412,9 @@
     resolution: {integrity: sha512-AGK2yQKIjRuqnc6VkX2Xj5d+QW8xZ87pa1UK6yA6ouUyuxfHuMP6umE5QK7UmTeOAymo+Zx1Fxiuw9rVx8taHQ==}
     dev: false
 
-<<<<<<< HEAD
   /node-addon-api@5.1.0:
     resolution: {integrity: sha512-eh0GgfEkpnoWDq+VY8OyvYhFEzBk6jIYbRKdIlyTiAXIVJ8PyBaKb0rp7oDtoddbdoHWhq8wwr+XZ81F1rpNdA==}
 
-=======
->>>>>>> 401538a9
   /node-addon-api@6.1.0:
     resolution: {integrity: sha512-+eawOlIgy680F0kBzPUNFhMZGtJ1YmqM6l4+Crf4IkImjYrO/mqPwRMh352g23uIaQKFItcQ64I7KMaJxHgAVA==}
     dev: false

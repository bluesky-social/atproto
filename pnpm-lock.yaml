lockfileVersion: '6.0'

settings:
  autoInstallPeers: true
  excludeLinksFromLockfile: false

importers:

  .:
    devDependencies:
      '@atproto/dev-env':
        specifier: workspace:^
        version: link:packages/dev-env
      '@changesets/changelog-github':
        specifier: ^0.4.8
        version: 0.4.8
      '@changesets/cli':
        specifier: ^2.26.2
        version: 2.26.2
      '@swc/core':
        specifier: ^1.3.42
        version: 1.3.42
      '@swc/jest':
        specifier: ^0.2.24
        version: 0.2.24(@swc/core@1.3.42)
      '@types/jest':
        specifier: ^28.1.4
        version: 28.1.4
      '@types/node':
        specifier: ^18.19.67
        version: 18.19.67
      '@typescript-eslint/eslint-plugin':
        specifier: ^7.4.0
        version: 7.4.0(@typescript-eslint/parser@7.4.0)(eslint@8.57.0)(typescript@5.6.3)
      '@typescript-eslint/parser':
        specifier: ^7.4.0
        version: 7.4.0(eslint@8.57.0)(typescript@5.6.3)
      dotenv:
        specifier: ^16.0.3
        version: 16.0.3
      eslint:
        specifier: ^8.57.0
        version: 8.57.0
      eslint-config-prettier:
        specifier: ^9.1.0
        version: 9.1.0(eslint@8.57.0)
      eslint-plugin-prettier:
        specifier: ^5.1.3
        version: 5.1.3(eslint-config-prettier@9.1.0)(eslint@8.57.0)(prettier@3.2.5)
      jest:
        specifier: ^28.1.2
        version: 28.1.2(@types/node@18.19.67)(ts-node@10.8.2)
      node-gyp:
        specifier: ^9.3.1
        version: 9.3.1
      pino-pretty:
        specifier: ^9.1.0
        version: 9.1.0
      prettier:
        specifier: ^3.2.5
        version: 3.2.5
      prettier-config-standard:
        specifier: ^7.0.0
        version: 7.0.0(prettier@3.2.5)
      typescript:
        specifier: ^5.6.3
        version: 5.6.3

  packages/api:
    dependencies:
      '@atproto/common-web':
        specifier: workspace:^
        version: link:../common-web
      '@atproto/lexicon':
        specifier: workspace:^
        version: link:../lexicon
      '@atproto/syntax':
        specifier: workspace:^
        version: link:../syntax
      '@atproto/xrpc':
        specifier: workspace:^
        version: link:../xrpc
      await-lock:
        specifier: ^2.2.2
        version: 2.2.2
      multiformats:
        specifier: ^9.9.0
        version: 9.9.0
      tlds:
        specifier: ^1.234.0
        version: 1.234.0
      zod:
        specifier: ^3.23.8
        version: 3.23.8
    devDependencies:
      '@atproto/lex-cli':
        specifier: workspace:^
        version: link:../lex-cli
      jest:
        specifier: ^28.1.2
        version: 28.1.2(@types/node@18.19.67)(ts-node@10.8.2)
      prettier:
        specifier: ^3.2.5
        version: 3.2.5
      typescript:
        specifier: ^5.6.3
        version: 5.6.3

  packages/aws:
    dependencies:
      '@atproto/common':
        specifier: workspace:^
        version: link:../common
      '@atproto/crypto':
        specifier: workspace:^
        version: link:../crypto
      '@atproto/repo':
        specifier: workspace:^
        version: link:../repo
      '@aws-sdk/client-cloudfront':
        specifier: ^3.261.0
        version: 3.261.0
      '@aws-sdk/client-kms':
        specifier: ^3.196.0
        version: 3.196.0
      '@aws-sdk/client-s3':
        specifier: ^3.224.0
        version: 3.224.0
      '@aws-sdk/lib-storage':
        specifier: ^3.226.0
        version: 3.226.0(@aws-sdk/abort-controller@3.374.0)(@aws-sdk/client-s3@3.224.0)
      '@noble/curves':
        specifier: ^1.7.0
        version: 1.8.0
      key-encoder:
        specifier: ^2.0.3
        version: 2.0.3
      multiformats:
        specifier: ^9.9.0
        version: 9.9.0
      uint8arrays:
        specifier: 3.0.0
        version: 3.0.0
    devDependencies:
      typescript:
        specifier: ^5.6.3
        version: 5.6.3

  packages/bsky:
    dependencies:
      '@atproto-labs/fetch-node':
        specifier: workspace:*
        version: link:../internal/fetch-node
      '@atproto-labs/xrpc-utils':
        specifier: workspace:*
        version: link:../internal/xrpc-utils
      '@atproto/api':
        specifier: workspace:^
        version: link:../api
      '@atproto/common':
        specifier: workspace:^
        version: link:../common
      '@atproto/crypto':
        specifier: workspace:^
        version: link:../crypto
      '@atproto/did':
        specifier: workspace:^
        version: link:../did
      '@atproto/identity':
        specifier: workspace:^
        version: link:../identity
      '@atproto/lexicon':
        specifier: workspace:^
        version: link:../lexicon
      '@atproto/repo':
        specifier: workspace:^
        version: link:../repo
      '@atproto/sync':
        specifier: workspace:^
        version: link:../sync
      '@atproto/syntax':
        specifier: workspace:^
        version: link:../syntax
      '@atproto/xrpc-server':
        specifier: workspace:^
        version: link:../xrpc-server
      '@bufbuild/protobuf':
        specifier: ^1.5.0
        version: 1.6.0
      '@connectrpc/connect':
        specifier: ^1.1.4
        version: 1.3.0(@bufbuild/protobuf@1.6.0)
      '@connectrpc/connect-express':
        specifier: ^1.1.4
        version: 1.3.0(@bufbuild/protobuf@1.6.0)(@connectrpc/connect-node@1.3.0)(@connectrpc/connect@1.3.0)
      '@connectrpc/connect-node':
        specifier: ^1.1.4
        version: 1.3.0(@bufbuild/protobuf@1.6.0)(@connectrpc/connect@1.3.0)
      '@did-plc/lib':
        specifier: ^0.0.1
        version: 0.0.1
      '@types/http-errors':
        specifier: ^2.0.1
        version: 2.0.4
      compression:
        specifier: ^1.7.4
        version: 1.7.4
      cors:
        specifier: ^2.8.5
        version: 2.8.5
      express:
        specifier: ^4.17.2
        version: 4.18.2
      http-errors:
        specifier: ^2.0.0
        version: 2.0.0
      http-terminator:
        specifier: ^3.2.0
        version: 3.2.0
      ioredis:
        specifier: ^5.3.2
        version: 5.3.2
      jose:
        specifier: ^5.0.1
        version: 5.1.3
      key-encoder:
        specifier: ^2.0.3
        version: 2.0.3
      kysely:
        specifier: ^0.22.0
        version: 0.22.0
      multiformats:
        specifier: ^9.9.0
        version: 9.9.0
      murmurhash:
        specifier: ^2.0.1
        version: 2.0.1
      p-queue:
        specifier: ^6.6.2
        version: 6.6.2
      pg:
        specifier: ^8.10.0
        version: 8.10.0
      pino:
        specifier: ^8.21.0
        version: 8.21.0
      pino-http:
        specifier: ^8.2.1
        version: 8.6.1
      sharp:
        specifier: ^0.33.5
        version: 0.33.5
      statsig-node:
        specifier: ^5.23.1
        version: 5.23.1
      structured-headers:
        specifier: ^1.0.1
        version: 1.0.1
      typed-emitter:
        specifier: ^2.1.0
        version: 2.1.0
      uint8arrays:
        specifier: 3.0.0
        version: 3.0.0
      undici:
        specifier: ^6.19.8
        version: 6.19.8
    devDependencies:
      '@atproto/lex-cli':
        specifier: workspace:^
        version: link:../lex-cli
      '@atproto/pds':
        specifier: workspace:^
        version: link:../pds
      '@atproto/xrpc':
        specifier: workspace:^
        version: link:../xrpc
      '@bufbuild/buf':
        specifier: ^1.28.1
        version: 1.28.1
      '@bufbuild/protoc-gen-es':
        specifier: ^1.5.0
        version: 1.6.0(@bufbuild/protobuf@1.6.0)
      '@connectrpc/protoc-gen-connect-es':
        specifier: ^1.1.4
        version: 1.3.0(@bufbuild/protoc-gen-es@1.6.0)(@connectrpc/connect@1.3.0)
      '@did-plc/server':
        specifier: ^0.0.1
        version: 0.0.1
      '@types/cors':
        specifier: ^2.8.12
        version: 2.8.12
      '@types/express':
        specifier: ^4.17.13
        version: 4.17.13
      '@types/express-serve-static-core':
        specifier: ^4.17.36
        version: 4.17.36
      '@types/pg':
        specifier: ^8.6.6
        version: 8.6.6
      '@types/qs':
        specifier: ^6.9.7
        version: 6.9.7
      jest:
        specifier: ^28.1.2
        version: 28.1.2(@types/node@18.19.67)(ts-node@10.8.2)
      ts-node:
        specifier: ^10.8.2
        version: 10.8.2(@swc/core@1.3.42)(@types/node@18.19.67)(typescript@5.6.3)
      typescript:
        specifier: ^5.6.3
        version: 5.6.3

  packages/bsync:
    dependencies:
      '@atproto/common':
        specifier: workspace:^
        version: link:../common
      '@atproto/syntax':
        specifier: workspace:^
        version: link:../syntax
      '@bufbuild/protobuf':
        specifier: ^1.5.0
        version: 1.6.0
      '@connectrpc/connect':
        specifier: ^1.1.4
        version: 1.3.0(@bufbuild/protobuf@1.6.0)
      '@connectrpc/connect-node':
        specifier: ^1.1.4
        version: 1.3.0(@bufbuild/protobuf@1.6.0)(@connectrpc/connect@1.3.0)
      http-terminator:
        specifier: ^3.2.0
        version: 3.2.0
      kysely:
        specifier: ^0.22.0
        version: 0.22.0
      pg:
        specifier: ^8.10.0
        version: 8.10.0
      pino-http:
        specifier: ^8.2.1
        version: 8.6.1
      typed-emitter:
        specifier: ^2.1.0
        version: 2.1.0
    devDependencies:
      '@bufbuild/buf':
        specifier: ^1.28.1
        version: 1.28.1
      '@bufbuild/protoc-gen-es':
        specifier: ^1.5.0
        version: 1.6.0(@bufbuild/protobuf@1.6.0)
      '@connectrpc/protoc-gen-connect-es':
        specifier: ^1.1.4
        version: 1.3.0(@bufbuild/protoc-gen-es@1.6.0)(@connectrpc/connect@1.3.0)
      '@types/pg':
        specifier: ^8.6.6
        version: 8.6.6
      get-port:
        specifier: ^5.1.1
        version: 5.1.1
      jest:
        specifier: ^28.1.2
        version: 28.1.2(@types/node@18.19.67)(ts-node@10.8.2)
      ts-node:
        specifier: ^10.8.2
        version: 10.8.2(@swc/core@1.3.42)(@types/node@18.19.67)(typescript@5.6.3)
      typescript:
        specifier: ^5.6.3
        version: 5.6.3

  packages/common:
    dependencies:
      '@atproto/common-web':
        specifier: workspace:^
        version: link:../common-web
      '@ipld/dag-cbor':
        specifier: ^7.0.3
        version: 7.0.3
      cbor-x:
        specifier: ^1.5.1
        version: 1.5.1
      iso-datestring-validator:
        specifier: ^2.2.2
        version: 2.2.2
      multiformats:
        specifier: ^9.9.0
        version: 9.9.0
      pino:
        specifier: ^8.21.0
        version: 8.21.0
    devDependencies:
      jest:
        specifier: ^28.1.2
        version: 28.1.2(@types/node@18.19.67)(ts-node@10.8.2)
      typescript:
        specifier: ^5.6.3
        version: 5.6.3
      uint8arrays:
        specifier: 3.0.0
        version: 3.0.0

  packages/common-web:
    dependencies:
      graphemer:
        specifier: ^1.4.0
        version: 1.4.0
      multiformats:
        specifier: ^9.9.0
        version: 9.9.0
      uint8arrays:
        specifier: 3.0.0
        version: 3.0.0
      zod:
        specifier: ^3.23.8
        version: 3.23.8
    devDependencies:
      jest:
        specifier: ^28.1.2
        version: 28.1.2(@types/node@18.19.67)(ts-node@10.8.2)
      typescript:
        specifier: ^5.6.3
        version: 5.6.3

  packages/crypto:
    dependencies:
      '@noble/curves':
        specifier: ^1.7.0
        version: 1.8.0
      '@noble/hashes':
        specifier: ^1.6.1
        version: 1.7.0
      uint8arrays:
        specifier: 3.0.0
        version: 3.0.0
    devDependencies:
      '@atproto/common':
        specifier: workspace:^
        version: link:../common
      jest:
        specifier: ^28.1.2
        version: 28.1.2(@types/node@18.19.67)(ts-node@10.8.2)
      typescript:
        specifier: ^5.6.3
        version: 5.6.3

  packages/dev-env:
    dependencies:
      '@atproto/api':
        specifier: workspace:^
        version: link:../api
      '@atproto/bsky':
        specifier: workspace:^
        version: link:../bsky
      '@atproto/bsync':
        specifier: workspace:^
        version: link:../bsync
      '@atproto/common-web':
        specifier: workspace:^
        version: link:../common-web
      '@atproto/crypto':
        specifier: workspace:^
        version: link:../crypto
      '@atproto/identity':
        specifier: workspace:^
        version: link:../identity
      '@atproto/lexicon':
        specifier: workspace:^
        version: link:../lexicon
      '@atproto/ozone':
        specifier: workspace:^
        version: link:../ozone
      '@atproto/pds':
        specifier: workspace:^
        version: link:../pds
      '@atproto/sync':
        specifier: workspace:^
        version: link:../sync
      '@atproto/syntax':
        specifier: workspace:^
        version: link:../syntax
      '@atproto/xrpc-server':
        specifier: workspace:^
        version: link:../xrpc-server
      '@did-plc/lib':
        specifier: ^0.0.1
        version: 0.0.1
      '@did-plc/server':
        specifier: ^0.0.1
        version: 0.0.1
      dotenv:
        specifier: ^16.0.3
        version: 16.0.3
      express:
        specifier: ^4.18.2
        version: 4.18.2
      get-port:
        specifier: ^5.1.1
        version: 5.1.1
      multiformats:
        specifier: ^9.9.0
        version: 9.9.0
      uint8arrays:
        specifier: 3.0.0
        version: 3.0.0
      undici:
        specifier: ^6.14.1
        version: 6.19.8
    devDependencies:
      '@types/express':
        specifier: ^4.17.13
        version: 4.17.21
      typescript:
        specifier: ^5.6.3
        version: 5.6.3

  packages/did:
    dependencies:
      zod:
        specifier: ^3.23.8
        version: 3.23.8
    devDependencies:
      typescript:
        specifier: ^5.6.3
        version: 5.6.3

  packages/identity:
    dependencies:
      '@atproto/common-web':
        specifier: workspace:^
        version: link:../common-web
      '@atproto/crypto':
        specifier: workspace:^
        version: link:../crypto
    devDependencies:
      '@did-plc/lib':
        specifier: ^0.0.1
        version: 0.0.1
      '@did-plc/server':
        specifier: ^0.0.1
        version: 0.0.1
      cors:
        specifier: ^2.8.5
        version: 2.8.5
      express:
        specifier: ^4.18.2
        version: 4.18.2
      get-port:
        specifier: ^6.1.2
        version: 6.1.2
      jest:
        specifier: ^28.1.2
        version: 28.1.2(@types/node@18.19.67)(ts-node@10.8.2)
      typescript:
        specifier: ^5.6.3
        version: 5.6.3

  packages/internal/did-resolver:
    dependencies:
      '@atproto-labs/fetch':
        specifier: workspace:*
        version: link:../fetch
      '@atproto-labs/pipe':
        specifier: workspace:*
        version: link:../pipe
      '@atproto-labs/simple-store':
        specifier: workspace:*
        version: link:../simple-store
      '@atproto-labs/simple-store-memory':
        specifier: workspace:*
        version: link:../simple-store-memory
      '@atproto/did':
        specifier: workspace:*
        version: link:../../did
      zod:
        specifier: ^3.23.8
        version: 3.23.8
    devDependencies:
      typescript:
        specifier: ^5.6.3
        version: 5.6.3

  packages/internal/fetch:
    dependencies:
      '@atproto-labs/pipe':
        specifier: workspace:*
        version: link:../pipe
    optionalDependencies:
      zod:
        specifier: ^3.23.8
        version: 3.23.8
    devDependencies:
      typescript:
        specifier: ^5.6.3
        version: 5.6.3

  packages/internal/fetch-node:
    dependencies:
      '@atproto-labs/fetch':
        specifier: workspace:*
        version: link:../fetch
      '@atproto-labs/pipe':
        specifier: workspace:*
        version: link:../pipe
      ipaddr.js:
        specifier: ^2.1.0
        version: 2.1.0
      psl:
        specifier: ^1.9.0
        version: 1.9.0
      undici:
        specifier: ^6.14.1
        version: 6.19.8
    devDependencies:
      '@types/psl':
        specifier: 1.1.3
        version: 1.1.3
      typescript:
        specifier: ^5.6.3
        version: 5.6.3

  packages/internal/handle-resolver:
    dependencies:
      '@atproto-labs/simple-store':
        specifier: workspace:*
        version: link:../simple-store
      '@atproto-labs/simple-store-memory':
        specifier: workspace:*
        version: link:../simple-store-memory
      '@atproto/did':
        specifier: workspace:*
        version: link:../../did
      zod:
        specifier: ^3.23.8
        version: 3.23.8
    devDependencies:
      typescript:
        specifier: ^5.6.3
        version: 5.6.3

  packages/internal/handle-resolver-node:
    dependencies:
      '@atproto-labs/fetch-node':
        specifier: workspace:*
        version: link:../fetch-node
      '@atproto-labs/handle-resolver':
        specifier: workspace:*
        version: link:../handle-resolver
      '@atproto/did':
        specifier: workspace:*
        version: link:../../did
    devDependencies:
      typescript:
        specifier: ^5.6.3
        version: 5.6.3

  packages/internal/identity-resolver:
    dependencies:
      '@atproto-labs/did-resolver':
        specifier: workspace:*
        version: link:../did-resolver
      '@atproto-labs/handle-resolver':
        specifier: workspace:*
        version: link:../handle-resolver
      '@atproto/syntax':
        specifier: workspace:*
        version: link:../../syntax
    devDependencies:
      typescript:
        specifier: ^5.6.3
        version: 5.6.3

  packages/internal/pipe:
    devDependencies:
      typescript:
        specifier: ^5.6.3
        version: 5.6.3

  packages/internal/rollup-plugin-bundle-manifest:
    dependencies:
      mime:
        specifier: ^3.0.0
        version: 3.0.0
    devDependencies:
      rollup:
        specifier: ^4.10.0
        version: 4.18.0
      typescript:
        specifier: ^5.6.3
        version: 5.6.3

  packages/internal/simple-store:
    devDependencies:
      typescript:
        specifier: ^5.6.3
        version: 5.6.3

  packages/internal/simple-store-memory:
    dependencies:
      '@atproto-labs/simple-store':
        specifier: workspace:*
        version: link:../simple-store
      lru-cache:
        specifier: ^10.2.0
        version: 10.2.0
    devDependencies:
      typescript:
        specifier: ^5.6.3
        version: 5.6.3

<<<<<<< HEAD
  packages/jetstream:
    dependencies:
      '@atproto/lexicon':
        specifier: workspace:*
        version: link:../lexicon
      '@toondepauw/node-zstd':
        specifier: ^1.2.0
        version: 1.2.0
      bufferutil:
        specifier: ^4.0.8
        version: 4.0.8
      ws:
        specifier: ^8.18.0
        version: 8.18.0(bufferutil@4.0.8)
    devDependencies:
      '@atproto/api':
        specifier: workspace:*
        version: link:../api
      '@types/ws':
        specifier: ^8.5.4
        version: 8.5.4
=======
  packages/internal/xrpc-utils:
    dependencies:
      '@atproto/xrpc':
        specifier: workspace:^
        version: link:../../xrpc
      '@atproto/xrpc-server':
        specifier: workspace:^
        version: link:../../xrpc-server
    devDependencies:
>>>>>>> 17057144
      typescript:
        specifier: ^5.6.3
        version: 5.6.3

  packages/lex-cli:
    dependencies:
      '@atproto/lexicon':
        specifier: workspace:^
        version: link:../lexicon
      '@atproto/syntax':
        specifier: workspace:^
        version: link:../syntax
      chalk:
        specifier: ^4.1.2
        version: 4.1.2
      commander:
        specifier: ^9.4.0
        version: 9.4.0
      prettier:
        specifier: ^3.2.5
        version: 3.2.5
      ts-morph:
        specifier: ^16.0.0
        version: 16.0.0
      yesno:
        specifier: ^0.4.0
        version: 0.4.0
      zod:
        specifier: ^3.23.8
        version: 3.23.8
    devDependencies:
      typescript:
        specifier: ^5.6.3
        version: 5.6.3

  packages/lexicon:
    dependencies:
      '@atproto/common-web':
        specifier: workspace:^
        version: link:../common-web
      '@atproto/syntax':
        specifier: workspace:^
        version: link:../syntax
      iso-datestring-validator:
        specifier: ^2.2.2
        version: 2.2.2
      multiformats:
        specifier: ^9.9.0
        version: 9.9.0
      zod:
        specifier: ^3.23.8
        version: 3.23.8
    devDependencies:
      jest:
        specifier: ^28.1.2
        version: 28.1.2(@types/node@18.19.67)(ts-node@10.8.2)
      typescript:
        specifier: ^5.6.3
        version: 5.6.3

  packages/oauth/jwk:
    dependencies:
      multiformats:
        specifier: ^9.9.0
        version: 9.9.0
      zod:
        specifier: ^3.23.8
        version: 3.23.8
    devDependencies:
      typescript:
        specifier: ^5.6.3
        version: 5.6.3

  packages/oauth/jwk-jose:
    dependencies:
      '@atproto/jwk':
        specifier: workspace:*
        version: link:../jwk
      jose:
        specifier: ^5.2.0
        version: 5.3.0
    devDependencies:
      typescript:
        specifier: ^5.6.3
        version: 5.6.3

  packages/oauth/jwk-webcrypto:
    dependencies:
      '@atproto/jwk':
        specifier: workspace:*
        version: link:../jwk
      '@atproto/jwk-jose':
        specifier: workspace:*
        version: link:../jwk-jose
      zod:
        specifier: ^3.23.8
        version: 3.23.8
    devDependencies:
      typescript:
        specifier: ^5.6.3
        version: 5.6.3

  packages/oauth/oauth-client:
    dependencies:
      '@atproto-labs/did-resolver':
        specifier: workspace:*
        version: link:../../internal/did-resolver
      '@atproto-labs/fetch':
        specifier: workspace:*
        version: link:../../internal/fetch
      '@atproto-labs/handle-resolver':
        specifier: workspace:*
        version: link:../../internal/handle-resolver
      '@atproto-labs/identity-resolver':
        specifier: workspace:*
        version: link:../../internal/identity-resolver
      '@atproto-labs/simple-store':
        specifier: workspace:*
        version: link:../../internal/simple-store
      '@atproto-labs/simple-store-memory':
        specifier: workspace:*
        version: link:../../internal/simple-store-memory
      '@atproto/did':
        specifier: workspace:*
        version: link:../../did
      '@atproto/jwk':
        specifier: workspace:*
        version: link:../jwk
      '@atproto/oauth-types':
        specifier: workspace:*
        version: link:../oauth-types
      '@atproto/xrpc':
        specifier: workspace:*
        version: link:../../xrpc
      multiformats:
        specifier: ^9.9.0
        version: 9.9.0
      zod:
        specifier: ^3.23.8
        version: 3.23.8
    devDependencies:
      typescript:
        specifier: ^5.6.3
        version: 5.6.3

  packages/oauth/oauth-client-browser:
    dependencies:
      '@atproto-labs/did-resolver':
        specifier: workspace:*
        version: link:../../internal/did-resolver
      '@atproto-labs/handle-resolver':
        specifier: workspace:*
        version: link:../../internal/handle-resolver
      '@atproto-labs/simple-store':
        specifier: workspace:*
        version: link:../../internal/simple-store
      '@atproto/did':
        specifier: workspace:*
        version: link:../../did
      '@atproto/jwk':
        specifier: workspace:*
        version: link:../jwk
      '@atproto/jwk-webcrypto':
        specifier: workspace:*
        version: link:../jwk-webcrypto
      '@atproto/oauth-client':
        specifier: workspace:*
        version: link:../oauth-client
      '@atproto/oauth-types':
        specifier: workspace:*
        version: link:../oauth-types
    devDependencies:
      typescript:
        specifier: ^5.6.3
        version: 5.6.3

  packages/oauth/oauth-client-browser-example:
    devDependencies:
      '@atproto-labs/rollup-plugin-bundle-manifest':
        specifier: workspace:*
        version: link:../../internal/rollup-plugin-bundle-manifest
      '@atproto/api':
        specifier: workspace:*
        version: link:../../api
      '@atproto/oauth-client':
        specifier: workspace:*
        version: link:../oauth-client
      '@atproto/oauth-client-browser':
        specifier: workspace:*
        version: link:../oauth-client-browser
      '@atproto/oauth-types':
        specifier: workspace:*
        version: link:../oauth-types
      '@atproto/xrpc':
        specifier: workspace:*
        version: link:../../xrpc
      '@rollup/plugin-commonjs':
        specifier: ^25.0.7
        version: 25.0.8(rollup@4.18.0)
      '@rollup/plugin-html':
        specifier: ^1.0.4
        version: 1.0.4(rollup@4.18.0)
      '@rollup/plugin-json':
        specifier: ^6.1.0
        version: 6.1.0(rollup@4.18.0)
      '@rollup/plugin-node-resolve':
        specifier: ^15.2.3
        version: 15.2.3(rollup@4.18.0)
      '@rollup/plugin-replace':
        specifier: ^5.0.5
        version: 5.0.5(rollup@4.18.0)
      '@rollup/plugin-terser':
        specifier: ^0.4.4
        version: 0.4.4(rollup@4.18.0)
      '@rollup/plugin-typescript':
        specifier: ^11.1.6
        version: 11.1.6(rollup@4.18.0)(typescript@5.6.3)
      '@types/react':
        specifier: ^18.2.50
        version: 18.3.2
      '@types/react-dom':
        specifier: ^18.2.18
        version: 18.3.0
      autoprefixer:
        specifier: ^10.4.17
        version: 10.4.19(postcss@8.4.38)
      postcss:
        specifier: ^8.4.33
        version: 8.4.38
      react:
        specifier: ^18.2.0
        version: 18.3.1
      react-dom:
        specifier: ^18.2.0
        version: 18.3.1(react@18.3.1)
      rollup:
        specifier: ^4.13.0
        version: 4.18.0
      rollup-plugin-postcss:
        specifier: ^4.0.2
        version: 4.0.2(postcss@8.4.38)
      rollup-plugin-serve:
        specifier: ^1.1.1
        version: 1.1.1
      tailwindcss:
        specifier: ^3.4.1
        version: 3.4.3
      typescript:
        specifier: ^5.6.3
        version: 5.6.3

  packages/oauth/oauth-client-node:
    dependencies:
      '@atproto-labs/did-resolver':
        specifier: workspace:*
        version: link:../../internal/did-resolver
      '@atproto-labs/handle-resolver-node':
        specifier: workspace:*
        version: link:../../internal/handle-resolver-node
      '@atproto-labs/simple-store':
        specifier: workspace:*
        version: link:../../internal/simple-store
      '@atproto/did':
        specifier: workspace:*
        version: link:../../did
      '@atproto/jwk':
        specifier: workspace:*
        version: link:../jwk
      '@atproto/jwk-jose':
        specifier: workspace:*
        version: link:../jwk-jose
      '@atproto/jwk-webcrypto':
        specifier: workspace:*
        version: link:../jwk-webcrypto
      '@atproto/oauth-client':
        specifier: workspace:*
        version: link:../oauth-client
      '@atproto/oauth-types':
        specifier: workspace:*
        version: link:../oauth-types
    devDependencies:
      typescript:
        specifier: ^5.6.3
        version: 5.6.3

  packages/oauth/oauth-provider:
    dependencies:
      '@atproto-labs/fetch':
        specifier: workspace:*
        version: link:../../internal/fetch
      '@atproto-labs/fetch-node':
        specifier: workspace:*
        version: link:../../internal/fetch-node
      '@atproto-labs/pipe':
        specifier: workspace:*
        version: link:../../internal/pipe
      '@atproto-labs/simple-store':
        specifier: workspace:*
        version: link:../../internal/simple-store
      '@atproto-labs/simple-store-memory':
        specifier: workspace:*
        version: link:../../internal/simple-store-memory
      '@atproto/common':
        specifier: workspace:^
        version: link:../../common
      '@atproto/jwk':
        specifier: workspace:*
        version: link:../jwk
      '@atproto/jwk-jose':
        specifier: workspace:*
        version: link:../jwk-jose
      '@atproto/oauth-types':
        specifier: workspace:*
        version: link:../oauth-types
      '@hapi/accept':
        specifier: ^6.0.3
        version: 6.0.3
      '@hapi/bourne':
        specifier: ^3.0.0
        version: 3.0.0
      '@hapi/content':
        specifier: ^6.0.0
        version: 6.0.0
      cookie:
        specifier: ^0.6.0
        version: 0.6.0
      http-errors:
        specifier: ^2.0.0
        version: 2.0.0
      ioredis:
        specifier: ^5.3.2
        version: 5.3.2
      jose:
        specifier: ^5.2.0
        version: 5.3.0
      keygrip:
        specifier: ^1.1.0
        version: 1.1.0
      psl:
        specifier: ^1.9.0
        version: 1.9.0
      zod:
        specifier: ^3.23.8
        version: 3.23.8
    devDependencies:
      '@atproto-labs/rollup-plugin-bundle-manifest':
        specifier: workspace:*
        version: link:../../internal/rollup-plugin-bundle-manifest
      '@rollup/plugin-commonjs':
        specifier: ^25.0.7
        version: 25.0.8(rollup@4.18.0)
      '@rollup/plugin-node-resolve':
        specifier: ^15.2.3
        version: 15.2.3(rollup@4.18.0)
      '@rollup/plugin-replace':
        specifier: ^5.0.5
        version: 5.0.5(rollup@4.18.0)
      '@rollup/plugin-terser':
        specifier: ^0.4.4
        version: 0.4.4(rollup@4.18.0)
      '@rollup/plugin-typescript':
        specifier: ^11.1.6
        version: 11.1.6(rollup@4.18.0)(typescript@5.6.3)
      '@types/cookie':
        specifier: ^0.6.0
        version: 0.6.0
      '@types/keygrip':
        specifier: ^1.0.6
        version: 1.0.6
      '@types/psl':
        specifier: 1.1.3
        version: 1.1.3
      '@types/react':
        specifier: ^18.2.50
        version: 18.3.2
      '@types/react-dom':
        specifier: ^18.2.18
        version: 18.3.0
      '@types/send':
        specifier: ^0.17.4
        version: 0.17.4
      '@web/rollup-plugin-import-meta-assets':
        specifier: ^2.2.1
        version: 2.2.1(rollup@4.18.0)
      autoprefixer:
        specifier: ^10.4.17
        version: 10.4.19(postcss@8.4.38)
      postcss:
        specifier: ^8.4.33
        version: 8.4.38
      react:
        specifier: ^18.2.0
        version: 18.3.1
      react-dom:
        specifier: ^18.2.0
        version: 18.3.1(react@18.3.1)
      rollup:
        specifier: ^4.13.0
        version: 4.18.0
      rollup-plugin-postcss:
        specifier: ^4.0.2
        version: 4.0.2(postcss@8.4.38)
      tailwindcss:
        specifier: ^3.4.1
        version: 3.4.3
      typescript:
        specifier: ^5.6.3
        version: 5.6.3

  packages/oauth/oauth-types:
    dependencies:
      '@atproto/jwk':
        specifier: workspace:*
        version: link:../jwk
      zod:
        specifier: ^3.23.8
        version: 3.23.8
    devDependencies:
      typescript:
        specifier: ^5.6.3
        version: 5.6.3

  packages/ozone:
    dependencies:
      '@atproto/api':
        specifier: workspace:^
        version: link:../api
      '@atproto/common':
        specifier: workspace:^
        version: link:../common
      '@atproto/crypto':
        specifier: workspace:^
        version: link:../crypto
      '@atproto/identity':
        specifier: workspace:^
        version: link:../identity
      '@atproto/lexicon':
        specifier: workspace:^
        version: link:../lexicon
      '@atproto/syntax':
        specifier: workspace:^
        version: link:../syntax
      '@atproto/xrpc':
        specifier: workspace:^
        version: link:../xrpc
      '@atproto/xrpc-server':
        specifier: workspace:^
        version: link:../xrpc-server
      '@did-plc/lib':
        specifier: ^0.0.1
        version: 0.0.1
      compression:
        specifier: ^1.7.4
        version: 1.7.4
      cors:
        specifier: ^2.8.5
        version: 2.8.5
      express:
        specifier: ^4.17.2
        version: 4.18.2
      http-terminator:
        specifier: ^3.2.0
        version: 3.2.0
      kysely:
        specifier: ^0.22.0
        version: 0.22.0
      lande:
        specifier: ^1.0.10
        version: 1.0.10
      multiformats:
        specifier: ^9.9.0
        version: 9.9.0
      p-queue:
        specifier: ^6.6.2
        version: 6.6.2
      pg:
        specifier: ^8.10.0
        version: 8.10.0
      pino-http:
        specifier: ^8.2.1
        version: 8.6.1
      structured-headers:
        specifier: ^1.0.1
        version: 1.0.1
      typed-emitter:
        specifier: ^2.1.0
        version: 2.1.0
      uint8arrays:
        specifier: 3.0.0
        version: 3.0.0
      undici:
        specifier: ^6.14.1
        version: 6.19.8
    devDependencies:
      '@atproto/lex-cli':
        specifier: workspace:^
        version: link:../lex-cli
      '@atproto/pds':
        specifier: workspace:^
        version: link:../pds
      '@did-plc/server':
        specifier: ^0.0.1
        version: 0.0.1
      '@types/cors':
        specifier: ^2.8.12
        version: 2.8.12
      '@types/express':
        specifier: ^4.17.13
        version: 4.17.13
      '@types/express-serve-static-core':
        specifier: ^4.17.36
        version: 4.17.36
      '@types/pg':
        specifier: ^8.6.6
        version: 8.6.6
      '@types/qs':
        specifier: ^6.9.7
        version: 6.9.7
      jest:
        specifier: ^28.1.2
        version: 28.1.2(@types/node@18.19.67)(ts-node@10.8.2)
      ts-node:
        specifier: ^10.8.2
        version: 10.8.2(@swc/core@1.3.42)(@types/node@18.19.67)(typescript@5.6.3)
      typescript:
        specifier: ^5.6.3
        version: 5.6.3

  packages/pds:
    dependencies:
      '@atproto-labs/fetch-node':
        specifier: workspace:*
        version: link:../internal/fetch-node
      '@atproto-labs/xrpc-utils':
        specifier: workspace:*
        version: link:../internal/xrpc-utils
      '@atproto/api':
        specifier: workspace:^
        version: link:../api
      '@atproto/aws':
        specifier: workspace:^
        version: link:../aws
      '@atproto/common':
        specifier: workspace:^
        version: link:../common
      '@atproto/crypto':
        specifier: workspace:^
        version: link:../crypto
      '@atproto/identity':
        specifier: workspace:^
        version: link:../identity
      '@atproto/lexicon':
        specifier: workspace:^
        version: link:../lexicon
      '@atproto/oauth-provider':
        specifier: workspace:^
        version: link:../oauth/oauth-provider
      '@atproto/repo':
        specifier: workspace:^
        version: link:../repo
      '@atproto/syntax':
        specifier: workspace:^
        version: link:../syntax
      '@atproto/xrpc':
        specifier: workspace:^
        version: link:../xrpc
      '@atproto/xrpc-server':
        specifier: workspace:^
        version: link:../xrpc-server
      '@did-plc/lib':
        specifier: ^0.0.4
        version: 0.0.4
      '@hapi/address':
        specifier: ^5.1.1
        version: 5.1.1
      better-sqlite3:
        specifier: ^10.0.0
        version: 10.0.0
      bytes:
        specifier: ^3.1.2
        version: 3.1.2
      compression:
        specifier: ^1.7.4
        version: 1.7.4
      cors:
        specifier: ^2.8.5
        version: 2.8.5
      disposable-email-domains-js:
        specifier: ^1.5.0
        version: 1.5.0
      express:
        specifier: ^4.17.2
        version: 4.18.2
      express-async-errors:
        specifier: ^3.1.1
        version: 3.1.1(express@4.18.2)
      file-type:
        specifier: ^16.5.4
        version: 16.5.4
      glob:
        specifier: ^10.3.10
        version: 10.3.10
      handlebars:
        specifier: ^4.7.7
        version: 4.7.7
      http-terminator:
        specifier: ^3.2.0
        version: 3.2.0
      ioredis:
        specifier: ^5.3.2
        version: 5.3.2
      jose:
        specifier: ^5.0.1
        version: 5.1.3
      key-encoder:
        specifier: ^2.0.3
        version: 2.0.3
      kysely:
        specifier: ^0.22.0
        version: 0.22.0
      multiformats:
        specifier: ^9.9.0
        version: 9.9.0
      nodemailer:
        specifier: ^6.8.0
        version: 6.8.0
      nodemailer-html-to-text:
        specifier: ^3.2.0
        version: 3.2.0
      p-queue:
        specifier: ^6.6.2
        version: 6.6.2
      pino:
        specifier: ^8.21.0
        version: 8.21.0
      pino-http:
        specifier: ^8.2.1
        version: 8.6.1
      sharp:
        specifier: ^0.33.5
        version: 0.33.5
      typed-emitter:
        specifier: ^2.1.0
        version: 2.1.0
      uint8arrays:
        specifier: 3.0.0
        version: 3.0.0
      undici:
        specifier: ^6.19.8
        version: 6.19.8
      zod:
        specifier: ^3.23.8
        version: 3.23.8
    devDependencies:
      '@atproto/bsky':
        specifier: workspace:^
        version: link:../bsky
      '@atproto/lex-cli':
        specifier: workspace:^
        version: link:../lex-cli
      '@atproto/oauth-client-browser-example':
        specifier: workspace:*
        version: link:../oauth/oauth-client-browser-example
      '@atproto/pds-entryway':
        specifier: npm:@atproto/pds@0.3.0-entryway.3
        version: /@atproto/pds@0.3.0-entryway.3
      '@did-plc/server':
        specifier: ^0.0.1
        version: 0.0.1
      '@types/cors':
        specifier: ^2.8.12
        version: 2.8.12
      '@types/express':
        specifier: ^4.17.13
        version: 4.17.13
      '@types/express-serve-static-core':
        specifier: ^4.17.36
        version: 4.17.36
      '@types/nodemailer':
        specifier: ^6.4.6
        version: 6.4.6
      '@types/qs':
        specifier: ^6.9.7
        version: 6.9.7
      esbuild:
        specifier: ^0.14.48
        version: 0.14.48
      esbuild-plugin-handlebars:
        specifier: ^1.0.3
        version: 1.0.3
      get-port:
        specifier: ^6.1.2
        version: 6.1.2
      jest:
        specifier: ^28.1.2
        version: 28.1.2(@types/node@18.19.67)(ts-node@10.8.2)
      puppeteer:
        specifier: ^23.5.2
        version: 23.5.3(typescript@5.6.3)
      ts-node:
        specifier: ^10.8.2
        version: 10.8.2(@swc/core@1.3.42)(@types/node@18.19.67)(typescript@5.6.3)
      typescript:
        specifier: ^5.6.3
        version: 5.6.3
      ws:
        specifier: ^8.12.0
        version: 8.12.0

  packages/repo:
    dependencies:
      '@atproto/common':
        specifier: workspace:^
        version: link:../common
      '@atproto/common-web':
        specifier: workspace:^
        version: link:../common-web
      '@atproto/crypto':
        specifier: workspace:^
        version: link:../crypto
      '@atproto/lexicon':
        specifier: workspace:^
        version: link:../lexicon
      '@ipld/car':
        specifier: ^3.2.3
        version: 3.2.3
      '@ipld/dag-cbor':
        specifier: ^7.0.0
        version: 7.0.3
      multiformats:
        specifier: ^9.9.0
        version: 9.9.0
      uint8arrays:
        specifier: 3.0.0
        version: 3.0.0
      zod:
        specifier: ^3.23.8
        version: 3.23.8
    devDependencies:
      jest:
        specifier: ^28.1.2
        version: 28.1.2(@types/node@18.19.67)(ts-node@10.8.2)
      typescript:
        specifier: ^5.6.3
        version: 5.6.3

  packages/sync:
    dependencies:
      '@atproto/common':
        specifier: workspace:^
        version: link:../common
      '@atproto/identity':
        specifier: workspace:^
        version: link:../identity
      '@atproto/lexicon':
        specifier: workspace:^
        version: link:../lexicon
      '@atproto/repo':
        specifier: workspace:^
        version: link:../repo
      '@atproto/syntax':
        specifier: workspace:^
        version: link:../syntax
      '@atproto/xrpc-server':
        specifier: workspace:^
        version: link:../xrpc-server
      multiformats:
        specifier: ^9.9.0
        version: 9.9.0
      p-queue:
        specifier: ^6.6.2
        version: 6.6.2
      ws:
        specifier: ^8.12.0
        version: 8.18.0
    devDependencies:
      jest:
        specifier: ^28.1.2
        version: 28.1.2(@types/node@18.19.67)(ts-node@10.8.2)
      typescript:
        specifier: ^5.6.3
        version: 5.6.3

  packages/syntax:
    devDependencies:
      jest:
        specifier: ^28.1.2
        version: 28.1.2(@types/node@18.19.67)(ts-node@10.8.2)
      typescript:
        specifier: ^5.6.3
        version: 5.6.3

  packages/xrpc:
    dependencies:
      '@atproto/lexicon':
        specifier: workspace:^
        version: link:../lexicon
      zod:
        specifier: ^3.23.8
        version: 3.23.8
    devDependencies:
      typescript:
        specifier: ^5.6.3
        version: 5.6.3

  packages/xrpc-server:
    dependencies:
      '@atproto/common':
        specifier: workspace:^
        version: link:../common
      '@atproto/crypto':
        specifier: workspace:^
        version: link:../crypto
      '@atproto/lexicon':
        specifier: workspace:^
        version: link:../lexicon
      '@atproto/xrpc':
        specifier: workspace:^
        version: link:../xrpc
      cbor-x:
        specifier: ^1.5.1
        version: 1.5.1
      express:
        specifier: ^4.17.2
        version: 4.18.2
      http-errors:
        specifier: ^2.0.0
        version: 2.0.0
      mime-types:
        specifier: ^2.1.35
        version: 2.1.35
      rate-limiter-flexible:
        specifier: ^2.4.1
        version: 2.4.1
      uint8arrays:
        specifier: 3.0.0
        version: 3.0.0
      ws:
        specifier: ^8.12.0
        version: 8.12.0
      zod:
        specifier: ^3.23.8
        version: 3.23.8
    devDependencies:
      '@types/express':
        specifier: ^4.17.13
        version: 4.17.13
      '@types/express-serve-static-core':
        specifier: ^4.17.36
        version: 4.17.36
      '@types/http-errors':
        specifier: ^2.0.4
        version: 2.0.4
      '@types/ws':
        specifier: ^8.5.4
        version: 8.5.4
      get-port:
        specifier: ^6.1.2
        version: 6.1.2
      jest:
        specifier: ^28.1.2
        version: 28.1.2(@types/node@18.19.67)(ts-node@10.8.2)
      jose:
        specifier: ^4.15.4
        version: 4.15.4
      key-encoder:
        specifier: ^2.0.3
        version: 2.0.3
      multiformats:
        specifier: ^9.9.0
        version: 9.9.0
      typescript:
        specifier: ^5.6.3
        version: 5.6.3

  services/bsky:
    dependencies:
      '@atproto/bsky':
        specifier: workspace:^
        version: link:../../packages/bsky
      '@atproto/crypto':
        specifier: workspace:^
        version: link:../../packages/crypto
      dd-trace:
        specifier: 3.13.2
        version: 3.13.2

  services/bsync:
    dependencies:
      '@atproto/bsync':
        specifier: workspace:^
        version: link:../../packages/bsync
      dd-trace:
        specifier: 3.13.2
        version: 3.13.2

  services/ozone:
    dependencies:
      '@atproto/aws':
        specifier: workspace:^
        version: link:../../packages/aws
      '@atproto/ozone':
        specifier: workspace:^
        version: link:../../packages/ozone
      dd-trace:
        specifier: 3.13.2
        version: 3.13.2

  services/pds:
    dependencies:
      '@atproto/pds':
        specifier: workspace:^
        version: link:../../packages/pds
      '@opentelemetry/instrumentation':
        specifier: ^0.45.0
        version: 0.45.1(@opentelemetry/api@1.9.0)
      dd-trace:
        specifier: ^4.18.0
        version: 4.20.0
      opentelemetry-plugin-better-sqlite3:
        specifier: ^1.1.0
        version: 1.1.0(better-sqlite3@9.6.0)

packages:

  /@aashutoshrathi/word-wrap@1.2.6:
    resolution: {integrity: sha512-1Yjs2SvM8TflER/OD3cOjhWWOZb58A2t7wpE2S9XfBYTiIl+XFhQG2bjy4Pu1I+EAlCNUzRDYDdFwFYUKvXcIA==}
    engines: {node: '>=0.10.0'}
    dev: true

  /@alloc/quick-lru@5.2.0:
    resolution: {integrity: sha512-UrcABB+4bUrFABwbluTIBErXwvbsU/V7TZWfmbgJfbkwiBuziS9gxdODUyuiecfdGQ85jglMW6juS3+z5TsKLw==}
    engines: {node: '>=10'}
    dev: true

  /@ampproject/remapping@2.2.1:
    resolution: {integrity: sha512-lFMjJTrFL3j7L9yBxwYfCq2k6qqwHyzuUl/XBnif78PWTJYyL/dfowQHWE3sp6U6ZzqWiiIZnpTMO96zhkjwtg==}
    engines: {node: '>=6.0.0'}
    dependencies:
      '@jridgewell/gen-mapping': 0.3.3
      '@jridgewell/trace-mapping': 0.3.25
    dev: true

  /@atproto/common@0.1.0:
    resolution: {integrity: sha512-OB5tWE2R19jwiMIs2IjQieH5KTUuMb98XGCn9h3xuu6NanwjlmbCYMv08fMYwIp3UQ6jcq//84cDT3Bu6fJD+A==}
    dependencies:
      '@ipld/dag-cbor': 7.0.3
      multiformats: 9.9.0
      pino: 8.21.0
      zod: 3.23.8

  /@atproto/common@0.1.1:
    resolution: {integrity: sha512-GYwot5wF/z8iYGSPjrLHuratLc0CVgovmwfJss7+BUOB6y2/Vw8+1Vw0n9DDI0gb5vmx3UI8z0uJgC8aa8yuJg==}
    dependencies:
      '@ipld/dag-cbor': 7.0.3
      multiformats: 9.9.0
      pino: 8.21.0
      zod: 3.23.8

  /@atproto/crypto@0.1.0:
    resolution: {integrity: sha512-9xgFEPtsCiJEPt9o3HtJT30IdFTGw5cQRSJVIy5CFhqBA4vDLcdXiRDLCjkzHEVbtNCsHUW6CrlfOgbeLPcmcg==}
    dependencies:
      '@noble/secp256k1': 1.7.1
      big-integer: 1.6.51
      multiformats: 9.9.0
      one-webcrypto: 1.0.3
      uint8arrays: 3.0.0

  /@atproto/pds@0.3.0-entryway.3:
    resolution: {integrity: sha512-hc/KcBgFjSfrnNgrc9vx/QaCov79cXbRRQEWrAt/rdMLhcFEGCydN7ukddjOiLkLdhDqywSHrLOEbqg+MReQXw==}
    dependencies:
      '@atproto/api': link:packages/api
      '@atproto/aws': link:packages/aws
      '@atproto/common': link:packages/common
      '@atproto/crypto': link:packages/crypto
      '@atproto/identity': link:packages/identity
      '@atproto/lexicon': link:packages/lexicon
      '@atproto/repo': link:packages/repo
      '@atproto/syntax': link:packages/syntax
      '@atproto/xrpc': link:packages/xrpc
      '@atproto/xrpc-server': link:packages/xrpc-server
      '@bufbuild/protobuf': 1.6.0
      '@connectrpc/connect': 1.3.0(@bufbuild/protobuf@1.6.0)
      '@connectrpc/connect-node': 1.3.0(@bufbuild/protobuf@1.6.0)(@connectrpc/connect@1.3.0)
      '@did-plc/lib': 0.0.1
      better-sqlite3: 9.6.0
      bytes: 3.1.2
      compression: 1.7.4
      cors: 2.8.5
      disposable-email: 0.2.3
      express: 4.18.2
      express-async-errors: 3.1.1(express@4.18.2)
      file-type: 16.5.4
      form-data: 4.0.0
      handlebars: 4.7.8
      http-errors: 2.0.0
      http-terminator: 3.2.0
      ioredis: 5.3.2
      jose: 4.15.4
      key-encoder: 2.0.3
      kysely: 0.22.0
      multiformats: 9.9.0
      nodemailer: 6.8.0
      nodemailer-html-to-text: 3.2.0
      p-queue: 6.6.2
      pg: 8.10.0
      pino: 8.21.0
      pino-http: 8.6.1
      rate-limiter-flexible: 2.4.1
      sharp: 0.32.6
      twilio: 4.21.0
      typed-emitter: 2.1.0
      uint8arrays: 3.0.0
      zod: 3.23.8
    transitivePeerDependencies:
      - debug
      - pg-native
      - supports-color
    dev: true

  /@aws-crypto/crc32@2.0.0:
    resolution: {integrity: sha512-TvE1r2CUueyXOuHdEigYjIZVesInd9KN+K/TFFNfkkxRThiNxO6i4ZqqAVMoEjAamZZ1AA8WXJkjCz7YShHPQA==}
    dependencies:
      '@aws-crypto/util': 2.0.2
      '@aws-sdk/types': 3.224.0
      tslib: 1.14.1
    dev: false

  /@aws-crypto/crc32c@2.0.0:
    resolution: {integrity: sha512-vF0eMdMHx3O3MoOXUfBZry8Y4ZDtcuskjjKgJz8YfIDjLStxTZrYXk+kZqtl6A0uCmmiN/Eb/JbC/CndTV1MHg==}
    dependencies:
      '@aws-crypto/util': 2.0.2
      '@aws-sdk/types': 3.224.0
      tslib: 1.14.1
    dev: false

  /@aws-crypto/ie11-detection@2.0.2:
    resolution: {integrity: sha512-5XDMQY98gMAf/WRTic5G++jfmS/VLM0rwpiOpaainKi4L0nqWMSB1SzsrEG5rjFZGYN6ZAefO+/Yta2dFM0kMw==}
    dependencies:
      tslib: 1.14.1
    dev: false

  /@aws-crypto/ie11-detection@3.0.0:
    resolution: {integrity: sha512-341lBBkiY1DfDNKai/wXM3aujNBkXR7tq1URPQDL9wi3AUbI80NR74uF1TXHMm7po1AcnFk8iu2S2IeU/+/A+Q==}
    dependencies:
      tslib: 1.14.1
    dev: false

  /@aws-crypto/sha1-browser@2.0.0:
    resolution: {integrity: sha512-3fIVRjPFY8EG5HWXR+ZJZMdWNRpwbxGzJ9IH9q93FpbgCH8u8GHRi46mZXp3cYD7gealmyqpm3ThZwLKJjWJhA==}
    dependencies:
      '@aws-crypto/ie11-detection': 2.0.2
      '@aws-crypto/supports-web-crypto': 2.0.2
      '@aws-sdk/types': 3.224.0
      '@aws-sdk/util-locate-window': 3.310.0
      '@aws-sdk/util-utf8-browser': 3.188.0
      tslib: 1.14.1
    dev: false

  /@aws-crypto/sha256-browser@2.0.0:
    resolution: {integrity: sha512-rYXOQ8BFOaqMEHJrLHul/25ckWH6GTJtdLSajhlqGMx0PmSueAuvboCuZCTqEKlxR8CQOwRarxYMZZSYlhRA1A==}
    dependencies:
      '@aws-crypto/ie11-detection': 2.0.2
      '@aws-crypto/sha256-js': 2.0.0
      '@aws-crypto/supports-web-crypto': 2.0.2
      '@aws-crypto/util': 2.0.2
      '@aws-sdk/types': 3.193.0
      '@aws-sdk/util-locate-window': 3.310.0
      '@aws-sdk/util-utf8-browser': 3.188.0
      tslib: 1.14.1
    dev: false

  /@aws-crypto/sha256-browser@3.0.0:
    resolution: {integrity: sha512-8VLmW2B+gjFbU5uMeqtQM6Nj0/F1bro80xQXCW6CQBWgosFWXTx77aeOF5CAIAmbOK64SdMBJdNr6J41yP5mvQ==}
    dependencies:
      '@aws-crypto/ie11-detection': 3.0.0
      '@aws-crypto/sha256-js': 3.0.0
      '@aws-crypto/supports-web-crypto': 3.0.0
      '@aws-crypto/util': 3.0.0
      '@aws-sdk/types': 3.257.0
      '@aws-sdk/util-locate-window': 3.310.0
      '@aws-sdk/util-utf8-browser': 3.259.0
      tslib: 1.14.1
    dev: false

  /@aws-crypto/sha256-js@2.0.0:
    resolution: {integrity: sha512-VZY+mCY4Nmrs5WGfitmNqXzaE873fcIZDu54cbaDaaamsaTOP1DBImV9F4pICc3EHjQXujyE8jig+PFCaew9ig==}
    dependencies:
      '@aws-crypto/util': 2.0.2
      '@aws-sdk/types': 3.193.0
      tslib: 1.14.1
    dev: false

  /@aws-crypto/sha256-js@3.0.0:
    resolution: {integrity: sha512-PnNN7os0+yd1XvXAy23CFOmTbMaDxgxXtTKHybrJ39Y8kGzBATgBFibWJKH6BhytLI/Zyszs87xCOBNyBig6vQ==}
    dependencies:
      '@aws-crypto/util': 3.0.0
      '@aws-sdk/types': 3.257.0
      tslib: 1.14.1
    dev: false

  /@aws-crypto/supports-web-crypto@2.0.2:
    resolution: {integrity: sha512-6mbSsLHwZ99CTOOswvCRP3C+VCWnzBf+1SnbWxzzJ9lR0mA0JnY2JEAhp8rqmTE0GPFy88rrM27ffgp62oErMQ==}
    dependencies:
      tslib: 1.14.1
    dev: false

  /@aws-crypto/supports-web-crypto@3.0.0:
    resolution: {integrity: sha512-06hBdMwUAb2WFTuGG73LSC0wfPu93xWwo5vL2et9eymgmu3Id5vFAHBbajVWiGhPO37qcsdCap/FqXvJGJWPIg==}
    dependencies:
      tslib: 1.14.1
    dev: false

  /@aws-crypto/util@2.0.2:
    resolution: {integrity: sha512-Lgu5v/0e/BcrZ5m/IWqzPUf3UYFTy/PpeED+uc9SWUR1iZQL8XXbGQg10UfllwwBryO3hFF5dizK+78aoXC1eA==}
    dependencies:
      '@aws-sdk/types': 3.193.0
      '@aws-sdk/util-utf8-browser': 3.188.0
      tslib: 1.14.1
    dev: false

  /@aws-crypto/util@3.0.0:
    resolution: {integrity: sha512-2OJlpeJpCR48CC8r+uKVChzs9Iungj9wkZrl8Z041DWEWvyIHILYKCPNzJghKsivj+S3mLo6BVc7mBNzdxA46w==}
    dependencies:
      '@aws-sdk/types': 3.257.0
      '@aws-sdk/util-utf8-browser': 3.259.0
      tslib: 1.14.1
    dev: false

  /@aws-sdk/abort-controller@3.193.0:
    resolution: {integrity: sha512-MYPBm5PWyKP+Tq37mKs5wDbyAyVMocF5iYmx738LYXBSj8A1V4LTFrvfd4U16BRC/sM0DYB9fBFJUQ9ISFRVYw==}
    engines: {node: '>= 12.0.0'}
    dependencies:
      '@aws-sdk/types': 3.193.0
      tslib: 2.6.2
    dev: false

  /@aws-sdk/abort-controller@3.224.0:
    resolution: {integrity: sha512-6DxaHnSDc2V5WiwtDaRwJJb2fkmDTyGr1svIM9H671aXIwe+q17mtpm5IooKL8bW5mLJoB1pT/5ntLkfxDQgSQ==}
    engines: {node: '>=14.0.0'}
    dependencies:
      '@aws-sdk/types': 3.224.0
      tslib: 2.6.2
    dev: false

  /@aws-sdk/abort-controller@3.257.0:
    resolution: {integrity: sha512-ekWy391lOerS0ZECdhp/c+X7AToJIpfNrCPjuj3bKr+GMQYckGsYsdbm6AUD4sxBmfvuaQmVniSXWovaxwcFcQ==}
    engines: {node: '>=14.0.0'}
    dependencies:
      '@aws-sdk/types': 3.257.0
      tslib: 2.6.2
    dev: false

  /@aws-sdk/abort-controller@3.374.0:
    resolution: {integrity: sha512-pO1pqFBdIF28ZvnJmg58Erj35RLzXsTrjvHghdc/xgtSvodFFCNrUsPg6AP3On8eiw9elpHoS4P8jMx1pHDXEw==}
    engines: {node: '>=14.0.0'}
    deprecated: This package has moved to @smithy/abort-controller
    dependencies:
      '@smithy/abort-controller': 1.1.0
      tslib: 2.8.0
    dev: false

  /@aws-sdk/chunked-blob-reader-native@3.208.0:
    resolution: {integrity: sha512-JeOZ95PW+fJ6bbuqPySYqLqHk1n4+4ueEEraJsiUrPBV0S1ZtyvOGHcnGztKUjr2PYNaiexmpWuvUve9K12HRA==}
    dependencies:
      '@aws-sdk/util-base64': 3.208.0
      tslib: 2.6.2
    dev: false

  /@aws-sdk/chunked-blob-reader@3.188.0:
    resolution: {integrity: sha512-zkPRFZZPL3eH+kH86LDYYXImiClA1/sW60zYOjse9Pgka+eDJlvBN6hcYxwDEKjcwATYiSRR1aVQHcfCinlGXg==}
    dependencies:
      tslib: 2.6.2
    dev: false

  /@aws-sdk/client-cloudfront@3.261.0:
    resolution: {integrity: sha512-7JOpLfgYdQ+CDA3McsAmzcCO+rZj3wVicNTF7Kpl0JaZ0NB0NShifMb4OAGuh2RNh+OYV6k3mtjsXh9ZIQ08PQ==}
    engines: {node: '>=14.0.0'}
    dependencies:
      '@aws-crypto/sha256-browser': 3.0.0
      '@aws-crypto/sha256-js': 3.0.0
      '@aws-sdk/client-sts': 3.261.0
      '@aws-sdk/config-resolver': 3.259.0
      '@aws-sdk/credential-provider-node': 3.261.0
      '@aws-sdk/fetch-http-handler': 3.257.0
      '@aws-sdk/hash-node': 3.257.0
      '@aws-sdk/invalid-dependency': 3.257.0
      '@aws-sdk/middleware-content-length': 3.257.0
      '@aws-sdk/middleware-endpoint': 3.257.0
      '@aws-sdk/middleware-host-header': 3.257.0
      '@aws-sdk/middleware-logger': 3.257.0
      '@aws-sdk/middleware-recursion-detection': 3.257.0
      '@aws-sdk/middleware-retry': 3.259.0
      '@aws-sdk/middleware-serde': 3.257.0
      '@aws-sdk/middleware-signing': 3.257.0
      '@aws-sdk/middleware-stack': 3.257.0
      '@aws-sdk/middleware-user-agent': 3.257.0
      '@aws-sdk/node-config-provider': 3.259.0
      '@aws-sdk/node-http-handler': 3.257.0
      '@aws-sdk/protocol-http': 3.257.0
      '@aws-sdk/smithy-client': 3.261.0
      '@aws-sdk/types': 3.257.0
      '@aws-sdk/url-parser': 3.257.0
      '@aws-sdk/util-base64': 3.208.0
      '@aws-sdk/util-body-length-browser': 3.188.0
      '@aws-sdk/util-body-length-node': 3.208.0
      '@aws-sdk/util-defaults-mode-browser': 3.261.0
      '@aws-sdk/util-defaults-mode-node': 3.261.0
      '@aws-sdk/util-endpoints': 3.257.0
      '@aws-sdk/util-retry': 3.257.0
      '@aws-sdk/util-user-agent-browser': 3.257.0
      '@aws-sdk/util-user-agent-node': 3.259.0
      '@aws-sdk/util-utf8': 3.254.0
      '@aws-sdk/util-waiter': 3.257.0
      '@aws-sdk/xml-builder': 3.201.0
      fast-xml-parser: 4.0.11
      tslib: 2.6.2
    transitivePeerDependencies:
      - aws-crt
    dev: false

  /@aws-sdk/client-kms@3.196.0:
    resolution: {integrity: sha512-mR5jxfvHnv71FLd87PJ0KNgVXcZzNvKiI3i3JyLmukapnN5Kz2n0cG/jruo9d29zYQS60kfIPjdHddzOxNHH4A==}
    engines: {node: '>=12.0.0'}
    dependencies:
      '@aws-crypto/sha256-browser': 2.0.0
      '@aws-crypto/sha256-js': 2.0.0
      '@aws-sdk/client-sts': 3.196.0
      '@aws-sdk/config-resolver': 3.193.0
      '@aws-sdk/credential-provider-node': 3.196.0
      '@aws-sdk/fetch-http-handler': 3.193.0
      '@aws-sdk/hash-node': 3.193.0
      '@aws-sdk/invalid-dependency': 3.193.0
      '@aws-sdk/middleware-content-length': 3.193.0
      '@aws-sdk/middleware-endpoint': 3.193.0
      '@aws-sdk/middleware-host-header': 3.193.0
      '@aws-sdk/middleware-logger': 3.193.0
      '@aws-sdk/middleware-recursion-detection': 3.193.0
      '@aws-sdk/middleware-retry': 3.193.0
      '@aws-sdk/middleware-serde': 3.193.0
      '@aws-sdk/middleware-signing': 3.193.0
      '@aws-sdk/middleware-stack': 3.193.0
      '@aws-sdk/middleware-user-agent': 3.193.0
      '@aws-sdk/node-config-provider': 3.193.0
      '@aws-sdk/node-http-handler': 3.193.0
      '@aws-sdk/protocol-http': 3.193.0
      '@aws-sdk/smithy-client': 3.193.0
      '@aws-sdk/types': 3.193.0
      '@aws-sdk/url-parser': 3.193.0
      '@aws-sdk/util-base64-browser': 3.188.0
      '@aws-sdk/util-base64-node': 3.188.0
      '@aws-sdk/util-body-length-browser': 3.188.0
      '@aws-sdk/util-body-length-node': 3.188.0
      '@aws-sdk/util-defaults-mode-browser': 3.193.0
      '@aws-sdk/util-defaults-mode-node': 3.193.0
      '@aws-sdk/util-endpoints': 3.196.0
      '@aws-sdk/util-user-agent-browser': 3.193.0
      '@aws-sdk/util-user-agent-node': 3.193.0
      '@aws-sdk/util-utf8-browser': 3.188.0
      '@aws-sdk/util-utf8-node': 3.188.0
      tslib: 2.6.2
    transitivePeerDependencies:
      - aws-crt
    dev: false

  /@aws-sdk/client-s3@3.224.0:
    resolution: {integrity: sha512-CPU1sG4xr+fJ+OFpqz9Oum7cJwas0mA9YFvPLkgKLvNC2rhmmn0kbjwawtc6GUDu6xygeV8koBL2gz7OJHQ7fQ==}
    engines: {node: '>=14.0.0'}
    dependencies:
      '@aws-crypto/sha1-browser': 2.0.0
      '@aws-crypto/sha256-browser': 2.0.0
      '@aws-crypto/sha256-js': 2.0.0
      '@aws-sdk/client-sts': 3.224.0
      '@aws-sdk/config-resolver': 3.224.0
      '@aws-sdk/credential-provider-node': 3.224.0
      '@aws-sdk/eventstream-serde-browser': 3.224.0
      '@aws-sdk/eventstream-serde-config-resolver': 3.224.0
      '@aws-sdk/eventstream-serde-node': 3.224.0
      '@aws-sdk/fetch-http-handler': 3.224.0
      '@aws-sdk/hash-blob-browser': 3.224.0
      '@aws-sdk/hash-node': 3.224.0
      '@aws-sdk/hash-stream-node': 3.224.0
      '@aws-sdk/invalid-dependency': 3.224.0
      '@aws-sdk/md5-js': 3.224.0
      '@aws-sdk/middleware-bucket-endpoint': 3.224.0
      '@aws-sdk/middleware-content-length': 3.224.0
      '@aws-sdk/middleware-endpoint': 3.224.0
      '@aws-sdk/middleware-expect-continue': 3.224.0
      '@aws-sdk/middleware-flexible-checksums': 3.224.0
      '@aws-sdk/middleware-host-header': 3.224.0
      '@aws-sdk/middleware-location-constraint': 3.224.0
      '@aws-sdk/middleware-logger': 3.224.0
      '@aws-sdk/middleware-recursion-detection': 3.224.0
      '@aws-sdk/middleware-retry': 3.224.0
      '@aws-sdk/middleware-sdk-s3': 3.224.0
      '@aws-sdk/middleware-serde': 3.224.0
      '@aws-sdk/middleware-signing': 3.224.0
      '@aws-sdk/middleware-ssec': 3.224.0
      '@aws-sdk/middleware-stack': 3.224.0
      '@aws-sdk/middleware-user-agent': 3.224.0
      '@aws-sdk/node-config-provider': 3.224.0
      '@aws-sdk/node-http-handler': 3.224.0
      '@aws-sdk/protocol-http': 3.224.0
      '@aws-sdk/signature-v4-multi-region': 3.224.0
      '@aws-sdk/smithy-client': 3.224.0
      '@aws-sdk/types': 3.224.0
      '@aws-sdk/url-parser': 3.224.0
      '@aws-sdk/util-base64': 3.208.0
      '@aws-sdk/util-body-length-browser': 3.188.0
      '@aws-sdk/util-body-length-node': 3.208.0
      '@aws-sdk/util-defaults-mode-browser': 3.224.0
      '@aws-sdk/util-defaults-mode-node': 3.224.0
      '@aws-sdk/util-endpoints': 3.224.0
      '@aws-sdk/util-stream-browser': 3.224.0
      '@aws-sdk/util-stream-node': 3.224.0
      '@aws-sdk/util-user-agent-browser': 3.224.0
      '@aws-sdk/util-user-agent-node': 3.224.0
      '@aws-sdk/util-utf8-browser': 3.188.0
      '@aws-sdk/util-utf8-node': 3.208.0
      '@aws-sdk/util-waiter': 3.224.0
      '@aws-sdk/xml-builder': 3.201.0
      fast-xml-parser: 4.0.11
      tslib: 2.6.2
    transitivePeerDependencies:
      - '@aws-sdk/signature-v4-crt'
      - aws-crt
    dev: false

  /@aws-sdk/client-sso-oidc@3.224.0:
    resolution: {integrity: sha512-r7QAqinMvuZvGlfC4ltEBIq3gJ1AI4tTqEi8lG06+gDoiwnqTWii0+OrZJQiaeLc3PqDHwxmRpEmjFlr/f5TKg==}
    engines: {node: '>=14.0.0'}
    dependencies:
      '@aws-crypto/sha256-browser': 2.0.0
      '@aws-crypto/sha256-js': 2.0.0
      '@aws-sdk/config-resolver': 3.224.0
      '@aws-sdk/fetch-http-handler': 3.224.0
      '@aws-sdk/hash-node': 3.224.0
      '@aws-sdk/invalid-dependency': 3.224.0
      '@aws-sdk/middleware-content-length': 3.224.0
      '@aws-sdk/middleware-endpoint': 3.224.0
      '@aws-sdk/middleware-host-header': 3.224.0
      '@aws-sdk/middleware-logger': 3.224.0
      '@aws-sdk/middleware-recursion-detection': 3.224.0
      '@aws-sdk/middleware-retry': 3.224.0
      '@aws-sdk/middleware-serde': 3.224.0
      '@aws-sdk/middleware-stack': 3.224.0
      '@aws-sdk/middleware-user-agent': 3.224.0
      '@aws-sdk/node-config-provider': 3.224.0
      '@aws-sdk/node-http-handler': 3.224.0
      '@aws-sdk/protocol-http': 3.224.0
      '@aws-sdk/smithy-client': 3.224.0
      '@aws-sdk/types': 3.224.0
      '@aws-sdk/url-parser': 3.224.0
      '@aws-sdk/util-base64': 3.208.0
      '@aws-sdk/util-body-length-browser': 3.188.0
      '@aws-sdk/util-body-length-node': 3.208.0
      '@aws-sdk/util-defaults-mode-browser': 3.224.0
      '@aws-sdk/util-defaults-mode-node': 3.224.0
      '@aws-sdk/util-endpoints': 3.224.0
      '@aws-sdk/util-user-agent-browser': 3.224.0
      '@aws-sdk/util-user-agent-node': 3.224.0
      '@aws-sdk/util-utf8-browser': 3.188.0
      '@aws-sdk/util-utf8-node': 3.208.0
      tslib: 2.6.2
    transitivePeerDependencies:
      - aws-crt
    dev: false

  /@aws-sdk/client-sso-oidc@3.261.0:
    resolution: {integrity: sha512-ItgRT/BThv2UxEeGJ5/GCF6JY1Rzk39IcDIPZAfBA8HbYcznXGDsBTRf45MErS+uollwNFX0T/WNlTbmjEDE7g==}
    engines: {node: '>=14.0.0'}
    dependencies:
      '@aws-crypto/sha256-browser': 3.0.0
      '@aws-crypto/sha256-js': 3.0.0
      '@aws-sdk/config-resolver': 3.259.0
      '@aws-sdk/fetch-http-handler': 3.257.0
      '@aws-sdk/hash-node': 3.257.0
      '@aws-sdk/invalid-dependency': 3.257.0
      '@aws-sdk/middleware-content-length': 3.257.0
      '@aws-sdk/middleware-endpoint': 3.257.0
      '@aws-sdk/middleware-host-header': 3.257.0
      '@aws-sdk/middleware-logger': 3.257.0
      '@aws-sdk/middleware-recursion-detection': 3.257.0
      '@aws-sdk/middleware-retry': 3.259.0
      '@aws-sdk/middleware-serde': 3.257.0
      '@aws-sdk/middleware-stack': 3.257.0
      '@aws-sdk/middleware-user-agent': 3.257.0
      '@aws-sdk/node-config-provider': 3.259.0
      '@aws-sdk/node-http-handler': 3.257.0
      '@aws-sdk/protocol-http': 3.257.0
      '@aws-sdk/smithy-client': 3.261.0
      '@aws-sdk/types': 3.257.0
      '@aws-sdk/url-parser': 3.257.0
      '@aws-sdk/util-base64': 3.208.0
      '@aws-sdk/util-body-length-browser': 3.188.0
      '@aws-sdk/util-body-length-node': 3.208.0
      '@aws-sdk/util-defaults-mode-browser': 3.261.0
      '@aws-sdk/util-defaults-mode-node': 3.261.0
      '@aws-sdk/util-endpoints': 3.257.0
      '@aws-sdk/util-retry': 3.257.0
      '@aws-sdk/util-user-agent-browser': 3.257.0
      '@aws-sdk/util-user-agent-node': 3.259.0
      '@aws-sdk/util-utf8': 3.254.0
      tslib: 2.6.2
    transitivePeerDependencies:
      - aws-crt
    dev: false

  /@aws-sdk/client-sso@3.196.0:
    resolution: {integrity: sha512-u+UnxrVHLjLDdfCZft1AuyIhyv+77/inCHR4LcKsGASRA+jAg3z+OY+B7Q9hWHNcVt5ECMw7rxe4jA9BLf42sw==}
    engines: {node: '>=12.0.0'}
    dependencies:
      '@aws-crypto/sha256-browser': 2.0.0
      '@aws-crypto/sha256-js': 2.0.0
      '@aws-sdk/config-resolver': 3.193.0
      '@aws-sdk/fetch-http-handler': 3.193.0
      '@aws-sdk/hash-node': 3.193.0
      '@aws-sdk/invalid-dependency': 3.193.0
      '@aws-sdk/middleware-content-length': 3.193.0
      '@aws-sdk/middleware-endpoint': 3.193.0
      '@aws-sdk/middleware-host-header': 3.193.0
      '@aws-sdk/middleware-logger': 3.193.0
      '@aws-sdk/middleware-recursion-detection': 3.193.0
      '@aws-sdk/middleware-retry': 3.193.0
      '@aws-sdk/middleware-serde': 3.193.0
      '@aws-sdk/middleware-stack': 3.193.0
      '@aws-sdk/middleware-user-agent': 3.193.0
      '@aws-sdk/node-config-provider': 3.193.0
      '@aws-sdk/node-http-handler': 3.193.0
      '@aws-sdk/protocol-http': 3.193.0
      '@aws-sdk/smithy-client': 3.193.0
      '@aws-sdk/types': 3.193.0
      '@aws-sdk/url-parser': 3.193.0
      '@aws-sdk/util-base64-browser': 3.188.0
      '@aws-sdk/util-base64-node': 3.188.0
      '@aws-sdk/util-body-length-browser': 3.188.0
      '@aws-sdk/util-body-length-node': 3.188.0
      '@aws-sdk/util-defaults-mode-browser': 3.193.0
      '@aws-sdk/util-defaults-mode-node': 3.193.0
      '@aws-sdk/util-endpoints': 3.196.0
      '@aws-sdk/util-user-agent-browser': 3.193.0
      '@aws-sdk/util-user-agent-node': 3.193.0
      '@aws-sdk/util-utf8-browser': 3.188.0
      '@aws-sdk/util-utf8-node': 3.188.0
      tslib: 2.6.2
    transitivePeerDependencies:
      - aws-crt
    dev: false

  /@aws-sdk/client-sso@3.224.0:
    resolution: {integrity: sha512-ZfqjGGBhv+sKxYN9FHbepaL+ucFbAFndvNdalGj4mZsv5AqxgemkFoRofNJk4nu79JVf5cdrj7zL+BDW3KwEGg==}
    engines: {node: '>=14.0.0'}
    dependencies:
      '@aws-crypto/sha256-browser': 2.0.0
      '@aws-crypto/sha256-js': 2.0.0
      '@aws-sdk/config-resolver': 3.224.0
      '@aws-sdk/fetch-http-handler': 3.224.0
      '@aws-sdk/hash-node': 3.224.0
      '@aws-sdk/invalid-dependency': 3.224.0
      '@aws-sdk/middleware-content-length': 3.224.0
      '@aws-sdk/middleware-endpoint': 3.224.0
      '@aws-sdk/middleware-host-header': 3.224.0
      '@aws-sdk/middleware-logger': 3.224.0
      '@aws-sdk/middleware-recursion-detection': 3.224.0
      '@aws-sdk/middleware-retry': 3.224.0
      '@aws-sdk/middleware-serde': 3.224.0
      '@aws-sdk/middleware-stack': 3.224.0
      '@aws-sdk/middleware-user-agent': 3.224.0
      '@aws-sdk/node-config-provider': 3.224.0
      '@aws-sdk/node-http-handler': 3.224.0
      '@aws-sdk/protocol-http': 3.224.0
      '@aws-sdk/smithy-client': 3.224.0
      '@aws-sdk/types': 3.224.0
      '@aws-sdk/url-parser': 3.224.0
      '@aws-sdk/util-base64': 3.208.0
      '@aws-sdk/util-body-length-browser': 3.188.0
      '@aws-sdk/util-body-length-node': 3.208.0
      '@aws-sdk/util-defaults-mode-browser': 3.224.0
      '@aws-sdk/util-defaults-mode-node': 3.224.0
      '@aws-sdk/util-endpoints': 3.224.0
      '@aws-sdk/util-user-agent-browser': 3.224.0
      '@aws-sdk/util-user-agent-node': 3.224.0
      '@aws-sdk/util-utf8-browser': 3.188.0
      '@aws-sdk/util-utf8-node': 3.208.0
      tslib: 2.6.2
    transitivePeerDependencies:
      - aws-crt
    dev: false

  /@aws-sdk/client-sso@3.261.0:
    resolution: {integrity: sha512-tq5hu1WXa9BKsCH9zOBOykyiaoZQvaFHKdOamw5SZ69niyO3AG4xR1TkLqXj/9mDYMLgAIVObKZDGWtBLFTdiQ==}
    engines: {node: '>=14.0.0'}
    dependencies:
      '@aws-crypto/sha256-browser': 3.0.0
      '@aws-crypto/sha256-js': 3.0.0
      '@aws-sdk/config-resolver': 3.259.0
      '@aws-sdk/fetch-http-handler': 3.257.0
      '@aws-sdk/hash-node': 3.257.0
      '@aws-sdk/invalid-dependency': 3.257.0
      '@aws-sdk/middleware-content-length': 3.257.0
      '@aws-sdk/middleware-endpoint': 3.257.0
      '@aws-sdk/middleware-host-header': 3.257.0
      '@aws-sdk/middleware-logger': 3.257.0
      '@aws-sdk/middleware-recursion-detection': 3.257.0
      '@aws-sdk/middleware-retry': 3.259.0
      '@aws-sdk/middleware-serde': 3.257.0
      '@aws-sdk/middleware-stack': 3.257.0
      '@aws-sdk/middleware-user-agent': 3.257.0
      '@aws-sdk/node-config-provider': 3.259.0
      '@aws-sdk/node-http-handler': 3.257.0
      '@aws-sdk/protocol-http': 3.257.0
      '@aws-sdk/smithy-client': 3.261.0
      '@aws-sdk/types': 3.257.0
      '@aws-sdk/url-parser': 3.257.0
      '@aws-sdk/util-base64': 3.208.0
      '@aws-sdk/util-body-length-browser': 3.188.0
      '@aws-sdk/util-body-length-node': 3.208.0
      '@aws-sdk/util-defaults-mode-browser': 3.261.0
      '@aws-sdk/util-defaults-mode-node': 3.261.0
      '@aws-sdk/util-endpoints': 3.257.0
      '@aws-sdk/util-retry': 3.257.0
      '@aws-sdk/util-user-agent-browser': 3.257.0
      '@aws-sdk/util-user-agent-node': 3.259.0
      '@aws-sdk/util-utf8': 3.254.0
      tslib: 2.6.2
    transitivePeerDependencies:
      - aws-crt
    dev: false

  /@aws-sdk/client-sts@3.196.0:
    resolution: {integrity: sha512-ChzK8606CugwnRLm7iwerXzeMqOsjGLe3j1j1HtQShzXZu4/ysQ3mUBBPAt2Lltx+1ep8MoI9vaQVyfw5h35ww==}
    engines: {node: '>=12.0.0'}
    dependencies:
      '@aws-crypto/sha256-browser': 2.0.0
      '@aws-crypto/sha256-js': 2.0.0
      '@aws-sdk/config-resolver': 3.193.0
      '@aws-sdk/credential-provider-node': 3.196.0
      '@aws-sdk/fetch-http-handler': 3.193.0
      '@aws-sdk/hash-node': 3.193.0
      '@aws-sdk/invalid-dependency': 3.193.0
      '@aws-sdk/middleware-content-length': 3.193.0
      '@aws-sdk/middleware-endpoint': 3.193.0
      '@aws-sdk/middleware-host-header': 3.193.0
      '@aws-sdk/middleware-logger': 3.193.0
      '@aws-sdk/middleware-recursion-detection': 3.193.0
      '@aws-sdk/middleware-retry': 3.193.0
      '@aws-sdk/middleware-sdk-sts': 3.193.0
      '@aws-sdk/middleware-serde': 3.193.0
      '@aws-sdk/middleware-signing': 3.193.0
      '@aws-sdk/middleware-stack': 3.193.0
      '@aws-sdk/middleware-user-agent': 3.193.0
      '@aws-sdk/node-config-provider': 3.193.0
      '@aws-sdk/node-http-handler': 3.193.0
      '@aws-sdk/protocol-http': 3.193.0
      '@aws-sdk/smithy-client': 3.193.0
      '@aws-sdk/types': 3.193.0
      '@aws-sdk/url-parser': 3.193.0
      '@aws-sdk/util-base64-browser': 3.188.0
      '@aws-sdk/util-base64-node': 3.188.0
      '@aws-sdk/util-body-length-browser': 3.188.0
      '@aws-sdk/util-body-length-node': 3.188.0
      '@aws-sdk/util-defaults-mode-browser': 3.193.0
      '@aws-sdk/util-defaults-mode-node': 3.193.0
      '@aws-sdk/util-endpoints': 3.196.0
      '@aws-sdk/util-user-agent-browser': 3.193.0
      '@aws-sdk/util-user-agent-node': 3.193.0
      '@aws-sdk/util-utf8-browser': 3.188.0
      '@aws-sdk/util-utf8-node': 3.188.0
      fast-xml-parser: 4.0.11
      tslib: 2.6.2
    transitivePeerDependencies:
      - aws-crt
    dev: false

  /@aws-sdk/client-sts@3.224.0:
    resolution: {integrity: sha512-ao3jyjwk2fozk1d4PtrNf0BNsucPWAbALv8CCsPTC3r9g2Lg/TOi3pxmsfd69ddw89XSyP6zZATEHaWO+tk0CQ==}
    engines: {node: '>=14.0.0'}
    dependencies:
      '@aws-crypto/sha256-browser': 2.0.0
      '@aws-crypto/sha256-js': 2.0.0
      '@aws-sdk/config-resolver': 3.224.0
      '@aws-sdk/credential-provider-node': 3.224.0
      '@aws-sdk/fetch-http-handler': 3.224.0
      '@aws-sdk/hash-node': 3.224.0
      '@aws-sdk/invalid-dependency': 3.224.0
      '@aws-sdk/middleware-content-length': 3.224.0
      '@aws-sdk/middleware-endpoint': 3.224.0
      '@aws-sdk/middleware-host-header': 3.224.0
      '@aws-sdk/middleware-logger': 3.224.0
      '@aws-sdk/middleware-recursion-detection': 3.224.0
      '@aws-sdk/middleware-retry': 3.224.0
      '@aws-sdk/middleware-sdk-sts': 3.224.0
      '@aws-sdk/middleware-serde': 3.224.0
      '@aws-sdk/middleware-signing': 3.224.0
      '@aws-sdk/middleware-stack': 3.224.0
      '@aws-sdk/middleware-user-agent': 3.224.0
      '@aws-sdk/node-config-provider': 3.224.0
      '@aws-sdk/node-http-handler': 3.224.0
      '@aws-sdk/protocol-http': 3.224.0
      '@aws-sdk/smithy-client': 3.224.0
      '@aws-sdk/types': 3.224.0
      '@aws-sdk/url-parser': 3.224.0
      '@aws-sdk/util-base64': 3.208.0
      '@aws-sdk/util-body-length-browser': 3.188.0
      '@aws-sdk/util-body-length-node': 3.208.0
      '@aws-sdk/util-defaults-mode-browser': 3.224.0
      '@aws-sdk/util-defaults-mode-node': 3.224.0
      '@aws-sdk/util-endpoints': 3.224.0
      '@aws-sdk/util-user-agent-browser': 3.224.0
      '@aws-sdk/util-user-agent-node': 3.224.0
      '@aws-sdk/util-utf8-browser': 3.188.0
      '@aws-sdk/util-utf8-node': 3.208.0
      fast-xml-parser: 4.0.11
      tslib: 2.6.2
    transitivePeerDependencies:
      - aws-crt
    dev: false

  /@aws-sdk/client-sts@3.261.0:
    resolution: {integrity: sha512-jnCKBjuHEMgwCmR9bXDVpl/WzpUQyU9DL3Mk65XYyZwRxgHSaw5D90zRouoZMUneNA2OnKZQnjk6oyL47mb7oA==}
    engines: {node: '>=14.0.0'}
    dependencies:
      '@aws-crypto/sha256-browser': 3.0.0
      '@aws-crypto/sha256-js': 3.0.0
      '@aws-sdk/config-resolver': 3.259.0
      '@aws-sdk/credential-provider-node': 3.261.0
      '@aws-sdk/fetch-http-handler': 3.257.0
      '@aws-sdk/hash-node': 3.257.0
      '@aws-sdk/invalid-dependency': 3.257.0
      '@aws-sdk/middleware-content-length': 3.257.0
      '@aws-sdk/middleware-endpoint': 3.257.0
      '@aws-sdk/middleware-host-header': 3.257.0
      '@aws-sdk/middleware-logger': 3.257.0
      '@aws-sdk/middleware-recursion-detection': 3.257.0
      '@aws-sdk/middleware-retry': 3.259.0
      '@aws-sdk/middleware-sdk-sts': 3.257.0
      '@aws-sdk/middleware-serde': 3.257.0
      '@aws-sdk/middleware-signing': 3.257.0
      '@aws-sdk/middleware-stack': 3.257.0
      '@aws-sdk/middleware-user-agent': 3.257.0
      '@aws-sdk/node-config-provider': 3.259.0
      '@aws-sdk/node-http-handler': 3.257.0
      '@aws-sdk/protocol-http': 3.257.0
      '@aws-sdk/smithy-client': 3.261.0
      '@aws-sdk/types': 3.257.0
      '@aws-sdk/url-parser': 3.257.0
      '@aws-sdk/util-base64': 3.208.0
      '@aws-sdk/util-body-length-browser': 3.188.0
      '@aws-sdk/util-body-length-node': 3.208.0
      '@aws-sdk/util-defaults-mode-browser': 3.261.0
      '@aws-sdk/util-defaults-mode-node': 3.261.0
      '@aws-sdk/util-endpoints': 3.257.0
      '@aws-sdk/util-retry': 3.257.0
      '@aws-sdk/util-user-agent-browser': 3.257.0
      '@aws-sdk/util-user-agent-node': 3.259.0
      '@aws-sdk/util-utf8': 3.254.0
      fast-xml-parser: 4.0.11
      tslib: 2.6.2
    transitivePeerDependencies:
      - aws-crt
    dev: false

  /@aws-sdk/config-resolver@3.193.0:
    resolution: {integrity: sha512-HIjuv2A1glgkXy9g/A8bfsiz3jTFaRbwGZheoHFZod6iEQQEbbeAsBe3u2AZyzOrVLgs8lOvBtgU8XKSJWjDkw==}
    engines: {node: '>= 12.0.0'}
    dependencies:
      '@aws-sdk/signature-v4': 3.193.0
      '@aws-sdk/types': 3.193.0
      '@aws-sdk/util-config-provider': 3.188.0
      '@aws-sdk/util-middleware': 3.193.0
      tslib: 2.6.2
    dev: false

  /@aws-sdk/config-resolver@3.224.0:
    resolution: {integrity: sha512-jS53QvF2jdv7d6cpPUH6N85i1WNHik1eGvxqSndsNbLf0keEGXYyN4pBLNB0xK1nk0ZG+8slRsXgWvWTCcFYKA==}
    engines: {node: '>=14.0.0'}
    dependencies:
      '@aws-sdk/signature-v4': 3.224.0
      '@aws-sdk/types': 3.224.0
      '@aws-sdk/util-config-provider': 3.208.0
      '@aws-sdk/util-middleware': 3.224.0
      tslib: 2.6.2
    dev: false

  /@aws-sdk/config-resolver@3.259.0:
    resolution: {integrity: sha512-gViMRsc4Ye6+nzJ0OYTZIT8m4glIAdtugN2Sr/t6P2iJW5X0bSL/EcbcHBgsve1lHjeGPeyzVkT7UnyGOZ5Z/A==}
    engines: {node: '>=14.0.0'}
    dependencies:
      '@aws-sdk/signature-v4': 3.257.0
      '@aws-sdk/types': 3.257.0
      '@aws-sdk/util-config-provider': 3.208.0
      '@aws-sdk/util-middleware': 3.257.0
      tslib: 2.6.2
    dev: false

  /@aws-sdk/credential-provider-env@3.193.0:
    resolution: {integrity: sha512-pRqZoIaqCdWB4JJdR6DqDn3u+CwKJchwiCPnRtChwC8KXCMkT4njq9J1bWG3imYeTxP/G06O1PDONEuD4pPtNQ==}
    engines: {node: '>= 12.0.0'}
    dependencies:
      '@aws-sdk/property-provider': 3.193.0
      '@aws-sdk/types': 3.193.0
      tslib: 2.6.2
    dev: false

  /@aws-sdk/credential-provider-env@3.224.0:
    resolution: {integrity: sha512-WUicVivCne9Ela2Nuufohy8+UV/W6GwanlpK9trJqrqHt2/zqdNYHqZbWL0zDNO8dvFN3+MC2a8boYPyR+cFRg==}
    engines: {node: '>=14.0.0'}
    dependencies:
      '@aws-sdk/property-provider': 3.224.0
      '@aws-sdk/types': 3.224.0
      tslib: 2.6.2
    dev: false

  /@aws-sdk/credential-provider-env@3.257.0:
    resolution: {integrity: sha512-GsmBi5Di6hk1JAi1iB6/LCY8o+GmlCvJoB7wuoVmXI3VxRVwptUVjuj8EtJbIrVGrF9dSuIRPCzUoSuzEzYGlg==}
    engines: {node: '>=14.0.0'}
    dependencies:
      '@aws-sdk/property-provider': 3.257.0
      '@aws-sdk/types': 3.257.0
      tslib: 2.6.2
    dev: false

  /@aws-sdk/credential-provider-imds@3.193.0:
    resolution: {integrity: sha512-jC7uT7uVpO/iitz49toHMGFKXQ2igWQQG2SKirREqDRaz5HSXwEP1V3rcOlNNyGIBPMggDjZnxYgJHqBXSq9Ag==}
    engines: {node: '>= 12.0.0'}
    dependencies:
      '@aws-sdk/node-config-provider': 3.193.0
      '@aws-sdk/property-provider': 3.193.0
      '@aws-sdk/types': 3.193.0
      '@aws-sdk/url-parser': 3.193.0
      tslib: 2.6.2
    dev: false

  /@aws-sdk/credential-provider-imds@3.224.0:
    resolution: {integrity: sha512-n7uVR5Z9EUfVbg0gSNrJvu1g0cM/HqhRt+kaRJBGNf4q1tEbnCukKj+qUZbT1qdbDTyu9NTRphMvuIyN3RBDtQ==}
    engines: {node: '>=14.0.0'}
    dependencies:
      '@aws-sdk/node-config-provider': 3.224.0
      '@aws-sdk/property-provider': 3.224.0
      '@aws-sdk/types': 3.224.0
      '@aws-sdk/url-parser': 3.224.0
      tslib: 2.6.2
    dev: false

  /@aws-sdk/credential-provider-imds@3.259.0:
    resolution: {integrity: sha512-yCxoYWZAaDrCUEWxRfrpB0Mp1cFgJEMYW8T6GIb/+DQ5QLpZmorgaVD/j90QXupqFrR5tlxwuskBIkdD2E9YNg==}
    engines: {node: '>=14.0.0'}
    dependencies:
      '@aws-sdk/node-config-provider': 3.259.0
      '@aws-sdk/property-provider': 3.257.0
      '@aws-sdk/types': 3.257.0
      '@aws-sdk/url-parser': 3.257.0
      tslib: 2.6.2
    dev: false

  /@aws-sdk/credential-provider-ini@3.196.0:
    resolution: {integrity: sha512-3lL+YLBQ9KwQxG4AdRm4u2cvBNZeBmS/i3BWnCPomg96lNGPMrTEloVaVEpnrzOff6sgFxRtjkbLkVxmdipIrw==}
    engines: {node: '>= 12.0.0'}
    dependencies:
      '@aws-sdk/credential-provider-env': 3.193.0
      '@aws-sdk/credential-provider-imds': 3.193.0
      '@aws-sdk/credential-provider-sso': 3.196.0
      '@aws-sdk/credential-provider-web-identity': 3.193.0
      '@aws-sdk/property-provider': 3.193.0
      '@aws-sdk/shared-ini-file-loader': 3.193.0
      '@aws-sdk/types': 3.193.0
      tslib: 2.6.2
    transitivePeerDependencies:
      - aws-crt
    dev: false

  /@aws-sdk/credential-provider-ini@3.224.0:
    resolution: {integrity: sha512-YaAHoHJVspqy5f8C6EXBifMfodKXl88IHuL6eBComigTPR3s1Ed1+3AJdjA1X7SjAHfrYna/WvZEH3e8NCSzFA==}
    engines: {node: '>=14.0.0'}
    dependencies:
      '@aws-sdk/credential-provider-env': 3.224.0
      '@aws-sdk/credential-provider-imds': 3.224.0
      '@aws-sdk/credential-provider-sso': 3.224.0
      '@aws-sdk/credential-provider-web-identity': 3.224.0
      '@aws-sdk/property-provider': 3.224.0
      '@aws-sdk/shared-ini-file-loader': 3.224.0
      '@aws-sdk/types': 3.224.0
      tslib: 2.6.2
    transitivePeerDependencies:
      - aws-crt
    dev: false

  /@aws-sdk/credential-provider-ini@3.261.0:
    resolution: {integrity: sha512-638jTnvFbGO0G0So+FijdC1vjn/dhw3l8nJwLq9PYOBJUKhjXDR/fpOhZkUJ+Zwfuqp9SlDDo/yfFa6j2L+F1g==}
    engines: {node: '>=14.0.0'}
    dependencies:
      '@aws-sdk/credential-provider-env': 3.257.0
      '@aws-sdk/credential-provider-imds': 3.259.0
      '@aws-sdk/credential-provider-process': 3.257.0
      '@aws-sdk/credential-provider-sso': 3.261.0
      '@aws-sdk/credential-provider-web-identity': 3.257.0
      '@aws-sdk/property-provider': 3.257.0
      '@aws-sdk/shared-ini-file-loader': 3.257.0
      '@aws-sdk/types': 3.257.0
      tslib: 2.6.2
    transitivePeerDependencies:
      - aws-crt
    dev: false

  /@aws-sdk/credential-provider-node@3.196.0:
    resolution: {integrity: sha512-PGY7pkmqgfEwTHsuUH6fGrXWri93jqKkMbhq/QJafMGtsVupfvXvE37Rl+qgjsZjRfROrEaeLw2DGrPPmVh2cg==}
    engines: {node: '>=12.0.0'}
    dependencies:
      '@aws-sdk/credential-provider-env': 3.193.0
      '@aws-sdk/credential-provider-imds': 3.193.0
      '@aws-sdk/credential-provider-ini': 3.196.0
      '@aws-sdk/credential-provider-process': 3.193.0
      '@aws-sdk/credential-provider-sso': 3.196.0
      '@aws-sdk/credential-provider-web-identity': 3.193.0
      '@aws-sdk/property-provider': 3.193.0
      '@aws-sdk/shared-ini-file-loader': 3.193.0
      '@aws-sdk/types': 3.193.0
      tslib: 2.6.2
    transitivePeerDependencies:
      - aws-crt
    dev: false

  /@aws-sdk/credential-provider-node@3.224.0:
    resolution: {integrity: sha512-n/gijJAA3uVFl1b3+hp2E3lPaiajsPLHqH+mMxNxPkGo39HV1v9RAyOVW4Y3AH1QcT7sURevjGoF2Eemcro88g==}
    engines: {node: '>=14.0.0'}
    dependencies:
      '@aws-sdk/credential-provider-env': 3.224.0
      '@aws-sdk/credential-provider-imds': 3.224.0
      '@aws-sdk/credential-provider-ini': 3.224.0
      '@aws-sdk/credential-provider-process': 3.224.0
      '@aws-sdk/credential-provider-sso': 3.224.0
      '@aws-sdk/credential-provider-web-identity': 3.224.0
      '@aws-sdk/property-provider': 3.224.0
      '@aws-sdk/shared-ini-file-loader': 3.224.0
      '@aws-sdk/types': 3.224.0
      tslib: 2.6.2
    transitivePeerDependencies:
      - aws-crt
    dev: false

  /@aws-sdk/credential-provider-node@3.261.0:
    resolution: {integrity: sha512-7T25a7jbHsXPe7XvIekzhR50b7PTlISKqHdE8LNVUSzFQbSjVXulFk3vyQVIhmt5HKNkSBcMPDr6hKrSl7OLBw==}
    engines: {node: '>=14.0.0'}
    dependencies:
      '@aws-sdk/credential-provider-env': 3.257.0
      '@aws-sdk/credential-provider-imds': 3.259.0
      '@aws-sdk/credential-provider-ini': 3.261.0
      '@aws-sdk/credential-provider-process': 3.257.0
      '@aws-sdk/credential-provider-sso': 3.261.0
      '@aws-sdk/credential-provider-web-identity': 3.257.0
      '@aws-sdk/property-provider': 3.257.0
      '@aws-sdk/shared-ini-file-loader': 3.257.0
      '@aws-sdk/types': 3.257.0
      tslib: 2.6.2
    transitivePeerDependencies:
      - aws-crt
    dev: false

  /@aws-sdk/credential-provider-process@3.193.0:
    resolution: {integrity: sha512-zpXxtQzQqkaUuFqmHW9dSkh9p/1k+XNKlwEkG8FTwAJNUWmy2ZMJv+8NTVn4s4vaRu7xJ1er9chspYr7mvxHlA==}
    engines: {node: '>= 12.0.0'}
    dependencies:
      '@aws-sdk/property-provider': 3.193.0
      '@aws-sdk/shared-ini-file-loader': 3.193.0
      '@aws-sdk/types': 3.193.0
      tslib: 2.6.2
    dev: false

  /@aws-sdk/credential-provider-process@3.224.0:
    resolution: {integrity: sha512-0nc8vGmv6vDfFlVyKREwAa4namfuGqKg3TTM0nW2vE10fpDXZM/DGVAs5HInX+27QQNLVVh3/OHHgti9wMkYkw==}
    engines: {node: '>=14.0.0'}
    dependencies:
      '@aws-sdk/property-provider': 3.224.0
      '@aws-sdk/shared-ini-file-loader': 3.224.0
      '@aws-sdk/types': 3.224.0
      tslib: 2.6.2
    dev: false

  /@aws-sdk/credential-provider-process@3.257.0:
    resolution: {integrity: sha512-xK8uYeNXaclaBCGrLi4z2pxPRngqLf5BM5jg2fn57zqvlL9V5gJF972FehrVBL0bfp1/laG0ZJtD2K2sapyWAw==}
    engines: {node: '>=14.0.0'}
    dependencies:
      '@aws-sdk/property-provider': 3.257.0
      '@aws-sdk/shared-ini-file-loader': 3.257.0
      '@aws-sdk/types': 3.257.0
      tslib: 2.6.2
    dev: false

  /@aws-sdk/credential-provider-sso@3.196.0:
    resolution: {integrity: sha512-hJV4LDVfvPfj5zC0ysHx3zkwwJOyF+BaMGaMzaScrHyijv5e3qZzdoBLbOQFmrqVnt7DjCU02NvRSS8amLpmSw==}
    engines: {node: '>= 12.0.0'}
    dependencies:
      '@aws-sdk/client-sso': 3.196.0
      '@aws-sdk/property-provider': 3.193.0
      '@aws-sdk/shared-ini-file-loader': 3.193.0
      '@aws-sdk/types': 3.193.0
      tslib: 2.6.2
    transitivePeerDependencies:
      - aws-crt
    dev: false

  /@aws-sdk/credential-provider-sso@3.224.0:
    resolution: {integrity: sha512-Qx5w8MCGAwT5cqimA3ZgtY1jSrC7QGPzZfNflY75PWQIaYgjUNNqdAW0jipr4M/dgVjvo1j/Ek+atNf/niTOsQ==}
    engines: {node: '>=14.0.0'}
    dependencies:
      '@aws-sdk/client-sso': 3.224.0
      '@aws-sdk/property-provider': 3.224.0
      '@aws-sdk/shared-ini-file-loader': 3.224.0
      '@aws-sdk/token-providers': 3.224.0
      '@aws-sdk/types': 3.224.0
      tslib: 2.6.2
    transitivePeerDependencies:
      - aws-crt
    dev: false

  /@aws-sdk/credential-provider-sso@3.261.0:
    resolution: {integrity: sha512-Ofj7m85/RuxcZMtghhD+U2GGszrU5tB2kxXcnkcHCudOER6bcOOEXnSfmdZnIv4xG+vma3VFwiWk2JkQo5zB5w==}
    engines: {node: '>=14.0.0'}
    dependencies:
      '@aws-sdk/client-sso': 3.261.0
      '@aws-sdk/property-provider': 3.257.0
      '@aws-sdk/shared-ini-file-loader': 3.257.0
      '@aws-sdk/token-providers': 3.261.0
      '@aws-sdk/types': 3.257.0
      tslib: 2.6.2
    transitivePeerDependencies:
      - aws-crt
    dev: false

  /@aws-sdk/credential-provider-web-identity@3.193.0:
    resolution: {integrity: sha512-MIQY9KwLCBnRyIt7an4EtMrFQZz2HC1E8vQDdKVzmeQBBePhW61fnX9XDP9bfc3Ypg1NggLG00KBPEC88twLFg==}
    engines: {node: '>= 12.0.0'}
    dependencies:
      '@aws-sdk/property-provider': 3.193.0
      '@aws-sdk/types': 3.193.0
      tslib: 2.6.2
    dev: false

  /@aws-sdk/credential-provider-web-identity@3.224.0:
    resolution: {integrity: sha512-Z/xRFTm9pBVyuIAkYohisb3KPJowPVng7ZuZiblU0PaESoJBTkhAFOblpPv/ZWwb6fT85ANUKrvl4858zLpk/Q==}
    engines: {node: '>=14.0.0'}
    dependencies:
      '@aws-sdk/property-provider': 3.224.0
      '@aws-sdk/types': 3.224.0
      tslib: 2.6.2
    dev: false

  /@aws-sdk/credential-provider-web-identity@3.257.0:
    resolution: {integrity: sha512-Cm0uvRv4JuIbD0Kp3W0J/vwjADIyCx8HoZi5yg+QIi5nilocuTQ3ajvLeuPVSvFvdy+yaxSc5FxNXquWt7Mngw==}
    engines: {node: '>=14.0.0'}
    dependencies:
      '@aws-sdk/property-provider': 3.257.0
      '@aws-sdk/types': 3.257.0
      tslib: 2.6.2
    dev: false

  /@aws-sdk/eventstream-codec@3.224.0:
    resolution: {integrity: sha512-p8DePCwvgrrlYK7r3euI5aX/VVxrCl+DClHy0TV6/Eq8WCgWqYfZ5TSl5kbrxIc4U7pDlNIBkTiQMIl/ilEiQg==}
    dependencies:
      '@aws-crypto/crc32': 2.0.0
      '@aws-sdk/types': 3.224.0
      '@aws-sdk/util-hex-encoding': 3.201.0
      tslib: 2.6.2
    dev: false

  /@aws-sdk/eventstream-serde-browser@3.224.0:
    resolution: {integrity: sha512-QeyGmKipZsbVkezI5OKe0Xad7u1JPkZWNm1m7uqjd9vTK3A+/fw7eNxOWYVdSKs/kHyAWr9PG+fASBtr3gesPA==}
    engines: {node: '>=14.0.0'}
    dependencies:
      '@aws-sdk/eventstream-serde-universal': 3.224.0
      '@aws-sdk/types': 3.224.0
      tslib: 2.6.2
    dev: false

  /@aws-sdk/eventstream-serde-config-resolver@3.224.0:
    resolution: {integrity: sha512-zl8YUa+JZV9Dj304pc2HovMuUsz3qzo8HHj+FjIHxVsNfFL4U/NX/eDhkiWNUwVMlQIWvjksoJZ75kIzDyWGKQ==}
    engines: {node: '>=14.0.0'}
    dependencies:
      '@aws-sdk/types': 3.224.0
      tslib: 2.6.2
    dev: false

  /@aws-sdk/eventstream-serde-node@3.224.0:
    resolution: {integrity: sha512-o0PXQwyyqeBk+kkn9wIPVIdzwp28EmRt2UqEH/UO6XzpmZTghuY4ZWkQTx9n+vMZ0e/EbqIlh2BPAhELwYzMug==}
    engines: {node: '>=14.0.0'}
    dependencies:
      '@aws-sdk/eventstream-serde-universal': 3.224.0
      '@aws-sdk/types': 3.224.0
      tslib: 2.6.2
    dev: false

  /@aws-sdk/eventstream-serde-universal@3.224.0:
    resolution: {integrity: sha512-sI9WKnaKfpVamLCESHDOg8SkMtkjjYX3awny5PJC3/Jx9zOFN9AnvGtnIJrOGFxs5kBmQNj7c4sKCAPiTCcITw==}
    engines: {node: '>=14.0.0'}
    dependencies:
      '@aws-sdk/eventstream-codec': 3.224.0
      '@aws-sdk/types': 3.224.0
      tslib: 2.6.2
    dev: false

  /@aws-sdk/fetch-http-handler@3.193.0:
    resolution: {integrity: sha512-UhIS2LtCK9hqBzYVon6BI8WebJW1KC0GGIL/Gse5bqzU9iAGgFLAe66qg9k+/h3Jjc5LNAYzqXNVizMwn7689Q==}
    dependencies:
      '@aws-sdk/protocol-http': 3.193.0
      '@aws-sdk/querystring-builder': 3.193.0
      '@aws-sdk/types': 3.193.0
      '@aws-sdk/util-base64-browser': 3.188.0
      tslib: 2.6.2
    dev: false

  /@aws-sdk/fetch-http-handler@3.224.0:
    resolution: {integrity: sha512-IO1Je6ZM0fwT5YYPwQwwXcD4LlsYmP52pwit8AAI4ppz6AkSfs0747uDK0DYnqls7sevBQzUSqBSt6XjcMKjYQ==}
    dependencies:
      '@aws-sdk/protocol-http': 3.224.0
      '@aws-sdk/querystring-builder': 3.224.0
      '@aws-sdk/types': 3.224.0
      '@aws-sdk/util-base64': 3.208.0
      tslib: 2.6.2
    dev: false

  /@aws-sdk/fetch-http-handler@3.257.0:
    resolution: {integrity: sha512-zOF+RzQ+wfF7tq7tGUdPcqUTh3+k2f8KCVJE07A8kCopVq4nBu4NH6Eq29Tjpwdya3YlKvE+kFssuQRRRRex+Q==}
    dependencies:
      '@aws-sdk/protocol-http': 3.257.0
      '@aws-sdk/querystring-builder': 3.257.0
      '@aws-sdk/types': 3.257.0
      '@aws-sdk/util-base64': 3.208.0
      tslib: 2.6.2
    dev: false

  /@aws-sdk/hash-blob-browser@3.224.0:
    resolution: {integrity: sha512-nUBRZzxbq6mU8FIK6OizC5jIeRkVn5tB2ZYxPd7P2IDhh1OVod6gXkq9EKTf3kecNvYgWUVHcOezZF1qLMDLHg==}
    dependencies:
      '@aws-sdk/chunked-blob-reader': 3.188.0
      '@aws-sdk/chunked-blob-reader-native': 3.208.0
      '@aws-sdk/types': 3.224.0
      tslib: 2.6.2
    dev: false

  /@aws-sdk/hash-node@3.193.0:
    resolution: {integrity: sha512-O2SLPVBjrCUo+4ouAdRUoHBYsyurO9LcjNZNYD7YQOotBTbVFA3cx7kTZu+K4B6kX7FDaGbqbE1C/T1/eg/r+w==}
    engines: {node: '>= 12.0.0'}
    dependencies:
      '@aws-sdk/types': 3.193.0
      '@aws-sdk/util-buffer-from': 3.188.0
      tslib: 2.6.2
    dev: false

  /@aws-sdk/hash-node@3.224.0:
    resolution: {integrity: sha512-y7TXMDOSy5E2VZPvmsvRfyXkcQWcjTLFTd85yc70AAeFZiffff1nvZifQSzD78bW6ELJsWHXA2O8yxdBURyoBg==}
    engines: {node: '>=14.0.0'}
    dependencies:
      '@aws-sdk/types': 3.224.0
      '@aws-sdk/util-buffer-from': 3.208.0
      tslib: 2.6.2
    dev: false

  /@aws-sdk/hash-node@3.257.0:
    resolution: {integrity: sha512-W/USUuea5Ep3OJ2U7Ve8/5KN1YsDun2WzOFUxc1PyxXP5pW6OgC15/op0e+bmWPG851clvp5S8ZuroUr3aKi3Q==}
    engines: {node: '>=14.0.0'}
    dependencies:
      '@aws-sdk/types': 3.257.0
      '@aws-sdk/util-buffer-from': 3.208.0
      '@aws-sdk/util-utf8': 3.254.0
      tslib: 2.6.2
    dev: false

  /@aws-sdk/hash-stream-node@3.224.0:
    resolution: {integrity: sha512-5RDwzB2C4Zjn4M2kZYntkc2LJdqe8CH9xmudu3ZYESkZToN5Rd3JyqobW9KPbm//R43VR4ml2qUhYHFzK6jvgg==}
    engines: {node: '>=14.0.0'}
    dependencies:
      '@aws-sdk/types': 3.224.0
      tslib: 2.6.2
    dev: false

  /@aws-sdk/invalid-dependency@3.193.0:
    resolution: {integrity: sha512-54DCknekLwJAI1os76XJ8XCzfAH7BGkBGtlWk5WCNkZTfj3rf5RUiXz4uoKUMWE1rZmyMDoDDS1PBo+yTVKW5w==}
    dependencies:
      '@aws-sdk/types': 3.193.0
      tslib: 2.6.2
    dev: false

  /@aws-sdk/invalid-dependency@3.224.0:
    resolution: {integrity: sha512-6huV8LBYQYx84uMhQ2SS7nqEkhTkAufwhKceXnysrcrLDuUmyth09Y7fcFblFIDTr4wTgSI0mf6DKVF4nqYCwQ==}
    dependencies:
      '@aws-sdk/types': 3.224.0
      tslib: 2.6.2
    dev: false

  /@aws-sdk/invalid-dependency@3.257.0:
    resolution: {integrity: sha512-T68SAPRNMEhpke0wlxURgogL7q0B8dfqZsSeS20BVR/lksJxLse9+pbmCDxiu1RrXoEIsEwl5rbLN+Hw8BFFYw==}
    dependencies:
      '@aws-sdk/types': 3.257.0
      tslib: 2.6.2
    dev: false

  /@aws-sdk/is-array-buffer@3.188.0:
    resolution: {integrity: sha512-n69N4zJZCNd87Rf4NzufPzhactUeM877Y0Tp/F3KiHqGeTnVjYUa4Lv1vLBjqtfjYb2HWT3NKlYn5yzrhaEwiQ==}
    engines: {node: '>= 12.0.0'}
    dependencies:
      tslib: 2.6.2
    dev: false

  /@aws-sdk/is-array-buffer@3.201.0:
    resolution: {integrity: sha512-UPez5qLh3dNgt0DYnPD/q0mVJY84rA17QE26hVNOW3fAji8W2wrwrxdacWOxyXvlxWsVRcKmr+lay1MDqpAMfg==}
    engines: {node: '>=14.0.0'}
    dependencies:
      tslib: 2.6.2
    dev: false

  /@aws-sdk/lib-storage@3.226.0(@aws-sdk/abort-controller@3.374.0)(@aws-sdk/client-s3@3.224.0):
    resolution: {integrity: sha512-pTPQlZqYhonkaSpdD582fKKfUtQv+80vcyJdmAelUC4hZIyT98XT0wzZLp5N8etAFAgVj7Lxh59qxPB4Qz8MCw==}
    engines: {node: '>=14.0.0'}
    peerDependencies:
      '@aws-sdk/abort-controller': ^3.0.0
      '@aws-sdk/client-s3': ^3.0.0
    dependencies:
      '@aws-sdk/abort-controller': 3.374.0
      '@aws-sdk/client-s3': 3.224.0
      '@aws-sdk/middleware-endpoint': 3.226.0
      '@aws-sdk/smithy-client': 3.226.0
      buffer: 5.6.0
      events: 3.3.0
      stream-browserify: 3.0.0
      tslib: 2.6.2
    dev: false

  /@aws-sdk/md5-js@3.224.0:
    resolution: {integrity: sha512-DT9hKzBYJUcPvGxTXwoug5Ac4zJ7q5pwOVF/PFCsN3TiXHHfDAIA0/GJjA6pZwPEi/qVy0iNhGKQK8/0i5JeWw==}
    dependencies:
      '@aws-sdk/types': 3.224.0
      '@aws-sdk/util-utf8-browser': 3.188.0
      '@aws-sdk/util-utf8-node': 3.208.0
      tslib: 2.6.2
    dev: false

  /@aws-sdk/middleware-bucket-endpoint@3.224.0:
    resolution: {integrity: sha512-cAmrSmVjBCENM9ojUBRhIsuQ2mPH4WxnqE5wxloHdP8BD7usNE/dMtGMhot3Dnf8WZEFpTMfhtrZrmSTCaANTQ==}
    engines: {node: '>=14.0.0'}
    dependencies:
      '@aws-sdk/protocol-http': 3.224.0
      '@aws-sdk/types': 3.224.0
      '@aws-sdk/util-arn-parser': 3.208.0
      '@aws-sdk/util-config-provider': 3.208.0
      tslib: 2.6.2
    dev: false

  /@aws-sdk/middleware-content-length@3.193.0:
    resolution: {integrity: sha512-em0Sqo7O7DFOcVXU460pbcYuIjblDTZqK2YE62nQ0T+5Nbj+MSjuoite+rRRdRww9VqBkUROGKON45bUNjogtQ==}
    engines: {node: '>= 12.0.0'}
    dependencies:
      '@aws-sdk/protocol-http': 3.193.0
      '@aws-sdk/types': 3.193.0
      tslib: 2.6.2
    dev: false

  /@aws-sdk/middleware-content-length@3.224.0:
    resolution: {integrity: sha512-L9b84b7X/BH+sFZaXg5hQQv0TRqZIGuOIiWJ8CkYeju7OQV03DzbCoNCAgZdI28SSevfrrVK/hwjEQrv+A6x1Q==}
    engines: {node: '>=14.0.0'}
    dependencies:
      '@aws-sdk/protocol-http': 3.224.0
      '@aws-sdk/types': 3.224.0
      tslib: 2.6.2
    dev: false

  /@aws-sdk/middleware-content-length@3.257.0:
    resolution: {integrity: sha512-yiawbV2azm6QnMY1L2ypG8PDRdjOcEIvFmT0T7y0F49rfbKJOu21j1ONAoCkLrINK6kMqcD5JSQLVCoURxiTxQ==}
    engines: {node: '>=14.0.0'}
    dependencies:
      '@aws-sdk/protocol-http': 3.257.0
      '@aws-sdk/types': 3.257.0
      tslib: 2.6.2
    dev: false

  /@aws-sdk/middleware-endpoint@3.193.0:
    resolution: {integrity: sha512-Inbpt7jcHGvzF7UOJOCxx9wih0+eAQYERikokidWJa7M405EJpVYq1mGbeOcQUPANU3uWF1AObmUUFhbkriHQw==}
    engines: {node: '>= 12.0.0'}
    dependencies:
      '@aws-sdk/middleware-serde': 3.193.0
      '@aws-sdk/protocol-http': 3.193.0
      '@aws-sdk/signature-v4': 3.193.0
      '@aws-sdk/types': 3.193.0
      '@aws-sdk/url-parser': 3.193.0
      '@aws-sdk/util-config-provider': 3.188.0
      '@aws-sdk/util-middleware': 3.193.0
      tslib: 2.6.2
    dev: false

  /@aws-sdk/middleware-endpoint@3.224.0:
    resolution: {integrity: sha512-Y+FkQmRyhQUX1E1tviodFwTrfAVjgteoALkFgIb7bxT7fmyQ/AQvdAytkDqIApTgkR61niNDSsAu7lHekDxQgg==}
    engines: {node: '>=14.0.0'}
    dependencies:
      '@aws-sdk/middleware-serde': 3.224.0
      '@aws-sdk/protocol-http': 3.224.0
      '@aws-sdk/signature-v4': 3.224.0
      '@aws-sdk/types': 3.224.0
      '@aws-sdk/url-parser': 3.224.0
      '@aws-sdk/util-config-provider': 3.208.0
      '@aws-sdk/util-middleware': 3.224.0
      tslib: 2.6.2
    dev: false

  /@aws-sdk/middleware-endpoint@3.226.0:
    resolution: {integrity: sha512-EvLFafjtUxTT0AC9p3aBQu1/fjhWdIeK58jIXaNFONfZ3F8QbEYUPuF/SqZvJM6cWfOO9qwYKkRDbCSTYhprIg==}
    engines: {node: '>=14.0.0'}
    dependencies:
      '@aws-sdk/middleware-serde': 3.226.0
      '@aws-sdk/protocol-http': 3.226.0
      '@aws-sdk/signature-v4': 3.226.0
      '@aws-sdk/types': 3.226.0
      '@aws-sdk/url-parser': 3.226.0
      '@aws-sdk/util-config-provider': 3.208.0
      '@aws-sdk/util-middleware': 3.226.0
      tslib: 2.6.2
    dev: false

  /@aws-sdk/middleware-endpoint@3.257.0:
    resolution: {integrity: sha512-RQNQe/jeVuWZtXXfcOm+e3qMFICY6ERsXUrbt0rjHgvajZCklcrRJgxJSCwrcS7Le3nl9azFPMAMj9L7uSK28g==}
    engines: {node: '>=14.0.0'}
    dependencies:
      '@aws-sdk/middleware-serde': 3.257.0
      '@aws-sdk/protocol-http': 3.257.0
      '@aws-sdk/signature-v4': 3.257.0
      '@aws-sdk/types': 3.257.0
      '@aws-sdk/url-parser': 3.257.0
      '@aws-sdk/util-config-provider': 3.208.0
      '@aws-sdk/util-middleware': 3.257.0
      tslib: 2.6.2
    dev: false

  /@aws-sdk/middleware-expect-continue@3.224.0:
    resolution: {integrity: sha512-xgihNtu5dXzRqL0QrOuMLmSoji7BsKJ+rCXjW+X+Z1flYFV5UDY5PI0dgAlgWQDWZDyu17n4R5IIZUzb/aAI1g==}
    engines: {node: '>=14.0.0'}
    dependencies:
      '@aws-sdk/protocol-http': 3.224.0
      '@aws-sdk/types': 3.224.0
      tslib: 2.6.2
    dev: false

  /@aws-sdk/middleware-flexible-checksums@3.224.0:
    resolution: {integrity: sha512-8umP3a1YNg5+sowQgzKNiq//vSVC53iTBzg8/oszstwIMYE9aNf4RKd/X/H9biBF/G05xdTjqNAQrAh54UbKrQ==}
    engines: {node: '>=14.0.0'}
    dependencies:
      '@aws-crypto/crc32': 2.0.0
      '@aws-crypto/crc32c': 2.0.0
      '@aws-sdk/is-array-buffer': 3.201.0
      '@aws-sdk/protocol-http': 3.224.0
      '@aws-sdk/types': 3.224.0
      tslib: 2.6.2
    dev: false

  /@aws-sdk/middleware-host-header@3.193.0:
    resolution: {integrity: sha512-aegzj5oRWd//lmfmkzRmgG2b4l3140v8Ey4QkqCxcowvAEX5a7rh23yuKaGtmiePwv2RQalCKz+tN6JXCm8g6Q==}
    engines: {node: '>= 12.0.0'}
    dependencies:
      '@aws-sdk/protocol-http': 3.193.0
      '@aws-sdk/types': 3.193.0
      tslib: 2.6.2
    dev: false

  /@aws-sdk/middleware-host-header@3.224.0:
    resolution: {integrity: sha512-4eL8EVhgxTjvdVs+P3SSEkoMXBte7hSQ/+kOZVNR5ze8QPnUiDpJMS2BQrMoA2INxX9tSqp6zTrDNMc3LNvKbQ==}
    engines: {node: '>=14.0.0'}
    dependencies:
      '@aws-sdk/protocol-http': 3.224.0
      '@aws-sdk/types': 3.224.0
      tslib: 2.6.2
    dev: false

  /@aws-sdk/middleware-host-header@3.257.0:
    resolution: {integrity: sha512-gEi9AJdJfRfU8Qr6HK1hfhxTzyV3Giq4B/h7um99hIFAT/GCg9xiPvAOKPo6UeuiKEv3b7RpSL4s6cBvnJMJBA==}
    engines: {node: '>=14.0.0'}
    dependencies:
      '@aws-sdk/protocol-http': 3.257.0
      '@aws-sdk/types': 3.257.0
      tslib: 2.6.2
    dev: false

  /@aws-sdk/middleware-location-constraint@3.224.0:
    resolution: {integrity: sha512-FpgKNGzImgmHTbz4Hjc41GEH4/dASxz6sTtn5T+kFDsT1j7o21tpWlS6psoazTz9Yi3ichBo2yzYUaY3QxOFew==}
    engines: {node: '>=14.0.0'}
    dependencies:
      '@aws-sdk/types': 3.224.0
      tslib: 2.6.2
    dev: false

  /@aws-sdk/middleware-logger@3.193.0:
    resolution: {integrity: sha512-D/h1pU5tAcyJpJ8ZeD1Sta0S9QZPcxERYRBiJdEl8VUrYwfy3Cl1WJedVOmd5nG73ZLRSyHeXHewb/ohge3yKQ==}
    engines: {node: '>= 12.0.0'}
    dependencies:
      '@aws-sdk/types': 3.193.0
      tslib: 2.6.2
    dev: false

  /@aws-sdk/middleware-logger@3.224.0:
    resolution: {integrity: sha512-AmvuezI1vGgKZDsA2slHZJ6nQMqogUyzK27wM03458a2JgFqZvWCUPSY/P+OZ0FpnFEC34/kvvF4bI54T0C5jA==}
    engines: {node: '>=14.0.0'}
    dependencies:
      '@aws-sdk/types': 3.224.0
      tslib: 2.6.2
    dev: false

  /@aws-sdk/middleware-logger@3.257.0:
    resolution: {integrity: sha512-8RDXW/VbMKBsXDfcCLmROZcWKyrekyiPa3J1aIaBy0tq9o4xpGoXw/lwwIrNVvISAFslb57rteup34bfn6ta6w==}
    engines: {node: '>=14.0.0'}
    dependencies:
      '@aws-sdk/types': 3.257.0
      tslib: 2.6.2
    dev: false

  /@aws-sdk/middleware-recursion-detection@3.193.0:
    resolution: {integrity: sha512-fMWP76Q1GOb/9OzS1arizm6Dbfo02DPZ6xp7OoAN3PS6ybH3Eb47s/gP3jzgBPAITQacFj4St/4a06YWYrN3NA==}
    engines: {node: '>= 12.0.0'}
    dependencies:
      '@aws-sdk/protocol-http': 3.193.0
      '@aws-sdk/types': 3.193.0
      tslib: 2.6.2
    dev: false

  /@aws-sdk/middleware-recursion-detection@3.224.0:
    resolution: {integrity: sha512-ySTGlMvNaH5J77jYVVgwOF1ozz3Kp6f/wjTvivOcBR1zlRv0FXa1y033QMnrAAtKSNkzClXtNOycBM463QImJw==}
    engines: {node: '>=14.0.0'}
    dependencies:
      '@aws-sdk/protocol-http': 3.224.0
      '@aws-sdk/types': 3.224.0
      tslib: 2.6.2
    dev: false

  /@aws-sdk/middleware-recursion-detection@3.257.0:
    resolution: {integrity: sha512-rUCih6zHh8k9Edf5N5Er4s508FYbwLM0MWTD2axzlj9TjLqEQ9OKED3wHaLffXSDzodd3oTAfJCLPbWQyoZ3ZQ==}
    engines: {node: '>=14.0.0'}
    dependencies:
      '@aws-sdk/protocol-http': 3.257.0
      '@aws-sdk/types': 3.257.0
      tslib: 2.6.2
    dev: false

  /@aws-sdk/middleware-retry@3.193.0:
    resolution: {integrity: sha512-zTQkHLBQBJi6ns655WYcYLyLPc1tgbEYU080Oc8zlveLUqoDn1ogkcmNhG7XMeQuBvWZBYN7J3/wFaXlDzeCKg==}
    engines: {node: '>= 12.0.0'}
    dependencies:
      '@aws-sdk/protocol-http': 3.193.0
      '@aws-sdk/service-error-classification': 3.193.0
      '@aws-sdk/types': 3.193.0
      '@aws-sdk/util-middleware': 3.193.0
      tslib: 2.6.2
      uuid: 8.3.2
    dev: false

  /@aws-sdk/middleware-retry@3.224.0:
    resolution: {integrity: sha512-zwl8rZZb5OWLzOnEW58RRklbehDfcdtD98qtgm0NLM9ErBALEEb2Y4MM5zhRiMtVjzrDw71+Mhk5+4TAlwJyXA==}
    engines: {node: '>=14.0.0'}
    dependencies:
      '@aws-sdk/protocol-http': 3.224.0
      '@aws-sdk/service-error-classification': 3.224.0
      '@aws-sdk/types': 3.224.0
      '@aws-sdk/util-middleware': 3.224.0
      tslib: 2.6.2
      uuid: 8.3.2
    dev: false

  /@aws-sdk/middleware-retry@3.259.0:
    resolution: {integrity: sha512-pVh1g8e84MAi7eVtWLiiiCtn82LzxOP7+LxTRHatmgIeN22yGQBZILliPDJypUPvDYlwxI1ekiK+oPTcte0Uww==}
    engines: {node: '>=14.0.0'}
    dependencies:
      '@aws-sdk/protocol-http': 3.257.0
      '@aws-sdk/service-error-classification': 3.257.0
      '@aws-sdk/types': 3.257.0
      '@aws-sdk/util-middleware': 3.257.0
      '@aws-sdk/util-retry': 3.257.0
      tslib: 2.6.2
      uuid: 8.3.2
    dev: false

  /@aws-sdk/middleware-sdk-s3@3.224.0:
    resolution: {integrity: sha512-SDyFandByU9UBQOxqFk8TCE0e9FPA/nr0FRjANxkIm24/zxk2yZbk3OUx/Zr7ibo28b5BqcQV69IClBOukPiEw==}
    engines: {node: '>=14.0.0'}
    dependencies:
      '@aws-sdk/middleware-bucket-endpoint': 3.224.0
      '@aws-sdk/protocol-http': 3.224.0
      '@aws-sdk/types': 3.224.0
      '@aws-sdk/util-arn-parser': 3.208.0
      tslib: 2.6.2
    dev: false

  /@aws-sdk/middleware-sdk-sts@3.193.0:
    resolution: {integrity: sha512-TafiDkeflUsnbNa89TLkDnAiRRp1gAaZLDAjt75AzriRKZnhtFfYUXWb+qAuN50T+CkJ/gZI9LHDZL5ogz/HxQ==}
    engines: {node: '>= 12.0.0'}
    dependencies:
      '@aws-sdk/middleware-signing': 3.193.0
      '@aws-sdk/property-provider': 3.193.0
      '@aws-sdk/protocol-http': 3.193.0
      '@aws-sdk/signature-v4': 3.193.0
      '@aws-sdk/types': 3.193.0
      tslib: 2.6.2
    dev: false

  /@aws-sdk/middleware-sdk-sts@3.224.0:
    resolution: {integrity: sha512-rUoPPejj4N8S+P39ap9Iqbprl9L7LBlkuMHwMCqgeRJBhdI+1YeDfUekegJxceJv/BDXaoI2aSE0tCUS8rK0Ug==}
    engines: {node: '>=14.0.0'}
    dependencies:
      '@aws-sdk/middleware-signing': 3.224.0
      '@aws-sdk/property-provider': 3.224.0
      '@aws-sdk/protocol-http': 3.224.0
      '@aws-sdk/signature-v4': 3.224.0
      '@aws-sdk/types': 3.224.0
      tslib: 2.6.2
    dev: false

  /@aws-sdk/middleware-sdk-sts@3.257.0:
    resolution: {integrity: sha512-d6IJCLRi3O2tm4AFK60WNhIwmMmspj1WzKR1q1TaoPzoREPG2xg+Am18wZBRkCyYuRPPrbizmkvAmAJiUolMAw==}
    engines: {node: '>=14.0.0'}
    dependencies:
      '@aws-sdk/middleware-signing': 3.257.0
      '@aws-sdk/property-provider': 3.257.0
      '@aws-sdk/protocol-http': 3.257.0
      '@aws-sdk/signature-v4': 3.257.0
      '@aws-sdk/types': 3.257.0
      tslib: 2.6.2
    dev: false

  /@aws-sdk/middleware-serde@3.193.0:
    resolution: {integrity: sha512-dH93EJYVztY+ZDPzSMRi9LfAZfKO+luH62raNy49hlNa4jiyE1Tc/+qwlmOEpfGsrtcZ9TgsON1uFF9sgBXXaA==}
    engines: {node: '>= 12.0.0'}
    dependencies:
      '@aws-sdk/types': 3.193.0
      tslib: 2.6.2
    dev: false

  /@aws-sdk/middleware-serde@3.224.0:
    resolution: {integrity: sha512-4wHJ4DyhvyqQ853zfIw6sRw909VB+hFEqatmXYvO5OYap03Eed92wslsR2Gtfw1B2/zjDscPpwPyHoCIk30sHA==}
    engines: {node: '>=14.0.0'}
    dependencies:
      '@aws-sdk/types': 3.224.0
      tslib: 2.6.2
    dev: false

  /@aws-sdk/middleware-serde@3.226.0:
    resolution: {integrity: sha512-nPuOOAkSfx9TxzdKFx0X2bDlinOxGrqD7iof926K/AEflxGD1DBdcaDdjlYlPDW2CVE8LV/rAgbYuLxh/E/1VA==}
    engines: {node: '>=14.0.0'}
    dependencies:
      '@aws-sdk/types': 3.226.0
      tslib: 2.6.2
    dev: false

  /@aws-sdk/middleware-serde@3.257.0:
    resolution: {integrity: sha512-/JasfXPWFq24mnCrx9fxW/ISBSp07RJwhsF14qzm8Qy3Z0z470C+QRM6otTwAkYuuVt1wuLjja5agq3Jtzq7dQ==}
    engines: {node: '>=14.0.0'}
    dependencies:
      '@aws-sdk/types': 3.257.0
      tslib: 2.6.2
    dev: false

  /@aws-sdk/middleware-signing@3.193.0:
    resolution: {integrity: sha512-obBoELGPf5ikvHYZwbzllLeuODiokdDfe92Ve2ufeOa/d8+xsmbqNzNdCTLNNTmr1tEIaEE7ngZVTOiHqAVhyw==}
    engines: {node: '>= 12.0.0'}
    dependencies:
      '@aws-sdk/property-provider': 3.193.0
      '@aws-sdk/protocol-http': 3.193.0
      '@aws-sdk/signature-v4': 3.193.0
      '@aws-sdk/types': 3.193.0
      '@aws-sdk/util-middleware': 3.193.0
      tslib: 2.6.2
    dev: false

  /@aws-sdk/middleware-signing@3.224.0:
    resolution: {integrity: sha512-6T+dybVn5EYsxkNc4eVKAeoj6x6FfRXkZWMRxkepDoOJufMUNTfpoDEl6PcgJU6Wq4odbqV737x/3j53VZc6dA==}
    engines: {node: '>=14.0.0'}
    dependencies:
      '@aws-sdk/property-provider': 3.224.0
      '@aws-sdk/protocol-http': 3.224.0
      '@aws-sdk/signature-v4': 3.224.0
      '@aws-sdk/types': 3.224.0
      '@aws-sdk/util-middleware': 3.224.0
      tslib: 2.6.2
    dev: false

  /@aws-sdk/middleware-signing@3.257.0:
    resolution: {integrity: sha512-hCH3D83LHmm6nqmtNrGTWZCVjsQXrGHIXbd17/qrw7aPFvcAhsiiCncGFP+XsUXEKa2ZqcSNMUyPrx69ofNRZQ==}
    engines: {node: '>=14.0.0'}
    dependencies:
      '@aws-sdk/property-provider': 3.257.0
      '@aws-sdk/protocol-http': 3.257.0
      '@aws-sdk/signature-v4': 3.257.0
      '@aws-sdk/types': 3.257.0
      '@aws-sdk/util-middleware': 3.257.0
      tslib: 2.6.2
    dev: false

  /@aws-sdk/middleware-ssec@3.224.0:
    resolution: {integrity: sha512-S9a3fvF0Lv/NnXKbh0cbqhzfVcCOU1pPeGKuDB/p7AWCoql/KSG52MGBU6jKcevCtWVUKpSkgJfs+xkKmSiXIA==}
    engines: {node: '>=14.0.0'}
    dependencies:
      '@aws-sdk/types': 3.224.0
      tslib: 2.6.2
    dev: false

  /@aws-sdk/middleware-stack@3.193.0:
    resolution: {integrity: sha512-Ix5d7gE6bZwFNIVf0dGnjYuymz1gjitNoAZDPpv1nEZlUMek/jcno5lmzWFzUZXY/azpbIyaPwq/wm/c69au5A==}
    engines: {node: '>= 12.0.0'}
    dependencies:
      tslib: 2.6.2
    dev: false

  /@aws-sdk/middleware-stack@3.224.0:
    resolution: {integrity: sha512-8mBrc3nj4h6FnDWnxbjfFXUPr/7UIAaGAG15D27Z/KNFnMjOqNTtpkbcoh3QQHRLX3PjTuvzT5WCqXmgD2/oiw==}
    engines: {node: '>=14.0.0'}
    dependencies:
      tslib: 2.6.2
    dev: false

  /@aws-sdk/middleware-stack@3.226.0:
    resolution: {integrity: sha512-85wF29LvPvpoed60fZGDYLwv1Zpd/cM0C22WSSFPw1SSJeqO4gtFYyCg2squfT3KI6kF43IIkOCJ+L7GtryPug==}
    engines: {node: '>=14.0.0'}
    dependencies:
      tslib: 2.6.2
    dev: false

  /@aws-sdk/middleware-stack@3.257.0:
    resolution: {integrity: sha512-awg2F0SvwACBaw4HIObK8pQGfSqAc4Vy+YFzWSfZNVC35oRO6RsRdKHVU99lRC0LrT2Ptmfghl2DMPSrRDbvlQ==}
    engines: {node: '>=14.0.0'}
    dependencies:
      tslib: 2.6.2
    dev: false

  /@aws-sdk/middleware-user-agent@3.193.0:
    resolution: {integrity: sha512-0vT6F9NwYQK7ARUUJeHTUIUPnupsO3IbmjHSi1+clkssFlJm2UfmSGeafiWe4AYH3anATTvZEtcxX5DZT/ExbA==}
    engines: {node: '>= 12.0.0'}
    dependencies:
      '@aws-sdk/protocol-http': 3.193.0
      '@aws-sdk/types': 3.193.0
      tslib: 2.6.2
    dev: false

  /@aws-sdk/middleware-user-agent@3.224.0:
    resolution: {integrity: sha512-YXHC/n8k4qeIkqFVACPmF/QfJyKSOMD1HjM7iUZmJ9yGqDRFeGgn4o2Jktd0dor7sTv6pfUDkLqspxURAsokzA==}
    engines: {node: '>=14.0.0'}
    dependencies:
      '@aws-sdk/protocol-http': 3.224.0
      '@aws-sdk/types': 3.224.0
      tslib: 2.6.2
    dev: false

  /@aws-sdk/middleware-user-agent@3.257.0:
    resolution: {integrity: sha512-37rt75LZyD0UWpbcFuxEGqwF3DZKSixQPl7AsDe6q3KtrO5gGQB+diH5vbY0txNNYyv5IK9WMwvY73mVmoWRmw==}
    engines: {node: '>=14.0.0'}
    dependencies:
      '@aws-sdk/protocol-http': 3.257.0
      '@aws-sdk/types': 3.257.0
      tslib: 2.6.2
    dev: false

  /@aws-sdk/node-config-provider@3.193.0:
    resolution: {integrity: sha512-5RLdjQLH69ISRG8TX9klSLOpEySXxj+z9E9Em39HRvw0/rDcd8poCTADvjYIOqRVvMka0z/hm+elvUTIVn/DRw==}
    engines: {node: '>= 12.0.0'}
    dependencies:
      '@aws-sdk/property-provider': 3.193.0
      '@aws-sdk/shared-ini-file-loader': 3.193.0
      '@aws-sdk/types': 3.193.0
      tslib: 2.6.2
    dev: false

  /@aws-sdk/node-config-provider@3.224.0:
    resolution: {integrity: sha512-ULv0Ao95vNEiwCreN9ZbZ5vntaGjdMLolCiyt3B2FDWbuOorZJR5QXFydPBpo4AQOh1y/S2MIUWLhz00DY364g==}
    engines: {node: '>=14.0.0'}
    dependencies:
      '@aws-sdk/property-provider': 3.224.0
      '@aws-sdk/shared-ini-file-loader': 3.224.0
      '@aws-sdk/types': 3.224.0
      tslib: 2.6.2
    dev: false

  /@aws-sdk/node-config-provider@3.259.0:
    resolution: {integrity: sha512-DUOqr71oonBvM6yKPdhDBmraqgXHCFrVWFw7hc5ZNxL2wS/EsbKfGPJp+C+SUgpn1upIWPNnh/bNoLAbBkcLsA==}
    engines: {node: '>=14.0.0'}
    dependencies:
      '@aws-sdk/property-provider': 3.257.0
      '@aws-sdk/shared-ini-file-loader': 3.257.0
      '@aws-sdk/types': 3.257.0
      tslib: 2.6.2
    dev: false

  /@aws-sdk/node-http-handler@3.193.0:
    resolution: {integrity: sha512-DP4BmFw64HOShgpAPEEMZedVnRmKKjHOwMEoXcnNlAkMXnYUFHiKvudYq87Q2AnSlT6OHkyMviB61gEvIk73dA==}
    engines: {node: '>= 12.0.0'}
    dependencies:
      '@aws-sdk/abort-controller': 3.193.0
      '@aws-sdk/protocol-http': 3.193.0
      '@aws-sdk/querystring-builder': 3.193.0
      '@aws-sdk/types': 3.193.0
      tslib: 2.6.2
    dev: false

  /@aws-sdk/node-http-handler@3.224.0:
    resolution: {integrity: sha512-8h4jWsfVRUcJKkqZ9msSN4LhldBpXdNlMcA8ku8IVEBHf5waxqpIhupwR0uCMmV3FDINLqkf/8EwEYAODeRjrw==}
    engines: {node: '>=14.0.0'}
    dependencies:
      '@aws-sdk/abort-controller': 3.224.0
      '@aws-sdk/protocol-http': 3.224.0
      '@aws-sdk/querystring-builder': 3.224.0
      '@aws-sdk/types': 3.224.0
      tslib: 2.6.2
    dev: false

  /@aws-sdk/node-http-handler@3.257.0:
    resolution: {integrity: sha512-8KnWHVVwaGKyTlkTU9BSOAiSovNDoagxemU2l10QqBbzUCVpljCUMUkABEGRJ1yoQCl6DJ7RtNkAyZ8Ne/E15A==}
    engines: {node: '>=14.0.0'}
    dependencies:
      '@aws-sdk/abort-controller': 3.257.0
      '@aws-sdk/protocol-http': 3.257.0
      '@aws-sdk/querystring-builder': 3.257.0
      '@aws-sdk/types': 3.257.0
      tslib: 2.6.2
    dev: false

  /@aws-sdk/property-provider@3.193.0:
    resolution: {integrity: sha512-IaDR/PdZjKlAeSq2E/6u6nkPsZF9wvhHZckwH7uumq4ocWsWXFzaT+hKpV4YZPHx9n+K2YV4Gn/bDedpz99W1Q==}
    engines: {node: '>= 12.0.0'}
    dependencies:
      '@aws-sdk/types': 3.193.0
      tslib: 2.6.2
    dev: false

  /@aws-sdk/property-provider@3.224.0:
    resolution: {integrity: sha512-1F1Hepndlmj6wykNv0ynlS9YTaT3LRF/mqXhCRGLbCWSmCiaW9BUH/ddMdBZJiSw7kcPePKid5ueW84fAO/nKg==}
    engines: {node: '>=14.0.0'}
    dependencies:
      '@aws-sdk/types': 3.224.0
      tslib: 2.6.2
    dev: false

  /@aws-sdk/property-provider@3.257.0:
    resolution: {integrity: sha512-3rUbRAcF0GZ5PhDiXhS4yREfZ5hOEtvYEa9S/19OdM5eoypOaLU5XnFcCKfnccSP8SkdgpJujzxOMRWNWadlAQ==}
    engines: {node: '>=14.0.0'}
    dependencies:
      '@aws-sdk/types': 3.257.0
      tslib: 2.6.2
    dev: false

  /@aws-sdk/protocol-http@3.193.0:
    resolution: {integrity: sha512-r0wbTwFJyXq0uiImI6giqG3g/RO1N/y4wwPA7qr7OC+KXJ0NkyVxIf6e7Vx8h06aM1ATtngbwJaMP59kVCp85A==}
    engines: {node: '>= 12.0.0'}
    dependencies:
      '@aws-sdk/types': 3.193.0
      tslib: 2.6.2
    dev: false

  /@aws-sdk/protocol-http@3.224.0:
    resolution: {integrity: sha512-myp31UkADbktZtIZLc4cNfr5zSNVJjPReoH37NPpvgREKOGg7ZB6Lb3UyKbjzrmIv985brMOunlMgIBIJhuPIg==}
    engines: {node: '>=14.0.0'}
    dependencies:
      '@aws-sdk/types': 3.224.0
      tslib: 2.6.2
    dev: false

  /@aws-sdk/protocol-http@3.226.0:
    resolution: {integrity: sha512-zWkVqiTA9RXL6y0hhfZc9bcU4DX2NI6Hw9IhQmSPeM59mdbPjJlY4bLlMr5YxywqO3yQ/ylNoAfrEzrDjlOSRg==}
    engines: {node: '>=14.0.0'}
    dependencies:
      '@aws-sdk/types': 3.226.0
      tslib: 2.6.2
    dev: false

  /@aws-sdk/protocol-http@3.257.0:
    resolution: {integrity: sha512-xt7LGOgZIvbLS3418AYQLacOqx+mo5j4mPiIMz7f6AaUg+/fBUgESVsncKDqxbEJVwwCXSka8Ca0cntJmoeMSw==}
    engines: {node: '>=14.0.0'}
    dependencies:
      '@aws-sdk/types': 3.257.0
      tslib: 2.6.2
    dev: false

  /@aws-sdk/querystring-builder@3.193.0:
    resolution: {integrity: sha512-PRaK6649iw0UO45UjUoiUzFcOKXZb8pMjjFJpqALpEvdZT3twxqhlPXujT7GWPKrSwO4uPLNnyYEtPY82wx2vw==}
    engines: {node: '>= 12.0.0'}
    dependencies:
      '@aws-sdk/types': 3.193.0
      '@aws-sdk/util-uri-escape': 3.188.0
      tslib: 2.6.2
    dev: false

  /@aws-sdk/querystring-builder@3.224.0:
    resolution: {integrity: sha512-Fwzt42wWRhf04TetQPqDL03jX5W2cAkRFQewOkIRYVFV17b72z4BFhKID6bpLEtNb4YagyllCWosNg1xooDURQ==}
    engines: {node: '>=14.0.0'}
    dependencies:
      '@aws-sdk/types': 3.224.0
      '@aws-sdk/util-uri-escape': 3.201.0
      tslib: 2.6.2
    dev: false

  /@aws-sdk/querystring-builder@3.257.0:
    resolution: {integrity: sha512-mZHWLP7XIkzx1GIXO5WfX/iJ+aY9TWs02RE9FkdL2+by0HEMR65L3brQTbU1mIBJ7BjaPwYH24dljUOSABX7yg==}
    engines: {node: '>=14.0.0'}
    dependencies:
      '@aws-sdk/types': 3.257.0
      '@aws-sdk/util-uri-escape': 3.201.0
      tslib: 2.6.2
    dev: false

  /@aws-sdk/querystring-parser@3.193.0:
    resolution: {integrity: sha512-dGEPCe8SK4/td5dSpiaEI3SvT5eHXrbJWbLGyD4FL3n7WCGMy2xVWAB/yrgzD0GdLDjDa8L5vLVz6yT1P9i+hA==}
    engines: {node: '>= 12.0.0'}
    dependencies:
      '@aws-sdk/types': 3.193.0
      tslib: 2.6.2
    dev: false

  /@aws-sdk/querystring-parser@3.224.0:
    resolution: {integrity: sha512-UIJZ76ClFtALXRIQS3Za4R76JTsjCYReSBEQ7ag7RF1jwVZLAggdfED9w3XDrN7jbaK6i+aI3Y+eFeq0sB2fcA==}
    engines: {node: '>=14.0.0'}
    dependencies:
      '@aws-sdk/types': 3.224.0
      tslib: 2.6.2
    dev: false

  /@aws-sdk/querystring-parser@3.226.0:
    resolution: {integrity: sha512-FzB+VrQ47KAFxiPt2YXrKZ8AOLZQqGTLCKHzx4bjxGmwgsjV8yIbtJiJhZLMcUQV4LtGeIY9ixIqQhGvnZHE4A==}
    engines: {node: '>=14.0.0'}
    dependencies:
      '@aws-sdk/types': 3.226.0
      tslib: 2.6.2
    dev: false

  /@aws-sdk/querystring-parser@3.257.0:
    resolution: {integrity: sha512-UDrE1dEwWrWT8dG2VCrGYrPxCWOkZ1fPTPkjpkR4KZEdQDZBqU5gYZF2xPj8Nz7pjQVHFuW2wFm3XYEk56GEjg==}
    engines: {node: '>=14.0.0'}
    dependencies:
      '@aws-sdk/types': 3.257.0
      tslib: 2.6.2
    dev: false

  /@aws-sdk/service-error-classification@3.193.0:
    resolution: {integrity: sha512-bPnXVu8ErE1RfWVVQKc2TE7EuoImUi4dSPW9g80fGRzJdQNwXb636C+7OUuWvSDzmFwuBYqZza8GZjVd+rz2zQ==}
    engines: {node: '>= 12.0.0'}
    dev: false

  /@aws-sdk/service-error-classification@3.224.0:
    resolution: {integrity: sha512-0bnbYtCe+vqtaGItL+1UzQPt+yZLbU8G/aIXPQUL7555jdnjnbAtczCbIcLAJUqlE/OLwRhQVGLKbau8QAdxgQ==}
    engines: {node: '>=14.0.0'}
    dev: false

  /@aws-sdk/service-error-classification@3.257.0:
    resolution: {integrity: sha512-FAyR0XsueGkkqDtkP03cTJQk52NdQ9sZelLynmmlGPUP75LApRPvFe1riKrou6+LsDbwVNVffj6mbDfIcOhaOw==}
    engines: {node: '>=14.0.0'}
    dev: false

  /@aws-sdk/shared-ini-file-loader@3.193.0:
    resolution: {integrity: sha512-hnvZup8RSpFXfah7Rrn6+lQJnAOCO+OiDJ2R/iMgZQh475GRQpLbu3cPhCOkjB14vVLygJtW8trK/0+zKq93bQ==}
    engines: {node: '>= 12.0.0'}
    dependencies:
      '@aws-sdk/types': 3.193.0
      tslib: 2.6.2
    dev: false

  /@aws-sdk/shared-ini-file-loader@3.224.0:
    resolution: {integrity: sha512-6a/XP3lRRcX5ic+bXzF2f644KERVqMx+s0JRrGsPAwTMaMiV0A7Ifl4HKggx6dnxh8j/MXUMsWMtuxt/kCu86A==}
    engines: {node: '>=14.0.0'}
    dependencies:
      '@aws-sdk/types': 3.224.0
      tslib: 2.6.2
    dev: false

  /@aws-sdk/shared-ini-file-loader@3.257.0:
    resolution: {integrity: sha512-HNjC1+Wx3xHiJc+CP14GhIdVhfQGSjroAsWseRxAhONocA9Fl1ZX4hx7+sA5c9nOoMVOovi6ivJ/6lCRPTDRrQ==}
    engines: {node: '>=14.0.0'}
    dependencies:
      '@aws-sdk/types': 3.257.0
      tslib: 2.6.2
    dev: false

  /@aws-sdk/signature-v4-multi-region@3.224.0:
    resolution: {integrity: sha512-xOW8rtEH2Rcadr+CFfiISZwcbf4jPdc4OvL6OiPsv+arndOhxk+4ZaRT2xic1FrVdYQypmSToRITYlZc9N7PjQ==}
    engines: {node: '>=14.0.0'}
    peerDependencies:
      '@aws-sdk/signature-v4-crt': ^3.118.0
    peerDependenciesMeta:
      '@aws-sdk/signature-v4-crt':
        optional: true
    dependencies:
      '@aws-sdk/protocol-http': 3.224.0
      '@aws-sdk/signature-v4': 3.224.0
      '@aws-sdk/types': 3.224.0
      '@aws-sdk/util-arn-parser': 3.208.0
      tslib: 2.6.2
    dev: false

  /@aws-sdk/signature-v4@3.193.0:
    resolution: {integrity: sha512-JEqqOB8wQZz6g1ERNUOIBFDFt8OJtz5G5Uh1CdkS5W66gyWnJEz/dE1hA2VTqqQwHGGEsIEV/hlzruU1lXsvFA==}
    engines: {node: '>= 12.0.0'}
    dependencies:
      '@aws-sdk/is-array-buffer': 3.188.0
      '@aws-sdk/types': 3.193.0
      '@aws-sdk/util-hex-encoding': 3.188.0
      '@aws-sdk/util-middleware': 3.193.0
      '@aws-sdk/util-uri-escape': 3.188.0
      tslib: 2.6.2
    dev: false

  /@aws-sdk/signature-v4@3.224.0:
    resolution: {integrity: sha512-+oq1iylYQOvdXXO7r18SEhXIZpLd3GvJhmoReX+yjvVq8mGevDAmQiw6lwFZ6748sOmH4CREWD5H9Snrj+zLMg==}
    engines: {node: '>=14.0.0'}
    dependencies:
      '@aws-sdk/is-array-buffer': 3.201.0
      '@aws-sdk/types': 3.224.0
      '@aws-sdk/util-hex-encoding': 3.201.0
      '@aws-sdk/util-middleware': 3.224.0
      '@aws-sdk/util-uri-escape': 3.201.0
      tslib: 2.6.2
    dev: false

  /@aws-sdk/signature-v4@3.226.0:
    resolution: {integrity: sha512-/R5q5agdPd7HJB68XMzpxrNPk158EHUvkFkuRu5Qf3kkkHebEzWEBlWoVpUe6ss4rP9Tqcue6xPuaftEmhjpYw==}
    engines: {node: '>=14.0.0'}
    dependencies:
      '@aws-sdk/is-array-buffer': 3.201.0
      '@aws-sdk/types': 3.226.0
      '@aws-sdk/util-hex-encoding': 3.201.0
      '@aws-sdk/util-middleware': 3.226.0
      '@aws-sdk/util-uri-escape': 3.201.0
      tslib: 2.6.2
    dev: false

  /@aws-sdk/signature-v4@3.257.0:
    resolution: {integrity: sha512-aLQQN59X/D0+ShzPD3Anj5ntdMA/RFeNLOUCDyDvremViGi6yxUS98usQ/8bG5Rq0sW2GGMdbFUFmrDvqdiqEQ==}
    engines: {node: '>=14.0.0'}
    dependencies:
      '@aws-sdk/is-array-buffer': 3.201.0
      '@aws-sdk/types': 3.257.0
      '@aws-sdk/util-hex-encoding': 3.201.0
      '@aws-sdk/util-middleware': 3.257.0
      '@aws-sdk/util-uri-escape': 3.201.0
      '@aws-sdk/util-utf8': 3.254.0
      tslib: 2.6.2
    dev: false

  /@aws-sdk/smithy-client@3.193.0:
    resolution: {integrity: sha512-BY0jhfW76vyXr7ODMaKO3eyS98RSrZgOMl6DTQV9sk7eFP/MPVlG7p7nfX/CDIgPBIO1z0A0i2CVIzYur9uGgQ==}
    engines: {node: '>= 12.0.0'}
    dependencies:
      '@aws-sdk/middleware-stack': 3.193.0
      '@aws-sdk/types': 3.193.0
      tslib: 2.6.2
    dev: false

  /@aws-sdk/smithy-client@3.224.0:
    resolution: {integrity: sha512-KXXzzrCBv8ewWdtm/aolZHr2f9NRZOcDutFaWXbfSptEsK50Zi9PNzB9ZVKUHyAXYjwJHb2Sl18WRrwIxH6H4g==}
    engines: {node: '>=14.0.0'}
    dependencies:
      '@aws-sdk/middleware-stack': 3.224.0
      '@aws-sdk/types': 3.224.0
      tslib: 2.6.2
    dev: false

  /@aws-sdk/smithy-client@3.226.0:
    resolution: {integrity: sha512-BWr1FhWSUhkSBp0TLzliD5AQBjA2Jmo9FlOOt+cBwd9BKkSGlGj+HgATYJ83Sjjg2+J6qvEZBxB78LKVHhorBw==}
    engines: {node: '>=14.0.0'}
    dependencies:
      '@aws-sdk/middleware-stack': 3.226.0
      '@aws-sdk/types': 3.226.0
      tslib: 2.6.2
    dev: false

  /@aws-sdk/smithy-client@3.261.0:
    resolution: {integrity: sha512-j8XQEa3caZUVFVZfhJjaskw80O/tB+IXu84HMN44N7UkXaCFHirUsNjTDztJhnVXf/gKXzIqUqprfRnOvwLtIg==}
    engines: {node: '>=14.0.0'}
    dependencies:
      '@aws-sdk/middleware-stack': 3.257.0
      '@aws-sdk/types': 3.257.0
      tslib: 2.6.2
    dev: false

  /@aws-sdk/token-providers@3.224.0:
    resolution: {integrity: sha512-cswWqA4n1v3JIALYRA8Tq/4uHcFpBg5cgi2khNHBCF/H09Hu3dynGup6Ji8cCzf3fTak4eBQipcWaWUGE0hTGw==}
    engines: {node: '>=14.0.0'}
    dependencies:
      '@aws-sdk/client-sso-oidc': 3.224.0
      '@aws-sdk/property-provider': 3.224.0
      '@aws-sdk/shared-ini-file-loader': 3.224.0
      '@aws-sdk/types': 3.224.0
      tslib: 2.6.2
    transitivePeerDependencies:
      - aws-crt
    dev: false

  /@aws-sdk/token-providers@3.261.0:
    resolution: {integrity: sha512-Vi/GOnx8rPvQz5TdJJl5CwpTX6uRsSE3fzh94O4FEAIxIFtb4P5juqg92+2CJ81C7iNduB6eEeSHtwWUylypXQ==}
    engines: {node: '>=14.0.0'}
    dependencies:
      '@aws-sdk/client-sso-oidc': 3.261.0
      '@aws-sdk/property-provider': 3.257.0
      '@aws-sdk/shared-ini-file-loader': 3.257.0
      '@aws-sdk/types': 3.257.0
      tslib: 2.6.2
    transitivePeerDependencies:
      - aws-crt
    dev: false

  /@aws-sdk/types@3.193.0:
    resolution: {integrity: sha512-LV/wcPolRZKORrcHwkH59QMCkiDR5sM+9ZtuTxvyUGG2QFW/kjoxs08fUF10OWNJMrotBI+czDc5QJRgN8BlAw==}
    engines: {node: '>= 12.0.0'}
    dev: false

  /@aws-sdk/types@3.224.0:
    resolution: {integrity: sha512-7te9gRondKPjEebyiPYn59Kr5LZOL48HXC05TzFIN/JXwWPJbQpROBPeKd53V1aRdr3vSQhDY01a+vDOBBrEUQ==}
    engines: {node: '>=14.0.0'}
    dev: false

  /@aws-sdk/types@3.226.0:
    resolution: {integrity: sha512-MmmNHrWeO4man7wpOwrAhXlevqtOV9ZLcH4RhnG5LmRce0RFOApx24HoKENfFCcOyCm5LQBlsXCqi0dZWDWU0A==}
    engines: {node: '>=14.0.0'}
    dependencies:
      tslib: 2.6.2
    dev: false

  /@aws-sdk/types@3.257.0:
    resolution: {integrity: sha512-LmqXuBQBGeaGi/3Rp7XiEX1B5IPO2UUfBVvu0wwGqVsmstT0SbOVDZGPmxygACbm64n+PRx3uTSDefRfoiWYZg==}
    engines: {node: '>=14.0.0'}
    dependencies:
      tslib: 2.6.2
    dev: false

  /@aws-sdk/url-parser@3.193.0:
    resolution: {integrity: sha512-hwD1koJlOu2a6GvaSbNbdo7I6a3tmrsNTZr8bCjAcbqpc5pDThcpnl/Uaz3zHmMPs92U8I6BvWoK6pH8By06qw==}
    dependencies:
      '@aws-sdk/querystring-parser': 3.193.0
      '@aws-sdk/types': 3.193.0
      tslib: 2.6.2
    dev: false

  /@aws-sdk/url-parser@3.224.0:
    resolution: {integrity: sha512-DGQoiOxRVq9eEbmcGF7oz/htcHxFtLlUTzKbaX1gFuh1kmhRQwJIzz6vkrMdxOgPjvUYMJuMEcYnsHolDNWbMg==}
    dependencies:
      '@aws-sdk/querystring-parser': 3.224.0
      '@aws-sdk/types': 3.224.0
      tslib: 2.6.2
    dev: false

  /@aws-sdk/url-parser@3.226.0:
    resolution: {integrity: sha512-p5RLE0QWyP0OcTOLmFcLdVgUcUEzmEfmdrnOxyNzomcYb0p3vUagA5zfa1HVK2azsQJFBv28GfvMnba9bGhObg==}
    dependencies:
      '@aws-sdk/querystring-parser': 3.226.0
      '@aws-sdk/types': 3.226.0
      tslib: 2.6.2
    dev: false

  /@aws-sdk/url-parser@3.257.0:
    resolution: {integrity: sha512-Qe/AcFe/NFZHa6cN2afXEQn9ehXxh57dWGdRjfjd2lQqNV4WW1R2pl2Tm1ZJ1dwuCNLJi4NHLMk8lrD3QQ8rdg==}
    dependencies:
      '@aws-sdk/querystring-parser': 3.257.0
      '@aws-sdk/types': 3.257.0
      tslib: 2.6.2
    dev: false

  /@aws-sdk/util-arn-parser@3.208.0:
    resolution: {integrity: sha512-QV4af+kscova9dv4VuHOgH8wEr/IIYHDGcnyVtkUEqahCejWr1Kuk+SBK0xMwnZY5LSycOtQ8aeqHOn9qOjZtA==}
    engines: {node: '>=14.0.0'}
    dependencies:
      tslib: 2.6.2
    dev: false

  /@aws-sdk/util-base64-browser@3.188.0:
    resolution: {integrity: sha512-qlH+5NZBLiyKziL335BEPedYxX6j+p7KFRWXvDQox9S+s+gLCayednpK+fteOhBenCcR9fUZOVuAPScy1I8qCg==}
    dependencies:
      tslib: 2.6.2
    dev: false

  /@aws-sdk/util-base64-node@3.188.0:
    resolution: {integrity: sha512-r1dccRsRjKq+OhVRUfqFiW3sGgZBjHbMeHLbrAs9jrOjU2PTQ8PSzAXLvX/9lmp7YjmX17Qvlsg0NCr1tbB9OA==}
    engines: {node: '>= 12.0.0'}
    dependencies:
      '@aws-sdk/util-buffer-from': 3.188.0
      tslib: 2.6.2
    dev: false

  /@aws-sdk/util-base64@3.208.0:
    resolution: {integrity: sha512-PQniZph5A6N7uuEOQi+1hnMz/FSOK/8kMFyFO+4DgA1dZ5pcKcn5wiFwHkcTb/BsgVqQa3Jx0VHNnvhlS8JyTg==}
    engines: {node: '>=14.0.0'}
    dependencies:
      '@aws-sdk/util-buffer-from': 3.208.0
      tslib: 2.6.2
    dev: false

  /@aws-sdk/util-body-length-browser@3.188.0:
    resolution: {integrity: sha512-8VpnwFWXhnZ/iRSl9mTf+VKOX9wDE8QtN4bj9pBfxwf90H1X7E8T6NkiZD3k+HubYf2J94e7DbeHs7fuCPW5Qg==}
    dependencies:
      tslib: 2.6.2
    dev: false

  /@aws-sdk/util-body-length-node@3.188.0:
    resolution: {integrity: sha512-XwqP3vxk60MKp4YDdvDeCD6BPOiG2e+/Ou4AofZOy5/toB6NKz2pFNibQIUg2+jc7mPMnGnvOW3MQEgSJ+gu/Q==}
    engines: {node: '>= 12.0.0'}
    dependencies:
      tslib: 2.6.2
    dev: false

  /@aws-sdk/util-body-length-node@3.208.0:
    resolution: {integrity: sha512-3zj50e5g7t/MQf53SsuuSf0hEELzMtD8RX8C76f12OSRo2Bca4FLLYHe0TZbxcfQHom8/hOaeZEyTyMogMglqg==}
    engines: {node: '>=14.0.0'}
    dependencies:
      tslib: 2.6.2
    dev: false

  /@aws-sdk/util-buffer-from@3.188.0:
    resolution: {integrity: sha512-NX1WXZ8TH20IZb4jPFT2CnLKSqZWddGxtfiWxD9M47YOtq/SSQeR82fhqqVjJn4P8w2F5E28f+Du4ntg/sGcxA==}
    engines: {node: '>= 12.0.0'}
    dependencies:
      '@aws-sdk/is-array-buffer': 3.188.0
      tslib: 2.6.2
    dev: false

  /@aws-sdk/util-buffer-from@3.208.0:
    resolution: {integrity: sha512-7L0XUixNEFcLUGPeBF35enCvB9Xl+K6SQsmbrPk1P3mlV9mguWSDQqbOBwY1Ir0OVbD6H/ZOQU7hI/9RtRI0Zw==}
    engines: {node: '>=14.0.0'}
    dependencies:
      '@aws-sdk/is-array-buffer': 3.201.0
      tslib: 2.6.2
    dev: false

  /@aws-sdk/util-config-provider@3.188.0:
    resolution: {integrity: sha512-LBA7tLbi7v4uvbOJhSnjJrxbcRifKK/1ZVK94JTV2MNSCCyNkFotyEI5UWDl10YKriTIUyf7o5cakpiDZ3O4xg==}
    engines: {node: '>= 12.0.0'}
    dependencies:
      tslib: 2.6.2
    dev: false

  /@aws-sdk/util-config-provider@3.208.0:
    resolution: {integrity: sha512-DSRqwrERUsT34ug+anlMBIFooBEGwM8GejC7q00Y/9IPrQy50KnG5PW2NiTjuLKNi7pdEOlwTSEocJE15eDZIg==}
    engines: {node: '>=14.0.0'}
    dependencies:
      tslib: 2.6.2
    dev: false

  /@aws-sdk/util-defaults-mode-browser@3.193.0:
    resolution: {integrity: sha512-9riQKFrSJcsNAMnPA/3ltpSxNykeO20klE/UKjxEoD7UWjxLwsPK22UJjFwMRaHoAFcZD0LU/SgPxbC0ktCYCg==}
    engines: {node: '>= 10.0.0'}
    dependencies:
      '@aws-sdk/property-provider': 3.193.0
      '@aws-sdk/types': 3.193.0
      bowser: 2.11.0
      tslib: 2.6.2
    dev: false

  /@aws-sdk/util-defaults-mode-browser@3.224.0:
    resolution: {integrity: sha512-umk+A/pmlbuyvDCgdndgJUa0xitcTUF7XoUt/3qDTpNbzR5Dzgdbz74BgXUAEBJ8kPP5pCo2VE1ZD7fxqYU/dQ==}
    engines: {node: '>= 10.0.0'}
    dependencies:
      '@aws-sdk/property-provider': 3.224.0
      '@aws-sdk/types': 3.224.0
      bowser: 2.11.0
      tslib: 2.6.2
    dev: false

  /@aws-sdk/util-defaults-mode-browser@3.261.0:
    resolution: {integrity: sha512-lX3X1NfzQVV6cakepGV24uRcqevlDnQ8VgaCV8dhnw1FVThueFigyoFaUA02+uRXbV9KIbNWkEvweNtm2wvyDw==}
    engines: {node: '>= 10.0.0'}
    dependencies:
      '@aws-sdk/property-provider': 3.257.0
      '@aws-sdk/types': 3.257.0
      bowser: 2.11.0
      tslib: 2.6.2
    dev: false

  /@aws-sdk/util-defaults-mode-node@3.193.0:
    resolution: {integrity: sha512-occQmckvPRiM4YQIZnulfKKKjykGKWloa5ByGC5gOEGlyeP9zJpfs4zc/M2kArTAt+d2r3wkBtsKe5yKSlVEhA==}
    engines: {node: '>= 10.0.0'}
    dependencies:
      '@aws-sdk/config-resolver': 3.193.0
      '@aws-sdk/credential-provider-imds': 3.193.0
      '@aws-sdk/node-config-provider': 3.193.0
      '@aws-sdk/property-provider': 3.193.0
      '@aws-sdk/types': 3.193.0
      tslib: 2.6.2
    dev: false

  /@aws-sdk/util-defaults-mode-node@3.224.0:
    resolution: {integrity: sha512-ZJQJ1McbQ5Rnf5foCFAKHT8Cbwg4IbM+bb6fCkHRJFH9AXEvwc+hPtSYf0KuI7TmoZFj9WG5JOE9Ns6g7lRHSA==}
    engines: {node: '>= 10.0.0'}
    dependencies:
      '@aws-sdk/config-resolver': 3.224.0
      '@aws-sdk/credential-provider-imds': 3.224.0
      '@aws-sdk/node-config-provider': 3.224.0
      '@aws-sdk/property-provider': 3.224.0
      '@aws-sdk/types': 3.224.0
      tslib: 2.6.2
    dev: false

  /@aws-sdk/util-defaults-mode-node@3.261.0:
    resolution: {integrity: sha512-4AK6yu4bOmHSocUdbGoEHbNXB09UA58ON2HBHY4NxMBuFBAd9XB2tYiyhce+Cm+o+lHbS8oQnw0VZw16WMzzew==}
    engines: {node: '>= 10.0.0'}
    dependencies:
      '@aws-sdk/config-resolver': 3.259.0
      '@aws-sdk/credential-provider-imds': 3.259.0
      '@aws-sdk/node-config-provider': 3.259.0
      '@aws-sdk/property-provider': 3.257.0
      '@aws-sdk/types': 3.257.0
      tslib: 2.6.2
    dev: false

  /@aws-sdk/util-endpoints@3.196.0:
    resolution: {integrity: sha512-X+DOpRUy/ij49a0GQtggk09oyIQGn0mhER6PbMT69IufZPIg3D5fC5FPEp8bfsPkb70fTEYQEsj/X/rgMQJKsA==}
    engines: {node: '>= 12.0.0'}
    dependencies:
      '@aws-sdk/types': 3.193.0
      tslib: 2.6.2
    dev: false

  /@aws-sdk/util-endpoints@3.224.0:
    resolution: {integrity: sha512-k5hHbk7AP/cajw5rF7wmKP39B0WQMFdxrn8dcVOHVK0FZeKbaGCEmOf3AYXrQhswR9Xo815Rqffoml9B1z3bCA==}
    engines: {node: '>=14.0.0'}
    dependencies:
      '@aws-sdk/types': 3.224.0
      tslib: 2.6.2
    dev: false

  /@aws-sdk/util-endpoints@3.257.0:
    resolution: {integrity: sha512-3bvmRn5XGYzPPWjLuvHBKdJOb+fijnb8Ungu9bfXnTYFsng/ndHUWeHC22O/p8w3OWoRYUIMaZHxdxe27BFozg==}
    engines: {node: '>=14.0.0'}
    dependencies:
      '@aws-sdk/types': 3.257.0
      tslib: 2.6.2
    dev: false

  /@aws-sdk/util-hex-encoding@3.188.0:
    resolution: {integrity: sha512-QyWovTtjQ2RYxqVM+STPh65owSqzuXURnfoof778spyX4iQ4z46wOge1YV2ZtwS8w5LWd9eeVvDrLu5POPYOnA==}
    engines: {node: '>= 12.0.0'}
    dependencies:
      tslib: 2.6.2
    dev: false

  /@aws-sdk/util-hex-encoding@3.201.0:
    resolution: {integrity: sha512-7t1vR1pVxKx0motd3X9rI3m/xNp78p3sHtP5yo4NP4ARpxyJ0fokBomY8ScaH2D/B+U5o9ARxldJUdMqyBlJcA==}
    engines: {node: '>=14.0.0'}
    dependencies:
      tslib: 2.6.2
    dev: false

  /@aws-sdk/util-locate-window@3.310.0:
    resolution: {integrity: sha512-qo2t/vBTnoXpjKxlsC2e1gBrRm80M3bId27r0BRB2VniSSe7bL1mmzM+/HFtujm0iAxtPM+aLEflLJlJeDPg0w==}
    engines: {node: '>=14.0.0'}
    dependencies:
      tslib: 2.6.2
    dev: false

  /@aws-sdk/util-middleware@3.193.0:
    resolution: {integrity: sha512-+aC6pmkcGgpxaMWCH/FXTsGWl2W342oQGs1OYKGi+W8z9UguXrqamWjdkdMqgunvj9qOEG2KBMKz1FWFFZlUyA==}
    engines: {node: '>= 12.0.0'}
    dependencies:
      tslib: 2.6.2
    dev: false

  /@aws-sdk/util-middleware@3.224.0:
    resolution: {integrity: sha512-yA20k9sJdFgs7buVilWExUSJ/Ecr5UJRNQlmgzIpBo9kh5x/N8WyB4kN5MQw5UAA1UZ+j3jmA9+YLFT/mbX3IQ==}
    engines: {node: '>=14.0.0'}
    dependencies:
      tslib: 2.6.2
    dev: false

  /@aws-sdk/util-middleware@3.226.0:
    resolution: {integrity: sha512-B96CQnwX4gRvQdaQkdUtqvDPkrptV5+va6FVeJOocU/DbSYMAScLxtR3peMS8cnlOT6nL1Eoa42OI9AfZz1VwQ==}
    engines: {node: '>=14.0.0'}
    dependencies:
      tslib: 2.6.2
    dev: false

  /@aws-sdk/util-middleware@3.257.0:
    resolution: {integrity: sha512-F9ieon8B8eGVs5tyZtAIG3DZEObDvujkspho0qRbUTHUosM0ylJLsMU800fmC/uRHLRrZvb/RSp59+kNDwSAMw==}
    engines: {node: '>=14.0.0'}
    dependencies:
      tslib: 2.6.2
    dev: false

  /@aws-sdk/util-retry@3.257.0:
    resolution: {integrity: sha512-l9TOsOAYtZxwW3q5fQKW4rsD9t2HVaBfQ4zBamHkNTfB4vBVvCnz4oxkvSvA2MlxCA6am+K1K/oj917Tpqk53g==}
    engines: {node: '>= 14.0.0'}
    dependencies:
      '@aws-sdk/service-error-classification': 3.257.0
      tslib: 2.6.2
    dev: false

  /@aws-sdk/util-stream-browser@3.224.0:
    resolution: {integrity: sha512-JS+C8CyxVFMQ69P4QIDTrzkhseEFCVFy2YHZYlCx3M5P+L1/PQHebTETYFMmO9ThY8TRXmYZDJHv79guvV+saQ==}
    dependencies:
      '@aws-sdk/fetch-http-handler': 3.224.0
      '@aws-sdk/types': 3.224.0
      '@aws-sdk/util-base64': 3.208.0
      '@aws-sdk/util-hex-encoding': 3.201.0
      '@aws-sdk/util-utf8-browser': 3.188.0
      tslib: 2.6.2
    dev: false

  /@aws-sdk/util-stream-node@3.224.0:
    resolution: {integrity: sha512-ztvZHJJg9/BwUrKnSz3jV6T8oOdxA1MRypK2zqTdjoPU9u/8CFQ2p0gszBApMjyxCnLWo1oM5oiMwzz1ufDrlA==}
    engines: {node: '>=14.0.0'}
    dependencies:
      '@aws-sdk/node-http-handler': 3.224.0
      '@aws-sdk/types': 3.224.0
      '@aws-sdk/util-buffer-from': 3.208.0
      tslib: 2.6.2
    dev: false

  /@aws-sdk/util-uri-escape@3.188.0:
    resolution: {integrity: sha512-4Y6AYZMT483Tiuq8dxz5WHIiPNdSFPGrl6tRTo2Oi2FcwypwmFhqgEGcqxeXDUJktvaCBxeA08DLr/AemVhPCg==}
    engines: {node: '>= 12.0.0'}
    dependencies:
      tslib: 2.6.2
    dev: false

  /@aws-sdk/util-uri-escape@3.201.0:
    resolution: {integrity: sha512-TeTWbGx4LU2c5rx0obHeDFeO9HvwYwQtMh1yniBz00pQb6Qt6YVOETVQikRZ+XRQwEyCg/dA375UplIpiy54mA==}
    engines: {node: '>=14.0.0'}
    dependencies:
      tslib: 2.6.2
    dev: false

  /@aws-sdk/util-user-agent-browser@3.193.0:
    resolution: {integrity: sha512-1EkGYsUtOMEyJG/UBIR4PtmO3lVjKNoUImoMpLtEucoGbWz5RG9zFSwLevjFyFs5roUBFlxkSpTMo8xQ3aRzQg==}
    dependencies:
      '@aws-sdk/types': 3.193.0
      bowser: 2.11.0
      tslib: 2.6.2
    dev: false

  /@aws-sdk/util-user-agent-browser@3.224.0:
    resolution: {integrity: sha512-Dm/30cLUIM1Oam4V//m9sPrXyGOKFslUXP7Mz2AlR1HelUYoreWAIe7Rx44HR6PaXyZmjW5K0ItmcJ7tCgyMpw==}
    dependencies:
      '@aws-sdk/types': 3.224.0
      bowser: 2.11.0
      tslib: 2.6.2
    dev: false

  /@aws-sdk/util-user-agent-browser@3.257.0:
    resolution: {integrity: sha512-YdavWK6/8Cw6mypEgysGGX/dT9p9qnzFbnN5PQsUY+JJk2Nx8fKFydjGiQ+6rWPeW17RAv9mmbboh9uPVWxVlw==}
    dependencies:
      '@aws-sdk/types': 3.257.0
      bowser: 2.11.0
      tslib: 2.6.2
    dev: false

  /@aws-sdk/util-user-agent-node@3.193.0:
    resolution: {integrity: sha512-G/2/1cSgsxVtREAm8Eq8Duib5PXzXknFRHuDpAxJ5++lsJMXoYMReS278KgV54cojOkAVfcODDTqmY3Av0WHhQ==}
    engines: {node: '>= 12.0.0'}
    peerDependencies:
      aws-crt: '>=1.0.0'
    peerDependenciesMeta:
      aws-crt:
        optional: true
    dependencies:
      '@aws-sdk/node-config-provider': 3.193.0
      '@aws-sdk/types': 3.193.0
      tslib: 2.6.2
    dev: false

  /@aws-sdk/util-user-agent-node@3.224.0:
    resolution: {integrity: sha512-BTj0vPorfT7AJzv6RxJHrnAKdIHwZmGjp5TFFaCYgFkHAPsyCPceSdZUjBRW+HbiwEwKfoHOXLGjnOBSqddZKg==}
    engines: {node: '>=14.0.0'}
    peerDependencies:
      aws-crt: '>=1.0.0'
    peerDependenciesMeta:
      aws-crt:
        optional: true
    dependencies:
      '@aws-sdk/node-config-provider': 3.224.0
      '@aws-sdk/types': 3.224.0
      tslib: 2.6.2
    dev: false

  /@aws-sdk/util-user-agent-node@3.259.0:
    resolution: {integrity: sha512-R0VTmNs+ySDDebU98BUbsLyeIM5YmAEr9esPpy15XfSy3AWmAeru8nLlztdaLilHZzLIDzvM2t7NGk/FzZFCvA==}
    engines: {node: '>=14.0.0'}
    peerDependencies:
      aws-crt: '>=1.0.0'
    peerDependenciesMeta:
      aws-crt:
        optional: true
    dependencies:
      '@aws-sdk/node-config-provider': 3.259.0
      '@aws-sdk/types': 3.257.0
      tslib: 2.6.2
    dev: false

  /@aws-sdk/util-utf8-browser@3.188.0:
    resolution: {integrity: sha512-jt627x0+jE+Ydr9NwkFstg3cUvgWh56qdaqAMDsqgRlKD21md/6G226z/Qxl7lb1VEW2LlmCx43ai/37Qwcj2Q==}
    dependencies:
      tslib: 2.6.2
    dev: false

  /@aws-sdk/util-utf8-browser@3.259.0:
    resolution: {integrity: sha512-UvFa/vR+e19XookZF8RzFZBrw2EUkQWxiBW0yYQAhvk3C+QVGl0H3ouca8LDBlBfQKXwmW3huo/59H8rwb1wJw==}
    dependencies:
      tslib: 2.6.2
    dev: false

  /@aws-sdk/util-utf8-node@3.188.0:
    resolution: {integrity: sha512-hCgP4+C0Lekjpjt2zFJ2R/iHes5sBGljXa5bScOFAEkRUc0Qw0VNgTv7LpEbIOAwGmqyxBoCwBW0YHPW1DfmYQ==}
    engines: {node: '>= 12.0.0'}
    dependencies:
      '@aws-sdk/util-buffer-from': 3.188.0
      tslib: 2.6.2
    dev: false

  /@aws-sdk/util-utf8-node@3.208.0:
    resolution: {integrity: sha512-jKY87Acv0yWBdFxx6bveagy5FYjz+dtV8IPT7ay1E2WPWH1czoIdMAkc8tSInK31T6CRnHWkLZ1qYwCbgRfERQ==}
    engines: {node: '>=14.0.0'}
    dependencies:
      '@aws-sdk/util-buffer-from': 3.208.0
      tslib: 2.6.2
    dev: false

  /@aws-sdk/util-utf8@3.254.0:
    resolution: {integrity: sha512-14Kso/eIt5/qfIBmhEL9L1IfyUqswjSTqO2mY7KOzUZ9SZbwn3rpxmtkhmATkRjD7XIlLKaxBkI7tU9Zjzj8Kw==}
    engines: {node: '>=14.0.0'}
    dependencies:
      '@aws-sdk/util-buffer-from': 3.208.0
      tslib: 2.6.2
    dev: false

  /@aws-sdk/util-waiter@3.224.0:
    resolution: {integrity: sha512-+SNItYzUSPa8PV1iWwOi3637ztlczJNa2pZ/R1nWf2N8sAmk0BXzGJISv/GKvzPDyAz+uOpT549e8P6rRLZedA==}
    engines: {node: '>=14.0.0'}
    dependencies:
      '@aws-sdk/abort-controller': 3.224.0
      '@aws-sdk/types': 3.224.0
      tslib: 2.6.2
    dev: false

  /@aws-sdk/util-waiter@3.257.0:
    resolution: {integrity: sha512-Fr6of3EDOcXVDs5534o7VsJMXdybB0uLy2LzeFAVSwGOY3geKhIquBAiUDqCVu9B+iTldrC0rQ9NIM7ZSpPG8w==}
    engines: {node: '>=14.0.0'}
    dependencies:
      '@aws-sdk/abort-controller': 3.257.0
      '@aws-sdk/types': 3.257.0
      tslib: 2.6.2
    dev: false

  /@aws-sdk/xml-builder@3.201.0:
    resolution: {integrity: sha512-brRdB1wwMgjWEnOQsv7zSUhIQuh7DEicrfslAqHop4S4FtSI3GQAShpQqgOpMTNFYcpaWKmE/Y1MJmNY7xLCnw==}
    engines: {node: '>=14.0.0'}
    dependencies:
      tslib: 2.6.2
    dev: false

  /@babel/code-frame@7.22.10:
    resolution: {integrity: sha512-/KKIMG4UEL35WmI9OlvMhurwtytjvXoFcGNrOvyG9zIzA8YmPjVtIZUf7b05+TPO7G7/GEmLHDaoCgACHl9hhA==}
    engines: {node: '>=6.9.0'}
    dependencies:
      '@babel/highlight': 7.22.10
      chalk: 2.4.2
    dev: true

  /@babel/compat-data@7.22.9:
    resolution: {integrity: sha512-5UamI7xkUcJ3i9qVDS+KFDEK8/7oJ55/sJMB1Ge7IEapr7KfdfV/HErR+koZwOfd+SgtFKOKRhRakdg++DcJpQ==}
    engines: {node: '>=6.9.0'}
    dev: true

  /@babel/core@7.18.6:
    resolution: {integrity: sha512-cQbWBpxcbbs/IUredIPkHiAGULLV8iwgNRMFzvbhEXISp4f3rUUXE5+TIw6KwUWUR3DwyI6gmBRnmAtYaWehwQ==}
    engines: {node: '>=6.9.0'}
    dependencies:
      '@ampproject/remapping': 2.2.1
      '@babel/code-frame': 7.22.10
      '@babel/generator': 7.22.10
      '@babel/helper-compilation-targets': 7.22.10
      '@babel/helper-module-transforms': 7.22.9(@babel/core@7.18.6)
      '@babel/helpers': 7.22.10
      '@babel/parser': 7.22.10
      '@babel/template': 7.22.5
      '@babel/traverse': 7.22.10
      '@babel/types': 7.22.10
      convert-source-map: 1.9.0
      debug: 4.3.7
      gensync: 1.0.0-beta.2
      json5: 2.2.3
      semver: 6.3.1
    transitivePeerDependencies:
      - supports-color
    dev: true

  /@babel/generator@7.22.10:
    resolution: {integrity: sha512-79KIf7YiWjjdZ81JnLujDRApWtl7BxTqWD88+FFdQEIOG8LJ0etDOM7CXuIgGJa55sGOwZVwuEsaLEm0PJ5/+A==}
    engines: {node: '>=6.9.0'}
    dependencies:
      '@babel/types': 7.22.10
      '@jridgewell/gen-mapping': 0.3.5
      '@jridgewell/trace-mapping': 0.3.25
      jsesc: 2.5.2
    dev: true

  /@babel/helper-compilation-targets@7.22.10:
    resolution: {integrity: sha512-JMSwHD4J7SLod0idLq5PKgI+6g/hLD/iuWBq08ZX49xE14VpVEojJ5rHWptpirV2j020MvypRLAXAO50igCJ5Q==}
    engines: {node: '>=6.9.0'}
    dependencies:
      '@babel/compat-data': 7.22.9
      '@babel/helper-validator-option': 7.22.5
      browserslist: 4.23.0
      lru-cache: 5.1.1
      semver: 6.3.1
    dev: true

  /@babel/helper-environment-visitor@7.22.5:
    resolution: {integrity: sha512-XGmhECfVA/5sAt+H+xpSg0mfrHq6FzNr9Oxh7PSEBBRUb/mL7Kz3NICXb194rCqAEdxkhPT1a88teizAFyvk8Q==}
    engines: {node: '>=6.9.0'}
    dev: true

  /@babel/helper-function-name@7.22.5:
    resolution: {integrity: sha512-wtHSq6jMRE3uF2otvfuD3DIvVhOsSNshQl0Qrd7qC9oQJzHvOL4qQXlQn2916+CXGywIjpGuIkoyZRRxHPiNQQ==}
    engines: {node: '>=6.9.0'}
    dependencies:
      '@babel/template': 7.22.5
      '@babel/types': 7.22.10
    dev: true

  /@babel/helper-hoist-variables@7.22.5:
    resolution: {integrity: sha512-wGjk9QZVzvknA6yKIUURb8zY3grXCcOZt+/7Wcy8O2uctxhplmUPkOdlgoNhmdVee2c92JXbf1xpMtVNbfoxRw==}
    engines: {node: '>=6.9.0'}
    dependencies:
      '@babel/types': 7.22.10
    dev: true

  /@babel/helper-module-imports@7.22.5:
    resolution: {integrity: sha512-8Dl6+HD/cKifutF5qGd/8ZJi84QeAKh+CEe1sBzz8UayBBGg1dAIJrdHOcOM5b2MpzWL2yuotJTtGjETq0qjXg==}
    engines: {node: '>=6.9.0'}
    dependencies:
      '@babel/types': 7.22.10
    dev: true

  /@babel/helper-module-transforms@7.22.9(@babel/core@7.18.6):
    resolution: {integrity: sha512-t+WA2Xn5K+rTeGtC8jCsdAH52bjggG5TKRuRrAGNM/mjIbO4GxvlLMFOEz9wXY5I2XQ60PMFsAG2WIcG82dQMQ==}
    engines: {node: '>=6.9.0'}
    peerDependencies:
      '@babel/core': ^7.0.0
    dependencies:
      '@babel/core': 7.18.6
      '@babel/helper-environment-visitor': 7.22.5
      '@babel/helper-module-imports': 7.22.5
      '@babel/helper-simple-access': 7.22.5
      '@babel/helper-split-export-declaration': 7.22.6
      '@babel/helper-validator-identifier': 7.22.5
    dev: true

  /@babel/helper-plugin-utils@7.22.5:
    resolution: {integrity: sha512-uLls06UVKgFG9QD4OeFYLEGteMIAa5kpTPcFL28yuCIIzsf6ZyKZMllKVOCZFhiZ5ptnwX4mtKdWCBE/uT4amg==}
    engines: {node: '>=6.9.0'}
    dev: true

  /@babel/helper-simple-access@7.22.5:
    resolution: {integrity: sha512-n0H99E/K+Bika3++WNL17POvo4rKWZ7lZEp1Q+fStVbUi8nxPQEBOlTmCOxW/0JsS56SKKQ+ojAe2pHKJHN35w==}
    engines: {node: '>=6.9.0'}
    dependencies:
      '@babel/types': 7.22.10
    dev: true

  /@babel/helper-split-export-declaration@7.22.6:
    resolution: {integrity: sha512-AsUnxuLhRYsisFiaJwvp1QF+I3KjD5FOxut14q/GzovUe6orHLesW2C7d754kRm53h5gqrz6sFl6sxc4BVtE/g==}
    engines: {node: '>=6.9.0'}
    dependencies:
      '@babel/types': 7.22.10
    dev: true

  /@babel/helper-string-parser@7.22.5:
    resolution: {integrity: sha512-mM4COjgZox8U+JcXQwPijIZLElkgEpO5rsERVDJTc2qfCDfERyob6k5WegS14SX18IIjv+XD+GrqNumY5JRCDw==}
    engines: {node: '>=6.9.0'}
    dev: true

  /@babel/helper-validator-identifier@7.22.5:
    resolution: {integrity: sha512-aJXu+6lErq8ltp+JhkJUfk1MTGyuA4v7f3pA+BJ5HLfNC6nAQ0Cpi9uOquUj8Hehg0aUiHzWQbOVJGao6ztBAQ==}
    engines: {node: '>=6.9.0'}
    dev: true

  /@babel/helper-validator-option@7.22.5:
    resolution: {integrity: sha512-R3oB6xlIVKUnxNUxbmgq7pKjxpru24zlimpE8WK47fACIlM0II/Hm1RS8IaOI7NgCr6LNS+jl5l75m20npAziw==}
    engines: {node: '>=6.9.0'}
    dev: true

  /@babel/helpers@7.22.10:
    resolution: {integrity: sha512-a41J4NW8HyZa1I1vAndrraTlPZ/eZoga2ZgS7fEr0tZJGVU4xqdE80CEm0CcNjha5EZ8fTBYLKHF0kqDUuAwQw==}
    engines: {node: '>=6.9.0'}
    dependencies:
      '@babel/template': 7.22.5
      '@babel/traverse': 7.22.10
      '@babel/types': 7.22.10
    transitivePeerDependencies:
      - supports-color
    dev: true

  /@babel/highlight@7.22.10:
    resolution: {integrity: sha512-78aUtVcT7MUscr0K5mIEnkwxPE0MaxkR5RxRwuHaQ+JuU5AmTPhY+do2mdzVTnIJJpyBglql2pehuBIWHug+WQ==}
    engines: {node: '>=6.9.0'}
    dependencies:
      '@babel/helper-validator-identifier': 7.22.5
      chalk: 2.4.2
      js-tokens: 4.0.0
    dev: true

  /@babel/parser@7.22.10:
    resolution: {integrity: sha512-lNbdGsQb9ekfsnjFGhEiF4hfFqGgfOP3H3d27re3n+CGhNuTSUEQdfWk556sTLNTloczcdM5TYF2LhzmDQKyvQ==}
    engines: {node: '>=6.0.0'}
    hasBin: true
    dependencies:
      '@babel/types': 7.22.10
    dev: true

  /@babel/plugin-syntax-async-generators@7.8.4(@babel/core@7.18.6):
    resolution: {integrity: sha512-tycmZxkGfZaxhMRbXlPXuVFpdWlXpir2W4AMhSJgRKzk/eDlIXOhb2LHWoLpDF7TEHylV5zNhykX6KAgHJmTNw==}
    peerDependencies:
      '@babel/core': ^7.0.0-0
    dependencies:
      '@babel/core': 7.18.6
      '@babel/helper-plugin-utils': 7.22.5
    dev: true

  /@babel/plugin-syntax-bigint@7.8.3(@babel/core@7.18.6):
    resolution: {integrity: sha512-wnTnFlG+YxQm3vDxpGE57Pj0srRU4sHE/mDkt1qv2YJJSeUAec2ma4WLUnUPeKjyrfntVwe/N6dCXpU+zL3Npg==}
    peerDependencies:
      '@babel/core': ^7.0.0-0
    dependencies:
      '@babel/core': 7.18.6
      '@babel/helper-plugin-utils': 7.22.5
    dev: true

  /@babel/plugin-syntax-class-properties@7.12.13(@babel/core@7.18.6):
    resolution: {integrity: sha512-fm4idjKla0YahUNgFNLCB0qySdsoPiZP3iQE3rky0mBUtMZ23yDJ9SJdg6dXTSDnulOVqiF3Hgr9nbXvXTQZYA==}
    peerDependencies:
      '@babel/core': ^7.0.0-0
    dependencies:
      '@babel/core': 7.18.6
      '@babel/helper-plugin-utils': 7.22.5
    dev: true

  /@babel/plugin-syntax-import-meta@7.10.4(@babel/core@7.18.6):
    resolution: {integrity: sha512-Yqfm+XDx0+Prh3VSeEQCPU81yC+JWZ2pDPFSS4ZdpfZhp4MkFMaDC1UqseovEKwSUpnIL7+vK+Clp7bfh0iD7g==}
    peerDependencies:
      '@babel/core': ^7.0.0-0
    dependencies:
      '@babel/core': 7.18.6
      '@babel/helper-plugin-utils': 7.22.5
    dev: true

  /@babel/plugin-syntax-json-strings@7.8.3(@babel/core@7.18.6):
    resolution: {integrity: sha512-lY6kdGpWHvjoe2vk4WrAapEuBR69EMxZl+RoGRhrFGNYVK8mOPAW8VfbT/ZgrFbXlDNiiaxQnAtgVCZ6jv30EA==}
    peerDependencies:
      '@babel/core': ^7.0.0-0
    dependencies:
      '@babel/core': 7.18.6
      '@babel/helper-plugin-utils': 7.22.5
    dev: true

  /@babel/plugin-syntax-logical-assignment-operators@7.10.4(@babel/core@7.18.6):
    resolution: {integrity: sha512-d8waShlpFDinQ5MtvGU9xDAOzKH47+FFoney2baFIoMr952hKOLp1HR7VszoZvOsV/4+RRszNY7D17ba0te0ig==}
    peerDependencies:
      '@babel/core': ^7.0.0-0
    dependencies:
      '@babel/core': 7.18.6
      '@babel/helper-plugin-utils': 7.22.5
    dev: true

  /@babel/plugin-syntax-nullish-coalescing-operator@7.8.3(@babel/core@7.18.6):
    resolution: {integrity: sha512-aSff4zPII1u2QD7y+F8oDsz19ew4IGEJg9SVW+bqwpwtfFleiQDMdzA/R+UlWDzfnHFCxxleFT0PMIrR36XLNQ==}
    peerDependencies:
      '@babel/core': ^7.0.0-0
    dependencies:
      '@babel/core': 7.18.6
      '@babel/helper-plugin-utils': 7.22.5
    dev: true

  /@babel/plugin-syntax-numeric-separator@7.10.4(@babel/core@7.18.6):
    resolution: {integrity: sha512-9H6YdfkcK/uOnY/K7/aA2xpzaAgkQn37yzWUMRK7OaPOqOpGS1+n0H5hxT9AUw9EsSjPW8SVyMJwYRtWs3X3ug==}
    peerDependencies:
      '@babel/core': ^7.0.0-0
    dependencies:
      '@babel/core': 7.18.6
      '@babel/helper-plugin-utils': 7.22.5
    dev: true

  /@babel/plugin-syntax-object-rest-spread@7.8.3(@babel/core@7.18.6):
    resolution: {integrity: sha512-XoqMijGZb9y3y2XskN+P1wUGiVwWZ5JmoDRwx5+3GmEplNyVM2s2Dg8ILFQm8rWM48orGy5YpI5Bl8U1y7ydlA==}
    peerDependencies:
      '@babel/core': ^7.0.0-0
    dependencies:
      '@babel/core': 7.18.6
      '@babel/helper-plugin-utils': 7.22.5
    dev: true

  /@babel/plugin-syntax-optional-catch-binding@7.8.3(@babel/core@7.18.6):
    resolution: {integrity: sha512-6VPD0Pc1lpTqw0aKoeRTMiB+kWhAoT24PA+ksWSBrFtl5SIRVpZlwN3NNPQjehA2E/91FV3RjLWoVTglWcSV3Q==}
    peerDependencies:
      '@babel/core': ^7.0.0-0
    dependencies:
      '@babel/core': 7.18.6
      '@babel/helper-plugin-utils': 7.22.5
    dev: true

  /@babel/plugin-syntax-optional-chaining@7.8.3(@babel/core@7.18.6):
    resolution: {integrity: sha512-KoK9ErH1MBlCPxV0VANkXW2/dw4vlbGDrFgz8bmUsBGYkFRcbRwMh6cIJubdPrkxRwuGdtCk0v/wPTKbQgBjkg==}
    peerDependencies:
      '@babel/core': ^7.0.0-0
    dependencies:
      '@babel/core': 7.18.6
      '@babel/helper-plugin-utils': 7.22.5
    dev: true

  /@babel/plugin-syntax-top-level-await@7.14.5(@babel/core@7.18.6):
    resolution: {integrity: sha512-hx++upLv5U1rgYfwe1xBQUhRmU41NEvpUvrp8jkrSCdvGSnM5/qdRMtylJ6PG5OFkBaHkbTAKTnd3/YyESRHFw==}
    engines: {node: '>=6.9.0'}
    peerDependencies:
      '@babel/core': ^7.0.0-0
    dependencies:
      '@babel/core': 7.18.6
      '@babel/helper-plugin-utils': 7.22.5
    dev: true

  /@babel/plugin-syntax-typescript@7.22.5(@babel/core@7.18.6):
    resolution: {integrity: sha512-1mS2o03i7t1c6VzH6fdQ3OA8tcEIxwG18zIPRp+UY1Ihv6W+XZzBCVxExF9upussPXJ0xE9XRHwMoNs1ep/nRQ==}
    engines: {node: '>=6.9.0'}
    peerDependencies:
      '@babel/core': ^7.0.0-0
    dependencies:
      '@babel/core': 7.18.6
      '@babel/helper-plugin-utils': 7.22.5
    dev: true

  /@babel/runtime@7.22.10:
    resolution: {integrity: sha512-21t/fkKLMZI4pqP2wlmsQAWnYW1PDyKyyUV4vCi+B25ydmdaYTKXPwCj0BzSUnZf4seIiYvSA3jcZ3gdsMFkLQ==}
    engines: {node: '>=6.9.0'}
    dependencies:
      regenerator-runtime: 0.14.0
    dev: true

  /@babel/template@7.22.5:
    resolution: {integrity: sha512-X7yV7eiwAxdj9k94NEylvbVHLiVG1nvzCV2EAowhxLTwODV1jl9UzZ48leOC0sH7OnuHrIkllaBgneUykIcZaw==}
    engines: {node: '>=6.9.0'}
    dependencies:
      '@babel/code-frame': 7.22.10
      '@babel/parser': 7.22.10
      '@babel/types': 7.22.10
    dev: true

  /@babel/traverse@7.22.10:
    resolution: {integrity: sha512-Q/urqV4pRByiNNpb/f5OSv28ZlGJiFiiTh+GAHktbIrkPhPbl90+uW6SmpoLyZqutrg9AEaEf3Q/ZBRHBXgxig==}
    engines: {node: '>=6.9.0'}
    dependencies:
      '@babel/code-frame': 7.22.10
      '@babel/generator': 7.22.10
      '@babel/helper-environment-visitor': 7.22.5
      '@babel/helper-function-name': 7.22.5
      '@babel/helper-hoist-variables': 7.22.5
      '@babel/helper-split-export-declaration': 7.22.6
      '@babel/parser': 7.22.10
      '@babel/types': 7.22.10
      debug: 4.3.7
      globals: 11.12.0
    transitivePeerDependencies:
      - supports-color
    dev: true

  /@babel/types@7.22.10:
    resolution: {integrity: sha512-obaoigiLrlDZ7TUQln/8m4mSqIW2QFeOrCQc9r+xsaHGNoplVNYlRVpsfE8Vj35GEm2ZH4ZhrNYogs/3fj85kg==}
    engines: {node: '>=6.9.0'}
    dependencies:
      '@babel/helper-string-parser': 7.22.5
      '@babel/helper-validator-identifier': 7.22.5
      to-fast-properties: 2.0.0
    dev: true

  /@bcoe/v8-coverage@0.2.3:
    resolution: {integrity: sha512-0hYQ8SB4Db5zvZB4axdMHGwEaQjkZzFjQiN9LVYvIFB2nSUHW9tYpxWriPrWDASIxiaXax83REcLxuSdnGPZtw==}
    dev: true

  /@bufbuild/buf-darwin-arm64@1.28.1:
    resolution: {integrity: sha512-nAyvwKkcd8qQTExCZo5MtSRhXLK7e3vzKFKHjXfkveRakSUST2HFlFZAHfErZimN4wBrPTN0V0hNRU8PPjkMpQ==}
    engines: {node: '>=12'}
    cpu: [arm64]
    os: [darwin]
    requiresBuild: true
    dev: true
    optional: true

  /@bufbuild/buf-darwin-x64@1.28.1:
    resolution: {integrity: sha512-b0eT3xd3vX5a5lWAbo5h7FPuf9MsOJI4I39qs4TZnrlZ8BOuPfqzwzijiFf9UCwaX2vR1NQXexIoQ80Ci+fCHw==}
    engines: {node: '>=12'}
    cpu: [x64]
    os: [darwin]
    requiresBuild: true
    dev: true
    optional: true

  /@bufbuild/buf-linux-aarch64@1.28.1:
    resolution: {integrity: sha512-p5h9bZCVLMh8No9/7k7ulXzsFx5P7Lu6DiUMjSJ6aBXPMYo6Xl7r/6L2cQkpsZ53HMtIxCgMYS9a7zoS4K8wIw==}
    engines: {node: '>=12'}
    cpu: [arm64]
    os: [linux]
    requiresBuild: true
    dev: true
    optional: true

  /@bufbuild/buf-linux-x64@1.28.1:
    resolution: {integrity: sha512-fVJ3DiRigIso06jgEl+JNp59Y5t2pxDHd10d3SA4r+14sXbZ2J7Gy/wBqVXPry4x/jW567KKlvmhg7M5ZBgCQQ==}
    engines: {node: '>=12'}
    cpu: [x64]
    os: [linux]
    requiresBuild: true
    dev: true
    optional: true

  /@bufbuild/buf-win32-arm64@1.28.1:
    resolution: {integrity: sha512-KJiRJpugQRK/jXC46Xjlb68UydWhCZj2jHdWLIwNtgXd1WTJ3LngChZV7Y6pPK08pwBAVz0JYeVbD5IlTCD4TQ==}
    engines: {node: '>=12'}
    cpu: [arm64]
    os: [win32]
    requiresBuild: true
    dev: true
    optional: true

  /@bufbuild/buf-win32-x64@1.28.1:
    resolution: {integrity: sha512-vMnc+7OVCkmlRWQsgYHgUqiBPRIjD8XeoRyApJ07YZzGs7DkRH4LhvmacJbLd3wORylbn6gLz3pQa8J/M61mzg==}
    engines: {node: '>=12'}
    cpu: [x64]
    os: [win32]
    requiresBuild: true
    dev: true
    optional: true

  /@bufbuild/buf@1.28.1:
    resolution: {integrity: sha512-WRDagrf0uBjfV9s5eyrSPJDcdI4A5Q7JMCA4aMrHRR8fo/TTjniDBjJprszhaguqsDkn/LS4QIu92HVFZCrl9A==}
    engines: {node: '>=12'}
    hasBin: true
    requiresBuild: true
    optionalDependencies:
      '@bufbuild/buf-darwin-arm64': 1.28.1
      '@bufbuild/buf-darwin-x64': 1.28.1
      '@bufbuild/buf-linux-aarch64': 1.28.1
      '@bufbuild/buf-linux-x64': 1.28.1
      '@bufbuild/buf-win32-arm64': 1.28.1
      '@bufbuild/buf-win32-x64': 1.28.1
    dev: true

  /@bufbuild/protobuf@1.6.0:
    resolution: {integrity: sha512-hp19vSFgNw3wBBcVBx5qo5pufCqjaJ0Cfk5H/pfjNOfNWU+4/w0QVOmfAOZNRrNWRrVuaJWxcN8P2vhOkkzbBQ==}

  /@bufbuild/protoc-gen-es@1.6.0(@bufbuild/protobuf@1.6.0):
    resolution: {integrity: sha512-m0akOPWeD5UBfGdZyudrbnmdjI8l/ZHlP8TyEIcj7qMCR4kh68tMtGvrjRzj5ynIpavrr6G7P06XP9F9f2MDRw==}
    engines: {node: '>=14'}
    hasBin: true
    peerDependencies:
      '@bufbuild/protobuf': 1.6.0
    peerDependenciesMeta:
      '@bufbuild/protobuf':
        optional: true
    dependencies:
      '@bufbuild/protobuf': 1.6.0
      '@bufbuild/protoplugin': 1.6.0
    transitivePeerDependencies:
      - supports-color
    dev: true

  /@bufbuild/protoplugin@1.6.0:
    resolution: {integrity: sha512-o53ZsvojHQkAPoC9v5sJifY2OfXdRU8DO3QpPoJ+QuvYcfB9Zb3DZkNMQRyfEbF4TVYiaQ0mZzZl1mESDdyCxA==}
    dependencies:
      '@bufbuild/protobuf': 1.6.0
      '@typescript/vfs': 1.5.0
      typescript: 4.5.2
    transitivePeerDependencies:
      - supports-color
    dev: true

  /@cbor-extract/cbor-extract-darwin-arm64@2.2.0:
    resolution: {integrity: sha512-P7swiOAdF7aSi0H+tHtHtr6zrpF3aAq/W9FXx5HektRvLTM2O89xCyXF3pk7pLc7QpaY7AoaE8UowVf9QBdh3w==}
    cpu: [arm64]
    os: [darwin]
    requiresBuild: true
    dev: false
    optional: true

  /@cbor-extract/cbor-extract-darwin-x64@2.2.0:
    resolution: {integrity: sha512-1liF6fgowph0JxBbYnAS7ZlqNYLf000Qnj4KjqPNW4GViKrEql2MgZnAsExhY9LSy8dnvA4C0qHEBgPrll0z0w==}
    cpu: [x64]
    os: [darwin]
    requiresBuild: true
    dev: false
    optional: true

  /@cbor-extract/cbor-extract-linux-arm64@2.2.0:
    resolution: {integrity: sha512-rQvhNmDuhjTVXSPFLolmQ47/ydGOFXtbR7+wgkSY0bdOxCFept1hvg59uiLPT2fVDuJFuEy16EImo5tE2x3RsQ==}
    cpu: [arm64]
    os: [linux]
    requiresBuild: true
    dev: false
    optional: true

  /@cbor-extract/cbor-extract-linux-arm@2.2.0:
    resolution: {integrity: sha512-QeBcBXk964zOytiedMPQNZr7sg0TNavZeuUCD6ON4vEOU/25+pLhNN6EDIKJ9VLTKaZ7K7EaAriyYQ1NQ05s/Q==}
    cpu: [arm]
    os: [linux]
    requiresBuild: true
    dev: false
    optional: true

  /@cbor-extract/cbor-extract-linux-x64@2.2.0:
    resolution: {integrity: sha512-cWLAWtT3kNLHSvP4RKDzSTX9o0wvQEEAj4SKvhWuOVZxiDAeQazr9A+PSiRILK1VYMLeDml89ohxCnUNQNQNCw==}
    cpu: [x64]
    os: [linux]
    requiresBuild: true
    dev: false
    optional: true

  /@cbor-extract/cbor-extract-win32-x64@2.2.0:
    resolution: {integrity: sha512-l2M+Z8DO2vbvADOBNLbbh9y5ST1RY5sqkWOg/58GkUPBYou/cuNZ68SGQ644f1CvZ8kcOxyZtw06+dxWHIoN/w==}
    cpu: [x64]
    os: [win32]
    requiresBuild: true
    dev: false
    optional: true

  /@changesets/apply-release-plan@6.1.4:
    resolution: {integrity: sha512-FMpKF1fRlJyCZVYHr3CbinpZZ+6MwvOtWUuO8uo+svcATEoc1zRDcj23pAurJ2TZ/uVz1wFHH6K3NlACy0PLew==}
    dependencies:
      '@babel/runtime': 7.22.10
      '@changesets/config': 2.3.1
      '@changesets/get-version-range-type': 0.3.2
      '@changesets/git': 2.0.0
      '@changesets/types': 5.2.1
      '@manypkg/get-packages': 1.1.3
      detect-indent: 6.1.0
      fs-extra: 7.0.1
      lodash.startcase: 4.4.0
      outdent: 0.5.0
      prettier: 2.7.1
      resolve-from: 5.0.0
      semver: 7.5.4
    dev: true

  /@changesets/assemble-release-plan@5.2.4:
    resolution: {integrity: sha512-xJkWX+1/CUaOUWTguXEbCDTyWJFECEhmdtbkjhn5GVBGxdP/JwaHBIU9sW3FR6gD07UwZ7ovpiPclQZs+j+mvg==}
    dependencies:
      '@babel/runtime': 7.22.10
      '@changesets/errors': 0.1.4
      '@changesets/get-dependents-graph': 1.3.6
      '@changesets/types': 5.2.1
      '@manypkg/get-packages': 1.1.3
      semver: 7.5.4
    dev: true

  /@changesets/changelog-git@0.1.14:
    resolution: {integrity: sha512-+vRfnKtXVWsDDxGctOfzJsPhaCdXRYoe+KyWYoq5X/GqoISREiat0l3L8B0a453B2B4dfHGcZaGyowHbp9BSaA==}
    dependencies:
      '@changesets/types': 5.2.1
    dev: true

  /@changesets/changelog-github@0.4.8:
    resolution: {integrity: sha512-jR1DHibkMAb5v/8ym77E4AMNWZKB5NPzw5a5Wtqm1JepAuIF+hrKp2u04NKM14oBZhHglkCfrla9uq8ORnK/dw==}
    dependencies:
      '@changesets/get-github-info': 0.5.2
      '@changesets/types': 5.2.1
      dotenv: 8.6.0
    transitivePeerDependencies:
      - encoding
    dev: true

  /@changesets/cli@2.26.2:
    resolution: {integrity: sha512-dnWrJTmRR8bCHikJHl9b9HW3gXACCehz4OasrXpMp7sx97ECuBGGNjJhjPhdZNCvMy9mn4BWdplI323IbqsRig==}
    hasBin: true
    dependencies:
      '@babel/runtime': 7.22.10
      '@changesets/apply-release-plan': 6.1.4
      '@changesets/assemble-release-plan': 5.2.4
      '@changesets/changelog-git': 0.1.14
      '@changesets/config': 2.3.1
      '@changesets/errors': 0.1.4
      '@changesets/get-dependents-graph': 1.3.6
      '@changesets/get-release-plan': 3.0.17
      '@changesets/git': 2.0.0
      '@changesets/logger': 0.0.5
      '@changesets/pre': 1.0.14
      '@changesets/read': 0.5.9
      '@changesets/types': 5.2.1
      '@changesets/write': 0.2.3
      '@manypkg/get-packages': 1.1.3
      '@types/is-ci': 3.0.0
      '@types/semver': 7.5.0
      ansi-colors: 4.1.3
      chalk: 2.4.2
      enquirer: 2.4.1
      external-editor: 3.1.0
      fs-extra: 7.0.1
      human-id: 1.0.2
      is-ci: 3.0.1
      meow: 6.1.1
      outdent: 0.5.0
      p-limit: 2.3.0
      preferred-pm: 3.0.3
      resolve-from: 5.0.0
      semver: 7.5.4
      spawndamnit: 2.0.0
      term-size: 2.2.1
      tty-table: 4.2.1
    dev: true

  /@changesets/config@2.3.1:
    resolution: {integrity: sha512-PQXaJl82CfIXddUOppj4zWu+987GCw2M+eQcOepxN5s+kvnsZOwjEJO3DH9eVy+OP6Pg/KFEWdsECFEYTtbg6w==}
    dependencies:
      '@changesets/errors': 0.1.4
      '@changesets/get-dependents-graph': 1.3.6
      '@changesets/logger': 0.0.5
      '@changesets/types': 5.2.1
      '@manypkg/get-packages': 1.1.3
      fs-extra: 7.0.1
      micromatch: 4.0.5
    dev: true

  /@changesets/errors@0.1.4:
    resolution: {integrity: sha512-HAcqPF7snsUJ/QzkWoKfRfXushHTu+K5KZLJWPb34s4eCZShIf8BFO3fwq6KU8+G7L5KdtN2BzQAXOSXEyiY9Q==}
    dependencies:
      extendable-error: 0.1.7
    dev: true

  /@changesets/get-dependents-graph@1.3.6:
    resolution: {integrity: sha512-Q/sLgBANmkvUm09GgRsAvEtY3p1/5OCzgBE5vX3vgb5CvW0j7CEljocx5oPXeQSNph6FXulJlXV3Re/v3K3P3Q==}
    dependencies:
      '@changesets/types': 5.2.1
      '@manypkg/get-packages': 1.1.3
      chalk: 2.4.2
      fs-extra: 7.0.1
      semver: 7.5.4
    dev: true

  /@changesets/get-github-info@0.5.2:
    resolution: {integrity: sha512-JppheLu7S114aEs157fOZDjFqUDpm7eHdq5E8SSR0gUBTEK0cNSHsrSR5a66xs0z3RWuo46QvA3vawp8BxDHvg==}
    dependencies:
      dataloader: 1.4.0
      node-fetch: 2.7.0
    transitivePeerDependencies:
      - encoding
    dev: true

  /@changesets/get-release-plan@3.0.17:
    resolution: {integrity: sha512-6IwKTubNEgoOZwDontYc2x2cWXfr6IKxP3IhKeK+WjyD6y3M4Gl/jdQvBw+m/5zWILSOCAaGLu2ZF6Q+WiPniw==}
    dependencies:
      '@babel/runtime': 7.22.10
      '@changesets/assemble-release-plan': 5.2.4
      '@changesets/config': 2.3.1
      '@changesets/pre': 1.0.14
      '@changesets/read': 0.5.9
      '@changesets/types': 5.2.1
      '@manypkg/get-packages': 1.1.3
    dev: true

  /@changesets/get-version-range-type@0.3.2:
    resolution: {integrity: sha512-SVqwYs5pULYjYT4op21F2pVbcrca4qA/bAA3FmFXKMN7Y+HcO8sbZUTx3TAy2VXulP2FACd1aC7f2nTuqSPbqg==}
    dev: true

  /@changesets/git@2.0.0:
    resolution: {integrity: sha512-enUVEWbiqUTxqSnmesyJGWfzd51PY4H7mH9yUw0hPVpZBJ6tQZFMU3F3mT/t9OJ/GjyiM4770i+sehAn6ymx6A==}
    dependencies:
      '@babel/runtime': 7.22.10
      '@changesets/errors': 0.1.4
      '@changesets/types': 5.2.1
      '@manypkg/get-packages': 1.1.3
      is-subdir: 1.2.0
      micromatch: 4.0.5
      spawndamnit: 2.0.0
    dev: true

  /@changesets/logger@0.0.5:
    resolution: {integrity: sha512-gJyZHomu8nASHpaANzc6bkQMO9gU/ib20lqew1rVx753FOxffnCrJlGIeQVxNWCqM+o6OOleCo/ivL8UAO5iFw==}
    dependencies:
      chalk: 2.4.2
    dev: true

  /@changesets/parse@0.3.16:
    resolution: {integrity: sha512-127JKNd167ayAuBjUggZBkmDS5fIKsthnr9jr6bdnuUljroiERW7FBTDNnNVyJ4l69PzR57pk6mXQdtJyBCJKg==}
    dependencies:
      '@changesets/types': 5.2.1
      js-yaml: 3.14.1
    dev: true

  /@changesets/pre@1.0.14:
    resolution: {integrity: sha512-dTsHmxQWEQekHYHbg+M1mDVYFvegDh9j/kySNuDKdylwfMEevTeDouR7IfHNyVodxZXu17sXoJuf2D0vi55FHQ==}
    dependencies:
      '@babel/runtime': 7.22.10
      '@changesets/errors': 0.1.4
      '@changesets/types': 5.2.1
      '@manypkg/get-packages': 1.1.3
      fs-extra: 7.0.1
    dev: true

  /@changesets/read@0.5.9:
    resolution: {integrity: sha512-T8BJ6JS6j1gfO1HFq50kU3qawYxa4NTbI/ASNVVCBTsKquy2HYwM9r7ZnzkiMe8IEObAJtUVGSrePCOxAK2haQ==}
    dependencies:
      '@babel/runtime': 7.22.10
      '@changesets/git': 2.0.0
      '@changesets/logger': 0.0.5
      '@changesets/parse': 0.3.16
      '@changesets/types': 5.2.1
      chalk: 2.4.2
      fs-extra: 7.0.1
      p-filter: 2.1.0
    dev: true

  /@changesets/types@4.1.0:
    resolution: {integrity: sha512-LDQvVDv5Kb50ny2s25Fhm3d9QSZimsoUGBsUioj6MC3qbMUCuC8GPIvk/M6IvXx3lYhAs0lwWUQLb+VIEUCECw==}
    dev: true

  /@changesets/types@5.2.1:
    resolution: {integrity: sha512-myLfHbVOqaq9UtUKqR/nZA/OY7xFjQMdfgfqeZIBK4d0hA6pgxArvdv8M+6NUzzBsjWLOtvApv8YHr4qM+Kpfg==}
    dev: true

  /@changesets/write@0.2.3:
    resolution: {integrity: sha512-Dbamr7AIMvslKnNYsLFafaVORx4H0pvCA2MHqgtNCySMe1blImEyAEOzDmcgKAkgz4+uwoLz7demIrX+JBr/Xw==}
    dependencies:
      '@babel/runtime': 7.22.10
      '@changesets/types': 5.2.1
      fs-extra: 7.0.1
      human-id: 1.0.2
      prettier: 2.7.1
    dev: true

  /@connectrpc/connect-express@1.3.0(@bufbuild/protobuf@1.6.0)(@connectrpc/connect-node@1.3.0)(@connectrpc/connect@1.3.0):
    resolution: {integrity: sha512-6wbaQheD9cb4DnU1PvgVQdB1XPfA0bhlA0V0ZKx6oJJnTgGEYBzPrQztmqs5XW36/r+qJRfMgaVzZfX8MLafgA==}
    engines: {node: '>=16.0.0'}
    peerDependencies:
      '@bufbuild/protobuf': ^1.4.2
      '@connectrpc/connect': 1.3.0
      '@connectrpc/connect-node': 1.3.0
    dependencies:
      '@bufbuild/protobuf': 1.6.0
      '@connectrpc/connect': 1.3.0(@bufbuild/protobuf@1.6.0)
      '@connectrpc/connect-node': 1.3.0(@bufbuild/protobuf@1.6.0)(@connectrpc/connect@1.3.0)
      '@types/express': 4.17.21
    dev: false

  /@connectrpc/connect-node@1.3.0(@bufbuild/protobuf@1.6.0)(@connectrpc/connect@1.3.0):
    resolution: {integrity: sha512-2fV/z/8MUFOkTn2Gbm7T/qvRfkpt/D/w7ykYqACZRH6VNG/faY4lH2wUZiNkwv9tzTrECKOJFyPsaGs3nRYK3w==}
    engines: {node: '>=16.0.0'}
    peerDependencies:
      '@bufbuild/protobuf': ^1.4.2
      '@connectrpc/connect': 1.3.0
    dependencies:
      '@bufbuild/protobuf': 1.6.0
      '@connectrpc/connect': 1.3.0(@bufbuild/protobuf@1.6.0)
      undici: 5.28.4

  /@connectrpc/connect@1.3.0(@bufbuild/protobuf@1.6.0):
    resolution: {integrity: sha512-kTeWxJnLLtxKc2ZSDN0rIBgwfP8RwcLknthX4AKlIAmN9ZC4gGnCbwp+3BKcP/WH5c8zGBAWqSY3zeqCM+ah7w==}
    peerDependencies:
      '@bufbuild/protobuf': ^1.4.2
    dependencies:
      '@bufbuild/protobuf': 1.6.0

  /@connectrpc/protoc-gen-connect-es@1.3.0(@bufbuild/protoc-gen-es@1.6.0)(@connectrpc/connect@1.3.0):
    resolution: {integrity: sha512-UbQN48c0zafo5EFSsh3POIJP6ofYiAgKE1aFOZ2Er4W3flUYihydZdM6TQauPkn7jDj4w9jjLSTTZ9//ecUbPA==}
    engines: {node: '>=16.0.0'}
    hasBin: true
    peerDependencies:
      '@bufbuild/protoc-gen-es': ^1.6.0
      '@connectrpc/connect': 1.3.0
    peerDependenciesMeta:
      '@bufbuild/protoc-gen-es':
        optional: true
      '@connectrpc/connect':
        optional: true
    dependencies:
      '@bufbuild/protobuf': 1.6.0
      '@bufbuild/protoc-gen-es': 1.6.0(@bufbuild/protobuf@1.6.0)
      '@bufbuild/protoplugin': 1.6.0
      '@connectrpc/connect': 1.3.0(@bufbuild/protobuf@1.6.0)
    transitivePeerDependencies:
      - supports-color
    dev: true

  /@cspotcode/source-map-support@0.8.1:
    resolution: {integrity: sha512-IchNf6dN4tHoMFIn/7OE8LWZ19Y6q/67Bmf6vnGREv8RSbBVb9LPJxEcnwrcwX6ixSvaiGoomAUvu4YSxXrVgw==}
    engines: {node: '>=12'}
    dependencies:
      '@jridgewell/trace-mapping': 0.3.9
    dev: true

  /@datadog/native-appsec@2.0.0:
    resolution: {integrity: sha512-XHARZ6MVgbnfOUO6/F3ZoZ7poXHJCNYFlgcyS2Xetuk9ITA5bfcooX2B2F7tReVB+RLJ+j8bsm0t55SyF04KDw==}
    engines: {node: '>=12'}
    requiresBuild: true
    dependencies:
      node-gyp-build: 3.9.0
    dev: false

  /@datadog/native-appsec@4.0.0:
    resolution: {integrity: sha512-myTguXJ3VQHS2E1ylNsSF1avNpDmq5t+K4Q47wdzeakGc3sDIDDyEbvuFTujl9c9wBIkup94O1mZj5DR37ajzA==}
    engines: {node: '>=12'}
    requiresBuild: true
    dependencies:
      node-gyp-build: 3.9.0
    dev: false

  /@datadog/native-iast-rewriter@1.1.2:
    resolution: {integrity: sha512-pigRfRtAjZjMjqIXyXb98S4aDnuHz/EmqpoxAajFZsNjBLM87YonwSY5zoBdCsOyA46ddKOJRoCQd5ZalpOFMQ==}
    engines: {node: '>= 10'}
    dependencies:
      node-gyp-build: 4.6.1
    dev: false

  /@datadog/native-iast-rewriter@2.2.1:
    resolution: {integrity: sha512-DyZlE8gNa5AoOFNKGRJU4RYF/Y/tJzv4bIAMuVBbEnMA0xhiIYqpYQG8T3OKkALl3VSEeBMjYwuOR2fCrJ6gzA==}
    engines: {node: '>= 10'}
    dependencies:
      lru-cache: 7.18.3
      node-gyp-build: 4.6.1
    dev: false

  /@datadog/native-iast-taint-tracking@1.1.0:
    resolution: {integrity: sha512-TOrngpt6Qh52zWFOz1CkFXw0g43rnuUziFBtIMUsOLGzSHr9wdnTnE6HAyuvKy3f3ecAoZESlMfilGRKP93hXQ==}
    dependencies:
      node-gyp-build: 3.9.0
    dev: false

  /@datadog/native-iast-taint-tracking@1.6.4:
    resolution: {integrity: sha512-Owxk7hQ4Dxwv4zJAoMjRga0IvE6lhvxnNc8pJCHsemCWBXchjr/9bqg05Zy5JnMbKUWn4XuZeJD6RFZpRa8bfw==}
    requiresBuild: true
    dependencies:
      node-gyp-build: 3.9.0
    dev: false

  /@datadog/native-metrics@1.6.0:
    resolution: {integrity: sha512-+8jBzd0nlLV+ay3Vb87DLwz8JHAS817hRhSRQ6zxhud9TyvvcNTNN+VA2sb2fe5UK4aMDvj/sGVJjEtgr4RHew==}
    engines: {node: '>=12'}
    requiresBuild: true
    dependencies:
      node-gyp-build: 3.9.0
    dev: false

  /@datadog/native-metrics@2.0.0:
    resolution: {integrity: sha512-YklGVwUtmKGYqFf1MNZuOHvTYdKuR4+Af1XkWcMD8BwOAjxmd9Z+97328rCOY8TFUJzlGUPaXzB8j2qgG/BMwA==}
    engines: {node: '>=12'}
    requiresBuild: true
    dependencies:
      node-addon-api: 6.1.0
      node-gyp-build: 3.9.0
    dev: false

  /@datadog/pprof@1.1.1:
    resolution: {integrity: sha512-5lYXUpikQhrJwzODtJ7aFM0oKmPccISnTCecuWhjxIj4/7UJv0DamkLak634bgEW+kiChgkKFDapHSesuXRDXQ==}
    engines: {node: '>=12'}
    requiresBuild: true
    dependencies:
      delay: 5.0.0
      findit2: 2.2.3
      node-gyp-build: 3.9.0
      p-limit: 3.1.0
      pify: 5.0.0
      protobufjs: 7.2.5
      source-map: 0.7.4
      split: 1.0.1
    dev: false

  /@datadog/pprof@4.0.1:
    resolution: {integrity: sha512-TavqyiyQZOaUM9eQB07r8+K/T1CqKyOdsUGxpN79+BF+eOQBpTj/Cte6KdlhcUSKL3h5hSjC+vlgA7uW2qtVhA==}
    engines: {node: '>=14'}
    requiresBuild: true
    dependencies:
      delay: 5.0.0
      node-gyp-build: 3.9.0
      p-limit: 3.1.0
      pprof-format: 2.0.7
      source-map: 0.7.4
    dev: false

  /@datadog/sketches-js@2.1.0:
    resolution: {integrity: sha512-smLocSfrt3s53H/XSVP3/1kP42oqvrkjUPtyaFd1F79ux24oE31BKt+q0c6lsa6hOYrFzsIwyc5GXAI5JmfOew==}
    dev: false

  /@did-plc/lib@0.0.1:
    resolution: {integrity: sha512-RkY5w9DbYMco3SjeepqIiMveqz35exjlVDipCs2gz9AXF4/cp9hvmrp9zUWEw2vny+FjV8vGEN7QpaXWaO6nhg==}
    dependencies:
      '@atproto/common': 0.1.0
      '@atproto/crypto': 0.1.0
      '@ipld/dag-cbor': 7.0.3
      axios: 1.6.7
      multiformats: 9.9.0
      uint8arrays: 3.0.0
      zod: 3.23.8
    transitivePeerDependencies:
      - debug

  /@did-plc/lib@0.0.4:
    resolution: {integrity: sha512-Omeawq3b8G/c/5CtkTtzovSOnWuvIuCI4GTJNrt1AmCskwEQV7zbX5d6km1mjJNbE0gHuQPTVqZxLVqetNbfwA==}
    dependencies:
      '@atproto/common': 0.1.1
      '@atproto/crypto': 0.1.0
      '@ipld/dag-cbor': 7.0.3
      axios: 1.6.7
      multiformats: 9.9.0
      uint8arrays: 3.0.0
      zod: 3.23.8
    transitivePeerDependencies:
      - debug

  /@did-plc/server@0.0.1:
    resolution: {integrity: sha512-GtxxHcOrOQ6fNI1ufq3Zqjc2PtWqPZOdsuzlwtxiH9XibUGwDkb0GmaBHyU5GiOxOKZEW1GspZ8mreBA6XOlTQ==}
    dependencies:
      '@atproto/common': 0.1.0
      '@atproto/crypto': 0.1.0
      '@did-plc/lib': 0.0.4
      axios: 1.6.7
      cors: 2.8.5
      express: 4.18.2
      express-async-errors: 3.1.1(express@4.18.2)
      http-terminator: 3.2.0
      kysely: 0.23.5
      multiformats: 9.9.0
      pg: 8.10.0
      pino: 8.21.0
      pino-http: 8.6.1
    transitivePeerDependencies:
      - debug
      - pg-native
      - supports-color

  /@emnapi/runtime@1.3.1:
    resolution: {integrity: sha512-kEBmG8KyqtxJZv+ygbEim+KCGtIq1fC22Ms3S4ziXmYKm8uyoLX0MHONVKwp+9opg390VaKRNt4a7A9NwmpNhw==}
    requiresBuild: true
    dependencies:
      tslib: 2.8.0
    dev: false
    optional: true

  /@eslint-community/eslint-utils@4.4.0(eslint@8.57.0):
    resolution: {integrity: sha512-1/sA4dwrzBAyeUoQ6oxahHKmrZvsnLCg4RfxW3ZFGGmQkSNQPFNLV9CUEFQP1x9EYXHTo5p6xdhZM1Ne9p/AfA==}
    engines: {node: ^12.22.0 || ^14.17.0 || >=16.0.0}
    peerDependencies:
      eslint: ^6.0.0 || ^7.0.0 || >=8.0.0
    dependencies:
      eslint: 8.57.0
      eslint-visitor-keys: 3.4.3
    dev: true

  /@eslint-community/regexpp@4.10.0:
    resolution: {integrity: sha512-Cu96Sd2By9mCNTx2iyKOmq10v22jUVQv0lQnlGNy16oE9589yE+QADPbrMGCkA51cKZSg3Pu/aTJVTGfL/qjUA==}
    engines: {node: ^12.0.0 || ^14.0.0 || >=16.0.0}
    dev: true

  /@eslint/eslintrc@2.1.4:
    resolution: {integrity: sha512-269Z39MS6wVJtsoUl10L60WdkhJVdPG24Q4eZTH3nnF6lpvSShEK3wQjDX9JRWAUPvPh7COouPpU9IrqaZFvtQ==}
    engines: {node: ^12.22.0 || ^14.17.0 || >=16.0.0}
    dependencies:
      ajv: 6.12.6
      debug: 4.3.4
      espree: 9.6.1
      globals: 13.21.0
      ignore: 5.2.4
      import-fresh: 3.3.0
      js-yaml: 4.1.0
      minimatch: 3.1.2
      strip-json-comments: 3.1.1
    transitivePeerDependencies:
      - supports-color
    dev: true

  /@eslint/js@8.57.0:
    resolution: {integrity: sha512-Ys+3g2TaW7gADOJzPt83SJtCDhMjndcDMFVQ/Tj9iA1BfJzFKD9mAUXT3OenpuPHbI6P/myECxRJrofUsDx/5g==}
    engines: {node: ^12.22.0 || ^14.17.0 || >=16.0.0}
    dev: true

  /@fastify/busboy@2.1.0:
    resolution: {integrity: sha512-+KpH+QxZU7O4675t3mnkQKcZZg56u+K/Ct2K+N2AZYNVK8kyeo/bI18tI8aPm3tvNNRyTWfj6s5tnGNlcbQRsA==}
    engines: {node: '>=14'}

  /@fastify/deepmerge@1.3.0:
    resolution: {integrity: sha512-J8TOSBq3SoZbDhM9+R/u77hP93gz/rajSA+K2kGyijPpORPWUXHUpTaleoj+92As0S9uPRP7Oi8IqMf0u+ro6A==}

  /@gar/promisify@1.1.3:
    resolution: {integrity: sha512-k2Ty1JcVojjJFwrg/ThKi2ujJ7XNLYaFGNB/bWT9wGR+oSMJHMa5w+CUq6p/pVrKeNNgA7pCqEcjSnHVoqJQFw==}
    dev: true

  /@hapi/accept@6.0.3:
    resolution: {integrity: sha512-p72f9k56EuF0n3MwlBNThyVE5PXX40g+aQh+C/xbKrfzahM2Oispv3AXmOIU51t3j77zay1qrX7IIziZXspMlw==}
    dependencies:
      '@hapi/boom': 10.0.1
      '@hapi/hoek': 11.0.4
    dev: false

  /@hapi/address@5.1.1:
    resolution: {integrity: sha512-A+po2d/dVoY7cYajycYI43ZbYMXukuopIsqCjh5QzsBCipDtdofHntljDlpccMjIfTy6UOkg+5KPriwYch2bXA==}
    engines: {node: '>=14.0.0'}
    dependencies:
      '@hapi/hoek': 11.0.4
    dev: false

  /@hapi/boom@10.0.1:
    resolution: {integrity: sha512-ERcCZaEjdH3OgSJlyjVk8pHIFeus91CjKP3v+MpgBNp5IvGzP2l/bRiD78nqYcKPaZdbKkK5vDBVPd2ohHBlsA==}
    dependencies:
      '@hapi/hoek': 11.0.4
    dev: false

  /@hapi/bourne@3.0.0:
    resolution: {integrity: sha512-Waj1cwPXJDucOib4a3bAISsKJVb15MKi9IvmTI/7ssVEm6sywXGjVJDhl6/umt1pK1ZS7PacXU3A1PmFKHEZ2w==}
    dev: false

  /@hapi/content@6.0.0:
    resolution: {integrity: sha512-CEhs7j+H0iQffKfe5Htdak5LBOz/Qc8TRh51cF+BFv0qnuph3Em4pjGVzJMkI2gfTDdlJKWJISGWS1rK34POGA==}
    dependencies:
      '@hapi/boom': 10.0.1
    dev: false

  /@hapi/hoek@11.0.4:
    resolution: {integrity: sha512-PnsP5d4q7289pS2T2EgGz147BFJ2Jpb4yrEdkpz2IhgEUzos1S7HTl7ezWh1yfYzYlj89KzLdCRkqsP6SIryeQ==}
    dev: false

  /@humanwhocodes/config-array@0.11.14:
    resolution: {integrity: sha512-3T8LkOmg45BV5FICb15QQMsyUSWrQ8AygVfC7ZG32zOalnqrilm018ZVCw0eapXux8FtA33q8PSRSstjee3jSg==}
    engines: {node: '>=10.10.0'}
    dependencies:
      '@humanwhocodes/object-schema': 2.0.2
      debug: 4.3.4
      minimatch: 3.1.2
    transitivePeerDependencies:
      - supports-color
    dev: true

  /@humanwhocodes/module-importer@1.0.1:
    resolution: {integrity: sha512-bxveV4V8v5Yb4ncFTT3rPSgZBOpCkjfK0y4oVVVJwIuDVBRMDXrPyXRL988i5ap9m9bnyEEjWfm5WkBmtffLfA==}
    engines: {node: '>=12.22'}
    dev: true

  /@humanwhocodes/object-schema@2.0.2:
    resolution: {integrity: sha512-6EwiSjwWYP7pTckG6I5eyFANjPhmPjUX9JRLUSfNPC7FX7zK9gyZAfUEaECL6ALTpGX5AjnBq3C9XmVWPitNpw==}
    dev: true

  /@img/sharp-darwin-arm64@0.33.5:
    resolution: {integrity: sha512-UT4p+iz/2H4twwAoLCqfA9UH5pI6DggwKEGuaPy7nCVQ8ZsiY5PIcrRvD1DzuY3qYL07NtIQcWnBSY/heikIFQ==}
    engines: {node: ^18.17.0 || ^20.3.0 || >=21.0.0}
    cpu: [arm64]
    os: [darwin]
    requiresBuild: true
    optionalDependencies:
      '@img/sharp-libvips-darwin-arm64': 1.0.4
    dev: false
    optional: true

  /@img/sharp-darwin-x64@0.33.5:
    resolution: {integrity: sha512-fyHac4jIc1ANYGRDxtiqelIbdWkIuQaI84Mv45KvGRRxSAa7o7d1ZKAOBaYbnepLC1WqxfpimdeWfvqqSGwR2Q==}
    engines: {node: ^18.17.0 || ^20.3.0 || >=21.0.0}
    cpu: [x64]
    os: [darwin]
    requiresBuild: true
    optionalDependencies:
      '@img/sharp-libvips-darwin-x64': 1.0.4
    dev: false
    optional: true

  /@img/sharp-libvips-darwin-arm64@1.0.4:
    resolution: {integrity: sha512-XblONe153h0O2zuFfTAbQYAX2JhYmDHeWikp1LM9Hul9gVPjFY427k6dFEcOL72O01QxQsWi761svJ/ev9xEDg==}
    cpu: [arm64]
    os: [darwin]
    requiresBuild: true
    dev: false
    optional: true

  /@img/sharp-libvips-darwin-x64@1.0.4:
    resolution: {integrity: sha512-xnGR8YuZYfJGmWPvmlunFaWJsb9T/AO2ykoP3Fz/0X5XV2aoYBPkX6xqCQvUTKKiLddarLaxpzNe+b1hjeWHAQ==}
    cpu: [x64]
    os: [darwin]
    requiresBuild: true
    dev: false
    optional: true

  /@img/sharp-libvips-linux-arm64@1.0.4:
    resolution: {integrity: sha512-9B+taZ8DlyyqzZQnoeIvDVR/2F4EbMepXMc/NdVbkzsJbzkUjhXv/70GQJ7tdLA4YJgNP25zukcxpX2/SueNrA==}
    cpu: [arm64]
    os: [linux]
    requiresBuild: true
    dev: false
    optional: true

  /@img/sharp-libvips-linux-arm@1.0.5:
    resolution: {integrity: sha512-gvcC4ACAOPRNATg/ov8/MnbxFDJqf/pDePbBnuBDcjsI8PssmjoKMAz4LtLaVi+OnSb5FK/yIOamqDwGmXW32g==}
    cpu: [arm]
    os: [linux]
    requiresBuild: true
    dev: false
    optional: true

  /@img/sharp-libvips-linux-s390x@1.0.4:
    resolution: {integrity: sha512-u7Wz6ntiSSgGSGcjZ55im6uvTrOxSIS8/dgoVMoiGE9I6JAfU50yH5BoDlYA1tcuGS7g/QNtetJnxA6QEsCVTA==}
    cpu: [s390x]
    os: [linux]
    requiresBuild: true
    dev: false
    optional: true

  /@img/sharp-libvips-linux-x64@1.0.4:
    resolution: {integrity: sha512-MmWmQ3iPFZr0Iev+BAgVMb3ZyC4KeFc3jFxnNbEPas60e1cIfevbtuyf9nDGIzOaW9PdnDciJm+wFFaTlj5xYw==}
    cpu: [x64]
    os: [linux]
    requiresBuild: true
    dev: false
    optional: true

  /@img/sharp-libvips-linuxmusl-arm64@1.0.4:
    resolution: {integrity: sha512-9Ti+BbTYDcsbp4wfYib8Ctm1ilkugkA/uscUn6UXK1ldpC1JjiXbLfFZtRlBhjPZ5o1NCLiDbg8fhUPKStHoTA==}
    cpu: [arm64]
    os: [linux]
    requiresBuild: true
    dev: false
    optional: true

  /@img/sharp-libvips-linuxmusl-x64@1.0.4:
    resolution: {integrity: sha512-viYN1KX9m+/hGkJtvYYp+CCLgnJXwiQB39damAO7WMdKWlIhmYTfHjwSbQeUK/20vY154mwezd9HflVFM1wVSw==}
    cpu: [x64]
    os: [linux]
    requiresBuild: true
    dev: false
    optional: true

  /@img/sharp-linux-arm64@0.33.5:
    resolution: {integrity: sha512-JMVv+AMRyGOHtO1RFBiJy/MBsgz0x4AWrT6QoEVVTyh1E39TrCUpTRI7mx9VksGX4awWASxqCYLCV4wBZHAYxA==}
    engines: {node: ^18.17.0 || ^20.3.0 || >=21.0.0}
    cpu: [arm64]
    os: [linux]
    requiresBuild: true
    optionalDependencies:
      '@img/sharp-libvips-linux-arm64': 1.0.4
    dev: false
    optional: true

  /@img/sharp-linux-arm@0.33.5:
    resolution: {integrity: sha512-JTS1eldqZbJxjvKaAkxhZmBqPRGmxgu+qFKSInv8moZ2AmT5Yib3EQ1c6gp493HvrvV8QgdOXdyaIBrhvFhBMQ==}
    engines: {node: ^18.17.0 || ^20.3.0 || >=21.0.0}
    cpu: [arm]
    os: [linux]
    requiresBuild: true
    optionalDependencies:
      '@img/sharp-libvips-linux-arm': 1.0.5
    dev: false
    optional: true

  /@img/sharp-linux-s390x@0.33.5:
    resolution: {integrity: sha512-y/5PCd+mP4CA/sPDKl2961b+C9d+vPAveS33s6Z3zfASk2j5upL6fXVPZi7ztePZ5CuH+1kW8JtvxgbuXHRa4Q==}
    engines: {node: ^18.17.0 || ^20.3.0 || >=21.0.0}
    cpu: [s390x]
    os: [linux]
    requiresBuild: true
    optionalDependencies:
      '@img/sharp-libvips-linux-s390x': 1.0.4
    dev: false
    optional: true

  /@img/sharp-linux-x64@0.33.5:
    resolution: {integrity: sha512-opC+Ok5pRNAzuvq1AG0ar+1owsu842/Ab+4qvU879ippJBHvyY5n2mxF1izXqkPYlGuP/M556uh53jRLJmzTWA==}
    engines: {node: ^18.17.0 || ^20.3.0 || >=21.0.0}
    cpu: [x64]
    os: [linux]
    requiresBuild: true
    optionalDependencies:
      '@img/sharp-libvips-linux-x64': 1.0.4
    dev: false
    optional: true

  /@img/sharp-linuxmusl-arm64@0.33.5:
    resolution: {integrity: sha512-XrHMZwGQGvJg2V/oRSUfSAfjfPxO+4DkiRh6p2AFjLQztWUuY/o8Mq0eMQVIY7HJ1CDQUJlxGGZRw1a5bqmd1g==}
    engines: {node: ^18.17.0 || ^20.3.0 || >=21.0.0}
    cpu: [arm64]
    os: [linux]
    requiresBuild: true
    optionalDependencies:
      '@img/sharp-libvips-linuxmusl-arm64': 1.0.4
    dev: false
    optional: true

  /@img/sharp-linuxmusl-x64@0.33.5:
    resolution: {integrity: sha512-WT+d/cgqKkkKySYmqoZ8y3pxx7lx9vVejxW/W4DOFMYVSkErR+w7mf2u8m/y4+xHe7yY9DAXQMWQhpnMuFfScw==}
    engines: {node: ^18.17.0 || ^20.3.0 || >=21.0.0}
    cpu: [x64]
    os: [linux]
    requiresBuild: true
    optionalDependencies:
      '@img/sharp-libvips-linuxmusl-x64': 1.0.4
    dev: false
    optional: true

  /@img/sharp-wasm32@0.33.5:
    resolution: {integrity: sha512-ykUW4LVGaMcU9lu9thv85CbRMAwfeadCJHRsg2GmeRa/cJxsVY9Rbd57JcMxBkKHag5U/x7TSBpScF4U8ElVzg==}
    engines: {node: ^18.17.0 || ^20.3.0 || >=21.0.0}
    cpu: [wasm32]
    requiresBuild: true
    dependencies:
      '@emnapi/runtime': 1.3.1
    dev: false
    optional: true

  /@img/sharp-win32-ia32@0.33.5:
    resolution: {integrity: sha512-T36PblLaTwuVJ/zw/LaH0PdZkRz5rd3SmMHX8GSmR7vtNSP5Z6bQkExdSK7xGWyxLw4sUknBuugTelgw2faBbQ==}
    engines: {node: ^18.17.0 || ^20.3.0 || >=21.0.0}
    cpu: [ia32]
    os: [win32]
    requiresBuild: true
    dev: false
    optional: true

  /@img/sharp-win32-x64@0.33.5:
    resolution: {integrity: sha512-MpY/o8/8kj+EcnxwvrP4aTJSWw/aZ7JIGR4aBeZkZw5B7/Jn+tY9/VNwtcoGmdT7GfggGIU4kygOMSbYnOrAbg==}
    engines: {node: ^18.17.0 || ^20.3.0 || >=21.0.0}
    cpu: [x64]
    os: [win32]
    requiresBuild: true
    dev: false
    optional: true

  /@ioredis/commands@1.2.0:
    resolution: {integrity: sha512-Sx1pU8EM64o2BrqNpEO1CNLtKQwyhuXuqyfH7oGKCk+1a33d2r5saW8zNwm3j6BTExtjrv2BxTgzzkMwts6vGg==}

  /@ipld/car@3.2.3:
    resolution: {integrity: sha512-pXE5mFJlXzJVaBwqAJKGlKqMmxq8H2SLEWBJgkeBDPBIN8ZbscPc3I9itkSQSlS/s6Fgx35Ri3LDTDtodQjCCQ==}
    dependencies:
      '@ipld/dag-cbor': 7.0.3
      multiformats: 9.9.0
      varint: 6.0.0
    dev: false

  /@ipld/dag-cbor@7.0.3:
    resolution: {integrity: sha512-1VVh2huHsuohdXC1bGJNE8WR72slZ9XE2T3wbBBq31dm7ZBatmKLLxrB+XAqafxfRFjv08RZmj/W/ZqaM13AuA==}
    dependencies:
      cborg: 1.10.2
      multiformats: 9.9.0

  /@isaacs/cliui@8.0.2:
    resolution: {integrity: sha512-O8jcjabXaleOG9DQ0+ARXWZBTfnP4WNAqzuiJK7ll44AmxGKv/J2M4TPjxjY3znBCfvBXFzucm1twdyFybFqEA==}
    engines: {node: '>=12'}
    dependencies:
      string-width: 5.1.2
      string-width-cjs: /string-width@4.2.3
      strip-ansi: 7.1.0
      strip-ansi-cjs: /strip-ansi@6.0.1
      wrap-ansi: 8.1.0
      wrap-ansi-cjs: /wrap-ansi@7.0.0

  /@istanbuljs/load-nyc-config@1.1.0:
    resolution: {integrity: sha512-VjeHSlIzpv/NyD3N0YuHfXOPDIixcA1q2ZV98wsMqcYlPmv2n3Yb2lYP9XMElnaFVXg5A7YLTeLu6V84uQDjmQ==}
    engines: {node: '>=8'}
    dependencies:
      camelcase: 5.3.1
      find-up: 4.1.0
      get-package-type: 0.1.0
      js-yaml: 3.14.1
      resolve-from: 5.0.0
    dev: true

  /@istanbuljs/schema@0.1.3:
    resolution: {integrity: sha512-ZXRY4jNvVgSVQ8DL3LTcakaAtXwTVUxE81hslsyD2AtoXW/wVob10HkOJ1X/pAlcI7D+2YoZKg5do8G/w6RYgA==}
    engines: {node: '>=8'}
    dev: true

  /@jest/console@28.1.3:
    resolution: {integrity: sha512-QPAkP5EwKdK/bxIr6C1I4Vs0rm2nHiANzj/Z5X2JQkrZo6IqvC4ldZ9K95tF0HdidhA8Bo6egxSzUFPYKcEXLw==}
    engines: {node: ^12.13.0 || ^14.15.0 || ^16.10.0 || >=17.0.0}
    dependencies:
      '@jest/types': 28.1.3
      '@types/node': 18.19.67
      chalk: 4.1.2
      jest-message-util: 28.1.3
      jest-util: 28.1.3
      slash: 3.0.0
    dev: true

  /@jest/core@28.1.3(ts-node@10.8.2):
    resolution: {integrity: sha512-CIKBrlaKOzA7YG19BEqCw3SLIsEwjZkeJzf5bdooVnW4bH5cktqe3JX+G2YV1aK5vP8N9na1IGWFzYaTp6k6NA==}
    engines: {node: ^12.13.0 || ^14.15.0 || ^16.10.0 || >=17.0.0}
    peerDependencies:
      node-notifier: ^8.0.1 || ^9.0.0 || ^10.0.0
    peerDependenciesMeta:
      node-notifier:
        optional: true
    dependencies:
      '@jest/console': 28.1.3
      '@jest/reporters': 28.1.3
      '@jest/test-result': 28.1.3
      '@jest/transform': 28.1.3
      '@jest/types': 28.1.3
      '@types/node': 18.19.67
      ansi-escapes: 4.3.2
      chalk: 4.1.2
      ci-info: 3.8.0
      exit: 0.1.2
      graceful-fs: 4.2.11
      jest-changed-files: 28.1.3
      jest-config: 28.1.3(@types/node@18.19.67)(ts-node@10.8.2)
      jest-haste-map: 28.1.3
      jest-message-util: 28.1.3
      jest-regex-util: 28.0.2
      jest-resolve: 28.1.3
      jest-resolve-dependencies: 28.1.3
      jest-runner: 28.1.3
      jest-runtime: 28.1.3
      jest-snapshot: 28.1.3
      jest-util: 28.1.3
      jest-validate: 28.1.3
      jest-watcher: 28.1.3
      micromatch: 4.0.5
      pretty-format: 28.1.3
      rimraf: 3.0.2
      slash: 3.0.0
      strip-ansi: 6.0.1
    transitivePeerDependencies:
      - supports-color
      - ts-node
    dev: true

  /@jest/create-cache-key-function@27.5.1:
    resolution: {integrity: sha512-dmH1yW+makpTSURTy8VzdUwFnfQh1G8R+DxO2Ho2FFmBbKFEVm+3jWdvFhE2VqB/LATCTokkP0dotjyQyw5/AQ==}
    engines: {node: ^10.13.0 || ^12.13.0 || ^14.15.0 || >=15.0.0}
    dependencies:
      '@jest/types': 27.5.1
    dev: true

  /@jest/environment@28.1.3:
    resolution: {integrity: sha512-1bf40cMFTEkKyEf585R9Iz1WayDjHoHqvts0XFYEqyKM3cFWDpeMoqKKTAF9LSYQModPUlh8FKptoM2YcMWAXA==}
    engines: {node: ^12.13.0 || ^14.15.0 || ^16.10.0 || >=17.0.0}
    dependencies:
      '@jest/fake-timers': 28.1.3
      '@jest/types': 28.1.3
      '@types/node': 18.19.67
      jest-mock: 28.1.3
    dev: true

  /@jest/expect-utils@28.1.3:
    resolution: {integrity: sha512-wvbi9LUrHJLn3NlDW6wF2hvIMtd4JUl2QNVrjq+IBSHirgfrR3o9RnVtxzdEGO2n9JyIWwHnLfby5KzqBGg2YA==}
    engines: {node: ^12.13.0 || ^14.15.0 || ^16.10.0 || >=17.0.0}
    dependencies:
      jest-get-type: 28.0.2
    dev: true

  /@jest/expect@28.1.3:
    resolution: {integrity: sha512-lzc8CpUbSoE4dqT0U+g1qODQjBRHPpCPXissXD4mS9+sWQdmmpeJ9zSH1rS1HEkrsMN0fb7nKrJ9giAR1d3wBw==}
    engines: {node: ^12.13.0 || ^14.15.0 || ^16.10.0 || >=17.0.0}
    dependencies:
      expect: 28.1.3
      jest-snapshot: 28.1.3
    transitivePeerDependencies:
      - supports-color
    dev: true

  /@jest/fake-timers@28.1.3:
    resolution: {integrity: sha512-D/wOkL2POHv52h+ok5Oj/1gOG9HSywdoPtFsRCUmlCILXNn5eIWmcnd3DIiWlJnpGvQtmajqBP95Ei0EimxfLw==}
    engines: {node: ^12.13.0 || ^14.15.0 || ^16.10.0 || >=17.0.0}
    dependencies:
      '@jest/types': 28.1.3
      '@sinonjs/fake-timers': 9.1.2
      '@types/node': 18.19.67
      jest-message-util: 28.1.3
      jest-mock: 28.1.3
      jest-util: 28.1.3
    dev: true

  /@jest/globals@28.1.3:
    resolution: {integrity: sha512-XFU4P4phyryCXu1pbcqMO0GSQcYe1IsalYCDzRNyhetyeyxMcIxa11qPNDpVNLeretItNqEmYYQn1UYz/5x1NA==}
    engines: {node: ^12.13.0 || ^14.15.0 || ^16.10.0 || >=17.0.0}
    dependencies:
      '@jest/environment': 28.1.3
      '@jest/expect': 28.1.3
      '@jest/types': 28.1.3
    transitivePeerDependencies:
      - supports-color
    dev: true

  /@jest/reporters@28.1.3:
    resolution: {integrity: sha512-JuAy7wkxQZVNU/V6g9xKzCGC5LVXx9FDcABKsSXp5MiKPEE2144a/vXTEDoyzjUpZKfVwp08Wqg5A4WfTMAzjg==}
    engines: {node: ^12.13.0 || ^14.15.0 || ^16.10.0 || >=17.0.0}
    peerDependencies:
      node-notifier: ^8.0.1 || ^9.0.0 || ^10.0.0
    peerDependenciesMeta:
      node-notifier:
        optional: true
    dependencies:
      '@bcoe/v8-coverage': 0.2.3
      '@jest/console': 28.1.3
      '@jest/test-result': 28.1.3
      '@jest/transform': 28.1.3
      '@jest/types': 28.1.3
      '@jridgewell/trace-mapping': 0.3.19
      '@types/node': 18.19.67
      chalk: 4.1.2
      collect-v8-coverage: 1.0.2
      exit: 0.1.2
      glob: 7.2.3
      graceful-fs: 4.2.11
      istanbul-lib-coverage: 3.2.0
      istanbul-lib-instrument: 5.2.1
      istanbul-lib-report: 3.0.1
      istanbul-lib-source-maps: 4.0.1
      istanbul-reports: 3.1.6
      jest-message-util: 28.1.3
      jest-util: 28.1.3
      jest-worker: 28.1.3
      slash: 3.0.0
      string-length: 4.0.2
      strip-ansi: 6.0.1
      terminal-link: 2.1.1
      v8-to-istanbul: 9.1.0
    transitivePeerDependencies:
      - supports-color
    dev: true

  /@jest/schemas@28.1.3:
    resolution: {integrity: sha512-/l/VWsdt/aBXgjshLWOFyFt3IVdYypu5y2Wn2rOO1un6nkqIn8SLXzgIMYXFyYsRWDyF5EthmKJMIdJvk08grg==}
    engines: {node: ^12.13.0 || ^14.15.0 || ^16.10.0 || >=17.0.0}
    dependencies:
      '@sinclair/typebox': 0.24.51
    dev: true

  /@jest/source-map@28.1.2:
    resolution: {integrity: sha512-cV8Lx3BeStJb8ipPHnqVw/IM2VCMWO3crWZzYodSIkxXnRcXJipCdx1JCK0K5MsJJouZQTH73mzf4vgxRaH9ww==}
    engines: {node: ^12.13.0 || ^14.15.0 || ^16.10.0 || >=17.0.0}
    dependencies:
      '@jridgewell/trace-mapping': 0.3.25
      callsites: 3.1.0
      graceful-fs: 4.2.11
    dev: true

  /@jest/test-result@28.1.3:
    resolution: {integrity: sha512-kZAkxnSE+FqE8YjW8gNuoVkkC9I7S1qmenl8sGcDOLropASP+BkcGKwhXoyqQuGOGeYY0y/ixjrd/iERpEXHNg==}
    engines: {node: ^12.13.0 || ^14.15.0 || ^16.10.0 || >=17.0.0}
    dependencies:
      '@jest/console': 28.1.3
      '@jest/types': 28.1.3
      '@types/istanbul-lib-coverage': 2.0.4
      collect-v8-coverage: 1.0.2
    dev: true

  /@jest/test-sequencer@28.1.3:
    resolution: {integrity: sha512-NIMPEqqa59MWnDi1kvXXpYbqsfQmSJsIbnd85mdVGkiDfQ9WQQTXOLsvISUfonmnBT+w85WEgneCigEEdHDFxw==}
    engines: {node: ^12.13.0 || ^14.15.0 || ^16.10.0 || >=17.0.0}
    dependencies:
      '@jest/test-result': 28.1.3
      graceful-fs: 4.2.11
      jest-haste-map: 28.1.3
      slash: 3.0.0
    dev: true

  /@jest/transform@28.1.3:
    resolution: {integrity: sha512-u5dT5di+oFI6hfcLOHGTAfmUxFRrjK+vnaP0kkVow9Md/M7V/MxqQMOz/VV25UZO8pzeA9PjfTpOu6BDuwSPQA==}
    engines: {node: ^12.13.0 || ^14.15.0 || ^16.10.0 || >=17.0.0}
    dependencies:
      '@babel/core': 7.18.6
      '@jest/types': 28.1.3
      '@jridgewell/trace-mapping': 0.3.19
      babel-plugin-istanbul: 6.1.1
      chalk: 4.1.2
      convert-source-map: 1.9.0
      fast-json-stable-stringify: 2.1.0
      graceful-fs: 4.2.11
      jest-haste-map: 28.1.3
      jest-regex-util: 28.0.2
      jest-util: 28.1.3
      micromatch: 4.0.5
      pirates: 4.0.6
      slash: 3.0.0
      write-file-atomic: 4.0.2
    transitivePeerDependencies:
      - supports-color
    dev: true

  /@jest/types@27.5.1:
    resolution: {integrity: sha512-Cx46iJ9QpwQTjIdq5VJu2QTMMs3QlEjI0x1QbBP5W1+nMzyc2XmimiRR/CbX9TO0cPTeUlxWMOu8mslYsJ8DEw==}
    engines: {node: ^10.13.0 || ^12.13.0 || ^14.15.0 || >=15.0.0}
    dependencies:
      '@types/istanbul-lib-coverage': 2.0.4
      '@types/istanbul-reports': 3.0.1
      '@types/node': 18.19.67
      '@types/yargs': 16.0.5
      chalk: 4.1.2
    dev: true

  /@jest/types@28.1.3:
    resolution: {integrity: sha512-RyjiyMUZrKz/c+zlMFO1pm70DcIlST8AeWTkoUdZevew44wcNZQHsEVOiCVtgVnlFFD82FPaXycys58cf2muVQ==}
    engines: {node: ^12.13.0 || ^14.15.0 || ^16.10.0 || >=17.0.0}
    dependencies:
      '@jest/schemas': 28.1.3
      '@types/istanbul-lib-coverage': 2.0.4
      '@types/istanbul-reports': 3.0.1
      '@types/node': 18.19.67
      '@types/yargs': 17.0.24
      chalk: 4.1.2
    dev: true

  /@jridgewell/gen-mapping@0.3.3:
    resolution: {integrity: sha512-HLhSWOLRi875zjjMG/r+Nv0oCW8umGb0BgEhyX3dDX3egwZtB8PqLnjz3yedt8R5StBrzcg4aBpnh8UA9D1BoQ==}
    engines: {node: '>=6.0.0'}
    dependencies:
      '@jridgewell/set-array': 1.1.2
      '@jridgewell/sourcemap-codec': 1.4.15
      '@jridgewell/trace-mapping': 0.3.19
    dev: true

  /@jridgewell/gen-mapping@0.3.5:
    resolution: {integrity: sha512-IzL8ZoEDIBRWEzlCcRhOaCupYyN5gdIK+Q6fbFdPDg6HqX6jpkItn7DFIpW9LQzXG6Df9sA7+OKnq0qlz/GaQg==}
    engines: {node: '>=6.0.0'}
    dependencies:
      '@jridgewell/set-array': 1.2.1
      '@jridgewell/sourcemap-codec': 1.4.15
      '@jridgewell/trace-mapping': 0.3.25
    dev: true

  /@jridgewell/resolve-uri@3.1.1:
    resolution: {integrity: sha512-dSYZh7HhCDtCKm4QakX0xFpsRDqjjtZf/kjI/v3T3Nwt5r8/qz/M19F9ySyOqU94SXBmeG9ttTul+YnR4LOxFA==}
    engines: {node: '>=6.0.0'}
    dev: true

  /@jridgewell/set-array@1.1.2:
    resolution: {integrity: sha512-xnkseuNADM0gt2bs+BvhO0p78Mk762YnZdsuzFV018NoG1Sj1SCQvpSqa7XUaTam5vAGasABV9qXASMKnFMwMw==}
    engines: {node: '>=6.0.0'}
    dev: true

  /@jridgewell/set-array@1.2.1:
    resolution: {integrity: sha512-R8gLRTZeyp03ymzP/6Lil/28tGeGEzhx1q2k703KGWRAI1VdvPIXdG70VJc2pAMw3NA6JKL5hhFu1sJX0Mnn/A==}
    engines: {node: '>=6.0.0'}
    dev: true

  /@jridgewell/source-map@0.3.6:
    resolution: {integrity: sha512-1ZJTZebgqllO79ue2bm3rIGud/bOe0pP5BjSRCRxxYkEZS8STV7zN84UBbiYu7jy+eCKSnVIUgoWWE/tt+shMQ==}
    dependencies:
      '@jridgewell/gen-mapping': 0.3.5
      '@jridgewell/trace-mapping': 0.3.25
    dev: true

  /@jridgewell/sourcemap-codec@1.4.15:
    resolution: {integrity: sha512-eF2rxCRulEKXHTRiDrDy6erMYWqNw4LPdQ8UQA4huuxaQsVeRPFl2oM8oDGxMFhJUWZf9McpLtJasDDZb/Bpeg==}
    dev: true

  /@jridgewell/trace-mapping@0.3.19:
    resolution: {integrity: sha512-kf37QtfW+Hwx/buWGMPcR60iF9ziHa6r/CZJIHbmcm4+0qrXiVdxegAH0F6yddEVQ7zdkjcGCgCzUu+BcbhQxw==}
    dependencies:
      '@jridgewell/resolve-uri': 3.1.1
      '@jridgewell/sourcemap-codec': 1.4.15
    dev: true

  /@jridgewell/trace-mapping@0.3.25:
    resolution: {integrity: sha512-vNk6aEwybGtawWmy/PzwnGDOjCkLWSD2wqvjGGAgOAwCGWySYXfYoxt00IJkTF+8Lb57DwOb3Aa0o9CApepiYQ==}
    dependencies:
      '@jridgewell/resolve-uri': 3.1.1
      '@jridgewell/sourcemap-codec': 1.4.15
    dev: true

  /@jridgewell/trace-mapping@0.3.9:
    resolution: {integrity: sha512-3Belt6tdc8bPgAtbcmdtNJlirVoTmEb5e2gC94PnkwEW9jI6CAHUeoG85tjWP5WquqfavoMtMwiG4P926ZKKuQ==}
    dependencies:
      '@jridgewell/resolve-uri': 3.1.1
      '@jridgewell/sourcemap-codec': 1.4.15
    dev: true

  /@manypkg/find-root@1.1.0:
    resolution: {integrity: sha512-mki5uBvhHzO8kYYix/WRy2WX8S3B5wdVSc9D6KcU5lQNglP2yt58/VfLuAK49glRXChosY8ap2oJ1qgma3GUVA==}
    dependencies:
      '@babel/runtime': 7.22.10
      '@types/node': 12.20.55
      find-up: 4.1.0
      fs-extra: 8.1.0
    dev: true

  /@manypkg/get-packages@1.1.3:
    resolution: {integrity: sha512-fo+QhuU3qE/2TQMQmbVMqaQ6EWbMhi4ABWP+O4AM1NqPBuy0OrApV5LO6BrrgnhtAHS2NH6RrVk9OL181tTi8A==}
    dependencies:
      '@babel/runtime': 7.22.10
      '@changesets/types': 4.1.0
      '@manypkg/find-root': 1.1.0
      fs-extra: 8.1.0
      globby: 11.1.0
      read-yaml-file: 1.1.0
    dev: true

  /@noble/curves@1.8.0:
    resolution: {integrity: sha512-j84kjAbzEnQHaSIhRPUmB3/eVXu2k3dKPl2LOrR8fSOIL+89U+7lV117EWHtq/GHM3ReGHM46iRBdZfpc4HRUQ==}
    engines: {node: ^14.21.3 || >=16}
    dependencies:
      '@noble/hashes': 1.7.0
    dev: false

  /@noble/hashes@1.7.0:
    resolution: {integrity: sha512-HXydb0DgzTpDPwbVeDGCG1gIu7X6+AuU6Zl6av/E/KG8LMsvPntvq+w17CHRpKBmN6Ybdrt1eP3k4cj8DJa78w==}
    engines: {node: ^14.21.3 || >=16}
    dev: false

  /@noble/secp256k1@1.7.1:
    resolution: {integrity: sha512-hOUk6AyBFmqVrv7k5WAw/LpszxVbj9gGN4JRkIX52fdFAj1UA61KXmZDvqVEm+pOyec3+fIeZB02LYa/pWOArw==}

  /@nodelib/fs.scandir@2.1.5:
    resolution: {integrity: sha512-vq24Bq3ym5HEQm2NKCr3yXDwjc7vTsEThRDnkp2DK9p1uqLR+DHurm/NOTo0KG7HYHU7eppKZj3MyqYuMBf62g==}
    engines: {node: '>= 8'}
    dependencies:
      '@nodelib/fs.stat': 2.0.5
      run-parallel: 1.2.0

  /@nodelib/fs.stat@2.0.5:
    resolution: {integrity: sha512-RkhPPp2zrqDAQA/2jNhnztcPAlv64XdhIp7a7454A5ovI7Bukxgt7MX7udwAu3zg1DcpPU0rz3VV1SeaqvY4+A==}
    engines: {node: '>= 8'}

  /@nodelib/fs.walk@1.2.8:
    resolution: {integrity: sha512-oGB+UxlgWcgQkgwo8GcEGwemoTFt3FIO9ababBmaGwXIoBKZ+GTy0pP185beGg7Llih/NSHSV2XAs1lnznocSg==}
    engines: {node: '>= 8'}
    dependencies:
      '@nodelib/fs.scandir': 2.1.5
      fastq: 1.15.0

  /@npmcli/fs@2.1.2:
    resolution: {integrity: sha512-yOJKRvohFOaLqipNtwYB9WugyZKhC/DZC4VYPmpaCzDBrA8YpK3qHZ8/HGscMnE4GqbkLNuVcCnxkeQEdGt6LQ==}
    engines: {node: ^12.13.0 || ^14.15.0 || >=16.0.0}
    dependencies:
      '@gar/promisify': 1.1.3
      semver: 7.6.3
    dev: true

  /@npmcli/move-file@2.0.1:
    resolution: {integrity: sha512-mJd2Z5TjYWq/ttPLLGqArdtnC74J6bOzg4rMDnN+p1xTacZ2yPRCk2y0oSWQtygLR9YVQXgOcONrwtnk3JupxQ==}
    engines: {node: ^12.13.0 || ^14.15.0 || >=16.0.0}
    deprecated: This functionality has been moved to @npmcli/fs
    dependencies:
      mkdirp: 1.0.4
      rimraf: 3.0.2
    dev: true

  /@opentelemetry/api@1.7.0:
    resolution: {integrity: sha512-AdY5wvN0P2vXBi3b29hxZgSFvdhdxPB9+f0B6s//P9Q8nibRWeA3cHm8UmLpio9ABigkVHJ5NMPk+Mz8VCCyrw==}
    engines: {node: '>=8.0.0'}
    dev: false

  /@opentelemetry/api@1.9.0:
    resolution: {integrity: sha512-3giAOQvZiH5F9bMlMiv8+GSPMeqg0dbaeo58/0SlA9sxSqZhnUtxzX9/2FzyhS9sWQf5S0GJE0AKBrFqjpeYcg==}
    engines: {node: '>=8.0.0'}
    dev: false

  /@opentelemetry/core@1.18.1(@opentelemetry/api@1.7.0):
    resolution: {integrity: sha512-kvnUqezHMhsQvdsnhnqTNfAJs3ox/isB0SVrM1dhVFw7SsB7TstuVa6fgWnN2GdPyilIFLUvvbTZoVRmx6eiRg==}
    engines: {node: '>=14'}
    peerDependencies:
      '@opentelemetry/api': '>=1.0.0 <1.8.0'
    dependencies:
      '@opentelemetry/api': 1.7.0
      '@opentelemetry/semantic-conventions': 1.18.1
    dev: false

  /@opentelemetry/instrumentation@0.44.0(@opentelemetry/api@1.7.0):
    resolution: {integrity: sha512-B6OxJTRRCceAhhnPDBshyQO7K07/ltX3quOLu0icEvPK9QZ7r9P1y0RQX8O5DxB4vTv4URRkxkg+aFU/plNtQw==}
    engines: {node: '>=14'}
    peerDependencies:
      '@opentelemetry/api': ^1.3.0
    dependencies:
      '@opentelemetry/api': 1.7.0
      '@types/shimmer': 1.0.5
      import-in-the-middle: 1.4.2
      require-in-the-middle: 7.2.0
      semver: 7.5.4
      shimmer: 1.2.1
    transitivePeerDependencies:
      - supports-color
    dev: false

  /@opentelemetry/instrumentation@0.45.1(@opentelemetry/api@1.9.0):
    resolution: {integrity: sha512-V1Cr0g8hSg35lpW3G/GYVZurrhHrQZJdmP68WyJ83f1FDn3iru+/Vnlto9kiOSm7PHhW+pZGdb9Fbv+mkQ31CA==}
    engines: {node: '>=14'}
    peerDependencies:
      '@opentelemetry/api': ^1.3.0
    dependencies:
      '@opentelemetry/api': 1.9.0
      '@types/shimmer': 1.0.5
      import-in-the-middle: 1.4.2
      require-in-the-middle: 7.2.0
      semver: 7.5.4
      shimmer: 1.2.1
    transitivePeerDependencies:
      - supports-color
    dev: false

  /@opentelemetry/semantic-conventions@1.18.1:
    resolution: {integrity: sha512-+NLGHr6VZwcgE/2lw8zDIufOCGnzsA5CbQIMleXZTrgkBd0TanCX+MiDYJ1TOS4KL/Tqk0nFRxawnaYr6pkZkA==}
    engines: {node: '>=14'}
    dev: false

  /@pkgjs/parseargs@0.11.0:
    resolution: {integrity: sha512-+1VkjdD0QBLPodGrJUeqarH8VAIvQODIbwh9XpP5Syisf7YoQgsJKPNFoqqLQlu+VQ/tVSshMR6loPMn8U+dPg==}
    engines: {node: '>=14'}
    requiresBuild: true
    optional: true

  /@pkgr/core@0.1.1:
    resolution: {integrity: sha512-cq8o4cWH0ibXh9VGi5P20Tu9XF/0fFXl9EUinr9QfTM7a7p0oTA4iJRCQWppXR1Pg8dSM0UCItCkPwsk9qWWYA==}
    engines: {node: ^12.20.0 || ^14.18.0 || >=16.0.0}
    dev: true

  /@protobufjs/aspromise@1.1.2:
    resolution: {integrity: sha512-j+gKExEuLmKwvz3OgROXtrJ2UG2x8Ch2YZUxahh+s1F2HZ+wAceUNLkvy6zKCPVRkU++ZWQrdxsUeQXmcg4uoQ==}
    dev: false

  /@protobufjs/base64@1.1.2:
    resolution: {integrity: sha512-AZkcAA5vnN/v4PDqKyMR5lx7hZttPDgClv83E//FMNhR2TMcLUhfRUBHCmSl0oi9zMgDDqRUJkSxO3wm85+XLg==}
    dev: false

  /@protobufjs/codegen@2.0.4:
    resolution: {integrity: sha512-YyFaikqM5sH0ziFZCN3xDC7zeGaB/d0IUb9CATugHWbd1FRFwWwt4ld4OYMPWu5a3Xe01mGAULCdqhMlPl29Jg==}
    dev: false

  /@protobufjs/eventemitter@1.1.0:
    resolution: {integrity: sha512-j9ednRT81vYJ9OfVuXG6ERSTdEL1xVsNgqpkxMsbIabzSo3goCjDIveeGv5d03om39ML71RdmrGNjG5SReBP/Q==}
    dev: false

  /@protobufjs/fetch@1.1.0:
    resolution: {integrity: sha512-lljVXpqXebpsijW71PZaCYeIcE5on1w5DlQy5WH6GLbFryLUrBD4932W/E2BSpfRJWseIL4v/KPgBFxDOIdKpQ==}
    dependencies:
      '@protobufjs/aspromise': 1.1.2
      '@protobufjs/inquire': 1.1.0
    dev: false

  /@protobufjs/float@1.0.2:
    resolution: {integrity: sha512-Ddb+kVXlXst9d+R9PfTIxh1EdNkgoRe5tOX6t01f1lYWOvJnSPDBlG241QLzcyPdoNTsblLUdujGSE4RzrTZGQ==}
    dev: false

  /@protobufjs/inquire@1.1.0:
    resolution: {integrity: sha512-kdSefcPdruJiFMVSbn801t4vFK7KB/5gd2fYvrxhuJYg8ILrmn9SKSX2tZdV6V+ksulWqS7aXjBcRXl3wHoD9Q==}
    dev: false

  /@protobufjs/path@1.1.2:
    resolution: {integrity: sha512-6JOcJ5Tm08dOHAbdR3GrvP+yUUfkjG5ePsHYczMFLq3ZmMkAD98cDgcT2iA1lJ9NVwFd4tH/iSSoe44YWkltEA==}
    dev: false

  /@protobufjs/pool@1.1.0:
    resolution: {integrity: sha512-0kELaGSIDBKvcgS4zkjz1PeddatrjYcmMWOlAuAPwAeccUrPHdUqo/J6LiymHHEiJT5NrF1UVwxY14f+fy4WQw==}
    dev: false

  /@protobufjs/utf8@1.1.0:
    resolution: {integrity: sha512-Vvn3zZrhQZkkBE8LSuW3em98c0FwgO4nxzv6OdSxPKJIEKY2bGbHn+mhGIPerzI4twdxaP8/0+06HBpwf345Lw==}
    dev: false

  /@puppeteer/browsers@2.4.0:
    resolution: {integrity: sha512-x8J1csfIygOwf6D6qUAZ0ASk3z63zPb7wkNeHRerCMh82qWKUrOgkuP005AJC8lDL6/evtXETGEJVcwykKT4/g==}
    engines: {node: '>=18'}
    hasBin: true
    dependencies:
      debug: 4.3.7
      extract-zip: 2.0.1
      progress: 2.0.3
      proxy-agent: 6.4.0
      semver: 7.6.3
      tar-fs: 3.0.6
      unbzip2-stream: 1.4.3
      yargs: 17.7.2
    transitivePeerDependencies:
      - supports-color
    dev: true

  /@rollup/plugin-commonjs@25.0.8(rollup@4.18.0):
    resolution: {integrity: sha512-ZEZWTK5n6Qde0to4vS9Mr5x/0UZoqCxPVR9KRUjU4kA2sO7GEUn1fop0DAwpO6z0Nw/kJON9bDmSxdWxO/TT1A==}
    engines: {node: '>=14.0.0'}
    peerDependencies:
      rollup: ^2.68.0||^3.0.0||^4.0.0
    peerDependenciesMeta:
      rollup:
        optional: true
    dependencies:
      '@rollup/pluginutils': 5.1.0(rollup@4.18.0)
      commondir: 1.0.1
      estree-walker: 2.0.2
      glob: 8.1.0
      is-reference: 1.2.1
      magic-string: 0.30.10
      rollup: 4.18.0
    dev: true

  /@rollup/plugin-dynamic-import-vars@2.1.2(rollup@4.18.0):
    resolution: {integrity: sha512-4lr2oXxs9hcxtGGaK8s0i9evfjzDrAs7ngw28TqruWKTEm0+U4Eljb+F6HXGYdFv8xRojQlrQwV7M/yxeh3yzQ==}
    engines: {node: '>=14.0.0'}
    peerDependencies:
      rollup: ^1.20.0||^2.0.0||^3.0.0||^4.0.0
    peerDependenciesMeta:
      rollup:
        optional: true
    dependencies:
      '@rollup/pluginutils': 5.1.0(rollup@4.18.0)
      astring: 1.8.6
      estree-walker: 2.0.2
      fast-glob: 3.3.1
      magic-string: 0.30.10
      rollup: 4.18.0
    dev: true

  /@rollup/plugin-html@1.0.4(rollup@4.18.0):
    resolution: {integrity: sha512-dbxJ8JAuelwdiW7nqeRbe564XPwxX234lsBHrmgVJ+yTL9Nt5zFbZIRcgIIlcTtNNp6M9spK5M+spjcnSExj1w==}
    engines: {node: '>=14.0.0'}
    peerDependencies:
      rollup: ^1.20.0||^2.0.0||^3.0.0||^4.0.0
    peerDependenciesMeta:
      rollup:
        optional: true
    dependencies:
      rollup: 4.18.0
    dev: true

  /@rollup/plugin-json@6.1.0(rollup@4.18.0):
    resolution: {integrity: sha512-EGI2te5ENk1coGeADSIwZ7G2Q8CJS2sF120T7jLw4xFw9n7wIOXHo+kIYRAoVpJAN+kmqZSoO3Fp4JtoNF4ReA==}
    engines: {node: '>=14.0.0'}
    peerDependencies:
      rollup: ^1.20.0||^2.0.0||^3.0.0||^4.0.0
    peerDependenciesMeta:
      rollup:
        optional: true
    dependencies:
      '@rollup/pluginutils': 5.1.0(rollup@4.18.0)
      rollup: 4.18.0
    dev: true

  /@rollup/plugin-node-resolve@15.2.3(rollup@4.18.0):
    resolution: {integrity: sha512-j/lym8nf5E21LwBT4Df1VD6hRO2L2iwUeUmP7litikRsVp1H6NWx20NEp0Y7su+7XGc476GnXXc4kFeZNGmaSQ==}
    engines: {node: '>=14.0.0'}
    peerDependencies:
      rollup: ^2.78.0||^3.0.0||^4.0.0
    peerDependenciesMeta:
      rollup:
        optional: true
    dependencies:
      '@rollup/pluginutils': 5.1.0(rollup@4.18.0)
      '@types/resolve': 1.20.2
      deepmerge: 4.3.1
      is-builtin-module: 3.2.1
      is-module: 1.0.0
      resolve: 1.22.4
      rollup: 4.18.0
    dev: true

  /@rollup/plugin-replace@5.0.5(rollup@4.18.0):
    resolution: {integrity: sha512-rYO4fOi8lMaTg/z5Jb+hKnrHHVn8j2lwkqwyS4kTRhKyWOLf2wST2sWXr4WzWiTcoHTp2sTjqUbqIj2E39slKQ==}
    engines: {node: '>=14.0.0'}
    peerDependencies:
      rollup: ^1.20.0||^2.0.0||^3.0.0||^4.0.0
    peerDependenciesMeta:
      rollup:
        optional: true
    dependencies:
      '@rollup/pluginutils': 5.1.0(rollup@4.18.0)
      magic-string: 0.30.10
      rollup: 4.18.0
    dev: true

  /@rollup/plugin-terser@0.4.4(rollup@4.18.0):
    resolution: {integrity: sha512-XHeJC5Bgvs8LfukDwWZp7yeqin6ns8RTl2B9avbejt6tZqsqvVoWI7ZTQrcNsfKEDWBTnTxM8nMDkO2IFFbd0A==}
    engines: {node: '>=14.0.0'}
    peerDependencies:
      rollup: ^2.0.0||^3.0.0||^4.0.0
    peerDependenciesMeta:
      rollup:
        optional: true
    dependencies:
      rollup: 4.18.0
      serialize-javascript: 6.0.2
      smob: 1.5.0
      terser: 5.31.0
    dev: true

  /@rollup/plugin-typescript@11.1.6(rollup@4.18.0)(typescript@5.6.3):
    resolution: {integrity: sha512-R92yOmIACgYdJ7dJ97p4K69I8gg6IEHt8M7dUBxN3W6nrO8uUxX5ixl0yU/N3aZTi8WhPuICvOHXQvF6FaykAA==}
    engines: {node: '>=14.0.0'}
    peerDependencies:
      rollup: ^2.14.0||^3.0.0||^4.0.0
      tslib: '*'
      typescript: '>=3.7.0'
    peerDependenciesMeta:
      rollup:
        optional: true
      tslib:
        optional: true
    dependencies:
      '@rollup/pluginutils': 5.1.0(rollup@4.18.0)
      resolve: 1.22.4
      rollup: 4.18.0
      typescript: 5.6.3
    dev: true

  /@rollup/pluginutils@5.1.0(rollup@4.18.0):
    resolution: {integrity: sha512-XTIWOPPcpvyKI6L1NHo0lFlCyznUEyPmPY1mc3KpPVDYulHSTvyeLNVW00QTLIAFNhR3kYnJTQHeGqU4M3n09g==}
    engines: {node: '>=14.0.0'}
    peerDependencies:
      rollup: ^1.20.0||^2.0.0||^3.0.0||^4.0.0
    peerDependenciesMeta:
      rollup:
        optional: true
    dependencies:
      '@types/estree': 1.0.5
      estree-walker: 2.0.2
      picomatch: 2.3.1
      rollup: 4.18.0
    dev: true

  /@rollup/rollup-android-arm-eabi@4.18.0:
    resolution: {integrity: sha512-Tya6xypR10giZV1XzxmH5wr25VcZSncG0pZIjfePT0OVBvqNEurzValetGNarVrGiq66EBVAFn15iYX4w6FKgQ==}
    cpu: [arm]
    os: [android]
    requiresBuild: true
    dev: true
    optional: true

  /@rollup/rollup-android-arm64@4.18.0:
    resolution: {integrity: sha512-avCea0RAP03lTsDhEyfy+hpfr85KfyTctMADqHVhLAF3MlIkq83CP8UfAHUssgXTYd+6er6PaAhx/QGv4L1EiA==}
    cpu: [arm64]
    os: [android]
    requiresBuild: true
    dev: true
    optional: true

  /@rollup/rollup-darwin-arm64@4.18.0:
    resolution: {integrity: sha512-IWfdwU7KDSm07Ty0PuA/W2JYoZ4iTj3TUQjkVsO/6U+4I1jN5lcR71ZEvRh52sDOERdnNhhHU57UITXz5jC1/w==}
    cpu: [arm64]
    os: [darwin]
    requiresBuild: true
    dev: true
    optional: true

  /@rollup/rollup-darwin-x64@4.18.0:
    resolution: {integrity: sha512-n2LMsUz7Ynu7DoQrSQkBf8iNrjOGyPLrdSg802vk6XT3FtsgX6JbE8IHRvposskFm9SNxzkLYGSq9QdpLYpRNA==}
    cpu: [x64]
    os: [darwin]
    requiresBuild: true
    dev: true
    optional: true

  /@rollup/rollup-linux-arm-gnueabihf@4.18.0:
    resolution: {integrity: sha512-C/zbRYRXFjWvz9Z4haRxcTdnkPt1BtCkz+7RtBSuNmKzMzp3ZxdM28Mpccn6pt28/UWUCTXa+b0Mx1k3g6NOMA==}
    cpu: [arm]
    os: [linux]
    requiresBuild: true
    dev: true
    optional: true

  /@rollup/rollup-linux-arm-musleabihf@4.18.0:
    resolution: {integrity: sha512-l3m9ewPgjQSXrUMHg93vt0hYCGnrMOcUpTz6FLtbwljo2HluS4zTXFy2571YQbisTnfTKPZ01u/ukJdQTLGh9A==}
    cpu: [arm]
    os: [linux]
    requiresBuild: true
    dev: true
    optional: true

  /@rollup/rollup-linux-arm64-gnu@4.18.0:
    resolution: {integrity: sha512-rJ5D47d8WD7J+7STKdCUAgmQk49xuFrRi9pZkWoRD1UeSMakbcepWXPF8ycChBoAqs1pb2wzvbY6Q33WmN2ftw==}
    cpu: [arm64]
    os: [linux]
    requiresBuild: true
    dev: true
    optional: true

  /@rollup/rollup-linux-arm64-musl@4.18.0:
    resolution: {integrity: sha512-be6Yx37b24ZwxQ+wOQXXLZqpq4jTckJhtGlWGZs68TgdKXJgw54lUUoFYrg6Zs/kjzAQwEwYbp8JxZVzZLRepQ==}
    cpu: [arm64]
    os: [linux]
    requiresBuild: true
    dev: true
    optional: true

  /@rollup/rollup-linux-powerpc64le-gnu@4.18.0:
    resolution: {integrity: sha512-hNVMQK+qrA9Todu9+wqrXOHxFiD5YmdEi3paj6vP02Kx1hjd2LLYR2eaN7DsEshg09+9uzWi2W18MJDlG0cxJA==}
    cpu: [ppc64]
    os: [linux]
    requiresBuild: true
    dev: true
    optional: true

  /@rollup/rollup-linux-riscv64-gnu@4.18.0:
    resolution: {integrity: sha512-ROCM7i+m1NfdrsmvwSzoxp9HFtmKGHEqu5NNDiZWQtXLA8S5HBCkVvKAxJ8U+CVctHwV2Gb5VUaK7UAkzhDjlg==}
    cpu: [riscv64]
    os: [linux]
    requiresBuild: true
    dev: true
    optional: true

  /@rollup/rollup-linux-s390x-gnu@4.18.0:
    resolution: {integrity: sha512-0UyyRHyDN42QL+NbqevXIIUnKA47A+45WyasO+y2bGJ1mhQrfrtXUpTxCOrfxCR4esV3/RLYyucGVPiUsO8xjg==}
    cpu: [s390x]
    os: [linux]
    requiresBuild: true
    dev: true
    optional: true

  /@rollup/rollup-linux-x64-gnu@4.18.0:
    resolution: {integrity: sha512-xuglR2rBVHA5UsI8h8UbX4VJ470PtGCf5Vpswh7p2ukaqBGFTnsfzxUBetoWBWymHMxbIG0Cmx7Y9qDZzr648w==}
    cpu: [x64]
    os: [linux]
    requiresBuild: true
    dev: true
    optional: true

  /@rollup/rollup-linux-x64-musl@4.18.0:
    resolution: {integrity: sha512-LKaqQL9osY/ir2geuLVvRRs+utWUNilzdE90TpyoX0eNqPzWjRm14oMEE+YLve4k/NAqCdPkGYDaDF5Sw+xBfg==}
    cpu: [x64]
    os: [linux]
    requiresBuild: true
    dev: true
    optional: true

  /@rollup/rollup-win32-arm64-msvc@4.18.0:
    resolution: {integrity: sha512-7J6TkZQFGo9qBKH0pk2cEVSRhJbL6MtfWxth7Y5YmZs57Pi+4x6c2dStAUvaQkHQLnEQv1jzBUW43GvZW8OFqA==}
    cpu: [arm64]
    os: [win32]
    requiresBuild: true
    dev: true
    optional: true

  /@rollup/rollup-win32-ia32-msvc@4.18.0:
    resolution: {integrity: sha512-Txjh+IxBPbkUB9+SXZMpv+b/vnTEtFyfWZgJ6iyCmt2tdx0OF5WhFowLmnh8ENGNpfUlUZkdI//4IEmhwPieNg==}
    cpu: [ia32]
    os: [win32]
    requiresBuild: true
    dev: true
    optional: true

  /@rollup/rollup-win32-x64-msvc@4.18.0:
    resolution: {integrity: sha512-UOo5FdvOL0+eIVTgS4tIdbW+TtnBLWg1YBCcU2KWM7nuNwRz9bksDX1bekJJCpu25N1DVWaCwnT39dVQxzqS8g==}
    cpu: [x64]
    os: [win32]
    requiresBuild: true
    dev: true
    optional: true

  /@sinclair/typebox@0.24.51:
    resolution: {integrity: sha512-1P1OROm/rdubP5aFDSZQILU0vrLCJ4fvHt6EoqHEM+2D/G5MK3bIaymUKLit8Js9gbns5UyJnkP/TZROLw4tUA==}
    dev: true

  /@sinonjs/commons@1.8.6:
    resolution: {integrity: sha512-Ky+XkAkqPZSm3NLBeUng77EBQl3cmeJhITaGHdYH8kjVB+aun3S4XBRti2zt17mtt0mIUDiNxYeoJm6drVvBJQ==}
    dependencies:
      type-detect: 4.0.8
    dev: true

  /@sinonjs/fake-timers@9.1.2:
    resolution: {integrity: sha512-BPS4ynJW/o92PUR4wgriz2Ud5gpST5vz6GQfMixEDK0Z8ZCUv2M7SkBLykH56T++Xs+8ln9zTGbOvNGIe02/jw==}
    dependencies:
      '@sinonjs/commons': 1.8.6
    dev: true

  /@smithy/abort-controller@1.1.0:
    resolution: {integrity: sha512-5imgGUlZL4dW4YWdMYAKLmal9ny/tlenM81QZY7xYyb76z9Z/QOg7oM5Ak9HQl8QfFTlGVWwcMXl+54jroRgEQ==}
    engines: {node: '>=14.0.0'}
    dependencies:
      '@smithy/types': 1.2.0
      tslib: 2.8.0
    dev: false

  /@smithy/types@1.2.0:
    resolution: {integrity: sha512-z1r00TvBqF3dh4aHhya7nz1HhvCg4TRmw51fjMrh5do3h+ngSstt/yKlNbHeb9QxJmFbmN8KEVSWgb1bRvfEoA==}
    engines: {node: '>=14.0.0'}
    dependencies:
      tslib: 2.8.0
    dev: false

  /@swc/core-darwin-arm64@1.3.42:
    resolution: {integrity: sha512-hM6RrZFyoCM9mX3cj/zM5oXwhAqjUdOCLXJx7KTQps7NIkv/Qjvobgvyf2gAb89j3ARNo9NdIoLjTjJ6oALtiA==}
    engines: {node: '>=10'}
    cpu: [arm64]
    os: [darwin]
    requiresBuild: true
    dev: true
    optional: true

  /@swc/core-darwin-x64@1.3.42:
    resolution: {integrity: sha512-bjsWtHMb6wJK1+RGlBs2USvgZ0txlMk11y0qBLKo32gLKTqzUwRw0Fmfzuf6Ue2a/w//7eqMlPFEre4LvJajGw==}
    engines: {node: '>=10'}
    cpu: [x64]
    os: [darwin]
    requiresBuild: true
    dev: true
    optional: true

  /@swc/core-linux-arm-gnueabihf@1.3.42:
    resolution: {integrity: sha512-Oe0ggMz3MyqXNfeVmY+bBTL0hFSNY3bx8dhcqsh4vXk/ZVGse94QoC4dd92LuPHmKT0x6nsUzB86x2jU9QHW5g==}
    engines: {node: '>=10'}
    cpu: [arm]
    os: [linux]
    requiresBuild: true
    dev: true
    optional: true

  /@swc/core-linux-arm64-gnu@1.3.42:
    resolution: {integrity: sha512-ZJsa8NIW1RLmmHGTJCbM7OPSbBZ9rOMrLqDtUOGrT0uoJXZnnQqolflamB5wviW0X6h3Z3/PSTNGNDCJ3u3Lqg==}
    engines: {node: '>=10'}
    cpu: [arm64]
    os: [linux]
    requiresBuild: true
    dev: true
    optional: true

  /@swc/core-linux-arm64-musl@1.3.42:
    resolution: {integrity: sha512-YpZwlFAfOp5vkm/uVUJX1O7N3yJDO1fDQRWqsOPPNyIJkI2ydlRQtgN6ZylC159Qv+TimfXnGTlNr7o3iBAqjg==}
    engines: {node: '>=10'}
    cpu: [arm64]
    os: [linux]
    requiresBuild: true
    dev: true
    optional: true

  /@swc/core-linux-x64-gnu@1.3.42:
    resolution: {integrity: sha512-0ccpKnsZbyHBzaQFdP8U9i29nvOfKitm6oJfdJzlqsY/jCqwvD8kv2CAKSK8WhJz//ExI2LqNrDI0yazx5j7+A==}
    engines: {node: '>=10'}
    cpu: [x64]
    os: [linux]
    requiresBuild: true
    dev: true
    optional: true

  /@swc/core-linux-x64-musl@1.3.42:
    resolution: {integrity: sha512-7eckRRuTZ6+3K21uyfXXgc2ZCg0mSWRRNwNT3wap2bYkKPeqTgb8pm8xYSZNEiMuDonHEat6XCCV36lFY6kOdQ==}
    engines: {node: '>=10'}
    cpu: [x64]
    os: [linux]
    requiresBuild: true
    dev: true
    optional: true

  /@swc/core-win32-arm64-msvc@1.3.42:
    resolution: {integrity: sha512-t27dJkdw0GWANdN4TV0lY/V5vTYSx5SRjyzzZolep358ueCGuN1XFf1R0JcCbd1ojosnkQg2L7A7991UjXingg==}
    engines: {node: '>=10'}
    cpu: [arm64]
    os: [win32]
    requiresBuild: true
    dev: true
    optional: true

  /@swc/core-win32-ia32-msvc@1.3.42:
    resolution: {integrity: sha512-xfpc/Zt/aMILX4IX0e3loZaFyrae37u3MJCv1gJxgqrpeLi7efIQr3AmERkTK3mxTO6R5urSliWw2W3FyZ7D3Q==}
    engines: {node: '>=10'}
    cpu: [ia32]
    os: [win32]
    requiresBuild: true
    dev: true
    optional: true

  /@swc/core-win32-x64-msvc@1.3.42:
    resolution: {integrity: sha512-ra2K4Tu++EJLPhzZ6L8hWUsk94TdK/2UKhL9dzCBhtzKUixsGCEqhtqH1zISXNvW8qaVLFIMUP37ULe80/IJaA==}
    engines: {node: '>=10'}
    cpu: [x64]
    os: [win32]
    requiresBuild: true
    dev: true
    optional: true

  /@swc/core@1.3.42:
    resolution: {integrity: sha512-nVFUd5+7tGniM2cT3LXaqnu3735Cu4az8A9gAKK+8sdpASI52SWuqfDBmjFCK9xG90MiVDVp2PTZr0BWqCIzpw==}
    engines: {node: '>=10'}
    requiresBuild: true
    optionalDependencies:
      '@swc/core-darwin-arm64': 1.3.42
      '@swc/core-darwin-x64': 1.3.42
      '@swc/core-linux-arm-gnueabihf': 1.3.42
      '@swc/core-linux-arm64-gnu': 1.3.42
      '@swc/core-linux-arm64-musl': 1.3.42
      '@swc/core-linux-x64-gnu': 1.3.42
      '@swc/core-linux-x64-musl': 1.3.42
      '@swc/core-win32-arm64-msvc': 1.3.42
      '@swc/core-win32-ia32-msvc': 1.3.42
      '@swc/core-win32-x64-msvc': 1.3.42
    dev: true

  /@swc/jest@0.2.24(@swc/core@1.3.42):
    resolution: {integrity: sha512-fwgxQbM1wXzyKzl1+IW0aGrRvAA8k0Y3NxFhKigbPjOJ4mCKnWEcNX9HQS3gshflcxq8YKhadabGUVfdwjCr6Q==}
    engines: {npm: '>= 7.0.0'}
    peerDependencies:
      '@swc/core': '*'
    dependencies:
      '@jest/create-cache-key-function': 27.5.1
      '@swc/core': 1.3.42
      jsonc-parser: 3.2.0
    dev: true

  /@tokenizer/token@0.3.0:
    resolution: {integrity: sha512-OvjF+z51L3ov0OyAU0duzsYuvO01PH7x4t6DJx+guahgTnBHkhJdG7soQeTSFLWN3efnHyibZ4Z8l2EuWwJN3A==}

  /@toondepauw/node-zstd-darwin-arm64@1.2.0:
    resolution: {integrity: sha512-fdBGlRSrf19M1+IJ98aJCLK6/HKQRnRlhE5i6EZ7kVfD2r6h5Bq9NqHAmQ5MgwtmfB9VMmiIrQAMIxKVeT54pg==}
    engines: {node: '>= 14'}
    cpu: [arm64]
    os: [darwin]
    requiresBuild: true
    dev: false
    optional: true

  /@toondepauw/node-zstd-darwin-x64@1.2.0:
    resolution: {integrity: sha512-ZVu4zkQUgCQ8z1lLd7/LZzIYDKL48tPguIN8L4SRfLuWWlTq2/4OT6AmchztDbe5soLCDuw64t5X5otDvgsGJA==}
    engines: {node: '>= 14'}
    cpu: [x64]
    os: [darwin]
    requiresBuild: true
    dev: false
    optional: true

  /@toondepauw/node-zstd-freebsd-x64@1.2.0:
    resolution: {integrity: sha512-kDK+l3uP7htiWvM/klY32siEGIBk3K5Da4/DcXV2q/Vp+Ph86FWpQRzC46wJIpJB60xEU67pxFGLBH/8/RB02g==}
    engines: {node: '>= 14'}
    cpu: [x64]
    os: [freebsd]
    requiresBuild: true
    dev: false
    optional: true

  /@toondepauw/node-zstd-linux-arm64-gnu@1.2.0:
    resolution: {integrity: sha512-KteUWam7McA0moNiRgu7KSgPu3FE+KXuh3ObqWoco5JK53Sp4Pgr/q1IYsdN6TYYbgJMkJpof62NIbyi6tnVfg==}
    engines: {node: '>= 14'}
    cpu: [arm64]
    os: [linux]
    requiresBuild: true
    dev: false
    optional: true

  /@toondepauw/node-zstd-linux-arm64-musl@1.2.0:
    resolution: {integrity: sha512-KjbGOXvPmorhWGD4kEVjdBz/gJgUOw1Eu0xziBwsq03URrI0XSDAY6YiJZpZtGnSjm7XonEpnBZcVwXH1HZz3Q==}
    engines: {node: '>= 14'}
    cpu: [arm64]
    os: [linux]
    requiresBuild: true
    dev: false
    optional: true

  /@toondepauw/node-zstd-linux-x64-gnu@1.2.0:
    resolution: {integrity: sha512-qNJDZGd/jplK/1J+8V87dYdrviAxNt1iwI/SQ0JR3HTz5Jdbu+BnVB9oMklCc/bGWa8zTkiZkl/EwA3gtbpo+Q==}
    engines: {node: '>= 14'}
    cpu: [x64]
    os: [linux]
    requiresBuild: true
    dev: false
    optional: true

  /@toondepauw/node-zstd-linux-x64-musl@1.2.0:
    resolution: {integrity: sha512-Cw1qnMXde8caitDMbk0vWrqnVHTSK+JB/Dp3XnZghQjBrD7JLj2qNzh0eTkxNFa+nijbo8HyyslWGswCugYZCw==}
    engines: {node: '>= 14'}
    cpu: [x64]
    os: [linux]
    requiresBuild: true
    dev: false
    optional: true

  /@toondepauw/node-zstd-win32-x64-msvc@1.2.0:
    resolution: {integrity: sha512-7cD2/R7DLZHMxHTsQNtOX3vJCT4qd74a3nWjYYthJ89gqXwwEoC8BwttQxvHd0qCZ3S/cZ/BYoTikXMwMNmCEg==}
    engines: {node: '>= 14'}
    cpu: [x64]
    os: [win32]
    requiresBuild: true
    dev: false
    optional: true

  /@toondepauw/node-zstd@1.2.0:
    resolution: {integrity: sha512-vVDvPUstF9gKEX+Kqp654bL+4UNus6pkmY8mlcJQpIw/Sn6sO9fl1PEwxB0d0unH5PmVfBUicf1lOXu74OLrCg==}
    engines: {node: '>= 14'}
    optionalDependencies:
      '@toondepauw/node-zstd-darwin-arm64': 1.2.0
      '@toondepauw/node-zstd-darwin-x64': 1.2.0
      '@toondepauw/node-zstd-freebsd-x64': 1.2.0
      '@toondepauw/node-zstd-linux-arm64-gnu': 1.2.0
      '@toondepauw/node-zstd-linux-arm64-musl': 1.2.0
      '@toondepauw/node-zstd-linux-x64-gnu': 1.2.0
      '@toondepauw/node-zstd-linux-x64-musl': 1.2.0
      '@toondepauw/node-zstd-win32-x64-msvc': 1.2.0
    dev: false

  /@tootallnate/once@2.0.0:
    resolution: {integrity: sha512-XCuKFP5PS55gnMVu3dty8KPatLqUoy/ZYzDzAGCQ8JNFCkLXzmI7vNHCR+XpbZaMWQK/vQubr7PkYq8g470J/A==}
    engines: {node: '>= 10'}
    dev: true

  /@tootallnate/quickjs-emscripten@0.23.0:
    resolution: {integrity: sha512-C5Mc6rdnsaJDjO3UpGW/CQTHtCKaYlScZTly4JIu97Jxo/odCiH0ITnDXSJPTOrEKk/ycSZ0AOgTmkDtkOsvIA==}
    dev: true

  /@trysound/sax@0.2.0:
    resolution: {integrity: sha512-L7z9BgrNEcYyUYtF+HaEfiS5ebkh9jXqbszz7pC0hRBPaatV0XjSD3+eHrpqFemQfgwiFF0QPIarnIihIDn7OA==}
    engines: {node: '>=10.13.0'}
    dev: true

  /@ts-morph/common@0.17.0:
    resolution: {integrity: sha512-RMSSvSfs9kb0VzkvQ2NWobwnj7TxCA9vI/IjR9bDHqgAyVbu2T0DN4wiKVqomyDWqO7dPr/tErSfq7urQ1Q37g==}
    dependencies:
      fast-glob: 3.3.1
      minimatch: 5.1.6
      mkdirp: 1.0.4
      path-browserify: 1.0.1
    dev: false

  /@tsconfig/node10@1.0.9:
    resolution: {integrity: sha512-jNsYVVxU8v5g43Erja32laIDHXeoNvFEpX33OK4d6hljo3jDhCBDhx5dhCCTMWUojscpAagGiRkBKxpdl9fxqA==}
    dev: true

  /@tsconfig/node12@1.0.11:
    resolution: {integrity: sha512-cqefuRsh12pWyGsIoBKJA9luFu3mRxCA+ORZvA4ktLSzIuCUtWVxGIuXigEwO5/ywWFMZ2QEGKWvkZG1zDMTag==}
    dev: true

  /@tsconfig/node14@1.0.3:
    resolution: {integrity: sha512-ysT8mhdixWK6Hw3i1V2AeRqZ5WfXg1G43mqoYlM2nc6388Fq5jcXyr5mRsqViLx/GJYdoL0bfXD8nmF+Zn/Iow==}
    dev: true

  /@tsconfig/node16@1.0.4:
    resolution: {integrity: sha512-vxhUy4J8lyeyinH7Azl1pdd43GJhZH/tP2weN8TntQblOY+A0XbT8DJk1/oCPuOOyg/Ja757rG0CgHcWC8OfMA==}
    dev: true

  /@types/babel__core@7.20.1:
    resolution: {integrity: sha512-aACu/U/omhdk15O4Nfb+fHgH/z3QsfQzpnvRZhYhThms83ZnAOZz7zZAWO7mn2yyNQaA4xTO8GLK3uqFU4bYYw==}
    dependencies:
      '@babel/parser': 7.22.10
      '@babel/types': 7.22.10
      '@types/babel__generator': 7.6.4
      '@types/babel__template': 7.4.1
      '@types/babel__traverse': 7.20.1
    dev: true

  /@types/babel__generator@7.6.4:
    resolution: {integrity: sha512-tFkciB9j2K755yrTALxD44McOrk+gfpIpvC3sxHjRawj6PfnQxrse4Clq5y/Rq+G3mrBurMax/lG8Qn2t9mSsg==}
    dependencies:
      '@babel/types': 7.22.10
    dev: true

  /@types/babel__template@7.4.1:
    resolution: {integrity: sha512-azBFKemX6kMg5Io+/rdGT0dkGreboUVR0Cdm3fz9QJWpaQGJRQXl7C+6hOTCZcMll7KFyEQpgbYI2lHdsS4U7g==}
    dependencies:
      '@babel/parser': 7.22.10
      '@babel/types': 7.22.10
    dev: true

  /@types/babel__traverse@7.20.1:
    resolution: {integrity: sha512-MitHFXnhtgwsGZWtT68URpOvLN4EREih1u3QtQiN4VdAxWKRVvGCSvw/Qth0M0Qq3pJpnGOu5JaM/ydK7OGbqg==}
    dependencies:
      '@babel/types': 7.22.10
    dev: true

  /@types/bn.js@5.1.1:
    resolution: {integrity: sha512-qNrYbZqMx0uJAfKnKclPh+dTwK33KfLHYqtyODwd5HnXOjnkhc4qgn3BrK6RWyGZm5+sIFE7Q7Vz6QQtJB7w7g==}
    dependencies:
      '@types/node': 18.19.67

  /@types/body-parser@1.19.2:
    resolution: {integrity: sha512-ALYone6pm6QmwZoAgeyNksccT9Q4AWZQ6PvfwR37GT6r6FWUPguq6sUmNGSMV2Wr761oQoBxwGGa6DR5o1DC9g==}
    dependencies:
      '@types/connect': 3.4.35
      '@types/node': 18.19.67

  /@types/connect@3.4.35:
    resolution: {integrity: sha512-cdeYyv4KWoEgpBISTxWvqYsVy444DOqehiF3fM3ne10AmJ62RSyNkUnxMJXHQWRQQX2eR94m5y1IZyDwBjV9FQ==}
    dependencies:
      '@types/node': 18.19.67

  /@types/cookie@0.6.0:
    resolution: {integrity: sha512-4Kh9a6B2bQciAhf7FSuMRRkUWecJgJu9nPnx3yzpsfXX/c50REIqpHY4C82bXP90qrLtXtkDxTZosYO3UpOwlA==}
    dev: true

  /@types/cors@2.8.12:
    resolution: {integrity: sha512-vt+kDhq/M2ayberEtJcIN/hxXy1Pk+59g2FV/ZQceeaTyCtCucjL2Q7FXlFjtWn4n15KCr1NE2lNNFhp0lEThw==}
    dev: true

  /@types/elliptic@6.4.14:
    resolution: {integrity: sha512-z4OBcDAU0GVwDTuwJzQCiL6188QvZMkvoERgcVjq0/mPM8jCfdwZ3x5zQEVoL9WCAru3aG5wl3Z5Ww5wBWn7ZQ==}
    dependencies:
      '@types/bn.js': 5.1.1

  /@types/estree@1.0.5:
    resolution: {integrity: sha512-/kYRxGDLWzHOB7q+wtSUQlFrtcdUccpfy+X+9iMBpHK8QLLhx2wIPYuS5DYtR9Wa/YlZAbIovy7qVdB1Aq6Lyw==}
    dev: true

  /@types/express-serve-static-core@4.17.36:
    resolution: {integrity: sha512-zbivROJ0ZqLAtMzgzIUC4oNqDG9iF0lSsAqpOD9kbs5xcIM3dTiyuHvBc7R8MtWBp3AAWGaovJa+wzWPjLYW7Q==}
    dependencies:
      '@types/node': 18.19.56
      '@types/qs': 6.9.7
      '@types/range-parser': 1.2.4
      '@types/send': 0.17.1

  /@types/express@4.17.13:
    resolution: {integrity: sha512-6bSZTPaTIACxn48l50SR+axgrqm6qXFIxrdAKaG6PaJk3+zuUr35hBlgT7vOmJcum+OEaIBLtHV/qloEAFITeA==}
    dependencies:
      '@types/body-parser': 1.19.2
      '@types/express-serve-static-core': 4.17.36
      '@types/qs': 6.9.7
      '@types/serve-static': 1.15.2
    dev: true

  /@types/express@4.17.21:
    resolution: {integrity: sha512-ejlPM315qwLpaQlQDTjPdsUFSc6ZsP4AN6AlWnogPjQ7CVi7PYF3YVz+CY3jE2pwYf7E/7HlDAN0rV2GxTG0HQ==}
    dependencies:
      '@types/body-parser': 1.19.2
      '@types/express-serve-static-core': 4.17.36
      '@types/qs': 6.9.7
      '@types/serve-static': 1.15.2

  /@types/graceful-fs@4.1.6:
    resolution: {integrity: sha512-Sig0SNORX9fdW+bQuTEovKj3uHcUL6LQKbCrrqb1X7J6/ReAbhCXRAhc+SMejhLELFj2QcyuxmUooZ4bt5ReSw==}
    dependencies:
      '@types/node': 18.19.67
    dev: true

  /@types/http-errors@2.0.4:
    resolution: {integrity: sha512-D0CFMMtydbJAegzOyHjtiKPLlvnm3iTZyZRSZoLq2mRhDdmLfIWOCYPfQJ4cu2erKghU++QvjcUjp/5h7hESpA==}

  /@types/is-ci@3.0.0:
    resolution: {integrity: sha512-Q0Op0hdWbYd1iahB+IFNQcWXFq4O0Q5MwQP7uN0souuQ4rPg1vEYcnIOfr1gY+M+6rc8FGoRaBO1mOOvL29sEQ==}
    dependencies:
      ci-info: 3.8.0
    dev: true

  /@types/istanbul-lib-coverage@2.0.4:
    resolution: {integrity: sha512-z/QT1XN4K4KYuslS23k62yDIDLwLFkzxOuMplDtObz0+y7VqJCaO2o+SPwHCvLFZh7xazvvoor2tA/hPz9ee7g==}
    dev: true

  /@types/istanbul-lib-report@3.0.0:
    resolution: {integrity: sha512-plGgXAPfVKFoYfa9NpYDAkseG+g6Jr294RqeqcqDixSbU34MZVJRi/P+7Y8GDpzkEwLaGZZOpKIEmeVZNtKsrg==}
    dependencies:
      '@types/istanbul-lib-coverage': 2.0.4
    dev: true

  /@types/istanbul-reports@3.0.1:
    resolution: {integrity: sha512-c3mAZEuK0lvBp8tmuL74XRKn1+y2dcwOUpH7x4WrF6gk1GIgiluDRgMYQtw2OFcBvAJWlt6ASU3tSqxp0Uu0Aw==}
    dependencies:
      '@types/istanbul-lib-report': 3.0.0
    dev: true

  /@types/jest@28.1.4:
    resolution: {integrity: sha512-telv6G5N7zRJiLcI3Rs3o+ipZ28EnE+7EvF0pSrt2pZOMnAVI/f+6/LucDxOvcBcTeTL3JMF744BbVQAVBUQRA==}
    dependencies:
      jest-matcher-utils: 28.1.3
      pretty-format: 28.1.3
    dev: true

  /@types/json-schema@7.0.12:
    resolution: {integrity: sha512-Hr5Jfhc9eYOQNPYO5WLDq/n4jqijdHNlDXjuAQkkt+mWdQR+XJToOHrsD4cPaMXpn6KO7y2+wM8AZEs8VpBLVA==}
    dev: true

  /@types/keygrip@1.0.6:
    resolution: {integrity: sha512-lZuNAY9xeJt7Bx4t4dx0rYCDqGPW8RXhQZK1td7d4H6E9zYbLoOtjBvfwdTKpsyxQI/2jv+armjX/RW+ZNpXOQ==}
    dev: true

  /@types/mime@1.3.2:
    resolution: {integrity: sha512-YATxVxgRqNH6nHEIsvg6k2Boc1JHI9ZbH5iWFFv/MTkchz3b1ieGDa5T0a9RznNdI0KhVbdbWSN+KWWrQZRxTw==}

  /@types/mime@3.0.1:
    resolution: {integrity: sha512-Y4XFY5VJAuw0FgAqPNd6NNoV44jbq9Bz2L7Rh/J6jLTiHBSBJa9fxqQIvkIld4GsoDOcCbvzOUAbLPsSKKg+uA==}

  /@types/minimist@1.2.2:
    resolution: {integrity: sha512-jhuKLIRrhvCPLqwPcx6INqmKeiA5EWrsCOPhrlFSrbrmU4ZMPjj5Ul/oLCMDO98XRUIwVm78xICz4EPCektzeQ==}
    dev: true

  /@types/node@12.20.55:
    resolution: {integrity: sha512-J8xLz7q2OFulZ2cyGTLE1TbbZcjpno7FaN6zdJNrgAdrJ+DZzh/uFR6YrTb4C+nXakvud8Q4+rbhoIWlYQbUFQ==}
    dev: true

  /@types/node@18.19.56:
    resolution: {integrity: sha512-4EMJlWwwGnVPflJAtM14p9eVSa6BOv5b92mCsh5zcM1UagNtEtrbbtaE6WE1tw2TabavatnwqXjlIpcAEuJJNg==}
    dependencies:
      undici-types: 5.26.5

  /@types/node@18.19.67:
    resolution: {integrity: sha512-wI8uHusga+0ZugNp0Ol/3BqQfEcCCNfojtO6Oou9iVNGPTL6QNSdnUdqq85fRgIorLhLMuPIKpsN98QE9Nh+KQ==}
    dependencies:
      undici-types: 5.26.5

  /@types/nodemailer@6.4.6:
    resolution: {integrity: sha512-pD6fL5GQtUKvD2WnPmg5bC2e8kWCAPDwMPmHe/ohQbW+Dy0EcHgZ2oCSuPlWNqk74LS5BVMig1SymQbFMPPK3w==}
    dependencies:
      '@types/node': 18.19.56
    dev: true

  /@types/normalize-package-data@2.4.1:
    resolution: {integrity: sha512-Gj7cI7z+98M282Tqmp2K5EIsoouUEzbBJhQQzDE3jSIRk6r9gsz0oUokqIUR4u1R3dMHo0pDHM7sNOHyhulypw==}
    dev: true

  /@types/pg@8.6.6:
    resolution: {integrity: sha512-O2xNmXebtwVekJDD+02udOncjVcMZQuTEQEMpKJ0ZRf5E7/9JJX3izhKUcUifBkyKpljyUM6BTgy2trmviKlpw==}
    dependencies:
      '@types/node': 18.19.56
      pg-protocol: 1.6.0
      pg-types: 2.2.0
    dev: true

  /@types/prettier@2.7.3:
    resolution: {integrity: sha512-+68kP9yzs4LMp7VNh8gdzMSPZFL44MLGqiHWvttYJe+6qnuVr4Ek9wSBQoveqY/r+LwjCcU29kNVkidwim+kYA==}
    dev: true

  /@types/prop-types@15.7.12:
    resolution: {integrity: sha512-5zvhXYtRNRluoE/jAp4GVsSduVUzNWKkOZrCDBWYtE7biZywwdC2AcEzg+cSMLFRfVgeAFqpfNabiPjxFddV1Q==}
    dev: true

  /@types/psl@1.1.3:
    resolution: {integrity: sha512-Iu174JHfLd7i/XkXY6VDrqSlPvTDQOtQI7wNAXKKOAADJ9TduRLkNdMgjGiMxSttUIZnomv81JAbAbC0DhggxA==}
    dev: true

  /@types/qs@6.9.7:
    resolution: {integrity: sha512-FGa1F62FT09qcrueBA6qYTrJPVDzah9a+493+o2PCXsesWHIn27G98TsSMs3WPNbZIEj4+VJf6saSFpvD+3Zsw==}

  /@types/range-parser@1.2.4:
    resolution: {integrity: sha512-EEhsLsD6UsDM1yFhAvy0Cjr6VwmpMWqFBCb9w07wVugF7w9nfajxLuVmngTIpgS6svCnm6Vaw+MZhoDCKnOfsw==}

  /@types/react-dom@18.3.0:
    resolution: {integrity: sha512-EhwApuTmMBmXuFOikhQLIBUn6uFg81SwLMOAUgodJF14SOBOCMdU04gDoYi0WOJJHD144TL32z4yDqCW3dnkQg==}
    dependencies:
      '@types/react': 18.3.2
    dev: true

  /@types/react@18.3.2:
    resolution: {integrity: sha512-Btgg89dAnqD4vV7R3hlwOxgqobUQKgx3MmrQRi0yYbs/P0ym8XozIAlkqVilPqHQwXs4e9Tf63rrCgl58BcO4w==}
    dependencies:
      '@types/prop-types': 15.7.12
      csstype: 3.1.3
    dev: true

  /@types/resolve@1.20.2:
    resolution: {integrity: sha512-60BCwRFOZCQhDncwQdxxeOEEkbc5dIMccYLwbxsS4TUNeVECQ/pBJ0j09mrHOl/JJvpRPGwO9SvE4nR2Nb/a4Q==}
    dev: true

  /@types/semver@7.5.0:
    resolution: {integrity: sha512-G8hZ6XJiHnuhQKR7ZmysCeJWE08o8T0AXtk5darsCaTVsYZhhgUrq53jizaR2FvsoeCwJhlmwTjkXBY5Pn/ZHw==}
    dev: true

  /@types/send@0.17.1:
    resolution: {integrity: sha512-Cwo8LE/0rnvX7kIIa3QHCkcuF21c05Ayb0ZfxPiv0W8VRiZiNW/WuRupHKpqqGVGf7SUA44QSOUKaEd9lIrd/Q==}
    dependencies:
      '@types/mime': 1.3.2
      '@types/node': 18.19.67

  /@types/send@0.17.4:
    resolution: {integrity: sha512-x2EM6TJOybec7c52BX0ZspPodMsQUd5L6PRwOunVyVUhXiBSKf3AezDL8Dgvgt5o0UfKNfuA0eMLr2wLT4AiBA==}
    dependencies:
      '@types/mime': 1.3.2
      '@types/node': 18.19.56
    dev: true

  /@types/serve-static@1.15.2:
    resolution: {integrity: sha512-J2LqtvFYCzaj8pVYKw8klQXrLLk7TBZmQ4ShlcdkELFKGwGMfevMLneMMRkMgZxotOD9wg497LpC7O8PcvAmfw==}
    dependencies:
      '@types/http-errors': 2.0.4
      '@types/mime': 3.0.1
      '@types/node': 18.19.67

  /@types/shimmer@1.0.5:
    resolution: {integrity: sha512-9Hp0ObzwwO57DpLFF0InUjUm/II8GmKAvzbefxQTihCb7KI6yc9yzf0nLc4mVdby5N4DRCgQM2wCup9KTieeww==}
    dev: false

  /@types/stack-utils@2.0.1:
    resolution: {integrity: sha512-Hl219/BT5fLAaz6NDkSuhzasy49dwQS/DSdu4MdggFB8zcXv7vflBI3xp7FEmkmdDkBUI2bPUNeMttp2knYdxw==}
    dev: true

  /@types/ws@8.5.4:
    resolution: {integrity: sha512-zdQDHKUgcX/zBc4GrwsE/7dVdAD8JR4EuiAXiiUhhfyIJXXb2+PrGshFyeXWQPMmmZ2XxgaqclgpIC7eTXc1mg==}
    dependencies:
      '@types/node': 18.19.56
    dev: true

  /@types/yargs-parser@21.0.0:
    resolution: {integrity: sha512-iO9ZQHkZxHn4mSakYV0vFHAVDyEOIJQrV2uZ06HxEPcx+mt8swXoZHIbaaJ2crJYFfErySgktuTZ3BeLz+XmFA==}
    dev: true

  /@types/yargs@16.0.5:
    resolution: {integrity: sha512-AxO/ADJOBFJScHbWhq2xAhlWP24rY4aCEG/NFaMvbT3X2MgRsLjhjQwsn0Zi5zn0LG9jUhCCZMeX9Dkuw6k+vQ==}
    dependencies:
      '@types/yargs-parser': 21.0.0
    dev: true

  /@types/yargs@17.0.24:
    resolution: {integrity: sha512-6i0aC7jV6QzQB8ne1joVZ0eSFIstHsCrobmOtghM11yGlH0j43FKL2UhWdELkyps0zuf7qVTUVCCR+tgSlyLLw==}
    dependencies:
      '@types/yargs-parser': 21.0.0
    dev: true

  /@types/yauzl@2.10.3:
    resolution: {integrity: sha512-oJoftv0LSuaDZE3Le4DbKX+KS9G36NzOeSap90UIK0yMA/NhKJhqlSGtNDORNRaIbQfzjXDrQa0ytJ6mNRGz/Q==}
    requiresBuild: true
    dependencies:
      '@types/node': 18.19.67
    dev: true
    optional: true

  /@typescript-eslint/eslint-plugin@7.4.0(@typescript-eslint/parser@7.4.0)(eslint@8.57.0)(typescript@5.6.3):
    resolution: {integrity: sha512-yHMQ/oFaM7HZdVrVm/M2WHaNPgyuJH4WelkSVEWSSsir34kxW2kDJCxlXRhhGWEsMN0WAW/vLpKfKVcm8k+MPw==}
    engines: {node: ^18.18.0 || >=20.0.0}
    peerDependencies:
      '@typescript-eslint/parser': ^7.0.0
      eslint: ^8.56.0
      typescript: '*'
    peerDependenciesMeta:
      typescript:
        optional: true
    dependencies:
      '@eslint-community/regexpp': 4.10.0
      '@typescript-eslint/parser': 7.4.0(eslint@8.57.0)(typescript@5.6.3)
      '@typescript-eslint/scope-manager': 7.4.0
      '@typescript-eslint/type-utils': 7.4.0(eslint@8.57.0)(typescript@5.6.3)
      '@typescript-eslint/utils': 7.4.0(eslint@8.57.0)(typescript@5.6.3)
      '@typescript-eslint/visitor-keys': 7.4.0
      debug: 4.3.4
      eslint: 8.57.0
      graphemer: 1.4.0
      ignore: 5.2.4
      natural-compare: 1.4.0
      semver: 7.5.4
      ts-api-utils: 1.0.3(typescript@5.6.3)
      typescript: 5.6.3
    transitivePeerDependencies:
      - supports-color
    dev: true

  /@typescript-eslint/parser@7.4.0(eslint@8.57.0)(typescript@5.6.3):
    resolution: {integrity: sha512-ZvKHxHLusweEUVwrGRXXUVzFgnWhigo4JurEj0dGF1tbcGh6buL+ejDdjxOQxv6ytcY1uhun1p2sm8iWStlgLQ==}
    engines: {node: ^18.18.0 || >=20.0.0}
    peerDependencies:
      eslint: ^8.56.0
      typescript: '*'
    peerDependenciesMeta:
      typescript:
        optional: true
    dependencies:
      '@typescript-eslint/scope-manager': 7.4.0
      '@typescript-eslint/types': 7.4.0
      '@typescript-eslint/typescript-estree': 7.4.0(typescript@5.6.3)
      '@typescript-eslint/visitor-keys': 7.4.0
      debug: 4.3.4
      eslint: 8.57.0
      typescript: 5.6.3
    transitivePeerDependencies:
      - supports-color
    dev: true

  /@typescript-eslint/scope-manager@7.4.0:
    resolution: {integrity: sha512-68VqENG5HK27ypafqLVs8qO+RkNc7TezCduYrx8YJpXq2QGZ30vmNZGJJJC48+MVn4G2dCV8m5ZTVnzRexTVtw==}
    engines: {node: ^18.18.0 || >=20.0.0}
    dependencies:
      '@typescript-eslint/types': 7.4.0
      '@typescript-eslint/visitor-keys': 7.4.0
    dev: true

  /@typescript-eslint/type-utils@7.4.0(eslint@8.57.0)(typescript@5.6.3):
    resolution: {integrity: sha512-247ETeHgr9WTRMqHbbQdzwzhuyaJ8dPTuyuUEMANqzMRB1rj/9qFIuIXK7l0FX9i9FXbHeBQl/4uz6mYuCE7Aw==}
    engines: {node: ^18.18.0 || >=20.0.0}
    peerDependencies:
      eslint: ^8.56.0
      typescript: '*'
    peerDependenciesMeta:
      typescript:
        optional: true
    dependencies:
      '@typescript-eslint/typescript-estree': 7.4.0(typescript@5.6.3)
      '@typescript-eslint/utils': 7.4.0(eslint@8.57.0)(typescript@5.6.3)
      debug: 4.3.4
      eslint: 8.57.0
      ts-api-utils: 1.0.3(typescript@5.6.3)
      typescript: 5.6.3
    transitivePeerDependencies:
      - supports-color
    dev: true

  /@typescript-eslint/types@7.4.0:
    resolution: {integrity: sha512-mjQopsbffzJskos5B4HmbsadSJQWaRK0UxqQ7GuNA9Ga4bEKeiO6b2DnB6cM6bpc8lemaPseh0H9B/wyg+J7rw==}
    engines: {node: ^18.18.0 || >=20.0.0}
    dev: true

  /@typescript-eslint/typescript-estree@7.4.0(typescript@5.6.3):
    resolution: {integrity: sha512-A99j5AYoME/UBQ1ucEbbMEmGkN7SE0BvZFreSnTd1luq7yulcHdyGamZKizU7canpGDWGJ+Q6ZA9SyQobipePg==}
    engines: {node: ^18.18.0 || >=20.0.0}
    peerDependencies:
      typescript: '*'
    peerDependenciesMeta:
      typescript:
        optional: true
    dependencies:
      '@typescript-eslint/types': 7.4.0
      '@typescript-eslint/visitor-keys': 7.4.0
      debug: 4.3.4
      globby: 11.1.0
      is-glob: 4.0.3
      minimatch: 9.0.3
      semver: 7.5.4
      ts-api-utils: 1.0.3(typescript@5.6.3)
      typescript: 5.6.3
    transitivePeerDependencies:
      - supports-color
    dev: true

  /@typescript-eslint/utils@7.4.0(eslint@8.57.0)(typescript@5.6.3):
    resolution: {integrity: sha512-NQt9QLM4Tt8qrlBVY9lkMYzfYtNz8/6qwZg8pI3cMGlPnj6mOpRxxAm7BMJN9K0AiY+1BwJ5lVC650YJqYOuNg==}
    engines: {node: ^18.18.0 || >=20.0.0}
    peerDependencies:
      eslint: ^8.56.0
    dependencies:
      '@eslint-community/eslint-utils': 4.4.0(eslint@8.57.0)
      '@types/json-schema': 7.0.12
      '@types/semver': 7.5.0
      '@typescript-eslint/scope-manager': 7.4.0
      '@typescript-eslint/types': 7.4.0
      '@typescript-eslint/typescript-estree': 7.4.0(typescript@5.6.3)
      eslint: 8.57.0
      semver: 7.5.4
    transitivePeerDependencies:
      - supports-color
      - typescript
    dev: true

  /@typescript-eslint/visitor-keys@7.4.0:
    resolution: {integrity: sha512-0zkC7YM0iX5Y41homUUeW1CHtZR01K3ybjM1l6QczoMuay0XKtrb93kv95AxUGwdjGr64nNqnOCwmEl616N8CA==}
    engines: {node: ^18.18.0 || >=20.0.0}
    dependencies:
      '@typescript-eslint/types': 7.4.0
      eslint-visitor-keys: 3.4.3
    dev: true

  /@typescript/vfs@1.5.0:
    resolution: {integrity: sha512-AJS307bPgbsZZ9ggCT3wwpg3VbTKMFNHfaY/uF0ahSkYYrPF2dSSKDNIDIQAHm9qJqbLvCsSJH7yN4Vs/CsMMg==}
    dependencies:
      debug: 4.3.4
    transitivePeerDependencies:
      - supports-color
    dev: true

  /@ungap/structured-clone@1.2.0:
    resolution: {integrity: sha512-zuVdFrMJiuCDQUMCzQaD6KL28MjnqqN8XnAqiEq9PNm/hCPTSGfrXCOfwj1ow4LFb/tNymJPwsNbVePc1xFqrQ==}
    dev: true

  /@web/rollup-plugin-import-meta-assets@2.2.1(rollup@4.18.0):
    resolution: {integrity: sha512-nG7nUQqSJWdl63pBTmnIElJuFi2V1x9eVje19BJuFvfz266jSmZtX3m30ncb7fOJxQt3/ge+FVL8tuNI9+63dQ==}
    engines: {node: '>=18.0.0'}
    dependencies:
      '@rollup/plugin-dynamic-import-vars': 2.1.2(rollup@4.18.0)
      '@rollup/pluginutils': 5.1.0(rollup@4.18.0)
      estree-walker: 2.0.2
      globby: 13.2.2
      magic-string: 0.30.10
    transitivePeerDependencies:
      - rollup
    dev: true

  /abbrev@1.1.1:
    resolution: {integrity: sha512-nne9/IiQ/hzIhY6pdDnbBtz7DjPTKrY00P/zvPSm5pOFkl6xuGrGnXn/VtTNNfNtAfZ9/1RtehkszU9qcTii0Q==}
    dev: true

  /abort-controller@3.0.0:
    resolution: {integrity: sha512-h8lQ8tacZYnR3vNQTgibj+tODHI5/+l06Au2Pcriv/Gmet0eaj4TwWH41sO9wnHDiQsEj19q0drzdWdeAHtweg==}
    engines: {node: '>=6.5'}
    dependencies:
      event-target-shim: 5.0.1

  /accepts@1.3.8:
    resolution: {integrity: sha512-PYAthTa2m2VKxuvSD3DPC/Gy+U+sOA1LAuT8mkmRuvw+NACSaeXEQ+NHcVF7rONl6qcaxV3Uuemwawk+7+SJLw==}
    engines: {node: '>= 0.6'}
    dependencies:
      mime-types: 2.1.35
      negotiator: 0.6.3

  /acorn-import-assertions@1.9.0(acorn@8.10.0):
    resolution: {integrity: sha512-cmMwop9x+8KFhxvKrKfPYmN6/pKTYYHBqLa0DfvVZcKMJWNyWLnaqND7dx/qn66R7ewM1UX5XMaDVP5wlVTaVA==}
    peerDependencies:
      acorn: ^8
    dependencies:
      acorn: 8.10.0
    dev: false

  /acorn-jsx@5.3.2(acorn@8.10.0):
    resolution: {integrity: sha512-rq9s+JNhf0IChjtDXxllJ7g41oZk5SlXtp0LHwyA5cejwn7vKmKp4pPri6YEePv2PU65sAsegbXtIinmDFDXgQ==}
    peerDependencies:
      acorn: ^6.0.0 || ^7.0.0 || ^8.0.0
    dependencies:
      acorn: 8.10.0
    dev: true

  /acorn-walk@8.2.0:
    resolution: {integrity: sha512-k+iyHEuPgSw6SbuDpGQM+06HQUa04DZ3o+F6CSzXMvvI5KMvnaEqXe+YVe555R9nn6GPt404fos4wcgpw12SDA==}
    engines: {node: '>=0.4.0'}
    dev: true

  /acorn@8.10.0:
    resolution: {integrity: sha512-F0SAmZ8iUtS//m8DmCTA0jlh6TDKkHQyK6xc6V4KDTyZKA9dnvX9/3sRTVQrWm79glUAZbnmmNcdYwUIHWVybw==}
    engines: {node: '>=0.4.0'}
    hasBin: true

  /agent-base@6.0.2:
    resolution: {integrity: sha512-RZNwNclF7+MS/8bDg70amg32dyeZGZxiDuQmZxKLAlQjr3jGyLx+4Kkk58UO7D2QdgFIQCovuSuZESne6RG6XQ==}
    engines: {node: '>= 6.0.0'}
    dependencies:
      debug: 4.3.7
    transitivePeerDependencies:
      - supports-color
    dev: true

  /agent-base@7.1.1:
    resolution: {integrity: sha512-H0TSyFNDMomMNJQBn8wFV5YC/2eJ+VXECwOadZJT554xP6cODZHPX3H9QMQECxvrgiSOP1pHjy1sMWQVYJOUOA==}
    engines: {node: '>= 14'}
    dependencies:
      debug: 4.3.7
    transitivePeerDependencies:
      - supports-color
    dev: true

  /agentkeepalive@4.5.0:
    resolution: {integrity: sha512-5GG/5IbQQpC9FpkRGsSvZI5QYeSCzlJHdpBQntCsuTOxhKD8lqKhrleg2Yi7yvMIf82Ycmmqln9U8V9qwEiJew==}
    engines: {node: '>= 8.0.0'}
    dependencies:
      humanize-ms: 1.2.1
    dev: true

  /aggregate-error@3.1.0:
    resolution: {integrity: sha512-4I7Td01quW/RpocfNayFdFVk1qSuoh0E7JrbRJ16nH01HhKFQ88INq9Sd+nd72zqRySlr9BmDA8xlEJ6vJMrYA==}
    engines: {node: '>=8'}
    dependencies:
      clean-stack: 2.2.0
      indent-string: 4.0.0
    dev: true

  /ajv-formats@2.1.1(ajv@8.12.0):
    resolution: {integrity: sha512-Wx0Kx52hxE7C18hkMEggYlEifqWZtYaRgouJor+WMdPnQyEK13vgEWyVNup7SoeeoLMsr4kf5h6dOW11I15MUA==}
    peerDependencies:
      ajv: ^8.0.0
    peerDependenciesMeta:
      ajv:
        optional: true
    dependencies:
      ajv: 8.12.0

  /ajv@6.12.6:
    resolution: {integrity: sha512-j3fVLgvTo527anyYyJOGTYJbG+vnnQYvE0m5mmkc1TK+nxAppkCLMIL0aZ4dblVCNoGShhm+kzE4ZUykBoMg4g==}
    dependencies:
      fast-deep-equal: 3.1.3
      fast-json-stable-stringify: 2.1.0
      json-schema-traverse: 0.4.1
      uri-js: 4.4.1
    dev: true

  /ajv@8.12.0:
    resolution: {integrity: sha512-sRu1kpcO9yLtYxBKvqfTeh9KzZEwO3STyX1HT+4CaDzC6HpTGYhIhPIzj9XuKU7KYDwnaeh5hcOwjy1QuJzBPA==}
    dependencies:
      fast-deep-equal: 3.1.3
      json-schema-traverse: 1.0.0
      require-from-string: 2.0.2
      uri-js: 4.4.1

  /ansi-colors@4.1.3:
    resolution: {integrity: sha512-/6w/C21Pm1A7aZitlI5Ni/2J6FFQN8i1Cvz3kHABAAbw93v/NlvKdVOqz7CCWz/3iv/JplRSEEZ83XION15ovw==}
    engines: {node: '>=6'}
    dev: true

  /ansi-escapes@4.3.2:
    resolution: {integrity: sha512-gKXj5ALrKWQLsYG9jlTRmR/xKluxHV+Z9QEwNIgCfM1/uwPMCuzVVnh5mwTd+OuBZcwSIMbqssNWRm1lE51QaQ==}
    engines: {node: '>=8'}
    dependencies:
      type-fest: 0.21.3
    dev: true

  /ansi-regex@5.0.1:
    resolution: {integrity: sha512-quJQXlTSUGL2LH9SUXo8VwsY4soanhgo6LNSm84E1LBcE8s3O0wpdiRzyR9z/ZZJMlMWv37qOOb9pdJlMUEKFQ==}
    engines: {node: '>=8'}

  /ansi-regex@6.0.1:
    resolution: {integrity: sha512-n5M855fKb2SsfMIiFFoVrABHJC8QtHwVx+mHWP3QcEqBHYienj5dHSgjbxtC0WEZXYt4wcD6zrQElDPhFuZgfA==}
    engines: {node: '>=12'}

  /ansi-styles@3.2.1:
    resolution: {integrity: sha512-VT0ZI6kZRdTh8YyJw3SMbYm/u+NqfsAxEpWO0Pf9sq8/e94WxxOpPKx9FR1FlyCtOVDNOQ+8ntlqFxiRc+r5qA==}
    engines: {node: '>=4'}
    dependencies:
      color-convert: 1.9.3
    dev: true

  /ansi-styles@4.3.0:
    resolution: {integrity: sha512-zbB9rCJAT1rbjiVDb2hqKFHNYLxgtk8NURxZ3IZwD3F6NtxbXZQCnnSi1Lkx+IDohdPlFp222wVALIheZJQSEg==}
    engines: {node: '>=8'}
    dependencies:
      color-convert: 2.0.1

  /ansi-styles@5.2.0:
    resolution: {integrity: sha512-Cxwpt2SfTzTtXcfOlzGEee8O+c+MmUgGrNiBcXnuWxuFJHe6a5Hz7qwhwe5OgaSYI0IJvkLqWX1ASG+cJOkEiA==}
    engines: {node: '>=10'}
    dev: true

  /ansi-styles@6.2.1:
    resolution: {integrity: sha512-bN798gFfQX+viw3R7yrGWRqnrN2oRkEkUjjl4JNn4E8GxxbjtG3FbrEIIY3l8/hrwUwIeCZvi4QuOTP4MErVug==}
    engines: {node: '>=12'}

  /any-promise@1.3.0:
    resolution: {integrity: sha512-7UvmKalWRt1wgjL1RrGxoSJW/0QZFIegpeGvZG9kjp8vrRu55XTHbwnqq2GpXm9uLbcuhxm3IqX9OB4MZR1b2A==}
    dev: true

  /anymatch@3.1.3:
    resolution: {integrity: sha512-KMReFUr0B4t+D+OBkjR3KYqvocp2XaSzO55UcB6mgQMd3KbcE+mWTyvVV7D/zsdEbNnV6acZUutkiHQXvTr1Rw==}
    engines: {node: '>= 8'}
    dependencies:
      normalize-path: 3.0.0
      picomatch: 2.3.1
    dev: true

  /aproba@2.0.0:
    resolution: {integrity: sha512-lYe4Gx7QT+MKGbDsA+Z+he/Wtef0BiwDOlK/XkBrdfsh9J/jPPXbX0tE9x9cl27Tmu5gg3QUbUrQYa/y+KOHPQ==}
    dev: true

  /are-we-there-yet@3.0.1:
    resolution: {integrity: sha512-QZW4EDmGwlYur0Yyf/b2uGucHQMa8aFUP7eu9ddR73vvhFyt4V0Vl3QHPcTNJ8l6qYOBdxgXdnBXQrHilfRQBg==}
    engines: {node: ^12.13.0 || ^14.15.0 || >=16.0.0}
    dependencies:
      delegates: 1.0.0
      readable-stream: 3.6.2
    dev: true

  /arg@4.1.3:
    resolution: {integrity: sha512-58S9QDqG0Xx27YwPSt9fJxivjYl432YCwfDMfZ+71RAqUrZef7LrKQZ3LHLOwCS4FLNBplP533Zx895SeOCHvA==}
    dev: true

  /arg@5.0.2:
    resolution: {integrity: sha512-PYjyFOLKQ9y57JvQ6QLo8dAgNqswh8M1RMJYdQduT6xbWSgK36P/Z/v+p888pM69jMMfS8Xd8F6I1kQ/I9HUGg==}
    dev: true

  /argparse@1.0.10:
    resolution: {integrity: sha512-o5Roy6tNG4SL/FOkCAN6RzjiakZS25RLYFrcMttJqbdd8BWrnA+fGz57iN5Pb06pvBGvl5gQ0B48dJlslXvoTg==}
    dependencies:
      sprintf-js: 1.0.3
    dev: true

  /argparse@2.0.1:
    resolution: {integrity: sha512-8+9WqebbFzpX9OR+Wa6O29asIogeRMzcGtAINdpMHHyAg10f05aSFVBbcEqGf/PXw1EjAZ+q2/bEBg3DvurK3Q==}
    dev: true

  /array-buffer-byte-length@1.0.0:
    resolution: {integrity: sha512-LPuwb2P+NrQw3XhxGc36+XSvuBPopovXYTR9Ew++Du9Yb/bx5AzBfrIsBoj0EZUifjQU+sHL21sseZ3jerWO/A==}
    dependencies:
      call-bind: 1.0.2
      is-array-buffer: 3.0.2
    dev: true

  /array-flatten@1.1.1:
    resolution: {integrity: sha512-PCVAQswWemu6UdxsDFFX/+gVeYqKAod3D3UVm91jHwynguOwAvYPhx8nNlM++NqRcK6CxxpUafjmhIdKiHibqg==}

  /array-union@2.1.0:
    resolution: {integrity: sha512-HGyxoOTYUyCM6stUe6EJgnd4EoewAI7zMdfqO+kGjnlZmBDz/cR5pf8r/cR4Wq60sL/p0IkcjUEEPwS3GFrIyw==}
    engines: {node: '>=8'}
    dev: true

  /array.prototype.flat@1.3.1:
    resolution: {integrity: sha512-roTU0KWIOmJ4DRLmwKd19Otg0/mT3qPNt0Qb3GWW8iObuZXxrjB/pzn0R3hqpRSWg4HCwqx+0vwOnWnvlOyeIA==}
    engines: {node: '>= 0.4'}
    dependencies:
      call-bind: 1.0.2
      define-properties: 1.2.0
      es-abstract: 1.22.1
      es-shim-unscopables: 1.0.0
    dev: true

  /arraybuffer.prototype.slice@1.0.1:
    resolution: {integrity: sha512-09x0ZWFEjj4WD8PDbykUwo3t9arLn8NIzmmYEJFpYekOAQjpkGSyrQhNoRTcwwcFRu+ycWF78QZ63oWTqSjBcw==}
    engines: {node: '>= 0.4'}
    dependencies:
      array-buffer-byte-length: 1.0.0
      call-bind: 1.0.2
      define-properties: 1.2.0
      get-intrinsic: 1.2.1
      is-array-buffer: 3.0.2
      is-shared-array-buffer: 1.0.2
    dev: true

  /arrify@1.0.1:
    resolution: {integrity: sha512-3CYzex9M9FGQjCGMGyi6/31c8GJbgb0qGyrx5HWxPd0aCwh4cB2YjMb2Xf9UuoogrMrlO9cTqnB5rI5GHZTcUA==}
    engines: {node: '>=0.10.0'}
    dev: true

  /asn1.js@5.4.1:
    resolution: {integrity: sha512-+I//4cYPccV8LdmBLiX8CYvf9Sp3vQsrqu2QNXRcrbiWvcx/UdlFiqUJJzxRQxgsZmvhXhn4cSKeSmoFjVdupA==}
    dependencies:
      bn.js: 4.12.0
      inherits: 2.0.4
      minimalistic-assert: 1.0.1
      safer-buffer: 2.1.2

  /ast-types@0.13.4:
    resolution: {integrity: sha512-x1FCFnFifvYDDzTaLII71vG5uvDwgtmDTEVWAxrgeiR8VjMONcCXJx7E+USjDtHlwFmt9MysbqgF9b9Vjr6w+w==}
    engines: {node: '>=4'}
    dependencies:
      tslib: 2.6.2
    dev: true

  /astring@1.8.6:
    resolution: {integrity: sha512-ISvCdHdlTDlH5IpxQJIex7BWBywFWgjJSVdwst+/iQCoEYnyOaQ95+X1JGshuBjGp6nxKUy1jMgE3zPqN7fQdg==}
    hasBin: true
    dev: true

  /asynckit@0.4.0:
    resolution: {integrity: sha512-Oei9OH4tRh0YqU3GxhX79dM/mwVgvbZJaSNaRk+bshkj0S5cfHcgYakreBjrHwatXKbz+IoIdYLxrKim2MjW0Q==}

  /atomic-sleep@1.0.0:
    resolution: {integrity: sha512-kNOjDqAh7px0XWNI+4QbzoiR/nTkHAWNud2uvnJquD1/x5a7EQZMJT0AczqK0Qn67oY/TTQ1LbUKajZpp3I9tQ==}
    engines: {node: '>=8.0.0'}

  /autoprefixer@10.4.19(postcss@8.4.38):
    resolution: {integrity: sha512-BaENR2+zBZ8xXhM4pUaKUxlVdxZ0EZhjvbopwnXmxRUfqDmwSpC2lAi/QXvx7NRdPCo1WKEcEF6mV64si1z4Ew==}
    engines: {node: ^10 || ^12 || >=14}
    hasBin: true
    peerDependencies:
      postcss: ^8.1.0
    dependencies:
      browserslist: 4.23.0
      caniuse-lite: 1.0.30001621
      fraction.js: 4.3.7
      normalize-range: 0.1.2
      picocolors: 1.0.1
      postcss: 8.4.38
      postcss-value-parser: 4.2.0
    dev: true

  /available-typed-arrays@1.0.5:
    resolution: {integrity: sha512-DMD0KiN46eipeziST1LPP/STfDU0sufISXmjSgvVsoU2tqxctQeASejWcfNtxYKqETM1UxQ8sp2OrSBWpHY6sw==}
    engines: {node: '>= 0.4'}
    dev: true

  /await-lock@2.2.2:
    resolution: {integrity: sha512-aDczADvlvTGajTDjcjpJMqRkOF6Qdz3YbPZm/PyW6tKPkx2hlYBzxMhEywM/tU72HrVZjgl5VCdRuMlA7pZ8Gw==}
    dev: false

  /axios@1.6.7:
    resolution: {integrity: sha512-/hDJGff6/c7u0hDkvkGxR/oy6CbCs8ziCsC7SqmhjfozqiJGc8Z11wrv9z9lYfY4K8l+H9TpjcMDX0xOZmx+RA==}
    dependencies:
      follow-redirects: 1.15.5
      form-data: 4.0.0
      proxy-from-env: 1.1.0
    transitivePeerDependencies:
      - debug

  /b4a@1.6.7:
    resolution: {integrity: sha512-OnAYlL5b7LEkALw87fUVafQw5rVR9RjwGd4KUwNQ6DrrNmaVaUCgLipfVlzrPQ4tWOR9P0IXGNOx50jYCCdSJg==}
    requiresBuild: true
    dev: true

  /babel-jest@28.1.3(@babel/core@7.18.6):
    resolution: {integrity: sha512-epUaPOEWMk3cWX0M/sPvCHHCe9fMFAa/9hXEgKP8nFfNl/jlGkE9ucq9NqkZGXLDduCJYS0UvSlPUwC0S+rH6Q==}
    engines: {node: ^12.13.0 || ^14.15.0 || ^16.10.0 || >=17.0.0}
    peerDependencies:
      '@babel/core': ^7.8.0
    dependencies:
      '@babel/core': 7.18.6
      '@jest/transform': 28.1.3
      '@types/babel__core': 7.20.1
      babel-plugin-istanbul: 6.1.1
      babel-preset-jest: 28.1.3(@babel/core@7.18.6)
      chalk: 4.1.2
      graceful-fs: 4.2.11
      slash: 3.0.0
    transitivePeerDependencies:
      - supports-color
    dev: true

  /babel-plugin-istanbul@6.1.1:
    resolution: {integrity: sha512-Y1IQok9821cC9onCx5otgFfRm7Lm+I+wwxOx738M/WLPZ9Q42m4IG5W0FNX8WLL2gYMZo3JkuXIH2DOpWM+qwA==}
    engines: {node: '>=8'}
    dependencies:
      '@babel/helper-plugin-utils': 7.22.5
      '@istanbuljs/load-nyc-config': 1.1.0
      '@istanbuljs/schema': 0.1.3
      istanbul-lib-instrument: 5.2.1
      test-exclude: 6.0.0
    transitivePeerDependencies:
      - supports-color
    dev: true

  /babel-plugin-jest-hoist@28.1.3:
    resolution: {integrity: sha512-Ys3tUKAmfnkRUpPdpa98eYrAR0nV+sSFUZZEGuQ2EbFd1y4SOLtD5QDNHAq+bb9a+bbXvYQC4b+ID/THIMcU6Q==}
    engines: {node: ^12.13.0 || ^14.15.0 || ^16.10.0 || >=17.0.0}
    dependencies:
      '@babel/template': 7.22.5
      '@babel/types': 7.22.10
      '@types/babel__core': 7.20.1
      '@types/babel__traverse': 7.20.1
    dev: true

  /babel-preset-current-node-syntax@1.0.1(@babel/core@7.18.6):
    resolution: {integrity: sha512-M7LQ0bxarkxQoN+vz5aJPsLBn77n8QgTFmo8WK0/44auK2xlCXrYcUxHFxgU7qW5Yzw/CjmLRK2uJzaCd7LvqQ==}
    peerDependencies:
      '@babel/core': ^7.0.0
    dependencies:
      '@babel/core': 7.18.6
      '@babel/plugin-syntax-async-generators': 7.8.4(@babel/core@7.18.6)
      '@babel/plugin-syntax-bigint': 7.8.3(@babel/core@7.18.6)
      '@babel/plugin-syntax-class-properties': 7.12.13(@babel/core@7.18.6)
      '@babel/plugin-syntax-import-meta': 7.10.4(@babel/core@7.18.6)
      '@babel/plugin-syntax-json-strings': 7.8.3(@babel/core@7.18.6)
      '@babel/plugin-syntax-logical-assignment-operators': 7.10.4(@babel/core@7.18.6)
      '@babel/plugin-syntax-nullish-coalescing-operator': 7.8.3(@babel/core@7.18.6)
      '@babel/plugin-syntax-numeric-separator': 7.10.4(@babel/core@7.18.6)
      '@babel/plugin-syntax-object-rest-spread': 7.8.3(@babel/core@7.18.6)
      '@babel/plugin-syntax-optional-catch-binding': 7.8.3(@babel/core@7.18.6)
      '@babel/plugin-syntax-optional-chaining': 7.8.3(@babel/core@7.18.6)
      '@babel/plugin-syntax-top-level-await': 7.14.5(@babel/core@7.18.6)
    dev: true

  /babel-preset-jest@28.1.3(@babel/core@7.18.6):
    resolution: {integrity: sha512-L+fupJvlWAHbQfn74coNX3zf60LXMJsezNvvx8eIh7iOR1luJ1poxYgQk1F8PYtNq/6QODDHCqsSnTFSWC491A==}
    engines: {node: ^12.13.0 || ^14.15.0 || ^16.10.0 || >=17.0.0}
    peerDependencies:
      '@babel/core': ^7.0.0
    dependencies:
      '@babel/core': 7.18.6
      babel-plugin-jest-hoist: 28.1.3
      babel-preset-current-node-syntax: 1.0.1(@babel/core@7.18.6)
    dev: true

  /balanced-match@1.0.2:
    resolution: {integrity: sha512-3oSeUO0TMV67hN1AmbXsK4yaqU7tjiHlbxRDZOpH0KW9+CeX4bRAaX0Anxt0tx2MrpRpWwQaPwIlISEJhYU5Pw==}

  /bare-events@2.5.0:
    resolution: {integrity: sha512-/E8dDe9dsbLyh2qrZ64PEPadOQ0F4gbl1sUJOrmph7xOiIxfY8vwab/4bFLh4Y88/Hk/ujKcrQKc+ps0mv873A==}
    requiresBuild: true
    dev: true
    optional: true

  /bare-fs@2.3.5:
    resolution: {integrity: sha512-SlE9eTxifPDJrT6YgemQ1WGFleevzwY+XAP1Xqgl56HtcrisC2CHCZ2tq6dBpcH2TnNxwUEUGhweo+lrQtYuiw==}
    requiresBuild: true
    dependencies:
      bare-events: 2.5.0
      bare-path: 2.1.3
      bare-stream: 2.3.0
    dev: true
    optional: true

  /bare-os@2.4.4:
    resolution: {integrity: sha512-z3UiI2yi1mK0sXeRdc4O1Kk8aOa/e+FNWZcTiPB/dfTWyLypuE99LibgRaQki914Jq//yAWylcAt+mknKdixRQ==}
    requiresBuild: true
    dev: true
    optional: true

  /bare-path@2.1.3:
    resolution: {integrity: sha512-lh/eITfU8hrj9Ru5quUp0Io1kJWIk1bTjzo7JH1P5dWmQ2EL4hFUlfI8FonAhSlgIfhn63p84CDY/x+PisgcXA==}
    requiresBuild: true
    dependencies:
      bare-os: 2.4.4
    dev: true
    optional: true

  /bare-stream@2.3.0:
    resolution: {integrity: sha512-pVRWciewGUeCyKEuRxwv06M079r+fRjAQjBEK2P6OYGrO43O+Z0LrPZZEjlc4mB6C2RpZ9AxJ1s7NLEtOHO6eA==}
    requiresBuild: true
    dependencies:
      b4a: 1.6.7
      streamx: 2.20.1
    dev: true
    optional: true

  /base64-js@1.5.1:
    resolution: {integrity: sha512-AKpaYlHn8t4SVbOHCy+b5+KKgvR4vrsD8vbvrbiQJps7fKDTkjkDry6ji0rUJjC0kzbNePLwzxq8iypo41qeWA==}

  /basic-ftp@5.0.5:
    resolution: {integrity: sha512-4Bcg1P8xhUuqcii/S0Z9wiHIrQVPMermM1any+MX5GeGD7faD3/msQUDGLol9wOcz4/jbg/WJnGqoJF6LiBdtg==}
    engines: {node: '>=10.0.0'}
    dev: true

  /better-path-resolve@1.0.0:
    resolution: {integrity: sha512-pbnl5XzGBdrFU/wT4jqmJVPn2B6UHPBOhzMQkY/SPUPB6QtUXtmBHBIwCbXJol93mOpGMnQyP/+BB19q04xj7g==}
    engines: {node: '>=4'}
    dependencies:
      is-windows: 1.0.2
    dev: true

  /better-sqlite3@10.0.0:
    resolution: {integrity: sha512-rOz0JY8bt9oMgrFssP7GnvA5R3yln73y/NizzWqy3WlFth8Ux8+g4r/N9fjX97nn4X1YX6MTER2doNpTu5pqiA==}
    requiresBuild: true
    dependencies:
      bindings: 1.5.0
      prebuild-install: 7.1.2
    dev: false

  /better-sqlite3@9.6.0:
    resolution: {integrity: sha512-yR5HATnqeYNVnkaUTf4bOP2dJSnyhP4puJN/QPRyx4YkBEEUxib422n2XzPqDEHjQQqazoYoADdAm5vE15+dAQ==}
    requiresBuild: true
    dependencies:
      bindings: 1.5.0
      prebuild-install: 7.1.2

  /big-integer@1.6.51:
    resolution: {integrity: sha512-GPEid2Y9QU1Exl1rpO9B2IPJGHPSupF5GnVIP0blYvNOMer2bTvSWs1jGOUg04hTmu67nmLsQ9TBo1puaotBHg==}
    engines: {node: '>=0.6'}

  /binary-extensions@2.3.0:
    resolution: {integrity: sha512-Ceh+7ox5qe7LJuLHoY0feh3pHuUDHAcRUeyL2VYghZwfpkNIy/+8Ocg0a3UuSoYzavmylwuLWQOf3hl0jjMMIw==}
    engines: {node: '>=8'}
    dev: true

  /bindings@1.5.0:
    resolution: {integrity: sha512-p2q/t/mhvuOj/UeLlV6566GD/guowlr0hHxClI0W9m7MWYkL1F0hLo+0Aexs9HSPCtR1SXQ0TD3MMKrXZajbiQ==}
    dependencies:
      file-uri-to-path: 1.0.0

  /bl@4.1.0:
    resolution: {integrity: sha512-1W07cM9gS6DcLperZfFSj+bWLtaPGSOHWhPiGzXmvVJbRLdG82sH/Kn8EtW1VqWVA54AKf2h5k5BbnIbwF3h6w==}
    dependencies:
      buffer: 5.7.1
      inherits: 2.0.4
      readable-stream: 3.6.2

  /bn.js@4.12.0:
    resolution: {integrity: sha512-c98Bf3tPniI+scsdk237ku1Dc3ujXQTSgyiPUDEOe7tRkhrqridvh8klBv0HCEso1OLOYcHuCv/cS6DNxKH+ZA==}

  /body-parser@1.20.1:
    resolution: {integrity: sha512-jWi7abTbYwajOytWCQc37VulmWiRae5RyTpaCyDcS5/lMdtwSz5lOpDE67srw/HYe35f1z3fDQw+3txg7gNtWw==}
    engines: {node: '>= 0.8', npm: 1.2.8000 || >= 1.4.16}
    dependencies:
      bytes: 3.1.2
      content-type: 1.0.5
      debug: 2.6.9
      depd: 2.0.0
      destroy: 1.2.0
      http-errors: 2.0.0
      iconv-lite: 0.4.24
      on-finished: 2.4.1
      qs: 6.11.0
      raw-body: 2.5.1
      type-is: 1.6.18
      unpipe: 1.0.0
    transitivePeerDependencies:
      - supports-color

  /boolbase@1.0.0:
    resolution: {integrity: sha512-JZOSA7Mo9sNGB8+UjSgzdLtokWAky1zbztM3WRLCbZ70/3cTANmQmOdR7y2g+J0e2WXywy1yS468tY+IruqEww==}
    dev: true

  /boolean@3.2.0:
    resolution: {integrity: sha512-d0II/GO9uf9lfUHH2BQsjxzRJZBdsjgsBiW4BvhWk/3qoKwQFjIDVN19PfX8F2D/r9PCMTtLWjYVCFrpeYUzsw==}

  /bowser@2.11.0:
    resolution: {integrity: sha512-AlcaJBi/pqqJBIQ8U9Mcpc9i8Aqxn88Skv5d+xBX006BY5u8N3mGLHa5Lgppa7L/HfwgwLgZ6NYs+Ag6uUmJRA==}
    dev: false

  /brace-expansion@1.1.11:
    resolution: {integrity: sha512-iCuPHDFgrHX7H2vEI/5xpz07zSHB00TpugqhmYtVmMO6518mCuRMoOYFldEBl0g187ufozdaHgWKcYFb61qGiA==}
    dependencies:
      balanced-match: 1.0.2
      concat-map: 0.0.1
    dev: true

  /brace-expansion@2.0.1:
    resolution: {integrity: sha512-XnAIvQ8eM+kC6aULx6wuQiwVsnzsi9d3WxzV3FpWTGA19F621kwdbsAcFKXgKUHZWsy+mY6iL1sHTxWEFCytDA==}
    dependencies:
      balanced-match: 1.0.2

  /braces@3.0.2:
    resolution: {integrity: sha512-b8um+L1RzM3WDSzvhm6gIz1yfTbBt6YTlcEKAvsmqCZZFw46z626lVj9j1yEPW33H5H+lBQpZMP1k8l+78Ha0A==}
    engines: {node: '>=8'}
    dependencies:
      fill-range: 7.0.1

  /breakword@1.0.6:
    resolution: {integrity: sha512-yjxDAYyK/pBvws9H4xKYpLDpYKEH6CzrBPAuXq3x18I+c/2MkVtT3qAr7Oloi6Dss9qNhPVueAAVU1CSeNDIXw==}
    dependencies:
      wcwidth: 1.0.1
    dev: true

  /brorand@1.1.0:
    resolution: {integrity: sha512-cKV8tMCEpQs4hK/ik71d6LrPOnpkpGBR0wzxqr68g2m/LB2GxVYQroAjMJZRVM1Y4BCjCKc3vAamxSzOY2RP+w==}

  /browserslist@4.21.10:
    resolution: {integrity: sha512-bipEBdZfVH5/pwrvqc+Ub0kUPVfGUhlKxbvfD+z1BDnPEO/X98ruXGA1WP5ASpAFKan7Qr6j736IacbZQuAlKQ==}
    engines: {node: ^6 || ^7 || ^8 || ^9 || ^10 || ^11 || ^12 || >=13.7}
    hasBin: true
    dependencies:
      caniuse-lite: 1.0.30001522
      electron-to-chromium: 1.4.499
      node-releases: 2.0.13
      update-browserslist-db: 1.0.11(browserslist@4.21.10)
    dev: true

  /browserslist@4.23.0:
    resolution: {integrity: sha512-QW8HiM1shhT2GuzkvklfjcKDiWFXHOeFCIA/huJPwHsslwcydgk7X+z2zXpEijP98UCY7HbubZt5J2Zgvf0CaQ==}
    engines: {node: ^6 || ^7 || ^8 || ^9 || ^10 || ^11 || ^12 || >=13.7}
    hasBin: true
    dependencies:
      caniuse-lite: 1.0.30001621
      electron-to-chromium: 1.4.779
      node-releases: 2.0.14
      update-browserslist-db: 1.0.16(browserslist@4.23.0)
    dev: true

  /bser@2.1.1:
    resolution: {integrity: sha512-gQxTNE/GAfIIrmHLUE3oJyp5FO6HRBfhjnw4/wMmA63ZGDJnWBmgY/lyQBpnDUkGmAhbSe39tx2d/iTOAfglwQ==}
    dependencies:
      node-int64: 0.4.0
    dev: true

  /buffer-crc32@0.2.13:
    resolution: {integrity: sha512-VO9Ht/+p3SN7SKWqcrgEzjGbRSJYTx+Q1pTQC0wrWqHx0vpJraQ6GtHx8tvcg1rlK1byhU5gccxgOgj7B0TDkQ==}
    dev: true

  /buffer-equal-constant-time@1.0.1:
    resolution: {integrity: sha512-zRpUiDwd/xk6ADqPMATG8vc9VPrkck7T07OIx0gnjmJAnHnTVXNQG3vfvWNuiZIkwu9KrKdA1iJKfsfTVxE6NA==}
    dev: true

  /buffer-from@1.1.2:
    resolution: {integrity: sha512-E+XQCRwSbaaiChtv6k6Dwgc+bx+Bs6vuKJHHl5kox/BaKbhiXzqQOwK4cO22yElGp2OCmjwVhT3HmxgyPGnJfQ==}
    dev: true

  /buffer-writer@2.0.0:
    resolution: {integrity: sha512-a7ZpuTZU1TRtnwyCNW3I5dc0wWNC3VR9S++Ewyk2HHZdrO3CQJqSpd+95Us590V6AL7JqUAH2IwZ/398PmNFgw==}
    engines: {node: '>=4'}

  /buffer@5.6.0:
    resolution: {integrity: sha512-/gDYp/UtU0eA1ys8bOs9J6a+E/KWIY+DZ+Q2WESNUA0jFRsJOc0SNUO6xJ5SGA1xueg3NL65W6s+NY5l9cunuw==}
    dependencies:
      base64-js: 1.5.1
      ieee754: 1.2.1
    dev: false

  /buffer@5.7.1:
    resolution: {integrity: sha512-EHcyIPBQ4BSGlvjB16k5KgAJ27CIsHY/2JBmCRReo48y9rQ3MaUzWX3KVlBa4U7MyX02HdVj0K7C3WaB3ju7FQ==}
    dependencies:
      base64-js: 1.5.1
      ieee754: 1.2.1

  /buffer@6.0.3:
    resolution: {integrity: sha512-FTiCpNxtwiZZHEZbcbTIcZjERVICn9yq/pDFkTl95/AxzD1naBctN7YO68riM/gLSDY7sdrMby8hofADYuuqOA==}
    dependencies:
      base64-js: 1.5.1
      ieee754: 1.2.1

  /bufferutil@4.0.8:
    resolution: {integrity: sha512-4T53u4PdgsXqKaIctwF8ifXlRTTmEPJ8iEPWFdGZvcf7sbwYo6FKFEX9eNNAnzFZ7EzJAQ3CJeOtCRA4rDp7Pw==}
    engines: {node: '>=6.14.2'}
    requiresBuild: true
    dependencies:
      node-gyp-build: 4.6.1

  /builtin-modules@3.3.0:
    resolution: {integrity: sha512-zhaCDicdLuWN5UbN5IMnFqNMhNfo919sH85y2/ea+5Yg9TsTkeZxpL+JLbp6cgYFS4sRLp3YV4S6yDuqVWHYOw==}
    engines: {node: '>=6'}
    dev: true

  /bytes@3.0.0:
    resolution: {integrity: sha512-pMhOfFDPiv9t5jjIXkHosWmkSyQbvsgEVNkz0ERHbuLh2T/7j4Mqqpz523Fe8MVY89KC6Sh/QfS2sM+SjgFDcw==}
    engines: {node: '>= 0.8'}

  /bytes@3.1.2:
    resolution: {integrity: sha512-/Nf7TyzTx6S3yRJObOAV7956r8cr2+Oj8AC5dt8wSP3BQAoeX58NoHyCU8P8zGkNXStjTSi6fzO6F0pBdcYbEg==}
    engines: {node: '>= 0.8'}

  /cacache@16.1.3:
    resolution: {integrity: sha512-/+Emcj9DAXxX4cwlLmRI9c166RuL3w30zp4R7Joiv2cQTtTtA+jeuCAjH3ZlGnYS3tKENSrKhAzVVP9GVyzeYQ==}
    engines: {node: ^12.13.0 || ^14.15.0 || >=16.0.0}
    dependencies:
      '@npmcli/fs': 2.1.2
      '@npmcli/move-file': 2.0.1
      chownr: 2.0.0
      fs-minipass: 2.1.0
      glob: 8.1.0
      infer-owner: 1.0.4
      lru-cache: 7.18.3
      minipass: 3.3.6
      minipass-collect: 1.0.2
      minipass-flush: 1.0.5
      minipass-pipeline: 1.2.4
      mkdirp: 1.0.4
      p-map: 4.0.0
      promise-inflight: 1.0.1
      rimraf: 3.0.2
      ssri: 9.0.1
      tar: 6.1.15
      unique-filename: 2.0.1
    transitivePeerDependencies:
      - bluebird
    dev: true

  /call-bind@1.0.2:
    resolution: {integrity: sha512-7O+FbCihrB5WGbFYesctwmTKae6rOiIzmz1icreWJ+0aA7LJfuqhEso2T9ncpcFtzMQtzXf2QGGueWJGTYsqrA==}
    dependencies:
      function-bind: 1.1.1
      get-intrinsic: 1.2.1

  /callsites@3.1.0:
    resolution: {integrity: sha512-P8BjAsXvZS+VIDUI11hHCQEv74YT67YUi5JJFNWIqL235sBmjX4+qx9Muvls5ivyNENctx46xQLQ3aTuE7ssaQ==}
    engines: {node: '>=6'}
    dev: true

  /camelcase-css@2.0.1:
    resolution: {integrity: sha512-QOSvevhslijgYwRx6Rv7zKdMF8lbRmx+uQGx2+vDc+KI/eBnsy9kit5aj23AgGu3pa4t9AgwbnXWqS+iOY+2aA==}
    engines: {node: '>= 6'}
    dev: true

  /camelcase-keys@6.2.2:
    resolution: {integrity: sha512-YrwaA0vEKazPBkn0ipTiMpSajYDSe+KjQfrjhcBMxJt/znbvlHd8Pw/Vamaz5EB4Wfhs3SUR3Z9mwRu/P3s3Yg==}
    engines: {node: '>=8'}
    dependencies:
      camelcase: 5.3.1
      map-obj: 4.3.0
      quick-lru: 4.0.1
    dev: true

  /camelcase@5.3.1:
    resolution: {integrity: sha512-L28STB170nwWS63UjtlEOE3dldQApaJXZkOI1uMFfzf3rRuPegHaHesyee+YxQ+W6SvRDQV6UrdOdRiR153wJg==}
    engines: {node: '>=6'}
    dev: true

  /camelcase@6.3.0:
    resolution: {integrity: sha512-Gmy6FhYlCY7uOElZUSbxo2UCDH8owEk996gkbrpsgGtrJLM3J7jGxl9Ic7Qwwj4ivOE5AWZWRMecDdF7hqGjFA==}
    engines: {node: '>=10'}
    dev: true

  /caniuse-api@3.0.0:
    resolution: {integrity: sha512-bsTwuIg/BZZK/vreVTYYbSWoe2F+71P7K5QGEX+pT250DZbfU1MQ5prOKpPR+LL6uWKK3KMwMCAS74QB3Um1uw==}
    dependencies:
      browserslist: 4.21.10
      caniuse-lite: 1.0.30001522
      lodash.memoize: 4.1.2
      lodash.uniq: 4.5.0
    dev: true

  /caniuse-lite@1.0.30001522:
    resolution: {integrity: sha512-TKiyTVZxJGhsTszLuzb+6vUZSjVOAhClszBr2Ta2k9IwtNBT/4dzmL6aywt0HCgEZlmwJzXJd8yNiob6HgwTRg==}
    dev: true

  /caniuse-lite@1.0.30001621:
    resolution: {integrity: sha512-+NLXZiviFFKX0fk8Piwv3PfLPGtRqJeq2TiNoUff/qB5KJgwecJTvCXDpmlyP/eCI/GUEmp/h/y5j0yckiiZrA==}
    dev: true

  /cbor-extract@2.2.0:
    resolution: {integrity: sha512-Ig1zM66BjLfTXpNgKpvBePq271BPOvu8MR0Jl080yG7Jsl+wAZunfrwiwA+9ruzm/WEdIV5QF/bjDZTqyAIVHA==}
    hasBin: true
    requiresBuild: true
    dependencies:
      node-gyp-build-optional-packages: 5.1.1
    optionalDependencies:
      '@cbor-extract/cbor-extract-darwin-arm64': 2.2.0
      '@cbor-extract/cbor-extract-darwin-x64': 2.2.0
      '@cbor-extract/cbor-extract-linux-arm': 2.2.0
      '@cbor-extract/cbor-extract-linux-arm64': 2.2.0
      '@cbor-extract/cbor-extract-linux-x64': 2.2.0
      '@cbor-extract/cbor-extract-win32-x64': 2.2.0
    dev: false
    optional: true

  /cbor-x@1.5.1:
    resolution: {integrity: sha512-/vAkC4tiKCQCm5en4sA+mpKmjwY6Xxp1LO+BgZCNhp+Zow3pomyUHeBOK5EDp0mDaE36jw39l5eLHsoF3M1Lmg==}
    optionalDependencies:
      cbor-extract: 2.2.0
    dev: false

  /cborg@1.10.2:
    resolution: {integrity: sha512-b3tFPA9pUr2zCUiCfRd2+wok2/LBSNUMKOuRRok+WlvvAgEt/PlbgPTsZUcwCOs53IJvLgTp0eotwtosE6njug==}
    hasBin: true

  /chalk@2.4.2:
    resolution: {integrity: sha512-Mti+f9lpJNcwF4tWV8/OrTTtF1gZi+f8FqlyAdouralcFWFQWF2+NgCHShjkCb+IFBLq9buZwE1xckQU4peSuQ==}
    engines: {node: '>=4'}
    dependencies:
      ansi-styles: 3.2.1
      escape-string-regexp: 1.0.5
      supports-color: 5.5.0
    dev: true

  /chalk@4.1.2:
    resolution: {integrity: sha512-oKnbhFyRIXpUuez8iBMmyEa4nbj4IOQyuhc/wy9kY7/WVPcwIO9VA668Pu8RkO7+0G76SLROeyw9CpQ061i4mA==}
    engines: {node: '>=10'}
    dependencies:
      ansi-styles: 4.3.0
      supports-color: 7.2.0

  /char-regex@1.0.2:
    resolution: {integrity: sha512-kWWXztvZ5SBQV+eRgKFeh8q5sLuZY2+8WUIzlxWVTg+oGwY14qylx1KbKzHd8P6ZYkAg0xyIDU9JMHhyJMZ1jw==}
    engines: {node: '>=10'}
    dev: true

  /chardet@0.7.0:
    resolution: {integrity: sha512-mT8iDcrh03qDGRRmoA2hmBJnxpllMR+0/0qlzjqZES6NdiWDcZkCNAk4rPFZ9Q85r27unkiNNg8ZOiwZXBHwcA==}
    dev: true

  /chokidar@3.6.0:
    resolution: {integrity: sha512-7VT13fmjotKpGipCW9JEQAusEPE+Ei8nl6/g4FBAmIm0GOOLMua9NDDo/DWp0ZAxCr3cPq5ZpBqmPAQgDda2Pw==}
    engines: {node: '>= 8.10.0'}
    dependencies:
      anymatch: 3.1.3
      braces: 3.0.2
      glob-parent: 5.1.2
      is-binary-path: 2.1.0
      is-glob: 4.0.3
      normalize-path: 3.0.0
      readdirp: 3.6.0
    optionalDependencies:
      fsevents: 2.3.3
    dev: true

  /chownr@1.1.4:
    resolution: {integrity: sha512-jJ0bqzaylmJtVnNgzTeSOs8DPavpbYgEr/b0YL8/2GO3xJEhInFmhKMUnEJQjZumK7KXGFhUy89PrsJWlakBVg==}

  /chownr@2.0.0:
    resolution: {integrity: sha512-bIomtDF5KGpdogkLd9VspvFzk9KfpyyGlS8YFVZl7TGPBHL5snIOnxeshwVgPteQ9b4Eydl+pVbIyE1DcvCWgQ==}
    engines: {node: '>=10'}
    dev: true

  /chromium-bidi@0.8.0(devtools-protocol@0.0.1342118):
    resolution: {integrity: sha512-uJydbGdTw0DEUjhoogGveneJVWX/9YuqkWePzMmkBYwtdAqo5d3J/ovNKFr+/2hWXYmYCr6it8mSSTIj6SS6Ug==}
    peerDependencies:
      devtools-protocol: '*'
    dependencies:
      devtools-protocol: 0.0.1342118
      mitt: 3.0.1
      urlpattern-polyfill: 10.0.0
      zod: 3.23.8
    dev: true

  /ci-info@3.8.0:
    resolution: {integrity: sha512-eXTggHWSooYhq49F2opQhuHWgzucfF2YgODK4e1566GQs5BIfP30B0oenwBJHfWxAs2fyPB1s7Mg949zLf61Yw==}
    engines: {node: '>=8'}
    dev: true

  /cjs-module-lexer@1.2.3:
    resolution: {integrity: sha512-0TNiGstbQmCFwt4akjjBg5pLRTSyj/PkWQ1ZoO2zntmg9yLqSRxwEa4iCfQLGjqhiqBfOJa7W/E8wfGrTDmlZQ==}

  /clean-stack@2.2.0:
    resolution: {integrity: sha512-4diC9HaTE+KRAMWhDhrGOECgWZxoevMc5TlkObMqNSsVU62PYzXZ/SMTjzyGAFF1YusgxGcSWTEXBhp0CPwQ1A==}
    engines: {node: '>=6'}
    dev: true

  /cliui@6.0.0:
    resolution: {integrity: sha512-t6wbgtoCXvAzst7QgXxJYqPt0usEfbgQdftEPbLL/cvv6HPE5VgvqCuAIDR0NgU52ds6rFwqrgakNLrHEjCbrQ==}
    dependencies:
      string-width: 4.2.3
      strip-ansi: 6.0.1
      wrap-ansi: 6.2.0
    dev: true

  /cliui@8.0.1:
    resolution: {integrity: sha512-BSeNnyus75C4//NQ9gQt1/csTXyo/8Sb+afLAkzAptFuMsod9HFokGNudZpi/oQV73hnVK+sR+5PVRMd+Dr7YQ==}
    engines: {node: '>=12'}
    dependencies:
      string-width: 4.2.3
      strip-ansi: 6.0.1
      wrap-ansi: 7.0.0
    dev: true

  /clone@1.0.4:
    resolution: {integrity: sha512-JQHZ2QMW6l3aH/j6xCqQThY/9OH4D/9ls34cgkUBiEeocRTU04tHfKPBsUK1PqZCUQM7GiA0IIXJSuXHI64Kbg==}
    engines: {node: '>=0.8'}
    dev: true

  /cluster-key-slot@1.1.2:
    resolution: {integrity: sha512-RMr0FhtfXemyinomL4hrWcYJxmX6deFdCxpJzhDttxgO1+bcCnkk+9drydLVDmAMG7NE6aN/fl4F7ucU/90gAA==}
    engines: {node: '>=0.10.0'}

  /co@4.6.0:
    resolution: {integrity: sha512-QVb0dM5HvG+uaxitm8wONl7jltx8dqhfU33DcqtOZcLSVIKSDDLDi7+0LbAKiyI8hD9u42m2YxXSkMGWThaecQ==}
    engines: {iojs: '>= 1.0.0', node: '>= 0.12.0'}
    dev: true

  /code-block-writer@11.0.3:
    resolution: {integrity: sha512-NiujjUFB4SwScJq2bwbYUtXbZhBSlY6vYzm++3Q6oC+U+injTqfPYFK8wS9COOmb2lueqp0ZRB4nK1VYeHgNyw==}
    dev: false

  /collect-v8-coverage@1.0.2:
    resolution: {integrity: sha512-lHl4d5/ONEbLlJvaJNtsF/Lz+WvB07u2ycqTYbdrq7UypDXailES4valYb2eWiJFxZlVmpGekfqoxQhzyFdT4Q==}
    dev: true

  /color-convert@1.9.3:
    resolution: {integrity: sha512-QfAUtd+vFdAtFQcC8CCyYt1fYWxSqAiK2cSD6zDB8N3cpsEBAvRxp9zOGg6G/SHHJYAT88/az/IuDGALsNVbGg==}
    dependencies:
      color-name: 1.1.3
    dev: true

  /color-convert@2.0.1:
    resolution: {integrity: sha512-RRECPsj7iu/xb5oKYcsFHSppFNnsj/52OVTRKb4zP5onXwVF3zVmmToNcOfGC+CRDpfK/U584fMg38ZHCaElKQ==}
    engines: {node: '>=7.0.0'}
    dependencies:
      color-name: 1.1.4

  /color-name@1.1.3:
    resolution: {integrity: sha512-72fSenhMw2HZMTVHeCA9KCmpEIbzWiQsjN+BHcBbS9vr1mtt+vJjPdksIBNUmKAW8TFUDPJK5SUU3QhE9NEXDw==}
    dev: true

  /color-name@1.1.4:
    resolution: {integrity: sha512-dOy+3AuW3a2wNbZHIuMZpTcgjGuLU/uBL/ubcZF9OXbDo8ff4O8yVp5Bf0efS8uEoYo5q4Fx7dY9OgQGXgAsQA==}

  /color-string@1.9.1:
    resolution: {integrity: sha512-shrVawQFojnZv6xM40anx4CkoDP+fZsw/ZerEMsW/pyzsRbElpsL/DBVW7q3ExxwusdNXI3lXpuhEZkzs8p5Eg==}
    dependencies:
      color-name: 1.1.4
      simple-swizzle: 0.2.2

  /color-support@1.1.3:
    resolution: {integrity: sha512-qiBjkpbMLO/HL68y+lh4q0/O1MZFj2RX6X/KmMa3+gJD3z+WwI1ZzDHysvqHGS3mP6mznPckpXmw1nI9cJjyRg==}
    hasBin: true
    dev: true

  /color@4.2.3:
    resolution: {integrity: sha512-1rXeuUUiGGrykh+CeBdu5Ie7OJwinCgQY0bc7GCRxy5xVHy+moaqkpL/jqQq0MtQOeYcrqEz4abc5f0KtU7W4A==}
    engines: {node: '>=12.5.0'}
    dependencies:
      color-convert: 2.0.1
      color-string: 1.9.1

  /colord@2.9.3:
    resolution: {integrity: sha512-jeC1axXpnb0/2nn/Y1LPuLdgXBLH7aDcHu4KEKfqw3CUhX7ZpfBSlPKyqXE6btIgEzfWtrX3/tyBCaCvXvMkOw==}
    dev: true

  /colorette@2.0.20:
    resolution: {integrity: sha512-IfEDxwoWIjkeXL1eXcDiow4UbKjhLdq6/EuSVR9GMN7KVH3r9gQ83e73hsz1Nd1T3ijd5xv1wcWRYO+D6kCI2w==}
    dev: true

  /combined-stream@1.0.8:
    resolution: {integrity: sha512-FQN4MRfuJeHf7cBbBMJFXhKSDq+2kAArBlmRBvcvFE5BB1HZKXtSFASDhdlz9zOYwxh8lDdnvmMOe/+5cdoEdg==}
    engines: {node: '>= 0.8'}
    dependencies:
      delayed-stream: 1.0.0

  /commander@2.20.3:
    resolution: {integrity: sha512-GpVkmM8vF2vQUkj2LvZmD35JxeJOLCwJ9cUkugyk2nuhbv3+mJvpLYYt+0+USMxE+oj+ey/lJEnhZw75x/OMcQ==}
    dev: true

  /commander@4.1.1:
    resolution: {integrity: sha512-NOKm8xhkzAjzFx8B2v5OAHT+u5pRQc2UCa2Vq9jYL/31o2wi9mxBA7LIFs3sV5VSC49z6pEhfbMULvShKj26WA==}
    engines: {node: '>= 6'}
    dev: true

  /commander@7.2.0:
    resolution: {integrity: sha512-QrWXB+ZQSVPmIWIhtEO9H+gwHaMGYiF5ChvoJ+K9ZGHG/sVsa6yiesAD1GC/x46sET00Xlwo1u49RVVVzvcSkw==}
    engines: {node: '>= 10'}
    dev: true

  /commander@9.4.0:
    resolution: {integrity: sha512-sRPT+umqkz90UA8M1yqYfnHlZA7fF6nSphDtxeywPZ49ysjxDQybzk13CL+mXekDRG92skbcqCLVovuCusNmFw==}
    engines: {node: ^12.20.0 || >=14}
    dev: false

  /commondir@1.0.1:
    resolution: {integrity: sha512-W9pAhw0ja1Edb5GVdIF1mjZw/ASI0AlShXM83UUGe2DVr5TdAPEA1OA8m/g8zWp9x6On7gqufY+FatDbC3MDQg==}
    dev: true

  /compressible@2.0.18:
    resolution: {integrity: sha512-AF3r7P5dWxL8MxyITRMlORQNaOA2IkAFaTr4k7BUumjPtRpGDTZpl0Pb1XCO6JeDCBdp126Cgs9sMxqSjgYyRg==}
    engines: {node: '>= 0.6'}
    dependencies:
      mime-db: 1.52.0

  /compression@1.7.4:
    resolution: {integrity: sha512-jaSIDzP9pZVS4ZfQ+TzvtiWhdpFhE2RDHz8QJkpX9SIpLq88VueF5jJw6t+6CUQcAoA6t+x89MLrWAqpfDE8iQ==}
    engines: {node: '>= 0.8.0'}
    dependencies:
      accepts: 1.3.8
      bytes: 3.0.0
      compressible: 2.0.18
      debug: 2.6.9
      on-headers: 1.0.2
      safe-buffer: 5.1.2
      vary: 1.1.2
    transitivePeerDependencies:
      - supports-color

  /concat-map@0.0.1:
    resolution: {integrity: sha512-/Srv4dswyQNBfohGpz9o6Yb3Gz3SrUDqBH5rTuhGR7ahtlbYKnVxw2bCFMRljaA7EXHaXZ8wsHdodFvbkhKmqg==}
    dev: true

  /concat-with-sourcemaps@1.1.0:
    resolution: {integrity: sha512-4gEjHJFT9e+2W/77h/DS5SGUgwDaOwprX8L/gl5+3ixnzkVJJsZWDSelmN3Oilw3LNDZjZV0yqH1hLG3k6nghg==}
    dependencies:
      source-map: 0.6.1
    dev: true

  /console-control-strings@1.1.0:
    resolution: {integrity: sha512-ty/fTekppD2fIwRvnZAVdeOiGd1c7YXEixbgJTNzqcxJWKQnjJ/V1bNEEE6hygpM3WjwHFUVK6HTjWSzV4a8sQ==}
    dev: true

  /content-disposition@0.5.4:
    resolution: {integrity: sha512-FveZTNuGw04cxlAiWbzi6zTAL/lhehaWbTtgluJh4/E95DqMwTmha3KZN1aAWA8cFIhHzMZUvLevkw5Rqk+tSQ==}
    engines: {node: '>= 0.6'}
    dependencies:
      safe-buffer: 5.2.1

  /content-type@1.0.5:
    resolution: {integrity: sha512-nTjqfcBFEipKdXCv4YDQWCfmcLZKm81ldF0pAopTvyrFGVbcR6P/VAAd5G7N+0tTr8QqiU0tFadD6FK4NtJwOA==}
    engines: {node: '>= 0.6'}

  /convert-source-map@1.9.0:
    resolution: {integrity: sha512-ASFBup0Mz1uyiIjANan1jzLQami9z1PoYSZCiiYW2FczPbenXc45FZdBZLzOT+r6+iciuEModtmCti+hjaAk0A==}
    dev: true

  /cookie-signature@1.0.6:
    resolution: {integrity: sha512-QADzlaHc8icV8I7vbaJXJwod9HWYp8uCqf1xa4OfNu1T7JVxQIrUgOWtHdNDtPiywmFbiS12VjotIXLrKM3orQ==}

  /cookie@0.5.0:
    resolution: {integrity: sha512-YZ3GUyn/o8gfKJlnlX7g7xq4gyO6OSuhGPKaaGssGB2qgDUS0gPgtTvoyZLTt9Ab6dC4hfc9dV5arkvc/OCmrw==}
    engines: {node: '>= 0.6'}

  /cookie@0.6.0:
    resolution: {integrity: sha512-U71cyTamuh1CRNCfpGY6to28lxvNwPG4Guz/EVjgf3Jmzv0vlDp1atT9eS5dDjMYHucpHbWns6Lwf3BKz6svdw==}
    engines: {node: '>= 0.6'}
    dev: false

  /cors@2.8.5:
    resolution: {integrity: sha512-KIHbLJqu73RGr/hnbrO9uBeixNGuvSQjul/jdFvS/KFSIH1hWVd1ng7zOHx+YrEfInLG7q4n6GHQ9cDtxv/P6g==}
    engines: {node: '>= 0.10'}
    dependencies:
      object-assign: 4.1.1
      vary: 1.1.2

  /cosmiconfig@9.0.0(typescript@5.6.3):
    resolution: {integrity: sha512-itvL5h8RETACmOTFc4UfIyB2RfEHi71Ax6E/PivVxq9NseKbOWpeyHEOIbmAw1rs8Ak0VursQNww7lf7YtUwzg==}
    engines: {node: '>=14'}
    peerDependencies:
      typescript: '>=4.9.5'
    peerDependenciesMeta:
      typescript:
        optional: true
    dependencies:
      env-paths: 2.2.1
      import-fresh: 3.3.0
      js-yaml: 4.1.0
      parse-json: 5.2.0
      typescript: 5.6.3
    dev: true

  /create-require@1.1.1:
    resolution: {integrity: sha512-dcKFX3jn0MpIaXjisoRvexIJVEKzaq7z2rZKxf+MSr9TkdmHmsU4m2lcLojrj/FHl8mk5VxMmYA+ftRkP/3oKQ==}
    dev: true

  /cross-spawn@5.1.0:
    resolution: {integrity: sha512-pTgQJ5KC0d2hcY8eyL1IzlBPYjTkyH72XRZPnLyKus2mBfNjQs3klqbJU2VILqZryAZUt9JOb3h/mWMy23/f5A==}
    dependencies:
      lru-cache: 4.1.5
      shebang-command: 1.2.0
      which: 1.3.1
    dev: true

  /cross-spawn@7.0.3:
    resolution: {integrity: sha512-iRDPJKUPVEND7dHPO8rkbOnPpyDygcDFtWjpeWNCgy8WP2rXcxXL8TskReQl6OrB2G7+UJrags1q15Fudc7G6w==}
    engines: {node: '>= 8'}
    dependencies:
      path-key: 3.1.1
      shebang-command: 2.0.0
      which: 2.0.2

  /crypto-randomuuid@1.0.0:
    resolution: {integrity: sha512-/RC5F4l1SCqD/jazwUF6+t34Cd8zTSAGZ7rvvZu1whZUhD2a5MOGKjSGowoGcpj/cbVZk1ZODIooJEQQq3nNAA==}
    dev: false

  /css-declaration-sorter@6.4.1(postcss@8.4.38):
    resolution: {integrity: sha512-rtdthzxKuyq6IzqX6jEcIzQF/YqccluefyCYheovBOLhFT/drQA9zj/UbRAa9J7C0o6EG6u3E6g+vKkay7/k3g==}
    engines: {node: ^10 || ^12 || >=14}
    peerDependencies:
      postcss: ^8.0.9
    dependencies:
      postcss: 8.4.38
    dev: true

  /css-select@4.3.0:
    resolution: {integrity: sha512-wPpOYtnsVontu2mODhA19JrqWxNsfdatRKd64kmpRbQgh1KtItko5sTnEpPdpSaJszTOhEMlF/RPz28qj4HqhQ==}
    dependencies:
      boolbase: 1.0.0
      css-what: 6.1.0
      domhandler: 4.3.1
      domutils: 2.8.0
      nth-check: 2.1.1
    dev: true

  /css-tree@1.1.3:
    resolution: {integrity: sha512-tRpdppF7TRazZrjJ6v3stzv93qxRcSsFmW6cX0Zm2NVKpxE1WV1HblnghVv9TreireHkqI/VDEsfolRF1p6y7Q==}
    engines: {node: '>=8.0.0'}
    dependencies:
      mdn-data: 2.0.14
      source-map: 0.6.1
    dev: true

  /css-what@6.1.0:
    resolution: {integrity: sha512-HTUrgRJ7r4dsZKU6GjmpfRK1O76h97Z8MfS1G0FozR+oF2kG6Vfe8JE6zwrkbxigziPHinCJ+gCPjA9EaBDtRw==}
    engines: {node: '>= 6'}
    dev: true

  /cssesc@3.0.0:
    resolution: {integrity: sha512-/Tb/JcjK111nNScGob5MNtsntNM1aCNUDipB/TkwZFhyDrrE47SOx/18wF2bbjgc3ZzCSKW1T5nt5EbFoAz/Vg==}
    engines: {node: '>=4'}
    hasBin: true
    dev: true

  /cssnano-preset-default@5.2.14(postcss@8.4.38):
    resolution: {integrity: sha512-t0SFesj/ZV2OTylqQVOrFgEh5uanxbO6ZAdeCrNsUQ6fVuXwYTxJPNAGvGTxHbD68ldIJNec7PyYZDBrfDQ+6A==}
    engines: {node: ^10 || ^12 || >=14.0}
    peerDependencies:
      postcss: ^8.2.15
    dependencies:
      css-declaration-sorter: 6.4.1(postcss@8.4.38)
      cssnano-utils: 3.1.0(postcss@8.4.38)
      postcss: 8.4.38
      postcss-calc: 8.2.4(postcss@8.4.38)
      postcss-colormin: 5.3.1(postcss@8.4.38)
      postcss-convert-values: 5.1.3(postcss@8.4.38)
      postcss-discard-comments: 5.1.2(postcss@8.4.38)
      postcss-discard-duplicates: 5.1.0(postcss@8.4.38)
      postcss-discard-empty: 5.1.1(postcss@8.4.38)
      postcss-discard-overridden: 5.1.0(postcss@8.4.38)
      postcss-merge-longhand: 5.1.7(postcss@8.4.38)
      postcss-merge-rules: 5.1.4(postcss@8.4.38)
      postcss-minify-font-values: 5.1.0(postcss@8.4.38)
      postcss-minify-gradients: 5.1.1(postcss@8.4.38)
      postcss-minify-params: 5.1.4(postcss@8.4.38)
      postcss-minify-selectors: 5.2.1(postcss@8.4.38)
      postcss-normalize-charset: 5.1.0(postcss@8.4.38)
      postcss-normalize-display-values: 5.1.0(postcss@8.4.38)
      postcss-normalize-positions: 5.1.1(postcss@8.4.38)
      postcss-normalize-repeat-style: 5.1.1(postcss@8.4.38)
      postcss-normalize-string: 5.1.0(postcss@8.4.38)
      postcss-normalize-timing-functions: 5.1.0(postcss@8.4.38)
      postcss-normalize-unicode: 5.1.1(postcss@8.4.38)
      postcss-normalize-url: 5.1.0(postcss@8.4.38)
      postcss-normalize-whitespace: 5.1.1(postcss@8.4.38)
      postcss-ordered-values: 5.1.3(postcss@8.4.38)
      postcss-reduce-initial: 5.1.2(postcss@8.4.38)
      postcss-reduce-transforms: 5.1.0(postcss@8.4.38)
      postcss-svgo: 5.1.0(postcss@8.4.38)
      postcss-unique-selectors: 5.1.1(postcss@8.4.38)
    dev: true

  /cssnano-utils@3.1.0(postcss@8.4.38):
    resolution: {integrity: sha512-JQNR19/YZhz4psLX/rQ9M83e3z2Wf/HdJbryzte4a3NSuafyp9w/I4U+hx5C2S9g41qlstH7DEWnZaaj83OuEA==}
    engines: {node: ^10 || ^12 || >=14.0}
    peerDependencies:
      postcss: ^8.2.15
    dependencies:
      postcss: 8.4.38
    dev: true

  /cssnano@5.1.15(postcss@8.4.38):
    resolution: {integrity: sha512-j+BKgDcLDQA+eDifLx0EO4XSA56b7uut3BQFH+wbSaSTuGLuiyTa/wbRYthUXX8LC9mLg+WWKe8h+qJuwTAbHw==}
    engines: {node: ^10 || ^12 || >=14.0}
    peerDependencies:
      postcss: ^8.2.15
    dependencies:
      cssnano-preset-default: 5.2.14(postcss@8.4.38)
      lilconfig: 2.1.0
      postcss: 8.4.38
      yaml: 1.10.2
    dev: true

  /csso@4.2.0:
    resolution: {integrity: sha512-wvlcdIbf6pwKEk7vHj8/Bkc0B4ylXZruLvOgs9doS5eOsOpuodOV2zJChSpkp+pRpYQLQMeF04nr3Z68Sta9jA==}
    engines: {node: '>=8.0.0'}
    dependencies:
      css-tree: 1.1.3
    dev: true

  /csstype@3.1.3:
    resolution: {integrity: sha512-M1uQkMl8rQK/szD0LNhtqxIPLpimGm8sOBwU7lLnCpSbTyY3yeU1Vc7l4KT5zT4s/yOxHH5O7tIuuLOCnLADRw==}
    dev: true

  /csv-generate@3.4.3:
    resolution: {integrity: sha512-w/T+rqR0vwvHqWs/1ZyMDWtHHSJaN06klRqJXBEpDJaM/+dZkso0OKh1VcuuYvK3XM53KysVNq8Ko/epCK8wOw==}
    dev: true

  /csv-parse@4.16.3:
    resolution: {integrity: sha512-cO1I/zmz4w2dcKHVvpCr7JVRu8/FymG5OEpmvsZYlccYolPBLoVGKUHgNoc4ZGkFeFlWGEDmMyBM+TTqRdW/wg==}
    dev: true

  /csv-stringify@5.6.5:
    resolution: {integrity: sha512-PjiQ659aQ+fUTQqSrd1XEDnOr52jh30RBurfzkscaE2tPaFsDH5wOAHJiw8XAHphRknCwMUE9KRayc4K/NbO8A==}
    dev: true

  /csv@5.5.3:
    resolution: {integrity: sha512-QTaY0XjjhTQOdguARF0lGKm5/mEq9PD9/VhZZegHDIBq2tQwgNpHc3dneD4mGo2iJs+fTKv5Bp0fZ+BRuY3Z0g==}
    engines: {node: '>= 0.1.90'}
    dependencies:
      csv-generate: 3.4.3
      csv-parse: 4.16.3
      csv-stringify: 5.6.5
      stream-transform: 2.1.3
    dev: true

  /data-uri-to-buffer@6.0.2:
    resolution: {integrity: sha512-7hvf7/GW8e86rW0ptuwS3OcBGDjIi6SZva7hCyWC0yYry2cOPmLIjXAUHI6DK2HsnwJd9ifmt57i8eV2n4YNpw==}
    engines: {node: '>= 14'}
    dev: true

  /dataloader@1.4.0:
    resolution: {integrity: sha512-68s5jYdlvasItOJnCuI2Q9s4q98g0pCyL3HrcKJu8KNugUl8ahgmZYg38ysLTgQjjXX3H8CJLkAvWrclWfcalw==}
    dev: true

  /dateformat@4.6.3:
    resolution: {integrity: sha512-2P0p0pFGzHS5EMnhdxQi7aJN+iMheud0UhG4dlE1DLAlvL8JHjJJTX/CSm4JXwV0Ka5nGk3zC5mcb5bUQUxxMA==}
    dev: true

  /dayjs@1.11.10:
    resolution: {integrity: sha512-vjAczensTgRcqDERK0SR2XMwsF/tSvnvlv6VcF2GIhg6Sx4yOIt/irsr1RDJsKiIyBzJDpCoXiWWq28MqH2cnQ==}
    dev: true

  /dc-polyfill@0.1.3:
    resolution: {integrity: sha512-Wyk5n/5KUj3GfVKV2jtDbtChC/Ff9fjKsBcg4ZtYW1yQe3DXNHcGURvmoxhqQdfOQ9TwyMjnfyv1lyYcOkFkFA==}
    engines: {node: '>=12.17'}
    dev: false

  /dd-trace@3.13.2:
    resolution: {integrity: sha512-POO9nEcAufe5pgp2xV1X3PfWip6wh+6TpEcRSlSgZJCIIMvWVCkcIVL/J2a6KAZq6V3Yjbkl8Ktfe+MOzQf5kw==}
    engines: {node: '>=14'}
    requiresBuild: true
    dependencies:
      '@datadog/native-appsec': 2.0.0
      '@datadog/native-iast-rewriter': 1.1.2
      '@datadog/native-iast-taint-tracking': 1.1.0
      '@datadog/native-metrics': 1.6.0
      '@datadog/pprof': 1.1.1
      '@datadog/sketches-js': 2.1.0
      crypto-randomuuid: 1.0.0
      diagnostics_channel: 1.1.0
      ignore: 5.2.4
      import-in-the-middle: 1.4.2
      ipaddr.js: 2.1.0
      istanbul-lib-coverage: 3.2.0
      koalas: 1.0.2
      limiter: 1.1.5
      lodash.kebabcase: 4.1.1
      lodash.pick: 4.4.0
      lodash.sortby: 4.7.0
      lodash.uniq: 4.5.0
      lru-cache: 7.18.3
      methods: 1.1.2
      module-details-from-path: 1.0.3
      node-abort-controller: 3.1.1
      opentracing: 0.14.7
      path-to-regexp: 0.1.7
      protobufjs: 7.2.5
      retry: 0.10.1
      semver: 5.7.2
    dev: false

  /dd-trace@4.20.0:
    resolution: {integrity: sha512-y7IDLSSt6nww6zMdw/I8oLdfgOQADIOkERCNdfSzlBrXHz5CHimEOFfsHN87ag0mn6vusr06aoi+CQRZSNJz2g==}
    engines: {node: '>=16'}
    requiresBuild: true
    dependencies:
      '@datadog/native-appsec': 4.0.0
      '@datadog/native-iast-rewriter': 2.2.1
      '@datadog/native-iast-taint-tracking': 1.6.4
      '@datadog/native-metrics': 2.0.0
      '@datadog/pprof': 4.0.1
      '@datadog/sketches-js': 2.1.0
      '@opentelemetry/api': 1.7.0
      '@opentelemetry/core': 1.18.1(@opentelemetry/api@1.7.0)
      crypto-randomuuid: 1.0.0
      dc-polyfill: 0.1.3
      ignore: 5.2.4
      import-in-the-middle: 1.4.2
      int64-buffer: 0.1.10
      ipaddr.js: 2.1.0
      istanbul-lib-coverage: 3.2.0
      jest-docblock: 29.7.0
      koalas: 1.0.2
      limiter: 1.1.5
      lodash.kebabcase: 4.1.1
      lodash.pick: 4.4.0
      lodash.sortby: 4.7.0
      lodash.uniq: 4.5.0
      lru-cache: 7.18.3
      methods: 1.1.2
      module-details-from-path: 1.0.3
      msgpack-lite: 0.1.26
      node-abort-controller: 3.1.1
      opentracing: 0.14.7
      path-to-regexp: 0.1.7
      pprof-format: 2.0.7
      protobufjs: 7.2.5
      retry: 0.13.1
      semver: 7.5.4
    dev: false

  /debug@2.6.9:
    resolution: {integrity: sha512-bC7ElrdJaJnPbAP+1EotYvqZsb3ecl5wi6Bfi6BJTUcNowp6cvspg0jXznRTKDjm/E7AdgFBVeAPVMNcKGsHMA==}
    peerDependencies:
      supports-color: '*'
    peerDependenciesMeta:
      supports-color:
        optional: true
    dependencies:
      ms: 2.0.0

  /debug@4.3.4:
    resolution: {integrity: sha512-PRWFHuSU3eDtQJPvnNY7Jcket1j0t5OuOsFzPPzsekD52Zl8qUfFIPEiswXqIvHWGVHOgX+7G/vCNNhehwxfkQ==}
    engines: {node: '>=6.0'}
    peerDependencies:
      supports-color: '*'
    peerDependenciesMeta:
      supports-color:
        optional: true
    dependencies:
      ms: 2.1.2

  /debug@4.3.7:
    resolution: {integrity: sha512-Er2nc/H7RrMXZBFCEim6TCmMk02Z8vLC2Rbi1KEBggpo0fS6l0S1nnapwmIi3yW/+GOJap1Krg4w0Hg80oCqgQ==}
    engines: {node: '>=6.0'}
    peerDependencies:
      supports-color: '*'
    peerDependenciesMeta:
      supports-color:
        optional: true
    dependencies:
      ms: 2.1.3
    dev: true

  /decamelize-keys@1.1.1:
    resolution: {integrity: sha512-WiPxgEirIV0/eIOMcnFBA3/IJZAZqKnwAwWyvvdi4lsr1WCN22nhdf/3db3DoZcUjTV2SqfzIwNyp6y2xs3nmg==}
    engines: {node: '>=0.10.0'}
    dependencies:
      decamelize: 1.2.0
      map-obj: 1.0.1
    dev: true

  /decamelize@1.2.0:
    resolution: {integrity: sha512-z2S+W9X73hAUUki+N+9Za2lBlun89zigOyGrsax+KUQ6wKW4ZoWpEYBkGhQjwAjjDCkWxhY0VKEhk8wzY7F5cA==}
    engines: {node: '>=0.10.0'}
    dev: true

  /decompress-response@6.0.0:
    resolution: {integrity: sha512-aW35yZM6Bb/4oJlZncMH2LCoZtJXTRxES17vE3hoRiowU2kWHaJKFkSBDnDR+cm9J+9QhXmREyIfv0pji9ejCQ==}
    engines: {node: '>=10'}
    dependencies:
      mimic-response: 3.1.0

  /dedent@0.7.0:
    resolution: {integrity: sha512-Q6fKUPqnAHAyhiUgFU7BUzLiv0kd8saH9al7tnu5Q/okj6dnupxyTgFIBjVzJATdfIAm9NAsvXNzjaKa+bxVyA==}
    dev: true

  /deep-extend@0.6.0:
    resolution: {integrity: sha512-LOHxIOaPYdHlJRtCQfDIVZtfw/ufM8+rVj649RIHzcm/vGwQRXFt6OPqIFWsm2XEMrNIEtWR64sY1LEKD2vAOA==}
    engines: {node: '>=4.0.0'}

  /deep-is@0.1.4:
    resolution: {integrity: sha512-oIPzksmTg4/MriiaYGO+okXDT7ztn/w3Eptv/+gSIdMdKsJo0u4CfYNFJPy+4SKMuCqGw2wxnA+URMg3t8a/bQ==}
    dev: true

  /deepmerge@4.3.1:
    resolution: {integrity: sha512-3sUqbMEc77XqpdNO7FRyRog+eW3ph+GYCbj+rK+uYyRMuwsVy0rMiVtPn+QJlKFvWP/1PYpapqYn0Me2knFn+A==}
    engines: {node: '>=0.10.0'}

  /defaults@1.0.4:
    resolution: {integrity: sha512-eFuaLoy/Rxalv2kr+lqMlUnrDWV+3j4pljOIJgLIhI058IQfWJ7vXhyEIHu+HtC738klGALYxOKDO0bQP3tg8A==}
    dependencies:
      clone: 1.0.4
    dev: true

  /define-properties@1.2.0:
    resolution: {integrity: sha512-xvqAVKGfT1+UAvPwKTVw/njhdQ8ZhXK4lI0bCIuCMrp2up9nPnaDftrLtmpTazqd1o+UY4zgzU+avtMbDP+ldA==}
    engines: {node: '>= 0.4'}
    dependencies:
      has-property-descriptors: 1.0.0
      object-keys: 1.1.1

  /degenerator@5.0.1:
    resolution: {integrity: sha512-TllpMR/t0M5sqCXfj85i4XaAzxmS5tVA16dqvdkMwGmzI+dXLXnw3J+3Vdv7VKw+ThlTMboK6i9rnZ6Nntj5CQ==}
    engines: {node: '>= 14'}
    dependencies:
      ast-types: 0.13.4
      escodegen: 2.1.0
      esprima: 4.0.1
    dev: true

  /delay@5.0.0:
    resolution: {integrity: sha512-ReEBKkIfe4ya47wlPYf/gu5ib6yUG0/Aez0JQZQz94kiWtRQvZIQbTiehsnwHvLSWJnQdhVeqYue7Id1dKr0qw==}
    engines: {node: '>=10'}

  /delayed-stream@1.0.0:
    resolution: {integrity: sha512-ZySD7Nf91aLB0RxL4KGrKHBXl7Eds1DAmEdcoVawXnLD7SDhpNgtuII2aAkg7a7QS41jxPSZ17p4VdGnMHk3MQ==}
    engines: {node: '>=0.4.0'}

  /delegates@1.0.0:
    resolution: {integrity: sha512-bd2L678uiWATM6m5Z1VzNCErI3jiGzt6HGY8OVICs40JQq/HALfbyNJmp0UDakEY4pMMaN0Ly5om/B1VI/+xfQ==}
    dev: true

  /denque@2.1.0:
    resolution: {integrity: sha512-HVQE3AAb/pxF8fQAoiqpvg9i3evqug3hoiwakOyZAwJm+6vZehbkYXZ0l4JxS+I3QxM97v5aaRNhj8v5oBhekw==}
    engines: {node: '>=0.10'}

  /depd@2.0.0:
    resolution: {integrity: sha512-g7nH6P6dyDioJogAAGprGpCtVImJhpPk/roCzdb3fIh61/s/nPsfR6onyMwkCAR/OlC3yBC0lESvUoQEAssIrw==}
    engines: {node: '>= 0.8'}

  /destroy@1.2.0:
    resolution: {integrity: sha512-2sJGJTaXIIaR1w4iJSNoN0hnMY7Gpc/n8D4qSCJw8QqFWXf7cuAgnEHxBpweaVcPevC2l3KpjYCx3NypQQgaJg==}
    engines: {node: '>= 0.8', npm: 1.2.8000 || >= 1.4.16}

  /detect-indent@6.1.0:
    resolution: {integrity: sha512-reYkTUJAZb9gUuZ2RvVCNhVHdg62RHnJ7WJl8ftMi4diZ6NWlciOzQN88pUhSELEwflJht4oQDv0F0BMlwaYtA==}
    engines: {node: '>=8'}
    dev: true

  /detect-libc@2.0.3:
    resolution: {integrity: sha512-bwy0MGW55bG41VqxxypOsdSdGqLwXPI/focwgTYCFMbdUiBAxLg9CFzG08sz2aqzknwiX7Hkl0bQENjg8iLByw==}
    engines: {node: '>=8'}

  /detect-newline@3.1.0:
    resolution: {integrity: sha512-TLz+x/vEXm/Y7P7wn1EJFNLxYpUD4TgMosxY6fAVJUnJMbupHBOncxyWUG9OpTaH9EBD7uFI5LfEgmMOc54DsA==}
    engines: {node: '>=8'}

  /devtools-protocol@0.0.1342118:
    resolution: {integrity: sha512-75fMas7PkYNDTmDyb6PRJCH7ILmHLp+BhrZGeMsa4bCh40DTxgCz2NRy5UDzII4C5KuD0oBMZ9vXKhEl6UD/3w==}
    dev: true

  /diagnostics_channel@1.1.0:
    resolution: {integrity: sha512-OE1ngLDjSBPG6Tx0YATELzYzy3RKHC+7veQ8gLa8yS7AAgw65mFbVdcsu3501abqOZCEZqZyAIemB0zXlqDSuw==}
    engines: {node: '>=4'}
    dev: false

  /didyoumean@1.2.2:
    resolution: {integrity: sha512-gxtyfqMg7GKyhQmb056K7M3xszy/myH8w+B4RT+QXBQsvAOdc3XymqDDPHx1BgPgsdAA5SIifona89YtRATDzw==}
    dev: true

  /diff-sequences@28.1.1:
    resolution: {integrity: sha512-FU0iFaH/E23a+a718l8Qa/19bF9p06kgE0KipMOMadwa3SjnaElKzPaUC0vnibs6/B/9ni97s61mcejk8W1fQw==}
    engines: {node: ^12.13.0 || ^14.15.0 || ^16.10.0 || >=17.0.0}
    dev: true

  /diff@4.0.2:
    resolution: {integrity: sha512-58lmxKSA4BNyLz+HHMUzlOEpg09FV+ev6ZMe3vJihgdxzgcwZ8VoEEPmALCZG9LmqfVoNMMKpttIYTVG6uDY7A==}
    engines: {node: '>=0.3.1'}
    dev: true

  /dir-glob@3.0.1:
    resolution: {integrity: sha512-WkrWp9GR4KXfKGYzOLmTuGVi1UWFfws377n9cc55/tb6DuqyF6pcQ5AbiHEshaDpY9v6oaSr2XCDidGmMwdzIA==}
    engines: {node: '>=8'}
    dependencies:
      path-type: 4.0.0
    dev: true

  /disposable-email-domains-js@1.5.0:
    resolution: {integrity: sha512-L1cn+cZhKmxUwixH8n+n0HG+WbCz+LF4coyT6yMh930tpkD90ZWFx3A9dHIdFMVM745saaeNGYScIEstm3Y3yg==}
    dev: false

  /disposable-email@0.2.3:
    resolution: {integrity: sha512-gkBQQ5Res431ZXqLlAafrXHizG7/1FWmi8U2RTtriD78Vc10HhBUvdJun3R4eSF0KRIQQJs+wHlxjkED/Hr1EQ==}
    dev: true

  /dlv@1.1.3:
    resolution: {integrity: sha512-+HlytyjlPKnIG8XuRG8WvmBP8xs8P71y+SKKS6ZXWoEgLuePxtDoUEiH7WkdePWrQ5JBpE6aoVqfZfJUQkjXwA==}
    dev: true

  /doctrine@3.0.0:
    resolution: {integrity: sha512-yS+Q5i3hBf7GBkd4KG8a7eBNNWNGLTaEwwYWUijIYM7zrlYDM0BFXHjjPWlWZ1Rg7UaddZeIDmi9jF3HmqiQ2w==}
    engines: {node: '>=6.0.0'}
    dependencies:
      esutils: 2.0.3
    dev: true

  /dom-serializer@1.4.1:
    resolution: {integrity: sha512-VHwB3KfrcOOkelEG2ZOfxqLZdfkil8PtJi4P8N2MMXucZq2yLp75ClViUlOVwyoHEDjYU433Aq+5zWP61+RGag==}
    dependencies:
      domelementtype: 2.3.0
      domhandler: 4.3.1
      entities: 2.2.0

  /domelementtype@2.3.0:
    resolution: {integrity: sha512-OLETBj6w0OsagBwdXnPdN0cnMfF9opN69co+7ZrbfPGrdpPVNBUj02spi6B1N7wChLQiPn4CSH/zJvXw56gmHw==}

  /domhandler@4.3.1:
    resolution: {integrity: sha512-GrwoxYN+uWlzO8uhUXRl0P+kHE4GtVPfYzVLcUxPL7KNdHKj66vvlhiweIHqYYXWlw+T8iLMp42Lm67ghw4WMQ==}
    engines: {node: '>= 4'}
    dependencies:
      domelementtype: 2.3.0

  /domutils@2.8.0:
    resolution: {integrity: sha512-w96Cjofp72M5IIhpjgobBimYEfoPjx1Vx0BSX9P30WBdZW2WIKU0T1Bd0kz2eNZ9ikjKgHbEyKx8BB6H1L3h3A==}
    dependencies:
      dom-serializer: 1.4.1
      domelementtype: 2.3.0
      domhandler: 4.3.1

  /dotenv@16.0.3:
    resolution: {integrity: sha512-7GO6HghkA5fYG9TYnNxi14/7K9f5occMlp3zXAuSxn7CKCxt9xbNWG7yF8hTCSUchlfWSe3uLmlPfigevRItzQ==}
    engines: {node: '>=12'}

  /dotenv@8.6.0:
    resolution: {integrity: sha512-IrPdXQsk2BbzvCBGBOTmmSH5SodmqZNt4ERAZDmW4CT+tL8VtvinqywuANaFu4bOMWki16nqf0e4oC0QIaDr/g==}
    engines: {node: '>=10'}
    dev: true

  /eastasianwidth@0.2.0:
    resolution: {integrity: sha512-I88TYZWc9XiYHRQ4/3c5rjjfgkjhLyW2luGIheGERbNQ6OY7yTybanSpDXZa8y7VUP9YmDcYa+eyq4ca7iLqWA==}

  /ecdsa-sig-formatter@1.0.11:
    resolution: {integrity: sha512-nagl3RYrbNv6kQkeJIpt6NJZy8twLB/2vtz6yN9Z4vRKHN4/QZJIEbqohALSgwKdnksuY3k5Addp5lg8sVoVcQ==}
    dependencies:
      safe-buffer: 5.2.1
    dev: true

  /ee-first@1.1.1:
    resolution: {integrity: sha512-WMwm9LhRUo+WUaRN+vRuETqG89IgZphVSNkdFgeb6sS/E4OrDIN7t48CAewSHXc6C8lefD8KKfr5vY61brQlow==}

  /electron-to-chromium@1.4.499:
    resolution: {integrity: sha512-0NmjlYBLKVHva4GABWAaHuPJolnDuL0AhV3h1hES6rcLCWEIbRL6/8TghfsVwkx6TEroQVdliX7+aLysUpKvjw==}
    dev: true

  /electron-to-chromium@1.4.779:
    resolution: {integrity: sha512-oaTiIcszNfySXVJzKcjxd2YjPxziAd+GmXyb2HbidCeFo6Z88ygOT7EimlrEQhM2U08VhSrbKhLOXP0kKUCZ6g==}
    dev: true

  /elliptic@6.5.4:
    resolution: {integrity: sha512-iLhC6ULemrljPZb+QutR5TQGB+pdW6KGD5RSegS+8sorOZT+rdQFbsQFJgvN3eRqNALqJer4oQ16YvJHlU8hzQ==}
    dependencies:
      bn.js: 4.12.0
      brorand: 1.1.0
      hash.js: 1.1.7
      hmac-drbg: 1.0.1
      inherits: 2.0.4
      minimalistic-assert: 1.0.1
      minimalistic-crypto-utils: 1.0.1

  /emittery@0.10.2:
    resolution: {integrity: sha512-aITqOwnLanpHLNXZJENbOgjUBeHocD+xsSJmNrjovKBW5HbSpW3d1pEls7GFQPUWXiwG9+0P4GtHfEqC/4M0Iw==}
    engines: {node: '>=12'}
    dev: true

  /emoji-regex@8.0.0:
    resolution: {integrity: sha512-MSjYzcWNOA0ewAHpz0MxpYFvwg6yjy1NG3xteoqz644VCo/RPgnr1/GGt+ic3iJTzQ8Eu3TdM14SawnVUmGE6A==}

  /emoji-regex@9.2.2:
    resolution: {integrity: sha512-L18DaJsXSUk2+42pv8mLs5jJT2hqFkFE4j21wOmgbUqsZ2hL72NsUU785g9RXgo3s0ZNgVl42TiHp3ZtOv/Vyg==}

  /encodeurl@1.0.2:
    resolution: {integrity: sha512-TPJXq8JqFaVYm2CWmPvnP2Iyo4ZSM7/QKcSmuMLDObfpH5fi7RUGmd/rTDf+rut/saiDiQEeVTNgAmJEdAOx0w==}
    engines: {node: '>= 0.8'}

  /encoding@0.1.13:
    resolution: {integrity: sha512-ETBauow1T35Y/WZMkio9jiM0Z5xjHHmJ4XmjZOq1l/dXz3lr2sRn87nJy20RupqSh1F2m3HHPSp8ShIPQJrJ3A==}
    requiresBuild: true
    dependencies:
      iconv-lite: 0.6.3
    dev: true
    optional: true

  /end-of-stream@1.4.4:
    resolution: {integrity: sha512-+uw1inIHVPQoaVuHzRyXd21icM+cnt4CzD5rW+NC1wjOUSTOs+Te7FOv7AhN7vS9x/oIyhLP5PR1H+phQAHu5Q==}
    dependencies:
      once: 1.4.0

  /enquirer@2.4.1:
    resolution: {integrity: sha512-rRqJg/6gd538VHvR3PSrdRBb/1Vy2YfzHqzvbhGIQpDRKIa4FgV/54b5Q1xYSxOOwKvjXweS26E0Q+nAMwp2pQ==}
    engines: {node: '>=8.6'}
    dependencies:
      ansi-colors: 4.1.3
      strip-ansi: 6.0.1
    dev: true

  /entities@2.2.0:
    resolution: {integrity: sha512-p92if5Nz619I0w+akJrLZH0MX0Pb5DX39XOwQTtXSdQQOaYH03S1uIQp4mhOZtAXrxq4ViO67YTiLBo2638o9A==}

  /env-paths@2.2.1:
    resolution: {integrity: sha512-+h1lkLKhZMTYjog1VEpJNG7NZJWcuc2DDk/qsqSTRRCOXiLjeQ1d1/udrUGhqMxUgAlwKNZ0cf2uqan5GLuS2A==}
    engines: {node: '>=6'}
    dev: true

  /err-code@2.0.3:
    resolution: {integrity: sha512-2bmlRpNKBxT/CRmPOlyISQpNj+qSeYvcym/uT0Jx2bMOlKLtSy1ZmLuVxSEKKyor/N5yhvp/ZiG1oE3DEYMSFA==}
    dev: true

  /error-ex@1.3.2:
    resolution: {integrity: sha512-7dFHNmqeFSEt2ZBsCriorKnn3Z2pj+fd9kmI6QoWw4//DL+icEBfc0U7qJCisqrTsKTjw4fNFy2pW9OqStD84g==}
    dependencies:
      is-arrayish: 0.2.1
    dev: true

  /es-abstract@1.22.1:
    resolution: {integrity: sha512-ioRRcXMO6OFyRpyzV3kE1IIBd4WG5/kltnzdxSCqoP8CMGs/Li+M1uF5o7lOkZVFjDs+NLesthnF66Pg/0q0Lw==}
    engines: {node: '>= 0.4'}
    dependencies:
      array-buffer-byte-length: 1.0.0
      arraybuffer.prototype.slice: 1.0.1
      available-typed-arrays: 1.0.5
      call-bind: 1.0.2
      es-set-tostringtag: 2.0.1
      es-to-primitive: 1.2.1
      function.prototype.name: 1.1.6
      get-intrinsic: 1.2.1
      get-symbol-description: 1.0.0
      globalthis: 1.0.3
      gopd: 1.0.1
      has: 1.0.3
      has-property-descriptors: 1.0.0
      has-proto: 1.0.1
      has-symbols: 1.0.3
      internal-slot: 1.0.5
      is-array-buffer: 3.0.2
      is-callable: 1.2.7
      is-negative-zero: 2.0.2
      is-regex: 1.1.4
      is-shared-array-buffer: 1.0.2
      is-string: 1.0.7
      is-typed-array: 1.1.12
      is-weakref: 1.0.2
      object-inspect: 1.12.3
      object-keys: 1.1.1
      object.assign: 4.1.4
      regexp.prototype.flags: 1.5.0
      safe-array-concat: 1.0.1
      safe-regex-test: 1.0.0
      string.prototype.trim: 1.2.7
      string.prototype.trimend: 1.0.6
      string.prototype.trimstart: 1.0.7
      typed-array-buffer: 1.0.0
      typed-array-byte-length: 1.0.0
      typed-array-byte-offset: 1.0.0
      typed-array-length: 1.0.4
      unbox-primitive: 1.0.2
      which-typed-array: 1.1.11
    dev: true

  /es-set-tostringtag@2.0.1:
    resolution: {integrity: sha512-g3OMbtlwY3QewlqAiMLI47KywjWZoEytKr8pf6iTC8uJq5bIAH52Z9pnQ8pVL6whrCto53JZDuUIsifGeLorTg==}
    engines: {node: '>= 0.4'}
    dependencies:
      get-intrinsic: 1.2.1
      has: 1.0.3
      has-tostringtag: 1.0.0
    dev: true

  /es-shim-unscopables@1.0.0:
    resolution: {integrity: sha512-Jm6GPcCdC30eMLbZ2x8z2WuRwAws3zTBBKuusffYVUrNj/GVSUAZ+xKMaUpfNDR5IbyNA5LJbaecoUVbmUcB1w==}
    dependencies:
      has: 1.0.3
    dev: true

  /es-to-primitive@1.2.1:
    resolution: {integrity: sha512-QCOllgZJtaUo9miYBcLChTUaHNjJF3PYs1VidD7AwiEj1kYxKeQTctLAezAOH5ZKRH0g2IgPn6KwB4IT8iRpvA==}
    engines: {node: '>= 0.4'}
    dependencies:
      is-callable: 1.2.7
      is-date-object: 1.0.5
      is-symbol: 1.0.4
    dev: true

  /esbuild-android-64@0.14.48:
    resolution: {integrity: sha512-3aMjboap/kqwCUpGWIjsk20TtxVoKck8/4Tu19rubh7t5Ra0Yrpg30Mt1QXXlipOazrEceGeWurXKeFJgkPOUg==}
    engines: {node: '>=12'}
    cpu: [x64]
    os: [android]
    requiresBuild: true
    dev: true
    optional: true

  /esbuild-android-arm64@0.14.48:
    resolution: {integrity: sha512-vptI3K0wGALiDq+EvRuZotZrJqkYkN5282iAfcffjI5lmGG9G1ta/CIVauhY42MBXwEgDJkweiDcDMRLzBZC4g==}
    engines: {node: '>=12'}
    cpu: [arm64]
    os: [android]
    requiresBuild: true
    dev: true
    optional: true

  /esbuild-darwin-64@0.14.48:
    resolution: {integrity: sha512-gGQZa4+hab2Va/Zww94YbshLuWteyKGD3+EsVon8EWTWhnHFRm5N9NbALNbwi/7hQ/hM1Zm4FuHg+k6BLsl5UA==}
    engines: {node: '>=12'}
    cpu: [x64]
    os: [darwin]
    requiresBuild: true
    dev: true
    optional: true

  /esbuild-darwin-arm64@0.14.48:
    resolution: {integrity: sha512-bFjnNEXjhZT+IZ8RvRGNJthLWNHV5JkCtuOFOnjvo5pC0sk2/QVk0Qc06g2PV3J0TcU6kaPC3RN9yy9w2PSLEA==}
    engines: {node: '>=12'}
    cpu: [arm64]
    os: [darwin]
    requiresBuild: true
    dev: true
    optional: true

  /esbuild-freebsd-64@0.14.48:
    resolution: {integrity: sha512-1NOlwRxmOsnPcWOGTB10JKAkYSb2nue0oM1AfHWunW/mv3wERfJmnYlGzL3UAOIUXZqW8GeA2mv+QGwq7DToqA==}
    engines: {node: '>=12'}
    cpu: [x64]
    os: [freebsd]
    requiresBuild: true
    dev: true
    optional: true

  /esbuild-freebsd-arm64@0.14.48:
    resolution: {integrity: sha512-gXqKdO8wabVcYtluAbikDH2jhXp+Klq5oCD5qbVyUG6tFiGhrC9oczKq3vIrrtwcxDQqK6+HDYK8Zrd4bCA9Gw==}
    engines: {node: '>=12'}
    cpu: [arm64]
    os: [freebsd]
    requiresBuild: true
    dev: true
    optional: true

  /esbuild-linux-32@0.14.48:
    resolution: {integrity: sha512-ghGyDfS289z/LReZQUuuKq9KlTiTspxL8SITBFQFAFRA/IkIvDpnZnCAKTCjGXAmUqroMQfKJXMxyjJA69c/nQ==}
    engines: {node: '>=12'}
    cpu: [ia32]
    os: [linux]
    requiresBuild: true
    dev: true
    optional: true

  /esbuild-linux-64@0.14.48:
    resolution: {integrity: sha512-vni3p/gppLMVZLghI7oMqbOZdGmLbbKR23XFARKnszCIBpEMEDxOMNIKPmMItQrmH/iJrL1z8Jt2nynY0bE1ug==}
    engines: {node: '>=12'}
    cpu: [x64]
    os: [linux]
    requiresBuild: true
    dev: true
    optional: true

  /esbuild-linux-arm64@0.14.48:
    resolution: {integrity: sha512-3CFsOlpoxlKPRevEHq8aAntgYGYkE1N9yRYAcPyng/p4Wyx0tPR5SBYsxLKcgPB9mR8chHEhtWYz6EZ+H199Zw==}
    engines: {node: '>=12'}
    cpu: [arm64]
    os: [linux]
    requiresBuild: true
    dev: true
    optional: true

  /esbuild-linux-arm@0.14.48:
    resolution: {integrity: sha512-+VfSV7Akh1XUiDNXgqgY1cUP1i2vjI+BmlyXRfVz5AfV3jbpde8JTs5Q9sYgaoq5cWfuKfoZB/QkGOI+QcL1Tw==}
    engines: {node: '>=12'}
    cpu: [arm]
    os: [linux]
    requiresBuild: true
    dev: true
    optional: true

  /esbuild-linux-mips64le@0.14.48:
    resolution: {integrity: sha512-cs0uOiRlPp6ymknDnjajCgvDMSsLw5mST2UXh+ZIrXTj2Ifyf2aAP3Iw4DiqgnyYLV2O/v/yWBJx+WfmKEpNLA==}
    engines: {node: '>=12'}
    cpu: [mips64el]
    os: [linux]
    requiresBuild: true
    dev: true
    optional: true

  /esbuild-linux-ppc64le@0.14.48:
    resolution: {integrity: sha512-+2F0vJMkuI0Wie/wcSPDCqXvSFEELH7Jubxb7mpWrA/4NpT+/byjxDz0gG6R1WJoeDefcrMfpBx4GFNN1JQorQ==}
    engines: {node: '>=12'}
    cpu: [ppc64]
    os: [linux]
    requiresBuild: true
    dev: true
    optional: true

  /esbuild-linux-riscv64@0.14.48:
    resolution: {integrity: sha512-BmaK/GfEE+5F2/QDrIXteFGKnVHGxlnK9MjdVKMTfvtmudjY3k2t8NtlY4qemKSizc+QwyombGWTBDc76rxePA==}
    engines: {node: '>=12'}
    cpu: [riscv64]
    os: [linux]
    requiresBuild: true
    dev: true
    optional: true

  /esbuild-linux-s390x@0.14.48:
    resolution: {integrity: sha512-tndw/0B9jiCL+KWKo0TSMaUm5UWBLsfCKVdbfMlb3d5LeV9WbijZ8Ordia8SAYv38VSJWOEt6eDCdOx8LqkC4g==}
    engines: {node: '>=12'}
    cpu: [s390x]
    os: [linux]
    requiresBuild: true
    dev: true
    optional: true

  /esbuild-netbsd-64@0.14.48:
    resolution: {integrity: sha512-V9hgXfwf/T901Lr1wkOfoevtyNkrxmMcRHyticybBUHookznipMOHoF41Al68QBsqBxnITCEpjjd4yAos7z9Tw==}
    engines: {node: '>=12'}
    cpu: [x64]
    os: [netbsd]
    requiresBuild: true
    dev: true
    optional: true

  /esbuild-openbsd-64@0.14.48:
    resolution: {integrity: sha512-+IHf4JcbnnBl4T52egorXMatil/za0awqzg2Vy6FBgPcBpisDWT2sVz/tNdrK9kAqj+GZG/jZdrOkj7wsrNTKA==}
    engines: {node: '>=12'}
    cpu: [x64]
    os: [openbsd]
    requiresBuild: true
    dev: true
    optional: true

  /esbuild-plugin-handlebars@1.0.3:
    resolution: {integrity: sha512-vOqurrqU7s4f9xgwDiUG0I+9auJPf21GFf6xYxObRrQdi088N81P4ztCs0xVg0uSmWkIPcZuCLIwP+ttzKpezQ==}
    dependencies:
      handlebars: 4.7.8
    dev: true

  /esbuild-sunos-64@0.14.48:
    resolution: {integrity: sha512-77m8bsr5wOpOWbGi9KSqDphcq6dFeJyun8TA+12JW/GAjyfTwVtOnN8DOt6DSPUfEV+ltVMNqtXUeTeMAxl5KA==}
    engines: {node: '>=12'}
    cpu: [x64]
    os: [sunos]
    requiresBuild: true
    dev: true
    optional: true

  /esbuild-windows-32@0.14.48:
    resolution: {integrity: sha512-EPgRuTPP8vK9maxpTGDe5lSoIBHGKO/AuxDncg5O3NkrPeLNdvvK8oywB0zGaAZXxYWfNNSHskvvDgmfVTguhg==}
    engines: {node: '>=12'}
    cpu: [ia32]
    os: [win32]
    requiresBuild: true
    dev: true
    optional: true

  /esbuild-windows-64@0.14.48:
    resolution: {integrity: sha512-YmpXjdT1q0b8ictSdGwH3M8VCoqPpK1/UArze3X199w6u8hUx3V8BhAi1WjbsfDYRBanVVtduAhh2sirImtAvA==}
    engines: {node: '>=12'}
    cpu: [x64]
    os: [win32]
    requiresBuild: true
    dev: true
    optional: true

  /esbuild-windows-arm64@0.14.48:
    resolution: {integrity: sha512-HHaOMCsCXp0rz5BT2crTka6MPWVno121NKApsGs/OIW5QC0ggC69YMGs1aJct9/9FSUF4A1xNE/cLvgB5svR4g==}
    engines: {node: '>=12'}
    cpu: [arm64]
    os: [win32]
    requiresBuild: true
    dev: true
    optional: true

  /esbuild@0.14.48:
    resolution: {integrity: sha512-w6N1Yn5MtqK2U1/WZTX9ZqUVb8IOLZkZ5AdHkT6x3cHDMVsYWC7WPdiLmx19w3i4Rwzy5LqsEMtVihG3e4rFzA==}
    engines: {node: '>=12'}
    hasBin: true
    requiresBuild: true
    optionalDependencies:
      esbuild-android-64: 0.14.48
      esbuild-android-arm64: 0.14.48
      esbuild-darwin-64: 0.14.48
      esbuild-darwin-arm64: 0.14.48
      esbuild-freebsd-64: 0.14.48
      esbuild-freebsd-arm64: 0.14.48
      esbuild-linux-32: 0.14.48
      esbuild-linux-64: 0.14.48
      esbuild-linux-arm: 0.14.48
      esbuild-linux-arm64: 0.14.48
      esbuild-linux-mips64le: 0.14.48
      esbuild-linux-ppc64le: 0.14.48
      esbuild-linux-riscv64: 0.14.48
      esbuild-linux-s390x: 0.14.48
      esbuild-netbsd-64: 0.14.48
      esbuild-openbsd-64: 0.14.48
      esbuild-sunos-64: 0.14.48
      esbuild-windows-32: 0.14.48
      esbuild-windows-64: 0.14.48
      esbuild-windows-arm64: 0.14.48
    dev: true

  /escalade@3.1.2:
    resolution: {integrity: sha512-ErCHMCae19vR8vQGe50xIsVomy19rg6gFu3+r3jkEO46suLMWBksvVyoGgQV+jOfl84ZSOSlmv6Gxa89PmTGmA==}
    engines: {node: '>=6'}
    dev: true

  /escape-html@1.0.3:
    resolution: {integrity: sha512-NiSupZ4OeuGwr68lGIeym/ksIZMJodUGOSCZ/FSnTxcrekbvqrgdUxlJOMpijaKZVjAJrWrGs/6Jy8OMuyj9ow==}

  /escape-string-regexp@1.0.5:
    resolution: {integrity: sha512-vbRorB5FUQWvla16U8R/qgaFIya2qGzwDrNmCZuYKrbdSUMG6I1ZCGQRefkRVhuOkIGVne7BQ35DSfo1qvJqFg==}
    engines: {node: '>=0.8.0'}
    dev: true

  /escape-string-regexp@2.0.0:
    resolution: {integrity: sha512-UpzcLCXolUWcNu5HtVMHYdXJjArjsF9C0aNnquZYY4uW/Vu0miy5YoWvbV345HauVvcAUnpRuhMMcqTcGOY2+w==}
    engines: {node: '>=8'}
    dev: true

  /escape-string-regexp@4.0.0:
    resolution: {integrity: sha512-TtpcNJ3XAzx3Gq8sWRzJaVajRs0uVxA2YAkdb1jm2YkPz4G6egUFAyA3n5vtEIZefPk5Wa4UXbKuS5fKkJWdgA==}
    engines: {node: '>=10'}
    dev: true

  /escodegen@2.1.0:
    resolution: {integrity: sha512-2NlIDTwUWJN0mRPQOdtQBzbUHvdGY2P1VXSyU83Q3xKxM7WHX2Ql8dKq782Q9TgQUNOLEzEYu9bzLNj1q88I5w==}
    engines: {node: '>=6.0'}
    hasBin: true
    dependencies:
      esprima: 4.0.1
      estraverse: 5.3.0
      esutils: 2.0.3
    optionalDependencies:
      source-map: 0.6.1
    dev: true

  /eslint-config-prettier@9.1.0(eslint@8.57.0):
    resolution: {integrity: sha512-NSWl5BFQWEPi1j4TjVNItzYV7dZXZ+wP6I6ZhrBGpChQhZRUaElihE9uRRkcbRnNb76UMKDF3r+WTmNcGPKsqw==}
    hasBin: true
    peerDependencies:
      eslint: '>=7.0.0'
    dependencies:
      eslint: 8.57.0
    dev: true

  /eslint-plugin-prettier@5.1.3(eslint-config-prettier@9.1.0)(eslint@8.57.0)(prettier@3.2.5):
    resolution: {integrity: sha512-C9GCVAs4Eq7ZC/XFQHITLiHJxQngdtraXaM+LoUFoFp/lHNl2Zn8f3WQbe9HvTBBQ9YnKFB0/2Ajdqwo5D1EAw==}
    engines: {node: ^14.18.0 || >=16.0.0}
    peerDependencies:
      '@types/eslint': '>=8.0.0'
      eslint: '>=8.0.0'
      eslint-config-prettier: '*'
      prettier: '>=3.0.0'
    peerDependenciesMeta:
      '@types/eslint':
        optional: true
      eslint-config-prettier:
        optional: true
    dependencies:
      eslint: 8.57.0
      eslint-config-prettier: 9.1.0(eslint@8.57.0)
      prettier: 3.2.5
      prettier-linter-helpers: 1.0.0
      synckit: 0.8.8
    dev: true

  /eslint-scope@7.2.2:
    resolution: {integrity: sha512-dOt21O7lTMhDM+X9mB4GX+DZrZtCUJPL/wlcTqxyrx5IvO0IYtILdtrQGQp+8n5S0gwSVmOf9NQrjMOgfQZlIg==}
    engines: {node: ^12.22.0 || ^14.17.0 || >=16.0.0}
    dependencies:
      esrecurse: 4.3.0
      estraverse: 5.3.0
    dev: true

  /eslint-visitor-keys@3.4.3:
    resolution: {integrity: sha512-wpc+LXeiyiisxPlEkUzU6svyS1frIO3Mgxj1fdy7Pm8Ygzguax2N3Fa/D/ag1WqbOprdI+uY6wMUl8/a2G+iag==}
    engines: {node: ^12.22.0 || ^14.17.0 || >=16.0.0}
    dev: true

  /eslint@8.57.0:
    resolution: {integrity: sha512-dZ6+mexnaTIbSBZWgou51U6OmzIhYM2VcNdtiTtI7qPNZm35Akpr0f6vtw3w1Kmn5PYo+tZVfh13WrhpS6oLqQ==}
    engines: {node: ^12.22.0 || ^14.17.0 || >=16.0.0}
    hasBin: true
    dependencies:
      '@eslint-community/eslint-utils': 4.4.0(eslint@8.57.0)
      '@eslint-community/regexpp': 4.10.0
      '@eslint/eslintrc': 2.1.4
      '@eslint/js': 8.57.0
      '@humanwhocodes/config-array': 0.11.14
      '@humanwhocodes/module-importer': 1.0.1
      '@nodelib/fs.walk': 1.2.8
      '@ungap/structured-clone': 1.2.0
      ajv: 6.12.6
      chalk: 4.1.2
      cross-spawn: 7.0.3
      debug: 4.3.4
      doctrine: 3.0.0
      escape-string-regexp: 4.0.0
      eslint-scope: 7.2.2
      eslint-visitor-keys: 3.4.3
      espree: 9.6.1
      esquery: 1.5.0
      esutils: 2.0.3
      fast-deep-equal: 3.1.3
      file-entry-cache: 6.0.1
      find-up: 5.0.0
      glob-parent: 6.0.2
      globals: 13.21.0
      graphemer: 1.4.0
      ignore: 5.2.4
      imurmurhash: 0.1.4
      is-glob: 4.0.3
      is-path-inside: 3.0.3
      js-yaml: 4.1.0
      json-stable-stringify-without-jsonify: 1.0.1
      levn: 0.4.1
      lodash.merge: 4.6.2
      minimatch: 3.1.2
      natural-compare: 1.4.0
      optionator: 0.9.3
      strip-ansi: 6.0.1
      text-table: 0.2.0
    transitivePeerDependencies:
      - supports-color
    dev: true

  /espree@9.6.1:
    resolution: {integrity: sha512-oruZaFkjorTpF32kDSI5/75ViwGeZginGGy2NoOSg3Q9bnwlnmDm4HLnkl0RE3n+njDXR037aY1+x58Z/zFdwQ==}
    engines: {node: ^12.22.0 || ^14.17.0 || >=16.0.0}
    dependencies:
      acorn: 8.10.0
      acorn-jsx: 5.3.2(acorn@8.10.0)
      eslint-visitor-keys: 3.4.3
    dev: true

  /esprima@4.0.1:
    resolution: {integrity: sha512-eGuFFw7Upda+g4p+QHvnW0RyTX/SVeJBDM/gCtMARO0cLuT2HcEKnTPvhjV6aGeqrCB/sbNop0Kszm0jsaWU4A==}
    engines: {node: '>=4'}
    hasBin: true
    dev: true

  /esquery@1.5.0:
    resolution: {integrity: sha512-YQLXUplAwJgCydQ78IMJywZCceoqk1oH01OERdSAJc/7U2AylwjhSCLDEtqwg811idIS/9fIU5GjG73IgjKMVg==}
    engines: {node: '>=0.10'}
    dependencies:
      estraverse: 5.3.0
    dev: true

  /esrecurse@4.3.0:
    resolution: {integrity: sha512-KmfKL3b6G+RXvP8N1vr3Tq1kL/oCFgn2NYXEtqP8/L3pKapUA4G8cFVaoF3SU323CD4XypR/ffioHmkti6/Tag==}
    engines: {node: '>=4.0'}
    dependencies:
      estraverse: 5.3.0
    dev: true

  /estraverse@5.3.0:
    resolution: {integrity: sha512-MMdARuVEQziNTeJD8DgMqmhwR11BRQ/cBP+pLtYdSTnf3MIO8fFeiINEbX36ZdNlfU/7A9f3gUw49B3oQsvwBA==}
    engines: {node: '>=4.0'}
    dev: true

  /estree-walker@0.6.1:
    resolution: {integrity: sha512-SqmZANLWS0mnatqbSfRP5g8OXZC12Fgg1IwNtLsyHDzJizORW4khDfjPqJZsemPWBB2uqykUah5YpQ6epsqC/w==}
    dev: true

  /estree-walker@2.0.2:
    resolution: {integrity: sha512-Rfkk/Mp/DL7JVje3u18FxFujQlTNR2q6QfMSMB7AvCBx91NGj/ba3kCfza0f6dVDbw7YlRf/nDrn7pQrCCyQ/w==}
    dev: true

  /esutils@2.0.3:
    resolution: {integrity: sha512-kVscqXk4OCp68SZ0dkgEKVi6/8ij300KBWTJq32P/dYeWTSwK41WyTxalN1eRmA5Z9UU/LX9D7FWSmV9SAYx6g==}
    engines: {node: '>=0.10.0'}
    dev: true

  /etag@1.8.1:
    resolution: {integrity: sha512-aIL5Fx7mawVa300al2BnEE4iNvo1qETxLrPI/o05L7z6go7fCw1J6EQmbK4FmJ2AS7kgVF/KEZWufBfdClMcPg==}
    engines: {node: '>= 0.6'}

  /event-lite@0.1.3:
    resolution: {integrity: sha512-8qz9nOz5VeD2z96elrEKD2U433+L3DWdUdDkOINLGOJvx1GsMBbMn0aCeu28y8/e85A6mCigBiFlYMnTBEGlSw==}
    dev: false

  /event-target-shim@5.0.1:
    resolution: {integrity: sha512-i/2XbnSz/uxRCU6+NdVJgKWDTM427+MqYbkQzD321DuCQJUqOuJKIA0IM2+W2xtYHdKOmZ4dR6fExsd4SXL+WQ==}
    engines: {node: '>=6'}

  /eventemitter3@4.0.7:
    resolution: {integrity: sha512-8guHBZCwKnFhYdHr2ysuRWErTwhoN2X8XELRlrRwpmfeY2jjuUN4taQMsULKUVo1K4DvZl+0pgfyoysHxvmvEw==}

  /events@3.3.0:
    resolution: {integrity: sha512-mQw+2fkQbALzQ7V0MY0IqdnXNOeTtP4r0lN9z7AAawCXgqea7bDii20AYrIBrFd/Hx0M2Ocz6S111CaFkUcb0Q==}
    engines: {node: '>=0.8.x'}

  /execa@5.1.1:
    resolution: {integrity: sha512-8uSpZZocAZRBAPIEINJj3Lo9HyGitllczc27Eh5YYojjMFMn8yHMDMaUHE2Jqfq05D/wucwI4JGURyXt1vchyg==}
    engines: {node: '>=10'}
    dependencies:
      cross-spawn: 7.0.3
      get-stream: 6.0.1
      human-signals: 2.1.0
      is-stream: 2.0.1
      merge-stream: 2.0.0
      npm-run-path: 4.0.1
      onetime: 5.1.2
      signal-exit: 3.0.7
      strip-final-newline: 2.0.0
    dev: true

  /exit@0.1.2:
    resolution: {integrity: sha512-Zk/eNKV2zbjpKzrsQ+n1G6poVbErQxJ0LBOJXaKZ1EViLzH+hrLu9cdXI4zw9dBQJslwBEpbQ2P1oS7nDxs6jQ==}
    engines: {node: '>= 0.8.0'}
    dev: true

  /expand-template@2.0.3:
    resolution: {integrity: sha512-XYfuKMvj4O35f/pOXLObndIRvyQ+/+6AhODh+OKWj9S9498pHHn/IMszH+gt0fBCRWMNfk1ZSp5x3AifmnI2vg==}
    engines: {node: '>=6'}

  /expect@28.1.3:
    resolution: {integrity: sha512-eEh0xn8HlsuOBxFgIss+2mX85VAS4Qy3OSkjV7rlBWljtA4oWH37glVGyOZSZvErDT/yBywZdPGwCXuTvSG85g==}
    engines: {node: ^12.13.0 || ^14.15.0 || ^16.10.0 || >=17.0.0}
    dependencies:
      '@jest/expect-utils': 28.1.3
      jest-get-type: 28.0.2
      jest-matcher-utils: 28.1.3
      jest-message-util: 28.1.3
      jest-util: 28.1.3
    dev: true

  /express-async-errors@3.1.1(express@4.18.2):
    resolution: {integrity: sha512-h6aK1da4tpqWSbyCa3FxB/V6Ehd4EEB15zyQq9qe75OZBp0krinNKuH4rAY+S/U/2I36vdLAUFSjQJ+TFmODng==}
    peerDependencies:
      express: ^4.16.2
    dependencies:
      express: 4.18.2

  /express@4.18.2:
    resolution: {integrity: sha512-5/PsL6iGPdfQ/lKM1UuielYgv3BUoJfz1aUwU9vHZ+J7gyvwdQXFEBIEIaxeGf0GIcreATNyBExtalisDbuMqQ==}
    engines: {node: '>= 0.10.0'}
    dependencies:
      accepts: 1.3.8
      array-flatten: 1.1.1
      body-parser: 1.20.1
      content-disposition: 0.5.4
      content-type: 1.0.5
      cookie: 0.5.0
      cookie-signature: 1.0.6
      debug: 2.6.9
      depd: 2.0.0
      encodeurl: 1.0.2
      escape-html: 1.0.3
      etag: 1.8.1
      finalhandler: 1.2.0
      fresh: 0.5.2
      http-errors: 2.0.0
      merge-descriptors: 1.0.1
      methods: 1.1.2
      on-finished: 2.4.1
      parseurl: 1.3.3
      path-to-regexp: 0.1.7
      proxy-addr: 2.0.7
      qs: 6.11.0
      range-parser: 1.2.1
      safe-buffer: 5.2.1
      send: 0.18.0
      serve-static: 1.15.0
      setprototypeof: 1.2.0
      statuses: 2.0.1
      type-is: 1.6.18
      utils-merge: 1.0.1
      vary: 1.1.2
    transitivePeerDependencies:
      - supports-color

  /extendable-error@0.1.7:
    resolution: {integrity: sha512-UOiS2in6/Q0FK0R0q6UY9vYpQ21mr/Qn1KOnte7vsACuNJf514WvCCUHSRCPcgjPT2bAhNIJdlE6bVap1GKmeg==}
    dev: true

  /external-editor@3.1.0:
    resolution: {integrity: sha512-hMQ4CX1p1izmuLYyZqLMO/qGNw10wSv9QDCPfzXfyFrOaCSSoRfqE1Kf1s5an66J5JZC62NewG+mK49jOCtQew==}
    engines: {node: '>=4'}
    dependencies:
      chardet: 0.7.0
      iconv-lite: 0.4.24
      tmp: 0.0.33
    dev: true

  /extract-zip@2.0.1:
    resolution: {integrity: sha512-GDhU9ntwuKyGXdZBUgTIe+vXnWj0fppUEtMDL0+idd5Sta8TGpHssn/eusA9mrPr9qNDym6SxAYZjNvCn/9RBg==}
    engines: {node: '>= 10.17.0'}
    hasBin: true
    dependencies:
      debug: 4.3.7
      get-stream: 5.2.0
      yauzl: 2.10.0
    optionalDependencies:
      '@types/yauzl': 2.10.3
    transitivePeerDependencies:
      - supports-color
    dev: true

  /fast-copy@2.1.7:
    resolution: {integrity: sha512-ozrGwyuCTAy7YgFCua8rmqmytECYk/JYAMXcswOcm0qvGoE3tPb7ivBeIHTOK2DiapBhDZgacIhzhQIKU5TCfA==}
    dev: true

  /fast-deep-equal@3.1.3:
    resolution: {integrity: sha512-f3qQ9oQy9j2AhBe/H9VC91wLmKBCCU/gDOnKNAYG5hswO7BLKj09Hc5HYNz9cGI++xlpDCIgDaitVs03ATR84Q==}

  /fast-diff@1.3.0:
    resolution: {integrity: sha512-VxPP4NqbUjj6MaAOafWeUn2cXWLcCtljklUtZf0Ind4XQ+QPtmA0b18zZy0jIQx+ExRVCR/ZQpBmik5lXshNsw==}
    dev: true

  /fast-fifo@1.3.2:
    resolution: {integrity: sha512-/d9sfos4yxzpwkDkuN7k2SqFKtYNmCTzgfEpz82x34IM9/zc8KGxQoXg1liNC/izpRM/MBdt44Nmx41ZWqk+FQ==}
    dev: true

  /fast-glob@3.3.1:
    resolution: {integrity: sha512-kNFPyjhh5cKjrUltxs+wFx+ZkbRaxxmZ+X0ZU31SOsxCEtP9VPgtq2teZw1DebupL5GmDaNQ6yKMMVcM41iqDg==}
    engines: {node: '>=8.6.0'}
    dependencies:
      '@nodelib/fs.stat': 2.0.5
      '@nodelib/fs.walk': 1.2.8
      glob-parent: 5.1.2
      merge2: 1.4.1
      micromatch: 4.0.5

  /fast-json-stable-stringify@2.1.0:
    resolution: {integrity: sha512-lhd/wF+Lk98HZoTCtlVraHtfh5XYijIjalXck7saUtuanSDyLMxnHhSXEDJqHxD7msR8D0uCmqlkwjCV8xvwHw==}
    dev: true

  /fast-json-stringify@5.8.0:
    resolution: {integrity: sha512-VVwK8CFMSALIvt14U8AvrSzQAwN/0vaVRiFFUVlpnXSnDGrSkOAO5MtzyN8oQNjLd5AqTW5OZRgyjoNuAuR3jQ==}
    dependencies:
      '@fastify/deepmerge': 1.3.0
      ajv: 8.12.0
      ajv-formats: 2.1.1(ajv@8.12.0)
      fast-deep-equal: 3.1.3
      fast-uri: 2.2.0
      rfdc: 1.3.0

  /fast-levenshtein@2.0.6:
    resolution: {integrity: sha512-DCXu6Ifhqcks7TZKY3Hxp3y6qphY5SJZmrWMDrKcERSOXWQdMhU9Ig/PYrzyw/ul9jOIyh0N4M0tbC5hodg8dw==}
    dev: true

  /fast-printf@1.6.9:
    resolution: {integrity: sha512-FChq8hbz65WMj4rstcQsFB0O7Cy++nmbNfLYnD9cYv2cRn8EG6k/MGn9kO/tjO66t09DLDugj3yL+V2o6Qftrg==}
    engines: {node: '>=10.0'}
    dependencies:
      boolean: 3.2.0

  /fast-redact@3.3.0:
    resolution: {integrity: sha512-6T5V1QK1u4oF+ATxs1lWUmlEk6P2T9HqJG3e2DnHOdVgZy2rFJBoEnrIedcTXlkAHU/zKC+7KETJ+KGGKwxgMQ==}
    engines: {node: '>=6'}

  /fast-safe-stringify@2.1.1:
    resolution: {integrity: sha512-W+KJc2dmILlPplD/H4K9l9LcAHAfPtP6BY84uVLXQ6Evcz9Lcg33Y2z1IVblT6xdY54PXYVHEv+0Wpq8Io6zkA==}
    dev: true

  /fast-uri@2.2.0:
    resolution: {integrity: sha512-cIusKBIt/R/oI6z/1nyfe2FvGKVTohVRfvkOhvx0nCEW+xf5NoCXjAHcWp93uOUBchzYcsvPlrapAdX1uW+YGg==}

  /fast-xml-parser@4.0.11:
    resolution: {integrity: sha512-4aUg3aNRR/WjQAcpceODG1C3x3lFANXRo8+1biqfieHmg9pyMt7qB4lQV/Ta6sJCTbA5vfD8fnA8S54JATiFUA==}
    hasBin: true
    dependencies:
      strnum: 1.0.5
    dev: false

  /fastq@1.15.0:
    resolution: {integrity: sha512-wBrocU2LCXXa+lWBt8RoIRD89Fi8OdABODa/kEnyeyjS5aZO5/GNvI5sEINADqP/h8M29UHTHUb53sUu5Ihqdw==}
    dependencies:
      reusify: 1.0.4

  /fb-watchman@2.0.2:
    resolution: {integrity: sha512-p5161BqbuCaSnB8jIbzQHOlpgsPmK5rJVDfDKO91Axs5NC1uu3HRQm6wt9cd9/+GtQQIO53JdGXXoyDpTAsgYA==}
    dependencies:
      bser: 2.1.1
    dev: true

  /fd-slicer@1.1.0:
    resolution: {integrity: sha512-cE1qsB/VwyQozZ+q1dGxR8LBYNZeofhEdUNGSMbQD3Gw2lAzX9Zb3uIU6Ebc/Fmyjo9AWWfnn0AUCHqtevs/8g==}
    dependencies:
      pend: 1.2.0
    dev: true

  /file-entry-cache@6.0.1:
    resolution: {integrity: sha512-7Gps/XWymbLk2QLYK4NzpMOrYjMhdIxXuIvy2QBsLE6ljuodKvdkWs/cpyJJ3CVIVpH0Oi1Hvg1ovbMzLdFBBg==}
    engines: {node: ^10.12.0 || >=12.0.0}
    dependencies:
      flat-cache: 3.0.4
    dev: true

  /file-type@16.5.4:
    resolution: {integrity: sha512-/yFHK0aGjFEgDJjEKP0pWCplsPFPhwyfwevf/pVxiN0tmE4L9LmwWxWukdJSHdoCli4VgQLehjJtwQBnqmsKcw==}
    engines: {node: '>=10'}
    dependencies:
      readable-web-to-node-stream: 3.0.2
      strtok3: 6.3.0
      token-types: 4.2.1

  /file-uri-to-path@1.0.0:
    resolution: {integrity: sha512-0Zt+s3L7Vf1biwWZ29aARiVYLx7iMGnEUl9x33fbB/j3jR81u/O2LbqK+Bm1CDSNDKVtJ/YjwY7TUd5SkeLQLw==}

  /fill-range@7.0.1:
    resolution: {integrity: sha512-qOo9F+dMUmC2Lcb4BbVvnKJxTPjCm+RRpe4gDuGrzkL7mEVl/djYSu2OdQ2Pa302N4oqkSg9ir6jaLWJ2USVpQ==}
    engines: {node: '>=8'}
    dependencies:
      to-regex-range: 5.0.1

  /finalhandler@1.2.0:
    resolution: {integrity: sha512-5uXcUVftlQMFnWC9qu/svkWv3GTd2PfUhK/3PLkYNAe7FbqJMt3515HaxE6eRL74GdsriiwujiawdaB1BpEISg==}
    engines: {node: '>= 0.8'}
    dependencies:
      debug: 2.6.9
      encodeurl: 1.0.2
      escape-html: 1.0.3
      on-finished: 2.4.1
      parseurl: 1.3.3
      statuses: 2.0.1
      unpipe: 1.0.0
    transitivePeerDependencies:
      - supports-color

  /find-up@4.1.0:
    resolution: {integrity: sha512-PpOwAdQ/YlXQ2vj8a3h8IipDuYRi3wceVQQGYWxNINccq40Anw7BlsEXCMbt1Zt+OLA6Fq9suIpIWD0OsnISlw==}
    engines: {node: '>=8'}
    dependencies:
      locate-path: 5.0.0
      path-exists: 4.0.0
    dev: true

  /find-up@5.0.0:
    resolution: {integrity: sha512-78/PXT1wlLLDgTzDs7sjq9hzz0vXD+zn+7wypEe4fXQxCmdmqfGsEPQxmiCSQI3ajFV91bVSsvNtrJRiW6nGng==}
    engines: {node: '>=10'}
    dependencies:
      locate-path: 6.0.0
      path-exists: 4.0.0
    dev: true

  /find-yarn-workspace-root2@1.2.16:
    resolution: {integrity: sha512-hr6hb1w8ePMpPVUK39S4RlwJzi+xPLuVuG8XlwXU3KD5Yn3qgBWVfy3AzNlDhWvE1EORCE65/Qm26rFQt3VLVA==}
    dependencies:
      micromatch: 4.0.5
      pkg-dir: 4.2.0
    dev: true

  /findit2@2.2.3:
    resolution: {integrity: sha512-lg/Moejf4qXovVutL0Lz4IsaPoNYMuxt4PA0nGqFxnJ1CTTGGlEO2wKgoDpwknhvZ8k4Q2F+eesgkLbG2Mxfog==}
    engines: {node: '>=0.8.22'}
    dev: false

  /flat-cache@3.0.4:
    resolution: {integrity: sha512-dm9s5Pw7Jc0GvMYbshN6zchCA9RgQlzzEZX3vylR9IqFfS8XciblUXOKfW6SiuJ0e13eDYZoZV5wdrev7P3Nwg==}
    engines: {node: ^10.12.0 || >=12.0.0}
    dependencies:
      flatted: 3.2.7
      rimraf: 3.0.2
    dev: true

  /flatted@3.2.7:
    resolution: {integrity: sha512-5nqDSxl8nn5BSNxyR3n4I6eDmbolI6WT+QqR547RwxQapgjQBmtktdP+HTBb/a/zLsbzERTONyUB5pefh5TtjQ==}
    dev: true

  /follow-redirects@1.15.5:
    resolution: {integrity: sha512-vSFWUON1B+yAw1VN4xMfxgn5fTUiaOzAJCKBwIIgT/+7CuGy9+r+5gITvP62j3RmaD5Ph65UaERdOSRGUzZtgw==}
    engines: {node: '>=4.0'}
    peerDependencies:
      debug: '*'
    peerDependenciesMeta:
      debug:
        optional: true

  /for-each@0.3.3:
    resolution: {integrity: sha512-jqYfLp7mo9vIyQf8ykW2v7A+2N4QjeCeI5+Dz9XraiO1ign81wjiH7Fb9vSOWvQfNtmSa4H2RoQTrrXivdUZmw==}
    dependencies:
      is-callable: 1.2.7
    dev: true

  /foreground-child@3.1.1:
    resolution: {integrity: sha512-TMKDUnIte6bfb5nWv7V/caI169OHgvwjb7V4WkeUvbQQdjr5rWKqHFiKWb/fcOwB+CzBT+qbWjvj+DVwRskpIg==}
    engines: {node: '>=14'}
    dependencies:
      cross-spawn: 7.0.3
      signal-exit: 4.1.0

  /form-data@4.0.0:
    resolution: {integrity: sha512-ETEklSGi5t0QMZuiXoA/Q6vcnxcLQP5vdugSpuAyi6SVGi2clPPp+xgEhuMaHC+zGgn31Kd235W35f7Hykkaww==}
    engines: {node: '>= 6'}
    dependencies:
      asynckit: 0.4.0
      combined-stream: 1.0.8
      mime-types: 2.1.35

  /forwarded@0.2.0:
    resolution: {integrity: sha512-buRG0fpBtRHSTCOASe6hD258tEubFoRLb4ZNA6NxMVHNw2gOcwHo9wyablzMzOA5z9xA9L1KNjk/Nt6MT9aYow==}
    engines: {node: '>= 0.6'}

  /fraction.js@4.3.7:
    resolution: {integrity: sha512-ZsDfxO51wGAXREY55a7la9LScWpwv9RxIrYABrlvOFBlH/ShPnrtsXeuUIfXKKOVicNxQ+o8JTbJvjS4M89yew==}
    dev: true

  /fresh@0.5.2:
    resolution: {integrity: sha512-zJ2mQYM18rEFOudeV4GShTGIQ7RbzA7ozbU9I/XBpm7kqgMywgmylMwXHxZJmkVoYkna9d2pVXVXPdYTP9ej8Q==}
    engines: {node: '>= 0.6'}

  /fs-constants@1.0.0:
    resolution: {integrity: sha512-y6OAwoSIf7FyjMIv94u+b5rdheZEjzR63GTyZJm5qh4Bi+2YgwLCcI/fPFZkL5PSixOt6ZNKm+w+Hfp/Bciwow==}

  /fs-extra@11.2.0:
    resolution: {integrity: sha512-PmDi3uwK5nFuXh7XDTlVnS17xJS7vW36is2+w3xcv8SVxiB4NyATf4ctkVY5bkSjX0Y4nbvZCq1/EjtEyr9ktw==}
    engines: {node: '>=14.14'}
    dependencies:
      graceful-fs: 4.2.11
      jsonfile: 6.1.0
      universalify: 2.0.1
    dev: true

  /fs-extra@7.0.1:
    resolution: {integrity: sha512-YJDaCJZEnBmcbw13fvdAM9AwNOJwOzrE4pqMqBq5nFiEqXUqHwlK4B+3pUw6JNvfSPtX05xFHtYy/1ni01eGCw==}
    engines: {node: '>=6 <7 || >=8'}
    dependencies:
      graceful-fs: 4.2.11
      jsonfile: 4.0.0
      universalify: 0.1.2
    dev: true

  /fs-extra@8.1.0:
    resolution: {integrity: sha512-yhlQgA6mnOJUKOsRUFsgJdQCvkKhcz8tlZG5HBQfReYZy46OwLcY+Zia0mtdHsOo9y/hP+CxMN0TU9QxoOtG4g==}
    engines: {node: '>=6 <7 || >=8'}
    dependencies:
      graceful-fs: 4.2.11
      jsonfile: 4.0.0
      universalify: 0.1.2
    dev: true

  /fs-minipass@2.1.0:
    resolution: {integrity: sha512-V/JgOLFCS+R6Vcq0slCuaeWEdNC3ouDlJMNIsacH2VtALiu9mV4LPrHc5cDl8k5aw6J8jwgWWpiTo5RYhmIzvg==}
    engines: {node: '>= 8'}
    dependencies:
      minipass: 3.3.6
    dev: true

  /fs.realpath@1.0.0:
    resolution: {integrity: sha512-OO0pH2lK6a0hZnAdau5ItzHPI6pUlvI7jMVnxUQRtw4owF2wk8lOSabtGDCTP4Ggrg2MbGnWO9X8K1t4+fGMDw==}
    dev: true

  /fsevents@2.3.3:
    resolution: {integrity: sha512-5xoDfX+fL7faATnagmWPpbFtwh/R77WmMMqqHGS65C3vvB0YHrgF+B1YmZ3441tMj5n63k0212XNoJwzlhffQw==}
    engines: {node: ^8.16.0 || ^10.6.0 || >=11.0.0}
    os: [darwin]
    requiresBuild: true
    dev: true
    optional: true

  /function-bind@1.1.1:
    resolution: {integrity: sha512-yIovAzMX49sF8Yl58fSCWJ5svSLuaibPxXQJFLmBObTuCr0Mf1KiPopGM9NiFjiYBCbfaa2Fh6breQ6ANVTI0A==}

  /function.prototype.name@1.1.6:
    resolution: {integrity: sha512-Z5kx79swU5P27WEayXM1tBi5Ze/lbIyiNgU3qyXUOf9b2rgXYyF9Dy9Cx+IQv/Lc8WCG6L82zwUPpSS9hGehIg==}
    engines: {node: '>= 0.4'}
    dependencies:
      call-bind: 1.0.2
      define-properties: 1.2.0
      es-abstract: 1.22.1
      functions-have-names: 1.2.3
    dev: true

  /functions-have-names@1.2.3:
    resolution: {integrity: sha512-xckBUXyTIqT97tq2x2AMb+g163b5JFysYk0x4qxNFwbfQkmNZoiRHb6sPzI9/QV33WeuvVYBUIiD4NzNIyqaRQ==}
    dev: true

  /gauge@4.0.4:
    resolution: {integrity: sha512-f9m+BEN5jkg6a0fZjleidjN51VE1X+mPFQ2DJ0uv1V39oCLCbsGe6yjbBnp7eK7z/+GAon99a3nHuqbuuthyPg==}
    engines: {node: ^12.13.0 || ^14.15.0 || >=16.0.0}
    dependencies:
      aproba: 2.0.0
      color-support: 1.1.3
      console-control-strings: 1.1.0
      has-unicode: 2.0.1
      signal-exit: 3.0.7
      string-width: 4.2.3
      strip-ansi: 6.0.1
      wide-align: 1.1.5
    dev: true

  /generic-names@4.0.0:
    resolution: {integrity: sha512-ySFolZQfw9FoDb3ed9d80Cm9f0+r7qj+HJkWjeD9RBfpxEVTlVhol+gvaQB/78WbwYfbnNh8nWHHBSlg072y6A==}
    dependencies:
      loader-utils: 3.2.1
    dev: true

  /gensync@1.0.0-beta.2:
    resolution: {integrity: sha512-3hN7NaskYvMDLQY55gnW3NQ+mesEAepTqlg+VEbj7zzqEMBVNhzcGYYeqFo/TlYz6eQiFcp1HcsCZO+nGgS8zg==}
    engines: {node: '>=6.9.0'}
    dev: true

  /get-caller-file@2.0.5:
    resolution: {integrity: sha512-DyFP3BM/3YHTQOCUL/w0OZHR0lpKeGrxotcHWcqNEdnltqFwXVfhEBQ94eIo34AfQpo0rGki4cyIiftY06h2Fg==}
    engines: {node: 6.* || 8.* || >= 10.*}

  /get-intrinsic@1.2.1:
    resolution: {integrity: sha512-2DcsyfABl+gVHEfCOaTrWgyt+tb6MSEGmKq+kI5HwLbIYgjgmMcV8KQ41uaKz1xxUcn9tJtgFbQUEVcEbd0FYw==}
    dependencies:
      function-bind: 1.1.1
      has: 1.0.3
      has-proto: 1.0.1
      has-symbols: 1.0.3

  /get-package-type@0.1.0:
    resolution: {integrity: sha512-pjzuKtY64GYfWizNAJ0fr9VqttZkNiK2iS430LtIHzjBEr6bX8Am2zm4sW4Ro5wjWW5cAlRL1qAMTcXbjNAO2Q==}
    engines: {node: '>=8.0.0'}
    dev: true

  /get-port@5.1.1:
    resolution: {integrity: sha512-g/Q1aTSDOxFpchXC4i8ZWvxA1lnPqx/JHqcpIw0/LX9T8x/GBbi6YnlN5nhaKIFkT8oFsscUKgDJYxfwfS6QsQ==}
    engines: {node: '>=8'}

  /get-port@6.1.2:
    resolution: {integrity: sha512-BrGGraKm2uPqurfGVj/z97/zv8dPleC6x9JBNRTrDNtCkkRF4rPwrQXFgL7+I+q8QSdU4ntLQX2D7KIxSy8nGw==}
    engines: {node: ^12.20.0 || ^14.13.1 || >=16.0.0}
    dev: true

  /get-stream@5.2.0:
    resolution: {integrity: sha512-nBF+F1rAZVCu/p7rjzgA+Yb4lfYXrpl7a6VmJrU8wF9I1CKvP/QwPNZHnOlwbTkY6dvtFIzFMSyQXbLoTQPRpA==}
    engines: {node: '>=8'}
    dependencies:
      pump: 3.0.0
    dev: true

  /get-stream@6.0.1:
    resolution: {integrity: sha512-ts6Wi+2j3jQjqi70w5AlN8DFnkSwC+MqmxEzdEALB2qXZYV3X/b1CTfgPLGJNMeAWxdPfU8FO1ms3NUfaHCPYg==}
    engines: {node: '>=10'}
    dev: true

  /get-symbol-description@1.0.0:
    resolution: {integrity: sha512-2EmdH1YvIQiZpltCNgkuiUnyukzxM/R6NDJX31Ke3BG1Nq5b0S2PhX59UKi9vZpPDQVdqn+1IcaAwnzTT5vCjw==}
    engines: {node: '>= 0.4'}
    dependencies:
      call-bind: 1.0.2
      get-intrinsic: 1.2.1
    dev: true

  /get-uri@6.0.3:
    resolution: {integrity: sha512-BzUrJBS9EcUb4cFol8r4W3v1cPsSyajLSthNkz5BxbpDcHN5tIrM10E2eNvfnvBn3DaT3DUgx0OpsBKkaOpanw==}
    engines: {node: '>= 14'}
    dependencies:
      basic-ftp: 5.0.5
      data-uri-to-buffer: 6.0.2
      debug: 4.3.7
      fs-extra: 11.2.0
    transitivePeerDependencies:
      - supports-color
    dev: true

  /github-from-package@0.0.0:
    resolution: {integrity: sha512-SyHy3T1v2NUXn29OsWdxmK6RwHD+vkj3v8en8AOBZ1wBQ/hCAQ5bAQTD02kW4W9tUp/3Qh6J8r9EvntiyCmOOw==}

  /glob-parent@5.1.2:
    resolution: {integrity: sha512-AOIgSQCepiJYwP3ARnGx+5VnTu2HBYdzbGP45eLw1vr3zB3vZLeyed1sC9hnbcOc9/SrMyM5RPQrkGz4aS9Zow==}
    engines: {node: '>= 6'}
    dependencies:
      is-glob: 4.0.3

  /glob-parent@6.0.2:
    resolution: {integrity: sha512-XxwI8EOhVQgWp6iDL+3b0r86f4d6AX6zSU55HfB4ydCEuXLXc5FcYeOu+nnGftS4TEju/11rt4KJPTMgbfmv4A==}
    engines: {node: '>=10.13.0'}
    dependencies:
      is-glob: 4.0.3
    dev: true

  /glob@10.3.10:
    resolution: {integrity: sha512-fa46+tv1Ak0UPK1TOy/pZrIybNNt4HCv7SDzwyfiOZkvZLEbjsZkJBPtDHVshZjbecAoAGSC20MjLDG/qr679g==}
    engines: {node: '>=16 || 14 >=14.17'}
    hasBin: true
    dependencies:
      foreground-child: 3.1.1
      jackspeak: 2.3.6
      minimatch: 9.0.3
      minipass: 5.0.0
      path-scurry: 1.10.1

  /glob@7.2.3:
    resolution: {integrity: sha512-nFR0zLpU2YCaRxwoCJvL6UvCH2JFyFVIvwTLsIf21AuHlMskA1hhTdk+LlYJtOlYt9v6dvszD2BGRqBL+iQK9Q==}
    deprecated: Glob versions prior to v9 are no longer supported
    dependencies:
      fs.realpath: 1.0.0
      inflight: 1.0.6
      inherits: 2.0.4
      minimatch: 3.1.2
      once: 1.4.0
      path-is-absolute: 1.0.1
    dev: true

  /glob@8.1.0:
    resolution: {integrity: sha512-r8hpEjiQEYlF2QU0df3dS+nxxSIreXQS1qRhMJM0Q5NDdR386C7jb7Hwwod8Fgiuex+k0GFjgft18yvxm5XoCQ==}
    engines: {node: '>=12'}
    dependencies:
      fs.realpath: 1.0.0
      inflight: 1.0.6
      inherits: 2.0.4
      minimatch: 5.1.6
      once: 1.4.0
    dev: true

  /globals@11.12.0:
    resolution: {integrity: sha512-WOBp/EEGUiIsJSp7wcv/y6MO+lV9UoncWqxuFfm8eBwzWNgyfBd6Gz+IeKQ9jCmyhoH99g15M3T+QaVHFjizVA==}
    engines: {node: '>=4'}
    dev: true

  /globals@13.21.0:
    resolution: {integrity: sha512-ybyme3s4yy/t/3s35bewwXKOf7cvzfreG2lH0lZl0JB7I4GxRP2ghxOK/Nb9EkRXdbBXZLfq/p/0W2JUONB/Gg==}
    engines: {node: '>=8'}
    dependencies:
      type-fest: 0.20.2
    dev: true

  /globalthis@1.0.3:
    resolution: {integrity: sha512-sFdI5LyBiNTHjRd7cGPWapiHWMOXKyuBNX/cWJ3NfzrZQVa8GI/8cofCl74AOVqq9W5kNmguTIzJ/1s2gyI9wA==}
    engines: {node: '>= 0.4'}
    dependencies:
      define-properties: 1.2.0

  /globby@11.1.0:
    resolution: {integrity: sha512-jhIXaOzy1sb8IyocaruWSn1TjmnBVs8Ayhcy83rmxNJ8q2uWKCAj3CnJY+KpGSXCueAPc0i05kVvVKtP1t9S3g==}
    engines: {node: '>=10'}
    dependencies:
      array-union: 2.1.0
      dir-glob: 3.0.1
      fast-glob: 3.3.1
      ignore: 5.2.4
      merge2: 1.4.1
      slash: 3.0.0
    dev: true

  /globby@13.2.2:
    resolution: {integrity: sha512-Y1zNGV+pzQdh7H39l9zgB4PJqjRNqydvdYCDG4HFXM4XuvSaQQlEc91IU1yALL8gUTDomgBAfz3XJdmUS+oo0w==}
    engines: {node: ^12.20.0 || ^14.13.1 || >=16.0.0}
    dependencies:
      dir-glob: 3.0.1
      fast-glob: 3.3.1
      ignore: 5.2.4
      merge2: 1.4.1
      slash: 4.0.0
    dev: true

  /gopd@1.0.1:
    resolution: {integrity: sha512-d65bNlIadxvpb/A2abVdlqKqV563juRnZ1Wtk6s1sIR8uNsXR70xqIzVqxVf1eTqDunwT2MkczEeaezCKTZhwA==}
    dependencies:
      get-intrinsic: 1.2.1
    dev: true

  /graceful-fs@4.2.11:
    resolution: {integrity: sha512-RbJ5/jmFcNNCcDV5o9eTnBLJ/HszWV0P73bc+Ff4nS/rJj+YaS6IGyiOL0VoBYX+l1Wrl3k63h/KrH+nhJ0XvQ==}
    dev: true

  /grapheme-splitter@1.0.4:
    resolution: {integrity: sha512-bzh50DW9kTPM00T8y4o8vQg89Di9oLJVLW/KaOGIXJWP/iqCN6WKYkbNOF04vFLJhwcpYUh9ydh/+5vpOqV4YQ==}
    dev: true

  /graphemer@1.4.0:
    resolution: {integrity: sha512-EtKwoO6kxCL9WO5xipiHTZlSzBm7WLT627TqC/uVRd0HKmq8NXyebnNYxDoBi7wt8eTWrUrKXCOVaFq9x1kgag==}

  /handlebars@4.7.7:
    resolution: {integrity: sha512-aAcXm5OAfE/8IXkcZvCepKU3VzW1/39Fb5ZuqMtgI/hT8X2YgoMvBY5dLhq/cpOvw7Lk1nK/UF71aLG/ZnVYRA==}
    engines: {node: '>=0.4.7'}
    hasBin: true
    dependencies:
      minimist: 1.2.8
      neo-async: 2.6.2
      source-map: 0.6.1
      wordwrap: 1.0.0
    optionalDependencies:
      uglify-js: 3.19.3
    dev: false

  /handlebars@4.7.8:
    resolution: {integrity: sha512-vafaFqs8MZkRrSX7sFVUdo3ap/eNiLnb4IakshzvP56X5Nr1iGKAIqdX6tMlm6HcNRIkr6AxO5jFEoJzzpT8aQ==}
    engines: {node: '>=0.4.7'}
    hasBin: true
    dependencies:
      minimist: 1.2.8
      neo-async: 2.6.2
      source-map: 0.6.1
      wordwrap: 1.0.0
    optionalDependencies:
      uglify-js: 3.19.3
    dev: true

  /hard-rejection@2.1.0:
    resolution: {integrity: sha512-VIZB+ibDhx7ObhAe7OVtoEbuP4h/MuOTHJ+J8h/eBXotJYl0fBgR72xDFCKgIh22OJZIOVNxBMWuhAr10r8HdA==}
    engines: {node: '>=6'}
    dev: true

  /has-bigints@1.0.2:
    resolution: {integrity: sha512-tSvCKtBr9lkF0Ex0aQiP9N+OpV4zi2r/Nee5VkRDbaqv35RLYMzbwQfFSZZH0kR+Rd6302UJZ2p/bJCEoR3VoQ==}
    dev: true

  /has-flag@3.0.0:
    resolution: {integrity: sha512-sKJf1+ceQBr4SMkvQnBDNDtf4TXpVhVGateu0t918bl30FnbE2m4vNLX+VWe/dpjlb+HugGYzW7uQXH98HPEYw==}
    engines: {node: '>=4'}
    dev: true

  /has-flag@4.0.0:
    resolution: {integrity: sha512-EykJT/Q1KjTWctppgIAgfSO0tKVuZUjhgMr17kqTumMl6Afv3EISleU7qZUzoXDFTAHTDC4NOoG/ZxU3EvlMPQ==}
    engines: {node: '>=8'}

  /has-property-descriptors@1.0.0:
    resolution: {integrity: sha512-62DVLZGoiEBDHQyqG4w9xCuZ7eJEwNmJRWw2VY84Oedb7WFcA27fiEVe8oUQx9hAUJ4ekurquucTGwsyO1XGdQ==}
    dependencies:
      get-intrinsic: 1.2.1

  /has-proto@1.0.1:
    resolution: {integrity: sha512-7qE+iP+O+bgF9clE5+UoBFzE65mlBiVj3tKCrlNQ0Ogwm0BjpT/gK4SlLYDMybDh5I3TCTKnPPa0oMG7JDYrhg==}
    engines: {node: '>= 0.4'}

  /has-symbols@1.0.3:
    resolution: {integrity: sha512-l3LCuF6MgDNwTDKkdYGEihYjt5pRPbEg46rtlmnSPlUbgmB8LOIrKJbYYFBSbnPaJexMKtiPO8hmeRjRz2Td+A==}
    engines: {node: '>= 0.4'}

  /has-tostringtag@1.0.0:
    resolution: {integrity: sha512-kFjcSNhnlGV1kyoGk7OXKSawH5JOb/LzUc5w9B02hOTO0dfFRjbHQKvg1d6cf3HbeUmtU9VbbV3qzZ2Teh97WQ==}
    engines: {node: '>= 0.4'}
    dependencies:
      has-symbols: 1.0.3
    dev: true

  /has-unicode@2.0.1:
    resolution: {integrity: sha512-8Rf9Y83NBReMnx0gFzA8JImQACstCYWUplepDa9xprwwtmgEZUF0h/i5xSA625zB/I37EtrswSST6OXxwaaIJQ==}
    dev: true

  /has@1.0.3:
    resolution: {integrity: sha512-f2dvO0VU6Oej7RkWJGrehjbzMAjFp5/VKPp5tTpWIV4JHHZK1/BxbFRtf/siA2SWTe09caDmVtYYzWEIbBS4zw==}
    engines: {node: '>= 0.4.0'}
    dependencies:
      function-bind: 1.1.1

  /hash.js@1.1.7:
    resolution: {integrity: sha512-taOaskGt4z4SOANNseOviYDvjEJinIkRgmp7LbKP2YTTmVxWBl87s/uzK9r+44BclBSp2X7K1hqeNfz9JbBeXA==}
    dependencies:
      inherits: 2.0.4
      minimalistic-assert: 1.0.1

  /he@1.2.0:
    resolution: {integrity: sha512-F/1DnUGPopORZi0ni+CvrCgHQ5FyEAHRLSApuYWMmrbSwoN2Mn/7k+Gl38gJnR7yyDZk6WLXwiGod1JOWNDKGw==}
    hasBin: true

  /help-me@4.2.0:
    resolution: {integrity: sha512-TAOnTB8Tz5Dw8penUuzHVrKNKlCIbwwbHnXraNJxPwf8LRtE2HlM84RYuezMFcwOJmoYOCWVDyJ8TQGxn9PgxA==}
    dependencies:
      glob: 8.1.0
      readable-stream: 3.6.2
    dev: true

  /hmac-drbg@1.0.1:
    resolution: {integrity: sha512-Tti3gMqLdZfhOQY1Mzf/AanLiqh1WTiJgEj26ZuYQ9fbkLomzGchCws4FyrSd4VkpBfiNhaE1On+lOz894jvXg==}
    dependencies:
      hash.js: 1.1.7
      minimalistic-assert: 1.0.1
      minimalistic-crypto-utils: 1.0.1

  /hosted-git-info@2.8.9:
    resolution: {integrity: sha512-mxIDAb9Lsm6DoOJ7xH+5+X4y1LU/4Hi50L9C5sIswK3JzULS4bwk1FvjdBgvYR4bzT4tuUQiC15FE2f5HbLvYw==}
    dev: true

  /html-escaper@2.0.2:
    resolution: {integrity: sha512-H2iMtd0I4Mt5eYiapRdIDjp+XzelXQ0tFE4JS7YFwFevXXMmOp9myNrUvCg0D6ws8iqkRPBfKHgbwig1SmlLfg==}
    dev: true

  /html-to-text@7.1.1:
    resolution: {integrity: sha512-c9QWysrfnRZevVpS8MlE7PyOdSuIOjg8Bt8ZE10jMU/BEngA6j3llj4GRfAmtQzcd1FjKE0sWu5IHXRUH9YxIQ==}
    engines: {node: '>=10.23.2'}
    hasBin: true
    dependencies:
      deepmerge: 4.3.1
      he: 1.2.0
      htmlparser2: 6.1.0
      minimist: 1.2.8

  /htmlparser2@6.1.0:
    resolution: {integrity: sha512-gyyPk6rgonLFEDGoeRgQNaEUvdJ4ktTmmUh/h2t7s+M8oPpIPxgNACWa+6ESR57kXstwqPiCut0V8NRpcwgU7A==}
    dependencies:
      domelementtype: 2.3.0
      domhandler: 4.3.1
      domutils: 2.8.0
      entities: 2.2.0

  /http-cache-semantics@4.1.1:
    resolution: {integrity: sha512-er295DKPVsV82j5kw1Gjt+ADA/XYHsajl82cGNQG2eyoPkvgUhX+nDIyelzhIWbbsXP39EHcI6l5tYs2FYqYXQ==}
    dev: true

  /http-errors@2.0.0:
    resolution: {integrity: sha512-FtwrG/euBzaEjYeRqOgly7G0qviiXoJWnvEH2Z1plBdXgbyjv34pHTSb9zoeHMyDy33+DWy5Wt9Wo+TURtOYSQ==}
    engines: {node: '>= 0.8'}
    dependencies:
      depd: 2.0.0
      inherits: 2.0.4
      setprototypeof: 1.2.0
      statuses: 2.0.1
      toidentifier: 1.0.1

  /http-proxy-agent@5.0.0:
    resolution: {integrity: sha512-n2hY8YdoRE1i7r6M0w9DIw5GgZN0G25P8zLCRQ8rjXtTU3vsNFBI/vWK/UIeE6g5MUUz6avwAPXmL6Fy9D/90w==}
    engines: {node: '>= 6'}
    dependencies:
      '@tootallnate/once': 2.0.0
      agent-base: 6.0.2
      debug: 4.3.7
    transitivePeerDependencies:
      - supports-color
    dev: true

  /http-proxy-agent@7.0.2:
    resolution: {integrity: sha512-T1gkAiYYDWYx3V5Bmyu7HcfcvL7mUrTWiM6yOfa3PIphViJ/gFPbvidQ+veqSOHci/PxBcDabeUNCzpOODJZig==}
    engines: {node: '>= 14'}
    dependencies:
      agent-base: 7.1.1
      debug: 4.3.7
    transitivePeerDependencies:
      - supports-color
    dev: true

  /http-terminator@3.2.0:
    resolution: {integrity: sha512-JLjck1EzPaWjsmIf8bziM3p9fgR1Y3JoUKAkyYEbZmFrIvJM6I8vVJfBGWlEtV9IWOvzNnaTtjuwZeBY2kwB4g==}
    engines: {node: '>=14'}
    dependencies:
      delay: 5.0.0
      p-wait-for: 3.2.0
      roarr: 7.15.1
      type-fest: 2.19.0

  /https-proxy-agent@5.0.1:
    resolution: {integrity: sha512-dFcAjpTQFgoLMzC2VwU+C/CbS7uRL0lWmxDITmqm7C+7F0Odmj6s9l6alZc6AELXhrnggM2CeWSXHGOdX2YtwA==}
    engines: {node: '>= 6'}
    dependencies:
      agent-base: 6.0.2
      debug: 4.3.7
    transitivePeerDependencies:
      - supports-color
    dev: true

  /https-proxy-agent@7.0.5:
    resolution: {integrity: sha512-1e4Wqeblerz+tMKPIq2EMGiiWW1dIjZOksyHWSUm1rmuvw/how9hBHZ38lAGj5ID4Ik6EdkOw7NmWPy6LAwalw==}
    engines: {node: '>= 14'}
    dependencies:
      agent-base: 7.1.1
      debug: 4.3.7
    transitivePeerDependencies:
      - supports-color
    dev: true

  /human-id@1.0.2:
    resolution: {integrity: sha512-UNopramDEhHJD+VR+ehk8rOslwSfByxPIZyJRfV739NDhN5LF1fa1MqnzKm2lGTQRjNrjK19Q5fhkgIfjlVUKw==}
    dev: true

  /human-signals@2.1.0:
    resolution: {integrity: sha512-B4FFZ6q/T2jhhksgkbEW3HBvWIfDW85snkQgawt07S7J5QXTk6BkNV+0yAeZrM5QpMAdYlocGoljn0sJ/WQkFw==}
    engines: {node: '>=10.17.0'}
    dev: true

  /humanize-ms@1.2.1:
    resolution: {integrity: sha512-Fl70vYtsAFb/C06PTS9dZBo7ihau+Tu/DNCk/OyHhea07S+aeMWpFFkUaXRa8fI+ScZbEI8dfSxwY7gxZ9SAVQ==}
    dependencies:
      ms: 2.1.3
    dev: true

  /iconv-lite@0.4.24:
    resolution: {integrity: sha512-v3MXnZAcvnywkTUEZomIActle7RXXeedOR31wwl7VlyoXO4Qi9arvSenNQWne1TcRwhCL1HwLI21bEqdpj8/rA==}
    engines: {node: '>=0.10.0'}
    dependencies:
      safer-buffer: 2.1.2

  /iconv-lite@0.6.3:
    resolution: {integrity: sha512-4fCk79wshMdzMp2rH06qWrJE4iolqLhCUH+OiuIgU++RB0+94NlDL81atO7GX55uUKueo0txHNtvEyI6D7WdMw==}
    engines: {node: '>=0.10.0'}
    requiresBuild: true
    dependencies:
      safer-buffer: 2.1.2
    dev: true
    optional: true

  /icss-replace-symbols@1.1.0:
    resolution: {integrity: sha512-chIaY3Vh2mh2Q3RGXttaDIzeiPvaVXJ+C4DAh/w3c37SKZ/U6PGMmuicR2EQQp9bKG8zLMCl7I+PtIoOOPp8Gg==}
    dev: true

  /icss-utils@5.1.0(postcss@8.4.38):
    resolution: {integrity: sha512-soFhflCVWLfRNOPU3iv5Z9VUdT44xFRbzjLsEzSr5AQmgqPMTHdU3PMT1Cf1ssx8fLNJDA1juftYl+PUcv3MqA==}
    engines: {node: ^10 || ^12 || >= 14}
    peerDependencies:
      postcss: ^8.1.0
    dependencies:
      postcss: 8.4.38
    dev: true

  /ieee754@1.2.1:
    resolution: {integrity: sha512-dcyqhDvX1C46lXZcVqCpK+FtMRQVdIMN6/Df5js2zouUsqG7I6sFxitIC+7KYK29KdXOLHdu9zL4sFnoVQnqaA==}

  /ignore@5.2.4:
    resolution: {integrity: sha512-MAb38BcSbH0eHNBxn7ql2NH/kX33OkB3lZ1BNdh7ENeRChHTYsTvWrMubiIAMNS2llXEEgZ1MUOBtXChP3kaFQ==}
    engines: {node: '>= 4'}

  /import-cwd@3.0.0:
    resolution: {integrity: sha512-4pnzH16plW+hgvRECbDWpQl3cqtvSofHWh44met7ESfZ8UZOWWddm8hEyDTqREJ9RbYHY8gi8DqmaelApoOGMg==}
    engines: {node: '>=8'}
    dependencies:
      import-from: 3.0.0
    dev: true

  /import-fresh@3.3.0:
    resolution: {integrity: sha512-veYYhQa+D1QBKznvhUHxb8faxlrwUnxseDAbAp457E0wLNio2bOSKnjYDhMj+YiAq61xrMGhQk9iXVk5FzgQMw==}
    engines: {node: '>=6'}
    dependencies:
      parent-module: 1.0.1
      resolve-from: 4.0.0
    dev: true

  /import-from@3.0.0:
    resolution: {integrity: sha512-CiuXOFFSzkU5x/CR0+z7T91Iht4CXgfCxVOFRhh2Zyhg5wOpWvvDLQUsWl+gcN+QscYBjez8hDCt85O7RLDttQ==}
    engines: {node: '>=8'}
    dependencies:
      resolve-from: 5.0.0
    dev: true

  /import-in-the-middle@1.4.2:
    resolution: {integrity: sha512-9WOz1Yh/cvO/p69sxRmhyQwrIGGSp7EIdcb+fFNVi7CzQGQB8U1/1XrKVSbEd/GNOAeM0peJtmi7+qphe7NvAw==}
    dependencies:
      acorn: 8.10.0
      acorn-import-assertions: 1.9.0(acorn@8.10.0)
      cjs-module-lexer: 1.2.3
      module-details-from-path: 1.0.3
    dev: false

  /import-local@3.1.0:
    resolution: {integrity: sha512-ASB07uLtnDs1o6EHjKpX34BKYDSqnFerfTOJL2HvMqF70LnxpjkzDB8J44oT9pu4AMPkQwf8jl6szgvNd2tRIg==}
    engines: {node: '>=8'}
    hasBin: true
    dependencies:
      pkg-dir: 4.2.0
      resolve-cwd: 3.0.0
    dev: true

  /imurmurhash@0.1.4:
    resolution: {integrity: sha512-JmXMZ6wuvDmLiHEml9ykzqO6lwFbof0GG4IkcGaENdCRDDmMVnny7s5HsIgHCbaq0w2MyPhDqkhTUgS2LU2PHA==}
    engines: {node: '>=0.8.19'}
    dev: true

  /indent-string@4.0.0:
    resolution: {integrity: sha512-EdDDZu4A2OyIK7Lr/2zG+w5jmbuk1DVBnEwREQvBzspBJkCEbRa8GxU1lghYcaGJCnRWibjDXlq779X1/y5xwg==}
    engines: {node: '>=8'}
    dev: true

  /infer-owner@1.0.4:
    resolution: {integrity: sha512-IClj+Xz94+d7irH5qRyfJonOdfTzuDaifE6ZPWfx0N0+/ATZCbuTPq2prFl526urkQd90WyUKIh1DfBQ2hMz9A==}
    dev: true

  /inflight@1.0.6:
    resolution: {integrity: sha512-k92I/b08q4wvFscXCLvqfsHCrjrF7yiXsQuIVvVE7N82W3+aqpzuUdBbfhWcy/FZR3/4IgflMgKLOsvPDrGCJA==}
    dependencies:
      once: 1.4.0
      wrappy: 1.0.2
    dev: true

  /inherits@2.0.4:
    resolution: {integrity: sha512-k/vGaX4/Yla3WzyMCvTQOXYeIHvqOKtnqBduzTHpzpQZzAskKMhZ2K+EnBiSM9zGSoIFeMpXKxa4dYeZIQqewQ==}

  /ini@1.3.8:
    resolution: {integrity: sha512-JV/yugV2uzW5iMRSiZAyDtQd+nxtUnjeLt0acNdw98kKLrvuRVyB80tsREOE7yvGVgalhZ6RNXCmEHkUKBKxew==}

  /int64-buffer@0.1.10:
    resolution: {integrity: sha512-v7cSY1J8ydZ0GyjUHqF+1bshJ6cnEVLo9EnjB8p+4HDRPZc9N5jjmvUV7NvEsqQOKyH0pmIBFWXVQbiS0+OBbA==}
    dev: false

  /internal-slot@1.0.5:
    resolution: {integrity: sha512-Y+R5hJrzs52QCG2laLn4udYVnxsfny9CpOhNhUvk/SSSVyF6T27FzRbF0sroPidSu3X8oEAkOn2K804mjpt6UQ==}
    engines: {node: '>= 0.4'}
    dependencies:
      get-intrinsic: 1.2.1
      has: 1.0.3
      side-channel: 1.0.4
    dev: true

  /ioredis@5.3.2:
    resolution: {integrity: sha512-1DKMMzlIHM02eBBVOFQ1+AolGjs6+xEcM4PDL7NqOS6szq7H9jSaEkIUH6/a5Hl241LzW6JLSiAbNvTQjUupUA==}
    engines: {node: '>=12.22.0'}
    dependencies:
      '@ioredis/commands': 1.2.0
      cluster-key-slot: 1.1.2
      debug: 4.3.4
      denque: 2.1.0
      lodash.defaults: 4.2.0
      lodash.isarguments: 3.1.0
      redis-errors: 1.2.0
      redis-parser: 3.0.0
      standard-as-callback: 2.1.0
    transitivePeerDependencies:
      - supports-color

  /ip-address@9.0.5:
    resolution: {integrity: sha512-zHtQzGojZXTwZTHQqra+ETKd4Sn3vgi7uBmlPoXVWZqYvuKmtI0l/VZTjqGmJY9x88GGOaZ9+G9ES8hC4T4X8g==}
    engines: {node: '>= 12'}
    dependencies:
      jsbn: 1.1.0
      sprintf-js: 1.1.3
    dev: true

  /ip3country@5.0.0:
    resolution: {integrity: sha512-lcFLMFU4eO1Z7tIpbVFZkaZ5ltqpeaRx7L9NsAbA9uA7/O/rj3RF8+evE5gDitooaTTIqjdzZrenFO/OOxQ2ew==}
    dev: false

  /ip@2.0.0:
    resolution: {integrity: sha512-WKa+XuLG1A1R0UWhl2+1XQSi+fZWMsYKffMZTTYsiZaUD8k2yDAj5atimTUD2TZkyCkNEeYE5NhFZmupOGtjYQ==}
    dev: true

  /ipaddr.js@1.9.1:
    resolution: {integrity: sha512-0KI/607xoxSToH7GjN1FfSbLoU0+btTicjsQSWQlh/hZykN8KpmMf7uYwPW3R+akZ6R/w18ZlXSHBYXiYUPO3g==}
    engines: {node: '>= 0.10'}

  /ipaddr.js@2.1.0:
    resolution: {integrity: sha512-LlbxQ7xKzfBusov6UMi4MFpEg0m+mAm9xyNGEduwXMEDuf4WfzB/RZwMVYEd7IKGvh4IUkEXYxtAVu9T3OelJQ==}
    engines: {node: '>= 10'}
    dev: false

  /is-array-buffer@3.0.2:
    resolution: {integrity: sha512-y+FyyR/w8vfIRq4eQcM1EYgSTnmHXPqaF+IgzgraytCFq5Xh8lllDVmAZolPJiZttZLeFSINPYMaEJ7/vWUa1w==}
    dependencies:
      call-bind: 1.0.2
      get-intrinsic: 1.2.1
      is-typed-array: 1.1.12
    dev: true

  /is-arrayish@0.2.1:
    resolution: {integrity: sha512-zz06S8t0ozoDXMG+ube26zeCTNXcKIPJZJi8hBrF4idCLms4CG9QtK7qBl1boi5ODzFpjswb5JPmHCbMpjaYzg==}
    dev: true

  /is-arrayish@0.3.2:
    resolution: {integrity: sha512-eVRqCvVlZbuw3GrM63ovNSNAeA1K16kaR/LRY/92w0zxQ5/1YzwblUX652i4Xs9RwAGjW9d9y6X88t8OaAJfWQ==}

  /is-bigint@1.0.4:
    resolution: {integrity: sha512-zB9CruMamjym81i2JZ3UMn54PKGsQzsJeo6xvN3HJJ4CAsQNB6iRutp2To77OfCNuoxspsIhzaPoO1zyCEhFOg==}
    dependencies:
      has-bigints: 1.0.2
    dev: true

  /is-binary-path@2.1.0:
    resolution: {integrity: sha512-ZMERYes6pDydyuGidse7OsHxtbI7WVeUEozgR/g7rd0xUimYNlvZRE/K2MgZTjWy725IfelLeVcEM97mmtRGXw==}
    engines: {node: '>=8'}
    dependencies:
      binary-extensions: 2.3.0
    dev: true

  /is-boolean-object@1.1.2:
    resolution: {integrity: sha512-gDYaKHJmnj4aWxyj6YHyXVpdQawtVLHU5cb+eztPGczf6cjuTdwve5ZIEfgXqH4e57An1D1AKf8CZ3kYrQRqYA==}
    engines: {node: '>= 0.4'}
    dependencies:
      call-bind: 1.0.2
      has-tostringtag: 1.0.0
    dev: true

  /is-builtin-module@3.2.1:
    resolution: {integrity: sha512-BSLE3HnV2syZ0FK0iMA/yUGplUeMmNz4AW5fnTunbCIqZi4vG3WjJT9FHMy5D69xmAYBHXQhJdALdpwVxV501A==}
    engines: {node: '>=6'}
    dependencies:
      builtin-modules: 3.3.0
    dev: true

  /is-callable@1.2.7:
    resolution: {integrity: sha512-1BC0BVFhS/p0qtw6enp8e+8OD0UrK0oFLztSjNzhcKA3WDuJxxAPXzPuPtKkjEY9UUoEWlX/8fgKeu2S8i9JTA==}
    engines: {node: '>= 0.4'}
    dev: true

  /is-ci@3.0.1:
    resolution: {integrity: sha512-ZYvCgrefwqoQ6yTyYUbQu64HsITZ3NfKX1lzaEYdkTDcfKzzCI/wthRRYKkdjHKFVgNiXKAKm65Zo1pk2as/QQ==}
    hasBin: true
    dependencies:
      ci-info: 3.8.0
    dev: true

  /is-core-module@2.13.0:
    resolution: {integrity: sha512-Z7dk6Qo8pOCp3l4tsX2C5ZVas4V+UxwQodwZhLopL91TX8UyyHEXafPcyoeeWuLrwzHcr3igO78wNLwHJHsMCQ==}
    dependencies:
      has: 1.0.3

  /is-date-object@1.0.5:
    resolution: {integrity: sha512-9YQaSxsAiSwcvS33MBk3wTCVnWK+HhF8VZR2jRxehM16QcVOdHqPn4VPHmRK4lSr38n9JriurInLcP90xsYNfQ==}
    engines: {node: '>= 0.4'}
    dependencies:
      has-tostringtag: 1.0.0
    dev: true

  /is-extglob@2.1.1:
    resolution: {integrity: sha512-SbKbANkN603Vi4jEZv49LeVJMn4yGwsbzZworEoyEiutsN3nJYdbO36zfhGJ6QEDpOZIFkDtnq5JRxmvl3jsoQ==}
    engines: {node: '>=0.10.0'}

  /is-fullwidth-code-point@3.0.0:
    resolution: {integrity: sha512-zymm5+u+sCsSWyD9qNaejV3DFvhCKclKdizYaJUuHA83RLjb7nSuGnddCHGv0hk+KY7BMAlsWeK4Ueg6EV6XQg==}
    engines: {node: '>=8'}

  /is-generator-fn@2.1.0:
    resolution: {integrity: sha512-cTIB4yPYL/Grw0EaSzASzg6bBy9gqCofvWN8okThAYIxKJZC+udlRAmGbM0XLeniEJSs8uEgHPGuHSe1XsOLSQ==}
    engines: {node: '>=6'}
    dev: true

  /is-glob@4.0.3:
    resolution: {integrity: sha512-xelSayHH36ZgE7ZWhli7pW34hNbNl8Ojv5KVmkJD4hBdD3th8Tfk9vYasLM+mXWOZhFkgZfxhLSnrwRr4elSSg==}
    engines: {node: '>=0.10.0'}
    dependencies:
      is-extglob: 2.1.1

  /is-lambda@1.0.1:
    resolution: {integrity: sha512-z7CMFGNrENq5iFB9Bqo64Xk6Y9sg+epq1myIcdHaGnbMTYOxvzsEtdYqQUylB7LxfkvgrrjP32T6Ywciio9UIQ==}
    dev: true

  /is-module@1.0.0:
    resolution: {integrity: sha512-51ypPSPCoTEIN9dy5Oy+h4pShgJmPCygKfyRCISBI+JoWT/2oJvK8QPxmwv7b/p239jXrm9M1mlQbyKJ5A152g==}
    dev: true

  /is-negative-zero@2.0.2:
    resolution: {integrity: sha512-dqJvarLawXsFbNDeJW7zAz8ItJ9cd28YufuuFzh0G8pNHjJMnY08Dv7sYX2uF5UpQOwieAeOExEYAWWfu7ZZUA==}
    engines: {node: '>= 0.4'}
    dev: true

  /is-number-object@1.0.7:
    resolution: {integrity: sha512-k1U0IRzLMo7ZlYIfzRu23Oh6MiIFasgpb9X76eqfFZAqwH44UI4KTBvBYIZ1dSL9ZzChTB9ShHfLkR4pdW5krQ==}
    engines: {node: '>= 0.4'}
    dependencies:
      has-tostringtag: 1.0.0
    dev: true

  /is-number@7.0.0:
    resolution: {integrity: sha512-41Cifkg6e8TylSpdtTpeLVMqvSBEVzTttHvERD741+pnZ8ANv0004MRL43QKPDlK9cGvNp6NZWZUBlbGXYxxng==}
    engines: {node: '>=0.12.0'}

  /is-path-inside@3.0.3:
    resolution: {integrity: sha512-Fd4gABb+ycGAmKou8eMftCupSir5lRxqf4aD/vd0cD2qc4HL07OjCeuHMr8Ro4CoMaeCKDB0/ECBOVWjTwUvPQ==}
    engines: {node: '>=8'}
    dev: true

  /is-plain-obj@1.1.0:
    resolution: {integrity: sha512-yvkRyxmFKEOQ4pNXCmJG5AEQNlXJS5LaONXo5/cLdTZdWvsZ1ioJEonLGAosKlMWE8lwUy/bJzMjcw8az73+Fg==}
    engines: {node: '>=0.10.0'}
    dev: true

  /is-reference@1.2.1:
    resolution: {integrity: sha512-U82MsXXiFIrjCK4otLT+o2NA2Cd2g5MLoOVXUZjIOhLurrRxpEXzI8O0KZHr3IjLvlAH1kTPYSuqer5T9ZVBKQ==}
    dependencies:
      '@types/estree': 1.0.5
    dev: true

  /is-regex@1.1.4:
    resolution: {integrity: sha512-kvRdxDsxZjhzUX07ZnLydzS1TU/TJlTUHHY4YLL87e37oUA49DfkLqgy+VjFocowy29cKvcSiu+kIv728jTTVg==}
    engines: {node: '>= 0.4'}
    dependencies:
      call-bind: 1.0.2
      has-tostringtag: 1.0.0
    dev: true

  /is-shared-array-buffer@1.0.2:
    resolution: {integrity: sha512-sqN2UDu1/0y6uvXyStCOzyhAjCSlHceFoMKJW8W9EU9cvic/QdsZ0kEU93HEy3IUEFZIiH/3w+AH/UQbPHNdhA==}
    dependencies:
      call-bind: 1.0.2
    dev: true

  /is-stream@2.0.1:
    resolution: {integrity: sha512-hFoiJiTl63nn+kstHGBtewWSKnQLpyb155KHheA1l39uvtO9nWIop1p3udqPcUd/xbF1VLMO4n7OI6p7RbngDg==}
    engines: {node: '>=8'}
    dev: true

  /is-string@1.0.7:
    resolution: {integrity: sha512-tE2UXzivje6ofPW7l23cjDOMa09gb7xlAqG6jG5ej6uPV32TlWP3NKPigtaGeHNu9fohccRYvIiZMfOOnOYUtg==}
    engines: {node: '>= 0.4'}
    dependencies:
      has-tostringtag: 1.0.0
    dev: true

  /is-subdir@1.2.0:
    resolution: {integrity: sha512-2AT6j+gXe/1ueqbW6fLZJiIw3F8iXGJtt0yDrZaBhAZEG1raiTxKWU+IPqMCzQAXOUCKdA4UDMgacKH25XG2Cw==}
    engines: {node: '>=4'}
    dependencies:
      better-path-resolve: 1.0.0
    dev: true

  /is-symbol@1.0.4:
    resolution: {integrity: sha512-C/CPBqKWnvdcxqIARxyOh4v1UUEOCHpgDa0WYgpKDFMszcrPcffg5uhwSgPCLD2WWxmq6isisz87tzT01tuGhg==}
    engines: {node: '>= 0.4'}
    dependencies:
      has-symbols: 1.0.3
    dev: true

  /is-typed-array@1.1.12:
    resolution: {integrity: sha512-Z14TF2JNG8Lss5/HMqt0//T9JeHXttXy5pH/DBU4vi98ozO2btxzq9MwYDZYnKwU8nRsz/+GVFVRDq3DkVuSPg==}
    engines: {node: '>= 0.4'}
    dependencies:
      which-typed-array: 1.1.11
    dev: true

  /is-weakref@1.0.2:
    resolution: {integrity: sha512-qctsuLZmIQ0+vSSMfoVvyFe2+GSEvnmZ2ezTup1SBse9+twCCeial6EEi3Nc2KFcf6+qz2FBPnjXsk8xhKSaPQ==}
    dependencies:
      call-bind: 1.0.2
    dev: true

  /is-windows@1.0.2:
    resolution: {integrity: sha512-eXK1UInq2bPmjyX6e3VHIzMLobc4J94i4AWn+Hpq3OU5KkrRC96OAcR3PRJ/pGu6m8TRnBHP9dkXQVsT/COVIA==}
    engines: {node: '>=0.10.0'}
    dev: true

  /isarray@1.0.0:
    resolution: {integrity: sha512-VLghIWNM6ELQzo7zwmcg0NmTVyWKYjvIeM83yjp0wRDTmUnrM678fQbcKBo6n2CJEF0szoG//ytg+TKla89ALQ==}
    dev: false

  /isarray@2.0.5:
    resolution: {integrity: sha512-xHjhDr3cNBK0BzdUJSPXZntQUx/mwMS5Rw4A7lPJ90XGAO6ISP/ePDNuo0vhqOZU+UD5JoodwCAAoZQd3FeAKw==}
    dev: true

  /isexe@2.0.0:
    resolution: {integrity: sha512-RHxMLp9lnKHGHRng9QFhRCMbYAcVpn69smSGcq3f36xjgVVWThj4qqLbTLlq7Ssj8B+fIQ1EuCEGI2lKsyQeIw==}

  /iso-datestring-validator@2.2.2:
    resolution: {integrity: sha512-yLEMkBbLZTlVQqOnQ4FiMujR6T4DEcCb1xizmvXS+OxuhwcbtynoosRzdMA69zZCShCNAbi+gJ71FxZBBXx1SA==}
    dev: false

  /istanbul-lib-coverage@3.2.0:
    resolution: {integrity: sha512-eOeJ5BHCmHYvQK7xt9GkdHuzuCGS1Y6g9Gvnx3Ym33fz/HpLRYxiS0wHNr+m/MBC8B647Xt608vCDEvhl9c6Mw==}
    engines: {node: '>=8'}

  /istanbul-lib-instrument@5.2.1:
    resolution: {integrity: sha512-pzqtp31nLv/XFOzXGuvhCb8qhjmTVo5vjVk19XE4CRlSWz0KoeJ3bw9XsA7nOp9YBf4qHjwBxkDzKcME/J29Yg==}
    engines: {node: '>=8'}
    dependencies:
      '@babel/core': 7.18.6
      '@babel/parser': 7.22.10
      '@istanbuljs/schema': 0.1.3
      istanbul-lib-coverage: 3.2.0
      semver: 6.3.1
    transitivePeerDependencies:
      - supports-color
    dev: true

  /istanbul-lib-report@3.0.1:
    resolution: {integrity: sha512-GCfE1mtsHGOELCU8e/Z7YWzpmybrx/+dSTfLrvY8qRmaY6zXTKWn6WQIjaAFw069icm6GVMNkgu0NzI4iPZUNw==}
    engines: {node: '>=10'}
    dependencies:
      istanbul-lib-coverage: 3.2.0
      make-dir: 4.0.0
      supports-color: 7.2.0
    dev: true

  /istanbul-lib-source-maps@4.0.1:
    resolution: {integrity: sha512-n3s8EwkdFIJCG3BPKBYvskgXGoy88ARzvegkitk60NxRdwltLOTaH7CUiMRXvwYorl0Q712iEjcWB+fK/MrWVw==}
    engines: {node: '>=10'}
    dependencies:
      debug: 4.3.7
      istanbul-lib-coverage: 3.2.0
      source-map: 0.6.1
    transitivePeerDependencies:
      - supports-color
    dev: true

  /istanbul-reports@3.1.6:
    resolution: {integrity: sha512-TLgnMkKg3iTDsQ9PbPTdpfAK2DzjF9mqUG7RMgcQl8oFjad8ob4laGxv5XV5U9MAfx8D6tSJiUyuAwzLicaxlg==}
    engines: {node: '>=8'}
    dependencies:
      html-escaper: 2.0.2
      istanbul-lib-report: 3.0.1
    dev: true

  /jackspeak@2.3.6:
    resolution: {integrity: sha512-N3yCS/NegsOBokc8GAdM8UcmfsKiSS8cipheD/nivzr700H+nsMOxJjQnvwOcRYVuFkdH0wGUvW2WbXGmrZGbQ==}
    engines: {node: '>=14'}
    dependencies:
      '@isaacs/cliui': 8.0.2
    optionalDependencies:
      '@pkgjs/parseargs': 0.11.0

  /jest-changed-files@28.1.3:
    resolution: {integrity: sha512-esaOfUWJXk2nfZt9SPyC8gA1kNfdKLkQWyzsMlqq8msYSlNKfmZxfRgZn4Cd4MGVUF+7v6dBs0d5TOAKa7iIiA==}
    engines: {node: ^12.13.0 || ^14.15.0 || ^16.10.0 || >=17.0.0}
    dependencies:
      execa: 5.1.1
      p-limit: 3.1.0
    dev: true

  /jest-circus@28.1.3:
    resolution: {integrity: sha512-cZ+eS5zc79MBwt+IhQhiEp0OeBddpc1n8MBo1nMB8A7oPMKEO+Sre+wHaLJexQUj9Ya/8NOBY0RESUgYjB6fow==}
    engines: {node: ^12.13.0 || ^14.15.0 || ^16.10.0 || >=17.0.0}
    dependencies:
      '@jest/environment': 28.1.3
      '@jest/expect': 28.1.3
      '@jest/test-result': 28.1.3
      '@jest/types': 28.1.3
      '@types/node': 18.19.67
      chalk: 4.1.2
      co: 4.6.0
      dedent: 0.7.0
      is-generator-fn: 2.1.0
      jest-each: 28.1.3
      jest-matcher-utils: 28.1.3
      jest-message-util: 28.1.3
      jest-runtime: 28.1.3
      jest-snapshot: 28.1.3
      jest-util: 28.1.3
      p-limit: 3.1.0
      pretty-format: 28.1.3
      slash: 3.0.0
      stack-utils: 2.0.6
    transitivePeerDependencies:
      - supports-color
    dev: true

  /jest-cli@28.1.3(@types/node@18.19.67)(ts-node@10.8.2):
    resolution: {integrity: sha512-roY3kvrv57Azn1yPgdTebPAXvdR2xfezaKKYzVxZ6It/5NCxzJym6tUI5P1zkdWhfUYkxEI9uZWcQdaFLo8mJQ==}
    engines: {node: ^12.13.0 || ^14.15.0 || ^16.10.0 || >=17.0.0}
    hasBin: true
    peerDependencies:
      node-notifier: ^8.0.1 || ^9.0.0 || ^10.0.0
    peerDependenciesMeta:
      node-notifier:
        optional: true
    dependencies:
      '@jest/core': 28.1.3(ts-node@10.8.2)
      '@jest/test-result': 28.1.3
      '@jest/types': 28.1.3
      chalk: 4.1.2
      exit: 0.1.2
      graceful-fs: 4.2.11
      import-local: 3.1.0
      jest-config: 28.1.3(@types/node@18.19.67)(ts-node@10.8.2)
      jest-util: 28.1.3
      jest-validate: 28.1.3
      prompts: 2.4.2
      yargs: 17.7.2
    transitivePeerDependencies:
      - '@types/node'
      - supports-color
      - ts-node
    dev: true

  /jest-config@28.1.3(@types/node@18.19.67)(ts-node@10.8.2):
    resolution: {integrity: sha512-MG3INjByJ0J4AsNBm7T3hsuxKQqFIiRo/AUqb1q9LRKI5UU6Aar9JHbr9Ivn1TVwfUD9KirRoM/T6u8XlcQPHQ==}
    engines: {node: ^12.13.0 || ^14.15.0 || ^16.10.0 || >=17.0.0}
    peerDependencies:
      '@types/node': '*'
      ts-node: '>=9.0.0'
    peerDependenciesMeta:
      '@types/node':
        optional: true
      ts-node:
        optional: true
    dependencies:
      '@babel/core': 7.18.6
      '@jest/test-sequencer': 28.1.3
      '@jest/types': 28.1.3
      '@types/node': 18.19.67
      babel-jest: 28.1.3(@babel/core@7.18.6)
      chalk: 4.1.2
      ci-info: 3.8.0
      deepmerge: 4.3.1
      glob: 7.2.3
      graceful-fs: 4.2.11
      jest-circus: 28.1.3
      jest-environment-node: 28.1.3
      jest-get-type: 28.0.2
      jest-regex-util: 28.0.2
      jest-resolve: 28.1.3
      jest-runner: 28.1.3
      jest-util: 28.1.3
      jest-validate: 28.1.3
      micromatch: 4.0.5
      parse-json: 5.2.0
      pretty-format: 28.1.3
      slash: 3.0.0
      strip-json-comments: 3.1.1
      ts-node: 10.8.2(@swc/core@1.3.42)(@types/node@18.19.67)(typescript@5.6.3)
    transitivePeerDependencies:
      - supports-color
    dev: true

  /jest-diff@28.1.3:
    resolution: {integrity: sha512-8RqP1B/OXzjjTWkqMX67iqgwBVJRgCyKD3L9nq+6ZqJMdvjE8RgHktqZ6jNrkdMT+dJuYNI3rhQpxaz7drJHfw==}
    engines: {node: ^12.13.0 || ^14.15.0 || ^16.10.0 || >=17.0.0}
    dependencies:
      chalk: 4.1.2
      diff-sequences: 28.1.1
      jest-get-type: 28.0.2
      pretty-format: 28.1.3
    dev: true

  /jest-docblock@28.1.1:
    resolution: {integrity: sha512-3wayBVNiOYx0cwAbl9rwm5kKFP8yHH3d/fkEaL02NPTkDojPtheGB7HZSFY4wzX+DxyrvhXz0KSCVksmCknCuA==}
    engines: {node: ^12.13.0 || ^14.15.0 || ^16.10.0 || >=17.0.0}
    dependencies:
      detect-newline: 3.1.0
    dev: true

  /jest-docblock@29.7.0:
    resolution: {integrity: sha512-q617Auw3A612guyaFgsbFeYpNP5t2aoUNLwBUbc/0kD1R4t9ixDbyFTHd1nok4epoVFpr7PmeWHrhvuV3XaJ4g==}
    engines: {node: ^14.15.0 || ^16.10.0 || >=18.0.0}
    dependencies:
      detect-newline: 3.1.0
    dev: false

  /jest-each@28.1.3:
    resolution: {integrity: sha512-arT1z4sg2yABU5uogObVPvSlSMQlDA48owx07BDPAiasW0yYpYHYOo4HHLz9q0BVzDVU4hILFjzJw0So9aCL/g==}
    engines: {node: ^12.13.0 || ^14.15.0 || ^16.10.0 || >=17.0.0}
    dependencies:
      '@jest/types': 28.1.3
      chalk: 4.1.2
      jest-get-type: 28.0.2
      jest-util: 28.1.3
      pretty-format: 28.1.3
    dev: true

  /jest-environment-node@28.1.3:
    resolution: {integrity: sha512-ugP6XOhEpjAEhGYvp5Xj989ns5cB1K6ZdjBYuS30umT4CQEETaxSiPcZ/E1kFktX4GkrcM4qu07IIlDYX1gp+A==}
    engines: {node: ^12.13.0 || ^14.15.0 || ^16.10.0 || >=17.0.0}
    dependencies:
      '@jest/environment': 28.1.3
      '@jest/fake-timers': 28.1.3
      '@jest/types': 28.1.3
      '@types/node': 18.19.67
      jest-mock: 28.1.3
      jest-util: 28.1.3
    dev: true

  /jest-get-type@28.0.2:
    resolution: {integrity: sha512-ioj2w9/DxSYHfOm5lJKCdcAmPJzQXmbM/Url3rhlghrPvT3tt+7a/+oXc9azkKmLvoiXjtV83bEWqi+vs5nlPA==}
    engines: {node: ^12.13.0 || ^14.15.0 || ^16.10.0 || >=17.0.0}
    dev: true

  /jest-haste-map@28.1.3:
    resolution: {integrity: sha512-3S+RQWDXccXDKSWnkHa/dPwt+2qwA8CJzR61w3FoYCvoo3Pn8tvGcysmMF0Bj0EX5RYvAI2EIvC57OmotfdtKA==}
    engines: {node: ^12.13.0 || ^14.15.0 || ^16.10.0 || >=17.0.0}
    dependencies:
      '@jest/types': 28.1.3
      '@types/graceful-fs': 4.1.6
      '@types/node': 18.19.67
      anymatch: 3.1.3
      fb-watchman: 2.0.2
      graceful-fs: 4.2.11
      jest-regex-util: 28.0.2
      jest-util: 28.1.3
      jest-worker: 28.1.3
      micromatch: 4.0.5
      walker: 1.0.8
    optionalDependencies:
      fsevents: 2.3.3
    dev: true

  /jest-leak-detector@28.1.3:
    resolution: {integrity: sha512-WFVJhnQsiKtDEo5lG2mM0v40QWnBM+zMdHHyJs8AWZ7J0QZJS59MsyKeJHWhpBZBH32S48FOVvGyOFT1h0DlqA==}
    engines: {node: ^12.13.0 || ^14.15.0 || ^16.10.0 || >=17.0.0}
    dependencies:
      jest-get-type: 28.0.2
      pretty-format: 28.1.3
    dev: true

  /jest-matcher-utils@28.1.3:
    resolution: {integrity: sha512-kQeJ7qHemKfbzKoGjHHrRKH6atgxMk8Enkk2iPQ3XwO6oE/KYD8lMYOziCkeSB9G4adPM4nR1DE8Tf5JeWH6Bw==}
    engines: {node: ^12.13.0 || ^14.15.0 || ^16.10.0 || >=17.0.0}
    dependencies:
      chalk: 4.1.2
      jest-diff: 28.1.3
      jest-get-type: 28.0.2
      pretty-format: 28.1.3
    dev: true

  /jest-message-util@28.1.3:
    resolution: {integrity: sha512-PFdn9Iewbt575zKPf1286Ht9EPoJmYT7P0kY+RibeYZ2XtOr53pDLEFoTWXbd1h4JiGiWpTBC84fc8xMXQMb7g==}
    engines: {node: ^12.13.0 || ^14.15.0 || ^16.10.0 || >=17.0.0}
    dependencies:
      '@babel/code-frame': 7.22.10
      '@jest/types': 28.1.3
      '@types/stack-utils': 2.0.1
      chalk: 4.1.2
      graceful-fs: 4.2.11
      micromatch: 4.0.5
      pretty-format: 28.1.3
      slash: 3.0.0
      stack-utils: 2.0.6
    dev: true

  /jest-mock@28.1.3:
    resolution: {integrity: sha512-o3J2jr6dMMWYVH4Lh/NKmDXdosrsJgi4AviS8oXLujcjpCMBb1FMsblDnOXKZKfSiHLxYub1eS0IHuRXsio9eA==}
    engines: {node: ^12.13.0 || ^14.15.0 || ^16.10.0 || >=17.0.0}
    dependencies:
      '@jest/types': 28.1.3
      '@types/node': 18.19.67
    dev: true

  /jest-pnp-resolver@1.2.3(jest-resolve@28.1.3):
    resolution: {integrity: sha512-+3NpwQEnRoIBtx4fyhblQDPgJI0H1IEIkX7ShLUjPGA7TtUTvI1oiKi3SR4oBR0hQhQR80l4WAe5RrXBwWMA8w==}
    engines: {node: '>=6'}
    peerDependencies:
      jest-resolve: '*'
    peerDependenciesMeta:
      jest-resolve:
        optional: true
    dependencies:
      jest-resolve: 28.1.3
    dev: true

  /jest-regex-util@28.0.2:
    resolution: {integrity: sha512-4s0IgyNIy0y9FK+cjoVYoxamT7Zeo7MhzqRGx7YDYmaQn1wucY9rotiGkBzzcMXTtjrCAP/f7f+E0F7+fxPNdw==}
    engines: {node: ^12.13.0 || ^14.15.0 || ^16.10.0 || >=17.0.0}
    dev: true

  /jest-resolve-dependencies@28.1.3:
    resolution: {integrity: sha512-qa0QO2Q0XzQoNPouMbCc7Bvtsem8eQgVPNkwn9LnS+R2n8DaVDPL/U1gngC0LTl1RYXJU0uJa2BMC2DbTfFrHA==}
    engines: {node: ^12.13.0 || ^14.15.0 || ^16.10.0 || >=17.0.0}
    dependencies:
      jest-regex-util: 28.0.2
      jest-snapshot: 28.1.3
    transitivePeerDependencies:
      - supports-color
    dev: true

  /jest-resolve@28.1.3:
    resolution: {integrity: sha512-Z1W3tTjE6QaNI90qo/BJpfnvpxtaFTFw5CDgwpyE/Kz8U/06N1Hjf4ia9quUhCh39qIGWF1ZuxFiBiJQwSEYKQ==}
    engines: {node: ^12.13.0 || ^14.15.0 || ^16.10.0 || >=17.0.0}
    dependencies:
      chalk: 4.1.2
      graceful-fs: 4.2.11
      jest-haste-map: 28.1.3
      jest-pnp-resolver: 1.2.3(jest-resolve@28.1.3)
      jest-util: 28.1.3
      jest-validate: 28.1.3
      resolve: 1.22.4
      resolve.exports: 1.1.1
      slash: 3.0.0
    dev: true

  /jest-runner@28.1.3:
    resolution: {integrity: sha512-GkMw4D/0USd62OVO0oEgjn23TM+YJa2U2Wu5zz9xsQB1MxWKDOlrnykPxnMsN0tnJllfLPinHTka61u0QhaxBA==}
    engines: {node: ^12.13.0 || ^14.15.0 || ^16.10.0 || >=17.0.0}
    dependencies:
      '@jest/console': 28.1.3
      '@jest/environment': 28.1.3
      '@jest/test-result': 28.1.3
      '@jest/transform': 28.1.3
      '@jest/types': 28.1.3
      '@types/node': 18.19.67
      chalk: 4.1.2
      emittery: 0.10.2
      graceful-fs: 4.2.11
      jest-docblock: 28.1.1
      jest-environment-node: 28.1.3
      jest-haste-map: 28.1.3
      jest-leak-detector: 28.1.3
      jest-message-util: 28.1.3
      jest-resolve: 28.1.3
      jest-runtime: 28.1.3
      jest-util: 28.1.3
      jest-watcher: 28.1.3
      jest-worker: 28.1.3
      p-limit: 3.1.0
      source-map-support: 0.5.13
    transitivePeerDependencies:
      - supports-color
    dev: true

  /jest-runtime@28.1.3:
    resolution: {integrity: sha512-NU+881ScBQQLc1JHG5eJGU7Ui3kLKrmwCPPtYsJtBykixrM2OhVQlpMmFWJjMyDfdkGgBMNjXCGB/ebzsgNGQw==}
    engines: {node: ^12.13.0 || ^14.15.0 || ^16.10.0 || >=17.0.0}
    dependencies:
      '@jest/environment': 28.1.3
      '@jest/fake-timers': 28.1.3
      '@jest/globals': 28.1.3
      '@jest/source-map': 28.1.2
      '@jest/test-result': 28.1.3
      '@jest/transform': 28.1.3
      '@jest/types': 28.1.3
      chalk: 4.1.2
      cjs-module-lexer: 1.2.3
      collect-v8-coverage: 1.0.2
      execa: 5.1.1
      glob: 7.2.3
      graceful-fs: 4.2.11
      jest-haste-map: 28.1.3
      jest-message-util: 28.1.3
      jest-mock: 28.1.3
      jest-regex-util: 28.0.2
      jest-resolve: 28.1.3
      jest-snapshot: 28.1.3
      jest-util: 28.1.3
      slash: 3.0.0
      strip-bom: 4.0.0
    transitivePeerDependencies:
      - supports-color
    dev: true

  /jest-snapshot@28.1.3:
    resolution: {integrity: sha512-4lzMgtiNlc3DU/8lZfmqxN3AYD6GGLbl+72rdBpXvcV+whX7mDrREzkPdp2RnmfIiWBg1YbuFSkXduF2JcafJg==}
    engines: {node: ^12.13.0 || ^14.15.0 || ^16.10.0 || >=17.0.0}
    dependencies:
      '@babel/core': 7.18.6
      '@babel/generator': 7.22.10
      '@babel/plugin-syntax-typescript': 7.22.5(@babel/core@7.18.6)
      '@babel/traverse': 7.22.10
      '@babel/types': 7.22.10
      '@jest/expect-utils': 28.1.3
      '@jest/transform': 28.1.3
      '@jest/types': 28.1.3
      '@types/babel__traverse': 7.20.1
      '@types/prettier': 2.7.3
      babel-preset-current-node-syntax: 1.0.1(@babel/core@7.18.6)
      chalk: 4.1.2
      expect: 28.1.3
      graceful-fs: 4.2.11
      jest-diff: 28.1.3
      jest-get-type: 28.0.2
      jest-haste-map: 28.1.3
      jest-matcher-utils: 28.1.3
      jest-message-util: 28.1.3
      jest-util: 28.1.3
      natural-compare: 1.4.0
      pretty-format: 28.1.3
      semver: 7.6.0
    transitivePeerDependencies:
      - supports-color
    dev: true

  /jest-util@28.1.3:
    resolution: {integrity: sha512-XdqfpHwpcSRko/C35uLYFM2emRAltIIKZiJ9eAmhjsj0CqZMa0p1ib0R5fWIqGhn1a103DebTbpqIaP1qCQ6tQ==}
    engines: {node: ^12.13.0 || ^14.15.0 || ^16.10.0 || >=17.0.0}
    dependencies:
      '@jest/types': 28.1.3
      '@types/node': 18.19.67
      chalk: 4.1.2
      ci-info: 3.8.0
      graceful-fs: 4.2.11
      picomatch: 2.3.1
    dev: true

  /jest-validate@28.1.3:
    resolution: {integrity: sha512-SZbOGBWEsaTxBGCOpsRWlXlvNkvTkY0XxRfh7zYmvd8uL5Qzyg0CHAXiXKROflh801quA6+/DsT4ODDthOC/OA==}
    engines: {node: ^12.13.0 || ^14.15.0 || ^16.10.0 || >=17.0.0}
    dependencies:
      '@jest/types': 28.1.3
      camelcase: 6.3.0
      chalk: 4.1.2
      jest-get-type: 28.0.2
      leven: 3.1.0
      pretty-format: 28.1.3
    dev: true

  /jest-watcher@28.1.3:
    resolution: {integrity: sha512-t4qcqj9hze+jviFPUN3YAtAEeFnr/azITXQEMARf5cMwKY2SMBRnCQTXLixTl20OR6mLh9KLMrgVJgJISym+1g==}
    engines: {node: ^12.13.0 || ^14.15.0 || ^16.10.0 || >=17.0.0}
    dependencies:
      '@jest/test-result': 28.1.3
      '@jest/types': 28.1.3
      '@types/node': 18.19.67
      ansi-escapes: 4.3.2
      chalk: 4.1.2
      emittery: 0.10.2
      jest-util: 28.1.3
      string-length: 4.0.2
    dev: true

  /jest-worker@28.1.3:
    resolution: {integrity: sha512-CqRA220YV/6jCo8VWvAt1KKx6eek1VIHMPeLEbpcfSfkEeWyBNppynM/o6q+Wmw+sOhos2ml34wZbSX3G13//g==}
    engines: {node: ^12.13.0 || ^14.15.0 || ^16.10.0 || >=17.0.0}
    dependencies:
      '@types/node': 18.19.67
      merge-stream: 2.0.0
      supports-color: 8.1.1
    dev: true

  /jest@28.1.2(@types/node@18.19.67)(ts-node@10.8.2):
    resolution: {integrity: sha512-Tuf05DwLeCh2cfWCQbcz9UxldoDyiR1E9Igaei5khjonKncYdc6LDfynKCEWozK0oLE3GD+xKAo2u8x/0s6GOg==}
    engines: {node: ^12.13.0 || ^14.15.0 || ^16.10.0 || >=17.0.0}
    hasBin: true
    peerDependencies:
      node-notifier: ^8.0.1 || ^9.0.0 || ^10.0.0
    peerDependenciesMeta:
      node-notifier:
        optional: true
    dependencies:
      '@jest/core': 28.1.3(ts-node@10.8.2)
      '@jest/types': 28.1.3
      import-local: 3.1.0
      jest-cli: 28.1.3(@types/node@18.19.67)(ts-node@10.8.2)
    transitivePeerDependencies:
      - '@types/node'
      - supports-color
      - ts-node
    dev: true

  /jiti@1.21.0:
    resolution: {integrity: sha512-gFqAIbuKyyso/3G2qhiO2OM6shY6EPP/R0+mkDbyspxKazh8BXDC5FiFsUjlczgdNz/vfra0da2y+aHrusLG/Q==}
    hasBin: true
    dev: true

  /jose@4.15.4:
    resolution: {integrity: sha512-W+oqK4H+r5sITxfxpSU+MMdr/YSWGvgZMQDIsNoBDGGy4i7GBPTtvFKibQzW06n3U3TqHjhvBJsirShsEJ6eeQ==}
    dev: true

  /jose@5.1.3:
    resolution: {integrity: sha512-GPExOkcMsCLBTi1YetY2LmkoY559fss0+0KVa6kOfb2YFe84nAM7Nm/XzuZozah4iHgmBGrCOHL5/cy670SBRw==}
    dev: false

  /jose@5.3.0:
    resolution: {integrity: sha512-IChe9AtAE79ru084ow8jzkN2lNrG3Ntfiv65Cvj9uOCE2m5LNsdHG+9EbxWxAoWRF9TgDOqLN5jm08++owDVRg==}
    dev: false

  /joycon@3.1.1:
    resolution: {integrity: sha512-34wB/Y7MW7bzjKRjUKTa46I2Z7eV62Rkhva+KkopW7Qvv/OSWBqvkSY7vusOPrNuZcUG3tApvdVgNB8POj3SPw==}
    engines: {node: '>=10'}
    dev: true

  /js-tokens@4.0.0:
    resolution: {integrity: sha512-RdJUflcE3cUzKiMqQgsCu06FPu9UdIJO0beYbPhHN4k6apgJtifcoCtT9bcxOpYBtpD2kCM6Sbzg4CausW/PKQ==}
    dev: true

  /js-yaml@3.14.1:
    resolution: {integrity: sha512-okMH7OXXJ7YrN9Ok3/SXrnu4iX9yOk+25nqX4imS2npuvTYDmo/QEZoqwZkYaIDk3jVvBOTOIEgEhaLOynBS9g==}
    hasBin: true
    dependencies:
      argparse: 1.0.10
      esprima: 4.0.1
    dev: true

  /js-yaml@4.1.0:
    resolution: {integrity: sha512-wpxZs9NoxZaJESJGIZTyDEaYpl0FKSA+FB9aJiyemKhMwkxQg63h4T1KJgUGHpTqPDNRcmmYLugrRjJlBtWvRA==}
    hasBin: true
    dependencies:
      argparse: 2.0.1
    dev: true

  /jsbn@1.1.0:
    resolution: {integrity: sha512-4bYVV3aAMtDTTu4+xsDYa6sy9GyJ69/amsu9sYF2zqjiEoZA5xJi3BrfX3uY+/IekIu7MwdObdbDWpoZdBv3/A==}
    dev: true

  /jsesc@2.5.2:
    resolution: {integrity: sha512-OYu7XEzjkCQ3C5Ps3QIZsQfNpqoJyZZA99wd9aWd05NCtC5pWOkShK2mkL6HXQR6/Cy2lbNdPlZBpuQHXE63gA==}
    engines: {node: '>=4'}
    hasBin: true
    dev: true

  /json-parse-even-better-errors@2.3.1:
    resolution: {integrity: sha512-xyFwyhro/JEof6Ghe2iz2NcXoj2sloNsWr/XsERDK/oiPCfaNhl5ONfp+jQdAZRQQ0IJWNzH9zIZF7li91kh2w==}
    dev: true

  /json-schema-traverse@0.4.1:
    resolution: {integrity: sha512-xbbCH5dCYU5T8LcEhhuh7HJ88HXuW3qsI3Y0zOZFKfZEHcpWiHU/Jxzk629Brsab/mMiHQti9wMP+845RPe3Vg==}
    dev: true

  /json-schema-traverse@1.0.0:
    resolution: {integrity: sha512-NM8/P9n3XjXhIZn1lLhkFaACTOURQXjWhV4BA/RnOv8xvgqtqpAX9IO4mRQxSx1Rlo4tqzeqb0sOlruaOy3dug==}

  /json-stable-stringify-without-jsonify@1.0.1:
    resolution: {integrity: sha512-Bdboy+l7tA3OGW6FjyFHWkP5LuByj1Tk33Ljyq0axyzdk9//JSi2u3fP1QSmd1KNwq6VOKYGlAu87CisVir6Pw==}
    dev: true

  /json5@2.2.3:
    resolution: {integrity: sha512-XmOWe7eyHYH14cLdVPoyg+GOH3rYX++KpzrylJwSW98t3Nk+U8XOl8FWKOgwtzdb8lXGf6zYwDUzeHMWfxasyg==}
    engines: {node: '>=6'}
    hasBin: true
    dev: true

  /jsonc-parser@3.2.0:
    resolution: {integrity: sha512-gfFQZrcTc8CnKXp6Y4/CBT3fTc0OVuDofpre4aEeEpSBPV5X5v4+Vmx+8snU7RLPrNHPKSgLxGo9YuQzz20o+w==}
    dev: true

  /jsonfile@4.0.0:
    resolution: {integrity: sha512-m6F1R3z8jjlf2imQHS2Qez5sjKWQzbuuhuJ/FKYFRZvPE3PuHcSMVZzfsLhGVOkfd20obL5SWEBew5ShlquNxg==}
    optionalDependencies:
      graceful-fs: 4.2.11
    dev: true

  /jsonfile@6.1.0:
    resolution: {integrity: sha512-5dgndWOriYSm5cnYaJNhalLNDKOqFwyDB/rr1E9ZsGciGvKPs8R2xYGCacuf3z6K1YKDz182fd+fY3cn3pMqXQ==}
    dependencies:
      universalify: 2.0.1
    optionalDependencies:
      graceful-fs: 4.2.11
    dev: true

  /jsonwebtoken@9.0.2:
    resolution: {integrity: sha512-PRp66vJ865SSqOlgqS8hujT5U4AOgMfhrwYIuIhfKaoSCZcirrmASQr8CX7cUg+RMih+hgznrjp99o+W4pJLHQ==}
    engines: {node: '>=12', npm: '>=6'}
    dependencies:
      jws: 3.2.2
      lodash.includes: 4.3.0
      lodash.isboolean: 3.0.3
      lodash.isinteger: 4.0.4
      lodash.isnumber: 3.0.3
      lodash.isplainobject: 4.0.6
      lodash.isstring: 4.0.1
      lodash.once: 4.1.1
      ms: 2.1.3
      semver: 7.6.3
    dev: true

  /jwa@1.4.1:
    resolution: {integrity: sha512-qiLX/xhEEFKUAJ6FiBMbes3w9ATzyk5W7Hvzpa/SLYdxNtng+gcurvrI7TbACjIXlsJyr05/S1oUhZrc63evQA==}
    dependencies:
      buffer-equal-constant-time: 1.0.1
      ecdsa-sig-formatter: 1.0.11
      safe-buffer: 5.2.1
    dev: true

  /jws@3.2.2:
    resolution: {integrity: sha512-YHlZCB6lMTllWDtSPHz/ZXTsi8S00usEV6v1tjq8tOUZzw7DpSDWVXjXDre6ed1w/pd495ODpHZYSdkRTsa0HA==}
    dependencies:
      jwa: 1.4.1
      safe-buffer: 5.2.1
    dev: true

  /key-encoder@2.0.3:
    resolution: {integrity: sha512-fgBtpAGIr/Fy5/+ZLQZIPPhsZEcbSlYu/Wu96tNDFNSjSACw5lEIOFeaVdQ/iwrb8oxjlWi6wmWdH76hV6GZjg==}
    dependencies:
      '@types/elliptic': 6.4.14
      asn1.js: 5.4.1
      bn.js: 4.12.0
      elliptic: 6.5.4

  /keygrip@1.1.0:
    resolution: {integrity: sha512-iYSchDJ+liQ8iwbSI2QqsQOvqv58eJCEanyJPJi+Khyu8smkcKSFUCbPwzFcL7YVtZ6eONjqRX/38caJ7QjRAQ==}
    engines: {node: '>= 0.6'}
    requiresBuild: true
    dependencies:
      tsscmp: 1.0.6
    dev: false

  /kind-of@6.0.3:
    resolution: {integrity: sha512-dcS1ul+9tmeD95T+x28/ehLgd9mENa3LsvDTtzm3vyBEO7RPptvAD+t44WVXaUjTBRcrpFeFlC8WCruUR456hw==}
    engines: {node: '>=0.10.0'}
    dev: true

  /kleur@3.0.3:
    resolution: {integrity: sha512-eTIzlVOSUR+JxdDFepEYcBMtZ9Qqdef+rnzWdRZuMbOywu5tO2w2N7rqjoANZ5k9vywhL6Br1VRjUIgTQx4E8w==}
    engines: {node: '>=6'}
    dev: true

  /kleur@4.1.5:
    resolution: {integrity: sha512-o+NO+8WrRiQEE4/7nwRJhN1HWpVmJm511pBHUxPLtp0BUISzlBplORYSmTclCnJvQq2tKu/sgl3xVpkc7ZWuQQ==}
    engines: {node: '>=6'}
    dev: true

  /koalas@1.0.2:
    resolution: {integrity: sha512-RYhBbYaTTTHId3l6fnMZc3eGQNW6FVCqMG6AMwA5I1Mafr6AflaXeoi6x3xQuATRotGYRLk6+1ELZH4dstFNOA==}
    engines: {node: '>=0.10.0'}
    dev: false

  /kysely@0.22.0:
    resolution: {integrity: sha512-ZE3qWtnqLOalodzfK5QUEcm7AEulhxsPNuKaGFsC3XiqO92vMLm+mAHk/NnbSIOtC4RmGm0nsv700i8KDp1gfQ==}
    engines: {node: '>=14.0.0'}

  /kysely@0.23.5:
    resolution: {integrity: sha512-TH+b56pVXQq0tsyooYLeNfV11j6ih7D50dyN8tkM0e7ndiUH28Nziojiog3qRFlmEj9XePYdZUrNJ2079Qjdow==}
    engines: {node: '>=14.0.0'}

  /lande@1.0.10:
    resolution: {integrity: sha512-yT52DQh+UV2pEp08jOYrA4drDv0DbjpiRyZYgl25ak9G2cVR2AimzrqkYQWrD9a7Ud+qkAcaiDDoNH9DXfHPmw==}
    dependencies:
      toygrad: 2.6.0
    dev: false

  /leven@3.1.0:
    resolution: {integrity: sha512-qsda+H8jTaUaN/x5vzW2rzc+8Rw4TAQ/4KjB46IwK5VH+IlVeeeje/EoZRpiXvIqjFgK84QffqPztGI3VBLG1A==}
    engines: {node: '>=6'}
    dev: true

  /levn@0.4.1:
    resolution: {integrity: sha512-+bT2uH4E5LGE7h/n3evcS/sQlJXCpIp6ym8OWJ5eV6+67Dsql/LaaT7qJBAt2rzfoa/5QBGBhxDix1dMt2kQKQ==}
    engines: {node: '>= 0.8.0'}
    dependencies:
      prelude-ls: 1.2.1
      type-check: 0.4.0
    dev: true

  /lilconfig@2.1.0:
    resolution: {integrity: sha512-utWOt/GHzuUxnLKxB6dk81RoOeoNeHgbrXiuGk4yyF5qlRz+iIVWu56E2fqGHFrXz0QNUhLB/8nKqvRH66JKGQ==}
    engines: {node: '>=10'}
    dev: true

  /lilconfig@3.1.1:
    resolution: {integrity: sha512-O18pf7nyvHTckunPWCV1XUNXU1piu01y2b7ATJ0ppkUkk8ocqVWBrYjJBCwHDjD/ZWcfyrA0P4gKhzWGi5EINQ==}
    engines: {node: '>=14'}
    dev: true

  /limiter@1.1.5:
    resolution: {integrity: sha512-FWWMIEOxz3GwUI4Ts/IvgVy6LPvoMPgjMdQ185nN6psJyBJ4yOpzqm695/h5umdLJg2vW3GR5iG11MAkR2AzJA==}
    dev: false

  /lines-and-columns@1.2.4:
    resolution: {integrity: sha512-7ylylesZQ/PV29jhEDl3Ufjo6ZX7gCqJr5F7PKrqc93v7fzSymt1BpwEU8nAUXs8qzzvqhbjhK5QZg6Mt/HkBg==}
    dev: true

  /load-yaml-file@0.2.0:
    resolution: {integrity: sha512-OfCBkGEw4nN6JLtgRidPX6QxjBQGQf72q3si2uvqyFEMbycSFFHwAZeXx6cJgFM9wmLrf9zBwCP3Ivqa+LLZPw==}
    engines: {node: '>=6'}
    dependencies:
      graceful-fs: 4.2.11
      js-yaml: 3.14.1
      pify: 4.0.1
      strip-bom: 3.0.0
    dev: true

  /loader-utils@3.2.1:
    resolution: {integrity: sha512-ZvFw1KWS3GVyYBYb7qkmRM/WwL2TQQBxgCK62rlvm4WpVQ23Nb4tYjApUlfjrEGvOs7KHEsmyUn75OHZrJMWPw==}
    engines: {node: '>= 12.13.0'}
    dev: true

  /locate-path@5.0.0:
    resolution: {integrity: sha512-t7hw9pI+WvuwNJXwk5zVHpyhIqzg2qTlklJOf0mVxGSbe3Fp2VieZcduNYjaLDoy6p9uGpQEGWG87WpMKlNq8g==}
    engines: {node: '>=8'}
    dependencies:
      p-locate: 4.1.0
    dev: true

  /locate-path@6.0.0:
    resolution: {integrity: sha512-iPZK6eYjbxRu3uB4/WZ3EsEIMJFMqAoopl3R+zuq0UjcAm/MO6KCweDgPfP3elTztoKP3KtnVHxTn2NHBSDVUw==}
    engines: {node: '>=10'}
    dependencies:
      p-locate: 5.0.0
    dev: true

  /lodash.camelcase@4.3.0:
    resolution: {integrity: sha512-TwuEnCnxbc3rAvhf/LbG7tJUDzhqXyFnv3dtzLOPgCG/hODL7WFnsbwktkD7yUV0RrreP/l1PALq/YSg6VvjlA==}
    dev: true

  /lodash.defaults@4.2.0:
    resolution: {integrity: sha512-qjxPLHd3r5DnsdGacqOMU6pb/avJzdh9tFX2ymgoZE27BmjXrNy/y4LoaiTeAb+O3gL8AfpJGtqfX/ae2leYYQ==}

  /lodash.includes@4.3.0:
    resolution: {integrity: sha512-W3Bx6mdkRTGtlJISOvVD/lbqjTlPPUDTMnlXZFnVwi9NKJ6tiAk6LVdlhZMm17VZisqhKcgzpO5Wz91PCt5b0w==}
    dev: true

  /lodash.isarguments@3.1.0:
    resolution: {integrity: sha512-chi4NHZlZqZD18a0imDHnZPrDeBbTtVN7GXMwuGdRH9qotxAjYs3aVLKc7zNOG9eddR5Ksd8rvFEBc9SsggPpg==}

  /lodash.isboolean@3.0.3:
    resolution: {integrity: sha512-Bz5mupy2SVbPHURB98VAcw+aHh4vRV5IPNhILUCsOzRmsTmSQ17jIuqopAentWoehktxGd9e/hbIXq980/1QJg==}
    dev: true

  /lodash.isinteger@4.0.4:
    resolution: {integrity: sha512-DBwtEWN2caHQ9/imiNeEA5ys1JoRtRfY3d7V9wkqtbycnAmTvRRmbHKDV4a0EYc678/dia0jrte4tjYwVBaZUA==}
    dev: true

  /lodash.isnumber@3.0.3:
    resolution: {integrity: sha512-QYqzpfwO3/CWf3XP+Z+tkQsfaLL/EnUlXWVkIk5FUPc4sBdTehEqZONuyRt2P67PXAk+NXmTBcc97zw9t1FQrw==}
    dev: true

  /lodash.isplainobject@4.0.6:
    resolution: {integrity: sha512-oSXzaWypCMHkPC3NvBEaPHf0KsA5mvPrOPgQWDsbg8n7orZ290M0BmC/jgRZ4vcJ6DTAhjrsSYgdsW/F+MFOBA==}
    dev: true

  /lodash.isstring@4.0.1:
    resolution: {integrity: sha512-0wJxfxH1wgO3GrbuP+dTTk7op+6L41QCXbGINEmD+ny/G/eCqGzxyCsh7159S+mgDDcoarnBw6PC1PS5+wUGgw==}
    dev: true

  /lodash.kebabcase@4.1.1:
    resolution: {integrity: sha512-N8XRTIMMqqDgSy4VLKPnJ/+hpGZN+PHQiJnSenYqPaVV/NCqEogTnAdZLQiGKhxX+JCs8waWq2t1XHWKOmlY8g==}
    dev: false

  /lodash.memoize@4.1.2:
    resolution: {integrity: sha512-t7j+NzmgnQzTAYXcsHYLgimltOV1MXHtlOWf6GjL9Kj8GK5FInw5JotxvbOs+IvV1/Dzo04/fCGfLVs7aXb4Ag==}
    dev: true

  /lodash.merge@4.6.2:
    resolution: {integrity: sha512-0KpjqXRVvrYyCsX1swR/XTK0va6VQkQM6MNo7PqW77ByjAhoARA8EfrP1N4+KlKj8YS0ZUCtRT/YUuhyYDujIQ==}
    dev: true

  /lodash.once@4.1.1:
    resolution: {integrity: sha512-Sb487aTOCr9drQVL8pIxOzVhafOjZN9UU54hiN8PU3uAiSV7lx1yYNpbNmex2PK6dSJoNTSJUUswT651yww3Mg==}
    dev: true

  /lodash.pick@4.4.0:
    resolution: {integrity: sha512-hXt6Ul/5yWjfklSGvLQl8vM//l3FtyHZeuelpzK6mm99pNvN9yTDruNZPEJZD1oWrqo+izBmB7oUfWgcCX7s4Q==}
    dev: false

  /lodash.sortby@4.7.0:
    resolution: {integrity: sha512-HDWXG8isMntAyRF5vZ7xKuEvOhT4AhlRt/3czTSjvGUxjYCBVRQY48ViDHyfYz9VIoBkW4TMGQNapx+l3RUwdA==}
    dev: false

  /lodash.startcase@4.4.0:
    resolution: {integrity: sha512-+WKqsK294HMSc2jEbNgpHpd0JfIBhp7rEV4aqXWqFr6AlXov+SlcgB1Fv01y2kGe3Gc8nMW7VA0SrGuSkRfIEg==}
    dev: true

  /lodash.uniq@4.5.0:
    resolution: {integrity: sha512-xfBaXQd9ryd9dlSDvnvI0lvxfLJlYAZzXomUYzLKtUeOQvOP5piqAWuGtrhWeqaXK9hhoM/iyJc5AV+XfsX3HQ==}

  /long@5.2.3:
    resolution: {integrity: sha512-lcHwpNoggQTObv5apGNCTdJrO69eHOZMi4BNC+rTLER8iHAqGrUVeLh/irVIM7zTw2bOXA8T6uNPeujwOLg/2Q==}
    dev: false

  /loose-envify@1.4.0:
    resolution: {integrity: sha512-lyuxPGr/Wfhrlem2CL/UcnUc1zcqKAImBDzukY7Y5F/yQiNdko6+fRLevlw1HgMySw7f611UIY408EtxRSoK3Q==}
    hasBin: true
    dependencies:
      js-tokens: 4.0.0
    dev: true

  /lru-cache@10.2.0:
    resolution: {integrity: sha512-2bIM8x+VAf6JT4bKAljS1qUWgMsqZRPGJS6FSahIMPVvctcNhyVp7AJu7quxOW9jwkryBReKZY5tY5JYv2n/7Q==}
    engines: {node: 14 || >=16.14}

  /lru-cache@4.1.5:
    resolution: {integrity: sha512-sWZlbEP2OsHNkXrMl5GYk/jKk70MBng6UU4YI/qGDYbgf6YbP4EvmqISbXCoJiRKs+1bSpFHVgQxvJ17F2li5g==}
    dependencies:
      pseudomap: 1.0.2
      yallist: 2.1.2
    dev: true

  /lru-cache@5.1.1:
    resolution: {integrity: sha512-KpNARQA3Iwv+jTA0utUVVbrh+Jlrr1Fv0e56GGzAFOXN7dk/FviaDW8LHmK52DlcH4WP2n6gI8vN1aesBFgo9w==}
    dependencies:
      yallist: 3.1.1
    dev: true

  /lru-cache@6.0.0:
    resolution: {integrity: sha512-Jo6dJ04CmSjuznwJSS3pUeWmd/H0ffTlkXXgwZi+eq1UCmqQwCh+eLsYOYCwY991i2Fah4h1BEMCx4qThGbsiA==}
    engines: {node: '>=10'}
    dependencies:
      yallist: 4.0.0

  /lru-cache@7.18.3:
    resolution: {integrity: sha512-jumlc0BIUrS3qJGgIkWZsyfAM7NCWiBcCDhnd+3NNM5KbBmLTgHVfWBcg6W+rLUsIpzpERPsvwUP7CckAQSOoA==}
    engines: {node: '>=12'}

  /magic-string@0.30.10:
    resolution: {integrity: sha512-iIRwTIf0QKV3UAnYK4PU8uiEc4SRh5jX0mwpIwETPpHdhVM4f53RSwS/vXvN1JhGX+Cs7B8qIq3d6AH49O5fAQ==}
    dependencies:
      '@jridgewell/sourcemap-codec': 1.4.15
    dev: true

  /make-dir@4.0.0:
    resolution: {integrity: sha512-hXdUTZYIVOt1Ex//jAQi+wTZZpUpwBj/0QsOzqegb3rGMMeJiSEu5xLHnYfBrRV4RH2+OCSOO95Is/7x1WJ4bw==}
    engines: {node: '>=10'}
    dependencies:
      semver: 7.6.3
    dev: true

  /make-error@1.3.6:
    resolution: {integrity: sha512-s8UhlNe7vPKomQhC1qFelMokr/Sc3AgNbso3n74mVPA5LTZwkB9NlXf4XPamLxJE8h0gh73rM94xvwRT2CVInw==}
    dev: true

  /make-fetch-happen@10.2.1:
    resolution: {integrity: sha512-NgOPbRiaQM10DYXvN3/hhGVI2M5MtITFryzBGxHM5p4wnFxsVCbxkrBrDsk+EZ5OB4jEOT7AjDxtdF+KVEFT7w==}
    engines: {node: ^12.13.0 || ^14.15.0 || >=16.0.0}
    dependencies:
      agentkeepalive: 4.5.0
      cacache: 16.1.3
      http-cache-semantics: 4.1.1
      http-proxy-agent: 5.0.0
      https-proxy-agent: 5.0.1
      is-lambda: 1.0.1
      lru-cache: 7.18.3
      minipass: 3.3.6
      minipass-collect: 1.0.2
      minipass-fetch: 2.1.2
      minipass-flush: 1.0.5
      minipass-pipeline: 1.2.4
      negotiator: 0.6.3
      promise-retry: 2.0.1
      socks-proxy-agent: 7.0.0
      ssri: 9.0.1
    transitivePeerDependencies:
      - bluebird
      - supports-color
    dev: true

  /makeerror@1.0.12:
    resolution: {integrity: sha512-JmqCvUhmt43madlpFzG4BQzG2Z3m6tvQDNKdClZnO3VbIudJYmxsT0FNJMeiB2+JTSlTQTSbU8QdesVmwJcmLg==}
    dependencies:
      tmpl: 1.0.5
    dev: true

  /map-obj@1.0.1:
    resolution: {integrity: sha512-7N/q3lyZ+LVCp7PzuxrJr4KMbBE2hW7BT7YNia330OFxIf4d3r5zVpicP2650l7CPN6RM9zOJRl3NGpqSiw3Eg==}
    engines: {node: '>=0.10.0'}
    dev: true

  /map-obj@4.3.0:
    resolution: {integrity: sha512-hdN1wVrZbb29eBGiGjJbeP8JbKjq1urkHJ/LIP/NY48MZ1QVXUsQBV1G1zvYFHn1XE06cwjBsOI2K3Ulnj1YXQ==}
    engines: {node: '>=8'}
    dev: true

  /mdn-data@2.0.14:
    resolution: {integrity: sha512-dn6wd0uw5GsdswPFfsgMp5NSB0/aDe6fK94YJV/AJDYXL6HVLWBsxeq7js7Ad+mU2K9LAlwpk6kN2D5mwCPVow==}
    dev: true

  /media-typer@0.3.0:
    resolution: {integrity: sha512-dq+qelQ9akHpcOl/gUVRTxVIOkAJ1wR3QAvb4RsVjS8oVoFjDGTc679wJYmUmknUF5HwMLOgb5O+a3KxfWapPQ==}
    engines: {node: '>= 0.6'}

  /meow@6.1.1:
    resolution: {integrity: sha512-3YffViIt2QWgTy6Pale5QpopX/IvU3LPL03jOTqp6pGj3VjesdO/U8CuHMKpnQr4shCNCM5fd5XFFvIIl6JBHg==}
    engines: {node: '>=8'}
    dependencies:
      '@types/minimist': 1.2.2
      camelcase-keys: 6.2.2
      decamelize-keys: 1.1.1
      hard-rejection: 2.1.0
      minimist-options: 4.1.0
      normalize-package-data: 2.5.0
      read-pkg-up: 7.0.1
      redent: 3.0.0
      trim-newlines: 3.0.1
      type-fest: 0.13.1
      yargs-parser: 18.1.3
    dev: true

  /merge-descriptors@1.0.1:
    resolution: {integrity: sha512-cCi6g3/Zr1iqQi6ySbseM1Xvooa98N0w31jzUYrXPX2xqObmFGHJ0tQ5u74H3mVh7wLouTseZyYIq39g8cNp1w==}

  /merge-stream@2.0.0:
    resolution: {integrity: sha512-abv/qOcuPfk3URPfDzmZU1LKmuw8kT+0nIHvKrKgFrwifol/doWcdA4ZqsWQ8ENrFKkd67Mfpo/LovbIUsbt3w==}
    dev: true

  /merge2@1.4.1:
    resolution: {integrity: sha512-8q7VEgMJW4J8tcfVPy8g09NcQwZdbwFEqhe/WZkoIzjn/3TGDwtOCYtXGxA3O8tPzpczCCDgv+P2P5y00ZJOOg==}
    engines: {node: '>= 8'}

  /methods@1.1.2:
    resolution: {integrity: sha512-iclAHeNqNm68zFtnZ0e+1L2yUIdvzNoauKU4WBA3VvH/vPFieF7qfRlwUZU+DA9P9bPXIS90ulxoUoCH23sV2w==}
    engines: {node: '>= 0.6'}

  /micromatch@4.0.5:
    resolution: {integrity: sha512-DMy+ERcEW2q8Z2Po+WNXuw3c5YaUSFjAO5GsJqfEl7UjvtIuFKO6ZrKvcItdy98dwFI2N1tg3zNIdKaQT+aNdA==}
    engines: {node: '>=8.6'}
    dependencies:
      braces: 3.0.2
      picomatch: 2.3.1

  /mime-db@1.52.0:
    resolution: {integrity: sha512-sPU4uV7dYlvtWJxwwxHD0PuihVNiE7TyAbQ5SWxDCB9mUYvOgroQOwYQQOKPJ8CIbE+1ETVlOoK1UC2nU3gYvg==}
    engines: {node: '>= 0.6'}

  /mime-types@2.1.35:
    resolution: {integrity: sha512-ZDY+bPm5zTTF+YpCrAU9nK0UgICYPT0QtT1NZWFv4s++TNkcgVaT0g6+4R2uI4MjQjzysHB1zxuWL50hzaeXiw==}
    engines: {node: '>= 0.6'}
    dependencies:
      mime-db: 1.52.0

  /mime@1.6.0:
    resolution: {integrity: sha512-x0Vn8spI+wuJ1O6S7gnbaQg8Pxh4NNHb7KSINmEWKiPE4RKOplvijn+NkmYmmRgP68mc70j2EbeTFRsrswaQeg==}
    engines: {node: '>=4'}
    hasBin: true

  /mime@2.6.0:
    resolution: {integrity: sha512-USPkMeET31rOMiarsBNIHZKLGgvKc/LrjofAnBlOttf5ajRvqiRA8QsenbcooctK6d6Ts6aqZXBA+XbkKthiQg==}
    engines: {node: '>=4.0.0'}
    hasBin: true
    dev: true

  /mime@3.0.0:
    resolution: {integrity: sha512-jSCU7/VB1loIWBZe14aEYHU/+1UMEHoaO7qxCOVJOw9GgH72VAWppxNcjU+x9a2k3GSIBXNKxXQFqRvvZ7vr3A==}
    engines: {node: '>=10.0.0'}
    hasBin: true
    dev: false

  /mimic-fn@2.1.0:
    resolution: {integrity: sha512-OqbOk5oEQeAZ8WXWydlu9HJjz9WVdEIvamMCcXmuqUYjTknH/sqsWvhQ3vgwKFRR1HpjvNBKQ37nbJgYzGqGcg==}
    engines: {node: '>=6'}
    dev: true

  /mimic-response@3.1.0:
    resolution: {integrity: sha512-z0yWI+4FDrrweS8Zmt4Ej5HdJmky15+L2e6Wgn3+iK5fWzb6T3fhNFq2+MeTRb064c6Wr4N/wv0DzQTjNzHNGQ==}
    engines: {node: '>=10'}

  /min-indent@1.0.1:
    resolution: {integrity: sha512-I9jwMn07Sy/IwOj3zVkVik2JTvgpaykDZEigL6Rx6N9LbMywwUSMtxET+7lVoDLLd3O3IXwJwvuuns8UB/HeAg==}
    engines: {node: '>=4'}
    dev: true

  /minimalistic-assert@1.0.1:
    resolution: {integrity: sha512-UtJcAD4yEaGtjPezWuO9wC4nwUnVH/8/Im3yEHQP4b67cXlD/Qr9hdITCU1xDbSEXg2XKNaP8jsReV7vQd00/A==}

  /minimalistic-crypto-utils@1.0.1:
    resolution: {integrity: sha512-JIYlbt6g8i5jKfJ3xz7rF0LXmv2TkDxBLUkiBeZ7bAx4GnnNMr8xFpGnOxn6GhTEHx3SjRrZEoU+j04prX1ktg==}

  /minimatch@3.1.2:
    resolution: {integrity: sha512-J7p63hRiAjw1NDEww1W7i37+ByIrOWO5XQQAzZ3VOcL0PNybwpfmV/N05zFAzwQ9USyEcX6t3UO+K5aqBQOIHw==}
    dependencies:
      brace-expansion: 1.1.11
    dev: true

  /minimatch@5.1.6:
    resolution: {integrity: sha512-lKwV/1brpG6mBUFHtb7NUmtABCb2WZZmm2wNiOA5hAb8VdCS4B3dtMWyvcoViccwAW/COERjXLt0zP1zXUN26g==}
    engines: {node: '>=10'}
    dependencies:
      brace-expansion: 2.0.1

  /minimatch@9.0.3:
    resolution: {integrity: sha512-RHiac9mvaRw0x3AYRgDC1CxAP7HTcNrrECeA8YYJeWnpo+2Q5CegtZjaotWTWxDG3UeGA1coE05iH1mPjT/2mg==}
    engines: {node: '>=16 || 14 >=14.17'}
    dependencies:
      brace-expansion: 2.0.1

  /minimist-options@4.1.0:
    resolution: {integrity: sha512-Q4r8ghd80yhO/0j1O3B2BjweX3fiHg9cdOwjJd2J76Q135c+NDxGCqdYKQ1SKBuFfgWbAUzBfvYjPUEeNgqN1A==}
    engines: {node: '>= 6'}
    dependencies:
      arrify: 1.0.1
      is-plain-obj: 1.1.0
      kind-of: 6.0.3
    dev: true

  /minimist@1.2.8:
    resolution: {integrity: sha512-2yyAR8qBkN3YuheJanUpWC5U3bb5osDywNB8RzDVlDwDHbocAJveqqj1u8+SVD7jkWT4yvsHCpWqqWqAxb0zCA==}

  /minipass-collect@1.0.2:
    resolution: {integrity: sha512-6T6lH0H8OG9kITm/Jm6tdooIbogG9e0tLgpY6mphXSm/A9u8Nq1ryBG+Qspiub9LjWlBPsPS3tWQ/Botq4FdxA==}
    engines: {node: '>= 8'}
    dependencies:
      minipass: 3.3.6
    dev: true

  /minipass-fetch@2.1.2:
    resolution: {integrity: sha512-LT49Zi2/WMROHYoqGgdlQIZh8mLPZmOrN2NdJjMXxYe4nkN6FUyuPuOAOedNJDrx0IRGg9+4guZewtp8hE6TxA==}
    engines: {node: ^12.13.0 || ^14.15.0 || >=16.0.0}
    dependencies:
      minipass: 3.3.6
      minipass-sized: 1.0.3
      minizlib: 2.1.2
    optionalDependencies:
      encoding: 0.1.13
    dev: true

  /minipass-flush@1.0.5:
    resolution: {integrity: sha512-JmQSYYpPUqX5Jyn1mXaRwOda1uQ8HP5KAT/oDSLCzt1BYRhQU0/hDtsB1ufZfEEzMZ9aAVmsBw8+FWsIXlClWw==}
    engines: {node: '>= 8'}
    dependencies:
      minipass: 3.3.6
    dev: true

  /minipass-pipeline@1.2.4:
    resolution: {integrity: sha512-xuIq7cIOt09RPRJ19gdi4b+RiNvDFYe5JH+ggNvBqGqpQXcru3PcRmOZuHBKWK1Txf9+cQ+HMVN4d6z46LZP7A==}
    engines: {node: '>=8'}
    dependencies:
      minipass: 3.3.6
    dev: true

  /minipass-sized@1.0.3:
    resolution: {integrity: sha512-MbkQQ2CTiBMlA2Dm/5cY+9SWFEN8pzzOXi6rlM5Xxq0Yqbda5ZQy9sU75a673FE9ZK0Zsbr6Y5iP6u9nktfg2g==}
    engines: {node: '>=8'}
    dependencies:
      minipass: 3.3.6
    dev: true

  /minipass@3.3.6:
    resolution: {integrity: sha512-DxiNidxSEK+tHG6zOIklvNOwm3hvCrbUrdtzY74U6HKTJxvIDfOUL5W5P2Ghd3DTkhhKPYGqeNUIh5qcM4YBfw==}
    engines: {node: '>=8'}
    dependencies:
      yallist: 4.0.0
    dev: true

  /minipass@5.0.0:
    resolution: {integrity: sha512-3FnjYuehv9k6ovOEbyOswadCDPX1piCfhV8ncmYtHOjuPwylVWsghTLo7rabjC3Rx5xD4HDx8Wm1xnMF7S5qFQ==}
    engines: {node: '>=8'}

  /minizlib@2.1.2:
    resolution: {integrity: sha512-bAxsR8BVfj60DWXHE3u30oHzfl4G7khkSuPW+qvpd7jFRHm7dLxOjUk1EHACJ/hxLY8phGJ0YhYHZo7jil7Qdg==}
    engines: {node: '>= 8'}
    dependencies:
      minipass: 3.3.6
      yallist: 4.0.0
    dev: true

  /mitt@3.0.1:
    resolution: {integrity: sha512-vKivATfr97l2/QBCYAkXYDbrIWPM2IIKEl7YPhjCvKlG3kE2gm+uBo6nEXK3M5/Ffh/FLpKExzOQ3JJoJGFKBw==}
    dev: true

  /mixme@0.5.9:
    resolution: {integrity: sha512-VC5fg6ySUscaWUpI4gxCBTQMH2RdUpNrk+MsbpCYtIvf9SBJdiUey4qE7BXviJsJR4nDQxCZ+3yaYNW3guz/Pw==}
    engines: {node: '>= 8.0.0'}
    dev: true

  /mkdirp-classic@0.5.3:
    resolution: {integrity: sha512-gKLcREMhtuZRwRAfqP3RFW+TK4JqApVBtOIftVgjuABpAtpxhPGaDcfvbhNvD0B8iD1oUr/txX35NjcaY6Ns/A==}

  /mkdirp@1.0.4:
    resolution: {integrity: sha512-vVqVZQyf3WLx2Shd0qJ9xuvqgAyKPLAiqITEtqW0oIUjzo3PePDd6fW9iFz30ef7Ysp/oiWqbhszeGWW2T6Gzw==}
    engines: {node: '>=10'}
    hasBin: true

  /module-details-from-path@1.0.3:
    resolution: {integrity: sha512-ySViT69/76t8VhE1xXHK6Ch4NcDd26gx0MzKXLO+F7NOtnqH68d9zF94nT8ZWSxXh8ELOERsnJO/sWt1xZYw5A==}
    dev: false

  /ms@2.0.0:
    resolution: {integrity: sha512-Tpp60P6IUJDTuOq/5Z8cdskzJujfwqfOTkrwIwj7IRISpnkJnT6SyJ4PCPnGMoFjC9ddhal5KVIYtAt97ix05A==}

  /ms@2.1.2:
    resolution: {integrity: sha512-sGkPx+VjMtmA6MX27oA4FBFELFCZZ4S4XqeGOXCv68tT+jb3vk/RyaKWP0PTKyWtmLSM0b+adUTEvbs1PEaH2w==}

  /ms@2.1.3:
    resolution: {integrity: sha512-6FlzubTLZG3J2a/NVCAleEhjzq5oxgHyaCU9yYXvcLsvoVaHJq/s5xXI6/XXP6tz7R9xAOtHnSO/tXtF3WRTlA==}

  /msgpack-lite@0.1.26:
    resolution: {integrity: sha512-SZ2IxeqZ1oRFGo0xFGbvBJWMp3yLIY9rlIJyxy8CGrwZn1f0ZK4r6jV/AM1r0FZMDUkWkglOk/eeKIL9g77Nxw==}
    hasBin: true
    dependencies:
      event-lite: 0.1.3
      ieee754: 1.2.1
      int64-buffer: 0.1.10
      isarray: 1.0.0
    dev: false

  /multiformats@9.9.0:
    resolution: {integrity: sha512-HoMUjhH9T8DDBNT+6xzkrd9ga/XiBI4xLr58LJACwK6G3HTOPeMz4nB4KJs33L2BelrIJa7P0VuNaVF3hMYfjg==}

  /murmurhash@2.0.1:
    resolution: {integrity: sha512-5vQEh3y+DG/lMPM0mCGPDnyV8chYg/g7rl6v3Gd8WMF9S429ox3Xk8qrk174kWhG767KQMqqxLD1WnGd77hiew==}
    dev: false

  /mz@2.7.0:
    resolution: {integrity: sha512-z81GNO7nnYMEhrGh9LeymoE4+Yr0Wn5McHIZMK5cfQCl+NDX08sCZgUc9/6MHni9IWuFLm1Z3HTCXu2z9fN62Q==}
    dependencies:
      any-promise: 1.3.0
      object-assign: 4.1.1
      thenify-all: 1.6.0
    dev: true

  /nanoid@3.3.7:
    resolution: {integrity: sha512-eSRppjcPIatRIMC1U6UngP8XFcz8MQWGQdt1MTBQ7NaAmvXDfvNxbvWV3x2y6CdEUciCSsDHDQZbhYaB8QEo2g==}
    engines: {node: ^10 || ^12 || ^13.7 || ^14 || >=15.0.1}
    hasBin: true
    dev: true

  /napi-build-utils@1.0.2:
    resolution: {integrity: sha512-ONmRUqK7zj7DWX0D9ADe03wbwOBZxNAfF20PlGfCWQcD3+/MakShIHrMqx9YwPTfxDdF1zLeL+RGZiR9kGMLdg==}

  /natural-compare@1.4.0:
    resolution: {integrity: sha512-OWND8ei3VtNC9h7V60qff3SVobHr996CTwgxubgyQYEpg290h9J0buyECNNJexkFm5sOajh5G116RYA1c8ZMSw==}
    dev: true

  /negotiator@0.6.3:
    resolution: {integrity: sha512-+EUsqGPLsM+j/zdChZjsnX51g4XrHFOIXwfnCVPGlQk/k5giakcKsuxCObBRu6DSm9opw/O6slWbJdghQM4bBg==}
    engines: {node: '>= 0.6'}

  /neo-async@2.6.2:
    resolution: {integrity: sha512-Yd3UES5mWCSqR+qNT93S3UoYUkqAZ9lLg8a7g9rimsWmYGK8cVToA4/sF3RrshdyV3sAGMXVUmpMYOw+dLpOuw==}

  /netmask@2.0.2:
    resolution: {integrity: sha512-dBpDMdxv9Irdq66304OLfEmQ9tbNRFnFTuZiLo+bD+r332bBmMJ8GBLXklIXXgxd3+v9+KUnZaUR5PJMa75Gsg==}
    engines: {node: '>= 0.4.0'}
    dev: true

  /node-abi@3.57.0:
    resolution: {integrity: sha512-Dp+A9JWxRaKuHP35H77I4kCKesDy5HUDEmScia2FyncMTOXASMyg251F5PhFoDA5uqBrDDffiLpbqnrZmNXW+g==}
    engines: {node: '>=10'}
    dependencies:
      semver: 7.6.3

  /node-abort-controller@3.1.1:
    resolution: {integrity: sha512-AGK2yQKIjRuqnc6VkX2Xj5d+QW8xZ87pa1UK6yA6ouUyuxfHuMP6umE5QK7UmTeOAymo+Zx1Fxiuw9rVx8taHQ==}
    dev: false

  /node-addon-api@6.1.0:
    resolution: {integrity: sha512-+eawOlIgy680F0kBzPUNFhMZGtJ1YmqM6l4+Crf4IkImjYrO/mqPwRMh352g23uIaQKFItcQ64I7KMaJxHgAVA==}

  /node-fetch@2.7.0:
    resolution: {integrity: sha512-c4FRfUm/dbcWZ7U+1Wq0AwCyFL+3nt2bEw05wfxSz+DWpWsitgmSgYmy2dQdWyKC1694ELPqMs/YzUSNozLt8A==}
    engines: {node: 4.x || >=6.0.0}
    peerDependencies:
      encoding: ^0.1.0
    peerDependenciesMeta:
      encoding:
        optional: true
    dependencies:
      whatwg-url: 5.0.0

  /node-gyp-build-optional-packages@5.1.1:
    resolution: {integrity: sha512-+P72GAjVAbTxjjwUmwjVrqrdZROD4nf8KgpBoDxqXXTiYZZt/ud60dE5yvCSr9lRO8e8yv6kgJIC0K0PfZFVQw==}
    hasBin: true
    requiresBuild: true
    dependencies:
      detect-libc: 2.0.3
    dev: false
    optional: true

  /node-gyp-build@3.9.0:
    resolution: {integrity: sha512-zLcTg6P4AbcHPq465ZMFNXx7XpKKJh+7kkN699NiQWisR2uWYOWNWqRHAmbnmKiL4e9aLSlmy5U7rEMUXV59+A==}
    hasBin: true
    dev: false

  /node-gyp-build@4.6.1:
    resolution: {integrity: sha512-24vnklJmyRS8ViBNI8KbtK/r/DmXQMRiOMXTNz2nrTnAYUwjmEEbnnpB/+kt+yWRv73bPsSPRFddrcIbAxSiMQ==}
    hasBin: true

  /node-gyp@9.3.1:
    resolution: {integrity: sha512-4Q16ZCqq3g8awk6UplT7AuxQ35XN4R/yf/+wSAwcBUAjg7l58RTactWaP8fIDTi0FzI7YcVLujwExakZlfWkXg==}
    engines: {node: ^12.13 || ^14.13 || >=16}
    hasBin: true
    dependencies:
      env-paths: 2.2.1
      glob: 7.2.3
      graceful-fs: 4.2.11
      make-fetch-happen: 10.2.1
      nopt: 6.0.0
      npmlog: 6.0.2
      rimraf: 3.0.2
      semver: 7.5.4
      tar: 6.1.15
      which: 2.0.2
    transitivePeerDependencies:
      - bluebird
      - supports-color
    dev: true

  /node-int64@0.4.0:
    resolution: {integrity: sha512-O5lz91xSOeoXP6DulyHfllpq+Eg00MWitZIbtPfoSEvqIHdl5gfcY6hYzDWnj0qD5tz52PI08u9qUvSVeUBeHw==}
    dev: true

  /node-releases@2.0.13:
    resolution: {integrity: sha512-uYr7J37ae/ORWdZeQ1xxMJe3NtdmqMC/JZK+geofDrkLUApKRHPd18/TxtBOJ4A0/+uUIliorNrfYV6s1b02eQ==}
    dev: true

  /node-releases@2.0.14:
    resolution: {integrity: sha512-y10wOWt8yZpqXmOgRo77WaHEmhYQYGNA6y421PKsKYWEK8aW+cqAphborZDhqfyKrbZEN92CN1X2KbafY2s7Yw==}
    dev: true

  /nodemailer-html-to-text@3.2.0:
    resolution: {integrity: sha512-RJUC6640QV1PzTHHapOrc6IzrAJUZtk2BdVdINZ9VTLm+mcQNyBO9LYyhrnufkzqiD9l8hPLJ97rSyK4WanPNg==}
    engines: {node: '>= 10.23.0'}
    dependencies:
      html-to-text: 7.1.1

  /nodemailer@6.8.0:
    resolution: {integrity: sha512-EjYvSmHzekz6VNkNd12aUqAco+bOkRe3Of5jVhltqKhEsjw/y0PYPJfp83+s9Wzh1dspYAkUW/YNQ350NATbSQ==}
    engines: {node: '>=6.0.0'}

  /nopt@6.0.0:
    resolution: {integrity: sha512-ZwLpbTgdhuZUnZzjd7nb1ZV+4DoiC6/sfiVKok72ym/4Tlf+DFdlHYmT2JPmcNNWV6Pi3SDf1kT+A4r9RTuT9g==}
    engines: {node: ^12.13.0 || ^14.15.0 || >=16.0.0}
    hasBin: true
    dependencies:
      abbrev: 1.1.1
    dev: true

  /normalize-package-data@2.5.0:
    resolution: {integrity: sha512-/5CMN3T0R4XTj4DcGaexo+roZSdSFW/0AOOTROrjxzCG1wrWXEsGbRKevjlIL+ZDE4sZlJr5ED4YW0yqmkK+eA==}
    dependencies:
      hosted-git-info: 2.8.9
      resolve: 1.22.4
      semver: 5.7.2
      validate-npm-package-license: 3.0.4
    dev: true

  /normalize-path@3.0.0:
    resolution: {integrity: sha512-6eZs5Ls3WtCisHWp9S2GUy8dqkpGi4BVSz3GaqiE6ezub0512ESztXUwUB6C6IKbQkY2Pnb/mD4WYojCRwcwLA==}
    engines: {node: '>=0.10.0'}
    dev: true

  /normalize-range@0.1.2:
    resolution: {integrity: sha512-bdok/XvKII3nUpklnV6P2hxtMNrCboOjAcyBuQnWEhO665FwrSNRxU+AqpsyvO6LgGYPspN+lu5CLtw4jPRKNA==}
    engines: {node: '>=0.10.0'}
    dev: true

  /normalize-url@6.1.0:
    resolution: {integrity: sha512-DlL+XwOy3NxAQ8xuC0okPgK46iuVNAK01YN7RueYBqqFeGsBjV9XmCAzAdgt+667bCl5kPh9EqKKDwnaPG1I7A==}
    engines: {node: '>=10'}
    dev: true

  /npm-run-path@4.0.1:
    resolution: {integrity: sha512-S48WzZW777zhNIrn7gxOlISNAqi9ZC/uQFnRdbeIHhZhCA6UqpkOT8T1G7BvfdgP4Er8gF4sUbaS0i7QvIfCWw==}
    engines: {node: '>=8'}
    dependencies:
      path-key: 3.1.1
    dev: true

  /npmlog@6.0.2:
    resolution: {integrity: sha512-/vBvz5Jfr9dT/aFWd0FIRf+T/Q2WBsLENygUaFUqstqsycmZAP/t5BvFJTK0viFmSUxiUKTUplWy5vt+rvKIxg==}
    engines: {node: ^12.13.0 || ^14.15.0 || >=16.0.0}
    dependencies:
      are-we-there-yet: 3.0.1
      console-control-strings: 1.1.0
      gauge: 4.0.4
      set-blocking: 2.0.0
    dev: true

  /nth-check@2.1.1:
    resolution: {integrity: sha512-lqjrjmaOoAnWfMmBPL+XNnynZh2+swxiX3WUE0s4yEHI6m+AwrK2UZOimIRl3X/4QctVqS8AiZjFqyOGrMXb/w==}
    dependencies:
      boolbase: 1.0.0
    dev: true

  /object-assign@4.1.1:
    resolution: {integrity: sha512-rJgTQnkUnH1sFw8yT6VSU3zD3sWmu6sZhIseY8VX+GRu3P6F7Fu+JNDoXfklElbLJSnc3FUQHVe4cU5hj+BcUg==}
    engines: {node: '>=0.10.0'}

  /object-hash@3.0.0:
    resolution: {integrity: sha512-RSn9F68PjH9HqtltsSnqYC1XXoWe9Bju5+213R98cNGttag9q9yAOTzdbsqvIa7aNm5WffBZFpWYr2aWrklWAw==}
    engines: {node: '>= 6'}
    dev: true

  /object-inspect@1.12.3:
    resolution: {integrity: sha512-geUvdk7c+eizMNUDkRpW1wJwgfOiOeHbxBR/hLXK1aT6zmVSO0jsQcs7fj6MGw89jC/cjGfLcNOrtMYtGqm81g==}

  /object-keys@1.1.1:
    resolution: {integrity: sha512-NuAESUOUMrlIXOfHKzD6bpPu3tYt3xvjNdRIQ+FeT0lNb4K8WR70CaDxhuNguS2XG+GjkyMwOzsN5ZktImfhLA==}
    engines: {node: '>= 0.4'}

  /object.assign@4.1.4:
    resolution: {integrity: sha512-1mxKf0e58bvyjSCtKYY4sRe9itRk3PJpquJOjeIkz885CczcI4IvJJDLPS72oowuSh+pBxUFROpX+TU++hxhZQ==}
    engines: {node: '>= 0.4'}
    dependencies:
      call-bind: 1.0.2
      define-properties: 1.2.0
      has-symbols: 1.0.3
      object-keys: 1.1.1
    dev: true

  /on-exit-leak-free@2.1.0:
    resolution: {integrity: sha512-VuCaZZAjReZ3vUwgOB8LxAosIurDiAW0s13rI1YwmaP++jvcxP77AWoQvenZebpCA2m8WC1/EosPYPMjnRAp/w==}

  /on-finished@2.4.1:
    resolution: {integrity: sha512-oVlzkg3ENAhCk2zdv7IJwd/QUD4z2RxRwpkcGY8psCVcCYZNq4wYnVWALHM+brtuJjePWiYF/ClmuDr8Ch5+kg==}
    engines: {node: '>= 0.8'}
    dependencies:
      ee-first: 1.1.1

  /on-headers@1.0.2:
    resolution: {integrity: sha512-pZAE+FJLoyITytdqK0U5s+FIpjN0JP3OzFi/u8Rx+EV5/W+JTWGXG8xFzevE7AjBfDqHv/8vL8qQsIhHnqRkrA==}
    engines: {node: '>= 0.8'}

  /once@1.4.0:
    resolution: {integrity: sha512-lNaJgI+2Q5URQBkccEKHTQOPaXdUxnZZElQTZY0MFUAuaEqe1E+Nyvgdz/aIyNi6Z9MzO5dv1H8n58/GELp3+w==}
    dependencies:
      wrappy: 1.0.2

  /one-webcrypto@1.0.3:
    resolution: {integrity: sha512-fu9ywBVBPx0gS9K0etIROTiCkvI5S1TDjFsYFb3rC1ewFxeOqsbzq7aIMBHsYfrTHBcGXJaONXXjTl8B01cW1Q==}

  /onetime@5.1.2:
    resolution: {integrity: sha512-kbpaSSGJTWdAY5KPVeMOKXSrPtr8C8C7wodJbcsd51jRnmD+GZu8Y0VoU6Dm5Z4vWr0Ig/1NKuWRKf7j5aaYSg==}
    engines: {node: '>=6'}
    dependencies:
      mimic-fn: 2.1.0
    dev: true

  /opener@1.5.2:
    resolution: {integrity: sha512-ur5UIdyw5Y7yEj9wLzhqXiy6GZ3Mwx0yGI+5sMn2r0N0v3cKJvUmFH5yPP+WXh9e0xfyzyJX95D8l088DNFj7A==}
    hasBin: true
    dev: true

  /opentelemetry-plugin-better-sqlite3@1.1.0(better-sqlite3@9.6.0):
    resolution: {integrity: sha512-yd+mgaB5W5JxzcQt9TvX1VIrusqtbbeuxSoZ6KQe4Ra0J/Kqkp6kz7dg0VQUU5+cenOWkza6xtvsT0KGXI03HA==}
    peerDependencies:
      better-sqlite3: ^7.1.1 || ^8.0.0 || ^9.0.0
    dependencies:
      '@opentelemetry/api': 1.7.0
      '@opentelemetry/core': 1.18.1(@opentelemetry/api@1.7.0)
      '@opentelemetry/instrumentation': 0.44.0(@opentelemetry/api@1.7.0)
      '@opentelemetry/semantic-conventions': 1.18.1
      better-sqlite3: 9.6.0
    transitivePeerDependencies:
      - supports-color
    dev: false

  /opentracing@0.14.7:
    resolution: {integrity: sha512-vz9iS7MJ5+Bp1URw8Khvdyw1H/hGvzHWlKQ7eRrQojSCDL1/SrWfrY9QebLw97n2deyRtzHRC3MkQfVNUCo91Q==}
    engines: {node: '>=0.10'}
    dev: false

  /optionator@0.9.3:
    resolution: {integrity: sha512-JjCoypp+jKn1ttEFExxhetCKeJt9zhAgAve5FXHixTvFDW/5aEktX9bufBKLRRMdU7bNtpLfcGu94B3cdEJgjg==}
    engines: {node: '>= 0.8.0'}
    dependencies:
      '@aashutoshrathi/word-wrap': 1.2.6
      deep-is: 0.1.4
      fast-levenshtein: 2.0.6
      levn: 0.4.1
      prelude-ls: 1.2.1
      type-check: 0.4.0
    dev: true

  /os-tmpdir@1.0.2:
    resolution: {integrity: sha512-D2FR03Vir7FIu45XBY20mTb+/ZSWB00sjU9jdQXt83gDrI4Ztz5Fs7/yy74g2N5SVQY4xY1qDr4rNddwYRVX0g==}
    engines: {node: '>=0.10.0'}
    dev: true

  /outdent@0.5.0:
    resolution: {integrity: sha512-/jHxFIzoMXdqPzTaCpFzAAWhpkSjZPF4Vsn6jAfNpmbH/ymsmd7Qc6VE9BGn0L6YMj6uwpQLxCECpus4ukKS9Q==}
    dev: true

  /p-filter@2.1.0:
    resolution: {integrity: sha512-ZBxxZ5sL2HghephhpGAQdoskxplTwr7ICaehZwLIlfL6acuVgZPm8yBNuRAFBGEqtD/hmUeq9eqLg2ys9Xr/yw==}
    engines: {node: '>=8'}
    dependencies:
      p-map: 2.1.0
    dev: true

  /p-finally@1.0.0:
    resolution: {integrity: sha512-LICb2p9CB7FS+0eR1oqWnHhp0FljGLZCWBE9aix0Uye9W8LTQPwMTYVGWQWIw9RdQiDg4+epXQODwIYJtSJaow==}
    engines: {node: '>=4'}

  /p-limit@2.3.0:
    resolution: {integrity: sha512-//88mFWSJx8lxCzwdAABTJL2MyWB12+eIY7MDL2SqLmAkeKU9qxRvWuSyTjm3FUmpBEMuFfckAIqEaVGUDxb6w==}
    engines: {node: '>=6'}
    dependencies:
      p-try: 2.2.0
    dev: true

  /p-limit@3.1.0:
    resolution: {integrity: sha512-TYOanM3wGwNGsZN2cVTYPArw454xnXj5qmWF1bEoAc4+cU/ol7GVh7odevjp1FNHduHc3KZMcFduxU5Xc6uJRQ==}
    engines: {node: '>=10'}
    dependencies:
      yocto-queue: 0.1.0

  /p-locate@4.1.0:
    resolution: {integrity: sha512-R79ZZ/0wAxKGu3oYMlz8jy/kbhsNrS7SKZ7PxEHBgJ5+F2mtFW2fK2cOtBh1cHYkQsbzFV7I+EoRKe6Yt0oK7A==}
    engines: {node: '>=8'}
    dependencies:
      p-limit: 2.3.0
    dev: true

  /p-locate@5.0.0:
    resolution: {integrity: sha512-LaNjtRWUBY++zB5nE/NwcaoMylSPk+S+ZHNB1TzdbMJMny6dynpAGt7X/tl/QYq3TIeE6nxHppbo2LGymrG5Pw==}
    engines: {node: '>=10'}
    dependencies:
      p-limit: 3.1.0
    dev: true

  /p-map@2.1.0:
    resolution: {integrity: sha512-y3b8Kpd8OAN444hxfBbFfj1FY/RjtTd8tzYwhUqNYXx0fXx2iX4maP4Qr6qhIKbQXI02wTLAda4fYUbDagTUFw==}
    engines: {node: '>=6'}
    dev: true

  /p-map@4.0.0:
    resolution: {integrity: sha512-/bjOqmgETBYB5BoEeGVea8dmvHb2m9GLy1E9W43yeyfP6QQCZGFNa+XRceJEuDB6zqr+gKpIAmlLebMpykw/MQ==}
    engines: {node: '>=10'}
    dependencies:
      aggregate-error: 3.1.0
    dev: true

  /p-queue@6.6.2:
    resolution: {integrity: sha512-RwFpb72c/BhQLEXIZ5K2e+AhgNVmIejGlTgiB9MzZ0e93GRvqZ7uSi0dvRF7/XIXDeNkra2fNHBxTyPDGySpjQ==}
    engines: {node: '>=8'}
    dependencies:
      eventemitter3: 4.0.7
      p-timeout: 3.2.0

  /p-timeout@3.2.0:
    resolution: {integrity: sha512-rhIwUycgwwKcP9yTOOFK/AKsAopjjCakVqLHePO3CC6Mir1Z99xT+R63jZxAT5lFZLa2inS5h+ZS2GvR99/FBg==}
    engines: {node: '>=8'}
    dependencies:
      p-finally: 1.0.0

  /p-try@2.2.0:
    resolution: {integrity: sha512-R4nPAVTAU0B9D35/Gk3uJf/7XYbQcyohSKdvAxIRSNghFl4e71hVoGnBNQz9cWaXxO2I10KTC+3jMdvvoKw6dQ==}
    engines: {node: '>=6'}
    dev: true

  /p-wait-for@3.2.0:
    resolution: {integrity: sha512-wpgERjNkLrBiFmkMEjuZJEWKKDrNfHCKA1OhyN1wg1FrLkULbviEy6py1AyJUgZ72YWFbZ38FIpnqvVqAlDUwA==}
    engines: {node: '>=8'}
    dependencies:
      p-timeout: 3.2.0

  /pac-proxy-agent@7.0.2:
    resolution: {integrity: sha512-BFi3vZnO9X5Qt6NRz7ZOaPja3ic0PhlsmCRYLOpN11+mWBCR6XJDqW5RF3j8jm4WGGQZtBA+bTfxYzeKW73eHg==}
    engines: {node: '>= 14'}
    dependencies:
      '@tootallnate/quickjs-emscripten': 0.23.0
      agent-base: 7.1.1
      debug: 4.3.7
      get-uri: 6.0.3
      http-proxy-agent: 7.0.2
      https-proxy-agent: 7.0.5
      pac-resolver: 7.0.1
      socks-proxy-agent: 8.0.4
    transitivePeerDependencies:
      - supports-color
    dev: true

  /pac-resolver@7.0.1:
    resolution: {integrity: sha512-5NPgf87AT2STgwa2ntRMr45jTKrYBGkVU36yT0ig/n/GMAa3oPqhZfIQ2kMEimReg0+t9kZViDVZ83qfVUlckg==}
    engines: {node: '>= 14'}
    dependencies:
      degenerator: 5.0.1
      netmask: 2.0.2
    dev: true

  /packet-reader@1.0.0:
    resolution: {integrity: sha512-HAKu/fG3HpHFO0AA8WE8q2g+gBJaZ9MG7fcKk+IJPLTGAD6Psw4443l+9DGRbOIh3/aXr7Phy0TjilYivJo5XQ==}

  /parent-module@1.0.1:
    resolution: {integrity: sha512-GQ2EWRpQV8/o+Aw8YqtfZZPfNRWZYkbidE9k5rpl/hC3vtHHBfGm2Ifi6qWV+coDGkrUKZAxE3Lot5kcsRlh+g==}
    engines: {node: '>=6'}
    dependencies:
      callsites: 3.1.0
    dev: true

  /parse-json@5.2.0:
    resolution: {integrity: sha512-ayCKvm/phCGxOkYRSCM82iDwct8/EonSEgCSxWxD7ve6jHggsFl4fZVQBPRNgQoKiuV/odhFrGzQXZwbifC8Rg==}
    engines: {node: '>=8'}
    dependencies:
      '@babel/code-frame': 7.22.10
      error-ex: 1.3.2
      json-parse-even-better-errors: 2.3.1
      lines-and-columns: 1.2.4
    dev: true

  /parseurl@1.3.3:
    resolution: {integrity: sha512-CiyeOxFT/JZyN5m0z9PfXw4SCBJ6Sygz1Dpl0wqjlhDEGGBP1GnsUVEL0p63hoG1fcj3fHynXi9NYO4nWOL+qQ==}
    engines: {node: '>= 0.8'}

  /path-browserify@1.0.1:
    resolution: {integrity: sha512-b7uo2UCUOYZcnF/3ID0lulOJi/bafxa1xPe7ZPsammBSpjSWQkjNxlt635YGS2MiR9GjvuXCtz2emr3jbsz98g==}
    dev: false

  /path-exists@4.0.0:
    resolution: {integrity: sha512-ak9Qy5Q7jYb2Wwcey5Fpvg2KoAc/ZIhLSLOSBmRmygPsGwkVVt0fZa0qrtMz+m6tJTAHfZQ8FnmB4MG4LWy7/w==}
    engines: {node: '>=8'}
    dev: true

  /path-is-absolute@1.0.1:
    resolution: {integrity: sha512-AVbw3UJ2e9bq64vSaS9Am0fje1Pa8pbGqTTsmXfaIiMpnr5DlDhfJOuLj9Sf95ZPVDAUerDfEk88MPmPe7UCQg==}
    engines: {node: '>=0.10.0'}
    dev: true

  /path-key@3.1.1:
    resolution: {integrity: sha512-ojmeN0qd+y0jszEtoY48r0Peq5dwMEkIlCOu6Q5f41lfkswXuKtYrhgoTpLnyIcHm24Uhqx+5Tqm2InSwLhE6Q==}
    engines: {node: '>=8'}

  /path-parse@1.0.7:
    resolution: {integrity: sha512-LDJzPVEEEPR+y48z93A0Ed0yXb8pAByGWo/k5YYdYgpY2/2EsOsksJrq7lOHxryrVOn1ejG6oAp8ahvOIQD8sw==}

  /path-scurry@1.10.1:
    resolution: {integrity: sha512-MkhCqzzBEpPvxxQ71Md0b1Kk51W01lrYvlMzSUaIzNsODdd7mqhiimSZlr+VegAz5Z6Vzt9Xg2ttE//XBhH3EQ==}
    engines: {node: '>=16 || 14 >=14.17'}
    dependencies:
      lru-cache: 10.2.0
      minipass: 5.0.0

  /path-to-regexp@0.1.7:
    resolution: {integrity: sha512-5DFkuoqlv1uYQKxy8omFBeJPQcdoE07Kv2sferDCrAq1ohOU+MSDswDIbnx3YAM60qIOnYa53wBhXW0EbMonrQ==}

  /path-type@4.0.0:
    resolution: {integrity: sha512-gDKb8aZMDeD/tZWs9P6+q0J9Mwkdl6xMV8TjnGP3qJVJ06bdMgkbBlLU8IdfOsIsFz2BW1rNVT3XuNEl8zPAvw==}
    engines: {node: '>=8'}
    dev: true

  /peek-readable@4.1.0:
    resolution: {integrity: sha512-ZI3LnwUv5nOGbQzD9c2iDG6toheuXSZP5esSHBjopsXH4dg19soufvpUGA3uohi5anFtGb2lhAVdHzH6R/Evvg==}
    engines: {node: '>=8'}

  /pend@1.2.0:
    resolution: {integrity: sha512-F3asv42UuXchdzt+xXqfW1OGlVBe+mxa2mqI0pg5yAHZPvFmY3Y6drSf/GQ1A86WgWEN9Kzh/WrgKa6iGcHXLg==}
    dev: true

  /pg-connection-string@2.6.2:
    resolution: {integrity: sha512-ch6OwaeaPYcova4kKZ15sbJ2hKb/VP48ZD2gE7i1J+L4MspCtBMAx8nMgz7bksc7IojCIIWuEhHibSMFH8m8oA==}

  /pg-int8@1.0.1:
    resolution: {integrity: sha512-WCtabS6t3c8SkpDBUlb1kjOs7l66xsGdKpIPZsg4wR+B3+u9UAum2odSsF9tnvxg80h4ZxLWMy4pRjOsFIqQpw==}
    engines: {node: '>=4.0.0'}

  /pg-pool@3.6.1(pg@8.10.0):
    resolution: {integrity: sha512-jizsIzhkIitxCGfPRzJn1ZdcosIt3pz9Sh3V01fm1vZnbnCMgmGl5wvGGdNN2EL9Rmb0EcFoCkixH4Pu+sP9Og==}
    peerDependencies:
      pg: '>=8.0'
    dependencies:
      pg: 8.10.0

  /pg-protocol@1.6.0:
    resolution: {integrity: sha512-M+PDm637OY5WM307051+bsDia5Xej6d9IR4GwJse1qA1DIhiKlksvrneZOYQq42OM+spubpcNYEo2FcKQrDk+Q==}

  /pg-types@2.2.0:
    resolution: {integrity: sha512-qTAAlrEsl8s4OiEQY69wDvcMIdQN6wdz5ojQiOy6YRMuynxenON0O5oCpJI6lshc6scgAY8qvJ2On/p+CXY0GA==}
    engines: {node: '>=4'}
    dependencies:
      pg-int8: 1.0.1
      postgres-array: 2.0.0
      postgres-bytea: 1.0.0
      postgres-date: 1.0.7
      postgres-interval: 1.2.0

  /pg@8.10.0:
    resolution: {integrity: sha512-ke7o7qSTMb47iwzOSaZMfeR7xToFdkE71ifIipOAAaLIM0DYzfOAXlgFFmYUIE2BcJtvnVlGCID84ZzCegE8CQ==}
    engines: {node: '>= 8.0.0'}
    peerDependencies:
      pg-native: '>=3.0.1'
    peerDependenciesMeta:
      pg-native:
        optional: true
    dependencies:
      buffer-writer: 2.0.0
      packet-reader: 1.0.0
      pg-connection-string: 2.6.2
      pg-pool: 3.6.1(pg@8.10.0)
      pg-protocol: 1.6.0
      pg-types: 2.2.0
      pgpass: 1.0.5

  /pgpass@1.0.5:
    resolution: {integrity: sha512-FdW9r/jQZhSeohs1Z3sI1yxFQNFvMcnmfuj4WBMUTxOrAyLMaTcE1aAMBiTlbMNaXvBCQuVi0R7hd8udDSP7ug==}
    dependencies:
      split2: 4.2.0

  /picocolors@1.0.0:
    resolution: {integrity: sha512-1fygroTLlHu66zi26VoTDv8yRgm0Fccecssto+MhsZ0D/DGW2sm8E8AjW7NU5VVTRt5GxbeZ5qBuJr+HyLYkjQ==}
    dev: true

  /picocolors@1.0.1:
    resolution: {integrity: sha512-anP1Z8qwhkbmu7MFP5iTt+wQKXgwzf7zTyGlcdzabySa9vd0Xt392U0rVmz9poOaBj0uHJKyyo9/upk0HrEQew==}
    dev: true

  /picomatch@2.3.1:
    resolution: {integrity: sha512-JU3teHTNjmE2VCGFzuY8EXzCDVwEqB2a8fsIvwaStHhAWJEeVd1o1QD80CU6+ZdEXXSLbSsuLwJjkCBWqRQUVA==}
    engines: {node: '>=8.6'}

  /pify@2.3.0:
    resolution: {integrity: sha512-udgsAY+fTnvv7kI7aaxbqwWNb0AHiB0qBO89PZKPkoTmGOgdbrHDKD+0B2X4uTfJ/FT1R09r9gTsjUjNJotuog==}
    engines: {node: '>=0.10.0'}
    dev: true

  /pify@4.0.1:
    resolution: {integrity: sha512-uB80kBFb/tfd68bVleG9T5GGsGPjJrLAUpR5PZIrhBnIaRTQRjqdJSsIKkOP6OAIFbj7GOrcudc5pNjZ+geV2g==}
    engines: {node: '>=6'}
    dev: true

  /pify@5.0.0:
    resolution: {integrity: sha512-eW/gHNMlxdSP6dmG6uJip6FXN0EQBwm2clYYd8Wul42Cwu/DK8HEftzsapcNdYe2MfLiIwZqsDk2RDEsTE79hA==}
    engines: {node: '>=10'}

  /pino-abstract-transport@1.0.0:
    resolution: {integrity: sha512-c7vo5OpW4wIS42hUVcT5REsL8ZljsUfBjqV/e2sFxmFEFZiq1XLUp5EYLtuDH6PEHq9W1egWqRbnLUP5FuZmOA==}
    dependencies:
      readable-stream: 4.4.2
      split2: 4.2.0
    dev: true

  /pino-abstract-transport@1.2.0:
    resolution: {integrity: sha512-Guhh8EZfPCfH+PMXAb6rKOjGQEoy0xlAIn+irODG5kgfYV+BQ0rGYYWTIel3P5mmyXqkYkPmdIkywsn6QKUR1Q==}
    dependencies:
      readable-stream: 4.4.2
      split2: 4.2.0

  /pino-http@8.6.1:
    resolution: {integrity: sha512-J0hiJgUExtBXP2BjrK4VB305tHXS31sCmWJ9XJo2wPkLHa1NFPuW4V9wjG27PAc2fmBCigiNhQKpvrx+kntBPA==}
    dependencies:
      get-caller-file: 2.0.5
      pino: 8.21.0
      pino-std-serializers: 6.2.2
      process-warning: 3.0.0

  /pino-pretty@9.1.0:
    resolution: {integrity: sha512-IM6NY9LLo/dVgY7/prJhCh4rAJukafdt0ibxeNOWc2fxKMyTk90SOB9Ao2HfbtShT9QPeP0ePpJktksMhSQMYA==}
    hasBin: true
    dependencies:
      colorette: 2.0.20
      dateformat: 4.6.3
      fast-copy: 2.1.7
      fast-safe-stringify: 2.1.1
      help-me: 4.2.0
      joycon: 3.1.1
      minimist: 1.2.8
      on-exit-leak-free: 2.1.0
      pino-abstract-transport: 1.0.0
      pump: 3.0.0
      readable-stream: 4.4.2
      secure-json-parse: 2.7.0
      sonic-boom: 3.3.0
      strip-json-comments: 3.1.1
    dev: true

  /pino-std-serializers@6.2.2:
    resolution: {integrity: sha512-cHjPPsE+vhj/tnhCy/wiMh3M3z3h/j15zHQX+S9GkTBgqJuTuJzYJ4gUyACLhDaJ7kk9ba9iRDmbH2tJU03OiA==}

  /pino@8.21.0:
    resolution: {integrity: sha512-ip4qdzjkAyDDZklUaZkcRFb2iA118H9SgRh8yzTkSQK8HilsOJF7rSY8HoW5+I0M46AZgX/pxbprf2vvzQCE0Q==}
    hasBin: true
    dependencies:
      atomic-sleep: 1.0.0
      fast-redact: 3.3.0
      on-exit-leak-free: 2.1.0
      pino-abstract-transport: 1.2.0
      pino-std-serializers: 6.2.2
      process-warning: 3.0.0
      quick-format-unescaped: 4.0.4
      real-require: 0.2.0
      safe-stable-stringify: 2.4.3
      sonic-boom: 3.8.1
      thread-stream: 2.7.0

  /pirates@4.0.6:
    resolution: {integrity: sha512-saLsH7WeYYPiD25LDuLRRY/i+6HaPYr6G1OUlN39otzkSTxKnubR9RTxS3/Kk50s1g2JTgFwWQDQyplC5/SHZg==}
    engines: {node: '>= 6'}
    dev: true

  /pkg-dir@4.2.0:
    resolution: {integrity: sha512-HRDzbaKjC+AOWVXxAU/x54COGeIv9eb+6CkDSQoNTt4XyWoIJvuPsXizxu/Fr23EiekbtZwmh1IcIG/l/a10GQ==}
    engines: {node: '>=8'}
    dependencies:
      find-up: 4.1.0
    dev: true

  /postcss-calc@8.2.4(postcss@8.4.38):
    resolution: {integrity: sha512-SmWMSJmB8MRnnULldx0lQIyhSNvuDl9HfrZkaqqE/WHAhToYsAvDq+yAsA/kIyINDszOp3Rh0GFoNuH5Ypsm3Q==}
    peerDependencies:
      postcss: ^8.2.2
    dependencies:
      postcss: 8.4.38
      postcss-selector-parser: 6.1.0
      postcss-value-parser: 4.2.0
    dev: true

  /postcss-colormin@5.3.1(postcss@8.4.38):
    resolution: {integrity: sha512-UsWQG0AqTFQmpBegeLLc1+c3jIqBNB0zlDGRWR+dQ3pRKJL1oeMzyqmH3o2PIfn9MBdNrVPWhDbT769LxCTLJQ==}
    engines: {node: ^10 || ^12 || >=14.0}
    peerDependencies:
      postcss: ^8.2.15
    dependencies:
      browserslist: 4.21.10
      caniuse-api: 3.0.0
      colord: 2.9.3
      postcss: 8.4.38
      postcss-value-parser: 4.2.0
    dev: true

  /postcss-convert-values@5.1.3(postcss@8.4.38):
    resolution: {integrity: sha512-82pC1xkJZtcJEfiLw6UXnXVXScgtBrjlO5CBmuDQc+dlb88ZYheFsjTn40+zBVi3DkfF7iezO0nJUPLcJK3pvA==}
    engines: {node: ^10 || ^12 || >=14.0}
    peerDependencies:
      postcss: ^8.2.15
    dependencies:
      browserslist: 4.23.0
      postcss: 8.4.38
      postcss-value-parser: 4.2.0
    dev: true

  /postcss-discard-comments@5.1.2(postcss@8.4.38):
    resolution: {integrity: sha512-+L8208OVbHVF2UQf1iDmRcbdjJkuBF6IS29yBDSiWUIzpYaAhtNl6JYnYm12FnkeCwQqF5LeklOu6rAqgfBZqQ==}
    engines: {node: ^10 || ^12 || >=14.0}
    peerDependencies:
      postcss: ^8.2.15
    dependencies:
      postcss: 8.4.38
    dev: true

  /postcss-discard-duplicates@5.1.0(postcss@8.4.38):
    resolution: {integrity: sha512-zmX3IoSI2aoenxHV6C7plngHWWhUOV3sP1T8y2ifzxzbtnuhk1EdPwm0S1bIUNaJ2eNbWeGLEwzw8huPD67aQw==}
    engines: {node: ^10 || ^12 || >=14.0}
    peerDependencies:
      postcss: ^8.2.15
    dependencies:
      postcss: 8.4.38
    dev: true

  /postcss-discard-empty@5.1.1(postcss@8.4.38):
    resolution: {integrity: sha512-zPz4WljiSuLWsI0ir4Mcnr4qQQ5e1Ukc3i7UfE2XcrwKK2LIPIqE5jxMRxO6GbI3cv//ztXDsXwEWT3BHOGh3A==}
    engines: {node: ^10 || ^12 || >=14.0}
    peerDependencies:
      postcss: ^8.2.15
    dependencies:
      postcss: 8.4.38
    dev: true

  /postcss-discard-overridden@5.1.0(postcss@8.4.38):
    resolution: {integrity: sha512-21nOL7RqWR1kasIVdKs8HNqQJhFxLsyRfAnUDm4Fe4t4mCWL9OJiHvlHPjcd8zc5Myu89b/7wZDnOSjFgeWRtw==}
    engines: {node: ^10 || ^12 || >=14.0}
    peerDependencies:
      postcss: ^8.2.15
    dependencies:
      postcss: 8.4.38
    dev: true

  /postcss-import@15.1.0(postcss@8.4.38):
    resolution: {integrity: sha512-hpr+J05B2FVYUAXHeK1YyI267J/dDDhMU6B6civm8hSY1jYJnBXxzKDKDswzJmtLHryrjhnDjqqp/49t8FALew==}
    engines: {node: '>=14.0.0'}
    peerDependencies:
      postcss: ^8.0.0
    dependencies:
      postcss: 8.4.38
      postcss-value-parser: 4.2.0
      read-cache: 1.0.0
      resolve: 1.22.4
    dev: true

  /postcss-js@4.0.1(postcss@8.4.38):
    resolution: {integrity: sha512-dDLF8pEO191hJMtlHFPRa8xsizHaM82MLfNkUHdUtVEV3tgTp5oj+8qbEqYM57SLfc74KSbw//4SeJma2LRVIw==}
    engines: {node: ^12 || ^14 || >= 16}
    peerDependencies:
      postcss: ^8.4.21
    dependencies:
      camelcase-css: 2.0.1
      postcss: 8.4.38
    dev: true

  /postcss-load-config@3.1.4(postcss@8.4.38):
    resolution: {integrity: sha512-6DiM4E7v4coTE4uzA8U//WhtPwyhiim3eyjEMFCnUpzbrkK9wJHgKDT2mR+HbtSrd/NubVaYTOpSpjUl8NQeRg==}
    engines: {node: '>= 10'}
    peerDependencies:
      postcss: '>=8.0.9'
      ts-node: '>=9.0.0'
    peerDependenciesMeta:
      postcss:
        optional: true
      ts-node:
        optional: true
    dependencies:
      lilconfig: 2.1.0
      postcss: 8.4.38
      yaml: 1.10.2
    dev: true

  /postcss-load-config@4.0.2(postcss@8.4.38):
    resolution: {integrity: sha512-bSVhyJGL00wMVoPUzAVAnbEoWyqRxkjv64tUl427SKnPrENtq6hJwUojroMz2VB+Q1edmi4IfrAPpami5VVgMQ==}
    engines: {node: '>= 14'}
    peerDependencies:
      postcss: '>=8.0.9'
      ts-node: '>=9.0.0'
    peerDependenciesMeta:
      postcss:
        optional: true
      ts-node:
        optional: true
    dependencies:
      lilconfig: 3.1.1
      postcss: 8.4.38
      yaml: 2.4.2
    dev: true

  /postcss-merge-longhand@5.1.7(postcss@8.4.38):
    resolution: {integrity: sha512-YCI9gZB+PLNskrK0BB3/2OzPnGhPkBEwmwhfYk1ilBHYVAZB7/tkTHFBAnCrvBBOmeYyMYw3DMjT55SyxMBzjQ==}
    engines: {node: ^10 || ^12 || >=14.0}
    peerDependencies:
      postcss: ^8.2.15
    dependencies:
      postcss: 8.4.38
      postcss-value-parser: 4.2.0
      stylehacks: 5.1.1(postcss@8.4.38)
    dev: true

  /postcss-merge-rules@5.1.4(postcss@8.4.38):
    resolution: {integrity: sha512-0R2IuYpgU93y9lhVbO/OylTtKMVcHb67zjWIfCiKR9rWL3GUk1677LAqD/BcHizukdZEjT8Ru3oHRoAYoJy44g==}
    engines: {node: ^10 || ^12 || >=14.0}
    peerDependencies:
      postcss: ^8.2.15
    dependencies:
      browserslist: 4.21.10
      caniuse-api: 3.0.0
      cssnano-utils: 3.1.0(postcss@8.4.38)
      postcss: 8.4.38
      postcss-selector-parser: 6.1.0
    dev: true

  /postcss-minify-font-values@5.1.0(postcss@8.4.38):
    resolution: {integrity: sha512-el3mYTgx13ZAPPirSVsHqFzl+BBBDrXvbySvPGFnQcTI4iNslrPaFq4muTkLZmKlGk4gyFAYUBMH30+HurREyA==}
    engines: {node: ^10 || ^12 || >=14.0}
    peerDependencies:
      postcss: ^8.2.15
    dependencies:
      postcss: 8.4.38
      postcss-value-parser: 4.2.0
    dev: true

  /postcss-minify-gradients@5.1.1(postcss@8.4.38):
    resolution: {integrity: sha512-VGvXMTpCEo4qHTNSa9A0a3D+dxGFZCYwR6Jokk+/3oB6flu2/PnPXAh2x7x52EkY5xlIHLm+Le8tJxe/7TNhzw==}
    engines: {node: ^10 || ^12 || >=14.0}
    peerDependencies:
      postcss: ^8.2.15
    dependencies:
      colord: 2.9.3
      cssnano-utils: 3.1.0(postcss@8.4.38)
      postcss: 8.4.38
      postcss-value-parser: 4.2.0
    dev: true

  /postcss-minify-params@5.1.4(postcss@8.4.38):
    resolution: {integrity: sha512-+mePA3MgdmVmv6g+30rn57USjOGSAyuxUmkfiWpzalZ8aiBkdPYjXWtHuwJGm1v5Ojy0Z0LaSYhHaLJQB0P8Jw==}
    engines: {node: ^10 || ^12 || >=14.0}
    peerDependencies:
      postcss: ^8.2.15
    dependencies:
      browserslist: 4.21.10
      cssnano-utils: 3.1.0(postcss@8.4.38)
      postcss: 8.4.38
      postcss-value-parser: 4.2.0
    dev: true

  /postcss-minify-selectors@5.2.1(postcss@8.4.38):
    resolution: {integrity: sha512-nPJu7OjZJTsVUmPdm2TcaiohIwxP+v8ha9NehQ2ye9szv4orirRU3SDdtUmKH+10nzn0bAyOXZ0UEr7OpvLehg==}
    engines: {node: ^10 || ^12 || >=14.0}
    peerDependencies:
      postcss: ^8.2.15
    dependencies:
      postcss: 8.4.38
      postcss-selector-parser: 6.1.0
    dev: true

  /postcss-modules-extract-imports@3.1.0(postcss@8.4.38):
    resolution: {integrity: sha512-k3kNe0aNFQDAZGbin48pL2VNidTF0w4/eASDsxlyspobzU3wZQLOGj7L9gfRe0Jo9/4uud09DsjFNH7winGv8Q==}
    engines: {node: ^10 || ^12 || >= 14}
    peerDependencies:
      postcss: ^8.1.0
    dependencies:
      postcss: 8.4.38
    dev: true

  /postcss-modules-local-by-default@4.0.5(postcss@8.4.38):
    resolution: {integrity: sha512-6MieY7sIfTK0hYfafw1OMEG+2bg8Q1ocHCpoWLqOKj3JXlKu4G7btkmM/B7lFubYkYWmRSPLZi5chid63ZaZYw==}
    engines: {node: ^10 || ^12 || >= 14}
    peerDependencies:
      postcss: ^8.1.0
    dependencies:
      icss-utils: 5.1.0(postcss@8.4.38)
      postcss: 8.4.38
      postcss-selector-parser: 6.1.0
      postcss-value-parser: 4.2.0
    dev: true

  /postcss-modules-scope@3.2.0(postcss@8.4.38):
    resolution: {integrity: sha512-oq+g1ssrsZOsx9M96c5w8laRmvEu9C3adDSjI8oTcbfkrTE8hx/zfyobUoWIxaKPO8bt6S62kxpw5GqypEw1QQ==}
    engines: {node: ^10 || ^12 || >= 14}
    peerDependencies:
      postcss: ^8.1.0
    dependencies:
      postcss: 8.4.38
      postcss-selector-parser: 6.1.0
    dev: true

  /postcss-modules-values@4.0.0(postcss@8.4.38):
    resolution: {integrity: sha512-RDxHkAiEGI78gS2ofyvCsu7iycRv7oqw5xMWn9iMoR0N/7mf9D50ecQqUo5BZ9Zh2vH4bCUR/ktCqbB9m8vJjQ==}
    engines: {node: ^10 || ^12 || >= 14}
    peerDependencies:
      postcss: ^8.1.0
    dependencies:
      icss-utils: 5.1.0(postcss@8.4.38)
      postcss: 8.4.38
    dev: true

  /postcss-modules@4.3.1(postcss@8.4.38):
    resolution: {integrity: sha512-ItUhSUxBBdNamkT3KzIZwYNNRFKmkJrofvC2nWab3CPKhYBQ1f27XXh1PAPE27Psx58jeelPsxWB/+og+KEH0Q==}
    peerDependencies:
      postcss: ^8.0.0
    dependencies:
      generic-names: 4.0.0
      icss-replace-symbols: 1.1.0
      lodash.camelcase: 4.3.0
      postcss: 8.4.38
      postcss-modules-extract-imports: 3.1.0(postcss@8.4.38)
      postcss-modules-local-by-default: 4.0.5(postcss@8.4.38)
      postcss-modules-scope: 3.2.0(postcss@8.4.38)
      postcss-modules-values: 4.0.0(postcss@8.4.38)
      string-hash: 1.1.3
    dev: true

  /postcss-nested@6.0.1(postcss@8.4.38):
    resolution: {integrity: sha512-mEp4xPMi5bSWiMbsgoPfcP74lsWLHkQbZc3sY+jWYd65CUwXrUaTp0fmNpa01ZcETKlIgUdFN/MpS2xZtqL9dQ==}
    engines: {node: '>=12.0'}
    peerDependencies:
      postcss: ^8.2.14
    dependencies:
      postcss: 8.4.38
      postcss-selector-parser: 6.1.0
    dev: true

  /postcss-normalize-charset@5.1.0(postcss@8.4.38):
    resolution: {integrity: sha512-mSgUJ+pd/ldRGVx26p2wz9dNZ7ji6Pn8VWBajMXFf8jk7vUoSrZ2lt/wZR7DtlZYKesmZI680qjr2CeFF2fbUg==}
    engines: {node: ^10 || ^12 || >=14.0}
    peerDependencies:
      postcss: ^8.2.15
    dependencies:
      postcss: 8.4.38
    dev: true

  /postcss-normalize-display-values@5.1.0(postcss@8.4.38):
    resolution: {integrity: sha512-WP4KIM4o2dazQXWmFaqMmcvsKmhdINFblgSeRgn8BJ6vxaMyaJkwAzpPpuvSIoG/rmX3M+IrRZEz2H0glrQNEA==}
    engines: {node: ^10 || ^12 || >=14.0}
    peerDependencies:
      postcss: ^8.2.15
    dependencies:
      postcss: 8.4.38
      postcss-value-parser: 4.2.0
    dev: true

  /postcss-normalize-positions@5.1.1(postcss@8.4.38):
    resolution: {integrity: sha512-6UpCb0G4eofTCQLFVuI3EVNZzBNPiIKcA1AKVka+31fTVySphr3VUgAIULBhxZkKgwLImhzMR2Bw1ORK+37INg==}
    engines: {node: ^10 || ^12 || >=14.0}
    peerDependencies:
      postcss: ^8.2.15
    dependencies:
      postcss: 8.4.38
      postcss-value-parser: 4.2.0
    dev: true

  /postcss-normalize-repeat-style@5.1.1(postcss@8.4.38):
    resolution: {integrity: sha512-mFpLspGWkQtBcWIRFLmewo8aC3ImN2i/J3v8YCFUwDnPu3Xz4rLohDO26lGjwNsQxB3YF0KKRwspGzE2JEuS0g==}
    engines: {node: ^10 || ^12 || >=14.0}
    peerDependencies:
      postcss: ^8.2.15
    dependencies:
      postcss: 8.4.38
      postcss-value-parser: 4.2.0
    dev: true

  /postcss-normalize-string@5.1.0(postcss@8.4.38):
    resolution: {integrity: sha512-oYiIJOf4T9T1N4i+abeIc7Vgm/xPCGih4bZz5Nm0/ARVJ7K6xrDlLwvwqOydvyL3RHNf8qZk6vo3aatiw/go3w==}
    engines: {node: ^10 || ^12 || >=14.0}
    peerDependencies:
      postcss: ^8.2.15
    dependencies:
      postcss: 8.4.38
      postcss-value-parser: 4.2.0
    dev: true

  /postcss-normalize-timing-functions@5.1.0(postcss@8.4.38):
    resolution: {integrity: sha512-DOEkzJ4SAXv5xkHl0Wa9cZLF3WCBhF3o1SKVxKQAa+0pYKlueTpCgvkFAHfk+Y64ezX9+nITGrDZeVGgITJXjg==}
    engines: {node: ^10 || ^12 || >=14.0}
    peerDependencies:
      postcss: ^8.2.15
    dependencies:
      postcss: 8.4.38
      postcss-value-parser: 4.2.0
    dev: true

  /postcss-normalize-unicode@5.1.1(postcss@8.4.38):
    resolution: {integrity: sha512-qnCL5jzkNUmKVhZoENp1mJiGNPcsJCs1aaRmURmeJGES23Z/ajaln+EPTD+rBeNkSryI+2WTdW+lwcVdOikrpA==}
    engines: {node: ^10 || ^12 || >=14.0}
    peerDependencies:
      postcss: ^8.2.15
    dependencies:
      browserslist: 4.21.10
      postcss: 8.4.38
      postcss-value-parser: 4.2.0
    dev: true

  /postcss-normalize-url@5.1.0(postcss@8.4.38):
    resolution: {integrity: sha512-5upGeDO+PVthOxSmds43ZeMeZfKH+/DKgGRD7TElkkyS46JXAUhMzIKiCa7BabPeIy3AQcTkXwVVN7DbqsiCew==}
    engines: {node: ^10 || ^12 || >=14.0}
    peerDependencies:
      postcss: ^8.2.15
    dependencies:
      normalize-url: 6.1.0
      postcss: 8.4.38
      postcss-value-parser: 4.2.0
    dev: true

  /postcss-normalize-whitespace@5.1.1(postcss@8.4.38):
    resolution: {integrity: sha512-83ZJ4t3NUDETIHTa3uEg6asWjSBYL5EdkVB0sDncx9ERzOKBVJIUeDO9RyA9Zwtig8El1d79HBp0JEi8wvGQnA==}
    engines: {node: ^10 || ^12 || >=14.0}
    peerDependencies:
      postcss: ^8.2.15
    dependencies:
      postcss: 8.4.38
      postcss-value-parser: 4.2.0
    dev: true

  /postcss-ordered-values@5.1.3(postcss@8.4.38):
    resolution: {integrity: sha512-9UO79VUhPwEkzbb3RNpqqghc6lcYej1aveQteWY+4POIwlqkYE21HKWaLDF6lWNuqCobEAyTovVhtI32Rbv2RQ==}
    engines: {node: ^10 || ^12 || >=14.0}
    peerDependencies:
      postcss: ^8.2.15
    dependencies:
      cssnano-utils: 3.1.0(postcss@8.4.38)
      postcss: 8.4.38
      postcss-value-parser: 4.2.0
    dev: true

  /postcss-reduce-initial@5.1.2(postcss@8.4.38):
    resolution: {integrity: sha512-dE/y2XRaqAi6OvjzD22pjTUQ8eOfc6m/natGHgKFBK9DxFmIm69YmaRVQrGgFlEfc1HePIurY0TmDeROK05rIg==}
    engines: {node: ^10 || ^12 || >=14.0}
    peerDependencies:
      postcss: ^8.2.15
    dependencies:
      browserslist: 4.21.10
      caniuse-api: 3.0.0
      postcss: 8.4.38
    dev: true

  /postcss-reduce-transforms@5.1.0(postcss@8.4.38):
    resolution: {integrity: sha512-2fbdbmgir5AvpW9RLtdONx1QoYG2/EtqpNQbFASDlixBbAYuTcJ0dECwlqNqH7VbaUnEnh8SrxOe2sRIn24XyQ==}
    engines: {node: ^10 || ^12 || >=14.0}
    peerDependencies:
      postcss: ^8.2.15
    dependencies:
      postcss: 8.4.38
      postcss-value-parser: 4.2.0
    dev: true

  /postcss-selector-parser@6.1.0:
    resolution: {integrity: sha512-UMz42UD0UY0EApS0ZL9o1XnLhSTtvvvLe5Dc2H2O56fvRZi+KulDyf5ctDhhtYJBGKStV2FL1fy6253cmLgqVQ==}
    engines: {node: '>=4'}
    dependencies:
      cssesc: 3.0.0
      util-deprecate: 1.0.2
    dev: true

  /postcss-svgo@5.1.0(postcss@8.4.38):
    resolution: {integrity: sha512-D75KsH1zm5ZrHyxPakAxJWtkyXew5qwS70v56exwvw542d9CRtTo78K0WeFxZB4G7JXKKMbEZtZayTGdIky/eA==}
    engines: {node: ^10 || ^12 || >=14.0}
    peerDependencies:
      postcss: ^8.2.15
    dependencies:
      postcss: 8.4.38
      postcss-value-parser: 4.2.0
      svgo: 2.8.0
    dev: true

  /postcss-unique-selectors@5.1.1(postcss@8.4.38):
    resolution: {integrity: sha512-5JiODlELrz8L2HwxfPnhOWZYWDxVHWL83ufOv84NrcgipI7TaeRsatAhK4Tr2/ZiYldpK/wBvw5BD3qfaK96GA==}
    engines: {node: ^10 || ^12 || >=14.0}
    peerDependencies:
      postcss: ^8.2.15
    dependencies:
      postcss: 8.4.38
      postcss-selector-parser: 6.1.0
    dev: true

  /postcss-value-parser@4.2.0:
    resolution: {integrity: sha512-1NNCs6uurfkVbeXG4S8JFT9t19m45ICnif8zWLd5oPSZ50QnwMfK+H3jv408d4jw/7Bttv5axS5IiHoLaVNHeQ==}
    dev: true

  /postcss@8.4.38:
    resolution: {integrity: sha512-Wglpdk03BSfXkHoQa3b/oulrotAkwrlLDRSOb9D0bN86FdRyE9lppSp33aHNPgBa0JKCoB+drFLZkQoRRYae5A==}
    engines: {node: ^10 || ^12 || >=14}
    dependencies:
      nanoid: 3.3.7
      picocolors: 1.0.1
      source-map-js: 1.2.0
    dev: true

  /postgres-array@2.0.0:
    resolution: {integrity: sha512-VpZrUqU5A69eQyW2c5CA1jtLecCsN2U/bD6VilrFDWq5+5UIEVO7nazS3TEcHf1zuPYO/sqGvUvW62g86RXZuA==}
    engines: {node: '>=4'}

  /postgres-bytea@1.0.0:
    resolution: {integrity: sha512-xy3pmLuQqRBZBXDULy7KbaitYqLcmxigw14Q5sj8QBVLqEwXfeybIKVWiqAXTlcvdvb0+xkOtDbfQMOf4lST1w==}
    engines: {node: '>=0.10.0'}

  /postgres-date@1.0.7:
    resolution: {integrity: sha512-suDmjLVQg78nMK2UZ454hAG+OAW+HQPZ6n++TNDUX+L0+uUlLywnoxJKDou51Zm+zTCjrCl0Nq6J9C5hP9vK/Q==}
    engines: {node: '>=0.10.0'}

  /postgres-interval@1.2.0:
    resolution: {integrity: sha512-9ZhXKM/rw350N1ovuWHbGxnGh/SNJ4cnxHiM0rxE4VN41wsg8P8zWn9hv/buK00RP4WvlOyr/RBDiptyxVbkZQ==}
    engines: {node: '>=0.10.0'}
    dependencies:
      xtend: 4.0.2

  /pprof-format@2.0.7:
    resolution: {integrity: sha512-1qWaGAzwMpaXJP9opRa23nPnt2Egi7RMNoNBptEE/XwHbcn4fC2b/4U4bKc5arkGkIh2ZabpF2bEb+c5GNHEKA==}
    dev: false

  /prebuild-install@7.1.2:
    resolution: {integrity: sha512-UnNke3IQb6sgarcZIDU3gbMeTp/9SSU1DAIkil7PrqG1vZlBtY5msYccSKSHDqa3hNg436IXK+SNImReuA1wEQ==}
    engines: {node: '>=10'}
    hasBin: true
    dependencies:
      detect-libc: 2.0.3
      expand-template: 2.0.3
      github-from-package: 0.0.0
      minimist: 1.2.8
      mkdirp-classic: 0.5.3
      napi-build-utils: 1.0.2
      node-abi: 3.57.0
      pump: 3.0.0
      rc: 1.2.8
      simple-get: 4.0.1
      tar-fs: 2.1.1
      tunnel-agent: 0.6.0

  /preferred-pm@3.0.3:
    resolution: {integrity: sha512-+wZgbxNES/KlJs9q40F/1sfOd/j7f1O9JaHcW5Dsn3aUUOZg3L2bjpVUcKV2jvtElYfoTuQiNeMfQJ4kwUAhCQ==}
    engines: {node: '>=10'}
    dependencies:
      find-up: 5.0.0
      find-yarn-workspace-root2: 1.2.16
      path-exists: 4.0.0
      which-pm: 2.0.0
    dev: true

  /prelude-ls@1.2.1:
    resolution: {integrity: sha512-vkcDPrRZo1QZLbn5RLGPpg/WmIQ65qoWWhcGKf/b5eplkkarX0m9z8ppCat4mlOqUsWpyNuYgO3VRyrYHSzX5g==}
    engines: {node: '>= 0.8.0'}
    dev: true

  /prettier-config-standard@7.0.0(prettier@3.2.5):
    resolution: {integrity: sha512-NgZy4TYupJR6aMMuV/Aqs0ONnVhlFT8PXVkYRskxREq8EUhJHOddVfBxPV6fWpgcASpJSgvvhVLk0CBO5M3Hvw==}
    peerDependencies:
      prettier: ^2.6.0 || ^3.0.0
    dependencies:
      prettier: 3.2.5
    dev: true

  /prettier-linter-helpers@1.0.0:
    resolution: {integrity: sha512-GbK2cP9nraSSUF9N2XwUwqfzlAFlMNYYl+ShE/V+H8a9uNl/oUqB1w2EL54Jh0OlyRSd8RfWYJ3coVS4TROP2w==}
    engines: {node: '>=6.0.0'}
    dependencies:
      fast-diff: 1.3.0
    dev: true

  /prettier@2.7.1:
    resolution: {integrity: sha512-ujppO+MkdPqoVINuDFDRLClm7D78qbDt0/NR+wp5FqEZOoTNAjPHWj17QRhu7geIHJfcNhRk1XVQmF8Bp3ye+g==}
    engines: {node: '>=10.13.0'}
    hasBin: true
    dev: true

  /prettier@3.2.5:
    resolution: {integrity: sha512-3/GWa9aOC0YeD7LUfvOG2NiDyhOWRvt1k+rcKhOuYnMY24iiCphgneUfJDyFXd6rZCAnuLBv6UeAULtrhT/F4A==}
    engines: {node: '>=14'}
    hasBin: true

  /pretty-format@28.1.3:
    resolution: {integrity: sha512-8gFb/To0OmxHR9+ZTb14Df2vNxdGCX8g1xWGUTqUw5TiZvcQf5sHKObd5UcPyLLyowNwDAMTF3XWOG1B6mxl1Q==}
    engines: {node: ^12.13.0 || ^14.15.0 || ^16.10.0 || >=17.0.0}
    dependencies:
      '@jest/schemas': 28.1.3
      ansi-regex: 5.0.1
      ansi-styles: 5.2.0
      react-is: 18.2.0
    dev: true

  /process-warning@3.0.0:
    resolution: {integrity: sha512-mqn0kFRl0EoqhnL0GQ0veqFHyIN1yig9RHh/InzORTUiZHFRAur+aMtRkELNwGs9aNwKS6tg/An4NYBPGwvtzQ==}

  /process@0.11.10:
    resolution: {integrity: sha512-cdGef/drWFoydD1JsMzuFf8100nZl+GT+yacc2bEced5f9Rjk4z+WtFUTBu9PhOi9j/jfmBPu0mMEY4wIdAF8A==}
    engines: {node: '>= 0.6.0'}

  /progress@2.0.3:
    resolution: {integrity: sha512-7PiHtLll5LdnKIMw100I+8xJXR5gW2QwWYkT6iJva0bXitZKa/XMrSbdmg3r2Xnaidz9Qumd0VPaMrZlF9V9sA==}
    engines: {node: '>=0.4.0'}
    dev: true

  /promise-inflight@1.0.1:
    resolution: {integrity: sha512-6zWPyEOFaQBJYcGMHBKTKJ3u6TBsnMFOIZSa6ce1e/ZrrsOlnHRHbabMjLiBYKp+n44X9eUI6VUPaukCXHuG4g==}
    peerDependencies:
      bluebird: '*'
    peerDependenciesMeta:
      bluebird:
        optional: true
    dev: true

  /promise-retry@2.0.1:
    resolution: {integrity: sha512-y+WKFlBR8BGXnsNlIHFGPZmyDf3DFMoLhaflAnyZgV6rG6xu+JwesTo2Q9R6XwYmtmwAFCkAk3e35jEdoeh/3g==}
    engines: {node: '>=10'}
    dependencies:
      err-code: 2.0.3
      retry: 0.12.0
    dev: true

  /promise.series@0.2.0:
    resolution: {integrity: sha512-VWQJyU2bcDTgZw8kpfBpB/ejZASlCrzwz5f2hjb/zlujOEB4oeiAhHygAWq8ubsX2GVkD4kCU5V2dwOTaCY5EQ==}
    engines: {node: '>=0.12'}
    dev: true

  /prompts@2.4.2:
    resolution: {integrity: sha512-NxNv/kLguCA7p3jE8oL2aEBsrJWgAakBpgmgK6lpPWV+WuOmY6r2/zbAVnP+T8bQlA0nzHXSJSJW0Hq7ylaD2Q==}
    engines: {node: '>= 6'}
    dependencies:
      kleur: 3.0.3
      sisteransi: 1.0.5
    dev: true

  /protobufjs@7.2.5:
    resolution: {integrity: sha512-gGXRSXvxQ7UiPgfw8gevrfRWcTlSbOFg+p/N+JVJEK5VhueL2miT6qTymqAmjr1Q5WbOCyJbyrk6JfWKwlFn6A==}
    engines: {node: '>=12.0.0'}
    requiresBuild: true
    dependencies:
      '@protobufjs/aspromise': 1.1.2
      '@protobufjs/base64': 1.1.2
      '@protobufjs/codegen': 2.0.4
      '@protobufjs/eventemitter': 1.1.0
      '@protobufjs/fetch': 1.1.0
      '@protobufjs/float': 1.0.2
      '@protobufjs/inquire': 1.1.0
      '@protobufjs/path': 1.1.2
      '@protobufjs/pool': 1.1.0
      '@protobufjs/utf8': 1.1.0
      '@types/node': 18.19.67
      long: 5.2.3
    dev: false

  /proxy-addr@2.0.7:
    resolution: {integrity: sha512-llQsMLSUDUPT44jdrU/O37qlnifitDP+ZwrmmZcoSKyLKvtZxpyV0n2/bD/N4tBAAZ/gJEdZU7KMraoK1+XYAg==}
    engines: {node: '>= 0.10'}
    dependencies:
      forwarded: 0.2.0
      ipaddr.js: 1.9.1

  /proxy-agent@6.4.0:
    resolution: {integrity: sha512-u0piLU+nCOHMgGjRbimiXmA9kM/L9EHh3zL81xCdp7m+Y2pHIsnmbdDoEDoAz5geaonNR6q6+yOPQs6n4T6sBQ==}
    engines: {node: '>= 14'}
    dependencies:
      agent-base: 7.1.1
      debug: 4.3.7
      http-proxy-agent: 7.0.2
      https-proxy-agent: 7.0.5
      lru-cache: 7.18.3
      pac-proxy-agent: 7.0.2
      proxy-from-env: 1.1.0
      socks-proxy-agent: 8.0.4
    transitivePeerDependencies:
      - supports-color
    dev: true

  /proxy-from-env@1.1.0:
    resolution: {integrity: sha512-D+zkORCbA9f1tdWRK0RaCR3GPv50cMxcrz4X8k5LTSUD1Dkw47mKJEZQNunItRTkWwgtaUSo1RVFRIG9ZXiFYg==}

  /pseudomap@1.0.2:
    resolution: {integrity: sha512-b/YwNhb8lk1Zz2+bXXpS/LK9OisiZZ1SNsSLxN1x2OXVEhW2Ckr/7mWE5vrC1ZTiJlD9g19jWszTmJsB+oEpFQ==}
    dev: true

  /psl@1.9.0:
    resolution: {integrity: sha512-E/ZsdU4HLs/68gYzgGTkMicWTLPdAftJLfJFlLUAAKZGkStNU72sZjT66SnMDVOfOWY/YAoiD7Jxa9iHvngcag==}
    dev: false

  /pump@3.0.0:
    resolution: {integrity: sha512-LwZy+p3SFs1Pytd/jYct4wpv49HiYCqd9Rlc5ZVdk0V+8Yzv6jR5Blk3TRmPL1ft69TxP0IMZGJ+WPFU2BFhww==}
    dependencies:
      end-of-stream: 1.4.4
      once: 1.4.0

  /punycode@2.3.0:
    resolution: {integrity: sha512-rRV+zQD8tVFys26lAGR9WUuS4iUAngJScM+ZRSKtvl5tKeZ2t5bvdNFdNHBW9FWR4guGHlgmsZ1G7BSm2wTbuA==}
    engines: {node: '>=6'}

  /puppeteer-core@23.5.3:
    resolution: {integrity: sha512-V58MZD/B3CwkYsqSEQlHKbavMJptF04fzhMdUpiCRCmUVhwZNwSGEPhaiZ1f8I3ABQUirg3VNhXVB6Z1ubHXtQ==}
    engines: {node: '>=18'}
    dependencies:
      '@puppeteer/browsers': 2.4.0
      chromium-bidi: 0.8.0(devtools-protocol@0.0.1342118)
      debug: 4.3.7
      devtools-protocol: 0.0.1342118
      typed-query-selector: 2.12.0
      ws: 8.18.0(bufferutil@4.0.8)
    transitivePeerDependencies:
      - bufferutil
      - supports-color
      - utf-8-validate
    dev: true

  /puppeteer@23.5.3(typescript@5.6.3):
    resolution: {integrity: sha512-FghmfBsr/UUpe48OiCg1gV3W4vVfQJKjQehbF07SjnQvEpWcvPTah1nykfGWdOQQ1ydJPIXcajzWN7fliCU3zw==}
    engines: {node: '>=18'}
    hasBin: true
    requiresBuild: true
    dependencies:
      '@puppeteer/browsers': 2.4.0
      chromium-bidi: 0.8.0(devtools-protocol@0.0.1342118)
      cosmiconfig: 9.0.0(typescript@5.6.3)
      devtools-protocol: 0.0.1342118
      puppeteer-core: 23.5.3
      typed-query-selector: 2.12.0
    transitivePeerDependencies:
      - bufferutil
      - supports-color
      - typescript
      - utf-8-validate
    dev: true

  /qs@6.11.0:
    resolution: {integrity: sha512-MvjoMCJwEarSbUYk5O+nmoSzSutSsTwF85zcHPQ9OrlFoZOYIjaqBAJIqIXjptyD5vThxGq52Xu/MaJzRkIk4Q==}
    engines: {node: '>=0.6'}
    dependencies:
      side-channel: 1.0.4

  /querystringify@2.2.0:
    resolution: {integrity: sha512-FIqgj2EUvTa7R50u0rGsyTftzjYmv/a3hO345bZNrqabNqjtgiDMgmo4mkUjd+nzU5oF3dClKqFIPUKybUyqoQ==}
    dev: true

  /queue-microtask@1.2.3:
    resolution: {integrity: sha512-NuaNSa6flKT5JaSYQzJok04JzTL1CA6aGhv5rfLW3PgqA+M2ChpZQnAC8h8i4ZFkBS8X5RqkDBHA7r4hej3K9A==}

  /queue-tick@1.0.1:
    resolution: {integrity: sha512-kJt5qhMxoszgU/62PLP1CJytzd2NKetjSRnyuj31fDd3Rlcz3fzlFdFLD1SItunPwyqEOkca6GbV612BWfaBag==}
    dev: true

  /quick-format-unescaped@4.0.4:
    resolution: {integrity: sha512-tYC1Q1hgyRuHgloV/YXs2w15unPVh8qfu/qCTfhTYamaw7fyhumKa2yGpdSo87vY32rIclj+4fWYQXUMs9EHvg==}

  /quick-lru@4.0.1:
    resolution: {integrity: sha512-ARhCpm70fzdcvNQfPoy49IaanKkTlRWF2JMzqhcJbhSFRZv7nPTvZJdcY7301IPmvW+/p0RgIWnQDLJxifsQ7g==}
    engines: {node: '>=8'}
    dev: true

  /randombytes@2.1.0:
    resolution: {integrity: sha512-vYl3iOX+4CKUWuxGi9Ukhie6fsqXqS9FE2Zaic4tNFD2N2QQaXOMFbuKK4QmDHC0JO6B1Zp41J0LpT0oR68amQ==}
    dependencies:
      safe-buffer: 5.2.1
    dev: true

  /range-parser@1.2.1:
    resolution: {integrity: sha512-Hrgsx+orqoygnmhFbKaHE6c296J+HTAQXoxEF6gNupROmmGJRoyzfG3ccAveqCBrwr/2yxQ5BVd/GTl5agOwSg==}
    engines: {node: '>= 0.6'}

  /rate-limiter-flexible@2.4.1:
    resolution: {integrity: sha512-dgH4T44TzKVO9CLArNto62hJOwlWJMLUjVVr/ii0uUzZXEXthDNr7/yefW5z/1vvHAfycc1tnuiYyNJ8CTRB3g==}

  /raw-body@2.5.1:
    resolution: {integrity: sha512-qqJBtEyVgS0ZmPGdCFPWJ3FreoqvG4MVQln/kCgF7Olq95IbOp0/BWyMwbdtn4VTvkM8Y7khCQ2Xgk/tcrCXig==}
    engines: {node: '>= 0.8'}
    dependencies:
      bytes: 3.1.2
      http-errors: 2.0.0
      iconv-lite: 0.4.24
      unpipe: 1.0.0

  /rc@1.2.8:
    resolution: {integrity: sha512-y3bGgqKj3QBdxLbLkomlohkvsA8gdAiUQlSBJnBhfn+BPxg4bc62d8TcBW15wavDfgexCgccckhcZvywyQYPOw==}
    hasBin: true
    dependencies:
      deep-extend: 0.6.0
      ini: 1.3.8
      minimist: 1.2.8
      strip-json-comments: 2.0.1

  /react-dom@18.3.1(react@18.3.1):
    resolution: {integrity: sha512-5m4nQKp+rZRb09LNH59GM4BxTh9251/ylbKIbpe7TpGxfJ+9kv6BLkLBXIjjspbgbnIBNqlI23tRnTWT0snUIw==}
    peerDependencies:
      react: ^18.3.1
    dependencies:
      loose-envify: 1.4.0
      react: 18.3.1
      scheduler: 0.23.2
    dev: true

  /react-is@18.2.0:
    resolution: {integrity: sha512-xWGDIW6x921xtzPkhiULtthJHoJvBbF3q26fzloPCK0hsvxtPVelvftw3zjbHWSkR2km9Z+4uxbDDK/6Zw9B8w==}
    dev: true

  /react@18.3.1:
    resolution: {integrity: sha512-wS+hAgJShR0KhEvPJArfuPVN1+Hz1t0Y6n5jLrGQbkb4urgPE/0Rve+1kMB1v/oWgHgm4WIcV+i7F2pTVj+2iQ==}
    engines: {node: '>=0.10.0'}
    dependencies:
      loose-envify: 1.4.0
    dev: true

  /read-cache@1.0.0:
    resolution: {integrity: sha512-Owdv/Ft7IjOgm/i0xvNDZ1LrRANRfew4b2prF3OWMQLxLfu3bS8FVhCsrSCMK4lR56Y9ya+AThoTpDCTxCmpRA==}
    dependencies:
      pify: 2.3.0
    dev: true

  /read-pkg-up@7.0.1:
    resolution: {integrity: sha512-zK0TB7Xd6JpCLmlLmufqykGE+/TlOePD6qKClNW7hHDKFh/J7/7gCWGR7joEQEW1bKq3a3yUZSObOoWLFQ4ohg==}
    engines: {node: '>=8'}
    dependencies:
      find-up: 4.1.0
      read-pkg: 5.2.0
      type-fest: 0.8.1
    dev: true

  /read-pkg@5.2.0:
    resolution: {integrity: sha512-Ug69mNOpfvKDAc2Q8DRpMjjzdtrnv9HcSMX+4VsZxD1aZ6ZzrIE7rlzXBtWTyhULSMKg076AW6WR5iZpD0JiOg==}
    engines: {node: '>=8'}
    dependencies:
      '@types/normalize-package-data': 2.4.1
      normalize-package-data: 2.5.0
      parse-json: 5.2.0
      type-fest: 0.6.0
    dev: true

  /read-yaml-file@1.1.0:
    resolution: {integrity: sha512-VIMnQi/Z4HT2Fxuwg5KrY174U1VdUIASQVWXXyqtNRtxSr9IYkn1rsI6Tb6HsrHCmB7gVpNwX6JxPTHcH6IoTA==}
    engines: {node: '>=6'}
    dependencies:
      graceful-fs: 4.2.11
      js-yaml: 3.14.1
      pify: 4.0.1
      strip-bom: 3.0.0
    dev: true

  /readable-stream@3.6.2:
    resolution: {integrity: sha512-9u/sniCrY3D5WdsERHzHE4G2YCXqoG5FTHUiCC4SIbr6XcLZBY05ya9EKjYek9O5xOAwjGq+1JdGBAS7Q9ScoA==}
    engines: {node: '>= 6'}
    dependencies:
      inherits: 2.0.4
      string_decoder: 1.3.0
      util-deprecate: 1.0.2

  /readable-stream@4.4.2:
    resolution: {integrity: sha512-Lk/fICSyIhodxy1IDK2HazkeGjSmezAWX2egdtJnYhtzKEsBPJowlI6F6LPb5tqIQILrMbx22S5o3GuJavPusA==}
    engines: {node: ^12.22.0 || ^14.17.0 || >=16.0.0}
    dependencies:
      abort-controller: 3.0.0
      buffer: 6.0.3
      events: 3.3.0
      process: 0.11.10
      string_decoder: 1.3.0

  /readable-web-to-node-stream@3.0.2:
    resolution: {integrity: sha512-ePeK6cc1EcKLEhJFt/AebMCLL+GgSKhuygrZ/GLaKZYEecIgIECf4UaUuaByiGtzckwR4ain9VzUh95T1exYGw==}
    engines: {node: '>=8'}
    dependencies:
      readable-stream: 3.6.2

  /readdirp@3.6.0:
    resolution: {integrity: sha512-hOS089on8RduqdbhvQ5Z37A0ESjsqz6qnRcffsMU3495FuTdqSm+7bhJ29JvIOsBDEEnan5DPu9t3To9VRlMzA==}
    engines: {node: '>=8.10.0'}
    dependencies:
      picomatch: 2.3.1
    dev: true

  /real-require@0.2.0:
    resolution: {integrity: sha512-57frrGM/OCTLqLOAh0mhVA9VBMHd+9U7Zb2THMGdBUoZVOtGbJzjxsYGDJ3A9AYYCP4hn6y1TVbaOfzWtm5GFg==}
    engines: {node: '>= 12.13.0'}

  /redent@3.0.0:
    resolution: {integrity: sha512-6tDA8g98We0zd0GvVeMT9arEOnTw9qM03L9cJXaCjrip1OO764RDBLBfrB4cwzNGDj5OA5ioymC9GkizgWJDUg==}
    engines: {node: '>=8'}
    dependencies:
      indent-string: 4.0.0
      strip-indent: 3.0.0
    dev: true

  /redis-errors@1.2.0:
    resolution: {integrity: sha512-1qny3OExCf0UvUV/5wpYKf2YwPcOqXzkwKKSmKHiE6ZMQs5heeE/c8eXK+PNllPvmjgAbfnsbpkGZWy8cBpn9w==}
    engines: {node: '>=4'}

  /redis-parser@3.0.0:
    resolution: {integrity: sha512-DJnGAeenTdpMEH6uAJRK/uiyEIH9WVsUmoLwzudwGJUwZPp80PDBWPHXSAGNPwNvIXAbe7MSUB1zQFugFml66A==}
    engines: {node: '>=4'}
    dependencies:
      redis-errors: 1.2.0

  /regenerator-runtime@0.14.0:
    resolution: {integrity: sha512-srw17NI0TUWHuGa5CFGGmhfNIeja30WMBfbslPNhf6JrqQlLN5gcrvig1oqPxiVaXb0oW0XRKtH6Nngs5lKCIA==}
    dev: true

  /regexp.prototype.flags@1.5.0:
    resolution: {integrity: sha512-0SutC3pNudRKgquxGoRGIz946MZVHqbNfPjBdxeOhBrdgDKlRoXmYLQN9xRbrR09ZXWeGAdPuif7egofn6v5LA==}
    engines: {node: '>= 0.4'}
    dependencies:
      call-bind: 1.0.2
      define-properties: 1.2.0
      functions-have-names: 1.2.3
    dev: true

  /require-directory@2.1.1:
    resolution: {integrity: sha512-fGxEI7+wsG9xrvdjsrlmL22OMTTiHRwAMroiEeMgq8gzoLC/PQr7RsRDSTLUg/bZAZtF+TVIkHc6/4RIKrui+Q==}
    engines: {node: '>=0.10.0'}
    dev: true

  /require-from-string@2.0.2:
    resolution: {integrity: sha512-Xf0nWe6RseziFMu+Ap9biiUbmplq6S9/p+7w7YXP/JBHhrUDDUhwa+vANyubuqfZWTveU//DYVGsDG7RKL/vEw==}
    engines: {node: '>=0.10.0'}

  /require-in-the-middle@7.2.0:
    resolution: {integrity: sha512-3TLx5TGyAY6AOqLBoXmHkNql0HIf2RGbuMgCDT2WO/uGVAPJs6h7Kl+bN6TIZGd9bWhWPwnDnTHGtW8Iu77sdw==}
    engines: {node: '>=8.6.0'}
    dependencies:
      debug: 4.3.4
      module-details-from-path: 1.0.3
      resolve: 1.22.4
    transitivePeerDependencies:
      - supports-color
    dev: false

  /require-main-filename@2.0.0:
    resolution: {integrity: sha512-NKN5kMDylKuldxYLSUfrbo5Tuzh4hd+2E8NPPX02mZtn1VuREQToYe/ZdlJy+J3uCpfaiGF05e7B8W0iXbQHmg==}
    dev: true

  /requires-port@1.0.0:
    resolution: {integrity: sha512-KigOCHcocU3XODJxsu8i/j8T9tzT4adHiecwORRQ0ZZFcp7ahwXuRU1m+yuO90C5ZUyGeGfocHDI14M3L3yDAQ==}
    dev: true

  /resolve-cwd@3.0.0:
    resolution: {integrity: sha512-OrZaX2Mb+rJCpH/6CpSqt9xFVpN++x01XnN2ie9g6P5/3xelLAkXWVADpdz1IHD/KFfEXyE6V0U01OQ3UO2rEg==}
    engines: {node: '>=8'}
    dependencies:
      resolve-from: 5.0.0
    dev: true

  /resolve-from@4.0.0:
    resolution: {integrity: sha512-pb/MYmXstAkysRFx8piNI1tGFNQIFA3vkE3Gq4EuA1dF6gHp/+vgZqsCGJapvy8N3Q+4o7FwvquPJcnZ7RYy4g==}
    engines: {node: '>=4'}
    dev: true

  /resolve-from@5.0.0:
    resolution: {integrity: sha512-qYg9KP24dD5qka9J47d0aVky0N+b4fTU89LN9iDnjB5waksiC49rvMB0PrUJQGoTmH50XPiqOvAjDfaijGxYZw==}
    engines: {node: '>=8'}
    dev: true

  /resolve.exports@1.1.1:
    resolution: {integrity: sha512-/NtpHNDN7jWhAaQ9BvBUYZ6YTXsRBgfqWFWP7BZBaoMJO/I3G5OFzvTuWNlZC3aPjins1F+TNrLKsGbH4rfsRQ==}
    engines: {node: '>=10'}
    dev: true

  /resolve@1.22.4:
    resolution: {integrity: sha512-PXNdCiPqDqeUou+w1C2eTQbNfxKSuMxqTCuvlmmMsk1NWHL5fRrhY6Pl0qEYYc6+QqGClco1Qj8XnjPego4wfg==}
    hasBin: true
    dependencies:
      is-core-module: 2.13.0
      path-parse: 1.0.7
      supports-preserve-symlinks-flag: 1.0.0

  /retry@0.10.1:
    resolution: {integrity: sha512-ZXUSQYTHdl3uS7IuCehYfMzKyIDBNoAuUblvy5oGO5UJSUTmStUUVPXbA9Qxd173Bgre53yCQczQuHgRWAdvJQ==}
    dev: false

  /retry@0.12.0:
    resolution: {integrity: sha512-9LkiTwjUh6rT555DtE9rTX+BKByPfrMzEAtnlEtdEwr3Nkffwiihqe2bWADg+OQRjt9gl6ICdmB/ZFDCGAtSow==}
    engines: {node: '>= 4'}
    dev: true

  /retry@0.13.1:
    resolution: {integrity: sha512-XQBQ3I8W1Cge0Seh+6gjj03LbmRFWuoszgK9ooCpwYIrhhoO80pfq4cUkU5DkknwfOfFteRwlZ56PYOGYyFWdg==}
    engines: {node: '>= 4'}
    dev: false

  /reusify@1.0.4:
    resolution: {integrity: sha512-U9nH88a3fc/ekCF1l0/UP1IosiuIjyTh7hBvXVMHYgVcfGvt897Xguj2UOLDeI5BG2m7/uwyaLVT6fbtCwTyzw==}
    engines: {iojs: '>=1.0.0', node: '>=0.10.0'}

  /rfdc@1.3.0:
    resolution: {integrity: sha512-V2hovdzFbOi77/WajaSMXk2OLm+xNIeQdMMuB7icj7bk6zi2F8GGAxigcnDFpJHbNyNcgyJDiP+8nOrY5cZGrA==}

  /rimraf@3.0.2:
    resolution: {integrity: sha512-JZkJMZkAGFFPP2YqXZXPbMlMBgsxzE8ILs4lMIX/2o0L9UBw9O/Y3o6wFw/i9YLapcUJWwqbi3kdxIPdC62TIA==}
    deprecated: Rimraf versions prior to v4 are no longer supported
    hasBin: true
    dependencies:
      glob: 7.2.3
    dev: true

  /roarr@7.15.1:
    resolution: {integrity: sha512-0ExL9rjOXeQPvQvQo8IcV8SR2GTXmDr1FQFlY2HiAV+gdVQjaVZNOx9d4FI2RqFFsd0sNsiw2TRS/8RU9g0ZfA==}
    engines: {node: '>=12.0'}
    dependencies:
      boolean: 3.2.0
      fast-json-stringify: 5.8.0
      fast-printf: 1.6.9
      globalthis: 1.0.3
      safe-stable-stringify: 2.4.3
      semver-compare: 1.0.0

  /rollup-plugin-postcss@4.0.2(postcss@8.4.38):
    resolution: {integrity: sha512-05EaY6zvZdmvPUDi3uCcAQoESDcYnv8ogJJQRp6V5kZ6J6P7uAVJlrTZcaaA20wTH527YTnKfkAoPxWI/jPp4w==}
    engines: {node: '>=10'}
    peerDependencies:
      postcss: 8.x
    dependencies:
      chalk: 4.1.2
      concat-with-sourcemaps: 1.1.0
      cssnano: 5.1.15(postcss@8.4.38)
      import-cwd: 3.0.0
      p-queue: 6.6.2
      pify: 5.0.0
      postcss: 8.4.38
      postcss-load-config: 3.1.4(postcss@8.4.38)
      postcss-modules: 4.3.1(postcss@8.4.38)
      promise.series: 0.2.0
      resolve: 1.22.4
      rollup-pluginutils: 2.8.2
      safe-identifier: 0.4.2
      style-inject: 0.3.0
    transitivePeerDependencies:
      - ts-node
    dev: true

  /rollup-plugin-serve@1.1.1:
    resolution: {integrity: sha512-H0VarZRtFR0lfiiC9/P8jzCDvtFf1liOX4oSdIeeYqUCKrmFA7vNiQ0rg2D+TuoP7leaa/LBR8XBts5viF6lnw==}
    dependencies:
      mime: 2.6.0
      opener: 1.5.2
    dev: true

  /rollup-pluginutils@2.8.2:
    resolution: {integrity: sha512-EEp9NhnUkwY8aif6bxgovPHMoMoNr2FulJziTndpt5H9RdwC47GSGuII9XxpSdzVGM0GWrNPHV6ie1LTNJPaLQ==}
    dependencies:
      estree-walker: 0.6.1
    dev: true

  /rollup@4.18.0:
    resolution: {integrity: sha512-QmJz14PX3rzbJCN1SG4Xe/bAAX2a6NpCP8ab2vfu2GiUr8AQcr2nCV/oEO3yneFarB67zk8ShlIyWb2LGTb3Sg==}
    engines: {node: '>=18.0.0', npm: '>=8.0.0'}
    hasBin: true
    dependencies:
      '@types/estree': 1.0.5
    optionalDependencies:
      '@rollup/rollup-android-arm-eabi': 4.18.0
      '@rollup/rollup-android-arm64': 4.18.0
      '@rollup/rollup-darwin-arm64': 4.18.0
      '@rollup/rollup-darwin-x64': 4.18.0
      '@rollup/rollup-linux-arm-gnueabihf': 4.18.0
      '@rollup/rollup-linux-arm-musleabihf': 4.18.0
      '@rollup/rollup-linux-arm64-gnu': 4.18.0
      '@rollup/rollup-linux-arm64-musl': 4.18.0
      '@rollup/rollup-linux-powerpc64le-gnu': 4.18.0
      '@rollup/rollup-linux-riscv64-gnu': 4.18.0
      '@rollup/rollup-linux-s390x-gnu': 4.18.0
      '@rollup/rollup-linux-x64-gnu': 4.18.0
      '@rollup/rollup-linux-x64-musl': 4.18.0
      '@rollup/rollup-win32-arm64-msvc': 4.18.0
      '@rollup/rollup-win32-ia32-msvc': 4.18.0
      '@rollup/rollup-win32-x64-msvc': 4.18.0
      fsevents: 2.3.3
    dev: true

  /run-parallel@1.2.0:
    resolution: {integrity: sha512-5l4VyZR86LZ/lDxZTR6jqL8AFE2S0IFLMP26AbjsLVADxHdhB/c0GUsH+y39UfCi3dzz8OlQuPmnaJOMoDHQBA==}
    dependencies:
      queue-microtask: 1.2.3

  /rxjs@7.8.1:
    resolution: {integrity: sha512-AA3TVj+0A2iuIoQkWEK/tqFjBq2j+6PO6Y0zJcvzLAFhEFIO3HL0vls9hWLncZbAAbK0mar7oZ4V079I/qPMxg==}
    requiresBuild: true
    dependencies:
      tslib: 2.6.2
    optional: true

  /safe-array-concat@1.0.1:
    resolution: {integrity: sha512-6XbUAseYE2KtOuGueyeobCySj9L4+66Tn6KQMOPQJrAJEowYKW/YR/MGJZl7FdydUdaFu4LYyDZjxf4/Nmo23Q==}
    engines: {node: '>=0.4'}
    dependencies:
      call-bind: 1.0.2
      get-intrinsic: 1.2.1
      has-symbols: 1.0.3
      isarray: 2.0.5
    dev: true

  /safe-buffer@5.1.2:
    resolution: {integrity: sha512-Gd2UZBJDkXlY7GbJxfsE8/nvKkUEU1G38c1siN6QP6a9PT9MmHB8GnpscSmMJSoF8LOIrt8ud/wPtojys4G6+g==}

  /safe-buffer@5.2.1:
    resolution: {integrity: sha512-rp3So07KcdmmKbGvgaNxQSJr7bGVSVk5S9Eq1F+ppbRo70+YeaDxkw5Dd8NPN+GD6bjnYm2VuPuCXmpuYvmCXQ==}

  /safe-identifier@0.4.2:
    resolution: {integrity: sha512-6pNbSMW6OhAi9j+N8V+U715yBQsaWJ7eyEUaOrawX+isg5ZxhUlV1NipNtgaKHmFGiABwt+ZF04Ii+3Xjkg+8w==}
    dev: true

  /safe-regex-test@1.0.0:
    resolution: {integrity: sha512-JBUUzyOgEwXQY1NuPtvcj/qcBDbDmEvWufhlnXZIm75DEHp+afM1r1ujJpJsV/gSM4t59tpDyPi1sd6ZaPFfsA==}
    dependencies:
      call-bind: 1.0.2
      get-intrinsic: 1.2.1
      is-regex: 1.1.4
    dev: true

  /safe-stable-stringify@2.4.3:
    resolution: {integrity: sha512-e2bDA2WJT0wxseVd4lsDP4+3ONX6HpMXQa1ZhFQ7SU+GjvORCmShbCMltrtIDfkYhVHrOcPtj+KhmDBdPdZD1g==}
    engines: {node: '>=10'}

  /safer-buffer@2.1.2:
    resolution: {integrity: sha512-YZo3K82SD7Riyi0E1EQPojLz7kpepnSQI9IyPbHHg1XXXevb5dJI7tpyN2ADxGcQbHG7vcyRHk0cbwqcQriUtg==}
    requiresBuild: true

  /scheduler@0.23.2:
    resolution: {integrity: sha512-UOShsPwz7NrMUqhR6t0hWjFduvOzbtv7toDH1/hIrfRNIDBnnBWd0CwJTGvTpngVlmwGCdP9/Zl/tVrDqcuYzQ==}
    dependencies:
      loose-envify: 1.4.0
    dev: true

  /scmp@2.1.0:
    resolution: {integrity: sha512-o/mRQGk9Rcer/jEEw/yw4mwo3EU/NvYvp577/Btqrym9Qy5/MdWGBqipbALgd2lrdWTJ5/gqDusxfnQBxOxT2Q==}
    dev: true

  /secure-json-parse@2.7.0:
    resolution: {integrity: sha512-6aU+Rwsezw7VR8/nyvKTx8QpWH9FrcYiXXlqC4z5d5XQBDRqtbfsRjnwGyqbi3gddNtWHuEk9OANUotL26qKUw==}
    dev: true

  /semver-compare@1.0.0:
    resolution: {integrity: sha512-YM3/ITh2MJ5MtzaM429anh+x2jiLVjqILF4m4oyQB18W7Ggea7BfqdH/wGMK7dDiMghv/6WG7znWMwUDzJiXow==}

  /semver@5.7.2:
    resolution: {integrity: sha512-cBznnQ9KjJqU67B52RMC65CMarK2600WFnbkcaiwWq3xy/5haFJlshgnpjovMVJ+Hff49d8GEn0b87C5pDQ10g==}
    hasBin: true

  /semver@6.3.1:
    resolution: {integrity: sha512-BR7VvDCVHO+q2xBEWskxS6DJE1qRnb7DxzUrogb71CWoSficBxYsiAGd+Kl0mmq/MprG9yArRkyrQxTO6XjMzA==}
    hasBin: true
    dev: true

  /semver@7.5.4:
    resolution: {integrity: sha512-1bCSESV6Pv+i21Hvpxp3Dx+pSD8lIPt8uVjRrxAUt/nbswYc+tK6Y2btiULjd4+fnq15PX+nqQDC7Oft7WkwcA==}
    engines: {node: '>=10'}
    hasBin: true
    dependencies:
      lru-cache: 6.0.0

  /semver@7.6.0:
    resolution: {integrity: sha512-EnwXhrlwXMk9gKu5/flx5sv/an57AkRplG3hTK68W7FRDN+k+OWBj65M7719OkA82XLBxrcX0KSHj+X5COhOVg==}
    engines: {node: '>=10'}
    hasBin: true
    dependencies:
      lru-cache: 6.0.0
    dev: true

  /semver@7.6.3:
    resolution: {integrity: sha512-oVekP1cKtI+CTDvHWYFUcMtsK/00wmAEfyqKfNdARm8u1wNVhSgaX7A8d4UuIlUI5e84iEwOhs7ZPYRmzU9U6A==}
    engines: {node: '>=10'}
    hasBin: true

  /send@0.18.0:
    resolution: {integrity: sha512-qqWzuOjSFOuqPjFe4NOsMLafToQQwBSOEpS+FwEt3A2V3vKubTquT3vmLTQpFgMXp8AlFWFuP1qKaJZOtPpVXg==}
    engines: {node: '>= 0.8.0'}
    dependencies:
      debug: 2.6.9
      depd: 2.0.0
      destroy: 1.2.0
      encodeurl: 1.0.2
      escape-html: 1.0.3
      etag: 1.8.1
      fresh: 0.5.2
      http-errors: 2.0.0
      mime: 1.6.0
      ms: 2.1.3
      on-finished: 2.4.1
      range-parser: 1.2.1
      statuses: 2.0.1
    transitivePeerDependencies:
      - supports-color

  /serialize-javascript@6.0.2:
    resolution: {integrity: sha512-Saa1xPByTTq2gdeFZYLLo+RFE35NHZkAbqZeWNd3BpzppeVisAqpDjcp8dyf6uIvEqJRd46jemmyA4iFIeVk8g==}
    dependencies:
      randombytes: 2.1.0
    dev: true

  /serve-static@1.15.0:
    resolution: {integrity: sha512-XGuRDNjXUijsUL0vl6nSD7cwURuzEgglbOaFuZM9g3kwDXOWVTck0jLzjPzGD+TazWbboZYu52/9/XPdUgne9g==}
    engines: {node: '>= 0.8.0'}
    dependencies:
      encodeurl: 1.0.2
      escape-html: 1.0.3
      parseurl: 1.3.3
      send: 0.18.0
    transitivePeerDependencies:
      - supports-color

  /set-blocking@2.0.0:
    resolution: {integrity: sha512-KiKBS8AnWGEyLzofFfmvKwpdPzqiy16LvQfK3yv/fVH7Bj13/wl3JSR1J+rfgRE9q7xUJK4qvgS8raSOeLUehw==}
    dev: true

  /setprototypeof@1.2.0:
    resolution: {integrity: sha512-E5LDX7Wrp85Kil5bhZv46j8jOeboKq5JMmYM3gVGdGH8xFpPWXUMsNrlODCrkoxMEeNi/XZIwuRvY4XNwYMJpw==}

  /sharp@0.32.6:
    resolution: {integrity: sha512-KyLTWwgcR9Oe4d9HwCwNM2l7+J0dUQwn/yf7S0EnTtb0eVS4RxO0eUSvxPtzT4F3SY+C4K6fqdv/DO27sJ/v/w==}
    engines: {node: '>=14.15.0'}
    requiresBuild: true
    dependencies:
      color: 4.2.3
      detect-libc: 2.0.3
      node-addon-api: 6.1.0
      prebuild-install: 7.1.2
      semver: 7.6.3
      simple-get: 4.0.1
      tar-fs: 3.0.6
      tunnel-agent: 0.6.0
    dev: true

  /sharp@0.33.5:
    resolution: {integrity: sha512-haPVm1EkS9pgvHrQ/F3Xy+hgcuMV0Wm9vfIBSiwZ05k+xgb0PkBQpGsAA/oWdDobNaZTH5ppvHtzCFbnSEwHVw==}
    engines: {node: ^18.17.0 || ^20.3.0 || >=21.0.0}
    requiresBuild: true
    dependencies:
      color: 4.2.3
      detect-libc: 2.0.3
      semver: 7.6.3
    optionalDependencies:
      '@img/sharp-darwin-arm64': 0.33.5
      '@img/sharp-darwin-x64': 0.33.5
      '@img/sharp-libvips-darwin-arm64': 1.0.4
      '@img/sharp-libvips-darwin-x64': 1.0.4
      '@img/sharp-libvips-linux-arm': 1.0.5
      '@img/sharp-libvips-linux-arm64': 1.0.4
      '@img/sharp-libvips-linux-s390x': 1.0.4
      '@img/sharp-libvips-linux-x64': 1.0.4
      '@img/sharp-libvips-linuxmusl-arm64': 1.0.4
      '@img/sharp-libvips-linuxmusl-x64': 1.0.4
      '@img/sharp-linux-arm': 0.33.5
      '@img/sharp-linux-arm64': 0.33.5
      '@img/sharp-linux-s390x': 0.33.5
      '@img/sharp-linux-x64': 0.33.5
      '@img/sharp-linuxmusl-arm64': 0.33.5
      '@img/sharp-linuxmusl-x64': 0.33.5
      '@img/sharp-wasm32': 0.33.5
      '@img/sharp-win32-ia32': 0.33.5
      '@img/sharp-win32-x64': 0.33.5
    dev: false

  /shebang-command@1.2.0:
    resolution: {integrity: sha512-EV3L1+UQWGor21OmnvojK36mhg+TyIKDh3iFBKBohr5xeXIhNBcx8oWdgkTEEQ+BEFFYdLRuqMfd5L84N1V5Vg==}
    engines: {node: '>=0.10.0'}
    dependencies:
      shebang-regex: 1.0.0
    dev: true

  /shebang-command@2.0.0:
    resolution: {integrity: sha512-kHxr2zZpYtdmrN1qDjrrX/Z1rR1kG8Dx+gkpK1G4eXmvXswmcE1hTWBWYUzlraYw1/yZp6YuDY77YtvbN0dmDA==}
    engines: {node: '>=8'}
    dependencies:
      shebang-regex: 3.0.0

  /shebang-regex@1.0.0:
    resolution: {integrity: sha512-wpoSFAxys6b2a2wHZ1XpDSgD7N9iVjg29Ph9uV/uaP9Ex/KXlkTZTeddxDPSYQpgvzKLGJke2UU0AzoGCjNIvQ==}
    engines: {node: '>=0.10.0'}
    dev: true

  /shebang-regex@3.0.0:
    resolution: {integrity: sha512-7++dFhtcx3353uBaq8DDR4NuxBetBzC7ZQOhmTQInHEd6bSrXdiEyzCvG07Z44UYdLShWUyXt5M/yhz8ekcb1A==}
    engines: {node: '>=8'}

  /shimmer@1.2.1:
    resolution: {integrity: sha512-sQTKC1Re/rM6XyFM6fIAGHRPVGvyXfgzIDvzoq608vM+jeyVD0Tu1E6Np0Kc2zAIFWIj963V2800iF/9LPieQw==}
    dev: false

  /side-channel@1.0.4:
    resolution: {integrity: sha512-q5XPytqFEIKHkGdiMIrY10mvLRvnQh42/+GoBlFW3b2LXLE2xxJpZFdm94we0BaoV3RwJyGqg5wS7epxTv0Zvw==}
    dependencies:
      call-bind: 1.0.2
      get-intrinsic: 1.2.1
      object-inspect: 1.12.3

  /signal-exit@3.0.7:
    resolution: {integrity: sha512-wnD2ZE+l+SPC/uoS0vXeE9L1+0wuaMqKlfz9AMUo38JsyLSBWSFcHR1Rri62LZc12vLr1gb3jl7iwQhgwpAbGQ==}
    dev: true

  /signal-exit@4.1.0:
    resolution: {integrity: sha512-bzyZ1e88w9O1iNJbKnOlvYTrWPDl46O1bG0D3XInv+9tkPrxrN8jUUTiFlDkkmKWgn1M6CfIA13SuGqOa9Korw==}
    engines: {node: '>=14'}

  /simple-concat@1.0.1:
    resolution: {integrity: sha512-cSFtAPtRhljv69IK0hTVZQ+OfE9nePi/rtJmw5UjHeVyVroEqJXP1sFztKUy1qU+xvz3u/sfYJLa947b7nAN2Q==}

  /simple-get@4.0.1:
    resolution: {integrity: sha512-brv7p5WgH0jmQJr1ZDDfKDOSeWWg+OVypG99A/5vYGPqJ6pxiaHLy8nxtFjBA7oMa01ebA9gfh1uMCFqOuXxvA==}
    dependencies:
      decompress-response: 6.0.0
      once: 1.4.0
      simple-concat: 1.0.1

  /simple-swizzle@0.2.2:
    resolution: {integrity: sha512-JA//kQgZtbuY83m+xT+tXJkmJncGMTFT+C+g2h2R9uxkYIrE2yy9sgmcLhCnw57/WSD+Eh3J97FPEDFnbXnDUg==}
    dependencies:
      is-arrayish: 0.3.2

  /sisteransi@1.0.5:
    resolution: {integrity: sha512-bLGGlR1QxBcynn2d5YmDX4MGjlZvy2MRBDRNHLJ8VI6l6+9FUiyTFNJ0IveOSP0bcXgVDPRcfGqA0pjaqUpfVg==}
    dev: true

  /slash@3.0.0:
    resolution: {integrity: sha512-g9Q1haeby36OSStwb4ntCGGGaKsaVSjQ68fBxoQcutl5fS1vuY18H3wSt3jFyFtrkx+Kz0V1G85A4MyAdDMi2Q==}
    engines: {node: '>=8'}
    dev: true

  /slash@4.0.0:
    resolution: {integrity: sha512-3dOsAHXXUkQTpOYcoAxLIorMTp4gIQr5IW3iVb7A7lFIp0VHhnynm9izx6TssdrIcVIESAlVjtnO2K8bg+Coew==}
    engines: {node: '>=12'}
    dev: true

  /smart-buffer@4.2.0:
    resolution: {integrity: sha512-94hK0Hh8rPqQl2xXc3HsaBoOXKV20MToPkcXvwbISWLEs+64sBq5kFgn2kJDHb1Pry9yrP0dxrCI9RRci7RXKg==}
    engines: {node: '>= 6.0.0', npm: '>= 3.0.0'}
    dev: true

  /smartwrap@2.0.2:
    resolution: {integrity: sha512-vCsKNQxb7PnCNd2wY1WClWifAc2lwqsG8OaswpJkVJsvMGcnEntdTCDajZCkk93Ay1U3t/9puJmb525Rg5MZBA==}
    engines: {node: '>=6'}
    hasBin: true
    dependencies:
      array.prototype.flat: 1.3.1
      breakword: 1.0.6
      grapheme-splitter: 1.0.4
      strip-ansi: 6.0.1
      wcwidth: 1.0.1
      yargs: 15.4.1
    dev: true

  /smob@1.5.0:
    resolution: {integrity: sha512-g6T+p7QO8npa+/hNx9ohv1E5pVCmWrVCUzUXJyLdMmftX6ER0oiWY/w9knEonLpnOp6b6FenKnMfR8gqwWdwig==}
    dev: true

  /socks-proxy-agent@7.0.0:
    resolution: {integrity: sha512-Fgl0YPZ902wEsAyiQ+idGd1A7rSFx/ayC1CQVMw5P+EQx2V0SgpGtf6OKFhVjPflPUl9YMmEOnmfjCdMUsygww==}
    engines: {node: '>= 10'}
    dependencies:
      agent-base: 6.0.2
      debug: 4.3.7
      socks: 2.7.1
    transitivePeerDependencies:
      - supports-color
    dev: true

  /socks-proxy-agent@8.0.4:
    resolution: {integrity: sha512-GNAq/eg8Udq2x0eNiFkr9gRg5bA7PXEWagQdeRX4cPSG+X/8V38v637gim9bjFptMk1QWsCTr0ttrJEiXbNnRw==}
    engines: {node: '>= 14'}
    dependencies:
      agent-base: 7.1.1
      debug: 4.3.7
      socks: 2.8.3
    transitivePeerDependencies:
      - supports-color
    dev: true

  /socks@2.7.1:
    resolution: {integrity: sha512-7maUZy1N7uo6+WVEX6psASxtNlKaNVMlGQKkG/63nEDdLOWNbiUMoLK7X4uYoLhQstau72mLgfEWcXcwsaHbYQ==}
    engines: {node: '>= 10.13.0', npm: '>= 3.0.0'}
    dependencies:
      ip: 2.0.0
      smart-buffer: 4.2.0
    dev: true

  /socks@2.8.3:
    resolution: {integrity: sha512-l5x7VUUWbjVFbafGLxPWkYsHIhEvmF85tbIeFZWc8ZPtoMyybuEhL7Jye/ooC4/d48FgOjSJXgsF/AJPYCW8Zw==}
    engines: {node: '>= 10.0.0', npm: '>= 3.0.0'}
    dependencies:
      ip-address: 9.0.5
      smart-buffer: 4.2.0
    dev: true

  /sonic-boom@3.3.0:
    resolution: {integrity: sha512-LYxp34KlZ1a2Jb8ZQgFCK3niIHzibdwtwNUWKg0qQRzsDoJ3Gfgkf8KdBTFU3SkejDEIlWwnSnpVdOZIhFMl/g==}
    dependencies:
      atomic-sleep: 1.0.0
    dev: true

  /sonic-boom@3.8.1:
    resolution: {integrity: sha512-y4Z8LCDBuum+PBP3lSV7RHrXscqksve/bi0as7mhwVnBW+/wUqKT/2Kb7um8yqcFy0duYbbPxzt89Zy2nOCaxg==}
    dependencies:
      atomic-sleep: 1.0.0

  /source-map-js@1.2.0:
    resolution: {integrity: sha512-itJW8lvSA0TXEphiRoawsCksnlf8SyvmFzIhltqAHluXd88pkCd+cXJVHTDwdCr0IzwptSm035IHQktUu1QUMg==}
    engines: {node: '>=0.10.0'}
    dev: true

  /source-map-support@0.5.13:
    resolution: {integrity: sha512-SHSKFHadjVA5oR4PPqhtAVdcBWwRYVd6g6cAXnIbRiIwc2EhPrTuKUBdSLvlEKyIP3GCf89fltvcZiP9MMFA1w==}
    dependencies:
      buffer-from: 1.1.2
      source-map: 0.6.1
    dev: true

  /source-map-support@0.5.21:
    resolution: {integrity: sha512-uBHU3L3czsIyYXKX88fdrGovxdSCoTGDRZ6SYXtSRxLZUzHg5P/66Ht6uoUlHu9EZod+inXhKo3qQgwXUT/y1w==}
    dependencies:
      buffer-from: 1.1.2
      source-map: 0.6.1
    dev: true

  /source-map@0.6.1:
    resolution: {integrity: sha512-UjgapumWlbMhkBgzT7Ykc5YXUT46F0iKu8SGXq0bcwP5dz/h0Plj6enJqjz1Zbq2l5WaqYnrVbwWOWMyF3F47g==}
    engines: {node: '>=0.10.0'}

  /source-map@0.7.4:
    resolution: {integrity: sha512-l3BikUxvPOcn5E74dZiq5BGsTb5yEwhaTSzccU6t4sDOH8NWJCstKO5QT2CvtFoK6F0saL7p9xHAqHOlCPJygA==}
    engines: {node: '>= 8'}
    dev: false

  /spawndamnit@2.0.0:
    resolution: {integrity: sha512-j4JKEcncSjFlqIwU5L/rp2N5SIPsdxaRsIv678+TZxZ0SRDJTm8JrxJMjE/XuiEZNEir3S8l0Fa3Ke339WI4qA==}
    dependencies:
      cross-spawn: 5.1.0
      signal-exit: 3.0.7
    dev: true

  /spdx-correct@3.2.0:
    resolution: {integrity: sha512-kN9dJbvnySHULIluDHy32WHRUu3Og7B9sbY7tsFLctQkIqnMh3hErYgdMjTYuqmcXX+lK5T1lnUt3G7zNswmZA==}
    dependencies:
      spdx-expression-parse: 3.0.1
      spdx-license-ids: 3.0.13
    dev: true

  /spdx-exceptions@2.3.0:
    resolution: {integrity: sha512-/tTrYOC7PPI1nUAgx34hUpqXuyJG+DTHJTnIULG4rDygi4xu/tfgmq1e1cIRwRzwZgo4NLySi+ricLkZkw4i5A==}
    dev: true

  /spdx-expression-parse@3.0.1:
    resolution: {integrity: sha512-cbqHunsQWnJNE6KhVSMsMeH5H/L9EpymbzqTQ3uLwNCLZ1Q481oWaofqH7nO6V07xlXwY6PhQdQ2IedWx/ZK4Q==}
    dependencies:
      spdx-exceptions: 2.3.0
      spdx-license-ids: 3.0.13
    dev: true

  /spdx-license-ids@3.0.13:
    resolution: {integrity: sha512-XkD+zwiqXHikFZm4AX/7JSCXA98U5Db4AFd5XUg/+9UNtnH75+Z9KxtpYiJZx36mUDVOwH83pl7yvCer6ewM3w==}
    dev: true

  /split2@4.2.0:
    resolution: {integrity: sha512-UcjcJOWknrNkF6PLX83qcHM6KHgVKNkV62Y8a5uYDVv9ydGQVwAHMKqHdJje1VTWpljG0WYpCDhrCdAOYH4TWg==}
    engines: {node: '>= 10.x'}

  /split@1.0.1:
    resolution: {integrity: sha512-mTyOoPbrivtXnwnIxZRFYRrPNtEFKlpB2fvjSnCQUiAA6qAZzqwna5envK4uk6OIeP17CsdF3rSBGYVBsU0Tkg==}
    dependencies:
      through: 2.3.8
    dev: false

  /sprintf-js@1.0.3:
    resolution: {integrity: sha512-D9cPgkvLlV3t3IzL0D0YLvGA9Ahk4PcvVwUbN0dSGr1aP0Nrt4AEnTUbuGvquEC0mA64Gqt1fzirlRs5ibXx8g==}
    dev: true

  /sprintf-js@1.1.3:
    resolution: {integrity: sha512-Oo+0REFV59/rz3gfJNKQiBlwfHaSESl1pcGyABQsnnIfWOFt6JNj5gCog2U6MLZ//IGYD+nA8nI+mTShREReaA==}
    dev: true

  /ssri@9.0.1:
    resolution: {integrity: sha512-o57Wcn66jMQvfHG1FlYbWeZWW/dHZhJXjpIcTfXldXEk5nz5lStPo3mK0OJQfGR3RbZUlbISexbljkJzuEj/8Q==}
    engines: {node: ^12.13.0 || ^14.15.0 || >=16.0.0}
    dependencies:
      minipass: 3.3.6
    dev: true

  /stable@0.1.8:
    resolution: {integrity: sha512-ji9qxRnOVfcuLDySj9qzhGSEFVobyt1kIOSkj1qZzYLzq7Tos/oUUWvotUPQLlrsidqsK6tBH89Bc9kL5zHA6w==}
    deprecated: 'Modern JS already guarantees Array#sort() is a stable sort, so this library is deprecated. See the compatibility table on MDN: https://developer.mozilla.org/en-US/docs/Web/JavaScript/Reference/Global_Objects/Array/sort#browser_compatibility'
    dev: true

  /stack-utils@2.0.6:
    resolution: {integrity: sha512-XlkWvfIm6RmsWtNJx+uqtKLS8eqFbxUg0ZzLXqY0caEy9l7hruX8IpiDnjsLavoBgqCCR71TqWO8MaXYheJ3RQ==}
    engines: {node: '>=10'}
    dependencies:
      escape-string-regexp: 2.0.0
    dev: true

  /standard-as-callback@2.1.0:
    resolution: {integrity: sha512-qoRRSyROncaz1z0mvYqIE4lCd9p2R90i6GxW3uZv5ucSu8tU7B5HXUP1gG8pVZsYNVaXjk8ClXHPttLyxAL48A==}

  /statsig-node@5.23.1:
    resolution: {integrity: sha512-rawn+KsPibyngB6NNFgnOfxz8DZHKaAMRv60COsSvNktIJP/MFeYqvFqaUGaengImXQ3JX91jo7lOvIQ8keb/A==}
    dependencies:
      ip3country: 5.0.0
      node-fetch: 2.7.0
      ua-parser-js: 1.0.38
      uuid: 8.3.2
    transitivePeerDependencies:
      - encoding
    dev: false

  /statuses@2.0.1:
    resolution: {integrity: sha512-RwNA9Z/7PrK06rYLIzFMlaF+l73iwpzsqRIFgbMLbTcLD6cOao82TaWefPXQvB2fOC4AjuYSEndS7N/mTCbkdQ==}
    engines: {node: '>= 0.8'}

  /stream-browserify@3.0.0:
    resolution: {integrity: sha512-H73RAHsVBapbim0tU2JwwOiXUj+fikfiaoYAKHF3VJfA0pe2BCzkhAHBlLG6REzE+2WNZcxOXjK7lkso+9euLA==}
    dependencies:
      inherits: 2.0.4
      readable-stream: 3.6.2
    dev: false

  /stream-transform@2.1.3:
    resolution: {integrity: sha512-9GHUiM5hMiCi6Y03jD2ARC1ettBXkQBoQAe7nJsPknnI0ow10aXjTnew8QtYQmLjzn974BnmWEAJgCY6ZP1DeQ==}
    dependencies:
      mixme: 0.5.9
    dev: true

  /streamx@2.20.1:
    resolution: {integrity: sha512-uTa0mU6WUC65iUvzKH4X9hEdvSW7rbPxPtwfWiLMSj3qTdQbAiUboZTxauKfpFuGIGa1C2BYijZ7wgdUXICJhA==}
    requiresBuild: true
    dependencies:
      fast-fifo: 1.3.2
      queue-tick: 1.0.1
      text-decoder: 1.2.0
    optionalDependencies:
      bare-events: 2.5.0
    dev: true

  /string-hash@1.1.3:
    resolution: {integrity: sha512-kJUvRUFK49aub+a7T1nNE66EJbZBMnBgoC1UbCZ5n6bsZKBRga4KgBRTMn/pFkeCZSYtNeSyMxPDM0AXWELk2A==}
    dev: true

  /string-length@4.0.2:
    resolution: {integrity: sha512-+l6rNN5fYHNhZZy41RXsYptCjA2Igmq4EG7kZAYFQI1E1VTXarr6ZPXBg6eq7Y6eK4FEhY6AJlyuFIb/v/S0VQ==}
    engines: {node: '>=10'}
    dependencies:
      char-regex: 1.0.2
      strip-ansi: 6.0.1
    dev: true

  /string-width@4.2.3:
    resolution: {integrity: sha512-wKyQRQpjJ0sIp62ErSZdGsjMJWsap5oRNihHhu6G7JVO/9jIB6UyevL+tXuOqrng8j/cxKTWyWUwvSTriiZz/g==}
    engines: {node: '>=8'}
    dependencies:
      emoji-regex: 8.0.0
      is-fullwidth-code-point: 3.0.0
      strip-ansi: 6.0.1

  /string-width@5.1.2:
    resolution: {integrity: sha512-HnLOCR3vjcY8beoNLtcjZ5/nxn2afmME6lhrDrebokqMap+XbeW8n9TXpPDOqdGK5qcI3oT0GKTW6wC7EMiVqA==}
    engines: {node: '>=12'}
    dependencies:
      eastasianwidth: 0.2.0
      emoji-regex: 9.2.2
      strip-ansi: 7.1.0

  /string.prototype.trim@1.2.7:
    resolution: {integrity: sha512-p6TmeT1T3411M8Cgg9wBTMRtY2q9+PNy9EV1i2lIXUN/btt763oIfxwN3RR8VU6wHX8j/1CFy0L+YuThm6bgOg==}
    engines: {node: '>= 0.4'}
    dependencies:
      call-bind: 1.0.2
      define-properties: 1.2.0
      es-abstract: 1.22.1
    dev: true

  /string.prototype.trimend@1.0.6:
    resolution: {integrity: sha512-JySq+4mrPf9EsDBEDYMOb/lM7XQLulwg5R/m1r0PXEFqrV0qHvl58sdTilSXtKOflCsK2E8jxf+GKC0T07RWwQ==}
    dependencies:
      call-bind: 1.0.2
      define-properties: 1.2.0
      es-abstract: 1.22.1
    dev: true

  /string.prototype.trimstart@1.0.7:
    resolution: {integrity: sha512-NGhtDFu3jCEm7B4Fy0DpLewdJQOZcQ0rGbwQ/+stjnrp2i+rlKeCvos9hOIeCmqwratM47OBxY7uFZzjxHXmrg==}
    dependencies:
      call-bind: 1.0.2
      define-properties: 1.2.0
      es-abstract: 1.22.1
    dev: true

  /string_decoder@1.3.0:
    resolution: {integrity: sha512-hkRX8U1WjJFd8LsDJ2yQ/wWWxaopEsABU1XfkM8A+j0+85JAGppt16cr1Whg6KIbb4okU6Mql6BOj+uup/wKeA==}
    dependencies:
      safe-buffer: 5.2.1

  /strip-ansi@6.0.1:
    resolution: {integrity: sha512-Y38VPSHcqkFrCpFnQ9vuSXmquuv5oXOKpGeT6aGrr3o3Gc9AlVa6JBfUSOCnbxGGZF+/0ooI7KrPuUSztUdU5A==}
    engines: {node: '>=8'}
    dependencies:
      ansi-regex: 5.0.1

  /strip-ansi@7.1.0:
    resolution: {integrity: sha512-iq6eVVI64nQQTRYq2KtEg2d2uU7LElhTJwsH4YzIHZshxlgZms/wIc4VoDQTlG/IvVIrBKG06CrZnp0qv7hkcQ==}
    engines: {node: '>=12'}
    dependencies:
      ansi-regex: 6.0.1

  /strip-bom@3.0.0:
    resolution: {integrity: sha512-vavAMRXOgBVNF6nyEEmL3DBK19iRpDcoIwW+swQ+CbGiu7lju6t+JklA1MHweoWtadgt4ISVUsXLyDq34ddcwA==}
    engines: {node: '>=4'}
    dev: true

  /strip-bom@4.0.0:
    resolution: {integrity: sha512-3xurFv5tEgii33Zi8Jtp55wEIILR9eh34FAW00PZf+JnSsTmV/ioewSgQl97JHvgjoRGwPShsWm+IdrxB35d0w==}
    engines: {node: '>=8'}
    dev: true

  /strip-final-newline@2.0.0:
    resolution: {integrity: sha512-BrpvfNAE3dcvq7ll3xVumzjKjZQ5tI1sEUIKr3Uoks0XUl45St3FlatVqef9prk4jRDzhW6WZg+3bk93y6pLjA==}
    engines: {node: '>=6'}
    dev: true

  /strip-indent@3.0.0:
    resolution: {integrity: sha512-laJTa3Jb+VQpaC6DseHhF7dXVqHTfJPCRDaEbid/drOhgitgYku/letMUqOXFoWV0zIIUbjpdH2t+tYj4bQMRQ==}
    engines: {node: '>=8'}
    dependencies:
      min-indent: 1.0.1
    dev: true

  /strip-json-comments@2.0.1:
    resolution: {integrity: sha512-4gB8na07fecVVkOI6Rs4e7T6NOTki5EmL7TUduTs6bu3EdnSycntVJ4re8kgZA+wx9IueI2Y11bfbgwtzuE0KQ==}
    engines: {node: '>=0.10.0'}

  /strip-json-comments@3.1.1:
    resolution: {integrity: sha512-6fPc+R4ihwqP6N/aIv2f1gMH8lOVtWQHoqC4yK6oSDVVocumAsfCqjkXnqiYMhmMwS/mEHLp7Vehlt3ql6lEig==}
    engines: {node: '>=8'}
    dev: true

  /strnum@1.0.5:
    resolution: {integrity: sha512-J8bbNyKKXl5qYcR36TIO8W3mVGVHrmmxsd5PAItGkmyzwJvybiw2IVq5nqd0i4LSNSkB/sx9VHllbfFdr9k1JA==}
    dev: false

  /strtok3@6.3.0:
    resolution: {integrity: sha512-fZtbhtvI9I48xDSywd/somNqgUHl2L2cstmXCCif0itOf96jeW18MBSyrLuNicYQVkvpOxkZtkzujiTJ9LW5Jw==}
    engines: {node: '>=10'}
    dependencies:
      '@tokenizer/token': 0.3.0
      peek-readable: 4.1.0

  /structured-headers@1.0.1:
    resolution: {integrity: sha512-QYBxdBtA4Tl5rFPuqmbmdrS9kbtren74RTJTcs0VSQNVV5iRhJD4QlYTLD0+81SBwUQctjEQzjTRI3WG4DzICA==}
    engines: {node: '>= 14', npm: '>=6'}
    dev: false

  /style-inject@0.3.0:
    resolution: {integrity: sha512-IezA2qp+vcdlhJaVm5SOdPPTUu0FCEqfNSli2vRuSIBbu5Nq5UvygTk/VzeCqfLz2Atj3dVII5QBKGZRZ0edzw==}
    dev: true

  /stylehacks@5.1.1(postcss@8.4.38):
    resolution: {integrity: sha512-sBpcd5Hx7G6seo7b1LkpttvTz7ikD0LlH5RmdcBNb6fFR0Fl7LQwHDFr300q4cwUqi+IYrFGmsIHieMBfnN/Bw==}
    engines: {node: ^10 || ^12 || >=14.0}
    peerDependencies:
      postcss: ^8.2.15
    dependencies:
      browserslist: 4.21.10
      postcss: 8.4.38
      postcss-selector-parser: 6.1.0
    dev: true

  /sucrase@3.35.0:
    resolution: {integrity: sha512-8EbVDiu9iN/nESwxeSxDKe0dunta1GOlHufmSSXxMD2z2/tMZpDMpvXQGsc+ajGo8y2uYUmixaSRUc/QPoQ0GA==}
    engines: {node: '>=16 || 14 >=14.17'}
    hasBin: true
    dependencies:
      '@jridgewell/gen-mapping': 0.3.3
      commander: 4.1.1
      glob: 10.3.10
      lines-and-columns: 1.2.4
      mz: 2.7.0
      pirates: 4.0.6
      ts-interface-checker: 0.1.13
    dev: true

  /supports-color@5.5.0:
    resolution: {integrity: sha512-QjVjwdXIt408MIiAqCX4oUKsgU2EqAGzs2Ppkm4aQYbjm+ZEWEcW4SfFNTr4uMNZma0ey4f5lgLrkB0aX0QMow==}
    engines: {node: '>=4'}
    dependencies:
      has-flag: 3.0.0
    dev: true

  /supports-color@7.2.0:
    resolution: {integrity: sha512-qpCAvRl9stuOHveKsn7HncJRvv501qIacKzQlO/+Lwxc9+0q2wLyv4Dfvt80/DPn2pqOBsJdDiogXGR9+OvwRw==}
    engines: {node: '>=8'}
    dependencies:
      has-flag: 4.0.0

  /supports-color@8.1.1:
    resolution: {integrity: sha512-MpUEN2OodtUzxvKQl72cUF7RQ5EiHsGvSsVG0ia9c5RbWGL2CI4C7EpPS8UTBIplnlzZiNuV56w+FuNxy3ty2Q==}
    engines: {node: '>=10'}
    dependencies:
      has-flag: 4.0.0
    dev: true

  /supports-hyperlinks@2.3.0:
    resolution: {integrity: sha512-RpsAZlpWcDwOPQA22aCH4J0t7L8JmAvsCxfOSEwm7cQs3LshN36QaTkwd70DnBOXDWGssw2eUoc8CaRWT0XunA==}
    engines: {node: '>=8'}
    dependencies:
      has-flag: 4.0.0
      supports-color: 7.2.0
    dev: true

  /supports-preserve-symlinks-flag@1.0.0:
    resolution: {integrity: sha512-ot0WnXS9fgdkgIcePe6RHNk1WA8+muPa6cSjeR3V8K27q9BB1rTE3R1p7Hv0z1ZyAc8s6Vvv8DIyWf681MAt0w==}
    engines: {node: '>= 0.4'}

  /svgo@2.8.0:
    resolution: {integrity: sha512-+N/Q9kV1+F+UeWYoSiULYo4xYSDQlTgb+ayMobAXPwMnLvop7oxKMo9OzIrX5x3eS4L4f2UHhc9axXwY8DpChg==}
    engines: {node: '>=10.13.0'}
    hasBin: true
    dependencies:
      '@trysound/sax': 0.2.0
      commander: 7.2.0
      css-select: 4.3.0
      css-tree: 1.1.3
      csso: 4.2.0
      picocolors: 1.0.1
      stable: 0.1.8
    dev: true

  /synckit@0.8.8:
    resolution: {integrity: sha512-HwOKAP7Wc5aRGYdKH+dw0PRRpbO841v2DENBtjnR5HFWoiNByAl7vrx3p0G/rCyYXQsrxqtX48TImFtPcIHSpQ==}
    engines: {node: ^14.18.0 || >=16.0.0}
    dependencies:
      '@pkgr/core': 0.1.1
      tslib: 2.6.2
    dev: true

  /tailwindcss@3.4.3:
    resolution: {integrity: sha512-U7sxQk/n397Bmx4JHbJx/iSOOv5G+II3f1kpLpY2QeUv5DcPdcTsYLlusZfq1NthHS1c1cZoyFmmkex1rzke0A==}
    engines: {node: '>=14.0.0'}
    hasBin: true
    dependencies:
      '@alloc/quick-lru': 5.2.0
      arg: 5.0.2
      chokidar: 3.6.0
      didyoumean: 1.2.2
      dlv: 1.1.3
      fast-glob: 3.3.1
      glob-parent: 6.0.2
      is-glob: 4.0.3
      jiti: 1.21.0
      lilconfig: 2.1.0
      micromatch: 4.0.5
      normalize-path: 3.0.0
      object-hash: 3.0.0
      picocolors: 1.0.0
      postcss: 8.4.38
      postcss-import: 15.1.0(postcss@8.4.38)
      postcss-js: 4.0.1(postcss@8.4.38)
      postcss-load-config: 4.0.2(postcss@8.4.38)
      postcss-nested: 6.0.1(postcss@8.4.38)
      postcss-selector-parser: 6.1.0
      resolve: 1.22.4
      sucrase: 3.35.0
    transitivePeerDependencies:
      - ts-node
    dev: true

  /tar-fs@2.1.1:
    resolution: {integrity: sha512-V0r2Y9scmbDRLCNex/+hYzvp/zyYjvFbHPNgVTKfQvVrb6guiE/fxP+XblDNR011utopbkex2nM4dHNV6GDsng==}
    dependencies:
      chownr: 1.1.4
      mkdirp-classic: 0.5.3
      pump: 3.0.0
      tar-stream: 2.2.0

  /tar-fs@3.0.6:
    resolution: {integrity: sha512-iokBDQQkUyeXhgPYaZxmczGPhnhXZ0CmrqI+MOb/WFGS9DW5wnfrLgtjUJBvz50vQ3qfRwJ62QVoCFu8mPVu5w==}
    dependencies:
      pump: 3.0.0
      tar-stream: 3.1.6
    optionalDependencies:
      bare-fs: 2.3.5
      bare-path: 2.1.3
    dev: true

  /tar-stream@2.2.0:
    resolution: {integrity: sha512-ujeqbceABgwMZxEJnk2HDY2DlnUZ+9oEcb1KzTVfYHio0UE6dG71n60d8D2I4qNvleWrrXpmjpt7vZeF1LnMZQ==}
    engines: {node: '>=6'}
    dependencies:
      bl: 4.1.0
      end-of-stream: 1.4.4
      fs-constants: 1.0.0
      inherits: 2.0.4
      readable-stream: 3.6.2

  /tar-stream@3.1.6:
    resolution: {integrity: sha512-B/UyjYwPpMBv+PaFSWAmtYjwdrlEaZQEhMIBFNC5oEG8lpiW8XjcSdmEaClj28ArfKScKHs2nshz3k2le6crsg==}
    dependencies:
      b4a: 1.6.7
      fast-fifo: 1.3.2
      streamx: 2.20.1
    dev: true

  /tar@6.1.15:
    resolution: {integrity: sha512-/zKt9UyngnxIT/EAGYuxaMYgOIJiP81ab9ZfkILq4oNLPFX50qyYmu7jRj9qeXoxmJHjGlbH0+cm2uy1WCs10A==}
    engines: {node: '>=10'}
    dependencies:
      chownr: 2.0.0
      fs-minipass: 2.1.0
      minipass: 5.0.0
      minizlib: 2.1.2
      mkdirp: 1.0.4
      yallist: 4.0.0
    dev: true

  /term-size@2.2.1:
    resolution: {integrity: sha512-wK0Ri4fOGjv/XPy8SBHZChl8CM7uMc5VML7SqiQ0zG7+J5Vr+RMQDoHa2CNT6KHUnTGIXH34UDMkPzAUyapBZg==}
    engines: {node: '>=8'}
    dev: true

  /terminal-link@2.1.1:
    resolution: {integrity: sha512-un0FmiRUQNr5PJqy9kP7c40F5BOfpGlYTrxonDChEZB7pzZxRNp/bt+ymiy9/npwXya9KH99nJ/GXFIiUkYGFQ==}
    engines: {node: '>=8'}
    dependencies:
      ansi-escapes: 4.3.2
      supports-hyperlinks: 2.3.0
    dev: true

  /terser@5.31.0:
    resolution: {integrity: sha512-Q1JFAoUKE5IMfI4Z/lkE/E6+SwgzO+x4tq4v1AyBLRj8VSYvRO6A/rQrPg1yud4g0En9EKI1TvFRF2tQFcoUkg==}
    engines: {node: '>=10'}
    hasBin: true
    dependencies:
      '@jridgewell/source-map': 0.3.6
      acorn: 8.10.0
      commander: 2.20.3
      source-map-support: 0.5.21
    dev: true

  /test-exclude@6.0.0:
    resolution: {integrity: sha512-cAGWPIyOHU6zlmg88jwm7VRyXnMN7iV68OGAbYDk/Mh/xC/pzVPlQtY6ngoIH/5/tciuhGfvESU8GrHrcxD56w==}
    engines: {node: '>=8'}
    dependencies:
      '@istanbuljs/schema': 0.1.3
      glob: 7.2.3
      minimatch: 3.1.2
    dev: true

  /text-decoder@1.2.0:
    resolution: {integrity: sha512-n1yg1mOj9DNpk3NeZOx7T6jchTbyJS3i3cucbNN6FcdPriMZx7NsgrGpWWdWZZGxD7ES1XB+3uoqHMgOKaN+fg==}
    requiresBuild: true
    dependencies:
      b4a: 1.6.7
    dev: true

  /text-table@0.2.0:
    resolution: {integrity: sha512-N+8UisAXDGk8PFXP4HAzVR9nbfmVJ3zYLAWiTIoqC5v5isinhr+r5uaO8+7r3BMfuNIufIsA7RdpVgacC2cSpw==}
    dev: true

  /thenify-all@1.6.0:
    resolution: {integrity: sha512-RNxQH/qI8/t3thXJDwcstUO4zeqo64+Uy/+sNVRBx4Xn2OX+OZ9oP+iJnNFqplFra2ZUVeKCSa2oVWi3T4uVmA==}
    engines: {node: '>=0.8'}
    dependencies:
      thenify: 3.3.1
    dev: true

  /thenify@3.3.1:
    resolution: {integrity: sha512-RVZSIV5IG10Hk3enotrhvz0T9em6cyHBLkH/YAZuKqd8hRkKhSfCGIcP2KUY0EPxndzANBmNllzWPwak+bheSw==}
    dependencies:
      any-promise: 1.3.0
    dev: true

  /thread-stream@2.7.0:
    resolution: {integrity: sha512-qQiRWsU/wvNolI6tbbCKd9iKaTnCXsTwVxhhKM6nctPdujTyztjlbUkUTUymidWcMnZ5pWR0ej4a0tjsW021vw==}
    dependencies:
      real-require: 0.2.0

  /through@2.3.8:
    resolution: {integrity: sha512-w89qg7PI8wAdvX60bMDP+bFoD5Dvhm9oLheFp5O4a2QF0cSBGsBX4qZmadPMvVqlLJBBci+WqGGOAPvcDeNSVg==}

  /tlds@1.234.0:
    resolution: {integrity: sha512-TNDfeyDIC+oroH44bMbWC+Jn/2qNrfRvDK2EXt1icOXYG5NMqoRyUosADrukfb4D8lJ3S1waaBWSvQro0erdng==}
    hasBin: true
    dev: false

  /tmp@0.0.33:
    resolution: {integrity: sha512-jRCJlojKnZ3addtTOjdIqoRuPEKBvNXcGYqzO6zWZX8KfKEpnGY5jfggJQ3EjKuu8D4bJRr0y+cYJFmYbImXGw==}
    engines: {node: '>=0.6.0'}
    dependencies:
      os-tmpdir: 1.0.2
    dev: true

  /tmpl@1.0.5:
    resolution: {integrity: sha512-3f0uOEAQwIqGuWW2MVzYg8fV/QNnc/IpuJNG837rLuczAaLVHslWHZQj4IGiEl5Hs3kkbhwL9Ab7Hrsmuj+Smw==}
    dev: true

  /to-fast-properties@2.0.0:
    resolution: {integrity: sha512-/OaKK0xYrs3DmxRYqL/yDc+FxFUVYhDlXMhRmv3z915w2HF1tnN1omB354j8VUGO/hbRzyD6Y3sA7v7GS/ceog==}
    engines: {node: '>=4'}
    dev: true

  /to-regex-range@5.0.1:
    resolution: {integrity: sha512-65P7iz6X5yEr1cwcgvQxbbIw7Uk3gOy5dIdtZ4rDveLqhrdJP+Li/Hx6tyK0NEb+2GCyneCMJiGqrADCSNk8sQ==}
    engines: {node: '>=8.0'}
    dependencies:
      is-number: 7.0.0

  /toidentifier@1.0.1:
    resolution: {integrity: sha512-o5sSPKEkg/DIQNmH43V0/uerLrpzVedkUh8tGNvaeXpfpuwjKenlSox/2O/BTlZUtEe+JG7s5YhEz608PlAHRA==}
    engines: {node: '>=0.6'}

  /token-types@4.2.1:
    resolution: {integrity: sha512-6udB24Q737UD/SDsKAHI9FCRP7Bqc9D/MQUV02ORQg5iskjtLJlZJNdN4kKtcdtwCeWIwIHDGaUsTsCCAa8sFQ==}
    engines: {node: '>=10'}
    dependencies:
      '@tokenizer/token': 0.3.0
      ieee754: 1.2.1

  /toygrad@2.6.0:
    resolution: {integrity: sha512-g4zBmlSbvzOE5FOILxYkAybTSxijKLkj1WoNqVGnbMcWDyj4wWQ+eYSr3ik7XOpIgMq/7eBcPRTJX3DM2E0YMg==}
    dev: false

  /tr46@0.0.3:
    resolution: {integrity: sha512-N3WMsuqV66lT30CrXNbEjx4GEwlow3v6rr4mCcv6prnfwhS01rkgyFdjPNBYd9br7LpXV1+Emh01fHnq2Gdgrw==}

  /trim-newlines@3.0.1:
    resolution: {integrity: sha512-c1PTsA3tYrIsLGkJkzHF+w9F2EyxfXGo4UyJc4pFL++FMjnq0HJS69T3M7d//gKrFKwy429bouPescbjecU+Zw==}
    engines: {node: '>=8'}
    dev: true

  /ts-api-utils@1.0.3(typescript@5.6.3):
    resolution: {integrity: sha512-wNMeqtMz5NtwpT/UZGY5alT+VoKdSsOOP/kqHFcUW1P/VRhH2wJ48+DN2WwUliNbQ976ETwDL0Ifd2VVvgonvg==}
    engines: {node: '>=16.13.0'}
    peerDependencies:
      typescript: '>=4.2.0'
    dependencies:
      typescript: 5.6.3
    dev: true

  /ts-interface-checker@0.1.13:
    resolution: {integrity: sha512-Y/arvbn+rrz3JCKl9C4kVNfTfSm2/mEp5FSz5EsZSANGPSlQrpRI5M4PKF+mJnE52jOO90PnPSc3Ur3bTQw0gA==}
    dev: true

  /ts-morph@16.0.0:
    resolution: {integrity: sha512-jGNF0GVpFj0orFw55LTsQxVYEUOCWBAbR5Ls7fTYE5pQsbW18ssTb/6UXx/GYAEjS+DQTp8VoTw0vqYMiaaQuw==}
    dependencies:
      '@ts-morph/common': 0.17.0
      code-block-writer: 11.0.3
    dev: false

  /ts-node@10.8.2(@swc/core@1.3.42)(@types/node@18.19.67)(typescript@5.6.3):
    resolution: {integrity: sha512-LYdGnoGddf1D6v8REPtIH+5iq/gTDuZqv2/UJUU7tKjuEU8xVZorBM+buCGNjj+pGEud+sOoM4CX3/YzINpENA==}
    hasBin: true
    peerDependencies:
      '@swc/core': '>=1.2.50'
      '@swc/wasm': '>=1.2.50'
      '@types/node': '*'
      typescript: '>=2.7'
    peerDependenciesMeta:
      '@swc/core':
        optional: true
      '@swc/wasm':
        optional: true
    dependencies:
      '@cspotcode/source-map-support': 0.8.1
      '@swc/core': 1.3.42
      '@tsconfig/node10': 1.0.9
      '@tsconfig/node12': 1.0.11
      '@tsconfig/node14': 1.0.3
      '@tsconfig/node16': 1.0.4
      '@types/node': 18.19.67
      acorn: 8.10.0
      acorn-walk: 8.2.0
      arg: 4.1.3
      create-require: 1.1.1
      diff: 4.0.2
      make-error: 1.3.6
      typescript: 5.6.3
      v8-compile-cache-lib: 3.0.1
      yn: 3.1.1
    dev: true

  /tslib@1.14.1:
    resolution: {integrity: sha512-Xni35NKzjgMrwevysHTCArtLDpPvye8zV/0E4EyYn43P7/7qvQwPh9BGkHewbMulVntbigmcT7rdX3BNo9wRJg==}
    dev: false

  /tslib@2.6.2:
    resolution: {integrity: sha512-AEYxH93jGFPn/a2iVAwW87VuUIkR1FVUKB77NwMF7nBTDkDrrT/Hpt/IrCJ0QXhW27jTBDcf5ZY7w6RiqTMw2Q==}
    requiresBuild: true

  /tslib@2.8.0:
    resolution: {integrity: sha512-jWVzBLplnCmoaTr13V9dYbiQ99wvZRd0vNWaDRg+aVYRcjDF3nDksxFDE/+fkXnKhpnUUkmx5pK/v8mCtLVqZA==}
    dev: false

  /tsscmp@1.0.6:
    resolution: {integrity: sha512-LxhtAkPDTkVCMQjt2h6eBVY28KCjikZqZfMcC15YBeNjkgUpdCfBu5HoiOTDu86v6smE8yOjyEktJ8hlbANHQA==}
    engines: {node: '>=0.6.x'}
    requiresBuild: true
    dev: false

  /tty-table@4.2.1:
    resolution: {integrity: sha512-xz0uKo+KakCQ+Dxj1D/tKn2FSyreSYWzdkL/BYhgN6oMW808g8QRMuh1atAV9fjTPbWBjfbkKQpI/5rEcnAc7g==}
    engines: {node: '>=8.0.0'}
    hasBin: true
    dependencies:
      chalk: 4.1.2
      csv: 5.5.3
      kleur: 4.1.5
      smartwrap: 2.0.2
      strip-ansi: 6.0.1
      wcwidth: 1.0.1
      yargs: 17.7.2
    dev: true

  /tunnel-agent@0.6.0:
    resolution: {integrity: sha512-McnNiV1l8RYeY8tBgEpuodCC1mLUdbSN+CYBL7kJsJNInOP8UjDDEwdk6Mw60vdLLrr5NHKZhMAOSrR2NZuQ+w==}
    dependencies:
      safe-buffer: 5.2.1

  /twilio@4.21.0:
    resolution: {integrity: sha512-+meDbJPOxs6vEysJ7xX7XMn6FLKmZFSeVzMKjzN9NWgDXssp713Kf1ukteZlXhnhd7/NtNiUv5OU17qVgBb/BQ==}
    engines: {node: '>=14.0'}
    dependencies:
      axios: 1.6.7
      dayjs: 1.11.10
      https-proxy-agent: 5.0.1
      jsonwebtoken: 9.0.2
      qs: 6.11.0
      scmp: 2.1.0
      url-parse: 1.5.10
      xmlbuilder: 13.0.2
    transitivePeerDependencies:
      - debug
      - supports-color
    dev: true

  /type-check@0.4.0:
    resolution: {integrity: sha512-XleUoc9uwGXqjWwXaUTZAmzMcFZ5858QA2vvx1Ur5xIcixXIP+8LnFDgRplU30us6teqdlskFfu+ae4K79Ooew==}
    engines: {node: '>= 0.8.0'}
    dependencies:
      prelude-ls: 1.2.1
    dev: true

  /type-detect@4.0.8:
    resolution: {integrity: sha512-0fr/mIH1dlO+x7TlcMy+bIDqKPsw/70tVyeHW787goQjhmqaZe10uwLujubK9q9Lg6Fiho1KUKDYz0Z7k7g5/g==}
    engines: {node: '>=4'}
    dev: true

  /type-fest@0.13.1:
    resolution: {integrity: sha512-34R7HTnG0XIJcBSn5XhDd7nNFPRcXYRZrBB2O2jdKqYODldSzBAqzsWoZYYvduky73toYS/ESqxPvkDf/F0XMg==}
    engines: {node: '>=10'}
    dev: true

  /type-fest@0.20.2:
    resolution: {integrity: sha512-Ne+eE4r0/iWnpAxD852z3A+N0Bt5RN//NjJwRd2VFHEmrywxf5vsZlh4R6lixl6B+wz/8d+maTSAkN1FIkI3LQ==}
    engines: {node: '>=10'}
    dev: true

  /type-fest@0.21.3:
    resolution: {integrity: sha512-t0rzBq87m3fVcduHDUFhKmyyX+9eo6WQjZvf51Ea/M0Q7+T374Jp1aUiyUl0GKxp8M/OETVHSDvmkyPgvX+X2w==}
    engines: {node: '>=10'}
    dev: true

  /type-fest@0.6.0:
    resolution: {integrity: sha512-q+MB8nYR1KDLrgr4G5yemftpMC7/QLqVndBmEEdqzmNj5dcFOO4Oo8qlwZE3ULT3+Zim1F8Kq4cBnikNhlCMlg==}
    engines: {node: '>=8'}
    dev: true

  /type-fest@0.8.1:
    resolution: {integrity: sha512-4dbzIzqvjtgiM5rw1k5rEHtBANKmdudhGyBEajN01fEyhaAIhsoKNy6y7+IN93IfpFtwY9iqi7kD+xwKhQsNJA==}
    engines: {node: '>=8'}
    dev: true

  /type-fest@2.19.0:
    resolution: {integrity: sha512-RAH822pAdBgcNMAfWnCBU3CFZcfZ/i1eZjwFU/dsLKumyuuP3niueg2UAukXYF0E2AAoc82ZSSf9J0WQBinzHA==}
    engines: {node: '>=12.20'}

  /type-is@1.6.18:
    resolution: {integrity: sha512-TkRKr9sUTxEH8MdfuCSP7VizJyzRNMjj2J2do2Jr3Kym598JVdEksuzPQCnlFPW4ky9Q+iA+ma9BGm06XQBy8g==}
    engines: {node: '>= 0.6'}
    dependencies:
      media-typer: 0.3.0
      mime-types: 2.1.35

  /typed-array-buffer@1.0.0:
    resolution: {integrity: sha512-Y8KTSIglk9OZEr8zywiIHG/kmQ7KWyjseXs1CbSo8vC42w7hg2HgYTxSWwP0+is7bWDc1H+Fo026CpHFwm8tkw==}
    engines: {node: '>= 0.4'}
    dependencies:
      call-bind: 1.0.2
      get-intrinsic: 1.2.1
      is-typed-array: 1.1.12
    dev: true

  /typed-array-byte-length@1.0.0:
    resolution: {integrity: sha512-Or/+kvLxNpeQ9DtSydonMxCx+9ZXOswtwJn17SNLvhptaXYDJvkFFP5zbfU/uLmvnBJlI4yrnXRxpdWH/M5tNA==}
    engines: {node: '>= 0.4'}
    dependencies:
      call-bind: 1.0.2
      for-each: 0.3.3
      has-proto: 1.0.1
      is-typed-array: 1.1.12
    dev: true

  /typed-array-byte-offset@1.0.0:
    resolution: {integrity: sha512-RD97prjEt9EL8YgAgpOkf3O4IF9lhJFr9g0htQkm0rchFp/Vx7LW5Q8fSXXub7BXAODyUQohRMyOc3faCPd0hg==}
    engines: {node: '>= 0.4'}
    dependencies:
      available-typed-arrays: 1.0.5
      call-bind: 1.0.2
      for-each: 0.3.3
      has-proto: 1.0.1
      is-typed-array: 1.1.12
    dev: true

  /typed-array-length@1.0.4:
    resolution: {integrity: sha512-KjZypGq+I/H7HI5HlOoGHkWUUGq+Q0TPhQurLbyrVrvnKTBgzLhIJ7j6J/XTQOi0d1RjyZ0wdas8bKs2p0x3Ng==}
    dependencies:
      call-bind: 1.0.2
      for-each: 0.3.3
      is-typed-array: 1.1.12
    dev: true

  /typed-emitter@2.1.0:
    resolution: {integrity: sha512-g/KzbYKbH5C2vPkaXGu8DJlHrGKHLsM25Zg9WuC9pMGfuvT+X25tZQWo5fK1BjBm8+UrVE9LDCvaY0CQk+fXDA==}
    optionalDependencies:
      rxjs: 7.8.1

  /typed-query-selector@2.12.0:
    resolution: {integrity: sha512-SbklCd1F0EiZOyPiW192rrHZzZ5sBijB6xM+cpmrwDqObvdtunOHHIk9fCGsoK5JVIYXoyEp4iEdE3upFH3PAg==}
    dev: true

  /typescript@4.5.2:
    resolution: {integrity: sha512-5BlMof9H1yGt0P8/WF+wPNw6GfctgGjXp5hkblpyT+8rkASSmkUKMXrxR0Xg8ThVCi/JnHQiKXeBaEwCeQwMFw==}
    engines: {node: '>=4.2.0'}
    hasBin: true
    dev: true

  /typescript@5.6.3:
    resolution: {integrity: sha512-hjcS1mhfuyi4WW8IWtjP7brDrG2cuDZukyrYrSauoXGNgx0S7zceP07adYkJycEr56BOUTNPzbInooiN3fn1qw==}
    engines: {node: '>=14.17'}
    hasBin: true
    dev: true

  /ua-parser-js@1.0.38:
    resolution: {integrity: sha512-Aq5ppTOfvrCMgAPneW1HfWj66Xi7XL+/mIy996R1/CLS/rcyJQm6QZdsKrUeivDFQ+Oc9Wyuwor8Ze8peEoUoQ==}
    dev: false

  /uglify-js@3.19.3:
    resolution: {integrity: sha512-v3Xu+yuwBXisp6QYTcH4UbH+xYJXqnq2m/LtQVWKWzYc1iehYnLixoQDN9FH6/j9/oybfd6W9Ghwkl8+UMKTKQ==}
    engines: {node: '>=0.8.0'}
    hasBin: true
    requiresBuild: true
    optional: true

  /uint8arrays@3.0.0:
    resolution: {integrity: sha512-HRCx0q6O9Bfbp+HHSfQQKD7wU70+lydKVt4EghkdOvlK/NlrF90z+eXV34mUd48rNvVJXwkrMSPpCATkct8fJA==}
    dependencies:
      multiformats: 9.9.0

  /unbox-primitive@1.0.2:
    resolution: {integrity: sha512-61pPlCD9h51VoreyJ0BReideM3MDKMKnh6+V9L08331ipq6Q8OFXZYiqP6n/tbHx4s5I9uRhcye6BrbkizkBDw==}
    dependencies:
      call-bind: 1.0.2
      has-bigints: 1.0.2
      has-symbols: 1.0.3
      which-boxed-primitive: 1.0.2
    dev: true

  /unbzip2-stream@1.4.3:
    resolution: {integrity: sha512-mlExGW4w71ebDJviH16lQLtZS32VKqsSfk80GCfUlwT/4/hNRFsoscrF/c++9xinkMzECL1uL9DDwXqFWkruPg==}
    dependencies:
      buffer: 5.7.1
      through: 2.3.8
    dev: true

  /undici-types@5.26.5:
    resolution: {integrity: sha512-JlCMO+ehdEIKqlFxk6IfVoAUVmgz7cU7zD/h9XZ0qzeosSHmUJVOzSQvvYSYWXkFXC+IfLKSIffhv0sVZup6pA==}

  /undici@5.28.4:
    resolution: {integrity: sha512-72RFADWFqKmUb2hmmvNODKL3p9hcB6Gt2DOQMis1SEBaV6a4MH8soBvzg+95CYhCKPFedut2JY9bMfrDl9D23g==}
    engines: {node: '>=14.0'}
    dependencies:
      '@fastify/busboy': 2.1.0

  /undici@6.19.8:
    resolution: {integrity: sha512-U8uCCl2x9TK3WANvmBavymRzxbfFYG+tAu+fgx3zxQy3qdagQqBLwJVrdyO1TBfUXvfKveMKJZhpvUYoOjM+4g==}
    engines: {node: '>=18.17'}
    dev: false

  /unique-filename@2.0.1:
    resolution: {integrity: sha512-ODWHtkkdx3IAR+veKxFV+VBkUMcN+FaqzUUd7IZzt+0zhDZFPFxhlqwPF3YQvMHx1TD0tdgYl+kuPnJ8E6ql7A==}
    engines: {node: ^12.13.0 || ^14.15.0 || >=16.0.0}
    dependencies:
      unique-slug: 3.0.0
    dev: true

  /unique-slug@3.0.0:
    resolution: {integrity: sha512-8EyMynh679x/0gqE9fT9oilG+qEt+ibFyqjuVTsZn1+CMxH+XLlpvr2UZx4nVcCwTpx81nICr2JQFkM+HPLq4w==}
    engines: {node: ^12.13.0 || ^14.15.0 || >=16.0.0}
    dependencies:
      imurmurhash: 0.1.4
    dev: true

  /universalify@0.1.2:
    resolution: {integrity: sha512-rBJeI5CXAlmy1pV+617WB9J63U6XcazHHF2f2dbJix4XzpUF0RS3Zbj0FGIOCAva5P/d/GBOYaACQ1w+0azUkg==}
    engines: {node: '>= 4.0.0'}
    dev: true

  /universalify@2.0.1:
    resolution: {integrity: sha512-gptHNQghINnc/vTGIk0SOFGFNXw7JVrlRUtConJRlvaw6DuX0wO5Jeko9sWrMBhh+PsYAZ7oXAiOnf/UKogyiw==}
    engines: {node: '>= 10.0.0'}
    dev: true

  /unpipe@1.0.0:
    resolution: {integrity: sha512-pjy2bYhSsufwWlKwPc+l3cN7+wuJlK6uz0YdJEOlQDbl6jo/YlPi4mb8agUkVC8BF7V8NuzeyPNqRksA3hztKQ==}
    engines: {node: '>= 0.8'}

  /update-browserslist-db@1.0.11(browserslist@4.21.10):
    resolution: {integrity: sha512-dCwEFf0/oT85M1fHBg4F0jtLwJrutGoHSQXCh7u4o2t1drG+c0a9Flnqww6XUKSfQMPpJBRjU8d4RXB09qtvaA==}
    hasBin: true
    peerDependencies:
      browserslist: '>= 4.21.0'
    dependencies:
      browserslist: 4.21.10
      escalade: 3.1.2
      picocolors: 1.0.1
    dev: true

  /update-browserslist-db@1.0.16(browserslist@4.23.0):
    resolution: {integrity: sha512-KVbTxlBYlckhF5wgfyZXTWnMn7MMZjMu9XG8bPlliUOP9ThaF4QnhP8qrjrH7DRzHfSk0oQv1wToW+iA5GajEQ==}
    hasBin: true
    peerDependencies:
      browserslist: '>= 4.21.0'
    dependencies:
      browserslist: 4.23.0
      escalade: 3.1.2
      picocolors: 1.0.1
    dev: true

  /uri-js@4.4.1:
    resolution: {integrity: sha512-7rKUyy33Q1yc98pQ1DAmLtwX109F7TIfWlW1Ydo8Wl1ii1SeHieeh0HHfPeL2fMXK6z0s8ecKs9frCuLJvndBg==}
    dependencies:
      punycode: 2.3.0

  /url-parse@1.5.10:
    resolution: {integrity: sha512-WypcfiRhfeUP9vvF0j6rw0J3hrWrw6iZv3+22h6iRMJ/8z1Tj6XfLP4DsUix5MhMPnXpiHDoKyoZ/bdCkwBCiQ==}
    dependencies:
      querystringify: 2.2.0
      requires-port: 1.0.0
    dev: true

  /urlpattern-polyfill@10.0.0:
    resolution: {integrity: sha512-H/A06tKD7sS1O1X2SshBVeA5FLycRpjqiBeqGKmBwBDBy28EnRjORxTNe269KSSr5un5qyWi1iL61wLxpd+ZOg==}
    dev: true

  /util-deprecate@1.0.2:
    resolution: {integrity: sha512-EPD5q1uXyFxJpCrLnCc1nHnq3gOa6DZBocAIiI2TaSCA7VCJ1UJDMagCzIkXNsUYfD1daK//LTEQ8xiIbrHtcw==}

  /utils-merge@1.0.1:
    resolution: {integrity: sha512-pMZTvIkT1d+TFGvDOqodOclx0QWkkgi6Tdoa8gC8ffGAAqz9pzPTZWAybbsHHoED/ztMtkv/VoYTYyShUn81hA==}
    engines: {node: '>= 0.4.0'}

  /uuid@8.3.2:
    resolution: {integrity: sha512-+NYs2QeMWy+GWFOEm9xnn6HCDp0l7QBD7ml8zLUmJ+93Q5NF0NocErnwkTkXVFNiX3/fpC6afS8Dhb/gz7R7eg==}
    hasBin: true
    dev: false

  /v8-compile-cache-lib@3.0.1:
    resolution: {integrity: sha512-wa7YjyUGfNZngI/vtK0UHAN+lgDCxBPCylVXGp0zu59Fz5aiGtNXaq3DhIov063MorB+VfufLh3JlF2KdTK3xg==}
    dev: true

  /v8-to-istanbul@9.1.0:
    resolution: {integrity: sha512-6z3GW9x8G1gd+JIIgQQQxXuiJtCXeAjp6RaPEPLv62mH3iPHPxV6W3robxtCzNErRo6ZwTmzWhsbNvjyEBKzKA==}
    engines: {node: '>=10.12.0'}
    dependencies:
      '@jridgewell/trace-mapping': 0.3.25
      '@types/istanbul-lib-coverage': 2.0.4
      convert-source-map: 1.9.0
    dev: true

  /validate-npm-package-license@3.0.4:
    resolution: {integrity: sha512-DpKm2Ui/xN7/HQKCtpZxoRWBhZ9Z0kqtygG8XCgNQ8ZlDnxuQmWhj566j8fN4Cu3/JmbhsDo7fcAJq4s9h27Ew==}
    dependencies:
      spdx-correct: 3.2.0
      spdx-expression-parse: 3.0.1
    dev: true

  /varint@6.0.0:
    resolution: {integrity: sha512-cXEIW6cfr15lFv563k4GuVuW/fiwjknytD37jIOLSdSWuOI6WnO/oKwmP2FQTU2l01LP8/M5TSAJpzUaGe3uWg==}
    dev: false

  /vary@1.1.2:
    resolution: {integrity: sha512-BNGbWLfd0eUPabhkXUVm0j8uuvREyTh5ovRa/dyow/BqAbZJyC+5fU+IzQOzmAKzYqYRAISoRhdQr3eIZ/PXqg==}
    engines: {node: '>= 0.8'}

  /walker@1.0.8:
    resolution: {integrity: sha512-ts/8E8l5b7kY0vlWLewOkDXMmPdLcVV4GmOQLyxuSswIJsweeFZtAsMF7k1Nszz+TYBQrlYRmzOnr398y1JemQ==}
    dependencies:
      makeerror: 1.0.12
    dev: true

  /wcwidth@1.0.1:
    resolution: {integrity: sha512-XHPEwS0q6TaxcvG85+8EYkbiCux2XtWG2mkc47Ng2A77BQu9+DqIOJldST4HgPkuea7dvKSj5VgX3P1d4rW8Tg==}
    dependencies:
      defaults: 1.0.4
    dev: true

  /webidl-conversions@3.0.1:
    resolution: {integrity: sha512-2JAn3z8AR6rjK8Sm8orRC0h/bcl/DqL7tRPdGZ4I1CjdF+EaMLmYxBHyXuKL849eucPFhvBoxMsflfOb8kxaeQ==}

  /whatwg-url@5.0.0:
    resolution: {integrity: sha512-saE57nupxk6v3HY35+jzBwYa0rKSy0XR8JSxZPwgLr7ys0IBzhGviA1/TUGJLmSVqs8pb9AnvICXEuOHLprYTw==}
    dependencies:
      tr46: 0.0.3
      webidl-conversions: 3.0.1

  /which-boxed-primitive@1.0.2:
    resolution: {integrity: sha512-bwZdv0AKLpplFY2KZRX6TvyuN7ojjr7lwkg6ml0roIy9YeuSr7JS372qlNW18UQYzgYK9ziGcerWqZOmEn9VNg==}
    dependencies:
      is-bigint: 1.0.4
      is-boolean-object: 1.1.2
      is-number-object: 1.0.7
      is-string: 1.0.7
      is-symbol: 1.0.4
    dev: true

  /which-module@2.0.1:
    resolution: {integrity: sha512-iBdZ57RDvnOR9AGBhML2vFZf7h8vmBjhoaZqODJBFWHVtKkDmKuHai3cx5PgVMrX5YDNp27AofYbAwctSS+vhQ==}
    dev: true

  /which-pm@2.0.0:
    resolution: {integrity: sha512-Lhs9Pmyph0p5n5Z3mVnN0yWcbQYUAD7rbQUiMsQxOJ3T57k7RFe35SUwWMf7dsbDZks1uOmw4AecB/JMDj3v/w==}
    engines: {node: '>=8.15'}
    dependencies:
      load-yaml-file: 0.2.0
      path-exists: 4.0.0
    dev: true

  /which-typed-array@1.1.11:
    resolution: {integrity: sha512-qe9UWWpkeG5yzZ0tNYxDmd7vo58HDBc39mZ0xWWpolAGADdFOzkfamWLDxkOWcvHQKVmdTyQdLD4NOfjLWTKew==}
    engines: {node: '>= 0.4'}
    dependencies:
      available-typed-arrays: 1.0.5
      call-bind: 1.0.2
      for-each: 0.3.3
      gopd: 1.0.1
      has-tostringtag: 1.0.0
    dev: true

  /which@1.3.1:
    resolution: {integrity: sha512-HxJdYWq1MTIQbJ3nw0cqssHoTNU267KlrDuGZ1WYlxDStUtKUhOaJmh112/TZmHxxUfuJqPXSOm7tDyas0OSIQ==}
    hasBin: true
    dependencies:
      isexe: 2.0.0
    dev: true

  /which@2.0.2:
    resolution: {integrity: sha512-BLI3Tl1TW3Pvl70l3yq3Y64i+awpwXqsGBYWkkqMtnbXgrMD+yj7rhW0kuEDxzJaYXGjEW5ogapKNMEKNMjibA==}
    engines: {node: '>= 8'}
    hasBin: true
    dependencies:
      isexe: 2.0.0

  /wide-align@1.1.5:
    resolution: {integrity: sha512-eDMORYaPNZ4sQIuuYPDHdQvf4gyCF9rEEV/yPxGfwPkRodwEgiMUUXTx/dex+Me0wxx53S+NgUHaP7y3MGlDmg==}
    dependencies:
      string-width: 4.2.3
    dev: true

  /wordwrap@1.0.0:
    resolution: {integrity: sha512-gvVzJFlPycKc5dZN4yPkP8w7Dc37BtP1yczEneOb4uq34pXZcvrtRTmWV8W+Ume+XCxKgbjM+nevkyFPMybd4Q==}

  /wrap-ansi@6.2.0:
    resolution: {integrity: sha512-r6lPcBGxZXlIcymEu7InxDMhdW0KDxpLgoFLcguasxCaJ/SOIZwINatK9KY/tf+ZrlywOKU0UDj3ATXUBfxJXA==}
    engines: {node: '>=8'}
    dependencies:
      ansi-styles: 4.3.0
      string-width: 4.2.3
      strip-ansi: 6.0.1
    dev: true

  /wrap-ansi@7.0.0:
    resolution: {integrity: sha512-YVGIj2kamLSTxw6NsZjoBxfSwsn0ycdesmc4p+Q21c5zPuZ1pl+NfxVdxPtdHvmNVOQ6XSYG4AUtyt/Fi7D16Q==}
    engines: {node: '>=10'}
    dependencies:
      ansi-styles: 4.3.0
      string-width: 4.2.3
      strip-ansi: 6.0.1

  /wrap-ansi@8.1.0:
    resolution: {integrity: sha512-si7QWI6zUMq56bESFvagtmzMdGOtoxfR+Sez11Mobfc7tm+VkUckk9bW2UeffTGVUbOksxmSw0AA2gs8g71NCQ==}
    engines: {node: '>=12'}
    dependencies:
      ansi-styles: 6.2.1
      string-width: 5.1.2
      strip-ansi: 7.1.0

  /wrappy@1.0.2:
    resolution: {integrity: sha512-l4Sp/DRseor9wL6EvV2+TuQn63dMkPjZ/sp9XkghTEbV9KlPS1xUsZ3u7/IQO4wxtcFB4bgpQPRcR3QCvezPcQ==}

  /write-file-atomic@4.0.2:
    resolution: {integrity: sha512-7KxauUdBmSdWnmpaGFg+ppNjKF8uNLry8LyzjauQDOVONfFLNKrKvQOxZ/VuTIcS/gge/YNahf5RIIQWTSarlg==}
    engines: {node: ^12.13.0 || ^14.15.0 || >=16.0.0}
    dependencies:
      imurmurhash: 0.1.4
      signal-exit: 3.0.7
    dev: true

  /ws@8.12.0:
    resolution: {integrity: sha512-kU62emKIdKVeEIOIKVegvqpXMSTAMLJozpHZaJNDYqBjzlSYXQGviYwN1osDLJ9av68qHd4a2oSjd7yD4pacig==}
    engines: {node: '>=10.0.0'}
    peerDependencies:
      bufferutil: ^4.0.1
      utf-8-validate: '>=5.0.2'
    peerDependenciesMeta:
      bufferutil:
        optional: true
      utf-8-validate:
        optional: true

  /ws@8.18.0(bufferutil@4.0.8):
    resolution: {integrity: sha512-8VbfWfHLbbwu3+N6OKsOMpBdT4kXPDDB9cJk2bJ6mh9ucxdlnNvH1e+roYkKmN9Nxw2yjz7VzeO9oOz2zJ04Pw==}
    engines: {node: '>=10.0.0'}
    peerDependencies:
      bufferutil: ^4.0.1
      utf-8-validate: '>=5.0.2'
    peerDependenciesMeta:
      bufferutil:
        optional: true
      utf-8-validate:
        optional: true
<<<<<<< HEAD
    dependencies:
      bufferutil: 4.0.8
=======
>>>>>>> 17057144

  /xmlbuilder@13.0.2:
    resolution: {integrity: sha512-Eux0i2QdDYKbdbA6AM6xE4m6ZTZr4G4xF9kahI2ukSEMCzwce2eX9WlTI5J3s+NU7hpasFsr8hWIONae7LluAQ==}
    engines: {node: '>=6.0'}
    dev: true

  /xtend@4.0.2:
    resolution: {integrity: sha512-LKYU1iAXJXUgAXn9URjiu+MWhyUXHsvfp7mcuYm9dSUKK0/CjtrUwFAxD82/mCWbtLsGjFIad0wIsod4zrTAEQ==}
    engines: {node: '>=0.4'}

  /y18n@4.0.3:
    resolution: {integrity: sha512-JKhqTOwSrqNA1NY5lSztJ1GrBiUodLMmIZuLiDaMRJ+itFd+ABVE8XBjOvIWL+rSqNDC74LCSFmlb/U4UZ4hJQ==}
    dev: true

  /y18n@5.0.8:
    resolution: {integrity: sha512-0pfFzegeDWJHJIAmTLRP2DwHjdF5s7jo9tuztdQxAhINCdvS+3nGINqPd00AphqJR/0LhANUS6/+7SCb98YOfA==}
    engines: {node: '>=10'}
    dev: true

  /yallist@2.1.2:
    resolution: {integrity: sha512-ncTzHV7NvsQZkYe1DW7cbDLm0YpzHmZF5r/iyP3ZnQtMiJ+pjzisCiMNI+Sj+xQF5pXhSHxSB3uDbsBTzY/c2A==}
    dev: true

  /yallist@3.1.1:
    resolution: {integrity: sha512-a4UGQaWPH59mOXUYnAG2ewncQS4i4F43Tv3JoAM+s2VDAmS9NsK8GpDMLrCHPksFT7h3K6TOoUNn2pb7RoXx4g==}
    dev: true

  /yallist@4.0.0:
    resolution: {integrity: sha512-3wdGidZyq5PB084XLES5TpOSRA3wjXAlIWMhum2kRcv/41Sn2emQ0dycQW4uZXLejwKvg6EsvbdlVL+FYEct7A==}

  /yaml@1.10.2:
    resolution: {integrity: sha512-r3vXyErRCYJ7wg28yvBY5VSoAF8ZvlcW9/BwUzEtUsjvX/DKs24dIkuwjtuprwJJHsbyUbLApepYTR1BN4uHrg==}
    engines: {node: '>= 6'}
    dev: true

  /yaml@2.4.2:
    resolution: {integrity: sha512-B3VqDZ+JAg1nZpaEmWtTXUlBneoGx6CPM9b0TENK6aoSu5t73dItudwdgmi6tHlIZZId4dZ9skcAQ2UbcyAeVA==}
    engines: {node: '>= 14'}
    hasBin: true
    dev: true

  /yargs-parser@18.1.3:
    resolution: {integrity: sha512-o50j0JeToy/4K6OZcaQmW6lyXXKhq7csREXcDwk2omFPJEwUNOVtJKvmDr9EI1fAJZUyZcRF7kxGBWmRXudrCQ==}
    engines: {node: '>=6'}
    dependencies:
      camelcase: 5.3.1
      decamelize: 1.2.0
    dev: true

  /yargs-parser@21.1.1:
    resolution: {integrity: sha512-tVpsJW7DdjecAiFpbIB1e3qxIQsE6NoPc5/eTdrbbIC4h0LVsWhnoa3g+m2HclBIujHzsxZ4VJVA+GUuc2/LBw==}
    engines: {node: '>=12'}
    dev: true

  /yargs@15.4.1:
    resolution: {integrity: sha512-aePbxDmcYW++PaqBsJ+HYUFwCdv4LVvdnhBy78E57PIor8/OVvhMrADFFEDh8DHDFRv/O9i3lPhsENjO7QX0+A==}
    engines: {node: '>=8'}
    dependencies:
      cliui: 6.0.0
      decamelize: 1.2.0
      find-up: 4.1.0
      get-caller-file: 2.0.5
      require-directory: 2.1.1
      require-main-filename: 2.0.0
      set-blocking: 2.0.0
      string-width: 4.2.3
      which-module: 2.0.1
      y18n: 4.0.3
      yargs-parser: 18.1.3
    dev: true

  /yargs@17.7.2:
    resolution: {integrity: sha512-7dSzzRQ++CKnNI/krKnYRV7JKKPUXMEh61soaHKg9mrWEhzFWhFnxPxGl+69cD1Ou63C13NUPCnmIcrvqCuM6w==}
    engines: {node: '>=12'}
    dependencies:
      cliui: 8.0.1
      escalade: 3.1.2
      get-caller-file: 2.0.5
      require-directory: 2.1.1
      string-width: 4.2.3
      y18n: 5.0.8
      yargs-parser: 21.1.1
    dev: true

  /yauzl@2.10.0:
    resolution: {integrity: sha512-p4a9I6X6nu6IhoGmBqAcbJy1mlC4j27vEPZX9F4L4/vZT3Lyq1VkFHw/V/PUcB9Buo+DG3iHkT0x3Qya58zc3g==}
    dependencies:
      buffer-crc32: 0.2.13
      fd-slicer: 1.1.0
    dev: true

  /yesno@0.4.0:
    resolution: {integrity: sha512-tdBxmHvbXPBKYIg81bMCB7bVeDmHkRzk5rVJyYYXurwKkHq/MCd8rz4HSJUP7hW0H2NlXiq8IFiWvYKEHhlotA==}
    dev: false

  /yn@3.1.1:
    resolution: {integrity: sha512-Ux4ygGWsu2c7isFWe8Yu1YluJmqVhxqK2cLXNQA5AcC3QfbGNpM7fu0Y8b/z16pXLnFxZYvWhd3fhBY9DLmC6Q==}
    engines: {node: '>=6'}
    dev: true

  /yocto-queue@0.1.0:
    resolution: {integrity: sha512-rVksvsnNCdJ/ohGc6xgPwyN8eheCxsiLM8mxuE/t/mOVqJewPuO1miLpTHQiRgTKCLexL4MeAFVagts7HmNZ2Q==}
    engines: {node: '>=10'}

  /zod@3.23.8:
    resolution: {integrity: sha512-XBx9AXhXktjUqnepgTiE5flcKIYWi/rme0Eaj+5Y0lftuGBq+jyRu/md4WnuxqgP1ubdpNCsYEYPxrzVHD8d6g==}<|MERGE_RESOLUTION|>--- conflicted
+++ resolved
@@ -709,29 +709,6 @@
         specifier: ^5.6.3
         version: 5.6.3
 
-<<<<<<< HEAD
-  packages/jetstream:
-    dependencies:
-      '@atproto/lexicon':
-        specifier: workspace:*
-        version: link:../lexicon
-      '@toondepauw/node-zstd':
-        specifier: ^1.2.0
-        version: 1.2.0
-      bufferutil:
-        specifier: ^4.0.8
-        version: 4.0.8
-      ws:
-        specifier: ^8.18.0
-        version: 8.18.0(bufferutil@4.0.8)
-    devDependencies:
-      '@atproto/api':
-        specifier: workspace:*
-        version: link:../api
-      '@types/ws':
-        specifier: ^8.5.4
-        version: 8.5.4
-=======
   packages/internal/xrpc-utils:
     dependencies:
       '@atproto/xrpc':
@@ -741,7 +718,6 @@
         specifier: workspace:^
         version: link:../../xrpc-server
     devDependencies:
->>>>>>> 17057144
       typescript:
         specifier: ^5.6.3
         version: 5.6.3
@@ -6205,92 +6181,6 @@
   /@tokenizer/token@0.3.0:
     resolution: {integrity: sha512-OvjF+z51L3ov0OyAU0duzsYuvO01PH7x4t6DJx+guahgTnBHkhJdG7soQeTSFLWN3efnHyibZ4Z8l2EuWwJN3A==}
 
-  /@toondepauw/node-zstd-darwin-arm64@1.2.0:
-    resolution: {integrity: sha512-fdBGlRSrf19M1+IJ98aJCLK6/HKQRnRlhE5i6EZ7kVfD2r6h5Bq9NqHAmQ5MgwtmfB9VMmiIrQAMIxKVeT54pg==}
-    engines: {node: '>= 14'}
-    cpu: [arm64]
-    os: [darwin]
-    requiresBuild: true
-    dev: false
-    optional: true
-
-  /@toondepauw/node-zstd-darwin-x64@1.2.0:
-    resolution: {integrity: sha512-ZVu4zkQUgCQ8z1lLd7/LZzIYDKL48tPguIN8L4SRfLuWWlTq2/4OT6AmchztDbe5soLCDuw64t5X5otDvgsGJA==}
-    engines: {node: '>= 14'}
-    cpu: [x64]
-    os: [darwin]
-    requiresBuild: true
-    dev: false
-    optional: true
-
-  /@toondepauw/node-zstd-freebsd-x64@1.2.0:
-    resolution: {integrity: sha512-kDK+l3uP7htiWvM/klY32siEGIBk3K5Da4/DcXV2q/Vp+Ph86FWpQRzC46wJIpJB60xEU67pxFGLBH/8/RB02g==}
-    engines: {node: '>= 14'}
-    cpu: [x64]
-    os: [freebsd]
-    requiresBuild: true
-    dev: false
-    optional: true
-
-  /@toondepauw/node-zstd-linux-arm64-gnu@1.2.0:
-    resolution: {integrity: sha512-KteUWam7McA0moNiRgu7KSgPu3FE+KXuh3ObqWoco5JK53Sp4Pgr/q1IYsdN6TYYbgJMkJpof62NIbyi6tnVfg==}
-    engines: {node: '>= 14'}
-    cpu: [arm64]
-    os: [linux]
-    requiresBuild: true
-    dev: false
-    optional: true
-
-  /@toondepauw/node-zstd-linux-arm64-musl@1.2.0:
-    resolution: {integrity: sha512-KjbGOXvPmorhWGD4kEVjdBz/gJgUOw1Eu0xziBwsq03URrI0XSDAY6YiJZpZtGnSjm7XonEpnBZcVwXH1HZz3Q==}
-    engines: {node: '>= 14'}
-    cpu: [arm64]
-    os: [linux]
-    requiresBuild: true
-    dev: false
-    optional: true
-
-  /@toondepauw/node-zstd-linux-x64-gnu@1.2.0:
-    resolution: {integrity: sha512-qNJDZGd/jplK/1J+8V87dYdrviAxNt1iwI/SQ0JR3HTz5Jdbu+BnVB9oMklCc/bGWa8zTkiZkl/EwA3gtbpo+Q==}
-    engines: {node: '>= 14'}
-    cpu: [x64]
-    os: [linux]
-    requiresBuild: true
-    dev: false
-    optional: true
-
-  /@toondepauw/node-zstd-linux-x64-musl@1.2.0:
-    resolution: {integrity: sha512-Cw1qnMXde8caitDMbk0vWrqnVHTSK+JB/Dp3XnZghQjBrD7JLj2qNzh0eTkxNFa+nijbo8HyyslWGswCugYZCw==}
-    engines: {node: '>= 14'}
-    cpu: [x64]
-    os: [linux]
-    requiresBuild: true
-    dev: false
-    optional: true
-
-  /@toondepauw/node-zstd-win32-x64-msvc@1.2.0:
-    resolution: {integrity: sha512-7cD2/R7DLZHMxHTsQNtOX3vJCT4qd74a3nWjYYthJ89gqXwwEoC8BwttQxvHd0qCZ3S/cZ/BYoTikXMwMNmCEg==}
-    engines: {node: '>= 14'}
-    cpu: [x64]
-    os: [win32]
-    requiresBuild: true
-    dev: false
-    optional: true
-
-  /@toondepauw/node-zstd@1.2.0:
-    resolution: {integrity: sha512-vVDvPUstF9gKEX+Kqp654bL+4UNus6pkmY8mlcJQpIw/Sn6sO9fl1PEwxB0d0unH5PmVfBUicf1lOXu74OLrCg==}
-    engines: {node: '>= 14'}
-    optionalDependencies:
-      '@toondepauw/node-zstd-darwin-arm64': 1.2.0
-      '@toondepauw/node-zstd-darwin-x64': 1.2.0
-      '@toondepauw/node-zstd-freebsd-x64': 1.2.0
-      '@toondepauw/node-zstd-linux-arm64-gnu': 1.2.0
-      '@toondepauw/node-zstd-linux-arm64-musl': 1.2.0
-      '@toondepauw/node-zstd-linux-x64-gnu': 1.2.0
-      '@toondepauw/node-zstd-linux-x64-musl': 1.2.0
-      '@toondepauw/node-zstd-win32-x64-msvc': 1.2.0
-    dev: false
-
   /@tootallnate/once@2.0.0:
     resolution: {integrity: sha512-XCuKFP5PS55gnMVu3dty8KPatLqUoy/ZYzDzAGCQ8JNFCkLXzmI7vNHCR+XpbZaMWQK/vQubr7PkYq8g470J/A==}
     engines: {node: '>= 10'}
@@ -7341,13 +7231,6 @@
     dependencies:
       base64-js: 1.5.1
       ieee754: 1.2.1
-
-  /bufferutil@4.0.8:
-    resolution: {integrity: sha512-4T53u4PdgsXqKaIctwF8ifXlRTTmEPJ8iEPWFdGZvcf7sbwYo6FKFEX9eNNAnzFZ7EzJAQ3CJeOtCRA4rDp7Pw==}
-    engines: {node: '>=6.14.2'}
-    requiresBuild: true
-    dependencies:
-      node-gyp-build: 4.6.1
 
   /builtin-modules@3.3.0:
     resolution: {integrity: sha512-zhaCDicdLuWN5UbN5IMnFqNMhNfo919sH85y2/ea+5Yg9TsTkeZxpL+JLbp6cgYFS4sRLp3YV4S6yDuqVWHYOw==}
@@ -11039,6 +10922,7 @@
   /node-gyp-build@4.6.1:
     resolution: {integrity: sha512-24vnklJmyRS8ViBNI8KbtK/r/DmXQMRiOMXTNz2nrTnAYUwjmEEbnnpB/+kt+yWRv73bPsSPRFddrcIbAxSiMQ==}
     hasBin: true
+    dev: false
 
   /node-gyp@9.3.1:
     resolution: {integrity: sha512-4Q16ZCqq3g8awk6UplT7AuxQ35XN4R/yf/+wSAwcBUAjg7l58RTactWaP8fIDTi0FzI7YcVLujwExakZlfWkXg==}
@@ -12180,7 +12064,7 @@
       debug: 4.3.7
       devtools-protocol: 0.0.1342118
       typed-query-selector: 2.12.0
-      ws: 8.18.0(bufferutil@4.0.8)
+      ws: 8.18.0
     transitivePeerDependencies:
       - bufferutil
       - supports-color
@@ -13889,7 +13773,7 @@
       utf-8-validate:
         optional: true
 
-  /ws@8.18.0(bufferutil@4.0.8):
+  /ws@8.18.0:
     resolution: {integrity: sha512-8VbfWfHLbbwu3+N6OKsOMpBdT4kXPDDB9cJk2bJ6mh9ucxdlnNvH1e+roYkKmN9Nxw2yjz7VzeO9oOz2zJ04Pw==}
     engines: {node: '>=10.0.0'}
     peerDependencies:
@@ -13900,11 +13784,6 @@
         optional: true
       utf-8-validate:
         optional: true
-<<<<<<< HEAD
-    dependencies:
-      bufferutil: 4.0.8
-=======
->>>>>>> 17057144
 
   /xmlbuilder@13.0.2:
     resolution: {integrity: sha512-Eux0i2QdDYKbdbA6AM6xE4m6ZTZr4G4xF9kahI2ukSEMCzwce2eX9WlTI5J3s+NU7hpasFsr8hWIONae7LluAQ==}

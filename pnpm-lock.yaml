lockfileVersion: '6.0'

settings:
  autoInstallPeers: true
  excludeLinksFromLockfile: false

importers:

  .:
    devDependencies:
      '@babel/core':
        specifier: ^7.18.6
        version: 7.18.6
      '@babel/preset-env':
        specifier: ^7.18.6
        version: 7.18.6(@babel/core@7.18.6)
      '@changesets/changelog-github':
        specifier: ^0.4.8
        version: 0.4.8
      '@changesets/cli':
        specifier: ^2.26.2
        version: 2.26.2
      '@npmcli/package-json':
        specifier: ^3.0.0
        version: 3.0.0
      '@swc/core':
        specifier: ^1.3.42
        version: 1.3.42
      '@swc/jest':
        specifier: ^0.2.24
        version: 0.2.24(@swc/core@1.3.42)
      '@types/jest':
        specifier: ^28.1.4
        version: 28.1.4
      '@types/node':
        specifier: ^18.0.0
        version: 18.0.0
      '@typescript-eslint/eslint-plugin':
        specifier: ^5.38.1
        version: 5.38.1(@typescript-eslint/parser@5.38.1)(eslint@8.24.0)(typescript@4.8.4)
      '@typescript-eslint/parser':
        specifier: ^5.38.1
        version: 5.38.1(eslint@8.24.0)(typescript@4.8.4)
      babel-eslint:
        specifier: ^10.1.0
        version: 10.1.0(eslint@8.24.0)
      dotenv:
        specifier: ^16.0.3
        version: 16.0.3
      esbuild:
        specifier: ^0.14.48
        version: 0.14.48
      esbuild-node-externals:
        specifier: ^1.5.0
        version: 1.5.0(esbuild@0.14.48)
      esbuild-plugin-copy:
        specifier: ^1.6.0
        version: 1.6.0(esbuild@0.14.48)
      eslint:
        specifier: ^8.24.0
        version: 8.24.0
      eslint-config-prettier:
        specifier: ^8.5.0
        version: 8.5.0(eslint@8.24.0)
      eslint-plugin-prettier:
        specifier: ^4.2.1
        version: 4.2.1(eslint-config-prettier@8.5.0)(eslint@8.24.0)(prettier@2.7.1)
      jest:
        specifier: ^28.1.2
        version: 28.1.2(@types/node@18.0.0)(ts-node@10.8.2)
      node-gyp:
        specifier: ^9.3.1
        version: 9.3.1
      pino-pretty:
        specifier: ^9.1.0
        version: 9.1.0
      prettier:
        specifier: ^2.7.1
        version: 2.7.1
      prettier-config-standard:
        specifier: ^5.0.0
        version: 5.0.0(prettier@2.7.1)
      ts-node:
        specifier: ^10.8.2
        version: 10.8.2(@swc/core@1.3.42)(@types/node@18.0.0)(typescript@4.8.4)
      typescript:
        specifier: ^4.8.4
        version: 4.8.4

  packages/api:
    dependencies:
      '@atproto/common-web':
        specifier: workspace:^
        version: link:../common-web
      '@atproto/lexicon':
        specifier: workspace:^
        version: link:../lexicon
      '@atproto/syntax':
        specifier: workspace:^
        version: link:../syntax
      '@atproto/xrpc':
        specifier: workspace:^
        version: link:../xrpc
      multiformats:
        specifier: ^9.9.0
        version: 9.9.0
      tlds:
        specifier: ^1.234.0
        version: 1.234.0
      typed-emitter:
        specifier: ^2.1.0
        version: 2.1.0
    devDependencies:
      '@atproto/lex-cli':
        specifier: workspace:^
        version: link:../lex-cli
      '@atproto/pds':
        specifier: workspace:^
        version: link:../pds
      common-tags:
        specifier: ^1.8.2
        version: 1.8.2

  packages/aws:
    dependencies:
      '@atproto/crypto':
        specifier: workspace:^
        version: link:../crypto
      '@atproto/repo':
        specifier: workspace:^
        version: link:../repo
      '@aws-sdk/client-cloudfront':
        specifier: ^3.261.0
        version: 3.261.0
      '@aws-sdk/client-kms':
        specifier: ^3.196.0
        version: 3.196.0
      '@aws-sdk/client-s3':
        specifier: ^3.224.0
        version: 3.224.0
      '@aws-sdk/lib-storage':
        specifier: ^3.226.0
        version: 3.226.0(@aws-sdk/abort-controller@3.374.0)(@aws-sdk/client-s3@3.224.0)
      '@noble/curves':
        specifier: ^1.1.0
        version: 1.1.0
      key-encoder:
        specifier: ^2.0.3
        version: 2.0.3
      multiformats:
        specifier: ^9.9.0
        version: 9.9.0
      uint8arrays:
        specifier: 3.0.0
        version: 3.0.0

  packages/bsky:
    dependencies:
      '@atproto/api':
        specifier: workspace:^
        version: link:../api
      '@atproto/common':
        specifier: workspace:^
        version: link:../common
      '@atproto/crypto':
        specifier: workspace:^
        version: link:../crypto
      '@atproto/identity':
        specifier: workspace:^
        version: link:../identity
      '@atproto/lexicon':
        specifier: workspace:^
        version: link:../lexicon
      '@atproto/repo':
        specifier: workspace:^
        version: link:../repo
      '@atproto/syntax':
        specifier: workspace:^
        version: link:../syntax
      '@atproto/xrpc-server':
        specifier: workspace:^
        version: link:../xrpc-server
      '@did-plc/lib':
        specifier: ^0.0.1
        version: 0.0.1
      '@isaacs/ttlcache':
        specifier: ^1.4.1
        version: 1.4.1
      compression:
        specifier: ^1.7.4
        version: 1.7.4
      cors:
        specifier: ^2.8.5
        version: 2.8.5
      dotenv:
        specifier: ^16.0.0
        version: 16.0.3
      express:
        specifier: ^4.17.2
        version: 4.18.2
      express-async-errors:
        specifier: ^3.1.1
        version: 3.1.1(express@4.18.2)
      form-data:
        specifier: ^4.0.0
        version: 4.0.0
      http-errors:
        specifier: ^2.0.0
        version: 2.0.0
      http-terminator:
        specifier: ^3.2.0
        version: 3.2.0
      ioredis:
        specifier: ^5.3.2
        version: 5.3.2
      iso-datestring-validator:
        specifier: ^2.2.2
        version: 2.2.2
      kysely:
        specifier: ^0.22.0
        version: 0.22.0
      multiformats:
        specifier: ^9.9.0
        version: 9.9.0
      p-queue:
        specifier: ^6.6.2
        version: 6.6.2
      pg:
        specifier: ^8.10.0
        version: 8.10.0
      pino:
        specifier: ^8.15.0
        version: 8.15.0
      pino-http:
        specifier: ^8.2.1
        version: 8.2.1
      sharp:
        specifier: ^0.31.2
        version: 0.31.2
      typed-emitter:
        specifier: ^2.1.0
        version: 2.1.0
      uint8arrays:
        specifier: 3.0.0
        version: 3.0.0
    devDependencies:
      '@atproto/dev-env':
        specifier: workspace:^
        version: link:../dev-env
      '@atproto/lex-cli':
        specifier: workspace:^
        version: link:../lex-cli
      '@atproto/pds':
        specifier: workspace:^
        version: link:../pds
      '@atproto/xrpc':
        specifier: workspace:^
        version: link:../xrpc
      '@did-plc/server':
        specifier: ^0.0.1
        version: 0.0.1
      '@types/cors':
        specifier: ^2.8.12
        version: 2.8.12
      '@types/express':
        specifier: ^4.17.13
        version: 4.17.13
      '@types/express-serve-static-core':
        specifier: ^4.17.36
        version: 4.17.36
      '@types/pg':
        specifier: ^8.6.6
        version: 8.6.6
      '@types/qs':
        specifier: ^6.9.7
        version: 6.9.7
      '@types/sharp':
        specifier: ^0.31.0
        version: 0.31.0
      axios:
        specifier: ^0.27.2
        version: 0.27.2

  packages/common:
    dependencies:
      '@atproto/common-web':
        specifier: workspace:^
        version: link:../common-web
      '@ipld/dag-cbor':
        specifier: ^7.0.3
        version: 7.0.3
      cbor-x:
        specifier: ^1.5.1
        version: 1.5.1
      multiformats:
        specifier: ^9.9.0
        version: 9.9.0
      pino:
        specifier: ^8.15.0
        version: 8.15.0
      zod:
        specifier: 3.21.4
        version: 3.21.4

  packages/common-web:
    dependencies:
      graphemer:
        specifier: ^1.4.0
        version: 1.4.0
      multiformats:
        specifier: ^9.9.0
        version: 9.9.0
      uint8arrays:
        specifier: 3.0.0
        version: 3.0.0
      zod:
        specifier: ^3.21.4
        version: 3.21.4

  packages/crypto:
    dependencies:
      '@noble/curves':
        specifier: ^1.1.0
        version: 1.1.0
      '@noble/hashes':
        specifier: ^1.3.1
        version: 1.3.1
      uint8arrays:
        specifier: 3.0.0
        version: 3.0.0

  packages/dev-env:
    dependencies:
      '@atproto/api':
        specifier: workspace:^
        version: link:../api
      '@atproto/bsky':
        specifier: workspace:^
        version: link:../bsky
      '@atproto/common-web':
        specifier: workspace:^
        version: link:../common-web
      '@atproto/crypto':
        specifier: workspace:^
        version: link:../crypto
      '@atproto/identity':
        specifier: workspace:^
        version: link:../identity
      '@atproto/pds':
        specifier: workspace:^
        version: link:../pds
      '@atproto/syntax':
        specifier: workspace:^
        version: link:../syntax
      '@atproto/xrpc-server':
        specifier: workspace:^
        version: link:../xrpc-server
      '@did-plc/lib':
        specifier: ^0.0.1
        version: 0.0.1
      '@did-plc/server':
        specifier: ^0.0.1
        version: 0.0.1
      better-sqlite3:
        specifier: ^7.6.2
        version: 7.6.2
      chalk:
        specifier: ^5.0.1
        version: 5.1.1
      dotenv:
        specifier: ^16.0.1
        version: 16.0.3
      express:
        specifier: ^4.18.2
        version: 4.18.2
      get-port:
        specifier: ^6.1.2
        version: 6.1.2
      sharp:
        specifier: ^0.31.2
        version: 0.31.2
      uint8arrays:
        specifier: 3.0.0
        version: 3.0.0
    devDependencies:
      ts-node:
        specifier: ^10.8.1
        version: 10.8.2(@swc/core@1.3.42)(@types/node@18.17.8)(typescript@4.9.5)

  packages/identifier:
    dependencies:
      '@atproto/syntax':
        specifier: workspace:^
        version: link:../syntax

  packages/identity:
    dependencies:
      '@atproto/common-web':
        specifier: workspace:^
        version: link:../common-web
      '@atproto/crypto':
        specifier: workspace:^
        version: link:../crypto
      axios:
        specifier: ^0.27.2
        version: 0.27.2
      zod:
        specifier: ^3.21.4
        version: 3.21.4
    devDependencies:
      '@did-plc/lib':
        specifier: ^0.0.1
        version: 0.0.1
      '@did-plc/server':
        specifier: ^0.0.1
        version: 0.0.1
      cors:
        specifier: ^2.8.5
        version: 2.8.5
      express:
        specifier: ^4.18.2
        version: 4.18.2
      get-port:
        specifier: ^6.1.2
        version: 6.1.2

  packages/lex-cli:
    dependencies:
      '@atproto/lexicon':
        specifier: workspace:^
        version: link:../lexicon
      '@atproto/syntax':
        specifier: workspace:^
        version: link:../syntax
      chalk:
        specifier: ^5.1.1
        version: 5.1.1
      commander:
        specifier: ^9.4.0
        version: 9.4.0
      ts-morph:
        specifier: ^16.0.0
        version: 16.0.0
      yesno:
        specifier: ^0.4.0
        version: 0.4.0
      zod:
        specifier: ^3.21.4
        version: 3.21.4

  packages/lexicon:
    dependencies:
      '@atproto/common-web':
        specifier: workspace:^
        version: link:../common-web
      '@atproto/syntax':
        specifier: workspace:^
        version: link:../syntax
      iso-datestring-validator:
        specifier: ^2.2.2
        version: 2.2.2
      multiformats:
        specifier: ^9.9.0
        version: 9.9.0
      zod:
        specifier: ^3.21.4
        version: 3.21.4

  packages/nsid:
    dependencies:
      '@atproto/syntax':
        specifier: workspace:^
        version: link:../syntax

  packages/pds:
    dependencies:
      '@atproto/api':
        specifier: workspace:^
        version: link:../api
      '@atproto/common':
        specifier: workspace:^
        version: link:../common
      '@atproto/crypto':
        specifier: workspace:^
        version: link:../crypto
      '@atproto/identity':
        specifier: workspace:^
        version: link:../identity
      '@atproto/lexicon':
        specifier: workspace:^
        version: link:../lexicon
      '@atproto/repo':
        specifier: workspace:^
        version: link:../repo
      '@atproto/syntax':
        specifier: workspace:^
        version: link:../syntax
      '@atproto/xrpc':
        specifier: workspace:^
        version: link:../xrpc
      '@atproto/xrpc-server':
        specifier: workspace:^
        version: link:../xrpc-server
      '@did-plc/lib':
        specifier: ^0.0.1
        version: 0.0.1
      better-sqlite3:
        specifier: ^7.6.2
        version: 7.6.2
      bytes:
        specifier: ^3.1.2
        version: 3.1.2
      compression:
        specifier: ^1.7.4
        version: 1.7.4
      cors:
        specifier: ^2.8.5
        version: 2.8.5
      dotenv:
        specifier: ^16.0.0
        version: 16.0.3
      express:
        specifier: ^4.17.2
        version: 4.18.2
      express-async-errors:
        specifier: ^3.1.1
        version: 3.1.1(express@4.18.2)
      file-type:
        specifier: ^16.5.4
        version: 16.5.4
      form-data:
        specifier: ^4.0.0
        version: 4.0.0
      handlebars:
        specifier: ^4.7.7
        version: 4.7.7
      http-errors:
        specifier: ^2.0.0
        version: 2.0.0
      http-terminator:
        specifier: ^3.2.0
        version: 3.2.0
      ioredis:
        specifier: ^5.3.2
        version: 5.3.2
      iso-datestring-validator:
        specifier: ^2.2.2
        version: 2.2.2
      jsonwebtoken:
        specifier: ^8.5.1
        version: 8.5.1
      kysely:
        specifier: ^0.22.0
        version: 0.22.0
      lru-cache:
        specifier: ^10.0.1
        version: 10.0.1
      multiformats:
        specifier: ^9.9.0
        version: 9.9.0
      nodemailer:
        specifier: ^6.8.0
        version: 6.8.0
      nodemailer-html-to-text:
        specifier: ^3.2.0
        version: 3.2.0
      p-queue:
        specifier: ^6.6.2
        version: 6.6.2
      pg:
        specifier: ^8.10.0
        version: 8.10.0
      pino:
        specifier: ^8.15.0
        version: 8.15.0
      pino-http:
        specifier: ^8.2.1
        version: 8.2.1
      sharp:
        specifier: ^0.31.2
        version: 0.31.2
      typed-emitter:
        specifier: ^2.1.0
        version: 2.1.0
      uint8arrays:
        specifier: 3.0.0
        version: 3.0.0
      zod:
        specifier: ^3.21.4
        version: 3.21.4
    devDependencies:
      '@atproto/bsky':
        specifier: workspace:^
        version: link:../bsky
      '@atproto/dev-env':
        specifier: workspace:^
        version: link:../dev-env
      '@atproto/lex-cli':
        specifier: workspace:^
        version: link:../lex-cli
      '@did-plc/server':
        specifier: ^0.0.1
        version: 0.0.1
      '@types/cors':
        specifier: ^2.8.12
        version: 2.8.12
      '@types/express':
        specifier: ^4.17.13
        version: 4.17.13
      '@types/express-serve-static-core':
        specifier: ^4.17.36
        version: 4.17.36
      '@types/jsonwebtoken':
        specifier: ^8.5.9
        version: 8.5.9
      '@types/nodemailer':
        specifier: ^6.4.6
        version: 6.4.6
      '@types/pg':
        specifier: ^8.6.6
        version: 8.6.6
      '@types/qs':
        specifier: ^6.9.7
        version: 6.9.7
      '@types/sharp':
        specifier: ^0.31.0
        version: 0.31.0
      axios:
        specifier: ^0.27.2
        version: 0.27.2

  packages/repo:
    dependencies:
      '@atproto/common':
        specifier: workspace:^
        version: link:../common
      '@atproto/common-web':
        specifier: workspace:^
        version: link:../common-web
      '@atproto/crypto':
        specifier: workspace:^
        version: link:../crypto
      '@atproto/identity':
        specifier: workspace:^
        version: link:../identity
      '@atproto/lexicon':
        specifier: workspace:^
        version: link:../lexicon
      '@atproto/syntax':
        specifier: workspace:^
        version: link:../syntax
      '@ipld/car':
        specifier: ^3.2.3
        version: 3.2.3
      '@ipld/dag-cbor':
        specifier: ^7.0.0
        version: 7.0.3
      multiformats:
        specifier: ^9.9.0
        version: 9.9.0
      uint8arrays:
        specifier: 3.0.0
        version: 3.0.0
      zod:
        specifier: ^3.21.4
        version: 3.21.4

  packages/syntax:
    dependencies:
      '@atproto/common-web':
        specifier: workspace:^
        version: link:../common-web

  packages/uri:
    dependencies:
      '@atproto/syntax':
        specifier: workspace:^
        version: link:../syntax

  packages/xrpc:
    dependencies:
      '@atproto/lexicon':
        specifier: workspace:^
        version: link:../lexicon
      zod:
        specifier: ^3.21.4
        version: 3.21.4

  packages/xrpc-server:
    dependencies:
      '@atproto/common':
        specifier: workspace:^
        version: link:../common
      '@atproto/crypto':
        specifier: workspace:^
        version: link:../crypto
      '@atproto/lexicon':
        specifier: workspace:^
        version: link:../lexicon
      cbor-x:
        specifier: ^1.5.1
        version: 1.5.1
      express:
        specifier: ^4.17.2
        version: 4.18.2
      http-errors:
        specifier: ^2.0.0
        version: 2.0.0
      mime-types:
        specifier: ^2.1.35
        version: 2.1.35
      rate-limiter-flexible:
        specifier: ^2.4.1
        version: 2.4.1
      uint8arrays:
        specifier: 3.0.0
        version: 3.0.0
      ws:
        specifier: ^8.12.0
        version: 8.12.0
      zod:
        specifier: ^3.21.4
        version: 3.21.4
    devDependencies:
      '@atproto/xrpc':
        specifier: workspace:^
        version: link:../xrpc
      '@types/express':
        specifier: ^4.17.13
        version: 4.17.13
      '@types/express-serve-static-core':
        specifier: ^4.17.36
        version: 4.17.36
      '@types/http-errors':
        specifier: ^2.0.1
        version: 2.0.1
      '@types/ws':
        specifier: ^8.5.4
        version: 8.5.4
      get-port:
        specifier: ^6.1.2
        version: 6.1.2
      multiformats:
        specifier: ^9.9.0
        version: 9.9.0

  services/bsky:
    dependencies:
      '@atproto/aws':
        specifier: workspace:^
        version: link:../../packages/aws
      '@atproto/bsky':
        specifier: workspace:^
        version: link:../../packages/bsky
      dd-trace:
        specifier: 3.13.2
        version: 3.13.2

  services/pds:
    dependencies:
      '@atproto/aws':
        specifier: workspace:^
        version: link:../../packages/aws
      '@atproto/crypto':
        specifier: workspace:^
        version: link:../../packages/crypto
      '@atproto/pds':
        specifier: workspace:^
        version: link:../../packages/pds
      dd-trace:
        specifier: 3.13.2
        version: 3.13.2

packages:

  /@aashutoshrathi/word-wrap@1.2.6:
    resolution: {integrity: sha512-1Yjs2SvM8TflER/OD3cOjhWWOZb58A2t7wpE2S9XfBYTiIl+XFhQG2bjy4Pu1I+EAlCNUzRDYDdFwFYUKvXcIA==}
    engines: {node: '>=0.10.0'}
    dev: true

  /@ampproject/remapping@2.2.1:
    resolution: {integrity: sha512-lFMjJTrFL3j7L9yBxwYfCq2k6qqwHyzuUl/XBnif78PWTJYyL/dfowQHWE3sp6U6ZzqWiiIZnpTMO96zhkjwtg==}
    engines: {node: '>=6.0.0'}
    dependencies:
      '@jridgewell/gen-mapping': 0.3.3
      '@jridgewell/trace-mapping': 0.3.19
    dev: true

  /@atproto/common@0.1.0:
    resolution: {integrity: sha512-OB5tWE2R19jwiMIs2IjQieH5KTUuMb98XGCn9h3xuu6NanwjlmbCYMv08fMYwIp3UQ6jcq//84cDT3Bu6fJD+A==}
    dependencies:
      '@ipld/dag-cbor': 7.0.3
      multiformats: 9.9.0
      pino: 8.15.0
      zod: 3.21.4

  /@atproto/crypto@0.1.0:
    resolution: {integrity: sha512-9xgFEPtsCiJEPt9o3HtJT30IdFTGw5cQRSJVIy5CFhqBA4vDLcdXiRDLCjkzHEVbtNCsHUW6CrlfOgbeLPcmcg==}
    dependencies:
      '@noble/secp256k1': 1.7.1
      big-integer: 1.6.51
      multiformats: 9.9.0
      one-webcrypto: 1.0.3
      uint8arrays: 3.0.0

  /@aws-crypto/crc32@2.0.0:
    resolution: {integrity: sha512-TvE1r2CUueyXOuHdEigYjIZVesInd9KN+K/TFFNfkkxRThiNxO6i4ZqqAVMoEjAamZZ1AA8WXJkjCz7YShHPQA==}
    dependencies:
      '@aws-crypto/util': 2.0.2
      '@aws-sdk/types': 3.224.0
      tslib: 1.14.1
    dev: false

  /@aws-crypto/crc32c@2.0.0:
    resolution: {integrity: sha512-vF0eMdMHx3O3MoOXUfBZry8Y4ZDtcuskjjKgJz8YfIDjLStxTZrYXk+kZqtl6A0uCmmiN/Eb/JbC/CndTV1MHg==}
    dependencies:
      '@aws-crypto/util': 2.0.2
      '@aws-sdk/types': 3.224.0
      tslib: 1.14.1
    dev: false

  /@aws-crypto/ie11-detection@2.0.2:
    resolution: {integrity: sha512-5XDMQY98gMAf/WRTic5G++jfmS/VLM0rwpiOpaainKi4L0nqWMSB1SzsrEG5rjFZGYN6ZAefO+/Yta2dFM0kMw==}
    dependencies:
      tslib: 1.14.1
    dev: false

  /@aws-crypto/ie11-detection@3.0.0:
    resolution: {integrity: sha512-341lBBkiY1DfDNKai/wXM3aujNBkXR7tq1URPQDL9wi3AUbI80NR74uF1TXHMm7po1AcnFk8iu2S2IeU/+/A+Q==}
    dependencies:
      tslib: 1.14.1
    dev: false

  /@aws-crypto/sha1-browser@2.0.0:
    resolution: {integrity: sha512-3fIVRjPFY8EG5HWXR+ZJZMdWNRpwbxGzJ9IH9q93FpbgCH8u8GHRi46mZXp3cYD7gealmyqpm3ThZwLKJjWJhA==}
    dependencies:
      '@aws-crypto/ie11-detection': 2.0.2
      '@aws-crypto/supports-web-crypto': 2.0.2
      '@aws-sdk/types': 3.224.0
      '@aws-sdk/util-locate-window': 3.310.0
      '@aws-sdk/util-utf8-browser': 3.188.0
      tslib: 1.14.1
    dev: false

  /@aws-crypto/sha256-browser@2.0.0:
    resolution: {integrity: sha512-rYXOQ8BFOaqMEHJrLHul/25ckWH6GTJtdLSajhlqGMx0PmSueAuvboCuZCTqEKlxR8CQOwRarxYMZZSYlhRA1A==}
    dependencies:
      '@aws-crypto/ie11-detection': 2.0.2
      '@aws-crypto/sha256-js': 2.0.0
      '@aws-crypto/supports-web-crypto': 2.0.2
      '@aws-crypto/util': 2.0.2
      '@aws-sdk/types': 3.193.0
      '@aws-sdk/util-locate-window': 3.310.0
      '@aws-sdk/util-utf8-browser': 3.188.0
      tslib: 1.14.1
    dev: false

  /@aws-crypto/sha256-browser@3.0.0:
    resolution: {integrity: sha512-8VLmW2B+gjFbU5uMeqtQM6Nj0/F1bro80xQXCW6CQBWgosFWXTx77aeOF5CAIAmbOK64SdMBJdNr6J41yP5mvQ==}
    dependencies:
      '@aws-crypto/ie11-detection': 3.0.0
      '@aws-crypto/sha256-js': 3.0.0
      '@aws-crypto/supports-web-crypto': 3.0.0
      '@aws-crypto/util': 3.0.0
      '@aws-sdk/types': 3.257.0
      '@aws-sdk/util-locate-window': 3.310.0
      '@aws-sdk/util-utf8-browser': 3.259.0
      tslib: 1.14.1
    dev: false

  /@aws-crypto/sha256-js@2.0.0:
    resolution: {integrity: sha512-VZY+mCY4Nmrs5WGfitmNqXzaE873fcIZDu54cbaDaaamsaTOP1DBImV9F4pICc3EHjQXujyE8jig+PFCaew9ig==}
    dependencies:
      '@aws-crypto/util': 2.0.2
      '@aws-sdk/types': 3.193.0
      tslib: 1.14.1
    dev: false

  /@aws-crypto/sha256-js@3.0.0:
    resolution: {integrity: sha512-PnNN7os0+yd1XvXAy23CFOmTbMaDxgxXtTKHybrJ39Y8kGzBATgBFibWJKH6BhytLI/Zyszs87xCOBNyBig6vQ==}
    dependencies:
      '@aws-crypto/util': 3.0.0
      '@aws-sdk/types': 3.257.0
      tslib: 1.14.1
    dev: false

  /@aws-crypto/supports-web-crypto@2.0.2:
    resolution: {integrity: sha512-6mbSsLHwZ99CTOOswvCRP3C+VCWnzBf+1SnbWxzzJ9lR0mA0JnY2JEAhp8rqmTE0GPFy88rrM27ffgp62oErMQ==}
    dependencies:
      tslib: 1.14.1
    dev: false

  /@aws-crypto/supports-web-crypto@3.0.0:
    resolution: {integrity: sha512-06hBdMwUAb2WFTuGG73LSC0wfPu93xWwo5vL2et9eymgmu3Id5vFAHBbajVWiGhPO37qcsdCap/FqXvJGJWPIg==}
    dependencies:
      tslib: 1.14.1
    dev: false

  /@aws-crypto/util@2.0.2:
    resolution: {integrity: sha512-Lgu5v/0e/BcrZ5m/IWqzPUf3UYFTy/PpeED+uc9SWUR1iZQL8XXbGQg10UfllwwBryO3hFF5dizK+78aoXC1eA==}
    dependencies:
      '@aws-sdk/types': 3.193.0
      '@aws-sdk/util-utf8-browser': 3.188.0
      tslib: 1.14.1
    dev: false

  /@aws-crypto/util@3.0.0:
    resolution: {integrity: sha512-2OJlpeJpCR48CC8r+uKVChzs9Iungj9wkZrl8Z041DWEWvyIHILYKCPNzJghKsivj+S3mLo6BVc7mBNzdxA46w==}
    dependencies:
      '@aws-sdk/types': 3.257.0
      '@aws-sdk/util-utf8-browser': 3.259.0
      tslib: 1.14.1
    dev: false

  /@aws-sdk/abort-controller@3.193.0:
    resolution: {integrity: sha512-MYPBm5PWyKP+Tq37mKs5wDbyAyVMocF5iYmx738LYXBSj8A1V4LTFrvfd4U16BRC/sM0DYB9fBFJUQ9ISFRVYw==}
    engines: {node: '>= 12.0.0'}
    dependencies:
      '@aws-sdk/types': 3.193.0
      tslib: 2.6.2
    dev: false

  /@aws-sdk/abort-controller@3.224.0:
    resolution: {integrity: sha512-6DxaHnSDc2V5WiwtDaRwJJb2fkmDTyGr1svIM9H671aXIwe+q17mtpm5IooKL8bW5mLJoB1pT/5ntLkfxDQgSQ==}
    engines: {node: '>=14.0.0'}
    dependencies:
      '@aws-sdk/types': 3.224.0
      tslib: 2.6.2
    dev: false

  /@aws-sdk/abort-controller@3.257.0:
    resolution: {integrity: sha512-ekWy391lOerS0ZECdhp/c+X7AToJIpfNrCPjuj3bKr+GMQYckGsYsdbm6AUD4sxBmfvuaQmVniSXWovaxwcFcQ==}
    engines: {node: '>=14.0.0'}
    dependencies:
      '@aws-sdk/types': 3.257.0
      tslib: 2.6.2
    dev: false

  /@aws-sdk/abort-controller@3.374.0:
    resolution: {integrity: sha512-pO1pqFBdIF28ZvnJmg58Erj35RLzXsTrjvHghdc/xgtSvodFFCNrUsPg6AP3On8eiw9elpHoS4P8jMx1pHDXEw==}
    engines: {node: '>=14.0.0'}
    deprecated: This package has moved to @smithy/abort-controller
    dependencies:
      '@smithy/abort-controller': 1.1.0
      tslib: 2.6.2
    dev: false

  /@aws-sdk/chunked-blob-reader-native@3.208.0:
    resolution: {integrity: sha512-JeOZ95PW+fJ6bbuqPySYqLqHk1n4+4ueEEraJsiUrPBV0S1ZtyvOGHcnGztKUjr2PYNaiexmpWuvUve9K12HRA==}
    dependencies:
      '@aws-sdk/util-base64': 3.208.0
      tslib: 2.6.2
    dev: false

  /@aws-sdk/chunked-blob-reader@3.188.0:
    resolution: {integrity: sha512-zkPRFZZPL3eH+kH86LDYYXImiClA1/sW60zYOjse9Pgka+eDJlvBN6hcYxwDEKjcwATYiSRR1aVQHcfCinlGXg==}
    dependencies:
      tslib: 2.6.2
    dev: false

  /@aws-sdk/client-cloudfront@3.261.0:
    resolution: {integrity: sha512-7JOpLfgYdQ+CDA3McsAmzcCO+rZj3wVicNTF7Kpl0JaZ0NB0NShifMb4OAGuh2RNh+OYV6k3mtjsXh9ZIQ08PQ==}
    engines: {node: '>=14.0.0'}
    dependencies:
      '@aws-crypto/sha256-browser': 3.0.0
      '@aws-crypto/sha256-js': 3.0.0
      '@aws-sdk/client-sts': 3.261.0
      '@aws-sdk/config-resolver': 3.259.0
      '@aws-sdk/credential-provider-node': 3.261.0
      '@aws-sdk/fetch-http-handler': 3.257.0
      '@aws-sdk/hash-node': 3.257.0
      '@aws-sdk/invalid-dependency': 3.257.0
      '@aws-sdk/middleware-content-length': 3.257.0
      '@aws-sdk/middleware-endpoint': 3.257.0
      '@aws-sdk/middleware-host-header': 3.257.0
      '@aws-sdk/middleware-logger': 3.257.0
      '@aws-sdk/middleware-recursion-detection': 3.257.0
      '@aws-sdk/middleware-retry': 3.259.0
      '@aws-sdk/middleware-serde': 3.257.0
      '@aws-sdk/middleware-signing': 3.257.0
      '@aws-sdk/middleware-stack': 3.257.0
      '@aws-sdk/middleware-user-agent': 3.257.0
      '@aws-sdk/node-config-provider': 3.259.0
      '@aws-sdk/node-http-handler': 3.257.0
      '@aws-sdk/protocol-http': 3.257.0
      '@aws-sdk/smithy-client': 3.261.0
      '@aws-sdk/types': 3.257.0
      '@aws-sdk/url-parser': 3.257.0
      '@aws-sdk/util-base64': 3.208.0
      '@aws-sdk/util-body-length-browser': 3.188.0
      '@aws-sdk/util-body-length-node': 3.208.0
      '@aws-sdk/util-defaults-mode-browser': 3.261.0
      '@aws-sdk/util-defaults-mode-node': 3.261.0
      '@aws-sdk/util-endpoints': 3.257.0
      '@aws-sdk/util-retry': 3.257.0
      '@aws-sdk/util-user-agent-browser': 3.257.0
      '@aws-sdk/util-user-agent-node': 3.259.0
      '@aws-sdk/util-utf8': 3.254.0
      '@aws-sdk/util-waiter': 3.257.0
      '@aws-sdk/xml-builder': 3.201.0
      fast-xml-parser: 4.0.11
      tslib: 2.6.2
    transitivePeerDependencies:
      - aws-crt
    dev: false

  /@aws-sdk/client-kms@3.196.0:
    resolution: {integrity: sha512-mR5jxfvHnv71FLd87PJ0KNgVXcZzNvKiI3i3JyLmukapnN5Kz2n0cG/jruo9d29zYQS60kfIPjdHddzOxNHH4A==}
    engines: {node: '>=12.0.0'}
    dependencies:
      '@aws-crypto/sha256-browser': 2.0.0
      '@aws-crypto/sha256-js': 2.0.0
      '@aws-sdk/client-sts': 3.196.0
      '@aws-sdk/config-resolver': 3.193.0
      '@aws-sdk/credential-provider-node': 3.196.0
      '@aws-sdk/fetch-http-handler': 3.193.0
      '@aws-sdk/hash-node': 3.193.0
      '@aws-sdk/invalid-dependency': 3.193.0
      '@aws-sdk/middleware-content-length': 3.193.0
      '@aws-sdk/middleware-endpoint': 3.193.0
      '@aws-sdk/middleware-host-header': 3.193.0
      '@aws-sdk/middleware-logger': 3.193.0
      '@aws-sdk/middleware-recursion-detection': 3.193.0
      '@aws-sdk/middleware-retry': 3.193.0
      '@aws-sdk/middleware-serde': 3.193.0
      '@aws-sdk/middleware-signing': 3.193.0
      '@aws-sdk/middleware-stack': 3.193.0
      '@aws-sdk/middleware-user-agent': 3.193.0
      '@aws-sdk/node-config-provider': 3.193.0
      '@aws-sdk/node-http-handler': 3.193.0
      '@aws-sdk/protocol-http': 3.193.0
      '@aws-sdk/smithy-client': 3.193.0
      '@aws-sdk/types': 3.193.0
      '@aws-sdk/url-parser': 3.193.0
      '@aws-sdk/util-base64-browser': 3.188.0
      '@aws-sdk/util-base64-node': 3.188.0
      '@aws-sdk/util-body-length-browser': 3.188.0
      '@aws-sdk/util-body-length-node': 3.188.0
      '@aws-sdk/util-defaults-mode-browser': 3.193.0
      '@aws-sdk/util-defaults-mode-node': 3.193.0
      '@aws-sdk/util-endpoints': 3.196.0
      '@aws-sdk/util-user-agent-browser': 3.193.0
      '@aws-sdk/util-user-agent-node': 3.193.0
      '@aws-sdk/util-utf8-browser': 3.188.0
      '@aws-sdk/util-utf8-node': 3.188.0
      tslib: 2.6.2
    transitivePeerDependencies:
      - aws-crt
    dev: false

  /@aws-sdk/client-s3@3.224.0:
    resolution: {integrity: sha512-CPU1sG4xr+fJ+OFpqz9Oum7cJwas0mA9YFvPLkgKLvNC2rhmmn0kbjwawtc6GUDu6xygeV8koBL2gz7OJHQ7fQ==}
    engines: {node: '>=14.0.0'}
    dependencies:
      '@aws-crypto/sha1-browser': 2.0.0
      '@aws-crypto/sha256-browser': 2.0.0
      '@aws-crypto/sha256-js': 2.0.0
      '@aws-sdk/client-sts': 3.224.0
      '@aws-sdk/config-resolver': 3.224.0
      '@aws-sdk/credential-provider-node': 3.224.0
      '@aws-sdk/eventstream-serde-browser': 3.224.0
      '@aws-sdk/eventstream-serde-config-resolver': 3.224.0
      '@aws-sdk/eventstream-serde-node': 3.224.0
      '@aws-sdk/fetch-http-handler': 3.224.0
      '@aws-sdk/hash-blob-browser': 3.224.0
      '@aws-sdk/hash-node': 3.224.0
      '@aws-sdk/hash-stream-node': 3.224.0
      '@aws-sdk/invalid-dependency': 3.224.0
      '@aws-sdk/md5-js': 3.224.0
      '@aws-sdk/middleware-bucket-endpoint': 3.224.0
      '@aws-sdk/middleware-content-length': 3.224.0
      '@aws-sdk/middleware-endpoint': 3.224.0
      '@aws-sdk/middleware-expect-continue': 3.224.0
      '@aws-sdk/middleware-flexible-checksums': 3.224.0
      '@aws-sdk/middleware-host-header': 3.224.0
      '@aws-sdk/middleware-location-constraint': 3.224.0
      '@aws-sdk/middleware-logger': 3.224.0
      '@aws-sdk/middleware-recursion-detection': 3.224.0
      '@aws-sdk/middleware-retry': 3.224.0
      '@aws-sdk/middleware-sdk-s3': 3.224.0
      '@aws-sdk/middleware-serde': 3.224.0
      '@aws-sdk/middleware-signing': 3.224.0
      '@aws-sdk/middleware-ssec': 3.224.0
      '@aws-sdk/middleware-stack': 3.224.0
      '@aws-sdk/middleware-user-agent': 3.224.0
      '@aws-sdk/node-config-provider': 3.224.0
      '@aws-sdk/node-http-handler': 3.224.0
      '@aws-sdk/protocol-http': 3.224.0
      '@aws-sdk/signature-v4-multi-region': 3.224.0
      '@aws-sdk/smithy-client': 3.224.0
      '@aws-sdk/types': 3.224.0
      '@aws-sdk/url-parser': 3.224.0
      '@aws-sdk/util-base64': 3.208.0
      '@aws-sdk/util-body-length-browser': 3.188.0
      '@aws-sdk/util-body-length-node': 3.208.0
      '@aws-sdk/util-defaults-mode-browser': 3.224.0
      '@aws-sdk/util-defaults-mode-node': 3.224.0
      '@aws-sdk/util-endpoints': 3.224.0
      '@aws-sdk/util-stream-browser': 3.224.0
      '@aws-sdk/util-stream-node': 3.224.0
      '@aws-sdk/util-user-agent-browser': 3.224.0
      '@aws-sdk/util-user-agent-node': 3.224.0
      '@aws-sdk/util-utf8-browser': 3.188.0
      '@aws-sdk/util-utf8-node': 3.208.0
      '@aws-sdk/util-waiter': 3.224.0
      '@aws-sdk/xml-builder': 3.201.0
      fast-xml-parser: 4.0.11
      tslib: 2.6.2
    transitivePeerDependencies:
      - '@aws-sdk/signature-v4-crt'
      - aws-crt
    dev: false

  /@aws-sdk/client-sso-oidc@3.224.0:
    resolution: {integrity: sha512-r7QAqinMvuZvGlfC4ltEBIq3gJ1AI4tTqEi8lG06+gDoiwnqTWii0+OrZJQiaeLc3PqDHwxmRpEmjFlr/f5TKg==}
    engines: {node: '>=14.0.0'}
    dependencies:
      '@aws-crypto/sha256-browser': 2.0.0
      '@aws-crypto/sha256-js': 2.0.0
      '@aws-sdk/config-resolver': 3.224.0
      '@aws-sdk/fetch-http-handler': 3.224.0
      '@aws-sdk/hash-node': 3.224.0
      '@aws-sdk/invalid-dependency': 3.224.0
      '@aws-sdk/middleware-content-length': 3.224.0
      '@aws-sdk/middleware-endpoint': 3.224.0
      '@aws-sdk/middleware-host-header': 3.224.0
      '@aws-sdk/middleware-logger': 3.224.0
      '@aws-sdk/middleware-recursion-detection': 3.224.0
      '@aws-sdk/middleware-retry': 3.224.0
      '@aws-sdk/middleware-serde': 3.224.0
      '@aws-sdk/middleware-stack': 3.224.0
      '@aws-sdk/middleware-user-agent': 3.224.0
      '@aws-sdk/node-config-provider': 3.224.0
      '@aws-sdk/node-http-handler': 3.224.0
      '@aws-sdk/protocol-http': 3.224.0
      '@aws-sdk/smithy-client': 3.224.0
      '@aws-sdk/types': 3.224.0
      '@aws-sdk/url-parser': 3.224.0
      '@aws-sdk/util-base64': 3.208.0
      '@aws-sdk/util-body-length-browser': 3.188.0
      '@aws-sdk/util-body-length-node': 3.208.0
      '@aws-sdk/util-defaults-mode-browser': 3.224.0
      '@aws-sdk/util-defaults-mode-node': 3.224.0
      '@aws-sdk/util-endpoints': 3.224.0
      '@aws-sdk/util-user-agent-browser': 3.224.0
      '@aws-sdk/util-user-agent-node': 3.224.0
      '@aws-sdk/util-utf8-browser': 3.188.0
      '@aws-sdk/util-utf8-node': 3.208.0
      tslib: 2.6.2
    transitivePeerDependencies:
      - aws-crt
    dev: false

  /@aws-sdk/client-sso-oidc@3.261.0:
    resolution: {integrity: sha512-ItgRT/BThv2UxEeGJ5/GCF6JY1Rzk39IcDIPZAfBA8HbYcznXGDsBTRf45MErS+uollwNFX0T/WNlTbmjEDE7g==}
    engines: {node: '>=14.0.0'}
    dependencies:
      '@aws-crypto/sha256-browser': 3.0.0
      '@aws-crypto/sha256-js': 3.0.0
      '@aws-sdk/config-resolver': 3.259.0
      '@aws-sdk/fetch-http-handler': 3.257.0
      '@aws-sdk/hash-node': 3.257.0
      '@aws-sdk/invalid-dependency': 3.257.0
      '@aws-sdk/middleware-content-length': 3.257.0
      '@aws-sdk/middleware-endpoint': 3.257.0
      '@aws-sdk/middleware-host-header': 3.257.0
      '@aws-sdk/middleware-logger': 3.257.0
      '@aws-sdk/middleware-recursion-detection': 3.257.0
      '@aws-sdk/middleware-retry': 3.259.0
      '@aws-sdk/middleware-serde': 3.257.0
      '@aws-sdk/middleware-stack': 3.257.0
      '@aws-sdk/middleware-user-agent': 3.257.0
      '@aws-sdk/node-config-provider': 3.259.0
      '@aws-sdk/node-http-handler': 3.257.0
      '@aws-sdk/protocol-http': 3.257.0
      '@aws-sdk/smithy-client': 3.261.0
      '@aws-sdk/types': 3.257.0
      '@aws-sdk/url-parser': 3.257.0
      '@aws-sdk/util-base64': 3.208.0
      '@aws-sdk/util-body-length-browser': 3.188.0
      '@aws-sdk/util-body-length-node': 3.208.0
      '@aws-sdk/util-defaults-mode-browser': 3.261.0
      '@aws-sdk/util-defaults-mode-node': 3.261.0
      '@aws-sdk/util-endpoints': 3.257.0
      '@aws-sdk/util-retry': 3.257.0
      '@aws-sdk/util-user-agent-browser': 3.257.0
      '@aws-sdk/util-user-agent-node': 3.259.0
      '@aws-sdk/util-utf8': 3.254.0
      tslib: 2.6.2
    transitivePeerDependencies:
      - aws-crt
    dev: false

  /@aws-sdk/client-sso@3.196.0:
    resolution: {integrity: sha512-u+UnxrVHLjLDdfCZft1AuyIhyv+77/inCHR4LcKsGASRA+jAg3z+OY+B7Q9hWHNcVt5ECMw7rxe4jA9BLf42sw==}
    engines: {node: '>=12.0.0'}
    dependencies:
      '@aws-crypto/sha256-browser': 2.0.0
      '@aws-crypto/sha256-js': 2.0.0
      '@aws-sdk/config-resolver': 3.193.0
      '@aws-sdk/fetch-http-handler': 3.193.0
      '@aws-sdk/hash-node': 3.193.0
      '@aws-sdk/invalid-dependency': 3.193.0
      '@aws-sdk/middleware-content-length': 3.193.0
      '@aws-sdk/middleware-endpoint': 3.193.0
      '@aws-sdk/middleware-host-header': 3.193.0
      '@aws-sdk/middleware-logger': 3.193.0
      '@aws-sdk/middleware-recursion-detection': 3.193.0
      '@aws-sdk/middleware-retry': 3.193.0
      '@aws-sdk/middleware-serde': 3.193.0
      '@aws-sdk/middleware-stack': 3.193.0
      '@aws-sdk/middleware-user-agent': 3.193.0
      '@aws-sdk/node-config-provider': 3.193.0
      '@aws-sdk/node-http-handler': 3.193.0
      '@aws-sdk/protocol-http': 3.193.0
      '@aws-sdk/smithy-client': 3.193.0
      '@aws-sdk/types': 3.193.0
      '@aws-sdk/url-parser': 3.193.0
      '@aws-sdk/util-base64-browser': 3.188.0
      '@aws-sdk/util-base64-node': 3.188.0
      '@aws-sdk/util-body-length-browser': 3.188.0
      '@aws-sdk/util-body-length-node': 3.188.0
      '@aws-sdk/util-defaults-mode-browser': 3.193.0
      '@aws-sdk/util-defaults-mode-node': 3.193.0
      '@aws-sdk/util-endpoints': 3.196.0
      '@aws-sdk/util-user-agent-browser': 3.193.0
      '@aws-sdk/util-user-agent-node': 3.193.0
      '@aws-sdk/util-utf8-browser': 3.188.0
      '@aws-sdk/util-utf8-node': 3.188.0
      tslib: 2.6.2
    transitivePeerDependencies:
      - aws-crt
    dev: false

  /@aws-sdk/client-sso@3.224.0:
    resolution: {integrity: sha512-ZfqjGGBhv+sKxYN9FHbepaL+ucFbAFndvNdalGj4mZsv5AqxgemkFoRofNJk4nu79JVf5cdrj7zL+BDW3KwEGg==}
    engines: {node: '>=14.0.0'}
    dependencies:
      '@aws-crypto/sha256-browser': 2.0.0
      '@aws-crypto/sha256-js': 2.0.0
      '@aws-sdk/config-resolver': 3.224.0
      '@aws-sdk/fetch-http-handler': 3.224.0
      '@aws-sdk/hash-node': 3.224.0
      '@aws-sdk/invalid-dependency': 3.224.0
      '@aws-sdk/middleware-content-length': 3.224.0
      '@aws-sdk/middleware-endpoint': 3.224.0
      '@aws-sdk/middleware-host-header': 3.224.0
      '@aws-sdk/middleware-logger': 3.224.0
      '@aws-sdk/middleware-recursion-detection': 3.224.0
      '@aws-sdk/middleware-retry': 3.224.0
      '@aws-sdk/middleware-serde': 3.224.0
      '@aws-sdk/middleware-stack': 3.224.0
      '@aws-sdk/middleware-user-agent': 3.224.0
      '@aws-sdk/node-config-provider': 3.224.0
      '@aws-sdk/node-http-handler': 3.224.0
      '@aws-sdk/protocol-http': 3.224.0
      '@aws-sdk/smithy-client': 3.224.0
      '@aws-sdk/types': 3.224.0
      '@aws-sdk/url-parser': 3.224.0
      '@aws-sdk/util-base64': 3.208.0
      '@aws-sdk/util-body-length-browser': 3.188.0
      '@aws-sdk/util-body-length-node': 3.208.0
      '@aws-sdk/util-defaults-mode-browser': 3.224.0
      '@aws-sdk/util-defaults-mode-node': 3.224.0
      '@aws-sdk/util-endpoints': 3.224.0
      '@aws-sdk/util-user-agent-browser': 3.224.0
      '@aws-sdk/util-user-agent-node': 3.224.0
      '@aws-sdk/util-utf8-browser': 3.188.0
      '@aws-sdk/util-utf8-node': 3.208.0
      tslib: 2.6.2
    transitivePeerDependencies:
      - aws-crt
    dev: false

  /@aws-sdk/client-sso@3.261.0:
    resolution: {integrity: sha512-tq5hu1WXa9BKsCH9zOBOykyiaoZQvaFHKdOamw5SZ69niyO3AG4xR1TkLqXj/9mDYMLgAIVObKZDGWtBLFTdiQ==}
    engines: {node: '>=14.0.0'}
    dependencies:
      '@aws-crypto/sha256-browser': 3.0.0
      '@aws-crypto/sha256-js': 3.0.0
      '@aws-sdk/config-resolver': 3.259.0
      '@aws-sdk/fetch-http-handler': 3.257.0
      '@aws-sdk/hash-node': 3.257.0
      '@aws-sdk/invalid-dependency': 3.257.0
      '@aws-sdk/middleware-content-length': 3.257.0
      '@aws-sdk/middleware-endpoint': 3.257.0
      '@aws-sdk/middleware-host-header': 3.257.0
      '@aws-sdk/middleware-logger': 3.257.0
      '@aws-sdk/middleware-recursion-detection': 3.257.0
      '@aws-sdk/middleware-retry': 3.259.0
      '@aws-sdk/middleware-serde': 3.257.0
      '@aws-sdk/middleware-stack': 3.257.0
      '@aws-sdk/middleware-user-agent': 3.257.0
      '@aws-sdk/node-config-provider': 3.259.0
      '@aws-sdk/node-http-handler': 3.257.0
      '@aws-sdk/protocol-http': 3.257.0
      '@aws-sdk/smithy-client': 3.261.0
      '@aws-sdk/types': 3.257.0
      '@aws-sdk/url-parser': 3.257.0
      '@aws-sdk/util-base64': 3.208.0
      '@aws-sdk/util-body-length-browser': 3.188.0
      '@aws-sdk/util-body-length-node': 3.208.0
      '@aws-sdk/util-defaults-mode-browser': 3.261.0
      '@aws-sdk/util-defaults-mode-node': 3.261.0
      '@aws-sdk/util-endpoints': 3.257.0
      '@aws-sdk/util-retry': 3.257.0
      '@aws-sdk/util-user-agent-browser': 3.257.0
      '@aws-sdk/util-user-agent-node': 3.259.0
      '@aws-sdk/util-utf8': 3.254.0
      tslib: 2.6.2
    transitivePeerDependencies:
      - aws-crt
    dev: false

  /@aws-sdk/client-sts@3.196.0:
    resolution: {integrity: sha512-ChzK8606CugwnRLm7iwerXzeMqOsjGLe3j1j1HtQShzXZu4/ysQ3mUBBPAt2Lltx+1ep8MoI9vaQVyfw5h35ww==}
    engines: {node: '>=12.0.0'}
    dependencies:
      '@aws-crypto/sha256-browser': 2.0.0
      '@aws-crypto/sha256-js': 2.0.0
      '@aws-sdk/config-resolver': 3.193.0
      '@aws-sdk/credential-provider-node': 3.196.0
      '@aws-sdk/fetch-http-handler': 3.193.0
      '@aws-sdk/hash-node': 3.193.0
      '@aws-sdk/invalid-dependency': 3.193.0
      '@aws-sdk/middleware-content-length': 3.193.0
      '@aws-sdk/middleware-endpoint': 3.193.0
      '@aws-sdk/middleware-host-header': 3.193.0
      '@aws-sdk/middleware-logger': 3.193.0
      '@aws-sdk/middleware-recursion-detection': 3.193.0
      '@aws-sdk/middleware-retry': 3.193.0
      '@aws-sdk/middleware-sdk-sts': 3.193.0
      '@aws-sdk/middleware-serde': 3.193.0
      '@aws-sdk/middleware-signing': 3.193.0
      '@aws-sdk/middleware-stack': 3.193.0
      '@aws-sdk/middleware-user-agent': 3.193.0
      '@aws-sdk/node-config-provider': 3.193.0
      '@aws-sdk/node-http-handler': 3.193.0
      '@aws-sdk/protocol-http': 3.193.0
      '@aws-sdk/smithy-client': 3.193.0
      '@aws-sdk/types': 3.193.0
      '@aws-sdk/url-parser': 3.193.0
      '@aws-sdk/util-base64-browser': 3.188.0
      '@aws-sdk/util-base64-node': 3.188.0
      '@aws-sdk/util-body-length-browser': 3.188.0
      '@aws-sdk/util-body-length-node': 3.188.0
      '@aws-sdk/util-defaults-mode-browser': 3.193.0
      '@aws-sdk/util-defaults-mode-node': 3.193.0
      '@aws-sdk/util-endpoints': 3.196.0
      '@aws-sdk/util-user-agent-browser': 3.193.0
      '@aws-sdk/util-user-agent-node': 3.193.0
      '@aws-sdk/util-utf8-browser': 3.188.0
      '@aws-sdk/util-utf8-node': 3.188.0
      fast-xml-parser: 4.0.11
      tslib: 2.6.2
    transitivePeerDependencies:
      - aws-crt
    dev: false

  /@aws-sdk/client-sts@3.224.0:
    resolution: {integrity: sha512-ao3jyjwk2fozk1d4PtrNf0BNsucPWAbALv8CCsPTC3r9g2Lg/TOi3pxmsfd69ddw89XSyP6zZATEHaWO+tk0CQ==}
    engines: {node: '>=14.0.0'}
    dependencies:
      '@aws-crypto/sha256-browser': 2.0.0
      '@aws-crypto/sha256-js': 2.0.0
      '@aws-sdk/config-resolver': 3.224.0
      '@aws-sdk/credential-provider-node': 3.224.0
      '@aws-sdk/fetch-http-handler': 3.224.0
      '@aws-sdk/hash-node': 3.224.0
      '@aws-sdk/invalid-dependency': 3.224.0
      '@aws-sdk/middleware-content-length': 3.224.0
      '@aws-sdk/middleware-endpoint': 3.224.0
      '@aws-sdk/middleware-host-header': 3.224.0
      '@aws-sdk/middleware-logger': 3.224.0
      '@aws-sdk/middleware-recursion-detection': 3.224.0
      '@aws-sdk/middleware-retry': 3.224.0
      '@aws-sdk/middleware-sdk-sts': 3.224.0
      '@aws-sdk/middleware-serde': 3.224.0
      '@aws-sdk/middleware-signing': 3.224.0
      '@aws-sdk/middleware-stack': 3.224.0
      '@aws-sdk/middleware-user-agent': 3.224.0
      '@aws-sdk/node-config-provider': 3.224.0
      '@aws-sdk/node-http-handler': 3.224.0
      '@aws-sdk/protocol-http': 3.224.0
      '@aws-sdk/smithy-client': 3.224.0
      '@aws-sdk/types': 3.224.0
      '@aws-sdk/url-parser': 3.224.0
      '@aws-sdk/util-base64': 3.208.0
      '@aws-sdk/util-body-length-browser': 3.188.0
      '@aws-sdk/util-body-length-node': 3.208.0
      '@aws-sdk/util-defaults-mode-browser': 3.224.0
      '@aws-sdk/util-defaults-mode-node': 3.224.0
      '@aws-sdk/util-endpoints': 3.224.0
      '@aws-sdk/util-user-agent-browser': 3.224.0
      '@aws-sdk/util-user-agent-node': 3.224.0
      '@aws-sdk/util-utf8-browser': 3.188.0
      '@aws-sdk/util-utf8-node': 3.208.0
      fast-xml-parser: 4.0.11
      tslib: 2.6.2
    transitivePeerDependencies:
      - aws-crt
    dev: false

  /@aws-sdk/client-sts@3.261.0:
    resolution: {integrity: sha512-jnCKBjuHEMgwCmR9bXDVpl/WzpUQyU9DL3Mk65XYyZwRxgHSaw5D90zRouoZMUneNA2OnKZQnjk6oyL47mb7oA==}
    engines: {node: '>=14.0.0'}
    dependencies:
      '@aws-crypto/sha256-browser': 3.0.0
      '@aws-crypto/sha256-js': 3.0.0
      '@aws-sdk/config-resolver': 3.259.0
      '@aws-sdk/credential-provider-node': 3.261.0
      '@aws-sdk/fetch-http-handler': 3.257.0
      '@aws-sdk/hash-node': 3.257.0
      '@aws-sdk/invalid-dependency': 3.257.0
      '@aws-sdk/middleware-content-length': 3.257.0
      '@aws-sdk/middleware-endpoint': 3.257.0
      '@aws-sdk/middleware-host-header': 3.257.0
      '@aws-sdk/middleware-logger': 3.257.0
      '@aws-sdk/middleware-recursion-detection': 3.257.0
      '@aws-sdk/middleware-retry': 3.259.0
      '@aws-sdk/middleware-sdk-sts': 3.257.0
      '@aws-sdk/middleware-serde': 3.257.0
      '@aws-sdk/middleware-signing': 3.257.0
      '@aws-sdk/middleware-stack': 3.257.0
      '@aws-sdk/middleware-user-agent': 3.257.0
      '@aws-sdk/node-config-provider': 3.259.0
      '@aws-sdk/node-http-handler': 3.257.0
      '@aws-sdk/protocol-http': 3.257.0
      '@aws-sdk/smithy-client': 3.261.0
      '@aws-sdk/types': 3.257.0
      '@aws-sdk/url-parser': 3.257.0
      '@aws-sdk/util-base64': 3.208.0
      '@aws-sdk/util-body-length-browser': 3.188.0
      '@aws-sdk/util-body-length-node': 3.208.0
      '@aws-sdk/util-defaults-mode-browser': 3.261.0
      '@aws-sdk/util-defaults-mode-node': 3.261.0
      '@aws-sdk/util-endpoints': 3.257.0
      '@aws-sdk/util-retry': 3.257.0
      '@aws-sdk/util-user-agent-browser': 3.257.0
      '@aws-sdk/util-user-agent-node': 3.259.0
      '@aws-sdk/util-utf8': 3.254.0
      fast-xml-parser: 4.0.11
      tslib: 2.6.2
    transitivePeerDependencies:
      - aws-crt
    dev: false

  /@aws-sdk/config-resolver@3.193.0:
    resolution: {integrity: sha512-HIjuv2A1glgkXy9g/A8bfsiz3jTFaRbwGZheoHFZod6iEQQEbbeAsBe3u2AZyzOrVLgs8lOvBtgU8XKSJWjDkw==}
    engines: {node: '>= 12.0.0'}
    dependencies:
      '@aws-sdk/signature-v4': 3.193.0
      '@aws-sdk/types': 3.193.0
      '@aws-sdk/util-config-provider': 3.188.0
      '@aws-sdk/util-middleware': 3.193.0
      tslib: 2.6.2
    dev: false

  /@aws-sdk/config-resolver@3.224.0:
    resolution: {integrity: sha512-jS53QvF2jdv7d6cpPUH6N85i1WNHik1eGvxqSndsNbLf0keEGXYyN4pBLNB0xK1nk0ZG+8slRsXgWvWTCcFYKA==}
    engines: {node: '>=14.0.0'}
    dependencies:
      '@aws-sdk/signature-v4': 3.224.0
      '@aws-sdk/types': 3.224.0
      '@aws-sdk/util-config-provider': 3.208.0
      '@aws-sdk/util-middleware': 3.224.0
      tslib: 2.6.2
    dev: false

  /@aws-sdk/config-resolver@3.259.0:
    resolution: {integrity: sha512-gViMRsc4Ye6+nzJ0OYTZIT8m4glIAdtugN2Sr/t6P2iJW5X0bSL/EcbcHBgsve1lHjeGPeyzVkT7UnyGOZ5Z/A==}
    engines: {node: '>=14.0.0'}
    dependencies:
      '@aws-sdk/signature-v4': 3.257.0
      '@aws-sdk/types': 3.257.0
      '@aws-sdk/util-config-provider': 3.208.0
      '@aws-sdk/util-middleware': 3.257.0
      tslib: 2.6.2
    dev: false

  /@aws-sdk/credential-provider-env@3.193.0:
    resolution: {integrity: sha512-pRqZoIaqCdWB4JJdR6DqDn3u+CwKJchwiCPnRtChwC8KXCMkT4njq9J1bWG3imYeTxP/G06O1PDONEuD4pPtNQ==}
    engines: {node: '>= 12.0.0'}
    dependencies:
      '@aws-sdk/property-provider': 3.193.0
      '@aws-sdk/types': 3.193.0
      tslib: 2.6.2
    dev: false

  /@aws-sdk/credential-provider-env@3.224.0:
    resolution: {integrity: sha512-WUicVivCne9Ela2Nuufohy8+UV/W6GwanlpK9trJqrqHt2/zqdNYHqZbWL0zDNO8dvFN3+MC2a8boYPyR+cFRg==}
    engines: {node: '>=14.0.0'}
    dependencies:
      '@aws-sdk/property-provider': 3.224.0
      '@aws-sdk/types': 3.224.0
      tslib: 2.6.2
    dev: false

  /@aws-sdk/credential-provider-env@3.257.0:
    resolution: {integrity: sha512-GsmBi5Di6hk1JAi1iB6/LCY8o+GmlCvJoB7wuoVmXI3VxRVwptUVjuj8EtJbIrVGrF9dSuIRPCzUoSuzEzYGlg==}
    engines: {node: '>=14.0.0'}
    dependencies:
      '@aws-sdk/property-provider': 3.257.0
      '@aws-sdk/types': 3.257.0
      tslib: 2.6.2
    dev: false

  /@aws-sdk/credential-provider-imds@3.193.0:
    resolution: {integrity: sha512-jC7uT7uVpO/iitz49toHMGFKXQ2igWQQG2SKirREqDRaz5HSXwEP1V3rcOlNNyGIBPMggDjZnxYgJHqBXSq9Ag==}
    engines: {node: '>= 12.0.0'}
    dependencies:
      '@aws-sdk/node-config-provider': 3.193.0
      '@aws-sdk/property-provider': 3.193.0
      '@aws-sdk/types': 3.193.0
      '@aws-sdk/url-parser': 3.193.0
      tslib: 2.6.2
    dev: false

  /@aws-sdk/credential-provider-imds@3.224.0:
    resolution: {integrity: sha512-n7uVR5Z9EUfVbg0gSNrJvu1g0cM/HqhRt+kaRJBGNf4q1tEbnCukKj+qUZbT1qdbDTyu9NTRphMvuIyN3RBDtQ==}
    engines: {node: '>=14.0.0'}
    dependencies:
      '@aws-sdk/node-config-provider': 3.224.0
      '@aws-sdk/property-provider': 3.224.0
      '@aws-sdk/types': 3.224.0
      '@aws-sdk/url-parser': 3.224.0
      tslib: 2.6.2
    dev: false

  /@aws-sdk/credential-provider-imds@3.259.0:
    resolution: {integrity: sha512-yCxoYWZAaDrCUEWxRfrpB0Mp1cFgJEMYW8T6GIb/+DQ5QLpZmorgaVD/j90QXupqFrR5tlxwuskBIkdD2E9YNg==}
    engines: {node: '>=14.0.0'}
    dependencies:
      '@aws-sdk/node-config-provider': 3.259.0
      '@aws-sdk/property-provider': 3.257.0
      '@aws-sdk/types': 3.257.0
      '@aws-sdk/url-parser': 3.257.0
      tslib: 2.6.2
    dev: false

  /@aws-sdk/credential-provider-ini@3.196.0:
    resolution: {integrity: sha512-3lL+YLBQ9KwQxG4AdRm4u2cvBNZeBmS/i3BWnCPomg96lNGPMrTEloVaVEpnrzOff6sgFxRtjkbLkVxmdipIrw==}
    engines: {node: '>= 12.0.0'}
    dependencies:
      '@aws-sdk/credential-provider-env': 3.193.0
      '@aws-sdk/credential-provider-imds': 3.193.0
      '@aws-sdk/credential-provider-sso': 3.196.0
      '@aws-sdk/credential-provider-web-identity': 3.193.0
      '@aws-sdk/property-provider': 3.193.0
      '@aws-sdk/shared-ini-file-loader': 3.193.0
      '@aws-sdk/types': 3.193.0
      tslib: 2.6.2
    transitivePeerDependencies:
      - aws-crt
    dev: false

  /@aws-sdk/credential-provider-ini@3.224.0:
    resolution: {integrity: sha512-YaAHoHJVspqy5f8C6EXBifMfodKXl88IHuL6eBComigTPR3s1Ed1+3AJdjA1X7SjAHfrYna/WvZEH3e8NCSzFA==}
    engines: {node: '>=14.0.0'}
    dependencies:
      '@aws-sdk/credential-provider-env': 3.224.0
      '@aws-sdk/credential-provider-imds': 3.224.0
      '@aws-sdk/credential-provider-sso': 3.224.0
      '@aws-sdk/credential-provider-web-identity': 3.224.0
      '@aws-sdk/property-provider': 3.224.0
      '@aws-sdk/shared-ini-file-loader': 3.224.0
      '@aws-sdk/types': 3.224.0
      tslib: 2.6.2
    transitivePeerDependencies:
      - aws-crt
    dev: false

  /@aws-sdk/credential-provider-ini@3.261.0:
    resolution: {integrity: sha512-638jTnvFbGO0G0So+FijdC1vjn/dhw3l8nJwLq9PYOBJUKhjXDR/fpOhZkUJ+Zwfuqp9SlDDo/yfFa6j2L+F1g==}
    engines: {node: '>=14.0.0'}
    dependencies:
      '@aws-sdk/credential-provider-env': 3.257.0
      '@aws-sdk/credential-provider-imds': 3.259.0
      '@aws-sdk/credential-provider-process': 3.257.0
      '@aws-sdk/credential-provider-sso': 3.261.0
      '@aws-sdk/credential-provider-web-identity': 3.257.0
      '@aws-sdk/property-provider': 3.257.0
      '@aws-sdk/shared-ini-file-loader': 3.257.0
      '@aws-sdk/types': 3.257.0
      tslib: 2.6.2
    transitivePeerDependencies:
      - aws-crt
    dev: false

  /@aws-sdk/credential-provider-node@3.196.0:
    resolution: {integrity: sha512-PGY7pkmqgfEwTHsuUH6fGrXWri93jqKkMbhq/QJafMGtsVupfvXvE37Rl+qgjsZjRfROrEaeLw2DGrPPmVh2cg==}
    engines: {node: '>=12.0.0'}
    dependencies:
      '@aws-sdk/credential-provider-env': 3.193.0
      '@aws-sdk/credential-provider-imds': 3.193.0
      '@aws-sdk/credential-provider-ini': 3.196.0
      '@aws-sdk/credential-provider-process': 3.193.0
      '@aws-sdk/credential-provider-sso': 3.196.0
      '@aws-sdk/credential-provider-web-identity': 3.193.0
      '@aws-sdk/property-provider': 3.193.0
      '@aws-sdk/shared-ini-file-loader': 3.193.0
      '@aws-sdk/types': 3.193.0
      tslib: 2.6.2
    transitivePeerDependencies:
      - aws-crt
    dev: false

  /@aws-sdk/credential-provider-node@3.224.0:
    resolution: {integrity: sha512-n/gijJAA3uVFl1b3+hp2E3lPaiajsPLHqH+mMxNxPkGo39HV1v9RAyOVW4Y3AH1QcT7sURevjGoF2Eemcro88g==}
    engines: {node: '>=14.0.0'}
    dependencies:
      '@aws-sdk/credential-provider-env': 3.224.0
      '@aws-sdk/credential-provider-imds': 3.224.0
      '@aws-sdk/credential-provider-ini': 3.224.0
      '@aws-sdk/credential-provider-process': 3.224.0
      '@aws-sdk/credential-provider-sso': 3.224.0
      '@aws-sdk/credential-provider-web-identity': 3.224.0
      '@aws-sdk/property-provider': 3.224.0
      '@aws-sdk/shared-ini-file-loader': 3.224.0
      '@aws-sdk/types': 3.224.0
      tslib: 2.6.2
    transitivePeerDependencies:
      - aws-crt
    dev: false

  /@aws-sdk/credential-provider-node@3.261.0:
    resolution: {integrity: sha512-7T25a7jbHsXPe7XvIekzhR50b7PTlISKqHdE8LNVUSzFQbSjVXulFk3vyQVIhmt5HKNkSBcMPDr6hKrSl7OLBw==}
    engines: {node: '>=14.0.0'}
    dependencies:
      '@aws-sdk/credential-provider-env': 3.257.0
      '@aws-sdk/credential-provider-imds': 3.259.0
      '@aws-sdk/credential-provider-ini': 3.261.0
      '@aws-sdk/credential-provider-process': 3.257.0
      '@aws-sdk/credential-provider-sso': 3.261.0
      '@aws-sdk/credential-provider-web-identity': 3.257.0
      '@aws-sdk/property-provider': 3.257.0
      '@aws-sdk/shared-ini-file-loader': 3.257.0
      '@aws-sdk/types': 3.257.0
      tslib: 2.6.2
    transitivePeerDependencies:
      - aws-crt
    dev: false

  /@aws-sdk/credential-provider-process@3.193.0:
    resolution: {integrity: sha512-zpXxtQzQqkaUuFqmHW9dSkh9p/1k+XNKlwEkG8FTwAJNUWmy2ZMJv+8NTVn4s4vaRu7xJ1er9chspYr7mvxHlA==}
    engines: {node: '>= 12.0.0'}
    dependencies:
      '@aws-sdk/property-provider': 3.193.0
      '@aws-sdk/shared-ini-file-loader': 3.193.0
      '@aws-sdk/types': 3.193.0
      tslib: 2.6.2
    dev: false

  /@aws-sdk/credential-provider-process@3.224.0:
    resolution: {integrity: sha512-0nc8vGmv6vDfFlVyKREwAa4namfuGqKg3TTM0nW2vE10fpDXZM/DGVAs5HInX+27QQNLVVh3/OHHgti9wMkYkw==}
    engines: {node: '>=14.0.0'}
    dependencies:
      '@aws-sdk/property-provider': 3.224.0
      '@aws-sdk/shared-ini-file-loader': 3.224.0
      '@aws-sdk/types': 3.224.0
      tslib: 2.6.2
    dev: false

  /@aws-sdk/credential-provider-process@3.257.0:
    resolution: {integrity: sha512-xK8uYeNXaclaBCGrLi4z2pxPRngqLf5BM5jg2fn57zqvlL9V5gJF972FehrVBL0bfp1/laG0ZJtD2K2sapyWAw==}
    engines: {node: '>=14.0.0'}
    dependencies:
      '@aws-sdk/property-provider': 3.257.0
      '@aws-sdk/shared-ini-file-loader': 3.257.0
      '@aws-sdk/types': 3.257.0
      tslib: 2.6.2
    dev: false

  /@aws-sdk/credential-provider-sso@3.196.0:
    resolution: {integrity: sha512-hJV4LDVfvPfj5zC0ysHx3zkwwJOyF+BaMGaMzaScrHyijv5e3qZzdoBLbOQFmrqVnt7DjCU02NvRSS8amLpmSw==}
    engines: {node: '>= 12.0.0'}
    dependencies:
      '@aws-sdk/client-sso': 3.196.0
      '@aws-sdk/property-provider': 3.193.0
      '@aws-sdk/shared-ini-file-loader': 3.193.0
      '@aws-sdk/types': 3.193.0
      tslib: 2.6.2
    transitivePeerDependencies:
      - aws-crt
    dev: false

  /@aws-sdk/credential-provider-sso@3.224.0:
    resolution: {integrity: sha512-Qx5w8MCGAwT5cqimA3ZgtY1jSrC7QGPzZfNflY75PWQIaYgjUNNqdAW0jipr4M/dgVjvo1j/Ek+atNf/niTOsQ==}
    engines: {node: '>=14.0.0'}
    dependencies:
      '@aws-sdk/client-sso': 3.224.0
      '@aws-sdk/property-provider': 3.224.0
      '@aws-sdk/shared-ini-file-loader': 3.224.0
      '@aws-sdk/token-providers': 3.224.0
      '@aws-sdk/types': 3.224.0
      tslib: 2.6.2
    transitivePeerDependencies:
      - aws-crt
    dev: false

  /@aws-sdk/credential-provider-sso@3.261.0:
    resolution: {integrity: sha512-Ofj7m85/RuxcZMtghhD+U2GGszrU5tB2kxXcnkcHCudOER6bcOOEXnSfmdZnIv4xG+vma3VFwiWk2JkQo5zB5w==}
    engines: {node: '>=14.0.0'}
    dependencies:
      '@aws-sdk/client-sso': 3.261.0
      '@aws-sdk/property-provider': 3.257.0
      '@aws-sdk/shared-ini-file-loader': 3.257.0
      '@aws-sdk/token-providers': 3.261.0
      '@aws-sdk/types': 3.257.0
      tslib: 2.6.2
    transitivePeerDependencies:
      - aws-crt
    dev: false

  /@aws-sdk/credential-provider-web-identity@3.193.0:
    resolution: {integrity: sha512-MIQY9KwLCBnRyIt7an4EtMrFQZz2HC1E8vQDdKVzmeQBBePhW61fnX9XDP9bfc3Ypg1NggLG00KBPEC88twLFg==}
    engines: {node: '>= 12.0.0'}
    dependencies:
      '@aws-sdk/property-provider': 3.193.0
      '@aws-sdk/types': 3.193.0
      tslib: 2.6.2
    dev: false

  /@aws-sdk/credential-provider-web-identity@3.224.0:
    resolution: {integrity: sha512-Z/xRFTm9pBVyuIAkYohisb3KPJowPVng7ZuZiblU0PaESoJBTkhAFOblpPv/ZWwb6fT85ANUKrvl4858zLpk/Q==}
    engines: {node: '>=14.0.0'}
    dependencies:
      '@aws-sdk/property-provider': 3.224.0
      '@aws-sdk/types': 3.224.0
      tslib: 2.6.2
    dev: false

  /@aws-sdk/credential-provider-web-identity@3.257.0:
    resolution: {integrity: sha512-Cm0uvRv4JuIbD0Kp3W0J/vwjADIyCx8HoZi5yg+QIi5nilocuTQ3ajvLeuPVSvFvdy+yaxSc5FxNXquWt7Mngw==}
    engines: {node: '>=14.0.0'}
    dependencies:
      '@aws-sdk/property-provider': 3.257.0
      '@aws-sdk/types': 3.257.0
      tslib: 2.6.2
    dev: false

  /@aws-sdk/eventstream-codec@3.224.0:
    resolution: {integrity: sha512-p8DePCwvgrrlYK7r3euI5aX/VVxrCl+DClHy0TV6/Eq8WCgWqYfZ5TSl5kbrxIc4U7pDlNIBkTiQMIl/ilEiQg==}
    dependencies:
      '@aws-crypto/crc32': 2.0.0
      '@aws-sdk/types': 3.224.0
      '@aws-sdk/util-hex-encoding': 3.201.0
      tslib: 2.6.2
    dev: false

  /@aws-sdk/eventstream-serde-browser@3.224.0:
    resolution: {integrity: sha512-QeyGmKipZsbVkezI5OKe0Xad7u1JPkZWNm1m7uqjd9vTK3A+/fw7eNxOWYVdSKs/kHyAWr9PG+fASBtr3gesPA==}
    engines: {node: '>=14.0.0'}
    dependencies:
      '@aws-sdk/eventstream-serde-universal': 3.224.0
      '@aws-sdk/types': 3.224.0
      tslib: 2.6.2
    dev: false

  /@aws-sdk/eventstream-serde-config-resolver@3.224.0:
    resolution: {integrity: sha512-zl8YUa+JZV9Dj304pc2HovMuUsz3qzo8HHj+FjIHxVsNfFL4U/NX/eDhkiWNUwVMlQIWvjksoJZ75kIzDyWGKQ==}
    engines: {node: '>=14.0.0'}
    dependencies:
      '@aws-sdk/types': 3.224.0
      tslib: 2.6.2
    dev: false

  /@aws-sdk/eventstream-serde-node@3.224.0:
    resolution: {integrity: sha512-o0PXQwyyqeBk+kkn9wIPVIdzwp28EmRt2UqEH/UO6XzpmZTghuY4ZWkQTx9n+vMZ0e/EbqIlh2BPAhELwYzMug==}
    engines: {node: '>=14.0.0'}
    dependencies:
      '@aws-sdk/eventstream-serde-universal': 3.224.0
      '@aws-sdk/types': 3.224.0
      tslib: 2.6.2
    dev: false

  /@aws-sdk/eventstream-serde-universal@3.224.0:
    resolution: {integrity: sha512-sI9WKnaKfpVamLCESHDOg8SkMtkjjYX3awny5PJC3/Jx9zOFN9AnvGtnIJrOGFxs5kBmQNj7c4sKCAPiTCcITw==}
    engines: {node: '>=14.0.0'}
    dependencies:
      '@aws-sdk/eventstream-codec': 3.224.0
      '@aws-sdk/types': 3.224.0
      tslib: 2.6.2
    dev: false

  /@aws-sdk/fetch-http-handler@3.193.0:
    resolution: {integrity: sha512-UhIS2LtCK9hqBzYVon6BI8WebJW1KC0GGIL/Gse5bqzU9iAGgFLAe66qg9k+/h3Jjc5LNAYzqXNVizMwn7689Q==}
    dependencies:
      '@aws-sdk/protocol-http': 3.193.0
      '@aws-sdk/querystring-builder': 3.193.0
      '@aws-sdk/types': 3.193.0
      '@aws-sdk/util-base64-browser': 3.188.0
      tslib: 2.6.2
    dev: false

  /@aws-sdk/fetch-http-handler@3.224.0:
    resolution: {integrity: sha512-IO1Je6ZM0fwT5YYPwQwwXcD4LlsYmP52pwit8AAI4ppz6AkSfs0747uDK0DYnqls7sevBQzUSqBSt6XjcMKjYQ==}
    dependencies:
      '@aws-sdk/protocol-http': 3.224.0
      '@aws-sdk/querystring-builder': 3.224.0
      '@aws-sdk/types': 3.224.0
      '@aws-sdk/util-base64': 3.208.0
      tslib: 2.6.2
    dev: false

  /@aws-sdk/fetch-http-handler@3.257.0:
    resolution: {integrity: sha512-zOF+RzQ+wfF7tq7tGUdPcqUTh3+k2f8KCVJE07A8kCopVq4nBu4NH6Eq29Tjpwdya3YlKvE+kFssuQRRRRex+Q==}
    dependencies:
      '@aws-sdk/protocol-http': 3.257.0
      '@aws-sdk/querystring-builder': 3.257.0
      '@aws-sdk/types': 3.257.0
      '@aws-sdk/util-base64': 3.208.0
      tslib: 2.6.2
    dev: false

  /@aws-sdk/hash-blob-browser@3.224.0:
    resolution: {integrity: sha512-nUBRZzxbq6mU8FIK6OizC5jIeRkVn5tB2ZYxPd7P2IDhh1OVod6gXkq9EKTf3kecNvYgWUVHcOezZF1qLMDLHg==}
    dependencies:
      '@aws-sdk/chunked-blob-reader': 3.188.0
      '@aws-sdk/chunked-blob-reader-native': 3.208.0
      '@aws-sdk/types': 3.224.0
      tslib: 2.6.2
    dev: false

  /@aws-sdk/hash-node@3.193.0:
    resolution: {integrity: sha512-O2SLPVBjrCUo+4ouAdRUoHBYsyurO9LcjNZNYD7YQOotBTbVFA3cx7kTZu+K4B6kX7FDaGbqbE1C/T1/eg/r+w==}
    engines: {node: '>= 12.0.0'}
    dependencies:
      '@aws-sdk/types': 3.193.0
      '@aws-sdk/util-buffer-from': 3.188.0
      tslib: 2.6.2
    dev: false

  /@aws-sdk/hash-node@3.224.0:
    resolution: {integrity: sha512-y7TXMDOSy5E2VZPvmsvRfyXkcQWcjTLFTd85yc70AAeFZiffff1nvZifQSzD78bW6ELJsWHXA2O8yxdBURyoBg==}
    engines: {node: '>=14.0.0'}
    dependencies:
      '@aws-sdk/types': 3.224.0
      '@aws-sdk/util-buffer-from': 3.208.0
      tslib: 2.6.2
    dev: false

  /@aws-sdk/hash-node@3.257.0:
    resolution: {integrity: sha512-W/USUuea5Ep3OJ2U7Ve8/5KN1YsDun2WzOFUxc1PyxXP5pW6OgC15/op0e+bmWPG851clvp5S8ZuroUr3aKi3Q==}
    engines: {node: '>=14.0.0'}
    dependencies:
      '@aws-sdk/types': 3.257.0
      '@aws-sdk/util-buffer-from': 3.208.0
      '@aws-sdk/util-utf8': 3.254.0
      tslib: 2.6.2
    dev: false

  /@aws-sdk/hash-stream-node@3.224.0:
    resolution: {integrity: sha512-5RDwzB2C4Zjn4M2kZYntkc2LJdqe8CH9xmudu3ZYESkZToN5Rd3JyqobW9KPbm//R43VR4ml2qUhYHFzK6jvgg==}
    engines: {node: '>=14.0.0'}
    dependencies:
      '@aws-sdk/types': 3.224.0
      tslib: 2.6.2
    dev: false

  /@aws-sdk/invalid-dependency@3.193.0:
    resolution: {integrity: sha512-54DCknekLwJAI1os76XJ8XCzfAH7BGkBGtlWk5WCNkZTfj3rf5RUiXz4uoKUMWE1rZmyMDoDDS1PBo+yTVKW5w==}
    dependencies:
      '@aws-sdk/types': 3.193.0
      tslib: 2.6.2
    dev: false

  /@aws-sdk/invalid-dependency@3.224.0:
    resolution: {integrity: sha512-6huV8LBYQYx84uMhQ2SS7nqEkhTkAufwhKceXnysrcrLDuUmyth09Y7fcFblFIDTr4wTgSI0mf6DKVF4nqYCwQ==}
    dependencies:
      '@aws-sdk/types': 3.224.0
      tslib: 2.6.2
    dev: false

  /@aws-sdk/invalid-dependency@3.257.0:
    resolution: {integrity: sha512-T68SAPRNMEhpke0wlxURgogL7q0B8dfqZsSeS20BVR/lksJxLse9+pbmCDxiu1RrXoEIsEwl5rbLN+Hw8BFFYw==}
    dependencies:
      '@aws-sdk/types': 3.257.0
      tslib: 2.6.2
    dev: false

  /@aws-sdk/is-array-buffer@3.188.0:
    resolution: {integrity: sha512-n69N4zJZCNd87Rf4NzufPzhactUeM877Y0Tp/F3KiHqGeTnVjYUa4Lv1vLBjqtfjYb2HWT3NKlYn5yzrhaEwiQ==}
    engines: {node: '>= 12.0.0'}
    dependencies:
      tslib: 2.6.2
    dev: false

  /@aws-sdk/is-array-buffer@3.201.0:
    resolution: {integrity: sha512-UPez5qLh3dNgt0DYnPD/q0mVJY84rA17QE26hVNOW3fAji8W2wrwrxdacWOxyXvlxWsVRcKmr+lay1MDqpAMfg==}
    engines: {node: '>=14.0.0'}
    dependencies:
      tslib: 2.6.2
    dev: false

  /@aws-sdk/lib-storage@3.226.0(@aws-sdk/abort-controller@3.374.0)(@aws-sdk/client-s3@3.224.0):
    resolution: {integrity: sha512-pTPQlZqYhonkaSpdD582fKKfUtQv+80vcyJdmAelUC4hZIyT98XT0wzZLp5N8etAFAgVj7Lxh59qxPB4Qz8MCw==}
    engines: {node: '>=14.0.0'}
    peerDependencies:
      '@aws-sdk/abort-controller': ^3.0.0
      '@aws-sdk/client-s3': ^3.0.0
    dependencies:
      '@aws-sdk/abort-controller': 3.374.0
      '@aws-sdk/client-s3': 3.224.0
      '@aws-sdk/middleware-endpoint': 3.226.0
      '@aws-sdk/smithy-client': 3.226.0
      buffer: 5.6.0
      events: 3.3.0
      stream-browserify: 3.0.0
      tslib: 2.6.2
    dev: false

  /@aws-sdk/md5-js@3.224.0:
    resolution: {integrity: sha512-DT9hKzBYJUcPvGxTXwoug5Ac4zJ7q5pwOVF/PFCsN3TiXHHfDAIA0/GJjA6pZwPEi/qVy0iNhGKQK8/0i5JeWw==}
    dependencies:
      '@aws-sdk/types': 3.224.0
      '@aws-sdk/util-utf8-browser': 3.188.0
      '@aws-sdk/util-utf8-node': 3.208.0
      tslib: 2.6.2
    dev: false

  /@aws-sdk/middleware-bucket-endpoint@3.224.0:
    resolution: {integrity: sha512-cAmrSmVjBCENM9ojUBRhIsuQ2mPH4WxnqE5wxloHdP8BD7usNE/dMtGMhot3Dnf8WZEFpTMfhtrZrmSTCaANTQ==}
    engines: {node: '>=14.0.0'}
    dependencies:
      '@aws-sdk/protocol-http': 3.224.0
      '@aws-sdk/types': 3.224.0
      '@aws-sdk/util-arn-parser': 3.208.0
      '@aws-sdk/util-config-provider': 3.208.0
      tslib: 2.6.2
    dev: false

  /@aws-sdk/middleware-content-length@3.193.0:
    resolution: {integrity: sha512-em0Sqo7O7DFOcVXU460pbcYuIjblDTZqK2YE62nQ0T+5Nbj+MSjuoite+rRRdRww9VqBkUROGKON45bUNjogtQ==}
    engines: {node: '>= 12.0.0'}
    dependencies:
      '@aws-sdk/protocol-http': 3.193.0
      '@aws-sdk/types': 3.193.0
      tslib: 2.6.2
    dev: false

  /@aws-sdk/middleware-content-length@3.224.0:
    resolution: {integrity: sha512-L9b84b7X/BH+sFZaXg5hQQv0TRqZIGuOIiWJ8CkYeju7OQV03DzbCoNCAgZdI28SSevfrrVK/hwjEQrv+A6x1Q==}
    engines: {node: '>=14.0.0'}
    dependencies:
      '@aws-sdk/protocol-http': 3.224.0
      '@aws-sdk/types': 3.224.0
      tslib: 2.6.2
    dev: false

  /@aws-sdk/middleware-content-length@3.257.0:
    resolution: {integrity: sha512-yiawbV2azm6QnMY1L2ypG8PDRdjOcEIvFmT0T7y0F49rfbKJOu21j1ONAoCkLrINK6kMqcD5JSQLVCoURxiTxQ==}
    engines: {node: '>=14.0.0'}
    dependencies:
      '@aws-sdk/protocol-http': 3.257.0
      '@aws-sdk/types': 3.257.0
      tslib: 2.6.2
    dev: false

  /@aws-sdk/middleware-endpoint@3.193.0:
    resolution: {integrity: sha512-Inbpt7jcHGvzF7UOJOCxx9wih0+eAQYERikokidWJa7M405EJpVYq1mGbeOcQUPANU3uWF1AObmUUFhbkriHQw==}
    engines: {node: '>= 12.0.0'}
    dependencies:
      '@aws-sdk/middleware-serde': 3.193.0
      '@aws-sdk/protocol-http': 3.193.0
      '@aws-sdk/signature-v4': 3.193.0
      '@aws-sdk/types': 3.193.0
      '@aws-sdk/url-parser': 3.193.0
      '@aws-sdk/util-config-provider': 3.188.0
      '@aws-sdk/util-middleware': 3.193.0
      tslib: 2.6.2
    dev: false

  /@aws-sdk/middleware-endpoint@3.224.0:
    resolution: {integrity: sha512-Y+FkQmRyhQUX1E1tviodFwTrfAVjgteoALkFgIb7bxT7fmyQ/AQvdAytkDqIApTgkR61niNDSsAu7lHekDxQgg==}
    engines: {node: '>=14.0.0'}
    dependencies:
      '@aws-sdk/middleware-serde': 3.224.0
      '@aws-sdk/protocol-http': 3.224.0
      '@aws-sdk/signature-v4': 3.224.0
      '@aws-sdk/types': 3.224.0
      '@aws-sdk/url-parser': 3.224.0
      '@aws-sdk/util-config-provider': 3.208.0
      '@aws-sdk/util-middleware': 3.224.0
      tslib: 2.6.2
    dev: false

  /@aws-sdk/middleware-endpoint@3.226.0:
    resolution: {integrity: sha512-EvLFafjtUxTT0AC9p3aBQu1/fjhWdIeK58jIXaNFONfZ3F8QbEYUPuF/SqZvJM6cWfOO9qwYKkRDbCSTYhprIg==}
    engines: {node: '>=14.0.0'}
    dependencies:
      '@aws-sdk/middleware-serde': 3.226.0
      '@aws-sdk/protocol-http': 3.226.0
      '@aws-sdk/signature-v4': 3.226.0
      '@aws-sdk/types': 3.226.0
      '@aws-sdk/url-parser': 3.226.0
      '@aws-sdk/util-config-provider': 3.208.0
      '@aws-sdk/util-middleware': 3.226.0
      tslib: 2.6.2
    dev: false

  /@aws-sdk/middleware-endpoint@3.257.0:
    resolution: {integrity: sha512-RQNQe/jeVuWZtXXfcOm+e3qMFICY6ERsXUrbt0rjHgvajZCklcrRJgxJSCwrcS7Le3nl9azFPMAMj9L7uSK28g==}
    engines: {node: '>=14.0.0'}
    dependencies:
      '@aws-sdk/middleware-serde': 3.257.0
      '@aws-sdk/protocol-http': 3.257.0
      '@aws-sdk/signature-v4': 3.257.0
      '@aws-sdk/types': 3.257.0
      '@aws-sdk/url-parser': 3.257.0
      '@aws-sdk/util-config-provider': 3.208.0
      '@aws-sdk/util-middleware': 3.257.0
      tslib: 2.6.2
    dev: false

  /@aws-sdk/middleware-expect-continue@3.224.0:
    resolution: {integrity: sha512-xgihNtu5dXzRqL0QrOuMLmSoji7BsKJ+rCXjW+X+Z1flYFV5UDY5PI0dgAlgWQDWZDyu17n4R5IIZUzb/aAI1g==}
    engines: {node: '>=14.0.0'}
    dependencies:
      '@aws-sdk/protocol-http': 3.224.0
      '@aws-sdk/types': 3.224.0
      tslib: 2.6.2
    dev: false

  /@aws-sdk/middleware-flexible-checksums@3.224.0:
    resolution: {integrity: sha512-8umP3a1YNg5+sowQgzKNiq//vSVC53iTBzg8/oszstwIMYE9aNf4RKd/X/H9biBF/G05xdTjqNAQrAh54UbKrQ==}
    engines: {node: '>=14.0.0'}
    dependencies:
      '@aws-crypto/crc32': 2.0.0
      '@aws-crypto/crc32c': 2.0.0
      '@aws-sdk/is-array-buffer': 3.201.0
      '@aws-sdk/protocol-http': 3.224.0
      '@aws-sdk/types': 3.224.0
      tslib: 2.6.2
    dev: false

  /@aws-sdk/middleware-host-header@3.193.0:
    resolution: {integrity: sha512-aegzj5oRWd//lmfmkzRmgG2b4l3140v8Ey4QkqCxcowvAEX5a7rh23yuKaGtmiePwv2RQalCKz+tN6JXCm8g6Q==}
    engines: {node: '>= 12.0.0'}
    dependencies:
      '@aws-sdk/protocol-http': 3.193.0
      '@aws-sdk/types': 3.193.0
      tslib: 2.6.2
    dev: false

  /@aws-sdk/middleware-host-header@3.224.0:
    resolution: {integrity: sha512-4eL8EVhgxTjvdVs+P3SSEkoMXBte7hSQ/+kOZVNR5ze8QPnUiDpJMS2BQrMoA2INxX9tSqp6zTrDNMc3LNvKbQ==}
    engines: {node: '>=14.0.0'}
    dependencies:
      '@aws-sdk/protocol-http': 3.224.0
      '@aws-sdk/types': 3.224.0
      tslib: 2.6.2
    dev: false

  /@aws-sdk/middleware-host-header@3.257.0:
    resolution: {integrity: sha512-gEi9AJdJfRfU8Qr6HK1hfhxTzyV3Giq4B/h7um99hIFAT/GCg9xiPvAOKPo6UeuiKEv3b7RpSL4s6cBvnJMJBA==}
    engines: {node: '>=14.0.0'}
    dependencies:
      '@aws-sdk/protocol-http': 3.257.0
      '@aws-sdk/types': 3.257.0
      tslib: 2.6.2
    dev: false

  /@aws-sdk/middleware-location-constraint@3.224.0:
    resolution: {integrity: sha512-FpgKNGzImgmHTbz4Hjc41GEH4/dASxz6sTtn5T+kFDsT1j7o21tpWlS6psoazTz9Yi3ichBo2yzYUaY3QxOFew==}
    engines: {node: '>=14.0.0'}
    dependencies:
      '@aws-sdk/types': 3.224.0
      tslib: 2.6.2
    dev: false

  /@aws-sdk/middleware-logger@3.193.0:
    resolution: {integrity: sha512-D/h1pU5tAcyJpJ8ZeD1Sta0S9QZPcxERYRBiJdEl8VUrYwfy3Cl1WJedVOmd5nG73ZLRSyHeXHewb/ohge3yKQ==}
    engines: {node: '>= 12.0.0'}
    dependencies:
      '@aws-sdk/types': 3.193.0
      tslib: 2.6.2
    dev: false

  /@aws-sdk/middleware-logger@3.224.0:
    resolution: {integrity: sha512-AmvuezI1vGgKZDsA2slHZJ6nQMqogUyzK27wM03458a2JgFqZvWCUPSY/P+OZ0FpnFEC34/kvvF4bI54T0C5jA==}
    engines: {node: '>=14.0.0'}
    dependencies:
      '@aws-sdk/types': 3.224.0
      tslib: 2.6.2
    dev: false

  /@aws-sdk/middleware-logger@3.257.0:
    resolution: {integrity: sha512-8RDXW/VbMKBsXDfcCLmROZcWKyrekyiPa3J1aIaBy0tq9o4xpGoXw/lwwIrNVvISAFslb57rteup34bfn6ta6w==}
    engines: {node: '>=14.0.0'}
    dependencies:
      '@aws-sdk/types': 3.257.0
      tslib: 2.6.2
    dev: false

  /@aws-sdk/middleware-recursion-detection@3.193.0:
    resolution: {integrity: sha512-fMWP76Q1GOb/9OzS1arizm6Dbfo02DPZ6xp7OoAN3PS6ybH3Eb47s/gP3jzgBPAITQacFj4St/4a06YWYrN3NA==}
    engines: {node: '>= 12.0.0'}
    dependencies:
      '@aws-sdk/protocol-http': 3.193.0
      '@aws-sdk/types': 3.193.0
      tslib: 2.6.2
    dev: false

  /@aws-sdk/middleware-recursion-detection@3.224.0:
    resolution: {integrity: sha512-ySTGlMvNaH5J77jYVVgwOF1ozz3Kp6f/wjTvivOcBR1zlRv0FXa1y033QMnrAAtKSNkzClXtNOycBM463QImJw==}
    engines: {node: '>=14.0.0'}
    dependencies:
      '@aws-sdk/protocol-http': 3.224.0
      '@aws-sdk/types': 3.224.0
      tslib: 2.6.2
    dev: false

  /@aws-sdk/middleware-recursion-detection@3.257.0:
    resolution: {integrity: sha512-rUCih6zHh8k9Edf5N5Er4s508FYbwLM0MWTD2axzlj9TjLqEQ9OKED3wHaLffXSDzodd3oTAfJCLPbWQyoZ3ZQ==}
    engines: {node: '>=14.0.0'}
    dependencies:
      '@aws-sdk/protocol-http': 3.257.0
      '@aws-sdk/types': 3.257.0
      tslib: 2.6.2
    dev: false

  /@aws-sdk/middleware-retry@3.193.0:
    resolution: {integrity: sha512-zTQkHLBQBJi6ns655WYcYLyLPc1tgbEYU080Oc8zlveLUqoDn1ogkcmNhG7XMeQuBvWZBYN7J3/wFaXlDzeCKg==}
    engines: {node: '>= 12.0.0'}
    dependencies:
      '@aws-sdk/protocol-http': 3.193.0
      '@aws-sdk/service-error-classification': 3.193.0
      '@aws-sdk/types': 3.193.0
      '@aws-sdk/util-middleware': 3.193.0
      tslib: 2.6.2
      uuid: 8.3.2
    dev: false

  /@aws-sdk/middleware-retry@3.224.0:
    resolution: {integrity: sha512-zwl8rZZb5OWLzOnEW58RRklbehDfcdtD98qtgm0NLM9ErBALEEb2Y4MM5zhRiMtVjzrDw71+Mhk5+4TAlwJyXA==}
    engines: {node: '>=14.0.0'}
    dependencies:
      '@aws-sdk/protocol-http': 3.224.0
      '@aws-sdk/service-error-classification': 3.224.0
      '@aws-sdk/types': 3.224.0
      '@aws-sdk/util-middleware': 3.224.0
      tslib: 2.6.2
      uuid: 8.3.2
    dev: false

  /@aws-sdk/middleware-retry@3.259.0:
    resolution: {integrity: sha512-pVh1g8e84MAi7eVtWLiiiCtn82LzxOP7+LxTRHatmgIeN22yGQBZILliPDJypUPvDYlwxI1ekiK+oPTcte0Uww==}
    engines: {node: '>=14.0.0'}
    dependencies:
      '@aws-sdk/protocol-http': 3.257.0
      '@aws-sdk/service-error-classification': 3.257.0
      '@aws-sdk/types': 3.257.0
      '@aws-sdk/util-middleware': 3.257.0
      '@aws-sdk/util-retry': 3.257.0
      tslib: 2.6.2
      uuid: 8.3.2
    dev: false

  /@aws-sdk/middleware-sdk-s3@3.224.0:
    resolution: {integrity: sha512-SDyFandByU9UBQOxqFk8TCE0e9FPA/nr0FRjANxkIm24/zxk2yZbk3OUx/Zr7ibo28b5BqcQV69IClBOukPiEw==}
    engines: {node: '>=14.0.0'}
    dependencies:
      '@aws-sdk/middleware-bucket-endpoint': 3.224.0
      '@aws-sdk/protocol-http': 3.224.0
      '@aws-sdk/types': 3.224.0
      '@aws-sdk/util-arn-parser': 3.208.0
      tslib: 2.6.2
    dev: false

  /@aws-sdk/middleware-sdk-sts@3.193.0:
    resolution: {integrity: sha512-TafiDkeflUsnbNa89TLkDnAiRRp1gAaZLDAjt75AzriRKZnhtFfYUXWb+qAuN50T+CkJ/gZI9LHDZL5ogz/HxQ==}
    engines: {node: '>= 12.0.0'}
    dependencies:
      '@aws-sdk/middleware-signing': 3.193.0
      '@aws-sdk/property-provider': 3.193.0
      '@aws-sdk/protocol-http': 3.193.0
      '@aws-sdk/signature-v4': 3.193.0
      '@aws-sdk/types': 3.193.0
      tslib: 2.6.2
    dev: false

  /@aws-sdk/middleware-sdk-sts@3.224.0:
    resolution: {integrity: sha512-rUoPPejj4N8S+P39ap9Iqbprl9L7LBlkuMHwMCqgeRJBhdI+1YeDfUekegJxceJv/BDXaoI2aSE0tCUS8rK0Ug==}
    engines: {node: '>=14.0.0'}
    dependencies:
      '@aws-sdk/middleware-signing': 3.224.0
      '@aws-sdk/property-provider': 3.224.0
      '@aws-sdk/protocol-http': 3.224.0
      '@aws-sdk/signature-v4': 3.224.0
      '@aws-sdk/types': 3.224.0
      tslib: 2.6.2
    dev: false

  /@aws-sdk/middleware-sdk-sts@3.257.0:
    resolution: {integrity: sha512-d6IJCLRi3O2tm4AFK60WNhIwmMmspj1WzKR1q1TaoPzoREPG2xg+Am18wZBRkCyYuRPPrbizmkvAmAJiUolMAw==}
    engines: {node: '>=14.0.0'}
    dependencies:
      '@aws-sdk/middleware-signing': 3.257.0
      '@aws-sdk/property-provider': 3.257.0
      '@aws-sdk/protocol-http': 3.257.0
      '@aws-sdk/signature-v4': 3.257.0
      '@aws-sdk/types': 3.257.0
      tslib: 2.6.2
    dev: false

  /@aws-sdk/middleware-serde@3.193.0:
    resolution: {integrity: sha512-dH93EJYVztY+ZDPzSMRi9LfAZfKO+luH62raNy49hlNa4jiyE1Tc/+qwlmOEpfGsrtcZ9TgsON1uFF9sgBXXaA==}
    engines: {node: '>= 12.0.0'}
    dependencies:
      '@aws-sdk/types': 3.193.0
      tslib: 2.6.2
    dev: false

  /@aws-sdk/middleware-serde@3.224.0:
    resolution: {integrity: sha512-4wHJ4DyhvyqQ853zfIw6sRw909VB+hFEqatmXYvO5OYap03Eed92wslsR2Gtfw1B2/zjDscPpwPyHoCIk30sHA==}
    engines: {node: '>=14.0.0'}
    dependencies:
      '@aws-sdk/types': 3.224.0
      tslib: 2.6.2
    dev: false

  /@aws-sdk/middleware-serde@3.226.0:
    resolution: {integrity: sha512-nPuOOAkSfx9TxzdKFx0X2bDlinOxGrqD7iof926K/AEflxGD1DBdcaDdjlYlPDW2CVE8LV/rAgbYuLxh/E/1VA==}
    engines: {node: '>=14.0.0'}
    dependencies:
      '@aws-sdk/types': 3.226.0
      tslib: 2.6.2
    dev: false

  /@aws-sdk/middleware-serde@3.257.0:
    resolution: {integrity: sha512-/JasfXPWFq24mnCrx9fxW/ISBSp07RJwhsF14qzm8Qy3Z0z470C+QRM6otTwAkYuuVt1wuLjja5agq3Jtzq7dQ==}
    engines: {node: '>=14.0.0'}
    dependencies:
      '@aws-sdk/types': 3.257.0
      tslib: 2.6.2
    dev: false

  /@aws-sdk/middleware-signing@3.193.0:
    resolution: {integrity: sha512-obBoELGPf5ikvHYZwbzllLeuODiokdDfe92Ve2ufeOa/d8+xsmbqNzNdCTLNNTmr1tEIaEE7ngZVTOiHqAVhyw==}
    engines: {node: '>= 12.0.0'}
    dependencies:
      '@aws-sdk/property-provider': 3.193.0
      '@aws-sdk/protocol-http': 3.193.0
      '@aws-sdk/signature-v4': 3.193.0
      '@aws-sdk/types': 3.193.0
      '@aws-sdk/util-middleware': 3.193.0
      tslib: 2.6.2
    dev: false

  /@aws-sdk/middleware-signing@3.224.0:
    resolution: {integrity: sha512-6T+dybVn5EYsxkNc4eVKAeoj6x6FfRXkZWMRxkepDoOJufMUNTfpoDEl6PcgJU6Wq4odbqV737x/3j53VZc6dA==}
    engines: {node: '>=14.0.0'}
    dependencies:
      '@aws-sdk/property-provider': 3.224.0
      '@aws-sdk/protocol-http': 3.224.0
      '@aws-sdk/signature-v4': 3.224.0
      '@aws-sdk/types': 3.224.0
      '@aws-sdk/util-middleware': 3.224.0
      tslib: 2.6.2
    dev: false

  /@aws-sdk/middleware-signing@3.257.0:
    resolution: {integrity: sha512-hCH3D83LHmm6nqmtNrGTWZCVjsQXrGHIXbd17/qrw7aPFvcAhsiiCncGFP+XsUXEKa2ZqcSNMUyPrx69ofNRZQ==}
    engines: {node: '>=14.0.0'}
    dependencies:
      '@aws-sdk/property-provider': 3.257.0
      '@aws-sdk/protocol-http': 3.257.0
      '@aws-sdk/signature-v4': 3.257.0
      '@aws-sdk/types': 3.257.0
      '@aws-sdk/util-middleware': 3.257.0
      tslib: 2.6.2
    dev: false

  /@aws-sdk/middleware-ssec@3.224.0:
    resolution: {integrity: sha512-S9a3fvF0Lv/NnXKbh0cbqhzfVcCOU1pPeGKuDB/p7AWCoql/KSG52MGBU6jKcevCtWVUKpSkgJfs+xkKmSiXIA==}
    engines: {node: '>=14.0.0'}
    dependencies:
      '@aws-sdk/types': 3.224.0
      tslib: 2.6.2
    dev: false

  /@aws-sdk/middleware-stack@3.193.0:
    resolution: {integrity: sha512-Ix5d7gE6bZwFNIVf0dGnjYuymz1gjitNoAZDPpv1nEZlUMek/jcno5lmzWFzUZXY/azpbIyaPwq/wm/c69au5A==}
    engines: {node: '>= 12.0.0'}
    dependencies:
      tslib: 2.6.2
    dev: false

  /@aws-sdk/middleware-stack@3.224.0:
    resolution: {integrity: sha512-8mBrc3nj4h6FnDWnxbjfFXUPr/7UIAaGAG15D27Z/KNFnMjOqNTtpkbcoh3QQHRLX3PjTuvzT5WCqXmgD2/oiw==}
    engines: {node: '>=14.0.0'}
    dependencies:
      tslib: 2.6.2
    dev: false

  /@aws-sdk/middleware-stack@3.226.0:
    resolution: {integrity: sha512-85wF29LvPvpoed60fZGDYLwv1Zpd/cM0C22WSSFPw1SSJeqO4gtFYyCg2squfT3KI6kF43IIkOCJ+L7GtryPug==}
    engines: {node: '>=14.0.0'}
    dependencies:
      tslib: 2.6.2
    dev: false

  /@aws-sdk/middleware-stack@3.257.0:
    resolution: {integrity: sha512-awg2F0SvwACBaw4HIObK8pQGfSqAc4Vy+YFzWSfZNVC35oRO6RsRdKHVU99lRC0LrT2Ptmfghl2DMPSrRDbvlQ==}
    engines: {node: '>=14.0.0'}
    dependencies:
      tslib: 2.6.2
    dev: false

  /@aws-sdk/middleware-user-agent@3.193.0:
    resolution: {integrity: sha512-0vT6F9NwYQK7ARUUJeHTUIUPnupsO3IbmjHSi1+clkssFlJm2UfmSGeafiWe4AYH3anATTvZEtcxX5DZT/ExbA==}
    engines: {node: '>= 12.0.0'}
    dependencies:
      '@aws-sdk/protocol-http': 3.193.0
      '@aws-sdk/types': 3.193.0
      tslib: 2.6.2
    dev: false

  /@aws-sdk/middleware-user-agent@3.224.0:
    resolution: {integrity: sha512-YXHC/n8k4qeIkqFVACPmF/QfJyKSOMD1HjM7iUZmJ9yGqDRFeGgn4o2Jktd0dor7sTv6pfUDkLqspxURAsokzA==}
    engines: {node: '>=14.0.0'}
    dependencies:
      '@aws-sdk/protocol-http': 3.224.0
      '@aws-sdk/types': 3.224.0
      tslib: 2.6.2
    dev: false

  /@aws-sdk/middleware-user-agent@3.257.0:
    resolution: {integrity: sha512-37rt75LZyD0UWpbcFuxEGqwF3DZKSixQPl7AsDe6q3KtrO5gGQB+diH5vbY0txNNYyv5IK9WMwvY73mVmoWRmw==}
    engines: {node: '>=14.0.0'}
    dependencies:
      '@aws-sdk/protocol-http': 3.257.0
      '@aws-sdk/types': 3.257.0
      tslib: 2.6.2
    dev: false

  /@aws-sdk/node-config-provider@3.193.0:
    resolution: {integrity: sha512-5RLdjQLH69ISRG8TX9klSLOpEySXxj+z9E9Em39HRvw0/rDcd8poCTADvjYIOqRVvMka0z/hm+elvUTIVn/DRw==}
    engines: {node: '>= 12.0.0'}
    dependencies:
      '@aws-sdk/property-provider': 3.193.0
      '@aws-sdk/shared-ini-file-loader': 3.193.0
      '@aws-sdk/types': 3.193.0
      tslib: 2.6.2
    dev: false

  /@aws-sdk/node-config-provider@3.224.0:
    resolution: {integrity: sha512-ULv0Ao95vNEiwCreN9ZbZ5vntaGjdMLolCiyt3B2FDWbuOorZJR5QXFydPBpo4AQOh1y/S2MIUWLhz00DY364g==}
    engines: {node: '>=14.0.0'}
    dependencies:
      '@aws-sdk/property-provider': 3.224.0
      '@aws-sdk/shared-ini-file-loader': 3.224.0
      '@aws-sdk/types': 3.224.0
      tslib: 2.6.2
    dev: false

  /@aws-sdk/node-config-provider@3.259.0:
    resolution: {integrity: sha512-DUOqr71oonBvM6yKPdhDBmraqgXHCFrVWFw7hc5ZNxL2wS/EsbKfGPJp+C+SUgpn1upIWPNnh/bNoLAbBkcLsA==}
    engines: {node: '>=14.0.0'}
    dependencies:
      '@aws-sdk/property-provider': 3.257.0
      '@aws-sdk/shared-ini-file-loader': 3.257.0
      '@aws-sdk/types': 3.257.0
      tslib: 2.6.2
    dev: false

  /@aws-sdk/node-http-handler@3.193.0:
    resolution: {integrity: sha512-DP4BmFw64HOShgpAPEEMZedVnRmKKjHOwMEoXcnNlAkMXnYUFHiKvudYq87Q2AnSlT6OHkyMviB61gEvIk73dA==}
    engines: {node: '>= 12.0.0'}
    dependencies:
      '@aws-sdk/abort-controller': 3.193.0
      '@aws-sdk/protocol-http': 3.193.0
      '@aws-sdk/querystring-builder': 3.193.0
      '@aws-sdk/types': 3.193.0
      tslib: 2.6.2
    dev: false

  /@aws-sdk/node-http-handler@3.224.0:
    resolution: {integrity: sha512-8h4jWsfVRUcJKkqZ9msSN4LhldBpXdNlMcA8ku8IVEBHf5waxqpIhupwR0uCMmV3FDINLqkf/8EwEYAODeRjrw==}
    engines: {node: '>=14.0.0'}
    dependencies:
      '@aws-sdk/abort-controller': 3.224.0
      '@aws-sdk/protocol-http': 3.224.0
      '@aws-sdk/querystring-builder': 3.224.0
      '@aws-sdk/types': 3.224.0
      tslib: 2.6.2
    dev: false

  /@aws-sdk/node-http-handler@3.257.0:
    resolution: {integrity: sha512-8KnWHVVwaGKyTlkTU9BSOAiSovNDoagxemU2l10QqBbzUCVpljCUMUkABEGRJ1yoQCl6DJ7RtNkAyZ8Ne/E15A==}
    engines: {node: '>=14.0.0'}
    dependencies:
      '@aws-sdk/abort-controller': 3.257.0
      '@aws-sdk/protocol-http': 3.257.0
      '@aws-sdk/querystring-builder': 3.257.0
      '@aws-sdk/types': 3.257.0
      tslib: 2.6.2
    dev: false

  /@aws-sdk/property-provider@3.193.0:
    resolution: {integrity: sha512-IaDR/PdZjKlAeSq2E/6u6nkPsZF9wvhHZckwH7uumq4ocWsWXFzaT+hKpV4YZPHx9n+K2YV4Gn/bDedpz99W1Q==}
    engines: {node: '>= 12.0.0'}
    dependencies:
      '@aws-sdk/types': 3.193.0
      tslib: 2.6.2
    dev: false

  /@aws-sdk/property-provider@3.224.0:
    resolution: {integrity: sha512-1F1Hepndlmj6wykNv0ynlS9YTaT3LRF/mqXhCRGLbCWSmCiaW9BUH/ddMdBZJiSw7kcPePKid5ueW84fAO/nKg==}
    engines: {node: '>=14.0.0'}
    dependencies:
      '@aws-sdk/types': 3.224.0
      tslib: 2.6.2
    dev: false

  /@aws-sdk/property-provider@3.257.0:
    resolution: {integrity: sha512-3rUbRAcF0GZ5PhDiXhS4yREfZ5hOEtvYEa9S/19OdM5eoypOaLU5XnFcCKfnccSP8SkdgpJujzxOMRWNWadlAQ==}
    engines: {node: '>=14.0.0'}
    dependencies:
      '@aws-sdk/types': 3.257.0
      tslib: 2.6.2
    dev: false

  /@aws-sdk/protocol-http@3.193.0:
    resolution: {integrity: sha512-r0wbTwFJyXq0uiImI6giqG3g/RO1N/y4wwPA7qr7OC+KXJ0NkyVxIf6e7Vx8h06aM1ATtngbwJaMP59kVCp85A==}
    engines: {node: '>= 12.0.0'}
    dependencies:
      '@aws-sdk/types': 3.193.0
      tslib: 2.6.2
    dev: false

  /@aws-sdk/protocol-http@3.224.0:
    resolution: {integrity: sha512-myp31UkADbktZtIZLc4cNfr5zSNVJjPReoH37NPpvgREKOGg7ZB6Lb3UyKbjzrmIv985brMOunlMgIBIJhuPIg==}
    engines: {node: '>=14.0.0'}
    dependencies:
      '@aws-sdk/types': 3.224.0
      tslib: 2.6.2
    dev: false

  /@aws-sdk/protocol-http@3.226.0:
    resolution: {integrity: sha512-zWkVqiTA9RXL6y0hhfZc9bcU4DX2NI6Hw9IhQmSPeM59mdbPjJlY4bLlMr5YxywqO3yQ/ylNoAfrEzrDjlOSRg==}
    engines: {node: '>=14.0.0'}
    dependencies:
      '@aws-sdk/types': 3.226.0
      tslib: 2.6.2
    dev: false

  /@aws-sdk/protocol-http@3.257.0:
    resolution: {integrity: sha512-xt7LGOgZIvbLS3418AYQLacOqx+mo5j4mPiIMz7f6AaUg+/fBUgESVsncKDqxbEJVwwCXSka8Ca0cntJmoeMSw==}
    engines: {node: '>=14.0.0'}
    dependencies:
      '@aws-sdk/types': 3.257.0
      tslib: 2.6.2
    dev: false

  /@aws-sdk/querystring-builder@3.193.0:
    resolution: {integrity: sha512-PRaK6649iw0UO45UjUoiUzFcOKXZb8pMjjFJpqALpEvdZT3twxqhlPXujT7GWPKrSwO4uPLNnyYEtPY82wx2vw==}
    engines: {node: '>= 12.0.0'}
    dependencies:
      '@aws-sdk/types': 3.193.0
      '@aws-sdk/util-uri-escape': 3.188.0
      tslib: 2.6.2
    dev: false

  /@aws-sdk/querystring-builder@3.224.0:
    resolution: {integrity: sha512-Fwzt42wWRhf04TetQPqDL03jX5W2cAkRFQewOkIRYVFV17b72z4BFhKID6bpLEtNb4YagyllCWosNg1xooDURQ==}
    engines: {node: '>=14.0.0'}
    dependencies:
      '@aws-sdk/types': 3.224.0
      '@aws-sdk/util-uri-escape': 3.201.0
      tslib: 2.6.2
    dev: false

  /@aws-sdk/querystring-builder@3.257.0:
    resolution: {integrity: sha512-mZHWLP7XIkzx1GIXO5WfX/iJ+aY9TWs02RE9FkdL2+by0HEMR65L3brQTbU1mIBJ7BjaPwYH24dljUOSABX7yg==}
    engines: {node: '>=14.0.0'}
    dependencies:
      '@aws-sdk/types': 3.257.0
      '@aws-sdk/util-uri-escape': 3.201.0
      tslib: 2.6.2
    dev: false

  /@aws-sdk/querystring-parser@3.193.0:
    resolution: {integrity: sha512-dGEPCe8SK4/td5dSpiaEI3SvT5eHXrbJWbLGyD4FL3n7WCGMy2xVWAB/yrgzD0GdLDjDa8L5vLVz6yT1P9i+hA==}
    engines: {node: '>= 12.0.0'}
    dependencies:
      '@aws-sdk/types': 3.193.0
      tslib: 2.6.2
    dev: false

  /@aws-sdk/querystring-parser@3.224.0:
    resolution: {integrity: sha512-UIJZ76ClFtALXRIQS3Za4R76JTsjCYReSBEQ7ag7RF1jwVZLAggdfED9w3XDrN7jbaK6i+aI3Y+eFeq0sB2fcA==}
    engines: {node: '>=14.0.0'}
    dependencies:
      '@aws-sdk/types': 3.224.0
      tslib: 2.6.2
    dev: false

  /@aws-sdk/querystring-parser@3.226.0:
    resolution: {integrity: sha512-FzB+VrQ47KAFxiPt2YXrKZ8AOLZQqGTLCKHzx4bjxGmwgsjV8yIbtJiJhZLMcUQV4LtGeIY9ixIqQhGvnZHE4A==}
    engines: {node: '>=14.0.0'}
    dependencies:
      '@aws-sdk/types': 3.226.0
      tslib: 2.6.2
    dev: false

  /@aws-sdk/querystring-parser@3.257.0:
    resolution: {integrity: sha512-UDrE1dEwWrWT8dG2VCrGYrPxCWOkZ1fPTPkjpkR4KZEdQDZBqU5gYZF2xPj8Nz7pjQVHFuW2wFm3XYEk56GEjg==}
    engines: {node: '>=14.0.0'}
    dependencies:
      '@aws-sdk/types': 3.257.0
      tslib: 2.6.2
    dev: false

  /@aws-sdk/service-error-classification@3.193.0:
    resolution: {integrity: sha512-bPnXVu8ErE1RfWVVQKc2TE7EuoImUi4dSPW9g80fGRzJdQNwXb636C+7OUuWvSDzmFwuBYqZza8GZjVd+rz2zQ==}
    engines: {node: '>= 12.0.0'}
    dev: false

  /@aws-sdk/service-error-classification@3.224.0:
    resolution: {integrity: sha512-0bnbYtCe+vqtaGItL+1UzQPt+yZLbU8G/aIXPQUL7555jdnjnbAtczCbIcLAJUqlE/OLwRhQVGLKbau8QAdxgQ==}
    engines: {node: '>=14.0.0'}
    dev: false

  /@aws-sdk/service-error-classification@3.257.0:
    resolution: {integrity: sha512-FAyR0XsueGkkqDtkP03cTJQk52NdQ9sZelLynmmlGPUP75LApRPvFe1riKrou6+LsDbwVNVffj6mbDfIcOhaOw==}
    engines: {node: '>=14.0.0'}
    dev: false

  /@aws-sdk/shared-ini-file-loader@3.193.0:
    resolution: {integrity: sha512-hnvZup8RSpFXfah7Rrn6+lQJnAOCO+OiDJ2R/iMgZQh475GRQpLbu3cPhCOkjB14vVLygJtW8trK/0+zKq93bQ==}
    engines: {node: '>= 12.0.0'}
    dependencies:
      '@aws-sdk/types': 3.193.0
      tslib: 2.6.2
    dev: false

  /@aws-sdk/shared-ini-file-loader@3.224.0:
    resolution: {integrity: sha512-6a/XP3lRRcX5ic+bXzF2f644KERVqMx+s0JRrGsPAwTMaMiV0A7Ifl4HKggx6dnxh8j/MXUMsWMtuxt/kCu86A==}
    engines: {node: '>=14.0.0'}
    dependencies:
      '@aws-sdk/types': 3.224.0
      tslib: 2.6.2
    dev: false

  /@aws-sdk/shared-ini-file-loader@3.257.0:
    resolution: {integrity: sha512-HNjC1+Wx3xHiJc+CP14GhIdVhfQGSjroAsWseRxAhONocA9Fl1ZX4hx7+sA5c9nOoMVOovi6ivJ/6lCRPTDRrQ==}
    engines: {node: '>=14.0.0'}
    dependencies:
      '@aws-sdk/types': 3.257.0
      tslib: 2.6.2
    dev: false

  /@aws-sdk/signature-v4-multi-region@3.224.0:
    resolution: {integrity: sha512-xOW8rtEH2Rcadr+CFfiISZwcbf4jPdc4OvL6OiPsv+arndOhxk+4ZaRT2xic1FrVdYQypmSToRITYlZc9N7PjQ==}
    engines: {node: '>=14.0.0'}
    peerDependencies:
      '@aws-sdk/signature-v4-crt': ^3.118.0
    peerDependenciesMeta:
      '@aws-sdk/signature-v4-crt':
        optional: true
    dependencies:
      '@aws-sdk/protocol-http': 3.224.0
      '@aws-sdk/signature-v4': 3.224.0
      '@aws-sdk/types': 3.224.0
      '@aws-sdk/util-arn-parser': 3.208.0
      tslib: 2.6.2
    dev: false

  /@aws-sdk/signature-v4@3.193.0:
    resolution: {integrity: sha512-JEqqOB8wQZz6g1ERNUOIBFDFt8OJtz5G5Uh1CdkS5W66gyWnJEz/dE1hA2VTqqQwHGGEsIEV/hlzruU1lXsvFA==}
    engines: {node: '>= 12.0.0'}
    dependencies:
      '@aws-sdk/is-array-buffer': 3.188.0
      '@aws-sdk/types': 3.193.0
      '@aws-sdk/util-hex-encoding': 3.188.0
      '@aws-sdk/util-middleware': 3.193.0
      '@aws-sdk/util-uri-escape': 3.188.0
      tslib: 2.6.2
    dev: false

  /@aws-sdk/signature-v4@3.224.0:
    resolution: {integrity: sha512-+oq1iylYQOvdXXO7r18SEhXIZpLd3GvJhmoReX+yjvVq8mGevDAmQiw6lwFZ6748sOmH4CREWD5H9Snrj+zLMg==}
    engines: {node: '>=14.0.0'}
    dependencies:
      '@aws-sdk/is-array-buffer': 3.201.0
      '@aws-sdk/types': 3.224.0
      '@aws-sdk/util-hex-encoding': 3.201.0
      '@aws-sdk/util-middleware': 3.224.0
      '@aws-sdk/util-uri-escape': 3.201.0
      tslib: 2.6.2
    dev: false

  /@aws-sdk/signature-v4@3.226.0:
    resolution: {integrity: sha512-/R5q5agdPd7HJB68XMzpxrNPk158EHUvkFkuRu5Qf3kkkHebEzWEBlWoVpUe6ss4rP9Tqcue6xPuaftEmhjpYw==}
    engines: {node: '>=14.0.0'}
    dependencies:
      '@aws-sdk/is-array-buffer': 3.201.0
      '@aws-sdk/types': 3.226.0
      '@aws-sdk/util-hex-encoding': 3.201.0
      '@aws-sdk/util-middleware': 3.226.0
      '@aws-sdk/util-uri-escape': 3.201.0
      tslib: 2.6.2
    dev: false

  /@aws-sdk/signature-v4@3.257.0:
    resolution: {integrity: sha512-aLQQN59X/D0+ShzPD3Anj5ntdMA/RFeNLOUCDyDvremViGi6yxUS98usQ/8bG5Rq0sW2GGMdbFUFmrDvqdiqEQ==}
    engines: {node: '>=14.0.0'}
    dependencies:
      '@aws-sdk/is-array-buffer': 3.201.0
      '@aws-sdk/types': 3.257.0
      '@aws-sdk/util-hex-encoding': 3.201.0
      '@aws-sdk/util-middleware': 3.257.0
      '@aws-sdk/util-uri-escape': 3.201.0
      '@aws-sdk/util-utf8': 3.254.0
      tslib: 2.6.2
    dev: false

  /@aws-sdk/smithy-client@3.193.0:
    resolution: {integrity: sha512-BY0jhfW76vyXr7ODMaKO3eyS98RSrZgOMl6DTQV9sk7eFP/MPVlG7p7nfX/CDIgPBIO1z0A0i2CVIzYur9uGgQ==}
    engines: {node: '>= 12.0.0'}
    dependencies:
      '@aws-sdk/middleware-stack': 3.193.0
      '@aws-sdk/types': 3.193.0
      tslib: 2.6.2
    dev: false

  /@aws-sdk/smithy-client@3.224.0:
    resolution: {integrity: sha512-KXXzzrCBv8ewWdtm/aolZHr2f9NRZOcDutFaWXbfSptEsK50Zi9PNzB9ZVKUHyAXYjwJHb2Sl18WRrwIxH6H4g==}
    engines: {node: '>=14.0.0'}
    dependencies:
      '@aws-sdk/middleware-stack': 3.224.0
      '@aws-sdk/types': 3.224.0
      tslib: 2.6.2
    dev: false

  /@aws-sdk/smithy-client@3.226.0:
    resolution: {integrity: sha512-BWr1FhWSUhkSBp0TLzliD5AQBjA2Jmo9FlOOt+cBwd9BKkSGlGj+HgATYJ83Sjjg2+J6qvEZBxB78LKVHhorBw==}
    engines: {node: '>=14.0.0'}
    dependencies:
      '@aws-sdk/middleware-stack': 3.226.0
      '@aws-sdk/types': 3.226.0
      tslib: 2.6.2
    dev: false

  /@aws-sdk/smithy-client@3.261.0:
    resolution: {integrity: sha512-j8XQEa3caZUVFVZfhJjaskw80O/tB+IXu84HMN44N7UkXaCFHirUsNjTDztJhnVXf/gKXzIqUqprfRnOvwLtIg==}
    engines: {node: '>=14.0.0'}
    dependencies:
      '@aws-sdk/middleware-stack': 3.257.0
      '@aws-sdk/types': 3.257.0
      tslib: 2.6.2
    dev: false

  /@aws-sdk/token-providers@3.224.0:
    resolution: {integrity: sha512-cswWqA4n1v3JIALYRA8Tq/4uHcFpBg5cgi2khNHBCF/H09Hu3dynGup6Ji8cCzf3fTak4eBQipcWaWUGE0hTGw==}
    engines: {node: '>=14.0.0'}
    dependencies:
      '@aws-sdk/client-sso-oidc': 3.224.0
      '@aws-sdk/property-provider': 3.224.0
      '@aws-sdk/shared-ini-file-loader': 3.224.0
      '@aws-sdk/types': 3.224.0
      tslib: 2.6.2
    transitivePeerDependencies:
      - aws-crt
    dev: false

  /@aws-sdk/token-providers@3.261.0:
    resolution: {integrity: sha512-Vi/GOnx8rPvQz5TdJJl5CwpTX6uRsSE3fzh94O4FEAIxIFtb4P5juqg92+2CJ81C7iNduB6eEeSHtwWUylypXQ==}
    engines: {node: '>=14.0.0'}
    dependencies:
      '@aws-sdk/client-sso-oidc': 3.261.0
      '@aws-sdk/property-provider': 3.257.0
      '@aws-sdk/shared-ini-file-loader': 3.257.0
      '@aws-sdk/types': 3.257.0
      tslib: 2.6.2
    transitivePeerDependencies:
      - aws-crt
    dev: false

  /@aws-sdk/types@3.193.0:
    resolution: {integrity: sha512-LV/wcPolRZKORrcHwkH59QMCkiDR5sM+9ZtuTxvyUGG2QFW/kjoxs08fUF10OWNJMrotBI+czDc5QJRgN8BlAw==}
    engines: {node: '>= 12.0.0'}
    dev: false

  /@aws-sdk/types@3.224.0:
    resolution: {integrity: sha512-7te9gRondKPjEebyiPYn59Kr5LZOL48HXC05TzFIN/JXwWPJbQpROBPeKd53V1aRdr3vSQhDY01a+vDOBBrEUQ==}
    engines: {node: '>=14.0.0'}
    dev: false

  /@aws-sdk/types@3.226.0:
    resolution: {integrity: sha512-MmmNHrWeO4man7wpOwrAhXlevqtOV9ZLcH4RhnG5LmRce0RFOApx24HoKENfFCcOyCm5LQBlsXCqi0dZWDWU0A==}
    engines: {node: '>=14.0.0'}
    dependencies:
      tslib: 2.6.2
    dev: false

  /@aws-sdk/types@3.257.0:
    resolution: {integrity: sha512-LmqXuBQBGeaGi/3Rp7XiEX1B5IPO2UUfBVvu0wwGqVsmstT0SbOVDZGPmxygACbm64n+PRx3uTSDefRfoiWYZg==}
    engines: {node: '>=14.0.0'}
    dependencies:
      tslib: 2.6.2
    dev: false

  /@aws-sdk/url-parser@3.193.0:
    resolution: {integrity: sha512-hwD1koJlOu2a6GvaSbNbdo7I6a3tmrsNTZr8bCjAcbqpc5pDThcpnl/Uaz3zHmMPs92U8I6BvWoK6pH8By06qw==}
    dependencies:
      '@aws-sdk/querystring-parser': 3.193.0
      '@aws-sdk/types': 3.193.0
      tslib: 2.6.2
    dev: false

  /@aws-sdk/url-parser@3.224.0:
    resolution: {integrity: sha512-DGQoiOxRVq9eEbmcGF7oz/htcHxFtLlUTzKbaX1gFuh1kmhRQwJIzz6vkrMdxOgPjvUYMJuMEcYnsHolDNWbMg==}
    dependencies:
      '@aws-sdk/querystring-parser': 3.224.0
      '@aws-sdk/types': 3.224.0
      tslib: 2.6.2
    dev: false

  /@aws-sdk/url-parser@3.226.0:
    resolution: {integrity: sha512-p5RLE0QWyP0OcTOLmFcLdVgUcUEzmEfmdrnOxyNzomcYb0p3vUagA5zfa1HVK2azsQJFBv28GfvMnba9bGhObg==}
    dependencies:
      '@aws-sdk/querystring-parser': 3.226.0
      '@aws-sdk/types': 3.226.0
      tslib: 2.6.2
    dev: false

  /@aws-sdk/url-parser@3.257.0:
    resolution: {integrity: sha512-Qe/AcFe/NFZHa6cN2afXEQn9ehXxh57dWGdRjfjd2lQqNV4WW1R2pl2Tm1ZJ1dwuCNLJi4NHLMk8lrD3QQ8rdg==}
    dependencies:
      '@aws-sdk/querystring-parser': 3.257.0
      '@aws-sdk/types': 3.257.0
      tslib: 2.6.2
    dev: false

  /@aws-sdk/util-arn-parser@3.208.0:
    resolution: {integrity: sha512-QV4af+kscova9dv4VuHOgH8wEr/IIYHDGcnyVtkUEqahCejWr1Kuk+SBK0xMwnZY5LSycOtQ8aeqHOn9qOjZtA==}
    engines: {node: '>=14.0.0'}
    dependencies:
      tslib: 2.6.2
    dev: false

  /@aws-sdk/util-base64-browser@3.188.0:
    resolution: {integrity: sha512-qlH+5NZBLiyKziL335BEPedYxX6j+p7KFRWXvDQox9S+s+gLCayednpK+fteOhBenCcR9fUZOVuAPScy1I8qCg==}
    dependencies:
      tslib: 2.6.2
    dev: false

  /@aws-sdk/util-base64-node@3.188.0:
    resolution: {integrity: sha512-r1dccRsRjKq+OhVRUfqFiW3sGgZBjHbMeHLbrAs9jrOjU2PTQ8PSzAXLvX/9lmp7YjmX17Qvlsg0NCr1tbB9OA==}
    engines: {node: '>= 12.0.0'}
    dependencies:
      '@aws-sdk/util-buffer-from': 3.188.0
      tslib: 2.6.2
    dev: false

  /@aws-sdk/util-base64@3.208.0:
    resolution: {integrity: sha512-PQniZph5A6N7uuEOQi+1hnMz/FSOK/8kMFyFO+4DgA1dZ5pcKcn5wiFwHkcTb/BsgVqQa3Jx0VHNnvhlS8JyTg==}
    engines: {node: '>=14.0.0'}
    dependencies:
      '@aws-sdk/util-buffer-from': 3.208.0
      tslib: 2.6.2
    dev: false

  /@aws-sdk/util-body-length-browser@3.188.0:
    resolution: {integrity: sha512-8VpnwFWXhnZ/iRSl9mTf+VKOX9wDE8QtN4bj9pBfxwf90H1X7E8T6NkiZD3k+HubYf2J94e7DbeHs7fuCPW5Qg==}
    dependencies:
      tslib: 2.6.2
    dev: false

  /@aws-sdk/util-body-length-node@3.188.0:
    resolution: {integrity: sha512-XwqP3vxk60MKp4YDdvDeCD6BPOiG2e+/Ou4AofZOy5/toB6NKz2pFNibQIUg2+jc7mPMnGnvOW3MQEgSJ+gu/Q==}
    engines: {node: '>= 12.0.0'}
    dependencies:
      tslib: 2.6.2
    dev: false

  /@aws-sdk/util-body-length-node@3.208.0:
    resolution: {integrity: sha512-3zj50e5g7t/MQf53SsuuSf0hEELzMtD8RX8C76f12OSRo2Bca4FLLYHe0TZbxcfQHom8/hOaeZEyTyMogMglqg==}
    engines: {node: '>=14.0.0'}
    dependencies:
      tslib: 2.6.2
    dev: false

  /@aws-sdk/util-buffer-from@3.188.0:
    resolution: {integrity: sha512-NX1WXZ8TH20IZb4jPFT2CnLKSqZWddGxtfiWxD9M47YOtq/SSQeR82fhqqVjJn4P8w2F5E28f+Du4ntg/sGcxA==}
    engines: {node: '>= 12.0.0'}
    dependencies:
      '@aws-sdk/is-array-buffer': 3.188.0
      tslib: 2.6.2
    dev: false

  /@aws-sdk/util-buffer-from@3.208.0:
    resolution: {integrity: sha512-7L0XUixNEFcLUGPeBF35enCvB9Xl+K6SQsmbrPk1P3mlV9mguWSDQqbOBwY1Ir0OVbD6H/ZOQU7hI/9RtRI0Zw==}
    engines: {node: '>=14.0.0'}
    dependencies:
      '@aws-sdk/is-array-buffer': 3.201.0
      tslib: 2.6.2
    dev: false

  /@aws-sdk/util-config-provider@3.188.0:
    resolution: {integrity: sha512-LBA7tLbi7v4uvbOJhSnjJrxbcRifKK/1ZVK94JTV2MNSCCyNkFotyEI5UWDl10YKriTIUyf7o5cakpiDZ3O4xg==}
    engines: {node: '>= 12.0.0'}
    dependencies:
      tslib: 2.6.2
    dev: false

  /@aws-sdk/util-config-provider@3.208.0:
    resolution: {integrity: sha512-DSRqwrERUsT34ug+anlMBIFooBEGwM8GejC7q00Y/9IPrQy50KnG5PW2NiTjuLKNi7pdEOlwTSEocJE15eDZIg==}
    engines: {node: '>=14.0.0'}
    dependencies:
      tslib: 2.6.2
    dev: false

  /@aws-sdk/util-defaults-mode-browser@3.193.0:
    resolution: {integrity: sha512-9riQKFrSJcsNAMnPA/3ltpSxNykeO20klE/UKjxEoD7UWjxLwsPK22UJjFwMRaHoAFcZD0LU/SgPxbC0ktCYCg==}
    engines: {node: '>= 10.0.0'}
    dependencies:
      '@aws-sdk/property-provider': 3.193.0
      '@aws-sdk/types': 3.193.0
      bowser: 2.11.0
      tslib: 2.6.2
    dev: false

  /@aws-sdk/util-defaults-mode-browser@3.224.0:
    resolution: {integrity: sha512-umk+A/pmlbuyvDCgdndgJUa0xitcTUF7XoUt/3qDTpNbzR5Dzgdbz74BgXUAEBJ8kPP5pCo2VE1ZD7fxqYU/dQ==}
    engines: {node: '>= 10.0.0'}
    dependencies:
      '@aws-sdk/property-provider': 3.224.0
      '@aws-sdk/types': 3.224.0
      bowser: 2.11.0
      tslib: 2.6.2
    dev: false

  /@aws-sdk/util-defaults-mode-browser@3.261.0:
    resolution: {integrity: sha512-lX3X1NfzQVV6cakepGV24uRcqevlDnQ8VgaCV8dhnw1FVThueFigyoFaUA02+uRXbV9KIbNWkEvweNtm2wvyDw==}
    engines: {node: '>= 10.0.0'}
    dependencies:
      '@aws-sdk/property-provider': 3.257.0
      '@aws-sdk/types': 3.257.0
      bowser: 2.11.0
      tslib: 2.6.2
    dev: false

  /@aws-sdk/util-defaults-mode-node@3.193.0:
    resolution: {integrity: sha512-occQmckvPRiM4YQIZnulfKKKjykGKWloa5ByGC5gOEGlyeP9zJpfs4zc/M2kArTAt+d2r3wkBtsKe5yKSlVEhA==}
    engines: {node: '>= 10.0.0'}
    dependencies:
      '@aws-sdk/config-resolver': 3.193.0
      '@aws-sdk/credential-provider-imds': 3.193.0
      '@aws-sdk/node-config-provider': 3.193.0
      '@aws-sdk/property-provider': 3.193.0
      '@aws-sdk/types': 3.193.0
      tslib: 2.6.2
    dev: false

  /@aws-sdk/util-defaults-mode-node@3.224.0:
    resolution: {integrity: sha512-ZJQJ1McbQ5Rnf5foCFAKHT8Cbwg4IbM+bb6fCkHRJFH9AXEvwc+hPtSYf0KuI7TmoZFj9WG5JOE9Ns6g7lRHSA==}
    engines: {node: '>= 10.0.0'}
    dependencies:
      '@aws-sdk/config-resolver': 3.224.0
      '@aws-sdk/credential-provider-imds': 3.224.0
      '@aws-sdk/node-config-provider': 3.224.0
      '@aws-sdk/property-provider': 3.224.0
      '@aws-sdk/types': 3.224.0
      tslib: 2.6.2
    dev: false

  /@aws-sdk/util-defaults-mode-node@3.261.0:
    resolution: {integrity: sha512-4AK6yu4bOmHSocUdbGoEHbNXB09UA58ON2HBHY4NxMBuFBAd9XB2tYiyhce+Cm+o+lHbS8oQnw0VZw16WMzzew==}
    engines: {node: '>= 10.0.0'}
    dependencies:
      '@aws-sdk/config-resolver': 3.259.0
      '@aws-sdk/credential-provider-imds': 3.259.0
      '@aws-sdk/node-config-provider': 3.259.0
      '@aws-sdk/property-provider': 3.257.0
      '@aws-sdk/types': 3.257.0
      tslib: 2.6.2
    dev: false

  /@aws-sdk/util-endpoints@3.196.0:
    resolution: {integrity: sha512-X+DOpRUy/ij49a0GQtggk09oyIQGn0mhER6PbMT69IufZPIg3D5fC5FPEp8bfsPkb70fTEYQEsj/X/rgMQJKsA==}
    engines: {node: '>= 12.0.0'}
    dependencies:
      '@aws-sdk/types': 3.193.0
      tslib: 2.6.2
    dev: false

  /@aws-sdk/util-endpoints@3.224.0:
    resolution: {integrity: sha512-k5hHbk7AP/cajw5rF7wmKP39B0WQMFdxrn8dcVOHVK0FZeKbaGCEmOf3AYXrQhswR9Xo815Rqffoml9B1z3bCA==}
    engines: {node: '>=14.0.0'}
    dependencies:
      '@aws-sdk/types': 3.224.0
      tslib: 2.6.2
    dev: false

  /@aws-sdk/util-endpoints@3.257.0:
    resolution: {integrity: sha512-3bvmRn5XGYzPPWjLuvHBKdJOb+fijnb8Ungu9bfXnTYFsng/ndHUWeHC22O/p8w3OWoRYUIMaZHxdxe27BFozg==}
    engines: {node: '>=14.0.0'}
    dependencies:
      '@aws-sdk/types': 3.257.0
      tslib: 2.6.2
    dev: false

  /@aws-sdk/util-hex-encoding@3.188.0:
    resolution: {integrity: sha512-QyWovTtjQ2RYxqVM+STPh65owSqzuXURnfoof778spyX4iQ4z46wOge1YV2ZtwS8w5LWd9eeVvDrLu5POPYOnA==}
    engines: {node: '>= 12.0.0'}
    dependencies:
      tslib: 2.6.2
    dev: false

  /@aws-sdk/util-hex-encoding@3.201.0:
    resolution: {integrity: sha512-7t1vR1pVxKx0motd3X9rI3m/xNp78p3sHtP5yo4NP4ARpxyJ0fokBomY8ScaH2D/B+U5o9ARxldJUdMqyBlJcA==}
    engines: {node: '>=14.0.0'}
    dependencies:
      tslib: 2.6.2
    dev: false

  /@aws-sdk/util-locate-window@3.310.0:
    resolution: {integrity: sha512-qo2t/vBTnoXpjKxlsC2e1gBrRm80M3bId27r0BRB2VniSSe7bL1mmzM+/HFtujm0iAxtPM+aLEflLJlJeDPg0w==}
    engines: {node: '>=14.0.0'}
    dependencies:
      tslib: 2.6.2
    dev: false

  /@aws-sdk/util-middleware@3.193.0:
    resolution: {integrity: sha512-+aC6pmkcGgpxaMWCH/FXTsGWl2W342oQGs1OYKGi+W8z9UguXrqamWjdkdMqgunvj9qOEG2KBMKz1FWFFZlUyA==}
    engines: {node: '>= 12.0.0'}
    dependencies:
      tslib: 2.6.2
    dev: false

  /@aws-sdk/util-middleware@3.224.0:
    resolution: {integrity: sha512-yA20k9sJdFgs7buVilWExUSJ/Ecr5UJRNQlmgzIpBo9kh5x/N8WyB4kN5MQw5UAA1UZ+j3jmA9+YLFT/mbX3IQ==}
    engines: {node: '>=14.0.0'}
    dependencies:
      tslib: 2.6.2
    dev: false

  /@aws-sdk/util-middleware@3.226.0:
    resolution: {integrity: sha512-B96CQnwX4gRvQdaQkdUtqvDPkrptV5+va6FVeJOocU/DbSYMAScLxtR3peMS8cnlOT6nL1Eoa42OI9AfZz1VwQ==}
    engines: {node: '>=14.0.0'}
    dependencies:
      tslib: 2.6.2
    dev: false

  /@aws-sdk/util-middleware@3.257.0:
    resolution: {integrity: sha512-F9ieon8B8eGVs5tyZtAIG3DZEObDvujkspho0qRbUTHUosM0ylJLsMU800fmC/uRHLRrZvb/RSp59+kNDwSAMw==}
    engines: {node: '>=14.0.0'}
    dependencies:
      tslib: 2.6.2
    dev: false

  /@aws-sdk/util-retry@3.257.0:
    resolution: {integrity: sha512-l9TOsOAYtZxwW3q5fQKW4rsD9t2HVaBfQ4zBamHkNTfB4vBVvCnz4oxkvSvA2MlxCA6am+K1K/oj917Tpqk53g==}
    engines: {node: '>= 14.0.0'}
    dependencies:
      '@aws-sdk/service-error-classification': 3.257.0
      tslib: 2.6.2
    dev: false

  /@aws-sdk/util-stream-browser@3.224.0:
    resolution: {integrity: sha512-JS+C8CyxVFMQ69P4QIDTrzkhseEFCVFy2YHZYlCx3M5P+L1/PQHebTETYFMmO9ThY8TRXmYZDJHv79guvV+saQ==}
    dependencies:
      '@aws-sdk/fetch-http-handler': 3.224.0
      '@aws-sdk/types': 3.224.0
      '@aws-sdk/util-base64': 3.208.0
      '@aws-sdk/util-hex-encoding': 3.201.0
      '@aws-sdk/util-utf8-browser': 3.188.0
      tslib: 2.6.2
    dev: false

  /@aws-sdk/util-stream-node@3.224.0:
    resolution: {integrity: sha512-ztvZHJJg9/BwUrKnSz3jV6T8oOdxA1MRypK2zqTdjoPU9u/8CFQ2p0gszBApMjyxCnLWo1oM5oiMwzz1ufDrlA==}
    engines: {node: '>=14.0.0'}
    dependencies:
      '@aws-sdk/node-http-handler': 3.224.0
      '@aws-sdk/types': 3.224.0
      '@aws-sdk/util-buffer-from': 3.208.0
      tslib: 2.6.2
    dev: false

  /@aws-sdk/util-uri-escape@3.188.0:
    resolution: {integrity: sha512-4Y6AYZMT483Tiuq8dxz5WHIiPNdSFPGrl6tRTo2Oi2FcwypwmFhqgEGcqxeXDUJktvaCBxeA08DLr/AemVhPCg==}
    engines: {node: '>= 12.0.0'}
    dependencies:
      tslib: 2.6.2
    dev: false

  /@aws-sdk/util-uri-escape@3.201.0:
    resolution: {integrity: sha512-TeTWbGx4LU2c5rx0obHeDFeO9HvwYwQtMh1yniBz00pQb6Qt6YVOETVQikRZ+XRQwEyCg/dA375UplIpiy54mA==}
    engines: {node: '>=14.0.0'}
    dependencies:
      tslib: 2.6.2
    dev: false

  /@aws-sdk/util-user-agent-browser@3.193.0:
    resolution: {integrity: sha512-1EkGYsUtOMEyJG/UBIR4PtmO3lVjKNoUImoMpLtEucoGbWz5RG9zFSwLevjFyFs5roUBFlxkSpTMo8xQ3aRzQg==}
    dependencies:
      '@aws-sdk/types': 3.193.0
      bowser: 2.11.0
      tslib: 2.6.2
    dev: false

  /@aws-sdk/util-user-agent-browser@3.224.0:
    resolution: {integrity: sha512-Dm/30cLUIM1Oam4V//m9sPrXyGOKFslUXP7Mz2AlR1HelUYoreWAIe7Rx44HR6PaXyZmjW5K0ItmcJ7tCgyMpw==}
    dependencies:
      '@aws-sdk/types': 3.224.0
      bowser: 2.11.0
      tslib: 2.6.2
    dev: false

  /@aws-sdk/util-user-agent-browser@3.257.0:
    resolution: {integrity: sha512-YdavWK6/8Cw6mypEgysGGX/dT9p9qnzFbnN5PQsUY+JJk2Nx8fKFydjGiQ+6rWPeW17RAv9mmbboh9uPVWxVlw==}
    dependencies:
      '@aws-sdk/types': 3.257.0
      bowser: 2.11.0
      tslib: 2.6.2
    dev: false

  /@aws-sdk/util-user-agent-node@3.193.0:
    resolution: {integrity: sha512-G/2/1cSgsxVtREAm8Eq8Duib5PXzXknFRHuDpAxJ5++lsJMXoYMReS278KgV54cojOkAVfcODDTqmY3Av0WHhQ==}
    engines: {node: '>= 12.0.0'}
    peerDependencies:
      aws-crt: '>=1.0.0'
    peerDependenciesMeta:
      aws-crt:
        optional: true
    dependencies:
      '@aws-sdk/node-config-provider': 3.193.0
      '@aws-sdk/types': 3.193.0
      tslib: 2.6.2
    dev: false

  /@aws-sdk/util-user-agent-node@3.224.0:
    resolution: {integrity: sha512-BTj0vPorfT7AJzv6RxJHrnAKdIHwZmGjp5TFFaCYgFkHAPsyCPceSdZUjBRW+HbiwEwKfoHOXLGjnOBSqddZKg==}
    engines: {node: '>=14.0.0'}
    peerDependencies:
      aws-crt: '>=1.0.0'
    peerDependenciesMeta:
      aws-crt:
        optional: true
    dependencies:
      '@aws-sdk/node-config-provider': 3.224.0
      '@aws-sdk/types': 3.224.0
      tslib: 2.6.2
    dev: false

  /@aws-sdk/util-user-agent-node@3.259.0:
    resolution: {integrity: sha512-R0VTmNs+ySDDebU98BUbsLyeIM5YmAEr9esPpy15XfSy3AWmAeru8nLlztdaLilHZzLIDzvM2t7NGk/FzZFCvA==}
    engines: {node: '>=14.0.0'}
    peerDependencies:
      aws-crt: '>=1.0.0'
    peerDependenciesMeta:
      aws-crt:
        optional: true
    dependencies:
      '@aws-sdk/node-config-provider': 3.259.0
      '@aws-sdk/types': 3.257.0
      tslib: 2.6.2
    dev: false

  /@aws-sdk/util-utf8-browser@3.188.0:
    resolution: {integrity: sha512-jt627x0+jE+Ydr9NwkFstg3cUvgWh56qdaqAMDsqgRlKD21md/6G226z/Qxl7lb1VEW2LlmCx43ai/37Qwcj2Q==}
    dependencies:
      tslib: 2.6.2
    dev: false

  /@aws-sdk/util-utf8-browser@3.259.0:
    resolution: {integrity: sha512-UvFa/vR+e19XookZF8RzFZBrw2EUkQWxiBW0yYQAhvk3C+QVGl0H3ouca8LDBlBfQKXwmW3huo/59H8rwb1wJw==}
    dependencies:
      tslib: 2.6.2
    dev: false

  /@aws-sdk/util-utf8-node@3.188.0:
    resolution: {integrity: sha512-hCgP4+C0Lekjpjt2zFJ2R/iHes5sBGljXa5bScOFAEkRUc0Qw0VNgTv7LpEbIOAwGmqyxBoCwBW0YHPW1DfmYQ==}
    engines: {node: '>= 12.0.0'}
    dependencies:
      '@aws-sdk/util-buffer-from': 3.188.0
      tslib: 2.6.2
    dev: false

  /@aws-sdk/util-utf8-node@3.208.0:
    resolution: {integrity: sha512-jKY87Acv0yWBdFxx6bveagy5FYjz+dtV8IPT7ay1E2WPWH1czoIdMAkc8tSInK31T6CRnHWkLZ1qYwCbgRfERQ==}
    engines: {node: '>=14.0.0'}
    dependencies:
      '@aws-sdk/util-buffer-from': 3.208.0
      tslib: 2.6.2
    dev: false

  /@aws-sdk/util-utf8@3.254.0:
    resolution: {integrity: sha512-14Kso/eIt5/qfIBmhEL9L1IfyUqswjSTqO2mY7KOzUZ9SZbwn3rpxmtkhmATkRjD7XIlLKaxBkI7tU9Zjzj8Kw==}
    engines: {node: '>=14.0.0'}
    dependencies:
      '@aws-sdk/util-buffer-from': 3.208.0
      tslib: 2.6.2
    dev: false

  /@aws-sdk/util-waiter@3.224.0:
    resolution: {integrity: sha512-+SNItYzUSPa8PV1iWwOi3637ztlczJNa2pZ/R1nWf2N8sAmk0BXzGJISv/GKvzPDyAz+uOpT549e8P6rRLZedA==}
    engines: {node: '>=14.0.0'}
    dependencies:
      '@aws-sdk/abort-controller': 3.224.0
      '@aws-sdk/types': 3.224.0
      tslib: 2.6.2
    dev: false

  /@aws-sdk/util-waiter@3.257.0:
    resolution: {integrity: sha512-Fr6of3EDOcXVDs5534o7VsJMXdybB0uLy2LzeFAVSwGOY3geKhIquBAiUDqCVu9B+iTldrC0rQ9NIM7ZSpPG8w==}
    engines: {node: '>=14.0.0'}
    dependencies:
      '@aws-sdk/abort-controller': 3.257.0
      '@aws-sdk/types': 3.257.0
      tslib: 2.6.2
    dev: false

  /@aws-sdk/xml-builder@3.201.0:
    resolution: {integrity: sha512-brRdB1wwMgjWEnOQsv7zSUhIQuh7DEicrfslAqHop4S4FtSI3GQAShpQqgOpMTNFYcpaWKmE/Y1MJmNY7xLCnw==}
    engines: {node: '>=14.0.0'}
    dependencies:
      tslib: 2.6.2
    dev: false

  /@babel/code-frame@7.22.10:
    resolution: {integrity: sha512-/KKIMG4UEL35WmI9OlvMhurwtytjvXoFcGNrOvyG9zIzA8YmPjVtIZUf7b05+TPO7G7/GEmLHDaoCgACHl9hhA==}
    engines: {node: '>=6.9.0'}
    dependencies:
      '@babel/highlight': 7.22.10
      chalk: 2.4.2
    dev: true

  /@babel/compat-data@7.22.9:
    resolution: {integrity: sha512-5UamI7xkUcJ3i9qVDS+KFDEK8/7oJ55/sJMB1Ge7IEapr7KfdfV/HErR+koZwOfd+SgtFKOKRhRakdg++DcJpQ==}
    engines: {node: '>=6.9.0'}
    dev: true

  /@babel/core@7.18.6:
    resolution: {integrity: sha512-cQbWBpxcbbs/IUredIPkHiAGULLV8iwgNRMFzvbhEXISp4f3rUUXE5+TIw6KwUWUR3DwyI6gmBRnmAtYaWehwQ==}
    engines: {node: '>=6.9.0'}
    dependencies:
      '@ampproject/remapping': 2.2.1
      '@babel/code-frame': 7.22.10
      '@babel/generator': 7.22.10
      '@babel/helper-compilation-targets': 7.22.10
      '@babel/helper-module-transforms': 7.22.9(@babel/core@7.18.6)
      '@babel/helpers': 7.22.10
      '@babel/parser': 7.22.10
      '@babel/template': 7.22.5
      '@babel/traverse': 7.22.10
      '@babel/types': 7.22.10
      convert-source-map: 1.9.0
      debug: 4.3.4
      gensync: 1.0.0-beta.2
      json5: 2.2.3
      semver: 6.3.1
    transitivePeerDependencies:
      - supports-color
    dev: true

  /@babel/generator@7.22.10:
    resolution: {integrity: sha512-79KIf7YiWjjdZ81JnLujDRApWtl7BxTqWD88+FFdQEIOG8LJ0etDOM7CXuIgGJa55sGOwZVwuEsaLEm0PJ5/+A==}
    engines: {node: '>=6.9.0'}
    dependencies:
      '@babel/types': 7.22.10
      '@jridgewell/gen-mapping': 0.3.3
      '@jridgewell/trace-mapping': 0.3.19
      jsesc: 2.5.2
    dev: true

  /@babel/helper-annotate-as-pure@7.22.5:
    resolution: {integrity: sha512-LvBTxu8bQSQkcyKOU+a1btnNFQ1dMAd0R6PyW3arXes06F6QLWLIrd681bxRPIXlrMGR3XYnW9JyML7dP3qgxg==}
    engines: {node: '>=6.9.0'}
    dependencies:
      '@babel/types': 7.22.10
    dev: true

  /@babel/helper-builder-binary-assignment-operator-visitor@7.22.10:
    resolution: {integrity: sha512-Av0qubwDQxC56DoUReVDeLfMEjYYSN1nZrTUrWkXd7hpU73ymRANkbuDm3yni9npkn+RXy9nNbEJZEzXr7xrfQ==}
    engines: {node: '>=6.9.0'}
    dependencies:
      '@babel/types': 7.22.10
    dev: true

  /@babel/helper-compilation-targets@7.22.10:
    resolution: {integrity: sha512-JMSwHD4J7SLod0idLq5PKgI+6g/hLD/iuWBq08ZX49xE14VpVEojJ5rHWptpirV2j020MvypRLAXAO50igCJ5Q==}
    engines: {node: '>=6.9.0'}
    dependencies:
      '@babel/compat-data': 7.22.9
      '@babel/helper-validator-option': 7.22.5
      browserslist: 4.21.10
      lru-cache: 5.1.1
      semver: 6.3.1
    dev: true

  /@babel/helper-create-class-features-plugin@7.22.10(@babel/core@7.18.6):
    resolution: {integrity: sha512-5IBb77txKYQPpOEdUdIhBx8VrZyDCQ+H82H0+5dX1TmuscP5vJKEE3cKurjtIw/vFwzbVH48VweE78kVDBrqjA==}
    engines: {node: '>=6.9.0'}
    peerDependencies:
      '@babel/core': ^7.0.0
    dependencies:
      '@babel/core': 7.18.6
      '@babel/helper-annotate-as-pure': 7.22.5
      '@babel/helper-environment-visitor': 7.22.5
      '@babel/helper-function-name': 7.22.5
      '@babel/helper-member-expression-to-functions': 7.22.5
      '@babel/helper-optimise-call-expression': 7.22.5
      '@babel/helper-replace-supers': 7.22.9(@babel/core@7.18.6)
      '@babel/helper-skip-transparent-expression-wrappers': 7.22.5
      '@babel/helper-split-export-declaration': 7.22.6
      semver: 6.3.1
    dev: true

  /@babel/helper-create-regexp-features-plugin@7.22.9(@babel/core@7.18.6):
    resolution: {integrity: sha512-+svjVa/tFwsNSG4NEy1h85+HQ5imbT92Q5/bgtS7P0GTQlP8WuFdqsiABmQouhiFGyV66oGxZFpeYHza1rNsKw==}
    engines: {node: '>=6.9.0'}
    peerDependencies:
      '@babel/core': ^7.0.0
    dependencies:
      '@babel/core': 7.18.6
      '@babel/helper-annotate-as-pure': 7.22.5
      regexpu-core: 5.3.2
      semver: 6.3.1
    dev: true

  /@babel/helper-define-polyfill-provider@0.3.3(@babel/core@7.18.6):
    resolution: {integrity: sha512-z5aQKU4IzbqCC1XH0nAqfsFLMVSo22SBKUc0BxGrLkolTdPTructy0ToNnlO2zA4j9Q/7pjMZf0DSY+DSTYzww==}
    peerDependencies:
      '@babel/core': ^7.4.0-0
    dependencies:
      '@babel/core': 7.18.6
      '@babel/helper-compilation-targets': 7.22.10
      '@babel/helper-plugin-utils': 7.22.5
      debug: 4.3.4
      lodash.debounce: 4.0.8
      resolve: 1.22.4
      semver: 6.3.1
    transitivePeerDependencies:
      - supports-color
    dev: true

  /@babel/helper-environment-visitor@7.22.5:
    resolution: {integrity: sha512-XGmhECfVA/5sAt+H+xpSg0mfrHq6FzNr9Oxh7PSEBBRUb/mL7Kz3NICXb194rCqAEdxkhPT1a88teizAFyvk8Q==}
    engines: {node: '>=6.9.0'}
    dev: true

  /@babel/helper-function-name@7.22.5:
    resolution: {integrity: sha512-wtHSq6jMRE3uF2otvfuD3DIvVhOsSNshQl0Qrd7qC9oQJzHvOL4qQXlQn2916+CXGywIjpGuIkoyZRRxHPiNQQ==}
    engines: {node: '>=6.9.0'}
    dependencies:
      '@babel/template': 7.22.5
      '@babel/types': 7.22.10
    dev: true

  /@babel/helper-hoist-variables@7.22.5:
    resolution: {integrity: sha512-wGjk9QZVzvknA6yKIUURb8zY3grXCcOZt+/7Wcy8O2uctxhplmUPkOdlgoNhmdVee2c92JXbf1xpMtVNbfoxRw==}
    engines: {node: '>=6.9.0'}
    dependencies:
      '@babel/types': 7.22.10
    dev: true

  /@babel/helper-member-expression-to-functions@7.22.5:
    resolution: {integrity: sha512-aBiH1NKMG0H2cGZqspNvsaBe6wNGjbJjuLy29aU+eDZjSbbN53BaxlpB02xm9v34pLTZ1nIQPFYn2qMZoa5BQQ==}
    engines: {node: '>=6.9.0'}
    dependencies:
      '@babel/types': 7.22.10
    dev: true

  /@babel/helper-module-imports@7.22.5:
    resolution: {integrity: sha512-8Dl6+HD/cKifutF5qGd/8ZJi84QeAKh+CEe1sBzz8UayBBGg1dAIJrdHOcOM5b2MpzWL2yuotJTtGjETq0qjXg==}
    engines: {node: '>=6.9.0'}
    dependencies:
      '@babel/types': 7.22.10
    dev: true

  /@babel/helper-module-transforms@7.22.9(@babel/core@7.18.6):
    resolution: {integrity: sha512-t+WA2Xn5K+rTeGtC8jCsdAH52bjggG5TKRuRrAGNM/mjIbO4GxvlLMFOEz9wXY5I2XQ60PMFsAG2WIcG82dQMQ==}
    engines: {node: '>=6.9.0'}
    peerDependencies:
      '@babel/core': ^7.0.0
    dependencies:
      '@babel/core': 7.18.6
      '@babel/helper-environment-visitor': 7.22.5
      '@babel/helper-module-imports': 7.22.5
      '@babel/helper-simple-access': 7.22.5
      '@babel/helper-split-export-declaration': 7.22.6
      '@babel/helper-validator-identifier': 7.22.5
    dev: true

  /@babel/helper-optimise-call-expression@7.22.5:
    resolution: {integrity: sha512-HBwaojN0xFRx4yIvpwGqxiV2tUfl7401jlok564NgB9EHS1y6QT17FmKWm4ztqjeVdXLuC4fSvHc5ePpQjoTbw==}
    engines: {node: '>=6.9.0'}
    dependencies:
      '@babel/types': 7.22.10
    dev: true

  /@babel/helper-plugin-utils@7.22.5:
    resolution: {integrity: sha512-uLls06UVKgFG9QD4OeFYLEGteMIAa5kpTPcFL28yuCIIzsf6ZyKZMllKVOCZFhiZ5ptnwX4mtKdWCBE/uT4amg==}
    engines: {node: '>=6.9.0'}
    dev: true

  /@babel/helper-remap-async-to-generator@7.22.9(@babel/core@7.18.6):
    resolution: {integrity: sha512-8WWC4oR4Px+tr+Fp0X3RHDVfINGpF3ad1HIbrc8A77epiR6eMMc6jsgozkzT2uDiOOdoS9cLIQ+XD2XvI2WSmQ==}
    engines: {node: '>=6.9.0'}
    peerDependencies:
      '@babel/core': ^7.0.0
    dependencies:
      '@babel/core': 7.18.6
      '@babel/helper-annotate-as-pure': 7.22.5
      '@babel/helper-environment-visitor': 7.22.5
      '@babel/helper-wrap-function': 7.22.10
    dev: true

  /@babel/helper-replace-supers@7.22.9(@babel/core@7.18.6):
    resolution: {integrity: sha512-LJIKvvpgPOPUThdYqcX6IXRuIcTkcAub0IaDRGCZH0p5GPUp7PhRU9QVgFcDDd51BaPkk77ZjqFwh6DZTAEmGg==}
    engines: {node: '>=6.9.0'}
    peerDependencies:
      '@babel/core': ^7.0.0
    dependencies:
      '@babel/core': 7.18.6
      '@babel/helper-environment-visitor': 7.22.5
      '@babel/helper-member-expression-to-functions': 7.22.5
      '@babel/helper-optimise-call-expression': 7.22.5
    dev: true

  /@babel/helper-simple-access@7.22.5:
    resolution: {integrity: sha512-n0H99E/K+Bika3++WNL17POvo4rKWZ7lZEp1Q+fStVbUi8nxPQEBOlTmCOxW/0JsS56SKKQ+ojAe2pHKJHN35w==}
    engines: {node: '>=6.9.0'}
    dependencies:
      '@babel/types': 7.22.10
    dev: true

  /@babel/helper-skip-transparent-expression-wrappers@7.22.5:
    resolution: {integrity: sha512-tK14r66JZKiC43p8Ki33yLBVJKlQDFoA8GYN67lWCDCqoL6EMMSuM9b+Iff2jHaM/RRFYl7K+iiru7hbRqNx8Q==}
    engines: {node: '>=6.9.0'}
    dependencies:
      '@babel/types': 7.22.10
    dev: true

  /@babel/helper-split-export-declaration@7.22.6:
    resolution: {integrity: sha512-AsUnxuLhRYsisFiaJwvp1QF+I3KjD5FOxut14q/GzovUe6orHLesW2C7d754kRm53h5gqrz6sFl6sxc4BVtE/g==}
    engines: {node: '>=6.9.0'}
    dependencies:
      '@babel/types': 7.22.10
    dev: true

  /@babel/helper-string-parser@7.22.5:
    resolution: {integrity: sha512-mM4COjgZox8U+JcXQwPijIZLElkgEpO5rsERVDJTc2qfCDfERyob6k5WegS14SX18IIjv+XD+GrqNumY5JRCDw==}
    engines: {node: '>=6.9.0'}
    dev: true

  /@babel/helper-validator-identifier@7.22.5:
    resolution: {integrity: sha512-aJXu+6lErq8ltp+JhkJUfk1MTGyuA4v7f3pA+BJ5HLfNC6nAQ0Cpi9uOquUj8Hehg0aUiHzWQbOVJGao6ztBAQ==}
    engines: {node: '>=6.9.0'}
    dev: true

  /@babel/helper-validator-option@7.22.5:
    resolution: {integrity: sha512-R3oB6xlIVKUnxNUxbmgq7pKjxpru24zlimpE8WK47fACIlM0II/Hm1RS8IaOI7NgCr6LNS+jl5l75m20npAziw==}
    engines: {node: '>=6.9.0'}
    dev: true

  /@babel/helper-wrap-function@7.22.10:
    resolution: {integrity: sha512-OnMhjWjuGYtdoO3FmsEFWvBStBAe2QOgwOLsLNDjN+aaiMD8InJk1/O3HSD8lkqTjCgg5YI34Tz15KNNA3p+nQ==}
    engines: {node: '>=6.9.0'}
    dependencies:
      '@babel/helper-function-name': 7.22.5
      '@babel/template': 7.22.5
      '@babel/types': 7.22.10
    dev: true

  /@babel/helpers@7.22.10:
    resolution: {integrity: sha512-a41J4NW8HyZa1I1vAndrraTlPZ/eZoga2ZgS7fEr0tZJGVU4xqdE80CEm0CcNjha5EZ8fTBYLKHF0kqDUuAwQw==}
    engines: {node: '>=6.9.0'}
    dependencies:
      '@babel/template': 7.22.5
      '@babel/traverse': 7.22.10
      '@babel/types': 7.22.10
    transitivePeerDependencies:
      - supports-color
    dev: true

  /@babel/highlight@7.22.10:
    resolution: {integrity: sha512-78aUtVcT7MUscr0K5mIEnkwxPE0MaxkR5RxRwuHaQ+JuU5AmTPhY+do2mdzVTnIJJpyBglql2pehuBIWHug+WQ==}
    engines: {node: '>=6.9.0'}
    dependencies:
      '@babel/helper-validator-identifier': 7.22.5
      chalk: 2.4.2
      js-tokens: 4.0.0
    dev: true

  /@babel/parser@7.22.10:
    resolution: {integrity: sha512-lNbdGsQb9ekfsnjFGhEiF4hfFqGgfOP3H3d27re3n+CGhNuTSUEQdfWk556sTLNTloczcdM5TYF2LhzmDQKyvQ==}
    engines: {node: '>=6.0.0'}
    hasBin: true
    dependencies:
      '@babel/types': 7.22.10
    dev: true

  /@babel/plugin-bugfix-safari-id-destructuring-collision-in-function-expression@7.22.5(@babel/core@7.18.6):
    resolution: {integrity: sha512-NP1M5Rf+u2Gw9qfSO4ihjcTGW5zXTi36ITLd4/EoAcEhIZ0yjMqmftDNl3QC19CX7olhrjpyU454g/2W7X0jvQ==}
    engines: {node: '>=6.9.0'}
    peerDependencies:
      '@babel/core': ^7.0.0
    dependencies:
      '@babel/core': 7.18.6
      '@babel/helper-plugin-utils': 7.22.5
    dev: true

  /@babel/plugin-bugfix-v8-spread-parameters-in-optional-chaining@7.22.5(@babel/core@7.18.6):
    resolution: {integrity: sha512-31Bb65aZaUwqCbWMnZPduIZxCBngHFlzyN6Dq6KAJjtx+lx6ohKHubc61OomYi7XwVD4Ol0XCVz4h+pYFR048g==}
    engines: {node: '>=6.9.0'}
    peerDependencies:
      '@babel/core': ^7.13.0
    dependencies:
      '@babel/core': 7.18.6
      '@babel/helper-plugin-utils': 7.22.5
      '@babel/helper-skip-transparent-expression-wrappers': 7.22.5
      '@babel/plugin-transform-optional-chaining': 7.22.10(@babel/core@7.18.6)
    dev: true

  /@babel/plugin-proposal-async-generator-functions@7.20.7(@babel/core@7.18.6):
    resolution: {integrity: sha512-xMbiLsn/8RK7Wq7VeVytytS2L6qE69bXPB10YCmMdDZbKF4okCqY74pI/jJQ/8U0b/F6NrT2+14b8/P9/3AMGA==}
    engines: {node: '>=6.9.0'}
    peerDependencies:
      '@babel/core': ^7.0.0-0
    dependencies:
      '@babel/core': 7.18.6
      '@babel/helper-environment-visitor': 7.22.5
      '@babel/helper-plugin-utils': 7.22.5
      '@babel/helper-remap-async-to-generator': 7.22.9(@babel/core@7.18.6)
      '@babel/plugin-syntax-async-generators': 7.8.4(@babel/core@7.18.6)
    dev: true

  /@babel/plugin-proposal-class-properties@7.18.6(@babel/core@7.18.6):
    resolution: {integrity: sha512-cumfXOF0+nzZrrN8Rf0t7M+tF6sZc7vhQwYQck9q1/5w2OExlD+b4v4RpMJFaV1Z7WcDRgO6FqvxqxGlwo+RHQ==}
    engines: {node: '>=6.9.0'}
    peerDependencies:
      '@babel/core': ^7.0.0-0
    dependencies:
      '@babel/core': 7.18.6
      '@babel/helper-create-class-features-plugin': 7.22.10(@babel/core@7.18.6)
      '@babel/helper-plugin-utils': 7.22.5
    dev: true

  /@babel/plugin-proposal-class-static-block@7.21.0(@babel/core@7.18.6):
    resolution: {integrity: sha512-XP5G9MWNUskFuP30IfFSEFB0Z6HzLIUcjYM4bYOPHXl7eiJ9HFv8tWj6TXTN5QODiEhDZAeI4hLok2iHFFV4hw==}
    engines: {node: '>=6.9.0'}
    peerDependencies:
      '@babel/core': ^7.12.0
    dependencies:
      '@babel/core': 7.18.6
      '@babel/helper-create-class-features-plugin': 7.22.10(@babel/core@7.18.6)
      '@babel/helper-plugin-utils': 7.22.5
      '@babel/plugin-syntax-class-static-block': 7.14.5(@babel/core@7.18.6)
    dev: true

  /@babel/plugin-proposal-dynamic-import@7.18.6(@babel/core@7.18.6):
    resolution: {integrity: sha512-1auuwmK+Rz13SJj36R+jqFPMJWyKEDd7lLSdOj4oJK0UTgGueSAtkrCvz9ewmgyU/P941Rv2fQwZJN8s6QruXw==}
    engines: {node: '>=6.9.0'}
    peerDependencies:
      '@babel/core': ^7.0.0-0
    dependencies:
      '@babel/core': 7.18.6
      '@babel/helper-plugin-utils': 7.22.5
      '@babel/plugin-syntax-dynamic-import': 7.8.3(@babel/core@7.18.6)
    dev: true

  /@babel/plugin-proposal-export-namespace-from@7.18.9(@babel/core@7.18.6):
    resolution: {integrity: sha512-k1NtHyOMvlDDFeb9G5PhUXuGj8m/wiwojgQVEhJ/fsVsMCpLyOP4h0uGEjYJKrRI+EVPlb5Jk+Gt9P97lOGwtA==}
    engines: {node: '>=6.9.0'}
    peerDependencies:
      '@babel/core': ^7.0.0-0
    dependencies:
      '@babel/core': 7.18.6
      '@babel/helper-plugin-utils': 7.22.5
      '@babel/plugin-syntax-export-namespace-from': 7.8.3(@babel/core@7.18.6)
    dev: true

  /@babel/plugin-proposal-json-strings@7.18.6(@babel/core@7.18.6):
    resolution: {integrity: sha512-lr1peyn9kOdbYc0xr0OdHTZ5FMqS6Di+H0Fz2I/JwMzGmzJETNeOFq2pBySw6X/KFL5EWDjlJuMsUGRFb8fQgQ==}
    engines: {node: '>=6.9.0'}
    peerDependencies:
      '@babel/core': ^7.0.0-0
    dependencies:
      '@babel/core': 7.18.6
      '@babel/helper-plugin-utils': 7.22.5
      '@babel/plugin-syntax-json-strings': 7.8.3(@babel/core@7.18.6)
    dev: true

  /@babel/plugin-proposal-logical-assignment-operators@7.20.7(@babel/core@7.18.6):
    resolution: {integrity: sha512-y7C7cZgpMIjWlKE5T7eJwp+tnRYM89HmRvWM5EQuB5BoHEONjmQ8lSNmBUwOyy/GFRsohJED51YBF79hE1djug==}
    engines: {node: '>=6.9.0'}
    peerDependencies:
      '@babel/core': ^7.0.0-0
    dependencies:
      '@babel/core': 7.18.6
      '@babel/helper-plugin-utils': 7.22.5
      '@babel/plugin-syntax-logical-assignment-operators': 7.10.4(@babel/core@7.18.6)
    dev: true

  /@babel/plugin-proposal-nullish-coalescing-operator@7.18.6(@babel/core@7.18.6):
    resolution: {integrity: sha512-wQxQzxYeJqHcfppzBDnm1yAY0jSRkUXR2z8RePZYrKwMKgMlE8+Z6LUno+bd6LvbGh8Gltvy74+9pIYkr+XkKA==}
    engines: {node: '>=6.9.0'}
    peerDependencies:
      '@babel/core': ^7.0.0-0
    dependencies:
      '@babel/core': 7.18.6
      '@babel/helper-plugin-utils': 7.22.5
      '@babel/plugin-syntax-nullish-coalescing-operator': 7.8.3(@babel/core@7.18.6)
    dev: true

  /@babel/plugin-proposal-numeric-separator@7.18.6(@babel/core@7.18.6):
    resolution: {integrity: sha512-ozlZFogPqoLm8WBr5Z8UckIoE4YQ5KESVcNudyXOR8uqIkliTEgJ3RoketfG6pmzLdeZF0H/wjE9/cCEitBl7Q==}
    engines: {node: '>=6.9.0'}
    peerDependencies:
      '@babel/core': ^7.0.0-0
    dependencies:
      '@babel/core': 7.18.6
      '@babel/helper-plugin-utils': 7.22.5
      '@babel/plugin-syntax-numeric-separator': 7.10.4(@babel/core@7.18.6)
    dev: true

  /@babel/plugin-proposal-object-rest-spread@7.20.7(@babel/core@7.18.6):
    resolution: {integrity: sha512-d2S98yCiLxDVmBmE8UjGcfPvNEUbA1U5q5WxaWFUGRzJSVAZqm5W6MbPct0jxnegUZ0niLeNX+IOzEs7wYg9Dg==}
    engines: {node: '>=6.9.0'}
    peerDependencies:
      '@babel/core': ^7.0.0-0
    dependencies:
      '@babel/compat-data': 7.22.9
      '@babel/core': 7.18.6
      '@babel/helper-compilation-targets': 7.22.10
      '@babel/helper-plugin-utils': 7.22.5
      '@babel/plugin-syntax-object-rest-spread': 7.8.3(@babel/core@7.18.6)
      '@babel/plugin-transform-parameters': 7.22.5(@babel/core@7.18.6)
    dev: true

  /@babel/plugin-proposal-optional-catch-binding@7.18.6(@babel/core@7.18.6):
    resolution: {integrity: sha512-Q40HEhs9DJQyaZfUjjn6vE8Cv4GmMHCYuMGIWUnlxH6400VGxOuwWsPt4FxXxJkC/5eOzgn0z21M9gMT4MOhbw==}
    engines: {node: '>=6.9.0'}
    peerDependencies:
      '@babel/core': ^7.0.0-0
    dependencies:
      '@babel/core': 7.18.6
      '@babel/helper-plugin-utils': 7.22.5
      '@babel/plugin-syntax-optional-catch-binding': 7.8.3(@babel/core@7.18.6)
    dev: true

  /@babel/plugin-proposal-optional-chaining@7.21.0(@babel/core@7.18.6):
    resolution: {integrity: sha512-p4zeefM72gpmEe2fkUr/OnOXpWEf8nAgk7ZYVqqfFiyIG7oFfVZcCrU64hWn5xp4tQ9LkV4bTIa5rD0KANpKNA==}
    engines: {node: '>=6.9.0'}
    peerDependencies:
      '@babel/core': ^7.0.0-0
    dependencies:
      '@babel/core': 7.18.6
      '@babel/helper-plugin-utils': 7.22.5
      '@babel/helper-skip-transparent-expression-wrappers': 7.22.5
      '@babel/plugin-syntax-optional-chaining': 7.8.3(@babel/core@7.18.6)
    dev: true

  /@babel/plugin-proposal-private-methods@7.18.6(@babel/core@7.18.6):
    resolution: {integrity: sha512-nutsvktDItsNn4rpGItSNV2sz1XwS+nfU0Rg8aCx3W3NOKVzdMjJRu0O5OkgDp3ZGICSTbgRpxZoWsxoKRvbeA==}
    engines: {node: '>=6.9.0'}
    peerDependencies:
      '@babel/core': ^7.0.0-0
    dependencies:
      '@babel/core': 7.18.6
      '@babel/helper-create-class-features-plugin': 7.22.10(@babel/core@7.18.6)
      '@babel/helper-plugin-utils': 7.22.5
    dev: true

  /@babel/plugin-proposal-private-property-in-object@7.21.11(@babel/core@7.18.6):
    resolution: {integrity: sha512-0QZ8qP/3RLDVBwBFoWAwCtgcDZJVwA5LUJRZU8x2YFfKNuFq161wK3cuGrALu5yiPu+vzwTAg/sMWVNeWeNyaw==}
    engines: {node: '>=6.9.0'}
    peerDependencies:
      '@babel/core': ^7.0.0-0
    dependencies:
      '@babel/core': 7.18.6
      '@babel/helper-annotate-as-pure': 7.22.5
      '@babel/helper-create-class-features-plugin': 7.22.10(@babel/core@7.18.6)
      '@babel/helper-plugin-utils': 7.22.5
      '@babel/plugin-syntax-private-property-in-object': 7.14.5(@babel/core@7.18.6)
    dev: true

  /@babel/plugin-proposal-unicode-property-regex@7.18.6(@babel/core@7.18.6):
    resolution: {integrity: sha512-2BShG/d5yoZyXZfVePH91urL5wTG6ASZU9M4o03lKK8u8UW1y08OMttBSOADTcJrnPMpvDXRG3G8fyLh4ovs8w==}
    engines: {node: '>=4'}
    peerDependencies:
      '@babel/core': ^7.0.0-0
    dependencies:
      '@babel/core': 7.18.6
      '@babel/helper-create-regexp-features-plugin': 7.22.9(@babel/core@7.18.6)
      '@babel/helper-plugin-utils': 7.22.5
    dev: true

  /@babel/plugin-syntax-async-generators@7.8.4(@babel/core@7.18.6):
    resolution: {integrity: sha512-tycmZxkGfZaxhMRbXlPXuVFpdWlXpir2W4AMhSJgRKzk/eDlIXOhb2LHWoLpDF7TEHylV5zNhykX6KAgHJmTNw==}
    peerDependencies:
      '@babel/core': ^7.0.0-0
    dependencies:
      '@babel/core': 7.18.6
      '@babel/helper-plugin-utils': 7.22.5
    dev: true

  /@babel/plugin-syntax-bigint@7.8.3(@babel/core@7.18.6):
    resolution: {integrity: sha512-wnTnFlG+YxQm3vDxpGE57Pj0srRU4sHE/mDkt1qv2YJJSeUAec2ma4WLUnUPeKjyrfntVwe/N6dCXpU+zL3Npg==}
    peerDependencies:
      '@babel/core': ^7.0.0-0
    dependencies:
      '@babel/core': 7.18.6
      '@babel/helper-plugin-utils': 7.22.5
    dev: true

  /@babel/plugin-syntax-class-properties@7.12.13(@babel/core@7.18.6):
    resolution: {integrity: sha512-fm4idjKla0YahUNgFNLCB0qySdsoPiZP3iQE3rky0mBUtMZ23yDJ9SJdg6dXTSDnulOVqiF3Hgr9nbXvXTQZYA==}
    peerDependencies:
      '@babel/core': ^7.0.0-0
    dependencies:
      '@babel/core': 7.18.6
      '@babel/helper-plugin-utils': 7.22.5
    dev: true

  /@babel/plugin-syntax-class-static-block@7.14.5(@babel/core@7.18.6):
    resolution: {integrity: sha512-b+YyPmr6ldyNnM6sqYeMWE+bgJcJpO6yS4QD7ymxgH34GBPNDM/THBh8iunyvKIZztiwLH4CJZ0RxTk9emgpjw==}
    engines: {node: '>=6.9.0'}
    peerDependencies:
      '@babel/core': ^7.0.0-0
    dependencies:
      '@babel/core': 7.18.6
      '@babel/helper-plugin-utils': 7.22.5
    dev: true

  /@babel/plugin-syntax-dynamic-import@7.8.3(@babel/core@7.18.6):
    resolution: {integrity: sha512-5gdGbFon+PszYzqs83S3E5mpi7/y/8M9eC90MRTZfduQOYW76ig6SOSPNe41IG5LoP3FGBn2N0RjVDSQiS94kQ==}
    peerDependencies:
      '@babel/core': ^7.0.0-0
    dependencies:
      '@babel/core': 7.18.6
      '@babel/helper-plugin-utils': 7.22.5
    dev: true

  /@babel/plugin-syntax-export-namespace-from@7.8.3(@babel/core@7.18.6):
    resolution: {integrity: sha512-MXf5laXo6c1IbEbegDmzGPwGNTsHZmEy6QGznu5Sh2UCWvueywb2ee+CCE4zQiZstxU9BMoQO9i6zUFSY0Kj0Q==}
    peerDependencies:
      '@babel/core': ^7.0.0-0
    dependencies:
      '@babel/core': 7.18.6
      '@babel/helper-plugin-utils': 7.22.5
    dev: true

  /@babel/plugin-syntax-import-assertions@7.22.5(@babel/core@7.18.6):
    resolution: {integrity: sha512-rdV97N7KqsRzeNGoWUOK6yUsWarLjE5Su/Snk9IYPU9CwkWHs4t+rTGOvffTR8XGkJMTAdLfO0xVnXm8wugIJg==}
    engines: {node: '>=6.9.0'}
    peerDependencies:
      '@babel/core': ^7.0.0-0
    dependencies:
      '@babel/core': 7.18.6
      '@babel/helper-plugin-utils': 7.22.5
    dev: true

  /@babel/plugin-syntax-import-meta@7.10.4(@babel/core@7.18.6):
    resolution: {integrity: sha512-Yqfm+XDx0+Prh3VSeEQCPU81yC+JWZ2pDPFSS4ZdpfZhp4MkFMaDC1UqseovEKwSUpnIL7+vK+Clp7bfh0iD7g==}
    peerDependencies:
      '@babel/core': ^7.0.0-0
    dependencies:
      '@babel/core': 7.18.6
      '@babel/helper-plugin-utils': 7.22.5
    dev: true

  /@babel/plugin-syntax-json-strings@7.8.3(@babel/core@7.18.6):
    resolution: {integrity: sha512-lY6kdGpWHvjoe2vk4WrAapEuBR69EMxZl+RoGRhrFGNYVK8mOPAW8VfbT/ZgrFbXlDNiiaxQnAtgVCZ6jv30EA==}
    peerDependencies:
      '@babel/core': ^7.0.0-0
    dependencies:
      '@babel/core': 7.18.6
      '@babel/helper-plugin-utils': 7.22.5
    dev: true

  /@babel/plugin-syntax-logical-assignment-operators@7.10.4(@babel/core@7.18.6):
    resolution: {integrity: sha512-d8waShlpFDinQ5MtvGU9xDAOzKH47+FFoney2baFIoMr952hKOLp1HR7VszoZvOsV/4+RRszNY7D17ba0te0ig==}
    peerDependencies:
      '@babel/core': ^7.0.0-0
    dependencies:
      '@babel/core': 7.18.6
      '@babel/helper-plugin-utils': 7.22.5
    dev: true

  /@babel/plugin-syntax-nullish-coalescing-operator@7.8.3(@babel/core@7.18.6):
    resolution: {integrity: sha512-aSff4zPII1u2QD7y+F8oDsz19ew4IGEJg9SVW+bqwpwtfFleiQDMdzA/R+UlWDzfnHFCxxleFT0PMIrR36XLNQ==}
    peerDependencies:
      '@babel/core': ^7.0.0-0
    dependencies:
      '@babel/core': 7.18.6
      '@babel/helper-plugin-utils': 7.22.5
    dev: true

  /@babel/plugin-syntax-numeric-separator@7.10.4(@babel/core@7.18.6):
    resolution: {integrity: sha512-9H6YdfkcK/uOnY/K7/aA2xpzaAgkQn37yzWUMRK7OaPOqOpGS1+n0H5hxT9AUw9EsSjPW8SVyMJwYRtWs3X3ug==}
    peerDependencies:
      '@babel/core': ^7.0.0-0
    dependencies:
      '@babel/core': 7.18.6
      '@babel/helper-plugin-utils': 7.22.5
    dev: true

  /@babel/plugin-syntax-object-rest-spread@7.8.3(@babel/core@7.18.6):
    resolution: {integrity: sha512-XoqMijGZb9y3y2XskN+P1wUGiVwWZ5JmoDRwx5+3GmEplNyVM2s2Dg8ILFQm8rWM48orGy5YpI5Bl8U1y7ydlA==}
    peerDependencies:
      '@babel/core': ^7.0.0-0
    dependencies:
      '@babel/core': 7.18.6
      '@babel/helper-plugin-utils': 7.22.5
    dev: true

  /@babel/plugin-syntax-optional-catch-binding@7.8.3(@babel/core@7.18.6):
    resolution: {integrity: sha512-6VPD0Pc1lpTqw0aKoeRTMiB+kWhAoT24PA+ksWSBrFtl5SIRVpZlwN3NNPQjehA2E/91FV3RjLWoVTglWcSV3Q==}
    peerDependencies:
      '@babel/core': ^7.0.0-0
    dependencies:
      '@babel/core': 7.18.6
      '@babel/helper-plugin-utils': 7.22.5
    dev: true

  /@babel/plugin-syntax-optional-chaining@7.8.3(@babel/core@7.18.6):
    resolution: {integrity: sha512-KoK9ErH1MBlCPxV0VANkXW2/dw4vlbGDrFgz8bmUsBGYkFRcbRwMh6cIJubdPrkxRwuGdtCk0v/wPTKbQgBjkg==}
    peerDependencies:
      '@babel/core': ^7.0.0-0
    dependencies:
      '@babel/core': 7.18.6
      '@babel/helper-plugin-utils': 7.22.5
    dev: true

  /@babel/plugin-syntax-private-property-in-object@7.14.5(@babel/core@7.18.6):
    resolution: {integrity: sha512-0wVnp9dxJ72ZUJDV27ZfbSj6iHLoytYZmh3rFcxNnvsJF3ktkzLDZPy/mA17HGsaQT3/DQsWYX1f1QGWkCoVUg==}
    engines: {node: '>=6.9.0'}
    peerDependencies:
      '@babel/core': ^7.0.0-0
    dependencies:
      '@babel/core': 7.18.6
      '@babel/helper-plugin-utils': 7.22.5
    dev: true

  /@babel/plugin-syntax-top-level-await@7.14.5(@babel/core@7.18.6):
    resolution: {integrity: sha512-hx++upLv5U1rgYfwe1xBQUhRmU41NEvpUvrp8jkrSCdvGSnM5/qdRMtylJ6PG5OFkBaHkbTAKTnd3/YyESRHFw==}
    engines: {node: '>=6.9.0'}
    peerDependencies:
      '@babel/core': ^7.0.0-0
    dependencies:
      '@babel/core': 7.18.6
      '@babel/helper-plugin-utils': 7.22.5
    dev: true

  /@babel/plugin-syntax-typescript@7.22.5(@babel/core@7.18.6):
    resolution: {integrity: sha512-1mS2o03i7t1c6VzH6fdQ3OA8tcEIxwG18zIPRp+UY1Ihv6W+XZzBCVxExF9upussPXJ0xE9XRHwMoNs1ep/nRQ==}
    engines: {node: '>=6.9.0'}
    peerDependencies:
      '@babel/core': ^7.0.0-0
    dependencies:
      '@babel/core': 7.18.6
      '@babel/helper-plugin-utils': 7.22.5
    dev: true

  /@babel/plugin-transform-arrow-functions@7.22.5(@babel/core@7.18.6):
    resolution: {integrity: sha512-26lTNXoVRdAnsaDXPpvCNUq+OVWEVC6bx7Vvz9rC53F2bagUWW4u4ii2+h8Fejfh7RYqPxn+libeFBBck9muEw==}
    engines: {node: '>=6.9.0'}
    peerDependencies:
      '@babel/core': ^7.0.0-0
    dependencies:
      '@babel/core': 7.18.6
      '@babel/helper-plugin-utils': 7.22.5
    dev: true

  /@babel/plugin-transform-async-to-generator@7.22.5(@babel/core@7.18.6):
    resolution: {integrity: sha512-b1A8D8ZzE/VhNDoV1MSJTnpKkCG5bJo+19R4o4oy03zM7ws8yEMK755j61Dc3EyvdysbqH5BOOTquJ7ZX9C6vQ==}
    engines: {node: '>=6.9.0'}
    peerDependencies:
      '@babel/core': ^7.0.0-0
    dependencies:
      '@babel/core': 7.18.6
      '@babel/helper-module-imports': 7.22.5
      '@babel/helper-plugin-utils': 7.22.5
      '@babel/helper-remap-async-to-generator': 7.22.9(@babel/core@7.18.6)
    dev: true

  /@babel/plugin-transform-block-scoped-functions@7.22.5(@babel/core@7.18.6):
    resolution: {integrity: sha512-tdXZ2UdknEKQWKJP1KMNmuF5Lx3MymtMN/pvA+p/VEkhK8jVcQ1fzSy8KM9qRYhAf2/lV33hoMPKI/xaI9sADA==}
    engines: {node: '>=6.9.0'}
    peerDependencies:
      '@babel/core': ^7.0.0-0
    dependencies:
      '@babel/core': 7.18.6
      '@babel/helper-plugin-utils': 7.22.5
    dev: true

  /@babel/plugin-transform-block-scoping@7.22.10(@babel/core@7.18.6):
    resolution: {integrity: sha512-1+kVpGAOOI1Albt6Vse7c8pHzcZQdQKW+wJH+g8mCaszOdDVwRXa/slHPqIw+oJAJANTKDMuM2cBdV0Dg618Vg==}
    engines: {node: '>=6.9.0'}
    peerDependencies:
      '@babel/core': ^7.0.0-0
    dependencies:
      '@babel/core': 7.18.6
      '@babel/helper-plugin-utils': 7.22.5
    dev: true

  /@babel/plugin-transform-classes@7.22.6(@babel/core@7.18.6):
    resolution: {integrity: sha512-58EgM6nuPNG6Py4Z3zSuu0xWu2VfodiMi72Jt5Kj2FECmaYk1RrTXA45z6KBFsu9tRgwQDwIiY4FXTt+YsSFAQ==}
    engines: {node: '>=6.9.0'}
    peerDependencies:
      '@babel/core': ^7.0.0-0
    dependencies:
      '@babel/core': 7.18.6
      '@babel/helper-annotate-as-pure': 7.22.5
      '@babel/helper-compilation-targets': 7.22.10
      '@babel/helper-environment-visitor': 7.22.5
      '@babel/helper-function-name': 7.22.5
      '@babel/helper-optimise-call-expression': 7.22.5
      '@babel/helper-plugin-utils': 7.22.5
      '@babel/helper-replace-supers': 7.22.9(@babel/core@7.18.6)
      '@babel/helper-split-export-declaration': 7.22.6
      globals: 11.12.0
    dev: true

  /@babel/plugin-transform-computed-properties@7.22.5(@babel/core@7.18.6):
    resolution: {integrity: sha512-4GHWBgRf0krxPX+AaPtgBAlTgTeZmqDynokHOX7aqqAB4tHs3U2Y02zH6ETFdLZGcg9UQSD1WCmkVrE9ErHeOg==}
    engines: {node: '>=6.9.0'}
    peerDependencies:
      '@babel/core': ^7.0.0-0
    dependencies:
      '@babel/core': 7.18.6
      '@babel/helper-plugin-utils': 7.22.5
      '@babel/template': 7.22.5
    dev: true

  /@babel/plugin-transform-destructuring@7.22.10(@babel/core@7.18.6):
    resolution: {integrity: sha512-dPJrL0VOyxqLM9sritNbMSGx/teueHF/htMKrPT7DNxccXxRDPYqlgPFFdr8u+F+qUZOkZoXue/6rL5O5GduEw==}
    engines: {node: '>=6.9.0'}
    peerDependencies:
      '@babel/core': ^7.0.0-0
    dependencies:
      '@babel/core': 7.18.6
      '@babel/helper-plugin-utils': 7.22.5
    dev: true

  /@babel/plugin-transform-dotall-regex@7.22.5(@babel/core@7.18.6):
    resolution: {integrity: sha512-5/Yk9QxCQCl+sOIB1WelKnVRxTJDSAIxtJLL2/pqL14ZVlbH0fUQUZa/T5/UnQtBNgghR7mfB8ERBKyKPCi7Vw==}
    engines: {node: '>=6.9.0'}
    peerDependencies:
      '@babel/core': ^7.0.0-0
    dependencies:
      '@babel/core': 7.18.6
      '@babel/helper-create-regexp-features-plugin': 7.22.9(@babel/core@7.18.6)
      '@babel/helper-plugin-utils': 7.22.5
    dev: true

  /@babel/plugin-transform-duplicate-keys@7.22.5(@babel/core@7.18.6):
    resolution: {integrity: sha512-dEnYD+9BBgld5VBXHnF/DbYGp3fqGMsyxKbtD1mDyIA7AkTSpKXFhCVuj/oQVOoALfBs77DudA0BE4d5mcpmqw==}
    engines: {node: '>=6.9.0'}
    peerDependencies:
      '@babel/core': ^7.0.0-0
    dependencies:
      '@babel/core': 7.18.6
      '@babel/helper-plugin-utils': 7.22.5
    dev: true

  /@babel/plugin-transform-exponentiation-operator@7.22.5(@babel/core@7.18.6):
    resolution: {integrity: sha512-vIpJFNM/FjZ4rh1myqIya9jXwrwwgFRHPjT3DkUA9ZLHuzox8jiXkOLvwm1H+PQIP3CqfC++WPKeuDi0Sjdj1g==}
    engines: {node: '>=6.9.0'}
    peerDependencies:
      '@babel/core': ^7.0.0-0
    dependencies:
      '@babel/core': 7.18.6
      '@babel/helper-builder-binary-assignment-operator-visitor': 7.22.10
      '@babel/helper-plugin-utils': 7.22.5
    dev: true

  /@babel/plugin-transform-for-of@7.22.5(@babel/core@7.18.6):
    resolution: {integrity: sha512-3kxQjX1dU9uudwSshyLeEipvrLjBCVthCgeTp6CzE/9JYrlAIaeekVxRpCWsDDfYTfRZRoCeZatCQvwo+wvK8A==}
    engines: {node: '>=6.9.0'}
    peerDependencies:
      '@babel/core': ^7.0.0-0
    dependencies:
      '@babel/core': 7.18.6
      '@babel/helper-plugin-utils': 7.22.5
    dev: true

  /@babel/plugin-transform-function-name@7.22.5(@babel/core@7.18.6):
    resolution: {integrity: sha512-UIzQNMS0p0HHiQm3oelztj+ECwFnj+ZRV4KnguvlsD2of1whUeM6o7wGNj6oLwcDoAXQ8gEqfgC24D+VdIcevg==}
    engines: {node: '>=6.9.0'}
    peerDependencies:
      '@babel/core': ^7.0.0-0
    dependencies:
      '@babel/core': 7.18.6
      '@babel/helper-compilation-targets': 7.22.10
      '@babel/helper-function-name': 7.22.5
      '@babel/helper-plugin-utils': 7.22.5
    dev: true

  /@babel/plugin-transform-literals@7.22.5(@babel/core@7.18.6):
    resolution: {integrity: sha512-fTLj4D79M+mepcw3dgFBTIDYpbcB9Sm0bpm4ppXPaO+U+PKFFyV9MGRvS0gvGw62sd10kT5lRMKXAADb9pWy8g==}
    engines: {node: '>=6.9.0'}
    peerDependencies:
      '@babel/core': ^7.0.0-0
    dependencies:
      '@babel/core': 7.18.6
      '@babel/helper-plugin-utils': 7.22.5
    dev: true

  /@babel/plugin-transform-member-expression-literals@7.22.5(@babel/core@7.18.6):
    resolution: {integrity: sha512-RZEdkNtzzYCFl9SE9ATaUMTj2hqMb4StarOJLrZRbqqU4HSBE7UlBw9WBWQiDzrJZJdUWiMTVDI6Gv/8DPvfew==}
    engines: {node: '>=6.9.0'}
    peerDependencies:
      '@babel/core': ^7.0.0-0
    dependencies:
      '@babel/core': 7.18.6
      '@babel/helper-plugin-utils': 7.22.5
    dev: true

  /@babel/plugin-transform-modules-amd@7.22.5(@babel/core@7.18.6):
    resolution: {integrity: sha512-R+PTfLTcYEmb1+kK7FNkhQ1gP4KgjpSO6HfH9+f8/yfp2Nt3ggBjiVpRwmwTlfqZLafYKJACy36yDXlEmI9HjQ==}
    engines: {node: '>=6.9.0'}
    peerDependencies:
      '@babel/core': ^7.0.0-0
    dependencies:
      '@babel/core': 7.18.6
      '@babel/helper-module-transforms': 7.22.9(@babel/core@7.18.6)
      '@babel/helper-plugin-utils': 7.22.5
    dev: true

  /@babel/plugin-transform-modules-commonjs@7.22.5(@babel/core@7.18.6):
    resolution: {integrity: sha512-B4pzOXj+ONRmuaQTg05b3y/4DuFz3WcCNAXPLb2Q0GT0TrGKGxNKV4jwsXts+StaM0LQczZbOpj8o1DLPDJIiA==}
    engines: {node: '>=6.9.0'}
    peerDependencies:
      '@babel/core': ^7.0.0-0
    dependencies:
      '@babel/core': 7.18.6
      '@babel/helper-module-transforms': 7.22.9(@babel/core@7.18.6)
      '@babel/helper-plugin-utils': 7.22.5
      '@babel/helper-simple-access': 7.22.5
    dev: true

  /@babel/plugin-transform-modules-systemjs@7.22.5(@babel/core@7.18.6):
    resolution: {integrity: sha512-emtEpoaTMsOs6Tzz+nbmcePl6AKVtS1yC4YNAeMun9U8YCsgadPNxnOPQ8GhHFB2qdx+LZu9LgoC0Lthuu05DQ==}
    engines: {node: '>=6.9.0'}
    peerDependencies:
      '@babel/core': ^7.0.0-0
    dependencies:
      '@babel/core': 7.18.6
      '@babel/helper-hoist-variables': 7.22.5
      '@babel/helper-module-transforms': 7.22.9(@babel/core@7.18.6)
      '@babel/helper-plugin-utils': 7.22.5
      '@babel/helper-validator-identifier': 7.22.5
    dev: true

  /@babel/plugin-transform-modules-umd@7.22.5(@babel/core@7.18.6):
    resolution: {integrity: sha512-+S6kzefN/E1vkSsKx8kmQuqeQsvCKCd1fraCM7zXm4SFoggI099Tr4G8U81+5gtMdUeMQ4ipdQffbKLX0/7dBQ==}
    engines: {node: '>=6.9.0'}
    peerDependencies:
      '@babel/core': ^7.0.0-0
    dependencies:
      '@babel/core': 7.18.6
      '@babel/helper-module-transforms': 7.22.9(@babel/core@7.18.6)
      '@babel/helper-plugin-utils': 7.22.5
    dev: true

  /@babel/plugin-transform-named-capturing-groups-regex@7.22.5(@babel/core@7.18.6):
    resolution: {integrity: sha512-YgLLKmS3aUBhHaxp5hi1WJTgOUb/NCuDHzGT9z9WTt3YG+CPRhJs6nprbStx6DnWM4dh6gt7SU3sZodbZ08adQ==}
    engines: {node: '>=6.9.0'}
    peerDependencies:
      '@babel/core': ^7.0.0
    dependencies:
      '@babel/core': 7.18.6
      '@babel/helper-create-regexp-features-plugin': 7.22.9(@babel/core@7.18.6)
      '@babel/helper-plugin-utils': 7.22.5
    dev: true

  /@babel/plugin-transform-new-target@7.22.5(@babel/core@7.18.6):
    resolution: {integrity: sha512-AsF7K0Fx/cNKVyk3a+DW0JLo+Ua598/NxMRvxDnkpCIGFh43+h/v2xyhRUYf6oD8gE4QtL83C7zZVghMjHd+iw==}
    engines: {node: '>=6.9.0'}
    peerDependencies:
      '@babel/core': ^7.0.0-0
    dependencies:
      '@babel/core': 7.18.6
      '@babel/helper-plugin-utils': 7.22.5
    dev: true

  /@babel/plugin-transform-object-super@7.22.5(@babel/core@7.18.6):
    resolution: {integrity: sha512-klXqyaT9trSjIUrcsYIfETAzmOEZL3cBYqOYLJxBHfMFFggmXOv+NYSX/Jbs9mzMVESw/WycLFPRx8ba/b2Ipw==}
    engines: {node: '>=6.9.0'}
    peerDependencies:
      '@babel/core': ^7.0.0-0
    dependencies:
      '@babel/core': 7.18.6
      '@babel/helper-plugin-utils': 7.22.5
      '@babel/helper-replace-supers': 7.22.9(@babel/core@7.18.6)
    dev: true

  /@babel/plugin-transform-optional-chaining@7.22.10(@babel/core@7.18.6):
    resolution: {integrity: sha512-MMkQqZAZ+MGj+jGTG3OTuhKeBpNcO+0oCEbrGNEaOmiEn+1MzRyQlYsruGiU8RTK3zV6XwrVJTmwiDOyYK6J9g==}
    engines: {node: '>=6.9.0'}
    peerDependencies:
      '@babel/core': ^7.0.0-0
    dependencies:
      '@babel/core': 7.18.6
      '@babel/helper-plugin-utils': 7.22.5
      '@babel/helper-skip-transparent-expression-wrappers': 7.22.5
      '@babel/plugin-syntax-optional-chaining': 7.8.3(@babel/core@7.18.6)
    dev: true

  /@babel/plugin-transform-parameters@7.22.5(@babel/core@7.18.6):
    resolution: {integrity: sha512-AVkFUBurORBREOmHRKo06FjHYgjrabpdqRSwq6+C7R5iTCZOsM4QbcB27St0a4U6fffyAOqh3s/qEfybAhfivg==}
    engines: {node: '>=6.9.0'}
    peerDependencies:
      '@babel/core': ^7.0.0-0
    dependencies:
      '@babel/core': 7.18.6
      '@babel/helper-plugin-utils': 7.22.5
    dev: true

  /@babel/plugin-transform-property-literals@7.22.5(@babel/core@7.18.6):
    resolution: {integrity: sha512-TiOArgddK3mK/x1Qwf5hay2pxI6wCZnvQqrFSqbtg1GLl2JcNMitVH/YnqjP+M31pLUeTfzY1HAXFDnUBV30rQ==}
    engines: {node: '>=6.9.0'}
    peerDependencies:
      '@babel/core': ^7.0.0-0
    dependencies:
      '@babel/core': 7.18.6
      '@babel/helper-plugin-utils': 7.22.5
    dev: true

  /@babel/plugin-transform-regenerator@7.22.10(@babel/core@7.18.6):
    resolution: {integrity: sha512-F28b1mDt8KcT5bUyJc/U9nwzw6cV+UmTeRlXYIl2TNqMMJif0Jeey9/RQ3C4NOd2zp0/TRsDns9ttj2L523rsw==}
    engines: {node: '>=6.9.0'}
    peerDependencies:
      '@babel/core': ^7.0.0-0
    dependencies:
      '@babel/core': 7.18.6
      '@babel/helper-plugin-utils': 7.22.5
      regenerator-transform: 0.15.2
    dev: true

  /@babel/plugin-transform-reserved-words@7.22.5(@babel/core@7.18.6):
    resolution: {integrity: sha512-DTtGKFRQUDm8svigJzZHzb/2xatPc6TzNvAIJ5GqOKDsGFYgAskjRulbR/vGsPKq3OPqtexnz327qYpP57RFyA==}
    engines: {node: '>=6.9.0'}
    peerDependencies:
      '@babel/core': ^7.0.0-0
    dependencies:
      '@babel/core': 7.18.6
      '@babel/helper-plugin-utils': 7.22.5
    dev: true

  /@babel/plugin-transform-shorthand-properties@7.22.5(@babel/core@7.18.6):
    resolution: {integrity: sha512-vM4fq9IXHscXVKzDv5itkO1X52SmdFBFcMIBZ2FRn2nqVYqw6dBexUgMvAjHW+KXpPPViD/Yo3GrDEBaRC0QYA==}
    engines: {node: '>=6.9.0'}
    peerDependencies:
      '@babel/core': ^7.0.0-0
    dependencies:
      '@babel/core': 7.18.6
      '@babel/helper-plugin-utils': 7.22.5
    dev: true

  /@babel/plugin-transform-spread@7.22.5(@babel/core@7.18.6):
    resolution: {integrity: sha512-5ZzDQIGyvN4w8+dMmpohL6MBo+l2G7tfC/O2Dg7/hjpgeWvUx8FzfeOKxGog9IimPa4YekaQ9PlDqTLOljkcxg==}
    engines: {node: '>=6.9.0'}
    peerDependencies:
      '@babel/core': ^7.0.0-0
    dependencies:
      '@babel/core': 7.18.6
      '@babel/helper-plugin-utils': 7.22.5
      '@babel/helper-skip-transparent-expression-wrappers': 7.22.5
    dev: true

  /@babel/plugin-transform-sticky-regex@7.22.5(@babel/core@7.18.6):
    resolution: {integrity: sha512-zf7LuNpHG0iEeiyCNwX4j3gDg1jgt1k3ZdXBKbZSoA3BbGQGvMiSvfbZRR3Dr3aeJe3ooWFZxOOG3IRStYp2Bw==}
    engines: {node: '>=6.9.0'}
    peerDependencies:
      '@babel/core': ^7.0.0-0
    dependencies:
      '@babel/core': 7.18.6
      '@babel/helper-plugin-utils': 7.22.5
    dev: true

  /@babel/plugin-transform-template-literals@7.22.5(@babel/core@7.18.6):
    resolution: {integrity: sha512-5ciOehRNf+EyUeewo8NkbQiUs4d6ZxiHo6BcBcnFlgiJfu16q0bQUw9Jvo0b0gBKFG1SMhDSjeKXSYuJLeFSMA==}
    engines: {node: '>=6.9.0'}
    peerDependencies:
      '@babel/core': ^7.0.0-0
    dependencies:
      '@babel/core': 7.18.6
      '@babel/helper-plugin-utils': 7.22.5
    dev: true

  /@babel/plugin-transform-typeof-symbol@7.22.5(@babel/core@7.18.6):
    resolution: {integrity: sha512-bYkI5lMzL4kPii4HHEEChkD0rkc+nvnlR6+o/qdqR6zrm0Sv/nodmyLhlq2DO0YKLUNd2VePmPRjJXSBh9OIdA==}
    engines: {node: '>=6.9.0'}
    peerDependencies:
      '@babel/core': ^7.0.0-0
    dependencies:
      '@babel/core': 7.18.6
      '@babel/helper-plugin-utils': 7.22.5
    dev: true

  /@babel/plugin-transform-unicode-escapes@7.22.10(@babel/core@7.18.6):
    resolution: {integrity: sha512-lRfaRKGZCBqDlRU3UIFovdp9c9mEvlylmpod0/OatICsSfuQ9YFthRo1tpTkGsklEefZdqlEFdY4A2dwTb6ohg==}
    engines: {node: '>=6.9.0'}
    peerDependencies:
      '@babel/core': ^7.0.0-0
    dependencies:
      '@babel/core': 7.18.6
      '@babel/helper-plugin-utils': 7.22.5
    dev: true

  /@babel/plugin-transform-unicode-regex@7.22.5(@babel/core@7.18.6):
    resolution: {integrity: sha512-028laaOKptN5vHJf9/Arr/HiJekMd41hOEZYvNsrsXqJ7YPYuX2bQxh31fkZzGmq3YqHRJzYFFAVYvKfMPKqyg==}
    engines: {node: '>=6.9.0'}
    peerDependencies:
      '@babel/core': ^7.0.0-0
    dependencies:
      '@babel/core': 7.18.6
      '@babel/helper-create-regexp-features-plugin': 7.22.9(@babel/core@7.18.6)
      '@babel/helper-plugin-utils': 7.22.5
    dev: true

  /@babel/preset-env@7.18.6(@babel/core@7.18.6):
    resolution: {integrity: sha512-WrthhuIIYKrEFAwttYzgRNQ5hULGmwTj+D6l7Zdfsv5M7IWV/OZbUfbeL++Qrzx1nVJwWROIFhCHRYQV4xbPNw==}
    engines: {node: '>=6.9.0'}
    peerDependencies:
      '@babel/core': ^7.0.0-0
    dependencies:
      '@babel/compat-data': 7.22.9
      '@babel/core': 7.18.6
      '@babel/helper-compilation-targets': 7.22.10
      '@babel/helper-plugin-utils': 7.22.5
      '@babel/helper-validator-option': 7.22.5
      '@babel/plugin-bugfix-safari-id-destructuring-collision-in-function-expression': 7.22.5(@babel/core@7.18.6)
      '@babel/plugin-bugfix-v8-spread-parameters-in-optional-chaining': 7.22.5(@babel/core@7.18.6)
      '@babel/plugin-proposal-async-generator-functions': 7.20.7(@babel/core@7.18.6)
      '@babel/plugin-proposal-class-properties': 7.18.6(@babel/core@7.18.6)
      '@babel/plugin-proposal-class-static-block': 7.21.0(@babel/core@7.18.6)
      '@babel/plugin-proposal-dynamic-import': 7.18.6(@babel/core@7.18.6)
      '@babel/plugin-proposal-export-namespace-from': 7.18.9(@babel/core@7.18.6)
      '@babel/plugin-proposal-json-strings': 7.18.6(@babel/core@7.18.6)
      '@babel/plugin-proposal-logical-assignment-operators': 7.20.7(@babel/core@7.18.6)
      '@babel/plugin-proposal-nullish-coalescing-operator': 7.18.6(@babel/core@7.18.6)
      '@babel/plugin-proposal-numeric-separator': 7.18.6(@babel/core@7.18.6)
      '@babel/plugin-proposal-object-rest-spread': 7.20.7(@babel/core@7.18.6)
      '@babel/plugin-proposal-optional-catch-binding': 7.18.6(@babel/core@7.18.6)
      '@babel/plugin-proposal-optional-chaining': 7.21.0(@babel/core@7.18.6)
      '@babel/plugin-proposal-private-methods': 7.18.6(@babel/core@7.18.6)
      '@babel/plugin-proposal-private-property-in-object': 7.21.11(@babel/core@7.18.6)
      '@babel/plugin-proposal-unicode-property-regex': 7.18.6(@babel/core@7.18.6)
      '@babel/plugin-syntax-async-generators': 7.8.4(@babel/core@7.18.6)
      '@babel/plugin-syntax-class-properties': 7.12.13(@babel/core@7.18.6)
      '@babel/plugin-syntax-class-static-block': 7.14.5(@babel/core@7.18.6)
      '@babel/plugin-syntax-dynamic-import': 7.8.3(@babel/core@7.18.6)
      '@babel/plugin-syntax-export-namespace-from': 7.8.3(@babel/core@7.18.6)
      '@babel/plugin-syntax-import-assertions': 7.22.5(@babel/core@7.18.6)
      '@babel/plugin-syntax-json-strings': 7.8.3(@babel/core@7.18.6)
      '@babel/plugin-syntax-logical-assignment-operators': 7.10.4(@babel/core@7.18.6)
      '@babel/plugin-syntax-nullish-coalescing-operator': 7.8.3(@babel/core@7.18.6)
      '@babel/plugin-syntax-numeric-separator': 7.10.4(@babel/core@7.18.6)
      '@babel/plugin-syntax-object-rest-spread': 7.8.3(@babel/core@7.18.6)
      '@babel/plugin-syntax-optional-catch-binding': 7.8.3(@babel/core@7.18.6)
      '@babel/plugin-syntax-optional-chaining': 7.8.3(@babel/core@7.18.6)
      '@babel/plugin-syntax-private-property-in-object': 7.14.5(@babel/core@7.18.6)
      '@babel/plugin-syntax-top-level-await': 7.14.5(@babel/core@7.18.6)
      '@babel/plugin-transform-arrow-functions': 7.22.5(@babel/core@7.18.6)
      '@babel/plugin-transform-async-to-generator': 7.22.5(@babel/core@7.18.6)
      '@babel/plugin-transform-block-scoped-functions': 7.22.5(@babel/core@7.18.6)
      '@babel/plugin-transform-block-scoping': 7.22.10(@babel/core@7.18.6)
      '@babel/plugin-transform-classes': 7.22.6(@babel/core@7.18.6)
      '@babel/plugin-transform-computed-properties': 7.22.5(@babel/core@7.18.6)
      '@babel/plugin-transform-destructuring': 7.22.10(@babel/core@7.18.6)
      '@babel/plugin-transform-dotall-regex': 7.22.5(@babel/core@7.18.6)
      '@babel/plugin-transform-duplicate-keys': 7.22.5(@babel/core@7.18.6)
      '@babel/plugin-transform-exponentiation-operator': 7.22.5(@babel/core@7.18.6)
      '@babel/plugin-transform-for-of': 7.22.5(@babel/core@7.18.6)
      '@babel/plugin-transform-function-name': 7.22.5(@babel/core@7.18.6)
      '@babel/plugin-transform-literals': 7.22.5(@babel/core@7.18.6)
      '@babel/plugin-transform-member-expression-literals': 7.22.5(@babel/core@7.18.6)
      '@babel/plugin-transform-modules-amd': 7.22.5(@babel/core@7.18.6)
      '@babel/plugin-transform-modules-commonjs': 7.22.5(@babel/core@7.18.6)
      '@babel/plugin-transform-modules-systemjs': 7.22.5(@babel/core@7.18.6)
      '@babel/plugin-transform-modules-umd': 7.22.5(@babel/core@7.18.6)
      '@babel/plugin-transform-named-capturing-groups-regex': 7.22.5(@babel/core@7.18.6)
      '@babel/plugin-transform-new-target': 7.22.5(@babel/core@7.18.6)
      '@babel/plugin-transform-object-super': 7.22.5(@babel/core@7.18.6)
      '@babel/plugin-transform-parameters': 7.22.5(@babel/core@7.18.6)
      '@babel/plugin-transform-property-literals': 7.22.5(@babel/core@7.18.6)
      '@babel/plugin-transform-regenerator': 7.22.10(@babel/core@7.18.6)
      '@babel/plugin-transform-reserved-words': 7.22.5(@babel/core@7.18.6)
      '@babel/plugin-transform-shorthand-properties': 7.22.5(@babel/core@7.18.6)
      '@babel/plugin-transform-spread': 7.22.5(@babel/core@7.18.6)
      '@babel/plugin-transform-sticky-regex': 7.22.5(@babel/core@7.18.6)
      '@babel/plugin-transform-template-literals': 7.22.5(@babel/core@7.18.6)
      '@babel/plugin-transform-typeof-symbol': 7.22.5(@babel/core@7.18.6)
      '@babel/plugin-transform-unicode-escapes': 7.22.10(@babel/core@7.18.6)
      '@babel/plugin-transform-unicode-regex': 7.22.5(@babel/core@7.18.6)
      '@babel/preset-modules': 0.1.6(@babel/core@7.18.6)
      '@babel/types': 7.22.10
      babel-plugin-polyfill-corejs2: 0.3.3(@babel/core@7.18.6)
      babel-plugin-polyfill-corejs3: 0.5.3(@babel/core@7.18.6)
      babel-plugin-polyfill-regenerator: 0.3.1(@babel/core@7.18.6)
      core-js-compat: 3.32.1
      semver: 6.3.1
    transitivePeerDependencies:
      - supports-color
    dev: true

  /@babel/preset-modules@0.1.6(@babel/core@7.18.6):
    resolution: {integrity: sha512-ID2yj6K/4lKfhuU3+EX4UvNbIt7eACFbHmNUjzA+ep+B5971CknnA/9DEWKbRokfbbtblxxxXFJJrH47UEAMVg==}
    peerDependencies:
      '@babel/core': ^7.0.0-0 || ^8.0.0-0 <8.0.0
    dependencies:
      '@babel/core': 7.18.6
      '@babel/helper-plugin-utils': 7.22.5
      '@babel/plugin-proposal-unicode-property-regex': 7.18.6(@babel/core@7.18.6)
      '@babel/plugin-transform-dotall-regex': 7.22.5(@babel/core@7.18.6)
      '@babel/types': 7.22.10
      esutils: 2.0.3
    dev: true

  /@babel/regjsgen@0.8.0:
    resolution: {integrity: sha512-x/rqGMdzj+fWZvCOYForTghzbtqPDZ5gPwaoNGHdgDfF2QA/XZbCBp4Moo5scrkAMPhB7z26XM/AaHuIJdgauA==}
    dev: true

  /@babel/runtime@7.22.10:
    resolution: {integrity: sha512-21t/fkKLMZI4pqP2wlmsQAWnYW1PDyKyyUV4vCi+B25ydmdaYTKXPwCj0BzSUnZf4seIiYvSA3jcZ3gdsMFkLQ==}
    engines: {node: '>=6.9.0'}
    dependencies:
      regenerator-runtime: 0.14.0
    dev: true

  /@babel/template@7.22.5:
    resolution: {integrity: sha512-X7yV7eiwAxdj9k94NEylvbVHLiVG1nvzCV2EAowhxLTwODV1jl9UzZ48leOC0sH7OnuHrIkllaBgneUykIcZaw==}
    engines: {node: '>=6.9.0'}
    dependencies:
      '@babel/code-frame': 7.22.10
      '@babel/parser': 7.22.10
      '@babel/types': 7.22.10
    dev: true

  /@babel/traverse@7.22.10:
    resolution: {integrity: sha512-Q/urqV4pRByiNNpb/f5OSv28ZlGJiFiiTh+GAHktbIrkPhPbl90+uW6SmpoLyZqutrg9AEaEf3Q/ZBRHBXgxig==}
    engines: {node: '>=6.9.0'}
    dependencies:
      '@babel/code-frame': 7.22.10
      '@babel/generator': 7.22.10
      '@babel/helper-environment-visitor': 7.22.5
      '@babel/helper-function-name': 7.22.5
      '@babel/helper-hoist-variables': 7.22.5
      '@babel/helper-split-export-declaration': 7.22.6
      '@babel/parser': 7.22.10
      '@babel/types': 7.22.10
      debug: 4.3.4
      globals: 11.12.0
    transitivePeerDependencies:
      - supports-color
    dev: true

  /@babel/types@7.22.10:
    resolution: {integrity: sha512-obaoigiLrlDZ7TUQln/8m4mSqIW2QFeOrCQc9r+xsaHGNoplVNYlRVpsfE8Vj35GEm2ZH4ZhrNYogs/3fj85kg==}
    engines: {node: '>=6.9.0'}
    dependencies:
      '@babel/helper-string-parser': 7.22.5
      '@babel/helper-validator-identifier': 7.22.5
      to-fast-properties: 2.0.0
    dev: true

  /@bcoe/v8-coverage@0.2.3:
    resolution: {integrity: sha512-0hYQ8SB4Db5zvZB4axdMHGwEaQjkZzFjQiN9LVYvIFB2nSUHW9tYpxWriPrWDASIxiaXax83REcLxuSdnGPZtw==}
    dev: true

  /@cbor-extract/cbor-extract-darwin-arm64@2.1.1:
    resolution: {integrity: sha512-blVBy5MXz6m36Vx0DfLd7PChOQKEs8lK2bD1WJn/vVgG4FXZiZmZb2GECHFvVPA5T7OnODd9xZiL3nMCv6QUhA==}
    cpu: [arm64]
    os: [darwin]
    requiresBuild: true
    dev: false
    optional: true

  /@cbor-extract/cbor-extract-darwin-x64@2.1.1:
    resolution: {integrity: sha512-h6KFOzqk8jXTvkOftyRIWGrd7sKQzQv2jVdTL9nKSf3D2drCvQB/LHUxAOpPXo3pv2clDtKs3xnHalpEh3rDsw==}
    cpu: [x64]
    os: [darwin]
    requiresBuild: true
    dev: false
    optional: true

  /@cbor-extract/cbor-extract-linux-arm64@2.1.1:
    resolution: {integrity: sha512-SxAaRcYf8S0QHaMc7gvRSiTSr7nUYMqbUdErBEu+HYA4Q6UNydx1VwFE68hGcp1qvxcy9yT5U7gA+a5XikfwSQ==}
    cpu: [arm64]
    os: [linux]
    requiresBuild: true
    dev: false
    optional: true

  /@cbor-extract/cbor-extract-linux-arm@2.1.1:
    resolution: {integrity: sha512-ds0uikdcIGUjPyraV4oJqyVE5gl/qYBpa/Wnh6l6xLE2lj/hwnjT2XcZCChdXwW/YFZ1LUHs6waoYN8PmK0nKQ==}
    cpu: [arm]
    os: [linux]
    requiresBuild: true
    dev: false
    optional: true

  /@cbor-extract/cbor-extract-linux-x64@2.1.1:
    resolution: {integrity: sha512-GVK+8fNIE9lJQHAlhOROYiI0Yd4bAZ4u++C2ZjlkS3YmO6hi+FUxe6Dqm+OKWTcMpL/l71N6CQAmaRcb4zyJuA==}
    cpu: [x64]
    os: [linux]
    requiresBuild: true
    dev: false
    optional: true

  /@cbor-extract/cbor-extract-win32-x64@2.1.1:
    resolution: {integrity: sha512-2Niq1C41dCRIDeD8LddiH+mxGlO7HJ612Ll3D/E73ZWBmycued+8ghTr/Ho3CMOWPUEr08XtyBMVXAjqF+TcKw==}
    cpu: [x64]
    os: [win32]
    requiresBuild: true
    dev: false
    optional: true

  /@changesets/apply-release-plan@6.1.4:
    resolution: {integrity: sha512-FMpKF1fRlJyCZVYHr3CbinpZZ+6MwvOtWUuO8uo+svcATEoc1zRDcj23pAurJ2TZ/uVz1wFHH6K3NlACy0PLew==}
    dependencies:
      '@babel/runtime': 7.22.10
      '@changesets/config': 2.3.1
      '@changesets/get-version-range-type': 0.3.2
      '@changesets/git': 2.0.0
      '@changesets/types': 5.2.1
      '@manypkg/get-packages': 1.1.3
      detect-indent: 6.1.0
      fs-extra: 7.0.1
      lodash.startcase: 4.4.0
      outdent: 0.5.0
      prettier: 2.7.1
      resolve-from: 5.0.0
      semver: 7.5.4
    dev: true

  /@changesets/assemble-release-plan@5.2.4:
    resolution: {integrity: sha512-xJkWX+1/CUaOUWTguXEbCDTyWJFECEhmdtbkjhn5GVBGxdP/JwaHBIU9sW3FR6gD07UwZ7ovpiPclQZs+j+mvg==}
    dependencies:
      '@babel/runtime': 7.22.10
      '@changesets/errors': 0.1.4
      '@changesets/get-dependents-graph': 1.3.6
      '@changesets/types': 5.2.1
      '@manypkg/get-packages': 1.1.3
      semver: 7.5.4
    dev: true

  /@changesets/changelog-git@0.1.14:
    resolution: {integrity: sha512-+vRfnKtXVWsDDxGctOfzJsPhaCdXRYoe+KyWYoq5X/GqoISREiat0l3L8B0a453B2B4dfHGcZaGyowHbp9BSaA==}
    dependencies:
      '@changesets/types': 5.2.1
    dev: true

  /@changesets/changelog-github@0.4.8:
    resolution: {integrity: sha512-jR1DHibkMAb5v/8ym77E4AMNWZKB5NPzw5a5Wtqm1JepAuIF+hrKp2u04NKM14oBZhHglkCfrla9uq8ORnK/dw==}
    dependencies:
      '@changesets/get-github-info': 0.5.2
      '@changesets/types': 5.2.1
      dotenv: 8.6.0
    transitivePeerDependencies:
      - encoding
    dev: true

  /@changesets/cli@2.26.2:
    resolution: {integrity: sha512-dnWrJTmRR8bCHikJHl9b9HW3gXACCehz4OasrXpMp7sx97ECuBGGNjJhjPhdZNCvMy9mn4BWdplI323IbqsRig==}
    hasBin: true
    dependencies:
      '@babel/runtime': 7.22.10
      '@changesets/apply-release-plan': 6.1.4
      '@changesets/assemble-release-plan': 5.2.4
      '@changesets/changelog-git': 0.1.14
      '@changesets/config': 2.3.1
      '@changesets/errors': 0.1.4
      '@changesets/get-dependents-graph': 1.3.6
      '@changesets/get-release-plan': 3.0.17
      '@changesets/git': 2.0.0
      '@changesets/logger': 0.0.5
      '@changesets/pre': 1.0.14
      '@changesets/read': 0.5.9
      '@changesets/types': 5.2.1
      '@changesets/write': 0.2.3
      '@manypkg/get-packages': 1.1.3
      '@types/is-ci': 3.0.0
      '@types/semver': 7.5.0
      ansi-colors: 4.1.3
      chalk: 2.4.2
      enquirer: 2.4.1
      external-editor: 3.1.0
      fs-extra: 7.0.1
      human-id: 1.0.2
      is-ci: 3.0.1
      meow: 6.1.1
      outdent: 0.5.0
      p-limit: 2.3.0
      preferred-pm: 3.0.3
      resolve-from: 5.0.0
      semver: 7.5.4
      spawndamnit: 2.0.0
      term-size: 2.2.1
      tty-table: 4.2.1
    dev: true

  /@changesets/config@2.3.1:
    resolution: {integrity: sha512-PQXaJl82CfIXddUOppj4zWu+987GCw2M+eQcOepxN5s+kvnsZOwjEJO3DH9eVy+OP6Pg/KFEWdsECFEYTtbg6w==}
    dependencies:
      '@changesets/errors': 0.1.4
      '@changesets/get-dependents-graph': 1.3.6
      '@changesets/logger': 0.0.5
      '@changesets/types': 5.2.1
      '@manypkg/get-packages': 1.1.3
      fs-extra: 7.0.1
      micromatch: 4.0.5
    dev: true

  /@changesets/errors@0.1.4:
    resolution: {integrity: sha512-HAcqPF7snsUJ/QzkWoKfRfXushHTu+K5KZLJWPb34s4eCZShIf8BFO3fwq6KU8+G7L5KdtN2BzQAXOSXEyiY9Q==}
    dependencies:
      extendable-error: 0.1.7
    dev: true

  /@changesets/get-dependents-graph@1.3.6:
    resolution: {integrity: sha512-Q/sLgBANmkvUm09GgRsAvEtY3p1/5OCzgBE5vX3vgb5CvW0j7CEljocx5oPXeQSNph6FXulJlXV3Re/v3K3P3Q==}
    dependencies:
      '@changesets/types': 5.2.1
      '@manypkg/get-packages': 1.1.3
      chalk: 2.4.2
      fs-extra: 7.0.1
      semver: 7.5.4
    dev: true

  /@changesets/get-github-info@0.5.2:
    resolution: {integrity: sha512-JppheLu7S114aEs157fOZDjFqUDpm7eHdq5E8SSR0gUBTEK0cNSHsrSR5a66xs0z3RWuo46QvA3vawp8BxDHvg==}
    dependencies:
      dataloader: 1.4.0
      node-fetch: 2.7.0
    transitivePeerDependencies:
      - encoding
    dev: true

  /@changesets/get-release-plan@3.0.17:
    resolution: {integrity: sha512-6IwKTubNEgoOZwDontYc2x2cWXfr6IKxP3IhKeK+WjyD6y3M4Gl/jdQvBw+m/5zWILSOCAaGLu2ZF6Q+WiPniw==}
    dependencies:
      '@babel/runtime': 7.22.10
      '@changesets/assemble-release-plan': 5.2.4
      '@changesets/config': 2.3.1
      '@changesets/pre': 1.0.14
      '@changesets/read': 0.5.9
      '@changesets/types': 5.2.1
      '@manypkg/get-packages': 1.1.3
    dev: true

  /@changesets/get-version-range-type@0.3.2:
    resolution: {integrity: sha512-SVqwYs5pULYjYT4op21F2pVbcrca4qA/bAA3FmFXKMN7Y+HcO8sbZUTx3TAy2VXulP2FACd1aC7f2nTuqSPbqg==}
    dev: true

  /@changesets/git@2.0.0:
    resolution: {integrity: sha512-enUVEWbiqUTxqSnmesyJGWfzd51PY4H7mH9yUw0hPVpZBJ6tQZFMU3F3mT/t9OJ/GjyiM4770i+sehAn6ymx6A==}
    dependencies:
      '@babel/runtime': 7.22.10
      '@changesets/errors': 0.1.4
      '@changesets/types': 5.2.1
      '@manypkg/get-packages': 1.1.3
      is-subdir: 1.2.0
      micromatch: 4.0.5
      spawndamnit: 2.0.0
    dev: true

  /@changesets/logger@0.0.5:
    resolution: {integrity: sha512-gJyZHomu8nASHpaANzc6bkQMO9gU/ib20lqew1rVx753FOxffnCrJlGIeQVxNWCqM+o6OOleCo/ivL8UAO5iFw==}
    dependencies:
      chalk: 2.4.2
    dev: true

  /@changesets/parse@0.3.16:
    resolution: {integrity: sha512-127JKNd167ayAuBjUggZBkmDS5fIKsthnr9jr6bdnuUljroiERW7FBTDNnNVyJ4l69PzR57pk6mXQdtJyBCJKg==}
    dependencies:
      '@changesets/types': 5.2.1
      js-yaml: 3.14.1
    dev: true

  /@changesets/pre@1.0.14:
    resolution: {integrity: sha512-dTsHmxQWEQekHYHbg+M1mDVYFvegDh9j/kySNuDKdylwfMEevTeDouR7IfHNyVodxZXu17sXoJuf2D0vi55FHQ==}
    dependencies:
      '@babel/runtime': 7.22.10
      '@changesets/errors': 0.1.4
      '@changesets/types': 5.2.1
      '@manypkg/get-packages': 1.1.3
      fs-extra: 7.0.1
    dev: true

  /@changesets/read@0.5.9:
    resolution: {integrity: sha512-T8BJ6JS6j1gfO1HFq50kU3qawYxa4NTbI/ASNVVCBTsKquy2HYwM9r7ZnzkiMe8IEObAJtUVGSrePCOxAK2haQ==}
    dependencies:
      '@babel/runtime': 7.22.10
      '@changesets/git': 2.0.0
      '@changesets/logger': 0.0.5
      '@changesets/parse': 0.3.16
      '@changesets/types': 5.2.1
      chalk: 2.4.2
      fs-extra: 7.0.1
      p-filter: 2.1.0
    dev: true

  /@changesets/types@4.1.0:
    resolution: {integrity: sha512-LDQvVDv5Kb50ny2s25Fhm3d9QSZimsoUGBsUioj6MC3qbMUCuC8GPIvk/M6IvXx3lYhAs0lwWUQLb+VIEUCECw==}
    dev: true

  /@changesets/types@5.2.1:
    resolution: {integrity: sha512-myLfHbVOqaq9UtUKqR/nZA/OY7xFjQMdfgfqeZIBK4d0hA6pgxArvdv8M+6NUzzBsjWLOtvApv8YHr4qM+Kpfg==}
    dev: true

  /@changesets/write@0.2.3:
    resolution: {integrity: sha512-Dbamr7AIMvslKnNYsLFafaVORx4H0pvCA2MHqgtNCySMe1blImEyAEOzDmcgKAkgz4+uwoLz7demIrX+JBr/Xw==}
    dependencies:
      '@babel/runtime': 7.22.10
      '@changesets/types': 5.2.1
      fs-extra: 7.0.1
      human-id: 1.0.2
      prettier: 2.7.1
    dev: true

  /@cspotcode/source-map-support@0.8.1:
    resolution: {integrity: sha512-IchNf6dN4tHoMFIn/7OE8LWZ19Y6q/67Bmf6vnGREv8RSbBVb9LPJxEcnwrcwX6ixSvaiGoomAUvu4YSxXrVgw==}
    engines: {node: '>=12'}
    dependencies:
      '@jridgewell/trace-mapping': 0.3.9
    dev: true

  /@datadog/native-appsec@2.0.0:
    resolution: {integrity: sha512-XHARZ6MVgbnfOUO6/F3ZoZ7poXHJCNYFlgcyS2Xetuk9ITA5bfcooX2B2F7tReVB+RLJ+j8bsm0t55SyF04KDw==}
    engines: {node: '>=12'}
    requiresBuild: true
    dependencies:
      node-gyp-build: 3.9.0
    dev: false

  /@datadog/native-iast-rewriter@1.1.2:
    resolution: {integrity: sha512-pigRfRtAjZjMjqIXyXb98S4aDnuHz/EmqpoxAajFZsNjBLM87YonwSY5zoBdCsOyA46ddKOJRoCQd5ZalpOFMQ==}
    engines: {node: '>= 10'}
    dependencies:
      node-gyp-build: 4.6.1
    dev: false

  /@datadog/native-iast-taint-tracking@1.1.0:
    resolution: {integrity: sha512-TOrngpt6Qh52zWFOz1CkFXw0g43rnuUziFBtIMUsOLGzSHr9wdnTnE6HAyuvKy3f3ecAoZESlMfilGRKP93hXQ==}
    dependencies:
      node-gyp-build: 3.9.0
    dev: false

  /@datadog/native-metrics@1.6.0:
    resolution: {integrity: sha512-+8jBzd0nlLV+ay3Vb87DLwz8JHAS817hRhSRQ6zxhud9TyvvcNTNN+VA2sb2fe5UK4aMDvj/sGVJjEtgr4RHew==}
    engines: {node: '>=12'}
    requiresBuild: true
    dependencies:
      node-gyp-build: 3.9.0
    dev: false

  /@datadog/pprof@1.1.1:
    resolution: {integrity: sha512-5lYXUpikQhrJwzODtJ7aFM0oKmPccISnTCecuWhjxIj4/7UJv0DamkLak634bgEW+kiChgkKFDapHSesuXRDXQ==}
    engines: {node: '>=12'}
    requiresBuild: true
    dependencies:
      delay: 5.0.0
      findit2: 2.2.3
      node-gyp-build: 3.9.0
      p-limit: 3.1.0
      pify: 5.0.0
      protobufjs: 7.2.5
      source-map: 0.7.4
      split: 1.0.1
    dev: false

  /@datadog/sketches-js@2.1.0:
    resolution: {integrity: sha512-smLocSfrt3s53H/XSVP3/1kP42oqvrkjUPtyaFd1F79ux24oE31BKt+q0c6lsa6hOYrFzsIwyc5GXAI5JmfOew==}
    dev: false

  /@did-plc/lib@0.0.1:
    resolution: {integrity: sha512-RkY5w9DbYMco3SjeepqIiMveqz35exjlVDipCs2gz9AXF4/cp9hvmrp9zUWEw2vny+FjV8vGEN7QpaXWaO6nhg==}
    dependencies:
      '@atproto/common': 0.1.0
      '@atproto/crypto': 0.1.0
      '@ipld/dag-cbor': 7.0.3
      axios: 1.4.0
      multiformats: 9.9.0
      uint8arrays: 3.0.0
      zod: 3.21.4
    transitivePeerDependencies:
      - debug

  /@did-plc/server@0.0.1:
    resolution: {integrity: sha512-GtxxHcOrOQ6fNI1ufq3Zqjc2PtWqPZOdsuzlwtxiH9XibUGwDkb0GmaBHyU5GiOxOKZEW1GspZ8mreBA6XOlTQ==}
    dependencies:
      '@atproto/common': 0.1.0
      '@atproto/crypto': 0.1.0
      '@did-plc/lib': 0.0.1
      axios: 1.4.0
      cors: 2.8.5
      express: 4.18.2
      express-async-errors: 3.1.1(express@4.18.2)
      http-terminator: 3.2.0
      kysely: 0.23.5
      multiformats: 9.9.0
      pg: 8.10.0
      pino: 8.15.0
      pino-http: 8.4.0
    transitivePeerDependencies:
      - debug
      - pg-native
      - supports-color

  /@eslint/eslintrc@1.4.1:
    resolution: {integrity: sha512-XXrH9Uarn0stsyldqDYq8r++mROmWRI1xKMXa640Bb//SY1+ECYX6VzT6Lcx5frD0V30XieqJ0oX9I2Xj5aoMA==}
    engines: {node: ^12.22.0 || ^14.17.0 || >=16.0.0}
    dependencies:
      ajv: 6.12.6
      debug: 4.3.4
      espree: 9.6.1
      globals: 13.21.0
      ignore: 5.2.4
      import-fresh: 3.3.0
      js-yaml: 4.1.0
      minimatch: 3.1.2
      strip-json-comments: 3.1.1
    transitivePeerDependencies:
      - supports-color
    dev: true

  /@fastify/deepmerge@1.3.0:
    resolution: {integrity: sha512-J8TOSBq3SoZbDhM9+R/u77hP93gz/rajSA+K2kGyijPpORPWUXHUpTaleoj+92As0S9uPRP7Oi8IqMf0u+ro6A==}

  /@gar/promisify@1.1.3:
    resolution: {integrity: sha512-k2Ty1JcVojjJFwrg/ThKi2ujJ7XNLYaFGNB/bWT9wGR+oSMJHMa5w+CUq6p/pVrKeNNgA7pCqEcjSnHVoqJQFw==}
    dev: true

  /@humanwhocodes/config-array@0.10.7:
    resolution: {integrity: sha512-MDl6D6sBsaV452/QSdX+4CXIjZhIcI0PELsxUjk4U828yd58vk3bTIvk/6w5FY+4hIy9sLW0sfrV7K7Kc++j/w==}
    engines: {node: '>=10.10.0'}
    dependencies:
      '@humanwhocodes/object-schema': 1.2.1
      debug: 4.3.4
      minimatch: 3.1.2
    transitivePeerDependencies:
      - supports-color
    dev: true

  /@humanwhocodes/gitignore-to-minimatch@1.0.2:
    resolution: {integrity: sha512-rSqmMJDdLFUsyxR6FMtD00nfQKKLFb1kv+qBbOVKqErvloEIJLo5bDTJTQNTYgeyp78JsA7u/NPi5jT1GR/MuA==}
    dev: true

  /@humanwhocodes/module-importer@1.0.1:
    resolution: {integrity: sha512-bxveV4V8v5Yb4ncFTT3rPSgZBOpCkjfK0y4oVVVJwIuDVBRMDXrPyXRL988i5ap9m9bnyEEjWfm5WkBmtffLfA==}
    engines: {node: '>=12.22'}
    dev: true

  /@humanwhocodes/object-schema@1.2.1:
    resolution: {integrity: sha512-ZnQMnLV4e7hDlUvw8H+U8ASL02SS2Gn6+9Ac3wGGLIe7+je2AeAOxPY+izIPJDfFDb7eDjev0Us8MO1iFRN8hA==}
    dev: true

  /@ioredis/commands@1.2.0:
    resolution: {integrity: sha512-Sx1pU8EM64o2BrqNpEO1CNLtKQwyhuXuqyfH7oGKCk+1a33d2r5saW8zNwm3j6BTExtjrv2BxTgzzkMwts6vGg==}
    dev: false

  /@ipld/car@3.2.3:
    resolution: {integrity: sha512-pXE5mFJlXzJVaBwqAJKGlKqMmxq8H2SLEWBJgkeBDPBIN8ZbscPc3I9itkSQSlS/s6Fgx35Ri3LDTDtodQjCCQ==}
    dependencies:
      '@ipld/dag-cbor': 7.0.3
      multiformats: 9.9.0
      varint: 6.0.0
    dev: false

  /@ipld/dag-cbor@7.0.3:
    resolution: {integrity: sha512-1VVh2huHsuohdXC1bGJNE8WR72slZ9XE2T3wbBBq31dm7ZBatmKLLxrB+XAqafxfRFjv08RZmj/W/ZqaM13AuA==}
    dependencies:
      cborg: 1.10.2
      multiformats: 9.9.0

  /@isaacs/ttlcache@1.4.1:
    resolution: {integrity: sha512-RQgQ4uQ+pLbqXfOmieB91ejmLwvSgv9nLx6sT6sD83s7umBypgg+OIBOBbEUiJXrfpnp9j0mRhYYdzp9uqq3lA==}
    engines: {node: '>=12'}
    dev: false

  /@istanbuljs/load-nyc-config@1.1.0:
    resolution: {integrity: sha512-VjeHSlIzpv/NyD3N0YuHfXOPDIixcA1q2ZV98wsMqcYlPmv2n3Yb2lYP9XMElnaFVXg5A7YLTeLu6V84uQDjmQ==}
    engines: {node: '>=8'}
    dependencies:
      camelcase: 5.3.1
      find-up: 4.1.0
      get-package-type: 0.1.0
      js-yaml: 3.14.1
      resolve-from: 5.0.0
    dev: true

  /@istanbuljs/schema@0.1.3:
    resolution: {integrity: sha512-ZXRY4jNvVgSVQ8DL3LTcakaAtXwTVUxE81hslsyD2AtoXW/wVob10HkOJ1X/pAlcI7D+2YoZKg5do8G/w6RYgA==}
    engines: {node: '>=8'}
    dev: true

  /@jest/console@28.1.3:
    resolution: {integrity: sha512-QPAkP5EwKdK/bxIr6C1I4Vs0rm2nHiANzj/Z5X2JQkrZo6IqvC4ldZ9K95tF0HdidhA8Bo6egxSzUFPYKcEXLw==}
    engines: {node: ^12.13.0 || ^14.15.0 || ^16.10.0 || >=17.0.0}
    dependencies:
      '@jest/types': 28.1.3
      '@types/node': 18.17.8
      chalk: 4.1.2
      jest-message-util: 28.1.3
      jest-util: 28.1.3
      slash: 3.0.0
    dev: true

  /@jest/core@28.1.3(ts-node@10.8.2):
    resolution: {integrity: sha512-CIKBrlaKOzA7YG19BEqCw3SLIsEwjZkeJzf5bdooVnW4bH5cktqe3JX+G2YV1aK5vP8N9na1IGWFzYaTp6k6NA==}
    engines: {node: ^12.13.0 || ^14.15.0 || ^16.10.0 || >=17.0.0}
    peerDependencies:
      node-notifier: ^8.0.1 || ^9.0.0 || ^10.0.0
    peerDependenciesMeta:
      node-notifier:
        optional: true
    dependencies:
      '@jest/console': 28.1.3
      '@jest/reporters': 28.1.3
      '@jest/test-result': 28.1.3
      '@jest/transform': 28.1.3
      '@jest/types': 28.1.3
      '@types/node': 18.17.8
      ansi-escapes: 4.3.2
      chalk: 4.1.2
      ci-info: 3.8.0
      exit: 0.1.2
      graceful-fs: 4.2.11
      jest-changed-files: 28.1.3
      jest-config: 28.1.3(@types/node@18.17.8)(ts-node@10.8.2)
      jest-haste-map: 28.1.3
      jest-message-util: 28.1.3
      jest-regex-util: 28.0.2
      jest-resolve: 28.1.3
      jest-resolve-dependencies: 28.1.3
      jest-runner: 28.1.3
      jest-runtime: 28.1.3
      jest-snapshot: 28.1.3
      jest-util: 28.1.3
      jest-validate: 28.1.3
      jest-watcher: 28.1.3
      micromatch: 4.0.5
      pretty-format: 28.1.3
      rimraf: 3.0.2
      slash: 3.0.0
      strip-ansi: 6.0.1
    transitivePeerDependencies:
      - supports-color
      - ts-node
    dev: true

  /@jest/create-cache-key-function@27.5.1:
    resolution: {integrity: sha512-dmH1yW+makpTSURTy8VzdUwFnfQh1G8R+DxO2Ho2FFmBbKFEVm+3jWdvFhE2VqB/LATCTokkP0dotjyQyw5/AQ==}
    engines: {node: ^10.13.0 || ^12.13.0 || ^14.15.0 || >=15.0.0}
    dependencies:
      '@jest/types': 27.5.1
    dev: true

  /@jest/environment@28.1.3:
    resolution: {integrity: sha512-1bf40cMFTEkKyEf585R9Iz1WayDjHoHqvts0XFYEqyKM3cFWDpeMoqKKTAF9LSYQModPUlh8FKptoM2YcMWAXA==}
    engines: {node: ^12.13.0 || ^14.15.0 || ^16.10.0 || >=17.0.0}
    dependencies:
      '@jest/fake-timers': 28.1.3
      '@jest/types': 28.1.3
      '@types/node': 18.17.8
      jest-mock: 28.1.3
    dev: true

  /@jest/expect-utils@28.1.3:
    resolution: {integrity: sha512-wvbi9LUrHJLn3NlDW6wF2hvIMtd4JUl2QNVrjq+IBSHirgfrR3o9RnVtxzdEGO2n9JyIWwHnLfby5KzqBGg2YA==}
    engines: {node: ^12.13.0 || ^14.15.0 || ^16.10.0 || >=17.0.0}
    dependencies:
      jest-get-type: 28.0.2
    dev: true

  /@jest/expect@28.1.3:
    resolution: {integrity: sha512-lzc8CpUbSoE4dqT0U+g1qODQjBRHPpCPXissXD4mS9+sWQdmmpeJ9zSH1rS1HEkrsMN0fb7nKrJ9giAR1d3wBw==}
    engines: {node: ^12.13.0 || ^14.15.0 || ^16.10.0 || >=17.0.0}
    dependencies:
      expect: 28.1.3
      jest-snapshot: 28.1.3
    transitivePeerDependencies:
      - supports-color
    dev: true

  /@jest/fake-timers@28.1.3:
    resolution: {integrity: sha512-D/wOkL2POHv52h+ok5Oj/1gOG9HSywdoPtFsRCUmlCILXNn5eIWmcnd3DIiWlJnpGvQtmajqBP95Ei0EimxfLw==}
    engines: {node: ^12.13.0 || ^14.15.0 || ^16.10.0 || >=17.0.0}
    dependencies:
      '@jest/types': 28.1.3
      '@sinonjs/fake-timers': 9.1.2
      '@types/node': 18.17.8
      jest-message-util: 28.1.3
      jest-mock: 28.1.3
      jest-util: 28.1.3
    dev: true

  /@jest/globals@28.1.3:
    resolution: {integrity: sha512-XFU4P4phyryCXu1pbcqMO0GSQcYe1IsalYCDzRNyhetyeyxMcIxa11qPNDpVNLeretItNqEmYYQn1UYz/5x1NA==}
    engines: {node: ^12.13.0 || ^14.15.0 || ^16.10.0 || >=17.0.0}
    dependencies:
      '@jest/environment': 28.1.3
      '@jest/expect': 28.1.3
      '@jest/types': 28.1.3
    transitivePeerDependencies:
      - supports-color
    dev: true

  /@jest/reporters@28.1.3:
    resolution: {integrity: sha512-JuAy7wkxQZVNU/V6g9xKzCGC5LVXx9FDcABKsSXp5MiKPEE2144a/vXTEDoyzjUpZKfVwp08Wqg5A4WfTMAzjg==}
    engines: {node: ^12.13.0 || ^14.15.0 || ^16.10.0 || >=17.0.0}
    peerDependencies:
      node-notifier: ^8.0.1 || ^9.0.0 || ^10.0.0
    peerDependenciesMeta:
      node-notifier:
        optional: true
    dependencies:
      '@bcoe/v8-coverage': 0.2.3
      '@jest/console': 28.1.3
      '@jest/test-result': 28.1.3
      '@jest/transform': 28.1.3
      '@jest/types': 28.1.3
      '@jridgewell/trace-mapping': 0.3.19
      '@types/node': 18.17.8
      chalk: 4.1.2
      collect-v8-coverage: 1.0.2
      exit: 0.1.2
      glob: 7.2.3
      graceful-fs: 4.2.11
      istanbul-lib-coverage: 3.2.0
      istanbul-lib-instrument: 5.2.1
      istanbul-lib-report: 3.0.1
      istanbul-lib-source-maps: 4.0.1
      istanbul-reports: 3.1.6
      jest-message-util: 28.1.3
      jest-util: 28.1.3
      jest-worker: 28.1.3
      slash: 3.0.0
      string-length: 4.0.2
      strip-ansi: 6.0.1
      terminal-link: 2.1.1
      v8-to-istanbul: 9.1.0
    transitivePeerDependencies:
      - supports-color
    dev: true

  /@jest/schemas@28.1.3:
    resolution: {integrity: sha512-/l/VWsdt/aBXgjshLWOFyFt3IVdYypu5y2Wn2rOO1un6nkqIn8SLXzgIMYXFyYsRWDyF5EthmKJMIdJvk08grg==}
    engines: {node: ^12.13.0 || ^14.15.0 || ^16.10.0 || >=17.0.0}
    dependencies:
      '@sinclair/typebox': 0.24.51
    dev: true

  /@jest/source-map@28.1.2:
    resolution: {integrity: sha512-cV8Lx3BeStJb8ipPHnqVw/IM2VCMWO3crWZzYodSIkxXnRcXJipCdx1JCK0K5MsJJouZQTH73mzf4vgxRaH9ww==}
    engines: {node: ^12.13.0 || ^14.15.0 || ^16.10.0 || >=17.0.0}
    dependencies:
      '@jridgewell/trace-mapping': 0.3.19
      callsites: 3.1.0
      graceful-fs: 4.2.11
    dev: true

  /@jest/test-result@28.1.3:
    resolution: {integrity: sha512-kZAkxnSE+FqE8YjW8gNuoVkkC9I7S1qmenl8sGcDOLropASP+BkcGKwhXoyqQuGOGeYY0y/ixjrd/iERpEXHNg==}
    engines: {node: ^12.13.0 || ^14.15.0 || ^16.10.0 || >=17.0.0}
    dependencies:
      '@jest/console': 28.1.3
      '@jest/types': 28.1.3
      '@types/istanbul-lib-coverage': 2.0.4
      collect-v8-coverage: 1.0.2
    dev: true

  /@jest/test-sequencer@28.1.3:
    resolution: {integrity: sha512-NIMPEqqa59MWnDi1kvXXpYbqsfQmSJsIbnd85mdVGkiDfQ9WQQTXOLsvISUfonmnBT+w85WEgneCigEEdHDFxw==}
    engines: {node: ^12.13.0 || ^14.15.0 || ^16.10.0 || >=17.0.0}
    dependencies:
      '@jest/test-result': 28.1.3
      graceful-fs: 4.2.11
      jest-haste-map: 28.1.3
      slash: 3.0.0
    dev: true

  /@jest/transform@28.1.3:
    resolution: {integrity: sha512-u5dT5di+oFI6hfcLOHGTAfmUxFRrjK+vnaP0kkVow9Md/M7V/MxqQMOz/VV25UZO8pzeA9PjfTpOu6BDuwSPQA==}
    engines: {node: ^12.13.0 || ^14.15.0 || ^16.10.0 || >=17.0.0}
    dependencies:
      '@babel/core': 7.18.6
      '@jest/types': 28.1.3
      '@jridgewell/trace-mapping': 0.3.19
      babel-plugin-istanbul: 6.1.1
      chalk: 4.1.2
      convert-source-map: 1.9.0
      fast-json-stable-stringify: 2.1.0
      graceful-fs: 4.2.11
      jest-haste-map: 28.1.3
      jest-regex-util: 28.0.2
      jest-util: 28.1.3
      micromatch: 4.0.5
      pirates: 4.0.6
      slash: 3.0.0
      write-file-atomic: 4.0.2
    transitivePeerDependencies:
      - supports-color
    dev: true

  /@jest/types@27.5.1:
    resolution: {integrity: sha512-Cx46iJ9QpwQTjIdq5VJu2QTMMs3QlEjI0x1QbBP5W1+nMzyc2XmimiRR/CbX9TO0cPTeUlxWMOu8mslYsJ8DEw==}
    engines: {node: ^10.13.0 || ^12.13.0 || ^14.15.0 || >=15.0.0}
    dependencies:
      '@types/istanbul-lib-coverage': 2.0.4
      '@types/istanbul-reports': 3.0.1
      '@types/node': 18.17.8
      '@types/yargs': 16.0.5
      chalk: 4.1.2
    dev: true

  /@jest/types@28.1.3:
    resolution: {integrity: sha512-RyjiyMUZrKz/c+zlMFO1pm70DcIlST8AeWTkoUdZevew44wcNZQHsEVOiCVtgVnlFFD82FPaXycys58cf2muVQ==}
    engines: {node: ^12.13.0 || ^14.15.0 || ^16.10.0 || >=17.0.0}
    dependencies:
      '@jest/schemas': 28.1.3
      '@types/istanbul-lib-coverage': 2.0.4
      '@types/istanbul-reports': 3.0.1
      '@types/node': 18.17.8
      '@types/yargs': 17.0.24
      chalk: 4.1.2
    dev: true

  /@jridgewell/gen-mapping@0.3.3:
    resolution: {integrity: sha512-HLhSWOLRi875zjjMG/r+Nv0oCW8umGb0BgEhyX3dDX3egwZtB8PqLnjz3yedt8R5StBrzcg4aBpnh8UA9D1BoQ==}
    engines: {node: '>=6.0.0'}
    dependencies:
      '@jridgewell/set-array': 1.1.2
      '@jridgewell/sourcemap-codec': 1.4.15
      '@jridgewell/trace-mapping': 0.3.19
    dev: true

  /@jridgewell/resolve-uri@3.1.1:
    resolution: {integrity: sha512-dSYZh7HhCDtCKm4QakX0xFpsRDqjjtZf/kjI/v3T3Nwt5r8/qz/M19F9ySyOqU94SXBmeG9ttTul+YnR4LOxFA==}
    engines: {node: '>=6.0.0'}
    dev: true

  /@jridgewell/set-array@1.1.2:
    resolution: {integrity: sha512-xnkseuNADM0gt2bs+BvhO0p78Mk762YnZdsuzFV018NoG1Sj1SCQvpSqa7XUaTam5vAGasABV9qXASMKnFMwMw==}
    engines: {node: '>=6.0.0'}
    dev: true

  /@jridgewell/sourcemap-codec@1.4.15:
    resolution: {integrity: sha512-eF2rxCRulEKXHTRiDrDy6erMYWqNw4LPdQ8UQA4huuxaQsVeRPFl2oM8oDGxMFhJUWZf9McpLtJasDDZb/Bpeg==}
    dev: true

  /@jridgewell/trace-mapping@0.3.19:
    resolution: {integrity: sha512-kf37QtfW+Hwx/buWGMPcR60iF9ziHa6r/CZJIHbmcm4+0qrXiVdxegAH0F6yddEVQ7zdkjcGCgCzUu+BcbhQxw==}
    dependencies:
      '@jridgewell/resolve-uri': 3.1.1
      '@jridgewell/sourcemap-codec': 1.4.15
    dev: true

  /@jridgewell/trace-mapping@0.3.9:
    resolution: {integrity: sha512-3Belt6tdc8bPgAtbcmdtNJlirVoTmEb5e2gC94PnkwEW9jI6CAHUeoG85tjWP5WquqfavoMtMwiG4P926ZKKuQ==}
    dependencies:
      '@jridgewell/resolve-uri': 3.1.1
      '@jridgewell/sourcemap-codec': 1.4.15
    dev: true

  /@manypkg/find-root@1.1.0:
    resolution: {integrity: sha512-mki5uBvhHzO8kYYix/WRy2WX8S3B5wdVSc9D6KcU5lQNglP2yt58/VfLuAK49glRXChosY8ap2oJ1qgma3GUVA==}
    dependencies:
      '@babel/runtime': 7.22.10
      '@types/node': 12.20.55
      find-up: 4.1.0
      fs-extra: 8.1.0
    dev: true

  /@manypkg/get-packages@1.1.3:
    resolution: {integrity: sha512-fo+QhuU3qE/2TQMQmbVMqaQ6EWbMhi4ABWP+O4AM1NqPBuy0OrApV5LO6BrrgnhtAHS2NH6RrVk9OL181tTi8A==}
    dependencies:
      '@babel/runtime': 7.22.10
      '@changesets/types': 4.1.0
      '@manypkg/find-root': 1.1.0
      fs-extra: 8.1.0
      globby: 11.1.0
      read-yaml-file: 1.1.0
    dev: true

  /@noble/curves@1.1.0:
    resolution: {integrity: sha512-091oBExgENk/kGj3AZmtBDMpxQPDtxQABR2B9lb1JbVTs6ytdzZNwvhxQ4MWasRNEzlbEH8jCWFCwhF/Obj5AA==}
    dependencies:
      '@noble/hashes': 1.3.1
    dev: false

  /@noble/hashes@1.3.1:
    resolution: {integrity: sha512-EbqwksQwz9xDRGfDST86whPBgM65E0OH/pCgqW0GBVzO22bNE+NuIbeTb714+IfSjU3aRk47EUvXIb5bTsenKA==}
    engines: {node: '>= 16'}
    dev: false

  /@noble/secp256k1@1.7.1:
    resolution: {integrity: sha512-hOUk6AyBFmqVrv7k5WAw/LpszxVbj9gGN4JRkIX52fdFAj1UA61KXmZDvqVEm+pOyec3+fIeZB02LYa/pWOArw==}

  /@nodelib/fs.scandir@2.1.5:
    resolution: {integrity: sha512-vq24Bq3ym5HEQm2NKCr3yXDwjc7vTsEThRDnkp2DK9p1uqLR+DHurm/NOTo0KG7HYHU7eppKZj3MyqYuMBf62g==}
    engines: {node: '>= 8'}
    dependencies:
      '@nodelib/fs.stat': 2.0.5
      run-parallel: 1.2.0

  /@nodelib/fs.stat@2.0.5:
    resolution: {integrity: sha512-RkhPPp2zrqDAQA/2jNhnztcPAlv64XdhIp7a7454A5ovI7Bukxgt7MX7udwAu3zg1DcpPU0rz3VV1SeaqvY4+A==}
    engines: {node: '>= 8'}

  /@nodelib/fs.walk@1.2.8:
    resolution: {integrity: sha512-oGB+UxlgWcgQkgwo8GcEGwemoTFt3FIO9ababBmaGwXIoBKZ+GTy0pP185beGg7Llih/NSHSV2XAs1lnznocSg==}
    engines: {node: '>= 8'}
    dependencies:
      '@nodelib/fs.scandir': 2.1.5
      fastq: 1.15.0

  /@npmcli/fs@2.1.2:
    resolution: {integrity: sha512-yOJKRvohFOaLqipNtwYB9WugyZKhC/DZC4VYPmpaCzDBrA8YpK3qHZ8/HGscMnE4GqbkLNuVcCnxkeQEdGt6LQ==}
    engines: {node: ^12.13.0 || ^14.15.0 || >=16.0.0}
    dependencies:
      '@gar/promisify': 1.1.3
      semver: 7.5.4
    dev: true

  /@npmcli/move-file@2.0.1:
    resolution: {integrity: sha512-mJd2Z5TjYWq/ttPLLGqArdtnC74J6bOzg4rMDnN+p1xTacZ2yPRCk2y0oSWQtygLR9YVQXgOcONrwtnk3JupxQ==}
    engines: {node: ^12.13.0 || ^14.15.0 || >=16.0.0}
    deprecated: This functionality has been moved to @npmcli/fs
    dependencies:
      mkdirp: 1.0.4
      rimraf: 3.0.2
    dev: true

  /@npmcli/package-json@3.0.0:
    resolution: {integrity: sha512-NnuPuM97xfiCpbTEJYtEuKz6CFbpUHtaT0+5via5pQeI25omvQDFbp1GcGJ/c4zvL/WX0qbde6YiLgfZbWFgvg==}
    engines: {node: ^14.17.0 || ^16.13.0 || >=18.0.0}
    dependencies:
      json-parse-even-better-errors: 3.0.0
    dev: true

  /@protobufjs/aspromise@1.1.2:
    resolution: {integrity: sha512-j+gKExEuLmKwvz3OgROXtrJ2UG2x8Ch2YZUxahh+s1F2HZ+wAceUNLkvy6zKCPVRkU++ZWQrdxsUeQXmcg4uoQ==}
    dev: false

  /@protobufjs/base64@1.1.2:
    resolution: {integrity: sha512-AZkcAA5vnN/v4PDqKyMR5lx7hZttPDgClv83E//FMNhR2TMcLUhfRUBHCmSl0oi9zMgDDqRUJkSxO3wm85+XLg==}
    dev: false

  /@protobufjs/codegen@2.0.4:
    resolution: {integrity: sha512-YyFaikqM5sH0ziFZCN3xDC7zeGaB/d0IUb9CATugHWbd1FRFwWwt4ld4OYMPWu5a3Xe01mGAULCdqhMlPl29Jg==}
    dev: false

  /@protobufjs/eventemitter@1.1.0:
    resolution: {integrity: sha512-j9ednRT81vYJ9OfVuXG6ERSTdEL1xVsNgqpkxMsbIabzSo3goCjDIveeGv5d03om39ML71RdmrGNjG5SReBP/Q==}
    dev: false

  /@protobufjs/fetch@1.1.0:
    resolution: {integrity: sha512-lljVXpqXebpsijW71PZaCYeIcE5on1w5DlQy5WH6GLbFryLUrBD4932W/E2BSpfRJWseIL4v/KPgBFxDOIdKpQ==}
    dependencies:
      '@protobufjs/aspromise': 1.1.2
      '@protobufjs/inquire': 1.1.0
    dev: false

  /@protobufjs/float@1.0.2:
    resolution: {integrity: sha512-Ddb+kVXlXst9d+R9PfTIxh1EdNkgoRe5tOX6t01f1lYWOvJnSPDBlG241QLzcyPdoNTsblLUdujGSE4RzrTZGQ==}
    dev: false

  /@protobufjs/inquire@1.1.0:
    resolution: {integrity: sha512-kdSefcPdruJiFMVSbn801t4vFK7KB/5gd2fYvrxhuJYg8ILrmn9SKSX2tZdV6V+ksulWqS7aXjBcRXl3wHoD9Q==}
    dev: false

  /@protobufjs/path@1.1.2:
    resolution: {integrity: sha512-6JOcJ5Tm08dOHAbdR3GrvP+yUUfkjG5ePsHYczMFLq3ZmMkAD98cDgcT2iA1lJ9NVwFd4tH/iSSoe44YWkltEA==}
    dev: false

  /@protobufjs/pool@1.1.0:
    resolution: {integrity: sha512-0kELaGSIDBKvcgS4zkjz1PeddatrjYcmMWOlAuAPwAeccUrPHdUqo/J6LiymHHEiJT5NrF1UVwxY14f+fy4WQw==}
    dev: false

  /@protobufjs/utf8@1.1.0:
    resolution: {integrity: sha512-Vvn3zZrhQZkkBE8LSuW3em98c0FwgO4nxzv6OdSxPKJIEKY2bGbHn+mhGIPerzI4twdxaP8/0+06HBpwf345Lw==}
    dev: false

  /@sinclair/typebox@0.24.51:
    resolution: {integrity: sha512-1P1OROm/rdubP5aFDSZQILU0vrLCJ4fvHt6EoqHEM+2D/G5MK3bIaymUKLit8Js9gbns5UyJnkP/TZROLw4tUA==}
    dev: true

  /@sinonjs/commons@1.8.6:
    resolution: {integrity: sha512-Ky+XkAkqPZSm3NLBeUng77EBQl3cmeJhITaGHdYH8kjVB+aun3S4XBRti2zt17mtt0mIUDiNxYeoJm6drVvBJQ==}
    dependencies:
      type-detect: 4.0.8
    dev: true

  /@sinonjs/fake-timers@9.1.2:
    resolution: {integrity: sha512-BPS4ynJW/o92PUR4wgriz2Ud5gpST5vz6GQfMixEDK0Z8ZCUv2M7SkBLykH56T++Xs+8ln9zTGbOvNGIe02/jw==}
    dependencies:
      '@sinonjs/commons': 1.8.6
    dev: true

  /@smithy/abort-controller@1.1.0:
    resolution: {integrity: sha512-5imgGUlZL4dW4YWdMYAKLmal9ny/tlenM81QZY7xYyb76z9Z/QOg7oM5Ak9HQl8QfFTlGVWwcMXl+54jroRgEQ==}
    engines: {node: '>=14.0.0'}
    dependencies:
      '@smithy/types': 1.2.0
      tslib: 2.6.2
    dev: false

  /@smithy/types@1.2.0:
    resolution: {integrity: sha512-z1r00TvBqF3dh4aHhya7nz1HhvCg4TRmw51fjMrh5do3h+ngSstt/yKlNbHeb9QxJmFbmN8KEVSWgb1bRvfEoA==}
    engines: {node: '>=14.0.0'}
    dependencies:
      tslib: 2.6.2
    dev: false

  /@swc/core-darwin-arm64@1.3.42:
    resolution: {integrity: sha512-hM6RrZFyoCM9mX3cj/zM5oXwhAqjUdOCLXJx7KTQps7NIkv/Qjvobgvyf2gAb89j3ARNo9NdIoLjTjJ6oALtiA==}
    engines: {node: '>=10'}
    cpu: [arm64]
    os: [darwin]
    requiresBuild: true
    dev: true
    optional: true

  /@swc/core-darwin-x64@1.3.42:
    resolution: {integrity: sha512-bjsWtHMb6wJK1+RGlBs2USvgZ0txlMk11y0qBLKo32gLKTqzUwRw0Fmfzuf6Ue2a/w//7eqMlPFEre4LvJajGw==}
    engines: {node: '>=10'}
    cpu: [x64]
    os: [darwin]
    requiresBuild: true
    dev: true
    optional: true

  /@swc/core-linux-arm-gnueabihf@1.3.42:
    resolution: {integrity: sha512-Oe0ggMz3MyqXNfeVmY+bBTL0hFSNY3bx8dhcqsh4vXk/ZVGse94QoC4dd92LuPHmKT0x6nsUzB86x2jU9QHW5g==}
    engines: {node: '>=10'}
    cpu: [arm]
    os: [linux]
    requiresBuild: true
    dev: true
    optional: true

  /@swc/core-linux-arm64-gnu@1.3.42:
    resolution: {integrity: sha512-ZJsa8NIW1RLmmHGTJCbM7OPSbBZ9rOMrLqDtUOGrT0uoJXZnnQqolflamB5wviW0X6h3Z3/PSTNGNDCJ3u3Lqg==}
    engines: {node: '>=10'}
    cpu: [arm64]
    os: [linux]
    requiresBuild: true
    dev: true
    optional: true

  /@swc/core-linux-arm64-musl@1.3.42:
    resolution: {integrity: sha512-YpZwlFAfOp5vkm/uVUJX1O7N3yJDO1fDQRWqsOPPNyIJkI2ydlRQtgN6ZylC159Qv+TimfXnGTlNr7o3iBAqjg==}
    engines: {node: '>=10'}
    cpu: [arm64]
    os: [linux]
    requiresBuild: true
    dev: true
    optional: true

  /@swc/core-linux-x64-gnu@1.3.42:
    resolution: {integrity: sha512-0ccpKnsZbyHBzaQFdP8U9i29nvOfKitm6oJfdJzlqsY/jCqwvD8kv2CAKSK8WhJz//ExI2LqNrDI0yazx5j7+A==}
    engines: {node: '>=10'}
    cpu: [x64]
    os: [linux]
    requiresBuild: true
    dev: true
    optional: true

  /@swc/core-linux-x64-musl@1.3.42:
    resolution: {integrity: sha512-7eckRRuTZ6+3K21uyfXXgc2ZCg0mSWRRNwNT3wap2bYkKPeqTgb8pm8xYSZNEiMuDonHEat6XCCV36lFY6kOdQ==}
    engines: {node: '>=10'}
    cpu: [x64]
    os: [linux]
    requiresBuild: true
    dev: true
    optional: true

  /@swc/core-win32-arm64-msvc@1.3.42:
    resolution: {integrity: sha512-t27dJkdw0GWANdN4TV0lY/V5vTYSx5SRjyzzZolep358ueCGuN1XFf1R0JcCbd1ojosnkQg2L7A7991UjXingg==}
    engines: {node: '>=10'}
    cpu: [arm64]
    os: [win32]
    requiresBuild: true
    dev: true
    optional: true

  /@swc/core-win32-ia32-msvc@1.3.42:
    resolution: {integrity: sha512-xfpc/Zt/aMILX4IX0e3loZaFyrae37u3MJCv1gJxgqrpeLi7efIQr3AmERkTK3mxTO6R5urSliWw2W3FyZ7D3Q==}
    engines: {node: '>=10'}
    cpu: [ia32]
    os: [win32]
    requiresBuild: true
    dev: true
    optional: true

  /@swc/core-win32-x64-msvc@1.3.42:
    resolution: {integrity: sha512-ra2K4Tu++EJLPhzZ6L8hWUsk94TdK/2UKhL9dzCBhtzKUixsGCEqhtqH1zISXNvW8qaVLFIMUP37ULe80/IJaA==}
    engines: {node: '>=10'}
    cpu: [x64]
    os: [win32]
    requiresBuild: true
    dev: true
    optional: true

  /@swc/core@1.3.42:
    resolution: {integrity: sha512-nVFUd5+7tGniM2cT3LXaqnu3735Cu4az8A9gAKK+8sdpASI52SWuqfDBmjFCK9xG90MiVDVp2PTZr0BWqCIzpw==}
    engines: {node: '>=10'}
    requiresBuild: true
    optionalDependencies:
      '@swc/core-darwin-arm64': 1.3.42
      '@swc/core-darwin-x64': 1.3.42
      '@swc/core-linux-arm-gnueabihf': 1.3.42
      '@swc/core-linux-arm64-gnu': 1.3.42
      '@swc/core-linux-arm64-musl': 1.3.42
      '@swc/core-linux-x64-gnu': 1.3.42
      '@swc/core-linux-x64-musl': 1.3.42
      '@swc/core-win32-arm64-msvc': 1.3.42
      '@swc/core-win32-ia32-msvc': 1.3.42
      '@swc/core-win32-x64-msvc': 1.3.42
    dev: true

  /@swc/jest@0.2.24(@swc/core@1.3.42):
    resolution: {integrity: sha512-fwgxQbM1wXzyKzl1+IW0aGrRvAA8k0Y3NxFhKigbPjOJ4mCKnWEcNX9HQS3gshflcxq8YKhadabGUVfdwjCr6Q==}
    engines: {npm: '>= 7.0.0'}
    peerDependencies:
      '@swc/core': '*'
    dependencies:
      '@jest/create-cache-key-function': 27.5.1
      '@swc/core': 1.3.42
      jsonc-parser: 3.2.0
    dev: true

  /@tokenizer/token@0.3.0:
    resolution: {integrity: sha512-OvjF+z51L3ov0OyAU0duzsYuvO01PH7x4t6DJx+guahgTnBHkhJdG7soQeTSFLWN3efnHyibZ4Z8l2EuWwJN3A==}
    dev: false

  /@tootallnate/once@2.0.0:
    resolution: {integrity: sha512-XCuKFP5PS55gnMVu3dty8KPatLqUoy/ZYzDzAGCQ8JNFCkLXzmI7vNHCR+XpbZaMWQK/vQubr7PkYq8g470J/A==}
    engines: {node: '>= 10'}
    dev: true

  /@ts-morph/common@0.17.0:
    resolution: {integrity: sha512-RMSSvSfs9kb0VzkvQ2NWobwnj7TxCA9vI/IjR9bDHqgAyVbu2T0DN4wiKVqomyDWqO7dPr/tErSfq7urQ1Q37g==}
    dependencies:
      fast-glob: 3.3.1
      minimatch: 5.1.6
      mkdirp: 1.0.4
      path-browserify: 1.0.1
    dev: false

  /@tsconfig/node10@1.0.9:
    resolution: {integrity: sha512-jNsYVVxU8v5g43Erja32laIDHXeoNvFEpX33OK4d6hljo3jDhCBDhx5dhCCTMWUojscpAagGiRkBKxpdl9fxqA==}
    dev: true

  /@tsconfig/node12@1.0.11:
    resolution: {integrity: sha512-cqefuRsh12pWyGsIoBKJA9luFu3mRxCA+ORZvA4ktLSzIuCUtWVxGIuXigEwO5/ywWFMZ2QEGKWvkZG1zDMTag==}
    dev: true

  /@tsconfig/node14@1.0.3:
    resolution: {integrity: sha512-ysT8mhdixWK6Hw3i1V2AeRqZ5WfXg1G43mqoYlM2nc6388Fq5jcXyr5mRsqViLx/GJYdoL0bfXD8nmF+Zn/Iow==}
    dev: true

  /@tsconfig/node16@1.0.4:
    resolution: {integrity: sha512-vxhUy4J8lyeyinH7Azl1pdd43GJhZH/tP2weN8TntQblOY+A0XbT8DJk1/oCPuOOyg/Ja757rG0CgHcWC8OfMA==}
    dev: true

  /@types/babel__core@7.20.1:
    resolution: {integrity: sha512-aACu/U/omhdk15O4Nfb+fHgH/z3QsfQzpnvRZhYhThms83ZnAOZz7zZAWO7mn2yyNQaA4xTO8GLK3uqFU4bYYw==}
    dependencies:
      '@babel/parser': 7.22.10
      '@babel/types': 7.22.10
      '@types/babel__generator': 7.6.4
      '@types/babel__template': 7.4.1
      '@types/babel__traverse': 7.20.1
    dev: true

  /@types/babel__generator@7.6.4:
    resolution: {integrity: sha512-tFkciB9j2K755yrTALxD44McOrk+gfpIpvC3sxHjRawj6PfnQxrse4Clq5y/Rq+G3mrBurMax/lG8Qn2t9mSsg==}
    dependencies:
      '@babel/types': 7.22.10
    dev: true

  /@types/babel__template@7.4.1:
    resolution: {integrity: sha512-azBFKemX6kMg5Io+/rdGT0dkGreboUVR0Cdm3fz9QJWpaQGJRQXl7C+6hOTCZcMll7KFyEQpgbYI2lHdsS4U7g==}
    dependencies:
      '@babel/parser': 7.22.10
      '@babel/types': 7.22.10
    dev: true

  /@types/babel__traverse@7.20.1:
    resolution: {integrity: sha512-MitHFXnhtgwsGZWtT68URpOvLN4EREih1u3QtQiN4VdAxWKRVvGCSvw/Qth0M0Qq3pJpnGOu5JaM/ydK7OGbqg==}
    dependencies:
      '@babel/types': 7.22.10
    dev: true

  /@types/bn.js@5.1.1:
    resolution: {integrity: sha512-qNrYbZqMx0uJAfKnKclPh+dTwK33KfLHYqtyODwd5HnXOjnkhc4qgn3BrK6RWyGZm5+sIFE7Q7Vz6QQtJB7w7g==}
    dependencies:
      '@types/node': 18.17.8
    dev: false

  /@types/body-parser@1.19.2:
    resolution: {integrity: sha512-ALYone6pm6QmwZoAgeyNksccT9Q4AWZQ6PvfwR37GT6r6FWUPguq6sUmNGSMV2Wr761oQoBxwGGa6DR5o1DC9g==}
    dependencies:
      '@types/connect': 3.4.35
      '@types/node': 18.17.8
    dev: true

  /@types/connect@3.4.35:
    resolution: {integrity: sha512-cdeYyv4KWoEgpBISTxWvqYsVy444DOqehiF3fM3ne10AmJ62RSyNkUnxMJXHQWRQQX2eR94m5y1IZyDwBjV9FQ==}
    dependencies:
      '@types/node': 18.17.8
    dev: true

  /@types/cors@2.8.12:
    resolution: {integrity: sha512-vt+kDhq/M2ayberEtJcIN/hxXy1Pk+59g2FV/ZQceeaTyCtCucjL2Q7FXlFjtWn4n15KCr1NE2lNNFhp0lEThw==}
    dev: true

  /@types/elliptic@6.4.14:
    resolution: {integrity: sha512-z4OBcDAU0GVwDTuwJzQCiL6188QvZMkvoERgcVjq0/mPM8jCfdwZ3x5zQEVoL9WCAru3aG5wl3Z5Ww5wBWn7ZQ==}
    dependencies:
      '@types/bn.js': 5.1.1
    dev: false

  /@types/express-serve-static-core@4.17.36:
    resolution: {integrity: sha512-zbivROJ0ZqLAtMzgzIUC4oNqDG9iF0lSsAqpOD9kbs5xcIM3dTiyuHvBc7R8MtWBp3AAWGaovJa+wzWPjLYW7Q==}
    dependencies:
      '@types/node': 18.17.8
      '@types/qs': 6.9.7
      '@types/range-parser': 1.2.4
      '@types/send': 0.17.1
    dev: true

  /@types/express@4.17.13:
    resolution: {integrity: sha512-6bSZTPaTIACxn48l50SR+axgrqm6qXFIxrdAKaG6PaJk3+zuUr35hBlgT7vOmJcum+OEaIBLtHV/qloEAFITeA==}
    dependencies:
      '@types/body-parser': 1.19.2
      '@types/express-serve-static-core': 4.17.36
      '@types/qs': 6.9.7
      '@types/serve-static': 1.15.2
    dev: true

  /@types/graceful-fs@4.1.6:
    resolution: {integrity: sha512-Sig0SNORX9fdW+bQuTEovKj3uHcUL6LQKbCrrqb1X7J6/ReAbhCXRAhc+SMejhLELFj2QcyuxmUooZ4bt5ReSw==}
    dependencies:
      '@types/node': 18.17.8
    dev: true

  /@types/http-errors@2.0.1:
    resolution: {integrity: sha512-/K3ds8TRAfBvi5vfjuz8y6+GiAYBZ0x4tXv1Av6CWBWn0IlADc+ZX9pMq7oU0fNQPnBwIZl3rmeLp6SBApbxSQ==}
    dev: true

  /@types/is-ci@3.0.0:
    resolution: {integrity: sha512-Q0Op0hdWbYd1iahB+IFNQcWXFq4O0Q5MwQP7uN0souuQ4rPg1vEYcnIOfr1gY+M+6rc8FGoRaBO1mOOvL29sEQ==}
    dependencies:
      ci-info: 3.8.0
    dev: true

  /@types/istanbul-lib-coverage@2.0.4:
    resolution: {integrity: sha512-z/QT1XN4K4KYuslS23k62yDIDLwLFkzxOuMplDtObz0+y7VqJCaO2o+SPwHCvLFZh7xazvvoor2tA/hPz9ee7g==}
    dev: true

  /@types/istanbul-lib-report@3.0.0:
    resolution: {integrity: sha512-plGgXAPfVKFoYfa9NpYDAkseG+g6Jr294RqeqcqDixSbU34MZVJRi/P+7Y8GDpzkEwLaGZZOpKIEmeVZNtKsrg==}
    dependencies:
      '@types/istanbul-lib-coverage': 2.0.4
    dev: true

  /@types/istanbul-reports@3.0.1:
    resolution: {integrity: sha512-c3mAZEuK0lvBp8tmuL74XRKn1+y2dcwOUpH7x4WrF6gk1GIgiluDRgMYQtw2OFcBvAJWlt6ASU3tSqxp0Uu0Aw==}
    dependencies:
      '@types/istanbul-lib-report': 3.0.0
    dev: true

  /@types/jest@28.1.4:
    resolution: {integrity: sha512-telv6G5N7zRJiLcI3Rs3o+ipZ28EnE+7EvF0pSrt2pZOMnAVI/f+6/LucDxOvcBcTeTL3JMF744BbVQAVBUQRA==}
    dependencies:
      jest-matcher-utils: 28.1.3
      pretty-format: 28.1.3
    dev: true

  /@types/json-schema@7.0.12:
    resolution: {integrity: sha512-Hr5Jfhc9eYOQNPYO5WLDq/n4jqijdHNlDXjuAQkkt+mWdQR+XJToOHrsD4cPaMXpn6KO7y2+wM8AZEs8VpBLVA==}
    dev: true

  /@types/jsonwebtoken@8.5.9:
    resolution: {integrity: sha512-272FMnFGzAVMGtu9tkr29hRL6bZj4Zs1KZNeHLnKqAvp06tAIcarTMwOh8/8bz4FmKRcMxZhZNeUAQsNLoiPhg==}
    dependencies:
      '@types/node': 18.17.8
    dev: true

  /@types/mime@1.3.2:
    resolution: {integrity: sha512-YATxVxgRqNH6nHEIsvg6k2Boc1JHI9ZbH5iWFFv/MTkchz3b1ieGDa5T0a9RznNdI0KhVbdbWSN+KWWrQZRxTw==}
    dev: true

  /@types/mime@3.0.1:
    resolution: {integrity: sha512-Y4XFY5VJAuw0FgAqPNd6NNoV44jbq9Bz2L7Rh/J6jLTiHBSBJa9fxqQIvkIld4GsoDOcCbvzOUAbLPsSKKg+uA==}
    dev: true

  /@types/minimist@1.2.2:
    resolution: {integrity: sha512-jhuKLIRrhvCPLqwPcx6INqmKeiA5EWrsCOPhrlFSrbrmU4ZMPjj5Ul/oLCMDO98XRUIwVm78xICz4EPCektzeQ==}
    dev: true

  /@types/node@12.20.55:
    resolution: {integrity: sha512-J8xLz7q2OFulZ2cyGTLE1TbbZcjpno7FaN6zdJNrgAdrJ+DZzh/uFR6YrTb4C+nXakvud8Q4+rbhoIWlYQbUFQ==}
    dev: true

  /@types/node@18.0.0:
    resolution: {integrity: sha512-cHlGmko4gWLVI27cGJntjs/Sj8th9aYwplmZFwmmgYQQvL5NUsgVJG7OddLvNfLqYS31KFN0s3qlaD9qCaxACA==}
    dev: true

  /@types/node@18.17.8:
    resolution: {integrity: sha512-Av/7MqX/iNKwT9Tr60V85NqMnsmh8ilfJoBlIVibkXfitk9Q22D9Y5mSpm+FvG5DET7EbVfB40bOiLzKgYFgPw==}

  /@types/nodemailer@6.4.6:
    resolution: {integrity: sha512-pD6fL5GQtUKvD2WnPmg5bC2e8kWCAPDwMPmHe/ohQbW+Dy0EcHgZ2oCSuPlWNqk74LS5BVMig1SymQbFMPPK3w==}
    dependencies:
      '@types/node': 18.17.8
    dev: true

  /@types/normalize-package-data@2.4.1:
    resolution: {integrity: sha512-Gj7cI7z+98M282Tqmp2K5EIsoouUEzbBJhQQzDE3jSIRk6r9gsz0oUokqIUR4u1R3dMHo0pDHM7sNOHyhulypw==}
    dev: true

  /@types/pg@8.6.6:
    resolution: {integrity: sha512-O2xNmXebtwVekJDD+02udOncjVcMZQuTEQEMpKJ0ZRf5E7/9JJX3izhKUcUifBkyKpljyUM6BTgy2trmviKlpw==}
    dependencies:
      '@types/node': 18.17.8
      pg-protocol: 1.6.0
      pg-types: 2.2.0
    dev: true

  /@types/prettier@2.7.3:
    resolution: {integrity: sha512-+68kP9yzs4LMp7VNh8gdzMSPZFL44MLGqiHWvttYJe+6qnuVr4Ek9wSBQoveqY/r+LwjCcU29kNVkidwim+kYA==}
    dev: true

  /@types/qs@6.9.7:
    resolution: {integrity: sha512-FGa1F62FT09qcrueBA6qYTrJPVDzah9a+493+o2PCXsesWHIn27G98TsSMs3WPNbZIEj4+VJf6saSFpvD+3Zsw==}
    dev: true

  /@types/range-parser@1.2.4:
    resolution: {integrity: sha512-EEhsLsD6UsDM1yFhAvy0Cjr6VwmpMWqFBCb9w07wVugF7w9nfajxLuVmngTIpgS6svCnm6Vaw+MZhoDCKnOfsw==}
    dev: true

  /@types/semver@7.5.0:
    resolution: {integrity: sha512-G8hZ6XJiHnuhQKR7ZmysCeJWE08o8T0AXtk5darsCaTVsYZhhgUrq53jizaR2FvsoeCwJhlmwTjkXBY5Pn/ZHw==}
    dev: true

  /@types/send@0.17.1:
    resolution: {integrity: sha512-Cwo8LE/0rnvX7kIIa3QHCkcuF21c05Ayb0ZfxPiv0W8VRiZiNW/WuRupHKpqqGVGf7SUA44QSOUKaEd9lIrd/Q==}
    dependencies:
      '@types/mime': 1.3.2
      '@types/node': 18.17.8
    dev: true

  /@types/serve-static@1.15.2:
    resolution: {integrity: sha512-J2LqtvFYCzaj8pVYKw8klQXrLLk7TBZmQ4ShlcdkELFKGwGMfevMLneMMRkMgZxotOD9wg497LpC7O8PcvAmfw==}
    dependencies:
      '@types/http-errors': 2.0.1
      '@types/mime': 3.0.1
      '@types/node': 18.17.8
    dev: true

  /@types/sharp@0.31.0:
    resolution: {integrity: sha512-nwivOU101fYInCwdDcH/0/Ru6yIRXOpORx25ynEOc6/IakuCmjOAGpaO5VfUl4QkDtUC6hj+Z2eCQvgXOioknw==}
    dependencies:
      '@types/node': 18.17.8
    dev: true

  /@types/stack-utils@2.0.1:
    resolution: {integrity: sha512-Hl219/BT5fLAaz6NDkSuhzasy49dwQS/DSdu4MdggFB8zcXv7vflBI3xp7FEmkmdDkBUI2bPUNeMttp2knYdxw==}
    dev: true

  /@types/ws@8.5.4:
    resolution: {integrity: sha512-zdQDHKUgcX/zBc4GrwsE/7dVdAD8JR4EuiAXiiUhhfyIJXXb2+PrGshFyeXWQPMmmZ2XxgaqclgpIC7eTXc1mg==}
    dependencies:
      '@types/node': 18.17.8
    dev: true

  /@types/yargs-parser@21.0.0:
    resolution: {integrity: sha512-iO9ZQHkZxHn4mSakYV0vFHAVDyEOIJQrV2uZ06HxEPcx+mt8swXoZHIbaaJ2crJYFfErySgktuTZ3BeLz+XmFA==}
    dev: true

  /@types/yargs@16.0.5:
    resolution: {integrity: sha512-AxO/ADJOBFJScHbWhq2xAhlWP24rY4aCEG/NFaMvbT3X2MgRsLjhjQwsn0Zi5zn0LG9jUhCCZMeX9Dkuw6k+vQ==}
    dependencies:
      '@types/yargs-parser': 21.0.0
    dev: true

  /@types/yargs@17.0.24:
    resolution: {integrity: sha512-6i0aC7jV6QzQB8ne1joVZ0eSFIstHsCrobmOtghM11yGlH0j43FKL2UhWdELkyps0zuf7qVTUVCCR+tgSlyLLw==}
    dependencies:
      '@types/yargs-parser': 21.0.0
    dev: true

  /@typescript-eslint/eslint-plugin@5.38.1(@typescript-eslint/parser@5.38.1)(eslint@8.24.0)(typescript@4.8.4):
    resolution: {integrity: sha512-ky7EFzPhqz3XlhS7vPOoMDaQnQMn+9o5ICR9CPr/6bw8HrFkzhMSxuA3gRfiJVvs7geYrSeawGJjZoZQKCOglQ==}
    engines: {node: ^12.22.0 || ^14.17.0 || >=16.0.0}
    peerDependencies:
      '@typescript-eslint/parser': ^5.0.0
      eslint: ^6.0.0 || ^7.0.0 || ^8.0.0
      typescript: '*'
    peerDependenciesMeta:
      typescript:
        optional: true
    dependencies:
      '@typescript-eslint/parser': 5.38.1(eslint@8.24.0)(typescript@4.8.4)
      '@typescript-eslint/scope-manager': 5.38.1
      '@typescript-eslint/type-utils': 5.38.1(eslint@8.24.0)(typescript@4.8.4)
      '@typescript-eslint/utils': 5.38.1(eslint@8.24.0)(typescript@4.8.4)
      debug: 4.3.4
      eslint: 8.24.0
      ignore: 5.2.4
      regexpp: 3.2.0
      semver: 7.5.4
      tsutils: 3.21.0(typescript@4.8.4)
      typescript: 4.8.4
    transitivePeerDependencies:
      - supports-color
    dev: true

  /@typescript-eslint/parser@5.38.1(eslint@8.24.0)(typescript@4.8.4):
    resolution: {integrity: sha512-LDqxZBVFFQnQRz9rUZJhLmox+Ep5kdUmLatLQnCRR6523YV+XhRjfYzStQ4MheFA8kMAfUlclHSbu+RKdRwQKw==}
    engines: {node: ^12.22.0 || ^14.17.0 || >=16.0.0}
    peerDependencies:
      eslint: ^6.0.0 || ^7.0.0 || ^8.0.0
      typescript: '*'
    peerDependenciesMeta:
      typescript:
        optional: true
    dependencies:
      '@typescript-eslint/scope-manager': 5.38.1
      '@typescript-eslint/types': 5.38.1
      '@typescript-eslint/typescript-estree': 5.38.1(typescript@4.8.4)
      debug: 4.3.4
      eslint: 8.24.0
      typescript: 4.8.4
    transitivePeerDependencies:
      - supports-color
    dev: true

  /@typescript-eslint/scope-manager@5.38.1:
    resolution: {integrity: sha512-BfRDq5RidVU3RbqApKmS7RFMtkyWMM50qWnDAkKgQiezRtLKsoyRKIvz1Ok5ilRWeD9IuHvaidaLxvGx/2eqTQ==}
    engines: {node: ^12.22.0 || ^14.17.0 || >=16.0.0}
    dependencies:
      '@typescript-eslint/types': 5.38.1
      '@typescript-eslint/visitor-keys': 5.38.1
    dev: true

  /@typescript-eslint/type-utils@5.38.1(eslint@8.24.0)(typescript@4.8.4):
    resolution: {integrity: sha512-UU3j43TM66gYtzo15ivK2ZFoDFKKP0k03MItzLdq0zV92CeGCXRfXlfQX5ILdd4/DSpHkSjIgLLLh1NtkOJOAw==}
    engines: {node: ^12.22.0 || ^14.17.0 || >=16.0.0}
    peerDependencies:
      eslint: '*'
      typescript: '*'
    peerDependenciesMeta:
      typescript:
        optional: true
    dependencies:
      '@typescript-eslint/typescript-estree': 5.38.1(typescript@4.8.4)
      '@typescript-eslint/utils': 5.38.1(eslint@8.24.0)(typescript@4.8.4)
      debug: 4.3.4
      eslint: 8.24.0
      tsutils: 3.21.0(typescript@4.8.4)
      typescript: 4.8.4
    transitivePeerDependencies:
      - supports-color
    dev: true

  /@typescript-eslint/types@5.38.1:
    resolution: {integrity: sha512-QTW1iHq1Tffp9lNfbfPm4WJabbvpyaehQ0SrvVK2yfV79SytD9XDVxqiPvdrv2LK7DGSFo91TB2FgWanbJAZXg==}
    engines: {node: ^12.22.0 || ^14.17.0 || >=16.0.0}
    dev: true

  /@typescript-eslint/typescript-estree@5.38.1(typescript@4.8.4):
    resolution: {integrity: sha512-99b5e/Enoe8fKMLdSuwrfH/C0EIbpUWmeEKHmQlGZb8msY33qn1KlkFww0z26o5Omx7EVjzVDCWEfrfCDHfE7g==}
    engines: {node: ^12.22.0 || ^14.17.0 || >=16.0.0}
    peerDependencies:
      typescript: '*'
    peerDependenciesMeta:
      typescript:
        optional: true
    dependencies:
      '@typescript-eslint/types': 5.38.1
      '@typescript-eslint/visitor-keys': 5.38.1
      debug: 4.3.4
      globby: 11.1.0
      is-glob: 4.0.3
      semver: 7.5.4
      tsutils: 3.21.0(typescript@4.8.4)
      typescript: 4.8.4
    transitivePeerDependencies:
      - supports-color
    dev: true

  /@typescript-eslint/utils@5.38.1(eslint@8.24.0)(typescript@4.8.4):
    resolution: {integrity: sha512-oIuUiVxPBsndrN81oP8tXnFa/+EcZ03qLqPDfSZ5xIJVm7A9V0rlkQwwBOAGtrdN70ZKDlKv+l1BeT4eSFxwXA==}
    engines: {node: ^12.22.0 || ^14.17.0 || >=16.0.0}
    peerDependencies:
      eslint: ^6.0.0 || ^7.0.0 || ^8.0.0
    dependencies:
      '@types/json-schema': 7.0.12
      '@typescript-eslint/scope-manager': 5.38.1
      '@typescript-eslint/types': 5.38.1
      '@typescript-eslint/typescript-estree': 5.38.1(typescript@4.8.4)
      eslint: 8.24.0
      eslint-scope: 5.1.1
      eslint-utils: 3.0.0(eslint@8.24.0)
    transitivePeerDependencies:
      - supports-color
      - typescript
    dev: true

  /@typescript-eslint/visitor-keys@5.38.1:
    resolution: {integrity: sha512-bSHr1rRxXt54+j2n4k54p4fj8AHJ49VDWtjpImOpzQj4qjAiOpPni+V1Tyajh19Api1i844F757cur8wH3YvOA==}
    engines: {node: ^12.22.0 || ^14.17.0 || >=16.0.0}
    dependencies:
      '@typescript-eslint/types': 5.38.1
      eslint-visitor-keys: 3.4.3
    dev: true

  /abbrev@1.1.1:
    resolution: {integrity: sha512-nne9/IiQ/hzIhY6pdDnbBtz7DjPTKrY00P/zvPSm5pOFkl6xuGrGnXn/VtTNNfNtAfZ9/1RtehkszU9qcTii0Q==}
    dev: true

  /abort-controller@3.0.0:
    resolution: {integrity: sha512-h8lQ8tacZYnR3vNQTgibj+tODHI5/+l06Au2Pcriv/Gmet0eaj4TwWH41sO9wnHDiQsEj19q0drzdWdeAHtweg==}
    engines: {node: '>=6.5'}
    dependencies:
      event-target-shim: 5.0.1

  /accepts@1.3.8:
    resolution: {integrity: sha512-PYAthTa2m2VKxuvSD3DPC/Gy+U+sOA1LAuT8mkmRuvw+NACSaeXEQ+NHcVF7rONl6qcaxV3Uuemwawk+7+SJLw==}
    engines: {node: '>= 0.6'}
    dependencies:
      mime-types: 2.1.35
      negotiator: 0.6.3

  /acorn-import-assertions@1.9.0(acorn@8.10.0):
    resolution: {integrity: sha512-cmMwop9x+8KFhxvKrKfPYmN6/pKTYYHBqLa0DfvVZcKMJWNyWLnaqND7dx/qn66R7ewM1UX5XMaDVP5wlVTaVA==}
    peerDependencies:
      acorn: ^8
    dependencies:
      acorn: 8.10.0
    dev: false

  /acorn-jsx@5.3.2(acorn@8.10.0):
    resolution: {integrity: sha512-rq9s+JNhf0IChjtDXxllJ7g41oZk5SlXtp0LHwyA5cejwn7vKmKp4pPri6YEePv2PU65sAsegbXtIinmDFDXgQ==}
    peerDependencies:
      acorn: ^6.0.0 || ^7.0.0 || ^8.0.0
    dependencies:
      acorn: 8.10.0
    dev: true

  /acorn-walk@8.2.0:
    resolution: {integrity: sha512-k+iyHEuPgSw6SbuDpGQM+06HQUa04DZ3o+F6CSzXMvvI5KMvnaEqXe+YVe555R9nn6GPt404fos4wcgpw12SDA==}
    engines: {node: '>=0.4.0'}
    dev: true

  /acorn@8.10.0:
    resolution: {integrity: sha512-F0SAmZ8iUtS//m8DmCTA0jlh6TDKkHQyK6xc6V4KDTyZKA9dnvX9/3sRTVQrWm79glUAZbnmmNcdYwUIHWVybw==}
    engines: {node: '>=0.4.0'}
    hasBin: true

  /agent-base@6.0.2:
    resolution: {integrity: sha512-RZNwNclF7+MS/8bDg70amg32dyeZGZxiDuQmZxKLAlQjr3jGyLx+4Kkk58UO7D2QdgFIQCovuSuZESne6RG6XQ==}
    engines: {node: '>= 6.0.0'}
    dependencies:
      debug: 4.3.4
    transitivePeerDependencies:
      - supports-color
    dev: true

  /agentkeepalive@4.5.0:
    resolution: {integrity: sha512-5GG/5IbQQpC9FpkRGsSvZI5QYeSCzlJHdpBQntCsuTOxhKD8lqKhrleg2Yi7yvMIf82Ycmmqln9U8V9qwEiJew==}
    engines: {node: '>= 8.0.0'}
    dependencies:
      humanize-ms: 1.2.1
    dev: true

  /aggregate-error@3.1.0:
    resolution: {integrity: sha512-4I7Td01quW/RpocfNayFdFVk1qSuoh0E7JrbRJ16nH01HhKFQ88INq9Sd+nd72zqRySlr9BmDA8xlEJ6vJMrYA==}
    engines: {node: '>=8'}
    dependencies:
      clean-stack: 2.2.0
      indent-string: 4.0.0
    dev: true

  /ajv-formats@2.1.1(ajv@8.12.0):
    resolution: {integrity: sha512-Wx0Kx52hxE7C18hkMEggYlEifqWZtYaRgouJor+WMdPnQyEK13vgEWyVNup7SoeeoLMsr4kf5h6dOW11I15MUA==}
    peerDependencies:
      ajv: ^8.0.0
    peerDependenciesMeta:
      ajv:
        optional: true
    dependencies:
      ajv: 8.12.0

  /ajv@6.12.6:
    resolution: {integrity: sha512-j3fVLgvTo527anyYyJOGTYJbG+vnnQYvE0m5mmkc1TK+nxAppkCLMIL0aZ4dblVCNoGShhm+kzE4ZUykBoMg4g==}
    dependencies:
      fast-deep-equal: 3.1.3
      fast-json-stable-stringify: 2.1.0
      json-schema-traverse: 0.4.1
      uri-js: 4.4.1
    dev: true

  /ajv@8.12.0:
    resolution: {integrity: sha512-sRu1kpcO9yLtYxBKvqfTeh9KzZEwO3STyX1HT+4CaDzC6HpTGYhIhPIzj9XuKU7KYDwnaeh5hcOwjy1QuJzBPA==}
    dependencies:
      fast-deep-equal: 3.1.3
      json-schema-traverse: 1.0.0
      require-from-string: 2.0.2
      uri-js: 4.4.1

  /ansi-colors@4.1.3:
    resolution: {integrity: sha512-/6w/C21Pm1A7aZitlI5Ni/2J6FFQN8i1Cvz3kHABAAbw93v/NlvKdVOqz7CCWz/3iv/JplRSEEZ83XION15ovw==}
    engines: {node: '>=6'}
    dev: true

  /ansi-escapes@4.3.2:
    resolution: {integrity: sha512-gKXj5ALrKWQLsYG9jlTRmR/xKluxHV+Z9QEwNIgCfM1/uwPMCuzVVnh5mwTd+OuBZcwSIMbqssNWRm1lE51QaQ==}
    engines: {node: '>=8'}
    dependencies:
      type-fest: 0.21.3
    dev: true

  /ansi-regex@5.0.1:
    resolution: {integrity: sha512-quJQXlTSUGL2LH9SUXo8VwsY4soanhgo6LNSm84E1LBcE8s3O0wpdiRzyR9z/ZZJMlMWv37qOOb9pdJlMUEKFQ==}
    engines: {node: '>=8'}
    dev: true

  /ansi-styles@3.2.1:
    resolution: {integrity: sha512-VT0ZI6kZRdTh8YyJw3SMbYm/u+NqfsAxEpWO0Pf9sq8/e94WxxOpPKx9FR1FlyCtOVDNOQ+8ntlqFxiRc+r5qA==}
    engines: {node: '>=4'}
    dependencies:
      color-convert: 1.9.3
    dev: true

  /ansi-styles@4.3.0:
    resolution: {integrity: sha512-zbB9rCJAT1rbjiVDb2hqKFHNYLxgtk8NURxZ3IZwD3F6NtxbXZQCnnSi1Lkx+IDohdPlFp222wVALIheZJQSEg==}
    engines: {node: '>=8'}
    dependencies:
      color-convert: 2.0.1
    dev: true

  /ansi-styles@5.2.0:
    resolution: {integrity: sha512-Cxwpt2SfTzTtXcfOlzGEee8O+c+MmUgGrNiBcXnuWxuFJHe6a5Hz7qwhwe5OgaSYI0IJvkLqWX1ASG+cJOkEiA==}
    engines: {node: '>=10'}
    dev: true

  /anymatch@3.1.3:
    resolution: {integrity: sha512-KMReFUr0B4t+D+OBkjR3KYqvocp2XaSzO55UcB6mgQMd3KbcE+mWTyvVV7D/zsdEbNnV6acZUutkiHQXvTr1Rw==}
    engines: {node: '>= 8'}
    dependencies:
      normalize-path: 3.0.0
      picomatch: 2.3.1
    dev: true

  /aproba@2.0.0:
    resolution: {integrity: sha512-lYe4Gx7QT+MKGbDsA+Z+he/Wtef0BiwDOlK/XkBrdfsh9J/jPPXbX0tE9x9cl27Tmu5gg3QUbUrQYa/y+KOHPQ==}
    dev: true

  /are-we-there-yet@3.0.1:
    resolution: {integrity: sha512-QZW4EDmGwlYur0Yyf/b2uGucHQMa8aFUP7eu9ddR73vvhFyt4V0Vl3QHPcTNJ8l6qYOBdxgXdnBXQrHilfRQBg==}
    engines: {node: ^12.13.0 || ^14.15.0 || >=16.0.0}
    dependencies:
      delegates: 1.0.0
      readable-stream: 3.6.2
    dev: true

  /arg@4.1.3:
    resolution: {integrity: sha512-58S9QDqG0Xx27YwPSt9fJxivjYl432YCwfDMfZ+71RAqUrZef7LrKQZ3LHLOwCS4FLNBplP533Zx895SeOCHvA==}
    dev: true

  /argparse@1.0.10:
    resolution: {integrity: sha512-o5Roy6tNG4SL/FOkCAN6RzjiakZS25RLYFrcMttJqbdd8BWrnA+fGz57iN5Pb06pvBGvl5gQ0B48dJlslXvoTg==}
    dependencies:
      sprintf-js: 1.0.3
    dev: true

  /argparse@2.0.1:
    resolution: {integrity: sha512-8+9WqebbFzpX9OR+Wa6O29asIogeRMzcGtAINdpMHHyAg10f05aSFVBbcEqGf/PXw1EjAZ+q2/bEBg3DvurK3Q==}
    dev: true

  /array-flatten@1.1.1:
    resolution: {integrity: sha512-PCVAQswWemu6UdxsDFFX/+gVeYqKAod3D3UVm91jHwynguOwAvYPhx8nNlM++NqRcK6CxxpUafjmhIdKiHibqg==}

  /array-union@2.1.0:
    resolution: {integrity: sha512-HGyxoOTYUyCM6stUe6EJgnd4EoewAI7zMdfqO+kGjnlZmBDz/cR5pf8r/cR4Wq60sL/p0IkcjUEEPwS3GFrIyw==}
    engines: {node: '>=8'}
    dev: true

<<<<<<< HEAD
=======
  /array.prototype.flat@1.3.1:
    resolution: {integrity: sha512-roTU0KWIOmJ4DRLmwKd19Otg0/mT3qPNt0Qb3GWW8iObuZXxrjB/pzn0R3hqpRSWg4HCwqx+0vwOnWnvlOyeIA==}
    engines: {node: '>= 0.4'}
    dependencies:
      call-bind: 1.0.2
      define-properties: 1.2.0
      es-abstract: 1.22.1
      es-shim-unscopables: 1.0.0
    dev: true

  /arraybuffer.prototype.slice@1.0.1:
    resolution: {integrity: sha512-09x0ZWFEjj4WD8PDbykUwo3t9arLn8NIzmmYEJFpYekOAQjpkGSyrQhNoRTcwwcFRu+ycWF78QZ63oWTqSjBcw==}
    engines: {node: '>= 0.4'}
    dependencies:
      array-buffer-byte-length: 1.0.0
      call-bind: 1.0.2
      define-properties: 1.2.0
      get-intrinsic: 1.2.1
      is-array-buffer: 3.0.2
      is-shared-array-buffer: 1.0.2
    dev: true

  /arrify@1.0.1:
    resolution: {integrity: sha512-3CYzex9M9FGQjCGMGyi6/31c8GJbgb0qGyrx5HWxPd0aCwh4cB2YjMb2Xf9UuoogrMrlO9cTqnB5rI5GHZTcUA==}
    engines: {node: '>=0.10.0'}
    dev: true

>>>>>>> b3eb3d76
  /asn1.js@5.4.1:
    resolution: {integrity: sha512-+I//4cYPccV8LdmBLiX8CYvf9Sp3vQsrqu2QNXRcrbiWvcx/UdlFiqUJJzxRQxgsZmvhXhn4cSKeSmoFjVdupA==}
    dependencies:
      bn.js: 4.12.0
      inherits: 2.0.4
      minimalistic-assert: 1.0.1
      safer-buffer: 2.1.2
    dev: false

  /asynckit@0.4.0:
    resolution: {integrity: sha512-Oei9OH4tRh0YqU3GxhX79dM/mwVgvbZJaSNaRk+bshkj0S5cfHcgYakreBjrHwatXKbz+IoIdYLxrKim2MjW0Q==}

  /atomic-sleep@1.0.0:
    resolution: {integrity: sha512-kNOjDqAh7px0XWNI+4QbzoiR/nTkHAWNud2uvnJquD1/x5a7EQZMJT0AczqK0Qn67oY/TTQ1LbUKajZpp3I9tQ==}
    engines: {node: '>=8.0.0'}

  /axios@0.27.2:
    resolution: {integrity: sha512-t+yRIyySRTp/wua5xEr+z1q60QmLq8ABsS5O9Me1AsE5dfKqgnCFzwiCZZ/cGNd1lq4/7akDWMxdhVlucjmnOQ==}
    dependencies:
      follow-redirects: 1.15.2
      form-data: 4.0.0
    transitivePeerDependencies:
      - debug

  /axios@1.4.0:
    resolution: {integrity: sha512-S4XCWMEmzvo64T9GfvQDOXgYRDJ/wsSZc7Jvdgx5u1sd0JwsuPLqb3SYmusag+edF6ziyMensPVqLTSc1PiSEA==}
    dependencies:
      follow-redirects: 1.15.2
      form-data: 4.0.0
      proxy-from-env: 1.1.0
    transitivePeerDependencies:
      - debug

  /babel-eslint@10.1.0(eslint@8.24.0):
    resolution: {integrity: sha512-ifWaTHQ0ce+448CYop8AdrQiBsGrnC+bMgfyKFdi6EsPLTAWG+QfyDeM6OH+FmWnKvEq5NnBMLvlBUPKQZoDSg==}
    engines: {node: '>=6'}
    deprecated: babel-eslint is now @babel/eslint-parser. This package will no longer receive updates.
    peerDependencies:
      eslint: '>= 4.12.1'
    dependencies:
      '@babel/code-frame': 7.22.10
      '@babel/parser': 7.22.10
      '@babel/traverse': 7.22.10
      '@babel/types': 7.22.10
      eslint: 8.24.0
      eslint-visitor-keys: 1.3.0
      resolve: 1.22.4
    transitivePeerDependencies:
      - supports-color
    dev: true

  /babel-jest@28.1.3(@babel/core@7.18.6):
    resolution: {integrity: sha512-epUaPOEWMk3cWX0M/sPvCHHCe9fMFAa/9hXEgKP8nFfNl/jlGkE9ucq9NqkZGXLDduCJYS0UvSlPUwC0S+rH6Q==}
    engines: {node: ^12.13.0 || ^14.15.0 || ^16.10.0 || >=17.0.0}
    peerDependencies:
      '@babel/core': ^7.8.0
    dependencies:
      '@babel/core': 7.18.6
      '@jest/transform': 28.1.3
      '@types/babel__core': 7.20.1
      babel-plugin-istanbul: 6.1.1
      babel-preset-jest: 28.1.3(@babel/core@7.18.6)
      chalk: 4.1.2
      graceful-fs: 4.2.11
      slash: 3.0.0
    transitivePeerDependencies:
      - supports-color
    dev: true

  /babel-plugin-istanbul@6.1.1:
    resolution: {integrity: sha512-Y1IQok9821cC9onCx5otgFfRm7Lm+I+wwxOx738M/WLPZ9Q42m4IG5W0FNX8WLL2gYMZo3JkuXIH2DOpWM+qwA==}
    engines: {node: '>=8'}
    dependencies:
      '@babel/helper-plugin-utils': 7.22.5
      '@istanbuljs/load-nyc-config': 1.1.0
      '@istanbuljs/schema': 0.1.3
      istanbul-lib-instrument: 5.2.1
      test-exclude: 6.0.0
    transitivePeerDependencies:
      - supports-color
    dev: true

  /babel-plugin-jest-hoist@28.1.3:
    resolution: {integrity: sha512-Ys3tUKAmfnkRUpPdpa98eYrAR0nV+sSFUZZEGuQ2EbFd1y4SOLtD5QDNHAq+bb9a+bbXvYQC4b+ID/THIMcU6Q==}
    engines: {node: ^12.13.0 || ^14.15.0 || ^16.10.0 || >=17.0.0}
    dependencies:
      '@babel/template': 7.22.5
      '@babel/types': 7.22.10
      '@types/babel__core': 7.20.1
      '@types/babel__traverse': 7.20.1
    dev: true

  /babel-plugin-polyfill-corejs2@0.3.3(@babel/core@7.18.6):
    resolution: {integrity: sha512-8hOdmFYFSZhqg2C/JgLUQ+t52o5nirNwaWM2B9LWteozwIvM14VSwdsCAUET10qT+kmySAlseadmfeeSWFCy+Q==}
    peerDependencies:
      '@babel/core': ^7.0.0-0
    dependencies:
      '@babel/compat-data': 7.22.9
      '@babel/core': 7.18.6
      '@babel/helper-define-polyfill-provider': 0.3.3(@babel/core@7.18.6)
      semver: 6.3.1
    transitivePeerDependencies:
      - supports-color
    dev: true

  /babel-plugin-polyfill-corejs3@0.5.3(@babel/core@7.18.6):
    resolution: {integrity: sha512-zKsXDh0XjnrUEW0mxIHLfjBfnXSMr5Q/goMe/fxpQnLm07mcOZiIZHBNWCMx60HmdvjxfXcalac0tfFg0wqxyw==}
    peerDependencies:
      '@babel/core': ^7.0.0-0
    dependencies:
      '@babel/core': 7.18.6
      '@babel/helper-define-polyfill-provider': 0.3.3(@babel/core@7.18.6)
      core-js-compat: 3.32.1
    transitivePeerDependencies:
      - supports-color
    dev: true

  /babel-plugin-polyfill-regenerator@0.3.1(@babel/core@7.18.6):
    resolution: {integrity: sha512-Y2B06tvgHYt1x0yz17jGkGeeMr5FeKUu+ASJ+N6nB5lQ8Dapfg42i0OVrf8PNGJ3zKL4A23snMi1IRwrqqND7A==}
    peerDependencies:
      '@babel/core': ^7.0.0-0
    dependencies:
      '@babel/core': 7.18.6
      '@babel/helper-define-polyfill-provider': 0.3.3(@babel/core@7.18.6)
    transitivePeerDependencies:
      - supports-color
    dev: true

  /babel-preset-current-node-syntax@1.0.1(@babel/core@7.18.6):
    resolution: {integrity: sha512-M7LQ0bxarkxQoN+vz5aJPsLBn77n8QgTFmo8WK0/44auK2xlCXrYcUxHFxgU7qW5Yzw/CjmLRK2uJzaCd7LvqQ==}
    peerDependencies:
      '@babel/core': ^7.0.0
    dependencies:
      '@babel/core': 7.18.6
      '@babel/plugin-syntax-async-generators': 7.8.4(@babel/core@7.18.6)
      '@babel/plugin-syntax-bigint': 7.8.3(@babel/core@7.18.6)
      '@babel/plugin-syntax-class-properties': 7.12.13(@babel/core@7.18.6)
      '@babel/plugin-syntax-import-meta': 7.10.4(@babel/core@7.18.6)
      '@babel/plugin-syntax-json-strings': 7.8.3(@babel/core@7.18.6)
      '@babel/plugin-syntax-logical-assignment-operators': 7.10.4(@babel/core@7.18.6)
      '@babel/plugin-syntax-nullish-coalescing-operator': 7.8.3(@babel/core@7.18.6)
      '@babel/plugin-syntax-numeric-separator': 7.10.4(@babel/core@7.18.6)
      '@babel/plugin-syntax-object-rest-spread': 7.8.3(@babel/core@7.18.6)
      '@babel/plugin-syntax-optional-catch-binding': 7.8.3(@babel/core@7.18.6)
      '@babel/plugin-syntax-optional-chaining': 7.8.3(@babel/core@7.18.6)
      '@babel/plugin-syntax-top-level-await': 7.14.5(@babel/core@7.18.6)
    dev: true

  /babel-preset-jest@28.1.3(@babel/core@7.18.6):
    resolution: {integrity: sha512-L+fupJvlWAHbQfn74coNX3zf60LXMJsezNvvx8eIh7iOR1luJ1poxYgQk1F8PYtNq/6QODDHCqsSnTFSWC491A==}
    engines: {node: ^12.13.0 || ^14.15.0 || ^16.10.0 || >=17.0.0}
    peerDependencies:
      '@babel/core': ^7.0.0
    dependencies:
      '@babel/core': 7.18.6
      babel-plugin-jest-hoist: 28.1.3
      babel-preset-current-node-syntax: 1.0.1(@babel/core@7.18.6)
    dev: true

  /balanced-match@1.0.2:
    resolution: {integrity: sha512-3oSeUO0TMV67hN1AmbXsK4yaqU7tjiHlbxRDZOpH0KW9+CeX4bRAaX0Anxt0tx2MrpRpWwQaPwIlISEJhYU5Pw==}

  /base64-js@1.5.1:
    resolution: {integrity: sha512-AKpaYlHn8t4SVbOHCy+b5+KKgvR4vrsD8vbvrbiQJps7fKDTkjkDry6ji0rUJjC0kzbNePLwzxq8iypo41qeWA==}

  /better-path-resolve@1.0.0:
    resolution: {integrity: sha512-pbnl5XzGBdrFU/wT4jqmJVPn2B6UHPBOhzMQkY/SPUPB6QtUXtmBHBIwCbXJol93mOpGMnQyP/+BB19q04xj7g==}
    engines: {node: '>=4'}
    dependencies:
      is-windows: 1.0.2
    dev: true

  /better-sqlite3@7.6.2:
    resolution: {integrity: sha512-S5zIU1Hink2AH4xPsN0W43T1/AJ5jrPh7Oy07ocuW/AKYYY02GWzz9NH0nbSMn/gw6fDZ5jZ1QsHt1BXAwJ6Lg==}
    requiresBuild: true
    dependencies:
      bindings: 1.5.0
      prebuild-install: 7.1.1
    dev: false

  /big-integer@1.6.51:
    resolution: {integrity: sha512-GPEid2Y9QU1Exl1rpO9B2IPJGHPSupF5GnVIP0blYvNOMer2bTvSWs1jGOUg04hTmu67nmLsQ9TBo1puaotBHg==}
    engines: {node: '>=0.6'}

  /bindings@1.5.0:
    resolution: {integrity: sha512-p2q/t/mhvuOj/UeLlV6566GD/guowlr0hHxClI0W9m7MWYkL1F0hLo+0Aexs9HSPCtR1SXQ0TD3MMKrXZajbiQ==}
    dependencies:
      file-uri-to-path: 1.0.0
    dev: false

  /bl@4.1.0:
    resolution: {integrity: sha512-1W07cM9gS6DcLperZfFSj+bWLtaPGSOHWhPiGzXmvVJbRLdG82sH/Kn8EtW1VqWVA54AKf2h5k5BbnIbwF3h6w==}
    dependencies:
      buffer: 5.7.1
      inherits: 2.0.4
      readable-stream: 3.6.2
    dev: false

  /bn.js@4.12.0:
    resolution: {integrity: sha512-c98Bf3tPniI+scsdk237ku1Dc3ujXQTSgyiPUDEOe7tRkhrqridvh8klBv0HCEso1OLOYcHuCv/cS6DNxKH+ZA==}
    dev: false

  /body-parser@1.20.1:
    resolution: {integrity: sha512-jWi7abTbYwajOytWCQc37VulmWiRae5RyTpaCyDcS5/lMdtwSz5lOpDE67srw/HYe35f1z3fDQw+3txg7gNtWw==}
    engines: {node: '>= 0.8', npm: 1.2.8000 || >= 1.4.16}
    dependencies:
      bytes: 3.1.2
      content-type: 1.0.5
      debug: 2.6.9
      depd: 2.0.0
      destroy: 1.2.0
      http-errors: 2.0.0
      iconv-lite: 0.4.24
      on-finished: 2.4.1
      qs: 6.11.0
      raw-body: 2.5.1
      type-is: 1.6.18
      unpipe: 1.0.0
    transitivePeerDependencies:
      - supports-color

  /boolean@3.2.0:
    resolution: {integrity: sha512-d0II/GO9uf9lfUHH2BQsjxzRJZBdsjgsBiW4BvhWk/3qoKwQFjIDVN19PfX8F2D/r9PCMTtLWjYVCFrpeYUzsw==}

  /bowser@2.11.0:
    resolution: {integrity: sha512-AlcaJBi/pqqJBIQ8U9Mcpc9i8Aqxn88Skv5d+xBX006BY5u8N3mGLHa5Lgppa7L/HfwgwLgZ6NYs+Ag6uUmJRA==}
    dev: false

  /brace-expansion@1.1.11:
    resolution: {integrity: sha512-iCuPHDFgrHX7H2vEI/5xpz07zSHB00TpugqhmYtVmMO6518mCuRMoOYFldEBl0g187ufozdaHgWKcYFb61qGiA==}
    dependencies:
      balanced-match: 1.0.2
      concat-map: 0.0.1
    dev: true

  /brace-expansion@2.0.1:
    resolution: {integrity: sha512-XnAIvQ8eM+kC6aULx6wuQiwVsnzsi9d3WxzV3FpWTGA19F621kwdbsAcFKXgKUHZWsy+mY6iL1sHTxWEFCytDA==}
    dependencies:
      balanced-match: 1.0.2

  /braces@3.0.2:
    resolution: {integrity: sha512-b8um+L1RzM3WDSzvhm6gIz1yfTbBt6YTlcEKAvsmqCZZFw46z626lVj9j1yEPW33H5H+lBQpZMP1k8l+78Ha0A==}
    engines: {node: '>=8'}
    dependencies:
      fill-range: 7.0.1

  /breakword@1.0.6:
    resolution: {integrity: sha512-yjxDAYyK/pBvws9H4xKYpLDpYKEH6CzrBPAuXq3x18I+c/2MkVtT3qAr7Oloi6Dss9qNhPVueAAVU1CSeNDIXw==}
    dependencies:
      wcwidth: 1.0.1
    dev: true

  /brorand@1.1.0:
    resolution: {integrity: sha512-cKV8tMCEpQs4hK/ik71d6LrPOnpkpGBR0wzxqr68g2m/LB2GxVYQroAjMJZRVM1Y4BCjCKc3vAamxSzOY2RP+w==}
    dev: false

  /browserslist@4.21.10:
    resolution: {integrity: sha512-bipEBdZfVH5/pwrvqc+Ub0kUPVfGUhlKxbvfD+z1BDnPEO/X98ruXGA1WP5ASpAFKan7Qr6j736IacbZQuAlKQ==}
    engines: {node: ^6 || ^7 || ^8 || ^9 || ^10 || ^11 || ^12 || >=13.7}
    hasBin: true
    dependencies:
      caniuse-lite: 1.0.30001522
      electron-to-chromium: 1.4.499
      node-releases: 2.0.13
      update-browserslist-db: 1.0.11(browserslist@4.21.10)
    dev: true

  /bser@2.1.1:
    resolution: {integrity: sha512-gQxTNE/GAfIIrmHLUE3oJyp5FO6HRBfhjnw4/wMmA63ZGDJnWBmgY/lyQBpnDUkGmAhbSe39tx2d/iTOAfglwQ==}
    dependencies:
      node-int64: 0.4.0
    dev: true

  /buffer-equal-constant-time@1.0.1:
    resolution: {integrity: sha512-zRpUiDwd/xk6ADqPMATG8vc9VPrkck7T07OIx0gnjmJAnHnTVXNQG3vfvWNuiZIkwu9KrKdA1iJKfsfTVxE6NA==}
    dev: false

  /buffer-from@1.1.2:
    resolution: {integrity: sha512-E+XQCRwSbaaiChtv6k6Dwgc+bx+Bs6vuKJHHl5kox/BaKbhiXzqQOwK4cO22yElGp2OCmjwVhT3HmxgyPGnJfQ==}
    dev: true

  /buffer-writer@2.0.0:
    resolution: {integrity: sha512-a7ZpuTZU1TRtnwyCNW3I5dc0wWNC3VR9S++Ewyk2HHZdrO3CQJqSpd+95Us590V6AL7JqUAH2IwZ/398PmNFgw==}
    engines: {node: '>=4'}

  /buffer@5.6.0:
    resolution: {integrity: sha512-/gDYp/UtU0eA1ys8bOs9J6a+E/KWIY+DZ+Q2WESNUA0jFRsJOc0SNUO6xJ5SGA1xueg3NL65W6s+NY5l9cunuw==}
    dependencies:
      base64-js: 1.5.1
      ieee754: 1.2.1
    dev: false

  /buffer@5.7.1:
    resolution: {integrity: sha512-EHcyIPBQ4BSGlvjB16k5KgAJ27CIsHY/2JBmCRReo48y9rQ3MaUzWX3KVlBa4U7MyX02HdVj0K7C3WaB3ju7FQ==}
    dependencies:
      base64-js: 1.5.1
      ieee754: 1.2.1
    dev: false

  /buffer@6.0.3:
    resolution: {integrity: sha512-FTiCpNxtwiZZHEZbcbTIcZjERVICn9yq/pDFkTl95/AxzD1naBctN7YO68riM/gLSDY7sdrMby8hofADYuuqOA==}
    dependencies:
      base64-js: 1.5.1
      ieee754: 1.2.1

  /bytes@3.0.0:
    resolution: {integrity: sha512-pMhOfFDPiv9t5jjIXkHosWmkSyQbvsgEVNkz0ERHbuLh2T/7j4Mqqpz523Fe8MVY89KC6Sh/QfS2sM+SjgFDcw==}
    engines: {node: '>= 0.8'}
    dev: false

  /bytes@3.1.2:
    resolution: {integrity: sha512-/Nf7TyzTx6S3yRJObOAV7956r8cr2+Oj8AC5dt8wSP3BQAoeX58NoHyCU8P8zGkNXStjTSi6fzO6F0pBdcYbEg==}
    engines: {node: '>= 0.8'}

  /cacache@16.1.3:
    resolution: {integrity: sha512-/+Emcj9DAXxX4cwlLmRI9c166RuL3w30zp4R7Joiv2cQTtTtA+jeuCAjH3ZlGnYS3tKENSrKhAzVVP9GVyzeYQ==}
    engines: {node: ^12.13.0 || ^14.15.0 || >=16.0.0}
    dependencies:
      '@npmcli/fs': 2.1.2
      '@npmcli/move-file': 2.0.1
      chownr: 2.0.0
      fs-minipass: 2.1.0
      glob: 8.1.0
      infer-owner: 1.0.4
      lru-cache: 7.18.3
      minipass: 3.3.6
      minipass-collect: 1.0.2
      minipass-flush: 1.0.5
      minipass-pipeline: 1.2.4
      mkdirp: 1.0.4
      p-map: 4.0.0
      promise-inflight: 1.0.1
      rimraf: 3.0.2
      ssri: 9.0.1
      tar: 6.1.15
      unique-filename: 2.0.1
    transitivePeerDependencies:
      - bluebird
    dev: true

  /call-bind@1.0.2:
    resolution: {integrity: sha512-7O+FbCihrB5WGbFYesctwmTKae6rOiIzmz1icreWJ+0aA7LJfuqhEso2T9ncpcFtzMQtzXf2QGGueWJGTYsqrA==}
    dependencies:
      function-bind: 1.1.1
      get-intrinsic: 1.2.1

  /callsites@3.1.0:
    resolution: {integrity: sha512-P8BjAsXvZS+VIDUI11hHCQEv74YT67YUi5JJFNWIqL235sBmjX4+qx9Muvls5ivyNENctx46xQLQ3aTuE7ssaQ==}
    engines: {node: '>=6'}
    dev: true

  /camelcase-keys@6.2.2:
    resolution: {integrity: sha512-YrwaA0vEKazPBkn0ipTiMpSajYDSe+KjQfrjhcBMxJt/znbvlHd8Pw/Vamaz5EB4Wfhs3SUR3Z9mwRu/P3s3Yg==}
    engines: {node: '>=8'}
    dependencies:
      camelcase: 5.3.1
      map-obj: 4.3.0
      quick-lru: 4.0.1
    dev: true

  /camelcase@5.3.1:
    resolution: {integrity: sha512-L28STB170nwWS63UjtlEOE3dldQApaJXZkOI1uMFfzf3rRuPegHaHesyee+YxQ+W6SvRDQV6UrdOdRiR153wJg==}
    engines: {node: '>=6'}
    dev: true

  /camelcase@6.3.0:
    resolution: {integrity: sha512-Gmy6FhYlCY7uOElZUSbxo2UCDH8owEk996gkbrpsgGtrJLM3J7jGxl9Ic7Qwwj4ivOE5AWZWRMecDdF7hqGjFA==}
    engines: {node: '>=10'}
    dev: true

  /caniuse-lite@1.0.30001522:
    resolution: {integrity: sha512-TKiyTVZxJGhsTszLuzb+6vUZSjVOAhClszBr2Ta2k9IwtNBT/4dzmL6aywt0HCgEZlmwJzXJd8yNiob6HgwTRg==}
    dev: true

  /cbor-extract@2.1.1:
    resolution: {integrity: sha512-1UX977+L+zOJHsp0mWFG13GLwO6ucKgSmSW6JTl8B9GUvACvHeIVpFqhU92299Z6PfD09aTXDell5p+lp1rUFA==}
    hasBin: true
    requiresBuild: true
    dependencies:
      node-gyp-build-optional-packages: 5.0.3
    optionalDependencies:
      '@cbor-extract/cbor-extract-darwin-arm64': 2.1.1
      '@cbor-extract/cbor-extract-darwin-x64': 2.1.1
      '@cbor-extract/cbor-extract-linux-arm': 2.1.1
      '@cbor-extract/cbor-extract-linux-arm64': 2.1.1
      '@cbor-extract/cbor-extract-linux-x64': 2.1.1
      '@cbor-extract/cbor-extract-win32-x64': 2.1.1
    dev: false
    optional: true

  /cbor-x@1.5.1:
    resolution: {integrity: sha512-/vAkC4tiKCQCm5en4sA+mpKmjwY6Xxp1LO+BgZCNhp+Zow3pomyUHeBOK5EDp0mDaE36jw39l5eLHsoF3M1Lmg==}
    optionalDependencies:
      cbor-extract: 2.1.1
    dev: false

  /cborg@1.10.2:
    resolution: {integrity: sha512-b3tFPA9pUr2zCUiCfRd2+wok2/LBSNUMKOuRRok+WlvvAgEt/PlbgPTsZUcwCOs53IJvLgTp0eotwtosE6njug==}
    hasBin: true

  /chalk@2.4.2:
    resolution: {integrity: sha512-Mti+f9lpJNcwF4tWV8/OrTTtF1gZi+f8FqlyAdouralcFWFQWF2+NgCHShjkCb+IFBLq9buZwE1xckQU4peSuQ==}
    engines: {node: '>=4'}
    dependencies:
      ansi-styles: 3.2.1
      escape-string-regexp: 1.0.5
      supports-color: 5.5.0
    dev: true

  /chalk@4.1.2:
    resolution: {integrity: sha512-oKnbhFyRIXpUuez8iBMmyEa4nbj4IOQyuhc/wy9kY7/WVPcwIO9VA668Pu8RkO7+0G76SLROeyw9CpQ061i4mA==}
    engines: {node: '>=10'}
    dependencies:
      ansi-styles: 4.3.0
      supports-color: 7.2.0
    dev: true

  /chalk@5.1.1:
    resolution: {integrity: sha512-OItMegkSDU3P7OJRWBbNRsQsL8SzgwlIGXSZRVfHCLBYrDgzYDuozwDMwvEDpiZdjr50tdOTbTzuubirtEozsg==}
    engines: {node: ^12.17.0 || ^14.13 || >=16.0.0}
    dev: false

  /char-regex@1.0.2:
    resolution: {integrity: sha512-kWWXztvZ5SBQV+eRgKFeh8q5sLuZY2+8WUIzlxWVTg+oGwY14qylx1KbKzHd8P6ZYkAg0xyIDU9JMHhyJMZ1jw==}
    engines: {node: '>=10'}
    dev: true

  /chardet@0.7.0:
    resolution: {integrity: sha512-mT8iDcrh03qDGRRmoA2hmBJnxpllMR+0/0qlzjqZES6NdiWDcZkCNAk4rPFZ9Q85r27unkiNNg8ZOiwZXBHwcA==}
    dev: true

  /chownr@1.1.4:
    resolution: {integrity: sha512-jJ0bqzaylmJtVnNgzTeSOs8DPavpbYgEr/b0YL8/2GO3xJEhInFmhKMUnEJQjZumK7KXGFhUy89PrsJWlakBVg==}
    dev: false

  /chownr@2.0.0:
    resolution: {integrity: sha512-bIomtDF5KGpdogkLd9VspvFzk9KfpyyGlS8YFVZl7TGPBHL5snIOnxeshwVgPteQ9b4Eydl+pVbIyE1DcvCWgQ==}
    engines: {node: '>=10'}
    dev: true

  /ci-info@3.8.0:
    resolution: {integrity: sha512-eXTggHWSooYhq49F2opQhuHWgzucfF2YgODK4e1566GQs5BIfP30B0oenwBJHfWxAs2fyPB1s7Mg949zLf61Yw==}
    engines: {node: '>=8'}
    dev: true

  /cjs-module-lexer@1.2.3:
    resolution: {integrity: sha512-0TNiGstbQmCFwt4akjjBg5pLRTSyj/PkWQ1ZoO2zntmg9yLqSRxwEa4iCfQLGjqhiqBfOJa7W/E8wfGrTDmlZQ==}

  /clean-stack@2.2.0:
    resolution: {integrity: sha512-4diC9HaTE+KRAMWhDhrGOECgWZxoevMc5TlkObMqNSsVU62PYzXZ/SMTjzyGAFF1YusgxGcSWTEXBhp0CPwQ1A==}
    engines: {node: '>=6'}
    dev: true

  /cliui@6.0.0:
    resolution: {integrity: sha512-t6wbgtoCXvAzst7QgXxJYqPt0usEfbgQdftEPbLL/cvv6HPE5VgvqCuAIDR0NgU52ds6rFwqrgakNLrHEjCbrQ==}
    dependencies:
      string-width: 4.2.3
      strip-ansi: 6.0.1
      wrap-ansi: 6.2.0
    dev: true

  /cliui@8.0.1:
    resolution: {integrity: sha512-BSeNnyus75C4//NQ9gQt1/csTXyo/8Sb+afLAkzAptFuMsod9HFokGNudZpi/oQV73hnVK+sR+5PVRMd+Dr7YQ==}
    engines: {node: '>=12'}
    dependencies:
      string-width: 4.2.3
      strip-ansi: 6.0.1
      wrap-ansi: 7.0.0
    dev: true

  /clone@1.0.4:
    resolution: {integrity: sha512-JQHZ2QMW6l3aH/j6xCqQThY/9OH4D/9ls34cgkUBiEeocRTU04tHfKPBsUK1PqZCUQM7GiA0IIXJSuXHI64Kbg==}
    engines: {node: '>=0.8'}
    dev: true

  /cluster-key-slot@1.1.2:
    resolution: {integrity: sha512-RMr0FhtfXemyinomL4hrWcYJxmX6deFdCxpJzhDttxgO1+bcCnkk+9drydLVDmAMG7NE6aN/fl4F7ucU/90gAA==}
    engines: {node: '>=0.10.0'}
    dev: false

  /co@4.6.0:
    resolution: {integrity: sha512-QVb0dM5HvG+uaxitm8wONl7jltx8dqhfU33DcqtOZcLSVIKSDDLDi7+0LbAKiyI8hD9u42m2YxXSkMGWThaecQ==}
    engines: {iojs: '>= 1.0.0', node: '>= 0.12.0'}
    dev: true

  /code-block-writer@11.0.3:
    resolution: {integrity: sha512-NiujjUFB4SwScJq2bwbYUtXbZhBSlY6vYzm++3Q6oC+U+injTqfPYFK8wS9COOmb2lueqp0ZRB4nK1VYeHgNyw==}
    dev: false

  /collect-v8-coverage@1.0.2:
    resolution: {integrity: sha512-lHl4d5/ONEbLlJvaJNtsF/Lz+WvB07u2ycqTYbdrq7UypDXailES4valYb2eWiJFxZlVmpGekfqoxQhzyFdT4Q==}
    dev: true

  /color-convert@1.9.3:
    resolution: {integrity: sha512-QfAUtd+vFdAtFQcC8CCyYt1fYWxSqAiK2cSD6zDB8N3cpsEBAvRxp9zOGg6G/SHHJYAT88/az/IuDGALsNVbGg==}
    dependencies:
      color-name: 1.1.3
    dev: true

  /color-convert@2.0.1:
    resolution: {integrity: sha512-RRECPsj7iu/xb5oKYcsFHSppFNnsj/52OVTRKb4zP5onXwVF3zVmmToNcOfGC+CRDpfK/U584fMg38ZHCaElKQ==}
    engines: {node: '>=7.0.0'}
    dependencies:
      color-name: 1.1.4

  /color-name@1.1.3:
    resolution: {integrity: sha512-72fSenhMw2HZMTVHeCA9KCmpEIbzWiQsjN+BHcBbS9vr1mtt+vJjPdksIBNUmKAW8TFUDPJK5SUU3QhE9NEXDw==}
    dev: true

  /color-name@1.1.4:
    resolution: {integrity: sha512-dOy+3AuW3a2wNbZHIuMZpTcgjGuLU/uBL/ubcZF9OXbDo8ff4O8yVp5Bf0efS8uEoYo5q4Fx7dY9OgQGXgAsQA==}

  /color-string@1.9.1:
    resolution: {integrity: sha512-shrVawQFojnZv6xM40anx4CkoDP+fZsw/ZerEMsW/pyzsRbElpsL/DBVW7q3ExxwusdNXI3lXpuhEZkzs8p5Eg==}
    dependencies:
      color-name: 1.1.4
      simple-swizzle: 0.2.2
    dev: false

  /color-support@1.1.3:
    resolution: {integrity: sha512-qiBjkpbMLO/HL68y+lh4q0/O1MZFj2RX6X/KmMa3+gJD3z+WwI1ZzDHysvqHGS3mP6mznPckpXmw1nI9cJjyRg==}
    hasBin: true
    dev: true

  /color@4.2.3:
    resolution: {integrity: sha512-1rXeuUUiGGrykh+CeBdu5Ie7OJwinCgQY0bc7GCRxy5xVHy+moaqkpL/jqQq0MtQOeYcrqEz4abc5f0KtU7W4A==}
    engines: {node: '>=12.5.0'}
    dependencies:
      color-convert: 2.0.1
      color-string: 1.9.1
    dev: false

  /colorette@2.0.20:
    resolution: {integrity: sha512-IfEDxwoWIjkeXL1eXcDiow4UbKjhLdq6/EuSVR9GMN7KVH3r9gQ83e73hsz1Nd1T3ijd5xv1wcWRYO+D6kCI2w==}
    dev: true

  /combined-stream@1.0.8:
    resolution: {integrity: sha512-FQN4MRfuJeHf7cBbBMJFXhKSDq+2kAArBlmRBvcvFE5BB1HZKXtSFASDhdlz9zOYwxh8lDdnvmMOe/+5cdoEdg==}
    engines: {node: '>= 0.8'}
    dependencies:
      delayed-stream: 1.0.0

  /commander@9.4.0:
    resolution: {integrity: sha512-sRPT+umqkz90UA8M1yqYfnHlZA7fF6nSphDtxeywPZ49ysjxDQybzk13CL+mXekDRG92skbcqCLVovuCusNmFw==}
    engines: {node: ^12.20.0 || >=14}
    dev: false

  /common-tags@1.8.2:
    resolution: {integrity: sha512-gk/Z852D2Wtb//0I+kRFNKKE9dIIVirjoqPoA1wJU+XePVXZfGeBpk45+A1rKO4Q43prqWBNY/MiIeRLbPWUaA==}
    engines: {node: '>=4.0.0'}
    dev: true

  /compressible@2.0.18:
    resolution: {integrity: sha512-AF3r7P5dWxL8MxyITRMlORQNaOA2IkAFaTr4k7BUumjPtRpGDTZpl0Pb1XCO6JeDCBdp126Cgs9sMxqSjgYyRg==}
    engines: {node: '>= 0.6'}
    dependencies:
      mime-db: 1.52.0
    dev: false

  /compression@1.7.4:
    resolution: {integrity: sha512-jaSIDzP9pZVS4ZfQ+TzvtiWhdpFhE2RDHz8QJkpX9SIpLq88VueF5jJw6t+6CUQcAoA6t+x89MLrWAqpfDE8iQ==}
    engines: {node: '>= 0.8.0'}
    dependencies:
      accepts: 1.3.8
      bytes: 3.0.0
      compressible: 2.0.18
      debug: 2.6.9
      on-headers: 1.0.2
      safe-buffer: 5.1.2
      vary: 1.1.2
    transitivePeerDependencies:
      - supports-color
    dev: false

  /concat-map@0.0.1:
    resolution: {integrity: sha512-/Srv4dswyQNBfohGpz9o6Yb3Gz3SrUDqBH5rTuhGR7ahtlbYKnVxw2bCFMRljaA7EXHaXZ8wsHdodFvbkhKmqg==}
    dev: true

  /console-control-strings@1.1.0:
    resolution: {integrity: sha512-ty/fTekppD2fIwRvnZAVdeOiGd1c7YXEixbgJTNzqcxJWKQnjJ/V1bNEEE6hygpM3WjwHFUVK6HTjWSzV4a8sQ==}
    dev: true

  /content-disposition@0.5.4:
    resolution: {integrity: sha512-FveZTNuGw04cxlAiWbzi6zTAL/lhehaWbTtgluJh4/E95DqMwTmha3KZN1aAWA8cFIhHzMZUvLevkw5Rqk+tSQ==}
    engines: {node: '>= 0.6'}
    dependencies:
      safe-buffer: 5.2.1

  /content-type@1.0.5:
    resolution: {integrity: sha512-nTjqfcBFEipKdXCv4YDQWCfmcLZKm81ldF0pAopTvyrFGVbcR6P/VAAd5G7N+0tTr8QqiU0tFadD6FK4NtJwOA==}
    engines: {node: '>= 0.6'}

  /convert-source-map@1.9.0:
    resolution: {integrity: sha512-ASFBup0Mz1uyiIjANan1jzLQami9z1PoYSZCiiYW2FczPbenXc45FZdBZLzOT+r6+iciuEModtmCti+hjaAk0A==}
    dev: true

  /cookie-signature@1.0.6:
    resolution: {integrity: sha512-QADzlaHc8icV8I7vbaJXJwod9HWYp8uCqf1xa4OfNu1T7JVxQIrUgOWtHdNDtPiywmFbiS12VjotIXLrKM3orQ==}

  /cookie@0.5.0:
    resolution: {integrity: sha512-YZ3GUyn/o8gfKJlnlX7g7xq4gyO6OSuhGPKaaGssGB2qgDUS0gPgtTvoyZLTt9Ab6dC4hfc9dV5arkvc/OCmrw==}
    engines: {node: '>= 0.6'}

  /core-js-compat@3.32.1:
    resolution: {integrity: sha512-GSvKDv4wE0bPnQtjklV101juQ85g6H3rm5PDP20mqlS5j0kXF3pP97YvAu5hl+uFHqMictp3b2VxOHljWMAtuA==}
    dependencies:
      browserslist: 4.21.10
    dev: true

  /cors@2.8.5:
    resolution: {integrity: sha512-KIHbLJqu73RGr/hnbrO9uBeixNGuvSQjul/jdFvS/KFSIH1hWVd1ng7zOHx+YrEfInLG7q4n6GHQ9cDtxv/P6g==}
    engines: {node: '>= 0.10'}
    dependencies:
      object-assign: 4.1.1
      vary: 1.1.2

  /create-require@1.1.1:
    resolution: {integrity: sha512-dcKFX3jn0MpIaXjisoRvexIJVEKzaq7z2rZKxf+MSr9TkdmHmsU4m2lcLojrj/FHl8mk5VxMmYA+ftRkP/3oKQ==}
    dev: true

<<<<<<< HEAD
=======
  /cross-spawn@5.1.0:
    resolution: {integrity: sha512-pTgQJ5KC0d2hcY8eyL1IzlBPYjTkyH72XRZPnLyKus2mBfNjQs3klqbJU2VILqZryAZUt9JOb3h/mWMy23/f5A==}
    dependencies:
      lru-cache: 4.1.5
      shebang-command: 1.2.0
      which: 1.3.1
    dev: true

  /cross-spawn@6.0.5:
    resolution: {integrity: sha512-eTVLrBSt7fjbDygz805pMnstIs2VTBNkRm0qxZd+M7A5XDdxVRWO5MxGBXZhjY4cqLYLdtrGqRf8mBPmzwSpWQ==}
    engines: {node: '>=4.8'}
    dependencies:
      nice-try: 1.0.5
      path-key: 2.0.1
      semver: 5.7.2
      shebang-command: 1.2.0
      which: 1.3.1
    dev: true

>>>>>>> b3eb3d76
  /cross-spawn@7.0.3:
    resolution: {integrity: sha512-iRDPJKUPVEND7dHPO8rkbOnPpyDygcDFtWjpeWNCgy8WP2rXcxXL8TskReQl6OrB2G7+UJrags1q15Fudc7G6w==}
    engines: {node: '>= 8'}
    dependencies:
      path-key: 3.1.1
      shebang-command: 2.0.0
      which: 2.0.2
    dev: true

  /crypto-randomuuid@1.0.0:
    resolution: {integrity: sha512-/RC5F4l1SCqD/jazwUF6+t34Cd8zTSAGZ7rvvZu1whZUhD2a5MOGKjSGowoGcpj/cbVZk1ZODIooJEQQq3nNAA==}
    dev: false

  /csv-generate@3.4.3:
    resolution: {integrity: sha512-w/T+rqR0vwvHqWs/1ZyMDWtHHSJaN06klRqJXBEpDJaM/+dZkso0OKh1VcuuYvK3XM53KysVNq8Ko/epCK8wOw==}
    dev: true

  /csv-parse@4.16.3:
    resolution: {integrity: sha512-cO1I/zmz4w2dcKHVvpCr7JVRu8/FymG5OEpmvsZYlccYolPBLoVGKUHgNoc4ZGkFeFlWGEDmMyBM+TTqRdW/wg==}
    dev: true

  /csv-stringify@5.6.5:
    resolution: {integrity: sha512-PjiQ659aQ+fUTQqSrd1XEDnOr52jh30RBurfzkscaE2tPaFsDH5wOAHJiw8XAHphRknCwMUE9KRayc4K/NbO8A==}
    dev: true

  /csv@5.5.3:
    resolution: {integrity: sha512-QTaY0XjjhTQOdguARF0lGKm5/mEq9PD9/VhZZegHDIBq2tQwgNpHc3dneD4mGo2iJs+fTKv5Bp0fZ+BRuY3Z0g==}
    engines: {node: '>= 0.1.90'}
    dependencies:
      csv-generate: 3.4.3
      csv-parse: 4.16.3
      csv-stringify: 5.6.5
      stream-transform: 2.1.3
    dev: true

  /dataloader@1.4.0:
    resolution: {integrity: sha512-68s5jYdlvasItOJnCuI2Q9s4q98g0pCyL3HrcKJu8KNugUl8ahgmZYg38ysLTgQjjXX3H8CJLkAvWrclWfcalw==}
    dev: true

  /dateformat@4.6.3:
    resolution: {integrity: sha512-2P0p0pFGzHS5EMnhdxQi7aJN+iMheud0UhG4dlE1DLAlvL8JHjJJTX/CSm4JXwV0Ka5nGk3zC5mcb5bUQUxxMA==}
    dev: true

  /dd-trace@3.13.2:
    resolution: {integrity: sha512-POO9nEcAufe5pgp2xV1X3PfWip6wh+6TpEcRSlSgZJCIIMvWVCkcIVL/J2a6KAZq6V3Yjbkl8Ktfe+MOzQf5kw==}
    engines: {node: '>=14'}
    requiresBuild: true
    dependencies:
      '@datadog/native-appsec': 2.0.0
      '@datadog/native-iast-rewriter': 1.1.2
      '@datadog/native-iast-taint-tracking': 1.1.0
      '@datadog/native-metrics': 1.6.0
      '@datadog/pprof': 1.1.1
      '@datadog/sketches-js': 2.1.0
      crypto-randomuuid: 1.0.0
      diagnostics_channel: 1.1.0
      ignore: 5.2.4
      import-in-the-middle: 1.4.2
      ipaddr.js: 2.1.0
      istanbul-lib-coverage: 3.2.0
      koalas: 1.0.2
      limiter: 1.1.5
      lodash.kebabcase: 4.1.1
      lodash.pick: 4.4.0
      lodash.sortby: 4.7.0
      lodash.uniq: 4.5.0
      lru-cache: 7.18.3
      methods: 1.1.2
      module-details-from-path: 1.0.3
      node-abort-controller: 3.1.1
      opentracing: 0.14.7
      path-to-regexp: 0.1.7
      protobufjs: 7.2.5
      retry: 0.10.1
      semver: 5.7.2
    dev: false

  /debug@2.6.9:
    resolution: {integrity: sha512-bC7ElrdJaJnPbAP+1EotYvqZsb3ecl5wi6Bfi6BJTUcNowp6cvspg0jXznRTKDjm/E7AdgFBVeAPVMNcKGsHMA==}
    peerDependencies:
      supports-color: '*'
    peerDependenciesMeta:
      supports-color:
        optional: true
    dependencies:
      ms: 2.0.0

  /debug@4.3.4:
    resolution: {integrity: sha512-PRWFHuSU3eDtQJPvnNY7Jcket1j0t5OuOsFzPPzsekD52Zl8qUfFIPEiswXqIvHWGVHOgX+7G/vCNNhehwxfkQ==}
    engines: {node: '>=6.0'}
    peerDependencies:
      supports-color: '*'
    peerDependenciesMeta:
      supports-color:
        optional: true
    dependencies:
      ms: 2.1.2

  /decamelize-keys@1.1.1:
    resolution: {integrity: sha512-WiPxgEirIV0/eIOMcnFBA3/IJZAZqKnwAwWyvvdi4lsr1WCN22nhdf/3db3DoZcUjTV2SqfzIwNyp6y2xs3nmg==}
    engines: {node: '>=0.10.0'}
    dependencies:
      decamelize: 1.2.0
      map-obj: 1.0.1
    dev: true

  /decamelize@1.2.0:
    resolution: {integrity: sha512-z2S+W9X73hAUUki+N+9Za2lBlun89zigOyGrsax+KUQ6wKW4ZoWpEYBkGhQjwAjjDCkWxhY0VKEhk8wzY7F5cA==}
    engines: {node: '>=0.10.0'}
    dev: true

  /decompress-response@6.0.0:
    resolution: {integrity: sha512-aW35yZM6Bb/4oJlZncMH2LCoZtJXTRxES17vE3hoRiowU2kWHaJKFkSBDnDR+cm9J+9QhXmREyIfv0pji9ejCQ==}
    engines: {node: '>=10'}
    dependencies:
      mimic-response: 3.1.0
    dev: false

  /dedent@0.7.0:
    resolution: {integrity: sha512-Q6fKUPqnAHAyhiUgFU7BUzLiv0kd8saH9al7tnu5Q/okj6dnupxyTgFIBjVzJATdfIAm9NAsvXNzjaKa+bxVyA==}
    dev: true

  /deep-extend@0.6.0:
    resolution: {integrity: sha512-LOHxIOaPYdHlJRtCQfDIVZtfw/ufM8+rVj649RIHzcm/vGwQRXFt6OPqIFWsm2XEMrNIEtWR64sY1LEKD2vAOA==}
    engines: {node: '>=4.0.0'}
    dev: false

  /deep-is@0.1.4:
    resolution: {integrity: sha512-oIPzksmTg4/MriiaYGO+okXDT7ztn/w3Eptv/+gSIdMdKsJo0u4CfYNFJPy+4SKMuCqGw2wxnA+URMg3t8a/bQ==}
    dev: true

  /deepmerge@4.3.1:
    resolution: {integrity: sha512-3sUqbMEc77XqpdNO7FRyRog+eW3ph+GYCbj+rK+uYyRMuwsVy0rMiVtPn+QJlKFvWP/1PYpapqYn0Me2knFn+A==}
    engines: {node: '>=0.10.0'}

  /defaults@1.0.4:
    resolution: {integrity: sha512-eFuaLoy/Rxalv2kr+lqMlUnrDWV+3j4pljOIJgLIhI058IQfWJ7vXhyEIHu+HtC738klGALYxOKDO0bQP3tg8A==}
    dependencies:
      clone: 1.0.4
    dev: true

  /define-properties@1.2.0:
    resolution: {integrity: sha512-xvqAVKGfT1+UAvPwKTVw/njhdQ8ZhXK4lI0bCIuCMrp2up9nPnaDftrLtmpTazqd1o+UY4zgzU+avtMbDP+ldA==}
    engines: {node: '>= 0.4'}
    dependencies:
      has-property-descriptors: 1.0.0
      object-keys: 1.1.1

  /delay@5.0.0:
    resolution: {integrity: sha512-ReEBKkIfe4ya47wlPYf/gu5ib6yUG0/Aez0JQZQz94kiWtRQvZIQbTiehsnwHvLSWJnQdhVeqYue7Id1dKr0qw==}
    engines: {node: '>=10'}

  /delayed-stream@1.0.0:
    resolution: {integrity: sha512-ZySD7Nf91aLB0RxL4KGrKHBXl7Eds1DAmEdcoVawXnLD7SDhpNgtuII2aAkg7a7QS41jxPSZ17p4VdGnMHk3MQ==}
    engines: {node: '>=0.4.0'}

  /delegates@1.0.0:
    resolution: {integrity: sha512-bd2L678uiWATM6m5Z1VzNCErI3jiGzt6HGY8OVICs40JQq/HALfbyNJmp0UDakEY4pMMaN0Ly5om/B1VI/+xfQ==}
    dev: true

  /denque@2.1.0:
    resolution: {integrity: sha512-HVQE3AAb/pxF8fQAoiqpvg9i3evqug3hoiwakOyZAwJm+6vZehbkYXZ0l4JxS+I3QxM97v5aaRNhj8v5oBhekw==}
    engines: {node: '>=0.10'}
    dev: false

  /depd@2.0.0:
    resolution: {integrity: sha512-g7nH6P6dyDioJogAAGprGpCtVImJhpPk/roCzdb3fIh61/s/nPsfR6onyMwkCAR/OlC3yBC0lESvUoQEAssIrw==}
    engines: {node: '>= 0.8'}

  /destroy@1.2.0:
    resolution: {integrity: sha512-2sJGJTaXIIaR1w4iJSNoN0hnMY7Gpc/n8D4qSCJw8QqFWXf7cuAgnEHxBpweaVcPevC2l3KpjYCx3NypQQgaJg==}
    engines: {node: '>= 0.8', npm: 1.2.8000 || >= 1.4.16}

  /detect-indent@6.1.0:
    resolution: {integrity: sha512-reYkTUJAZb9gUuZ2RvVCNhVHdg62RHnJ7WJl8ftMi4diZ6NWlciOzQN88pUhSELEwflJht4oQDv0F0BMlwaYtA==}
    engines: {node: '>=8'}
    dev: true

  /detect-libc@2.0.2:
    resolution: {integrity: sha512-UX6sGumvvqSaXgdKGUsgZWqcUyIXZ/vZTrlRT/iobiKhGL0zL4d3osHj3uqllWJK+i+sixDS/3COVEOFbupFyw==}
    engines: {node: '>=8'}
    dev: false

  /detect-newline@3.1.0:
    resolution: {integrity: sha512-TLz+x/vEXm/Y7P7wn1EJFNLxYpUD4TgMosxY6fAVJUnJMbupHBOncxyWUG9OpTaH9EBD7uFI5LfEgmMOc54DsA==}
    engines: {node: '>=8'}
    dev: true

  /diagnostics_channel@1.1.0:
    resolution: {integrity: sha512-OE1ngLDjSBPG6Tx0YATELzYzy3RKHC+7veQ8gLa8yS7AAgw65mFbVdcsu3501abqOZCEZqZyAIemB0zXlqDSuw==}
    engines: {node: '>=4'}
    dev: false

  /diff-sequences@28.1.1:
    resolution: {integrity: sha512-FU0iFaH/E23a+a718l8Qa/19bF9p06kgE0KipMOMadwa3SjnaElKzPaUC0vnibs6/B/9ni97s61mcejk8W1fQw==}
    engines: {node: ^12.13.0 || ^14.15.0 || ^16.10.0 || >=17.0.0}
    dev: true

  /diff@4.0.2:
    resolution: {integrity: sha512-58lmxKSA4BNyLz+HHMUzlOEpg09FV+ev6ZMe3vJihgdxzgcwZ8VoEEPmALCZG9LmqfVoNMMKpttIYTVG6uDY7A==}
    engines: {node: '>=0.3.1'}
    dev: true

  /dir-glob@3.0.1:
    resolution: {integrity: sha512-WkrWp9GR4KXfKGYzOLmTuGVi1UWFfws377n9cc55/tb6DuqyF6pcQ5AbiHEshaDpY9v6oaSr2XCDidGmMwdzIA==}
    engines: {node: '>=8'}
    dependencies:
      path-type: 4.0.0
    dev: true

  /doctrine@3.0.0:
    resolution: {integrity: sha512-yS+Q5i3hBf7GBkd4KG8a7eBNNWNGLTaEwwYWUijIYM7zrlYDM0BFXHjjPWlWZ1Rg7UaddZeIDmi9jF3HmqiQ2w==}
    engines: {node: '>=6.0.0'}
    dependencies:
      esutils: 2.0.3
    dev: true

  /dom-serializer@1.4.1:
    resolution: {integrity: sha512-VHwB3KfrcOOkelEG2ZOfxqLZdfkil8PtJi4P8N2MMXucZq2yLp75ClViUlOVwyoHEDjYU433Aq+5zWP61+RGag==}
    dependencies:
      domelementtype: 2.3.0
      domhandler: 4.3.1
      entities: 2.2.0
    dev: false

  /domelementtype@2.3.0:
    resolution: {integrity: sha512-OLETBj6w0OsagBwdXnPdN0cnMfF9opN69co+7ZrbfPGrdpPVNBUj02spi6B1N7wChLQiPn4CSH/zJvXw56gmHw==}
    dev: false

  /domhandler@4.3.1:
    resolution: {integrity: sha512-GrwoxYN+uWlzO8uhUXRl0P+kHE4GtVPfYzVLcUxPL7KNdHKj66vvlhiweIHqYYXWlw+T8iLMp42Lm67ghw4WMQ==}
    engines: {node: '>= 4'}
    dependencies:
      domelementtype: 2.3.0
    dev: false

  /domutils@2.8.0:
    resolution: {integrity: sha512-w96Cjofp72M5IIhpjgobBimYEfoPjx1Vx0BSX9P30WBdZW2WIKU0T1Bd0kz2eNZ9ikjKgHbEyKx8BB6H1L3h3A==}
    dependencies:
      dom-serializer: 1.4.1
      domelementtype: 2.3.0
      domhandler: 4.3.1
    dev: false

  /dotenv@16.0.3:
    resolution: {integrity: sha512-7GO6HghkA5fYG9TYnNxi14/7K9f5occMlp3zXAuSxn7CKCxt9xbNWG7yF8hTCSUchlfWSe3uLmlPfigevRItzQ==}
    engines: {node: '>=12'}

  /dotenv@8.6.0:
    resolution: {integrity: sha512-IrPdXQsk2BbzvCBGBOTmmSH5SodmqZNt4ERAZDmW4CT+tL8VtvinqywuANaFu4bOMWki16nqf0e4oC0QIaDr/g==}
    engines: {node: '>=10'}
    dev: true

  /ecdsa-sig-formatter@1.0.11:
    resolution: {integrity: sha512-nagl3RYrbNv6kQkeJIpt6NJZy8twLB/2vtz6yN9Z4vRKHN4/QZJIEbqohALSgwKdnksuY3k5Addp5lg8sVoVcQ==}
    dependencies:
      safe-buffer: 5.2.1
    dev: false

  /ee-first@1.1.1:
    resolution: {integrity: sha512-WMwm9LhRUo+WUaRN+vRuETqG89IgZphVSNkdFgeb6sS/E4OrDIN7t48CAewSHXc6C8lefD8KKfr5vY61brQlow==}

  /electron-to-chromium@1.4.499:
    resolution: {integrity: sha512-0NmjlYBLKVHva4GABWAaHuPJolnDuL0AhV3h1hES6rcLCWEIbRL6/8TghfsVwkx6TEroQVdliX7+aLysUpKvjw==}
    dev: true

  /elliptic@6.5.4:
    resolution: {integrity: sha512-iLhC6ULemrljPZb+QutR5TQGB+pdW6KGD5RSegS+8sorOZT+rdQFbsQFJgvN3eRqNALqJer4oQ16YvJHlU8hzQ==}
    dependencies:
      bn.js: 4.12.0
      brorand: 1.1.0
      hash.js: 1.1.7
      hmac-drbg: 1.0.1
      inherits: 2.0.4
      minimalistic-assert: 1.0.1
      minimalistic-crypto-utils: 1.0.1
    dev: false

  /emittery@0.10.2:
    resolution: {integrity: sha512-aITqOwnLanpHLNXZJENbOgjUBeHocD+xsSJmNrjovKBW5HbSpW3d1pEls7GFQPUWXiwG9+0P4GtHfEqC/4M0Iw==}
    engines: {node: '>=12'}
    dev: true

  /emoji-regex@8.0.0:
    resolution: {integrity: sha512-MSjYzcWNOA0ewAHpz0MxpYFvwg6yjy1NG3xteoqz644VCo/RPgnr1/GGt+ic3iJTzQ8Eu3TdM14SawnVUmGE6A==}
    dev: true

  /encodeurl@1.0.2:
    resolution: {integrity: sha512-TPJXq8JqFaVYm2CWmPvnP2Iyo4ZSM7/QKcSmuMLDObfpH5fi7RUGmd/rTDf+rut/saiDiQEeVTNgAmJEdAOx0w==}
    engines: {node: '>= 0.8'}

  /encoding@0.1.13:
    resolution: {integrity: sha512-ETBauow1T35Y/WZMkio9jiM0Z5xjHHmJ4XmjZOq1l/dXz3lr2sRn87nJy20RupqSh1F2m3HHPSp8ShIPQJrJ3A==}
    requiresBuild: true
    dependencies:
      iconv-lite: 0.6.3
    dev: true
    optional: true

  /end-of-stream@1.4.4:
    resolution: {integrity: sha512-+uw1inIHVPQoaVuHzRyXd21icM+cnt4CzD5rW+NC1wjOUSTOs+Te7FOv7AhN7vS9x/oIyhLP5PR1H+phQAHu5Q==}
    dependencies:
      once: 1.4.0

  /enquirer@2.4.1:
    resolution: {integrity: sha512-rRqJg/6gd538VHvR3PSrdRBb/1Vy2YfzHqzvbhGIQpDRKIa4FgV/54b5Q1xYSxOOwKvjXweS26E0Q+nAMwp2pQ==}
    engines: {node: '>=8.6'}
    dependencies:
      ansi-colors: 4.1.3
      strip-ansi: 6.0.1
    dev: true

  /entities@2.2.0:
    resolution: {integrity: sha512-p92if5Nz619I0w+akJrLZH0MX0Pb5DX39XOwQTtXSdQQOaYH03S1uIQp4mhOZtAXrxq4ViO67YTiLBo2638o9A==}
    dev: false

  /env-paths@2.2.1:
    resolution: {integrity: sha512-+h1lkLKhZMTYjog1VEpJNG7NZJWcuc2DDk/qsqSTRRCOXiLjeQ1d1/udrUGhqMxUgAlwKNZ0cf2uqan5GLuS2A==}
    engines: {node: '>=6'}
    dev: true

  /err-code@2.0.3:
    resolution: {integrity: sha512-2bmlRpNKBxT/CRmPOlyISQpNj+qSeYvcym/uT0Jx2bMOlKLtSy1ZmLuVxSEKKyor/N5yhvp/ZiG1oE3DEYMSFA==}
    dev: true

  /error-ex@1.3.2:
    resolution: {integrity: sha512-7dFHNmqeFSEt2ZBsCriorKnn3Z2pj+fd9kmI6QoWw4//DL+icEBfc0U7qJCisqrTsKTjw4fNFy2pW9OqStD84g==}
    dependencies:
      is-arrayish: 0.2.1
    dev: true

<<<<<<< HEAD
=======
  /es-abstract@1.22.1:
    resolution: {integrity: sha512-ioRRcXMO6OFyRpyzV3kE1IIBd4WG5/kltnzdxSCqoP8CMGs/Li+M1uF5o7lOkZVFjDs+NLesthnF66Pg/0q0Lw==}
    engines: {node: '>= 0.4'}
    dependencies:
      array-buffer-byte-length: 1.0.0
      arraybuffer.prototype.slice: 1.0.1
      available-typed-arrays: 1.0.5
      call-bind: 1.0.2
      es-set-tostringtag: 2.0.1
      es-to-primitive: 1.2.1
      function.prototype.name: 1.1.5
      get-intrinsic: 1.2.1
      get-symbol-description: 1.0.0
      globalthis: 1.0.3
      gopd: 1.0.1
      has: 1.0.3
      has-property-descriptors: 1.0.0
      has-proto: 1.0.1
      has-symbols: 1.0.3
      internal-slot: 1.0.5
      is-array-buffer: 3.0.2
      is-callable: 1.2.7
      is-negative-zero: 2.0.2
      is-regex: 1.1.4
      is-shared-array-buffer: 1.0.2
      is-string: 1.0.7
      is-typed-array: 1.1.12
      is-weakref: 1.0.2
      object-inspect: 1.12.3
      object-keys: 1.1.1
      object.assign: 4.1.4
      regexp.prototype.flags: 1.5.0
      safe-array-concat: 1.0.0
      safe-regex-test: 1.0.0
      string.prototype.trim: 1.2.7
      string.prototype.trimend: 1.0.6
      string.prototype.trimstart: 1.0.6
      typed-array-buffer: 1.0.0
      typed-array-byte-length: 1.0.0
      typed-array-byte-offset: 1.0.0
      typed-array-length: 1.0.4
      unbox-primitive: 1.0.2
      which-typed-array: 1.1.11
    dev: true

  /es-set-tostringtag@2.0.1:
    resolution: {integrity: sha512-g3OMbtlwY3QewlqAiMLI47KywjWZoEytKr8pf6iTC8uJq5bIAH52Z9pnQ8pVL6whrCto53JZDuUIsifGeLorTg==}
    engines: {node: '>= 0.4'}
    dependencies:
      get-intrinsic: 1.2.1
      has: 1.0.3
      has-tostringtag: 1.0.0
    dev: true

  /es-shim-unscopables@1.0.0:
    resolution: {integrity: sha512-Jm6GPcCdC30eMLbZ2x8z2WuRwAws3zTBBKuusffYVUrNj/GVSUAZ+xKMaUpfNDR5IbyNA5LJbaecoUVbmUcB1w==}
    dependencies:
      has: 1.0.3
    dev: true

  /es-to-primitive@1.2.1:
    resolution: {integrity: sha512-QCOllgZJtaUo9miYBcLChTUaHNjJF3PYs1VidD7AwiEj1kYxKeQTctLAezAOH5ZKRH0g2IgPn6KwB4IT8iRpvA==}
    engines: {node: '>= 0.4'}
    dependencies:
      is-callable: 1.2.7
      is-date-object: 1.0.5
      is-symbol: 1.0.4
    dev: true

>>>>>>> b3eb3d76
  /esbuild-android-64@0.14.48:
    resolution: {integrity: sha512-3aMjboap/kqwCUpGWIjsk20TtxVoKck8/4Tu19rubh7t5Ra0Yrpg30Mt1QXXlipOazrEceGeWurXKeFJgkPOUg==}
    engines: {node: '>=12'}
    cpu: [x64]
    os: [android]
    requiresBuild: true
    dev: true
    optional: true

  /esbuild-android-arm64@0.14.48:
    resolution: {integrity: sha512-vptI3K0wGALiDq+EvRuZotZrJqkYkN5282iAfcffjI5lmGG9G1ta/CIVauhY42MBXwEgDJkweiDcDMRLzBZC4g==}
    engines: {node: '>=12'}
    cpu: [arm64]
    os: [android]
    requiresBuild: true
    dev: true
    optional: true

  /esbuild-darwin-64@0.14.48:
    resolution: {integrity: sha512-gGQZa4+hab2Va/Zww94YbshLuWteyKGD3+EsVon8EWTWhnHFRm5N9NbALNbwi/7hQ/hM1Zm4FuHg+k6BLsl5UA==}
    engines: {node: '>=12'}
    cpu: [x64]
    os: [darwin]
    requiresBuild: true
    dev: true
    optional: true

  /esbuild-darwin-arm64@0.14.48:
    resolution: {integrity: sha512-bFjnNEXjhZT+IZ8RvRGNJthLWNHV5JkCtuOFOnjvo5pC0sk2/QVk0Qc06g2PV3J0TcU6kaPC3RN9yy9w2PSLEA==}
    engines: {node: '>=12'}
    cpu: [arm64]
    os: [darwin]
    requiresBuild: true
    dev: true
    optional: true

  /esbuild-freebsd-64@0.14.48:
    resolution: {integrity: sha512-1NOlwRxmOsnPcWOGTB10JKAkYSb2nue0oM1AfHWunW/mv3wERfJmnYlGzL3UAOIUXZqW8GeA2mv+QGwq7DToqA==}
    engines: {node: '>=12'}
    cpu: [x64]
    os: [freebsd]
    requiresBuild: true
    dev: true
    optional: true

  /esbuild-freebsd-arm64@0.14.48:
    resolution: {integrity: sha512-gXqKdO8wabVcYtluAbikDH2jhXp+Klq5oCD5qbVyUG6tFiGhrC9oczKq3vIrrtwcxDQqK6+HDYK8Zrd4bCA9Gw==}
    engines: {node: '>=12'}
    cpu: [arm64]
    os: [freebsd]
    requiresBuild: true
    dev: true
    optional: true

  /esbuild-linux-32@0.14.48:
    resolution: {integrity: sha512-ghGyDfS289z/LReZQUuuKq9KlTiTspxL8SITBFQFAFRA/IkIvDpnZnCAKTCjGXAmUqroMQfKJXMxyjJA69c/nQ==}
    engines: {node: '>=12'}
    cpu: [ia32]
    os: [linux]
    requiresBuild: true
    dev: true
    optional: true

  /esbuild-linux-64@0.14.48:
    resolution: {integrity: sha512-vni3p/gppLMVZLghI7oMqbOZdGmLbbKR23XFARKnszCIBpEMEDxOMNIKPmMItQrmH/iJrL1z8Jt2nynY0bE1ug==}
    engines: {node: '>=12'}
    cpu: [x64]
    os: [linux]
    requiresBuild: true
    dev: true
    optional: true

  /esbuild-linux-arm64@0.14.48:
    resolution: {integrity: sha512-3CFsOlpoxlKPRevEHq8aAntgYGYkE1N9yRYAcPyng/p4Wyx0tPR5SBYsxLKcgPB9mR8chHEhtWYz6EZ+H199Zw==}
    engines: {node: '>=12'}
    cpu: [arm64]
    os: [linux]
    requiresBuild: true
    dev: true
    optional: true

  /esbuild-linux-arm@0.14.48:
    resolution: {integrity: sha512-+VfSV7Akh1XUiDNXgqgY1cUP1i2vjI+BmlyXRfVz5AfV3jbpde8JTs5Q9sYgaoq5cWfuKfoZB/QkGOI+QcL1Tw==}
    engines: {node: '>=12'}
    cpu: [arm]
    os: [linux]
    requiresBuild: true
    dev: true
    optional: true

  /esbuild-linux-mips64le@0.14.48:
    resolution: {integrity: sha512-cs0uOiRlPp6ymknDnjajCgvDMSsLw5mST2UXh+ZIrXTj2Ifyf2aAP3Iw4DiqgnyYLV2O/v/yWBJx+WfmKEpNLA==}
    engines: {node: '>=12'}
    cpu: [mips64el]
    os: [linux]
    requiresBuild: true
    dev: true
    optional: true

  /esbuild-linux-ppc64le@0.14.48:
    resolution: {integrity: sha512-+2F0vJMkuI0Wie/wcSPDCqXvSFEELH7Jubxb7mpWrA/4NpT+/byjxDz0gG6R1WJoeDefcrMfpBx4GFNN1JQorQ==}
    engines: {node: '>=12'}
    cpu: [ppc64]
    os: [linux]
    requiresBuild: true
    dev: true
    optional: true

  /esbuild-linux-riscv64@0.14.48:
    resolution: {integrity: sha512-BmaK/GfEE+5F2/QDrIXteFGKnVHGxlnK9MjdVKMTfvtmudjY3k2t8NtlY4qemKSizc+QwyombGWTBDc76rxePA==}
    engines: {node: '>=12'}
    cpu: [riscv64]
    os: [linux]
    requiresBuild: true
    dev: true
    optional: true

  /esbuild-linux-s390x@0.14.48:
    resolution: {integrity: sha512-tndw/0B9jiCL+KWKo0TSMaUm5UWBLsfCKVdbfMlb3d5LeV9WbijZ8Ordia8SAYv38VSJWOEt6eDCdOx8LqkC4g==}
    engines: {node: '>=12'}
    cpu: [s390x]
    os: [linux]
    requiresBuild: true
    dev: true
    optional: true

  /esbuild-netbsd-64@0.14.48:
    resolution: {integrity: sha512-V9hgXfwf/T901Lr1wkOfoevtyNkrxmMcRHyticybBUHookznipMOHoF41Al68QBsqBxnITCEpjjd4yAos7z9Tw==}
    engines: {node: '>=12'}
    cpu: [x64]
    os: [netbsd]
    requiresBuild: true
    dev: true
    optional: true

  /esbuild-node-externals@1.5.0(esbuild@0.14.48):
    resolution: {integrity: sha512-9394Ne2t2Z243BWeNBRkXEYVMOVbQuzp7XSkASZTOQs0GSXDuno5aH5OmzEXc6GMuln5zJjpkZpgwUPW0uRKgw==}
    peerDependencies:
      esbuild: 0.12 - 0.15
    dependencies:
      esbuild: 0.14.48
      find-up: 5.0.0
      tslib: 2.3.1
    dev: true

  /esbuild-openbsd-64@0.14.48:
    resolution: {integrity: sha512-+IHf4JcbnnBl4T52egorXMatil/za0awqzg2Vy6FBgPcBpisDWT2sVz/tNdrK9kAqj+GZG/jZdrOkj7wsrNTKA==}
    engines: {node: '>=12'}
    cpu: [x64]
    os: [openbsd]
    requiresBuild: true
    dev: true
    optional: true

  /esbuild-plugin-copy@1.6.0(esbuild@0.14.48):
    resolution: {integrity: sha512-wN1paBCoE0yRBl9ZY3ZSD6SxGE4Yfr0Em7zh2yTbJv1JaHEIR3FYYN7HU6F+j/peSaGZJNSORSGxJ5QX1a1Sgg==}
    peerDependencies:
      esbuild: '>= 0.14.0'
    dependencies:
      chalk: 4.1.2
      esbuild: 0.14.48
      fs-extra: 10.1.0
      globby: 11.1.0
    dev: true

  /esbuild-sunos-64@0.14.48:
    resolution: {integrity: sha512-77m8bsr5wOpOWbGi9KSqDphcq6dFeJyun8TA+12JW/GAjyfTwVtOnN8DOt6DSPUfEV+ltVMNqtXUeTeMAxl5KA==}
    engines: {node: '>=12'}
    cpu: [x64]
    os: [sunos]
    requiresBuild: true
    dev: true
    optional: true

  /esbuild-windows-32@0.14.48:
    resolution: {integrity: sha512-EPgRuTPP8vK9maxpTGDe5lSoIBHGKO/AuxDncg5O3NkrPeLNdvvK8oywB0zGaAZXxYWfNNSHskvvDgmfVTguhg==}
    engines: {node: '>=12'}
    cpu: [ia32]
    os: [win32]
    requiresBuild: true
    dev: true
    optional: true

  /esbuild-windows-64@0.14.48:
    resolution: {integrity: sha512-YmpXjdT1q0b8ictSdGwH3M8VCoqPpK1/UArze3X199w6u8hUx3V8BhAi1WjbsfDYRBanVVtduAhh2sirImtAvA==}
    engines: {node: '>=12'}
    cpu: [x64]
    os: [win32]
    requiresBuild: true
    dev: true
    optional: true

  /esbuild-windows-arm64@0.14.48:
    resolution: {integrity: sha512-HHaOMCsCXp0rz5BT2crTka6MPWVno121NKApsGs/OIW5QC0ggC69YMGs1aJct9/9FSUF4A1xNE/cLvgB5svR4g==}
    engines: {node: '>=12'}
    cpu: [arm64]
    os: [win32]
    requiresBuild: true
    dev: true
    optional: true

  /esbuild@0.14.48:
    resolution: {integrity: sha512-w6N1Yn5MtqK2U1/WZTX9ZqUVb8IOLZkZ5AdHkT6x3cHDMVsYWC7WPdiLmx19w3i4Rwzy5LqsEMtVihG3e4rFzA==}
    engines: {node: '>=12'}
    hasBin: true
    requiresBuild: true
    optionalDependencies:
      esbuild-android-64: 0.14.48
      esbuild-android-arm64: 0.14.48
      esbuild-darwin-64: 0.14.48
      esbuild-darwin-arm64: 0.14.48
      esbuild-freebsd-64: 0.14.48
      esbuild-freebsd-arm64: 0.14.48
      esbuild-linux-32: 0.14.48
      esbuild-linux-64: 0.14.48
      esbuild-linux-arm: 0.14.48
      esbuild-linux-arm64: 0.14.48
      esbuild-linux-mips64le: 0.14.48
      esbuild-linux-ppc64le: 0.14.48
      esbuild-linux-riscv64: 0.14.48
      esbuild-linux-s390x: 0.14.48
      esbuild-netbsd-64: 0.14.48
      esbuild-openbsd-64: 0.14.48
      esbuild-sunos-64: 0.14.48
      esbuild-windows-32: 0.14.48
      esbuild-windows-64: 0.14.48
      esbuild-windows-arm64: 0.14.48
    dev: true

  /escalade@3.1.1:
    resolution: {integrity: sha512-k0er2gUkLf8O0zKJiAhmkTnJlTvINGv7ygDNPbeIsX/TJjGJZHuh9B2UxbsaEkmlEo9MfhrSzmhIlhRlI2GXnw==}
    engines: {node: '>=6'}
    dev: true

  /escape-html@1.0.3:
    resolution: {integrity: sha512-NiSupZ4OeuGwr68lGIeym/ksIZMJodUGOSCZ/FSnTxcrekbvqrgdUxlJOMpijaKZVjAJrWrGs/6Jy8OMuyj9ow==}

  /escape-string-regexp@1.0.5:
    resolution: {integrity: sha512-vbRorB5FUQWvla16U8R/qgaFIya2qGzwDrNmCZuYKrbdSUMG6I1ZCGQRefkRVhuOkIGVne7BQ35DSfo1qvJqFg==}
    engines: {node: '>=0.8.0'}
    dev: true

  /escape-string-regexp@2.0.0:
    resolution: {integrity: sha512-UpzcLCXolUWcNu5HtVMHYdXJjArjsF9C0aNnquZYY4uW/Vu0miy5YoWvbV345HauVvcAUnpRuhMMcqTcGOY2+w==}
    engines: {node: '>=8'}
    dev: true

  /escape-string-regexp@4.0.0:
    resolution: {integrity: sha512-TtpcNJ3XAzx3Gq8sWRzJaVajRs0uVxA2YAkdb1jm2YkPz4G6egUFAyA3n5vtEIZefPk5Wa4UXbKuS5fKkJWdgA==}
    engines: {node: '>=10'}
    dev: true

  /eslint-config-prettier@8.5.0(eslint@8.24.0):
    resolution: {integrity: sha512-obmWKLUNCnhtQRKc+tmnYuQl0pFU1ibYJQ5BGhTVB08bHe9wC8qUeG7c08dj9XX+AuPj1YSGSQIHl1pnDHZR0Q==}
    hasBin: true
    peerDependencies:
      eslint: '>=7.0.0'
    dependencies:
      eslint: 8.24.0
    dev: true

  /eslint-plugin-prettier@4.2.1(eslint-config-prettier@8.5.0)(eslint@8.24.0)(prettier@2.7.1):
    resolution: {integrity: sha512-f/0rXLXUt0oFYs8ra4w49wYZBG5GKZpAYsJSm6rnYL5uVDjd+zowwMwVZHnAjf4edNrKpCDYfXDgmRE/Ak7QyQ==}
    engines: {node: '>=12.0.0'}
    peerDependencies:
      eslint: '>=7.28.0'
      eslint-config-prettier: '*'
      prettier: '>=2.0.0'
    peerDependenciesMeta:
      eslint-config-prettier:
        optional: true
    dependencies:
      eslint: 8.24.0
      eslint-config-prettier: 8.5.0(eslint@8.24.0)
      prettier: 2.7.1
      prettier-linter-helpers: 1.0.0
    dev: true

  /eslint-scope@5.1.1:
    resolution: {integrity: sha512-2NxwbF/hZ0KpepYN0cNbo+FN6XoK7GaHlQhgx/hIZl6Va0bF45RQOOwhLIy8lQDbuCiadSLCBnH2CFYquit5bw==}
    engines: {node: '>=8.0.0'}
    dependencies:
      esrecurse: 4.3.0
      estraverse: 4.3.0
    dev: true

  /eslint-scope@7.2.2:
    resolution: {integrity: sha512-dOt21O7lTMhDM+X9mB4GX+DZrZtCUJPL/wlcTqxyrx5IvO0IYtILdtrQGQp+8n5S0gwSVmOf9NQrjMOgfQZlIg==}
    engines: {node: ^12.22.0 || ^14.17.0 || >=16.0.0}
    dependencies:
      esrecurse: 4.3.0
      estraverse: 5.3.0
    dev: true

  /eslint-utils@3.0.0(eslint@8.24.0):
    resolution: {integrity: sha512-uuQC43IGctw68pJA1RgbQS8/NP7rch6Cwd4j3ZBtgo4/8Flj4eGE7ZYSZRN3iq5pVUv6GPdW5Z1RFleo84uLDA==}
    engines: {node: ^10.0.0 || ^12.0.0 || >= 14.0.0}
    peerDependencies:
      eslint: '>=5'
    dependencies:
      eslint: 8.24.0
      eslint-visitor-keys: 2.1.0
    dev: true

  /eslint-visitor-keys@1.3.0:
    resolution: {integrity: sha512-6J72N8UNa462wa/KFODt/PJ3IU60SDpC3QXC1Hjc1BXXpfL2C9R5+AU7jhe0F6GREqVMh4Juu+NY7xn+6dipUQ==}
    engines: {node: '>=4'}
    dev: true

  /eslint-visitor-keys@2.1.0:
    resolution: {integrity: sha512-0rSmRBzXgDzIsD6mGdJgevzgezI534Cer5L/vyMX0kHzT/jiB43jRhd9YUlMGYLQy2zprNmoT8qasCGtY+QaKw==}
    engines: {node: '>=10'}
    dev: true

  /eslint-visitor-keys@3.4.3:
    resolution: {integrity: sha512-wpc+LXeiyiisxPlEkUzU6svyS1frIO3Mgxj1fdy7Pm8Ygzguax2N3Fa/D/ag1WqbOprdI+uY6wMUl8/a2G+iag==}
    engines: {node: ^12.22.0 || ^14.17.0 || >=16.0.0}
    dev: true

  /eslint@8.24.0:
    resolution: {integrity: sha512-dWFaPhGhTAiPcCgm3f6LI2MBWbogMnTJzFBbhXVRQDJPkr9pGZvVjlVfXd+vyDcWPA2Ic9L2AXPIQM0+vk/cSQ==}
    engines: {node: ^12.22.0 || ^14.17.0 || >=16.0.0}
    hasBin: true
    dependencies:
      '@eslint/eslintrc': 1.4.1
      '@humanwhocodes/config-array': 0.10.7
      '@humanwhocodes/gitignore-to-minimatch': 1.0.2
      '@humanwhocodes/module-importer': 1.0.1
      ajv: 6.12.6
      chalk: 4.1.2
      cross-spawn: 7.0.3
      debug: 4.3.4
      doctrine: 3.0.0
      escape-string-regexp: 4.0.0
      eslint-scope: 7.2.2
      eslint-utils: 3.0.0(eslint@8.24.0)
      eslint-visitor-keys: 3.4.3
      espree: 9.6.1
      esquery: 1.5.0
      esutils: 2.0.3
      fast-deep-equal: 3.1.3
      file-entry-cache: 6.0.1
      find-up: 5.0.0
      glob-parent: 6.0.2
      globals: 13.21.0
      globby: 11.1.0
      grapheme-splitter: 1.0.4
      ignore: 5.2.4
      import-fresh: 3.3.0
      imurmurhash: 0.1.4
      is-glob: 4.0.3
      js-sdsl: 4.4.2
      js-yaml: 4.1.0
      json-stable-stringify-without-jsonify: 1.0.1
      levn: 0.4.1
      lodash.merge: 4.6.2
      minimatch: 3.1.2
      natural-compare: 1.4.0
      optionator: 0.9.3
      regexpp: 3.2.0
      strip-ansi: 6.0.1
      strip-json-comments: 3.1.1
      text-table: 0.2.0
    transitivePeerDependencies:
      - supports-color
    dev: true

  /espree@9.6.1:
    resolution: {integrity: sha512-oruZaFkjorTpF32kDSI5/75ViwGeZginGGy2NoOSg3Q9bnwlnmDm4HLnkl0RE3n+njDXR037aY1+x58Z/zFdwQ==}
    engines: {node: ^12.22.0 || ^14.17.0 || >=16.0.0}
    dependencies:
      acorn: 8.10.0
      acorn-jsx: 5.3.2(acorn@8.10.0)
      eslint-visitor-keys: 3.4.3
    dev: true

  /esprima@4.0.1:
    resolution: {integrity: sha512-eGuFFw7Upda+g4p+QHvnW0RyTX/SVeJBDM/gCtMARO0cLuT2HcEKnTPvhjV6aGeqrCB/sbNop0Kszm0jsaWU4A==}
    engines: {node: '>=4'}
    hasBin: true
    dev: true

  /esquery@1.5.0:
    resolution: {integrity: sha512-YQLXUplAwJgCydQ78IMJywZCceoqk1oH01OERdSAJc/7U2AylwjhSCLDEtqwg811idIS/9fIU5GjG73IgjKMVg==}
    engines: {node: '>=0.10'}
    dependencies:
      estraverse: 5.3.0
    dev: true

  /esrecurse@4.3.0:
    resolution: {integrity: sha512-KmfKL3b6G+RXvP8N1vr3Tq1kL/oCFgn2NYXEtqP8/L3pKapUA4G8cFVaoF3SU323CD4XypR/ffioHmkti6/Tag==}
    engines: {node: '>=4.0'}
    dependencies:
      estraverse: 5.3.0
    dev: true

  /estraverse@4.3.0:
    resolution: {integrity: sha512-39nnKffWz8xN1BU/2c79n9nB9HDzo0niYUqx6xyqUnyoAnQyyWpOTdZEeiCch8BBu515t4wp9ZmgVfVhn9EBpw==}
    engines: {node: '>=4.0'}
    dev: true

  /estraverse@5.3.0:
    resolution: {integrity: sha512-MMdARuVEQziNTeJD8DgMqmhwR11BRQ/cBP+pLtYdSTnf3MIO8fFeiINEbX36ZdNlfU/7A9f3gUw49B3oQsvwBA==}
    engines: {node: '>=4.0'}
    dev: true

  /esutils@2.0.3:
    resolution: {integrity: sha512-kVscqXk4OCp68SZ0dkgEKVi6/8ij300KBWTJq32P/dYeWTSwK41WyTxalN1eRmA5Z9UU/LX9D7FWSmV9SAYx6g==}
    engines: {node: '>=0.10.0'}
    dev: true

  /etag@1.8.1:
    resolution: {integrity: sha512-aIL5Fx7mawVa300al2BnEE4iNvo1qETxLrPI/o05L7z6go7fCw1J6EQmbK4FmJ2AS7kgVF/KEZWufBfdClMcPg==}
    engines: {node: '>= 0.6'}

  /event-target-shim@5.0.1:
    resolution: {integrity: sha512-i/2XbnSz/uxRCU6+NdVJgKWDTM427+MqYbkQzD321DuCQJUqOuJKIA0IM2+W2xtYHdKOmZ4dR6fExsd4SXL+WQ==}
    engines: {node: '>=6'}

  /eventemitter3@4.0.7:
    resolution: {integrity: sha512-8guHBZCwKnFhYdHr2ysuRWErTwhoN2X8XELRlrRwpmfeY2jjuUN4taQMsULKUVo1K4DvZl+0pgfyoysHxvmvEw==}
    dev: false

  /events@3.3.0:
    resolution: {integrity: sha512-mQw+2fkQbALzQ7V0MY0IqdnXNOeTtP4r0lN9z7AAawCXgqea7bDii20AYrIBrFd/Hx0M2Ocz6S111CaFkUcb0Q==}
    engines: {node: '>=0.8.x'}

  /execa@5.1.1:
    resolution: {integrity: sha512-8uSpZZocAZRBAPIEINJj3Lo9HyGitllczc27Eh5YYojjMFMn8yHMDMaUHE2Jqfq05D/wucwI4JGURyXt1vchyg==}
    engines: {node: '>=10'}
    dependencies:
      cross-spawn: 7.0.3
      get-stream: 6.0.1
      human-signals: 2.1.0
      is-stream: 2.0.1
      merge-stream: 2.0.0
      npm-run-path: 4.0.1
      onetime: 5.1.2
      signal-exit: 3.0.7
      strip-final-newline: 2.0.0
    dev: true

  /exit@0.1.2:
    resolution: {integrity: sha512-Zk/eNKV2zbjpKzrsQ+n1G6poVbErQxJ0LBOJXaKZ1EViLzH+hrLu9cdXI4zw9dBQJslwBEpbQ2P1oS7nDxs6jQ==}
    engines: {node: '>= 0.8.0'}
    dev: true

  /expand-template@2.0.3:
    resolution: {integrity: sha512-XYfuKMvj4O35f/pOXLObndIRvyQ+/+6AhODh+OKWj9S9498pHHn/IMszH+gt0fBCRWMNfk1ZSp5x3AifmnI2vg==}
    engines: {node: '>=6'}
    dev: false

  /expect@28.1.3:
    resolution: {integrity: sha512-eEh0xn8HlsuOBxFgIss+2mX85VAS4Qy3OSkjV7rlBWljtA4oWH37glVGyOZSZvErDT/yBywZdPGwCXuTvSG85g==}
    engines: {node: ^12.13.0 || ^14.15.0 || ^16.10.0 || >=17.0.0}
    dependencies:
      '@jest/expect-utils': 28.1.3
      jest-get-type: 28.0.2
      jest-matcher-utils: 28.1.3
      jest-message-util: 28.1.3
      jest-util: 28.1.3
    dev: true

  /express-async-errors@3.1.1(express@4.18.2):
    resolution: {integrity: sha512-h6aK1da4tpqWSbyCa3FxB/V6Ehd4EEB15zyQq9qe75OZBp0krinNKuH4rAY+S/U/2I36vdLAUFSjQJ+TFmODng==}
    peerDependencies:
      express: ^4.16.2
    dependencies:
      express: 4.18.2

  /express@4.18.2:
    resolution: {integrity: sha512-5/PsL6iGPdfQ/lKM1UuielYgv3BUoJfz1aUwU9vHZ+J7gyvwdQXFEBIEIaxeGf0GIcreATNyBExtalisDbuMqQ==}
    engines: {node: '>= 0.10.0'}
    dependencies:
      accepts: 1.3.8
      array-flatten: 1.1.1
      body-parser: 1.20.1
      content-disposition: 0.5.4
      content-type: 1.0.5
      cookie: 0.5.0
      cookie-signature: 1.0.6
      debug: 2.6.9
      depd: 2.0.0
      encodeurl: 1.0.2
      escape-html: 1.0.3
      etag: 1.8.1
      finalhandler: 1.2.0
      fresh: 0.5.2
      http-errors: 2.0.0
      merge-descriptors: 1.0.1
      methods: 1.1.2
      on-finished: 2.4.1
      parseurl: 1.3.3
      path-to-regexp: 0.1.7
      proxy-addr: 2.0.7
      qs: 6.11.0
      range-parser: 1.2.1
      safe-buffer: 5.2.1
      send: 0.18.0
      serve-static: 1.15.0
      setprototypeof: 1.2.0
      statuses: 2.0.1
      type-is: 1.6.18
      utils-merge: 1.0.1
      vary: 1.1.2
    transitivePeerDependencies:
      - supports-color

  /extendable-error@0.1.7:
    resolution: {integrity: sha512-UOiS2in6/Q0FK0R0q6UY9vYpQ21mr/Qn1KOnte7vsACuNJf514WvCCUHSRCPcgjPT2bAhNIJdlE6bVap1GKmeg==}
    dev: true

  /external-editor@3.1.0:
    resolution: {integrity: sha512-hMQ4CX1p1izmuLYyZqLMO/qGNw10wSv9QDCPfzXfyFrOaCSSoRfqE1Kf1s5an66J5JZC62NewG+mK49jOCtQew==}
    engines: {node: '>=4'}
    dependencies:
      chardet: 0.7.0
      iconv-lite: 0.4.24
      tmp: 0.0.33
    dev: true

  /fast-copy@2.1.7:
    resolution: {integrity: sha512-ozrGwyuCTAy7YgFCua8rmqmytECYk/JYAMXcswOcm0qvGoE3tPb7ivBeIHTOK2DiapBhDZgacIhzhQIKU5TCfA==}
    dev: true

  /fast-deep-equal@3.1.3:
    resolution: {integrity: sha512-f3qQ9oQy9j2AhBe/H9VC91wLmKBCCU/gDOnKNAYG5hswO7BLKj09Hc5HYNz9cGI++xlpDCIgDaitVs03ATR84Q==}

  /fast-diff@1.3.0:
    resolution: {integrity: sha512-VxPP4NqbUjj6MaAOafWeUn2cXWLcCtljklUtZf0Ind4XQ+QPtmA0b18zZy0jIQx+ExRVCR/ZQpBmik5lXshNsw==}
    dev: true

  /fast-glob@3.3.1:
    resolution: {integrity: sha512-kNFPyjhh5cKjrUltxs+wFx+ZkbRaxxmZ+X0ZU31SOsxCEtP9VPgtq2teZw1DebupL5GmDaNQ6yKMMVcM41iqDg==}
    engines: {node: '>=8.6.0'}
    dependencies:
      '@nodelib/fs.stat': 2.0.5
      '@nodelib/fs.walk': 1.2.8
      glob-parent: 5.1.2
      merge2: 1.4.1
      micromatch: 4.0.5

  /fast-json-stable-stringify@2.1.0:
    resolution: {integrity: sha512-lhd/wF+Lk98HZoTCtlVraHtfh5XYijIjalXck7saUtuanSDyLMxnHhSXEDJqHxD7msR8D0uCmqlkwjCV8xvwHw==}
    dev: true

  /fast-json-stringify@5.8.0:
    resolution: {integrity: sha512-VVwK8CFMSALIvt14U8AvrSzQAwN/0vaVRiFFUVlpnXSnDGrSkOAO5MtzyN8oQNjLd5AqTW5OZRgyjoNuAuR3jQ==}
    dependencies:
      '@fastify/deepmerge': 1.3.0
      ajv: 8.12.0
      ajv-formats: 2.1.1(ajv@8.12.0)
      fast-deep-equal: 3.1.3
      fast-uri: 2.2.0
      rfdc: 1.3.0

  /fast-levenshtein@2.0.6:
    resolution: {integrity: sha512-DCXu6Ifhqcks7TZKY3Hxp3y6qphY5SJZmrWMDrKcERSOXWQdMhU9Ig/PYrzyw/ul9jOIyh0N4M0tbC5hodg8dw==}
    dev: true

  /fast-printf@1.6.9:
    resolution: {integrity: sha512-FChq8hbz65WMj4rstcQsFB0O7Cy++nmbNfLYnD9cYv2cRn8EG6k/MGn9kO/tjO66t09DLDugj3yL+V2o6Qftrg==}
    engines: {node: '>=10.0'}
    dependencies:
      boolean: 3.2.0

  /fast-redact@3.3.0:
    resolution: {integrity: sha512-6T5V1QK1u4oF+ATxs1lWUmlEk6P2T9HqJG3e2DnHOdVgZy2rFJBoEnrIedcTXlkAHU/zKC+7KETJ+KGGKwxgMQ==}
    engines: {node: '>=6'}

  /fast-safe-stringify@2.1.1:
    resolution: {integrity: sha512-W+KJc2dmILlPplD/H4K9l9LcAHAfPtP6BY84uVLXQ6Evcz9Lcg33Y2z1IVblT6xdY54PXYVHEv+0Wpq8Io6zkA==}
    dev: true

  /fast-uri@2.2.0:
    resolution: {integrity: sha512-cIusKBIt/R/oI6z/1nyfe2FvGKVTohVRfvkOhvx0nCEW+xf5NoCXjAHcWp93uOUBchzYcsvPlrapAdX1uW+YGg==}

  /fast-url-parser@1.1.3:
    resolution: {integrity: sha512-5jOCVXADYNuRkKFzNJ0dCCewsZiYo0dz8QNYljkOpFC6r2U4OBmKtvm/Tsuh4w1YYdDqDb31a8TVhBJ2OJKdqQ==}
    dependencies:
      punycode: 1.4.1
    dev: false

  /fast-xml-parser@4.0.11:
    resolution: {integrity: sha512-4aUg3aNRR/WjQAcpceODG1C3x3lFANXRo8+1biqfieHmg9pyMt7qB4lQV/Ta6sJCTbA5vfD8fnA8S54JATiFUA==}
    hasBin: true
    dependencies:
      strnum: 1.0.5
    dev: false

  /fastq@1.15.0:
    resolution: {integrity: sha512-wBrocU2LCXXa+lWBt8RoIRD89Fi8OdABODa/kEnyeyjS5aZO5/GNvI5sEINADqP/h8M29UHTHUb53sUu5Ihqdw==}
    dependencies:
      reusify: 1.0.4

  /fb-watchman@2.0.2:
    resolution: {integrity: sha512-p5161BqbuCaSnB8jIbzQHOlpgsPmK5rJVDfDKO91Axs5NC1uu3HRQm6wt9cd9/+GtQQIO53JdGXXoyDpTAsgYA==}
    dependencies:
      bser: 2.1.1
    dev: true

  /file-entry-cache@6.0.1:
    resolution: {integrity: sha512-7Gps/XWymbLk2QLYK4NzpMOrYjMhdIxXuIvy2QBsLE6ljuodKvdkWs/cpyJJ3CVIVpH0Oi1Hvg1ovbMzLdFBBg==}
    engines: {node: ^10.12.0 || >=12.0.0}
    dependencies:
      flat-cache: 3.0.4
    dev: true

  /file-type@16.5.4:
    resolution: {integrity: sha512-/yFHK0aGjFEgDJjEKP0pWCplsPFPhwyfwevf/pVxiN0tmE4L9LmwWxWukdJSHdoCli4VgQLehjJtwQBnqmsKcw==}
    engines: {node: '>=10'}
    dependencies:
      readable-web-to-node-stream: 3.0.2
      strtok3: 6.3.0
      token-types: 4.2.1
    dev: false

  /file-uri-to-path@1.0.0:
    resolution: {integrity: sha512-0Zt+s3L7Vf1biwWZ29aARiVYLx7iMGnEUl9x33fbB/j3jR81u/O2LbqK+Bm1CDSNDKVtJ/YjwY7TUd5SkeLQLw==}
    dev: false

  /fill-range@7.0.1:
    resolution: {integrity: sha512-qOo9F+dMUmC2Lcb4BbVvnKJxTPjCm+RRpe4gDuGrzkL7mEVl/djYSu2OdQ2Pa302N4oqkSg9ir6jaLWJ2USVpQ==}
    engines: {node: '>=8'}
    dependencies:
      to-regex-range: 5.0.1

  /finalhandler@1.2.0:
    resolution: {integrity: sha512-5uXcUVftlQMFnWC9qu/svkWv3GTd2PfUhK/3PLkYNAe7FbqJMt3515HaxE6eRL74GdsriiwujiawdaB1BpEISg==}
    engines: {node: '>= 0.8'}
    dependencies:
      debug: 2.6.9
      encodeurl: 1.0.2
      escape-html: 1.0.3
      on-finished: 2.4.1
      parseurl: 1.3.3
      statuses: 2.0.1
      unpipe: 1.0.0
    transitivePeerDependencies:
      - supports-color

  /find-up@4.1.0:
    resolution: {integrity: sha512-PpOwAdQ/YlXQ2vj8a3h8IipDuYRi3wceVQQGYWxNINccq40Anw7BlsEXCMbt1Zt+OLA6Fq9suIpIWD0OsnISlw==}
    engines: {node: '>=8'}
    dependencies:
      locate-path: 5.0.0
      path-exists: 4.0.0
    dev: true

  /find-up@5.0.0:
    resolution: {integrity: sha512-78/PXT1wlLLDgTzDs7sjq9hzz0vXD+zn+7wypEe4fXQxCmdmqfGsEPQxmiCSQI3ajFV91bVSsvNtrJRiW6nGng==}
    engines: {node: '>=10'}
    dependencies:
      locate-path: 6.0.0
      path-exists: 4.0.0
    dev: true

  /find-yarn-workspace-root2@1.2.16:
    resolution: {integrity: sha512-hr6hb1w8ePMpPVUK39S4RlwJzi+xPLuVuG8XlwXU3KD5Yn3qgBWVfy3AzNlDhWvE1EORCE65/Qm26rFQt3VLVA==}
    dependencies:
      micromatch: 4.0.5
      pkg-dir: 4.2.0
    dev: true

  /findit2@2.2.3:
    resolution: {integrity: sha512-lg/Moejf4qXovVutL0Lz4IsaPoNYMuxt4PA0nGqFxnJ1CTTGGlEO2wKgoDpwknhvZ8k4Q2F+eesgkLbG2Mxfog==}
    engines: {node: '>=0.8.22'}
    dev: false

  /flat-cache@3.0.4:
    resolution: {integrity: sha512-dm9s5Pw7Jc0GvMYbshN6zchCA9RgQlzzEZX3vylR9IqFfS8XciblUXOKfW6SiuJ0e13eDYZoZV5wdrev7P3Nwg==}
    engines: {node: ^10.12.0 || >=12.0.0}
    dependencies:
      flatted: 3.2.7
      rimraf: 3.0.2
    dev: true

  /flatted@3.2.7:
    resolution: {integrity: sha512-5nqDSxl8nn5BSNxyR3n4I6eDmbolI6WT+QqR547RwxQapgjQBmtktdP+HTBb/a/zLsbzERTONyUB5pefh5TtjQ==}
    dev: true

  /follow-redirects@1.15.2:
    resolution: {integrity: sha512-VQLG33o04KaQ8uYi2tVNbdrWp1QWxNNea+nmIB4EVM28v0hmP17z7aG1+wAkNzVq4KeXTq3221ye5qTJP91JwA==}
    engines: {node: '>=4.0'}
    peerDependencies:
      debug: '*'
    peerDependenciesMeta:
      debug:
        optional: true

  /form-data@4.0.0:
    resolution: {integrity: sha512-ETEklSGi5t0QMZuiXoA/Q6vcnxcLQP5vdugSpuAyi6SVGi2clPPp+xgEhuMaHC+zGgn31Kd235W35f7Hykkaww==}
    engines: {node: '>= 6'}
    dependencies:
      asynckit: 0.4.0
      combined-stream: 1.0.8
      mime-types: 2.1.35

  /forwarded@0.2.0:
    resolution: {integrity: sha512-buRG0fpBtRHSTCOASe6hD258tEubFoRLb4ZNA6NxMVHNw2gOcwHo9wyablzMzOA5z9xA9L1KNjk/Nt6MT9aYow==}
    engines: {node: '>= 0.6'}

  /fresh@0.5.2:
    resolution: {integrity: sha512-zJ2mQYM18rEFOudeV4GShTGIQ7RbzA7ozbU9I/XBpm7kqgMywgmylMwXHxZJmkVoYkna9d2pVXVXPdYTP9ej8Q==}
    engines: {node: '>= 0.6'}

  /fs-constants@1.0.0:
    resolution: {integrity: sha512-y6OAwoSIf7FyjMIv94u+b5rdheZEjzR63GTyZJm5qh4Bi+2YgwLCcI/fPFZkL5PSixOt6ZNKm+w+Hfp/Bciwow==}
    dev: false

  /fs-extra@10.1.0:
    resolution: {integrity: sha512-oRXApq54ETRj4eMiFzGnHWGy+zo5raudjuxN0b8H7s/RU2oW0Wvsx9O0ACRN/kRq9E8Vu/ReskGB5o3ji+FzHQ==}
    engines: {node: '>=12'}
    dependencies:
      graceful-fs: 4.2.11
      jsonfile: 6.1.0
      universalify: 2.0.0
    dev: true

  /fs-extra@7.0.1:
    resolution: {integrity: sha512-YJDaCJZEnBmcbw13fvdAM9AwNOJwOzrE4pqMqBq5nFiEqXUqHwlK4B+3pUw6JNvfSPtX05xFHtYy/1ni01eGCw==}
    engines: {node: '>=6 <7 || >=8'}
    dependencies:
      graceful-fs: 4.2.11
      jsonfile: 4.0.0
      universalify: 0.1.2
    dev: true

  /fs-extra@8.1.0:
    resolution: {integrity: sha512-yhlQgA6mnOJUKOsRUFsgJdQCvkKhcz8tlZG5HBQfReYZy46OwLcY+Zia0mtdHsOo9y/hP+CxMN0TU9QxoOtG4g==}
    engines: {node: '>=6 <7 || >=8'}
    dependencies:
      graceful-fs: 4.2.11
      jsonfile: 4.0.0
      universalify: 0.1.2
    dev: true

  /fs-minipass@2.1.0:
    resolution: {integrity: sha512-V/JgOLFCS+R6Vcq0slCuaeWEdNC3ouDlJMNIsacH2VtALiu9mV4LPrHc5cDl8k5aw6J8jwgWWpiTo5RYhmIzvg==}
    engines: {node: '>= 8'}
    dependencies:
      minipass: 3.3.6
    dev: true

  /fs.realpath@1.0.0:
    resolution: {integrity: sha512-OO0pH2lK6a0hZnAdau5ItzHPI6pUlvI7jMVnxUQRtw4owF2wk8lOSabtGDCTP4Ggrg2MbGnWO9X8K1t4+fGMDw==}
    dev: true

  /fsevents@2.3.3:
    resolution: {integrity: sha512-5xoDfX+fL7faATnagmWPpbFtwh/R77WmMMqqHGS65C3vvB0YHrgF+B1YmZ3441tMj5n63k0212XNoJwzlhffQw==}
    engines: {node: ^8.16.0 || ^10.6.0 || >=11.0.0}
    os: [darwin]
    requiresBuild: true
    dev: true
    optional: true

  /function-bind@1.1.1:
    resolution: {integrity: sha512-yIovAzMX49sF8Yl58fSCWJ5svSLuaibPxXQJFLmBObTuCr0Mf1KiPopGM9NiFjiYBCbfaa2Fh6breQ6ANVTI0A==}

  /gauge@4.0.4:
    resolution: {integrity: sha512-f9m+BEN5jkg6a0fZjleidjN51VE1X+mPFQ2DJ0uv1V39oCLCbsGe6yjbBnp7eK7z/+GAon99a3nHuqbuuthyPg==}
    engines: {node: ^12.13.0 || ^14.15.0 || >=16.0.0}
    dependencies:
      aproba: 2.0.0
      color-support: 1.1.3
      console-control-strings: 1.1.0
      has-unicode: 2.0.1
      signal-exit: 3.0.7
      string-width: 4.2.3
      strip-ansi: 6.0.1
      wide-align: 1.1.5
    dev: true

  /gensync@1.0.0-beta.2:
    resolution: {integrity: sha512-3hN7NaskYvMDLQY55gnW3NQ+mesEAepTqlg+VEbj7zzqEMBVNhzcGYYeqFo/TlYz6eQiFcp1HcsCZO+nGgS8zg==}
    engines: {node: '>=6.9.0'}
    dev: true

  /get-caller-file@2.0.5:
    resolution: {integrity: sha512-DyFP3BM/3YHTQOCUL/w0OZHR0lpKeGrxotcHWcqNEdnltqFwXVfhEBQ94eIo34AfQpo0rGki4cyIiftY06h2Fg==}
    engines: {node: 6.* || 8.* || >= 10.*}

  /get-intrinsic@1.2.1:
    resolution: {integrity: sha512-2DcsyfABl+gVHEfCOaTrWgyt+tb6MSEGmKq+kI5HwLbIYgjgmMcV8KQ41uaKz1xxUcn9tJtgFbQUEVcEbd0FYw==}
    dependencies:
      function-bind: 1.1.1
      has: 1.0.3
      has-proto: 1.0.1
      has-symbols: 1.0.3

  /get-package-type@0.1.0:
    resolution: {integrity: sha512-pjzuKtY64GYfWizNAJ0fr9VqttZkNiK2iS430LtIHzjBEr6bX8Am2zm4sW4Ro5wjWW5cAlRL1qAMTcXbjNAO2Q==}
    engines: {node: '>=8.0.0'}
    dev: true

  /get-port@6.1.2:
    resolution: {integrity: sha512-BrGGraKm2uPqurfGVj/z97/zv8dPleC6x9JBNRTrDNtCkkRF4rPwrQXFgL7+I+q8QSdU4ntLQX2D7KIxSy8nGw==}
    engines: {node: ^12.20.0 || ^14.13.1 || >=16.0.0}

  /get-stream@6.0.1:
    resolution: {integrity: sha512-ts6Wi+2j3jQjqi70w5AlN8DFnkSwC+MqmxEzdEALB2qXZYV3X/b1CTfgPLGJNMeAWxdPfU8FO1ms3NUfaHCPYg==}
    engines: {node: '>=10'}
    dev: true

  /github-from-package@0.0.0:
    resolution: {integrity: sha512-SyHy3T1v2NUXn29OsWdxmK6RwHD+vkj3v8en8AOBZ1wBQ/hCAQ5bAQTD02kW4W9tUp/3Qh6J8r9EvntiyCmOOw==}
    dev: false

  /glob-parent@5.1.2:
    resolution: {integrity: sha512-AOIgSQCepiJYwP3ARnGx+5VnTu2HBYdzbGP45eLw1vr3zB3vZLeyed1sC9hnbcOc9/SrMyM5RPQrkGz4aS9Zow==}
    engines: {node: '>= 6'}
    dependencies:
      is-glob: 4.0.3

  /glob-parent@6.0.2:
    resolution: {integrity: sha512-XxwI8EOhVQgWp6iDL+3b0r86f4d6AX6zSU55HfB4ydCEuXLXc5FcYeOu+nnGftS4TEju/11rt4KJPTMgbfmv4A==}
    engines: {node: '>=10.13.0'}
    dependencies:
      is-glob: 4.0.3
    dev: true

  /glob@7.2.3:
    resolution: {integrity: sha512-nFR0zLpU2YCaRxwoCJvL6UvCH2JFyFVIvwTLsIf21AuHlMskA1hhTdk+LlYJtOlYt9v6dvszD2BGRqBL+iQK9Q==}
    dependencies:
      fs.realpath: 1.0.0
      inflight: 1.0.6
      inherits: 2.0.4
      minimatch: 3.1.2
      once: 1.4.0
      path-is-absolute: 1.0.1
    dev: true

  /glob@8.1.0:
    resolution: {integrity: sha512-r8hpEjiQEYlF2QU0df3dS+nxxSIreXQS1qRhMJM0Q5NDdR386C7jb7Hwwod8Fgiuex+k0GFjgft18yvxm5XoCQ==}
    engines: {node: '>=12'}
    dependencies:
      fs.realpath: 1.0.0
      inflight: 1.0.6
      inherits: 2.0.4
      minimatch: 5.1.6
      once: 1.4.0
    dev: true

  /globals@11.12.0:
    resolution: {integrity: sha512-WOBp/EEGUiIsJSp7wcv/y6MO+lV9UoncWqxuFfm8eBwzWNgyfBd6Gz+IeKQ9jCmyhoH99g15M3T+QaVHFjizVA==}
    engines: {node: '>=4'}
    dev: true

  /globals@13.21.0:
    resolution: {integrity: sha512-ybyme3s4yy/t/3s35bewwXKOf7cvzfreG2lH0lZl0JB7I4GxRP2ghxOK/Nb9EkRXdbBXZLfq/p/0W2JUONB/Gg==}
    engines: {node: '>=8'}
    dependencies:
      type-fest: 0.20.2
    dev: true

  /globalthis@1.0.3:
    resolution: {integrity: sha512-sFdI5LyBiNTHjRd7cGPWapiHWMOXKyuBNX/cWJ3NfzrZQVa8GI/8cofCl74AOVqq9W5kNmguTIzJ/1s2gyI9wA==}
    engines: {node: '>= 0.4'}
    dependencies:
      define-properties: 1.2.0

  /globby@11.1.0:
    resolution: {integrity: sha512-jhIXaOzy1sb8IyocaruWSn1TjmnBVs8Ayhcy83rmxNJ8q2uWKCAj3CnJY+KpGSXCueAPc0i05kVvVKtP1t9S3g==}
    engines: {node: '>=10'}
    dependencies:
      array-union: 2.1.0
      dir-glob: 3.0.1
      fast-glob: 3.3.1
      ignore: 5.2.4
      merge2: 1.4.1
      slash: 3.0.0
    dev: true

  /graceful-fs@4.2.11:
    resolution: {integrity: sha512-RbJ5/jmFcNNCcDV5o9eTnBLJ/HszWV0P73bc+Ff4nS/rJj+YaS6IGyiOL0VoBYX+l1Wrl3k63h/KrH+nhJ0XvQ==}
    dev: true

  /grapheme-splitter@1.0.4:
    resolution: {integrity: sha512-bzh50DW9kTPM00T8y4o8vQg89Di9oLJVLW/KaOGIXJWP/iqCN6WKYkbNOF04vFLJhwcpYUh9ydh/+5vpOqV4YQ==}
    dev: true

  /graphemer@1.4.0:
    resolution: {integrity: sha512-EtKwoO6kxCL9WO5xipiHTZlSzBm7WLT627TqC/uVRd0HKmq8NXyebnNYxDoBi7wt8eTWrUrKXCOVaFq9x1kgag==}
    dev: false

  /handlebars@4.7.7:
    resolution: {integrity: sha512-aAcXm5OAfE/8IXkcZvCepKU3VzW1/39Fb5ZuqMtgI/hT8X2YgoMvBY5dLhq/cpOvw7Lk1nK/UF71aLG/ZnVYRA==}
    engines: {node: '>=0.4.7'}
    hasBin: true
    dependencies:
      minimist: 1.2.8
      neo-async: 2.6.2
      source-map: 0.6.1
      wordwrap: 1.0.0
    optionalDependencies:
      uglify-js: 3.17.4
    dev: false

<<<<<<< HEAD
=======
  /hard-rejection@2.1.0:
    resolution: {integrity: sha512-VIZB+ibDhx7ObhAe7OVtoEbuP4h/MuOTHJ+J8h/eBXotJYl0fBgR72xDFCKgIh22OJZIOVNxBMWuhAr10r8HdA==}
    engines: {node: '>=6'}
    dev: true

  /has-bigints@1.0.2:
    resolution: {integrity: sha512-tSvCKtBr9lkF0Ex0aQiP9N+OpV4zi2r/Nee5VkRDbaqv35RLYMzbwQfFSZZH0kR+Rd6302UJZ2p/bJCEoR3VoQ==}
    dev: true

>>>>>>> b3eb3d76
  /has-flag@3.0.0:
    resolution: {integrity: sha512-sKJf1+ceQBr4SMkvQnBDNDtf4TXpVhVGateu0t918bl30FnbE2m4vNLX+VWe/dpjlb+HugGYzW7uQXH98HPEYw==}
    engines: {node: '>=4'}
    dev: true

  /has-flag@4.0.0:
    resolution: {integrity: sha512-EykJT/Q1KjTWctppgIAgfSO0tKVuZUjhgMr17kqTumMl6Afv3EISleU7qZUzoXDFTAHTDC4NOoG/ZxU3EvlMPQ==}
    engines: {node: '>=8'}
    dev: true

  /has-property-descriptors@1.0.0:
    resolution: {integrity: sha512-62DVLZGoiEBDHQyqG4w9xCuZ7eJEwNmJRWw2VY84Oedb7WFcA27fiEVe8oUQx9hAUJ4ekurquucTGwsyO1XGdQ==}
    dependencies:
      get-intrinsic: 1.2.1

  /has-proto@1.0.1:
    resolution: {integrity: sha512-7qE+iP+O+bgF9clE5+UoBFzE65mlBiVj3tKCrlNQ0Ogwm0BjpT/gK4SlLYDMybDh5I3TCTKnPPa0oMG7JDYrhg==}
    engines: {node: '>= 0.4'}

  /has-symbols@1.0.3:
    resolution: {integrity: sha512-l3LCuF6MgDNwTDKkdYGEihYjt5pRPbEg46rtlmnSPlUbgmB8LOIrKJbYYFBSbnPaJexMKtiPO8hmeRjRz2Td+A==}
    engines: {node: '>= 0.4'}

  /has-unicode@2.0.1:
    resolution: {integrity: sha512-8Rf9Y83NBReMnx0gFzA8JImQACstCYWUplepDa9xprwwtmgEZUF0h/i5xSA625zB/I37EtrswSST6OXxwaaIJQ==}
    dev: true

  /has@1.0.3:
    resolution: {integrity: sha512-f2dvO0VU6Oej7RkWJGrehjbzMAjFp5/VKPp5tTpWIV4JHHZK1/BxbFRtf/siA2SWTe09caDmVtYYzWEIbBS4zw==}
    engines: {node: '>= 0.4.0'}
    dependencies:
      function-bind: 1.1.1

  /hash.js@1.1.7:
    resolution: {integrity: sha512-taOaskGt4z4SOANNseOviYDvjEJinIkRgmp7LbKP2YTTmVxWBl87s/uzK9r+44BclBSp2X7K1hqeNfz9JbBeXA==}
    dependencies:
      inherits: 2.0.4
      minimalistic-assert: 1.0.1
    dev: false

  /he@1.2.0:
    resolution: {integrity: sha512-F/1DnUGPopORZi0ni+CvrCgHQ5FyEAHRLSApuYWMmrbSwoN2Mn/7k+Gl38gJnR7yyDZk6WLXwiGod1JOWNDKGw==}
    hasBin: true
    dev: false

  /help-me@4.2.0:
    resolution: {integrity: sha512-TAOnTB8Tz5Dw8penUuzHVrKNKlCIbwwbHnXraNJxPwf8LRtE2HlM84RYuezMFcwOJmoYOCWVDyJ8TQGxn9PgxA==}
    dependencies:
      glob: 8.1.0
      readable-stream: 3.6.2
    dev: true

  /hmac-drbg@1.0.1:
    resolution: {integrity: sha512-Tti3gMqLdZfhOQY1Mzf/AanLiqh1WTiJgEj26ZuYQ9fbkLomzGchCws4FyrSd4VkpBfiNhaE1On+lOz894jvXg==}
    dependencies:
      hash.js: 1.1.7
      minimalistic-assert: 1.0.1
      minimalistic-crypto-utils: 1.0.1
    dev: false

  /html-escaper@2.0.2:
    resolution: {integrity: sha512-H2iMtd0I4Mt5eYiapRdIDjp+XzelXQ0tFE4JS7YFwFevXXMmOp9myNrUvCg0D6ws8iqkRPBfKHgbwig1SmlLfg==}
    dev: true

  /html-to-text@7.1.1:
    resolution: {integrity: sha512-c9QWysrfnRZevVpS8MlE7PyOdSuIOjg8Bt8ZE10jMU/BEngA6j3llj4GRfAmtQzcd1FjKE0sWu5IHXRUH9YxIQ==}
    engines: {node: '>=10.23.2'}
    hasBin: true
    dependencies:
      deepmerge: 4.3.1
      he: 1.2.0
      htmlparser2: 6.1.0
      minimist: 1.2.8
    dev: false

  /htmlparser2@6.1.0:
    resolution: {integrity: sha512-gyyPk6rgonLFEDGoeRgQNaEUvdJ4ktTmmUh/h2t7s+M8oPpIPxgNACWa+6ESR57kXstwqPiCut0V8NRpcwgU7A==}
    dependencies:
      domelementtype: 2.3.0
      domhandler: 4.3.1
      domutils: 2.8.0
      entities: 2.2.0
    dev: false

  /http-cache-semantics@4.1.1:
    resolution: {integrity: sha512-er295DKPVsV82j5kw1Gjt+ADA/XYHsajl82cGNQG2eyoPkvgUhX+nDIyelzhIWbbsXP39EHcI6l5tYs2FYqYXQ==}
    dev: true

  /http-errors@2.0.0:
    resolution: {integrity: sha512-FtwrG/euBzaEjYeRqOgly7G0qviiXoJWnvEH2Z1plBdXgbyjv34pHTSb9zoeHMyDy33+DWy5Wt9Wo+TURtOYSQ==}
    engines: {node: '>= 0.8'}
    dependencies:
      depd: 2.0.0
      inherits: 2.0.4
      setprototypeof: 1.2.0
      statuses: 2.0.1
      toidentifier: 1.0.1

  /http-proxy-agent@5.0.0:
    resolution: {integrity: sha512-n2hY8YdoRE1i7r6M0w9DIw5GgZN0G25P8zLCRQ8rjXtTU3vsNFBI/vWK/UIeE6g5MUUz6avwAPXmL6Fy9D/90w==}
    engines: {node: '>= 6'}
    dependencies:
      '@tootallnate/once': 2.0.0
      agent-base: 6.0.2
      debug: 4.3.4
    transitivePeerDependencies:
      - supports-color
    dev: true

  /http-terminator@3.2.0:
    resolution: {integrity: sha512-JLjck1EzPaWjsmIf8bziM3p9fgR1Y3JoUKAkyYEbZmFrIvJM6I8vVJfBGWlEtV9IWOvzNnaTtjuwZeBY2kwB4g==}
    engines: {node: '>=14'}
    dependencies:
      delay: 5.0.0
      p-wait-for: 3.2.0
      roarr: 7.15.1
      type-fest: 2.19.0

  /https-proxy-agent@5.0.1:
    resolution: {integrity: sha512-dFcAjpTQFgoLMzC2VwU+C/CbS7uRL0lWmxDITmqm7C+7F0Odmj6s9l6alZc6AELXhrnggM2CeWSXHGOdX2YtwA==}
    engines: {node: '>= 6'}
    dependencies:
      agent-base: 6.0.2
      debug: 4.3.4
    transitivePeerDependencies:
      - supports-color
    dev: true

  /human-id@1.0.2:
    resolution: {integrity: sha512-UNopramDEhHJD+VR+ehk8rOslwSfByxPIZyJRfV739NDhN5LF1fa1MqnzKm2lGTQRjNrjK19Q5fhkgIfjlVUKw==}
    dev: true

  /human-signals@2.1.0:
    resolution: {integrity: sha512-B4FFZ6q/T2jhhksgkbEW3HBvWIfDW85snkQgawt07S7J5QXTk6BkNV+0yAeZrM5QpMAdYlocGoljn0sJ/WQkFw==}
    engines: {node: '>=10.17.0'}
    dev: true

  /humanize-ms@1.2.1:
    resolution: {integrity: sha512-Fl70vYtsAFb/C06PTS9dZBo7ihau+Tu/DNCk/OyHhea07S+aeMWpFFkUaXRa8fI+ScZbEI8dfSxwY7gxZ9SAVQ==}
    dependencies:
      ms: 2.1.3
    dev: true

  /iconv-lite@0.4.24:
    resolution: {integrity: sha512-v3MXnZAcvnywkTUEZomIActle7RXXeedOR31wwl7VlyoXO4Qi9arvSenNQWne1TcRwhCL1HwLI21bEqdpj8/rA==}
    engines: {node: '>=0.10.0'}
    dependencies:
      safer-buffer: 2.1.2

  /iconv-lite@0.6.3:
    resolution: {integrity: sha512-4fCk79wshMdzMp2rH06qWrJE4iolqLhCUH+OiuIgU++RB0+94NlDL81atO7GX55uUKueo0txHNtvEyI6D7WdMw==}
    engines: {node: '>=0.10.0'}
    requiresBuild: true
    dependencies:
      safer-buffer: 2.1.2
    dev: true
    optional: true

  /ieee754@1.2.1:
    resolution: {integrity: sha512-dcyqhDvX1C46lXZcVqCpK+FtMRQVdIMN6/Df5js2zouUsqG7I6sFxitIC+7KYK29KdXOLHdu9zL4sFnoVQnqaA==}

  /ignore@5.2.4:
    resolution: {integrity: sha512-MAb38BcSbH0eHNBxn7ql2NH/kX33OkB3lZ1BNdh7ENeRChHTYsTvWrMubiIAMNS2llXEEgZ1MUOBtXChP3kaFQ==}
    engines: {node: '>= 4'}

  /import-fresh@3.3.0:
    resolution: {integrity: sha512-veYYhQa+D1QBKznvhUHxb8faxlrwUnxseDAbAp457E0wLNio2bOSKnjYDhMj+YiAq61xrMGhQk9iXVk5FzgQMw==}
    engines: {node: '>=6'}
    dependencies:
      parent-module: 1.0.1
      resolve-from: 4.0.0
    dev: true

  /import-in-the-middle@1.4.2:
    resolution: {integrity: sha512-9WOz1Yh/cvO/p69sxRmhyQwrIGGSp7EIdcb+fFNVi7CzQGQB8U1/1XrKVSbEd/GNOAeM0peJtmi7+qphe7NvAw==}
    dependencies:
      acorn: 8.10.0
      acorn-import-assertions: 1.9.0(acorn@8.10.0)
      cjs-module-lexer: 1.2.3
      module-details-from-path: 1.0.3
    dev: false

  /import-local@3.1.0:
    resolution: {integrity: sha512-ASB07uLtnDs1o6EHjKpX34BKYDSqnFerfTOJL2HvMqF70LnxpjkzDB8J44oT9pu4AMPkQwf8jl6szgvNd2tRIg==}
    engines: {node: '>=8'}
    hasBin: true
    dependencies:
      pkg-dir: 4.2.0
      resolve-cwd: 3.0.0
    dev: true

  /imurmurhash@0.1.4:
    resolution: {integrity: sha512-JmXMZ6wuvDmLiHEml9ykzqO6lwFbof0GG4IkcGaENdCRDDmMVnny7s5HsIgHCbaq0w2MyPhDqkhTUgS2LU2PHA==}
    engines: {node: '>=0.8.19'}
    dev: true

  /indent-string@4.0.0:
    resolution: {integrity: sha512-EdDDZu4A2OyIK7Lr/2zG+w5jmbuk1DVBnEwREQvBzspBJkCEbRa8GxU1lghYcaGJCnRWibjDXlq779X1/y5xwg==}
    engines: {node: '>=8'}
    dev: true

  /infer-owner@1.0.4:
    resolution: {integrity: sha512-IClj+Xz94+d7irH5qRyfJonOdfTzuDaifE6ZPWfx0N0+/ATZCbuTPq2prFl526urkQd90WyUKIh1DfBQ2hMz9A==}
    dev: true

  /inflight@1.0.6:
    resolution: {integrity: sha512-k92I/b08q4wvFscXCLvqfsHCrjrF7yiXsQuIVvVE7N82W3+aqpzuUdBbfhWcy/FZR3/4IgflMgKLOsvPDrGCJA==}
    dependencies:
      once: 1.4.0
      wrappy: 1.0.2
    dev: true

  /inherits@2.0.4:
    resolution: {integrity: sha512-k/vGaX4/Yla3WzyMCvTQOXYeIHvqOKtnqBduzTHpzpQZzAskKMhZ2K+EnBiSM9zGSoIFeMpXKxa4dYeZIQqewQ==}

  /ini@1.3.8:
    resolution: {integrity: sha512-JV/yugV2uzW5iMRSiZAyDtQd+nxtUnjeLt0acNdw98kKLrvuRVyB80tsREOE7yvGVgalhZ6RNXCmEHkUKBKxew==}
    dev: false

  /ioredis@5.3.2:
    resolution: {integrity: sha512-1DKMMzlIHM02eBBVOFQ1+AolGjs6+xEcM4PDL7NqOS6szq7H9jSaEkIUH6/a5Hl241LzW6JLSiAbNvTQjUupUA==}
    engines: {node: '>=12.22.0'}
    dependencies:
      '@ioredis/commands': 1.2.0
      cluster-key-slot: 1.1.2
      debug: 4.3.4
      denque: 2.1.0
      lodash.defaults: 4.2.0
      lodash.isarguments: 3.1.0
      redis-errors: 1.2.0
      redis-parser: 3.0.0
      standard-as-callback: 2.1.0
    transitivePeerDependencies:
      - supports-color
    dev: false

  /ip@2.0.0:
    resolution: {integrity: sha512-WKa+XuLG1A1R0UWhl2+1XQSi+fZWMsYKffMZTTYsiZaUD8k2yDAj5atimTUD2TZkyCkNEeYE5NhFZmupOGtjYQ==}
    dev: true

  /ipaddr.js@1.9.1:
    resolution: {integrity: sha512-0KI/607xoxSToH7GjN1FfSbLoU0+btTicjsQSWQlh/hZykN8KpmMf7uYwPW3R+akZ6R/w18ZlXSHBYXiYUPO3g==}
    engines: {node: '>= 0.10'}

  /ipaddr.js@2.1.0:
    resolution: {integrity: sha512-LlbxQ7xKzfBusov6UMi4MFpEg0m+mAm9xyNGEduwXMEDuf4WfzB/RZwMVYEd7IKGvh4IUkEXYxtAVu9T3OelJQ==}
    engines: {node: '>= 10'}
    dev: false

  /is-arrayish@0.2.1:
    resolution: {integrity: sha512-zz06S8t0ozoDXMG+ube26zeCTNXcKIPJZJi8hBrF4idCLms4CG9QtK7qBl1boi5ODzFpjswb5JPmHCbMpjaYzg==}
    dev: true

  /is-arrayish@0.3.2:
    resolution: {integrity: sha512-eVRqCvVlZbuw3GrM63ovNSNAeA1K16kaR/LRY/92w0zxQ5/1YzwblUX652i4Xs9RwAGjW9d9y6X88t8OaAJfWQ==}
    dev: false

<<<<<<< HEAD
=======
  /is-bigint@1.0.4:
    resolution: {integrity: sha512-zB9CruMamjym81i2JZ3UMn54PKGsQzsJeo6xvN3HJJ4CAsQNB6iRutp2To77OfCNuoxspsIhzaPoO1zyCEhFOg==}
    dependencies:
      has-bigints: 1.0.2
    dev: true

  /is-boolean-object@1.1.2:
    resolution: {integrity: sha512-gDYaKHJmnj4aWxyj6YHyXVpdQawtVLHU5cb+eztPGczf6cjuTdwve5ZIEfgXqH4e57An1D1AKf8CZ3kYrQRqYA==}
    engines: {node: '>= 0.4'}
    dependencies:
      call-bind: 1.0.2
      has-tostringtag: 1.0.0
    dev: true

  /is-callable@1.2.7:
    resolution: {integrity: sha512-1BC0BVFhS/p0qtw6enp8e+8OD0UrK0oFLztSjNzhcKA3WDuJxxAPXzPuPtKkjEY9UUoEWlX/8fgKeu2S8i9JTA==}
    engines: {node: '>= 0.4'}
    dev: true

  /is-ci@3.0.1:
    resolution: {integrity: sha512-ZYvCgrefwqoQ6yTyYUbQu64HsITZ3NfKX1lzaEYdkTDcfKzzCI/wthRRYKkdjHKFVgNiXKAKm65Zo1pk2as/QQ==}
    hasBin: true
    dependencies:
      ci-info: 3.8.0
    dev: true

>>>>>>> b3eb3d76
  /is-core-module@2.13.0:
    resolution: {integrity: sha512-Z7dk6Qo8pOCp3l4tsX2C5ZVas4V+UxwQodwZhLopL91TX8UyyHEXafPcyoeeWuLrwzHcr3igO78wNLwHJHsMCQ==}
    dependencies:
      has: 1.0.3
    dev: true

  /is-extglob@2.1.1:
    resolution: {integrity: sha512-SbKbANkN603Vi4jEZv49LeVJMn4yGwsbzZworEoyEiutsN3nJYdbO36zfhGJ6QEDpOZIFkDtnq5JRxmvl3jsoQ==}
    engines: {node: '>=0.10.0'}

  /is-fullwidth-code-point@3.0.0:
    resolution: {integrity: sha512-zymm5+u+sCsSWyD9qNaejV3DFvhCKclKdizYaJUuHA83RLjb7nSuGnddCHGv0hk+KY7BMAlsWeK4Ueg6EV6XQg==}
    engines: {node: '>=8'}
    dev: true

  /is-generator-fn@2.1.0:
    resolution: {integrity: sha512-cTIB4yPYL/Grw0EaSzASzg6bBy9gqCofvWN8okThAYIxKJZC+udlRAmGbM0XLeniEJSs8uEgHPGuHSe1XsOLSQ==}
    engines: {node: '>=6'}
    dev: true

  /is-glob@4.0.3:
    resolution: {integrity: sha512-xelSayHH36ZgE7ZWhli7pW34hNbNl8Ojv5KVmkJD4hBdD3th8Tfk9vYasLM+mXWOZhFkgZfxhLSnrwRr4elSSg==}
    engines: {node: '>=0.10.0'}
    dependencies:
      is-extglob: 2.1.1

  /is-lambda@1.0.1:
    resolution: {integrity: sha512-z7CMFGNrENq5iFB9Bqo64Xk6Y9sg+epq1myIcdHaGnbMTYOxvzsEtdYqQUylB7LxfkvgrrjP32T6Ywciio9UIQ==}
    dev: true

  /is-number@7.0.0:
    resolution: {integrity: sha512-41Cifkg6e8TylSpdtTpeLVMqvSBEVzTttHvERD741+pnZ8ANv0004MRL43QKPDlK9cGvNp6NZWZUBlbGXYxxng==}
    engines: {node: '>=0.12.0'}

<<<<<<< HEAD
=======
  /is-plain-obj@1.1.0:
    resolution: {integrity: sha512-yvkRyxmFKEOQ4pNXCmJG5AEQNlXJS5LaONXo5/cLdTZdWvsZ1ioJEonLGAosKlMWE8lwUy/bJzMjcw8az73+Fg==}
    engines: {node: '>=0.10.0'}
    dev: true

  /is-regex@1.1.4:
    resolution: {integrity: sha512-kvRdxDsxZjhzUX07ZnLydzS1TU/TJlTUHHY4YLL87e37oUA49DfkLqgy+VjFocowy29cKvcSiu+kIv728jTTVg==}
    engines: {node: '>= 0.4'}
    dependencies:
      call-bind: 1.0.2
      has-tostringtag: 1.0.0
    dev: true

  /is-shared-array-buffer@1.0.2:
    resolution: {integrity: sha512-sqN2UDu1/0y6uvXyStCOzyhAjCSlHceFoMKJW8W9EU9cvic/QdsZ0kEU93HEy3IUEFZIiH/3w+AH/UQbPHNdhA==}
    dependencies:
      call-bind: 1.0.2
    dev: true

>>>>>>> b3eb3d76
  /is-stream@2.0.1:
    resolution: {integrity: sha512-hFoiJiTl63nn+kstHGBtewWSKnQLpyb155KHheA1l39uvtO9nWIop1p3udqPcUd/xbF1VLMO4n7OI6p7RbngDg==}
    engines: {node: '>=8'}
    dev: true

<<<<<<< HEAD
=======
  /is-string@1.0.7:
    resolution: {integrity: sha512-tE2UXzivje6ofPW7l23cjDOMa09gb7xlAqG6jG5ej6uPV32TlWP3NKPigtaGeHNu9fohccRYvIiZMfOOnOYUtg==}
    engines: {node: '>= 0.4'}
    dependencies:
      has-tostringtag: 1.0.0
    dev: true

  /is-subdir@1.2.0:
    resolution: {integrity: sha512-2AT6j+gXe/1ueqbW6fLZJiIw3F8iXGJtt0yDrZaBhAZEG1raiTxKWU+IPqMCzQAXOUCKdA4UDMgacKH25XG2Cw==}
    engines: {node: '>=4'}
    dependencies:
      better-path-resolve: 1.0.0
    dev: true

  /is-symbol@1.0.4:
    resolution: {integrity: sha512-C/CPBqKWnvdcxqIARxyOh4v1UUEOCHpgDa0WYgpKDFMszcrPcffg5uhwSgPCLD2WWxmq6isisz87tzT01tuGhg==}
    engines: {node: '>= 0.4'}
    dependencies:
      has-symbols: 1.0.3
    dev: true

  /is-typed-array@1.1.12:
    resolution: {integrity: sha512-Z14TF2JNG8Lss5/HMqt0//T9JeHXttXy5pH/DBU4vi98ozO2btxzq9MwYDZYnKwU8nRsz/+GVFVRDq3DkVuSPg==}
    engines: {node: '>= 0.4'}
    dependencies:
      which-typed-array: 1.1.11
    dev: true

  /is-weakref@1.0.2:
    resolution: {integrity: sha512-qctsuLZmIQ0+vSSMfoVvyFe2+GSEvnmZ2ezTup1SBse9+twCCeial6EEi3Nc2KFcf6+qz2FBPnjXsk8xhKSaPQ==}
    dependencies:
      call-bind: 1.0.2
    dev: true

  /is-windows@1.0.2:
    resolution: {integrity: sha512-eXK1UInq2bPmjyX6e3VHIzMLobc4J94i4AWn+Hpq3OU5KkrRC96OAcR3PRJ/pGu6m8TRnBHP9dkXQVsT/COVIA==}
    engines: {node: '>=0.10.0'}
    dev: true

  /isarray@2.0.5:
    resolution: {integrity: sha512-xHjhDr3cNBK0BzdUJSPXZntQUx/mwMS5Rw4A7lPJ90XGAO6ISP/ePDNuo0vhqOZU+UD5JoodwCAAoZQd3FeAKw==}
    dev: true

>>>>>>> b3eb3d76
  /isexe@2.0.0:
    resolution: {integrity: sha512-RHxMLp9lnKHGHRng9QFhRCMbYAcVpn69smSGcq3f36xjgVVWThj4qqLbTLlq7Ssj8B+fIQ1EuCEGI2lKsyQeIw==}
    dev: true

  /iso-datestring-validator@2.2.2:
    resolution: {integrity: sha512-yLEMkBbLZTlVQqOnQ4FiMujR6T4DEcCb1xizmvXS+OxuhwcbtynoosRzdMA69zZCShCNAbi+gJ71FxZBBXx1SA==}
    dev: false

  /istanbul-lib-coverage@3.2.0:
    resolution: {integrity: sha512-eOeJ5BHCmHYvQK7xt9GkdHuzuCGS1Y6g9Gvnx3Ym33fz/HpLRYxiS0wHNr+m/MBC8B647Xt608vCDEvhl9c6Mw==}
    engines: {node: '>=8'}

  /istanbul-lib-instrument@5.2.1:
    resolution: {integrity: sha512-pzqtp31nLv/XFOzXGuvhCb8qhjmTVo5vjVk19XE4CRlSWz0KoeJ3bw9XsA7nOp9YBf4qHjwBxkDzKcME/J29Yg==}
    engines: {node: '>=8'}
    dependencies:
      '@babel/core': 7.18.6
      '@babel/parser': 7.22.10
      '@istanbuljs/schema': 0.1.3
      istanbul-lib-coverage: 3.2.0
      semver: 6.3.1
    transitivePeerDependencies:
      - supports-color
    dev: true

  /istanbul-lib-report@3.0.1:
    resolution: {integrity: sha512-GCfE1mtsHGOELCU8e/Z7YWzpmybrx/+dSTfLrvY8qRmaY6zXTKWn6WQIjaAFw069icm6GVMNkgu0NzI4iPZUNw==}
    engines: {node: '>=10'}
    dependencies:
      istanbul-lib-coverage: 3.2.0
      make-dir: 4.0.0
      supports-color: 7.2.0
    dev: true

  /istanbul-lib-source-maps@4.0.1:
    resolution: {integrity: sha512-n3s8EwkdFIJCG3BPKBYvskgXGoy88ARzvegkitk60NxRdwltLOTaH7CUiMRXvwYorl0Q712iEjcWB+fK/MrWVw==}
    engines: {node: '>=10'}
    dependencies:
      debug: 4.3.4
      istanbul-lib-coverage: 3.2.0
      source-map: 0.6.1
    transitivePeerDependencies:
      - supports-color
    dev: true

  /istanbul-reports@3.1.6:
    resolution: {integrity: sha512-TLgnMkKg3iTDsQ9PbPTdpfAK2DzjF9mqUG7RMgcQl8oFjad8ob4laGxv5XV5U9MAfx8D6tSJiUyuAwzLicaxlg==}
    engines: {node: '>=8'}
    dependencies:
      html-escaper: 2.0.2
      istanbul-lib-report: 3.0.1
    dev: true

  /jest-changed-files@28.1.3:
    resolution: {integrity: sha512-esaOfUWJXk2nfZt9SPyC8gA1kNfdKLkQWyzsMlqq8msYSlNKfmZxfRgZn4Cd4MGVUF+7v6dBs0d5TOAKa7iIiA==}
    engines: {node: ^12.13.0 || ^14.15.0 || ^16.10.0 || >=17.0.0}
    dependencies:
      execa: 5.1.1
      p-limit: 3.1.0
    dev: true

  /jest-circus@28.1.3:
    resolution: {integrity: sha512-cZ+eS5zc79MBwt+IhQhiEp0OeBddpc1n8MBo1nMB8A7oPMKEO+Sre+wHaLJexQUj9Ya/8NOBY0RESUgYjB6fow==}
    engines: {node: ^12.13.0 || ^14.15.0 || ^16.10.0 || >=17.0.0}
    dependencies:
      '@jest/environment': 28.1.3
      '@jest/expect': 28.1.3
      '@jest/test-result': 28.1.3
      '@jest/types': 28.1.3
      '@types/node': 18.17.8
      chalk: 4.1.2
      co: 4.6.0
      dedent: 0.7.0
      is-generator-fn: 2.1.0
      jest-each: 28.1.3
      jest-matcher-utils: 28.1.3
      jest-message-util: 28.1.3
      jest-runtime: 28.1.3
      jest-snapshot: 28.1.3
      jest-util: 28.1.3
      p-limit: 3.1.0
      pretty-format: 28.1.3
      slash: 3.0.0
      stack-utils: 2.0.6
    transitivePeerDependencies:
      - supports-color
    dev: true

  /jest-cli@28.1.3(@types/node@18.0.0)(ts-node@10.8.2):
    resolution: {integrity: sha512-roY3kvrv57Azn1yPgdTebPAXvdR2xfezaKKYzVxZ6It/5NCxzJym6tUI5P1zkdWhfUYkxEI9uZWcQdaFLo8mJQ==}
    engines: {node: ^12.13.0 || ^14.15.0 || ^16.10.0 || >=17.0.0}
    hasBin: true
    peerDependencies:
      node-notifier: ^8.0.1 || ^9.0.0 || ^10.0.0
    peerDependenciesMeta:
      node-notifier:
        optional: true
    dependencies:
      '@jest/core': 28.1.3(ts-node@10.8.2)
      '@jest/test-result': 28.1.3
      '@jest/types': 28.1.3
      chalk: 4.1.2
      exit: 0.1.2
      graceful-fs: 4.2.11
      import-local: 3.1.0
      jest-config: 28.1.3(@types/node@18.0.0)(ts-node@10.8.2)
      jest-util: 28.1.3
      jest-validate: 28.1.3
      prompts: 2.4.2
      yargs: 17.7.2
    transitivePeerDependencies:
      - '@types/node'
      - supports-color
      - ts-node
    dev: true

  /jest-config@28.1.3(@types/node@18.0.0)(ts-node@10.8.2):
    resolution: {integrity: sha512-MG3INjByJ0J4AsNBm7T3hsuxKQqFIiRo/AUqb1q9LRKI5UU6Aar9JHbr9Ivn1TVwfUD9KirRoM/T6u8XlcQPHQ==}
    engines: {node: ^12.13.0 || ^14.15.0 || ^16.10.0 || >=17.0.0}
    peerDependencies:
      '@types/node': '*'
      ts-node: '>=9.0.0'
    peerDependenciesMeta:
      '@types/node':
        optional: true
      ts-node:
        optional: true
    dependencies:
      '@babel/core': 7.18.6
      '@jest/test-sequencer': 28.1.3
      '@jest/types': 28.1.3
      '@types/node': 18.0.0
      babel-jest: 28.1.3(@babel/core@7.18.6)
      chalk: 4.1.2
      ci-info: 3.8.0
      deepmerge: 4.3.1
      glob: 7.2.3
      graceful-fs: 4.2.11
      jest-circus: 28.1.3
      jest-environment-node: 28.1.3
      jest-get-type: 28.0.2
      jest-regex-util: 28.0.2
      jest-resolve: 28.1.3
      jest-runner: 28.1.3
      jest-util: 28.1.3
      jest-validate: 28.1.3
      micromatch: 4.0.5
      parse-json: 5.2.0
      pretty-format: 28.1.3
      slash: 3.0.0
      strip-json-comments: 3.1.1
      ts-node: 10.8.2(@swc/core@1.3.42)(@types/node@18.0.0)(typescript@4.8.4)
    transitivePeerDependencies:
      - supports-color
    dev: true

  /jest-config@28.1.3(@types/node@18.17.8)(ts-node@10.8.2):
    resolution: {integrity: sha512-MG3INjByJ0J4AsNBm7T3hsuxKQqFIiRo/AUqb1q9LRKI5UU6Aar9JHbr9Ivn1TVwfUD9KirRoM/T6u8XlcQPHQ==}
    engines: {node: ^12.13.0 || ^14.15.0 || ^16.10.0 || >=17.0.0}
    peerDependencies:
      '@types/node': '*'
      ts-node: '>=9.0.0'
    peerDependenciesMeta:
      '@types/node':
        optional: true
      ts-node:
        optional: true
    dependencies:
      '@babel/core': 7.18.6
      '@jest/test-sequencer': 28.1.3
      '@jest/types': 28.1.3
      '@types/node': 18.17.8
      babel-jest: 28.1.3(@babel/core@7.18.6)
      chalk: 4.1.2
      ci-info: 3.8.0
      deepmerge: 4.3.1
      glob: 7.2.3
      graceful-fs: 4.2.11
      jest-circus: 28.1.3
      jest-environment-node: 28.1.3
      jest-get-type: 28.0.2
      jest-regex-util: 28.0.2
      jest-resolve: 28.1.3
      jest-runner: 28.1.3
      jest-util: 28.1.3
      jest-validate: 28.1.3
      micromatch: 4.0.5
      parse-json: 5.2.0
      pretty-format: 28.1.3
      slash: 3.0.0
      strip-json-comments: 3.1.1
      ts-node: 10.8.2(@swc/core@1.3.42)(@types/node@18.0.0)(typescript@4.8.4)
    transitivePeerDependencies:
      - supports-color
    dev: true

  /jest-diff@28.1.3:
    resolution: {integrity: sha512-8RqP1B/OXzjjTWkqMX67iqgwBVJRgCyKD3L9nq+6ZqJMdvjE8RgHktqZ6jNrkdMT+dJuYNI3rhQpxaz7drJHfw==}
    engines: {node: ^12.13.0 || ^14.15.0 || ^16.10.0 || >=17.0.0}
    dependencies:
      chalk: 4.1.2
      diff-sequences: 28.1.1
      jest-get-type: 28.0.2
      pretty-format: 28.1.3
    dev: true

  /jest-docblock@28.1.1:
    resolution: {integrity: sha512-3wayBVNiOYx0cwAbl9rwm5kKFP8yHH3d/fkEaL02NPTkDojPtheGB7HZSFY4wzX+DxyrvhXz0KSCVksmCknCuA==}
    engines: {node: ^12.13.0 || ^14.15.0 || ^16.10.0 || >=17.0.0}
    dependencies:
      detect-newline: 3.1.0
    dev: true

  /jest-each@28.1.3:
    resolution: {integrity: sha512-arT1z4sg2yABU5uogObVPvSlSMQlDA48owx07BDPAiasW0yYpYHYOo4HHLz9q0BVzDVU4hILFjzJw0So9aCL/g==}
    engines: {node: ^12.13.0 || ^14.15.0 || ^16.10.0 || >=17.0.0}
    dependencies:
      '@jest/types': 28.1.3
      chalk: 4.1.2
      jest-get-type: 28.0.2
      jest-util: 28.1.3
      pretty-format: 28.1.3
    dev: true

  /jest-environment-node@28.1.3:
    resolution: {integrity: sha512-ugP6XOhEpjAEhGYvp5Xj989ns5cB1K6ZdjBYuS30umT4CQEETaxSiPcZ/E1kFktX4GkrcM4qu07IIlDYX1gp+A==}
    engines: {node: ^12.13.0 || ^14.15.0 || ^16.10.0 || >=17.0.0}
    dependencies:
      '@jest/environment': 28.1.3
      '@jest/fake-timers': 28.1.3
      '@jest/types': 28.1.3
      '@types/node': 18.17.8
      jest-mock: 28.1.3
      jest-util: 28.1.3
    dev: true

  /jest-get-type@28.0.2:
    resolution: {integrity: sha512-ioj2w9/DxSYHfOm5lJKCdcAmPJzQXmbM/Url3rhlghrPvT3tt+7a/+oXc9azkKmLvoiXjtV83bEWqi+vs5nlPA==}
    engines: {node: ^12.13.0 || ^14.15.0 || ^16.10.0 || >=17.0.0}
    dev: true

  /jest-haste-map@28.1.3:
    resolution: {integrity: sha512-3S+RQWDXccXDKSWnkHa/dPwt+2qwA8CJzR61w3FoYCvoo3Pn8tvGcysmMF0Bj0EX5RYvAI2EIvC57OmotfdtKA==}
    engines: {node: ^12.13.0 || ^14.15.0 || ^16.10.0 || >=17.0.0}
    dependencies:
      '@jest/types': 28.1.3
      '@types/graceful-fs': 4.1.6
      '@types/node': 18.17.8
      anymatch: 3.1.3
      fb-watchman: 2.0.2
      graceful-fs: 4.2.11
      jest-regex-util: 28.0.2
      jest-util: 28.1.3
      jest-worker: 28.1.3
      micromatch: 4.0.5
      walker: 1.0.8
    optionalDependencies:
      fsevents: 2.3.3
    dev: true

  /jest-leak-detector@28.1.3:
    resolution: {integrity: sha512-WFVJhnQsiKtDEo5lG2mM0v40QWnBM+zMdHHyJs8AWZ7J0QZJS59MsyKeJHWhpBZBH32S48FOVvGyOFT1h0DlqA==}
    engines: {node: ^12.13.0 || ^14.15.0 || ^16.10.0 || >=17.0.0}
    dependencies:
      jest-get-type: 28.0.2
      pretty-format: 28.1.3
    dev: true

  /jest-matcher-utils@28.1.3:
    resolution: {integrity: sha512-kQeJ7qHemKfbzKoGjHHrRKH6atgxMk8Enkk2iPQ3XwO6oE/KYD8lMYOziCkeSB9G4adPM4nR1DE8Tf5JeWH6Bw==}
    engines: {node: ^12.13.0 || ^14.15.0 || ^16.10.0 || >=17.0.0}
    dependencies:
      chalk: 4.1.2
      jest-diff: 28.1.3
      jest-get-type: 28.0.2
      pretty-format: 28.1.3
    dev: true

  /jest-message-util@28.1.3:
    resolution: {integrity: sha512-PFdn9Iewbt575zKPf1286Ht9EPoJmYT7P0kY+RibeYZ2XtOr53pDLEFoTWXbd1h4JiGiWpTBC84fc8xMXQMb7g==}
    engines: {node: ^12.13.0 || ^14.15.0 || ^16.10.0 || >=17.0.0}
    dependencies:
      '@babel/code-frame': 7.22.10
      '@jest/types': 28.1.3
      '@types/stack-utils': 2.0.1
      chalk: 4.1.2
      graceful-fs: 4.2.11
      micromatch: 4.0.5
      pretty-format: 28.1.3
      slash: 3.0.0
      stack-utils: 2.0.6
    dev: true

  /jest-mock@28.1.3:
    resolution: {integrity: sha512-o3J2jr6dMMWYVH4Lh/NKmDXdosrsJgi4AviS8oXLujcjpCMBb1FMsblDnOXKZKfSiHLxYub1eS0IHuRXsio9eA==}
    engines: {node: ^12.13.0 || ^14.15.0 || ^16.10.0 || >=17.0.0}
    dependencies:
      '@jest/types': 28.1.3
      '@types/node': 18.17.8
    dev: true

  /jest-pnp-resolver@1.2.3(jest-resolve@28.1.3):
    resolution: {integrity: sha512-+3NpwQEnRoIBtx4fyhblQDPgJI0H1IEIkX7ShLUjPGA7TtUTvI1oiKi3SR4oBR0hQhQR80l4WAe5RrXBwWMA8w==}
    engines: {node: '>=6'}
    peerDependencies:
      jest-resolve: '*'
    peerDependenciesMeta:
      jest-resolve:
        optional: true
    dependencies:
      jest-resolve: 28.1.3
    dev: true

  /jest-regex-util@28.0.2:
    resolution: {integrity: sha512-4s0IgyNIy0y9FK+cjoVYoxamT7Zeo7MhzqRGx7YDYmaQn1wucY9rotiGkBzzcMXTtjrCAP/f7f+E0F7+fxPNdw==}
    engines: {node: ^12.13.0 || ^14.15.0 || ^16.10.0 || >=17.0.0}
    dev: true

  /jest-resolve-dependencies@28.1.3:
    resolution: {integrity: sha512-qa0QO2Q0XzQoNPouMbCc7Bvtsem8eQgVPNkwn9LnS+R2n8DaVDPL/U1gngC0LTl1RYXJU0uJa2BMC2DbTfFrHA==}
    engines: {node: ^12.13.0 || ^14.15.0 || ^16.10.0 || >=17.0.0}
    dependencies:
      jest-regex-util: 28.0.2
      jest-snapshot: 28.1.3
    transitivePeerDependencies:
      - supports-color
    dev: true

  /jest-resolve@28.1.3:
    resolution: {integrity: sha512-Z1W3tTjE6QaNI90qo/BJpfnvpxtaFTFw5CDgwpyE/Kz8U/06N1Hjf4ia9quUhCh39qIGWF1ZuxFiBiJQwSEYKQ==}
    engines: {node: ^12.13.0 || ^14.15.0 || ^16.10.0 || >=17.0.0}
    dependencies:
      chalk: 4.1.2
      graceful-fs: 4.2.11
      jest-haste-map: 28.1.3
      jest-pnp-resolver: 1.2.3(jest-resolve@28.1.3)
      jest-util: 28.1.3
      jest-validate: 28.1.3
      resolve: 1.22.4
      resolve.exports: 1.1.1
      slash: 3.0.0
    dev: true

  /jest-runner@28.1.3:
    resolution: {integrity: sha512-GkMw4D/0USd62OVO0oEgjn23TM+YJa2U2Wu5zz9xsQB1MxWKDOlrnykPxnMsN0tnJllfLPinHTka61u0QhaxBA==}
    engines: {node: ^12.13.0 || ^14.15.0 || ^16.10.0 || >=17.0.0}
    dependencies:
      '@jest/console': 28.1.3
      '@jest/environment': 28.1.3
      '@jest/test-result': 28.1.3
      '@jest/transform': 28.1.3
      '@jest/types': 28.1.3
      '@types/node': 18.17.8
      chalk: 4.1.2
      emittery: 0.10.2
      graceful-fs: 4.2.11
      jest-docblock: 28.1.1
      jest-environment-node: 28.1.3
      jest-haste-map: 28.1.3
      jest-leak-detector: 28.1.3
      jest-message-util: 28.1.3
      jest-resolve: 28.1.3
      jest-runtime: 28.1.3
      jest-util: 28.1.3
      jest-watcher: 28.1.3
      jest-worker: 28.1.3
      p-limit: 3.1.0
      source-map-support: 0.5.13
    transitivePeerDependencies:
      - supports-color
    dev: true

  /jest-runtime@28.1.3:
    resolution: {integrity: sha512-NU+881ScBQQLc1JHG5eJGU7Ui3kLKrmwCPPtYsJtBykixrM2OhVQlpMmFWJjMyDfdkGgBMNjXCGB/ebzsgNGQw==}
    engines: {node: ^12.13.0 || ^14.15.0 || ^16.10.0 || >=17.0.0}
    dependencies:
      '@jest/environment': 28.1.3
      '@jest/fake-timers': 28.1.3
      '@jest/globals': 28.1.3
      '@jest/source-map': 28.1.2
      '@jest/test-result': 28.1.3
      '@jest/transform': 28.1.3
      '@jest/types': 28.1.3
      chalk: 4.1.2
      cjs-module-lexer: 1.2.3
      collect-v8-coverage: 1.0.2
      execa: 5.1.1
      glob: 7.2.3
      graceful-fs: 4.2.11
      jest-haste-map: 28.1.3
      jest-message-util: 28.1.3
      jest-mock: 28.1.3
      jest-regex-util: 28.0.2
      jest-resolve: 28.1.3
      jest-snapshot: 28.1.3
      jest-util: 28.1.3
      slash: 3.0.0
      strip-bom: 4.0.0
    transitivePeerDependencies:
      - supports-color
    dev: true

  /jest-snapshot@28.1.3:
    resolution: {integrity: sha512-4lzMgtiNlc3DU/8lZfmqxN3AYD6GGLbl+72rdBpXvcV+whX7mDrREzkPdp2RnmfIiWBg1YbuFSkXduF2JcafJg==}
    engines: {node: ^12.13.0 || ^14.15.0 || ^16.10.0 || >=17.0.0}
    dependencies:
      '@babel/core': 7.18.6
      '@babel/generator': 7.22.10
      '@babel/plugin-syntax-typescript': 7.22.5(@babel/core@7.18.6)
      '@babel/traverse': 7.22.10
      '@babel/types': 7.22.10
      '@jest/expect-utils': 28.1.3
      '@jest/transform': 28.1.3
      '@jest/types': 28.1.3
      '@types/babel__traverse': 7.20.1
      '@types/prettier': 2.7.3
      babel-preset-current-node-syntax: 1.0.1(@babel/core@7.18.6)
      chalk: 4.1.2
      expect: 28.1.3
      graceful-fs: 4.2.11
      jest-diff: 28.1.3
      jest-get-type: 28.0.2
      jest-haste-map: 28.1.3
      jest-matcher-utils: 28.1.3
      jest-message-util: 28.1.3
      jest-util: 28.1.3
      natural-compare: 1.4.0
      pretty-format: 28.1.3
      semver: 7.5.4
    transitivePeerDependencies:
      - supports-color
    dev: true

  /jest-util@28.1.3:
    resolution: {integrity: sha512-XdqfpHwpcSRko/C35uLYFM2emRAltIIKZiJ9eAmhjsj0CqZMa0p1ib0R5fWIqGhn1a103DebTbpqIaP1qCQ6tQ==}
    engines: {node: ^12.13.0 || ^14.15.0 || ^16.10.0 || >=17.0.0}
    dependencies:
      '@jest/types': 28.1.3
      '@types/node': 18.17.8
      chalk: 4.1.2
      ci-info: 3.8.0
      graceful-fs: 4.2.11
      picomatch: 2.3.1
    dev: true

  /jest-validate@28.1.3:
    resolution: {integrity: sha512-SZbOGBWEsaTxBGCOpsRWlXlvNkvTkY0XxRfh7zYmvd8uL5Qzyg0CHAXiXKROflh801quA6+/DsT4ODDthOC/OA==}
    engines: {node: ^12.13.0 || ^14.15.0 || ^16.10.0 || >=17.0.0}
    dependencies:
      '@jest/types': 28.1.3
      camelcase: 6.3.0
      chalk: 4.1.2
      jest-get-type: 28.0.2
      leven: 3.1.0
      pretty-format: 28.1.3
    dev: true

  /jest-watcher@28.1.3:
    resolution: {integrity: sha512-t4qcqj9hze+jviFPUN3YAtAEeFnr/azITXQEMARf5cMwKY2SMBRnCQTXLixTl20OR6mLh9KLMrgVJgJISym+1g==}
    engines: {node: ^12.13.0 || ^14.15.0 || ^16.10.0 || >=17.0.0}
    dependencies:
      '@jest/test-result': 28.1.3
      '@jest/types': 28.1.3
      '@types/node': 18.17.8
      ansi-escapes: 4.3.2
      chalk: 4.1.2
      emittery: 0.10.2
      jest-util: 28.1.3
      string-length: 4.0.2
    dev: true

  /jest-worker@28.1.3:
    resolution: {integrity: sha512-CqRA220YV/6jCo8VWvAt1KKx6eek1VIHMPeLEbpcfSfkEeWyBNppynM/o6q+Wmw+sOhos2ml34wZbSX3G13//g==}
    engines: {node: ^12.13.0 || ^14.15.0 || ^16.10.0 || >=17.0.0}
    dependencies:
      '@types/node': 18.17.8
      merge-stream: 2.0.0
      supports-color: 8.1.1
    dev: true

  /jest@28.1.2(@types/node@18.0.0)(ts-node@10.8.2):
    resolution: {integrity: sha512-Tuf05DwLeCh2cfWCQbcz9UxldoDyiR1E9Igaei5khjonKncYdc6LDfynKCEWozK0oLE3GD+xKAo2u8x/0s6GOg==}
    engines: {node: ^12.13.0 || ^14.15.0 || ^16.10.0 || >=17.0.0}
    hasBin: true
    peerDependencies:
      node-notifier: ^8.0.1 || ^9.0.0 || ^10.0.0
    peerDependenciesMeta:
      node-notifier:
        optional: true
    dependencies:
      '@jest/core': 28.1.3(ts-node@10.8.2)
      '@jest/types': 28.1.3
      import-local: 3.1.0
      jest-cli: 28.1.3(@types/node@18.0.0)(ts-node@10.8.2)
    transitivePeerDependencies:
      - '@types/node'
      - supports-color
      - ts-node
    dev: true

  /joycon@3.1.1:
    resolution: {integrity: sha512-34wB/Y7MW7bzjKRjUKTa46I2Z7eV62Rkhva+KkopW7Qvv/OSWBqvkSY7vusOPrNuZcUG3tApvdVgNB8POj3SPw==}
    engines: {node: '>=10'}
    dev: true

  /js-sdsl@4.4.2:
    resolution: {integrity: sha512-dwXFwByc/ajSV6m5bcKAPwe4yDDF6D614pxmIi5odytzxRlwqF6nwoiCek80Ixc7Cvma5awClxrzFtxCQvcM8w==}
    dev: true

  /js-tokens@4.0.0:
    resolution: {integrity: sha512-RdJUflcE3cUzKiMqQgsCu06FPu9UdIJO0beYbPhHN4k6apgJtifcoCtT9bcxOpYBtpD2kCM6Sbzg4CausW/PKQ==}
    dev: true

  /js-yaml@3.14.1:
    resolution: {integrity: sha512-okMH7OXXJ7YrN9Ok3/SXrnu4iX9yOk+25nqX4imS2npuvTYDmo/QEZoqwZkYaIDk3jVvBOTOIEgEhaLOynBS9g==}
    hasBin: true
    dependencies:
      argparse: 1.0.10
      esprima: 4.0.1
    dev: true

  /js-yaml@4.1.0:
    resolution: {integrity: sha512-wpxZs9NoxZaJESJGIZTyDEaYpl0FKSA+FB9aJiyemKhMwkxQg63h4T1KJgUGHpTqPDNRcmmYLugrRjJlBtWvRA==}
    hasBin: true
    dependencies:
      argparse: 2.0.1
    dev: true

  /jsesc@0.5.0:
    resolution: {integrity: sha512-uZz5UnB7u4T9LvwmFqXii7pZSouaRPorGs5who1Ip7VO0wxanFvBL7GkM6dTHlgX+jhBApRetaWpnDabOeTcnA==}
    hasBin: true
    dev: true

  /jsesc@2.5.2:
    resolution: {integrity: sha512-OYu7XEzjkCQ3C5Ps3QIZsQfNpqoJyZZA99wd9aWd05NCtC5pWOkShK2mkL6HXQR6/Cy2lbNdPlZBpuQHXE63gA==}
    engines: {node: '>=4'}
    hasBin: true
    dev: true

  /json-parse-even-better-errors@2.3.1:
    resolution: {integrity: sha512-xyFwyhro/JEof6Ghe2iz2NcXoj2sloNsWr/XsERDK/oiPCfaNhl5ONfp+jQdAZRQQ0IJWNzH9zIZF7li91kh2w==}
    dev: true

  /json-parse-even-better-errors@3.0.0:
    resolution: {integrity: sha512-iZbGHafX/59r39gPwVPRBGw0QQKnA7tte5pSMrhWOW7swGsVvVTjmfyAV9pNqk8YGT7tRCdxRu8uzcgZwoDooA==}
    engines: {node: ^14.17.0 || ^16.13.0 || >=18.0.0}
    dev: true

  /json-schema-traverse@0.4.1:
    resolution: {integrity: sha512-xbbCH5dCYU5T8LcEhhuh7HJ88HXuW3qsI3Y0zOZFKfZEHcpWiHU/Jxzk629Brsab/mMiHQti9wMP+845RPe3Vg==}
    dev: true

  /json-schema-traverse@1.0.0:
    resolution: {integrity: sha512-NM8/P9n3XjXhIZn1lLhkFaACTOURQXjWhV4BA/RnOv8xvgqtqpAX9IO4mRQxSx1Rlo4tqzeqb0sOlruaOy3dug==}

  /json-stable-stringify-without-jsonify@1.0.1:
    resolution: {integrity: sha512-Bdboy+l7tA3OGW6FjyFHWkP5LuByj1Tk33Ljyq0axyzdk9//JSi2u3fP1QSmd1KNwq6VOKYGlAu87CisVir6Pw==}
    dev: true

  /json5@2.2.3:
    resolution: {integrity: sha512-XmOWe7eyHYH14cLdVPoyg+GOH3rYX++KpzrylJwSW98t3Nk+U8XOl8FWKOgwtzdb8lXGf6zYwDUzeHMWfxasyg==}
    engines: {node: '>=6'}
    hasBin: true
    dev: true

  /jsonc-parser@3.2.0:
    resolution: {integrity: sha512-gfFQZrcTc8CnKXp6Y4/CBT3fTc0OVuDofpre4aEeEpSBPV5X5v4+Vmx+8snU7RLPrNHPKSgLxGo9YuQzz20o+w==}
    dev: true

  /jsonfile@4.0.0:
    resolution: {integrity: sha512-m6F1R3z8jjlf2imQHS2Qez5sjKWQzbuuhuJ/FKYFRZvPE3PuHcSMVZzfsLhGVOkfd20obL5SWEBew5ShlquNxg==}
    optionalDependencies:
      graceful-fs: 4.2.11
    dev: true

  /jsonfile@6.1.0:
    resolution: {integrity: sha512-5dgndWOriYSm5cnYaJNhalLNDKOqFwyDB/rr1E9ZsGciGvKPs8R2xYGCacuf3z6K1YKDz182fd+fY3cn3pMqXQ==}
    dependencies:
      universalify: 2.0.0
    optionalDependencies:
      graceful-fs: 4.2.11
    dev: true

  /jsonwebtoken@8.5.1:
    resolution: {integrity: sha512-XjwVfRS6jTMsqYs0EsuJ4LGxXV14zQybNd4L2r0UvbVnSF9Af8x7p5MzbJ90Ioz/9TI41/hTCvznF/loiSzn8w==}
    engines: {node: '>=4', npm: '>=1.4.28'}
    dependencies:
      jws: 3.2.2
      lodash.includes: 4.3.0
      lodash.isboolean: 3.0.3
      lodash.isinteger: 4.0.4
      lodash.isnumber: 3.0.3
      lodash.isplainobject: 4.0.6
      lodash.isstring: 4.0.1
      lodash.once: 4.1.1
      ms: 2.1.3
      semver: 5.7.2
    dev: false

  /jwa@1.4.1:
    resolution: {integrity: sha512-qiLX/xhEEFKUAJ6FiBMbes3w9ATzyk5W7Hvzpa/SLYdxNtng+gcurvrI7TbACjIXlsJyr05/S1oUhZrc63evQA==}
    dependencies:
      buffer-equal-constant-time: 1.0.1
      ecdsa-sig-formatter: 1.0.11
      safe-buffer: 5.2.1
    dev: false

  /jws@3.2.2:
    resolution: {integrity: sha512-YHlZCB6lMTllWDtSPHz/ZXTsi8S00usEV6v1tjq8tOUZzw7DpSDWVXjXDre6ed1w/pd495ODpHZYSdkRTsa0HA==}
    dependencies:
      jwa: 1.4.1
      safe-buffer: 5.2.1
    dev: false

  /key-encoder@2.0.3:
    resolution: {integrity: sha512-fgBtpAGIr/Fy5/+ZLQZIPPhsZEcbSlYu/Wu96tNDFNSjSACw5lEIOFeaVdQ/iwrb8oxjlWi6wmWdH76hV6GZjg==}
    dependencies:
      '@types/elliptic': 6.4.14
      asn1.js: 5.4.1
      bn.js: 4.12.0
      elliptic: 6.5.4
    dev: false

  /kind-of@6.0.3:
    resolution: {integrity: sha512-dcS1ul+9tmeD95T+x28/ehLgd9mENa3LsvDTtzm3vyBEO7RPptvAD+t44WVXaUjTBRcrpFeFlC8WCruUR456hw==}
    engines: {node: '>=0.10.0'}
    dev: true

  /kleur@3.0.3:
    resolution: {integrity: sha512-eTIzlVOSUR+JxdDFepEYcBMtZ9Qqdef+rnzWdRZuMbOywu5tO2w2N7rqjoANZ5k9vywhL6Br1VRjUIgTQx4E8w==}
    engines: {node: '>=6'}
    dev: true

  /kleur@4.1.5:
    resolution: {integrity: sha512-o+NO+8WrRiQEE4/7nwRJhN1HWpVmJm511pBHUxPLtp0BUISzlBplORYSmTclCnJvQq2tKu/sgl3xVpkc7ZWuQQ==}
    engines: {node: '>=6'}
    dev: true

  /koalas@1.0.2:
    resolution: {integrity: sha512-RYhBbYaTTTHId3l6fnMZc3eGQNW6FVCqMG6AMwA5I1Mafr6AflaXeoi6x3xQuATRotGYRLk6+1ELZH4dstFNOA==}
    engines: {node: '>=0.10.0'}
    dev: false

  /kysely@0.22.0:
    resolution: {integrity: sha512-ZE3qWtnqLOalodzfK5QUEcm7AEulhxsPNuKaGFsC3XiqO92vMLm+mAHk/NnbSIOtC4RmGm0nsv700i8KDp1gfQ==}
    engines: {node: '>=14.0.0'}
    dev: false

  /kysely@0.23.5:
    resolution: {integrity: sha512-TH+b56pVXQq0tsyooYLeNfV11j6ih7D50dyN8tkM0e7ndiUH28Nziojiog3qRFlmEj9XePYdZUrNJ2079Qjdow==}
    engines: {node: '>=14.0.0'}

  /leven@3.1.0:
    resolution: {integrity: sha512-qsda+H8jTaUaN/x5vzW2rzc+8Rw4TAQ/4KjB46IwK5VH+IlVeeeje/EoZRpiXvIqjFgK84QffqPztGI3VBLG1A==}
    engines: {node: '>=6'}
    dev: true

  /levn@0.4.1:
    resolution: {integrity: sha512-+bT2uH4E5LGE7h/n3evcS/sQlJXCpIp6ym8OWJ5eV6+67Dsql/LaaT7qJBAt2rzfoa/5QBGBhxDix1dMt2kQKQ==}
    engines: {node: '>= 0.8.0'}
    dependencies:
      prelude-ls: 1.2.1
      type-check: 0.4.0
    dev: true

  /limiter@1.1.5:
    resolution: {integrity: sha512-FWWMIEOxz3GwUI4Ts/IvgVy6LPvoMPgjMdQ185nN6psJyBJ4yOpzqm695/h5umdLJg2vW3GR5iG11MAkR2AzJA==}
    dev: false

  /lines-and-columns@1.2.4:
    resolution: {integrity: sha512-7ylylesZQ/PV29jhEDl3Ufjo6ZX7gCqJr5F7PKrqc93v7fzSymt1BpwEU8nAUXs8qzzvqhbjhK5QZg6Mt/HkBg==}
    dev: true

<<<<<<< HEAD
=======
  /load-json-file@4.0.0:
    resolution: {integrity: sha512-Kx8hMakjX03tiGTLAIdJ+lL0htKnXjEZN6hk/tozf/WOuYGdZBJrZ+rCJRbVCugsjB3jMLn9746NsQIf5VjBMw==}
    engines: {node: '>=4'}
    dependencies:
      graceful-fs: 4.2.11
      parse-json: 4.0.0
      pify: 3.0.0
      strip-bom: 3.0.0
    dev: true

  /load-yaml-file@0.2.0:
    resolution: {integrity: sha512-OfCBkGEw4nN6JLtgRidPX6QxjBQGQf72q3si2uvqyFEMbycSFFHwAZeXx6cJgFM9wmLrf9zBwCP3Ivqa+LLZPw==}
    engines: {node: '>=6'}
    dependencies:
      graceful-fs: 4.2.11
      js-yaml: 3.14.1
      pify: 4.0.1
      strip-bom: 3.0.0
    dev: true

>>>>>>> b3eb3d76
  /locate-path@5.0.0:
    resolution: {integrity: sha512-t7hw9pI+WvuwNJXwk5zVHpyhIqzg2qTlklJOf0mVxGSbe3Fp2VieZcduNYjaLDoy6p9uGpQEGWG87WpMKlNq8g==}
    engines: {node: '>=8'}
    dependencies:
      p-locate: 4.1.0
    dev: true

  /locate-path@6.0.0:
    resolution: {integrity: sha512-iPZK6eYjbxRu3uB4/WZ3EsEIMJFMqAoopl3R+zuq0UjcAm/MO6KCweDgPfP3elTztoKP3KtnVHxTn2NHBSDVUw==}
    engines: {node: '>=10'}
    dependencies:
      p-locate: 5.0.0
    dev: true

  /lodash.debounce@4.0.8:
    resolution: {integrity: sha512-FT1yDzDYEoYWhnSGnpE/4Kj1fLZkDFyqRb7fNt6FdYOSxlUWAtp42Eh6Wb0rGIv/m9Bgo7x4GhQbm5Ys4SG5ow==}
    dev: true

  /lodash.defaults@4.2.0:
    resolution: {integrity: sha512-qjxPLHd3r5DnsdGacqOMU6pb/avJzdh9tFX2ymgoZE27BmjXrNy/y4LoaiTeAb+O3gL8AfpJGtqfX/ae2leYYQ==}
    dev: false

  /lodash.includes@4.3.0:
    resolution: {integrity: sha512-W3Bx6mdkRTGtlJISOvVD/lbqjTlPPUDTMnlXZFnVwi9NKJ6tiAk6LVdlhZMm17VZisqhKcgzpO5Wz91PCt5b0w==}
    dev: false

  /lodash.isarguments@3.1.0:
    resolution: {integrity: sha512-chi4NHZlZqZD18a0imDHnZPrDeBbTtVN7GXMwuGdRH9qotxAjYs3aVLKc7zNOG9eddR5Ksd8rvFEBc9SsggPpg==}
    dev: false

  /lodash.isboolean@3.0.3:
    resolution: {integrity: sha512-Bz5mupy2SVbPHURB98VAcw+aHh4vRV5IPNhILUCsOzRmsTmSQ17jIuqopAentWoehktxGd9e/hbIXq980/1QJg==}
    dev: false

  /lodash.isinteger@4.0.4:
    resolution: {integrity: sha512-DBwtEWN2caHQ9/imiNeEA5ys1JoRtRfY3d7V9wkqtbycnAmTvRRmbHKDV4a0EYc678/dia0jrte4tjYwVBaZUA==}
    dev: false

  /lodash.isnumber@3.0.3:
    resolution: {integrity: sha512-QYqzpfwO3/CWf3XP+Z+tkQsfaLL/EnUlXWVkIk5FUPc4sBdTehEqZONuyRt2P67PXAk+NXmTBcc97zw9t1FQrw==}
    dev: false

  /lodash.isplainobject@4.0.6:
    resolution: {integrity: sha512-oSXzaWypCMHkPC3NvBEaPHf0KsA5mvPrOPgQWDsbg8n7orZ290M0BmC/jgRZ4vcJ6DTAhjrsSYgdsW/F+MFOBA==}
    dev: false

  /lodash.isstring@4.0.1:
    resolution: {integrity: sha512-0wJxfxH1wgO3GrbuP+dTTk7op+6L41QCXbGINEmD+ny/G/eCqGzxyCsh7159S+mgDDcoarnBw6PC1PS5+wUGgw==}
    dev: false

  /lodash.kebabcase@4.1.1:
    resolution: {integrity: sha512-N8XRTIMMqqDgSy4VLKPnJ/+hpGZN+PHQiJnSenYqPaVV/NCqEogTnAdZLQiGKhxX+JCs8waWq2t1XHWKOmlY8g==}
    dev: false

  /lodash.merge@4.6.2:
    resolution: {integrity: sha512-0KpjqXRVvrYyCsX1swR/XTK0va6VQkQM6MNo7PqW77ByjAhoARA8EfrP1N4+KlKj8YS0ZUCtRT/YUuhyYDujIQ==}
    dev: true

  /lodash.once@4.1.1:
    resolution: {integrity: sha512-Sb487aTOCr9drQVL8pIxOzVhafOjZN9UU54hiN8PU3uAiSV7lx1yYNpbNmex2PK6dSJoNTSJUUswT651yww3Mg==}
    dev: false

  /lodash.pick@4.4.0:
    resolution: {integrity: sha512-hXt6Ul/5yWjfklSGvLQl8vM//l3FtyHZeuelpzK6mm99pNvN9yTDruNZPEJZD1oWrqo+izBmB7oUfWgcCX7s4Q==}
    dev: false

  /lodash.sortby@4.7.0:
    resolution: {integrity: sha512-HDWXG8isMntAyRF5vZ7xKuEvOhT4AhlRt/3czTSjvGUxjYCBVRQY48ViDHyfYz9VIoBkW4TMGQNapx+l3RUwdA==}
    dev: false

  /lodash.startcase@4.4.0:
    resolution: {integrity: sha512-+WKqsK294HMSc2jEbNgpHpd0JfIBhp7rEV4aqXWqFr6AlXov+SlcgB1Fv01y2kGe3Gc8nMW7VA0SrGuSkRfIEg==}
    dev: true

  /lodash.uniq@4.5.0:
    resolution: {integrity: sha512-xfBaXQd9ryd9dlSDvnvI0lvxfLJlYAZzXomUYzLKtUeOQvOP5piqAWuGtrhWeqaXK9hhoM/iyJc5AV+XfsX3HQ==}
    dev: false

  /long@5.2.3:
    resolution: {integrity: sha512-lcHwpNoggQTObv5apGNCTdJrO69eHOZMi4BNC+rTLER8iHAqGrUVeLh/irVIM7zTw2bOXA8T6uNPeujwOLg/2Q==}
    dev: false

  /lru-cache@10.0.1:
    resolution: {integrity: sha512-IJ4uwUTi2qCccrioU6g9g/5rvvVl13bsdczUUcqbciD9iLr095yj8DQKdObriEvuNSx325N1rV1O0sJFszx75g==}
    engines: {node: 14 || >=16.14}
    dev: false

  /lru-cache@4.1.5:
    resolution: {integrity: sha512-sWZlbEP2OsHNkXrMl5GYk/jKk70MBng6UU4YI/qGDYbgf6YbP4EvmqISbXCoJiRKs+1bSpFHVgQxvJ17F2li5g==}
    dependencies:
      pseudomap: 1.0.2
      yallist: 2.1.2
    dev: true

  /lru-cache@5.1.1:
    resolution: {integrity: sha512-KpNARQA3Iwv+jTA0utUVVbrh+Jlrr1Fv0e56GGzAFOXN7dk/FviaDW8LHmK52DlcH4WP2n6gI8vN1aesBFgo9w==}
    dependencies:
      yallist: 3.1.1
    dev: true

  /lru-cache@6.0.0:
    resolution: {integrity: sha512-Jo6dJ04CmSjuznwJSS3pUeWmd/H0ffTlkXXgwZi+eq1UCmqQwCh+eLsYOYCwY991i2Fah4h1BEMCx4qThGbsiA==}
    engines: {node: '>=10'}
    dependencies:
      yallist: 4.0.0

  /lru-cache@7.18.3:
    resolution: {integrity: sha512-jumlc0BIUrS3qJGgIkWZsyfAM7NCWiBcCDhnd+3NNM5KbBmLTgHVfWBcg6W+rLUsIpzpERPsvwUP7CckAQSOoA==}
    engines: {node: '>=12'}

  /make-dir@4.0.0:
    resolution: {integrity: sha512-hXdUTZYIVOt1Ex//jAQi+wTZZpUpwBj/0QsOzqegb3rGMMeJiSEu5xLHnYfBrRV4RH2+OCSOO95Is/7x1WJ4bw==}
    engines: {node: '>=10'}
    dependencies:
      semver: 7.5.4
    dev: true

  /make-error@1.3.6:
    resolution: {integrity: sha512-s8UhlNe7vPKomQhC1qFelMokr/Sc3AgNbso3n74mVPA5LTZwkB9NlXf4XPamLxJE8h0gh73rM94xvwRT2CVInw==}
    dev: true

  /make-fetch-happen@10.2.1:
    resolution: {integrity: sha512-NgOPbRiaQM10DYXvN3/hhGVI2M5MtITFryzBGxHM5p4wnFxsVCbxkrBrDsk+EZ5OB4jEOT7AjDxtdF+KVEFT7w==}
    engines: {node: ^12.13.0 || ^14.15.0 || >=16.0.0}
    dependencies:
      agentkeepalive: 4.5.0
      cacache: 16.1.3
      http-cache-semantics: 4.1.1
      http-proxy-agent: 5.0.0
      https-proxy-agent: 5.0.1
      is-lambda: 1.0.1
      lru-cache: 7.18.3
      minipass: 3.3.6
      minipass-collect: 1.0.2
      minipass-fetch: 2.1.2
      minipass-flush: 1.0.5
      minipass-pipeline: 1.2.4
      negotiator: 0.6.3
      promise-retry: 2.0.1
      socks-proxy-agent: 7.0.0
      ssri: 9.0.1
    transitivePeerDependencies:
      - bluebird
      - supports-color
    dev: true

  /makeerror@1.0.12:
    resolution: {integrity: sha512-JmqCvUhmt43madlpFzG4BQzG2Z3m6tvQDNKdClZnO3VbIudJYmxsT0FNJMeiB2+JTSlTQTSbU8QdesVmwJcmLg==}
    dependencies:
      tmpl: 1.0.5
    dev: true

  /map-obj@1.0.1:
    resolution: {integrity: sha512-7N/q3lyZ+LVCp7PzuxrJr4KMbBE2hW7BT7YNia330OFxIf4d3r5zVpicP2650l7CPN6RM9zOJRl3NGpqSiw3Eg==}
    engines: {node: '>=0.10.0'}
    dev: true

  /map-obj@4.3.0:
    resolution: {integrity: sha512-hdN1wVrZbb29eBGiGjJbeP8JbKjq1urkHJ/LIP/NY48MZ1QVXUsQBV1G1zvYFHn1XE06cwjBsOI2K3Ulnj1YXQ==}
    engines: {node: '>=8'}
    dev: true

  /media-typer@0.3.0:
    resolution: {integrity: sha512-dq+qelQ9akHpcOl/gUVRTxVIOkAJ1wR3QAvb4RsVjS8oVoFjDGTc679wJYmUmknUF5HwMLOgb5O+a3KxfWapPQ==}
    engines: {node: '>= 0.6'}

<<<<<<< HEAD
=======
  /memorystream@0.3.1:
    resolution: {integrity: sha512-S3UwM3yj5mtUSEfP41UZmt/0SCoVYUcU1rkXv+BQ5Ig8ndL4sPoJNBUJERafdPb5jjHJGuMgytgKvKIf58XNBw==}
    engines: {node: '>= 0.10.0'}
    dev: true

  /meow@6.1.1:
    resolution: {integrity: sha512-3YffViIt2QWgTy6Pale5QpopX/IvU3LPL03jOTqp6pGj3VjesdO/U8CuHMKpnQr4shCNCM5fd5XFFvIIl6JBHg==}
    engines: {node: '>=8'}
    dependencies:
      '@types/minimist': 1.2.2
      camelcase-keys: 6.2.2
      decamelize-keys: 1.1.1
      hard-rejection: 2.1.0
      minimist-options: 4.1.0
      normalize-package-data: 2.5.0
      read-pkg-up: 7.0.1
      redent: 3.0.0
      trim-newlines: 3.0.1
      type-fest: 0.13.1
      yargs-parser: 18.1.3
    dev: true

>>>>>>> b3eb3d76
  /merge-descriptors@1.0.1:
    resolution: {integrity: sha512-cCi6g3/Zr1iqQi6ySbseM1Xvooa98N0w31jzUYrXPX2xqObmFGHJ0tQ5u74H3mVh7wLouTseZyYIq39g8cNp1w==}

  /merge-stream@2.0.0:
    resolution: {integrity: sha512-abv/qOcuPfk3URPfDzmZU1LKmuw8kT+0nIHvKrKgFrwifol/doWcdA4ZqsWQ8ENrFKkd67Mfpo/LovbIUsbt3w==}
    dev: true

  /merge2@1.4.1:
    resolution: {integrity: sha512-8q7VEgMJW4J8tcfVPy8g09NcQwZdbwFEqhe/WZkoIzjn/3TGDwtOCYtXGxA3O8tPzpczCCDgv+P2P5y00ZJOOg==}
    engines: {node: '>= 8'}

  /methods@1.1.2:
    resolution: {integrity: sha512-iclAHeNqNm68zFtnZ0e+1L2yUIdvzNoauKU4WBA3VvH/vPFieF7qfRlwUZU+DA9P9bPXIS90ulxoUoCH23sV2w==}
    engines: {node: '>= 0.6'}

  /micromatch@4.0.5:
    resolution: {integrity: sha512-DMy+ERcEW2q8Z2Po+WNXuw3c5YaUSFjAO5GsJqfEl7UjvtIuFKO6ZrKvcItdy98dwFI2N1tg3zNIdKaQT+aNdA==}
    engines: {node: '>=8.6'}
    dependencies:
      braces: 3.0.2
      picomatch: 2.3.1

  /mime-db@1.52.0:
    resolution: {integrity: sha512-sPU4uV7dYlvtWJxwwxHD0PuihVNiE7TyAbQ5SWxDCB9mUYvOgroQOwYQQOKPJ8CIbE+1ETVlOoK1UC2nU3gYvg==}
    engines: {node: '>= 0.6'}

  /mime-types@2.1.35:
    resolution: {integrity: sha512-ZDY+bPm5zTTF+YpCrAU9nK0UgICYPT0QtT1NZWFv4s++TNkcgVaT0g6+4R2uI4MjQjzysHB1zxuWL50hzaeXiw==}
    engines: {node: '>= 0.6'}
    dependencies:
      mime-db: 1.52.0

  /mime@1.6.0:
    resolution: {integrity: sha512-x0Vn8spI+wuJ1O6S7gnbaQg8Pxh4NNHb7KSINmEWKiPE4RKOplvijn+NkmYmmRgP68mc70j2EbeTFRsrswaQeg==}
    engines: {node: '>=4'}
    hasBin: true

  /mimic-fn@2.1.0:
    resolution: {integrity: sha512-OqbOk5oEQeAZ8WXWydlu9HJjz9WVdEIvamMCcXmuqUYjTknH/sqsWvhQ3vgwKFRR1HpjvNBKQ37nbJgYzGqGcg==}
    engines: {node: '>=6'}
    dev: true

  /mimic-response@3.1.0:
    resolution: {integrity: sha512-z0yWI+4FDrrweS8Zmt4Ej5HdJmky15+L2e6Wgn3+iK5fWzb6T3fhNFq2+MeTRb064c6Wr4N/wv0DzQTjNzHNGQ==}
    engines: {node: '>=10'}
    dev: false

  /min-indent@1.0.1:
    resolution: {integrity: sha512-I9jwMn07Sy/IwOj3zVkVik2JTvgpaykDZEigL6Rx6N9LbMywwUSMtxET+7lVoDLLd3O3IXwJwvuuns8UB/HeAg==}
    engines: {node: '>=4'}
    dev: true

  /minimalistic-assert@1.0.1:
    resolution: {integrity: sha512-UtJcAD4yEaGtjPezWuO9wC4nwUnVH/8/Im3yEHQP4b67cXlD/Qr9hdITCU1xDbSEXg2XKNaP8jsReV7vQd00/A==}
    dev: false

  /minimalistic-crypto-utils@1.0.1:
    resolution: {integrity: sha512-JIYlbt6g8i5jKfJ3xz7rF0LXmv2TkDxBLUkiBeZ7bAx4GnnNMr8xFpGnOxn6GhTEHx3SjRrZEoU+j04prX1ktg==}
    dev: false

  /minimatch@3.1.2:
    resolution: {integrity: sha512-J7p63hRiAjw1NDEww1W7i37+ByIrOWO5XQQAzZ3VOcL0PNybwpfmV/N05zFAzwQ9USyEcX6t3UO+K5aqBQOIHw==}
    dependencies:
      brace-expansion: 1.1.11
    dev: true

  /minimatch@5.1.6:
    resolution: {integrity: sha512-lKwV/1brpG6mBUFHtb7NUmtABCb2WZZmm2wNiOA5hAb8VdCS4B3dtMWyvcoViccwAW/COERjXLt0zP1zXUN26g==}
    engines: {node: '>=10'}
    dependencies:
      brace-expansion: 2.0.1

  /minimist-options@4.1.0:
    resolution: {integrity: sha512-Q4r8ghd80yhO/0j1O3B2BjweX3fiHg9cdOwjJd2J76Q135c+NDxGCqdYKQ1SKBuFfgWbAUzBfvYjPUEeNgqN1A==}
    engines: {node: '>= 6'}
    dependencies:
      arrify: 1.0.1
      is-plain-obj: 1.1.0
      kind-of: 6.0.3
    dev: true

  /minimist@1.2.8:
    resolution: {integrity: sha512-2yyAR8qBkN3YuheJanUpWC5U3bb5osDywNB8RzDVlDwDHbocAJveqqj1u8+SVD7jkWT4yvsHCpWqqWqAxb0zCA==}

  /minipass-collect@1.0.2:
    resolution: {integrity: sha512-6T6lH0H8OG9kITm/Jm6tdooIbogG9e0tLgpY6mphXSm/A9u8Nq1ryBG+Qspiub9LjWlBPsPS3tWQ/Botq4FdxA==}
    engines: {node: '>= 8'}
    dependencies:
      minipass: 3.3.6
    dev: true

  /minipass-fetch@2.1.2:
    resolution: {integrity: sha512-LT49Zi2/WMROHYoqGgdlQIZh8mLPZmOrN2NdJjMXxYe4nkN6FUyuPuOAOedNJDrx0IRGg9+4guZewtp8hE6TxA==}
    engines: {node: ^12.13.0 || ^14.15.0 || >=16.0.0}
    dependencies:
      minipass: 3.3.6
      minipass-sized: 1.0.3
      minizlib: 2.1.2
    optionalDependencies:
      encoding: 0.1.13
    dev: true

  /minipass-flush@1.0.5:
    resolution: {integrity: sha512-JmQSYYpPUqX5Jyn1mXaRwOda1uQ8HP5KAT/oDSLCzt1BYRhQU0/hDtsB1ufZfEEzMZ9aAVmsBw8+FWsIXlClWw==}
    engines: {node: '>= 8'}
    dependencies:
      minipass: 3.3.6
    dev: true

  /minipass-pipeline@1.2.4:
    resolution: {integrity: sha512-xuIq7cIOt09RPRJ19gdi4b+RiNvDFYe5JH+ggNvBqGqpQXcru3PcRmOZuHBKWK1Txf9+cQ+HMVN4d6z46LZP7A==}
    engines: {node: '>=8'}
    dependencies:
      minipass: 3.3.6
    dev: true

  /minipass-sized@1.0.3:
    resolution: {integrity: sha512-MbkQQ2CTiBMlA2Dm/5cY+9SWFEN8pzzOXi6rlM5Xxq0Yqbda5ZQy9sU75a673FE9ZK0Zsbr6Y5iP6u9nktfg2g==}
    engines: {node: '>=8'}
    dependencies:
      minipass: 3.3.6
    dev: true

  /minipass@3.3.6:
    resolution: {integrity: sha512-DxiNidxSEK+tHG6zOIklvNOwm3hvCrbUrdtzY74U6HKTJxvIDfOUL5W5P2Ghd3DTkhhKPYGqeNUIh5qcM4YBfw==}
    engines: {node: '>=8'}
    dependencies:
      yallist: 4.0.0
    dev: true

  /minipass@5.0.0:
    resolution: {integrity: sha512-3FnjYuehv9k6ovOEbyOswadCDPX1piCfhV8ncmYtHOjuPwylVWsghTLo7rabjC3Rx5xD4HDx8Wm1xnMF7S5qFQ==}
    engines: {node: '>=8'}
    dev: true

  /minizlib@2.1.2:
    resolution: {integrity: sha512-bAxsR8BVfj60DWXHE3u30oHzfl4G7khkSuPW+qvpd7jFRHm7dLxOjUk1EHACJ/hxLY8phGJ0YhYHZo7jil7Qdg==}
    engines: {node: '>= 8'}
    dependencies:
      minipass: 3.3.6
      yallist: 4.0.0
    dev: true

  /mixme@0.5.9:
    resolution: {integrity: sha512-VC5fg6ySUscaWUpI4gxCBTQMH2RdUpNrk+MsbpCYtIvf9SBJdiUey4qE7BXviJsJR4nDQxCZ+3yaYNW3guz/Pw==}
    engines: {node: '>= 8.0.0'}
    dev: true

  /mkdirp-classic@0.5.3:
    resolution: {integrity: sha512-gKLcREMhtuZRwRAfqP3RFW+TK4JqApVBtOIftVgjuABpAtpxhPGaDcfvbhNvD0B8iD1oUr/txX35NjcaY6Ns/A==}
    dev: false

  /mkdirp@1.0.4:
    resolution: {integrity: sha512-vVqVZQyf3WLx2Shd0qJ9xuvqgAyKPLAiqITEtqW0oIUjzo3PePDd6fW9iFz30ef7Ysp/oiWqbhszeGWW2T6Gzw==}
    engines: {node: '>=10'}
    hasBin: true

  /module-details-from-path@1.0.3:
    resolution: {integrity: sha512-ySViT69/76t8VhE1xXHK6Ch4NcDd26gx0MzKXLO+F7NOtnqH68d9zF94nT8ZWSxXh8ELOERsnJO/sWt1xZYw5A==}
    dev: false

  /ms@2.0.0:
    resolution: {integrity: sha512-Tpp60P6IUJDTuOq/5Z8cdskzJujfwqfOTkrwIwj7IRISpnkJnT6SyJ4PCPnGMoFjC9ddhal5KVIYtAt97ix05A==}

  /ms@2.1.2:
    resolution: {integrity: sha512-sGkPx+VjMtmA6MX27oA4FBFELFCZZ4S4XqeGOXCv68tT+jb3vk/RyaKWP0PTKyWtmLSM0b+adUTEvbs1PEaH2w==}

  /ms@2.1.3:
    resolution: {integrity: sha512-6FlzubTLZG3J2a/NVCAleEhjzq5oxgHyaCU9yYXvcLsvoVaHJq/s5xXI6/XXP6tz7R9xAOtHnSO/tXtF3WRTlA==}

  /multiformats@9.9.0:
    resolution: {integrity: sha512-HoMUjhH9T8DDBNT+6xzkrd9ga/XiBI4xLr58LJACwK6G3HTOPeMz4nB4KJs33L2BelrIJa7P0VuNaVF3hMYfjg==}

  /napi-build-utils@1.0.2:
    resolution: {integrity: sha512-ONmRUqK7zj7DWX0D9ADe03wbwOBZxNAfF20PlGfCWQcD3+/MakShIHrMqx9YwPTfxDdF1zLeL+RGZiR9kGMLdg==}
    dev: false

  /natural-compare@1.4.0:
    resolution: {integrity: sha512-OWND8ei3VtNC9h7V60qff3SVobHr996CTwgxubgyQYEpg290h9J0buyECNNJexkFm5sOajh5G116RYA1c8ZMSw==}
    dev: true

  /negotiator@0.6.3:
    resolution: {integrity: sha512-+EUsqGPLsM+j/zdChZjsnX51g4XrHFOIXwfnCVPGlQk/k5giakcKsuxCObBRu6DSm9opw/O6slWbJdghQM4bBg==}
    engines: {node: '>= 0.6'}

  /neo-async@2.6.2:
    resolution: {integrity: sha512-Yd3UES5mWCSqR+qNT93S3UoYUkqAZ9lLg8a7g9rimsWmYGK8cVToA4/sF3RrshdyV3sAGMXVUmpMYOw+dLpOuw==}
    dev: false

  /node-abi@3.47.0:
    resolution: {integrity: sha512-2s6B2CWZM//kPgwnuI0KrYwNjfdByE25zvAaEpq9IH4zcNsarH8Ihu/UuX6XMPEogDAxkuUFeZn60pXNHAqn3A==}
    engines: {node: '>=10'}
    dependencies:
      semver: 7.5.4
    dev: false

  /node-abort-controller@3.1.1:
    resolution: {integrity: sha512-AGK2yQKIjRuqnc6VkX2Xj5d+QW8xZ87pa1UK6yA6ouUyuxfHuMP6umE5QK7UmTeOAymo+Zx1Fxiuw9rVx8taHQ==}
    dev: false

  /node-addon-api@5.1.0:
    resolution: {integrity: sha512-eh0GgfEkpnoWDq+VY8OyvYhFEzBk6jIYbRKdIlyTiAXIVJ8PyBaKb0rp7oDtoddbdoHWhq8wwr+XZ81F1rpNdA==}
    dev: false

  /node-fetch@2.7.0:
    resolution: {integrity: sha512-c4FRfUm/dbcWZ7U+1Wq0AwCyFL+3nt2bEw05wfxSz+DWpWsitgmSgYmy2dQdWyKC1694ELPqMs/YzUSNozLt8A==}
    engines: {node: 4.x || >=6.0.0}
    peerDependencies:
      encoding: ^0.1.0
    peerDependenciesMeta:
      encoding:
        optional: true
    dependencies:
      whatwg-url: 5.0.0
    dev: true

  /node-gyp-build-optional-packages@5.0.3:
    resolution: {integrity: sha512-k75jcVzk5wnnc/FMxsf4udAoTEUv2jY3ycfdSd3yWu6Cnd1oee6/CfZJApyscA4FJOmdoixWwiwOyf16RzD5JA==}
    hasBin: true
    requiresBuild: true
    dev: false
    optional: true

  /node-gyp-build@3.9.0:
    resolution: {integrity: sha512-zLcTg6P4AbcHPq465ZMFNXx7XpKKJh+7kkN699NiQWisR2uWYOWNWqRHAmbnmKiL4e9aLSlmy5U7rEMUXV59+A==}
    hasBin: true
    dev: false

  /node-gyp-build@4.6.1:
    resolution: {integrity: sha512-24vnklJmyRS8ViBNI8KbtK/r/DmXQMRiOMXTNz2nrTnAYUwjmEEbnnpB/+kt+yWRv73bPsSPRFddrcIbAxSiMQ==}
    hasBin: true
    dev: false

  /node-gyp@9.3.1:
    resolution: {integrity: sha512-4Q16ZCqq3g8awk6UplT7AuxQ35XN4R/yf/+wSAwcBUAjg7l58RTactWaP8fIDTi0FzI7YcVLujwExakZlfWkXg==}
    engines: {node: ^12.13 || ^14.13 || >=16}
    hasBin: true
    dependencies:
      env-paths: 2.2.1
      glob: 7.2.3
      graceful-fs: 4.2.11
      make-fetch-happen: 10.2.1
      nopt: 6.0.0
      npmlog: 6.0.2
      rimraf: 3.0.2
      semver: 7.5.4
      tar: 6.1.15
      which: 2.0.2
    transitivePeerDependencies:
      - bluebird
      - supports-color
    dev: true

  /node-int64@0.4.0:
    resolution: {integrity: sha512-O5lz91xSOeoXP6DulyHfllpq+Eg00MWitZIbtPfoSEvqIHdl5gfcY6hYzDWnj0qD5tz52PI08u9qUvSVeUBeHw==}
    dev: true

  /node-releases@2.0.13:
    resolution: {integrity: sha512-uYr7J37ae/ORWdZeQ1xxMJe3NtdmqMC/JZK+geofDrkLUApKRHPd18/TxtBOJ4A0/+uUIliorNrfYV6s1b02eQ==}
    dev: true

  /nodemailer-html-to-text@3.2.0:
    resolution: {integrity: sha512-RJUC6640QV1PzTHHapOrc6IzrAJUZtk2BdVdINZ9VTLm+mcQNyBO9LYyhrnufkzqiD9l8hPLJ97rSyK4WanPNg==}
    engines: {node: '>= 10.23.0'}
    dependencies:
      html-to-text: 7.1.1
    dev: false

  /nodemailer@6.8.0:
    resolution: {integrity: sha512-EjYvSmHzekz6VNkNd12aUqAco+bOkRe3Of5jVhltqKhEsjw/y0PYPJfp83+s9Wzh1dspYAkUW/YNQ350NATbSQ==}
    engines: {node: '>=6.0.0'}
    dev: false

  /nopt@6.0.0:
    resolution: {integrity: sha512-ZwLpbTgdhuZUnZzjd7nb1ZV+4DoiC6/sfiVKok72ym/4Tlf+DFdlHYmT2JPmcNNWV6Pi3SDf1kT+A4r9RTuT9g==}
    engines: {node: ^12.13.0 || ^14.15.0 || >=16.0.0}
    hasBin: true
    dependencies:
      abbrev: 1.1.1
    dev: true

  /normalize-path@3.0.0:
    resolution: {integrity: sha512-6eZs5Ls3WtCisHWp9S2GUy8dqkpGi4BVSz3GaqiE6ezub0512ESztXUwUB6C6IKbQkY2Pnb/mD4WYojCRwcwLA==}
    engines: {node: '>=0.10.0'}
    dev: true

  /npm-run-path@4.0.1:
    resolution: {integrity: sha512-S48WzZW777zhNIrn7gxOlISNAqi9ZC/uQFnRdbeIHhZhCA6UqpkOT8T1G7BvfdgP4Er8gF4sUbaS0i7QvIfCWw==}
    engines: {node: '>=8'}
    dependencies:
      path-key: 3.1.1
    dev: true

  /npmlog@6.0.2:
    resolution: {integrity: sha512-/vBvz5Jfr9dT/aFWd0FIRf+T/Q2WBsLENygUaFUqstqsycmZAP/t5BvFJTK0viFmSUxiUKTUplWy5vt+rvKIxg==}
    engines: {node: ^12.13.0 || ^14.15.0 || >=16.0.0}
    dependencies:
      are-we-there-yet: 3.0.1
      console-control-strings: 1.1.0
      gauge: 4.0.4
      set-blocking: 2.0.0
    dev: true

  /object-assign@4.1.1:
    resolution: {integrity: sha512-rJgTQnkUnH1sFw8yT6VSU3zD3sWmu6sZhIseY8VX+GRu3P6F7Fu+JNDoXfklElbLJSnc3FUQHVe4cU5hj+BcUg==}
    engines: {node: '>=0.10.0'}

  /object-inspect@1.12.3:
    resolution: {integrity: sha512-geUvdk7c+eizMNUDkRpW1wJwgfOiOeHbxBR/hLXK1aT6zmVSO0jsQcs7fj6MGw89jC/cjGfLcNOrtMYtGqm81g==}

  /object-keys@1.1.1:
    resolution: {integrity: sha512-NuAESUOUMrlIXOfHKzD6bpPu3tYt3xvjNdRIQ+FeT0lNb4K8WR70CaDxhuNguS2XG+GjkyMwOzsN5ZktImfhLA==}
    engines: {node: '>= 0.4'}

  /on-exit-leak-free@2.1.0:
    resolution: {integrity: sha512-VuCaZZAjReZ3vUwgOB8LxAosIurDiAW0s13rI1YwmaP++jvcxP77AWoQvenZebpCA2m8WC1/EosPYPMjnRAp/w==}

  /on-finished@2.4.1:
    resolution: {integrity: sha512-oVlzkg3ENAhCk2zdv7IJwd/QUD4z2RxRwpkcGY8psCVcCYZNq4wYnVWALHM+brtuJjePWiYF/ClmuDr8Ch5+kg==}
    engines: {node: '>= 0.8'}
    dependencies:
      ee-first: 1.1.1

  /on-headers@1.0.2:
    resolution: {integrity: sha512-pZAE+FJLoyITytdqK0U5s+FIpjN0JP3OzFi/u8Rx+EV5/W+JTWGXG8xFzevE7AjBfDqHv/8vL8qQsIhHnqRkrA==}
    engines: {node: '>= 0.8'}
    dev: false

  /once@1.4.0:
    resolution: {integrity: sha512-lNaJgI+2Q5URQBkccEKHTQOPaXdUxnZZElQTZY0MFUAuaEqe1E+Nyvgdz/aIyNi6Z9MzO5dv1H8n58/GELp3+w==}
    dependencies:
      wrappy: 1.0.2

  /one-webcrypto@1.0.3:
    resolution: {integrity: sha512-fu9ywBVBPx0gS9K0etIROTiCkvI5S1TDjFsYFb3rC1ewFxeOqsbzq7aIMBHsYfrTHBcGXJaONXXjTl8B01cW1Q==}

  /onetime@5.1.2:
    resolution: {integrity: sha512-kbpaSSGJTWdAY5KPVeMOKXSrPtr8C8C7wodJbcsd51jRnmD+GZu8Y0VoU6Dm5Z4vWr0Ig/1NKuWRKf7j5aaYSg==}
    engines: {node: '>=6'}
    dependencies:
      mimic-fn: 2.1.0
    dev: true

  /opentracing@0.14.7:
    resolution: {integrity: sha512-vz9iS7MJ5+Bp1URw8Khvdyw1H/hGvzHWlKQ7eRrQojSCDL1/SrWfrY9QebLw97n2deyRtzHRC3MkQfVNUCo91Q==}
    engines: {node: '>=0.10'}
    dev: false

  /optionator@0.9.3:
    resolution: {integrity: sha512-JjCoypp+jKn1ttEFExxhetCKeJt9zhAgAve5FXHixTvFDW/5aEktX9bufBKLRRMdU7bNtpLfcGu94B3cdEJgjg==}
    engines: {node: '>= 0.8.0'}
    dependencies:
      '@aashutoshrathi/word-wrap': 1.2.6
      deep-is: 0.1.4
      fast-levenshtein: 2.0.6
      levn: 0.4.1
      prelude-ls: 1.2.1
      type-check: 0.4.0
    dev: true

  /os-tmpdir@1.0.2:
    resolution: {integrity: sha512-D2FR03Vir7FIu45XBY20mTb+/ZSWB00sjU9jdQXt83gDrI4Ztz5Fs7/yy74g2N5SVQY4xY1qDr4rNddwYRVX0g==}
    engines: {node: '>=0.10.0'}
    dev: true

  /outdent@0.5.0:
    resolution: {integrity: sha512-/jHxFIzoMXdqPzTaCpFzAAWhpkSjZPF4Vsn6jAfNpmbH/ymsmd7Qc6VE9BGn0L6YMj6uwpQLxCECpus4ukKS9Q==}
    dev: true

  /p-filter@2.1.0:
    resolution: {integrity: sha512-ZBxxZ5sL2HghephhpGAQdoskxplTwr7ICaehZwLIlfL6acuVgZPm8yBNuRAFBGEqtD/hmUeq9eqLg2ys9Xr/yw==}
    engines: {node: '>=8'}
    dependencies:
      p-map: 2.1.0
    dev: true

  /p-finally@1.0.0:
    resolution: {integrity: sha512-LICb2p9CB7FS+0eR1oqWnHhp0FljGLZCWBE9aix0Uye9W8LTQPwMTYVGWQWIw9RdQiDg4+epXQODwIYJtSJaow==}
    engines: {node: '>=4'}

  /p-limit@2.3.0:
    resolution: {integrity: sha512-//88mFWSJx8lxCzwdAABTJL2MyWB12+eIY7MDL2SqLmAkeKU9qxRvWuSyTjm3FUmpBEMuFfckAIqEaVGUDxb6w==}
    engines: {node: '>=6'}
    dependencies:
      p-try: 2.2.0
    dev: true

  /p-limit@3.1.0:
    resolution: {integrity: sha512-TYOanM3wGwNGsZN2cVTYPArw454xnXj5qmWF1bEoAc4+cU/ol7GVh7odevjp1FNHduHc3KZMcFduxU5Xc6uJRQ==}
    engines: {node: '>=10'}
    dependencies:
      yocto-queue: 0.1.0

  /p-locate@4.1.0:
    resolution: {integrity: sha512-R79ZZ/0wAxKGu3oYMlz8jy/kbhsNrS7SKZ7PxEHBgJ5+F2mtFW2fK2cOtBh1cHYkQsbzFV7I+EoRKe6Yt0oK7A==}
    engines: {node: '>=8'}
    dependencies:
      p-limit: 2.3.0
    dev: true

  /p-locate@5.0.0:
    resolution: {integrity: sha512-LaNjtRWUBY++zB5nE/NwcaoMylSPk+S+ZHNB1TzdbMJMny6dynpAGt7X/tl/QYq3TIeE6nxHppbo2LGymrG5Pw==}
    engines: {node: '>=10'}
    dependencies:
      p-limit: 3.1.0
    dev: true

  /p-map@2.1.0:
    resolution: {integrity: sha512-y3b8Kpd8OAN444hxfBbFfj1FY/RjtTd8tzYwhUqNYXx0fXx2iX4maP4Qr6qhIKbQXI02wTLAda4fYUbDagTUFw==}
    engines: {node: '>=6'}
    dev: true

  /p-map@4.0.0:
    resolution: {integrity: sha512-/bjOqmgETBYB5BoEeGVea8dmvHb2m9GLy1E9W43yeyfP6QQCZGFNa+XRceJEuDB6zqr+gKpIAmlLebMpykw/MQ==}
    engines: {node: '>=10'}
    dependencies:
      aggregate-error: 3.1.0
    dev: true

  /p-queue@6.6.2:
    resolution: {integrity: sha512-RwFpb72c/BhQLEXIZ5K2e+AhgNVmIejGlTgiB9MzZ0e93GRvqZ7uSi0dvRF7/XIXDeNkra2fNHBxTyPDGySpjQ==}
    engines: {node: '>=8'}
    dependencies:
      eventemitter3: 4.0.7
      p-timeout: 3.2.0
    dev: false

  /p-timeout@3.2.0:
    resolution: {integrity: sha512-rhIwUycgwwKcP9yTOOFK/AKsAopjjCakVqLHePO3CC6Mir1Z99xT+R63jZxAT5lFZLa2inS5h+ZS2GvR99/FBg==}
    engines: {node: '>=8'}
    dependencies:
      p-finally: 1.0.0

  /p-try@2.2.0:
    resolution: {integrity: sha512-R4nPAVTAU0B9D35/Gk3uJf/7XYbQcyohSKdvAxIRSNghFl4e71hVoGnBNQz9cWaXxO2I10KTC+3jMdvvoKw6dQ==}
    engines: {node: '>=6'}
    dev: true

  /p-wait-for@3.2.0:
    resolution: {integrity: sha512-wpgERjNkLrBiFmkMEjuZJEWKKDrNfHCKA1OhyN1wg1FrLkULbviEy6py1AyJUgZ72YWFbZ38FIpnqvVqAlDUwA==}
    engines: {node: '>=8'}
    dependencies:
      p-timeout: 3.2.0

  /packet-reader@1.0.0:
    resolution: {integrity: sha512-HAKu/fG3HpHFO0AA8WE8q2g+gBJaZ9MG7fcKk+IJPLTGAD6Psw4443l+9DGRbOIh3/aXr7Phy0TjilYivJo5XQ==}

  /parent-module@1.0.1:
    resolution: {integrity: sha512-GQ2EWRpQV8/o+Aw8YqtfZZPfNRWZYkbidE9k5rpl/hC3vtHHBfGm2Ifi6qWV+coDGkrUKZAxE3Lot5kcsRlh+g==}
    engines: {node: '>=6'}
    dependencies:
      callsites: 3.1.0
    dev: true

  /parse-json@5.2.0:
    resolution: {integrity: sha512-ayCKvm/phCGxOkYRSCM82iDwct8/EonSEgCSxWxD7ve6jHggsFl4fZVQBPRNgQoKiuV/odhFrGzQXZwbifC8Rg==}
    engines: {node: '>=8'}
    dependencies:
      '@babel/code-frame': 7.22.10
      error-ex: 1.3.2
      json-parse-even-better-errors: 2.3.1
      lines-and-columns: 1.2.4
    dev: true

  /parseurl@1.3.3:
    resolution: {integrity: sha512-CiyeOxFT/JZyN5m0z9PfXw4SCBJ6Sygz1Dpl0wqjlhDEGGBP1GnsUVEL0p63hoG1fcj3fHynXi9NYO4nWOL+qQ==}
    engines: {node: '>= 0.8'}

  /path-browserify@1.0.1:
    resolution: {integrity: sha512-b7uo2UCUOYZcnF/3ID0lulOJi/bafxa1xPe7ZPsammBSpjSWQkjNxlt635YGS2MiR9GjvuXCtz2emr3jbsz98g==}
    dev: false

  /path-exists@4.0.0:
    resolution: {integrity: sha512-ak9Qy5Q7jYb2Wwcey5Fpvg2KoAc/ZIhLSLOSBmRmygPsGwkVVt0fZa0qrtMz+m6tJTAHfZQ8FnmB4MG4LWy7/w==}
    engines: {node: '>=8'}
    dev: true

  /path-is-absolute@1.0.1:
    resolution: {integrity: sha512-AVbw3UJ2e9bq64vSaS9Am0fje1Pa8pbGqTTsmXfaIiMpnr5DlDhfJOuLj9Sf95ZPVDAUerDfEk88MPmPe7UCQg==}
    engines: {node: '>=0.10.0'}
    dev: true

  /path-key@3.1.1:
    resolution: {integrity: sha512-ojmeN0qd+y0jszEtoY48r0Peq5dwMEkIlCOu6Q5f41lfkswXuKtYrhgoTpLnyIcHm24Uhqx+5Tqm2InSwLhE6Q==}
    engines: {node: '>=8'}
    dev: true

  /path-parse@1.0.7:
    resolution: {integrity: sha512-LDJzPVEEEPR+y48z93A0Ed0yXb8pAByGWo/k5YYdYgpY2/2EsOsksJrq7lOHxryrVOn1ejG6oAp8ahvOIQD8sw==}
    dev: true

  /path-to-regexp@0.1.7:
    resolution: {integrity: sha512-5DFkuoqlv1uYQKxy8omFBeJPQcdoE07Kv2sferDCrAq1ohOU+MSDswDIbnx3YAM60qIOnYa53wBhXW0EbMonrQ==}

  /path-type@4.0.0:
    resolution: {integrity: sha512-gDKb8aZMDeD/tZWs9P6+q0J9Mwkdl6xMV8TjnGP3qJVJ06bdMgkbBlLU8IdfOsIsFz2BW1rNVT3XuNEl8zPAvw==}
    engines: {node: '>=8'}
    dev: true

  /peek-readable@4.1.0:
    resolution: {integrity: sha512-ZI3LnwUv5nOGbQzD9c2iDG6toheuXSZP5esSHBjopsXH4dg19soufvpUGA3uohi5anFtGb2lhAVdHzH6R/Evvg==}
    engines: {node: '>=8'}
    dev: false

  /pg-connection-string@2.6.2:
    resolution: {integrity: sha512-ch6OwaeaPYcova4kKZ15sbJ2hKb/VP48ZD2gE7i1J+L4MspCtBMAx8nMgz7bksc7IojCIIWuEhHibSMFH8m8oA==}

  /pg-int8@1.0.1:
    resolution: {integrity: sha512-WCtabS6t3c8SkpDBUlb1kjOs7l66xsGdKpIPZsg4wR+B3+u9UAum2odSsF9tnvxg80h4ZxLWMy4pRjOsFIqQpw==}
    engines: {node: '>=4.0.0'}

  /pg-pool@3.6.1(pg@8.10.0):
    resolution: {integrity: sha512-jizsIzhkIitxCGfPRzJn1ZdcosIt3pz9Sh3V01fm1vZnbnCMgmGl5wvGGdNN2EL9Rmb0EcFoCkixH4Pu+sP9Og==}
    peerDependencies:
      pg: '>=8.0'
    dependencies:
      pg: 8.10.0

  /pg-protocol@1.6.0:
    resolution: {integrity: sha512-M+PDm637OY5WM307051+bsDia5Xej6d9IR4GwJse1qA1DIhiKlksvrneZOYQq42OM+spubpcNYEo2FcKQrDk+Q==}

  /pg-types@2.2.0:
    resolution: {integrity: sha512-qTAAlrEsl8s4OiEQY69wDvcMIdQN6wdz5ojQiOy6YRMuynxenON0O5oCpJI6lshc6scgAY8qvJ2On/p+CXY0GA==}
    engines: {node: '>=4'}
    dependencies:
      pg-int8: 1.0.1
      postgres-array: 2.0.0
      postgres-bytea: 1.0.0
      postgres-date: 1.0.7
      postgres-interval: 1.2.0

  /pg@8.10.0:
    resolution: {integrity: sha512-ke7o7qSTMb47iwzOSaZMfeR7xToFdkE71ifIipOAAaLIM0DYzfOAXlgFFmYUIE2BcJtvnVlGCID84ZzCegE8CQ==}
    engines: {node: '>= 8.0.0'}
    peerDependencies:
      pg-native: '>=3.0.1'
    peerDependenciesMeta:
      pg-native:
        optional: true
    dependencies:
      buffer-writer: 2.0.0
      packet-reader: 1.0.0
      pg-connection-string: 2.6.2
      pg-pool: 3.6.1(pg@8.10.0)
      pg-protocol: 1.6.0
      pg-types: 2.2.0
      pgpass: 1.0.5

  /pgpass@1.0.5:
    resolution: {integrity: sha512-FdW9r/jQZhSeohs1Z3sI1yxFQNFvMcnmfuj4WBMUTxOrAyLMaTcE1aAMBiTlbMNaXvBCQuVi0R7hd8udDSP7ug==}
    dependencies:
      split2: 4.2.0

  /picocolors@1.0.0:
    resolution: {integrity: sha512-1fygroTLlHu66zi26VoTDv8yRgm0Fccecssto+MhsZ0D/DGW2sm8E8AjW7NU5VVTRt5GxbeZ5qBuJr+HyLYkjQ==}
    dev: true

  /picomatch@2.3.1:
    resolution: {integrity: sha512-JU3teHTNjmE2VCGFzuY8EXzCDVwEqB2a8fsIvwaStHhAWJEeVd1o1QD80CU6+ZdEXXSLbSsuLwJjkCBWqRQUVA==}
    engines: {node: '>=8.6'}

<<<<<<< HEAD
=======
  /pidtree@0.3.1:
    resolution: {integrity: sha512-qQbW94hLHEqCg7nhby4yRC7G2+jYHY4Rguc2bjw7Uug4GIJuu1tvf2uHaZv5Q8zdt+WKJ6qK1FOI6amaWUo5FA==}
    engines: {node: '>=0.10'}
    hasBin: true
    dev: true

  /pify@3.0.0:
    resolution: {integrity: sha512-C3FsVNH1udSEX48gGX1xfvwTWfsYWj5U+8/uK15BGzIGrKoUpghX8hWZwa/OFnakBiiVNmBvemTJR5mcy7iPcg==}
    engines: {node: '>=4'}
    dev: true

  /pify@4.0.1:
    resolution: {integrity: sha512-uB80kBFb/tfd68bVleG9T5GGsGPjJrLAUpR5PZIrhBnIaRTQRjqdJSsIKkOP6OAIFbj7GOrcudc5pNjZ+geV2g==}
    engines: {node: '>=6'}
    dev: true

>>>>>>> b3eb3d76
  /pify@5.0.0:
    resolution: {integrity: sha512-eW/gHNMlxdSP6dmG6uJip6FXN0EQBwm2clYYd8Wul42Cwu/DK8HEftzsapcNdYe2MfLiIwZqsDk2RDEsTE79hA==}
    engines: {node: '>=10'}
    dev: false

  /pino-abstract-transport@1.0.0:
    resolution: {integrity: sha512-c7vo5OpW4wIS42hUVcT5REsL8ZljsUfBjqV/e2sFxmFEFZiq1XLUp5EYLtuDH6PEHq9W1egWqRbnLUP5FuZmOA==}
    dependencies:
      readable-stream: 4.4.2
      split2: 4.2.0

  /pino-http@8.2.1:
    resolution: {integrity: sha512-bdWAE4HYfFjDhKw2/N7BLNSIFAs+WDLZnetsGRpBdNEKq7/RoZUgblLS5OlMY257RPQml6J5QiiLkwxbstzWbA==}
    dependencies:
      fast-url-parser: 1.1.3
      get-caller-file: 2.0.5
      pino: 8.15.0
      pino-std-serializers: 6.2.2
      process-warning: 2.2.0
    dev: false

  /pino-http@8.4.0:
    resolution: {integrity: sha512-9I1eRLxsujQJwLQTrHBU0wDlwnry2HzV2TlDwAsmZ9nT3Y2NQBLrz+DYp73L4i11vl/eudnFT8Eg0Kp62tMwEw==}
    dependencies:
      get-caller-file: 2.0.5
      pino: 8.15.0
      pino-std-serializers: 6.2.2
      process-warning: 2.2.0

  /pino-pretty@9.1.0:
    resolution: {integrity: sha512-IM6NY9LLo/dVgY7/prJhCh4rAJukafdt0ibxeNOWc2fxKMyTk90SOB9Ao2HfbtShT9QPeP0ePpJktksMhSQMYA==}
    hasBin: true
    dependencies:
      colorette: 2.0.20
      dateformat: 4.6.3
      fast-copy: 2.1.7
      fast-safe-stringify: 2.1.1
      help-me: 4.2.0
      joycon: 3.1.1
      minimist: 1.2.8
      on-exit-leak-free: 2.1.0
      pino-abstract-transport: 1.0.0
      pump: 3.0.0
      readable-stream: 4.4.2
      secure-json-parse: 2.7.0
      sonic-boom: 3.3.0
      strip-json-comments: 3.1.1
    dev: true

  /pino-std-serializers@6.2.2:
    resolution: {integrity: sha512-cHjPPsE+vhj/tnhCy/wiMh3M3z3h/j15zHQX+S9GkTBgqJuTuJzYJ4gUyACLhDaJ7kk9ba9iRDmbH2tJU03OiA==}

  /pino@8.15.0:
    resolution: {integrity: sha512-olUADJByk4twxccmAxb1RiGKOSvddHugCV3wkqjyv+3Sooa2KLrmXrKEWOKi0XPCLasRR5jBXxioE1jxUa4KzQ==}
    hasBin: true
    dependencies:
      atomic-sleep: 1.0.0
      fast-redact: 3.3.0
      on-exit-leak-free: 2.1.0
      pino-abstract-transport: 1.0.0
      pino-std-serializers: 6.2.2
      process-warning: 2.2.0
      quick-format-unescaped: 4.0.4
      real-require: 0.2.0
      safe-stable-stringify: 2.4.3
      sonic-boom: 3.3.0
      thread-stream: 2.4.0

  /pirates@4.0.6:
    resolution: {integrity: sha512-saLsH7WeYYPiD25LDuLRRY/i+6HaPYr6G1OUlN39otzkSTxKnubR9RTxS3/Kk50s1g2JTgFwWQDQyplC5/SHZg==}
    engines: {node: '>= 6'}
    dev: true

  /pkg-dir@4.2.0:
    resolution: {integrity: sha512-HRDzbaKjC+AOWVXxAU/x54COGeIv9eb+6CkDSQoNTt4XyWoIJvuPsXizxu/Fr23EiekbtZwmh1IcIG/l/a10GQ==}
    engines: {node: '>=8'}
    dependencies:
      find-up: 4.1.0
    dev: true

  /postgres-array@2.0.0:
    resolution: {integrity: sha512-VpZrUqU5A69eQyW2c5CA1jtLecCsN2U/bD6VilrFDWq5+5UIEVO7nazS3TEcHf1zuPYO/sqGvUvW62g86RXZuA==}
    engines: {node: '>=4'}

  /postgres-bytea@1.0.0:
    resolution: {integrity: sha512-xy3pmLuQqRBZBXDULy7KbaitYqLcmxigw14Q5sj8QBVLqEwXfeybIKVWiqAXTlcvdvb0+xkOtDbfQMOf4lST1w==}
    engines: {node: '>=0.10.0'}

  /postgres-date@1.0.7:
    resolution: {integrity: sha512-suDmjLVQg78nMK2UZ454hAG+OAW+HQPZ6n++TNDUX+L0+uUlLywnoxJKDou51Zm+zTCjrCl0Nq6J9C5hP9vK/Q==}
    engines: {node: '>=0.10.0'}

  /postgres-interval@1.2.0:
    resolution: {integrity: sha512-9ZhXKM/rw350N1ovuWHbGxnGh/SNJ4cnxHiM0rxE4VN41wsg8P8zWn9hv/buK00RP4WvlOyr/RBDiptyxVbkZQ==}
    engines: {node: '>=0.10.0'}
    dependencies:
      xtend: 4.0.2

  /prebuild-install@7.1.1:
    resolution: {integrity: sha512-jAXscXWMcCK8GgCoHOfIr0ODh5ai8mj63L2nWrjuAgXE6tDyYGnx4/8o/rCgU+B4JSyZBKbeZqzhtwtC3ovxjw==}
    engines: {node: '>=10'}
    hasBin: true
    dependencies:
      detect-libc: 2.0.2
      expand-template: 2.0.3
      github-from-package: 0.0.0
      minimist: 1.2.8
      mkdirp-classic: 0.5.3
      napi-build-utils: 1.0.2
      node-abi: 3.47.0
      pump: 3.0.0
      rc: 1.2.8
      simple-get: 4.0.1
      tar-fs: 2.1.1
      tunnel-agent: 0.6.0
    dev: false

  /preferred-pm@3.0.3:
    resolution: {integrity: sha512-+wZgbxNES/KlJs9q40F/1sfOd/j7f1O9JaHcW5Dsn3aUUOZg3L2bjpVUcKV2jvtElYfoTuQiNeMfQJ4kwUAhCQ==}
    engines: {node: '>=10'}
    dependencies:
      find-up: 5.0.0
      find-yarn-workspace-root2: 1.2.16
      path-exists: 4.0.0
      which-pm: 2.0.0
    dev: true

  /prelude-ls@1.2.1:
    resolution: {integrity: sha512-vkcDPrRZo1QZLbn5RLGPpg/WmIQ65qoWWhcGKf/b5eplkkarX0m9z8ppCat4mlOqUsWpyNuYgO3VRyrYHSzX5g==}
    engines: {node: '>= 0.8.0'}
    dev: true

  /prettier-config-standard@5.0.0(prettier@2.7.1):
    resolution: {integrity: sha512-QK252QwCxlsak8Zx+rPKZU31UdbRcu9iUk9X1ONYtLSO221OgvV9TlKoTf6iPDZtvF3vE2mkgzFIEgSUcGELSQ==}
    peerDependencies:
      prettier: ^2.4.0
    dependencies:
      prettier: 2.7.1
    dev: true

  /prettier-linter-helpers@1.0.0:
    resolution: {integrity: sha512-GbK2cP9nraSSUF9N2XwUwqfzlAFlMNYYl+ShE/V+H8a9uNl/oUqB1w2EL54Jh0OlyRSd8RfWYJ3coVS4TROP2w==}
    engines: {node: '>=6.0.0'}
    dependencies:
      fast-diff: 1.3.0
    dev: true

  /prettier@2.7.1:
    resolution: {integrity: sha512-ujppO+MkdPqoVINuDFDRLClm7D78qbDt0/NR+wp5FqEZOoTNAjPHWj17QRhu7geIHJfcNhRk1XVQmF8Bp3ye+g==}
    engines: {node: '>=10.13.0'}
    hasBin: true
    dev: true

  /pretty-format@28.1.3:
    resolution: {integrity: sha512-8gFb/To0OmxHR9+ZTb14Df2vNxdGCX8g1xWGUTqUw5TiZvcQf5sHKObd5UcPyLLyowNwDAMTF3XWOG1B6mxl1Q==}
    engines: {node: ^12.13.0 || ^14.15.0 || ^16.10.0 || >=17.0.0}
    dependencies:
      '@jest/schemas': 28.1.3
      ansi-regex: 5.0.1
      ansi-styles: 5.2.0
      react-is: 18.2.0
    dev: true

  /process-warning@2.2.0:
    resolution: {integrity: sha512-/1WZ8+VQjR6avWOgHeEPd7SDQmFQ1B5mC1eRXsCm5TarlNmx/wCsa5GEaxGm05BORRtyG/Ex/3xq3TuRvq57qg==}

  /process@0.11.10:
    resolution: {integrity: sha512-cdGef/drWFoydD1JsMzuFf8100nZl+GT+yacc2bEced5f9Rjk4z+WtFUTBu9PhOi9j/jfmBPu0mMEY4wIdAF8A==}
    engines: {node: '>= 0.6.0'}

  /promise-inflight@1.0.1:
    resolution: {integrity: sha512-6zWPyEOFaQBJYcGMHBKTKJ3u6TBsnMFOIZSa6ce1e/ZrrsOlnHRHbabMjLiBYKp+n44X9eUI6VUPaukCXHuG4g==}
    peerDependencies:
      bluebird: '*'
    peerDependenciesMeta:
      bluebird:
        optional: true
    dev: true

  /promise-retry@2.0.1:
    resolution: {integrity: sha512-y+WKFlBR8BGXnsNlIHFGPZmyDf3DFMoLhaflAnyZgV6rG6xu+JwesTo2Q9R6XwYmtmwAFCkAk3e35jEdoeh/3g==}
    engines: {node: '>=10'}
    dependencies:
      err-code: 2.0.3
      retry: 0.12.0
    dev: true

  /prompts@2.4.2:
    resolution: {integrity: sha512-NxNv/kLguCA7p3jE8oL2aEBsrJWgAakBpgmgK6lpPWV+WuOmY6r2/zbAVnP+T8bQlA0nzHXSJSJW0Hq7ylaD2Q==}
    engines: {node: '>= 6'}
    dependencies:
      kleur: 3.0.3
      sisteransi: 1.0.5
    dev: true

  /protobufjs@7.2.5:
    resolution: {integrity: sha512-gGXRSXvxQ7UiPgfw8gevrfRWcTlSbOFg+p/N+JVJEK5VhueL2miT6qTymqAmjr1Q5WbOCyJbyrk6JfWKwlFn6A==}
    engines: {node: '>=12.0.0'}
    requiresBuild: true
    dependencies:
      '@protobufjs/aspromise': 1.1.2
      '@protobufjs/base64': 1.1.2
      '@protobufjs/codegen': 2.0.4
      '@protobufjs/eventemitter': 1.1.0
      '@protobufjs/fetch': 1.1.0
      '@protobufjs/float': 1.0.2
      '@protobufjs/inquire': 1.1.0
      '@protobufjs/path': 1.1.2
      '@protobufjs/pool': 1.1.0
      '@protobufjs/utf8': 1.1.0
      '@types/node': 18.17.8
      long: 5.2.3
    dev: false

  /proxy-addr@2.0.7:
    resolution: {integrity: sha512-llQsMLSUDUPT44jdrU/O37qlnifitDP+ZwrmmZcoSKyLKvtZxpyV0n2/bD/N4tBAAZ/gJEdZU7KMraoK1+XYAg==}
    engines: {node: '>= 0.10'}
    dependencies:
      forwarded: 0.2.0
      ipaddr.js: 1.9.1

  /proxy-from-env@1.1.0:
    resolution: {integrity: sha512-D+zkORCbA9f1tdWRK0RaCR3GPv50cMxcrz4X8k5LTSUD1Dkw47mKJEZQNunItRTkWwgtaUSo1RVFRIG9ZXiFYg==}

  /pseudomap@1.0.2:
    resolution: {integrity: sha512-b/YwNhb8lk1Zz2+bXXpS/LK9OisiZZ1SNsSLxN1x2OXVEhW2Ckr/7mWE5vrC1ZTiJlD9g19jWszTmJsB+oEpFQ==}
    dev: true

  /pump@3.0.0:
    resolution: {integrity: sha512-LwZy+p3SFs1Pytd/jYct4wpv49HiYCqd9Rlc5ZVdk0V+8Yzv6jR5Blk3TRmPL1ft69TxP0IMZGJ+WPFU2BFhww==}
    dependencies:
      end-of-stream: 1.4.4
      once: 1.4.0

  /punycode@1.4.1:
    resolution: {integrity: sha512-jmYNElW7yvO7TV33CjSmvSiE2yco3bV2czu/OzDKdMNVZQWfxCblURLhf+47syQRBntjfLdd/H0egrzIG+oaFQ==}
    dev: false

  /punycode@2.3.0:
    resolution: {integrity: sha512-rRV+zQD8tVFys26lAGR9WUuS4iUAngJScM+ZRSKtvl5tKeZ2t5bvdNFdNHBW9FWR4guGHlgmsZ1G7BSm2wTbuA==}
    engines: {node: '>=6'}

  /qs@6.11.0:
    resolution: {integrity: sha512-MvjoMCJwEarSbUYk5O+nmoSzSutSsTwF85zcHPQ9OrlFoZOYIjaqBAJIqIXjptyD5vThxGq52Xu/MaJzRkIk4Q==}
    engines: {node: '>=0.6'}
    dependencies:
      side-channel: 1.0.4

  /queue-microtask@1.2.3:
    resolution: {integrity: sha512-NuaNSa6flKT5JaSYQzJok04JzTL1CA6aGhv5rfLW3PgqA+M2ChpZQnAC8h8i4ZFkBS8X5RqkDBHA7r4hej3K9A==}

  /quick-format-unescaped@4.0.4:
    resolution: {integrity: sha512-tYC1Q1hgyRuHgloV/YXs2w15unPVh8qfu/qCTfhTYamaw7fyhumKa2yGpdSo87vY32rIclj+4fWYQXUMs9EHvg==}

  /quick-lru@4.0.1:
    resolution: {integrity: sha512-ARhCpm70fzdcvNQfPoy49IaanKkTlRWF2JMzqhcJbhSFRZv7nPTvZJdcY7301IPmvW+/p0RgIWnQDLJxifsQ7g==}
    engines: {node: '>=8'}
    dev: true

  /range-parser@1.2.1:
    resolution: {integrity: sha512-Hrgsx+orqoygnmhFbKaHE6c296J+HTAQXoxEF6gNupROmmGJRoyzfG3ccAveqCBrwr/2yxQ5BVd/GTl5agOwSg==}
    engines: {node: '>= 0.6'}

  /rate-limiter-flexible@2.4.1:
    resolution: {integrity: sha512-dgH4T44TzKVO9CLArNto62hJOwlWJMLUjVVr/ii0uUzZXEXthDNr7/yefW5z/1vvHAfycc1tnuiYyNJ8CTRB3g==}
    dev: false

  /raw-body@2.5.1:
    resolution: {integrity: sha512-qqJBtEyVgS0ZmPGdCFPWJ3FreoqvG4MVQln/kCgF7Olq95IbOp0/BWyMwbdtn4VTvkM8Y7khCQ2Xgk/tcrCXig==}
    engines: {node: '>= 0.8'}
    dependencies:
      bytes: 3.1.2
      http-errors: 2.0.0
      iconv-lite: 0.4.24
      unpipe: 1.0.0

  /rc@1.2.8:
    resolution: {integrity: sha512-y3bGgqKj3QBdxLbLkomlohkvsA8gdAiUQlSBJnBhfn+BPxg4bc62d8TcBW15wavDfgexCgccckhcZvywyQYPOw==}
    hasBin: true
    dependencies:
      deep-extend: 0.6.0
      ini: 1.3.8
      minimist: 1.2.8
      strip-json-comments: 2.0.1
    dev: false

  /react-is@18.2.0:
    resolution: {integrity: sha512-xWGDIW6x921xtzPkhiULtthJHoJvBbF3q26fzloPCK0hsvxtPVelvftw3zjbHWSkR2km9Z+4uxbDDK/6Zw9B8w==}
    dev: true

<<<<<<< HEAD
=======
  /read-pkg-up@7.0.1:
    resolution: {integrity: sha512-zK0TB7Xd6JpCLmlLmufqykGE+/TlOePD6qKClNW7hHDKFh/J7/7gCWGR7joEQEW1bKq3a3yUZSObOoWLFQ4ohg==}
    engines: {node: '>=8'}
    dependencies:
      find-up: 4.1.0
      read-pkg: 5.2.0
      type-fest: 0.8.1
    dev: true

  /read-pkg@3.0.0:
    resolution: {integrity: sha512-BLq/cCO9two+lBgiTYNqD6GdtK8s4NpaWrl6/rCO9w0TUS8oJl7cmToOZfRYllKTISY6nt1U7jQ53brmKqY6BA==}
    engines: {node: '>=4'}
    dependencies:
      load-json-file: 4.0.0
      normalize-package-data: 2.5.0
      path-type: 3.0.0
    dev: true

  /read-pkg@5.2.0:
    resolution: {integrity: sha512-Ug69mNOpfvKDAc2Q8DRpMjjzdtrnv9HcSMX+4VsZxD1aZ6ZzrIE7rlzXBtWTyhULSMKg076AW6WR5iZpD0JiOg==}
    engines: {node: '>=8'}
    dependencies:
      '@types/normalize-package-data': 2.4.1
      normalize-package-data: 2.5.0
      parse-json: 5.2.0
      type-fest: 0.6.0
    dev: true

  /read-yaml-file@1.1.0:
    resolution: {integrity: sha512-VIMnQi/Z4HT2Fxuwg5KrY174U1VdUIASQVWXXyqtNRtxSr9IYkn1rsI6Tb6HsrHCmB7gVpNwX6JxPTHcH6IoTA==}
    engines: {node: '>=6'}
    dependencies:
      graceful-fs: 4.2.11
      js-yaml: 3.14.1
      pify: 4.0.1
      strip-bom: 3.0.0
    dev: true

>>>>>>> b3eb3d76
  /readable-stream@3.6.2:
    resolution: {integrity: sha512-9u/sniCrY3D5WdsERHzHE4G2YCXqoG5FTHUiCC4SIbr6XcLZBY05ya9EKjYek9O5xOAwjGq+1JdGBAS7Q9ScoA==}
    engines: {node: '>= 6'}
    dependencies:
      inherits: 2.0.4
      string_decoder: 1.3.0
      util-deprecate: 1.0.2

  /readable-stream@4.4.2:
    resolution: {integrity: sha512-Lk/fICSyIhodxy1IDK2HazkeGjSmezAWX2egdtJnYhtzKEsBPJowlI6F6LPb5tqIQILrMbx22S5o3GuJavPusA==}
    engines: {node: ^12.22.0 || ^14.17.0 || >=16.0.0}
    dependencies:
      abort-controller: 3.0.0
      buffer: 6.0.3
      events: 3.3.0
      process: 0.11.10
      string_decoder: 1.3.0

  /readable-web-to-node-stream@3.0.2:
    resolution: {integrity: sha512-ePeK6cc1EcKLEhJFt/AebMCLL+GgSKhuygrZ/GLaKZYEecIgIECf4UaUuaByiGtzckwR4ain9VzUh95T1exYGw==}
    engines: {node: '>=8'}
    dependencies:
      readable-stream: 3.6.2
    dev: false

  /real-require@0.2.0:
    resolution: {integrity: sha512-57frrGM/OCTLqLOAh0mhVA9VBMHd+9U7Zb2THMGdBUoZVOtGbJzjxsYGDJ3A9AYYCP4hn6y1TVbaOfzWtm5GFg==}
    engines: {node: '>= 12.13.0'}

  /redent@3.0.0:
    resolution: {integrity: sha512-6tDA8g98We0zd0GvVeMT9arEOnTw9qM03L9cJXaCjrip1OO764RDBLBfrB4cwzNGDj5OA5ioymC9GkizgWJDUg==}
    engines: {node: '>=8'}
    dependencies:
      indent-string: 4.0.0
      strip-indent: 3.0.0
    dev: true

  /redis-errors@1.2.0:
    resolution: {integrity: sha512-1qny3OExCf0UvUV/5wpYKf2YwPcOqXzkwKKSmKHiE6ZMQs5heeE/c8eXK+PNllPvmjgAbfnsbpkGZWy8cBpn9w==}
    engines: {node: '>=4'}
    dev: false

  /redis-parser@3.0.0:
    resolution: {integrity: sha512-DJnGAeenTdpMEH6uAJRK/uiyEIH9WVsUmoLwzudwGJUwZPp80PDBWPHXSAGNPwNvIXAbe7MSUB1zQFugFml66A==}
    engines: {node: '>=4'}
    dependencies:
      redis-errors: 1.2.0
    dev: false

  /regenerate-unicode-properties@10.1.0:
    resolution: {integrity: sha512-d1VudCLoIGitcU/hEg2QqvyGZQmdC0Lf8BqdOMXGFSvJP4bNV1+XqbPQeHHLD51Jh4QJJ225dlIFvY4Ly6MXmQ==}
    engines: {node: '>=4'}
    dependencies:
      regenerate: 1.4.2
    dev: true

  /regenerate@1.4.2:
    resolution: {integrity: sha512-zrceR/XhGYU/d/opr2EKO7aRHUeiBI8qjtfHqADTwZd6Szfy16la6kqD0MIUs5z5hx6AaKa+PixpPrR289+I0A==}
    dev: true

  /regenerator-runtime@0.14.0:
    resolution: {integrity: sha512-srw17NI0TUWHuGa5CFGGmhfNIeja30WMBfbslPNhf6JrqQlLN5gcrvig1oqPxiVaXb0oW0XRKtH6Nngs5lKCIA==}
    dev: true

  /regenerator-transform@0.15.2:
    resolution: {integrity: sha512-hfMp2BoF0qOk3uc5V20ALGDS2ddjQaLrdl7xrGXvAIow7qeWRM2VA2HuCHkUKk9slq3VwEwLNK3DFBqDfPGYtg==}
    dependencies:
      '@babel/runtime': 7.22.10
    dev: true

  /regexpp@3.2.0:
    resolution: {integrity: sha512-pq2bWo9mVD43nbts2wGv17XLiNLya+GklZ8kaDLV2Z08gDCsGpnKn9BFMepvWuHCbyVvY7J5o5+BVvoQbmlJLg==}
    engines: {node: '>=8'}
    dev: true

  /regexpu-core@5.3.2:
    resolution: {integrity: sha512-RAM5FlZz+Lhmo7db9L298p2vHP5ZywrVXmVXpmAD9GuL5MPH6t9ROw1iA/wfHkQ76Qe7AaPF0nGuim96/IrQMQ==}
    engines: {node: '>=4'}
    dependencies:
      '@babel/regjsgen': 0.8.0
      regenerate: 1.4.2
      regenerate-unicode-properties: 10.1.0
      regjsparser: 0.9.1
      unicode-match-property-ecmascript: 2.0.0
      unicode-match-property-value-ecmascript: 2.1.0
    dev: true

  /regjsparser@0.9.1:
    resolution: {integrity: sha512-dQUtn90WanSNl+7mQKcXAgZxvUe7Z0SqXlgzv0za4LwiUhyzBC58yQO3liFoUgu8GiJVInAhJjkj1N0EtQ5nkQ==}
    hasBin: true
    dependencies:
      jsesc: 0.5.0
    dev: true

  /require-directory@2.1.1:
    resolution: {integrity: sha512-fGxEI7+wsG9xrvdjsrlmL22OMTTiHRwAMroiEeMgq8gzoLC/PQr7RsRDSTLUg/bZAZtF+TVIkHc6/4RIKrui+Q==}
    engines: {node: '>=0.10.0'}
    dev: true

  /require-from-string@2.0.2:
    resolution: {integrity: sha512-Xf0nWe6RseziFMu+Ap9biiUbmplq6S9/p+7w7YXP/JBHhrUDDUhwa+vANyubuqfZWTveU//DYVGsDG7RKL/vEw==}
    engines: {node: '>=0.10.0'}

  /require-main-filename@2.0.0:
    resolution: {integrity: sha512-NKN5kMDylKuldxYLSUfrbo5Tuzh4hd+2E8NPPX02mZtn1VuREQToYe/ZdlJy+J3uCpfaiGF05e7B8W0iXbQHmg==}
    dev: true

  /resolve-cwd@3.0.0:
    resolution: {integrity: sha512-OrZaX2Mb+rJCpH/6CpSqt9xFVpN++x01XnN2ie9g6P5/3xelLAkXWVADpdz1IHD/KFfEXyE6V0U01OQ3UO2rEg==}
    engines: {node: '>=8'}
    dependencies:
      resolve-from: 5.0.0
    dev: true

  /resolve-from@4.0.0:
    resolution: {integrity: sha512-pb/MYmXstAkysRFx8piNI1tGFNQIFA3vkE3Gq4EuA1dF6gHp/+vgZqsCGJapvy8N3Q+4o7FwvquPJcnZ7RYy4g==}
    engines: {node: '>=4'}
    dev: true

  /resolve-from@5.0.0:
    resolution: {integrity: sha512-qYg9KP24dD5qka9J47d0aVky0N+b4fTU89LN9iDnjB5waksiC49rvMB0PrUJQGoTmH50XPiqOvAjDfaijGxYZw==}
    engines: {node: '>=8'}
    dev: true

  /resolve.exports@1.1.1:
    resolution: {integrity: sha512-/NtpHNDN7jWhAaQ9BvBUYZ6YTXsRBgfqWFWP7BZBaoMJO/I3G5OFzvTuWNlZC3aPjins1F+TNrLKsGbH4rfsRQ==}
    engines: {node: '>=10'}
    dev: true

  /resolve@1.22.4:
    resolution: {integrity: sha512-PXNdCiPqDqeUou+w1C2eTQbNfxKSuMxqTCuvlmmMsk1NWHL5fRrhY6Pl0qEYYc6+QqGClco1Qj8XnjPego4wfg==}
    hasBin: true
    dependencies:
      is-core-module: 2.13.0
      path-parse: 1.0.7
      supports-preserve-symlinks-flag: 1.0.0
    dev: true

  /retry@0.10.1:
    resolution: {integrity: sha512-ZXUSQYTHdl3uS7IuCehYfMzKyIDBNoAuUblvy5oGO5UJSUTmStUUVPXbA9Qxd173Bgre53yCQczQuHgRWAdvJQ==}
    dev: false

  /retry@0.12.0:
    resolution: {integrity: sha512-9LkiTwjUh6rT555DtE9rTX+BKByPfrMzEAtnlEtdEwr3Nkffwiihqe2bWADg+OQRjt9gl6ICdmB/ZFDCGAtSow==}
    engines: {node: '>= 4'}
    dev: true

  /reusify@1.0.4:
    resolution: {integrity: sha512-U9nH88a3fc/ekCF1l0/UP1IosiuIjyTh7hBvXVMHYgVcfGvt897Xguj2UOLDeI5BG2m7/uwyaLVT6fbtCwTyzw==}
    engines: {iojs: '>=1.0.0', node: '>=0.10.0'}

  /rfdc@1.3.0:
    resolution: {integrity: sha512-V2hovdzFbOi77/WajaSMXk2OLm+xNIeQdMMuB7icj7bk6zi2F8GGAxigcnDFpJHbNyNcgyJDiP+8nOrY5cZGrA==}

  /rimraf@3.0.2:
    resolution: {integrity: sha512-JZkJMZkAGFFPP2YqXZXPbMlMBgsxzE8ILs4lMIX/2o0L9UBw9O/Y3o6wFw/i9YLapcUJWwqbi3kdxIPdC62TIA==}
    hasBin: true
    dependencies:
      glob: 7.2.3
    dev: true

  /roarr@7.15.1:
    resolution: {integrity: sha512-0ExL9rjOXeQPvQvQo8IcV8SR2GTXmDr1FQFlY2HiAV+gdVQjaVZNOx9d4FI2RqFFsd0sNsiw2TRS/8RU9g0ZfA==}
    engines: {node: '>=12.0'}
    dependencies:
      boolean: 3.2.0
      fast-json-stringify: 5.8.0
      fast-printf: 1.6.9
      globalthis: 1.0.3
      safe-stable-stringify: 2.4.3
      semver-compare: 1.0.0

  /run-parallel@1.2.0:
    resolution: {integrity: sha512-5l4VyZR86LZ/lDxZTR6jqL8AFE2S0IFLMP26AbjsLVADxHdhB/c0GUsH+y39UfCi3dzz8OlQuPmnaJOMoDHQBA==}
    dependencies:
      queue-microtask: 1.2.3

  /rxjs@7.8.1:
    resolution: {integrity: sha512-AA3TVj+0A2iuIoQkWEK/tqFjBq2j+6PO6Y0zJcvzLAFhEFIO3HL0vls9hWLncZbAAbK0mar7oZ4V079I/qPMxg==}
    requiresBuild: true
    dependencies:
      tslib: 2.6.2
    dev: false
    optional: true

  /safe-buffer@5.1.2:
    resolution: {integrity: sha512-Gd2UZBJDkXlY7GbJxfsE8/nvKkUEU1G38c1siN6QP6a9PT9MmHB8GnpscSmMJSoF8LOIrt8ud/wPtojys4G6+g==}
    dev: false

  /safe-buffer@5.2.1:
    resolution: {integrity: sha512-rp3So07KcdmmKbGvgaNxQSJr7bGVSVk5S9Eq1F+ppbRo70+YeaDxkw5Dd8NPN+GD6bjnYm2VuPuCXmpuYvmCXQ==}

  /safe-stable-stringify@2.4.3:
    resolution: {integrity: sha512-e2bDA2WJT0wxseVd4lsDP4+3ONX6HpMXQa1ZhFQ7SU+GjvORCmShbCMltrtIDfkYhVHrOcPtj+KhmDBdPdZD1g==}
    engines: {node: '>=10'}

  /safer-buffer@2.1.2:
    resolution: {integrity: sha512-YZo3K82SD7Riyi0E1EQPojLz7kpepnSQI9IyPbHHg1XXXevb5dJI7tpyN2ADxGcQbHG7vcyRHk0cbwqcQriUtg==}
    requiresBuild: true

  /secure-json-parse@2.7.0:
    resolution: {integrity: sha512-6aU+Rwsezw7VR8/nyvKTx8QpWH9FrcYiXXlqC4z5d5XQBDRqtbfsRjnwGyqbi3gddNtWHuEk9OANUotL26qKUw==}
    dev: true

  /semver-compare@1.0.0:
    resolution: {integrity: sha512-YM3/ITh2MJ5MtzaM429anh+x2jiLVjqILF4m4oyQB18W7Ggea7BfqdH/wGMK7dDiMghv/6WG7znWMwUDzJiXow==}

  /semver@5.7.2:
    resolution: {integrity: sha512-cBznnQ9KjJqU67B52RMC65CMarK2600WFnbkcaiwWq3xy/5haFJlshgnpjovMVJ+Hff49d8GEn0b87C5pDQ10g==}
    hasBin: true
    dev: false

  /semver@6.3.1:
    resolution: {integrity: sha512-BR7VvDCVHO+q2xBEWskxS6DJE1qRnb7DxzUrogb71CWoSficBxYsiAGd+Kl0mmq/MprG9yArRkyrQxTO6XjMzA==}
    hasBin: true
    dev: true

  /semver@7.5.4:
    resolution: {integrity: sha512-1bCSESV6Pv+i21Hvpxp3Dx+pSD8lIPt8uVjRrxAUt/nbswYc+tK6Y2btiULjd4+fnq15PX+nqQDC7Oft7WkwcA==}
    engines: {node: '>=10'}
    hasBin: true
    dependencies:
      lru-cache: 6.0.0

  /send@0.18.0:
    resolution: {integrity: sha512-qqWzuOjSFOuqPjFe4NOsMLafToQQwBSOEpS+FwEt3A2V3vKubTquT3vmLTQpFgMXp8AlFWFuP1qKaJZOtPpVXg==}
    engines: {node: '>= 0.8.0'}
    dependencies:
      debug: 2.6.9
      depd: 2.0.0
      destroy: 1.2.0
      encodeurl: 1.0.2
      escape-html: 1.0.3
      etag: 1.8.1
      fresh: 0.5.2
      http-errors: 2.0.0
      mime: 1.6.0
      ms: 2.1.3
      on-finished: 2.4.1
      range-parser: 1.2.1
      statuses: 2.0.1
    transitivePeerDependencies:
      - supports-color

  /serve-static@1.15.0:
    resolution: {integrity: sha512-XGuRDNjXUijsUL0vl6nSD7cwURuzEgglbOaFuZM9g3kwDXOWVTck0jLzjPzGD+TazWbboZYu52/9/XPdUgne9g==}
    engines: {node: '>= 0.8.0'}
    dependencies:
      encodeurl: 1.0.2
      escape-html: 1.0.3
      parseurl: 1.3.3
      send: 0.18.0
    transitivePeerDependencies:
      - supports-color

  /set-blocking@2.0.0:
    resolution: {integrity: sha512-KiKBS8AnWGEyLzofFfmvKwpdPzqiy16LvQfK3yv/fVH7Bj13/wl3JSR1J+rfgRE9q7xUJK4qvgS8raSOeLUehw==}
    dev: true

  /setprototypeof@1.2.0:
    resolution: {integrity: sha512-E5LDX7Wrp85Kil5bhZv46j8jOeboKq5JMmYM3gVGdGH8xFpPWXUMsNrlODCrkoxMEeNi/XZIwuRvY4XNwYMJpw==}

  /sharp@0.31.2:
    resolution: {integrity: sha512-DUdNVEXgS5A97cTagSLIIp8dUZ/lZtk78iNVZgHdHbx1qnQR7JAHY0BnXnwwH39Iw+VKhO08CTYhIg0p98vQ5Q==}
    engines: {node: '>=14.15.0'}
    requiresBuild: true
    dependencies:
      color: 4.2.3
      detect-libc: 2.0.2
      node-addon-api: 5.1.0
      prebuild-install: 7.1.1
      semver: 7.5.4
      simple-get: 4.0.1
      tar-fs: 2.1.1
      tunnel-agent: 0.6.0
    dev: false

  /shebang-command@2.0.0:
    resolution: {integrity: sha512-kHxr2zZpYtdmrN1qDjrrX/Z1rR1kG8Dx+gkpK1G4eXmvXswmcE1hTWBWYUzlraYw1/yZp6YuDY77YtvbN0dmDA==}
    engines: {node: '>=8'}
    dependencies:
      shebang-regex: 3.0.0
    dev: true

  /shebang-regex@3.0.0:
    resolution: {integrity: sha512-7++dFhtcx3353uBaq8DDR4NuxBetBzC7ZQOhmTQInHEd6bSrXdiEyzCvG07Z44UYdLShWUyXt5M/yhz8ekcb1A==}
    engines: {node: '>=8'}
    dev: true

  /side-channel@1.0.4:
    resolution: {integrity: sha512-q5XPytqFEIKHkGdiMIrY10mvLRvnQh42/+GoBlFW3b2LXLE2xxJpZFdm94we0BaoV3RwJyGqg5wS7epxTv0Zvw==}
    dependencies:
      call-bind: 1.0.2
      get-intrinsic: 1.2.1
      object-inspect: 1.12.3

  /signal-exit@3.0.7:
    resolution: {integrity: sha512-wnD2ZE+l+SPC/uoS0vXeE9L1+0wuaMqKlfz9AMUo38JsyLSBWSFcHR1Rri62LZc12vLr1gb3jl7iwQhgwpAbGQ==}
    dev: true

  /simple-concat@1.0.1:
    resolution: {integrity: sha512-cSFtAPtRhljv69IK0hTVZQ+OfE9nePi/rtJmw5UjHeVyVroEqJXP1sFztKUy1qU+xvz3u/sfYJLa947b7nAN2Q==}
    dev: false

  /simple-get@4.0.1:
    resolution: {integrity: sha512-brv7p5WgH0jmQJr1ZDDfKDOSeWWg+OVypG99A/5vYGPqJ6pxiaHLy8nxtFjBA7oMa01ebA9gfh1uMCFqOuXxvA==}
    dependencies:
      decompress-response: 6.0.0
      once: 1.4.0
      simple-concat: 1.0.1
    dev: false

  /simple-swizzle@0.2.2:
    resolution: {integrity: sha512-JA//kQgZtbuY83m+xT+tXJkmJncGMTFT+C+g2h2R9uxkYIrE2yy9sgmcLhCnw57/WSD+Eh3J97FPEDFnbXnDUg==}
    dependencies:
      is-arrayish: 0.3.2
    dev: false

  /sisteransi@1.0.5:
    resolution: {integrity: sha512-bLGGlR1QxBcynn2d5YmDX4MGjlZvy2MRBDRNHLJ8VI6l6+9FUiyTFNJ0IveOSP0bcXgVDPRcfGqA0pjaqUpfVg==}
    dev: true

  /slash@3.0.0:
    resolution: {integrity: sha512-g9Q1haeby36OSStwb4ntCGGGaKsaVSjQ68fBxoQcutl5fS1vuY18H3wSt3jFyFtrkx+Kz0V1G85A4MyAdDMi2Q==}
    engines: {node: '>=8'}
    dev: true

  /smart-buffer@4.2.0:
    resolution: {integrity: sha512-94hK0Hh8rPqQl2xXc3HsaBoOXKV20MToPkcXvwbISWLEs+64sBq5kFgn2kJDHb1Pry9yrP0dxrCI9RRci7RXKg==}
    engines: {node: '>= 6.0.0', npm: '>= 3.0.0'}
    dev: true

  /smartwrap@2.0.2:
    resolution: {integrity: sha512-vCsKNQxb7PnCNd2wY1WClWifAc2lwqsG8OaswpJkVJsvMGcnEntdTCDajZCkk93Ay1U3t/9puJmb525Rg5MZBA==}
    engines: {node: '>=6'}
    hasBin: true
    dependencies:
      array.prototype.flat: 1.3.1
      breakword: 1.0.6
      grapheme-splitter: 1.0.4
      strip-ansi: 6.0.1
      wcwidth: 1.0.1
      yargs: 15.4.1
    dev: true

  /socks-proxy-agent@7.0.0:
    resolution: {integrity: sha512-Fgl0YPZ902wEsAyiQ+idGd1A7rSFx/ayC1CQVMw5P+EQx2V0SgpGtf6OKFhVjPflPUl9YMmEOnmfjCdMUsygww==}
    engines: {node: '>= 10'}
    dependencies:
      agent-base: 6.0.2
      debug: 4.3.4
      socks: 2.7.1
    transitivePeerDependencies:
      - supports-color
    dev: true

  /socks@2.7.1:
    resolution: {integrity: sha512-7maUZy1N7uo6+WVEX6psASxtNlKaNVMlGQKkG/63nEDdLOWNbiUMoLK7X4uYoLhQstau72mLgfEWcXcwsaHbYQ==}
    engines: {node: '>= 10.13.0', npm: '>= 3.0.0'}
    dependencies:
      ip: 2.0.0
      smart-buffer: 4.2.0
    dev: true

  /sonic-boom@3.3.0:
    resolution: {integrity: sha512-LYxp34KlZ1a2Jb8ZQgFCK3niIHzibdwtwNUWKg0qQRzsDoJ3Gfgkf8KdBTFU3SkejDEIlWwnSnpVdOZIhFMl/g==}
    dependencies:
      atomic-sleep: 1.0.0

  /source-map-support@0.5.13:
    resolution: {integrity: sha512-SHSKFHadjVA5oR4PPqhtAVdcBWwRYVd6g6cAXnIbRiIwc2EhPrTuKUBdSLvlEKyIP3GCf89fltvcZiP9MMFA1w==}
    dependencies:
      buffer-from: 1.1.2
      source-map: 0.6.1
    dev: true

  /source-map@0.6.1:
    resolution: {integrity: sha512-UjgapumWlbMhkBgzT7Ykc5YXUT46F0iKu8SGXq0bcwP5dz/h0Plj6enJqjz1Zbq2l5WaqYnrVbwWOWMyF3F47g==}
    engines: {node: '>=0.10.0'}

  /source-map@0.7.4:
    resolution: {integrity: sha512-l3BikUxvPOcn5E74dZiq5BGsTb5yEwhaTSzccU6t4sDOH8NWJCstKO5QT2CvtFoK6F0saL7p9xHAqHOlCPJygA==}
    engines: {node: '>= 8'}
    dev: false

<<<<<<< HEAD
=======
  /spawndamnit@2.0.0:
    resolution: {integrity: sha512-j4JKEcncSjFlqIwU5L/rp2N5SIPsdxaRsIv678+TZxZ0SRDJTm8JrxJMjE/XuiEZNEir3S8l0Fa3Ke339WI4qA==}
    dependencies:
      cross-spawn: 5.1.0
      signal-exit: 3.0.7
    dev: true

  /spdx-correct@3.2.0:
    resolution: {integrity: sha512-kN9dJbvnySHULIluDHy32WHRUu3Og7B9sbY7tsFLctQkIqnMh3hErYgdMjTYuqmcXX+lK5T1lnUt3G7zNswmZA==}
    dependencies:
      spdx-expression-parse: 3.0.1
      spdx-license-ids: 3.0.13
    dev: true

  /spdx-exceptions@2.3.0:
    resolution: {integrity: sha512-/tTrYOC7PPI1nUAgx34hUpqXuyJG+DTHJTnIULG4rDygi4xu/tfgmq1e1cIRwRzwZgo4NLySi+ricLkZkw4i5A==}
    dev: true

  /spdx-expression-parse@3.0.1:
    resolution: {integrity: sha512-cbqHunsQWnJNE6KhVSMsMeH5H/L9EpymbzqTQ3uLwNCLZ1Q481oWaofqH7nO6V07xlXwY6PhQdQ2IedWx/ZK4Q==}
    dependencies:
      spdx-exceptions: 2.3.0
      spdx-license-ids: 3.0.13
    dev: true

  /spdx-license-ids@3.0.13:
    resolution: {integrity: sha512-XkD+zwiqXHikFZm4AX/7JSCXA98U5Db4AFd5XUg/+9UNtnH75+Z9KxtpYiJZx36mUDVOwH83pl7yvCer6ewM3w==}
    dev: true

>>>>>>> b3eb3d76
  /split2@4.2.0:
    resolution: {integrity: sha512-UcjcJOWknrNkF6PLX83qcHM6KHgVKNkV62Y8a5uYDVv9ydGQVwAHMKqHdJje1VTWpljG0WYpCDhrCdAOYH4TWg==}
    engines: {node: '>= 10.x'}

  /split@1.0.1:
    resolution: {integrity: sha512-mTyOoPbrivtXnwnIxZRFYRrPNtEFKlpB2fvjSnCQUiAA6qAZzqwna5envK4uk6OIeP17CsdF3rSBGYVBsU0Tkg==}
    dependencies:
      through: 2.3.8
    dev: false

  /sprintf-js@1.0.3:
    resolution: {integrity: sha512-D9cPgkvLlV3t3IzL0D0YLvGA9Ahk4PcvVwUbN0dSGr1aP0Nrt4AEnTUbuGvquEC0mA64Gqt1fzirlRs5ibXx8g==}
    dev: true

  /ssri@9.0.1:
    resolution: {integrity: sha512-o57Wcn66jMQvfHG1FlYbWeZWW/dHZhJXjpIcTfXldXEk5nz5lStPo3mK0OJQfGR3RbZUlbISexbljkJzuEj/8Q==}
    engines: {node: ^12.13.0 || ^14.15.0 || >=16.0.0}
    dependencies:
      minipass: 3.3.6
    dev: true

  /stack-utils@2.0.6:
    resolution: {integrity: sha512-XlkWvfIm6RmsWtNJx+uqtKLS8eqFbxUg0ZzLXqY0caEy9l7hruX8IpiDnjsLavoBgqCCR71TqWO8MaXYheJ3RQ==}
    engines: {node: '>=10'}
    dependencies:
      escape-string-regexp: 2.0.0
    dev: true

  /standard-as-callback@2.1.0:
    resolution: {integrity: sha512-qoRRSyROncaz1z0mvYqIE4lCd9p2R90i6GxW3uZv5ucSu8tU7B5HXUP1gG8pVZsYNVaXjk8ClXHPttLyxAL48A==}
    dev: false

  /statuses@2.0.1:
    resolution: {integrity: sha512-RwNA9Z/7PrK06rYLIzFMlaF+l73iwpzsqRIFgbMLbTcLD6cOao82TaWefPXQvB2fOC4AjuYSEndS7N/mTCbkdQ==}
    engines: {node: '>= 0.8'}

  /stream-browserify@3.0.0:
    resolution: {integrity: sha512-H73RAHsVBapbim0tU2JwwOiXUj+fikfiaoYAKHF3VJfA0pe2BCzkhAHBlLG6REzE+2WNZcxOXjK7lkso+9euLA==}
    dependencies:
      inherits: 2.0.4
      readable-stream: 3.6.2
    dev: false

  /stream-transform@2.1.3:
    resolution: {integrity: sha512-9GHUiM5hMiCi6Y03jD2ARC1ettBXkQBoQAe7nJsPknnI0ow10aXjTnew8QtYQmLjzn974BnmWEAJgCY6ZP1DeQ==}
    dependencies:
      mixme: 0.5.9
    dev: true

  /string-length@4.0.2:
    resolution: {integrity: sha512-+l6rNN5fYHNhZZy41RXsYptCjA2Igmq4EG7kZAYFQI1E1VTXarr6ZPXBg6eq7Y6eK4FEhY6AJlyuFIb/v/S0VQ==}
    engines: {node: '>=10'}
    dependencies:
      char-regex: 1.0.2
      strip-ansi: 6.0.1
    dev: true

  /string-width@4.2.3:
    resolution: {integrity: sha512-wKyQRQpjJ0sIp62ErSZdGsjMJWsap5oRNihHhu6G7JVO/9jIB6UyevL+tXuOqrng8j/cxKTWyWUwvSTriiZz/g==}
    engines: {node: '>=8'}
    dependencies:
      emoji-regex: 8.0.0
      is-fullwidth-code-point: 3.0.0
      strip-ansi: 6.0.1
    dev: true

  /string_decoder@1.3.0:
    resolution: {integrity: sha512-hkRX8U1WjJFd8LsDJ2yQ/wWWxaopEsABU1XfkM8A+j0+85JAGppt16cr1Whg6KIbb4okU6Mql6BOj+uup/wKeA==}
    dependencies:
      safe-buffer: 5.2.1

  /strip-ansi@6.0.1:
    resolution: {integrity: sha512-Y38VPSHcqkFrCpFnQ9vuSXmquuv5oXOKpGeT6aGrr3o3Gc9AlVa6JBfUSOCnbxGGZF+/0ooI7KrPuUSztUdU5A==}
    engines: {node: '>=8'}
    dependencies:
      ansi-regex: 5.0.1
    dev: true

  /strip-bom@4.0.0:
    resolution: {integrity: sha512-3xurFv5tEgii33Zi8Jtp55wEIILR9eh34FAW00PZf+JnSsTmV/ioewSgQl97JHvgjoRGwPShsWm+IdrxB35d0w==}
    engines: {node: '>=8'}
    dev: true

  /strip-final-newline@2.0.0:
    resolution: {integrity: sha512-BrpvfNAE3dcvq7ll3xVumzjKjZQ5tI1sEUIKr3Uoks0XUl45St3FlatVqef9prk4jRDzhW6WZg+3bk93y6pLjA==}
    engines: {node: '>=6'}
    dev: true

  /strip-indent@3.0.0:
    resolution: {integrity: sha512-laJTa3Jb+VQpaC6DseHhF7dXVqHTfJPCRDaEbid/drOhgitgYku/letMUqOXFoWV0zIIUbjpdH2t+tYj4bQMRQ==}
    engines: {node: '>=8'}
    dependencies:
      min-indent: 1.0.1
    dev: true

  /strip-json-comments@2.0.1:
    resolution: {integrity: sha512-4gB8na07fecVVkOI6Rs4e7T6NOTki5EmL7TUduTs6bu3EdnSycntVJ4re8kgZA+wx9IueI2Y11bfbgwtzuE0KQ==}
    engines: {node: '>=0.10.0'}
    dev: false

  /strip-json-comments@3.1.1:
    resolution: {integrity: sha512-6fPc+R4ihwqP6N/aIv2f1gMH8lOVtWQHoqC4yK6oSDVVocumAsfCqjkXnqiYMhmMwS/mEHLp7Vehlt3ql6lEig==}
    engines: {node: '>=8'}
    dev: true

  /strnum@1.0.5:
    resolution: {integrity: sha512-J8bbNyKKXl5qYcR36TIO8W3mVGVHrmmxsd5PAItGkmyzwJvybiw2IVq5nqd0i4LSNSkB/sx9VHllbfFdr9k1JA==}
    dev: false

  /strtok3@6.3.0:
    resolution: {integrity: sha512-fZtbhtvI9I48xDSywd/somNqgUHl2L2cstmXCCif0itOf96jeW18MBSyrLuNicYQVkvpOxkZtkzujiTJ9LW5Jw==}
    engines: {node: '>=10'}
    dependencies:
      '@tokenizer/token': 0.3.0
      peek-readable: 4.1.0
    dev: false

  /supports-color@5.5.0:
    resolution: {integrity: sha512-QjVjwdXIt408MIiAqCX4oUKsgU2EqAGzs2Ppkm4aQYbjm+ZEWEcW4SfFNTr4uMNZma0ey4f5lgLrkB0aX0QMow==}
    engines: {node: '>=4'}
    dependencies:
      has-flag: 3.0.0
    dev: true

  /supports-color@7.2.0:
    resolution: {integrity: sha512-qpCAvRl9stuOHveKsn7HncJRvv501qIacKzQlO/+Lwxc9+0q2wLyv4Dfvt80/DPn2pqOBsJdDiogXGR9+OvwRw==}
    engines: {node: '>=8'}
    dependencies:
      has-flag: 4.0.0
    dev: true

  /supports-color@8.1.1:
    resolution: {integrity: sha512-MpUEN2OodtUzxvKQl72cUF7RQ5EiHsGvSsVG0ia9c5RbWGL2CI4C7EpPS8UTBIplnlzZiNuV56w+FuNxy3ty2Q==}
    engines: {node: '>=10'}
    dependencies:
      has-flag: 4.0.0
    dev: true

  /supports-hyperlinks@2.3.0:
    resolution: {integrity: sha512-RpsAZlpWcDwOPQA22aCH4J0t7L8JmAvsCxfOSEwm7cQs3LshN36QaTkwd70DnBOXDWGssw2eUoc8CaRWT0XunA==}
    engines: {node: '>=8'}
    dependencies:
      has-flag: 4.0.0
      supports-color: 7.2.0
    dev: true

  /supports-preserve-symlinks-flag@1.0.0:
    resolution: {integrity: sha512-ot0WnXS9fgdkgIcePe6RHNk1WA8+muPa6cSjeR3V8K27q9BB1rTE3R1p7Hv0z1ZyAc8s6Vvv8DIyWf681MAt0w==}
    engines: {node: '>= 0.4'}
    dev: true

  /tar-fs@2.1.1:
    resolution: {integrity: sha512-V0r2Y9scmbDRLCNex/+hYzvp/zyYjvFbHPNgVTKfQvVrb6guiE/fxP+XblDNR011utopbkex2nM4dHNV6GDsng==}
    dependencies:
      chownr: 1.1.4
      mkdirp-classic: 0.5.3
      pump: 3.0.0
      tar-stream: 2.2.0
    dev: false

  /tar-stream@2.2.0:
    resolution: {integrity: sha512-ujeqbceABgwMZxEJnk2HDY2DlnUZ+9oEcb1KzTVfYHio0UE6dG71n60d8D2I4qNvleWrrXpmjpt7vZeF1LnMZQ==}
    engines: {node: '>=6'}
    dependencies:
      bl: 4.1.0
      end-of-stream: 1.4.4
      fs-constants: 1.0.0
      inherits: 2.0.4
      readable-stream: 3.6.2
    dev: false

  /tar@6.1.15:
    resolution: {integrity: sha512-/zKt9UyngnxIT/EAGYuxaMYgOIJiP81ab9ZfkILq4oNLPFX50qyYmu7jRj9qeXoxmJHjGlbH0+cm2uy1WCs10A==}
    engines: {node: '>=10'}
    dependencies:
      chownr: 2.0.0
      fs-minipass: 2.1.0
      minipass: 5.0.0
      minizlib: 2.1.2
      mkdirp: 1.0.4
      yallist: 4.0.0
    dev: true

  /term-size@2.2.1:
    resolution: {integrity: sha512-wK0Ri4fOGjv/XPy8SBHZChl8CM7uMc5VML7SqiQ0zG7+J5Vr+RMQDoHa2CNT6KHUnTGIXH34UDMkPzAUyapBZg==}
    engines: {node: '>=8'}
    dev: true

  /terminal-link@2.1.1:
    resolution: {integrity: sha512-un0FmiRUQNr5PJqy9kP7c40F5BOfpGlYTrxonDChEZB7pzZxRNp/bt+ymiy9/npwXya9KH99nJ/GXFIiUkYGFQ==}
    engines: {node: '>=8'}
    dependencies:
      ansi-escapes: 4.3.2
      supports-hyperlinks: 2.3.0
    dev: true

  /test-exclude@6.0.0:
    resolution: {integrity: sha512-cAGWPIyOHU6zlmg88jwm7VRyXnMN7iV68OGAbYDk/Mh/xC/pzVPlQtY6ngoIH/5/tciuhGfvESU8GrHrcxD56w==}
    engines: {node: '>=8'}
    dependencies:
      '@istanbuljs/schema': 0.1.3
      glob: 7.2.3
      minimatch: 3.1.2
    dev: true

  /text-table@0.2.0:
    resolution: {integrity: sha512-N+8UisAXDGk8PFXP4HAzVR9nbfmVJ3zYLAWiTIoqC5v5isinhr+r5uaO8+7r3BMfuNIufIsA7RdpVgacC2cSpw==}
    dev: true

  /thread-stream@2.4.0:
    resolution: {integrity: sha512-xZYtOtmnA63zj04Q+F9bdEay5r47bvpo1CaNqsKi7TpoJHcotUez8Fkfo2RJWpW91lnnaApdpRbVwCWsy+ifcw==}
    dependencies:
      real-require: 0.2.0

  /through@2.3.8:
    resolution: {integrity: sha512-w89qg7PI8wAdvX60bMDP+bFoD5Dvhm9oLheFp5O4a2QF0cSBGsBX4qZmadPMvVqlLJBBci+WqGGOAPvcDeNSVg==}
    dev: false

  /tlds@1.234.0:
    resolution: {integrity: sha512-TNDfeyDIC+oroH44bMbWC+Jn/2qNrfRvDK2EXt1icOXYG5NMqoRyUosADrukfb4D8lJ3S1waaBWSvQro0erdng==}
    hasBin: true
    dev: false

  /tmp@0.0.33:
    resolution: {integrity: sha512-jRCJlojKnZ3addtTOjdIqoRuPEKBvNXcGYqzO6zWZX8KfKEpnGY5jfggJQ3EjKuu8D4bJRr0y+cYJFmYbImXGw==}
    engines: {node: '>=0.6.0'}
    dependencies:
      os-tmpdir: 1.0.2
    dev: true

  /tmpl@1.0.5:
    resolution: {integrity: sha512-3f0uOEAQwIqGuWW2MVzYg8fV/QNnc/IpuJNG837rLuczAaLVHslWHZQj4IGiEl5Hs3kkbhwL9Ab7Hrsmuj+Smw==}
    dev: true

  /to-fast-properties@2.0.0:
    resolution: {integrity: sha512-/OaKK0xYrs3DmxRYqL/yDc+FxFUVYhDlXMhRmv3z915w2HF1tnN1omB354j8VUGO/hbRzyD6Y3sA7v7GS/ceog==}
    engines: {node: '>=4'}
    dev: true

  /to-regex-range@5.0.1:
    resolution: {integrity: sha512-65P7iz6X5yEr1cwcgvQxbbIw7Uk3gOy5dIdtZ4rDveLqhrdJP+Li/Hx6tyK0NEb+2GCyneCMJiGqrADCSNk8sQ==}
    engines: {node: '>=8.0'}
    dependencies:
      is-number: 7.0.0

  /toidentifier@1.0.1:
    resolution: {integrity: sha512-o5sSPKEkg/DIQNmH43V0/uerLrpzVedkUh8tGNvaeXpfpuwjKenlSox/2O/BTlZUtEe+JG7s5YhEz608PlAHRA==}
    engines: {node: '>=0.6'}

  /token-types@4.2.1:
    resolution: {integrity: sha512-6udB24Q737UD/SDsKAHI9FCRP7Bqc9D/MQUV02ORQg5iskjtLJlZJNdN4kKtcdtwCeWIwIHDGaUsTsCCAa8sFQ==}
    engines: {node: '>=10'}
    dependencies:
      '@tokenizer/token': 0.3.0
      ieee754: 1.2.1
    dev: false

  /tr46@0.0.3:
    resolution: {integrity: sha512-N3WMsuqV66lT30CrXNbEjx4GEwlow3v6rr4mCcv6prnfwhS01rkgyFdjPNBYd9br7LpXV1+Emh01fHnq2Gdgrw==}
    dev: true

  /trim-newlines@3.0.1:
    resolution: {integrity: sha512-c1PTsA3tYrIsLGkJkzHF+w9F2EyxfXGo4UyJc4pFL++FMjnq0HJS69T3M7d//gKrFKwy429bouPescbjecU+Zw==}
    engines: {node: '>=8'}
    dev: true

  /ts-morph@16.0.0:
    resolution: {integrity: sha512-jGNF0GVpFj0orFw55LTsQxVYEUOCWBAbR5Ls7fTYE5pQsbW18ssTb/6UXx/GYAEjS+DQTp8VoTw0vqYMiaaQuw==}
    dependencies:
      '@ts-morph/common': 0.17.0
      code-block-writer: 11.0.3
    dev: false

  /ts-node@10.8.2(@swc/core@1.3.42)(@types/node@18.0.0)(typescript@4.8.4):
    resolution: {integrity: sha512-LYdGnoGddf1D6v8REPtIH+5iq/gTDuZqv2/UJUU7tKjuEU8xVZorBM+buCGNjj+pGEud+sOoM4CX3/YzINpENA==}
    hasBin: true
    peerDependencies:
      '@swc/core': '>=1.2.50'
      '@swc/wasm': '>=1.2.50'
      '@types/node': '*'
      typescript: '>=2.7'
    peerDependenciesMeta:
      '@swc/core':
        optional: true
      '@swc/wasm':
        optional: true
    dependencies:
      '@cspotcode/source-map-support': 0.8.1
      '@swc/core': 1.3.42
      '@tsconfig/node10': 1.0.9
      '@tsconfig/node12': 1.0.11
      '@tsconfig/node14': 1.0.3
      '@tsconfig/node16': 1.0.4
      '@types/node': 18.0.0
      acorn: 8.10.0
      acorn-walk: 8.2.0
      arg: 4.1.3
      create-require: 1.1.1
      diff: 4.0.2
      make-error: 1.3.6
      typescript: 4.8.4
      v8-compile-cache-lib: 3.0.1
      yn: 3.1.1
    dev: true

  /ts-node@10.8.2(@swc/core@1.3.42)(@types/node@18.17.8)(typescript@4.9.5):
    resolution: {integrity: sha512-LYdGnoGddf1D6v8REPtIH+5iq/gTDuZqv2/UJUU7tKjuEU8xVZorBM+buCGNjj+pGEud+sOoM4CX3/YzINpENA==}
    hasBin: true
    peerDependencies:
      '@swc/core': '>=1.2.50'
      '@swc/wasm': '>=1.2.50'
      '@types/node': '*'
      typescript: '>=2.7'
    peerDependenciesMeta:
      '@swc/core':
        optional: true
      '@swc/wasm':
        optional: true
    dependencies:
      '@cspotcode/source-map-support': 0.8.1
      '@swc/core': 1.3.42
      '@tsconfig/node10': 1.0.9
      '@tsconfig/node12': 1.0.11
      '@tsconfig/node14': 1.0.3
      '@tsconfig/node16': 1.0.4
      '@types/node': 18.17.8
      acorn: 8.10.0
      acorn-walk: 8.2.0
      arg: 4.1.3
      create-require: 1.1.1
      diff: 4.0.2
      make-error: 1.3.6
      typescript: 4.9.5
      v8-compile-cache-lib: 3.0.1
      yn: 3.1.1
    dev: true

  /tslib@1.14.1:
    resolution: {integrity: sha512-Xni35NKzjgMrwevysHTCArtLDpPvye8zV/0E4EyYn43P7/7qvQwPh9BGkHewbMulVntbigmcT7rdX3BNo9wRJg==}

  /tslib@2.3.1:
    resolution: {integrity: sha512-77EbyPPpMz+FRFRuAFlWMtmgUWGe9UOG2Z25NqCwiIjRhOf5iKGuzSe5P2w1laq+FkRy4p+PCuVkJSGkzTEKVw==}
    dev: true

  /tslib@2.6.2:
    resolution: {integrity: sha512-AEYxH93jGFPn/a2iVAwW87VuUIkR1FVUKB77NwMF7nBTDkDrrT/Hpt/IrCJ0QXhW27jTBDcf5ZY7w6RiqTMw2Q==}
    dev: false

  /tsutils@3.21.0(typescript@4.8.4):
    resolution: {integrity: sha512-mHKK3iUXL+3UF6xL5k0PEhKRUBKPBCv/+RkEOpjRWxxx27KKRBmmA60A9pgOUvMi8GKhRMPEmjBRPzs2W7O1OA==}
    engines: {node: '>= 6'}
    peerDependencies:
      typescript: '>=2.8.0 || >= 3.2.0-dev || >= 3.3.0-dev || >= 3.4.0-dev || >= 3.5.0-dev || >= 3.6.0-dev || >= 3.6.0-beta || >= 3.7.0-dev || >= 3.7.0-beta'
    dependencies:
      tslib: 1.14.1
      typescript: 4.8.4
    dev: true

  /tty-table@4.2.1:
    resolution: {integrity: sha512-xz0uKo+KakCQ+Dxj1D/tKn2FSyreSYWzdkL/BYhgN6oMW808g8QRMuh1atAV9fjTPbWBjfbkKQpI/5rEcnAc7g==}
    engines: {node: '>=8.0.0'}
    hasBin: true
    dependencies:
      chalk: 4.1.2
      csv: 5.5.3
      kleur: 4.1.5
      smartwrap: 2.0.2
      strip-ansi: 6.0.1
      wcwidth: 1.0.1
      yargs: 17.7.2
    dev: true

  /tunnel-agent@0.6.0:
    resolution: {integrity: sha512-McnNiV1l8RYeY8tBgEpuodCC1mLUdbSN+CYBL7kJsJNInOP8UjDDEwdk6Mw60vdLLrr5NHKZhMAOSrR2NZuQ+w==}
    dependencies:
      safe-buffer: 5.2.1
    dev: false

  /type-check@0.4.0:
    resolution: {integrity: sha512-XleUoc9uwGXqjWwXaUTZAmzMcFZ5858QA2vvx1Ur5xIcixXIP+8LnFDgRplU30us6teqdlskFfu+ae4K79Ooew==}
    engines: {node: '>= 0.8.0'}
    dependencies:
      prelude-ls: 1.2.1
    dev: true

  /type-detect@4.0.8:
    resolution: {integrity: sha512-0fr/mIH1dlO+x7TlcMy+bIDqKPsw/70tVyeHW787goQjhmqaZe10uwLujubK9q9Lg6Fiho1KUKDYz0Z7k7g5/g==}
    engines: {node: '>=4'}
    dev: true

  /type-fest@0.13.1:
    resolution: {integrity: sha512-34R7HTnG0XIJcBSn5XhDd7nNFPRcXYRZrBB2O2jdKqYODldSzBAqzsWoZYYvduky73toYS/ESqxPvkDf/F0XMg==}
    engines: {node: '>=10'}
    dev: true

  /type-fest@0.20.2:
    resolution: {integrity: sha512-Ne+eE4r0/iWnpAxD852z3A+N0Bt5RN//NjJwRd2VFHEmrywxf5vsZlh4R6lixl6B+wz/8d+maTSAkN1FIkI3LQ==}
    engines: {node: '>=10'}
    dev: true

  /type-fest@0.21.3:
    resolution: {integrity: sha512-t0rzBq87m3fVcduHDUFhKmyyX+9eo6WQjZvf51Ea/M0Q7+T374Jp1aUiyUl0GKxp8M/OETVHSDvmkyPgvX+X2w==}
    engines: {node: '>=10'}
    dev: true

  /type-fest@0.6.0:
    resolution: {integrity: sha512-q+MB8nYR1KDLrgr4G5yemftpMC7/QLqVndBmEEdqzmNj5dcFOO4Oo8qlwZE3ULT3+Zim1F8Kq4cBnikNhlCMlg==}
    engines: {node: '>=8'}
    dev: true

  /type-fest@0.8.1:
    resolution: {integrity: sha512-4dbzIzqvjtgiM5rw1k5rEHtBANKmdudhGyBEajN01fEyhaAIhsoKNy6y7+IN93IfpFtwY9iqi7kD+xwKhQsNJA==}
    engines: {node: '>=8'}
    dev: true

  /type-fest@2.19.0:
    resolution: {integrity: sha512-RAH822pAdBgcNMAfWnCBU3CFZcfZ/i1eZjwFU/dsLKumyuuP3niueg2UAukXYF0E2AAoc82ZSSf9J0WQBinzHA==}
    engines: {node: '>=12.20'}

  /type-is@1.6.18:
    resolution: {integrity: sha512-TkRKr9sUTxEH8MdfuCSP7VizJyzRNMjj2J2do2Jr3Kym598JVdEksuzPQCnlFPW4ky9Q+iA+ma9BGm06XQBy8g==}
    engines: {node: '>= 0.6'}
    dependencies:
      media-typer: 0.3.0
      mime-types: 2.1.35

  /typed-emitter@2.1.0:
    resolution: {integrity: sha512-g/KzbYKbH5C2vPkaXGu8DJlHrGKHLsM25Zg9WuC9pMGfuvT+X25tZQWo5fK1BjBm8+UrVE9LDCvaY0CQk+fXDA==}
    optionalDependencies:
      rxjs: 7.8.1
    dev: false

  /typescript@4.8.4:
    resolution: {integrity: sha512-QCh+85mCy+h0IGff8r5XWzOVSbBO+KfeYrMQh7NJ58QujwcE22u+NUSmUxqF+un70P9GXKxa2HCNiTTMJknyjQ==}
    engines: {node: '>=4.2.0'}
    hasBin: true
    dev: true

  /typescript@4.9.5:
    resolution: {integrity: sha512-1FXk9E2Hm+QzZQ7z+McJiHL4NW1F2EzMu9Nq9i3zAaGqibafqYwCVU6WyWAuyQRRzOlxou8xZSyXLEN8oKj24g==}
    engines: {node: '>=4.2.0'}
    hasBin: true
    dev: true

  /uglify-js@3.17.4:
    resolution: {integrity: sha512-T9q82TJI9e/C1TAxYvfb16xO120tMVFZrGA3f9/P4424DNu6ypK103y0GPFVa17yotwSyZW5iYXgjYHkGrJW/g==}
    engines: {node: '>=0.8.0'}
    hasBin: true
    requiresBuild: true
    dev: false
    optional: true

  /uint8arrays@3.0.0:
    resolution: {integrity: sha512-HRCx0q6O9Bfbp+HHSfQQKD7wU70+lydKVt4EghkdOvlK/NlrF90z+eXV34mUd48rNvVJXwkrMSPpCATkct8fJA==}
    dependencies:
      multiformats: 9.9.0

  /unicode-canonical-property-names-ecmascript@2.0.0:
    resolution: {integrity: sha512-yY5PpDlfVIU5+y/BSCxAJRBIS1Zc2dDG3Ujq+sR0U+JjUevW2JhocOF+soROYDSaAezOzOKuyyixhD6mBknSmQ==}
    engines: {node: '>=4'}
    dev: true

  /unicode-match-property-ecmascript@2.0.0:
    resolution: {integrity: sha512-5kaZCrbp5mmbz5ulBkDkbY0SsPOjKqVS35VpL9ulMPfSl0J0Xsm+9Evphv9CoIZFwre7aJoa94AY6seMKGVN5Q==}
    engines: {node: '>=4'}
    dependencies:
      unicode-canonical-property-names-ecmascript: 2.0.0
      unicode-property-aliases-ecmascript: 2.1.0
    dev: true

  /unicode-match-property-value-ecmascript@2.1.0:
    resolution: {integrity: sha512-qxkjQt6qjg/mYscYMC0XKRn3Rh0wFPlfxB0xkt9CfyTvpX1Ra0+rAmdX2QyAobptSEvuy4RtpPRui6XkV+8wjA==}
    engines: {node: '>=4'}
    dev: true

  /unicode-property-aliases-ecmascript@2.1.0:
    resolution: {integrity: sha512-6t3foTQI9qne+OZoVQB/8x8rk2k1eVy1gRXhV3oFQ5T6R1dqQ1xtin3XqSlx3+ATBkliTaR/hHyJBm+LVPNM8w==}
    engines: {node: '>=4'}
    dev: true

  /unique-filename@2.0.1:
    resolution: {integrity: sha512-ODWHtkkdx3IAR+veKxFV+VBkUMcN+FaqzUUd7IZzt+0zhDZFPFxhlqwPF3YQvMHx1TD0tdgYl+kuPnJ8E6ql7A==}
    engines: {node: ^12.13.0 || ^14.15.0 || >=16.0.0}
    dependencies:
      unique-slug: 3.0.0
    dev: true

  /unique-slug@3.0.0:
    resolution: {integrity: sha512-8EyMynh679x/0gqE9fT9oilG+qEt+ibFyqjuVTsZn1+CMxH+XLlpvr2UZx4nVcCwTpx81nICr2JQFkM+HPLq4w==}
    engines: {node: ^12.13.0 || ^14.15.0 || >=16.0.0}
    dependencies:
      imurmurhash: 0.1.4
    dev: true

  /universalify@0.1.2:
    resolution: {integrity: sha512-rBJeI5CXAlmy1pV+617WB9J63U6XcazHHF2f2dbJix4XzpUF0RS3Zbj0FGIOCAva5P/d/GBOYaACQ1w+0azUkg==}
    engines: {node: '>= 4.0.0'}
    dev: true

  /universalify@2.0.0:
    resolution: {integrity: sha512-hAZsKq7Yy11Zu1DE0OzWjw7nnLZmJZYTDZZyEFHZdUhV8FkH5MCfoU1XMaxXovpyW5nq5scPqq0ZDP9Zyl04oQ==}
    engines: {node: '>= 10.0.0'}
    dev: true

  /unpipe@1.0.0:
    resolution: {integrity: sha512-pjy2bYhSsufwWlKwPc+l3cN7+wuJlK6uz0YdJEOlQDbl6jo/YlPi4mb8agUkVC8BF7V8NuzeyPNqRksA3hztKQ==}
    engines: {node: '>= 0.8'}

  /update-browserslist-db@1.0.11(browserslist@4.21.10):
    resolution: {integrity: sha512-dCwEFf0/oT85M1fHBg4F0jtLwJrutGoHSQXCh7u4o2t1drG+c0a9Flnqww6XUKSfQMPpJBRjU8d4RXB09qtvaA==}
    hasBin: true
    peerDependencies:
      browserslist: '>= 4.21.0'
    dependencies:
      browserslist: 4.21.10
      escalade: 3.1.1
      picocolors: 1.0.0
    dev: true

  /uri-js@4.4.1:
    resolution: {integrity: sha512-7rKUyy33Q1yc98pQ1DAmLtwX109F7TIfWlW1Ydo8Wl1ii1SeHieeh0HHfPeL2fMXK6z0s8ecKs9frCuLJvndBg==}
    dependencies:
      punycode: 2.3.0

  /util-deprecate@1.0.2:
    resolution: {integrity: sha512-EPD5q1uXyFxJpCrLnCc1nHnq3gOa6DZBocAIiI2TaSCA7VCJ1UJDMagCzIkXNsUYfD1daK//LTEQ8xiIbrHtcw==}

  /utils-merge@1.0.1:
    resolution: {integrity: sha512-pMZTvIkT1d+TFGvDOqodOclx0QWkkgi6Tdoa8gC8ffGAAqz9pzPTZWAybbsHHoED/ztMtkv/VoYTYyShUn81hA==}
    engines: {node: '>= 0.4.0'}

  /uuid@8.3.2:
    resolution: {integrity: sha512-+NYs2QeMWy+GWFOEm9xnn6HCDp0l7QBD7ml8zLUmJ+93Q5NF0NocErnwkTkXVFNiX3/fpC6afS8Dhb/gz7R7eg==}
    hasBin: true
    dev: false

  /v8-compile-cache-lib@3.0.1:
    resolution: {integrity: sha512-wa7YjyUGfNZngI/vtK0UHAN+lgDCxBPCylVXGp0zu59Fz5aiGtNXaq3DhIov063MorB+VfufLh3JlF2KdTK3xg==}
    dev: true

  /v8-to-istanbul@9.1.0:
    resolution: {integrity: sha512-6z3GW9x8G1gd+JIIgQQQxXuiJtCXeAjp6RaPEPLv62mH3iPHPxV6W3robxtCzNErRo6ZwTmzWhsbNvjyEBKzKA==}
    engines: {node: '>=10.12.0'}
    dependencies:
      '@jridgewell/trace-mapping': 0.3.19
      '@types/istanbul-lib-coverage': 2.0.4
      convert-source-map: 1.9.0
    dev: true

  /varint@6.0.0:
    resolution: {integrity: sha512-cXEIW6cfr15lFv563k4GuVuW/fiwjknytD37jIOLSdSWuOI6WnO/oKwmP2FQTU2l01LP8/M5TSAJpzUaGe3uWg==}
    dev: false

  /vary@1.1.2:
    resolution: {integrity: sha512-BNGbWLfd0eUPabhkXUVm0j8uuvREyTh5ovRa/dyow/BqAbZJyC+5fU+IzQOzmAKzYqYRAISoRhdQr3eIZ/PXqg==}
    engines: {node: '>= 0.8'}

  /walker@1.0.8:
    resolution: {integrity: sha512-ts/8E8l5b7kY0vlWLewOkDXMmPdLcVV4GmOQLyxuSswIJsweeFZtAsMF7k1Nszz+TYBQrlYRmzOnr398y1JemQ==}
    dependencies:
      makeerror: 1.0.12
    dev: true

<<<<<<< HEAD
=======
  /wcwidth@1.0.1:
    resolution: {integrity: sha512-XHPEwS0q6TaxcvG85+8EYkbiCux2XtWG2mkc47Ng2A77BQu9+DqIOJldST4HgPkuea7dvKSj5VgX3P1d4rW8Tg==}
    dependencies:
      defaults: 1.0.4
    dev: true

  /webidl-conversions@3.0.1:
    resolution: {integrity: sha512-2JAn3z8AR6rjK8Sm8orRC0h/bcl/DqL7tRPdGZ4I1CjdF+EaMLmYxBHyXuKL849eucPFhvBoxMsflfOb8kxaeQ==}
    dev: true

  /whatwg-url@5.0.0:
    resolution: {integrity: sha512-saE57nupxk6v3HY35+jzBwYa0rKSy0XR8JSxZPwgLr7ys0IBzhGviA1/TUGJLmSVqs8pb9AnvICXEuOHLprYTw==}
    dependencies:
      tr46: 0.0.3
      webidl-conversions: 3.0.1
    dev: true

  /which-boxed-primitive@1.0.2:
    resolution: {integrity: sha512-bwZdv0AKLpplFY2KZRX6TvyuN7ojjr7lwkg6ml0roIy9YeuSr7JS372qlNW18UQYzgYK9ziGcerWqZOmEn9VNg==}
    dependencies:
      is-bigint: 1.0.4
      is-boolean-object: 1.1.2
      is-number-object: 1.0.7
      is-string: 1.0.7
      is-symbol: 1.0.4
    dev: true

  /which-module@2.0.1:
    resolution: {integrity: sha512-iBdZ57RDvnOR9AGBhML2vFZf7h8vmBjhoaZqODJBFWHVtKkDmKuHai3cx5PgVMrX5YDNp27AofYbAwctSS+vhQ==}
    dev: true

  /which-pm@2.0.0:
    resolution: {integrity: sha512-Lhs9Pmyph0p5n5Z3mVnN0yWcbQYUAD7rbQUiMsQxOJ3T57k7RFe35SUwWMf7dsbDZks1uOmw4AecB/JMDj3v/w==}
    engines: {node: '>=8.15'}
    dependencies:
      load-yaml-file: 0.2.0
      path-exists: 4.0.0
    dev: true

  /which-typed-array@1.1.11:
    resolution: {integrity: sha512-qe9UWWpkeG5yzZ0tNYxDmd7vo58HDBc39mZ0xWWpolAGADdFOzkfamWLDxkOWcvHQKVmdTyQdLD4NOfjLWTKew==}
    engines: {node: '>= 0.4'}
    dependencies:
      available-typed-arrays: 1.0.5
      call-bind: 1.0.2
      for-each: 0.3.3
      gopd: 1.0.1
      has-tostringtag: 1.0.0
    dev: true

  /which@1.3.1:
    resolution: {integrity: sha512-HxJdYWq1MTIQbJ3nw0cqssHoTNU267KlrDuGZ1WYlxDStUtKUhOaJmh112/TZmHxxUfuJqPXSOm7tDyas0OSIQ==}
    hasBin: true
    dependencies:
      isexe: 2.0.0
    dev: true

>>>>>>> b3eb3d76
  /which@2.0.2:
    resolution: {integrity: sha512-BLI3Tl1TW3Pvl70l3yq3Y64i+awpwXqsGBYWkkqMtnbXgrMD+yj7rhW0kuEDxzJaYXGjEW5ogapKNMEKNMjibA==}
    engines: {node: '>= 8'}
    hasBin: true
    dependencies:
      isexe: 2.0.0
    dev: true

  /wide-align@1.1.5:
    resolution: {integrity: sha512-eDMORYaPNZ4sQIuuYPDHdQvf4gyCF9rEEV/yPxGfwPkRodwEgiMUUXTx/dex+Me0wxx53S+NgUHaP7y3MGlDmg==}
    dependencies:
      string-width: 4.2.3
    dev: true

  /wordwrap@1.0.0:
    resolution: {integrity: sha512-gvVzJFlPycKc5dZN4yPkP8w7Dc37BtP1yczEneOb4uq34pXZcvrtRTmWV8W+Ume+XCxKgbjM+nevkyFPMybd4Q==}
    dev: false

  /wrap-ansi@6.2.0:
    resolution: {integrity: sha512-r6lPcBGxZXlIcymEu7InxDMhdW0KDxpLgoFLcguasxCaJ/SOIZwINatK9KY/tf+ZrlywOKU0UDj3ATXUBfxJXA==}
    engines: {node: '>=8'}
    dependencies:
      ansi-styles: 4.3.0
      string-width: 4.2.3
      strip-ansi: 6.0.1
    dev: true

  /wrap-ansi@7.0.0:
    resolution: {integrity: sha512-YVGIj2kamLSTxw6NsZjoBxfSwsn0ycdesmc4p+Q21c5zPuZ1pl+NfxVdxPtdHvmNVOQ6XSYG4AUtyt/Fi7D16Q==}
    engines: {node: '>=10'}
    dependencies:
      ansi-styles: 4.3.0
      string-width: 4.2.3
      strip-ansi: 6.0.1
    dev: true

  /wrappy@1.0.2:
    resolution: {integrity: sha512-l4Sp/DRseor9wL6EvV2+TuQn63dMkPjZ/sp9XkghTEbV9KlPS1xUsZ3u7/IQO4wxtcFB4bgpQPRcR3QCvezPcQ==}

  /write-file-atomic@4.0.2:
    resolution: {integrity: sha512-7KxauUdBmSdWnmpaGFg+ppNjKF8uNLry8LyzjauQDOVONfFLNKrKvQOxZ/VuTIcS/gge/YNahf5RIIQWTSarlg==}
    engines: {node: ^12.13.0 || ^14.15.0 || >=16.0.0}
    dependencies:
      imurmurhash: 0.1.4
      signal-exit: 3.0.7
    dev: true

  /ws@8.12.0:
    resolution: {integrity: sha512-kU62emKIdKVeEIOIKVegvqpXMSTAMLJozpHZaJNDYqBjzlSYXQGviYwN1osDLJ9av68qHd4a2oSjd7yD4pacig==}
    engines: {node: '>=10.0.0'}
    peerDependencies:
      bufferutil: ^4.0.1
      utf-8-validate: '>=5.0.2'
    peerDependenciesMeta:
      bufferutil:
        optional: true
      utf-8-validate:
        optional: true
    dev: false

  /xtend@4.0.2:
    resolution: {integrity: sha512-LKYU1iAXJXUgAXn9URjiu+MWhyUXHsvfp7mcuYm9dSUKK0/CjtrUwFAxD82/mCWbtLsGjFIad0wIsod4zrTAEQ==}
    engines: {node: '>=0.4'}

  /y18n@4.0.3:
    resolution: {integrity: sha512-JKhqTOwSrqNA1NY5lSztJ1GrBiUodLMmIZuLiDaMRJ+itFd+ABVE8XBjOvIWL+rSqNDC74LCSFmlb/U4UZ4hJQ==}
    dev: true

  /y18n@5.0.8:
    resolution: {integrity: sha512-0pfFzegeDWJHJIAmTLRP2DwHjdF5s7jo9tuztdQxAhINCdvS+3nGINqPd00AphqJR/0LhANUS6/+7SCb98YOfA==}
    engines: {node: '>=10'}
    dev: true

  /yallist@2.1.2:
    resolution: {integrity: sha512-ncTzHV7NvsQZkYe1DW7cbDLm0YpzHmZF5r/iyP3ZnQtMiJ+pjzisCiMNI+Sj+xQF5pXhSHxSB3uDbsBTzY/c2A==}
    dev: true

  /yallist@3.1.1:
    resolution: {integrity: sha512-a4UGQaWPH59mOXUYnAG2ewncQS4i4F43Tv3JoAM+s2VDAmS9NsK8GpDMLrCHPksFT7h3K6TOoUNn2pb7RoXx4g==}
    dev: true

  /yallist@4.0.0:
    resolution: {integrity: sha512-3wdGidZyq5PB084XLES5TpOSRA3wjXAlIWMhum2kRcv/41Sn2emQ0dycQW4uZXLejwKvg6EsvbdlVL+FYEct7A==}

  /yargs-parser@18.1.3:
    resolution: {integrity: sha512-o50j0JeToy/4K6OZcaQmW6lyXXKhq7csREXcDwk2omFPJEwUNOVtJKvmDr9EI1fAJZUyZcRF7kxGBWmRXudrCQ==}
    engines: {node: '>=6'}
    dependencies:
      camelcase: 5.3.1
      decamelize: 1.2.0
    dev: true

  /yargs-parser@21.1.1:
    resolution: {integrity: sha512-tVpsJW7DdjecAiFpbIB1e3qxIQsE6NoPc5/eTdrbbIC4h0LVsWhnoa3g+m2HclBIujHzsxZ4VJVA+GUuc2/LBw==}
    engines: {node: '>=12'}
    dev: true

  /yargs@15.4.1:
    resolution: {integrity: sha512-aePbxDmcYW++PaqBsJ+HYUFwCdv4LVvdnhBy78E57PIor8/OVvhMrADFFEDh8DHDFRv/O9i3lPhsENjO7QX0+A==}
    engines: {node: '>=8'}
    dependencies:
      cliui: 6.0.0
      decamelize: 1.2.0
      find-up: 4.1.0
      get-caller-file: 2.0.5
      require-directory: 2.1.1
      require-main-filename: 2.0.0
      set-blocking: 2.0.0
      string-width: 4.2.3
      which-module: 2.0.1
      y18n: 4.0.3
      yargs-parser: 18.1.3
    dev: true

  /yargs@17.7.2:
    resolution: {integrity: sha512-7dSzzRQ++CKnNI/krKnYRV7JKKPUXMEh61soaHKg9mrWEhzFWhFnxPxGl+69cD1Ou63C13NUPCnmIcrvqCuM6w==}
    engines: {node: '>=12'}
    dependencies:
      cliui: 8.0.1
      escalade: 3.1.1
      get-caller-file: 2.0.5
      require-directory: 2.1.1
      string-width: 4.2.3
      y18n: 5.0.8
      yargs-parser: 21.1.1
    dev: true

  /yesno@0.4.0:
    resolution: {integrity: sha512-tdBxmHvbXPBKYIg81bMCB7bVeDmHkRzk5rVJyYYXurwKkHq/MCd8rz4HSJUP7hW0H2NlXiq8IFiWvYKEHhlotA==}
    dev: false

  /yn@3.1.1:
    resolution: {integrity: sha512-Ux4ygGWsu2c7isFWe8Yu1YluJmqVhxqK2cLXNQA5AcC3QfbGNpM7fu0Y8b/z16pXLnFxZYvWhd3fhBY9DLmC6Q==}
    engines: {node: '>=6'}
    dev: true

  /yocto-queue@0.1.0:
    resolution: {integrity: sha512-rVksvsnNCdJ/ohGc6xgPwyN8eheCxsiLM8mxuE/t/mOVqJewPuO1miLpTHQiRgTKCLexL4MeAFVagts7HmNZ2Q==}
    engines: {node: '>=10'}

  /zod@3.21.4:
    resolution: {integrity: sha512-m46AKbrzKVzOzs/DZgVnG5H55N1sv1M8qZU3A8RIKbs3mrACDNeIOeilDymVb2HdmP8uwshOCF4uJ8uM9rCqJw==}<|MERGE_RESOLUTION|>--- conflicted
+++ resolved
@@ -5794,8 +5794,6 @@
     engines: {node: '>=8'}
     dev: true
 
-<<<<<<< HEAD
-=======
   /array.prototype.flat@1.3.1:
     resolution: {integrity: sha512-roTU0KWIOmJ4DRLmwKd19Otg0/mT3qPNt0Qb3GWW8iObuZXxrjB/pzn0R3hqpRSWg4HCwqx+0vwOnWnvlOyeIA==}
     engines: {node: '>= 0.4'}
@@ -5823,7 +5821,6 @@
     engines: {node: '>=0.10.0'}
     dev: true
 
->>>>>>> b3eb3d76
   /asn1.js@5.4.1:
     resolution: {integrity: sha512-+I//4cYPccV8LdmBLiX8CYvf9Sp3vQsrqu2QNXRcrbiWvcx/UdlFiqUJJzxRQxgsZmvhXhn4cSKeSmoFjVdupA==}
     dependencies:
@@ -6444,8 +6441,6 @@
     resolution: {integrity: sha512-dcKFX3jn0MpIaXjisoRvexIJVEKzaq7z2rZKxf+MSr9TkdmHmsU4m2lcLojrj/FHl8mk5VxMmYA+ftRkP/3oKQ==}
     dev: true
 
-<<<<<<< HEAD
-=======
   /cross-spawn@5.1.0:
     resolution: {integrity: sha512-pTgQJ5KC0d2hcY8eyL1IzlBPYjTkyH72XRZPnLyKus2mBfNjQs3klqbJU2VILqZryAZUt9JOb3h/mWMy23/f5A==}
     dependencies:
@@ -6465,7 +6460,6 @@
       which: 1.3.1
     dev: true
 
->>>>>>> b3eb3d76
   /cross-spawn@7.0.3:
     resolution: {integrity: sha512-iRDPJKUPVEND7dHPO8rkbOnPpyDygcDFtWjpeWNCgy8WP2rXcxXL8TskReQl6OrB2G7+UJrags1q15Fudc7G6w==}
     engines: {node: '>= 8'}
@@ -6797,8 +6791,6 @@
       is-arrayish: 0.2.1
     dev: true
 
-<<<<<<< HEAD
-=======
   /es-abstract@1.22.1:
     resolution: {integrity: sha512-ioRRcXMO6OFyRpyzV3kE1IIBd4WG5/kltnzdxSCqoP8CMGs/Li+M1uF5o7lOkZVFjDs+NLesthnF66Pg/0q0Lw==}
     engines: {node: '>= 0.4'}
@@ -6868,7 +6860,6 @@
       is-symbol: 1.0.4
     dev: true
 
->>>>>>> b3eb3d76
   /esbuild-android-64@0.14.48:
     resolution: {integrity: sha512-3aMjboap/kqwCUpGWIjsk20TtxVoKck8/4Tu19rubh7t5Ra0Yrpg30Mt1QXXlipOazrEceGeWurXKeFJgkPOUg==}
     engines: {node: '>=12'}
@@ -7767,8 +7758,6 @@
       uglify-js: 3.17.4
     dev: false
 
-<<<<<<< HEAD
-=======
   /hard-rejection@2.1.0:
     resolution: {integrity: sha512-VIZB+ibDhx7ObhAe7OVtoEbuP4h/MuOTHJ+J8h/eBXotJYl0fBgR72xDFCKgIh22OJZIOVNxBMWuhAr10r8HdA==}
     engines: {node: '>=6'}
@@ -7778,7 +7767,6 @@
     resolution: {integrity: sha512-tSvCKtBr9lkF0Ex0aQiP9N+OpV4zi2r/Nee5VkRDbaqv35RLYMzbwQfFSZZH0kR+Rd6302UJZ2p/bJCEoR3VoQ==}
     dev: true
 
->>>>>>> b3eb3d76
   /has-flag@3.0.0:
     resolution: {integrity: sha512-sKJf1+ceQBr4SMkvQnBDNDtf4TXpVhVGateu0t918bl30FnbE2m4vNLX+VWe/dpjlb+HugGYzW7uQXH98HPEYw==}
     engines: {node: '>=4'}
@@ -8036,8 +8024,6 @@
     resolution: {integrity: sha512-eVRqCvVlZbuw3GrM63ovNSNAeA1K16kaR/LRY/92w0zxQ5/1YzwblUX652i4Xs9RwAGjW9d9y6X88t8OaAJfWQ==}
     dev: false
 
-<<<<<<< HEAD
-=======
   /is-bigint@1.0.4:
     resolution: {integrity: sha512-zB9CruMamjym81i2JZ3UMn54PKGsQzsJeo6xvN3HJJ4CAsQNB6iRutp2To77OfCNuoxspsIhzaPoO1zyCEhFOg==}
     dependencies:
@@ -8064,7 +8050,6 @@
       ci-info: 3.8.0
     dev: true
 
->>>>>>> b3eb3d76
   /is-core-module@2.13.0:
     resolution: {integrity: sha512-Z7dk6Qo8pOCp3l4tsX2C5ZVas4V+UxwQodwZhLopL91TX8UyyHEXafPcyoeeWuLrwzHcr3igO78wNLwHJHsMCQ==}
     dependencies:
@@ -8099,8 +8084,6 @@
     resolution: {integrity: sha512-41Cifkg6e8TylSpdtTpeLVMqvSBEVzTttHvERD741+pnZ8ANv0004MRL43QKPDlK9cGvNp6NZWZUBlbGXYxxng==}
     engines: {node: '>=0.12.0'}
 
-<<<<<<< HEAD
-=======
   /is-plain-obj@1.1.0:
     resolution: {integrity: sha512-yvkRyxmFKEOQ4pNXCmJG5AEQNlXJS5LaONXo5/cLdTZdWvsZ1ioJEonLGAosKlMWE8lwUy/bJzMjcw8az73+Fg==}
     engines: {node: '>=0.10.0'}
@@ -8120,14 +8103,11 @@
       call-bind: 1.0.2
     dev: true
 
->>>>>>> b3eb3d76
   /is-stream@2.0.1:
     resolution: {integrity: sha512-hFoiJiTl63nn+kstHGBtewWSKnQLpyb155KHheA1l39uvtO9nWIop1p3udqPcUd/xbF1VLMO4n7OI6p7RbngDg==}
     engines: {node: '>=8'}
     dev: true
 
-<<<<<<< HEAD
-=======
   /is-string@1.0.7:
     resolution: {integrity: sha512-tE2UXzivje6ofPW7l23cjDOMa09gb7xlAqG6jG5ej6uPV32TlWP3NKPigtaGeHNu9fohccRYvIiZMfOOnOYUtg==}
     engines: {node: '>= 0.4'}
@@ -8171,7 +8151,6 @@
     resolution: {integrity: sha512-xHjhDr3cNBK0BzdUJSPXZntQUx/mwMS5Rw4A7lPJ90XGAO6ISP/ePDNuo0vhqOZU+UD5JoodwCAAoZQd3FeAKw==}
     dev: true
 
->>>>>>> b3eb3d76
   /isexe@2.0.0:
     resolution: {integrity: sha512-RHxMLp9lnKHGHRng9QFhRCMbYAcVpn69smSGcq3f36xjgVVWThj4qqLbTLlq7Ssj8B+fIQ1EuCEGI2lKsyQeIw==}
     dev: true
@@ -8845,8 +8824,6 @@
     resolution: {integrity: sha512-7ylylesZQ/PV29jhEDl3Ufjo6ZX7gCqJr5F7PKrqc93v7fzSymt1BpwEU8nAUXs8qzzvqhbjhK5QZg6Mt/HkBg==}
     dev: true
 
-<<<<<<< HEAD
-=======
   /load-json-file@4.0.0:
     resolution: {integrity: sha512-Kx8hMakjX03tiGTLAIdJ+lL0htKnXjEZN6hk/tozf/WOuYGdZBJrZ+rCJRbVCugsjB3jMLn9746NsQIf5VjBMw==}
     engines: {node: '>=4'}
@@ -8867,7 +8844,6 @@
       strip-bom: 3.0.0
     dev: true
 
->>>>>>> b3eb3d76
   /locate-path@5.0.0:
     resolution: {integrity: sha512-t7hw9pI+WvuwNJXwk5zVHpyhIqzg2qTlklJOf0mVxGSbe3Fp2VieZcduNYjaLDoy6p9uGpQEGWG87WpMKlNq8g==}
     engines: {node: '>=8'}
@@ -9034,8 +9010,6 @@
     resolution: {integrity: sha512-dq+qelQ9akHpcOl/gUVRTxVIOkAJ1wR3QAvb4RsVjS8oVoFjDGTc679wJYmUmknUF5HwMLOgb5O+a3KxfWapPQ==}
     engines: {node: '>= 0.6'}
 
-<<<<<<< HEAD
-=======
   /memorystream@0.3.1:
     resolution: {integrity: sha512-S3UwM3yj5mtUSEfP41UZmt/0SCoVYUcU1rkXv+BQ5Ig8ndL4sPoJNBUJERafdPb5jjHJGuMgytgKvKIf58XNBw==}
     engines: {node: '>= 0.10.0'}
@@ -9058,7 +9032,6 @@
       yargs-parser: 18.1.3
     dev: true
 
->>>>>>> b3eb3d76
   /merge-descriptors@1.0.1:
     resolution: {integrity: sha512-cCi6g3/Zr1iqQi6ySbseM1Xvooa98N0w31jzUYrXPX2xqObmFGHJ0tQ5u74H3mVh7wLouTseZyYIq39g8cNp1w==}
 
@@ -9620,8 +9593,6 @@
     resolution: {integrity: sha512-JU3teHTNjmE2VCGFzuY8EXzCDVwEqB2a8fsIvwaStHhAWJEeVd1o1QD80CU6+ZdEXXSLbSsuLwJjkCBWqRQUVA==}
     engines: {node: '>=8.6'}
 
-<<<<<<< HEAD
-=======
   /pidtree@0.3.1:
     resolution: {integrity: sha512-qQbW94hLHEqCg7nhby4yRC7G2+jYHY4Rguc2bjw7Uug4GIJuu1tvf2uHaZv5Q8zdt+WKJ6qK1FOI6amaWUo5FA==}
     engines: {node: '>=0.10'}
@@ -9638,7 +9609,6 @@
     engines: {node: '>=6'}
     dev: true
 
->>>>>>> b3eb3d76
   /pify@5.0.0:
     resolution: {integrity: sha512-eW/gHNMlxdSP6dmG6uJip6FXN0EQBwm2clYYd8Wul42Cwu/DK8HEftzsapcNdYe2MfLiIwZqsDk2RDEsTE79hA==}
     engines: {node: '>=10'}
@@ -9929,8 +9899,6 @@
     resolution: {integrity: sha512-xWGDIW6x921xtzPkhiULtthJHoJvBbF3q26fzloPCK0hsvxtPVelvftw3zjbHWSkR2km9Z+4uxbDDK/6Zw9B8w==}
     dev: true
 
-<<<<<<< HEAD
-=======
   /read-pkg-up@7.0.1:
     resolution: {integrity: sha512-zK0TB7Xd6JpCLmlLmufqykGE+/TlOePD6qKClNW7hHDKFh/J7/7gCWGR7joEQEW1bKq3a3yUZSObOoWLFQ4ohg==}
     engines: {node: '>=8'}
@@ -9969,7 +9937,6 @@
       strip-bom: 3.0.0
     dev: true
 
->>>>>>> b3eb3d76
   /readable-stream@3.6.2:
     resolution: {integrity: sha512-9u/sniCrY3D5WdsERHzHE4G2YCXqoG5FTHUiCC4SIbr6XcLZBY05ya9EKjYek9O5xOAwjGq+1JdGBAS7Q9ScoA==}
     engines: {node: '>= 6'}
@@ -10355,8 +10322,6 @@
     engines: {node: '>= 8'}
     dev: false
 
-<<<<<<< HEAD
-=======
   /spawndamnit@2.0.0:
     resolution: {integrity: sha512-j4JKEcncSjFlqIwU5L/rp2N5SIPsdxaRsIv678+TZxZ0SRDJTm8JrxJMjE/XuiEZNEir3S8l0Fa3Ke339WI4qA==}
     dependencies:
@@ -10386,7 +10351,6 @@
     resolution: {integrity: sha512-XkD+zwiqXHikFZm4AX/7JSCXA98U5Db4AFd5XUg/+9UNtnH75+Z9KxtpYiJZx36mUDVOwH83pl7yvCer6ewM3w==}
     dev: true
 
->>>>>>> b3eb3d76
   /split2@4.2.0:
     resolution: {integrity: sha512-UcjcJOWknrNkF6PLX83qcHM6KHgVKNkV62Y8a5uYDVv9ydGQVwAHMKqHdJje1VTWpljG0WYpCDhrCdAOYH4TWg==}
     engines: {node: '>= 10.x'}
@@ -10950,8 +10914,6 @@
       makeerror: 1.0.12
     dev: true
 
-<<<<<<< HEAD
-=======
   /wcwidth@1.0.1:
     resolution: {integrity: sha512-XHPEwS0q6TaxcvG85+8EYkbiCux2XtWG2mkc47Ng2A77BQu9+DqIOJldST4HgPkuea7dvKSj5VgX3P1d4rW8Tg==}
     dependencies:
@@ -11009,7 +10971,6 @@
       isexe: 2.0.0
     dev: true
 
->>>>>>> b3eb3d76
   /which@2.0.2:
     resolution: {integrity: sha512-BLI3Tl1TW3Pvl70l3yq3Y64i+awpwXqsGBYWkkqMtnbXgrMD+yj7rhW0kuEDxzJaYXGjEW5ogapKNMEKNMjibA==}
     engines: {node: '>= 8'}

lockfileVersion: '6.0'

settings:
  autoInstallPeers: true
  excludeLinksFromLockfile: false

importers:

  .:
    devDependencies:
      '@babel/core':
        specifier: ^7.18.6
        version: 7.18.6
      '@babel/preset-env':
        specifier: ^7.18.6
        version: 7.18.6(@babel/core@7.18.6)
      '@changesets/changelog-github':
        specifier: ^0.4.8
        version: 0.4.8
      '@changesets/cli':
        specifier: ^2.26.2
        version: 2.26.2
      '@npmcli/package-json':
        specifier: ^3.0.0
        version: 3.0.0
      '@swc/core':
        specifier: ^1.3.42
        version: 1.3.42
      '@swc/jest':
        specifier: ^0.2.24
        version: 0.2.24(@swc/core@1.3.42)
      '@types/jest':
        specifier: ^28.1.4
        version: 28.1.4
      '@types/node':
        specifier: ^18.0.0
        version: 18.0.0
      '@typescript-eslint/eslint-plugin':
        specifier: ^5.38.1
        version: 5.38.1(@typescript-eslint/parser@5.38.1)(eslint@8.24.0)(typescript@4.8.4)
      '@typescript-eslint/parser':
        specifier: ^5.38.1
        version: 5.38.1(eslint@8.24.0)(typescript@4.8.4)
      babel-eslint:
        specifier: ^10.1.0
        version: 10.1.0(eslint@8.24.0)
      dotenv:
        specifier: ^16.0.3
        version: 16.0.3
      esbuild:
        specifier: ^0.14.48
        version: 0.14.48
      esbuild-node-externals:
        specifier: ^1.5.0
        version: 1.5.0(esbuild@0.14.48)
      esbuild-plugin-copy:
        specifier: ^1.6.0
        version: 1.6.0(esbuild@0.14.48)
      eslint:
        specifier: ^8.24.0
        version: 8.24.0
      eslint-config-prettier:
        specifier: ^8.5.0
        version: 8.5.0(eslint@8.24.0)
      eslint-plugin-prettier:
        specifier: ^4.2.1
        version: 4.2.1(eslint-config-prettier@8.5.0)(eslint@8.24.0)(prettier@2.7.1)
      jest:
        specifier: ^28.1.2
        version: 28.1.2(@types/node@18.0.0)(ts-node@10.8.2)
      node-gyp:
        specifier: ^9.3.1
        version: 9.3.1
      pino-pretty:
        specifier: ^9.1.0
        version: 9.1.0
      prettier:
        specifier: ^2.7.1
        version: 2.7.1
      prettier-config-standard:
        specifier: ^5.0.0
        version: 5.0.0(prettier@2.7.1)
      ts-node:
        specifier: ^10.8.2
        version: 10.8.2(@swc/core@1.3.42)(@types/node@18.0.0)(typescript@4.8.4)
      typescript:
        specifier: ^4.8.4
        version: 4.8.4

  packages/api:
    dependencies:
      '@atproto/common-web':
        specifier: workspace:^
        version: link:../common-web
      '@atproto/lexicon':
        specifier: workspace:^
        version: link:../lexicon
      '@atproto/syntax':
        specifier: workspace:^
        version: link:../syntax
      '@atproto/xrpc':
        specifier: workspace:^
        version: link:../xrpc
      multiformats:
        specifier: ^9.9.0
        version: 9.9.0
      tlds:
        specifier: ^1.234.0
        version: 1.234.0
      typed-emitter:
        specifier: ^2.1.0
        version: 2.1.0
      zod:
        specifier: ^3.21.4
        version: 3.21.4
    devDependencies:
      '@atproto/dev-env':
        specifier: workspace:^
        version: link:../dev-env
      '@atproto/lex-cli':
        specifier: workspace:^
        version: link:../lex-cli
      common-tags:
        specifier: ^1.8.2
        version: 1.8.2

  packages/aws:
    dependencies:
      '@atproto/common':
        specifier: workspace:^
        version: link:../common
      '@atproto/crypto':
        specifier: workspace:^
        version: link:../crypto
      '@atproto/repo':
        specifier: workspace:^
        version: link:../repo
      '@aws-sdk/client-cloudfront':
        specifier: ^3.261.0
        version: 3.261.0
      '@aws-sdk/client-kms':
        specifier: ^3.196.0
        version: 3.196.0
      '@aws-sdk/client-s3':
        specifier: ^3.224.0
        version: 3.224.0
      '@aws-sdk/lib-storage':
        specifier: ^3.226.0
        version: 3.226.0(@aws-sdk/abort-controller@3.374.0)(@aws-sdk/client-s3@3.224.0)
      '@noble/curves':
        specifier: ^1.1.0
        version: 1.1.0
      key-encoder:
        specifier: ^2.0.3
        version: 2.0.3
      multiformats:
        specifier: ^9.9.0
        version: 9.9.0
      uint8arrays:
        specifier: 3.0.0
        version: 3.0.0

  packages/bsky:
    dependencies:
      '@atproto/api':
        specifier: workspace:^
        version: link:../api
      '@atproto/common':
        specifier: workspace:^
        version: link:../common
      '@atproto/crypto':
        specifier: workspace:^
        version: link:../crypto
      '@atproto/identity':
        specifier: workspace:^
        version: link:../identity
      '@atproto/lexicon':
        specifier: workspace:^
        version: link:../lexicon
      '@atproto/repo':
        specifier: workspace:^
        version: link:../repo
      '@atproto/syntax':
        specifier: workspace:^
        version: link:../syntax
      '@atproto/xrpc-server':
        specifier: workspace:^
        version: link:../xrpc-server
      '@did-plc/lib':
        specifier: ^0.0.1
        version: 0.0.1
      '@isaacs/ttlcache':
        specifier: ^1.4.1
        version: 1.4.1
      compression:
        specifier: ^1.7.4
        version: 1.7.4
      cors:
        specifier: ^2.8.5
        version: 2.8.5
      express:
        specifier: ^4.17.2
        version: 4.18.2
      express-async-errors:
        specifier: ^3.1.1
        version: 3.1.1(express@4.18.2)
      form-data:
        specifier: ^4.0.0
        version: 4.0.0
      http-errors:
        specifier: ^2.0.0
        version: 2.0.0
      http-terminator:
        specifier: ^3.2.0
        version: 3.2.0
      ioredis:
        specifier: ^5.3.2
        version: 5.3.2
      kysely:
        specifier: ^0.22.0
        version: 0.22.0
      multiformats:
        specifier: ^9.9.0
        version: 9.9.0
      p-queue:
        specifier: ^6.6.2
        version: 6.6.2
      pg:
        specifier: ^8.10.0
        version: 8.10.0
      pino:
        specifier: ^8.15.0
        version: 8.15.0
      pino-http:
        specifier: ^8.2.1
        version: 8.2.1
      sharp:
        specifier: ^0.31.2
        version: 0.31.2
      typed-emitter:
        specifier: ^2.1.0
        version: 2.1.0
      uint8arrays:
        specifier: 3.0.0
        version: 3.0.0
    devDependencies:
      '@atproto/dev-env':
        specifier: workspace:^
        version: link:../dev-env
      '@atproto/lex-cli':
        specifier: workspace:^
        version: link:../lex-cli
      '@atproto/pds':
        specifier: workspace:^
        version: link:../pds
      '@atproto/xrpc':
        specifier: workspace:^
        version: link:../xrpc
      '@did-plc/server':
        specifier: ^0.0.1
        version: 0.0.1
      '@types/cors':
        specifier: ^2.8.12
        version: 2.8.12
      '@types/express':
        specifier: ^4.17.13
        version: 4.17.13
      '@types/express-serve-static-core':
        specifier: ^4.17.36
        version: 4.17.36
      '@types/pg':
        specifier: ^8.6.6
        version: 8.6.6
      '@types/qs':
        specifier: ^6.9.7
        version: 6.9.7
      '@types/sharp':
        specifier: ^0.31.0
        version: 0.31.0
      axios:
        specifier: ^0.27.2
        version: 0.27.2

  packages/common:
    dependencies:
      '@atproto/common-web':
        specifier: workspace:^
        version: link:../common-web
      '@ipld/dag-cbor':
        specifier: ^7.0.3
        version: 7.0.3
      cbor-x:
        specifier: ^1.5.1
        version: 1.5.1
      iso-datestring-validator:
        specifier: ^2.2.2
        version: 2.2.2
      multiformats:
        specifier: ^9.9.0
        version: 9.9.0
      pino:
        specifier: ^8.15.0
        version: 8.15.0
      zod:
        specifier: 3.21.4
        version: 3.21.4

  packages/common-web:
    dependencies:
      graphemer:
        specifier: ^1.4.0
        version: 1.4.0
      multiformats:
        specifier: ^9.9.0
        version: 9.9.0
      uint8arrays:
        specifier: 3.0.0
        version: 3.0.0
      zod:
        specifier: ^3.21.4
        version: 3.21.4

  packages/crypto:
    dependencies:
      '@noble/curves':
        specifier: ^1.1.0
        version: 1.1.0
      '@noble/hashes':
        specifier: ^1.3.1
        version: 1.3.1
      uint8arrays:
        specifier: 3.0.0
        version: 3.0.0
    devDependencies:
      '@atproto/common':
        specifier: workspace:^
        version: link:../common

  packages/dev-env:
    dependencies:
      '@atproto/api':
        specifier: workspace:^
        version: link:../api
      '@atproto/bsky':
        specifier: workspace:^
        version: link:../bsky
      '@atproto/common-web':
        specifier: workspace:^
        version: link:../common-web
      '@atproto/crypto':
        specifier: workspace:^
        version: link:../crypto
      '@atproto/identity':
        specifier: workspace:^
        version: link:../identity
      '@atproto/lexicon':
        specifier: workspace:^
        version: link:../lexicon
      '@atproto/pds':
        specifier: workspace:^
        version: link:../pds
      '@atproto/syntax':
        specifier: workspace:^
        version: link:../syntax
      '@atproto/xrpc-server':
        specifier: workspace:^
        version: link:../xrpc-server
      '@did-plc/lib':
        specifier: ^0.0.1
        version: 0.0.1
      '@did-plc/server':
        specifier: ^0.0.1
        version: 0.0.1
      axios:
        specifier: ^0.27.2
        version: 0.27.2
      better-sqlite3:
        specifier: ^7.6.2
        version: 7.6.2
      chalk:
        specifier: ^5.0.1
        version: 5.1.1
      dotenv:
        specifier: ^16.0.3
        version: 16.0.3
      express:
        specifier: ^4.18.2
        version: 4.18.2
      get-port:
        specifier: ^6.1.2
        version: 6.1.2
      multiformats:
        specifier: ^9.9.0
        version: 9.9.0
      sharp:
        specifier: ^0.31.2
        version: 0.31.2
      uint8arrays:
        specifier: 3.0.0
        version: 3.0.0
    devDependencies:
      ts-node:
        specifier: ^10.8.1
        version: 10.8.2(@swc/core@1.3.42)(@types/node@18.17.8)(typescript@4.9.5)

  packages/identity:
    dependencies:
      '@atproto/common-web':
        specifier: workspace:^
        version: link:../common-web
      '@atproto/crypto':
        specifier: workspace:^
        version: link:../crypto
      axios:
        specifier: ^0.27.2
        version: 0.27.2
    devDependencies:
      '@did-plc/lib':
        specifier: ^0.0.1
        version: 0.0.1
      '@did-plc/server':
        specifier: ^0.0.1
        version: 0.0.1
      cors:
        specifier: ^2.8.5
        version: 2.8.5
      express:
        specifier: ^4.18.2
        version: 4.18.2
      get-port:
        specifier: ^6.1.2
        version: 6.1.2

  packages/lex-cli:
    dependencies:
      '@atproto/lexicon':
        specifier: workspace:^
        version: link:../lexicon
      '@atproto/syntax':
        specifier: workspace:^
        version: link:../syntax
      chalk:
        specifier: ^5.1.1
        version: 5.1.1
      commander:
        specifier: ^9.4.0
        version: 9.4.0
      ts-morph:
        specifier: ^16.0.0
        version: 16.0.0
      yesno:
        specifier: ^0.4.0
        version: 0.4.0
      zod:
        specifier: ^3.21.4
        version: 3.21.4

  packages/lexicon:
    dependencies:
      '@atproto/common-web':
        specifier: workspace:^
        version: link:../common-web
      '@atproto/syntax':
        specifier: workspace:^
        version: link:../syntax
      iso-datestring-validator:
        specifier: ^2.2.2
        version: 2.2.2
      multiformats:
        specifier: ^9.9.0
        version: 9.9.0
      zod:
        specifier: ^3.21.4
        version: 3.21.4

  packages/pds:
    dependencies:
      '@atproto/api':
        specifier: workspace:^
        version: link:../api
      '@atproto/aws':
        specifier: workspace:^
        version: link:../aws
      '@atproto/common':
        specifier: workspace:^
        version: link:../common
      '@atproto/crypto':
        specifier: workspace:^
        version: link:../crypto
      '@atproto/identity':
        specifier: workspace:^
        version: link:../identity
      '@atproto/lexicon':
        specifier: workspace:^
        version: link:../lexicon
      '@atproto/repo':
        specifier: workspace:^
        version: link:../repo
      '@atproto/syntax':
        specifier: workspace:^
        version: link:../syntax
      '@atproto/xrpc':
        specifier: workspace:^
        version: link:../xrpc
      '@atproto/xrpc-server':
        specifier: workspace:^
        version: link:../xrpc-server
      '@did-plc/lib':
        specifier: ^0.0.1
        version: 0.0.1
      better-sqlite3:
        specifier: ^7.6.2
        version: 7.6.2
      bytes:
        specifier: ^3.1.2
        version: 3.1.2
      compression:
        specifier: ^1.7.4
        version: 1.7.4
      cors:
        specifier: ^2.8.5
        version: 2.8.5
      disposable-email:
        specifier: ^0.2.3
        version: 0.2.3
      express:
        specifier: ^4.17.2
        version: 4.18.2
      express-async-errors:
        specifier: ^3.1.1
        version: 3.1.1(express@4.18.2)
      file-type:
        specifier: ^16.5.4
        version: 16.5.4
      form-data:
        specifier: ^4.0.0
        version: 4.0.0
      handlebars:
        specifier: ^4.7.7
        version: 4.7.7
      http-errors:
        specifier: ^2.0.0
        version: 2.0.0
      http-terminator:
        specifier: ^3.2.0
        version: 3.2.0
      ioredis:
        specifier: ^5.3.2
        version: 5.3.2
      jose:
        specifier: ^5.0.1
        version: 5.0.1
      key-encoder:
        specifier: ^2.0.3
        version: 2.0.3
      kysely:
        specifier: ^0.22.0
        version: 0.22.0
      lru-cache:
        specifier: ^10.0.1
        version: 10.0.1
      multiformats:
        specifier: ^9.9.0
        version: 9.9.0
      nodemailer:
        specifier: ^6.8.0
        version: 6.8.0
      nodemailer-html-to-text:
        specifier: ^3.2.0
        version: 3.2.0
      p-queue:
        specifier: ^6.6.2
        version: 6.6.2
      pg:
        specifier: ^8.10.0
        version: 8.10.0
      pino:
        specifier: ^8.15.0
        version: 8.15.0
      pino-http:
        specifier: ^8.2.1
        version: 8.2.1
      sharp:
        specifier: ^0.31.2
        version: 0.31.2
      typed-emitter:
        specifier: ^2.1.0
        version: 2.1.0
      uint8arrays:
        specifier: 3.0.0
        version: 3.0.0
      zod:
        specifier: ^3.21.4
        version: 3.21.4
    devDependencies:
      '@atproto/bsky':
        specifier: workspace:^
        version: link:../bsky
      '@atproto/dev-env':
        specifier: workspace:^
        version: link:../dev-env
      '@atproto/lex-cli':
        specifier: workspace:^
        version: link:../lex-cli
      '@atproto/pds-entryway':
        specifier: npm:@atproto/pds@0.3.0-entryway.1
        version: /@atproto/pds@0.3.0-entryway.1
      '@did-plc/server':
        specifier: ^0.0.1
        version: 0.0.1
      '@types/cors':
        specifier: ^2.8.12
        version: 2.8.12
      '@types/disposable-email':
        specifier: ^0.2.0
        version: 0.2.0
      '@types/express':
        specifier: ^4.17.13
        version: 4.17.13
      '@types/express-serve-static-core':
        specifier: ^4.17.36
        version: 4.17.36
      '@types/nodemailer':
        specifier: ^6.4.6
        version: 6.4.6
      '@types/pg':
        specifier: ^8.6.6
        version: 8.6.6
      '@types/qs':
        specifier: ^6.9.7
        version: 6.9.7
      '@types/sharp':
        specifier: ^0.31.0
        version: 0.31.0
      axios:
        specifier: ^0.27.2
        version: 0.27.2
      get-port:
        specifier: ^6.1.2
        version: 6.1.2
      ws:
        specifier: ^8.12.0
        version: 8.12.0

  packages/repo:
    dependencies:
      '@atproto/common':
        specifier: workspace:^
        version: link:../common
      '@atproto/common-web':
        specifier: workspace:^
        version: link:../common-web
      '@atproto/crypto':
        specifier: workspace:^
        version: link:../crypto
      '@atproto/identity':
        specifier: workspace:^
        version: link:../identity
      '@atproto/lexicon':
        specifier: workspace:^
        version: link:../lexicon
      '@atproto/syntax':
        specifier: workspace:^
        version: link:../syntax
      '@ipld/car':
        specifier: ^3.2.3
        version: 3.2.3
      '@ipld/dag-cbor':
        specifier: ^7.0.0
        version: 7.0.3
      multiformats:
        specifier: ^9.9.0
        version: 9.9.0
      uint8arrays:
        specifier: 3.0.0
        version: 3.0.0
      zod:
        specifier: ^3.21.4
        version: 3.21.4

  packages/syntax:
    dependencies:
      '@atproto/common-web':
        specifier: workspace:^
        version: link:../common-web

  packages/xrpc:
    dependencies:
      '@atproto/lexicon':
        specifier: workspace:^
        version: link:../lexicon
      zod:
        specifier: ^3.21.4
        version: 3.21.4

  packages/xrpc-server:
    dependencies:
      '@atproto/common':
        specifier: workspace:^
        version: link:../common
      '@atproto/crypto':
        specifier: workspace:^
        version: link:../crypto
      '@atproto/lexicon':
        specifier: workspace:^
        version: link:../lexicon
      cbor-x:
        specifier: ^1.5.1
        version: 1.5.1
      express:
        specifier: ^4.17.2
        version: 4.18.2
      http-errors:
        specifier: ^2.0.0
        version: 2.0.0
      mime-types:
        specifier: ^2.1.35
        version: 2.1.35
      rate-limiter-flexible:
        specifier: ^2.4.1
        version: 2.4.1
      uint8arrays:
        specifier: 3.0.0
        version: 3.0.0
      ws:
        specifier: ^8.12.0
        version: 8.12.0
      zod:
        specifier: ^3.21.4
        version: 3.21.4
    devDependencies:
      '@atproto/xrpc':
        specifier: workspace:^
        version: link:../xrpc
      '@types/express':
        specifier: ^4.17.13
        version: 4.17.13
      '@types/express-serve-static-core':
        specifier: ^4.17.36
        version: 4.17.36
      '@types/http-errors':
        specifier: ^2.0.1
        version: 2.0.1
      '@types/ws':
        specifier: ^8.5.4
        version: 8.5.4
      get-port:
        specifier: ^6.1.2
        version: 6.1.2
      jose:
        specifier: ^4.15.4
        version: 4.15.4
      key-encoder:
        specifier: ^2.0.3
        version: 2.0.3
      multiformats:
        specifier: ^9.9.0
        version: 9.9.0

  services/bsky:
    dependencies:
      '@atproto/aws':
        specifier: workspace:^
        version: link:../../packages/aws
      '@atproto/bsky':
        specifier: workspace:^
        version: link:../../packages/bsky
      dd-trace:
        specifier: 3.13.2
        version: 3.13.2

  services/pds:
    dependencies:
      '@atproto/aws':
        specifier: workspace:^
        version: link:../../packages/aws
      '@atproto/crypto':
        specifier: workspace:^
        version: link:../../packages/crypto
      '@atproto/pds':
        specifier: workspace:^
        version: link:../../packages/pds
      dd-trace:
        specifier: 3.13.2
        version: 3.13.2

packages:

  /@aashutoshrathi/word-wrap@1.2.6:
    resolution: {integrity: sha512-1Yjs2SvM8TflER/OD3cOjhWWOZb58A2t7wpE2S9XfBYTiIl+XFhQG2bjy4Pu1I+EAlCNUzRDYDdFwFYUKvXcIA==}
    engines: {node: '>=0.10.0'}
    dev: true

  /@ampproject/remapping@2.2.1:
    resolution: {integrity: sha512-lFMjJTrFL3j7L9yBxwYfCq2k6qqwHyzuUl/XBnif78PWTJYyL/dfowQHWE3sp6U6ZzqWiiIZnpTMO96zhkjwtg==}
    engines: {node: '>=6.0.0'}
    dependencies:
      '@jridgewell/gen-mapping': 0.3.3
      '@jridgewell/trace-mapping': 0.3.19
    dev: true

  /@atproto/common@0.1.0:
    resolution: {integrity: sha512-OB5tWE2R19jwiMIs2IjQieH5KTUuMb98XGCn9h3xuu6NanwjlmbCYMv08fMYwIp3UQ6jcq//84cDT3Bu6fJD+A==}
    dependencies:
      '@ipld/dag-cbor': 7.0.3
      multiformats: 9.9.0
      pino: 8.15.0
      zod: 3.21.4

  /@atproto/crypto@0.1.0:
    resolution: {integrity: sha512-9xgFEPtsCiJEPt9o3HtJT30IdFTGw5cQRSJVIy5CFhqBA4vDLcdXiRDLCjkzHEVbtNCsHUW6CrlfOgbeLPcmcg==}
    dependencies:
      '@noble/secp256k1': 1.7.1
      big-integer: 1.6.51
      multiformats: 9.9.0
      one-webcrypto: 1.0.3
      uint8arrays: 3.0.0

  /@atproto/pds@0.3.0-entryway.1:
    resolution: {integrity: sha512-cF9EZLqfuBxp/kBB/o4Ve0A8doCU5ZG2R+61YtOp+12NYoftg+z20fsk893hoqHKqYgu9xaVQlZF3h2txsT3xg==}
    hasBin: true
    dependencies:
      '@atproto/api': link:packages/api
      '@atproto/aws': link:packages/aws
      '@atproto/common': link:packages/common
      '@atproto/crypto': link:packages/crypto
      '@atproto/identity': link:packages/identity
      '@atproto/lexicon': link:packages/lexicon
      '@atproto/repo': link:packages/repo
      '@atproto/syntax': link:packages/syntax
      '@atproto/xrpc': link:packages/xrpc
      '@atproto/xrpc-server': link:packages/xrpc-server
      '@did-plc/lib': 0.0.1
      better-sqlite3: 7.6.2
      bytes: 3.1.2
      compression: 1.7.4
      cors: 2.8.5
      disposable-email: 0.2.3
      express: 4.18.2
      express-async-errors: 3.1.1(express@4.18.2)
      file-type: 16.5.4
      form-data: 4.0.0
      handlebars: 4.7.7
      http-errors: 2.0.0
      http-terminator: 3.2.0
      ioredis: 5.3.2
      jose: 4.15.4
      key-encoder: 2.0.3
      kysely: 0.22.0
      multiformats: 9.9.0
      nodemailer: 6.8.0
      nodemailer-html-to-text: 3.2.0
      p-queue: 6.6.2
      pg: 8.10.0
      pino: 8.15.0
      pino-http: 8.4.0
      sharp: 0.31.2
      typed-emitter: 2.1.0
      uint8arrays: 3.0.0
      zod: 3.21.4
    transitivePeerDependencies:
      - debug
      - pg-native
      - supports-color
    dev: true

  /@aws-crypto/crc32@2.0.0:
    resolution: {integrity: sha512-TvE1r2CUueyXOuHdEigYjIZVesInd9KN+K/TFFNfkkxRThiNxO6i4ZqqAVMoEjAamZZ1AA8WXJkjCz7YShHPQA==}
    dependencies:
      '@aws-crypto/util': 2.0.2
      '@aws-sdk/types': 3.224.0
      tslib: 1.14.1
    dev: false

  /@aws-crypto/crc32c@2.0.0:
    resolution: {integrity: sha512-vF0eMdMHx3O3MoOXUfBZry8Y4ZDtcuskjjKgJz8YfIDjLStxTZrYXk+kZqtl6A0uCmmiN/Eb/JbC/CndTV1MHg==}
    dependencies:
      '@aws-crypto/util': 2.0.2
      '@aws-sdk/types': 3.224.0
      tslib: 1.14.1
    dev: false

  /@aws-crypto/ie11-detection@2.0.2:
    resolution: {integrity: sha512-5XDMQY98gMAf/WRTic5G++jfmS/VLM0rwpiOpaainKi4L0nqWMSB1SzsrEG5rjFZGYN6ZAefO+/Yta2dFM0kMw==}
    dependencies:
      tslib: 1.14.1
    dev: false

  /@aws-crypto/ie11-detection@3.0.0:
    resolution: {integrity: sha512-341lBBkiY1DfDNKai/wXM3aujNBkXR7tq1URPQDL9wi3AUbI80NR74uF1TXHMm7po1AcnFk8iu2S2IeU/+/A+Q==}
    dependencies:
      tslib: 1.14.1
    dev: false

  /@aws-crypto/sha1-browser@2.0.0:
    resolution: {integrity: sha512-3fIVRjPFY8EG5HWXR+ZJZMdWNRpwbxGzJ9IH9q93FpbgCH8u8GHRi46mZXp3cYD7gealmyqpm3ThZwLKJjWJhA==}
    dependencies:
      '@aws-crypto/ie11-detection': 2.0.2
      '@aws-crypto/supports-web-crypto': 2.0.2
      '@aws-sdk/types': 3.224.0
      '@aws-sdk/util-locate-window': 3.310.0
      '@aws-sdk/util-utf8-browser': 3.188.0
      tslib: 1.14.1
    dev: false

  /@aws-crypto/sha256-browser@2.0.0:
    resolution: {integrity: sha512-rYXOQ8BFOaqMEHJrLHul/25ckWH6GTJtdLSajhlqGMx0PmSueAuvboCuZCTqEKlxR8CQOwRarxYMZZSYlhRA1A==}
    dependencies:
      '@aws-crypto/ie11-detection': 2.0.2
      '@aws-crypto/sha256-js': 2.0.0
      '@aws-crypto/supports-web-crypto': 2.0.2
      '@aws-crypto/util': 2.0.2
      '@aws-sdk/types': 3.193.0
      '@aws-sdk/util-locate-window': 3.310.0
      '@aws-sdk/util-utf8-browser': 3.188.0
      tslib: 1.14.1
    dev: false

  /@aws-crypto/sha256-browser@3.0.0:
    resolution: {integrity: sha512-8VLmW2B+gjFbU5uMeqtQM6Nj0/F1bro80xQXCW6CQBWgosFWXTx77aeOF5CAIAmbOK64SdMBJdNr6J41yP5mvQ==}
    dependencies:
      '@aws-crypto/ie11-detection': 3.0.0
      '@aws-crypto/sha256-js': 3.0.0
      '@aws-crypto/supports-web-crypto': 3.0.0
      '@aws-crypto/util': 3.0.0
      '@aws-sdk/types': 3.257.0
      '@aws-sdk/util-locate-window': 3.310.0
      '@aws-sdk/util-utf8-browser': 3.259.0
      tslib: 1.14.1
    dev: false

  /@aws-crypto/sha256-js@2.0.0:
    resolution: {integrity: sha512-VZY+mCY4Nmrs5WGfitmNqXzaE873fcIZDu54cbaDaaamsaTOP1DBImV9F4pICc3EHjQXujyE8jig+PFCaew9ig==}
    dependencies:
      '@aws-crypto/util': 2.0.2
      '@aws-sdk/types': 3.193.0
      tslib: 1.14.1
    dev: false

  /@aws-crypto/sha256-js@3.0.0:
    resolution: {integrity: sha512-PnNN7os0+yd1XvXAy23CFOmTbMaDxgxXtTKHybrJ39Y8kGzBATgBFibWJKH6BhytLI/Zyszs87xCOBNyBig6vQ==}
    dependencies:
      '@aws-crypto/util': 3.0.0
      '@aws-sdk/types': 3.257.0
      tslib: 1.14.1
    dev: false

  /@aws-crypto/supports-web-crypto@2.0.2:
    resolution: {integrity: sha512-6mbSsLHwZ99CTOOswvCRP3C+VCWnzBf+1SnbWxzzJ9lR0mA0JnY2JEAhp8rqmTE0GPFy88rrM27ffgp62oErMQ==}
    dependencies:
      tslib: 1.14.1
    dev: false

  /@aws-crypto/supports-web-crypto@3.0.0:
    resolution: {integrity: sha512-06hBdMwUAb2WFTuGG73LSC0wfPu93xWwo5vL2et9eymgmu3Id5vFAHBbajVWiGhPO37qcsdCap/FqXvJGJWPIg==}
    dependencies:
      tslib: 1.14.1
    dev: false

  /@aws-crypto/util@2.0.2:
    resolution: {integrity: sha512-Lgu5v/0e/BcrZ5m/IWqzPUf3UYFTy/PpeED+uc9SWUR1iZQL8XXbGQg10UfllwwBryO3hFF5dizK+78aoXC1eA==}
    dependencies:
      '@aws-sdk/types': 3.193.0
      '@aws-sdk/util-utf8-browser': 3.188.0
      tslib: 1.14.1
    dev: false

  /@aws-crypto/util@3.0.0:
    resolution: {integrity: sha512-2OJlpeJpCR48CC8r+uKVChzs9Iungj9wkZrl8Z041DWEWvyIHILYKCPNzJghKsivj+S3mLo6BVc7mBNzdxA46w==}
    dependencies:
      '@aws-sdk/types': 3.257.0
      '@aws-sdk/util-utf8-browser': 3.259.0
      tslib: 1.14.1
    dev: false

  /@aws-sdk/abort-controller@3.193.0:
    resolution: {integrity: sha512-MYPBm5PWyKP+Tq37mKs5wDbyAyVMocF5iYmx738LYXBSj8A1V4LTFrvfd4U16BRC/sM0DYB9fBFJUQ9ISFRVYw==}
    engines: {node: '>= 12.0.0'}
    dependencies:
      '@aws-sdk/types': 3.193.0
      tslib: 2.6.2
    dev: false

  /@aws-sdk/abort-controller@3.224.0:
    resolution: {integrity: sha512-6DxaHnSDc2V5WiwtDaRwJJb2fkmDTyGr1svIM9H671aXIwe+q17mtpm5IooKL8bW5mLJoB1pT/5ntLkfxDQgSQ==}
    engines: {node: '>=14.0.0'}
    dependencies:
      '@aws-sdk/types': 3.224.0
      tslib: 2.6.2
    dev: false

  /@aws-sdk/abort-controller@3.257.0:
    resolution: {integrity: sha512-ekWy391lOerS0ZECdhp/c+X7AToJIpfNrCPjuj3bKr+GMQYckGsYsdbm6AUD4sxBmfvuaQmVniSXWovaxwcFcQ==}
    engines: {node: '>=14.0.0'}
    dependencies:
      '@aws-sdk/types': 3.257.0
      tslib: 2.6.2
    dev: false

  /@aws-sdk/abort-controller@3.374.0:
    resolution: {integrity: sha512-pO1pqFBdIF28ZvnJmg58Erj35RLzXsTrjvHghdc/xgtSvodFFCNrUsPg6AP3On8eiw9elpHoS4P8jMx1pHDXEw==}
    engines: {node: '>=14.0.0'}
    deprecated: This package has moved to @smithy/abort-controller
    dependencies:
      '@smithy/abort-controller': 1.1.0
      tslib: 2.6.2
    dev: false

  /@aws-sdk/chunked-blob-reader-native@3.208.0:
    resolution: {integrity: sha512-JeOZ95PW+fJ6bbuqPySYqLqHk1n4+4ueEEraJsiUrPBV0S1ZtyvOGHcnGztKUjr2PYNaiexmpWuvUve9K12HRA==}
    dependencies:
      '@aws-sdk/util-base64': 3.208.0
      tslib: 2.6.2
    dev: false

  /@aws-sdk/chunked-blob-reader@3.188.0:
    resolution: {integrity: sha512-zkPRFZZPL3eH+kH86LDYYXImiClA1/sW60zYOjse9Pgka+eDJlvBN6hcYxwDEKjcwATYiSRR1aVQHcfCinlGXg==}
    dependencies:
      tslib: 2.6.2
    dev: false

  /@aws-sdk/client-cloudfront@3.261.0:
    resolution: {integrity: sha512-7JOpLfgYdQ+CDA3McsAmzcCO+rZj3wVicNTF7Kpl0JaZ0NB0NShifMb4OAGuh2RNh+OYV6k3mtjsXh9ZIQ08PQ==}
    engines: {node: '>=14.0.0'}
    dependencies:
      '@aws-crypto/sha256-browser': 3.0.0
      '@aws-crypto/sha256-js': 3.0.0
      '@aws-sdk/client-sts': 3.261.0
      '@aws-sdk/config-resolver': 3.259.0
      '@aws-sdk/credential-provider-node': 3.261.0
      '@aws-sdk/fetch-http-handler': 3.257.0
      '@aws-sdk/hash-node': 3.257.0
      '@aws-sdk/invalid-dependency': 3.257.0
      '@aws-sdk/middleware-content-length': 3.257.0
      '@aws-sdk/middleware-endpoint': 3.257.0
      '@aws-sdk/middleware-host-header': 3.257.0
      '@aws-sdk/middleware-logger': 3.257.0
      '@aws-sdk/middleware-recursion-detection': 3.257.0
      '@aws-sdk/middleware-retry': 3.259.0
      '@aws-sdk/middleware-serde': 3.257.0
      '@aws-sdk/middleware-signing': 3.257.0
      '@aws-sdk/middleware-stack': 3.257.0
      '@aws-sdk/middleware-user-agent': 3.257.0
      '@aws-sdk/node-config-provider': 3.259.0
      '@aws-sdk/node-http-handler': 3.257.0
      '@aws-sdk/protocol-http': 3.257.0
      '@aws-sdk/smithy-client': 3.261.0
      '@aws-sdk/types': 3.257.0
      '@aws-sdk/url-parser': 3.257.0
      '@aws-sdk/util-base64': 3.208.0
      '@aws-sdk/util-body-length-browser': 3.188.0
      '@aws-sdk/util-body-length-node': 3.208.0
      '@aws-sdk/util-defaults-mode-browser': 3.261.0
      '@aws-sdk/util-defaults-mode-node': 3.261.0
      '@aws-sdk/util-endpoints': 3.257.0
      '@aws-sdk/util-retry': 3.257.0
      '@aws-sdk/util-user-agent-browser': 3.257.0
      '@aws-sdk/util-user-agent-node': 3.259.0
      '@aws-sdk/util-utf8': 3.254.0
      '@aws-sdk/util-waiter': 3.257.0
      '@aws-sdk/xml-builder': 3.201.0
      fast-xml-parser: 4.0.11
      tslib: 2.6.2
    transitivePeerDependencies:
      - aws-crt
    dev: false

  /@aws-sdk/client-kms@3.196.0:
    resolution: {integrity: sha512-mR5jxfvHnv71FLd87PJ0KNgVXcZzNvKiI3i3JyLmukapnN5Kz2n0cG/jruo9d29zYQS60kfIPjdHddzOxNHH4A==}
    engines: {node: '>=12.0.0'}
    dependencies:
      '@aws-crypto/sha256-browser': 2.0.0
      '@aws-crypto/sha256-js': 2.0.0
      '@aws-sdk/client-sts': 3.196.0
      '@aws-sdk/config-resolver': 3.193.0
      '@aws-sdk/credential-provider-node': 3.196.0
      '@aws-sdk/fetch-http-handler': 3.193.0
      '@aws-sdk/hash-node': 3.193.0
      '@aws-sdk/invalid-dependency': 3.193.0
      '@aws-sdk/middleware-content-length': 3.193.0
      '@aws-sdk/middleware-endpoint': 3.193.0
      '@aws-sdk/middleware-host-header': 3.193.0
      '@aws-sdk/middleware-logger': 3.193.0
      '@aws-sdk/middleware-recursion-detection': 3.193.0
      '@aws-sdk/middleware-retry': 3.193.0
      '@aws-sdk/middleware-serde': 3.193.0
      '@aws-sdk/middleware-signing': 3.193.0
      '@aws-sdk/middleware-stack': 3.193.0
      '@aws-sdk/middleware-user-agent': 3.193.0
      '@aws-sdk/node-config-provider': 3.193.0
      '@aws-sdk/node-http-handler': 3.193.0
      '@aws-sdk/protocol-http': 3.193.0
      '@aws-sdk/smithy-client': 3.193.0
      '@aws-sdk/types': 3.193.0
      '@aws-sdk/url-parser': 3.193.0
      '@aws-sdk/util-base64-browser': 3.188.0
      '@aws-sdk/util-base64-node': 3.188.0
      '@aws-sdk/util-body-length-browser': 3.188.0
      '@aws-sdk/util-body-length-node': 3.188.0
      '@aws-sdk/util-defaults-mode-browser': 3.193.0
      '@aws-sdk/util-defaults-mode-node': 3.193.0
      '@aws-sdk/util-endpoints': 3.196.0
      '@aws-sdk/util-user-agent-browser': 3.193.0
      '@aws-sdk/util-user-agent-node': 3.193.0
      '@aws-sdk/util-utf8-browser': 3.188.0
      '@aws-sdk/util-utf8-node': 3.188.0
      tslib: 2.6.2
    transitivePeerDependencies:
      - aws-crt
    dev: false

  /@aws-sdk/client-s3@3.224.0:
    resolution: {integrity: sha512-CPU1sG4xr+fJ+OFpqz9Oum7cJwas0mA9YFvPLkgKLvNC2rhmmn0kbjwawtc6GUDu6xygeV8koBL2gz7OJHQ7fQ==}
    engines: {node: '>=14.0.0'}
    dependencies:
      '@aws-crypto/sha1-browser': 2.0.0
      '@aws-crypto/sha256-browser': 2.0.0
      '@aws-crypto/sha256-js': 2.0.0
      '@aws-sdk/client-sts': 3.224.0
      '@aws-sdk/config-resolver': 3.224.0
      '@aws-sdk/credential-provider-node': 3.224.0
      '@aws-sdk/eventstream-serde-browser': 3.224.0
      '@aws-sdk/eventstream-serde-config-resolver': 3.224.0
      '@aws-sdk/eventstream-serde-node': 3.224.0
      '@aws-sdk/fetch-http-handler': 3.224.0
      '@aws-sdk/hash-blob-browser': 3.224.0
      '@aws-sdk/hash-node': 3.224.0
      '@aws-sdk/hash-stream-node': 3.224.0
      '@aws-sdk/invalid-dependency': 3.224.0
      '@aws-sdk/md5-js': 3.224.0
      '@aws-sdk/middleware-bucket-endpoint': 3.224.0
      '@aws-sdk/middleware-content-length': 3.224.0
      '@aws-sdk/middleware-endpoint': 3.224.0
      '@aws-sdk/middleware-expect-continue': 3.224.0
      '@aws-sdk/middleware-flexible-checksums': 3.224.0
      '@aws-sdk/middleware-host-header': 3.224.0
      '@aws-sdk/middleware-location-constraint': 3.224.0
      '@aws-sdk/middleware-logger': 3.224.0
      '@aws-sdk/middleware-recursion-detection': 3.224.0
      '@aws-sdk/middleware-retry': 3.224.0
      '@aws-sdk/middleware-sdk-s3': 3.224.0
      '@aws-sdk/middleware-serde': 3.224.0
      '@aws-sdk/middleware-signing': 3.224.0
      '@aws-sdk/middleware-ssec': 3.224.0
      '@aws-sdk/middleware-stack': 3.224.0
      '@aws-sdk/middleware-user-agent': 3.224.0
      '@aws-sdk/node-config-provider': 3.224.0
      '@aws-sdk/node-http-handler': 3.224.0
      '@aws-sdk/protocol-http': 3.224.0
      '@aws-sdk/signature-v4-multi-region': 3.224.0
      '@aws-sdk/smithy-client': 3.224.0
      '@aws-sdk/types': 3.224.0
      '@aws-sdk/url-parser': 3.224.0
      '@aws-sdk/util-base64': 3.208.0
      '@aws-sdk/util-body-length-browser': 3.188.0
      '@aws-sdk/util-body-length-node': 3.208.0
      '@aws-sdk/util-defaults-mode-browser': 3.224.0
      '@aws-sdk/util-defaults-mode-node': 3.224.0
      '@aws-sdk/util-endpoints': 3.224.0
      '@aws-sdk/util-stream-browser': 3.224.0
      '@aws-sdk/util-stream-node': 3.224.0
      '@aws-sdk/util-user-agent-browser': 3.224.0
      '@aws-sdk/util-user-agent-node': 3.224.0
      '@aws-sdk/util-utf8-browser': 3.188.0
      '@aws-sdk/util-utf8-node': 3.208.0
      '@aws-sdk/util-waiter': 3.224.0
      '@aws-sdk/xml-builder': 3.201.0
      fast-xml-parser: 4.0.11
      tslib: 2.6.2
    transitivePeerDependencies:
      - '@aws-sdk/signature-v4-crt'
      - aws-crt
    dev: false

  /@aws-sdk/client-sso-oidc@3.224.0:
    resolution: {integrity: sha512-r7QAqinMvuZvGlfC4ltEBIq3gJ1AI4tTqEi8lG06+gDoiwnqTWii0+OrZJQiaeLc3PqDHwxmRpEmjFlr/f5TKg==}
    engines: {node: '>=14.0.0'}
    dependencies:
      '@aws-crypto/sha256-browser': 2.0.0
      '@aws-crypto/sha256-js': 2.0.0
      '@aws-sdk/config-resolver': 3.224.0
      '@aws-sdk/fetch-http-handler': 3.224.0
      '@aws-sdk/hash-node': 3.224.0
      '@aws-sdk/invalid-dependency': 3.224.0
      '@aws-sdk/middleware-content-length': 3.224.0
      '@aws-sdk/middleware-endpoint': 3.224.0
      '@aws-sdk/middleware-host-header': 3.224.0
      '@aws-sdk/middleware-logger': 3.224.0
      '@aws-sdk/middleware-recursion-detection': 3.224.0
      '@aws-sdk/middleware-retry': 3.224.0
      '@aws-sdk/middleware-serde': 3.224.0
      '@aws-sdk/middleware-stack': 3.224.0
      '@aws-sdk/middleware-user-agent': 3.224.0
      '@aws-sdk/node-config-provider': 3.224.0
      '@aws-sdk/node-http-handler': 3.224.0
      '@aws-sdk/protocol-http': 3.224.0
      '@aws-sdk/smithy-client': 3.224.0
      '@aws-sdk/types': 3.224.0
      '@aws-sdk/url-parser': 3.224.0
      '@aws-sdk/util-base64': 3.208.0
      '@aws-sdk/util-body-length-browser': 3.188.0
      '@aws-sdk/util-body-length-node': 3.208.0
      '@aws-sdk/util-defaults-mode-browser': 3.224.0
      '@aws-sdk/util-defaults-mode-node': 3.224.0
      '@aws-sdk/util-endpoints': 3.224.0
      '@aws-sdk/util-user-agent-browser': 3.224.0
      '@aws-sdk/util-user-agent-node': 3.224.0
      '@aws-sdk/util-utf8-browser': 3.188.0
      '@aws-sdk/util-utf8-node': 3.208.0
      tslib: 2.6.2
    transitivePeerDependencies:
      - aws-crt
    dev: false

  /@aws-sdk/client-sso-oidc@3.261.0:
    resolution: {integrity: sha512-ItgRT/BThv2UxEeGJ5/GCF6JY1Rzk39IcDIPZAfBA8HbYcznXGDsBTRf45MErS+uollwNFX0T/WNlTbmjEDE7g==}
    engines: {node: '>=14.0.0'}
    dependencies:
      '@aws-crypto/sha256-browser': 3.0.0
      '@aws-crypto/sha256-js': 3.0.0
      '@aws-sdk/config-resolver': 3.259.0
      '@aws-sdk/fetch-http-handler': 3.257.0
      '@aws-sdk/hash-node': 3.257.0
      '@aws-sdk/invalid-dependency': 3.257.0
      '@aws-sdk/middleware-content-length': 3.257.0
      '@aws-sdk/middleware-endpoint': 3.257.0
      '@aws-sdk/middleware-host-header': 3.257.0
      '@aws-sdk/middleware-logger': 3.257.0
      '@aws-sdk/middleware-recursion-detection': 3.257.0
      '@aws-sdk/middleware-retry': 3.259.0
      '@aws-sdk/middleware-serde': 3.257.0
      '@aws-sdk/middleware-stack': 3.257.0
      '@aws-sdk/middleware-user-agent': 3.257.0
      '@aws-sdk/node-config-provider': 3.259.0
      '@aws-sdk/node-http-handler': 3.257.0
      '@aws-sdk/protocol-http': 3.257.0
      '@aws-sdk/smithy-client': 3.261.0
      '@aws-sdk/types': 3.257.0
      '@aws-sdk/url-parser': 3.257.0
      '@aws-sdk/util-base64': 3.208.0
      '@aws-sdk/util-body-length-browser': 3.188.0
      '@aws-sdk/util-body-length-node': 3.208.0
      '@aws-sdk/util-defaults-mode-browser': 3.261.0
      '@aws-sdk/util-defaults-mode-node': 3.261.0
      '@aws-sdk/util-endpoints': 3.257.0
      '@aws-sdk/util-retry': 3.257.0
      '@aws-sdk/util-user-agent-browser': 3.257.0
      '@aws-sdk/util-user-agent-node': 3.259.0
      '@aws-sdk/util-utf8': 3.254.0
      tslib: 2.6.2
    transitivePeerDependencies:
      - aws-crt
    dev: false

  /@aws-sdk/client-sso@3.196.0:
    resolution: {integrity: sha512-u+UnxrVHLjLDdfCZft1AuyIhyv+77/inCHR4LcKsGASRA+jAg3z+OY+B7Q9hWHNcVt5ECMw7rxe4jA9BLf42sw==}
    engines: {node: '>=12.0.0'}
    dependencies:
      '@aws-crypto/sha256-browser': 2.0.0
      '@aws-crypto/sha256-js': 2.0.0
      '@aws-sdk/config-resolver': 3.193.0
      '@aws-sdk/fetch-http-handler': 3.193.0
      '@aws-sdk/hash-node': 3.193.0
      '@aws-sdk/invalid-dependency': 3.193.0
      '@aws-sdk/middleware-content-length': 3.193.0
      '@aws-sdk/middleware-endpoint': 3.193.0
      '@aws-sdk/middleware-host-header': 3.193.0
      '@aws-sdk/middleware-logger': 3.193.0
      '@aws-sdk/middleware-recursion-detection': 3.193.0
      '@aws-sdk/middleware-retry': 3.193.0
      '@aws-sdk/middleware-serde': 3.193.0
      '@aws-sdk/middleware-stack': 3.193.0
      '@aws-sdk/middleware-user-agent': 3.193.0
      '@aws-sdk/node-config-provider': 3.193.0
      '@aws-sdk/node-http-handler': 3.193.0
      '@aws-sdk/protocol-http': 3.193.0
      '@aws-sdk/smithy-client': 3.193.0
      '@aws-sdk/types': 3.193.0
      '@aws-sdk/url-parser': 3.193.0
      '@aws-sdk/util-base64-browser': 3.188.0
      '@aws-sdk/util-base64-node': 3.188.0
      '@aws-sdk/util-body-length-browser': 3.188.0
      '@aws-sdk/util-body-length-node': 3.188.0
      '@aws-sdk/util-defaults-mode-browser': 3.193.0
      '@aws-sdk/util-defaults-mode-node': 3.193.0
      '@aws-sdk/util-endpoints': 3.196.0
      '@aws-sdk/util-user-agent-browser': 3.193.0
      '@aws-sdk/util-user-agent-node': 3.193.0
      '@aws-sdk/util-utf8-browser': 3.188.0
      '@aws-sdk/util-utf8-node': 3.188.0
      tslib: 2.6.2
    transitivePeerDependencies:
      - aws-crt
    dev: false

  /@aws-sdk/client-sso@3.224.0:
    resolution: {integrity: sha512-ZfqjGGBhv+sKxYN9FHbepaL+ucFbAFndvNdalGj4mZsv5AqxgemkFoRofNJk4nu79JVf5cdrj7zL+BDW3KwEGg==}
    engines: {node: '>=14.0.0'}
    dependencies:
      '@aws-crypto/sha256-browser': 2.0.0
      '@aws-crypto/sha256-js': 2.0.0
      '@aws-sdk/config-resolver': 3.224.0
      '@aws-sdk/fetch-http-handler': 3.224.0
      '@aws-sdk/hash-node': 3.224.0
      '@aws-sdk/invalid-dependency': 3.224.0
      '@aws-sdk/middleware-content-length': 3.224.0
      '@aws-sdk/middleware-endpoint': 3.224.0
      '@aws-sdk/middleware-host-header': 3.224.0
      '@aws-sdk/middleware-logger': 3.224.0
      '@aws-sdk/middleware-recursion-detection': 3.224.0
      '@aws-sdk/middleware-retry': 3.224.0
      '@aws-sdk/middleware-serde': 3.224.0
      '@aws-sdk/middleware-stack': 3.224.0
      '@aws-sdk/middleware-user-agent': 3.224.0
      '@aws-sdk/node-config-provider': 3.224.0
      '@aws-sdk/node-http-handler': 3.224.0
      '@aws-sdk/protocol-http': 3.224.0
      '@aws-sdk/smithy-client': 3.224.0
      '@aws-sdk/types': 3.224.0
      '@aws-sdk/url-parser': 3.224.0
      '@aws-sdk/util-base64': 3.208.0
      '@aws-sdk/util-body-length-browser': 3.188.0
      '@aws-sdk/util-body-length-node': 3.208.0
      '@aws-sdk/util-defaults-mode-browser': 3.224.0
      '@aws-sdk/util-defaults-mode-node': 3.224.0
      '@aws-sdk/util-endpoints': 3.224.0
      '@aws-sdk/util-user-agent-browser': 3.224.0
      '@aws-sdk/util-user-agent-node': 3.224.0
      '@aws-sdk/util-utf8-browser': 3.188.0
      '@aws-sdk/util-utf8-node': 3.208.0
      tslib: 2.6.2
    transitivePeerDependencies:
      - aws-crt
    dev: false

  /@aws-sdk/client-sso@3.261.0:
    resolution: {integrity: sha512-tq5hu1WXa9BKsCH9zOBOykyiaoZQvaFHKdOamw5SZ69niyO3AG4xR1TkLqXj/9mDYMLgAIVObKZDGWtBLFTdiQ==}
    engines: {node: '>=14.0.0'}
    dependencies:
      '@aws-crypto/sha256-browser': 3.0.0
      '@aws-crypto/sha256-js': 3.0.0
      '@aws-sdk/config-resolver': 3.259.0
      '@aws-sdk/fetch-http-handler': 3.257.0
      '@aws-sdk/hash-node': 3.257.0
      '@aws-sdk/invalid-dependency': 3.257.0
      '@aws-sdk/middleware-content-length': 3.257.0
      '@aws-sdk/middleware-endpoint': 3.257.0
      '@aws-sdk/middleware-host-header': 3.257.0
      '@aws-sdk/middleware-logger': 3.257.0
      '@aws-sdk/middleware-recursion-detection': 3.257.0
      '@aws-sdk/middleware-retry': 3.259.0
      '@aws-sdk/middleware-serde': 3.257.0
      '@aws-sdk/middleware-stack': 3.257.0
      '@aws-sdk/middleware-user-agent': 3.257.0
      '@aws-sdk/node-config-provider': 3.259.0
      '@aws-sdk/node-http-handler': 3.257.0
      '@aws-sdk/protocol-http': 3.257.0
      '@aws-sdk/smithy-client': 3.261.0
      '@aws-sdk/types': 3.257.0
      '@aws-sdk/url-parser': 3.257.0
      '@aws-sdk/util-base64': 3.208.0
      '@aws-sdk/util-body-length-browser': 3.188.0
      '@aws-sdk/util-body-length-node': 3.208.0
      '@aws-sdk/util-defaults-mode-browser': 3.261.0
      '@aws-sdk/util-defaults-mode-node': 3.261.0
      '@aws-sdk/util-endpoints': 3.257.0
      '@aws-sdk/util-retry': 3.257.0
      '@aws-sdk/util-user-agent-browser': 3.257.0
      '@aws-sdk/util-user-agent-node': 3.259.0
      '@aws-sdk/util-utf8': 3.254.0
      tslib: 2.6.2
    transitivePeerDependencies:
      - aws-crt
    dev: false

  /@aws-sdk/client-sts@3.196.0:
    resolution: {integrity: sha512-ChzK8606CugwnRLm7iwerXzeMqOsjGLe3j1j1HtQShzXZu4/ysQ3mUBBPAt2Lltx+1ep8MoI9vaQVyfw5h35ww==}
    engines: {node: '>=12.0.0'}
    dependencies:
      '@aws-crypto/sha256-browser': 2.0.0
      '@aws-crypto/sha256-js': 2.0.0
      '@aws-sdk/config-resolver': 3.193.0
      '@aws-sdk/credential-provider-node': 3.196.0
      '@aws-sdk/fetch-http-handler': 3.193.0
      '@aws-sdk/hash-node': 3.193.0
      '@aws-sdk/invalid-dependency': 3.193.0
      '@aws-sdk/middleware-content-length': 3.193.0
      '@aws-sdk/middleware-endpoint': 3.193.0
      '@aws-sdk/middleware-host-header': 3.193.0
      '@aws-sdk/middleware-logger': 3.193.0
      '@aws-sdk/middleware-recursion-detection': 3.193.0
      '@aws-sdk/middleware-retry': 3.193.0
      '@aws-sdk/middleware-sdk-sts': 3.193.0
      '@aws-sdk/middleware-serde': 3.193.0
      '@aws-sdk/middleware-signing': 3.193.0
      '@aws-sdk/middleware-stack': 3.193.0
      '@aws-sdk/middleware-user-agent': 3.193.0
      '@aws-sdk/node-config-provider': 3.193.0
      '@aws-sdk/node-http-handler': 3.193.0
      '@aws-sdk/protocol-http': 3.193.0
      '@aws-sdk/smithy-client': 3.193.0
      '@aws-sdk/types': 3.193.0
      '@aws-sdk/url-parser': 3.193.0
      '@aws-sdk/util-base64-browser': 3.188.0
      '@aws-sdk/util-base64-node': 3.188.0
      '@aws-sdk/util-body-length-browser': 3.188.0
      '@aws-sdk/util-body-length-node': 3.188.0
      '@aws-sdk/util-defaults-mode-browser': 3.193.0
      '@aws-sdk/util-defaults-mode-node': 3.193.0
      '@aws-sdk/util-endpoints': 3.196.0
      '@aws-sdk/util-user-agent-browser': 3.193.0
      '@aws-sdk/util-user-agent-node': 3.193.0
      '@aws-sdk/util-utf8-browser': 3.188.0
      '@aws-sdk/util-utf8-node': 3.188.0
      fast-xml-parser: 4.0.11
      tslib: 2.6.2
    transitivePeerDependencies:
      - aws-crt
    dev: false

  /@aws-sdk/client-sts@3.224.0:
    resolution: {integrity: sha512-ao3jyjwk2fozk1d4PtrNf0BNsucPWAbALv8CCsPTC3r9g2Lg/TOi3pxmsfd69ddw89XSyP6zZATEHaWO+tk0CQ==}
    engines: {node: '>=14.0.0'}
    dependencies:
      '@aws-crypto/sha256-browser': 2.0.0
      '@aws-crypto/sha256-js': 2.0.0
      '@aws-sdk/config-resolver': 3.224.0
      '@aws-sdk/credential-provider-node': 3.224.0
      '@aws-sdk/fetch-http-handler': 3.224.0
      '@aws-sdk/hash-node': 3.224.0
      '@aws-sdk/invalid-dependency': 3.224.0
      '@aws-sdk/middleware-content-length': 3.224.0
      '@aws-sdk/middleware-endpoint': 3.224.0
      '@aws-sdk/middleware-host-header': 3.224.0
      '@aws-sdk/middleware-logger': 3.224.0
      '@aws-sdk/middleware-recursion-detection': 3.224.0
      '@aws-sdk/middleware-retry': 3.224.0
      '@aws-sdk/middleware-sdk-sts': 3.224.0
      '@aws-sdk/middleware-serde': 3.224.0
      '@aws-sdk/middleware-signing': 3.224.0
      '@aws-sdk/middleware-stack': 3.224.0
      '@aws-sdk/middleware-user-agent': 3.224.0
      '@aws-sdk/node-config-provider': 3.224.0
      '@aws-sdk/node-http-handler': 3.224.0
      '@aws-sdk/protocol-http': 3.224.0
      '@aws-sdk/smithy-client': 3.224.0
      '@aws-sdk/types': 3.224.0
      '@aws-sdk/url-parser': 3.224.0
      '@aws-sdk/util-base64': 3.208.0
      '@aws-sdk/util-body-length-browser': 3.188.0
      '@aws-sdk/util-body-length-node': 3.208.0
      '@aws-sdk/util-defaults-mode-browser': 3.224.0
      '@aws-sdk/util-defaults-mode-node': 3.224.0
      '@aws-sdk/util-endpoints': 3.224.0
      '@aws-sdk/util-user-agent-browser': 3.224.0
      '@aws-sdk/util-user-agent-node': 3.224.0
      '@aws-sdk/util-utf8-browser': 3.188.0
      '@aws-sdk/util-utf8-node': 3.208.0
      fast-xml-parser: 4.0.11
      tslib: 2.6.2
    transitivePeerDependencies:
      - aws-crt
    dev: false

  /@aws-sdk/client-sts@3.261.0:
    resolution: {integrity: sha512-jnCKBjuHEMgwCmR9bXDVpl/WzpUQyU9DL3Mk65XYyZwRxgHSaw5D90zRouoZMUneNA2OnKZQnjk6oyL47mb7oA==}
    engines: {node: '>=14.0.0'}
    dependencies:
      '@aws-crypto/sha256-browser': 3.0.0
      '@aws-crypto/sha256-js': 3.0.0
      '@aws-sdk/config-resolver': 3.259.0
      '@aws-sdk/credential-provider-node': 3.261.0
      '@aws-sdk/fetch-http-handler': 3.257.0
      '@aws-sdk/hash-node': 3.257.0
      '@aws-sdk/invalid-dependency': 3.257.0
      '@aws-sdk/middleware-content-length': 3.257.0
      '@aws-sdk/middleware-endpoint': 3.257.0
      '@aws-sdk/middleware-host-header': 3.257.0
      '@aws-sdk/middleware-logger': 3.257.0
      '@aws-sdk/middleware-recursion-detection': 3.257.0
      '@aws-sdk/middleware-retry': 3.259.0
      '@aws-sdk/middleware-sdk-sts': 3.257.0
      '@aws-sdk/middleware-serde': 3.257.0
      '@aws-sdk/middleware-signing': 3.257.0
      '@aws-sdk/middleware-stack': 3.257.0
      '@aws-sdk/middleware-user-agent': 3.257.0
      '@aws-sdk/node-config-provider': 3.259.0
      '@aws-sdk/node-http-handler': 3.257.0
      '@aws-sdk/protocol-http': 3.257.0
      '@aws-sdk/smithy-client': 3.261.0
      '@aws-sdk/types': 3.257.0
      '@aws-sdk/url-parser': 3.257.0
      '@aws-sdk/util-base64': 3.208.0
      '@aws-sdk/util-body-length-browser': 3.188.0
      '@aws-sdk/util-body-length-node': 3.208.0
      '@aws-sdk/util-defaults-mode-browser': 3.261.0
      '@aws-sdk/util-defaults-mode-node': 3.261.0
      '@aws-sdk/util-endpoints': 3.257.0
      '@aws-sdk/util-retry': 3.257.0
      '@aws-sdk/util-user-agent-browser': 3.257.0
      '@aws-sdk/util-user-agent-node': 3.259.0
      '@aws-sdk/util-utf8': 3.254.0
      fast-xml-parser: 4.0.11
      tslib: 2.6.2
    transitivePeerDependencies:
      - aws-crt
    dev: false

  /@aws-sdk/config-resolver@3.193.0:
    resolution: {integrity: sha512-HIjuv2A1glgkXy9g/A8bfsiz3jTFaRbwGZheoHFZod6iEQQEbbeAsBe3u2AZyzOrVLgs8lOvBtgU8XKSJWjDkw==}
    engines: {node: '>= 12.0.0'}
    dependencies:
      '@aws-sdk/signature-v4': 3.193.0
      '@aws-sdk/types': 3.193.0
      '@aws-sdk/util-config-provider': 3.188.0
      '@aws-sdk/util-middleware': 3.193.0
      tslib: 2.6.2
    dev: false

  /@aws-sdk/config-resolver@3.224.0:
    resolution: {integrity: sha512-jS53QvF2jdv7d6cpPUH6N85i1WNHik1eGvxqSndsNbLf0keEGXYyN4pBLNB0xK1nk0ZG+8slRsXgWvWTCcFYKA==}
    engines: {node: '>=14.0.0'}
    dependencies:
      '@aws-sdk/signature-v4': 3.224.0
      '@aws-sdk/types': 3.224.0
      '@aws-sdk/util-config-provider': 3.208.0
      '@aws-sdk/util-middleware': 3.224.0
      tslib: 2.6.2
    dev: false

  /@aws-sdk/config-resolver@3.259.0:
    resolution: {integrity: sha512-gViMRsc4Ye6+nzJ0OYTZIT8m4glIAdtugN2Sr/t6P2iJW5X0bSL/EcbcHBgsve1lHjeGPeyzVkT7UnyGOZ5Z/A==}
    engines: {node: '>=14.0.0'}
    dependencies:
      '@aws-sdk/signature-v4': 3.257.0
      '@aws-sdk/types': 3.257.0
      '@aws-sdk/util-config-provider': 3.208.0
      '@aws-sdk/util-middleware': 3.257.0
      tslib: 2.6.2
    dev: false

  /@aws-sdk/credential-provider-env@3.193.0:
    resolution: {integrity: sha512-pRqZoIaqCdWB4JJdR6DqDn3u+CwKJchwiCPnRtChwC8KXCMkT4njq9J1bWG3imYeTxP/G06O1PDONEuD4pPtNQ==}
    engines: {node: '>= 12.0.0'}
    dependencies:
      '@aws-sdk/property-provider': 3.193.0
      '@aws-sdk/types': 3.193.0
      tslib: 2.6.2
    dev: false

  /@aws-sdk/credential-provider-env@3.224.0:
    resolution: {integrity: sha512-WUicVivCne9Ela2Nuufohy8+UV/W6GwanlpK9trJqrqHt2/zqdNYHqZbWL0zDNO8dvFN3+MC2a8boYPyR+cFRg==}
    engines: {node: '>=14.0.0'}
    dependencies:
      '@aws-sdk/property-provider': 3.224.0
      '@aws-sdk/types': 3.224.0
      tslib: 2.6.2
    dev: false

  /@aws-sdk/credential-provider-env@3.257.0:
    resolution: {integrity: sha512-GsmBi5Di6hk1JAi1iB6/LCY8o+GmlCvJoB7wuoVmXI3VxRVwptUVjuj8EtJbIrVGrF9dSuIRPCzUoSuzEzYGlg==}
    engines: {node: '>=14.0.0'}
    dependencies:
      '@aws-sdk/property-provider': 3.257.0
      '@aws-sdk/types': 3.257.0
      tslib: 2.6.2
    dev: false

  /@aws-sdk/credential-provider-imds@3.193.0:
    resolution: {integrity: sha512-jC7uT7uVpO/iitz49toHMGFKXQ2igWQQG2SKirREqDRaz5HSXwEP1V3rcOlNNyGIBPMggDjZnxYgJHqBXSq9Ag==}
    engines: {node: '>= 12.0.0'}
    dependencies:
      '@aws-sdk/node-config-provider': 3.193.0
      '@aws-sdk/property-provider': 3.193.0
      '@aws-sdk/types': 3.193.0
      '@aws-sdk/url-parser': 3.193.0
      tslib: 2.6.2
    dev: false

  /@aws-sdk/credential-provider-imds@3.224.0:
    resolution: {integrity: sha512-n7uVR5Z9EUfVbg0gSNrJvu1g0cM/HqhRt+kaRJBGNf4q1tEbnCukKj+qUZbT1qdbDTyu9NTRphMvuIyN3RBDtQ==}
    engines: {node: '>=14.0.0'}
    dependencies:
      '@aws-sdk/node-config-provider': 3.224.0
      '@aws-sdk/property-provider': 3.224.0
      '@aws-sdk/types': 3.224.0
      '@aws-sdk/url-parser': 3.224.0
      tslib: 2.6.2
    dev: false

  /@aws-sdk/credential-provider-imds@3.259.0:
    resolution: {integrity: sha512-yCxoYWZAaDrCUEWxRfrpB0Mp1cFgJEMYW8T6GIb/+DQ5QLpZmorgaVD/j90QXupqFrR5tlxwuskBIkdD2E9YNg==}
    engines: {node: '>=14.0.0'}
    dependencies:
      '@aws-sdk/node-config-provider': 3.259.0
      '@aws-sdk/property-provider': 3.257.0
      '@aws-sdk/types': 3.257.0
      '@aws-sdk/url-parser': 3.257.0
      tslib: 2.6.2
    dev: false

  /@aws-sdk/credential-provider-ini@3.196.0:
    resolution: {integrity: sha512-3lL+YLBQ9KwQxG4AdRm4u2cvBNZeBmS/i3BWnCPomg96lNGPMrTEloVaVEpnrzOff6sgFxRtjkbLkVxmdipIrw==}
    engines: {node: '>= 12.0.0'}
    dependencies:
      '@aws-sdk/credential-provider-env': 3.193.0
      '@aws-sdk/credential-provider-imds': 3.193.0
      '@aws-sdk/credential-provider-sso': 3.196.0
      '@aws-sdk/credential-provider-web-identity': 3.193.0
      '@aws-sdk/property-provider': 3.193.0
      '@aws-sdk/shared-ini-file-loader': 3.193.0
      '@aws-sdk/types': 3.193.0
      tslib: 2.6.2
    transitivePeerDependencies:
      - aws-crt
    dev: false

  /@aws-sdk/credential-provider-ini@3.224.0:
    resolution: {integrity: sha512-YaAHoHJVspqy5f8C6EXBifMfodKXl88IHuL6eBComigTPR3s1Ed1+3AJdjA1X7SjAHfrYna/WvZEH3e8NCSzFA==}
    engines: {node: '>=14.0.0'}
    dependencies:
      '@aws-sdk/credential-provider-env': 3.224.0
      '@aws-sdk/credential-provider-imds': 3.224.0
      '@aws-sdk/credential-provider-sso': 3.224.0
      '@aws-sdk/credential-provider-web-identity': 3.224.0
      '@aws-sdk/property-provider': 3.224.0
      '@aws-sdk/shared-ini-file-loader': 3.224.0
      '@aws-sdk/types': 3.224.0
      tslib: 2.6.2
    transitivePeerDependencies:
      - aws-crt
    dev: false

  /@aws-sdk/credential-provider-ini@3.261.0:
    resolution: {integrity: sha512-638jTnvFbGO0G0So+FijdC1vjn/dhw3l8nJwLq9PYOBJUKhjXDR/fpOhZkUJ+Zwfuqp9SlDDo/yfFa6j2L+F1g==}
    engines: {node: '>=14.0.0'}
    dependencies:
      '@aws-sdk/credential-provider-env': 3.257.0
      '@aws-sdk/credential-provider-imds': 3.259.0
      '@aws-sdk/credential-provider-process': 3.257.0
      '@aws-sdk/credential-provider-sso': 3.261.0
      '@aws-sdk/credential-provider-web-identity': 3.257.0
      '@aws-sdk/property-provider': 3.257.0
      '@aws-sdk/shared-ini-file-loader': 3.257.0
      '@aws-sdk/types': 3.257.0
      tslib: 2.6.2
    transitivePeerDependencies:
      - aws-crt
    dev: false

  /@aws-sdk/credential-provider-node@3.196.0:
    resolution: {integrity: sha512-PGY7pkmqgfEwTHsuUH6fGrXWri93jqKkMbhq/QJafMGtsVupfvXvE37Rl+qgjsZjRfROrEaeLw2DGrPPmVh2cg==}
    engines: {node: '>=12.0.0'}
    dependencies:
      '@aws-sdk/credential-provider-env': 3.193.0
      '@aws-sdk/credential-provider-imds': 3.193.0
      '@aws-sdk/credential-provider-ini': 3.196.0
      '@aws-sdk/credential-provider-process': 3.193.0
      '@aws-sdk/credential-provider-sso': 3.196.0
      '@aws-sdk/credential-provider-web-identity': 3.193.0
      '@aws-sdk/property-provider': 3.193.0
      '@aws-sdk/shared-ini-file-loader': 3.193.0
      '@aws-sdk/types': 3.193.0
      tslib: 2.6.2
    transitivePeerDependencies:
      - aws-crt
    dev: false

  /@aws-sdk/credential-provider-node@3.224.0:
    resolution: {integrity: sha512-n/gijJAA3uVFl1b3+hp2E3lPaiajsPLHqH+mMxNxPkGo39HV1v9RAyOVW4Y3AH1QcT7sURevjGoF2Eemcro88g==}
    engines: {node: '>=14.0.0'}
    dependencies:
      '@aws-sdk/credential-provider-env': 3.224.0
      '@aws-sdk/credential-provider-imds': 3.224.0
      '@aws-sdk/credential-provider-ini': 3.224.0
      '@aws-sdk/credential-provider-process': 3.224.0
      '@aws-sdk/credential-provider-sso': 3.224.0
      '@aws-sdk/credential-provider-web-identity': 3.224.0
      '@aws-sdk/property-provider': 3.224.0
      '@aws-sdk/shared-ini-file-loader': 3.224.0
      '@aws-sdk/types': 3.224.0
      tslib: 2.6.2
    transitivePeerDependencies:
      - aws-crt
    dev: false

  /@aws-sdk/credential-provider-node@3.261.0:
    resolution: {integrity: sha512-7T25a7jbHsXPe7XvIekzhR50b7PTlISKqHdE8LNVUSzFQbSjVXulFk3vyQVIhmt5HKNkSBcMPDr6hKrSl7OLBw==}
    engines: {node: '>=14.0.0'}
    dependencies:
      '@aws-sdk/credential-provider-env': 3.257.0
      '@aws-sdk/credential-provider-imds': 3.259.0
      '@aws-sdk/credential-provider-ini': 3.261.0
      '@aws-sdk/credential-provider-process': 3.257.0
      '@aws-sdk/credential-provider-sso': 3.261.0
      '@aws-sdk/credential-provider-web-identity': 3.257.0
      '@aws-sdk/property-provider': 3.257.0
      '@aws-sdk/shared-ini-file-loader': 3.257.0
      '@aws-sdk/types': 3.257.0
      tslib: 2.6.2
    transitivePeerDependencies:
      - aws-crt
    dev: false

  /@aws-sdk/credential-provider-process@3.193.0:
    resolution: {integrity: sha512-zpXxtQzQqkaUuFqmHW9dSkh9p/1k+XNKlwEkG8FTwAJNUWmy2ZMJv+8NTVn4s4vaRu7xJ1er9chspYr7mvxHlA==}
    engines: {node: '>= 12.0.0'}
    dependencies:
      '@aws-sdk/property-provider': 3.193.0
      '@aws-sdk/shared-ini-file-loader': 3.193.0
      '@aws-sdk/types': 3.193.0
      tslib: 2.6.2
    dev: false

  /@aws-sdk/credential-provider-process@3.224.0:
    resolution: {integrity: sha512-0nc8vGmv6vDfFlVyKREwAa4namfuGqKg3TTM0nW2vE10fpDXZM/DGVAs5HInX+27QQNLVVh3/OHHgti9wMkYkw==}
    engines: {node: '>=14.0.0'}
    dependencies:
      '@aws-sdk/property-provider': 3.224.0
      '@aws-sdk/shared-ini-file-loader': 3.224.0
      '@aws-sdk/types': 3.224.0
      tslib: 2.6.2
    dev: false

  /@aws-sdk/credential-provider-process@3.257.0:
    resolution: {integrity: sha512-xK8uYeNXaclaBCGrLi4z2pxPRngqLf5BM5jg2fn57zqvlL9V5gJF972FehrVBL0bfp1/laG0ZJtD2K2sapyWAw==}
    engines: {node: '>=14.0.0'}
    dependencies:
      '@aws-sdk/property-provider': 3.257.0
      '@aws-sdk/shared-ini-file-loader': 3.257.0
      '@aws-sdk/types': 3.257.0
      tslib: 2.6.2
    dev: false

  /@aws-sdk/credential-provider-sso@3.196.0:
    resolution: {integrity: sha512-hJV4LDVfvPfj5zC0ysHx3zkwwJOyF+BaMGaMzaScrHyijv5e3qZzdoBLbOQFmrqVnt7DjCU02NvRSS8amLpmSw==}
    engines: {node: '>= 12.0.0'}
    dependencies:
      '@aws-sdk/client-sso': 3.196.0
      '@aws-sdk/property-provider': 3.193.0
      '@aws-sdk/shared-ini-file-loader': 3.193.0
      '@aws-sdk/types': 3.193.0
      tslib: 2.6.2
    transitivePeerDependencies:
      - aws-crt
    dev: false

  /@aws-sdk/credential-provider-sso@3.224.0:
    resolution: {integrity: sha512-Qx5w8MCGAwT5cqimA3ZgtY1jSrC7QGPzZfNflY75PWQIaYgjUNNqdAW0jipr4M/dgVjvo1j/Ek+atNf/niTOsQ==}
    engines: {node: '>=14.0.0'}
    dependencies:
      '@aws-sdk/client-sso': 3.224.0
      '@aws-sdk/property-provider': 3.224.0
      '@aws-sdk/shared-ini-file-loader': 3.224.0
      '@aws-sdk/token-providers': 3.224.0
      '@aws-sdk/types': 3.224.0
      tslib: 2.6.2
    transitivePeerDependencies:
      - aws-crt
    dev: false

  /@aws-sdk/credential-provider-sso@3.261.0:
    resolution: {integrity: sha512-Ofj7m85/RuxcZMtghhD+U2GGszrU5tB2kxXcnkcHCudOER6bcOOEXnSfmdZnIv4xG+vma3VFwiWk2JkQo5zB5w==}
    engines: {node: '>=14.0.0'}
    dependencies:
      '@aws-sdk/client-sso': 3.261.0
      '@aws-sdk/property-provider': 3.257.0
      '@aws-sdk/shared-ini-file-loader': 3.257.0
      '@aws-sdk/token-providers': 3.261.0
      '@aws-sdk/types': 3.257.0
      tslib: 2.6.2
    transitivePeerDependencies:
      - aws-crt
    dev: false

  /@aws-sdk/credential-provider-web-identity@3.193.0:
    resolution: {integrity: sha512-MIQY9KwLCBnRyIt7an4EtMrFQZz2HC1E8vQDdKVzmeQBBePhW61fnX9XDP9bfc3Ypg1NggLG00KBPEC88twLFg==}
    engines: {node: '>= 12.0.0'}
    dependencies:
      '@aws-sdk/property-provider': 3.193.0
      '@aws-sdk/types': 3.193.0
      tslib: 2.6.2
    dev: false

  /@aws-sdk/credential-provider-web-identity@3.224.0:
    resolution: {integrity: sha512-Z/xRFTm9pBVyuIAkYohisb3KPJowPVng7ZuZiblU0PaESoJBTkhAFOblpPv/ZWwb6fT85ANUKrvl4858zLpk/Q==}
    engines: {node: '>=14.0.0'}
    dependencies:
      '@aws-sdk/property-provider': 3.224.0
      '@aws-sdk/types': 3.224.0
      tslib: 2.6.2
    dev: false

  /@aws-sdk/credential-provider-web-identity@3.257.0:
    resolution: {integrity: sha512-Cm0uvRv4JuIbD0Kp3W0J/vwjADIyCx8HoZi5yg+QIi5nilocuTQ3ajvLeuPVSvFvdy+yaxSc5FxNXquWt7Mngw==}
    engines: {node: '>=14.0.0'}
    dependencies:
      '@aws-sdk/property-provider': 3.257.0
      '@aws-sdk/types': 3.257.0
      tslib: 2.6.2
    dev: false

  /@aws-sdk/eventstream-codec@3.224.0:
    resolution: {integrity: sha512-p8DePCwvgrrlYK7r3euI5aX/VVxrCl+DClHy0TV6/Eq8WCgWqYfZ5TSl5kbrxIc4U7pDlNIBkTiQMIl/ilEiQg==}
    dependencies:
      '@aws-crypto/crc32': 2.0.0
      '@aws-sdk/types': 3.224.0
      '@aws-sdk/util-hex-encoding': 3.201.0
      tslib: 2.6.2
    dev: false

  /@aws-sdk/eventstream-serde-browser@3.224.0:
    resolution: {integrity: sha512-QeyGmKipZsbVkezI5OKe0Xad7u1JPkZWNm1m7uqjd9vTK3A+/fw7eNxOWYVdSKs/kHyAWr9PG+fASBtr3gesPA==}
    engines: {node: '>=14.0.0'}
    dependencies:
      '@aws-sdk/eventstream-serde-universal': 3.224.0
      '@aws-sdk/types': 3.224.0
      tslib: 2.6.2
    dev: false

  /@aws-sdk/eventstream-serde-config-resolver@3.224.0:
    resolution: {integrity: sha512-zl8YUa+JZV9Dj304pc2HovMuUsz3qzo8HHj+FjIHxVsNfFL4U/NX/eDhkiWNUwVMlQIWvjksoJZ75kIzDyWGKQ==}
    engines: {node: '>=14.0.0'}
    dependencies:
      '@aws-sdk/types': 3.224.0
      tslib: 2.6.2
    dev: false

  /@aws-sdk/eventstream-serde-node@3.224.0:
    resolution: {integrity: sha512-o0PXQwyyqeBk+kkn9wIPVIdzwp28EmRt2UqEH/UO6XzpmZTghuY4ZWkQTx9n+vMZ0e/EbqIlh2BPAhELwYzMug==}
    engines: {node: '>=14.0.0'}
    dependencies:
      '@aws-sdk/eventstream-serde-universal': 3.224.0
      '@aws-sdk/types': 3.224.0
      tslib: 2.6.2
    dev: false

  /@aws-sdk/eventstream-serde-universal@3.224.0:
    resolution: {integrity: sha512-sI9WKnaKfpVamLCESHDOg8SkMtkjjYX3awny5PJC3/Jx9zOFN9AnvGtnIJrOGFxs5kBmQNj7c4sKCAPiTCcITw==}
    engines: {node: '>=14.0.0'}
    dependencies:
      '@aws-sdk/eventstream-codec': 3.224.0
      '@aws-sdk/types': 3.224.0
      tslib: 2.6.2
    dev: false

  /@aws-sdk/fetch-http-handler@3.193.0:
    resolution: {integrity: sha512-UhIS2LtCK9hqBzYVon6BI8WebJW1KC0GGIL/Gse5bqzU9iAGgFLAe66qg9k+/h3Jjc5LNAYzqXNVizMwn7689Q==}
    dependencies:
      '@aws-sdk/protocol-http': 3.193.0
      '@aws-sdk/querystring-builder': 3.193.0
      '@aws-sdk/types': 3.193.0
      '@aws-sdk/util-base64-browser': 3.188.0
      tslib: 2.6.2
    dev: false

  /@aws-sdk/fetch-http-handler@3.224.0:
    resolution: {integrity: sha512-IO1Je6ZM0fwT5YYPwQwwXcD4LlsYmP52pwit8AAI4ppz6AkSfs0747uDK0DYnqls7sevBQzUSqBSt6XjcMKjYQ==}
    dependencies:
      '@aws-sdk/protocol-http': 3.224.0
      '@aws-sdk/querystring-builder': 3.224.0
      '@aws-sdk/types': 3.224.0
      '@aws-sdk/util-base64': 3.208.0
      tslib: 2.6.2
    dev: false

  /@aws-sdk/fetch-http-handler@3.257.0:
    resolution: {integrity: sha512-zOF+RzQ+wfF7tq7tGUdPcqUTh3+k2f8KCVJE07A8kCopVq4nBu4NH6Eq29Tjpwdya3YlKvE+kFssuQRRRRex+Q==}
    dependencies:
      '@aws-sdk/protocol-http': 3.257.0
      '@aws-sdk/querystring-builder': 3.257.0
      '@aws-sdk/types': 3.257.0
      '@aws-sdk/util-base64': 3.208.0
      tslib: 2.6.2
    dev: false

  /@aws-sdk/hash-blob-browser@3.224.0:
    resolution: {integrity: sha512-nUBRZzxbq6mU8FIK6OizC5jIeRkVn5tB2ZYxPd7P2IDhh1OVod6gXkq9EKTf3kecNvYgWUVHcOezZF1qLMDLHg==}
    dependencies:
      '@aws-sdk/chunked-blob-reader': 3.188.0
      '@aws-sdk/chunked-blob-reader-native': 3.208.0
      '@aws-sdk/types': 3.224.0
      tslib: 2.6.2
    dev: false

  /@aws-sdk/hash-node@3.193.0:
    resolution: {integrity: sha512-O2SLPVBjrCUo+4ouAdRUoHBYsyurO9LcjNZNYD7YQOotBTbVFA3cx7kTZu+K4B6kX7FDaGbqbE1C/T1/eg/r+w==}
    engines: {node: '>= 12.0.0'}
    dependencies:
      '@aws-sdk/types': 3.193.0
      '@aws-sdk/util-buffer-from': 3.188.0
      tslib: 2.6.2
    dev: false

  /@aws-sdk/hash-node@3.224.0:
    resolution: {integrity: sha512-y7TXMDOSy5E2VZPvmsvRfyXkcQWcjTLFTd85yc70AAeFZiffff1nvZifQSzD78bW6ELJsWHXA2O8yxdBURyoBg==}
    engines: {node: '>=14.0.0'}
    dependencies:
      '@aws-sdk/types': 3.224.0
      '@aws-sdk/util-buffer-from': 3.208.0
      tslib: 2.6.2
    dev: false

  /@aws-sdk/hash-node@3.257.0:
    resolution: {integrity: sha512-W/USUuea5Ep3OJ2U7Ve8/5KN1YsDun2WzOFUxc1PyxXP5pW6OgC15/op0e+bmWPG851clvp5S8ZuroUr3aKi3Q==}
    engines: {node: '>=14.0.0'}
    dependencies:
      '@aws-sdk/types': 3.257.0
      '@aws-sdk/util-buffer-from': 3.208.0
      '@aws-sdk/util-utf8': 3.254.0
      tslib: 2.6.2
    dev: false

  /@aws-sdk/hash-stream-node@3.224.0:
    resolution: {integrity: sha512-5RDwzB2C4Zjn4M2kZYntkc2LJdqe8CH9xmudu3ZYESkZToN5Rd3JyqobW9KPbm//R43VR4ml2qUhYHFzK6jvgg==}
    engines: {node: '>=14.0.0'}
    dependencies:
      '@aws-sdk/types': 3.224.0
      tslib: 2.6.2
    dev: false

  /@aws-sdk/invalid-dependency@3.193.0:
    resolution: {integrity: sha512-54DCknekLwJAI1os76XJ8XCzfAH7BGkBGtlWk5WCNkZTfj3rf5RUiXz4uoKUMWE1rZmyMDoDDS1PBo+yTVKW5w==}
    dependencies:
      '@aws-sdk/types': 3.193.0
      tslib: 2.6.2
    dev: false

  /@aws-sdk/invalid-dependency@3.224.0:
    resolution: {integrity: sha512-6huV8LBYQYx84uMhQ2SS7nqEkhTkAufwhKceXnysrcrLDuUmyth09Y7fcFblFIDTr4wTgSI0mf6DKVF4nqYCwQ==}
    dependencies:
      '@aws-sdk/types': 3.224.0
      tslib: 2.6.2
    dev: false

  /@aws-sdk/invalid-dependency@3.257.0:
    resolution: {integrity: sha512-T68SAPRNMEhpke0wlxURgogL7q0B8dfqZsSeS20BVR/lksJxLse9+pbmCDxiu1RrXoEIsEwl5rbLN+Hw8BFFYw==}
    dependencies:
      '@aws-sdk/types': 3.257.0
      tslib: 2.6.2
    dev: false

  /@aws-sdk/is-array-buffer@3.188.0:
    resolution: {integrity: sha512-n69N4zJZCNd87Rf4NzufPzhactUeM877Y0Tp/F3KiHqGeTnVjYUa4Lv1vLBjqtfjYb2HWT3NKlYn5yzrhaEwiQ==}
    engines: {node: '>= 12.0.0'}
    dependencies:
      tslib: 2.6.2
    dev: false

  /@aws-sdk/is-array-buffer@3.201.0:
    resolution: {integrity: sha512-UPez5qLh3dNgt0DYnPD/q0mVJY84rA17QE26hVNOW3fAji8W2wrwrxdacWOxyXvlxWsVRcKmr+lay1MDqpAMfg==}
    engines: {node: '>=14.0.0'}
    dependencies:
      tslib: 2.6.2
    dev: false

  /@aws-sdk/lib-storage@3.226.0(@aws-sdk/abort-controller@3.374.0)(@aws-sdk/client-s3@3.224.0):
    resolution: {integrity: sha512-pTPQlZqYhonkaSpdD582fKKfUtQv+80vcyJdmAelUC4hZIyT98XT0wzZLp5N8etAFAgVj7Lxh59qxPB4Qz8MCw==}
    engines: {node: '>=14.0.0'}
    peerDependencies:
      '@aws-sdk/abort-controller': ^3.0.0
      '@aws-sdk/client-s3': ^3.0.0
    dependencies:
      '@aws-sdk/abort-controller': 3.374.0
      '@aws-sdk/client-s3': 3.224.0
      '@aws-sdk/middleware-endpoint': 3.226.0
      '@aws-sdk/smithy-client': 3.226.0
      buffer: 5.6.0
      events: 3.3.0
      stream-browserify: 3.0.0
      tslib: 2.6.2
    dev: false

  /@aws-sdk/md5-js@3.224.0:
    resolution: {integrity: sha512-DT9hKzBYJUcPvGxTXwoug5Ac4zJ7q5pwOVF/PFCsN3TiXHHfDAIA0/GJjA6pZwPEi/qVy0iNhGKQK8/0i5JeWw==}
    dependencies:
      '@aws-sdk/types': 3.224.0
      '@aws-sdk/util-utf8-browser': 3.188.0
      '@aws-sdk/util-utf8-node': 3.208.0
      tslib: 2.6.2
    dev: false

  /@aws-sdk/middleware-bucket-endpoint@3.224.0:
    resolution: {integrity: sha512-cAmrSmVjBCENM9ojUBRhIsuQ2mPH4WxnqE5wxloHdP8BD7usNE/dMtGMhot3Dnf8WZEFpTMfhtrZrmSTCaANTQ==}
    engines: {node: '>=14.0.0'}
    dependencies:
      '@aws-sdk/protocol-http': 3.224.0
      '@aws-sdk/types': 3.224.0
      '@aws-sdk/util-arn-parser': 3.208.0
      '@aws-sdk/util-config-provider': 3.208.0
      tslib: 2.6.2
    dev: false

  /@aws-sdk/middleware-content-length@3.193.0:
    resolution: {integrity: sha512-em0Sqo7O7DFOcVXU460pbcYuIjblDTZqK2YE62nQ0T+5Nbj+MSjuoite+rRRdRww9VqBkUROGKON45bUNjogtQ==}
    engines: {node: '>= 12.0.0'}
    dependencies:
      '@aws-sdk/protocol-http': 3.193.0
      '@aws-sdk/types': 3.193.0
      tslib: 2.6.2
    dev: false

  /@aws-sdk/middleware-content-length@3.224.0:
    resolution: {integrity: sha512-L9b84b7X/BH+sFZaXg5hQQv0TRqZIGuOIiWJ8CkYeju7OQV03DzbCoNCAgZdI28SSevfrrVK/hwjEQrv+A6x1Q==}
    engines: {node: '>=14.0.0'}
    dependencies:
      '@aws-sdk/protocol-http': 3.224.0
      '@aws-sdk/types': 3.224.0
      tslib: 2.6.2
    dev: false

  /@aws-sdk/middleware-content-length@3.257.0:
    resolution: {integrity: sha512-yiawbV2azm6QnMY1L2ypG8PDRdjOcEIvFmT0T7y0F49rfbKJOu21j1ONAoCkLrINK6kMqcD5JSQLVCoURxiTxQ==}
    engines: {node: '>=14.0.0'}
    dependencies:
      '@aws-sdk/protocol-http': 3.257.0
      '@aws-sdk/types': 3.257.0
      tslib: 2.6.2
    dev: false

  /@aws-sdk/middleware-endpoint@3.193.0:
    resolution: {integrity: sha512-Inbpt7jcHGvzF7UOJOCxx9wih0+eAQYERikokidWJa7M405EJpVYq1mGbeOcQUPANU3uWF1AObmUUFhbkriHQw==}
    engines: {node: '>= 12.0.0'}
    dependencies:
      '@aws-sdk/middleware-serde': 3.193.0
      '@aws-sdk/protocol-http': 3.193.0
      '@aws-sdk/signature-v4': 3.193.0
      '@aws-sdk/types': 3.193.0
      '@aws-sdk/url-parser': 3.193.0
      '@aws-sdk/util-config-provider': 3.188.0
      '@aws-sdk/util-middleware': 3.193.0
      tslib: 2.6.2
    dev: false

  /@aws-sdk/middleware-endpoint@3.224.0:
    resolution: {integrity: sha512-Y+FkQmRyhQUX1E1tviodFwTrfAVjgteoALkFgIb7bxT7fmyQ/AQvdAytkDqIApTgkR61niNDSsAu7lHekDxQgg==}
    engines: {node: '>=14.0.0'}
    dependencies:
      '@aws-sdk/middleware-serde': 3.224.0
      '@aws-sdk/protocol-http': 3.224.0
      '@aws-sdk/signature-v4': 3.224.0
      '@aws-sdk/types': 3.224.0
      '@aws-sdk/url-parser': 3.224.0
      '@aws-sdk/util-config-provider': 3.208.0
      '@aws-sdk/util-middleware': 3.224.0
      tslib: 2.6.2
    dev: false

  /@aws-sdk/middleware-endpoint@3.226.0:
    resolution: {integrity: sha512-EvLFafjtUxTT0AC9p3aBQu1/fjhWdIeK58jIXaNFONfZ3F8QbEYUPuF/SqZvJM6cWfOO9qwYKkRDbCSTYhprIg==}
    engines: {node: '>=14.0.0'}
    dependencies:
      '@aws-sdk/middleware-serde': 3.226.0
      '@aws-sdk/protocol-http': 3.226.0
      '@aws-sdk/signature-v4': 3.226.0
      '@aws-sdk/types': 3.226.0
      '@aws-sdk/url-parser': 3.226.0
      '@aws-sdk/util-config-provider': 3.208.0
      '@aws-sdk/util-middleware': 3.226.0
      tslib: 2.6.2
    dev: false

  /@aws-sdk/middleware-endpoint@3.257.0:
    resolution: {integrity: sha512-RQNQe/jeVuWZtXXfcOm+e3qMFICY6ERsXUrbt0rjHgvajZCklcrRJgxJSCwrcS7Le3nl9azFPMAMj9L7uSK28g==}
    engines: {node: '>=14.0.0'}
    dependencies:
      '@aws-sdk/middleware-serde': 3.257.0
      '@aws-sdk/protocol-http': 3.257.0
      '@aws-sdk/signature-v4': 3.257.0
      '@aws-sdk/types': 3.257.0
      '@aws-sdk/url-parser': 3.257.0
      '@aws-sdk/util-config-provider': 3.208.0
      '@aws-sdk/util-middleware': 3.257.0
      tslib: 2.6.2
    dev: false

  /@aws-sdk/middleware-expect-continue@3.224.0:
    resolution: {integrity: sha512-xgihNtu5dXzRqL0QrOuMLmSoji7BsKJ+rCXjW+X+Z1flYFV5UDY5PI0dgAlgWQDWZDyu17n4R5IIZUzb/aAI1g==}
    engines: {node: '>=14.0.0'}
    dependencies:
      '@aws-sdk/protocol-http': 3.224.0
      '@aws-sdk/types': 3.224.0
      tslib: 2.6.2
    dev: false

  /@aws-sdk/middleware-flexible-checksums@3.224.0:
    resolution: {integrity: sha512-8umP3a1YNg5+sowQgzKNiq//vSVC53iTBzg8/oszstwIMYE9aNf4RKd/X/H9biBF/G05xdTjqNAQrAh54UbKrQ==}
    engines: {node: '>=14.0.0'}
    dependencies:
      '@aws-crypto/crc32': 2.0.0
      '@aws-crypto/crc32c': 2.0.0
      '@aws-sdk/is-array-buffer': 3.201.0
      '@aws-sdk/protocol-http': 3.224.0
      '@aws-sdk/types': 3.224.0
      tslib: 2.6.2
    dev: false

  /@aws-sdk/middleware-host-header@3.193.0:
    resolution: {integrity: sha512-aegzj5oRWd//lmfmkzRmgG2b4l3140v8Ey4QkqCxcowvAEX5a7rh23yuKaGtmiePwv2RQalCKz+tN6JXCm8g6Q==}
    engines: {node: '>= 12.0.0'}
    dependencies:
      '@aws-sdk/protocol-http': 3.193.0
      '@aws-sdk/types': 3.193.0
      tslib: 2.6.2
    dev: false

  /@aws-sdk/middleware-host-header@3.224.0:
    resolution: {integrity: sha512-4eL8EVhgxTjvdVs+P3SSEkoMXBte7hSQ/+kOZVNR5ze8QPnUiDpJMS2BQrMoA2INxX9tSqp6zTrDNMc3LNvKbQ==}
    engines: {node: '>=14.0.0'}
    dependencies:
      '@aws-sdk/protocol-http': 3.224.0
      '@aws-sdk/types': 3.224.0
      tslib: 2.6.2
    dev: false

  /@aws-sdk/middleware-host-header@3.257.0:
    resolution: {integrity: sha512-gEi9AJdJfRfU8Qr6HK1hfhxTzyV3Giq4B/h7um99hIFAT/GCg9xiPvAOKPo6UeuiKEv3b7RpSL4s6cBvnJMJBA==}
    engines: {node: '>=14.0.0'}
    dependencies:
      '@aws-sdk/protocol-http': 3.257.0
      '@aws-sdk/types': 3.257.0
      tslib: 2.6.2
    dev: false

  /@aws-sdk/middleware-location-constraint@3.224.0:
    resolution: {integrity: sha512-FpgKNGzImgmHTbz4Hjc41GEH4/dASxz6sTtn5T+kFDsT1j7o21tpWlS6psoazTz9Yi3ichBo2yzYUaY3QxOFew==}
    engines: {node: '>=14.0.0'}
    dependencies:
      '@aws-sdk/types': 3.224.0
      tslib: 2.6.2
    dev: false

  /@aws-sdk/middleware-logger@3.193.0:
    resolution: {integrity: sha512-D/h1pU5tAcyJpJ8ZeD1Sta0S9QZPcxERYRBiJdEl8VUrYwfy3Cl1WJedVOmd5nG73ZLRSyHeXHewb/ohge3yKQ==}
    engines: {node: '>= 12.0.0'}
    dependencies:
      '@aws-sdk/types': 3.193.0
      tslib: 2.6.2
    dev: false

  /@aws-sdk/middleware-logger@3.224.0:
    resolution: {integrity: sha512-AmvuezI1vGgKZDsA2slHZJ6nQMqogUyzK27wM03458a2JgFqZvWCUPSY/P+OZ0FpnFEC34/kvvF4bI54T0C5jA==}
    engines: {node: '>=14.0.0'}
    dependencies:
      '@aws-sdk/types': 3.224.0
      tslib: 2.6.2
    dev: false

  /@aws-sdk/middleware-logger@3.257.0:
    resolution: {integrity: sha512-8RDXW/VbMKBsXDfcCLmROZcWKyrekyiPa3J1aIaBy0tq9o4xpGoXw/lwwIrNVvISAFslb57rteup34bfn6ta6w==}
    engines: {node: '>=14.0.0'}
    dependencies:
      '@aws-sdk/types': 3.257.0
      tslib: 2.6.2
    dev: false

  /@aws-sdk/middleware-recursion-detection@3.193.0:
    resolution: {integrity: sha512-fMWP76Q1GOb/9OzS1arizm6Dbfo02DPZ6xp7OoAN3PS6ybH3Eb47s/gP3jzgBPAITQacFj4St/4a06YWYrN3NA==}
    engines: {node: '>= 12.0.0'}
    dependencies:
      '@aws-sdk/protocol-http': 3.193.0
      '@aws-sdk/types': 3.193.0
      tslib: 2.6.2
    dev: false

  /@aws-sdk/middleware-recursion-detection@3.224.0:
    resolution: {integrity: sha512-ySTGlMvNaH5J77jYVVgwOF1ozz3Kp6f/wjTvivOcBR1zlRv0FXa1y033QMnrAAtKSNkzClXtNOycBM463QImJw==}
    engines: {node: '>=14.0.0'}
    dependencies:
      '@aws-sdk/protocol-http': 3.224.0
      '@aws-sdk/types': 3.224.0
      tslib: 2.6.2
    dev: false

  /@aws-sdk/middleware-recursion-detection@3.257.0:
    resolution: {integrity: sha512-rUCih6zHh8k9Edf5N5Er4s508FYbwLM0MWTD2axzlj9TjLqEQ9OKED3wHaLffXSDzodd3oTAfJCLPbWQyoZ3ZQ==}
    engines: {node: '>=14.0.0'}
    dependencies:
      '@aws-sdk/protocol-http': 3.257.0
      '@aws-sdk/types': 3.257.0
      tslib: 2.6.2
    dev: false

  /@aws-sdk/middleware-retry@3.193.0:
    resolution: {integrity: sha512-zTQkHLBQBJi6ns655WYcYLyLPc1tgbEYU080Oc8zlveLUqoDn1ogkcmNhG7XMeQuBvWZBYN7J3/wFaXlDzeCKg==}
    engines: {node: '>= 12.0.0'}
    dependencies:
      '@aws-sdk/protocol-http': 3.193.0
      '@aws-sdk/service-error-classification': 3.193.0
      '@aws-sdk/types': 3.193.0
      '@aws-sdk/util-middleware': 3.193.0
      tslib: 2.6.2
      uuid: 8.3.2
    dev: false

  /@aws-sdk/middleware-retry@3.224.0:
    resolution: {integrity: sha512-zwl8rZZb5OWLzOnEW58RRklbehDfcdtD98qtgm0NLM9ErBALEEb2Y4MM5zhRiMtVjzrDw71+Mhk5+4TAlwJyXA==}
    engines: {node: '>=14.0.0'}
    dependencies:
      '@aws-sdk/protocol-http': 3.224.0
      '@aws-sdk/service-error-classification': 3.224.0
      '@aws-sdk/types': 3.224.0
      '@aws-sdk/util-middleware': 3.224.0
      tslib: 2.6.2
      uuid: 8.3.2
    dev: false

  /@aws-sdk/middleware-retry@3.259.0:
    resolution: {integrity: sha512-pVh1g8e84MAi7eVtWLiiiCtn82LzxOP7+LxTRHatmgIeN22yGQBZILliPDJypUPvDYlwxI1ekiK+oPTcte0Uww==}
    engines: {node: '>=14.0.0'}
    dependencies:
      '@aws-sdk/protocol-http': 3.257.0
      '@aws-sdk/service-error-classification': 3.257.0
      '@aws-sdk/types': 3.257.0
      '@aws-sdk/util-middleware': 3.257.0
      '@aws-sdk/util-retry': 3.257.0
      tslib: 2.6.2
      uuid: 8.3.2
    dev: false

  /@aws-sdk/middleware-sdk-s3@3.224.0:
    resolution: {integrity: sha512-SDyFandByU9UBQOxqFk8TCE0e9FPA/nr0FRjANxkIm24/zxk2yZbk3OUx/Zr7ibo28b5BqcQV69IClBOukPiEw==}
    engines: {node: '>=14.0.0'}
    dependencies:
      '@aws-sdk/middleware-bucket-endpoint': 3.224.0
      '@aws-sdk/protocol-http': 3.224.0
      '@aws-sdk/types': 3.224.0
      '@aws-sdk/util-arn-parser': 3.208.0
      tslib: 2.6.2
    dev: false

  /@aws-sdk/middleware-sdk-sts@3.193.0:
    resolution: {integrity: sha512-TafiDkeflUsnbNa89TLkDnAiRRp1gAaZLDAjt75AzriRKZnhtFfYUXWb+qAuN50T+CkJ/gZI9LHDZL5ogz/HxQ==}
    engines: {node: '>= 12.0.0'}
    dependencies:
      '@aws-sdk/middleware-signing': 3.193.0
      '@aws-sdk/property-provider': 3.193.0
      '@aws-sdk/protocol-http': 3.193.0
      '@aws-sdk/signature-v4': 3.193.0
      '@aws-sdk/types': 3.193.0
      tslib: 2.6.2
    dev: false

  /@aws-sdk/middleware-sdk-sts@3.224.0:
    resolution: {integrity: sha512-rUoPPejj4N8S+P39ap9Iqbprl9L7LBlkuMHwMCqgeRJBhdI+1YeDfUekegJxceJv/BDXaoI2aSE0tCUS8rK0Ug==}
    engines: {node: '>=14.0.0'}
    dependencies:
      '@aws-sdk/middleware-signing': 3.224.0
      '@aws-sdk/property-provider': 3.224.0
      '@aws-sdk/protocol-http': 3.224.0
      '@aws-sdk/signature-v4': 3.224.0
      '@aws-sdk/types': 3.224.0
      tslib: 2.6.2
    dev: false

  /@aws-sdk/middleware-sdk-sts@3.257.0:
    resolution: {integrity: sha512-d6IJCLRi3O2tm4AFK60WNhIwmMmspj1WzKR1q1TaoPzoREPG2xg+Am18wZBRkCyYuRPPrbizmkvAmAJiUolMAw==}
    engines: {node: '>=14.0.0'}
    dependencies:
      '@aws-sdk/middleware-signing': 3.257.0
      '@aws-sdk/property-provider': 3.257.0
      '@aws-sdk/protocol-http': 3.257.0
      '@aws-sdk/signature-v4': 3.257.0
      '@aws-sdk/types': 3.257.0
      tslib: 2.6.2
    dev: false

  /@aws-sdk/middleware-serde@3.193.0:
    resolution: {integrity: sha512-dH93EJYVztY+ZDPzSMRi9LfAZfKO+luH62raNy49hlNa4jiyE1Tc/+qwlmOEpfGsrtcZ9TgsON1uFF9sgBXXaA==}
    engines: {node: '>= 12.0.0'}
    dependencies:
      '@aws-sdk/types': 3.193.0
      tslib: 2.6.2
    dev: false

  /@aws-sdk/middleware-serde@3.224.0:
    resolution: {integrity: sha512-4wHJ4DyhvyqQ853zfIw6sRw909VB+hFEqatmXYvO5OYap03Eed92wslsR2Gtfw1B2/zjDscPpwPyHoCIk30sHA==}
    engines: {node: '>=14.0.0'}
    dependencies:
      '@aws-sdk/types': 3.224.0
      tslib: 2.6.2
    dev: false

  /@aws-sdk/middleware-serde@3.226.0:
    resolution: {integrity: sha512-nPuOOAkSfx9TxzdKFx0X2bDlinOxGrqD7iof926K/AEflxGD1DBdcaDdjlYlPDW2CVE8LV/rAgbYuLxh/E/1VA==}
    engines: {node: '>=14.0.0'}
    dependencies:
      '@aws-sdk/types': 3.226.0
      tslib: 2.6.2
    dev: false

  /@aws-sdk/middleware-serde@3.257.0:
    resolution: {integrity: sha512-/JasfXPWFq24mnCrx9fxW/ISBSp07RJwhsF14qzm8Qy3Z0z470C+QRM6otTwAkYuuVt1wuLjja5agq3Jtzq7dQ==}
    engines: {node: '>=14.0.0'}
    dependencies:
      '@aws-sdk/types': 3.257.0
      tslib: 2.6.2
    dev: false

  /@aws-sdk/middleware-signing@3.193.0:
    resolution: {integrity: sha512-obBoELGPf5ikvHYZwbzllLeuODiokdDfe92Ve2ufeOa/d8+xsmbqNzNdCTLNNTmr1tEIaEE7ngZVTOiHqAVhyw==}
    engines: {node: '>= 12.0.0'}
    dependencies:
      '@aws-sdk/property-provider': 3.193.0
      '@aws-sdk/protocol-http': 3.193.0
      '@aws-sdk/signature-v4': 3.193.0
      '@aws-sdk/types': 3.193.0
      '@aws-sdk/util-middleware': 3.193.0
      tslib: 2.6.2
    dev: false

  /@aws-sdk/middleware-signing@3.224.0:
    resolution: {integrity: sha512-6T+dybVn5EYsxkNc4eVKAeoj6x6FfRXkZWMRxkepDoOJufMUNTfpoDEl6PcgJU6Wq4odbqV737x/3j53VZc6dA==}
    engines: {node: '>=14.0.0'}
    dependencies:
      '@aws-sdk/property-provider': 3.224.0
      '@aws-sdk/protocol-http': 3.224.0
      '@aws-sdk/signature-v4': 3.224.0
      '@aws-sdk/types': 3.224.0
      '@aws-sdk/util-middleware': 3.224.0
      tslib: 2.6.2
    dev: false

  /@aws-sdk/middleware-signing@3.257.0:
    resolution: {integrity: sha512-hCH3D83LHmm6nqmtNrGTWZCVjsQXrGHIXbd17/qrw7aPFvcAhsiiCncGFP+XsUXEKa2ZqcSNMUyPrx69ofNRZQ==}
    engines: {node: '>=14.0.0'}
    dependencies:
      '@aws-sdk/property-provider': 3.257.0
      '@aws-sdk/protocol-http': 3.257.0
      '@aws-sdk/signature-v4': 3.257.0
      '@aws-sdk/types': 3.257.0
      '@aws-sdk/util-middleware': 3.257.0
      tslib: 2.6.2
    dev: false

  /@aws-sdk/middleware-ssec@3.224.0:
    resolution: {integrity: sha512-S9a3fvF0Lv/NnXKbh0cbqhzfVcCOU1pPeGKuDB/p7AWCoql/KSG52MGBU6jKcevCtWVUKpSkgJfs+xkKmSiXIA==}
    engines: {node: '>=14.0.0'}
    dependencies:
      '@aws-sdk/types': 3.224.0
      tslib: 2.6.2
    dev: false

  /@aws-sdk/middleware-stack@3.193.0:
    resolution: {integrity: sha512-Ix5d7gE6bZwFNIVf0dGnjYuymz1gjitNoAZDPpv1nEZlUMek/jcno5lmzWFzUZXY/azpbIyaPwq/wm/c69au5A==}
    engines: {node: '>= 12.0.0'}
    dependencies:
      tslib: 2.6.2
    dev: false

  /@aws-sdk/middleware-stack@3.224.0:
    resolution: {integrity: sha512-8mBrc3nj4h6FnDWnxbjfFXUPr/7UIAaGAG15D27Z/KNFnMjOqNTtpkbcoh3QQHRLX3PjTuvzT5WCqXmgD2/oiw==}
    engines: {node: '>=14.0.0'}
    dependencies:
      tslib: 2.6.2
    dev: false

  /@aws-sdk/middleware-stack@3.226.0:
    resolution: {integrity: sha512-85wF29LvPvpoed60fZGDYLwv1Zpd/cM0C22WSSFPw1SSJeqO4gtFYyCg2squfT3KI6kF43IIkOCJ+L7GtryPug==}
    engines: {node: '>=14.0.0'}
    dependencies:
      tslib: 2.6.2
    dev: false

  /@aws-sdk/middleware-stack@3.257.0:
    resolution: {integrity: sha512-awg2F0SvwACBaw4HIObK8pQGfSqAc4Vy+YFzWSfZNVC35oRO6RsRdKHVU99lRC0LrT2Ptmfghl2DMPSrRDbvlQ==}
    engines: {node: '>=14.0.0'}
    dependencies:
      tslib: 2.6.2
    dev: false

  /@aws-sdk/middleware-user-agent@3.193.0:
    resolution: {integrity: sha512-0vT6F9NwYQK7ARUUJeHTUIUPnupsO3IbmjHSi1+clkssFlJm2UfmSGeafiWe4AYH3anATTvZEtcxX5DZT/ExbA==}
    engines: {node: '>= 12.0.0'}
    dependencies:
      '@aws-sdk/protocol-http': 3.193.0
      '@aws-sdk/types': 3.193.0
      tslib: 2.6.2
    dev: false

  /@aws-sdk/middleware-user-agent@3.224.0:
    resolution: {integrity: sha512-YXHC/n8k4qeIkqFVACPmF/QfJyKSOMD1HjM7iUZmJ9yGqDRFeGgn4o2Jktd0dor7sTv6pfUDkLqspxURAsokzA==}
    engines: {node: '>=14.0.0'}
    dependencies:
      '@aws-sdk/protocol-http': 3.224.0
      '@aws-sdk/types': 3.224.0
      tslib: 2.6.2
    dev: false

  /@aws-sdk/middleware-user-agent@3.257.0:
    resolution: {integrity: sha512-37rt75LZyD0UWpbcFuxEGqwF3DZKSixQPl7AsDe6q3KtrO5gGQB+diH5vbY0txNNYyv5IK9WMwvY73mVmoWRmw==}
    engines: {node: '>=14.0.0'}
    dependencies:
      '@aws-sdk/protocol-http': 3.257.0
      '@aws-sdk/types': 3.257.0
      tslib: 2.6.2
    dev: false

  /@aws-sdk/node-config-provider@3.193.0:
    resolution: {integrity: sha512-5RLdjQLH69ISRG8TX9klSLOpEySXxj+z9E9Em39HRvw0/rDcd8poCTADvjYIOqRVvMka0z/hm+elvUTIVn/DRw==}
    engines: {node: '>= 12.0.0'}
    dependencies:
      '@aws-sdk/property-provider': 3.193.0
      '@aws-sdk/shared-ini-file-loader': 3.193.0
      '@aws-sdk/types': 3.193.0
      tslib: 2.6.2
    dev: false

  /@aws-sdk/node-config-provider@3.224.0:
    resolution: {integrity: sha512-ULv0Ao95vNEiwCreN9ZbZ5vntaGjdMLolCiyt3B2FDWbuOorZJR5QXFydPBpo4AQOh1y/S2MIUWLhz00DY364g==}
    engines: {node: '>=14.0.0'}
    dependencies:
      '@aws-sdk/property-provider': 3.224.0
      '@aws-sdk/shared-ini-file-loader': 3.224.0
      '@aws-sdk/types': 3.224.0
      tslib: 2.6.2
    dev: false

  /@aws-sdk/node-config-provider@3.259.0:
    resolution: {integrity: sha512-DUOqr71oonBvM6yKPdhDBmraqgXHCFrVWFw7hc5ZNxL2wS/EsbKfGPJp+C+SUgpn1upIWPNnh/bNoLAbBkcLsA==}
    engines: {node: '>=14.0.0'}
    dependencies:
      '@aws-sdk/property-provider': 3.257.0
      '@aws-sdk/shared-ini-file-loader': 3.257.0
      '@aws-sdk/types': 3.257.0
      tslib: 2.6.2
    dev: false

  /@aws-sdk/node-http-handler@3.193.0:
    resolution: {integrity: sha512-DP4BmFw64HOShgpAPEEMZedVnRmKKjHOwMEoXcnNlAkMXnYUFHiKvudYq87Q2AnSlT6OHkyMviB61gEvIk73dA==}
    engines: {node: '>= 12.0.0'}
    dependencies:
      '@aws-sdk/abort-controller': 3.193.0
      '@aws-sdk/protocol-http': 3.193.0
      '@aws-sdk/querystring-builder': 3.193.0
      '@aws-sdk/types': 3.193.0
      tslib: 2.6.2
    dev: false

  /@aws-sdk/node-http-handler@3.224.0:
    resolution: {integrity: sha512-8h4jWsfVRUcJKkqZ9msSN4LhldBpXdNlMcA8ku8IVEBHf5waxqpIhupwR0uCMmV3FDINLqkf/8EwEYAODeRjrw==}
    engines: {node: '>=14.0.0'}
    dependencies:
      '@aws-sdk/abort-controller': 3.224.0
      '@aws-sdk/protocol-http': 3.224.0
      '@aws-sdk/querystring-builder': 3.224.0
      '@aws-sdk/types': 3.224.0
      tslib: 2.6.2
    dev: false

  /@aws-sdk/node-http-handler@3.257.0:
    resolution: {integrity: sha512-8KnWHVVwaGKyTlkTU9BSOAiSovNDoagxemU2l10QqBbzUCVpljCUMUkABEGRJ1yoQCl6DJ7RtNkAyZ8Ne/E15A==}
    engines: {node: '>=14.0.0'}
    dependencies:
      '@aws-sdk/abort-controller': 3.257.0
      '@aws-sdk/protocol-http': 3.257.0
      '@aws-sdk/querystring-builder': 3.257.0
      '@aws-sdk/types': 3.257.0
      tslib: 2.6.2
    dev: false

  /@aws-sdk/property-provider@3.193.0:
    resolution: {integrity: sha512-IaDR/PdZjKlAeSq2E/6u6nkPsZF9wvhHZckwH7uumq4ocWsWXFzaT+hKpV4YZPHx9n+K2YV4Gn/bDedpz99W1Q==}
    engines: {node: '>= 12.0.0'}
    dependencies:
      '@aws-sdk/types': 3.193.0
      tslib: 2.6.2
    dev: false

  /@aws-sdk/property-provider@3.224.0:
    resolution: {integrity: sha512-1F1Hepndlmj6wykNv0ynlS9YTaT3LRF/mqXhCRGLbCWSmCiaW9BUH/ddMdBZJiSw7kcPePKid5ueW84fAO/nKg==}
    engines: {node: '>=14.0.0'}
    dependencies:
      '@aws-sdk/types': 3.224.0
      tslib: 2.6.2
    dev: false

  /@aws-sdk/property-provider@3.257.0:
    resolution: {integrity: sha512-3rUbRAcF0GZ5PhDiXhS4yREfZ5hOEtvYEa9S/19OdM5eoypOaLU5XnFcCKfnccSP8SkdgpJujzxOMRWNWadlAQ==}
    engines: {node: '>=14.0.0'}
    dependencies:
      '@aws-sdk/types': 3.257.0
      tslib: 2.6.2
    dev: false

  /@aws-sdk/protocol-http@3.193.0:
    resolution: {integrity: sha512-r0wbTwFJyXq0uiImI6giqG3g/RO1N/y4wwPA7qr7OC+KXJ0NkyVxIf6e7Vx8h06aM1ATtngbwJaMP59kVCp85A==}
    engines: {node: '>= 12.0.0'}
    dependencies:
      '@aws-sdk/types': 3.193.0
      tslib: 2.6.2
    dev: false

  /@aws-sdk/protocol-http@3.224.0:
    resolution: {integrity: sha512-myp31UkADbktZtIZLc4cNfr5zSNVJjPReoH37NPpvgREKOGg7ZB6Lb3UyKbjzrmIv985brMOunlMgIBIJhuPIg==}
    engines: {node: '>=14.0.0'}
    dependencies:
      '@aws-sdk/types': 3.224.0
      tslib: 2.6.2
    dev: false

  /@aws-sdk/protocol-http@3.226.0:
    resolution: {integrity: sha512-zWkVqiTA9RXL6y0hhfZc9bcU4DX2NI6Hw9IhQmSPeM59mdbPjJlY4bLlMr5YxywqO3yQ/ylNoAfrEzrDjlOSRg==}
    engines: {node: '>=14.0.0'}
    dependencies:
      '@aws-sdk/types': 3.226.0
      tslib: 2.6.2
    dev: false

  /@aws-sdk/protocol-http@3.257.0:
    resolution: {integrity: sha512-xt7LGOgZIvbLS3418AYQLacOqx+mo5j4mPiIMz7f6AaUg+/fBUgESVsncKDqxbEJVwwCXSka8Ca0cntJmoeMSw==}
    engines: {node: '>=14.0.0'}
    dependencies:
      '@aws-sdk/types': 3.257.0
      tslib: 2.6.2
    dev: false

  /@aws-sdk/querystring-builder@3.193.0:
    resolution: {integrity: sha512-PRaK6649iw0UO45UjUoiUzFcOKXZb8pMjjFJpqALpEvdZT3twxqhlPXujT7GWPKrSwO4uPLNnyYEtPY82wx2vw==}
    engines: {node: '>= 12.0.0'}
    dependencies:
      '@aws-sdk/types': 3.193.0
      '@aws-sdk/util-uri-escape': 3.188.0
      tslib: 2.6.2
    dev: false

  /@aws-sdk/querystring-builder@3.224.0:
    resolution: {integrity: sha512-Fwzt42wWRhf04TetQPqDL03jX5W2cAkRFQewOkIRYVFV17b72z4BFhKID6bpLEtNb4YagyllCWosNg1xooDURQ==}
    engines: {node: '>=14.0.0'}
    dependencies:
      '@aws-sdk/types': 3.224.0
      '@aws-sdk/util-uri-escape': 3.201.0
      tslib: 2.6.2
    dev: false

  /@aws-sdk/querystring-builder@3.257.0:
    resolution: {integrity: sha512-mZHWLP7XIkzx1GIXO5WfX/iJ+aY9TWs02RE9FkdL2+by0HEMR65L3brQTbU1mIBJ7BjaPwYH24dljUOSABX7yg==}
    engines: {node: '>=14.0.0'}
    dependencies:
      '@aws-sdk/types': 3.257.0
      '@aws-sdk/util-uri-escape': 3.201.0
      tslib: 2.6.2
    dev: false

  /@aws-sdk/querystring-parser@3.193.0:
    resolution: {integrity: sha512-dGEPCe8SK4/td5dSpiaEI3SvT5eHXrbJWbLGyD4FL3n7WCGMy2xVWAB/yrgzD0GdLDjDa8L5vLVz6yT1P9i+hA==}
    engines: {node: '>= 12.0.0'}
    dependencies:
      '@aws-sdk/types': 3.193.0
      tslib: 2.6.2
    dev: false

  /@aws-sdk/querystring-parser@3.224.0:
    resolution: {integrity: sha512-UIJZ76ClFtALXRIQS3Za4R76JTsjCYReSBEQ7ag7RF1jwVZLAggdfED9w3XDrN7jbaK6i+aI3Y+eFeq0sB2fcA==}
    engines: {node: '>=14.0.0'}
    dependencies:
      '@aws-sdk/types': 3.224.0
      tslib: 2.6.2
    dev: false

  /@aws-sdk/querystring-parser@3.226.0:
    resolution: {integrity: sha512-FzB+VrQ47KAFxiPt2YXrKZ8AOLZQqGTLCKHzx4bjxGmwgsjV8yIbtJiJhZLMcUQV4LtGeIY9ixIqQhGvnZHE4A==}
    engines: {node: '>=14.0.0'}
    dependencies:
      '@aws-sdk/types': 3.226.0
      tslib: 2.6.2
    dev: false

  /@aws-sdk/querystring-parser@3.257.0:
    resolution: {integrity: sha512-UDrE1dEwWrWT8dG2VCrGYrPxCWOkZ1fPTPkjpkR4KZEdQDZBqU5gYZF2xPj8Nz7pjQVHFuW2wFm3XYEk56GEjg==}
    engines: {node: '>=14.0.0'}
    dependencies:
      '@aws-sdk/types': 3.257.0
      tslib: 2.6.2
    dev: false

  /@aws-sdk/service-error-classification@3.193.0:
    resolution: {integrity: sha512-bPnXVu8ErE1RfWVVQKc2TE7EuoImUi4dSPW9g80fGRzJdQNwXb636C+7OUuWvSDzmFwuBYqZza8GZjVd+rz2zQ==}
    engines: {node: '>= 12.0.0'}
    dev: false

  /@aws-sdk/service-error-classification@3.224.0:
    resolution: {integrity: sha512-0bnbYtCe+vqtaGItL+1UzQPt+yZLbU8G/aIXPQUL7555jdnjnbAtczCbIcLAJUqlE/OLwRhQVGLKbau8QAdxgQ==}
    engines: {node: '>=14.0.0'}
    dev: false

  /@aws-sdk/service-error-classification@3.257.0:
    resolution: {integrity: sha512-FAyR0XsueGkkqDtkP03cTJQk52NdQ9sZelLynmmlGPUP75LApRPvFe1riKrou6+LsDbwVNVffj6mbDfIcOhaOw==}
    engines: {node: '>=14.0.0'}
    dev: false

  /@aws-sdk/shared-ini-file-loader@3.193.0:
    resolution: {integrity: sha512-hnvZup8RSpFXfah7Rrn6+lQJnAOCO+OiDJ2R/iMgZQh475GRQpLbu3cPhCOkjB14vVLygJtW8trK/0+zKq93bQ==}
    engines: {node: '>= 12.0.0'}
    dependencies:
      '@aws-sdk/types': 3.193.0
      tslib: 2.6.2
    dev: false

  /@aws-sdk/shared-ini-file-loader@3.224.0:
    resolution: {integrity: sha512-6a/XP3lRRcX5ic+bXzF2f644KERVqMx+s0JRrGsPAwTMaMiV0A7Ifl4HKggx6dnxh8j/MXUMsWMtuxt/kCu86A==}
    engines: {node: '>=14.0.0'}
    dependencies:
      '@aws-sdk/types': 3.224.0
      tslib: 2.6.2
    dev: false

  /@aws-sdk/shared-ini-file-loader@3.257.0:
    resolution: {integrity: sha512-HNjC1+Wx3xHiJc+CP14GhIdVhfQGSjroAsWseRxAhONocA9Fl1ZX4hx7+sA5c9nOoMVOovi6ivJ/6lCRPTDRrQ==}
    engines: {node: '>=14.0.0'}
    dependencies:
      '@aws-sdk/types': 3.257.0
      tslib: 2.6.2
    dev: false

  /@aws-sdk/signature-v4-multi-region@3.224.0:
    resolution: {integrity: sha512-xOW8rtEH2Rcadr+CFfiISZwcbf4jPdc4OvL6OiPsv+arndOhxk+4ZaRT2xic1FrVdYQypmSToRITYlZc9N7PjQ==}
    engines: {node: '>=14.0.0'}
    peerDependencies:
      '@aws-sdk/signature-v4-crt': ^3.118.0
    peerDependenciesMeta:
      '@aws-sdk/signature-v4-crt':
        optional: true
    dependencies:
      '@aws-sdk/protocol-http': 3.224.0
      '@aws-sdk/signature-v4': 3.224.0
      '@aws-sdk/types': 3.224.0
      '@aws-sdk/util-arn-parser': 3.208.0
      tslib: 2.6.2
    dev: false

  /@aws-sdk/signature-v4@3.193.0:
    resolution: {integrity: sha512-JEqqOB8wQZz6g1ERNUOIBFDFt8OJtz5G5Uh1CdkS5W66gyWnJEz/dE1hA2VTqqQwHGGEsIEV/hlzruU1lXsvFA==}
    engines: {node: '>= 12.0.0'}
    dependencies:
      '@aws-sdk/is-array-buffer': 3.188.0
      '@aws-sdk/types': 3.193.0
      '@aws-sdk/util-hex-encoding': 3.188.0
      '@aws-sdk/util-middleware': 3.193.0
      '@aws-sdk/util-uri-escape': 3.188.0
      tslib: 2.6.2
    dev: false

  /@aws-sdk/signature-v4@3.224.0:
    resolution: {integrity: sha512-+oq1iylYQOvdXXO7r18SEhXIZpLd3GvJhmoReX+yjvVq8mGevDAmQiw6lwFZ6748sOmH4CREWD5H9Snrj+zLMg==}
    engines: {node: '>=14.0.0'}
    dependencies:
      '@aws-sdk/is-array-buffer': 3.201.0
      '@aws-sdk/types': 3.224.0
      '@aws-sdk/util-hex-encoding': 3.201.0
      '@aws-sdk/util-middleware': 3.224.0
      '@aws-sdk/util-uri-escape': 3.201.0
      tslib: 2.6.2
    dev: false

  /@aws-sdk/signature-v4@3.226.0:
    resolution: {integrity: sha512-/R5q5agdPd7HJB68XMzpxrNPk158EHUvkFkuRu5Qf3kkkHebEzWEBlWoVpUe6ss4rP9Tqcue6xPuaftEmhjpYw==}
    engines: {node: '>=14.0.0'}
    dependencies:
      '@aws-sdk/is-array-buffer': 3.201.0
      '@aws-sdk/types': 3.226.0
      '@aws-sdk/util-hex-encoding': 3.201.0
      '@aws-sdk/util-middleware': 3.226.0
      '@aws-sdk/util-uri-escape': 3.201.0
      tslib: 2.6.2
    dev: false

  /@aws-sdk/signature-v4@3.257.0:
    resolution: {integrity: sha512-aLQQN59X/D0+ShzPD3Anj5ntdMA/RFeNLOUCDyDvremViGi6yxUS98usQ/8bG5Rq0sW2GGMdbFUFmrDvqdiqEQ==}
    engines: {node: '>=14.0.0'}
    dependencies:
      '@aws-sdk/is-array-buffer': 3.201.0
      '@aws-sdk/types': 3.257.0
      '@aws-sdk/util-hex-encoding': 3.201.0
      '@aws-sdk/util-middleware': 3.257.0
      '@aws-sdk/util-uri-escape': 3.201.0
      '@aws-sdk/util-utf8': 3.254.0
      tslib: 2.6.2
    dev: false

  /@aws-sdk/smithy-client@3.193.0:
    resolution: {integrity: sha512-BY0jhfW76vyXr7ODMaKO3eyS98RSrZgOMl6DTQV9sk7eFP/MPVlG7p7nfX/CDIgPBIO1z0A0i2CVIzYur9uGgQ==}
    engines: {node: '>= 12.0.0'}
    dependencies:
      '@aws-sdk/middleware-stack': 3.193.0
      '@aws-sdk/types': 3.193.0
      tslib: 2.6.2
    dev: false

  /@aws-sdk/smithy-client@3.224.0:
    resolution: {integrity: sha512-KXXzzrCBv8ewWdtm/aolZHr2f9NRZOcDutFaWXbfSptEsK50Zi9PNzB9ZVKUHyAXYjwJHb2Sl18WRrwIxH6H4g==}
    engines: {node: '>=14.0.0'}
    dependencies:
      '@aws-sdk/middleware-stack': 3.224.0
      '@aws-sdk/types': 3.224.0
      tslib: 2.6.2
    dev: false

  /@aws-sdk/smithy-client@3.226.0:
    resolution: {integrity: sha512-BWr1FhWSUhkSBp0TLzliD5AQBjA2Jmo9FlOOt+cBwd9BKkSGlGj+HgATYJ83Sjjg2+J6qvEZBxB78LKVHhorBw==}
    engines: {node: '>=14.0.0'}
    dependencies:
      '@aws-sdk/middleware-stack': 3.226.0
      '@aws-sdk/types': 3.226.0
      tslib: 2.6.2
    dev: false

  /@aws-sdk/smithy-client@3.261.0:
    resolution: {integrity: sha512-j8XQEa3caZUVFVZfhJjaskw80O/tB+IXu84HMN44N7UkXaCFHirUsNjTDztJhnVXf/gKXzIqUqprfRnOvwLtIg==}
    engines: {node: '>=14.0.0'}
    dependencies:
      '@aws-sdk/middleware-stack': 3.257.0
      '@aws-sdk/types': 3.257.0
      tslib: 2.6.2
    dev: false

  /@aws-sdk/token-providers@3.224.0:
    resolution: {integrity: sha512-cswWqA4n1v3JIALYRA8Tq/4uHcFpBg5cgi2khNHBCF/H09Hu3dynGup6Ji8cCzf3fTak4eBQipcWaWUGE0hTGw==}
    engines: {node: '>=14.0.0'}
    dependencies:
      '@aws-sdk/client-sso-oidc': 3.224.0
      '@aws-sdk/property-provider': 3.224.0
      '@aws-sdk/shared-ini-file-loader': 3.224.0
      '@aws-sdk/types': 3.224.0
      tslib: 2.6.2
    transitivePeerDependencies:
      - aws-crt
    dev: false

  /@aws-sdk/token-providers@3.261.0:
    resolution: {integrity: sha512-Vi/GOnx8rPvQz5TdJJl5CwpTX6uRsSE3fzh94O4FEAIxIFtb4P5juqg92+2CJ81C7iNduB6eEeSHtwWUylypXQ==}
    engines: {node: '>=14.0.0'}
    dependencies:
      '@aws-sdk/client-sso-oidc': 3.261.0
      '@aws-sdk/property-provider': 3.257.0
      '@aws-sdk/shared-ini-file-loader': 3.257.0
      '@aws-sdk/types': 3.257.0
      tslib: 2.6.2
    transitivePeerDependencies:
      - aws-crt
    dev: false

  /@aws-sdk/types@3.193.0:
    resolution: {integrity: sha512-LV/wcPolRZKORrcHwkH59QMCkiDR5sM+9ZtuTxvyUGG2QFW/kjoxs08fUF10OWNJMrotBI+czDc5QJRgN8BlAw==}
    engines: {node: '>= 12.0.0'}
    dev: false

  /@aws-sdk/types@3.224.0:
    resolution: {integrity: sha512-7te9gRondKPjEebyiPYn59Kr5LZOL48HXC05TzFIN/JXwWPJbQpROBPeKd53V1aRdr3vSQhDY01a+vDOBBrEUQ==}
    engines: {node: '>=14.0.0'}
    dev: false

  /@aws-sdk/types@3.226.0:
    resolution: {integrity: sha512-MmmNHrWeO4man7wpOwrAhXlevqtOV9ZLcH4RhnG5LmRce0RFOApx24HoKENfFCcOyCm5LQBlsXCqi0dZWDWU0A==}
    engines: {node: '>=14.0.0'}
    dependencies:
      tslib: 2.6.2
    dev: false

  /@aws-sdk/types@3.257.0:
    resolution: {integrity: sha512-LmqXuBQBGeaGi/3Rp7XiEX1B5IPO2UUfBVvu0wwGqVsmstT0SbOVDZGPmxygACbm64n+PRx3uTSDefRfoiWYZg==}
    engines: {node: '>=14.0.0'}
    dependencies:
      tslib: 2.6.2
    dev: false

  /@aws-sdk/url-parser@3.193.0:
    resolution: {integrity: sha512-hwD1koJlOu2a6GvaSbNbdo7I6a3tmrsNTZr8bCjAcbqpc5pDThcpnl/Uaz3zHmMPs92U8I6BvWoK6pH8By06qw==}
    dependencies:
      '@aws-sdk/querystring-parser': 3.193.0
      '@aws-sdk/types': 3.193.0
      tslib: 2.6.2
    dev: false

  /@aws-sdk/url-parser@3.224.0:
    resolution: {integrity: sha512-DGQoiOxRVq9eEbmcGF7oz/htcHxFtLlUTzKbaX1gFuh1kmhRQwJIzz6vkrMdxOgPjvUYMJuMEcYnsHolDNWbMg==}
    dependencies:
      '@aws-sdk/querystring-parser': 3.224.0
      '@aws-sdk/types': 3.224.0
      tslib: 2.6.2
    dev: false

  /@aws-sdk/url-parser@3.226.0:
    resolution: {integrity: sha512-p5RLE0QWyP0OcTOLmFcLdVgUcUEzmEfmdrnOxyNzomcYb0p3vUagA5zfa1HVK2azsQJFBv28GfvMnba9bGhObg==}
    dependencies:
      '@aws-sdk/querystring-parser': 3.226.0
      '@aws-sdk/types': 3.226.0
      tslib: 2.6.2
    dev: false

  /@aws-sdk/url-parser@3.257.0:
    resolution: {integrity: sha512-Qe/AcFe/NFZHa6cN2afXEQn9ehXxh57dWGdRjfjd2lQqNV4WW1R2pl2Tm1ZJ1dwuCNLJi4NHLMk8lrD3QQ8rdg==}
    dependencies:
      '@aws-sdk/querystring-parser': 3.257.0
      '@aws-sdk/types': 3.257.0
      tslib: 2.6.2
    dev: false

  /@aws-sdk/util-arn-parser@3.208.0:
    resolution: {integrity: sha512-QV4af+kscova9dv4VuHOgH8wEr/IIYHDGcnyVtkUEqahCejWr1Kuk+SBK0xMwnZY5LSycOtQ8aeqHOn9qOjZtA==}
    engines: {node: '>=14.0.0'}
    dependencies:
      tslib: 2.6.2
    dev: false

  /@aws-sdk/util-base64-browser@3.188.0:
    resolution: {integrity: sha512-qlH+5NZBLiyKziL335BEPedYxX6j+p7KFRWXvDQox9S+s+gLCayednpK+fteOhBenCcR9fUZOVuAPScy1I8qCg==}
    dependencies:
      tslib: 2.6.2
    dev: false

  /@aws-sdk/util-base64-node@3.188.0:
    resolution: {integrity: sha512-r1dccRsRjKq+OhVRUfqFiW3sGgZBjHbMeHLbrAs9jrOjU2PTQ8PSzAXLvX/9lmp7YjmX17Qvlsg0NCr1tbB9OA==}
    engines: {node: '>= 12.0.0'}
    dependencies:
      '@aws-sdk/util-buffer-from': 3.188.0
      tslib: 2.6.2
    dev: false

  /@aws-sdk/util-base64@3.208.0:
    resolution: {integrity: sha512-PQniZph5A6N7uuEOQi+1hnMz/FSOK/8kMFyFO+4DgA1dZ5pcKcn5wiFwHkcTb/BsgVqQa3Jx0VHNnvhlS8JyTg==}
    engines: {node: '>=14.0.0'}
    dependencies:
      '@aws-sdk/util-buffer-from': 3.208.0
      tslib: 2.6.2
    dev: false

  /@aws-sdk/util-body-length-browser@3.188.0:
    resolution: {integrity: sha512-8VpnwFWXhnZ/iRSl9mTf+VKOX9wDE8QtN4bj9pBfxwf90H1X7E8T6NkiZD3k+HubYf2J94e7DbeHs7fuCPW5Qg==}
    dependencies:
      tslib: 2.6.2
    dev: false

  /@aws-sdk/util-body-length-node@3.188.0:
    resolution: {integrity: sha512-XwqP3vxk60MKp4YDdvDeCD6BPOiG2e+/Ou4AofZOy5/toB6NKz2pFNibQIUg2+jc7mPMnGnvOW3MQEgSJ+gu/Q==}
    engines: {node: '>= 12.0.0'}
    dependencies:
      tslib: 2.6.2
    dev: false

  /@aws-sdk/util-body-length-node@3.208.0:
    resolution: {integrity: sha512-3zj50e5g7t/MQf53SsuuSf0hEELzMtD8RX8C76f12OSRo2Bca4FLLYHe0TZbxcfQHom8/hOaeZEyTyMogMglqg==}
    engines: {node: '>=14.0.0'}
    dependencies:
      tslib: 2.6.2
    dev: false

  /@aws-sdk/util-buffer-from@3.188.0:
    resolution: {integrity: sha512-NX1WXZ8TH20IZb4jPFT2CnLKSqZWddGxtfiWxD9M47YOtq/SSQeR82fhqqVjJn4P8w2F5E28f+Du4ntg/sGcxA==}
    engines: {node: '>= 12.0.0'}
    dependencies:
      '@aws-sdk/is-array-buffer': 3.188.0
      tslib: 2.6.2
    dev: false

  /@aws-sdk/util-buffer-from@3.208.0:
    resolution: {integrity: sha512-7L0XUixNEFcLUGPeBF35enCvB9Xl+K6SQsmbrPk1P3mlV9mguWSDQqbOBwY1Ir0OVbD6H/ZOQU7hI/9RtRI0Zw==}
    engines: {node: '>=14.0.0'}
    dependencies:
      '@aws-sdk/is-array-buffer': 3.201.0
      tslib: 2.6.2
    dev: false

  /@aws-sdk/util-config-provider@3.188.0:
    resolution: {integrity: sha512-LBA7tLbi7v4uvbOJhSnjJrxbcRifKK/1ZVK94JTV2MNSCCyNkFotyEI5UWDl10YKriTIUyf7o5cakpiDZ3O4xg==}
    engines: {node: '>= 12.0.0'}
    dependencies:
      tslib: 2.6.2
    dev: false

  /@aws-sdk/util-config-provider@3.208.0:
    resolution: {integrity: sha512-DSRqwrERUsT34ug+anlMBIFooBEGwM8GejC7q00Y/9IPrQy50KnG5PW2NiTjuLKNi7pdEOlwTSEocJE15eDZIg==}
    engines: {node: '>=14.0.0'}
    dependencies:
      tslib: 2.6.2
    dev: false

  /@aws-sdk/util-defaults-mode-browser@3.193.0:
    resolution: {integrity: sha512-9riQKFrSJcsNAMnPA/3ltpSxNykeO20klE/UKjxEoD7UWjxLwsPK22UJjFwMRaHoAFcZD0LU/SgPxbC0ktCYCg==}
    engines: {node: '>= 10.0.0'}
    dependencies:
      '@aws-sdk/property-provider': 3.193.0
      '@aws-sdk/types': 3.193.0
      bowser: 2.11.0
      tslib: 2.6.2
    dev: false

  /@aws-sdk/util-defaults-mode-browser@3.224.0:
    resolution: {integrity: sha512-umk+A/pmlbuyvDCgdndgJUa0xitcTUF7XoUt/3qDTpNbzR5Dzgdbz74BgXUAEBJ8kPP5pCo2VE1ZD7fxqYU/dQ==}
    engines: {node: '>= 10.0.0'}
    dependencies:
      '@aws-sdk/property-provider': 3.224.0
      '@aws-sdk/types': 3.224.0
      bowser: 2.11.0
      tslib: 2.6.2
    dev: false

  /@aws-sdk/util-defaults-mode-browser@3.261.0:
    resolution: {integrity: sha512-lX3X1NfzQVV6cakepGV24uRcqevlDnQ8VgaCV8dhnw1FVThueFigyoFaUA02+uRXbV9KIbNWkEvweNtm2wvyDw==}
    engines: {node: '>= 10.0.0'}
    dependencies:
      '@aws-sdk/property-provider': 3.257.0
      '@aws-sdk/types': 3.257.0
      bowser: 2.11.0
      tslib: 2.6.2
    dev: false

  /@aws-sdk/util-defaults-mode-node@3.193.0:
    resolution: {integrity: sha512-occQmckvPRiM4YQIZnulfKKKjykGKWloa5ByGC5gOEGlyeP9zJpfs4zc/M2kArTAt+d2r3wkBtsKe5yKSlVEhA==}
    engines: {node: '>= 10.0.0'}
    dependencies:
      '@aws-sdk/config-resolver': 3.193.0
      '@aws-sdk/credential-provider-imds': 3.193.0
      '@aws-sdk/node-config-provider': 3.193.0
      '@aws-sdk/property-provider': 3.193.0
      '@aws-sdk/types': 3.193.0
      tslib: 2.6.2
    dev: false

  /@aws-sdk/util-defaults-mode-node@3.224.0:
    resolution: {integrity: sha512-ZJQJ1McbQ5Rnf5foCFAKHT8Cbwg4IbM+bb6fCkHRJFH9AXEvwc+hPtSYf0KuI7TmoZFj9WG5JOE9Ns6g7lRHSA==}
    engines: {node: '>= 10.0.0'}
    dependencies:
      '@aws-sdk/config-resolver': 3.224.0
      '@aws-sdk/credential-provider-imds': 3.224.0
      '@aws-sdk/node-config-provider': 3.224.0
      '@aws-sdk/property-provider': 3.224.0
      '@aws-sdk/types': 3.224.0
      tslib: 2.6.2
    dev: false

  /@aws-sdk/util-defaults-mode-node@3.261.0:
    resolution: {integrity: sha512-4AK6yu4bOmHSocUdbGoEHbNXB09UA58ON2HBHY4NxMBuFBAd9XB2tYiyhce+Cm+o+lHbS8oQnw0VZw16WMzzew==}
    engines: {node: '>= 10.0.0'}
    dependencies:
      '@aws-sdk/config-resolver': 3.259.0
      '@aws-sdk/credential-provider-imds': 3.259.0
      '@aws-sdk/node-config-provider': 3.259.0
      '@aws-sdk/property-provider': 3.257.0
      '@aws-sdk/types': 3.257.0
      tslib: 2.6.2
    dev: false

  /@aws-sdk/util-endpoints@3.196.0:
    resolution: {integrity: sha512-X+DOpRUy/ij49a0GQtggk09oyIQGn0mhER6PbMT69IufZPIg3D5fC5FPEp8bfsPkb70fTEYQEsj/X/rgMQJKsA==}
    engines: {node: '>= 12.0.0'}
    dependencies:
      '@aws-sdk/types': 3.193.0
      tslib: 2.6.2
    dev: false

  /@aws-sdk/util-endpoints@3.224.0:
    resolution: {integrity: sha512-k5hHbk7AP/cajw5rF7wmKP39B0WQMFdxrn8dcVOHVK0FZeKbaGCEmOf3AYXrQhswR9Xo815Rqffoml9B1z3bCA==}
    engines: {node: '>=14.0.0'}
    dependencies:
      '@aws-sdk/types': 3.224.0
      tslib: 2.6.2
    dev: false

  /@aws-sdk/util-endpoints@3.257.0:
    resolution: {integrity: sha512-3bvmRn5XGYzPPWjLuvHBKdJOb+fijnb8Ungu9bfXnTYFsng/ndHUWeHC22O/p8w3OWoRYUIMaZHxdxe27BFozg==}
    engines: {node: '>=14.0.0'}
    dependencies:
      '@aws-sdk/types': 3.257.0
      tslib: 2.6.2
    dev: false

  /@aws-sdk/util-hex-encoding@3.188.0:
    resolution: {integrity: sha512-QyWovTtjQ2RYxqVM+STPh65owSqzuXURnfoof778spyX4iQ4z46wOge1YV2ZtwS8w5LWd9eeVvDrLu5POPYOnA==}
    engines: {node: '>= 12.0.0'}
    dependencies:
      tslib: 2.6.2
    dev: false

  /@aws-sdk/util-hex-encoding@3.201.0:
    resolution: {integrity: sha512-7t1vR1pVxKx0motd3X9rI3m/xNp78p3sHtP5yo4NP4ARpxyJ0fokBomY8ScaH2D/B+U5o9ARxldJUdMqyBlJcA==}
    engines: {node: '>=14.0.0'}
    dependencies:
      tslib: 2.6.2
    dev: false

  /@aws-sdk/util-locate-window@3.310.0:
    resolution: {integrity: sha512-qo2t/vBTnoXpjKxlsC2e1gBrRm80M3bId27r0BRB2VniSSe7bL1mmzM+/HFtujm0iAxtPM+aLEflLJlJeDPg0w==}
    engines: {node: '>=14.0.0'}
    dependencies:
      tslib: 2.6.2
    dev: false

  /@aws-sdk/util-middleware@3.193.0:
    resolution: {integrity: sha512-+aC6pmkcGgpxaMWCH/FXTsGWl2W342oQGs1OYKGi+W8z9UguXrqamWjdkdMqgunvj9qOEG2KBMKz1FWFFZlUyA==}
    engines: {node: '>= 12.0.0'}
    dependencies:
      tslib: 2.6.2
    dev: false

  /@aws-sdk/util-middleware@3.224.0:
    resolution: {integrity: sha512-yA20k9sJdFgs7buVilWExUSJ/Ecr5UJRNQlmgzIpBo9kh5x/N8WyB4kN5MQw5UAA1UZ+j3jmA9+YLFT/mbX3IQ==}
    engines: {node: '>=14.0.0'}
    dependencies:
      tslib: 2.6.2
    dev: false

  /@aws-sdk/util-middleware@3.226.0:
    resolution: {integrity: sha512-B96CQnwX4gRvQdaQkdUtqvDPkrptV5+va6FVeJOocU/DbSYMAScLxtR3peMS8cnlOT6nL1Eoa42OI9AfZz1VwQ==}
    engines: {node: '>=14.0.0'}
    dependencies:
      tslib: 2.6.2
    dev: false

  /@aws-sdk/util-middleware@3.257.0:
    resolution: {integrity: sha512-F9ieon8B8eGVs5tyZtAIG3DZEObDvujkspho0qRbUTHUosM0ylJLsMU800fmC/uRHLRrZvb/RSp59+kNDwSAMw==}
    engines: {node: '>=14.0.0'}
    dependencies:
      tslib: 2.6.2
    dev: false

  /@aws-sdk/util-retry@3.257.0:
    resolution: {integrity: sha512-l9TOsOAYtZxwW3q5fQKW4rsD9t2HVaBfQ4zBamHkNTfB4vBVvCnz4oxkvSvA2MlxCA6am+K1K/oj917Tpqk53g==}
    engines: {node: '>= 14.0.0'}
    dependencies:
      '@aws-sdk/service-error-classification': 3.257.0
      tslib: 2.6.2
    dev: false

  /@aws-sdk/util-stream-browser@3.224.0:
    resolution: {integrity: sha512-JS+C8CyxVFMQ69P4QIDTrzkhseEFCVFy2YHZYlCx3M5P+L1/PQHebTETYFMmO9ThY8TRXmYZDJHv79guvV+saQ==}
    dependencies:
      '@aws-sdk/fetch-http-handler': 3.224.0
      '@aws-sdk/types': 3.224.0
      '@aws-sdk/util-base64': 3.208.0
      '@aws-sdk/util-hex-encoding': 3.201.0
      '@aws-sdk/util-utf8-browser': 3.188.0
      tslib: 2.6.2
    dev: false

  /@aws-sdk/util-stream-node@3.224.0:
    resolution: {integrity: sha512-ztvZHJJg9/BwUrKnSz3jV6T8oOdxA1MRypK2zqTdjoPU9u/8CFQ2p0gszBApMjyxCnLWo1oM5oiMwzz1ufDrlA==}
    engines: {node: '>=14.0.0'}
    dependencies:
      '@aws-sdk/node-http-handler': 3.224.0
      '@aws-sdk/types': 3.224.0
      '@aws-sdk/util-buffer-from': 3.208.0
      tslib: 2.6.2
    dev: false

  /@aws-sdk/util-uri-escape@3.188.0:
    resolution: {integrity: sha512-4Y6AYZMT483Tiuq8dxz5WHIiPNdSFPGrl6tRTo2Oi2FcwypwmFhqgEGcqxeXDUJktvaCBxeA08DLr/AemVhPCg==}
    engines: {node: '>= 12.0.0'}
    dependencies:
      tslib: 2.6.2
    dev: false

  /@aws-sdk/util-uri-escape@3.201.0:
    resolution: {integrity: sha512-TeTWbGx4LU2c5rx0obHeDFeO9HvwYwQtMh1yniBz00pQb6Qt6YVOETVQikRZ+XRQwEyCg/dA375UplIpiy54mA==}
    engines: {node: '>=14.0.0'}
    dependencies:
      tslib: 2.6.2
    dev: false

  /@aws-sdk/util-user-agent-browser@3.193.0:
    resolution: {integrity: sha512-1EkGYsUtOMEyJG/UBIR4PtmO3lVjKNoUImoMpLtEucoGbWz5RG9zFSwLevjFyFs5roUBFlxkSpTMo8xQ3aRzQg==}
    dependencies:
      '@aws-sdk/types': 3.193.0
      bowser: 2.11.0
      tslib: 2.6.2
    dev: false

  /@aws-sdk/util-user-agent-browser@3.224.0:
    resolution: {integrity: sha512-Dm/30cLUIM1Oam4V//m9sPrXyGOKFslUXP7Mz2AlR1HelUYoreWAIe7Rx44HR6PaXyZmjW5K0ItmcJ7tCgyMpw==}
    dependencies:
      '@aws-sdk/types': 3.224.0
      bowser: 2.11.0
      tslib: 2.6.2
    dev: false

  /@aws-sdk/util-user-agent-browser@3.257.0:
    resolution: {integrity: sha512-YdavWK6/8Cw6mypEgysGGX/dT9p9qnzFbnN5PQsUY+JJk2Nx8fKFydjGiQ+6rWPeW17RAv9mmbboh9uPVWxVlw==}
    dependencies:
      '@aws-sdk/types': 3.257.0
      bowser: 2.11.0
      tslib: 2.6.2
    dev: false

  /@aws-sdk/util-user-agent-node@3.193.0:
    resolution: {integrity: sha512-G/2/1cSgsxVtREAm8Eq8Duib5PXzXknFRHuDpAxJ5++lsJMXoYMReS278KgV54cojOkAVfcODDTqmY3Av0WHhQ==}
    engines: {node: '>= 12.0.0'}
    peerDependencies:
      aws-crt: '>=1.0.0'
    peerDependenciesMeta:
      aws-crt:
        optional: true
    dependencies:
      '@aws-sdk/node-config-provider': 3.193.0
      '@aws-sdk/types': 3.193.0
      tslib: 2.6.2
    dev: false

  /@aws-sdk/util-user-agent-node@3.224.0:
    resolution: {integrity: sha512-BTj0vPorfT7AJzv6RxJHrnAKdIHwZmGjp5TFFaCYgFkHAPsyCPceSdZUjBRW+HbiwEwKfoHOXLGjnOBSqddZKg==}
    engines: {node: '>=14.0.0'}
    peerDependencies:
      aws-crt: '>=1.0.0'
    peerDependenciesMeta:
      aws-crt:
        optional: true
    dependencies:
      '@aws-sdk/node-config-provider': 3.224.0
      '@aws-sdk/types': 3.224.0
      tslib: 2.6.2
    dev: false

  /@aws-sdk/util-user-agent-node@3.259.0:
    resolution: {integrity: sha512-R0VTmNs+ySDDebU98BUbsLyeIM5YmAEr9esPpy15XfSy3AWmAeru8nLlztdaLilHZzLIDzvM2t7NGk/FzZFCvA==}
    engines: {node: '>=14.0.0'}
    peerDependencies:
      aws-crt: '>=1.0.0'
    peerDependenciesMeta:
      aws-crt:
        optional: true
    dependencies:
      '@aws-sdk/node-config-provider': 3.259.0
      '@aws-sdk/types': 3.257.0
      tslib: 2.6.2
    dev: false

  /@aws-sdk/util-utf8-browser@3.188.0:
    resolution: {integrity: sha512-jt627x0+jE+Ydr9NwkFstg3cUvgWh56qdaqAMDsqgRlKD21md/6G226z/Qxl7lb1VEW2LlmCx43ai/37Qwcj2Q==}
    dependencies:
      tslib: 2.6.2
    dev: false

  /@aws-sdk/util-utf8-browser@3.259.0:
    resolution: {integrity: sha512-UvFa/vR+e19XookZF8RzFZBrw2EUkQWxiBW0yYQAhvk3C+QVGl0H3ouca8LDBlBfQKXwmW3huo/59H8rwb1wJw==}
    dependencies:
      tslib: 2.6.2
    dev: false

  /@aws-sdk/util-utf8-node@3.188.0:
    resolution: {integrity: sha512-hCgP4+C0Lekjpjt2zFJ2R/iHes5sBGljXa5bScOFAEkRUc0Qw0VNgTv7LpEbIOAwGmqyxBoCwBW0YHPW1DfmYQ==}
    engines: {node: '>= 12.0.0'}
    dependencies:
      '@aws-sdk/util-buffer-from': 3.188.0
      tslib: 2.6.2
    dev: false

  /@aws-sdk/util-utf8-node@3.208.0:
    resolution: {integrity: sha512-jKY87Acv0yWBdFxx6bveagy5FYjz+dtV8IPT7ay1E2WPWH1czoIdMAkc8tSInK31T6CRnHWkLZ1qYwCbgRfERQ==}
    engines: {node: '>=14.0.0'}
    dependencies:
      '@aws-sdk/util-buffer-from': 3.208.0
      tslib: 2.6.2
    dev: false

  /@aws-sdk/util-utf8@3.254.0:
    resolution: {integrity: sha512-14Kso/eIt5/qfIBmhEL9L1IfyUqswjSTqO2mY7KOzUZ9SZbwn3rpxmtkhmATkRjD7XIlLKaxBkI7tU9Zjzj8Kw==}
    engines: {node: '>=14.0.0'}
    dependencies:
      '@aws-sdk/util-buffer-from': 3.208.0
      tslib: 2.6.2
    dev: false

  /@aws-sdk/util-waiter@3.224.0:
    resolution: {integrity: sha512-+SNItYzUSPa8PV1iWwOi3637ztlczJNa2pZ/R1nWf2N8sAmk0BXzGJISv/GKvzPDyAz+uOpT549e8P6rRLZedA==}
    engines: {node: '>=14.0.0'}
    dependencies:
      '@aws-sdk/abort-controller': 3.224.0
      '@aws-sdk/types': 3.224.0
      tslib: 2.6.2
    dev: false

  /@aws-sdk/util-waiter@3.257.0:
    resolution: {integrity: sha512-Fr6of3EDOcXVDs5534o7VsJMXdybB0uLy2LzeFAVSwGOY3geKhIquBAiUDqCVu9B+iTldrC0rQ9NIM7ZSpPG8w==}
    engines: {node: '>=14.0.0'}
    dependencies:
      '@aws-sdk/abort-controller': 3.257.0
      '@aws-sdk/types': 3.257.0
      tslib: 2.6.2
    dev: false

  /@aws-sdk/xml-builder@3.201.0:
    resolution: {integrity: sha512-brRdB1wwMgjWEnOQsv7zSUhIQuh7DEicrfslAqHop4S4FtSI3GQAShpQqgOpMTNFYcpaWKmE/Y1MJmNY7xLCnw==}
    engines: {node: '>=14.0.0'}
    dependencies:
      tslib: 2.6.2
    dev: false

  /@babel/code-frame@7.22.10:
    resolution: {integrity: sha512-/KKIMG4UEL35WmI9OlvMhurwtytjvXoFcGNrOvyG9zIzA8YmPjVtIZUf7b05+TPO7G7/GEmLHDaoCgACHl9hhA==}
    engines: {node: '>=6.9.0'}
    dependencies:
      '@babel/highlight': 7.22.10
      chalk: 2.4.2
    dev: true

  /@babel/compat-data@7.22.9:
    resolution: {integrity: sha512-5UamI7xkUcJ3i9qVDS+KFDEK8/7oJ55/sJMB1Ge7IEapr7KfdfV/HErR+koZwOfd+SgtFKOKRhRakdg++DcJpQ==}
    engines: {node: '>=6.9.0'}
    dev: true

  /@babel/core@7.18.6:
    resolution: {integrity: sha512-cQbWBpxcbbs/IUredIPkHiAGULLV8iwgNRMFzvbhEXISp4f3rUUXE5+TIw6KwUWUR3DwyI6gmBRnmAtYaWehwQ==}
    engines: {node: '>=6.9.0'}
    dependencies:
      '@ampproject/remapping': 2.2.1
      '@babel/code-frame': 7.22.10
      '@babel/generator': 7.22.10
      '@babel/helper-compilation-targets': 7.22.10
      '@babel/helper-module-transforms': 7.22.9(@babel/core@7.18.6)
      '@babel/helpers': 7.22.10
      '@babel/parser': 7.22.10
      '@babel/template': 7.22.5
      '@babel/traverse': 7.22.10
      '@babel/types': 7.22.10
      convert-source-map: 1.9.0
      debug: 4.3.4
      gensync: 1.0.0-beta.2
      json5: 2.2.3
      semver: 6.3.1
    transitivePeerDependencies:
      - supports-color
    dev: true

  /@babel/generator@7.22.10:
    resolution: {integrity: sha512-79KIf7YiWjjdZ81JnLujDRApWtl7BxTqWD88+FFdQEIOG8LJ0etDOM7CXuIgGJa55sGOwZVwuEsaLEm0PJ5/+A==}
    engines: {node: '>=6.9.0'}
    dependencies:
      '@babel/types': 7.22.10
      '@jridgewell/gen-mapping': 0.3.3
      '@jridgewell/trace-mapping': 0.3.19
      jsesc: 2.5.2
    dev: true

  /@babel/helper-annotate-as-pure@7.22.5:
    resolution: {integrity: sha512-LvBTxu8bQSQkcyKOU+a1btnNFQ1dMAd0R6PyW3arXes06F6QLWLIrd681bxRPIXlrMGR3XYnW9JyML7dP3qgxg==}
    engines: {node: '>=6.9.0'}
    dependencies:
      '@babel/types': 7.22.10
    dev: true

  /@babel/helper-builder-binary-assignment-operator-visitor@7.22.10:
    resolution: {integrity: sha512-Av0qubwDQxC56DoUReVDeLfMEjYYSN1nZrTUrWkXd7hpU73ymRANkbuDm3yni9npkn+RXy9nNbEJZEzXr7xrfQ==}
    engines: {node: '>=6.9.0'}
    dependencies:
      '@babel/types': 7.22.10
    dev: true

  /@babel/helper-compilation-targets@7.22.10:
    resolution: {integrity: sha512-JMSwHD4J7SLod0idLq5PKgI+6g/hLD/iuWBq08ZX49xE14VpVEojJ5rHWptpirV2j020MvypRLAXAO50igCJ5Q==}
    engines: {node: '>=6.9.0'}
    dependencies:
      '@babel/compat-data': 7.22.9
      '@babel/helper-validator-option': 7.22.5
      browserslist: 4.21.10
      lru-cache: 5.1.1
      semver: 6.3.1
    dev: true

  /@babel/helper-create-class-features-plugin@7.22.10(@babel/core@7.18.6):
    resolution: {integrity: sha512-5IBb77txKYQPpOEdUdIhBx8VrZyDCQ+H82H0+5dX1TmuscP5vJKEE3cKurjtIw/vFwzbVH48VweE78kVDBrqjA==}
    engines: {node: '>=6.9.0'}
    peerDependencies:
      '@babel/core': ^7.0.0
    dependencies:
      '@babel/core': 7.18.6
      '@babel/helper-annotate-as-pure': 7.22.5
      '@babel/helper-environment-visitor': 7.22.5
      '@babel/helper-function-name': 7.22.5
      '@babel/helper-member-expression-to-functions': 7.22.5
      '@babel/helper-optimise-call-expression': 7.22.5
      '@babel/helper-replace-supers': 7.22.9(@babel/core@7.18.6)
      '@babel/helper-skip-transparent-expression-wrappers': 7.22.5
      '@babel/helper-split-export-declaration': 7.22.6
      semver: 6.3.1
    dev: true

  /@babel/helper-create-regexp-features-plugin@7.22.9(@babel/core@7.18.6):
    resolution: {integrity: sha512-+svjVa/tFwsNSG4NEy1h85+HQ5imbT92Q5/bgtS7P0GTQlP8WuFdqsiABmQouhiFGyV66oGxZFpeYHza1rNsKw==}
    engines: {node: '>=6.9.0'}
    peerDependencies:
      '@babel/core': ^7.0.0
    dependencies:
      '@babel/core': 7.18.6
      '@babel/helper-annotate-as-pure': 7.22.5
      regexpu-core: 5.3.2
      semver: 6.3.1
    dev: true

  /@babel/helper-define-polyfill-provider@0.3.3(@babel/core@7.18.6):
    resolution: {integrity: sha512-z5aQKU4IzbqCC1XH0nAqfsFLMVSo22SBKUc0BxGrLkolTdPTructy0ToNnlO2zA4j9Q/7pjMZf0DSY+DSTYzww==}
    peerDependencies:
      '@babel/core': ^7.4.0-0
    dependencies:
      '@babel/core': 7.18.6
      '@babel/helper-compilation-targets': 7.22.10
      '@babel/helper-plugin-utils': 7.22.5
      debug: 4.3.4
      lodash.debounce: 4.0.8
      resolve: 1.22.4
      semver: 6.3.1
    transitivePeerDependencies:
      - supports-color
    dev: true

  /@babel/helper-environment-visitor@7.22.5:
    resolution: {integrity: sha512-XGmhECfVA/5sAt+H+xpSg0mfrHq6FzNr9Oxh7PSEBBRUb/mL7Kz3NICXb194rCqAEdxkhPT1a88teizAFyvk8Q==}
    engines: {node: '>=6.9.0'}
    dev: true

  /@babel/helper-function-name@7.22.5:
    resolution: {integrity: sha512-wtHSq6jMRE3uF2otvfuD3DIvVhOsSNshQl0Qrd7qC9oQJzHvOL4qQXlQn2916+CXGywIjpGuIkoyZRRxHPiNQQ==}
    engines: {node: '>=6.9.0'}
    dependencies:
      '@babel/template': 7.22.5
      '@babel/types': 7.22.10
    dev: true

  /@babel/helper-hoist-variables@7.22.5:
    resolution: {integrity: sha512-wGjk9QZVzvknA6yKIUURb8zY3grXCcOZt+/7Wcy8O2uctxhplmUPkOdlgoNhmdVee2c92JXbf1xpMtVNbfoxRw==}
    engines: {node: '>=6.9.0'}
    dependencies:
      '@babel/types': 7.22.10
    dev: true

  /@babel/helper-member-expression-to-functions@7.22.5:
    resolution: {integrity: sha512-aBiH1NKMG0H2cGZqspNvsaBe6wNGjbJjuLy29aU+eDZjSbbN53BaxlpB02xm9v34pLTZ1nIQPFYn2qMZoa5BQQ==}
    engines: {node: '>=6.9.0'}
    dependencies:
      '@babel/types': 7.22.10
    dev: true

  /@babel/helper-module-imports@7.22.5:
    resolution: {integrity: sha512-8Dl6+HD/cKifutF5qGd/8ZJi84QeAKh+CEe1sBzz8UayBBGg1dAIJrdHOcOM5b2MpzWL2yuotJTtGjETq0qjXg==}
    engines: {node: '>=6.9.0'}
    dependencies:
      '@babel/types': 7.22.10
    dev: true

  /@babel/helper-module-transforms@7.22.9(@babel/core@7.18.6):
    resolution: {integrity: sha512-t+WA2Xn5K+rTeGtC8jCsdAH52bjggG5TKRuRrAGNM/mjIbO4GxvlLMFOEz9wXY5I2XQ60PMFsAG2WIcG82dQMQ==}
    engines: {node: '>=6.9.0'}
    peerDependencies:
      '@babel/core': ^7.0.0
    dependencies:
      '@babel/core': 7.18.6
      '@babel/helper-environment-visitor': 7.22.5
      '@babel/helper-module-imports': 7.22.5
      '@babel/helper-simple-access': 7.22.5
      '@babel/helper-split-export-declaration': 7.22.6
      '@babel/helper-validator-identifier': 7.22.5
    dev: true

  /@babel/helper-optimise-call-expression@7.22.5:
    resolution: {integrity: sha512-HBwaojN0xFRx4yIvpwGqxiV2tUfl7401jlok564NgB9EHS1y6QT17FmKWm4ztqjeVdXLuC4fSvHc5ePpQjoTbw==}
    engines: {node: '>=6.9.0'}
    dependencies:
      '@babel/types': 7.22.10
    dev: true

  /@babel/helper-plugin-utils@7.22.5:
    resolution: {integrity: sha512-uLls06UVKgFG9QD4OeFYLEGteMIAa5kpTPcFL28yuCIIzsf6ZyKZMllKVOCZFhiZ5ptnwX4mtKdWCBE/uT4amg==}
    engines: {node: '>=6.9.0'}
    dev: true

  /@babel/helper-remap-async-to-generator@7.22.9(@babel/core@7.18.6):
    resolution: {integrity: sha512-8WWC4oR4Px+tr+Fp0X3RHDVfINGpF3ad1HIbrc8A77epiR6eMMc6jsgozkzT2uDiOOdoS9cLIQ+XD2XvI2WSmQ==}
    engines: {node: '>=6.9.0'}
    peerDependencies:
      '@babel/core': ^7.0.0
    dependencies:
      '@babel/core': 7.18.6
      '@babel/helper-annotate-as-pure': 7.22.5
      '@babel/helper-environment-visitor': 7.22.5
      '@babel/helper-wrap-function': 7.22.10
    dev: true

  /@babel/helper-replace-supers@7.22.9(@babel/core@7.18.6):
    resolution: {integrity: sha512-LJIKvvpgPOPUThdYqcX6IXRuIcTkcAub0IaDRGCZH0p5GPUp7PhRU9QVgFcDDd51BaPkk77ZjqFwh6DZTAEmGg==}
    engines: {node: '>=6.9.0'}
    peerDependencies:
      '@babel/core': ^7.0.0
    dependencies:
      '@babel/core': 7.18.6
      '@babel/helper-environment-visitor': 7.22.5
      '@babel/helper-member-expression-to-functions': 7.22.5
      '@babel/helper-optimise-call-expression': 7.22.5
    dev: true

  /@babel/helper-simple-access@7.22.5:
    resolution: {integrity: sha512-n0H99E/K+Bika3++WNL17POvo4rKWZ7lZEp1Q+fStVbUi8nxPQEBOlTmCOxW/0JsS56SKKQ+ojAe2pHKJHN35w==}
    engines: {node: '>=6.9.0'}
    dependencies:
      '@babel/types': 7.22.10
    dev: true

  /@babel/helper-skip-transparent-expression-wrappers@7.22.5:
    resolution: {integrity: sha512-tK14r66JZKiC43p8Ki33yLBVJKlQDFoA8GYN67lWCDCqoL6EMMSuM9b+Iff2jHaM/RRFYl7K+iiru7hbRqNx8Q==}
    engines: {node: '>=6.9.0'}
    dependencies:
      '@babel/types': 7.22.10
    dev: true

  /@babel/helper-split-export-declaration@7.22.6:
    resolution: {integrity: sha512-AsUnxuLhRYsisFiaJwvp1QF+I3KjD5FOxut14q/GzovUe6orHLesW2C7d754kRm53h5gqrz6sFl6sxc4BVtE/g==}
    engines: {node: '>=6.9.0'}
    dependencies:
      '@babel/types': 7.22.10
    dev: true

  /@babel/helper-string-parser@7.22.5:
    resolution: {integrity: sha512-mM4COjgZox8U+JcXQwPijIZLElkgEpO5rsERVDJTc2qfCDfERyob6k5WegS14SX18IIjv+XD+GrqNumY5JRCDw==}
    engines: {node: '>=6.9.0'}
    dev: true

  /@babel/helper-validator-identifier@7.22.5:
    resolution: {integrity: sha512-aJXu+6lErq8ltp+JhkJUfk1MTGyuA4v7f3pA+BJ5HLfNC6nAQ0Cpi9uOquUj8Hehg0aUiHzWQbOVJGao6ztBAQ==}
    engines: {node: '>=6.9.0'}
    dev: true

  /@babel/helper-validator-option@7.22.5:
    resolution: {integrity: sha512-R3oB6xlIVKUnxNUxbmgq7pKjxpru24zlimpE8WK47fACIlM0II/Hm1RS8IaOI7NgCr6LNS+jl5l75m20npAziw==}
    engines: {node: '>=6.9.0'}
    dev: true

  /@babel/helper-wrap-function@7.22.10:
    resolution: {integrity: sha512-OnMhjWjuGYtdoO3FmsEFWvBStBAe2QOgwOLsLNDjN+aaiMD8InJk1/O3HSD8lkqTjCgg5YI34Tz15KNNA3p+nQ==}
    engines: {node: '>=6.9.0'}
    dependencies:
      '@babel/helper-function-name': 7.22.5
      '@babel/template': 7.22.5
      '@babel/types': 7.22.10
    dev: true

  /@babel/helpers@7.22.10:
    resolution: {integrity: sha512-a41J4NW8HyZa1I1vAndrraTlPZ/eZoga2ZgS7fEr0tZJGVU4xqdE80CEm0CcNjha5EZ8fTBYLKHF0kqDUuAwQw==}
    engines: {node: '>=6.9.0'}
    dependencies:
      '@babel/template': 7.22.5
      '@babel/traverse': 7.22.10
      '@babel/types': 7.22.10
    transitivePeerDependencies:
      - supports-color
    dev: true

  /@babel/highlight@7.22.10:
    resolution: {integrity: sha512-78aUtVcT7MUscr0K5mIEnkwxPE0MaxkR5RxRwuHaQ+JuU5AmTPhY+do2mdzVTnIJJpyBglql2pehuBIWHug+WQ==}
    engines: {node: '>=6.9.0'}
    dependencies:
      '@babel/helper-validator-identifier': 7.22.5
      chalk: 2.4.2
      js-tokens: 4.0.0
    dev: true

  /@babel/parser@7.22.10:
    resolution: {integrity: sha512-lNbdGsQb9ekfsnjFGhEiF4hfFqGgfOP3H3d27re3n+CGhNuTSUEQdfWk556sTLNTloczcdM5TYF2LhzmDQKyvQ==}
    engines: {node: '>=6.0.0'}
    hasBin: true
    dependencies:
      '@babel/types': 7.22.10
    dev: true

  /@babel/plugin-bugfix-safari-id-destructuring-collision-in-function-expression@7.22.5(@babel/core@7.18.6):
    resolution: {integrity: sha512-NP1M5Rf+u2Gw9qfSO4ihjcTGW5zXTi36ITLd4/EoAcEhIZ0yjMqmftDNl3QC19CX7olhrjpyU454g/2W7X0jvQ==}
    engines: {node: '>=6.9.0'}
    peerDependencies:
      '@babel/core': ^7.0.0
    dependencies:
      '@babel/core': 7.18.6
      '@babel/helper-plugin-utils': 7.22.5
    dev: true

  /@babel/plugin-bugfix-v8-spread-parameters-in-optional-chaining@7.22.5(@babel/core@7.18.6):
    resolution: {integrity: sha512-31Bb65aZaUwqCbWMnZPduIZxCBngHFlzyN6Dq6KAJjtx+lx6ohKHubc61OomYi7XwVD4Ol0XCVz4h+pYFR048g==}
    engines: {node: '>=6.9.0'}
    peerDependencies:
      '@babel/core': ^7.13.0
    dependencies:
      '@babel/core': 7.18.6
      '@babel/helper-plugin-utils': 7.22.5
      '@babel/helper-skip-transparent-expression-wrappers': 7.22.5
      '@babel/plugin-transform-optional-chaining': 7.22.10(@babel/core@7.18.6)
    dev: true

  /@babel/plugin-proposal-async-generator-functions@7.20.7(@babel/core@7.18.6):
    resolution: {integrity: sha512-xMbiLsn/8RK7Wq7VeVytytS2L6qE69bXPB10YCmMdDZbKF4okCqY74pI/jJQ/8U0b/F6NrT2+14b8/P9/3AMGA==}
    engines: {node: '>=6.9.0'}
    peerDependencies:
      '@babel/core': ^7.0.0-0
    dependencies:
      '@babel/core': 7.18.6
      '@babel/helper-environment-visitor': 7.22.5
      '@babel/helper-plugin-utils': 7.22.5
      '@babel/helper-remap-async-to-generator': 7.22.9(@babel/core@7.18.6)
      '@babel/plugin-syntax-async-generators': 7.8.4(@babel/core@7.18.6)
    dev: true

  /@babel/plugin-proposal-class-properties@7.18.6(@babel/core@7.18.6):
    resolution: {integrity: sha512-cumfXOF0+nzZrrN8Rf0t7M+tF6sZc7vhQwYQck9q1/5w2OExlD+b4v4RpMJFaV1Z7WcDRgO6FqvxqxGlwo+RHQ==}
    engines: {node: '>=6.9.0'}
    peerDependencies:
      '@babel/core': ^7.0.0-0
    dependencies:
      '@babel/core': 7.18.6
      '@babel/helper-create-class-features-plugin': 7.22.10(@babel/core@7.18.6)
      '@babel/helper-plugin-utils': 7.22.5
    dev: true

  /@babel/plugin-proposal-class-static-block@7.21.0(@babel/core@7.18.6):
    resolution: {integrity: sha512-XP5G9MWNUskFuP30IfFSEFB0Z6HzLIUcjYM4bYOPHXl7eiJ9HFv8tWj6TXTN5QODiEhDZAeI4hLok2iHFFV4hw==}
    engines: {node: '>=6.9.0'}
    peerDependencies:
      '@babel/core': ^7.12.0
    dependencies:
      '@babel/core': 7.18.6
      '@babel/helper-create-class-features-plugin': 7.22.10(@babel/core@7.18.6)
      '@babel/helper-plugin-utils': 7.22.5
      '@babel/plugin-syntax-class-static-block': 7.14.5(@babel/core@7.18.6)
    dev: true

  /@babel/plugin-proposal-dynamic-import@7.18.6(@babel/core@7.18.6):
    resolution: {integrity: sha512-1auuwmK+Rz13SJj36R+jqFPMJWyKEDd7lLSdOj4oJK0UTgGueSAtkrCvz9ewmgyU/P941Rv2fQwZJN8s6QruXw==}
    engines: {node: '>=6.9.0'}
    peerDependencies:
      '@babel/core': ^7.0.0-0
    dependencies:
      '@babel/core': 7.18.6
      '@babel/helper-plugin-utils': 7.22.5
      '@babel/plugin-syntax-dynamic-import': 7.8.3(@babel/core@7.18.6)
    dev: true

  /@babel/plugin-proposal-export-namespace-from@7.18.9(@babel/core@7.18.6):
    resolution: {integrity: sha512-k1NtHyOMvlDDFeb9G5PhUXuGj8m/wiwojgQVEhJ/fsVsMCpLyOP4h0uGEjYJKrRI+EVPlb5Jk+Gt9P97lOGwtA==}
    engines: {node: '>=6.9.0'}
    peerDependencies:
      '@babel/core': ^7.0.0-0
    dependencies:
      '@babel/core': 7.18.6
      '@babel/helper-plugin-utils': 7.22.5
      '@babel/plugin-syntax-export-namespace-from': 7.8.3(@babel/core@7.18.6)
    dev: true

  /@babel/plugin-proposal-json-strings@7.18.6(@babel/core@7.18.6):
    resolution: {integrity: sha512-lr1peyn9kOdbYc0xr0OdHTZ5FMqS6Di+H0Fz2I/JwMzGmzJETNeOFq2pBySw6X/KFL5EWDjlJuMsUGRFb8fQgQ==}
    engines: {node: '>=6.9.0'}
    peerDependencies:
      '@babel/core': ^7.0.0-0
    dependencies:
      '@babel/core': 7.18.6
      '@babel/helper-plugin-utils': 7.22.5
      '@babel/plugin-syntax-json-strings': 7.8.3(@babel/core@7.18.6)
    dev: true

  /@babel/plugin-proposal-logical-assignment-operators@7.20.7(@babel/core@7.18.6):
    resolution: {integrity: sha512-y7C7cZgpMIjWlKE5T7eJwp+tnRYM89HmRvWM5EQuB5BoHEONjmQ8lSNmBUwOyy/GFRsohJED51YBF79hE1djug==}
    engines: {node: '>=6.9.0'}
    peerDependencies:
      '@babel/core': ^7.0.0-0
    dependencies:
      '@babel/core': 7.18.6
      '@babel/helper-plugin-utils': 7.22.5
      '@babel/plugin-syntax-logical-assignment-operators': 7.10.4(@babel/core@7.18.6)
    dev: true

  /@babel/plugin-proposal-nullish-coalescing-operator@7.18.6(@babel/core@7.18.6):
    resolution: {integrity: sha512-wQxQzxYeJqHcfppzBDnm1yAY0jSRkUXR2z8RePZYrKwMKgMlE8+Z6LUno+bd6LvbGh8Gltvy74+9pIYkr+XkKA==}
    engines: {node: '>=6.9.0'}
    peerDependencies:
      '@babel/core': ^7.0.0-0
    dependencies:
      '@babel/core': 7.18.6
      '@babel/helper-plugin-utils': 7.22.5
      '@babel/plugin-syntax-nullish-coalescing-operator': 7.8.3(@babel/core@7.18.6)
    dev: true

  /@babel/plugin-proposal-numeric-separator@7.18.6(@babel/core@7.18.6):
    resolution: {integrity: sha512-ozlZFogPqoLm8WBr5Z8UckIoE4YQ5KESVcNudyXOR8uqIkliTEgJ3RoketfG6pmzLdeZF0H/wjE9/cCEitBl7Q==}
    engines: {node: '>=6.9.0'}
    peerDependencies:
      '@babel/core': ^7.0.0-0
    dependencies:
      '@babel/core': 7.18.6
      '@babel/helper-plugin-utils': 7.22.5
      '@babel/plugin-syntax-numeric-separator': 7.10.4(@babel/core@7.18.6)
    dev: true

  /@babel/plugin-proposal-object-rest-spread@7.20.7(@babel/core@7.18.6):
    resolution: {integrity: sha512-d2S98yCiLxDVmBmE8UjGcfPvNEUbA1U5q5WxaWFUGRzJSVAZqm5W6MbPct0jxnegUZ0niLeNX+IOzEs7wYg9Dg==}
    engines: {node: '>=6.9.0'}
    peerDependencies:
      '@babel/core': ^7.0.0-0
    dependencies:
      '@babel/compat-data': 7.22.9
      '@babel/core': 7.18.6
      '@babel/helper-compilation-targets': 7.22.10
      '@babel/helper-plugin-utils': 7.22.5
      '@babel/plugin-syntax-object-rest-spread': 7.8.3(@babel/core@7.18.6)
      '@babel/plugin-transform-parameters': 7.22.5(@babel/core@7.18.6)
    dev: true

  /@babel/plugin-proposal-optional-catch-binding@7.18.6(@babel/core@7.18.6):
    resolution: {integrity: sha512-Q40HEhs9DJQyaZfUjjn6vE8Cv4GmMHCYuMGIWUnlxH6400VGxOuwWsPt4FxXxJkC/5eOzgn0z21M9gMT4MOhbw==}
    engines: {node: '>=6.9.0'}
    peerDependencies:
      '@babel/core': ^7.0.0-0
    dependencies:
      '@babel/core': 7.18.6
      '@babel/helper-plugin-utils': 7.22.5
      '@babel/plugin-syntax-optional-catch-binding': 7.8.3(@babel/core@7.18.6)
    dev: true

  /@babel/plugin-proposal-optional-chaining@7.21.0(@babel/core@7.18.6):
    resolution: {integrity: sha512-p4zeefM72gpmEe2fkUr/OnOXpWEf8nAgk7ZYVqqfFiyIG7oFfVZcCrU64hWn5xp4tQ9LkV4bTIa5rD0KANpKNA==}
    engines: {node: '>=6.9.0'}
    peerDependencies:
      '@babel/core': ^7.0.0-0
    dependencies:
      '@babel/core': 7.18.6
      '@babel/helper-plugin-utils': 7.22.5
      '@babel/helper-skip-transparent-expression-wrappers': 7.22.5
      '@babel/plugin-syntax-optional-chaining': 7.8.3(@babel/core@7.18.6)
    dev: true

  /@babel/plugin-proposal-private-methods@7.18.6(@babel/core@7.18.6):
    resolution: {integrity: sha512-nutsvktDItsNn4rpGItSNV2sz1XwS+nfU0Rg8aCx3W3NOKVzdMjJRu0O5OkgDp3ZGICSTbgRpxZoWsxoKRvbeA==}
    engines: {node: '>=6.9.0'}
    peerDependencies:
      '@babel/core': ^7.0.0-0
    dependencies:
      '@babel/core': 7.18.6
      '@babel/helper-create-class-features-plugin': 7.22.10(@babel/core@7.18.6)
      '@babel/helper-plugin-utils': 7.22.5
    dev: true

  /@babel/plugin-proposal-private-property-in-object@7.21.11(@babel/core@7.18.6):
    resolution: {integrity: sha512-0QZ8qP/3RLDVBwBFoWAwCtgcDZJVwA5LUJRZU8x2YFfKNuFq161wK3cuGrALu5yiPu+vzwTAg/sMWVNeWeNyaw==}
    engines: {node: '>=6.9.0'}
    peerDependencies:
      '@babel/core': ^7.0.0-0
    dependencies:
      '@babel/core': 7.18.6
      '@babel/helper-annotate-as-pure': 7.22.5
      '@babel/helper-create-class-features-plugin': 7.22.10(@babel/core@7.18.6)
      '@babel/helper-plugin-utils': 7.22.5
      '@babel/plugin-syntax-private-property-in-object': 7.14.5(@babel/core@7.18.6)
    dev: true

  /@babel/plugin-proposal-unicode-property-regex@7.18.6(@babel/core@7.18.6):
    resolution: {integrity: sha512-2BShG/d5yoZyXZfVePH91urL5wTG6ASZU9M4o03lKK8u8UW1y08OMttBSOADTcJrnPMpvDXRG3G8fyLh4ovs8w==}
    engines: {node: '>=4'}
    peerDependencies:
      '@babel/core': ^7.0.0-0
    dependencies:
      '@babel/core': 7.18.6
      '@babel/helper-create-regexp-features-plugin': 7.22.9(@babel/core@7.18.6)
      '@babel/helper-plugin-utils': 7.22.5
    dev: true

  /@babel/plugin-syntax-async-generators@7.8.4(@babel/core@7.18.6):
    resolution: {integrity: sha512-tycmZxkGfZaxhMRbXlPXuVFpdWlXpir2W4AMhSJgRKzk/eDlIXOhb2LHWoLpDF7TEHylV5zNhykX6KAgHJmTNw==}
    peerDependencies:
      '@babel/core': ^7.0.0-0
    dependencies:
      '@babel/core': 7.18.6
      '@babel/helper-plugin-utils': 7.22.5
    dev: true

  /@babel/plugin-syntax-bigint@7.8.3(@babel/core@7.18.6):
    resolution: {integrity: sha512-wnTnFlG+YxQm3vDxpGE57Pj0srRU4sHE/mDkt1qv2YJJSeUAec2ma4WLUnUPeKjyrfntVwe/N6dCXpU+zL3Npg==}
    peerDependencies:
      '@babel/core': ^7.0.0-0
    dependencies:
      '@babel/core': 7.18.6
      '@babel/helper-plugin-utils': 7.22.5
    dev: true

  /@babel/plugin-syntax-class-properties@7.12.13(@babel/core@7.18.6):
    resolution: {integrity: sha512-fm4idjKla0YahUNgFNLCB0qySdsoPiZP3iQE3rky0mBUtMZ23yDJ9SJdg6dXTSDnulOVqiF3Hgr9nbXvXTQZYA==}
    peerDependencies:
      '@babel/core': ^7.0.0-0
    dependencies:
      '@babel/core': 7.18.6
      '@babel/helper-plugin-utils': 7.22.5
    dev: true

  /@babel/plugin-syntax-class-static-block@7.14.5(@babel/core@7.18.6):
    resolution: {integrity: sha512-b+YyPmr6ldyNnM6sqYeMWE+bgJcJpO6yS4QD7ymxgH34GBPNDM/THBh8iunyvKIZztiwLH4CJZ0RxTk9emgpjw==}
    engines: {node: '>=6.9.0'}
    peerDependencies:
      '@babel/core': ^7.0.0-0
    dependencies:
      '@babel/core': 7.18.6
      '@babel/helper-plugin-utils': 7.22.5
    dev: true

  /@babel/plugin-syntax-dynamic-import@7.8.3(@babel/core@7.18.6):
    resolution: {integrity: sha512-5gdGbFon+PszYzqs83S3E5mpi7/y/8M9eC90MRTZfduQOYW76ig6SOSPNe41IG5LoP3FGBn2N0RjVDSQiS94kQ==}
    peerDependencies:
      '@babel/core': ^7.0.0-0
    dependencies:
      '@babel/core': 7.18.6
      '@babel/helper-plugin-utils': 7.22.5
    dev: true

  /@babel/plugin-syntax-export-namespace-from@7.8.3(@babel/core@7.18.6):
    resolution: {integrity: sha512-MXf5laXo6c1IbEbegDmzGPwGNTsHZmEy6QGznu5Sh2UCWvueywb2ee+CCE4zQiZstxU9BMoQO9i6zUFSY0Kj0Q==}
    peerDependencies:
      '@babel/core': ^7.0.0-0
    dependencies:
      '@babel/core': 7.18.6
      '@babel/helper-plugin-utils': 7.22.5
    dev: true

  /@babel/plugin-syntax-import-assertions@7.22.5(@babel/core@7.18.6):
    resolution: {integrity: sha512-rdV97N7KqsRzeNGoWUOK6yUsWarLjE5Su/Snk9IYPU9CwkWHs4t+rTGOvffTR8XGkJMTAdLfO0xVnXm8wugIJg==}
    engines: {node: '>=6.9.0'}
    peerDependencies:
      '@babel/core': ^7.0.0-0
    dependencies:
      '@babel/core': 7.18.6
      '@babel/helper-plugin-utils': 7.22.5
    dev: true

  /@babel/plugin-syntax-import-meta@7.10.4(@babel/core@7.18.6):
    resolution: {integrity: sha512-Yqfm+XDx0+Prh3VSeEQCPU81yC+JWZ2pDPFSS4ZdpfZhp4MkFMaDC1UqseovEKwSUpnIL7+vK+Clp7bfh0iD7g==}
    peerDependencies:
      '@babel/core': ^7.0.0-0
    dependencies:
      '@babel/core': 7.18.6
      '@babel/helper-plugin-utils': 7.22.5
    dev: true

  /@babel/plugin-syntax-json-strings@7.8.3(@babel/core@7.18.6):
    resolution: {integrity: sha512-lY6kdGpWHvjoe2vk4WrAapEuBR69EMxZl+RoGRhrFGNYVK8mOPAW8VfbT/ZgrFbXlDNiiaxQnAtgVCZ6jv30EA==}
    peerDependencies:
      '@babel/core': ^7.0.0-0
    dependencies:
      '@babel/core': 7.18.6
      '@babel/helper-plugin-utils': 7.22.5
    dev: true

  /@babel/plugin-syntax-logical-assignment-operators@7.10.4(@babel/core@7.18.6):
    resolution: {integrity: sha512-d8waShlpFDinQ5MtvGU9xDAOzKH47+FFoney2baFIoMr952hKOLp1HR7VszoZvOsV/4+RRszNY7D17ba0te0ig==}
    peerDependencies:
      '@babel/core': ^7.0.0-0
    dependencies:
      '@babel/core': 7.18.6
      '@babel/helper-plugin-utils': 7.22.5
    dev: true

  /@babel/plugin-syntax-nullish-coalescing-operator@7.8.3(@babel/core@7.18.6):
    resolution: {integrity: sha512-aSff4zPII1u2QD7y+F8oDsz19ew4IGEJg9SVW+bqwpwtfFleiQDMdzA/R+UlWDzfnHFCxxleFT0PMIrR36XLNQ==}
    peerDependencies:
      '@babel/core': ^7.0.0-0
    dependencies:
      '@babel/core': 7.18.6
      '@babel/helper-plugin-utils': 7.22.5
    dev: true

  /@babel/plugin-syntax-numeric-separator@7.10.4(@babel/core@7.18.6):
    resolution: {integrity: sha512-9H6YdfkcK/uOnY/K7/aA2xpzaAgkQn37yzWUMRK7OaPOqOpGS1+n0H5hxT9AUw9EsSjPW8SVyMJwYRtWs3X3ug==}
    peerDependencies:
      '@babel/core': ^7.0.0-0
    dependencies:
      '@babel/core': 7.18.6
      '@babel/helper-plugin-utils': 7.22.5
    dev: true

  /@babel/plugin-syntax-object-rest-spread@7.8.3(@babel/core@7.18.6):
    resolution: {integrity: sha512-XoqMijGZb9y3y2XskN+P1wUGiVwWZ5JmoDRwx5+3GmEplNyVM2s2Dg8ILFQm8rWM48orGy5YpI5Bl8U1y7ydlA==}
    peerDependencies:
      '@babel/core': ^7.0.0-0
    dependencies:
      '@babel/core': 7.18.6
      '@babel/helper-plugin-utils': 7.22.5
    dev: true

  /@babel/plugin-syntax-optional-catch-binding@7.8.3(@babel/core@7.18.6):
    resolution: {integrity: sha512-6VPD0Pc1lpTqw0aKoeRTMiB+kWhAoT24PA+ksWSBrFtl5SIRVpZlwN3NNPQjehA2E/91FV3RjLWoVTglWcSV3Q==}
    peerDependencies:
      '@babel/core': ^7.0.0-0
    dependencies:
      '@babel/core': 7.18.6
      '@babel/helper-plugin-utils': 7.22.5
    dev: true

  /@babel/plugin-syntax-optional-chaining@7.8.3(@babel/core@7.18.6):
    resolution: {integrity: sha512-KoK9ErH1MBlCPxV0VANkXW2/dw4vlbGDrFgz8bmUsBGYkFRcbRwMh6cIJubdPrkxRwuGdtCk0v/wPTKbQgBjkg==}
    peerDependencies:
      '@babel/core': ^7.0.0-0
    dependencies:
      '@babel/core': 7.18.6
      '@babel/helper-plugin-utils': 7.22.5
    dev: true

  /@babel/plugin-syntax-private-property-in-object@7.14.5(@babel/core@7.18.6):
    resolution: {integrity: sha512-0wVnp9dxJ72ZUJDV27ZfbSj6iHLoytYZmh3rFcxNnvsJF3ktkzLDZPy/mA17HGsaQT3/DQsWYX1f1QGWkCoVUg==}
    engines: {node: '>=6.9.0'}
    peerDependencies:
      '@babel/core': ^7.0.0-0
    dependencies:
      '@babel/core': 7.18.6
      '@babel/helper-plugin-utils': 7.22.5
    dev: true

  /@babel/plugin-syntax-top-level-await@7.14.5(@babel/core@7.18.6):
    resolution: {integrity: sha512-hx++upLv5U1rgYfwe1xBQUhRmU41NEvpUvrp8jkrSCdvGSnM5/qdRMtylJ6PG5OFkBaHkbTAKTnd3/YyESRHFw==}
    engines: {node: '>=6.9.0'}
    peerDependencies:
      '@babel/core': ^7.0.0-0
    dependencies:
      '@babel/core': 7.18.6
      '@babel/helper-plugin-utils': 7.22.5
    dev: true

  /@babel/plugin-syntax-typescript@7.22.5(@babel/core@7.18.6):
    resolution: {integrity: sha512-1mS2o03i7t1c6VzH6fdQ3OA8tcEIxwG18zIPRp+UY1Ihv6W+XZzBCVxExF9upussPXJ0xE9XRHwMoNs1ep/nRQ==}
    engines: {node: '>=6.9.0'}
    peerDependencies:
      '@babel/core': ^7.0.0-0
    dependencies:
      '@babel/core': 7.18.6
      '@babel/helper-plugin-utils': 7.22.5
    dev: true

  /@babel/plugin-transform-arrow-functions@7.22.5(@babel/core@7.18.6):
    resolution: {integrity: sha512-26lTNXoVRdAnsaDXPpvCNUq+OVWEVC6bx7Vvz9rC53F2bagUWW4u4ii2+h8Fejfh7RYqPxn+libeFBBck9muEw==}
    engines: {node: '>=6.9.0'}
    peerDependencies:
      '@babel/core': ^7.0.0-0
    dependencies:
      '@babel/core': 7.18.6
      '@babel/helper-plugin-utils': 7.22.5
    dev: true

  /@babel/plugin-transform-async-to-generator@7.22.5(@babel/core@7.18.6):
    resolution: {integrity: sha512-b1A8D8ZzE/VhNDoV1MSJTnpKkCG5bJo+19R4o4oy03zM7ws8yEMK755j61Dc3EyvdysbqH5BOOTquJ7ZX9C6vQ==}
    engines: {node: '>=6.9.0'}
    peerDependencies:
      '@babel/core': ^7.0.0-0
    dependencies:
      '@babel/core': 7.18.6
      '@babel/helper-module-imports': 7.22.5
      '@babel/helper-plugin-utils': 7.22.5
      '@babel/helper-remap-async-to-generator': 7.22.9(@babel/core@7.18.6)
    dev: true

  /@babel/plugin-transform-block-scoped-functions@7.22.5(@babel/core@7.18.6):
    resolution: {integrity: sha512-tdXZ2UdknEKQWKJP1KMNmuF5Lx3MymtMN/pvA+p/VEkhK8jVcQ1fzSy8KM9qRYhAf2/lV33hoMPKI/xaI9sADA==}
    engines: {node: '>=6.9.0'}
    peerDependencies:
      '@babel/core': ^7.0.0-0
    dependencies:
      '@babel/core': 7.18.6
      '@babel/helper-plugin-utils': 7.22.5
    dev: true

  /@babel/plugin-transform-block-scoping@7.22.10(@babel/core@7.18.6):
    resolution: {integrity: sha512-1+kVpGAOOI1Albt6Vse7c8pHzcZQdQKW+wJH+g8mCaszOdDVwRXa/slHPqIw+oJAJANTKDMuM2cBdV0Dg618Vg==}
    engines: {node: '>=6.9.0'}
    peerDependencies:
      '@babel/core': ^7.0.0-0
    dependencies:
      '@babel/core': 7.18.6
      '@babel/helper-plugin-utils': 7.22.5
    dev: true

  /@babel/plugin-transform-classes@7.22.6(@babel/core@7.18.6):
    resolution: {integrity: sha512-58EgM6nuPNG6Py4Z3zSuu0xWu2VfodiMi72Jt5Kj2FECmaYk1RrTXA45z6KBFsu9tRgwQDwIiY4FXTt+YsSFAQ==}
    engines: {node: '>=6.9.0'}
    peerDependencies:
      '@babel/core': ^7.0.0-0
    dependencies:
      '@babel/core': 7.18.6
      '@babel/helper-annotate-as-pure': 7.22.5
      '@babel/helper-compilation-targets': 7.22.10
      '@babel/helper-environment-visitor': 7.22.5
      '@babel/helper-function-name': 7.22.5
      '@babel/helper-optimise-call-expression': 7.22.5
      '@babel/helper-plugin-utils': 7.22.5
      '@babel/helper-replace-supers': 7.22.9(@babel/core@7.18.6)
      '@babel/helper-split-export-declaration': 7.22.6
      globals: 11.12.0
    dev: true

  /@babel/plugin-transform-computed-properties@7.22.5(@babel/core@7.18.6):
    resolution: {integrity: sha512-4GHWBgRf0krxPX+AaPtgBAlTgTeZmqDynokHOX7aqqAB4tHs3U2Y02zH6ETFdLZGcg9UQSD1WCmkVrE9ErHeOg==}
    engines: {node: '>=6.9.0'}
    peerDependencies:
      '@babel/core': ^7.0.0-0
    dependencies:
      '@babel/core': 7.18.6
      '@babel/helper-plugin-utils': 7.22.5
      '@babel/template': 7.22.5
    dev: true

  /@babel/plugin-transform-destructuring@7.22.10(@babel/core@7.18.6):
    resolution: {integrity: sha512-dPJrL0VOyxqLM9sritNbMSGx/teueHF/htMKrPT7DNxccXxRDPYqlgPFFdr8u+F+qUZOkZoXue/6rL5O5GduEw==}
    engines: {node: '>=6.9.0'}
    peerDependencies:
      '@babel/core': ^7.0.0-0
    dependencies:
      '@babel/core': 7.18.6
      '@babel/helper-plugin-utils': 7.22.5
    dev: true

  /@babel/plugin-transform-dotall-regex@7.22.5(@babel/core@7.18.6):
    resolution: {integrity: sha512-5/Yk9QxCQCl+sOIB1WelKnVRxTJDSAIxtJLL2/pqL14ZVlbH0fUQUZa/T5/UnQtBNgghR7mfB8ERBKyKPCi7Vw==}
    engines: {node: '>=6.9.0'}
    peerDependencies:
      '@babel/core': ^7.0.0-0
    dependencies:
      '@babel/core': 7.18.6
      '@babel/helper-create-regexp-features-plugin': 7.22.9(@babel/core@7.18.6)
      '@babel/helper-plugin-utils': 7.22.5
    dev: true

  /@babel/plugin-transform-duplicate-keys@7.22.5(@babel/core@7.18.6):
    resolution: {integrity: sha512-dEnYD+9BBgld5VBXHnF/DbYGp3fqGMsyxKbtD1mDyIA7AkTSpKXFhCVuj/oQVOoALfBs77DudA0BE4d5mcpmqw==}
    engines: {node: '>=6.9.0'}
    peerDependencies:
      '@babel/core': ^7.0.0-0
    dependencies:
      '@babel/core': 7.18.6
      '@babel/helper-plugin-utils': 7.22.5
    dev: true

  /@babel/plugin-transform-exponentiation-operator@7.22.5(@babel/core@7.18.6):
    resolution: {integrity: sha512-vIpJFNM/FjZ4rh1myqIya9jXwrwwgFRHPjT3DkUA9ZLHuzox8jiXkOLvwm1H+PQIP3CqfC++WPKeuDi0Sjdj1g==}
    engines: {node: '>=6.9.0'}
    peerDependencies:
      '@babel/core': ^7.0.0-0
    dependencies:
      '@babel/core': 7.18.6
      '@babel/helper-builder-binary-assignment-operator-visitor': 7.22.10
      '@babel/helper-plugin-utils': 7.22.5
    dev: true

  /@babel/plugin-transform-for-of@7.22.5(@babel/core@7.18.6):
    resolution: {integrity: sha512-3kxQjX1dU9uudwSshyLeEipvrLjBCVthCgeTp6CzE/9JYrlAIaeekVxRpCWsDDfYTfRZRoCeZatCQvwo+wvK8A==}
    engines: {node: '>=6.9.0'}
    peerDependencies:
      '@babel/core': ^7.0.0-0
    dependencies:
      '@babel/core': 7.18.6
      '@babel/helper-plugin-utils': 7.22.5
    dev: true

  /@babel/plugin-transform-function-name@7.22.5(@babel/core@7.18.6):
    resolution: {integrity: sha512-UIzQNMS0p0HHiQm3oelztj+ECwFnj+ZRV4KnguvlsD2of1whUeM6o7wGNj6oLwcDoAXQ8gEqfgC24D+VdIcevg==}
    engines: {node: '>=6.9.0'}
    peerDependencies:
      '@babel/core': ^7.0.0-0
    dependencies:
      '@babel/core': 7.18.6
      '@babel/helper-compilation-targets': 7.22.10
      '@babel/helper-function-name': 7.22.5
      '@babel/helper-plugin-utils': 7.22.5
    dev: true

  /@babel/plugin-transform-literals@7.22.5(@babel/core@7.18.6):
    resolution: {integrity: sha512-fTLj4D79M+mepcw3dgFBTIDYpbcB9Sm0bpm4ppXPaO+U+PKFFyV9MGRvS0gvGw62sd10kT5lRMKXAADb9pWy8g==}
    engines: {node: '>=6.9.0'}
    peerDependencies:
      '@babel/core': ^7.0.0-0
    dependencies:
      '@babel/core': 7.18.6
      '@babel/helper-plugin-utils': 7.22.5
    dev: true

  /@babel/plugin-transform-member-expression-literals@7.22.5(@babel/core@7.18.6):
    resolution: {integrity: sha512-RZEdkNtzzYCFl9SE9ATaUMTj2hqMb4StarOJLrZRbqqU4HSBE7UlBw9WBWQiDzrJZJdUWiMTVDI6Gv/8DPvfew==}
    engines: {node: '>=6.9.0'}
    peerDependencies:
      '@babel/core': ^7.0.0-0
    dependencies:
      '@babel/core': 7.18.6
      '@babel/helper-plugin-utils': 7.22.5
    dev: true

  /@babel/plugin-transform-modules-amd@7.22.5(@babel/core@7.18.6):
    resolution: {integrity: sha512-R+PTfLTcYEmb1+kK7FNkhQ1gP4KgjpSO6HfH9+f8/yfp2Nt3ggBjiVpRwmwTlfqZLafYKJACy36yDXlEmI9HjQ==}
    engines: {node: '>=6.9.0'}
    peerDependencies:
      '@babel/core': ^7.0.0-0
    dependencies:
      '@babel/core': 7.18.6
      '@babel/helper-module-transforms': 7.22.9(@babel/core@7.18.6)
      '@babel/helper-plugin-utils': 7.22.5
    dev: true

  /@babel/plugin-transform-modules-commonjs@7.22.5(@babel/core@7.18.6):
    resolution: {integrity: sha512-B4pzOXj+ONRmuaQTg05b3y/4DuFz3WcCNAXPLb2Q0GT0TrGKGxNKV4jwsXts+StaM0LQczZbOpj8o1DLPDJIiA==}
    engines: {node: '>=6.9.0'}
    peerDependencies:
      '@babel/core': ^7.0.0-0
    dependencies:
      '@babel/core': 7.18.6
      '@babel/helper-module-transforms': 7.22.9(@babel/core@7.18.6)
      '@babel/helper-plugin-utils': 7.22.5
      '@babel/helper-simple-access': 7.22.5
    dev: true

  /@babel/plugin-transform-modules-systemjs@7.22.5(@babel/core@7.18.6):
    resolution: {integrity: sha512-emtEpoaTMsOs6Tzz+nbmcePl6AKVtS1yC4YNAeMun9U8YCsgadPNxnOPQ8GhHFB2qdx+LZu9LgoC0Lthuu05DQ==}
    engines: {node: '>=6.9.0'}
    peerDependencies:
      '@babel/core': ^7.0.0-0
    dependencies:
      '@babel/core': 7.18.6
      '@babel/helper-hoist-variables': 7.22.5
      '@babel/helper-module-transforms': 7.22.9(@babel/core@7.18.6)
      '@babel/helper-plugin-utils': 7.22.5
      '@babel/helper-validator-identifier': 7.22.5
    dev: true

  /@babel/plugin-transform-modules-umd@7.22.5(@babel/core@7.18.6):
    resolution: {integrity: sha512-+S6kzefN/E1vkSsKx8kmQuqeQsvCKCd1fraCM7zXm4SFoggI099Tr4G8U81+5gtMdUeMQ4ipdQffbKLX0/7dBQ==}
    engines: {node: '>=6.9.0'}
    peerDependencies:
      '@babel/core': ^7.0.0-0
    dependencies:
      '@babel/core': 7.18.6
      '@babel/helper-module-transforms': 7.22.9(@babel/core@7.18.6)
      '@babel/helper-plugin-utils': 7.22.5
    dev: true

  /@babel/plugin-transform-named-capturing-groups-regex@7.22.5(@babel/core@7.18.6):
    resolution: {integrity: sha512-YgLLKmS3aUBhHaxp5hi1WJTgOUb/NCuDHzGT9z9WTt3YG+CPRhJs6nprbStx6DnWM4dh6gt7SU3sZodbZ08adQ==}
    engines: {node: '>=6.9.0'}
    peerDependencies:
      '@babel/core': ^7.0.0
    dependencies:
      '@babel/core': 7.18.6
      '@babel/helper-create-regexp-features-plugin': 7.22.9(@babel/core@7.18.6)
      '@babel/helper-plugin-utils': 7.22.5
    dev: true

  /@babel/plugin-transform-new-target@7.22.5(@babel/core@7.18.6):
    resolution: {integrity: sha512-AsF7K0Fx/cNKVyk3a+DW0JLo+Ua598/NxMRvxDnkpCIGFh43+h/v2xyhRUYf6oD8gE4QtL83C7zZVghMjHd+iw==}
    engines: {node: '>=6.9.0'}
    peerDependencies:
      '@babel/core': ^7.0.0-0
    dependencies:
      '@babel/core': 7.18.6
      '@babel/helper-plugin-utils': 7.22.5
    dev: true

  /@babel/plugin-transform-object-super@7.22.5(@babel/core@7.18.6):
    resolution: {integrity: sha512-klXqyaT9trSjIUrcsYIfETAzmOEZL3cBYqOYLJxBHfMFFggmXOv+NYSX/Jbs9mzMVESw/WycLFPRx8ba/b2Ipw==}
    engines: {node: '>=6.9.0'}
    peerDependencies:
      '@babel/core': ^7.0.0-0
    dependencies:
      '@babel/core': 7.18.6
      '@babel/helper-plugin-utils': 7.22.5
      '@babel/helper-replace-supers': 7.22.9(@babel/core@7.18.6)
    dev: true

  /@babel/plugin-transform-optional-chaining@7.22.10(@babel/core@7.18.6):
    resolution: {integrity: sha512-MMkQqZAZ+MGj+jGTG3OTuhKeBpNcO+0oCEbrGNEaOmiEn+1MzRyQlYsruGiU8RTK3zV6XwrVJTmwiDOyYK6J9g==}
    engines: {node: '>=6.9.0'}
    peerDependencies:
      '@babel/core': ^7.0.0-0
    dependencies:
      '@babel/core': 7.18.6
      '@babel/helper-plugin-utils': 7.22.5
      '@babel/helper-skip-transparent-expression-wrappers': 7.22.5
      '@babel/plugin-syntax-optional-chaining': 7.8.3(@babel/core@7.18.6)
    dev: true

  /@babel/plugin-transform-parameters@7.22.5(@babel/core@7.18.6):
    resolution: {integrity: sha512-AVkFUBurORBREOmHRKo06FjHYgjrabpdqRSwq6+C7R5iTCZOsM4QbcB27St0a4U6fffyAOqh3s/qEfybAhfivg==}
    engines: {node: '>=6.9.0'}
    peerDependencies:
      '@babel/core': ^7.0.0-0
    dependencies:
      '@babel/core': 7.18.6
      '@babel/helper-plugin-utils': 7.22.5
    dev: true

  /@babel/plugin-transform-property-literals@7.22.5(@babel/core@7.18.6):
    resolution: {integrity: sha512-TiOArgddK3mK/x1Qwf5hay2pxI6wCZnvQqrFSqbtg1GLl2JcNMitVH/YnqjP+M31pLUeTfzY1HAXFDnUBV30rQ==}
    engines: {node: '>=6.9.0'}
    peerDependencies:
      '@babel/core': ^7.0.0-0
    dependencies:
      '@babel/core': 7.18.6
      '@babel/helper-plugin-utils': 7.22.5
    dev: true

  /@babel/plugin-transform-regenerator@7.22.10(@babel/core@7.18.6):
    resolution: {integrity: sha512-F28b1mDt8KcT5bUyJc/U9nwzw6cV+UmTeRlXYIl2TNqMMJif0Jeey9/RQ3C4NOd2zp0/TRsDns9ttj2L523rsw==}
    engines: {node: '>=6.9.0'}
    peerDependencies:
      '@babel/core': ^7.0.0-0
    dependencies:
      '@babel/core': 7.18.6
      '@babel/helper-plugin-utils': 7.22.5
      regenerator-transform: 0.15.2
    dev: true

  /@babel/plugin-transform-reserved-words@7.22.5(@babel/core@7.18.6):
    resolution: {integrity: sha512-DTtGKFRQUDm8svigJzZHzb/2xatPc6TzNvAIJ5GqOKDsGFYgAskjRulbR/vGsPKq3OPqtexnz327qYpP57RFyA==}
    engines: {node: '>=6.9.0'}
    peerDependencies:
      '@babel/core': ^7.0.0-0
    dependencies:
      '@babel/core': 7.18.6
      '@babel/helper-plugin-utils': 7.22.5
    dev: true

  /@babel/plugin-transform-shorthand-properties@7.22.5(@babel/core@7.18.6):
    resolution: {integrity: sha512-vM4fq9IXHscXVKzDv5itkO1X52SmdFBFcMIBZ2FRn2nqVYqw6dBexUgMvAjHW+KXpPPViD/Yo3GrDEBaRC0QYA==}
    engines: {node: '>=6.9.0'}
    peerDependencies:
      '@babel/core': ^7.0.0-0
    dependencies:
      '@babel/core': 7.18.6
      '@babel/helper-plugin-utils': 7.22.5
    dev: true

  /@babel/plugin-transform-spread@7.22.5(@babel/core@7.18.6):
    resolution: {integrity: sha512-5ZzDQIGyvN4w8+dMmpohL6MBo+l2G7tfC/O2Dg7/hjpgeWvUx8FzfeOKxGog9IimPa4YekaQ9PlDqTLOljkcxg==}
    engines: {node: '>=6.9.0'}
    peerDependencies:
      '@babel/core': ^7.0.0-0
    dependencies:
      '@babel/core': 7.18.6
      '@babel/helper-plugin-utils': 7.22.5
      '@babel/helper-skip-transparent-expression-wrappers': 7.22.5
    dev: true

  /@babel/plugin-transform-sticky-regex@7.22.5(@babel/core@7.18.6):
    resolution: {integrity: sha512-zf7LuNpHG0iEeiyCNwX4j3gDg1jgt1k3ZdXBKbZSoA3BbGQGvMiSvfbZRR3Dr3aeJe3ooWFZxOOG3IRStYp2Bw==}
    engines: {node: '>=6.9.0'}
    peerDependencies:
      '@babel/core': ^7.0.0-0
    dependencies:
      '@babel/core': 7.18.6
      '@babel/helper-plugin-utils': 7.22.5
    dev: true

  /@babel/plugin-transform-template-literals@7.22.5(@babel/core@7.18.6):
    resolution: {integrity: sha512-5ciOehRNf+EyUeewo8NkbQiUs4d6ZxiHo6BcBcnFlgiJfu16q0bQUw9Jvo0b0gBKFG1SMhDSjeKXSYuJLeFSMA==}
    engines: {node: '>=6.9.0'}
    peerDependencies:
      '@babel/core': ^7.0.0-0
    dependencies:
      '@babel/core': 7.18.6
      '@babel/helper-plugin-utils': 7.22.5
    dev: true

  /@babel/plugin-transform-typeof-symbol@7.22.5(@babel/core@7.18.6):
    resolution: {integrity: sha512-bYkI5lMzL4kPii4HHEEChkD0rkc+nvnlR6+o/qdqR6zrm0Sv/nodmyLhlq2DO0YKLUNd2VePmPRjJXSBh9OIdA==}
    engines: {node: '>=6.9.0'}
    peerDependencies:
      '@babel/core': ^7.0.0-0
    dependencies:
      '@babel/core': 7.18.6
      '@babel/helper-plugin-utils': 7.22.5
    dev: true

  /@babel/plugin-transform-unicode-escapes@7.22.10(@babel/core@7.18.6):
    resolution: {integrity: sha512-lRfaRKGZCBqDlRU3UIFovdp9c9mEvlylmpod0/OatICsSfuQ9YFthRo1tpTkGsklEefZdqlEFdY4A2dwTb6ohg==}
    engines: {node: '>=6.9.0'}
    peerDependencies:
      '@babel/core': ^7.0.0-0
    dependencies:
      '@babel/core': 7.18.6
      '@babel/helper-plugin-utils': 7.22.5
    dev: true

  /@babel/plugin-transform-unicode-regex@7.22.5(@babel/core@7.18.6):
    resolution: {integrity: sha512-028laaOKptN5vHJf9/Arr/HiJekMd41hOEZYvNsrsXqJ7YPYuX2bQxh31fkZzGmq3YqHRJzYFFAVYvKfMPKqyg==}
    engines: {node: '>=6.9.0'}
    peerDependencies:
      '@babel/core': ^7.0.0-0
    dependencies:
      '@babel/core': 7.18.6
      '@babel/helper-create-regexp-features-plugin': 7.22.9(@babel/core@7.18.6)
      '@babel/helper-plugin-utils': 7.22.5
    dev: true

  /@babel/preset-env@7.18.6(@babel/core@7.18.6):
    resolution: {integrity: sha512-WrthhuIIYKrEFAwttYzgRNQ5hULGmwTj+D6l7Zdfsv5M7IWV/OZbUfbeL++Qrzx1nVJwWROIFhCHRYQV4xbPNw==}
    engines: {node: '>=6.9.0'}
    peerDependencies:
      '@babel/core': ^7.0.0-0
    dependencies:
      '@babel/compat-data': 7.22.9
      '@babel/core': 7.18.6
      '@babel/helper-compilation-targets': 7.22.10
      '@babel/helper-plugin-utils': 7.22.5
      '@babel/helper-validator-option': 7.22.5
      '@babel/plugin-bugfix-safari-id-destructuring-collision-in-function-expression': 7.22.5(@babel/core@7.18.6)
      '@babel/plugin-bugfix-v8-spread-parameters-in-optional-chaining': 7.22.5(@babel/core@7.18.6)
      '@babel/plugin-proposal-async-generator-functions': 7.20.7(@babel/core@7.18.6)
      '@babel/plugin-proposal-class-properties': 7.18.6(@babel/core@7.18.6)
      '@babel/plugin-proposal-class-static-block': 7.21.0(@babel/core@7.18.6)
      '@babel/plugin-proposal-dynamic-import': 7.18.6(@babel/core@7.18.6)
      '@babel/plugin-proposal-export-namespace-from': 7.18.9(@babel/core@7.18.6)
      '@babel/plugin-proposal-json-strings': 7.18.6(@babel/core@7.18.6)
      '@babel/plugin-proposal-logical-assignment-operators': 7.20.7(@babel/core@7.18.6)
      '@babel/plugin-proposal-nullish-coalescing-operator': 7.18.6(@babel/core@7.18.6)
      '@babel/plugin-proposal-numeric-separator': 7.18.6(@babel/core@7.18.6)
      '@babel/plugin-proposal-object-rest-spread': 7.20.7(@babel/core@7.18.6)
      '@babel/plugin-proposal-optional-catch-binding': 7.18.6(@babel/core@7.18.6)
      '@babel/plugin-proposal-optional-chaining': 7.21.0(@babel/core@7.18.6)
      '@babel/plugin-proposal-private-methods': 7.18.6(@babel/core@7.18.6)
      '@babel/plugin-proposal-private-property-in-object': 7.21.11(@babel/core@7.18.6)
      '@babel/plugin-proposal-unicode-property-regex': 7.18.6(@babel/core@7.18.6)
      '@babel/plugin-syntax-async-generators': 7.8.4(@babel/core@7.18.6)
      '@babel/plugin-syntax-class-properties': 7.12.13(@babel/core@7.18.6)
      '@babel/plugin-syntax-class-static-block': 7.14.5(@babel/core@7.18.6)
      '@babel/plugin-syntax-dynamic-import': 7.8.3(@babel/core@7.18.6)
      '@babel/plugin-syntax-export-namespace-from': 7.8.3(@babel/core@7.18.6)
      '@babel/plugin-syntax-import-assertions': 7.22.5(@babel/core@7.18.6)
      '@babel/plugin-syntax-json-strings': 7.8.3(@babel/core@7.18.6)
      '@babel/plugin-syntax-logical-assignment-operators': 7.10.4(@babel/core@7.18.6)
      '@babel/plugin-syntax-nullish-coalescing-operator': 7.8.3(@babel/core@7.18.6)
      '@babel/plugin-syntax-numeric-separator': 7.10.4(@babel/core@7.18.6)
      '@babel/plugin-syntax-object-rest-spread': 7.8.3(@babel/core@7.18.6)
      '@babel/plugin-syntax-optional-catch-binding': 7.8.3(@babel/core@7.18.6)
      '@babel/plugin-syntax-optional-chaining': 7.8.3(@babel/core@7.18.6)
      '@babel/plugin-syntax-private-property-in-object': 7.14.5(@babel/core@7.18.6)
      '@babel/plugin-syntax-top-level-await': 7.14.5(@babel/core@7.18.6)
      '@babel/plugin-transform-arrow-functions': 7.22.5(@babel/core@7.18.6)
      '@babel/plugin-transform-async-to-generator': 7.22.5(@babel/core@7.18.6)
      '@babel/plugin-transform-block-scoped-functions': 7.22.5(@babel/core@7.18.6)
      '@babel/plugin-transform-block-scoping': 7.22.10(@babel/core@7.18.6)
      '@babel/plugin-transform-classes': 7.22.6(@babel/core@7.18.6)
      '@babel/plugin-transform-computed-properties': 7.22.5(@babel/core@7.18.6)
      '@babel/plugin-transform-destructuring': 7.22.10(@babel/core@7.18.6)
      '@babel/plugin-transform-dotall-regex': 7.22.5(@babel/core@7.18.6)
      '@babel/plugin-transform-duplicate-keys': 7.22.5(@babel/core@7.18.6)
      '@babel/plugin-transform-exponentiation-operator': 7.22.5(@babel/core@7.18.6)
      '@babel/plugin-transform-for-of': 7.22.5(@babel/core@7.18.6)
      '@babel/plugin-transform-function-name': 7.22.5(@babel/core@7.18.6)
      '@babel/plugin-transform-literals': 7.22.5(@babel/core@7.18.6)
      '@babel/plugin-transform-member-expression-literals': 7.22.5(@babel/core@7.18.6)
      '@babel/plugin-transform-modules-amd': 7.22.5(@babel/core@7.18.6)
      '@babel/plugin-transform-modules-commonjs': 7.22.5(@babel/core@7.18.6)
      '@babel/plugin-transform-modules-systemjs': 7.22.5(@babel/core@7.18.6)
      '@babel/plugin-transform-modules-umd': 7.22.5(@babel/core@7.18.6)
      '@babel/plugin-transform-named-capturing-groups-regex': 7.22.5(@babel/core@7.18.6)
      '@babel/plugin-transform-new-target': 7.22.5(@babel/core@7.18.6)
      '@babel/plugin-transform-object-super': 7.22.5(@babel/core@7.18.6)
      '@babel/plugin-transform-parameters': 7.22.5(@babel/core@7.18.6)
      '@babel/plugin-transform-property-literals': 7.22.5(@babel/core@7.18.6)
      '@babel/plugin-transform-regenerator': 7.22.10(@babel/core@7.18.6)
      '@babel/plugin-transform-reserved-words': 7.22.5(@babel/core@7.18.6)
      '@babel/plugin-transform-shorthand-properties': 7.22.5(@babel/core@7.18.6)
      '@babel/plugin-transform-spread': 7.22.5(@babel/core@7.18.6)
      '@babel/plugin-transform-sticky-regex': 7.22.5(@babel/core@7.18.6)
      '@babel/plugin-transform-template-literals': 7.22.5(@babel/core@7.18.6)
      '@babel/plugin-transform-typeof-symbol': 7.22.5(@babel/core@7.18.6)
      '@babel/plugin-transform-unicode-escapes': 7.22.10(@babel/core@7.18.6)
      '@babel/plugin-transform-unicode-regex': 7.22.5(@babel/core@7.18.6)
      '@babel/preset-modules': 0.1.6(@babel/core@7.18.6)
      '@babel/types': 7.22.10
      babel-plugin-polyfill-corejs2: 0.3.3(@babel/core@7.18.6)
      babel-plugin-polyfill-corejs3: 0.5.3(@babel/core@7.18.6)
      babel-plugin-polyfill-regenerator: 0.3.1(@babel/core@7.18.6)
      core-js-compat: 3.32.1
      semver: 6.3.1
    transitivePeerDependencies:
      - supports-color
    dev: true

  /@babel/preset-modules@0.1.6(@babel/core@7.18.6):
    resolution: {integrity: sha512-ID2yj6K/4lKfhuU3+EX4UvNbIt7eACFbHmNUjzA+ep+B5971CknnA/9DEWKbRokfbbtblxxxXFJJrH47UEAMVg==}
    peerDependencies:
      '@babel/core': ^7.0.0-0 || ^8.0.0-0 <8.0.0
    dependencies:
      '@babel/core': 7.18.6
      '@babel/helper-plugin-utils': 7.22.5
      '@babel/plugin-proposal-unicode-property-regex': 7.18.6(@babel/core@7.18.6)
      '@babel/plugin-transform-dotall-regex': 7.22.5(@babel/core@7.18.6)
      '@babel/types': 7.22.10
      esutils: 2.0.3
    dev: true

  /@babel/regjsgen@0.8.0:
    resolution: {integrity: sha512-x/rqGMdzj+fWZvCOYForTghzbtqPDZ5gPwaoNGHdgDfF2QA/XZbCBp4Moo5scrkAMPhB7z26XM/AaHuIJdgauA==}
    dev: true

  /@babel/runtime@7.22.10:
    resolution: {integrity: sha512-21t/fkKLMZI4pqP2wlmsQAWnYW1PDyKyyUV4vCi+B25ydmdaYTKXPwCj0BzSUnZf4seIiYvSA3jcZ3gdsMFkLQ==}
    engines: {node: '>=6.9.0'}
    dependencies:
      regenerator-runtime: 0.14.0
    dev: true

  /@babel/template@7.22.5:
    resolution: {integrity: sha512-X7yV7eiwAxdj9k94NEylvbVHLiVG1nvzCV2EAowhxLTwODV1jl9UzZ48leOC0sH7OnuHrIkllaBgneUykIcZaw==}
    engines: {node: '>=6.9.0'}
    dependencies:
      '@babel/code-frame': 7.22.10
      '@babel/parser': 7.22.10
      '@babel/types': 7.22.10
    dev: true

  /@babel/traverse@7.22.10:
    resolution: {integrity: sha512-Q/urqV4pRByiNNpb/f5OSv28ZlGJiFiiTh+GAHktbIrkPhPbl90+uW6SmpoLyZqutrg9AEaEf3Q/ZBRHBXgxig==}
    engines: {node: '>=6.9.0'}
    dependencies:
      '@babel/code-frame': 7.22.10
      '@babel/generator': 7.22.10
      '@babel/helper-environment-visitor': 7.22.5
      '@babel/helper-function-name': 7.22.5
      '@babel/helper-hoist-variables': 7.22.5
      '@babel/helper-split-export-declaration': 7.22.6
      '@babel/parser': 7.22.10
      '@babel/types': 7.22.10
      debug: 4.3.4
      globals: 11.12.0
    transitivePeerDependencies:
      - supports-color
    dev: true

  /@babel/types@7.22.10:
    resolution: {integrity: sha512-obaoigiLrlDZ7TUQln/8m4mSqIW2QFeOrCQc9r+xsaHGNoplVNYlRVpsfE8Vj35GEm2ZH4ZhrNYogs/3fj85kg==}
    engines: {node: '>=6.9.0'}
    dependencies:
      '@babel/helper-string-parser': 7.22.5
      '@babel/helper-validator-identifier': 7.22.5
      to-fast-properties: 2.0.0
    dev: true

  /@bcoe/v8-coverage@0.2.3:
    resolution: {integrity: sha512-0hYQ8SB4Db5zvZB4axdMHGwEaQjkZzFjQiN9LVYvIFB2nSUHW9tYpxWriPrWDASIxiaXax83REcLxuSdnGPZtw==}
    dev: true

  /@cbor-extract/cbor-extract-darwin-arm64@2.1.1:
    resolution: {integrity: sha512-blVBy5MXz6m36Vx0DfLd7PChOQKEs8lK2bD1WJn/vVgG4FXZiZmZb2GECHFvVPA5T7OnODd9xZiL3nMCv6QUhA==}
    cpu: [arm64]
    os: [darwin]
    requiresBuild: true
    dev: false
    optional: true

  /@cbor-extract/cbor-extract-darwin-x64@2.1.1:
    resolution: {integrity: sha512-h6KFOzqk8jXTvkOftyRIWGrd7sKQzQv2jVdTL9nKSf3D2drCvQB/LHUxAOpPXo3pv2clDtKs3xnHalpEh3rDsw==}
    cpu: [x64]
    os: [darwin]
    requiresBuild: true
    dev: false
    optional: true

  /@cbor-extract/cbor-extract-linux-arm64@2.1.1:
    resolution: {integrity: sha512-SxAaRcYf8S0QHaMc7gvRSiTSr7nUYMqbUdErBEu+HYA4Q6UNydx1VwFE68hGcp1qvxcy9yT5U7gA+a5XikfwSQ==}
    cpu: [arm64]
    os: [linux]
    requiresBuild: true
    dev: false
    optional: true

  /@cbor-extract/cbor-extract-linux-arm@2.1.1:
    resolution: {integrity: sha512-ds0uikdcIGUjPyraV4oJqyVE5gl/qYBpa/Wnh6l6xLE2lj/hwnjT2XcZCChdXwW/YFZ1LUHs6waoYN8PmK0nKQ==}
    cpu: [arm]
    os: [linux]
    requiresBuild: true
    dev: false
    optional: true

  /@cbor-extract/cbor-extract-linux-x64@2.1.1:
    resolution: {integrity: sha512-GVK+8fNIE9lJQHAlhOROYiI0Yd4bAZ4u++C2ZjlkS3YmO6hi+FUxe6Dqm+OKWTcMpL/l71N6CQAmaRcb4zyJuA==}
    cpu: [x64]
    os: [linux]
    requiresBuild: true
    dev: false
    optional: true

  /@cbor-extract/cbor-extract-win32-x64@2.1.1:
    resolution: {integrity: sha512-2Niq1C41dCRIDeD8LddiH+mxGlO7HJ612Ll3D/E73ZWBmycued+8ghTr/Ho3CMOWPUEr08XtyBMVXAjqF+TcKw==}
    cpu: [x64]
    os: [win32]
    requiresBuild: true
    dev: false
    optional: true

  /@changesets/apply-release-plan@6.1.4:
    resolution: {integrity: sha512-FMpKF1fRlJyCZVYHr3CbinpZZ+6MwvOtWUuO8uo+svcATEoc1zRDcj23pAurJ2TZ/uVz1wFHH6K3NlACy0PLew==}
    dependencies:
      '@babel/runtime': 7.22.10
      '@changesets/config': 2.3.1
      '@changesets/get-version-range-type': 0.3.2
      '@changesets/git': 2.0.0
      '@changesets/types': 5.2.1
      '@manypkg/get-packages': 1.1.3
      detect-indent: 6.1.0
      fs-extra: 7.0.1
      lodash.startcase: 4.4.0
      outdent: 0.5.0
      prettier: 2.7.1
      resolve-from: 5.0.0
      semver: 7.5.4
    dev: true

  /@changesets/assemble-release-plan@5.2.4:
    resolution: {integrity: sha512-xJkWX+1/CUaOUWTguXEbCDTyWJFECEhmdtbkjhn5GVBGxdP/JwaHBIU9sW3FR6gD07UwZ7ovpiPclQZs+j+mvg==}
    dependencies:
      '@babel/runtime': 7.22.10
      '@changesets/errors': 0.1.4
      '@changesets/get-dependents-graph': 1.3.6
      '@changesets/types': 5.2.1
      '@manypkg/get-packages': 1.1.3
      semver: 7.5.4
    dev: true

  /@changesets/changelog-git@0.1.14:
    resolution: {integrity: sha512-+vRfnKtXVWsDDxGctOfzJsPhaCdXRYoe+KyWYoq5X/GqoISREiat0l3L8B0a453B2B4dfHGcZaGyowHbp9BSaA==}
    dependencies:
      '@changesets/types': 5.2.1
    dev: true

  /@changesets/changelog-github@0.4.8:
    resolution: {integrity: sha512-jR1DHibkMAb5v/8ym77E4AMNWZKB5NPzw5a5Wtqm1JepAuIF+hrKp2u04NKM14oBZhHglkCfrla9uq8ORnK/dw==}
    dependencies:
      '@changesets/get-github-info': 0.5.2
      '@changesets/types': 5.2.1
      dotenv: 8.6.0
    transitivePeerDependencies:
      - encoding
    dev: true

  /@changesets/cli@2.26.2:
    resolution: {integrity: sha512-dnWrJTmRR8bCHikJHl9b9HW3gXACCehz4OasrXpMp7sx97ECuBGGNjJhjPhdZNCvMy9mn4BWdplI323IbqsRig==}
    hasBin: true
    dependencies:
      '@babel/runtime': 7.22.10
      '@changesets/apply-release-plan': 6.1.4
      '@changesets/assemble-release-plan': 5.2.4
      '@changesets/changelog-git': 0.1.14
      '@changesets/config': 2.3.1
      '@changesets/errors': 0.1.4
      '@changesets/get-dependents-graph': 1.3.6
      '@changesets/get-release-plan': 3.0.17
      '@changesets/git': 2.0.0
      '@changesets/logger': 0.0.5
      '@changesets/pre': 1.0.14
      '@changesets/read': 0.5.9
      '@changesets/types': 5.2.1
      '@changesets/write': 0.2.3
      '@manypkg/get-packages': 1.1.3
      '@types/is-ci': 3.0.0
      '@types/semver': 7.5.0
      ansi-colors: 4.1.3
      chalk: 2.4.2
      enquirer: 2.4.1
      external-editor: 3.1.0
      fs-extra: 7.0.1
      human-id: 1.0.2
      is-ci: 3.0.1
      meow: 6.1.1
      outdent: 0.5.0
      p-limit: 2.3.0
      preferred-pm: 3.0.3
      resolve-from: 5.0.0
      semver: 7.5.4
      spawndamnit: 2.0.0
      term-size: 2.2.1
      tty-table: 4.2.1
    dev: true

  /@changesets/config@2.3.1:
    resolution: {integrity: sha512-PQXaJl82CfIXddUOppj4zWu+987GCw2M+eQcOepxN5s+kvnsZOwjEJO3DH9eVy+OP6Pg/KFEWdsECFEYTtbg6w==}
    dependencies:
      '@changesets/errors': 0.1.4
      '@changesets/get-dependents-graph': 1.3.6
      '@changesets/logger': 0.0.5
      '@changesets/types': 5.2.1
      '@manypkg/get-packages': 1.1.3
      fs-extra: 7.0.1
      micromatch: 4.0.5
    dev: true

  /@changesets/errors@0.1.4:
    resolution: {integrity: sha512-HAcqPF7snsUJ/QzkWoKfRfXushHTu+K5KZLJWPb34s4eCZShIf8BFO3fwq6KU8+G7L5KdtN2BzQAXOSXEyiY9Q==}
    dependencies:
      extendable-error: 0.1.7
    dev: true

  /@changesets/get-dependents-graph@1.3.6:
    resolution: {integrity: sha512-Q/sLgBANmkvUm09GgRsAvEtY3p1/5OCzgBE5vX3vgb5CvW0j7CEljocx5oPXeQSNph6FXulJlXV3Re/v3K3P3Q==}
    dependencies:
      '@changesets/types': 5.2.1
      '@manypkg/get-packages': 1.1.3
      chalk: 2.4.2
      fs-extra: 7.0.1
      semver: 7.5.4
    dev: true

  /@changesets/get-github-info@0.5.2:
    resolution: {integrity: sha512-JppheLu7S114aEs157fOZDjFqUDpm7eHdq5E8SSR0gUBTEK0cNSHsrSR5a66xs0z3RWuo46QvA3vawp8BxDHvg==}
    dependencies:
      dataloader: 1.4.0
      node-fetch: 2.7.0
    transitivePeerDependencies:
      - encoding
    dev: true

  /@changesets/get-release-plan@3.0.17:
    resolution: {integrity: sha512-6IwKTubNEgoOZwDontYc2x2cWXfr6IKxP3IhKeK+WjyD6y3M4Gl/jdQvBw+m/5zWILSOCAaGLu2ZF6Q+WiPniw==}
    dependencies:
      '@babel/runtime': 7.22.10
      '@changesets/assemble-release-plan': 5.2.4
      '@changesets/config': 2.3.1
      '@changesets/pre': 1.0.14
      '@changesets/read': 0.5.9
      '@changesets/types': 5.2.1
      '@manypkg/get-packages': 1.1.3
    dev: true

  /@changesets/get-version-range-type@0.3.2:
    resolution: {integrity: sha512-SVqwYs5pULYjYT4op21F2pVbcrca4qA/bAA3FmFXKMN7Y+HcO8sbZUTx3TAy2VXulP2FACd1aC7f2nTuqSPbqg==}
    dev: true

  /@changesets/git@2.0.0:
    resolution: {integrity: sha512-enUVEWbiqUTxqSnmesyJGWfzd51PY4H7mH9yUw0hPVpZBJ6tQZFMU3F3mT/t9OJ/GjyiM4770i+sehAn6ymx6A==}
    dependencies:
      '@babel/runtime': 7.22.10
      '@changesets/errors': 0.1.4
      '@changesets/types': 5.2.1
      '@manypkg/get-packages': 1.1.3
      is-subdir: 1.2.0
      micromatch: 4.0.5
      spawndamnit: 2.0.0
    dev: true

  /@changesets/logger@0.0.5:
    resolution: {integrity: sha512-gJyZHomu8nASHpaANzc6bkQMO9gU/ib20lqew1rVx753FOxffnCrJlGIeQVxNWCqM+o6OOleCo/ivL8UAO5iFw==}
    dependencies:
      chalk: 2.4.2
    dev: true

  /@changesets/parse@0.3.16:
    resolution: {integrity: sha512-127JKNd167ayAuBjUggZBkmDS5fIKsthnr9jr6bdnuUljroiERW7FBTDNnNVyJ4l69PzR57pk6mXQdtJyBCJKg==}
    dependencies:
      '@changesets/types': 5.2.1
      js-yaml: 3.14.1
    dev: true

  /@changesets/pre@1.0.14:
    resolution: {integrity: sha512-dTsHmxQWEQekHYHbg+M1mDVYFvegDh9j/kySNuDKdylwfMEevTeDouR7IfHNyVodxZXu17sXoJuf2D0vi55FHQ==}
    dependencies:
      '@babel/runtime': 7.22.10
      '@changesets/errors': 0.1.4
      '@changesets/types': 5.2.1
      '@manypkg/get-packages': 1.1.3
      fs-extra: 7.0.1
    dev: true

  /@changesets/read@0.5.9:
    resolution: {integrity: sha512-T8BJ6JS6j1gfO1HFq50kU3qawYxa4NTbI/ASNVVCBTsKquy2HYwM9r7ZnzkiMe8IEObAJtUVGSrePCOxAK2haQ==}
    dependencies:
      '@babel/runtime': 7.22.10
      '@changesets/git': 2.0.0
      '@changesets/logger': 0.0.5
      '@changesets/parse': 0.3.16
      '@changesets/types': 5.2.1
      chalk: 2.4.2
      fs-extra: 7.0.1
      p-filter: 2.1.0
    dev: true

  /@changesets/types@4.1.0:
    resolution: {integrity: sha512-LDQvVDv5Kb50ny2s25Fhm3d9QSZimsoUGBsUioj6MC3qbMUCuC8GPIvk/M6IvXx3lYhAs0lwWUQLb+VIEUCECw==}
    dev: true

  /@changesets/types@5.2.1:
    resolution: {integrity: sha512-myLfHbVOqaq9UtUKqR/nZA/OY7xFjQMdfgfqeZIBK4d0hA6pgxArvdv8M+6NUzzBsjWLOtvApv8YHr4qM+Kpfg==}
    dev: true

  /@changesets/write@0.2.3:
    resolution: {integrity: sha512-Dbamr7AIMvslKnNYsLFafaVORx4H0pvCA2MHqgtNCySMe1blImEyAEOzDmcgKAkgz4+uwoLz7demIrX+JBr/Xw==}
    dependencies:
      '@babel/runtime': 7.22.10
      '@changesets/types': 5.2.1
      fs-extra: 7.0.1
      human-id: 1.0.2
      prettier: 2.7.1
    dev: true

  /@cspotcode/source-map-support@0.8.1:
    resolution: {integrity: sha512-IchNf6dN4tHoMFIn/7OE8LWZ19Y6q/67Bmf6vnGREv8RSbBVb9LPJxEcnwrcwX6ixSvaiGoomAUvu4YSxXrVgw==}
    engines: {node: '>=12'}
    dependencies:
      '@jridgewell/trace-mapping': 0.3.9
    dev: true

  /@datadog/native-appsec@2.0.0:
    resolution: {integrity: sha512-XHARZ6MVgbnfOUO6/F3ZoZ7poXHJCNYFlgcyS2Xetuk9ITA5bfcooX2B2F7tReVB+RLJ+j8bsm0t55SyF04KDw==}
    engines: {node: '>=12'}
    requiresBuild: true
    dependencies:
      node-gyp-build: 3.9.0
    dev: false

  /@datadog/native-iast-rewriter@1.1.2:
    resolution: {integrity: sha512-pigRfRtAjZjMjqIXyXb98S4aDnuHz/EmqpoxAajFZsNjBLM87YonwSY5zoBdCsOyA46ddKOJRoCQd5ZalpOFMQ==}
    engines: {node: '>= 10'}
    dependencies:
      node-gyp-build: 4.6.1
    dev: false

  /@datadog/native-iast-taint-tracking@1.1.0:
    resolution: {integrity: sha512-TOrngpt6Qh52zWFOz1CkFXw0g43rnuUziFBtIMUsOLGzSHr9wdnTnE6HAyuvKy3f3ecAoZESlMfilGRKP93hXQ==}
    dependencies:
      node-gyp-build: 3.9.0
    dev: false

  /@datadog/native-metrics@1.6.0:
    resolution: {integrity: sha512-+8jBzd0nlLV+ay3Vb87DLwz8JHAS817hRhSRQ6zxhud9TyvvcNTNN+VA2sb2fe5UK4aMDvj/sGVJjEtgr4RHew==}
    engines: {node: '>=12'}
    requiresBuild: true
    dependencies:
      node-gyp-build: 3.9.0
    dev: false

  /@datadog/pprof@1.1.1:
    resolution: {integrity: sha512-5lYXUpikQhrJwzODtJ7aFM0oKmPccISnTCecuWhjxIj4/7UJv0DamkLak634bgEW+kiChgkKFDapHSesuXRDXQ==}
    engines: {node: '>=12'}
    requiresBuild: true
    dependencies:
      delay: 5.0.0
      findit2: 2.2.3
      node-gyp-build: 3.9.0
      p-limit: 3.1.0
      pify: 5.0.0
      protobufjs: 7.2.5
      source-map: 0.7.4
      split: 1.0.1
    dev: false

  /@datadog/sketches-js@2.1.0:
    resolution: {integrity: sha512-smLocSfrt3s53H/XSVP3/1kP42oqvrkjUPtyaFd1F79ux24oE31BKt+q0c6lsa6hOYrFzsIwyc5GXAI5JmfOew==}
    dev: false

  /@did-plc/lib@0.0.1:
    resolution: {integrity: sha512-RkY5w9DbYMco3SjeepqIiMveqz35exjlVDipCs2gz9AXF4/cp9hvmrp9zUWEw2vny+FjV8vGEN7QpaXWaO6nhg==}
    dependencies:
      '@atproto/common': 0.1.0
      '@atproto/crypto': 0.1.0
      '@ipld/dag-cbor': 7.0.3
      axios: 1.4.0
      multiformats: 9.9.0
      uint8arrays: 3.0.0
      zod: 3.21.4
    transitivePeerDependencies:
      - debug

  /@did-plc/server@0.0.1:
    resolution: {integrity: sha512-GtxxHcOrOQ6fNI1ufq3Zqjc2PtWqPZOdsuzlwtxiH9XibUGwDkb0GmaBHyU5GiOxOKZEW1GspZ8mreBA6XOlTQ==}
    dependencies:
      '@atproto/common': 0.1.0
      '@atproto/crypto': 0.1.0
      '@did-plc/lib': 0.0.1
      axios: 1.4.0
      cors: 2.8.5
      express: 4.18.2
      express-async-errors: 3.1.1(express@4.18.2)
      http-terminator: 3.2.0
      kysely: 0.23.5
      multiformats: 9.9.0
      pg: 8.10.0
      pino: 8.15.0
      pino-http: 8.4.0
    transitivePeerDependencies:
      - debug
      - pg-native
      - supports-color

  /@eslint/eslintrc@1.4.1:
    resolution: {integrity: sha512-XXrH9Uarn0stsyldqDYq8r++mROmWRI1xKMXa640Bb//SY1+ECYX6VzT6Lcx5frD0V30XieqJ0oX9I2Xj5aoMA==}
    engines: {node: ^12.22.0 || ^14.17.0 || >=16.0.0}
    dependencies:
      ajv: 6.12.6
      debug: 4.3.4
      espree: 9.6.1
      globals: 13.21.0
      ignore: 5.2.4
      import-fresh: 3.3.0
      js-yaml: 4.1.0
      minimatch: 3.1.2
      strip-json-comments: 3.1.1
    transitivePeerDependencies:
      - supports-color
    dev: true

  /@fastify/deepmerge@1.3.0:
    resolution: {integrity: sha512-J8TOSBq3SoZbDhM9+R/u77hP93gz/rajSA+K2kGyijPpORPWUXHUpTaleoj+92As0S9uPRP7Oi8IqMf0u+ro6A==}

  /@gar/promisify@1.1.3:
    resolution: {integrity: sha512-k2Ty1JcVojjJFwrg/ThKi2ujJ7XNLYaFGNB/bWT9wGR+oSMJHMa5w+CUq6p/pVrKeNNgA7pCqEcjSnHVoqJQFw==}
    dev: true

  /@humanwhocodes/config-array@0.10.7:
    resolution: {integrity: sha512-MDl6D6sBsaV452/QSdX+4CXIjZhIcI0PELsxUjk4U828yd58vk3bTIvk/6w5FY+4hIy9sLW0sfrV7K7Kc++j/w==}
    engines: {node: '>=10.10.0'}
    dependencies:
      '@humanwhocodes/object-schema': 1.2.1
      debug: 4.3.4
      minimatch: 3.1.2
    transitivePeerDependencies:
      - supports-color
    dev: true

  /@humanwhocodes/gitignore-to-minimatch@1.0.2:
    resolution: {integrity: sha512-rSqmMJDdLFUsyxR6FMtD00nfQKKLFb1kv+qBbOVKqErvloEIJLo5bDTJTQNTYgeyp78JsA7u/NPi5jT1GR/MuA==}
    dev: true

  /@humanwhocodes/module-importer@1.0.1:
    resolution: {integrity: sha512-bxveV4V8v5Yb4ncFTT3rPSgZBOpCkjfK0y4oVVVJwIuDVBRMDXrPyXRL988i5ap9m9bnyEEjWfm5WkBmtffLfA==}
    engines: {node: '>=12.22'}
    dev: true

  /@humanwhocodes/object-schema@1.2.1:
    resolution: {integrity: sha512-ZnQMnLV4e7hDlUvw8H+U8ASL02SS2Gn6+9Ac3wGGLIe7+je2AeAOxPY+izIPJDfFDb7eDjev0Us8MO1iFRN8hA==}
    dev: true

  /@ioredis/commands@1.2.0:
    resolution: {integrity: sha512-Sx1pU8EM64o2BrqNpEO1CNLtKQwyhuXuqyfH7oGKCk+1a33d2r5saW8zNwm3j6BTExtjrv2BxTgzzkMwts6vGg==}

  /@ipld/car@3.2.3:
    resolution: {integrity: sha512-pXE5mFJlXzJVaBwqAJKGlKqMmxq8H2SLEWBJgkeBDPBIN8ZbscPc3I9itkSQSlS/s6Fgx35Ri3LDTDtodQjCCQ==}
    dependencies:
      '@ipld/dag-cbor': 7.0.3
      multiformats: 9.9.0
      varint: 6.0.0
    dev: false

  /@ipld/dag-cbor@7.0.3:
    resolution: {integrity: sha512-1VVh2huHsuohdXC1bGJNE8WR72slZ9XE2T3wbBBq31dm7ZBatmKLLxrB+XAqafxfRFjv08RZmj/W/ZqaM13AuA==}
    dependencies:
      cborg: 1.10.2
      multiformats: 9.9.0

  /@isaacs/ttlcache@1.4.1:
    resolution: {integrity: sha512-RQgQ4uQ+pLbqXfOmieB91ejmLwvSgv9nLx6sT6sD83s7umBypgg+OIBOBbEUiJXrfpnp9j0mRhYYdzp9uqq3lA==}
    engines: {node: '>=12'}
    dev: false

  /@istanbuljs/load-nyc-config@1.1.0:
    resolution: {integrity: sha512-VjeHSlIzpv/NyD3N0YuHfXOPDIixcA1q2ZV98wsMqcYlPmv2n3Yb2lYP9XMElnaFVXg5A7YLTeLu6V84uQDjmQ==}
    engines: {node: '>=8'}
    dependencies:
      camelcase: 5.3.1
      find-up: 4.1.0
      get-package-type: 0.1.0
      js-yaml: 3.14.1
      resolve-from: 5.0.0
    dev: true

  /@istanbuljs/schema@0.1.3:
    resolution: {integrity: sha512-ZXRY4jNvVgSVQ8DL3LTcakaAtXwTVUxE81hslsyD2AtoXW/wVob10HkOJ1X/pAlcI7D+2YoZKg5do8G/w6RYgA==}
    engines: {node: '>=8'}
    dev: true

  /@jest/console@28.1.3:
    resolution: {integrity: sha512-QPAkP5EwKdK/bxIr6C1I4Vs0rm2nHiANzj/Z5X2JQkrZo6IqvC4ldZ9K95tF0HdidhA8Bo6egxSzUFPYKcEXLw==}
    engines: {node: ^12.13.0 || ^14.15.0 || ^16.10.0 || >=17.0.0}
    dependencies:
      '@jest/types': 28.1.3
      '@types/node': 18.17.8
      chalk: 4.1.2
      jest-message-util: 28.1.3
      jest-util: 28.1.3
      slash: 3.0.0
    dev: true

  /@jest/core@28.1.3(ts-node@10.8.2):
    resolution: {integrity: sha512-CIKBrlaKOzA7YG19BEqCw3SLIsEwjZkeJzf5bdooVnW4bH5cktqe3JX+G2YV1aK5vP8N9na1IGWFzYaTp6k6NA==}
    engines: {node: ^12.13.0 || ^14.15.0 || ^16.10.0 || >=17.0.0}
    peerDependencies:
      node-notifier: ^8.0.1 || ^9.0.0 || ^10.0.0
    peerDependenciesMeta:
      node-notifier:
        optional: true
    dependencies:
      '@jest/console': 28.1.3
      '@jest/reporters': 28.1.3
      '@jest/test-result': 28.1.3
      '@jest/transform': 28.1.3
      '@jest/types': 28.1.3
      '@types/node': 18.17.8
      ansi-escapes: 4.3.2
      chalk: 4.1.2
      ci-info: 3.8.0
      exit: 0.1.2
      graceful-fs: 4.2.11
      jest-changed-files: 28.1.3
      jest-config: 28.1.3(@types/node@18.17.8)(ts-node@10.8.2)
      jest-haste-map: 28.1.3
      jest-message-util: 28.1.3
      jest-regex-util: 28.0.2
      jest-resolve: 28.1.3
      jest-resolve-dependencies: 28.1.3
      jest-runner: 28.1.3
      jest-runtime: 28.1.3
      jest-snapshot: 28.1.3
      jest-util: 28.1.3
      jest-validate: 28.1.3
      jest-watcher: 28.1.3
      micromatch: 4.0.5
      pretty-format: 28.1.3
      rimraf: 3.0.2
      slash: 3.0.0
      strip-ansi: 6.0.1
    transitivePeerDependencies:
      - supports-color
      - ts-node
    dev: true

  /@jest/create-cache-key-function@27.5.1:
    resolution: {integrity: sha512-dmH1yW+makpTSURTy8VzdUwFnfQh1G8R+DxO2Ho2FFmBbKFEVm+3jWdvFhE2VqB/LATCTokkP0dotjyQyw5/AQ==}
    engines: {node: ^10.13.0 || ^12.13.0 || ^14.15.0 || >=15.0.0}
    dependencies:
      '@jest/types': 27.5.1
    dev: true

  /@jest/environment@28.1.3:
    resolution: {integrity: sha512-1bf40cMFTEkKyEf585R9Iz1WayDjHoHqvts0XFYEqyKM3cFWDpeMoqKKTAF9LSYQModPUlh8FKptoM2YcMWAXA==}
    engines: {node: ^12.13.0 || ^14.15.0 || ^16.10.0 || >=17.0.0}
    dependencies:
      '@jest/fake-timers': 28.1.3
      '@jest/types': 28.1.3
      '@types/node': 18.17.8
      jest-mock: 28.1.3
    dev: true

  /@jest/expect-utils@28.1.3:
    resolution: {integrity: sha512-wvbi9LUrHJLn3NlDW6wF2hvIMtd4JUl2QNVrjq+IBSHirgfrR3o9RnVtxzdEGO2n9JyIWwHnLfby5KzqBGg2YA==}
    engines: {node: ^12.13.0 || ^14.15.0 || ^16.10.0 || >=17.0.0}
    dependencies:
      jest-get-type: 28.0.2
    dev: true

  /@jest/expect@28.1.3:
    resolution: {integrity: sha512-lzc8CpUbSoE4dqT0U+g1qODQjBRHPpCPXissXD4mS9+sWQdmmpeJ9zSH1rS1HEkrsMN0fb7nKrJ9giAR1d3wBw==}
    engines: {node: ^12.13.0 || ^14.15.0 || ^16.10.0 || >=17.0.0}
    dependencies:
      expect: 28.1.3
      jest-snapshot: 28.1.3
    transitivePeerDependencies:
      - supports-color
    dev: true

  /@jest/fake-timers@28.1.3:
    resolution: {integrity: sha512-D/wOkL2POHv52h+ok5Oj/1gOG9HSywdoPtFsRCUmlCILXNn5eIWmcnd3DIiWlJnpGvQtmajqBP95Ei0EimxfLw==}
    engines: {node: ^12.13.0 || ^14.15.0 || ^16.10.0 || >=17.0.0}
    dependencies:
      '@jest/types': 28.1.3
      '@sinonjs/fake-timers': 9.1.2
      '@types/node': 18.17.8
      jest-message-util: 28.1.3
      jest-mock: 28.1.3
      jest-util: 28.1.3
    dev: true

  /@jest/globals@28.1.3:
    resolution: {integrity: sha512-XFU4P4phyryCXu1pbcqMO0GSQcYe1IsalYCDzRNyhetyeyxMcIxa11qPNDpVNLeretItNqEmYYQn1UYz/5x1NA==}
    engines: {node: ^12.13.0 || ^14.15.0 || ^16.10.0 || >=17.0.0}
    dependencies:
      '@jest/environment': 28.1.3
      '@jest/expect': 28.1.3
      '@jest/types': 28.1.3
    transitivePeerDependencies:
      - supports-color
    dev: true

  /@jest/reporters@28.1.3:
    resolution: {integrity: sha512-JuAy7wkxQZVNU/V6g9xKzCGC5LVXx9FDcABKsSXp5MiKPEE2144a/vXTEDoyzjUpZKfVwp08Wqg5A4WfTMAzjg==}
    engines: {node: ^12.13.0 || ^14.15.0 || ^16.10.0 || >=17.0.0}
    peerDependencies:
      node-notifier: ^8.0.1 || ^9.0.0 || ^10.0.0
    peerDependenciesMeta:
      node-notifier:
        optional: true
    dependencies:
      '@bcoe/v8-coverage': 0.2.3
      '@jest/console': 28.1.3
      '@jest/test-result': 28.1.3
      '@jest/transform': 28.1.3
      '@jest/types': 28.1.3
      '@jridgewell/trace-mapping': 0.3.19
      '@types/node': 18.17.8
      chalk: 4.1.2
      collect-v8-coverage: 1.0.2
      exit: 0.1.2
      glob: 7.2.3
      graceful-fs: 4.2.11
      istanbul-lib-coverage: 3.2.0
      istanbul-lib-instrument: 5.2.1
      istanbul-lib-report: 3.0.1
      istanbul-lib-source-maps: 4.0.1
      istanbul-reports: 3.1.6
      jest-message-util: 28.1.3
      jest-util: 28.1.3
      jest-worker: 28.1.3
      slash: 3.0.0
      string-length: 4.0.2
      strip-ansi: 6.0.1
      terminal-link: 2.1.1
      v8-to-istanbul: 9.1.0
    transitivePeerDependencies:
      - supports-color
    dev: true

  /@jest/schemas@28.1.3:
    resolution: {integrity: sha512-/l/VWsdt/aBXgjshLWOFyFt3IVdYypu5y2Wn2rOO1un6nkqIn8SLXzgIMYXFyYsRWDyF5EthmKJMIdJvk08grg==}
    engines: {node: ^12.13.0 || ^14.15.0 || ^16.10.0 || >=17.0.0}
    dependencies:
      '@sinclair/typebox': 0.24.51
    dev: true

  /@jest/source-map@28.1.2:
    resolution: {integrity: sha512-cV8Lx3BeStJb8ipPHnqVw/IM2VCMWO3crWZzYodSIkxXnRcXJipCdx1JCK0K5MsJJouZQTH73mzf4vgxRaH9ww==}
    engines: {node: ^12.13.0 || ^14.15.0 || ^16.10.0 || >=17.0.0}
    dependencies:
      '@jridgewell/trace-mapping': 0.3.19
      callsites: 3.1.0
      graceful-fs: 4.2.11
    dev: true

  /@jest/test-result@28.1.3:
    resolution: {integrity: sha512-kZAkxnSE+FqE8YjW8gNuoVkkC9I7S1qmenl8sGcDOLropASP+BkcGKwhXoyqQuGOGeYY0y/ixjrd/iERpEXHNg==}
    engines: {node: ^12.13.0 || ^14.15.0 || ^16.10.0 || >=17.0.0}
    dependencies:
      '@jest/console': 28.1.3
      '@jest/types': 28.1.3
      '@types/istanbul-lib-coverage': 2.0.4
      collect-v8-coverage: 1.0.2
    dev: true

  /@jest/test-sequencer@28.1.3:
    resolution: {integrity: sha512-NIMPEqqa59MWnDi1kvXXpYbqsfQmSJsIbnd85mdVGkiDfQ9WQQTXOLsvISUfonmnBT+w85WEgneCigEEdHDFxw==}
    engines: {node: ^12.13.0 || ^14.15.0 || ^16.10.0 || >=17.0.0}
    dependencies:
      '@jest/test-result': 28.1.3
      graceful-fs: 4.2.11
      jest-haste-map: 28.1.3
      slash: 3.0.0
    dev: true

  /@jest/transform@28.1.3:
    resolution: {integrity: sha512-u5dT5di+oFI6hfcLOHGTAfmUxFRrjK+vnaP0kkVow9Md/M7V/MxqQMOz/VV25UZO8pzeA9PjfTpOu6BDuwSPQA==}
    engines: {node: ^12.13.0 || ^14.15.0 || ^16.10.0 || >=17.0.0}
    dependencies:
      '@babel/core': 7.18.6
      '@jest/types': 28.1.3
      '@jridgewell/trace-mapping': 0.3.19
      babel-plugin-istanbul: 6.1.1
      chalk: 4.1.2
      convert-source-map: 1.9.0
      fast-json-stable-stringify: 2.1.0
      graceful-fs: 4.2.11
      jest-haste-map: 28.1.3
      jest-regex-util: 28.0.2
      jest-util: 28.1.3
      micromatch: 4.0.5
      pirates: 4.0.6
      slash: 3.0.0
      write-file-atomic: 4.0.2
    transitivePeerDependencies:
      - supports-color
    dev: true

  /@jest/types@27.5.1:
    resolution: {integrity: sha512-Cx46iJ9QpwQTjIdq5VJu2QTMMs3QlEjI0x1QbBP5W1+nMzyc2XmimiRR/CbX9TO0cPTeUlxWMOu8mslYsJ8DEw==}
    engines: {node: ^10.13.0 || ^12.13.0 || ^14.15.0 || >=15.0.0}
    dependencies:
      '@types/istanbul-lib-coverage': 2.0.4
      '@types/istanbul-reports': 3.0.1
      '@types/node': 18.17.8
      '@types/yargs': 16.0.5
      chalk: 4.1.2
    dev: true

  /@jest/types@28.1.3:
    resolution: {integrity: sha512-RyjiyMUZrKz/c+zlMFO1pm70DcIlST8AeWTkoUdZevew44wcNZQHsEVOiCVtgVnlFFD82FPaXycys58cf2muVQ==}
    engines: {node: ^12.13.0 || ^14.15.0 || ^16.10.0 || >=17.0.0}
    dependencies:
      '@jest/schemas': 28.1.3
      '@types/istanbul-lib-coverage': 2.0.4
      '@types/istanbul-reports': 3.0.1
      '@types/node': 18.17.8
      '@types/yargs': 17.0.24
      chalk: 4.1.2
    dev: true

  /@jridgewell/gen-mapping@0.3.3:
    resolution: {integrity: sha512-HLhSWOLRi875zjjMG/r+Nv0oCW8umGb0BgEhyX3dDX3egwZtB8PqLnjz3yedt8R5StBrzcg4aBpnh8UA9D1BoQ==}
    engines: {node: '>=6.0.0'}
    dependencies:
      '@jridgewell/set-array': 1.1.2
      '@jridgewell/sourcemap-codec': 1.4.15
      '@jridgewell/trace-mapping': 0.3.19
    dev: true

  /@jridgewell/resolve-uri@3.1.1:
    resolution: {integrity: sha512-dSYZh7HhCDtCKm4QakX0xFpsRDqjjtZf/kjI/v3T3Nwt5r8/qz/M19F9ySyOqU94SXBmeG9ttTul+YnR4LOxFA==}
    engines: {node: '>=6.0.0'}
    dev: true

  /@jridgewell/set-array@1.1.2:
    resolution: {integrity: sha512-xnkseuNADM0gt2bs+BvhO0p78Mk762YnZdsuzFV018NoG1Sj1SCQvpSqa7XUaTam5vAGasABV9qXASMKnFMwMw==}
    engines: {node: '>=6.0.0'}
    dev: true

  /@jridgewell/sourcemap-codec@1.4.15:
    resolution: {integrity: sha512-eF2rxCRulEKXHTRiDrDy6erMYWqNw4LPdQ8UQA4huuxaQsVeRPFl2oM8oDGxMFhJUWZf9McpLtJasDDZb/Bpeg==}
    dev: true

  /@jridgewell/trace-mapping@0.3.19:
    resolution: {integrity: sha512-kf37QtfW+Hwx/buWGMPcR60iF9ziHa6r/CZJIHbmcm4+0qrXiVdxegAH0F6yddEVQ7zdkjcGCgCzUu+BcbhQxw==}
    dependencies:
      '@jridgewell/resolve-uri': 3.1.1
      '@jridgewell/sourcemap-codec': 1.4.15
    dev: true

  /@jridgewell/trace-mapping@0.3.9:
    resolution: {integrity: sha512-3Belt6tdc8bPgAtbcmdtNJlirVoTmEb5e2gC94PnkwEW9jI6CAHUeoG85tjWP5WquqfavoMtMwiG4P926ZKKuQ==}
    dependencies:
      '@jridgewell/resolve-uri': 3.1.1
      '@jridgewell/sourcemap-codec': 1.4.15
    dev: true

  /@manypkg/find-root@1.1.0:
    resolution: {integrity: sha512-mki5uBvhHzO8kYYix/WRy2WX8S3B5wdVSc9D6KcU5lQNglP2yt58/VfLuAK49glRXChosY8ap2oJ1qgma3GUVA==}
    dependencies:
      '@babel/runtime': 7.22.10
      '@types/node': 12.20.55
      find-up: 4.1.0
      fs-extra: 8.1.0
    dev: true

  /@manypkg/get-packages@1.1.3:
    resolution: {integrity: sha512-fo+QhuU3qE/2TQMQmbVMqaQ6EWbMhi4ABWP+O4AM1NqPBuy0OrApV5LO6BrrgnhtAHS2NH6RrVk9OL181tTi8A==}
    dependencies:
      '@babel/runtime': 7.22.10
      '@changesets/types': 4.1.0
      '@manypkg/find-root': 1.1.0
      fs-extra: 8.1.0
      globby: 11.1.0
      read-yaml-file: 1.1.0
    dev: true

  /@noble/curves@1.1.0:
    resolution: {integrity: sha512-091oBExgENk/kGj3AZmtBDMpxQPDtxQABR2B9lb1JbVTs6ytdzZNwvhxQ4MWasRNEzlbEH8jCWFCwhF/Obj5AA==}
    dependencies:
      '@noble/hashes': 1.3.1
    dev: false

  /@noble/hashes@1.3.1:
    resolution: {integrity: sha512-EbqwksQwz9xDRGfDST86whPBgM65E0OH/pCgqW0GBVzO22bNE+NuIbeTb714+IfSjU3aRk47EUvXIb5bTsenKA==}
    engines: {node: '>= 16'}
    dev: false

  /@noble/secp256k1@1.7.1:
    resolution: {integrity: sha512-hOUk6AyBFmqVrv7k5WAw/LpszxVbj9gGN4JRkIX52fdFAj1UA61KXmZDvqVEm+pOyec3+fIeZB02LYa/pWOArw==}

  /@nodelib/fs.scandir@2.1.5:
    resolution: {integrity: sha512-vq24Bq3ym5HEQm2NKCr3yXDwjc7vTsEThRDnkp2DK9p1uqLR+DHurm/NOTo0KG7HYHU7eppKZj3MyqYuMBf62g==}
    engines: {node: '>= 8'}
    dependencies:
      '@nodelib/fs.stat': 2.0.5
      run-parallel: 1.2.0

  /@nodelib/fs.stat@2.0.5:
    resolution: {integrity: sha512-RkhPPp2zrqDAQA/2jNhnztcPAlv64XdhIp7a7454A5ovI7Bukxgt7MX7udwAu3zg1DcpPU0rz3VV1SeaqvY4+A==}
    engines: {node: '>= 8'}

  /@nodelib/fs.walk@1.2.8:
    resolution: {integrity: sha512-oGB+UxlgWcgQkgwo8GcEGwemoTFt3FIO9ababBmaGwXIoBKZ+GTy0pP185beGg7Llih/NSHSV2XAs1lnznocSg==}
    engines: {node: '>= 8'}
    dependencies:
      '@nodelib/fs.scandir': 2.1.5
      fastq: 1.15.0

  /@npmcli/fs@2.1.2:
    resolution: {integrity: sha512-yOJKRvohFOaLqipNtwYB9WugyZKhC/DZC4VYPmpaCzDBrA8YpK3qHZ8/HGscMnE4GqbkLNuVcCnxkeQEdGt6LQ==}
    engines: {node: ^12.13.0 || ^14.15.0 || >=16.0.0}
    dependencies:
      '@gar/promisify': 1.1.3
      semver: 7.5.4
    dev: true

  /@npmcli/move-file@2.0.1:
    resolution: {integrity: sha512-mJd2Z5TjYWq/ttPLLGqArdtnC74J6bOzg4rMDnN+p1xTacZ2yPRCk2y0oSWQtygLR9YVQXgOcONrwtnk3JupxQ==}
    engines: {node: ^12.13.0 || ^14.15.0 || >=16.0.0}
    deprecated: This functionality has been moved to @npmcli/fs
    dependencies:
      mkdirp: 1.0.4
      rimraf: 3.0.2
    dev: true

  /@npmcli/package-json@3.0.0:
    resolution: {integrity: sha512-NnuPuM97xfiCpbTEJYtEuKz6CFbpUHtaT0+5via5pQeI25omvQDFbp1GcGJ/c4zvL/WX0qbde6YiLgfZbWFgvg==}
    engines: {node: ^14.17.0 || ^16.13.0 || >=18.0.0}
    dependencies:
      json-parse-even-better-errors: 3.0.0
    dev: true

  /@protobufjs/aspromise@1.1.2:
    resolution: {integrity: sha512-j+gKExEuLmKwvz3OgROXtrJ2UG2x8Ch2YZUxahh+s1F2HZ+wAceUNLkvy6zKCPVRkU++ZWQrdxsUeQXmcg4uoQ==}
    dev: false

  /@protobufjs/base64@1.1.2:
    resolution: {integrity: sha512-AZkcAA5vnN/v4PDqKyMR5lx7hZttPDgClv83E//FMNhR2TMcLUhfRUBHCmSl0oi9zMgDDqRUJkSxO3wm85+XLg==}
    dev: false

  /@protobufjs/codegen@2.0.4:
    resolution: {integrity: sha512-YyFaikqM5sH0ziFZCN3xDC7zeGaB/d0IUb9CATugHWbd1FRFwWwt4ld4OYMPWu5a3Xe01mGAULCdqhMlPl29Jg==}
    dev: false

  /@protobufjs/eventemitter@1.1.0:
    resolution: {integrity: sha512-j9ednRT81vYJ9OfVuXG6ERSTdEL1xVsNgqpkxMsbIabzSo3goCjDIveeGv5d03om39ML71RdmrGNjG5SReBP/Q==}
    dev: false

  /@protobufjs/fetch@1.1.0:
    resolution: {integrity: sha512-lljVXpqXebpsijW71PZaCYeIcE5on1w5DlQy5WH6GLbFryLUrBD4932W/E2BSpfRJWseIL4v/KPgBFxDOIdKpQ==}
    dependencies:
      '@protobufjs/aspromise': 1.1.2
      '@protobufjs/inquire': 1.1.0
    dev: false

  /@protobufjs/float@1.0.2:
    resolution: {integrity: sha512-Ddb+kVXlXst9d+R9PfTIxh1EdNkgoRe5tOX6t01f1lYWOvJnSPDBlG241QLzcyPdoNTsblLUdujGSE4RzrTZGQ==}
    dev: false

  /@protobufjs/inquire@1.1.0:
    resolution: {integrity: sha512-kdSefcPdruJiFMVSbn801t4vFK7KB/5gd2fYvrxhuJYg8ILrmn9SKSX2tZdV6V+ksulWqS7aXjBcRXl3wHoD9Q==}
    dev: false

  /@protobufjs/path@1.1.2:
    resolution: {integrity: sha512-6JOcJ5Tm08dOHAbdR3GrvP+yUUfkjG5ePsHYczMFLq3ZmMkAD98cDgcT2iA1lJ9NVwFd4tH/iSSoe44YWkltEA==}
    dev: false

  /@protobufjs/pool@1.1.0:
    resolution: {integrity: sha512-0kELaGSIDBKvcgS4zkjz1PeddatrjYcmMWOlAuAPwAeccUrPHdUqo/J6LiymHHEiJT5NrF1UVwxY14f+fy4WQw==}
    dev: false

  /@protobufjs/utf8@1.1.0:
    resolution: {integrity: sha512-Vvn3zZrhQZkkBE8LSuW3em98c0FwgO4nxzv6OdSxPKJIEKY2bGbHn+mhGIPerzI4twdxaP8/0+06HBpwf345Lw==}
    dev: false

  /@sinclair/typebox@0.24.51:
    resolution: {integrity: sha512-1P1OROm/rdubP5aFDSZQILU0vrLCJ4fvHt6EoqHEM+2D/G5MK3bIaymUKLit8Js9gbns5UyJnkP/TZROLw4tUA==}
    dev: true

  /@sinonjs/commons@1.8.6:
    resolution: {integrity: sha512-Ky+XkAkqPZSm3NLBeUng77EBQl3cmeJhITaGHdYH8kjVB+aun3S4XBRti2zt17mtt0mIUDiNxYeoJm6drVvBJQ==}
    dependencies:
      type-detect: 4.0.8
    dev: true

  /@sinonjs/fake-timers@9.1.2:
    resolution: {integrity: sha512-BPS4ynJW/o92PUR4wgriz2Ud5gpST5vz6GQfMixEDK0Z8ZCUv2M7SkBLykH56T++Xs+8ln9zTGbOvNGIe02/jw==}
    dependencies:
      '@sinonjs/commons': 1.8.6
    dev: true

  /@smithy/abort-controller@1.1.0:
    resolution: {integrity: sha512-5imgGUlZL4dW4YWdMYAKLmal9ny/tlenM81QZY7xYyb76z9Z/QOg7oM5Ak9HQl8QfFTlGVWwcMXl+54jroRgEQ==}
    engines: {node: '>=14.0.0'}
    dependencies:
      '@smithy/types': 1.2.0
      tslib: 2.6.2
    dev: false

  /@smithy/types@1.2.0:
    resolution: {integrity: sha512-z1r00TvBqF3dh4aHhya7nz1HhvCg4TRmw51fjMrh5do3h+ngSstt/yKlNbHeb9QxJmFbmN8KEVSWgb1bRvfEoA==}
    engines: {node: '>=14.0.0'}
    dependencies:
      tslib: 2.6.2
    dev: false

  /@swc/core-darwin-arm64@1.3.42:
    resolution: {integrity: sha512-hM6RrZFyoCM9mX3cj/zM5oXwhAqjUdOCLXJx7KTQps7NIkv/Qjvobgvyf2gAb89j3ARNo9NdIoLjTjJ6oALtiA==}
    engines: {node: '>=10'}
    cpu: [arm64]
    os: [darwin]
    requiresBuild: true
    dev: true
    optional: true

  /@swc/core-darwin-x64@1.3.42:
    resolution: {integrity: sha512-bjsWtHMb6wJK1+RGlBs2USvgZ0txlMk11y0qBLKo32gLKTqzUwRw0Fmfzuf6Ue2a/w//7eqMlPFEre4LvJajGw==}
    engines: {node: '>=10'}
    cpu: [x64]
    os: [darwin]
    requiresBuild: true
    dev: true
    optional: true

  /@swc/core-linux-arm-gnueabihf@1.3.42:
    resolution: {integrity: sha512-Oe0ggMz3MyqXNfeVmY+bBTL0hFSNY3bx8dhcqsh4vXk/ZVGse94QoC4dd92LuPHmKT0x6nsUzB86x2jU9QHW5g==}
    engines: {node: '>=10'}
    cpu: [arm]
    os: [linux]
    requiresBuild: true
    dev: true
    optional: true

  /@swc/core-linux-arm64-gnu@1.3.42:
    resolution: {integrity: sha512-ZJsa8NIW1RLmmHGTJCbM7OPSbBZ9rOMrLqDtUOGrT0uoJXZnnQqolflamB5wviW0X6h3Z3/PSTNGNDCJ3u3Lqg==}
    engines: {node: '>=10'}
    cpu: [arm64]
    os: [linux]
    requiresBuild: true
    dev: true
    optional: true

  /@swc/core-linux-arm64-musl@1.3.42:
    resolution: {integrity: sha512-YpZwlFAfOp5vkm/uVUJX1O7N3yJDO1fDQRWqsOPPNyIJkI2ydlRQtgN6ZylC159Qv+TimfXnGTlNr7o3iBAqjg==}
    engines: {node: '>=10'}
    cpu: [arm64]
    os: [linux]
    requiresBuild: true
    dev: true
    optional: true

  /@swc/core-linux-x64-gnu@1.3.42:
    resolution: {integrity: sha512-0ccpKnsZbyHBzaQFdP8U9i29nvOfKitm6oJfdJzlqsY/jCqwvD8kv2CAKSK8WhJz//ExI2LqNrDI0yazx5j7+A==}
    engines: {node: '>=10'}
    cpu: [x64]
    os: [linux]
    requiresBuild: true
    dev: true
    optional: true

  /@swc/core-linux-x64-musl@1.3.42:
    resolution: {integrity: sha512-7eckRRuTZ6+3K21uyfXXgc2ZCg0mSWRRNwNT3wap2bYkKPeqTgb8pm8xYSZNEiMuDonHEat6XCCV36lFY6kOdQ==}
    engines: {node: '>=10'}
    cpu: [x64]
    os: [linux]
    requiresBuild: true
    dev: true
    optional: true

  /@swc/core-win32-arm64-msvc@1.3.42:
    resolution: {integrity: sha512-t27dJkdw0GWANdN4TV0lY/V5vTYSx5SRjyzzZolep358ueCGuN1XFf1R0JcCbd1ojosnkQg2L7A7991UjXingg==}
    engines: {node: '>=10'}
    cpu: [arm64]
    os: [win32]
    requiresBuild: true
    dev: true
    optional: true

  /@swc/core-win32-ia32-msvc@1.3.42:
    resolution: {integrity: sha512-xfpc/Zt/aMILX4IX0e3loZaFyrae37u3MJCv1gJxgqrpeLi7efIQr3AmERkTK3mxTO6R5urSliWw2W3FyZ7D3Q==}
    engines: {node: '>=10'}
    cpu: [ia32]
    os: [win32]
    requiresBuild: true
    dev: true
    optional: true

  /@swc/core-win32-x64-msvc@1.3.42:
    resolution: {integrity: sha512-ra2K4Tu++EJLPhzZ6L8hWUsk94TdK/2UKhL9dzCBhtzKUixsGCEqhtqH1zISXNvW8qaVLFIMUP37ULe80/IJaA==}
    engines: {node: '>=10'}
    cpu: [x64]
    os: [win32]
    requiresBuild: true
    dev: true
    optional: true

  /@swc/core@1.3.42:
    resolution: {integrity: sha512-nVFUd5+7tGniM2cT3LXaqnu3735Cu4az8A9gAKK+8sdpASI52SWuqfDBmjFCK9xG90MiVDVp2PTZr0BWqCIzpw==}
    engines: {node: '>=10'}
    requiresBuild: true
    optionalDependencies:
      '@swc/core-darwin-arm64': 1.3.42
      '@swc/core-darwin-x64': 1.3.42
      '@swc/core-linux-arm-gnueabihf': 1.3.42
      '@swc/core-linux-arm64-gnu': 1.3.42
      '@swc/core-linux-arm64-musl': 1.3.42
      '@swc/core-linux-x64-gnu': 1.3.42
      '@swc/core-linux-x64-musl': 1.3.42
      '@swc/core-win32-arm64-msvc': 1.3.42
      '@swc/core-win32-ia32-msvc': 1.3.42
      '@swc/core-win32-x64-msvc': 1.3.42
    dev: true

  /@swc/jest@0.2.24(@swc/core@1.3.42):
    resolution: {integrity: sha512-fwgxQbM1wXzyKzl1+IW0aGrRvAA8k0Y3NxFhKigbPjOJ4mCKnWEcNX9HQS3gshflcxq8YKhadabGUVfdwjCr6Q==}
    engines: {npm: '>= 7.0.0'}
    peerDependencies:
      '@swc/core': '*'
    dependencies:
      '@jest/create-cache-key-function': 27.5.1
      '@swc/core': 1.3.42
      jsonc-parser: 3.2.0
    dev: true

  /@tokenizer/token@0.3.0:
    resolution: {integrity: sha512-OvjF+z51L3ov0OyAU0duzsYuvO01PH7x4t6DJx+guahgTnBHkhJdG7soQeTSFLWN3efnHyibZ4Z8l2EuWwJN3A==}

  /@tootallnate/once@2.0.0:
    resolution: {integrity: sha512-XCuKFP5PS55gnMVu3dty8KPatLqUoy/ZYzDzAGCQ8JNFCkLXzmI7vNHCR+XpbZaMWQK/vQubr7PkYq8g470J/A==}
    engines: {node: '>= 10'}
    dev: true

  /@ts-morph/common@0.17.0:
    resolution: {integrity: sha512-RMSSvSfs9kb0VzkvQ2NWobwnj7TxCA9vI/IjR9bDHqgAyVbu2T0DN4wiKVqomyDWqO7dPr/tErSfq7urQ1Q37g==}
    dependencies:
      fast-glob: 3.3.1
      minimatch: 5.1.6
      mkdirp: 1.0.4
      path-browserify: 1.0.1
    dev: false

  /@tsconfig/node10@1.0.9:
    resolution: {integrity: sha512-jNsYVVxU8v5g43Erja32laIDHXeoNvFEpX33OK4d6hljo3jDhCBDhx5dhCCTMWUojscpAagGiRkBKxpdl9fxqA==}
    dev: true

  /@tsconfig/node12@1.0.11:
    resolution: {integrity: sha512-cqefuRsh12pWyGsIoBKJA9luFu3mRxCA+ORZvA4ktLSzIuCUtWVxGIuXigEwO5/ywWFMZ2QEGKWvkZG1zDMTag==}
    dev: true

  /@tsconfig/node14@1.0.3:
    resolution: {integrity: sha512-ysT8mhdixWK6Hw3i1V2AeRqZ5WfXg1G43mqoYlM2nc6388Fq5jcXyr5mRsqViLx/GJYdoL0bfXD8nmF+Zn/Iow==}
    dev: true

  /@tsconfig/node16@1.0.4:
    resolution: {integrity: sha512-vxhUy4J8lyeyinH7Azl1pdd43GJhZH/tP2weN8TntQblOY+A0XbT8DJk1/oCPuOOyg/Ja757rG0CgHcWC8OfMA==}
    dev: true

  /@types/babel__core@7.20.1:
    resolution: {integrity: sha512-aACu/U/omhdk15O4Nfb+fHgH/z3QsfQzpnvRZhYhThms83ZnAOZz7zZAWO7mn2yyNQaA4xTO8GLK3uqFU4bYYw==}
    dependencies:
      '@babel/parser': 7.22.10
      '@babel/types': 7.22.10
      '@types/babel__generator': 7.6.4
      '@types/babel__template': 7.4.1
      '@types/babel__traverse': 7.20.1
    dev: true

  /@types/babel__generator@7.6.4:
    resolution: {integrity: sha512-tFkciB9j2K755yrTALxD44McOrk+gfpIpvC3sxHjRawj6PfnQxrse4Clq5y/Rq+G3mrBurMax/lG8Qn2t9mSsg==}
    dependencies:
      '@babel/types': 7.22.10
    dev: true

  /@types/babel__template@7.4.1:
    resolution: {integrity: sha512-azBFKemX6kMg5Io+/rdGT0dkGreboUVR0Cdm3fz9QJWpaQGJRQXl7C+6hOTCZcMll7KFyEQpgbYI2lHdsS4U7g==}
    dependencies:
      '@babel/parser': 7.22.10
      '@babel/types': 7.22.10
    dev: true

  /@types/babel__traverse@7.20.1:
    resolution: {integrity: sha512-MitHFXnhtgwsGZWtT68URpOvLN4EREih1u3QtQiN4VdAxWKRVvGCSvw/Qth0M0Qq3pJpnGOu5JaM/ydK7OGbqg==}
    dependencies:
      '@babel/types': 7.22.10
    dev: true

  /@types/bn.js@5.1.1:
    resolution: {integrity: sha512-qNrYbZqMx0uJAfKnKclPh+dTwK33KfLHYqtyODwd5HnXOjnkhc4qgn3BrK6RWyGZm5+sIFE7Q7Vz6QQtJB7w7g==}
    dependencies:
      '@types/node': 18.17.8

  /@types/body-parser@1.19.2:
    resolution: {integrity: sha512-ALYone6pm6QmwZoAgeyNksccT9Q4AWZQ6PvfwR37GT6r6FWUPguq6sUmNGSMV2Wr761oQoBxwGGa6DR5o1DC9g==}
    dependencies:
      '@types/connect': 3.4.35
      '@types/node': 18.17.8
    dev: true

  /@types/connect@3.4.35:
    resolution: {integrity: sha512-cdeYyv4KWoEgpBISTxWvqYsVy444DOqehiF3fM3ne10AmJ62RSyNkUnxMJXHQWRQQX2eR94m5y1IZyDwBjV9FQ==}
    dependencies:
      '@types/node': 18.17.8
    dev: true

  /@types/cors@2.8.12:
    resolution: {integrity: sha512-vt+kDhq/M2ayberEtJcIN/hxXy1Pk+59g2FV/ZQceeaTyCtCucjL2Q7FXlFjtWn4n15KCr1NE2lNNFhp0lEThw==}
    dev: true

  /@types/disposable-email@0.2.0:
    resolution: {integrity: sha512-i4fPC8+a5j7RlKVe9cOHz6cYVxkSFYuJ78GB3EJPMfBJURWmEsD4gb/gD48j7KAWe0M8ZvdJR6a6GaDohTYttw==}
    dev: true

  /@types/elliptic@6.4.14:
    resolution: {integrity: sha512-z4OBcDAU0GVwDTuwJzQCiL6188QvZMkvoERgcVjq0/mPM8jCfdwZ3x5zQEVoL9WCAru3aG5wl3Z5Ww5wBWn7ZQ==}
    dependencies:
      '@types/bn.js': 5.1.1

  /@types/express-serve-static-core@4.17.36:
    resolution: {integrity: sha512-zbivROJ0ZqLAtMzgzIUC4oNqDG9iF0lSsAqpOD9kbs5xcIM3dTiyuHvBc7R8MtWBp3AAWGaovJa+wzWPjLYW7Q==}
    dependencies:
      '@types/node': 18.17.8
      '@types/qs': 6.9.7
      '@types/range-parser': 1.2.4
      '@types/send': 0.17.1
    dev: true

  /@types/express@4.17.13:
    resolution: {integrity: sha512-6bSZTPaTIACxn48l50SR+axgrqm6qXFIxrdAKaG6PaJk3+zuUr35hBlgT7vOmJcum+OEaIBLtHV/qloEAFITeA==}
    dependencies:
      '@types/body-parser': 1.19.2
      '@types/express-serve-static-core': 4.17.36
      '@types/qs': 6.9.7
      '@types/serve-static': 1.15.2
    dev: true

  /@types/graceful-fs@4.1.6:
    resolution: {integrity: sha512-Sig0SNORX9fdW+bQuTEovKj3uHcUL6LQKbCrrqb1X7J6/ReAbhCXRAhc+SMejhLELFj2QcyuxmUooZ4bt5ReSw==}
    dependencies:
      '@types/node': 18.17.8
    dev: true

  /@types/http-errors@2.0.1:
    resolution: {integrity: sha512-/K3ds8TRAfBvi5vfjuz8y6+GiAYBZ0x4tXv1Av6CWBWn0IlADc+ZX9pMq7oU0fNQPnBwIZl3rmeLp6SBApbxSQ==}
    dev: true

  /@types/is-ci@3.0.0:
    resolution: {integrity: sha512-Q0Op0hdWbYd1iahB+IFNQcWXFq4O0Q5MwQP7uN0souuQ4rPg1vEYcnIOfr1gY+M+6rc8FGoRaBO1mOOvL29sEQ==}
    dependencies:
      ci-info: 3.8.0
    dev: true

  /@types/istanbul-lib-coverage@2.0.4:
    resolution: {integrity: sha512-z/QT1XN4K4KYuslS23k62yDIDLwLFkzxOuMplDtObz0+y7VqJCaO2o+SPwHCvLFZh7xazvvoor2tA/hPz9ee7g==}
    dev: true

  /@types/istanbul-lib-report@3.0.0:
    resolution: {integrity: sha512-plGgXAPfVKFoYfa9NpYDAkseG+g6Jr294RqeqcqDixSbU34MZVJRi/P+7Y8GDpzkEwLaGZZOpKIEmeVZNtKsrg==}
    dependencies:
      '@types/istanbul-lib-coverage': 2.0.4
    dev: true

  /@types/istanbul-reports@3.0.1:
    resolution: {integrity: sha512-c3mAZEuK0lvBp8tmuL74XRKn1+y2dcwOUpH7x4WrF6gk1GIgiluDRgMYQtw2OFcBvAJWlt6ASU3tSqxp0Uu0Aw==}
    dependencies:
      '@types/istanbul-lib-report': 3.0.0
    dev: true

  /@types/jest@28.1.4:
    resolution: {integrity: sha512-telv6G5N7zRJiLcI3Rs3o+ipZ28EnE+7EvF0pSrt2pZOMnAVI/f+6/LucDxOvcBcTeTL3JMF744BbVQAVBUQRA==}
    dependencies:
      jest-matcher-utils: 28.1.3
      pretty-format: 28.1.3
    dev: true

  /@types/json-schema@7.0.12:
    resolution: {integrity: sha512-Hr5Jfhc9eYOQNPYO5WLDq/n4jqijdHNlDXjuAQkkt+mWdQR+XJToOHrsD4cPaMXpn6KO7y2+wM8AZEs8VpBLVA==}
    dev: true

  /@types/mime@1.3.2:
    resolution: {integrity: sha512-YATxVxgRqNH6nHEIsvg6k2Boc1JHI9ZbH5iWFFv/MTkchz3b1ieGDa5T0a9RznNdI0KhVbdbWSN+KWWrQZRxTw==}
    dev: true

  /@types/mime@3.0.1:
    resolution: {integrity: sha512-Y4XFY5VJAuw0FgAqPNd6NNoV44jbq9Bz2L7Rh/J6jLTiHBSBJa9fxqQIvkIld4GsoDOcCbvzOUAbLPsSKKg+uA==}
    dev: true

  /@types/minimist@1.2.2:
    resolution: {integrity: sha512-jhuKLIRrhvCPLqwPcx6INqmKeiA5EWrsCOPhrlFSrbrmU4ZMPjj5Ul/oLCMDO98XRUIwVm78xICz4EPCektzeQ==}
    dev: true

  /@types/node@12.20.55:
    resolution: {integrity: sha512-J8xLz7q2OFulZ2cyGTLE1TbbZcjpno7FaN6zdJNrgAdrJ+DZzh/uFR6YrTb4C+nXakvud8Q4+rbhoIWlYQbUFQ==}
    dev: true

  /@types/node@18.0.0:
    resolution: {integrity: sha512-cHlGmko4gWLVI27cGJntjs/Sj8th9aYwplmZFwmmgYQQvL5NUsgVJG7OddLvNfLqYS31KFN0s3qlaD9qCaxACA==}
    dev: true

  /@types/node@18.17.8:
    resolution: {integrity: sha512-Av/7MqX/iNKwT9Tr60V85NqMnsmh8ilfJoBlIVibkXfitk9Q22D9Y5mSpm+FvG5DET7EbVfB40bOiLzKgYFgPw==}

  /@types/nodemailer@6.4.6:
    resolution: {integrity: sha512-pD6fL5GQtUKvD2WnPmg5bC2e8kWCAPDwMPmHe/ohQbW+Dy0EcHgZ2oCSuPlWNqk74LS5BVMig1SymQbFMPPK3w==}
    dependencies:
      '@types/node': 18.17.8
    dev: true

  /@types/normalize-package-data@2.4.1:
    resolution: {integrity: sha512-Gj7cI7z+98M282Tqmp2K5EIsoouUEzbBJhQQzDE3jSIRk6r9gsz0oUokqIUR4u1R3dMHo0pDHM7sNOHyhulypw==}
    dev: true

  /@types/pg@8.6.6:
    resolution: {integrity: sha512-O2xNmXebtwVekJDD+02udOncjVcMZQuTEQEMpKJ0ZRf5E7/9JJX3izhKUcUifBkyKpljyUM6BTgy2trmviKlpw==}
    dependencies:
      '@types/node': 18.17.8
      pg-protocol: 1.6.0
      pg-types: 2.2.0
    dev: true

  /@types/prettier@2.7.3:
    resolution: {integrity: sha512-+68kP9yzs4LMp7VNh8gdzMSPZFL44MLGqiHWvttYJe+6qnuVr4Ek9wSBQoveqY/r+LwjCcU29kNVkidwim+kYA==}
    dev: true

  /@types/qs@6.9.7:
    resolution: {integrity: sha512-FGa1F62FT09qcrueBA6qYTrJPVDzah9a+493+o2PCXsesWHIn27G98TsSMs3WPNbZIEj4+VJf6saSFpvD+3Zsw==}
    dev: true

  /@types/range-parser@1.2.4:
    resolution: {integrity: sha512-EEhsLsD6UsDM1yFhAvy0Cjr6VwmpMWqFBCb9w07wVugF7w9nfajxLuVmngTIpgS6svCnm6Vaw+MZhoDCKnOfsw==}
    dev: true

  /@types/semver@7.5.0:
    resolution: {integrity: sha512-G8hZ6XJiHnuhQKR7ZmysCeJWE08o8T0AXtk5darsCaTVsYZhhgUrq53jizaR2FvsoeCwJhlmwTjkXBY5Pn/ZHw==}
    dev: true

  /@types/send@0.17.1:
    resolution: {integrity: sha512-Cwo8LE/0rnvX7kIIa3QHCkcuF21c05Ayb0ZfxPiv0W8VRiZiNW/WuRupHKpqqGVGf7SUA44QSOUKaEd9lIrd/Q==}
    dependencies:
      '@types/mime': 1.3.2
      '@types/node': 18.17.8
    dev: true

  /@types/serve-static@1.15.2:
    resolution: {integrity: sha512-J2LqtvFYCzaj8pVYKw8klQXrLLk7TBZmQ4ShlcdkELFKGwGMfevMLneMMRkMgZxotOD9wg497LpC7O8PcvAmfw==}
    dependencies:
      '@types/http-errors': 2.0.1
      '@types/mime': 3.0.1
      '@types/node': 18.17.8
    dev: true

  /@types/sharp@0.31.0:
    resolution: {integrity: sha512-nwivOU101fYInCwdDcH/0/Ru6yIRXOpORx25ynEOc6/IakuCmjOAGpaO5VfUl4QkDtUC6hj+Z2eCQvgXOioknw==}
    dependencies:
      '@types/node': 18.17.8
    dev: true

  /@types/stack-utils@2.0.1:
    resolution: {integrity: sha512-Hl219/BT5fLAaz6NDkSuhzasy49dwQS/DSdu4MdggFB8zcXv7vflBI3xp7FEmkmdDkBUI2bPUNeMttp2knYdxw==}
    dev: true

  /@types/ws@8.5.4:
    resolution: {integrity: sha512-zdQDHKUgcX/zBc4GrwsE/7dVdAD8JR4EuiAXiiUhhfyIJXXb2+PrGshFyeXWQPMmmZ2XxgaqclgpIC7eTXc1mg==}
    dependencies:
      '@types/node': 18.17.8
    dev: true

  /@types/yargs-parser@21.0.0:
    resolution: {integrity: sha512-iO9ZQHkZxHn4mSakYV0vFHAVDyEOIJQrV2uZ06HxEPcx+mt8swXoZHIbaaJ2crJYFfErySgktuTZ3BeLz+XmFA==}
    dev: true

  /@types/yargs@16.0.5:
    resolution: {integrity: sha512-AxO/ADJOBFJScHbWhq2xAhlWP24rY4aCEG/NFaMvbT3X2MgRsLjhjQwsn0Zi5zn0LG9jUhCCZMeX9Dkuw6k+vQ==}
    dependencies:
      '@types/yargs-parser': 21.0.0
    dev: true

  /@types/yargs@17.0.24:
    resolution: {integrity: sha512-6i0aC7jV6QzQB8ne1joVZ0eSFIstHsCrobmOtghM11yGlH0j43FKL2UhWdELkyps0zuf7qVTUVCCR+tgSlyLLw==}
    dependencies:
      '@types/yargs-parser': 21.0.0
    dev: true

  /@typescript-eslint/eslint-plugin@5.38.1(@typescript-eslint/parser@5.38.1)(eslint@8.24.0)(typescript@4.8.4):
    resolution: {integrity: sha512-ky7EFzPhqz3XlhS7vPOoMDaQnQMn+9o5ICR9CPr/6bw8HrFkzhMSxuA3gRfiJVvs7geYrSeawGJjZoZQKCOglQ==}
    engines: {node: ^12.22.0 || ^14.17.0 || >=16.0.0}
    peerDependencies:
      '@typescript-eslint/parser': ^5.0.0
      eslint: ^6.0.0 || ^7.0.0 || ^8.0.0
      typescript: '*'
    peerDependenciesMeta:
      typescript:
        optional: true
    dependencies:
      '@typescript-eslint/parser': 5.38.1(eslint@8.24.0)(typescript@4.8.4)
      '@typescript-eslint/scope-manager': 5.38.1
      '@typescript-eslint/type-utils': 5.38.1(eslint@8.24.0)(typescript@4.8.4)
      '@typescript-eslint/utils': 5.38.1(eslint@8.24.0)(typescript@4.8.4)
      debug: 4.3.4
      eslint: 8.24.0
      ignore: 5.2.4
      regexpp: 3.2.0
      semver: 7.5.4
      tsutils: 3.21.0(typescript@4.8.4)
      typescript: 4.8.4
    transitivePeerDependencies:
      - supports-color
    dev: true

  /@typescript-eslint/parser@5.38.1(eslint@8.24.0)(typescript@4.8.4):
    resolution: {integrity: sha512-LDqxZBVFFQnQRz9rUZJhLmox+Ep5kdUmLatLQnCRR6523YV+XhRjfYzStQ4MheFA8kMAfUlclHSbu+RKdRwQKw==}
    engines: {node: ^12.22.0 || ^14.17.0 || >=16.0.0}
    peerDependencies:
      eslint: ^6.0.0 || ^7.0.0 || ^8.0.0
      typescript: '*'
    peerDependenciesMeta:
      typescript:
        optional: true
    dependencies:
      '@typescript-eslint/scope-manager': 5.38.1
      '@typescript-eslint/types': 5.38.1
      '@typescript-eslint/typescript-estree': 5.38.1(typescript@4.8.4)
      debug: 4.3.4
      eslint: 8.24.0
      typescript: 4.8.4
    transitivePeerDependencies:
      - supports-color
    dev: true

  /@typescript-eslint/scope-manager@5.38.1:
    resolution: {integrity: sha512-BfRDq5RidVU3RbqApKmS7RFMtkyWMM50qWnDAkKgQiezRtLKsoyRKIvz1Ok5ilRWeD9IuHvaidaLxvGx/2eqTQ==}
    engines: {node: ^12.22.0 || ^14.17.0 || >=16.0.0}
    dependencies:
      '@typescript-eslint/types': 5.38.1
      '@typescript-eslint/visitor-keys': 5.38.1
    dev: true

  /@typescript-eslint/type-utils@5.38.1(eslint@8.24.0)(typescript@4.8.4):
    resolution: {integrity: sha512-UU3j43TM66gYtzo15ivK2ZFoDFKKP0k03MItzLdq0zV92CeGCXRfXlfQX5ILdd4/DSpHkSjIgLLLh1NtkOJOAw==}
    engines: {node: ^12.22.0 || ^14.17.0 || >=16.0.0}
    peerDependencies:
      eslint: '*'
      typescript: '*'
    peerDependenciesMeta:
      typescript:
        optional: true
    dependencies:
      '@typescript-eslint/typescript-estree': 5.38.1(typescript@4.8.4)
      '@typescript-eslint/utils': 5.38.1(eslint@8.24.0)(typescript@4.8.4)
      debug: 4.3.4
      eslint: 8.24.0
      tsutils: 3.21.0(typescript@4.8.4)
      typescript: 4.8.4
    transitivePeerDependencies:
      - supports-color
    dev: true

  /@typescript-eslint/types@5.38.1:
    resolution: {integrity: sha512-QTW1iHq1Tffp9lNfbfPm4WJabbvpyaehQ0SrvVK2yfV79SytD9XDVxqiPvdrv2LK7DGSFo91TB2FgWanbJAZXg==}
    engines: {node: ^12.22.0 || ^14.17.0 || >=16.0.0}
    dev: true

  /@typescript-eslint/typescript-estree@5.38.1(typescript@4.8.4):
    resolution: {integrity: sha512-99b5e/Enoe8fKMLdSuwrfH/C0EIbpUWmeEKHmQlGZb8msY33qn1KlkFww0z26o5Omx7EVjzVDCWEfrfCDHfE7g==}
    engines: {node: ^12.22.0 || ^14.17.0 || >=16.0.0}
    peerDependencies:
      typescript: '*'
    peerDependenciesMeta:
      typescript:
        optional: true
    dependencies:
      '@typescript-eslint/types': 5.38.1
      '@typescript-eslint/visitor-keys': 5.38.1
      debug: 4.3.4
      globby: 11.1.0
      is-glob: 4.0.3
      semver: 7.5.4
      tsutils: 3.21.0(typescript@4.8.4)
      typescript: 4.8.4
    transitivePeerDependencies:
      - supports-color
    dev: true

  /@typescript-eslint/utils@5.38.1(eslint@8.24.0)(typescript@4.8.4):
    resolution: {integrity: sha512-oIuUiVxPBsndrN81oP8tXnFa/+EcZ03qLqPDfSZ5xIJVm7A9V0rlkQwwBOAGtrdN70ZKDlKv+l1BeT4eSFxwXA==}
    engines: {node: ^12.22.0 || ^14.17.0 || >=16.0.0}
    peerDependencies:
      eslint: ^6.0.0 || ^7.0.0 || ^8.0.0
    dependencies:
      '@types/json-schema': 7.0.12
      '@typescript-eslint/scope-manager': 5.38.1
      '@typescript-eslint/types': 5.38.1
      '@typescript-eslint/typescript-estree': 5.38.1(typescript@4.8.4)
      eslint: 8.24.0
      eslint-scope: 5.1.1
      eslint-utils: 3.0.0(eslint@8.24.0)
    transitivePeerDependencies:
      - supports-color
      - typescript
    dev: true

  /@typescript-eslint/visitor-keys@5.38.1:
    resolution: {integrity: sha512-bSHr1rRxXt54+j2n4k54p4fj8AHJ49VDWtjpImOpzQj4qjAiOpPni+V1Tyajh19Api1i844F757cur8wH3YvOA==}
    engines: {node: ^12.22.0 || ^14.17.0 || >=16.0.0}
    dependencies:
      '@typescript-eslint/types': 5.38.1
      eslint-visitor-keys: 3.4.3
    dev: true

  /abbrev@1.1.1:
    resolution: {integrity: sha512-nne9/IiQ/hzIhY6pdDnbBtz7DjPTKrY00P/zvPSm5pOFkl6xuGrGnXn/VtTNNfNtAfZ9/1RtehkszU9qcTii0Q==}
    dev: true

  /abort-controller@3.0.0:
    resolution: {integrity: sha512-h8lQ8tacZYnR3vNQTgibj+tODHI5/+l06Au2Pcriv/Gmet0eaj4TwWH41sO9wnHDiQsEj19q0drzdWdeAHtweg==}
    engines: {node: '>=6.5'}
    dependencies:
      event-target-shim: 5.0.1

  /accepts@1.3.8:
    resolution: {integrity: sha512-PYAthTa2m2VKxuvSD3DPC/Gy+U+sOA1LAuT8mkmRuvw+NACSaeXEQ+NHcVF7rONl6qcaxV3Uuemwawk+7+SJLw==}
    engines: {node: '>= 0.6'}
    dependencies:
      mime-types: 2.1.35
      negotiator: 0.6.3

  /acorn-import-assertions@1.9.0(acorn@8.10.0):
    resolution: {integrity: sha512-cmMwop9x+8KFhxvKrKfPYmN6/pKTYYHBqLa0DfvVZcKMJWNyWLnaqND7dx/qn66R7ewM1UX5XMaDVP5wlVTaVA==}
    peerDependencies:
      acorn: ^8
    dependencies:
      acorn: 8.10.0
    dev: false

  /acorn-jsx@5.3.2(acorn@8.10.0):
    resolution: {integrity: sha512-rq9s+JNhf0IChjtDXxllJ7g41oZk5SlXtp0LHwyA5cejwn7vKmKp4pPri6YEePv2PU65sAsegbXtIinmDFDXgQ==}
    peerDependencies:
      acorn: ^6.0.0 || ^7.0.0 || ^8.0.0
    dependencies:
      acorn: 8.10.0
    dev: true

  /acorn-walk@8.2.0:
    resolution: {integrity: sha512-k+iyHEuPgSw6SbuDpGQM+06HQUa04DZ3o+F6CSzXMvvI5KMvnaEqXe+YVe555R9nn6GPt404fos4wcgpw12SDA==}
    engines: {node: '>=0.4.0'}
    dev: true

  /acorn@8.10.0:
    resolution: {integrity: sha512-F0SAmZ8iUtS//m8DmCTA0jlh6TDKkHQyK6xc6V4KDTyZKA9dnvX9/3sRTVQrWm79glUAZbnmmNcdYwUIHWVybw==}
    engines: {node: '>=0.4.0'}
    hasBin: true

  /agent-base@6.0.2:
    resolution: {integrity: sha512-RZNwNclF7+MS/8bDg70amg32dyeZGZxiDuQmZxKLAlQjr3jGyLx+4Kkk58UO7D2QdgFIQCovuSuZESne6RG6XQ==}
    engines: {node: '>= 6.0.0'}
    dependencies:
      debug: 4.3.4
    transitivePeerDependencies:
      - supports-color
    dev: true

  /agentkeepalive@4.5.0:
    resolution: {integrity: sha512-5GG/5IbQQpC9FpkRGsSvZI5QYeSCzlJHdpBQntCsuTOxhKD8lqKhrleg2Yi7yvMIf82Ycmmqln9U8V9qwEiJew==}
    engines: {node: '>= 8.0.0'}
    dependencies:
      humanize-ms: 1.2.1
    dev: true

  /aggregate-error@3.1.0:
    resolution: {integrity: sha512-4I7Td01quW/RpocfNayFdFVk1qSuoh0E7JrbRJ16nH01HhKFQ88INq9Sd+nd72zqRySlr9BmDA8xlEJ6vJMrYA==}
    engines: {node: '>=8'}
    dependencies:
      clean-stack: 2.2.0
      indent-string: 4.0.0
    dev: true

  /ajv-formats@2.1.1(ajv@8.12.0):
    resolution: {integrity: sha512-Wx0Kx52hxE7C18hkMEggYlEifqWZtYaRgouJor+WMdPnQyEK13vgEWyVNup7SoeeoLMsr4kf5h6dOW11I15MUA==}
    peerDependencies:
      ajv: ^8.0.0
    peerDependenciesMeta:
      ajv:
        optional: true
    dependencies:
      ajv: 8.12.0

  /ajv@6.12.6:
    resolution: {integrity: sha512-j3fVLgvTo527anyYyJOGTYJbG+vnnQYvE0m5mmkc1TK+nxAppkCLMIL0aZ4dblVCNoGShhm+kzE4ZUykBoMg4g==}
    dependencies:
      fast-deep-equal: 3.1.3
      fast-json-stable-stringify: 2.1.0
      json-schema-traverse: 0.4.1
      uri-js: 4.4.1
    dev: true

  /ajv@8.12.0:
    resolution: {integrity: sha512-sRu1kpcO9yLtYxBKvqfTeh9KzZEwO3STyX1HT+4CaDzC6HpTGYhIhPIzj9XuKU7KYDwnaeh5hcOwjy1QuJzBPA==}
    dependencies:
      fast-deep-equal: 3.1.3
      json-schema-traverse: 1.0.0
      require-from-string: 2.0.2
      uri-js: 4.4.1

  /ansi-colors@4.1.3:
    resolution: {integrity: sha512-/6w/C21Pm1A7aZitlI5Ni/2J6FFQN8i1Cvz3kHABAAbw93v/NlvKdVOqz7CCWz/3iv/JplRSEEZ83XION15ovw==}
    engines: {node: '>=6'}
    dev: true

  /ansi-escapes@4.3.2:
    resolution: {integrity: sha512-gKXj5ALrKWQLsYG9jlTRmR/xKluxHV+Z9QEwNIgCfM1/uwPMCuzVVnh5mwTd+OuBZcwSIMbqssNWRm1lE51QaQ==}
    engines: {node: '>=8'}
    dependencies:
      type-fest: 0.21.3
    dev: true

  /ansi-regex@5.0.1:
    resolution: {integrity: sha512-quJQXlTSUGL2LH9SUXo8VwsY4soanhgo6LNSm84E1LBcE8s3O0wpdiRzyR9z/ZZJMlMWv37qOOb9pdJlMUEKFQ==}
    engines: {node: '>=8'}
    dev: true

  /ansi-styles@3.2.1:
    resolution: {integrity: sha512-VT0ZI6kZRdTh8YyJw3SMbYm/u+NqfsAxEpWO0Pf9sq8/e94WxxOpPKx9FR1FlyCtOVDNOQ+8ntlqFxiRc+r5qA==}
    engines: {node: '>=4'}
    dependencies:
      color-convert: 1.9.3
    dev: true

  /ansi-styles@4.3.0:
    resolution: {integrity: sha512-zbB9rCJAT1rbjiVDb2hqKFHNYLxgtk8NURxZ3IZwD3F6NtxbXZQCnnSi1Lkx+IDohdPlFp222wVALIheZJQSEg==}
    engines: {node: '>=8'}
    dependencies:
      color-convert: 2.0.1
    dev: true

  /ansi-styles@5.2.0:
    resolution: {integrity: sha512-Cxwpt2SfTzTtXcfOlzGEee8O+c+MmUgGrNiBcXnuWxuFJHe6a5Hz7qwhwe5OgaSYI0IJvkLqWX1ASG+cJOkEiA==}
    engines: {node: '>=10'}
    dev: true

  /anymatch@3.1.3:
    resolution: {integrity: sha512-KMReFUr0B4t+D+OBkjR3KYqvocp2XaSzO55UcB6mgQMd3KbcE+mWTyvVV7D/zsdEbNnV6acZUutkiHQXvTr1Rw==}
    engines: {node: '>= 8'}
    dependencies:
      normalize-path: 3.0.0
      picomatch: 2.3.1
    dev: true

  /aproba@2.0.0:
    resolution: {integrity: sha512-lYe4Gx7QT+MKGbDsA+Z+he/Wtef0BiwDOlK/XkBrdfsh9J/jPPXbX0tE9x9cl27Tmu5gg3QUbUrQYa/y+KOHPQ==}
    dev: true

  /are-we-there-yet@3.0.1:
    resolution: {integrity: sha512-QZW4EDmGwlYur0Yyf/b2uGucHQMa8aFUP7eu9ddR73vvhFyt4V0Vl3QHPcTNJ8l6qYOBdxgXdnBXQrHilfRQBg==}
    engines: {node: ^12.13.0 || ^14.15.0 || >=16.0.0}
    dependencies:
      delegates: 1.0.0
      readable-stream: 3.6.2
    dev: true

  /arg@4.1.3:
    resolution: {integrity: sha512-58S9QDqG0Xx27YwPSt9fJxivjYl432YCwfDMfZ+71RAqUrZef7LrKQZ3LHLOwCS4FLNBplP533Zx895SeOCHvA==}
    dev: true

  /argparse@1.0.10:
    resolution: {integrity: sha512-o5Roy6tNG4SL/FOkCAN6RzjiakZS25RLYFrcMttJqbdd8BWrnA+fGz57iN5Pb06pvBGvl5gQ0B48dJlslXvoTg==}
    dependencies:
      sprintf-js: 1.0.3
    dev: true

  /argparse@2.0.1:
    resolution: {integrity: sha512-8+9WqebbFzpX9OR+Wa6O29asIogeRMzcGtAINdpMHHyAg10f05aSFVBbcEqGf/PXw1EjAZ+q2/bEBg3DvurK3Q==}
    dev: true

  /array-buffer-byte-length@1.0.0:
    resolution: {integrity: sha512-LPuwb2P+NrQw3XhxGc36+XSvuBPopovXYTR9Ew++Du9Yb/bx5AzBfrIsBoj0EZUifjQU+sHL21sseZ3jerWO/A==}
    dependencies:
      call-bind: 1.0.2
      is-array-buffer: 3.0.2
    dev: true

  /array-flatten@1.1.1:
    resolution: {integrity: sha512-PCVAQswWemu6UdxsDFFX/+gVeYqKAod3D3UVm91jHwynguOwAvYPhx8nNlM++NqRcK6CxxpUafjmhIdKiHibqg==}

  /array-union@2.1.0:
    resolution: {integrity: sha512-HGyxoOTYUyCM6stUe6EJgnd4EoewAI7zMdfqO+kGjnlZmBDz/cR5pf8r/cR4Wq60sL/p0IkcjUEEPwS3GFrIyw==}
    engines: {node: '>=8'}
    dev: true

  /array.prototype.flat@1.3.1:
    resolution: {integrity: sha512-roTU0KWIOmJ4DRLmwKd19Otg0/mT3qPNt0Qb3GWW8iObuZXxrjB/pzn0R3hqpRSWg4HCwqx+0vwOnWnvlOyeIA==}
    engines: {node: '>= 0.4'}
    dependencies:
      call-bind: 1.0.2
      define-properties: 1.2.0
      es-abstract: 1.22.1
      es-shim-unscopables: 1.0.0
    dev: true

  /arraybuffer.prototype.slice@1.0.1:
    resolution: {integrity: sha512-09x0ZWFEjj4WD8PDbykUwo3t9arLn8NIzmmYEJFpYekOAQjpkGSyrQhNoRTcwwcFRu+ycWF78QZ63oWTqSjBcw==}
    engines: {node: '>= 0.4'}
    dependencies:
      array-buffer-byte-length: 1.0.0
      call-bind: 1.0.2
      define-properties: 1.2.0
      get-intrinsic: 1.2.1
      is-array-buffer: 3.0.2
      is-shared-array-buffer: 1.0.2
    dev: true

  /arrify@1.0.1:
    resolution: {integrity: sha512-3CYzex9M9FGQjCGMGyi6/31c8GJbgb0qGyrx5HWxPd0aCwh4cB2YjMb2Xf9UuoogrMrlO9cTqnB5rI5GHZTcUA==}
    engines: {node: '>=0.10.0'}
    dev: true

  /asn1.js@5.4.1:
    resolution: {integrity: sha512-+I//4cYPccV8LdmBLiX8CYvf9Sp3vQsrqu2QNXRcrbiWvcx/UdlFiqUJJzxRQxgsZmvhXhn4cSKeSmoFjVdupA==}
    dependencies:
      bn.js: 4.12.0
      inherits: 2.0.4
      minimalistic-assert: 1.0.1
      safer-buffer: 2.1.2

  /asynckit@0.4.0:
    resolution: {integrity: sha512-Oei9OH4tRh0YqU3GxhX79dM/mwVgvbZJaSNaRk+bshkj0S5cfHcgYakreBjrHwatXKbz+IoIdYLxrKim2MjW0Q==}

  /atomic-sleep@1.0.0:
    resolution: {integrity: sha512-kNOjDqAh7px0XWNI+4QbzoiR/nTkHAWNud2uvnJquD1/x5a7EQZMJT0AczqK0Qn67oY/TTQ1LbUKajZpp3I9tQ==}
    engines: {node: '>=8.0.0'}

  /available-typed-arrays@1.0.5:
    resolution: {integrity: sha512-DMD0KiN46eipeziST1LPP/STfDU0sufISXmjSgvVsoU2tqxctQeASejWcfNtxYKqETM1UxQ8sp2OrSBWpHY6sw==}
    engines: {node: '>= 0.4'}
    dev: true

  /axios@0.27.2:
    resolution: {integrity: sha512-t+yRIyySRTp/wua5xEr+z1q60QmLq8ABsS5O9Me1AsE5dfKqgnCFzwiCZZ/cGNd1lq4/7akDWMxdhVlucjmnOQ==}
    dependencies:
      follow-redirects: 1.15.2
      form-data: 4.0.0
    transitivePeerDependencies:
      - debug

  /axios@1.4.0:
    resolution: {integrity: sha512-S4XCWMEmzvo64T9GfvQDOXgYRDJ/wsSZc7Jvdgx5u1sd0JwsuPLqb3SYmusag+edF6ziyMensPVqLTSc1PiSEA==}
    dependencies:
      follow-redirects: 1.15.2
      form-data: 4.0.0
      proxy-from-env: 1.1.0
    transitivePeerDependencies:
      - debug

  /babel-eslint@10.1.0(eslint@8.24.0):
    resolution: {integrity: sha512-ifWaTHQ0ce+448CYop8AdrQiBsGrnC+bMgfyKFdi6EsPLTAWG+QfyDeM6OH+FmWnKvEq5NnBMLvlBUPKQZoDSg==}
    engines: {node: '>=6'}
    deprecated: babel-eslint is now @babel/eslint-parser. This package will no longer receive updates.
    peerDependencies:
      eslint: '>= 4.12.1'
    dependencies:
      '@babel/code-frame': 7.22.10
      '@babel/parser': 7.22.10
      '@babel/traverse': 7.22.10
      '@babel/types': 7.22.10
      eslint: 8.24.0
      eslint-visitor-keys: 1.3.0
      resolve: 1.22.4
    transitivePeerDependencies:
      - supports-color
    dev: true

  /babel-jest@28.1.3(@babel/core@7.18.6):
    resolution: {integrity: sha512-epUaPOEWMk3cWX0M/sPvCHHCe9fMFAa/9hXEgKP8nFfNl/jlGkE9ucq9NqkZGXLDduCJYS0UvSlPUwC0S+rH6Q==}
    engines: {node: ^12.13.0 || ^14.15.0 || ^16.10.0 || >=17.0.0}
    peerDependencies:
      '@babel/core': ^7.8.0
    dependencies:
      '@babel/core': 7.18.6
      '@jest/transform': 28.1.3
      '@types/babel__core': 7.20.1
      babel-plugin-istanbul: 6.1.1
      babel-preset-jest: 28.1.3(@babel/core@7.18.6)
      chalk: 4.1.2
      graceful-fs: 4.2.11
      slash: 3.0.0
    transitivePeerDependencies:
      - supports-color
    dev: true

  /babel-plugin-istanbul@6.1.1:
    resolution: {integrity: sha512-Y1IQok9821cC9onCx5otgFfRm7Lm+I+wwxOx738M/WLPZ9Q42m4IG5W0FNX8WLL2gYMZo3JkuXIH2DOpWM+qwA==}
    engines: {node: '>=8'}
    dependencies:
      '@babel/helper-plugin-utils': 7.22.5
      '@istanbuljs/load-nyc-config': 1.1.0
      '@istanbuljs/schema': 0.1.3
      istanbul-lib-instrument: 5.2.1
      test-exclude: 6.0.0
    transitivePeerDependencies:
      - supports-color
    dev: true

  /babel-plugin-jest-hoist@28.1.3:
    resolution: {integrity: sha512-Ys3tUKAmfnkRUpPdpa98eYrAR0nV+sSFUZZEGuQ2EbFd1y4SOLtD5QDNHAq+bb9a+bbXvYQC4b+ID/THIMcU6Q==}
    engines: {node: ^12.13.0 || ^14.15.0 || ^16.10.0 || >=17.0.0}
    dependencies:
      '@babel/template': 7.22.5
      '@babel/types': 7.22.10
      '@types/babel__core': 7.20.1
      '@types/babel__traverse': 7.20.1
    dev: true

  /babel-plugin-polyfill-corejs2@0.3.3(@babel/core@7.18.6):
    resolution: {integrity: sha512-8hOdmFYFSZhqg2C/JgLUQ+t52o5nirNwaWM2B9LWteozwIvM14VSwdsCAUET10qT+kmySAlseadmfeeSWFCy+Q==}
    peerDependencies:
      '@babel/core': ^7.0.0-0
    dependencies:
      '@babel/compat-data': 7.22.9
      '@babel/core': 7.18.6
      '@babel/helper-define-polyfill-provider': 0.3.3(@babel/core@7.18.6)
      semver: 6.3.1
    transitivePeerDependencies:
      - supports-color
    dev: true

  /babel-plugin-polyfill-corejs3@0.5.3(@babel/core@7.18.6):
    resolution: {integrity: sha512-zKsXDh0XjnrUEW0mxIHLfjBfnXSMr5Q/goMe/fxpQnLm07mcOZiIZHBNWCMx60HmdvjxfXcalac0tfFg0wqxyw==}
    peerDependencies:
      '@babel/core': ^7.0.0-0
    dependencies:
      '@babel/core': 7.18.6
      '@babel/helper-define-polyfill-provider': 0.3.3(@babel/core@7.18.6)
      core-js-compat: 3.32.1
    transitivePeerDependencies:
      - supports-color
    dev: true

  /babel-plugin-polyfill-regenerator@0.3.1(@babel/core@7.18.6):
    resolution: {integrity: sha512-Y2B06tvgHYt1x0yz17jGkGeeMr5FeKUu+ASJ+N6nB5lQ8Dapfg42i0OVrf8PNGJ3zKL4A23snMi1IRwrqqND7A==}
    peerDependencies:
      '@babel/core': ^7.0.0-0
    dependencies:
      '@babel/core': 7.18.6
      '@babel/helper-define-polyfill-provider': 0.3.3(@babel/core@7.18.6)
    transitivePeerDependencies:
      - supports-color
    dev: true

  /babel-preset-current-node-syntax@1.0.1(@babel/core@7.18.6):
    resolution: {integrity: sha512-M7LQ0bxarkxQoN+vz5aJPsLBn77n8QgTFmo8WK0/44auK2xlCXrYcUxHFxgU7qW5Yzw/CjmLRK2uJzaCd7LvqQ==}
    peerDependencies:
      '@babel/core': ^7.0.0
    dependencies:
      '@babel/core': 7.18.6
      '@babel/plugin-syntax-async-generators': 7.8.4(@babel/core@7.18.6)
      '@babel/plugin-syntax-bigint': 7.8.3(@babel/core@7.18.6)
      '@babel/plugin-syntax-class-properties': 7.12.13(@babel/core@7.18.6)
      '@babel/plugin-syntax-import-meta': 7.10.4(@babel/core@7.18.6)
      '@babel/plugin-syntax-json-strings': 7.8.3(@babel/core@7.18.6)
      '@babel/plugin-syntax-logical-assignment-operators': 7.10.4(@babel/core@7.18.6)
      '@babel/plugin-syntax-nullish-coalescing-operator': 7.8.3(@babel/core@7.18.6)
      '@babel/plugin-syntax-numeric-separator': 7.10.4(@babel/core@7.18.6)
      '@babel/plugin-syntax-object-rest-spread': 7.8.3(@babel/core@7.18.6)
      '@babel/plugin-syntax-optional-catch-binding': 7.8.3(@babel/core@7.18.6)
      '@babel/plugin-syntax-optional-chaining': 7.8.3(@babel/core@7.18.6)
      '@babel/plugin-syntax-top-level-await': 7.14.5(@babel/core@7.18.6)
    dev: true

  /babel-preset-jest@28.1.3(@babel/core@7.18.6):
    resolution: {integrity: sha512-L+fupJvlWAHbQfn74coNX3zf60LXMJsezNvvx8eIh7iOR1luJ1poxYgQk1F8PYtNq/6QODDHCqsSnTFSWC491A==}
    engines: {node: ^12.13.0 || ^14.15.0 || ^16.10.0 || >=17.0.0}
    peerDependencies:
      '@babel/core': ^7.0.0
    dependencies:
      '@babel/core': 7.18.6
      babel-plugin-jest-hoist: 28.1.3
      babel-preset-current-node-syntax: 1.0.1(@babel/core@7.18.6)
    dev: true

  /balanced-match@1.0.2:
    resolution: {integrity: sha512-3oSeUO0TMV67hN1AmbXsK4yaqU7tjiHlbxRDZOpH0KW9+CeX4bRAaX0Anxt0tx2MrpRpWwQaPwIlISEJhYU5Pw==}

  /base64-js@1.5.1:
    resolution: {integrity: sha512-AKpaYlHn8t4SVbOHCy+b5+KKgvR4vrsD8vbvrbiQJps7fKDTkjkDry6ji0rUJjC0kzbNePLwzxq8iypo41qeWA==}

  /better-path-resolve@1.0.0:
    resolution: {integrity: sha512-pbnl5XzGBdrFU/wT4jqmJVPn2B6UHPBOhzMQkY/SPUPB6QtUXtmBHBIwCbXJol93mOpGMnQyP/+BB19q04xj7g==}
    engines: {node: '>=4'}
    dependencies:
      is-windows: 1.0.2
    dev: true

  /better-sqlite3@7.6.2:
    resolution: {integrity: sha512-S5zIU1Hink2AH4xPsN0W43T1/AJ5jrPh7Oy07ocuW/AKYYY02GWzz9NH0nbSMn/gw6fDZ5jZ1QsHt1BXAwJ6Lg==}
    requiresBuild: true
    dependencies:
      bindings: 1.5.0
      prebuild-install: 7.1.1

  /big-integer@1.6.51:
    resolution: {integrity: sha512-GPEid2Y9QU1Exl1rpO9B2IPJGHPSupF5GnVIP0blYvNOMer2bTvSWs1jGOUg04hTmu67nmLsQ9TBo1puaotBHg==}
    engines: {node: '>=0.6'}

  /bindings@1.5.0:
    resolution: {integrity: sha512-p2q/t/mhvuOj/UeLlV6566GD/guowlr0hHxClI0W9m7MWYkL1F0hLo+0Aexs9HSPCtR1SXQ0TD3MMKrXZajbiQ==}
    dependencies:
      file-uri-to-path: 1.0.0

  /bl@4.1.0:
    resolution: {integrity: sha512-1W07cM9gS6DcLperZfFSj+bWLtaPGSOHWhPiGzXmvVJbRLdG82sH/Kn8EtW1VqWVA54AKf2h5k5BbnIbwF3h6w==}
    dependencies:
      buffer: 5.7.1
      inherits: 2.0.4
      readable-stream: 3.6.2

  /bn.js@4.12.0:
    resolution: {integrity: sha512-c98Bf3tPniI+scsdk237ku1Dc3ujXQTSgyiPUDEOe7tRkhrqridvh8klBv0HCEso1OLOYcHuCv/cS6DNxKH+ZA==}

  /body-parser@1.20.1:
    resolution: {integrity: sha512-jWi7abTbYwajOytWCQc37VulmWiRae5RyTpaCyDcS5/lMdtwSz5lOpDE67srw/HYe35f1z3fDQw+3txg7gNtWw==}
    engines: {node: '>= 0.8', npm: 1.2.8000 || >= 1.4.16}
    dependencies:
      bytes: 3.1.2
      content-type: 1.0.5
      debug: 2.6.9
      depd: 2.0.0
      destroy: 1.2.0
      http-errors: 2.0.0
      iconv-lite: 0.4.24
      on-finished: 2.4.1
      qs: 6.11.0
      raw-body: 2.5.1
      type-is: 1.6.18
      unpipe: 1.0.0
    transitivePeerDependencies:
      - supports-color

  /boolean@3.2.0:
    resolution: {integrity: sha512-d0II/GO9uf9lfUHH2BQsjxzRJZBdsjgsBiW4BvhWk/3qoKwQFjIDVN19PfX8F2D/r9PCMTtLWjYVCFrpeYUzsw==}

  /bowser@2.11.0:
    resolution: {integrity: sha512-AlcaJBi/pqqJBIQ8U9Mcpc9i8Aqxn88Skv5d+xBX006BY5u8N3mGLHa5Lgppa7L/HfwgwLgZ6NYs+Ag6uUmJRA==}
    dev: false

  /brace-expansion@1.1.11:
    resolution: {integrity: sha512-iCuPHDFgrHX7H2vEI/5xpz07zSHB00TpugqhmYtVmMO6518mCuRMoOYFldEBl0g187ufozdaHgWKcYFb61qGiA==}
    dependencies:
      balanced-match: 1.0.2
      concat-map: 0.0.1
    dev: true

  /brace-expansion@2.0.1:
    resolution: {integrity: sha512-XnAIvQ8eM+kC6aULx6wuQiwVsnzsi9d3WxzV3FpWTGA19F621kwdbsAcFKXgKUHZWsy+mY6iL1sHTxWEFCytDA==}
    dependencies:
      balanced-match: 1.0.2

  /braces@3.0.2:
    resolution: {integrity: sha512-b8um+L1RzM3WDSzvhm6gIz1yfTbBt6YTlcEKAvsmqCZZFw46z626lVj9j1yEPW33H5H+lBQpZMP1k8l+78Ha0A==}
    engines: {node: '>=8'}
    dependencies:
      fill-range: 7.0.1

  /breakword@1.0.6:
    resolution: {integrity: sha512-yjxDAYyK/pBvws9H4xKYpLDpYKEH6CzrBPAuXq3x18I+c/2MkVtT3qAr7Oloi6Dss9qNhPVueAAVU1CSeNDIXw==}
    dependencies:
      wcwidth: 1.0.1
    dev: true

  /brorand@1.1.0:
    resolution: {integrity: sha512-cKV8tMCEpQs4hK/ik71d6LrPOnpkpGBR0wzxqr68g2m/LB2GxVYQroAjMJZRVM1Y4BCjCKc3vAamxSzOY2RP+w==}

  /browserslist@4.21.10:
    resolution: {integrity: sha512-bipEBdZfVH5/pwrvqc+Ub0kUPVfGUhlKxbvfD+z1BDnPEO/X98ruXGA1WP5ASpAFKan7Qr6j736IacbZQuAlKQ==}
    engines: {node: ^6 || ^7 || ^8 || ^9 || ^10 || ^11 || ^12 || >=13.7}
    hasBin: true
    dependencies:
      caniuse-lite: 1.0.30001522
      electron-to-chromium: 1.4.499
      node-releases: 2.0.13
      update-browserslist-db: 1.0.11(browserslist@4.21.10)
    dev: true

  /bser@2.1.1:
    resolution: {integrity: sha512-gQxTNE/GAfIIrmHLUE3oJyp5FO6HRBfhjnw4/wMmA63ZGDJnWBmgY/lyQBpnDUkGmAhbSe39tx2d/iTOAfglwQ==}
    dependencies:
      node-int64: 0.4.0
    dev: true

  /buffer-from@1.1.2:
    resolution: {integrity: sha512-E+XQCRwSbaaiChtv6k6Dwgc+bx+Bs6vuKJHHl5kox/BaKbhiXzqQOwK4cO22yElGp2OCmjwVhT3HmxgyPGnJfQ==}
    dev: true

  /buffer-writer@2.0.0:
    resolution: {integrity: sha512-a7ZpuTZU1TRtnwyCNW3I5dc0wWNC3VR9S++Ewyk2HHZdrO3CQJqSpd+95Us590V6AL7JqUAH2IwZ/398PmNFgw==}
    engines: {node: '>=4'}

  /buffer@5.6.0:
    resolution: {integrity: sha512-/gDYp/UtU0eA1ys8bOs9J6a+E/KWIY+DZ+Q2WESNUA0jFRsJOc0SNUO6xJ5SGA1xueg3NL65W6s+NY5l9cunuw==}
    dependencies:
      base64-js: 1.5.1
      ieee754: 1.2.1
    dev: false

  /buffer@5.7.1:
    resolution: {integrity: sha512-EHcyIPBQ4BSGlvjB16k5KgAJ27CIsHY/2JBmCRReo48y9rQ3MaUzWX3KVlBa4U7MyX02HdVj0K7C3WaB3ju7FQ==}
    dependencies:
      base64-js: 1.5.1
      ieee754: 1.2.1

  /buffer@6.0.3:
    resolution: {integrity: sha512-FTiCpNxtwiZZHEZbcbTIcZjERVICn9yq/pDFkTl95/AxzD1naBctN7YO68riM/gLSDY7sdrMby8hofADYuuqOA==}
    dependencies:
      base64-js: 1.5.1
      ieee754: 1.2.1

  /bytes@3.0.0:
    resolution: {integrity: sha512-pMhOfFDPiv9t5jjIXkHosWmkSyQbvsgEVNkz0ERHbuLh2T/7j4Mqqpz523Fe8MVY89KC6Sh/QfS2sM+SjgFDcw==}
    engines: {node: '>= 0.8'}

  /bytes@3.1.2:
    resolution: {integrity: sha512-/Nf7TyzTx6S3yRJObOAV7956r8cr2+Oj8AC5dt8wSP3BQAoeX58NoHyCU8P8zGkNXStjTSi6fzO6F0pBdcYbEg==}
    engines: {node: '>= 0.8'}

  /cacache@16.1.3:
    resolution: {integrity: sha512-/+Emcj9DAXxX4cwlLmRI9c166RuL3w30zp4R7Joiv2cQTtTtA+jeuCAjH3ZlGnYS3tKENSrKhAzVVP9GVyzeYQ==}
    engines: {node: ^12.13.0 || ^14.15.0 || >=16.0.0}
    dependencies:
      '@npmcli/fs': 2.1.2
      '@npmcli/move-file': 2.0.1
      chownr: 2.0.0
      fs-minipass: 2.1.0
      glob: 8.1.0
      infer-owner: 1.0.4
      lru-cache: 7.18.3
      minipass: 3.3.6
      minipass-collect: 1.0.2
      minipass-flush: 1.0.5
      minipass-pipeline: 1.2.4
      mkdirp: 1.0.4
      p-map: 4.0.0
      promise-inflight: 1.0.1
      rimraf: 3.0.2
      ssri: 9.0.1
      tar: 6.1.15
      unique-filename: 2.0.1
    transitivePeerDependencies:
      - bluebird
    dev: true

  /call-bind@1.0.2:
    resolution: {integrity: sha512-7O+FbCihrB5WGbFYesctwmTKae6rOiIzmz1icreWJ+0aA7LJfuqhEso2T9ncpcFtzMQtzXf2QGGueWJGTYsqrA==}
    dependencies:
      function-bind: 1.1.1
      get-intrinsic: 1.2.1

  /callsites@3.1.0:
    resolution: {integrity: sha512-P8BjAsXvZS+VIDUI11hHCQEv74YT67YUi5JJFNWIqL235sBmjX4+qx9Muvls5ivyNENctx46xQLQ3aTuE7ssaQ==}
    engines: {node: '>=6'}
    dev: true

  /camelcase-keys@6.2.2:
    resolution: {integrity: sha512-YrwaA0vEKazPBkn0ipTiMpSajYDSe+KjQfrjhcBMxJt/znbvlHd8Pw/Vamaz5EB4Wfhs3SUR3Z9mwRu/P3s3Yg==}
    engines: {node: '>=8'}
    dependencies:
      camelcase: 5.3.1
      map-obj: 4.3.0
      quick-lru: 4.0.1
    dev: true

  /camelcase@5.3.1:
    resolution: {integrity: sha512-L28STB170nwWS63UjtlEOE3dldQApaJXZkOI1uMFfzf3rRuPegHaHesyee+YxQ+W6SvRDQV6UrdOdRiR153wJg==}
    engines: {node: '>=6'}
    dev: true

  /camelcase@6.3.0:
    resolution: {integrity: sha512-Gmy6FhYlCY7uOElZUSbxo2UCDH8owEk996gkbrpsgGtrJLM3J7jGxl9Ic7Qwwj4ivOE5AWZWRMecDdF7hqGjFA==}
    engines: {node: '>=10'}
    dev: true

  /caniuse-lite@1.0.30001522:
    resolution: {integrity: sha512-TKiyTVZxJGhsTszLuzb+6vUZSjVOAhClszBr2Ta2k9IwtNBT/4dzmL6aywt0HCgEZlmwJzXJd8yNiob6HgwTRg==}
    dev: true

  /cbor-extract@2.1.1:
    resolution: {integrity: sha512-1UX977+L+zOJHsp0mWFG13GLwO6ucKgSmSW6JTl8B9GUvACvHeIVpFqhU92299Z6PfD09aTXDell5p+lp1rUFA==}
    hasBin: true
    requiresBuild: true
    dependencies:
      node-gyp-build-optional-packages: 5.0.3
    optionalDependencies:
      '@cbor-extract/cbor-extract-darwin-arm64': 2.1.1
      '@cbor-extract/cbor-extract-darwin-x64': 2.1.1
      '@cbor-extract/cbor-extract-linux-arm': 2.1.1
      '@cbor-extract/cbor-extract-linux-arm64': 2.1.1
      '@cbor-extract/cbor-extract-linux-x64': 2.1.1
      '@cbor-extract/cbor-extract-win32-x64': 2.1.1
    dev: false
    optional: true

  /cbor-x@1.5.1:
    resolution: {integrity: sha512-/vAkC4tiKCQCm5en4sA+mpKmjwY6Xxp1LO+BgZCNhp+Zow3pomyUHeBOK5EDp0mDaE36jw39l5eLHsoF3M1Lmg==}
    optionalDependencies:
      cbor-extract: 2.1.1
    dev: false

  /cborg@1.10.2:
    resolution: {integrity: sha512-b3tFPA9pUr2zCUiCfRd2+wok2/LBSNUMKOuRRok+WlvvAgEt/PlbgPTsZUcwCOs53IJvLgTp0eotwtosE6njug==}
    hasBin: true

  /chalk@2.4.2:
    resolution: {integrity: sha512-Mti+f9lpJNcwF4tWV8/OrTTtF1gZi+f8FqlyAdouralcFWFQWF2+NgCHShjkCb+IFBLq9buZwE1xckQU4peSuQ==}
    engines: {node: '>=4'}
    dependencies:
      ansi-styles: 3.2.1
      escape-string-regexp: 1.0.5
      supports-color: 5.5.0
    dev: true

  /chalk@4.1.2:
    resolution: {integrity: sha512-oKnbhFyRIXpUuez8iBMmyEa4nbj4IOQyuhc/wy9kY7/WVPcwIO9VA668Pu8RkO7+0G76SLROeyw9CpQ061i4mA==}
    engines: {node: '>=10'}
    dependencies:
      ansi-styles: 4.3.0
      supports-color: 7.2.0
    dev: true

  /chalk@5.1.1:
    resolution: {integrity: sha512-OItMegkSDU3P7OJRWBbNRsQsL8SzgwlIGXSZRVfHCLBYrDgzYDuozwDMwvEDpiZdjr50tdOTbTzuubirtEozsg==}
    engines: {node: ^12.17.0 || ^14.13 || >=16.0.0}
    dev: false

  /char-regex@1.0.2:
    resolution: {integrity: sha512-kWWXztvZ5SBQV+eRgKFeh8q5sLuZY2+8WUIzlxWVTg+oGwY14qylx1KbKzHd8P6ZYkAg0xyIDU9JMHhyJMZ1jw==}
    engines: {node: '>=10'}
    dev: true

  /chardet@0.7.0:
    resolution: {integrity: sha512-mT8iDcrh03qDGRRmoA2hmBJnxpllMR+0/0qlzjqZES6NdiWDcZkCNAk4rPFZ9Q85r27unkiNNg8ZOiwZXBHwcA==}
    dev: true

  /chownr@1.1.4:
    resolution: {integrity: sha512-jJ0bqzaylmJtVnNgzTeSOs8DPavpbYgEr/b0YL8/2GO3xJEhInFmhKMUnEJQjZumK7KXGFhUy89PrsJWlakBVg==}

  /chownr@2.0.0:
    resolution: {integrity: sha512-bIomtDF5KGpdogkLd9VspvFzk9KfpyyGlS8YFVZl7TGPBHL5snIOnxeshwVgPteQ9b4Eydl+pVbIyE1DcvCWgQ==}
    engines: {node: '>=10'}
    dev: true

  /ci-info@3.8.0:
    resolution: {integrity: sha512-eXTggHWSooYhq49F2opQhuHWgzucfF2YgODK4e1566GQs5BIfP30B0oenwBJHfWxAs2fyPB1s7Mg949zLf61Yw==}
    engines: {node: '>=8'}
    dev: true

  /cjs-module-lexer@1.2.3:
    resolution: {integrity: sha512-0TNiGstbQmCFwt4akjjBg5pLRTSyj/PkWQ1ZoO2zntmg9yLqSRxwEa4iCfQLGjqhiqBfOJa7W/E8wfGrTDmlZQ==}

  /clean-stack@2.2.0:
    resolution: {integrity: sha512-4diC9HaTE+KRAMWhDhrGOECgWZxoevMc5TlkObMqNSsVU62PYzXZ/SMTjzyGAFF1YusgxGcSWTEXBhp0CPwQ1A==}
    engines: {node: '>=6'}
    dev: true

  /cliui@6.0.0:
    resolution: {integrity: sha512-t6wbgtoCXvAzst7QgXxJYqPt0usEfbgQdftEPbLL/cvv6HPE5VgvqCuAIDR0NgU52ds6rFwqrgakNLrHEjCbrQ==}
    dependencies:
      string-width: 4.2.3
      strip-ansi: 6.0.1
      wrap-ansi: 6.2.0
    dev: true

  /cliui@8.0.1:
    resolution: {integrity: sha512-BSeNnyus75C4//NQ9gQt1/csTXyo/8Sb+afLAkzAptFuMsod9HFokGNudZpi/oQV73hnVK+sR+5PVRMd+Dr7YQ==}
    engines: {node: '>=12'}
    dependencies:
      string-width: 4.2.3
      strip-ansi: 6.0.1
      wrap-ansi: 7.0.0
    dev: true

  /clone@1.0.4:
    resolution: {integrity: sha512-JQHZ2QMW6l3aH/j6xCqQThY/9OH4D/9ls34cgkUBiEeocRTU04tHfKPBsUK1PqZCUQM7GiA0IIXJSuXHI64Kbg==}
    engines: {node: '>=0.8'}
    dev: true

  /cluster-key-slot@1.1.2:
    resolution: {integrity: sha512-RMr0FhtfXemyinomL4hrWcYJxmX6deFdCxpJzhDttxgO1+bcCnkk+9drydLVDmAMG7NE6aN/fl4F7ucU/90gAA==}
    engines: {node: '>=0.10.0'}

  /co@4.6.0:
    resolution: {integrity: sha512-QVb0dM5HvG+uaxitm8wONl7jltx8dqhfU33DcqtOZcLSVIKSDDLDi7+0LbAKiyI8hD9u42m2YxXSkMGWThaecQ==}
    engines: {iojs: '>= 1.0.0', node: '>= 0.12.0'}
    dev: true

  /code-block-writer@11.0.3:
    resolution: {integrity: sha512-NiujjUFB4SwScJq2bwbYUtXbZhBSlY6vYzm++3Q6oC+U+injTqfPYFK8wS9COOmb2lueqp0ZRB4nK1VYeHgNyw==}
    dev: false

  /collect-v8-coverage@1.0.2:
    resolution: {integrity: sha512-lHl4d5/ONEbLlJvaJNtsF/Lz+WvB07u2ycqTYbdrq7UypDXailES4valYb2eWiJFxZlVmpGekfqoxQhzyFdT4Q==}
    dev: true

  /color-convert@1.9.3:
    resolution: {integrity: sha512-QfAUtd+vFdAtFQcC8CCyYt1fYWxSqAiK2cSD6zDB8N3cpsEBAvRxp9zOGg6G/SHHJYAT88/az/IuDGALsNVbGg==}
    dependencies:
      color-name: 1.1.3
    dev: true

  /color-convert@2.0.1:
    resolution: {integrity: sha512-RRECPsj7iu/xb5oKYcsFHSppFNnsj/52OVTRKb4zP5onXwVF3zVmmToNcOfGC+CRDpfK/U584fMg38ZHCaElKQ==}
    engines: {node: '>=7.0.0'}
    dependencies:
      color-name: 1.1.4

  /color-name@1.1.3:
    resolution: {integrity: sha512-72fSenhMw2HZMTVHeCA9KCmpEIbzWiQsjN+BHcBbS9vr1mtt+vJjPdksIBNUmKAW8TFUDPJK5SUU3QhE9NEXDw==}
    dev: true

  /color-name@1.1.4:
    resolution: {integrity: sha512-dOy+3AuW3a2wNbZHIuMZpTcgjGuLU/uBL/ubcZF9OXbDo8ff4O8yVp5Bf0efS8uEoYo5q4Fx7dY9OgQGXgAsQA==}

  /color-string@1.9.1:
    resolution: {integrity: sha512-shrVawQFojnZv6xM40anx4CkoDP+fZsw/ZerEMsW/pyzsRbElpsL/DBVW7q3ExxwusdNXI3lXpuhEZkzs8p5Eg==}
    dependencies:
      color-name: 1.1.4
      simple-swizzle: 0.2.2

  /color-support@1.1.3:
    resolution: {integrity: sha512-qiBjkpbMLO/HL68y+lh4q0/O1MZFj2RX6X/KmMa3+gJD3z+WwI1ZzDHysvqHGS3mP6mznPckpXmw1nI9cJjyRg==}
    hasBin: true
    dev: true

  /color@4.2.3:
    resolution: {integrity: sha512-1rXeuUUiGGrykh+CeBdu5Ie7OJwinCgQY0bc7GCRxy5xVHy+moaqkpL/jqQq0MtQOeYcrqEz4abc5f0KtU7W4A==}
    engines: {node: '>=12.5.0'}
    dependencies:
      color-convert: 2.0.1
      color-string: 1.9.1

  /colorette@2.0.20:
    resolution: {integrity: sha512-IfEDxwoWIjkeXL1eXcDiow4UbKjhLdq6/EuSVR9GMN7KVH3r9gQ83e73hsz1Nd1T3ijd5xv1wcWRYO+D6kCI2w==}
    dev: true

  /combined-stream@1.0.8:
    resolution: {integrity: sha512-FQN4MRfuJeHf7cBbBMJFXhKSDq+2kAArBlmRBvcvFE5BB1HZKXtSFASDhdlz9zOYwxh8lDdnvmMOe/+5cdoEdg==}
    engines: {node: '>= 0.8'}
    dependencies:
      delayed-stream: 1.0.0

  /commander@9.4.0:
    resolution: {integrity: sha512-sRPT+umqkz90UA8M1yqYfnHlZA7fF6nSphDtxeywPZ49ysjxDQybzk13CL+mXekDRG92skbcqCLVovuCusNmFw==}
    engines: {node: ^12.20.0 || >=14}
    dev: false

  /common-tags@1.8.2:
    resolution: {integrity: sha512-gk/Z852D2Wtb//0I+kRFNKKE9dIIVirjoqPoA1wJU+XePVXZfGeBpk45+A1rKO4Q43prqWBNY/MiIeRLbPWUaA==}
    engines: {node: '>=4.0.0'}
    dev: true

  /compressible@2.0.18:
    resolution: {integrity: sha512-AF3r7P5dWxL8MxyITRMlORQNaOA2IkAFaTr4k7BUumjPtRpGDTZpl0Pb1XCO6JeDCBdp126Cgs9sMxqSjgYyRg==}
    engines: {node: '>= 0.6'}
    dependencies:
      mime-db: 1.52.0

  /compression@1.7.4:
    resolution: {integrity: sha512-jaSIDzP9pZVS4ZfQ+TzvtiWhdpFhE2RDHz8QJkpX9SIpLq88VueF5jJw6t+6CUQcAoA6t+x89MLrWAqpfDE8iQ==}
    engines: {node: '>= 0.8.0'}
    dependencies:
      accepts: 1.3.8
      bytes: 3.0.0
      compressible: 2.0.18
      debug: 2.6.9
      on-headers: 1.0.2
      safe-buffer: 5.1.2
      vary: 1.1.2
    transitivePeerDependencies:
      - supports-color

  /concat-map@0.0.1:
    resolution: {integrity: sha512-/Srv4dswyQNBfohGpz9o6Yb3Gz3SrUDqBH5rTuhGR7ahtlbYKnVxw2bCFMRljaA7EXHaXZ8wsHdodFvbkhKmqg==}
    dev: true

  /console-control-strings@1.1.0:
    resolution: {integrity: sha512-ty/fTekppD2fIwRvnZAVdeOiGd1c7YXEixbgJTNzqcxJWKQnjJ/V1bNEEE6hygpM3WjwHFUVK6HTjWSzV4a8sQ==}
    dev: true

  /content-disposition@0.5.4:
    resolution: {integrity: sha512-FveZTNuGw04cxlAiWbzi6zTAL/lhehaWbTtgluJh4/E95DqMwTmha3KZN1aAWA8cFIhHzMZUvLevkw5Rqk+tSQ==}
    engines: {node: '>= 0.6'}
    dependencies:
      safe-buffer: 5.2.1

  /content-type@1.0.5:
    resolution: {integrity: sha512-nTjqfcBFEipKdXCv4YDQWCfmcLZKm81ldF0pAopTvyrFGVbcR6P/VAAd5G7N+0tTr8QqiU0tFadD6FK4NtJwOA==}
    engines: {node: '>= 0.6'}

  /convert-source-map@1.9.0:
    resolution: {integrity: sha512-ASFBup0Mz1uyiIjANan1jzLQami9z1PoYSZCiiYW2FczPbenXc45FZdBZLzOT+r6+iciuEModtmCti+hjaAk0A==}
    dev: true

  /cookie-signature@1.0.6:
    resolution: {integrity: sha512-QADzlaHc8icV8I7vbaJXJwod9HWYp8uCqf1xa4OfNu1T7JVxQIrUgOWtHdNDtPiywmFbiS12VjotIXLrKM3orQ==}

  /cookie@0.5.0:
    resolution: {integrity: sha512-YZ3GUyn/o8gfKJlnlX7g7xq4gyO6OSuhGPKaaGssGB2qgDUS0gPgtTvoyZLTt9Ab6dC4hfc9dV5arkvc/OCmrw==}
    engines: {node: '>= 0.6'}

  /core-js-compat@3.32.1:
    resolution: {integrity: sha512-GSvKDv4wE0bPnQtjklV101juQ85g6H3rm5PDP20mqlS5j0kXF3pP97YvAu5hl+uFHqMictp3b2VxOHljWMAtuA==}
    dependencies:
      browserslist: 4.21.10
    dev: true

  /cors@2.8.5:
    resolution: {integrity: sha512-KIHbLJqu73RGr/hnbrO9uBeixNGuvSQjul/jdFvS/KFSIH1hWVd1ng7zOHx+YrEfInLG7q4n6GHQ9cDtxv/P6g==}
    engines: {node: '>= 0.10'}
    dependencies:
      object-assign: 4.1.1
      vary: 1.1.2

  /create-require@1.1.1:
    resolution: {integrity: sha512-dcKFX3jn0MpIaXjisoRvexIJVEKzaq7z2rZKxf+MSr9TkdmHmsU4m2lcLojrj/FHl8mk5VxMmYA+ftRkP/3oKQ==}
    dev: true

  /cross-spawn@5.1.0:
    resolution: {integrity: sha512-pTgQJ5KC0d2hcY8eyL1IzlBPYjTkyH72XRZPnLyKus2mBfNjQs3klqbJU2VILqZryAZUt9JOb3h/mWMy23/f5A==}
    dependencies:
      lru-cache: 4.1.5
      shebang-command: 1.2.0
      which: 1.3.1
    dev: true

  /cross-spawn@7.0.3:
    resolution: {integrity: sha512-iRDPJKUPVEND7dHPO8rkbOnPpyDygcDFtWjpeWNCgy8WP2rXcxXL8TskReQl6OrB2G7+UJrags1q15Fudc7G6w==}
    engines: {node: '>= 8'}
    dependencies:
      path-key: 3.1.1
      shebang-command: 2.0.0
      which: 2.0.2
    dev: true

  /crypto-randomuuid@1.0.0:
    resolution: {integrity: sha512-/RC5F4l1SCqD/jazwUF6+t34Cd8zTSAGZ7rvvZu1whZUhD2a5MOGKjSGowoGcpj/cbVZk1ZODIooJEQQq3nNAA==}
    dev: false

  /csv-generate@3.4.3:
    resolution: {integrity: sha512-w/T+rqR0vwvHqWs/1ZyMDWtHHSJaN06klRqJXBEpDJaM/+dZkso0OKh1VcuuYvK3XM53KysVNq8Ko/epCK8wOw==}
    dev: true

  /csv-parse@4.16.3:
    resolution: {integrity: sha512-cO1I/zmz4w2dcKHVvpCr7JVRu8/FymG5OEpmvsZYlccYolPBLoVGKUHgNoc4ZGkFeFlWGEDmMyBM+TTqRdW/wg==}
    dev: true

  /csv-stringify@5.6.5:
    resolution: {integrity: sha512-PjiQ659aQ+fUTQqSrd1XEDnOr52jh30RBurfzkscaE2tPaFsDH5wOAHJiw8XAHphRknCwMUE9KRayc4K/NbO8A==}
    dev: true

  /csv@5.5.3:
    resolution: {integrity: sha512-QTaY0XjjhTQOdguARF0lGKm5/mEq9PD9/VhZZegHDIBq2tQwgNpHc3dneD4mGo2iJs+fTKv5Bp0fZ+BRuY3Z0g==}
    engines: {node: '>= 0.1.90'}
    dependencies:
      csv-generate: 3.4.3
      csv-parse: 4.16.3
      csv-stringify: 5.6.5
      stream-transform: 2.1.3
    dev: true

  /dataloader@1.4.0:
    resolution: {integrity: sha512-68s5jYdlvasItOJnCuI2Q9s4q98g0pCyL3HrcKJu8KNugUl8ahgmZYg38ysLTgQjjXX3H8CJLkAvWrclWfcalw==}
    dev: true

  /dateformat@4.6.3:
    resolution: {integrity: sha512-2P0p0pFGzHS5EMnhdxQi7aJN+iMheud0UhG4dlE1DLAlvL8JHjJJTX/CSm4JXwV0Ka5nGk3zC5mcb5bUQUxxMA==}
    dev: true

  /dd-trace@3.13.2:
    resolution: {integrity: sha512-POO9nEcAufe5pgp2xV1X3PfWip6wh+6TpEcRSlSgZJCIIMvWVCkcIVL/J2a6KAZq6V3Yjbkl8Ktfe+MOzQf5kw==}
    engines: {node: '>=14'}
    requiresBuild: true
    dependencies:
      '@datadog/native-appsec': 2.0.0
      '@datadog/native-iast-rewriter': 1.1.2
      '@datadog/native-iast-taint-tracking': 1.1.0
      '@datadog/native-metrics': 1.6.0
      '@datadog/pprof': 1.1.1
      '@datadog/sketches-js': 2.1.0
      crypto-randomuuid: 1.0.0
      diagnostics_channel: 1.1.0
      ignore: 5.2.4
      import-in-the-middle: 1.4.2
      ipaddr.js: 2.1.0
      istanbul-lib-coverage: 3.2.0
      koalas: 1.0.2
      limiter: 1.1.5
      lodash.kebabcase: 4.1.1
      lodash.pick: 4.4.0
      lodash.sortby: 4.7.0
      lodash.uniq: 4.5.0
      lru-cache: 7.18.3
      methods: 1.1.2
      module-details-from-path: 1.0.3
      node-abort-controller: 3.1.1
      opentracing: 0.14.7
      path-to-regexp: 0.1.7
      protobufjs: 7.2.5
      retry: 0.10.1
      semver: 5.7.2
    dev: false

  /debug@2.6.9:
    resolution: {integrity: sha512-bC7ElrdJaJnPbAP+1EotYvqZsb3ecl5wi6Bfi6BJTUcNowp6cvspg0jXznRTKDjm/E7AdgFBVeAPVMNcKGsHMA==}
    peerDependencies:
      supports-color: '*'
    peerDependenciesMeta:
      supports-color:
        optional: true
    dependencies:
      ms: 2.0.0

  /debug@4.3.4:
    resolution: {integrity: sha512-PRWFHuSU3eDtQJPvnNY7Jcket1j0t5OuOsFzPPzsekD52Zl8qUfFIPEiswXqIvHWGVHOgX+7G/vCNNhehwxfkQ==}
    engines: {node: '>=6.0'}
    peerDependencies:
      supports-color: '*'
    peerDependenciesMeta:
      supports-color:
        optional: true
    dependencies:
      ms: 2.1.2

  /decamelize-keys@1.1.1:
    resolution: {integrity: sha512-WiPxgEirIV0/eIOMcnFBA3/IJZAZqKnwAwWyvvdi4lsr1WCN22nhdf/3db3DoZcUjTV2SqfzIwNyp6y2xs3nmg==}
    engines: {node: '>=0.10.0'}
    dependencies:
      decamelize: 1.2.0
      map-obj: 1.0.1
    dev: true

  /decamelize@1.2.0:
    resolution: {integrity: sha512-z2S+W9X73hAUUki+N+9Za2lBlun89zigOyGrsax+KUQ6wKW4ZoWpEYBkGhQjwAjjDCkWxhY0VKEhk8wzY7F5cA==}
    engines: {node: '>=0.10.0'}
    dev: true

  /decompress-response@6.0.0:
    resolution: {integrity: sha512-aW35yZM6Bb/4oJlZncMH2LCoZtJXTRxES17vE3hoRiowU2kWHaJKFkSBDnDR+cm9J+9QhXmREyIfv0pji9ejCQ==}
    engines: {node: '>=10'}
    dependencies:
      mimic-response: 3.1.0

  /dedent@0.7.0:
    resolution: {integrity: sha512-Q6fKUPqnAHAyhiUgFU7BUzLiv0kd8saH9al7tnu5Q/okj6dnupxyTgFIBjVzJATdfIAm9NAsvXNzjaKa+bxVyA==}
    dev: true

  /deep-extend@0.6.0:
    resolution: {integrity: sha512-LOHxIOaPYdHlJRtCQfDIVZtfw/ufM8+rVj649RIHzcm/vGwQRXFt6OPqIFWsm2XEMrNIEtWR64sY1LEKD2vAOA==}
    engines: {node: '>=4.0.0'}

  /deep-is@0.1.4:
    resolution: {integrity: sha512-oIPzksmTg4/MriiaYGO+okXDT7ztn/w3Eptv/+gSIdMdKsJo0u4CfYNFJPy+4SKMuCqGw2wxnA+URMg3t8a/bQ==}
    dev: true

  /deepmerge@4.3.1:
    resolution: {integrity: sha512-3sUqbMEc77XqpdNO7FRyRog+eW3ph+GYCbj+rK+uYyRMuwsVy0rMiVtPn+QJlKFvWP/1PYpapqYn0Me2knFn+A==}
    engines: {node: '>=0.10.0'}

  /defaults@1.0.4:
    resolution: {integrity: sha512-eFuaLoy/Rxalv2kr+lqMlUnrDWV+3j4pljOIJgLIhI058IQfWJ7vXhyEIHu+HtC738klGALYxOKDO0bQP3tg8A==}
    dependencies:
      clone: 1.0.4
    dev: true

  /define-properties@1.2.0:
    resolution: {integrity: sha512-xvqAVKGfT1+UAvPwKTVw/njhdQ8ZhXK4lI0bCIuCMrp2up9nPnaDftrLtmpTazqd1o+UY4zgzU+avtMbDP+ldA==}
    engines: {node: '>= 0.4'}
    dependencies:
      has-property-descriptors: 1.0.0
      object-keys: 1.1.1

  /delay@5.0.0:
    resolution: {integrity: sha512-ReEBKkIfe4ya47wlPYf/gu5ib6yUG0/Aez0JQZQz94kiWtRQvZIQbTiehsnwHvLSWJnQdhVeqYue7Id1dKr0qw==}
    engines: {node: '>=10'}

  /delayed-stream@1.0.0:
    resolution: {integrity: sha512-ZySD7Nf91aLB0RxL4KGrKHBXl7Eds1DAmEdcoVawXnLD7SDhpNgtuII2aAkg7a7QS41jxPSZ17p4VdGnMHk3MQ==}
    engines: {node: '>=0.4.0'}

  /delegates@1.0.0:
    resolution: {integrity: sha512-bd2L678uiWATM6m5Z1VzNCErI3jiGzt6HGY8OVICs40JQq/HALfbyNJmp0UDakEY4pMMaN0Ly5om/B1VI/+xfQ==}
    dev: true

  /denque@2.1.0:
    resolution: {integrity: sha512-HVQE3AAb/pxF8fQAoiqpvg9i3evqug3hoiwakOyZAwJm+6vZehbkYXZ0l4JxS+I3QxM97v5aaRNhj8v5oBhekw==}
    engines: {node: '>=0.10'}

  /depd@2.0.0:
    resolution: {integrity: sha512-g7nH6P6dyDioJogAAGprGpCtVImJhpPk/roCzdb3fIh61/s/nPsfR6onyMwkCAR/OlC3yBC0lESvUoQEAssIrw==}
    engines: {node: '>= 0.8'}

  /destroy@1.2.0:
    resolution: {integrity: sha512-2sJGJTaXIIaR1w4iJSNoN0hnMY7Gpc/n8D4qSCJw8QqFWXf7cuAgnEHxBpweaVcPevC2l3KpjYCx3NypQQgaJg==}
    engines: {node: '>= 0.8', npm: 1.2.8000 || >= 1.4.16}

  /detect-indent@6.1.0:
    resolution: {integrity: sha512-reYkTUJAZb9gUuZ2RvVCNhVHdg62RHnJ7WJl8ftMi4diZ6NWlciOzQN88pUhSELEwflJht4oQDv0F0BMlwaYtA==}
    engines: {node: '>=8'}
    dev: true

  /detect-libc@2.0.2:
    resolution: {integrity: sha512-UX6sGumvvqSaXgdKGUsgZWqcUyIXZ/vZTrlRT/iobiKhGL0zL4d3osHj3uqllWJK+i+sixDS/3COVEOFbupFyw==}
    engines: {node: '>=8'}

  /detect-newline@3.1.0:
    resolution: {integrity: sha512-TLz+x/vEXm/Y7P7wn1EJFNLxYpUD4TgMosxY6fAVJUnJMbupHBOncxyWUG9OpTaH9EBD7uFI5LfEgmMOc54DsA==}
    engines: {node: '>=8'}
    dev: true

  /diagnostics_channel@1.1.0:
    resolution: {integrity: sha512-OE1ngLDjSBPG6Tx0YATELzYzy3RKHC+7veQ8gLa8yS7AAgw65mFbVdcsu3501abqOZCEZqZyAIemB0zXlqDSuw==}
    engines: {node: '>=4'}
    dev: false

  /diff-sequences@28.1.1:
    resolution: {integrity: sha512-FU0iFaH/E23a+a718l8Qa/19bF9p06kgE0KipMOMadwa3SjnaElKzPaUC0vnibs6/B/9ni97s61mcejk8W1fQw==}
    engines: {node: ^12.13.0 || ^14.15.0 || ^16.10.0 || >=17.0.0}
    dev: true

  /diff@4.0.2:
    resolution: {integrity: sha512-58lmxKSA4BNyLz+HHMUzlOEpg09FV+ev6ZMe3vJihgdxzgcwZ8VoEEPmALCZG9LmqfVoNMMKpttIYTVG6uDY7A==}
    engines: {node: '>=0.3.1'}
    dev: true

  /dir-glob@3.0.1:
    resolution: {integrity: sha512-WkrWp9GR4KXfKGYzOLmTuGVi1UWFfws377n9cc55/tb6DuqyF6pcQ5AbiHEshaDpY9v6oaSr2XCDidGmMwdzIA==}
    engines: {node: '>=8'}
    dependencies:
      path-type: 4.0.0
    dev: true

  /disposable-email@0.2.3:
    resolution: {integrity: sha512-gkBQQ5Res431ZXqLlAafrXHizG7/1FWmi8U2RTtriD78Vc10HhBUvdJun3R4eSF0KRIQQJs+wHlxjkED/Hr1EQ==}

  /doctrine@3.0.0:
    resolution: {integrity: sha512-yS+Q5i3hBf7GBkd4KG8a7eBNNWNGLTaEwwYWUijIYM7zrlYDM0BFXHjjPWlWZ1Rg7UaddZeIDmi9jF3HmqiQ2w==}
    engines: {node: '>=6.0.0'}
    dependencies:
      esutils: 2.0.3
    dev: true

  /dom-serializer@1.4.1:
    resolution: {integrity: sha512-VHwB3KfrcOOkelEG2ZOfxqLZdfkil8PtJi4P8N2MMXucZq2yLp75ClViUlOVwyoHEDjYU433Aq+5zWP61+RGag==}
    dependencies:
      domelementtype: 2.3.0
      domhandler: 4.3.1
      entities: 2.2.0

  /domelementtype@2.3.0:
    resolution: {integrity: sha512-OLETBj6w0OsagBwdXnPdN0cnMfF9opN69co+7ZrbfPGrdpPVNBUj02spi6B1N7wChLQiPn4CSH/zJvXw56gmHw==}

  /domhandler@4.3.1:
    resolution: {integrity: sha512-GrwoxYN+uWlzO8uhUXRl0P+kHE4GtVPfYzVLcUxPL7KNdHKj66vvlhiweIHqYYXWlw+T8iLMp42Lm67ghw4WMQ==}
    engines: {node: '>= 4'}
    dependencies:
      domelementtype: 2.3.0

  /domutils@2.8.0:
    resolution: {integrity: sha512-w96Cjofp72M5IIhpjgobBimYEfoPjx1Vx0BSX9P30WBdZW2WIKU0T1Bd0kz2eNZ9ikjKgHbEyKx8BB6H1L3h3A==}
    dependencies:
      dom-serializer: 1.4.1
      domelementtype: 2.3.0
      domhandler: 4.3.1

  /dotenv@16.0.3:
    resolution: {integrity: sha512-7GO6HghkA5fYG9TYnNxi14/7K9f5occMlp3zXAuSxn7CKCxt9xbNWG7yF8hTCSUchlfWSe3uLmlPfigevRItzQ==}
    engines: {node: '>=12'}

  /dotenv@8.6.0:
    resolution: {integrity: sha512-IrPdXQsk2BbzvCBGBOTmmSH5SodmqZNt4ERAZDmW4CT+tL8VtvinqywuANaFu4bOMWki16nqf0e4oC0QIaDr/g==}
    engines: {node: '>=10'}
    dev: true

  /ee-first@1.1.1:
    resolution: {integrity: sha512-WMwm9LhRUo+WUaRN+vRuETqG89IgZphVSNkdFgeb6sS/E4OrDIN7t48CAewSHXc6C8lefD8KKfr5vY61brQlow==}

  /electron-to-chromium@1.4.499:
    resolution: {integrity: sha512-0NmjlYBLKVHva4GABWAaHuPJolnDuL0AhV3h1hES6rcLCWEIbRL6/8TghfsVwkx6TEroQVdliX7+aLysUpKvjw==}
    dev: true

  /elliptic@6.5.4:
    resolution: {integrity: sha512-iLhC6ULemrljPZb+QutR5TQGB+pdW6KGD5RSegS+8sorOZT+rdQFbsQFJgvN3eRqNALqJer4oQ16YvJHlU8hzQ==}
    dependencies:
      bn.js: 4.12.0
      brorand: 1.1.0
      hash.js: 1.1.7
      hmac-drbg: 1.0.1
      inherits: 2.0.4
      minimalistic-assert: 1.0.1
      minimalistic-crypto-utils: 1.0.1

  /emittery@0.10.2:
    resolution: {integrity: sha512-aITqOwnLanpHLNXZJENbOgjUBeHocD+xsSJmNrjovKBW5HbSpW3d1pEls7GFQPUWXiwG9+0P4GtHfEqC/4M0Iw==}
    engines: {node: '>=12'}
    dev: true

  /emoji-regex@8.0.0:
    resolution: {integrity: sha512-MSjYzcWNOA0ewAHpz0MxpYFvwg6yjy1NG3xteoqz644VCo/RPgnr1/GGt+ic3iJTzQ8Eu3TdM14SawnVUmGE6A==}
    dev: true

  /encodeurl@1.0.2:
    resolution: {integrity: sha512-TPJXq8JqFaVYm2CWmPvnP2Iyo4ZSM7/QKcSmuMLDObfpH5fi7RUGmd/rTDf+rut/saiDiQEeVTNgAmJEdAOx0w==}
    engines: {node: '>= 0.8'}

  /encoding@0.1.13:
    resolution: {integrity: sha512-ETBauow1T35Y/WZMkio9jiM0Z5xjHHmJ4XmjZOq1l/dXz3lr2sRn87nJy20RupqSh1F2m3HHPSp8ShIPQJrJ3A==}
    requiresBuild: true
    dependencies:
      iconv-lite: 0.6.3
    dev: true
    optional: true

  /end-of-stream@1.4.4:
    resolution: {integrity: sha512-+uw1inIHVPQoaVuHzRyXd21icM+cnt4CzD5rW+NC1wjOUSTOs+Te7FOv7AhN7vS9x/oIyhLP5PR1H+phQAHu5Q==}
    dependencies:
      once: 1.4.0

  /enquirer@2.4.1:
    resolution: {integrity: sha512-rRqJg/6gd538VHvR3PSrdRBb/1Vy2YfzHqzvbhGIQpDRKIa4FgV/54b5Q1xYSxOOwKvjXweS26E0Q+nAMwp2pQ==}
    engines: {node: '>=8.6'}
    dependencies:
      ansi-colors: 4.1.3
      strip-ansi: 6.0.1
    dev: true

  /entities@2.2.0:
    resolution: {integrity: sha512-p92if5Nz619I0w+akJrLZH0MX0Pb5DX39XOwQTtXSdQQOaYH03S1uIQp4mhOZtAXrxq4ViO67YTiLBo2638o9A==}

  /env-paths@2.2.1:
    resolution: {integrity: sha512-+h1lkLKhZMTYjog1VEpJNG7NZJWcuc2DDk/qsqSTRRCOXiLjeQ1d1/udrUGhqMxUgAlwKNZ0cf2uqan5GLuS2A==}
    engines: {node: '>=6'}
    dev: true

  /err-code@2.0.3:
    resolution: {integrity: sha512-2bmlRpNKBxT/CRmPOlyISQpNj+qSeYvcym/uT0Jx2bMOlKLtSy1ZmLuVxSEKKyor/N5yhvp/ZiG1oE3DEYMSFA==}
    dev: true

  /error-ex@1.3.2:
    resolution: {integrity: sha512-7dFHNmqeFSEt2ZBsCriorKnn3Z2pj+fd9kmI6QoWw4//DL+icEBfc0U7qJCisqrTsKTjw4fNFy2pW9OqStD84g==}
    dependencies:
      is-arrayish: 0.2.1
    dev: true

  /es-abstract@1.22.1:
    resolution: {integrity: sha512-ioRRcXMO6OFyRpyzV3kE1IIBd4WG5/kltnzdxSCqoP8CMGs/Li+M1uF5o7lOkZVFjDs+NLesthnF66Pg/0q0Lw==}
    engines: {node: '>= 0.4'}
    dependencies:
      array-buffer-byte-length: 1.0.0
      arraybuffer.prototype.slice: 1.0.1
      available-typed-arrays: 1.0.5
      call-bind: 1.0.2
      es-set-tostringtag: 2.0.1
      es-to-primitive: 1.2.1
      function.prototype.name: 1.1.6
      get-intrinsic: 1.2.1
      get-symbol-description: 1.0.0
      globalthis: 1.0.3
      gopd: 1.0.1
      has: 1.0.3
      has-property-descriptors: 1.0.0
      has-proto: 1.0.1
      has-symbols: 1.0.3
      internal-slot: 1.0.5
      is-array-buffer: 3.0.2
      is-callable: 1.2.7
      is-negative-zero: 2.0.2
      is-regex: 1.1.4
      is-shared-array-buffer: 1.0.2
      is-string: 1.0.7
      is-typed-array: 1.1.12
      is-weakref: 1.0.2
      object-inspect: 1.12.3
      object-keys: 1.1.1
      object.assign: 4.1.4
      regexp.prototype.flags: 1.5.0
      safe-array-concat: 1.0.1
      safe-regex-test: 1.0.0
      string.prototype.trim: 1.2.7
      string.prototype.trimend: 1.0.6
      string.prototype.trimstart: 1.0.7
      typed-array-buffer: 1.0.0
      typed-array-byte-length: 1.0.0
      typed-array-byte-offset: 1.0.0
      typed-array-length: 1.0.4
      unbox-primitive: 1.0.2
      which-typed-array: 1.1.11
    dev: true

  /es-set-tostringtag@2.0.1:
    resolution: {integrity: sha512-g3OMbtlwY3QewlqAiMLI47KywjWZoEytKr8pf6iTC8uJq5bIAH52Z9pnQ8pVL6whrCto53JZDuUIsifGeLorTg==}
    engines: {node: '>= 0.4'}
    dependencies:
      get-intrinsic: 1.2.1
      has: 1.0.3
      has-tostringtag: 1.0.0
    dev: true

  /es-shim-unscopables@1.0.0:
    resolution: {integrity: sha512-Jm6GPcCdC30eMLbZ2x8z2WuRwAws3zTBBKuusffYVUrNj/GVSUAZ+xKMaUpfNDR5IbyNA5LJbaecoUVbmUcB1w==}
    dependencies:
      has: 1.0.3
    dev: true

  /es-to-primitive@1.2.1:
    resolution: {integrity: sha512-QCOllgZJtaUo9miYBcLChTUaHNjJF3PYs1VidD7AwiEj1kYxKeQTctLAezAOH5ZKRH0g2IgPn6KwB4IT8iRpvA==}
    engines: {node: '>= 0.4'}
    dependencies:
      is-callable: 1.2.7
      is-date-object: 1.0.5
      is-symbol: 1.0.4
    dev: true

  /esbuild-android-64@0.14.48:
    resolution: {integrity: sha512-3aMjboap/kqwCUpGWIjsk20TtxVoKck8/4Tu19rubh7t5Ra0Yrpg30Mt1QXXlipOazrEceGeWurXKeFJgkPOUg==}
    engines: {node: '>=12'}
    cpu: [x64]
    os: [android]
    requiresBuild: true
    dev: true
    optional: true

  /esbuild-android-arm64@0.14.48:
    resolution: {integrity: sha512-vptI3K0wGALiDq+EvRuZotZrJqkYkN5282iAfcffjI5lmGG9G1ta/CIVauhY42MBXwEgDJkweiDcDMRLzBZC4g==}
    engines: {node: '>=12'}
    cpu: [arm64]
    os: [android]
    requiresBuild: true
    dev: true
    optional: true

  /esbuild-darwin-64@0.14.48:
    resolution: {integrity: sha512-gGQZa4+hab2Va/Zww94YbshLuWteyKGD3+EsVon8EWTWhnHFRm5N9NbALNbwi/7hQ/hM1Zm4FuHg+k6BLsl5UA==}
    engines: {node: '>=12'}
    cpu: [x64]
    os: [darwin]
    requiresBuild: true
    dev: true
    optional: true

  /esbuild-darwin-arm64@0.14.48:
    resolution: {integrity: sha512-bFjnNEXjhZT+IZ8RvRGNJthLWNHV5JkCtuOFOnjvo5pC0sk2/QVk0Qc06g2PV3J0TcU6kaPC3RN9yy9w2PSLEA==}
    engines: {node: '>=12'}
    cpu: [arm64]
    os: [darwin]
    requiresBuild: true
    dev: true
    optional: true

  /esbuild-freebsd-64@0.14.48:
    resolution: {integrity: sha512-1NOlwRxmOsnPcWOGTB10JKAkYSb2nue0oM1AfHWunW/mv3wERfJmnYlGzL3UAOIUXZqW8GeA2mv+QGwq7DToqA==}
    engines: {node: '>=12'}
    cpu: [x64]
    os: [freebsd]
    requiresBuild: true
    dev: true
    optional: true

  /esbuild-freebsd-arm64@0.14.48:
    resolution: {integrity: sha512-gXqKdO8wabVcYtluAbikDH2jhXp+Klq5oCD5qbVyUG6tFiGhrC9oczKq3vIrrtwcxDQqK6+HDYK8Zrd4bCA9Gw==}
    engines: {node: '>=12'}
    cpu: [arm64]
    os: [freebsd]
    requiresBuild: true
    dev: true
    optional: true

  /esbuild-linux-32@0.14.48:
    resolution: {integrity: sha512-ghGyDfS289z/LReZQUuuKq9KlTiTspxL8SITBFQFAFRA/IkIvDpnZnCAKTCjGXAmUqroMQfKJXMxyjJA69c/nQ==}
    engines: {node: '>=12'}
    cpu: [ia32]
    os: [linux]
    requiresBuild: true
    dev: true
    optional: true

  /esbuild-linux-64@0.14.48:
    resolution: {integrity: sha512-vni3p/gppLMVZLghI7oMqbOZdGmLbbKR23XFARKnszCIBpEMEDxOMNIKPmMItQrmH/iJrL1z8Jt2nynY0bE1ug==}
    engines: {node: '>=12'}
    cpu: [x64]
    os: [linux]
    requiresBuild: true
    dev: true
    optional: true

  /esbuild-linux-arm64@0.14.48:
    resolution: {integrity: sha512-3CFsOlpoxlKPRevEHq8aAntgYGYkE1N9yRYAcPyng/p4Wyx0tPR5SBYsxLKcgPB9mR8chHEhtWYz6EZ+H199Zw==}
    engines: {node: '>=12'}
    cpu: [arm64]
    os: [linux]
    requiresBuild: true
    dev: true
    optional: true

  /esbuild-linux-arm@0.14.48:
    resolution: {integrity: sha512-+VfSV7Akh1XUiDNXgqgY1cUP1i2vjI+BmlyXRfVz5AfV3jbpde8JTs5Q9sYgaoq5cWfuKfoZB/QkGOI+QcL1Tw==}
    engines: {node: '>=12'}
    cpu: [arm]
    os: [linux]
    requiresBuild: true
    dev: true
    optional: true

  /esbuild-linux-mips64le@0.14.48:
    resolution: {integrity: sha512-cs0uOiRlPp6ymknDnjajCgvDMSsLw5mST2UXh+ZIrXTj2Ifyf2aAP3Iw4DiqgnyYLV2O/v/yWBJx+WfmKEpNLA==}
    engines: {node: '>=12'}
    cpu: [mips64el]
    os: [linux]
    requiresBuild: true
    dev: true
    optional: true

  /esbuild-linux-ppc64le@0.14.48:
    resolution: {integrity: sha512-+2F0vJMkuI0Wie/wcSPDCqXvSFEELH7Jubxb7mpWrA/4NpT+/byjxDz0gG6R1WJoeDefcrMfpBx4GFNN1JQorQ==}
    engines: {node: '>=12'}
    cpu: [ppc64]
    os: [linux]
    requiresBuild: true
    dev: true
    optional: true

  /esbuild-linux-riscv64@0.14.48:
    resolution: {integrity: sha512-BmaK/GfEE+5F2/QDrIXteFGKnVHGxlnK9MjdVKMTfvtmudjY3k2t8NtlY4qemKSizc+QwyombGWTBDc76rxePA==}
    engines: {node: '>=12'}
    cpu: [riscv64]
    os: [linux]
    requiresBuild: true
    dev: true
    optional: true

  /esbuild-linux-s390x@0.14.48:
    resolution: {integrity: sha512-tndw/0B9jiCL+KWKo0TSMaUm5UWBLsfCKVdbfMlb3d5LeV9WbijZ8Ordia8SAYv38VSJWOEt6eDCdOx8LqkC4g==}
    engines: {node: '>=12'}
    cpu: [s390x]
    os: [linux]
    requiresBuild: true
    dev: true
    optional: true

  /esbuild-netbsd-64@0.14.48:
    resolution: {integrity: sha512-V9hgXfwf/T901Lr1wkOfoevtyNkrxmMcRHyticybBUHookznipMOHoF41Al68QBsqBxnITCEpjjd4yAos7z9Tw==}
    engines: {node: '>=12'}
    cpu: [x64]
    os: [netbsd]
    requiresBuild: true
    dev: true
    optional: true

  /esbuild-node-externals@1.5.0(esbuild@0.14.48):
    resolution: {integrity: sha512-9394Ne2t2Z243BWeNBRkXEYVMOVbQuzp7XSkASZTOQs0GSXDuno5aH5OmzEXc6GMuln5zJjpkZpgwUPW0uRKgw==}
    peerDependencies:
      esbuild: 0.12 - 0.15
    dependencies:
      esbuild: 0.14.48
      find-up: 5.0.0
      tslib: 2.3.1
    dev: true

  /esbuild-openbsd-64@0.14.48:
    resolution: {integrity: sha512-+IHf4JcbnnBl4T52egorXMatil/za0awqzg2Vy6FBgPcBpisDWT2sVz/tNdrK9kAqj+GZG/jZdrOkj7wsrNTKA==}
    engines: {node: '>=12'}
    cpu: [x64]
    os: [openbsd]
    requiresBuild: true
    dev: true
    optional: true

  /esbuild-plugin-copy@1.6.0(esbuild@0.14.48):
    resolution: {integrity: sha512-wN1paBCoE0yRBl9ZY3ZSD6SxGE4Yfr0Em7zh2yTbJv1JaHEIR3FYYN7HU6F+j/peSaGZJNSORSGxJ5QX1a1Sgg==}
    peerDependencies:
      esbuild: '>= 0.14.0'
    dependencies:
      chalk: 4.1.2
      esbuild: 0.14.48
      fs-extra: 10.1.0
      globby: 11.1.0
    dev: true

  /esbuild-sunos-64@0.14.48:
    resolution: {integrity: sha512-77m8bsr5wOpOWbGi9KSqDphcq6dFeJyun8TA+12JW/GAjyfTwVtOnN8DOt6DSPUfEV+ltVMNqtXUeTeMAxl5KA==}
    engines: {node: '>=12'}
    cpu: [x64]
    os: [sunos]
    requiresBuild: true
    dev: true
    optional: true

  /esbuild-windows-32@0.14.48:
    resolution: {integrity: sha512-EPgRuTPP8vK9maxpTGDe5lSoIBHGKO/AuxDncg5O3NkrPeLNdvvK8oywB0zGaAZXxYWfNNSHskvvDgmfVTguhg==}
    engines: {node: '>=12'}
    cpu: [ia32]
    os: [win32]
    requiresBuild: true
    dev: true
    optional: true

  /esbuild-windows-64@0.14.48:
    resolution: {integrity: sha512-YmpXjdT1q0b8ictSdGwH3M8VCoqPpK1/UArze3X199w6u8hUx3V8BhAi1WjbsfDYRBanVVtduAhh2sirImtAvA==}
    engines: {node: '>=12'}
    cpu: [x64]
    os: [win32]
    requiresBuild: true
    dev: true
    optional: true

  /esbuild-windows-arm64@0.14.48:
    resolution: {integrity: sha512-HHaOMCsCXp0rz5BT2crTka6MPWVno121NKApsGs/OIW5QC0ggC69YMGs1aJct9/9FSUF4A1xNE/cLvgB5svR4g==}
    engines: {node: '>=12'}
    cpu: [arm64]
    os: [win32]
    requiresBuild: true
    dev: true
    optional: true

  /esbuild@0.14.48:
    resolution: {integrity: sha512-w6N1Yn5MtqK2U1/WZTX9ZqUVb8IOLZkZ5AdHkT6x3cHDMVsYWC7WPdiLmx19w3i4Rwzy5LqsEMtVihG3e4rFzA==}
    engines: {node: '>=12'}
    hasBin: true
    requiresBuild: true
    optionalDependencies:
      esbuild-android-64: 0.14.48
      esbuild-android-arm64: 0.14.48
      esbuild-darwin-64: 0.14.48
      esbuild-darwin-arm64: 0.14.48
      esbuild-freebsd-64: 0.14.48
      esbuild-freebsd-arm64: 0.14.48
      esbuild-linux-32: 0.14.48
      esbuild-linux-64: 0.14.48
      esbuild-linux-arm: 0.14.48
      esbuild-linux-arm64: 0.14.48
      esbuild-linux-mips64le: 0.14.48
      esbuild-linux-ppc64le: 0.14.48
      esbuild-linux-riscv64: 0.14.48
      esbuild-linux-s390x: 0.14.48
      esbuild-netbsd-64: 0.14.48
      esbuild-openbsd-64: 0.14.48
      esbuild-sunos-64: 0.14.48
      esbuild-windows-32: 0.14.48
      esbuild-windows-64: 0.14.48
      esbuild-windows-arm64: 0.14.48
    dev: true

  /escalade@3.1.1:
    resolution: {integrity: sha512-k0er2gUkLf8O0zKJiAhmkTnJlTvINGv7ygDNPbeIsX/TJjGJZHuh9B2UxbsaEkmlEo9MfhrSzmhIlhRlI2GXnw==}
    engines: {node: '>=6'}
    dev: true

  /escape-html@1.0.3:
    resolution: {integrity: sha512-NiSupZ4OeuGwr68lGIeym/ksIZMJodUGOSCZ/FSnTxcrekbvqrgdUxlJOMpijaKZVjAJrWrGs/6Jy8OMuyj9ow==}

  /escape-string-regexp@1.0.5:
    resolution: {integrity: sha512-vbRorB5FUQWvla16U8R/qgaFIya2qGzwDrNmCZuYKrbdSUMG6I1ZCGQRefkRVhuOkIGVne7BQ35DSfo1qvJqFg==}
    engines: {node: '>=0.8.0'}
    dev: true

  /escape-string-regexp@2.0.0:
    resolution: {integrity: sha512-UpzcLCXolUWcNu5HtVMHYdXJjArjsF9C0aNnquZYY4uW/Vu0miy5YoWvbV345HauVvcAUnpRuhMMcqTcGOY2+w==}
    engines: {node: '>=8'}
    dev: true

  /escape-string-regexp@4.0.0:
    resolution: {integrity: sha512-TtpcNJ3XAzx3Gq8sWRzJaVajRs0uVxA2YAkdb1jm2YkPz4G6egUFAyA3n5vtEIZefPk5Wa4UXbKuS5fKkJWdgA==}
    engines: {node: '>=10'}
    dev: true

  /eslint-config-prettier@8.5.0(eslint@8.24.0):
    resolution: {integrity: sha512-obmWKLUNCnhtQRKc+tmnYuQl0pFU1ibYJQ5BGhTVB08bHe9wC8qUeG7c08dj9XX+AuPj1YSGSQIHl1pnDHZR0Q==}
    hasBin: true
    peerDependencies:
      eslint: '>=7.0.0'
    dependencies:
      eslint: 8.24.0
    dev: true

  /eslint-plugin-prettier@4.2.1(eslint-config-prettier@8.5.0)(eslint@8.24.0)(prettier@2.7.1):
    resolution: {integrity: sha512-f/0rXLXUt0oFYs8ra4w49wYZBG5GKZpAYsJSm6rnYL5uVDjd+zowwMwVZHnAjf4edNrKpCDYfXDgmRE/Ak7QyQ==}
    engines: {node: '>=12.0.0'}
    peerDependencies:
      eslint: '>=7.28.0'
      eslint-config-prettier: '*'
      prettier: '>=2.0.0'
    peerDependenciesMeta:
      eslint-config-prettier:
        optional: true
    dependencies:
      eslint: 8.24.0
      eslint-config-prettier: 8.5.0(eslint@8.24.0)
      prettier: 2.7.1
      prettier-linter-helpers: 1.0.0
    dev: true

  /eslint-scope@5.1.1:
    resolution: {integrity: sha512-2NxwbF/hZ0KpepYN0cNbo+FN6XoK7GaHlQhgx/hIZl6Va0bF45RQOOwhLIy8lQDbuCiadSLCBnH2CFYquit5bw==}
    engines: {node: '>=8.0.0'}
    dependencies:
      esrecurse: 4.3.0
      estraverse: 4.3.0
    dev: true

  /eslint-scope@7.2.2:
    resolution: {integrity: sha512-dOt21O7lTMhDM+X9mB4GX+DZrZtCUJPL/wlcTqxyrx5IvO0IYtILdtrQGQp+8n5S0gwSVmOf9NQrjMOgfQZlIg==}
    engines: {node: ^12.22.0 || ^14.17.0 || >=16.0.0}
    dependencies:
      esrecurse: 4.3.0
      estraverse: 5.3.0
    dev: true

  /eslint-utils@3.0.0(eslint@8.24.0):
    resolution: {integrity: sha512-uuQC43IGctw68pJA1RgbQS8/NP7rch6Cwd4j3ZBtgo4/8Flj4eGE7ZYSZRN3iq5pVUv6GPdW5Z1RFleo84uLDA==}
    engines: {node: ^10.0.0 || ^12.0.0 || >= 14.0.0}
    peerDependencies:
      eslint: '>=5'
    dependencies:
      eslint: 8.24.0
      eslint-visitor-keys: 2.1.0
    dev: true

  /eslint-visitor-keys@1.3.0:
    resolution: {integrity: sha512-6J72N8UNa462wa/KFODt/PJ3IU60SDpC3QXC1Hjc1BXXpfL2C9R5+AU7jhe0F6GREqVMh4Juu+NY7xn+6dipUQ==}
    engines: {node: '>=4'}
    dev: true

  /eslint-visitor-keys@2.1.0:
    resolution: {integrity: sha512-0rSmRBzXgDzIsD6mGdJgevzgezI534Cer5L/vyMX0kHzT/jiB43jRhd9YUlMGYLQy2zprNmoT8qasCGtY+QaKw==}
    engines: {node: '>=10'}
    dev: true

  /eslint-visitor-keys@3.4.3:
    resolution: {integrity: sha512-wpc+LXeiyiisxPlEkUzU6svyS1frIO3Mgxj1fdy7Pm8Ygzguax2N3Fa/D/ag1WqbOprdI+uY6wMUl8/a2G+iag==}
    engines: {node: ^12.22.0 || ^14.17.0 || >=16.0.0}
    dev: true

  /eslint@8.24.0:
    resolution: {integrity: sha512-dWFaPhGhTAiPcCgm3f6LI2MBWbogMnTJzFBbhXVRQDJPkr9pGZvVjlVfXd+vyDcWPA2Ic9L2AXPIQM0+vk/cSQ==}
    engines: {node: ^12.22.0 || ^14.17.0 || >=16.0.0}
    hasBin: true
    dependencies:
      '@eslint/eslintrc': 1.4.1
      '@humanwhocodes/config-array': 0.10.7
      '@humanwhocodes/gitignore-to-minimatch': 1.0.2
      '@humanwhocodes/module-importer': 1.0.1
      ajv: 6.12.6
      chalk: 4.1.2
      cross-spawn: 7.0.3
      debug: 4.3.4
      doctrine: 3.0.0
      escape-string-regexp: 4.0.0
      eslint-scope: 7.2.2
      eslint-utils: 3.0.0(eslint@8.24.0)
      eslint-visitor-keys: 3.4.3
      espree: 9.6.1
      esquery: 1.5.0
      esutils: 2.0.3
      fast-deep-equal: 3.1.3
      file-entry-cache: 6.0.1
      find-up: 5.0.0
      glob-parent: 6.0.2
      globals: 13.21.0
      globby: 11.1.0
      grapheme-splitter: 1.0.4
      ignore: 5.2.4
      import-fresh: 3.3.0
      imurmurhash: 0.1.4
      is-glob: 4.0.3
      js-sdsl: 4.4.2
      js-yaml: 4.1.0
      json-stable-stringify-without-jsonify: 1.0.1
      levn: 0.4.1
      lodash.merge: 4.6.2
      minimatch: 3.1.2
      natural-compare: 1.4.0
      optionator: 0.9.3
      regexpp: 3.2.0
      strip-ansi: 6.0.1
      strip-json-comments: 3.1.1
      text-table: 0.2.0
    transitivePeerDependencies:
      - supports-color
    dev: true

  /espree@9.6.1:
    resolution: {integrity: sha512-oruZaFkjorTpF32kDSI5/75ViwGeZginGGy2NoOSg3Q9bnwlnmDm4HLnkl0RE3n+njDXR037aY1+x58Z/zFdwQ==}
    engines: {node: ^12.22.0 || ^14.17.0 || >=16.0.0}
    dependencies:
      acorn: 8.10.0
      acorn-jsx: 5.3.2(acorn@8.10.0)
      eslint-visitor-keys: 3.4.3
    dev: true

  /esprima@4.0.1:
    resolution: {integrity: sha512-eGuFFw7Upda+g4p+QHvnW0RyTX/SVeJBDM/gCtMARO0cLuT2HcEKnTPvhjV6aGeqrCB/sbNop0Kszm0jsaWU4A==}
    engines: {node: '>=4'}
    hasBin: true
    dev: true

  /esquery@1.5.0:
    resolution: {integrity: sha512-YQLXUplAwJgCydQ78IMJywZCceoqk1oH01OERdSAJc/7U2AylwjhSCLDEtqwg811idIS/9fIU5GjG73IgjKMVg==}
    engines: {node: '>=0.10'}
    dependencies:
      estraverse: 5.3.0
    dev: true

  /esrecurse@4.3.0:
    resolution: {integrity: sha512-KmfKL3b6G+RXvP8N1vr3Tq1kL/oCFgn2NYXEtqP8/L3pKapUA4G8cFVaoF3SU323CD4XypR/ffioHmkti6/Tag==}
    engines: {node: '>=4.0'}
    dependencies:
      estraverse: 5.3.0
    dev: true

  /estraverse@4.3.0:
    resolution: {integrity: sha512-39nnKffWz8xN1BU/2c79n9nB9HDzo0niYUqx6xyqUnyoAnQyyWpOTdZEeiCch8BBu515t4wp9ZmgVfVhn9EBpw==}
    engines: {node: '>=4.0'}
    dev: true

  /estraverse@5.3.0:
    resolution: {integrity: sha512-MMdARuVEQziNTeJD8DgMqmhwR11BRQ/cBP+pLtYdSTnf3MIO8fFeiINEbX36ZdNlfU/7A9f3gUw49B3oQsvwBA==}
    engines: {node: '>=4.0'}
    dev: true

  /esutils@2.0.3:
    resolution: {integrity: sha512-kVscqXk4OCp68SZ0dkgEKVi6/8ij300KBWTJq32P/dYeWTSwK41WyTxalN1eRmA5Z9UU/LX9D7FWSmV9SAYx6g==}
    engines: {node: '>=0.10.0'}
    dev: true

  /etag@1.8.1:
    resolution: {integrity: sha512-aIL5Fx7mawVa300al2BnEE4iNvo1qETxLrPI/o05L7z6go7fCw1J6EQmbK4FmJ2AS7kgVF/KEZWufBfdClMcPg==}
    engines: {node: '>= 0.6'}

  /event-target-shim@5.0.1:
    resolution: {integrity: sha512-i/2XbnSz/uxRCU6+NdVJgKWDTM427+MqYbkQzD321DuCQJUqOuJKIA0IM2+W2xtYHdKOmZ4dR6fExsd4SXL+WQ==}
    engines: {node: '>=6'}

  /eventemitter3@4.0.7:
    resolution: {integrity: sha512-8guHBZCwKnFhYdHr2ysuRWErTwhoN2X8XELRlrRwpmfeY2jjuUN4taQMsULKUVo1K4DvZl+0pgfyoysHxvmvEw==}

  /events@3.3.0:
    resolution: {integrity: sha512-mQw+2fkQbALzQ7V0MY0IqdnXNOeTtP4r0lN9z7AAawCXgqea7bDii20AYrIBrFd/Hx0M2Ocz6S111CaFkUcb0Q==}
    engines: {node: '>=0.8.x'}

  /execa@5.1.1:
    resolution: {integrity: sha512-8uSpZZocAZRBAPIEINJj3Lo9HyGitllczc27Eh5YYojjMFMn8yHMDMaUHE2Jqfq05D/wucwI4JGURyXt1vchyg==}
    engines: {node: '>=10'}
    dependencies:
      cross-spawn: 7.0.3
      get-stream: 6.0.1
      human-signals: 2.1.0
      is-stream: 2.0.1
      merge-stream: 2.0.0
      npm-run-path: 4.0.1
      onetime: 5.1.2
      signal-exit: 3.0.7
      strip-final-newline: 2.0.0
    dev: true

  /exit@0.1.2:
    resolution: {integrity: sha512-Zk/eNKV2zbjpKzrsQ+n1G6poVbErQxJ0LBOJXaKZ1EViLzH+hrLu9cdXI4zw9dBQJslwBEpbQ2P1oS7nDxs6jQ==}
    engines: {node: '>= 0.8.0'}
    dev: true

  /expand-template@2.0.3:
    resolution: {integrity: sha512-XYfuKMvj4O35f/pOXLObndIRvyQ+/+6AhODh+OKWj9S9498pHHn/IMszH+gt0fBCRWMNfk1ZSp5x3AifmnI2vg==}
    engines: {node: '>=6'}

  /expect@28.1.3:
    resolution: {integrity: sha512-eEh0xn8HlsuOBxFgIss+2mX85VAS4Qy3OSkjV7rlBWljtA4oWH37glVGyOZSZvErDT/yBywZdPGwCXuTvSG85g==}
    engines: {node: ^12.13.0 || ^14.15.0 || ^16.10.0 || >=17.0.0}
    dependencies:
      '@jest/expect-utils': 28.1.3
      jest-get-type: 28.0.2
      jest-matcher-utils: 28.1.3
      jest-message-util: 28.1.3
      jest-util: 28.1.3
    dev: true

  /express-async-errors@3.1.1(express@4.18.2):
    resolution: {integrity: sha512-h6aK1da4tpqWSbyCa3FxB/V6Ehd4EEB15zyQq9qe75OZBp0krinNKuH4rAY+S/U/2I36vdLAUFSjQJ+TFmODng==}
    peerDependencies:
      express: ^4.16.2
    dependencies:
      express: 4.18.2

  /express@4.18.2:
    resolution: {integrity: sha512-5/PsL6iGPdfQ/lKM1UuielYgv3BUoJfz1aUwU9vHZ+J7gyvwdQXFEBIEIaxeGf0GIcreATNyBExtalisDbuMqQ==}
    engines: {node: '>= 0.10.0'}
    dependencies:
      accepts: 1.3.8
      array-flatten: 1.1.1
      body-parser: 1.20.1
      content-disposition: 0.5.4
      content-type: 1.0.5
      cookie: 0.5.0
      cookie-signature: 1.0.6
      debug: 2.6.9
      depd: 2.0.0
      encodeurl: 1.0.2
      escape-html: 1.0.3
      etag: 1.8.1
      finalhandler: 1.2.0
      fresh: 0.5.2
      http-errors: 2.0.0
      merge-descriptors: 1.0.1
      methods: 1.1.2
      on-finished: 2.4.1
      parseurl: 1.3.3
      path-to-regexp: 0.1.7
      proxy-addr: 2.0.7
      qs: 6.11.0
      range-parser: 1.2.1
      safe-buffer: 5.2.1
      send: 0.18.0
      serve-static: 1.15.0
      setprototypeof: 1.2.0
      statuses: 2.0.1
      type-is: 1.6.18
      utils-merge: 1.0.1
      vary: 1.1.2
    transitivePeerDependencies:
      - supports-color

  /extendable-error@0.1.7:
    resolution: {integrity: sha512-UOiS2in6/Q0FK0R0q6UY9vYpQ21mr/Qn1KOnte7vsACuNJf514WvCCUHSRCPcgjPT2bAhNIJdlE6bVap1GKmeg==}
    dev: true

  /external-editor@3.1.0:
    resolution: {integrity: sha512-hMQ4CX1p1izmuLYyZqLMO/qGNw10wSv9QDCPfzXfyFrOaCSSoRfqE1Kf1s5an66J5JZC62NewG+mK49jOCtQew==}
    engines: {node: '>=4'}
    dependencies:
      chardet: 0.7.0
      iconv-lite: 0.4.24
      tmp: 0.0.33
    dev: true

  /fast-copy@2.1.7:
    resolution: {integrity: sha512-ozrGwyuCTAy7YgFCua8rmqmytECYk/JYAMXcswOcm0qvGoE3tPb7ivBeIHTOK2DiapBhDZgacIhzhQIKU5TCfA==}
    dev: true

  /fast-deep-equal@3.1.3:
    resolution: {integrity: sha512-f3qQ9oQy9j2AhBe/H9VC91wLmKBCCU/gDOnKNAYG5hswO7BLKj09Hc5HYNz9cGI++xlpDCIgDaitVs03ATR84Q==}

  /fast-diff@1.3.0:
    resolution: {integrity: sha512-VxPP4NqbUjj6MaAOafWeUn2cXWLcCtljklUtZf0Ind4XQ+QPtmA0b18zZy0jIQx+ExRVCR/ZQpBmik5lXshNsw==}
    dev: true

  /fast-glob@3.3.1:
    resolution: {integrity: sha512-kNFPyjhh5cKjrUltxs+wFx+ZkbRaxxmZ+X0ZU31SOsxCEtP9VPgtq2teZw1DebupL5GmDaNQ6yKMMVcM41iqDg==}
    engines: {node: '>=8.6.0'}
    dependencies:
      '@nodelib/fs.stat': 2.0.5
      '@nodelib/fs.walk': 1.2.8
      glob-parent: 5.1.2
      merge2: 1.4.1
      micromatch: 4.0.5

  /fast-json-stable-stringify@2.1.0:
    resolution: {integrity: sha512-lhd/wF+Lk98HZoTCtlVraHtfh5XYijIjalXck7saUtuanSDyLMxnHhSXEDJqHxD7msR8D0uCmqlkwjCV8xvwHw==}
    dev: true

  /fast-json-stringify@5.8.0:
    resolution: {integrity: sha512-VVwK8CFMSALIvt14U8AvrSzQAwN/0vaVRiFFUVlpnXSnDGrSkOAO5MtzyN8oQNjLd5AqTW5OZRgyjoNuAuR3jQ==}
    dependencies:
      '@fastify/deepmerge': 1.3.0
      ajv: 8.12.0
      ajv-formats: 2.1.1(ajv@8.12.0)
      fast-deep-equal: 3.1.3
      fast-uri: 2.2.0
      rfdc: 1.3.0

  /fast-levenshtein@2.0.6:
    resolution: {integrity: sha512-DCXu6Ifhqcks7TZKY3Hxp3y6qphY5SJZmrWMDrKcERSOXWQdMhU9Ig/PYrzyw/ul9jOIyh0N4M0tbC5hodg8dw==}
    dev: true

  /fast-printf@1.6.9:
    resolution: {integrity: sha512-FChq8hbz65WMj4rstcQsFB0O7Cy++nmbNfLYnD9cYv2cRn8EG6k/MGn9kO/tjO66t09DLDugj3yL+V2o6Qftrg==}
    engines: {node: '>=10.0'}
    dependencies:
      boolean: 3.2.0

  /fast-redact@3.3.0:
    resolution: {integrity: sha512-6T5V1QK1u4oF+ATxs1lWUmlEk6P2T9HqJG3e2DnHOdVgZy2rFJBoEnrIedcTXlkAHU/zKC+7KETJ+KGGKwxgMQ==}
    engines: {node: '>=6'}

  /fast-safe-stringify@2.1.1:
    resolution: {integrity: sha512-W+KJc2dmILlPplD/H4K9l9LcAHAfPtP6BY84uVLXQ6Evcz9Lcg33Y2z1IVblT6xdY54PXYVHEv+0Wpq8Io6zkA==}
    dev: true

  /fast-uri@2.2.0:
    resolution: {integrity: sha512-cIusKBIt/R/oI6z/1nyfe2FvGKVTohVRfvkOhvx0nCEW+xf5NoCXjAHcWp93uOUBchzYcsvPlrapAdX1uW+YGg==}

  /fast-url-parser@1.1.3:
    resolution: {integrity: sha512-5jOCVXADYNuRkKFzNJ0dCCewsZiYo0dz8QNYljkOpFC6r2U4OBmKtvm/Tsuh4w1YYdDqDb31a8TVhBJ2OJKdqQ==}
    dependencies:
      punycode: 1.4.1
    dev: false

  /fast-xml-parser@4.0.11:
    resolution: {integrity: sha512-4aUg3aNRR/WjQAcpceODG1C3x3lFANXRo8+1biqfieHmg9pyMt7qB4lQV/Ta6sJCTbA5vfD8fnA8S54JATiFUA==}
    hasBin: true
    dependencies:
      strnum: 1.0.5
    dev: false

  /fastq@1.15.0:
    resolution: {integrity: sha512-wBrocU2LCXXa+lWBt8RoIRD89Fi8OdABODa/kEnyeyjS5aZO5/GNvI5sEINADqP/h8M29UHTHUb53sUu5Ihqdw==}
    dependencies:
      reusify: 1.0.4

  /fb-watchman@2.0.2:
    resolution: {integrity: sha512-p5161BqbuCaSnB8jIbzQHOlpgsPmK5rJVDfDKO91Axs5NC1uu3HRQm6wt9cd9/+GtQQIO53JdGXXoyDpTAsgYA==}
    dependencies:
      bser: 2.1.1
    dev: true

  /file-entry-cache@6.0.1:
    resolution: {integrity: sha512-7Gps/XWymbLk2QLYK4NzpMOrYjMhdIxXuIvy2QBsLE6ljuodKvdkWs/cpyJJ3CVIVpH0Oi1Hvg1ovbMzLdFBBg==}
    engines: {node: ^10.12.0 || >=12.0.0}
    dependencies:
      flat-cache: 3.0.4
    dev: true

  /file-type@16.5.4:
    resolution: {integrity: sha512-/yFHK0aGjFEgDJjEKP0pWCplsPFPhwyfwevf/pVxiN0tmE4L9LmwWxWukdJSHdoCli4VgQLehjJtwQBnqmsKcw==}
    engines: {node: '>=10'}
    dependencies:
      readable-web-to-node-stream: 3.0.2
      strtok3: 6.3.0
      token-types: 4.2.1

  /file-uri-to-path@1.0.0:
    resolution: {integrity: sha512-0Zt+s3L7Vf1biwWZ29aARiVYLx7iMGnEUl9x33fbB/j3jR81u/O2LbqK+Bm1CDSNDKVtJ/YjwY7TUd5SkeLQLw==}

  /fill-range@7.0.1:
    resolution: {integrity: sha512-qOo9F+dMUmC2Lcb4BbVvnKJxTPjCm+RRpe4gDuGrzkL7mEVl/djYSu2OdQ2Pa302N4oqkSg9ir6jaLWJ2USVpQ==}
    engines: {node: '>=8'}
    dependencies:
      to-regex-range: 5.0.1

  /finalhandler@1.2.0:
    resolution: {integrity: sha512-5uXcUVftlQMFnWC9qu/svkWv3GTd2PfUhK/3PLkYNAe7FbqJMt3515HaxE6eRL74GdsriiwujiawdaB1BpEISg==}
    engines: {node: '>= 0.8'}
    dependencies:
      debug: 2.6.9
      encodeurl: 1.0.2
      escape-html: 1.0.3
      on-finished: 2.4.1
      parseurl: 1.3.3
      statuses: 2.0.1
      unpipe: 1.0.0
    transitivePeerDependencies:
      - supports-color

  /find-up@4.1.0:
    resolution: {integrity: sha512-PpOwAdQ/YlXQ2vj8a3h8IipDuYRi3wceVQQGYWxNINccq40Anw7BlsEXCMbt1Zt+OLA6Fq9suIpIWD0OsnISlw==}
    engines: {node: '>=8'}
    dependencies:
      locate-path: 5.0.0
      path-exists: 4.0.0
    dev: true

  /find-up@5.0.0:
    resolution: {integrity: sha512-78/PXT1wlLLDgTzDs7sjq9hzz0vXD+zn+7wypEe4fXQxCmdmqfGsEPQxmiCSQI3ajFV91bVSsvNtrJRiW6nGng==}
    engines: {node: '>=10'}
    dependencies:
      locate-path: 6.0.0
      path-exists: 4.0.0
    dev: true

  /find-yarn-workspace-root2@1.2.16:
    resolution: {integrity: sha512-hr6hb1w8ePMpPVUK39S4RlwJzi+xPLuVuG8XlwXU3KD5Yn3qgBWVfy3AzNlDhWvE1EORCE65/Qm26rFQt3VLVA==}
    dependencies:
      micromatch: 4.0.5
      pkg-dir: 4.2.0
    dev: true

  /findit2@2.2.3:
    resolution: {integrity: sha512-lg/Moejf4qXovVutL0Lz4IsaPoNYMuxt4PA0nGqFxnJ1CTTGGlEO2wKgoDpwknhvZ8k4Q2F+eesgkLbG2Mxfog==}
    engines: {node: '>=0.8.22'}
    dev: false

  /flat-cache@3.0.4:
    resolution: {integrity: sha512-dm9s5Pw7Jc0GvMYbshN6zchCA9RgQlzzEZX3vylR9IqFfS8XciblUXOKfW6SiuJ0e13eDYZoZV5wdrev7P3Nwg==}
    engines: {node: ^10.12.0 || >=12.0.0}
    dependencies:
      flatted: 3.2.7
      rimraf: 3.0.2
    dev: true

  /flatted@3.2.7:
    resolution: {integrity: sha512-5nqDSxl8nn5BSNxyR3n4I6eDmbolI6WT+QqR547RwxQapgjQBmtktdP+HTBb/a/zLsbzERTONyUB5pefh5TtjQ==}
    dev: true

  /follow-redirects@1.15.2:
    resolution: {integrity: sha512-VQLG33o04KaQ8uYi2tVNbdrWp1QWxNNea+nmIB4EVM28v0hmP17z7aG1+wAkNzVq4KeXTq3221ye5qTJP91JwA==}
    engines: {node: '>=4.0'}
    peerDependencies:
      debug: '*'
    peerDependenciesMeta:
      debug:
        optional: true

  /for-each@0.3.3:
    resolution: {integrity: sha512-jqYfLp7mo9vIyQf8ykW2v7A+2N4QjeCeI5+Dz9XraiO1ign81wjiH7Fb9vSOWvQfNtmSa4H2RoQTrrXivdUZmw==}
    dependencies:
      is-callable: 1.2.7
    dev: true

  /form-data@4.0.0:
    resolution: {integrity: sha512-ETEklSGi5t0QMZuiXoA/Q6vcnxcLQP5vdugSpuAyi6SVGi2clPPp+xgEhuMaHC+zGgn31Kd235W35f7Hykkaww==}
    engines: {node: '>= 6'}
    dependencies:
      asynckit: 0.4.0
      combined-stream: 1.0.8
      mime-types: 2.1.35

  /forwarded@0.2.0:
    resolution: {integrity: sha512-buRG0fpBtRHSTCOASe6hD258tEubFoRLb4ZNA6NxMVHNw2gOcwHo9wyablzMzOA5z9xA9L1KNjk/Nt6MT9aYow==}
    engines: {node: '>= 0.6'}

  /fresh@0.5.2:
    resolution: {integrity: sha512-zJ2mQYM18rEFOudeV4GShTGIQ7RbzA7ozbU9I/XBpm7kqgMywgmylMwXHxZJmkVoYkna9d2pVXVXPdYTP9ej8Q==}
    engines: {node: '>= 0.6'}

  /fs-constants@1.0.0:
    resolution: {integrity: sha512-y6OAwoSIf7FyjMIv94u+b5rdheZEjzR63GTyZJm5qh4Bi+2YgwLCcI/fPFZkL5PSixOt6ZNKm+w+Hfp/Bciwow==}

  /fs-extra@10.1.0:
    resolution: {integrity: sha512-oRXApq54ETRj4eMiFzGnHWGy+zo5raudjuxN0b8H7s/RU2oW0Wvsx9O0ACRN/kRq9E8Vu/ReskGB5o3ji+FzHQ==}
    engines: {node: '>=12'}
    dependencies:
      graceful-fs: 4.2.11
      jsonfile: 6.1.0
      universalify: 2.0.0
    dev: true

  /fs-extra@7.0.1:
    resolution: {integrity: sha512-YJDaCJZEnBmcbw13fvdAM9AwNOJwOzrE4pqMqBq5nFiEqXUqHwlK4B+3pUw6JNvfSPtX05xFHtYy/1ni01eGCw==}
    engines: {node: '>=6 <7 || >=8'}
    dependencies:
      graceful-fs: 4.2.11
      jsonfile: 4.0.0
      universalify: 0.1.2
    dev: true

  /fs-extra@8.1.0:
    resolution: {integrity: sha512-yhlQgA6mnOJUKOsRUFsgJdQCvkKhcz8tlZG5HBQfReYZy46OwLcY+Zia0mtdHsOo9y/hP+CxMN0TU9QxoOtG4g==}
    engines: {node: '>=6 <7 || >=8'}
    dependencies:
      graceful-fs: 4.2.11
      jsonfile: 4.0.0
      universalify: 0.1.2
    dev: true

  /fs-minipass@2.1.0:
    resolution: {integrity: sha512-V/JgOLFCS+R6Vcq0slCuaeWEdNC3ouDlJMNIsacH2VtALiu9mV4LPrHc5cDl8k5aw6J8jwgWWpiTo5RYhmIzvg==}
    engines: {node: '>= 8'}
    dependencies:
      minipass: 3.3.6
    dev: true

  /fs.realpath@1.0.0:
    resolution: {integrity: sha512-OO0pH2lK6a0hZnAdau5ItzHPI6pUlvI7jMVnxUQRtw4owF2wk8lOSabtGDCTP4Ggrg2MbGnWO9X8K1t4+fGMDw==}
    dev: true

  /fsevents@2.3.3:
    resolution: {integrity: sha512-5xoDfX+fL7faATnagmWPpbFtwh/R77WmMMqqHGS65C3vvB0YHrgF+B1YmZ3441tMj5n63k0212XNoJwzlhffQw==}
    engines: {node: ^8.16.0 || ^10.6.0 || >=11.0.0}
    os: [darwin]
    requiresBuild: true
    dev: true
    optional: true

  /function-bind@1.1.1:
    resolution: {integrity: sha512-yIovAzMX49sF8Yl58fSCWJ5svSLuaibPxXQJFLmBObTuCr0Mf1KiPopGM9NiFjiYBCbfaa2Fh6breQ6ANVTI0A==}

  /function.prototype.name@1.1.6:
    resolution: {integrity: sha512-Z5kx79swU5P27WEayXM1tBi5Ze/lbIyiNgU3qyXUOf9b2rgXYyF9Dy9Cx+IQv/Lc8WCG6L82zwUPpSS9hGehIg==}
    engines: {node: '>= 0.4'}
    dependencies:
      call-bind: 1.0.2
      define-properties: 1.2.0
      es-abstract: 1.22.1
      functions-have-names: 1.2.3
    dev: true

  /functions-have-names@1.2.3:
    resolution: {integrity: sha512-xckBUXyTIqT97tq2x2AMb+g163b5JFysYk0x4qxNFwbfQkmNZoiRHb6sPzI9/QV33WeuvVYBUIiD4NzNIyqaRQ==}
    dev: true

  /gauge@4.0.4:
    resolution: {integrity: sha512-f9m+BEN5jkg6a0fZjleidjN51VE1X+mPFQ2DJ0uv1V39oCLCbsGe6yjbBnp7eK7z/+GAon99a3nHuqbuuthyPg==}
    engines: {node: ^12.13.0 || ^14.15.0 || >=16.0.0}
    dependencies:
      aproba: 2.0.0
      color-support: 1.1.3
      console-control-strings: 1.1.0
      has-unicode: 2.0.1
      signal-exit: 3.0.7
      string-width: 4.2.3
      strip-ansi: 6.0.1
      wide-align: 1.1.5
    dev: true

  /gensync@1.0.0-beta.2:
    resolution: {integrity: sha512-3hN7NaskYvMDLQY55gnW3NQ+mesEAepTqlg+VEbj7zzqEMBVNhzcGYYeqFo/TlYz6eQiFcp1HcsCZO+nGgS8zg==}
    engines: {node: '>=6.9.0'}
    dev: true

  /get-caller-file@2.0.5:
    resolution: {integrity: sha512-DyFP3BM/3YHTQOCUL/w0OZHR0lpKeGrxotcHWcqNEdnltqFwXVfhEBQ94eIo34AfQpo0rGki4cyIiftY06h2Fg==}
    engines: {node: 6.* || 8.* || >= 10.*}

  /get-intrinsic@1.2.1:
    resolution: {integrity: sha512-2DcsyfABl+gVHEfCOaTrWgyt+tb6MSEGmKq+kI5HwLbIYgjgmMcV8KQ41uaKz1xxUcn9tJtgFbQUEVcEbd0FYw==}
    dependencies:
      function-bind: 1.1.1
      has: 1.0.3
      has-proto: 1.0.1
      has-symbols: 1.0.3

  /get-package-type@0.1.0:
    resolution: {integrity: sha512-pjzuKtY64GYfWizNAJ0fr9VqttZkNiK2iS430LtIHzjBEr6bX8Am2zm4sW4Ro5wjWW5cAlRL1qAMTcXbjNAO2Q==}
    engines: {node: '>=8.0.0'}
    dev: true

  /get-port@6.1.2:
    resolution: {integrity: sha512-BrGGraKm2uPqurfGVj/z97/zv8dPleC6x9JBNRTrDNtCkkRF4rPwrQXFgL7+I+q8QSdU4ntLQX2D7KIxSy8nGw==}
    engines: {node: ^12.20.0 || ^14.13.1 || >=16.0.0}

  /get-stream@6.0.1:
    resolution: {integrity: sha512-ts6Wi+2j3jQjqi70w5AlN8DFnkSwC+MqmxEzdEALB2qXZYV3X/b1CTfgPLGJNMeAWxdPfU8FO1ms3NUfaHCPYg==}
    engines: {node: '>=10'}
    dev: true

  /get-symbol-description@1.0.0:
    resolution: {integrity: sha512-2EmdH1YvIQiZpltCNgkuiUnyukzxM/R6NDJX31Ke3BG1Nq5b0S2PhX59UKi9vZpPDQVdqn+1IcaAwnzTT5vCjw==}
    engines: {node: '>= 0.4'}
    dependencies:
      call-bind: 1.0.2
      get-intrinsic: 1.2.1
    dev: true

  /github-from-package@0.0.0:
    resolution: {integrity: sha512-SyHy3T1v2NUXn29OsWdxmK6RwHD+vkj3v8en8AOBZ1wBQ/hCAQ5bAQTD02kW4W9tUp/3Qh6J8r9EvntiyCmOOw==}

  /glob-parent@5.1.2:
    resolution: {integrity: sha512-AOIgSQCepiJYwP3ARnGx+5VnTu2HBYdzbGP45eLw1vr3zB3vZLeyed1sC9hnbcOc9/SrMyM5RPQrkGz4aS9Zow==}
    engines: {node: '>= 6'}
    dependencies:
      is-glob: 4.0.3

  /glob-parent@6.0.2:
    resolution: {integrity: sha512-XxwI8EOhVQgWp6iDL+3b0r86f4d6AX6zSU55HfB4ydCEuXLXc5FcYeOu+nnGftS4TEju/11rt4KJPTMgbfmv4A==}
    engines: {node: '>=10.13.0'}
    dependencies:
      is-glob: 4.0.3
    dev: true

  /glob@7.2.3:
    resolution: {integrity: sha512-nFR0zLpU2YCaRxwoCJvL6UvCH2JFyFVIvwTLsIf21AuHlMskA1hhTdk+LlYJtOlYt9v6dvszD2BGRqBL+iQK9Q==}
    dependencies:
      fs.realpath: 1.0.0
      inflight: 1.0.6
      inherits: 2.0.4
      minimatch: 3.1.2
      once: 1.4.0
      path-is-absolute: 1.0.1
    dev: true

  /glob@8.1.0:
    resolution: {integrity: sha512-r8hpEjiQEYlF2QU0df3dS+nxxSIreXQS1qRhMJM0Q5NDdR386C7jb7Hwwod8Fgiuex+k0GFjgft18yvxm5XoCQ==}
    engines: {node: '>=12'}
    dependencies:
      fs.realpath: 1.0.0
      inflight: 1.0.6
      inherits: 2.0.4
      minimatch: 5.1.6
      once: 1.4.0
    dev: true

  /globals@11.12.0:
    resolution: {integrity: sha512-WOBp/EEGUiIsJSp7wcv/y6MO+lV9UoncWqxuFfm8eBwzWNgyfBd6Gz+IeKQ9jCmyhoH99g15M3T+QaVHFjizVA==}
    engines: {node: '>=4'}
    dev: true

  /globals@13.21.0:
    resolution: {integrity: sha512-ybyme3s4yy/t/3s35bewwXKOf7cvzfreG2lH0lZl0JB7I4GxRP2ghxOK/Nb9EkRXdbBXZLfq/p/0W2JUONB/Gg==}
    engines: {node: '>=8'}
    dependencies:
      type-fest: 0.20.2
    dev: true

  /globalthis@1.0.3:
    resolution: {integrity: sha512-sFdI5LyBiNTHjRd7cGPWapiHWMOXKyuBNX/cWJ3NfzrZQVa8GI/8cofCl74AOVqq9W5kNmguTIzJ/1s2gyI9wA==}
    engines: {node: '>= 0.4'}
    dependencies:
      define-properties: 1.2.0

  /globby@11.1.0:
    resolution: {integrity: sha512-jhIXaOzy1sb8IyocaruWSn1TjmnBVs8Ayhcy83rmxNJ8q2uWKCAj3CnJY+KpGSXCueAPc0i05kVvVKtP1t9S3g==}
    engines: {node: '>=10'}
    dependencies:
      array-union: 2.1.0
      dir-glob: 3.0.1
      fast-glob: 3.3.1
      ignore: 5.2.4
      merge2: 1.4.1
      slash: 3.0.0
    dev: true

  /gopd@1.0.1:
    resolution: {integrity: sha512-d65bNlIadxvpb/A2abVdlqKqV563juRnZ1Wtk6s1sIR8uNsXR70xqIzVqxVf1eTqDunwT2MkczEeaezCKTZhwA==}
    dependencies:
      get-intrinsic: 1.2.1
    dev: true

  /graceful-fs@4.2.11:
    resolution: {integrity: sha512-RbJ5/jmFcNNCcDV5o9eTnBLJ/HszWV0P73bc+Ff4nS/rJj+YaS6IGyiOL0VoBYX+l1Wrl3k63h/KrH+nhJ0XvQ==}
    dev: true

  /grapheme-splitter@1.0.4:
    resolution: {integrity: sha512-bzh50DW9kTPM00T8y4o8vQg89Di9oLJVLW/KaOGIXJWP/iqCN6WKYkbNOF04vFLJhwcpYUh9ydh/+5vpOqV4YQ==}
    dev: true

  /graphemer@1.4.0:
    resolution: {integrity: sha512-EtKwoO6kxCL9WO5xipiHTZlSzBm7WLT627TqC/uVRd0HKmq8NXyebnNYxDoBi7wt8eTWrUrKXCOVaFq9x1kgag==}
    dev: false

  /handlebars@4.7.7:
    resolution: {integrity: sha512-aAcXm5OAfE/8IXkcZvCepKU3VzW1/39Fb5ZuqMtgI/hT8X2YgoMvBY5dLhq/cpOvw7Lk1nK/UF71aLG/ZnVYRA==}
    engines: {node: '>=0.4.7'}
    hasBin: true
    dependencies:
      minimist: 1.2.8
      neo-async: 2.6.2
      source-map: 0.6.1
      wordwrap: 1.0.0
    optionalDependencies:
      uglify-js: 3.17.4

  /hard-rejection@2.1.0:
    resolution: {integrity: sha512-VIZB+ibDhx7ObhAe7OVtoEbuP4h/MuOTHJ+J8h/eBXotJYl0fBgR72xDFCKgIh22OJZIOVNxBMWuhAr10r8HdA==}
    engines: {node: '>=6'}
    dev: true

  /has-bigints@1.0.2:
    resolution: {integrity: sha512-tSvCKtBr9lkF0Ex0aQiP9N+OpV4zi2r/Nee5VkRDbaqv35RLYMzbwQfFSZZH0kR+Rd6302UJZ2p/bJCEoR3VoQ==}
    dev: true

  /has-flag@3.0.0:
    resolution: {integrity: sha512-sKJf1+ceQBr4SMkvQnBDNDtf4TXpVhVGateu0t918bl30FnbE2m4vNLX+VWe/dpjlb+HugGYzW7uQXH98HPEYw==}
    engines: {node: '>=4'}
    dev: true

  /has-flag@4.0.0:
    resolution: {integrity: sha512-EykJT/Q1KjTWctppgIAgfSO0tKVuZUjhgMr17kqTumMl6Afv3EISleU7qZUzoXDFTAHTDC4NOoG/ZxU3EvlMPQ==}
    engines: {node: '>=8'}
    dev: true

  /has-property-descriptors@1.0.0:
    resolution: {integrity: sha512-62DVLZGoiEBDHQyqG4w9xCuZ7eJEwNmJRWw2VY84Oedb7WFcA27fiEVe8oUQx9hAUJ4ekurquucTGwsyO1XGdQ==}
    dependencies:
      get-intrinsic: 1.2.1

  /has-proto@1.0.1:
    resolution: {integrity: sha512-7qE+iP+O+bgF9clE5+UoBFzE65mlBiVj3tKCrlNQ0Ogwm0BjpT/gK4SlLYDMybDh5I3TCTKnPPa0oMG7JDYrhg==}
    engines: {node: '>= 0.4'}

  /has-symbols@1.0.3:
    resolution: {integrity: sha512-l3LCuF6MgDNwTDKkdYGEihYjt5pRPbEg46rtlmnSPlUbgmB8LOIrKJbYYFBSbnPaJexMKtiPO8hmeRjRz2Td+A==}
    engines: {node: '>= 0.4'}

  /has-tostringtag@1.0.0:
    resolution: {integrity: sha512-kFjcSNhnlGV1kyoGk7OXKSawH5JOb/LzUc5w9B02hOTO0dfFRjbHQKvg1d6cf3HbeUmtU9VbbV3qzZ2Teh97WQ==}
    engines: {node: '>= 0.4'}
    dependencies:
      has-symbols: 1.0.3
    dev: true

  /has-unicode@2.0.1:
    resolution: {integrity: sha512-8Rf9Y83NBReMnx0gFzA8JImQACstCYWUplepDa9xprwwtmgEZUF0h/i5xSA625zB/I37EtrswSST6OXxwaaIJQ==}
    dev: true

  /has@1.0.3:
    resolution: {integrity: sha512-f2dvO0VU6Oej7RkWJGrehjbzMAjFp5/VKPp5tTpWIV4JHHZK1/BxbFRtf/siA2SWTe09caDmVtYYzWEIbBS4zw==}
    engines: {node: '>= 0.4.0'}
    dependencies:
      function-bind: 1.1.1

  /hash.js@1.1.7:
    resolution: {integrity: sha512-taOaskGt4z4SOANNseOviYDvjEJinIkRgmp7LbKP2YTTmVxWBl87s/uzK9r+44BclBSp2X7K1hqeNfz9JbBeXA==}
    dependencies:
      inherits: 2.0.4
      minimalistic-assert: 1.0.1

  /he@1.2.0:
    resolution: {integrity: sha512-F/1DnUGPopORZi0ni+CvrCgHQ5FyEAHRLSApuYWMmrbSwoN2Mn/7k+Gl38gJnR7yyDZk6WLXwiGod1JOWNDKGw==}
    hasBin: true

  /help-me@4.2.0:
    resolution: {integrity: sha512-TAOnTB8Tz5Dw8penUuzHVrKNKlCIbwwbHnXraNJxPwf8LRtE2HlM84RYuezMFcwOJmoYOCWVDyJ8TQGxn9PgxA==}
    dependencies:
      glob: 8.1.0
      readable-stream: 3.6.2
    dev: true

  /hmac-drbg@1.0.1:
    resolution: {integrity: sha512-Tti3gMqLdZfhOQY1Mzf/AanLiqh1WTiJgEj26ZuYQ9fbkLomzGchCws4FyrSd4VkpBfiNhaE1On+lOz894jvXg==}
    dependencies:
      hash.js: 1.1.7
      minimalistic-assert: 1.0.1
      minimalistic-crypto-utils: 1.0.1

  /hosted-git-info@2.8.9:
    resolution: {integrity: sha512-mxIDAb9Lsm6DoOJ7xH+5+X4y1LU/4Hi50L9C5sIswK3JzULS4bwk1FvjdBgvYR4bzT4tuUQiC15FE2f5HbLvYw==}
    dev: true

  /html-escaper@2.0.2:
    resolution: {integrity: sha512-H2iMtd0I4Mt5eYiapRdIDjp+XzelXQ0tFE4JS7YFwFevXXMmOp9myNrUvCg0D6ws8iqkRPBfKHgbwig1SmlLfg==}
    dev: true

  /html-to-text@7.1.1:
    resolution: {integrity: sha512-c9QWysrfnRZevVpS8MlE7PyOdSuIOjg8Bt8ZE10jMU/BEngA6j3llj4GRfAmtQzcd1FjKE0sWu5IHXRUH9YxIQ==}
    engines: {node: '>=10.23.2'}
    hasBin: true
    dependencies:
      deepmerge: 4.3.1
      he: 1.2.0
      htmlparser2: 6.1.0
      minimist: 1.2.8

  /htmlparser2@6.1.0:
    resolution: {integrity: sha512-gyyPk6rgonLFEDGoeRgQNaEUvdJ4ktTmmUh/h2t7s+M8oPpIPxgNACWa+6ESR57kXstwqPiCut0V8NRpcwgU7A==}
    dependencies:
      domelementtype: 2.3.0
      domhandler: 4.3.1
      domutils: 2.8.0
      entities: 2.2.0

  /http-cache-semantics@4.1.1:
    resolution: {integrity: sha512-er295DKPVsV82j5kw1Gjt+ADA/XYHsajl82cGNQG2eyoPkvgUhX+nDIyelzhIWbbsXP39EHcI6l5tYs2FYqYXQ==}
    dev: true

  /http-errors@2.0.0:
    resolution: {integrity: sha512-FtwrG/euBzaEjYeRqOgly7G0qviiXoJWnvEH2Z1plBdXgbyjv34pHTSb9zoeHMyDy33+DWy5Wt9Wo+TURtOYSQ==}
    engines: {node: '>= 0.8'}
    dependencies:
      depd: 2.0.0
      inherits: 2.0.4
      setprototypeof: 1.2.0
      statuses: 2.0.1
      toidentifier: 1.0.1

  /http-proxy-agent@5.0.0:
    resolution: {integrity: sha512-n2hY8YdoRE1i7r6M0w9DIw5GgZN0G25P8zLCRQ8rjXtTU3vsNFBI/vWK/UIeE6g5MUUz6avwAPXmL6Fy9D/90w==}
    engines: {node: '>= 6'}
    dependencies:
      '@tootallnate/once': 2.0.0
      agent-base: 6.0.2
      debug: 4.3.4
    transitivePeerDependencies:
      - supports-color
    dev: true

  /http-terminator@3.2.0:
    resolution: {integrity: sha512-JLjck1EzPaWjsmIf8bziM3p9fgR1Y3JoUKAkyYEbZmFrIvJM6I8vVJfBGWlEtV9IWOvzNnaTtjuwZeBY2kwB4g==}
    engines: {node: '>=14'}
    dependencies:
      delay: 5.0.0
      p-wait-for: 3.2.0
      roarr: 7.15.1
      type-fest: 2.19.0

  /https-proxy-agent@5.0.1:
    resolution: {integrity: sha512-dFcAjpTQFgoLMzC2VwU+C/CbS7uRL0lWmxDITmqm7C+7F0Odmj6s9l6alZc6AELXhrnggM2CeWSXHGOdX2YtwA==}
    engines: {node: '>= 6'}
    dependencies:
      agent-base: 6.0.2
      debug: 4.3.4
    transitivePeerDependencies:
      - supports-color
    dev: true

  /human-id@1.0.2:
    resolution: {integrity: sha512-UNopramDEhHJD+VR+ehk8rOslwSfByxPIZyJRfV739NDhN5LF1fa1MqnzKm2lGTQRjNrjK19Q5fhkgIfjlVUKw==}
    dev: true

  /human-signals@2.1.0:
    resolution: {integrity: sha512-B4FFZ6q/T2jhhksgkbEW3HBvWIfDW85snkQgawt07S7J5QXTk6BkNV+0yAeZrM5QpMAdYlocGoljn0sJ/WQkFw==}
    engines: {node: '>=10.17.0'}
    dev: true

  /humanize-ms@1.2.1:
    resolution: {integrity: sha512-Fl70vYtsAFb/C06PTS9dZBo7ihau+Tu/DNCk/OyHhea07S+aeMWpFFkUaXRa8fI+ScZbEI8dfSxwY7gxZ9SAVQ==}
    dependencies:
      ms: 2.1.3
    dev: true

  /iconv-lite@0.4.24:
    resolution: {integrity: sha512-v3MXnZAcvnywkTUEZomIActle7RXXeedOR31wwl7VlyoXO4Qi9arvSenNQWne1TcRwhCL1HwLI21bEqdpj8/rA==}
    engines: {node: '>=0.10.0'}
    dependencies:
      safer-buffer: 2.1.2

  /iconv-lite@0.6.3:
    resolution: {integrity: sha512-4fCk79wshMdzMp2rH06qWrJE4iolqLhCUH+OiuIgU++RB0+94NlDL81atO7GX55uUKueo0txHNtvEyI6D7WdMw==}
    engines: {node: '>=0.10.0'}
    requiresBuild: true
    dependencies:
      safer-buffer: 2.1.2
    dev: true
    optional: true

  /ieee754@1.2.1:
    resolution: {integrity: sha512-dcyqhDvX1C46lXZcVqCpK+FtMRQVdIMN6/Df5js2zouUsqG7I6sFxitIC+7KYK29KdXOLHdu9zL4sFnoVQnqaA==}

  /ignore@5.2.4:
    resolution: {integrity: sha512-MAb38BcSbH0eHNBxn7ql2NH/kX33OkB3lZ1BNdh7ENeRChHTYsTvWrMubiIAMNS2llXEEgZ1MUOBtXChP3kaFQ==}
    engines: {node: '>= 4'}

  /import-fresh@3.3.0:
    resolution: {integrity: sha512-veYYhQa+D1QBKznvhUHxb8faxlrwUnxseDAbAp457E0wLNio2bOSKnjYDhMj+YiAq61xrMGhQk9iXVk5FzgQMw==}
    engines: {node: '>=6'}
    dependencies:
      parent-module: 1.0.1
      resolve-from: 4.0.0
    dev: true

  /import-in-the-middle@1.4.2:
    resolution: {integrity: sha512-9WOz1Yh/cvO/p69sxRmhyQwrIGGSp7EIdcb+fFNVi7CzQGQB8U1/1XrKVSbEd/GNOAeM0peJtmi7+qphe7NvAw==}
    dependencies:
      acorn: 8.10.0
      acorn-import-assertions: 1.9.0(acorn@8.10.0)
      cjs-module-lexer: 1.2.3
      module-details-from-path: 1.0.3
    dev: false

  /import-local@3.1.0:
    resolution: {integrity: sha512-ASB07uLtnDs1o6EHjKpX34BKYDSqnFerfTOJL2HvMqF70LnxpjkzDB8J44oT9pu4AMPkQwf8jl6szgvNd2tRIg==}
    engines: {node: '>=8'}
    hasBin: true
    dependencies:
      pkg-dir: 4.2.0
      resolve-cwd: 3.0.0
    dev: true

  /imurmurhash@0.1.4:
    resolution: {integrity: sha512-JmXMZ6wuvDmLiHEml9ykzqO6lwFbof0GG4IkcGaENdCRDDmMVnny7s5HsIgHCbaq0w2MyPhDqkhTUgS2LU2PHA==}
    engines: {node: '>=0.8.19'}
    dev: true

  /indent-string@4.0.0:
    resolution: {integrity: sha512-EdDDZu4A2OyIK7Lr/2zG+w5jmbuk1DVBnEwREQvBzspBJkCEbRa8GxU1lghYcaGJCnRWibjDXlq779X1/y5xwg==}
    engines: {node: '>=8'}
    dev: true

  /infer-owner@1.0.4:
    resolution: {integrity: sha512-IClj+Xz94+d7irH5qRyfJonOdfTzuDaifE6ZPWfx0N0+/ATZCbuTPq2prFl526urkQd90WyUKIh1DfBQ2hMz9A==}
    dev: true

  /inflight@1.0.6:
    resolution: {integrity: sha512-k92I/b08q4wvFscXCLvqfsHCrjrF7yiXsQuIVvVE7N82W3+aqpzuUdBbfhWcy/FZR3/4IgflMgKLOsvPDrGCJA==}
    dependencies:
      once: 1.4.0
      wrappy: 1.0.2
    dev: true

  /inherits@2.0.4:
    resolution: {integrity: sha512-k/vGaX4/Yla3WzyMCvTQOXYeIHvqOKtnqBduzTHpzpQZzAskKMhZ2K+EnBiSM9zGSoIFeMpXKxa4dYeZIQqewQ==}

  /ini@1.3.8:
    resolution: {integrity: sha512-JV/yugV2uzW5iMRSiZAyDtQd+nxtUnjeLt0acNdw98kKLrvuRVyB80tsREOE7yvGVgalhZ6RNXCmEHkUKBKxew==}

  /internal-slot@1.0.5:
    resolution: {integrity: sha512-Y+R5hJrzs52QCG2laLn4udYVnxsfny9CpOhNhUvk/SSSVyF6T27FzRbF0sroPidSu3X8oEAkOn2K804mjpt6UQ==}
    engines: {node: '>= 0.4'}
    dependencies:
      get-intrinsic: 1.2.1
      has: 1.0.3
      side-channel: 1.0.4
    dev: true

  /ioredis@5.3.2:
    resolution: {integrity: sha512-1DKMMzlIHM02eBBVOFQ1+AolGjs6+xEcM4PDL7NqOS6szq7H9jSaEkIUH6/a5Hl241LzW6JLSiAbNvTQjUupUA==}
    engines: {node: '>=12.22.0'}
    dependencies:
      '@ioredis/commands': 1.2.0
      cluster-key-slot: 1.1.2
      debug: 4.3.4
      denque: 2.1.0
      lodash.defaults: 4.2.0
      lodash.isarguments: 3.1.0
      redis-errors: 1.2.0
      redis-parser: 3.0.0
      standard-as-callback: 2.1.0
    transitivePeerDependencies:
      - supports-color

  /ip@2.0.0:
    resolution: {integrity: sha512-WKa+XuLG1A1R0UWhl2+1XQSi+fZWMsYKffMZTTYsiZaUD8k2yDAj5atimTUD2TZkyCkNEeYE5NhFZmupOGtjYQ==}
    dev: true

  /ipaddr.js@1.9.1:
    resolution: {integrity: sha512-0KI/607xoxSToH7GjN1FfSbLoU0+btTicjsQSWQlh/hZykN8KpmMf7uYwPW3R+akZ6R/w18ZlXSHBYXiYUPO3g==}
    engines: {node: '>= 0.10'}

  /ipaddr.js@2.1.0:
    resolution: {integrity: sha512-LlbxQ7xKzfBusov6UMi4MFpEg0m+mAm9xyNGEduwXMEDuf4WfzB/RZwMVYEd7IKGvh4IUkEXYxtAVu9T3OelJQ==}
    engines: {node: '>= 10'}
    dev: false

  /is-array-buffer@3.0.2:
    resolution: {integrity: sha512-y+FyyR/w8vfIRq4eQcM1EYgSTnmHXPqaF+IgzgraytCFq5Xh8lllDVmAZolPJiZttZLeFSINPYMaEJ7/vWUa1w==}
    dependencies:
      call-bind: 1.0.2
      get-intrinsic: 1.2.1
      is-typed-array: 1.1.12
    dev: true

  /is-arrayish@0.2.1:
    resolution: {integrity: sha512-zz06S8t0ozoDXMG+ube26zeCTNXcKIPJZJi8hBrF4idCLms4CG9QtK7qBl1boi5ODzFpjswb5JPmHCbMpjaYzg==}
    dev: true

  /is-arrayish@0.3.2:
    resolution: {integrity: sha512-eVRqCvVlZbuw3GrM63ovNSNAeA1K16kaR/LRY/92w0zxQ5/1YzwblUX652i4Xs9RwAGjW9d9y6X88t8OaAJfWQ==}

  /is-bigint@1.0.4:
    resolution: {integrity: sha512-zB9CruMamjym81i2JZ3UMn54PKGsQzsJeo6xvN3HJJ4CAsQNB6iRutp2To77OfCNuoxspsIhzaPoO1zyCEhFOg==}
    dependencies:
      has-bigints: 1.0.2
    dev: true

  /is-boolean-object@1.1.2:
    resolution: {integrity: sha512-gDYaKHJmnj4aWxyj6YHyXVpdQawtVLHU5cb+eztPGczf6cjuTdwve5ZIEfgXqH4e57An1D1AKf8CZ3kYrQRqYA==}
    engines: {node: '>= 0.4'}
    dependencies:
      call-bind: 1.0.2
      has-tostringtag: 1.0.0
    dev: true

  /is-callable@1.2.7:
    resolution: {integrity: sha512-1BC0BVFhS/p0qtw6enp8e+8OD0UrK0oFLztSjNzhcKA3WDuJxxAPXzPuPtKkjEY9UUoEWlX/8fgKeu2S8i9JTA==}
    engines: {node: '>= 0.4'}
    dev: true

  /is-ci@3.0.1:
    resolution: {integrity: sha512-ZYvCgrefwqoQ6yTyYUbQu64HsITZ3NfKX1lzaEYdkTDcfKzzCI/wthRRYKkdjHKFVgNiXKAKm65Zo1pk2as/QQ==}
    hasBin: true
    dependencies:
      ci-info: 3.8.0
    dev: true

  /is-core-module@2.13.0:
    resolution: {integrity: sha512-Z7dk6Qo8pOCp3l4tsX2C5ZVas4V+UxwQodwZhLopL91TX8UyyHEXafPcyoeeWuLrwzHcr3igO78wNLwHJHsMCQ==}
    dependencies:
      has: 1.0.3
    dev: true

  /is-date-object@1.0.5:
    resolution: {integrity: sha512-9YQaSxsAiSwcvS33MBk3wTCVnWK+HhF8VZR2jRxehM16QcVOdHqPn4VPHmRK4lSr38n9JriurInLcP90xsYNfQ==}
    engines: {node: '>= 0.4'}
    dependencies:
      has-tostringtag: 1.0.0
    dev: true

  /is-extglob@2.1.1:
    resolution: {integrity: sha512-SbKbANkN603Vi4jEZv49LeVJMn4yGwsbzZworEoyEiutsN3nJYdbO36zfhGJ6QEDpOZIFkDtnq5JRxmvl3jsoQ==}
    engines: {node: '>=0.10.0'}

  /is-fullwidth-code-point@3.0.0:
    resolution: {integrity: sha512-zymm5+u+sCsSWyD9qNaejV3DFvhCKclKdizYaJUuHA83RLjb7nSuGnddCHGv0hk+KY7BMAlsWeK4Ueg6EV6XQg==}
    engines: {node: '>=8'}
    dev: true

  /is-generator-fn@2.1.0:
    resolution: {integrity: sha512-cTIB4yPYL/Grw0EaSzASzg6bBy9gqCofvWN8okThAYIxKJZC+udlRAmGbM0XLeniEJSs8uEgHPGuHSe1XsOLSQ==}
    engines: {node: '>=6'}
    dev: true

  /is-glob@4.0.3:
    resolution: {integrity: sha512-xelSayHH36ZgE7ZWhli7pW34hNbNl8Ojv5KVmkJD4hBdD3th8Tfk9vYasLM+mXWOZhFkgZfxhLSnrwRr4elSSg==}
    engines: {node: '>=0.10.0'}
    dependencies:
      is-extglob: 2.1.1

  /is-lambda@1.0.1:
    resolution: {integrity: sha512-z7CMFGNrENq5iFB9Bqo64Xk6Y9sg+epq1myIcdHaGnbMTYOxvzsEtdYqQUylB7LxfkvgrrjP32T6Ywciio9UIQ==}
    dev: true

  /is-negative-zero@2.0.2:
    resolution: {integrity: sha512-dqJvarLawXsFbNDeJW7zAz8ItJ9cd28YufuuFzh0G8pNHjJMnY08Dv7sYX2uF5UpQOwieAeOExEYAWWfu7ZZUA==}
    engines: {node: '>= 0.4'}
    dev: true

  /is-number-object@1.0.7:
    resolution: {integrity: sha512-k1U0IRzLMo7ZlYIfzRu23Oh6MiIFasgpb9X76eqfFZAqwH44UI4KTBvBYIZ1dSL9ZzChTB9ShHfLkR4pdW5krQ==}
    engines: {node: '>= 0.4'}
    dependencies:
      has-tostringtag: 1.0.0
    dev: true

  /is-number@7.0.0:
    resolution: {integrity: sha512-41Cifkg6e8TylSpdtTpeLVMqvSBEVzTttHvERD741+pnZ8ANv0004MRL43QKPDlK9cGvNp6NZWZUBlbGXYxxng==}
    engines: {node: '>=0.12.0'}

  /is-plain-obj@1.1.0:
    resolution: {integrity: sha512-yvkRyxmFKEOQ4pNXCmJG5AEQNlXJS5LaONXo5/cLdTZdWvsZ1ioJEonLGAosKlMWE8lwUy/bJzMjcw8az73+Fg==}
    engines: {node: '>=0.10.0'}
    dev: true

  /is-regex@1.1.4:
    resolution: {integrity: sha512-kvRdxDsxZjhzUX07ZnLydzS1TU/TJlTUHHY4YLL87e37oUA49DfkLqgy+VjFocowy29cKvcSiu+kIv728jTTVg==}
    engines: {node: '>= 0.4'}
    dependencies:
      call-bind: 1.0.2
      has-tostringtag: 1.0.0
    dev: true

  /is-shared-array-buffer@1.0.2:
    resolution: {integrity: sha512-sqN2UDu1/0y6uvXyStCOzyhAjCSlHceFoMKJW8W9EU9cvic/QdsZ0kEU93HEy3IUEFZIiH/3w+AH/UQbPHNdhA==}
    dependencies:
      call-bind: 1.0.2
    dev: true

  /is-stream@2.0.1:
    resolution: {integrity: sha512-hFoiJiTl63nn+kstHGBtewWSKnQLpyb155KHheA1l39uvtO9nWIop1p3udqPcUd/xbF1VLMO4n7OI6p7RbngDg==}
    engines: {node: '>=8'}
    dev: true

  /is-string@1.0.7:
    resolution: {integrity: sha512-tE2UXzivje6ofPW7l23cjDOMa09gb7xlAqG6jG5ej6uPV32TlWP3NKPigtaGeHNu9fohccRYvIiZMfOOnOYUtg==}
    engines: {node: '>= 0.4'}
    dependencies:
      has-tostringtag: 1.0.0
    dev: true

  /is-subdir@1.2.0:
    resolution: {integrity: sha512-2AT6j+gXe/1ueqbW6fLZJiIw3F8iXGJtt0yDrZaBhAZEG1raiTxKWU+IPqMCzQAXOUCKdA4UDMgacKH25XG2Cw==}
    engines: {node: '>=4'}
    dependencies:
      better-path-resolve: 1.0.0
    dev: true

  /is-symbol@1.0.4:
    resolution: {integrity: sha512-C/CPBqKWnvdcxqIARxyOh4v1UUEOCHpgDa0WYgpKDFMszcrPcffg5uhwSgPCLD2WWxmq6isisz87tzT01tuGhg==}
    engines: {node: '>= 0.4'}
    dependencies:
      has-symbols: 1.0.3
    dev: true

  /is-typed-array@1.1.12:
    resolution: {integrity: sha512-Z14TF2JNG8Lss5/HMqt0//T9JeHXttXy5pH/DBU4vi98ozO2btxzq9MwYDZYnKwU8nRsz/+GVFVRDq3DkVuSPg==}
    engines: {node: '>= 0.4'}
    dependencies:
      which-typed-array: 1.1.11
    dev: true

  /is-weakref@1.0.2:
    resolution: {integrity: sha512-qctsuLZmIQ0+vSSMfoVvyFe2+GSEvnmZ2ezTup1SBse9+twCCeial6EEi3Nc2KFcf6+qz2FBPnjXsk8xhKSaPQ==}
    dependencies:
      call-bind: 1.0.2
    dev: true

  /is-windows@1.0.2:
    resolution: {integrity: sha512-eXK1UInq2bPmjyX6e3VHIzMLobc4J94i4AWn+Hpq3OU5KkrRC96OAcR3PRJ/pGu6m8TRnBHP9dkXQVsT/COVIA==}
    engines: {node: '>=0.10.0'}
    dev: true

  /isarray@2.0.5:
    resolution: {integrity: sha512-xHjhDr3cNBK0BzdUJSPXZntQUx/mwMS5Rw4A7lPJ90XGAO6ISP/ePDNuo0vhqOZU+UD5JoodwCAAoZQd3FeAKw==}
    dev: true

  /isexe@2.0.0:
    resolution: {integrity: sha512-RHxMLp9lnKHGHRng9QFhRCMbYAcVpn69smSGcq3f36xjgVVWThj4qqLbTLlq7Ssj8B+fIQ1EuCEGI2lKsyQeIw==}
    dev: true

  /iso-datestring-validator@2.2.2:
    resolution: {integrity: sha512-yLEMkBbLZTlVQqOnQ4FiMujR6T4DEcCb1xizmvXS+OxuhwcbtynoosRzdMA69zZCShCNAbi+gJ71FxZBBXx1SA==}
    dev: false

  /istanbul-lib-coverage@3.2.0:
    resolution: {integrity: sha512-eOeJ5BHCmHYvQK7xt9GkdHuzuCGS1Y6g9Gvnx3Ym33fz/HpLRYxiS0wHNr+m/MBC8B647Xt608vCDEvhl9c6Mw==}
    engines: {node: '>=8'}

  /istanbul-lib-instrument@5.2.1:
    resolution: {integrity: sha512-pzqtp31nLv/XFOzXGuvhCb8qhjmTVo5vjVk19XE4CRlSWz0KoeJ3bw9XsA7nOp9YBf4qHjwBxkDzKcME/J29Yg==}
    engines: {node: '>=8'}
    dependencies:
      '@babel/core': 7.18.6
      '@babel/parser': 7.22.10
      '@istanbuljs/schema': 0.1.3
      istanbul-lib-coverage: 3.2.0
      semver: 6.3.1
    transitivePeerDependencies:
      - supports-color
    dev: true

  /istanbul-lib-report@3.0.1:
    resolution: {integrity: sha512-GCfE1mtsHGOELCU8e/Z7YWzpmybrx/+dSTfLrvY8qRmaY6zXTKWn6WQIjaAFw069icm6GVMNkgu0NzI4iPZUNw==}
    engines: {node: '>=10'}
    dependencies:
      istanbul-lib-coverage: 3.2.0
      make-dir: 4.0.0
      supports-color: 7.2.0
    dev: true

  /istanbul-lib-source-maps@4.0.1:
    resolution: {integrity: sha512-n3s8EwkdFIJCG3BPKBYvskgXGoy88ARzvegkitk60NxRdwltLOTaH7CUiMRXvwYorl0Q712iEjcWB+fK/MrWVw==}
    engines: {node: '>=10'}
    dependencies:
      debug: 4.3.4
      istanbul-lib-coverage: 3.2.0
      source-map: 0.6.1
    transitivePeerDependencies:
      - supports-color
    dev: true

  /istanbul-reports@3.1.6:
    resolution: {integrity: sha512-TLgnMkKg3iTDsQ9PbPTdpfAK2DzjF9mqUG7RMgcQl8oFjad8ob4laGxv5XV5U9MAfx8D6tSJiUyuAwzLicaxlg==}
    engines: {node: '>=8'}
    dependencies:
      html-escaper: 2.0.2
      istanbul-lib-report: 3.0.1
    dev: true

  /jest-changed-files@28.1.3:
    resolution: {integrity: sha512-esaOfUWJXk2nfZt9SPyC8gA1kNfdKLkQWyzsMlqq8msYSlNKfmZxfRgZn4Cd4MGVUF+7v6dBs0d5TOAKa7iIiA==}
    engines: {node: ^12.13.0 || ^14.15.0 || ^16.10.0 || >=17.0.0}
    dependencies:
      execa: 5.1.1
      p-limit: 3.1.0
    dev: true

  /jest-circus@28.1.3:
    resolution: {integrity: sha512-cZ+eS5zc79MBwt+IhQhiEp0OeBddpc1n8MBo1nMB8A7oPMKEO+Sre+wHaLJexQUj9Ya/8NOBY0RESUgYjB6fow==}
    engines: {node: ^12.13.0 || ^14.15.0 || ^16.10.0 || >=17.0.0}
    dependencies:
      '@jest/environment': 28.1.3
      '@jest/expect': 28.1.3
      '@jest/test-result': 28.1.3
      '@jest/types': 28.1.3
      '@types/node': 18.17.8
      chalk: 4.1.2
      co: 4.6.0
      dedent: 0.7.0
      is-generator-fn: 2.1.0
      jest-each: 28.1.3
      jest-matcher-utils: 28.1.3
      jest-message-util: 28.1.3
      jest-runtime: 28.1.3
      jest-snapshot: 28.1.3
      jest-util: 28.1.3
      p-limit: 3.1.0
      pretty-format: 28.1.3
      slash: 3.0.0
      stack-utils: 2.0.6
    transitivePeerDependencies:
      - supports-color
    dev: true

  /jest-cli@28.1.3(@types/node@18.0.0)(ts-node@10.8.2):
    resolution: {integrity: sha512-roY3kvrv57Azn1yPgdTebPAXvdR2xfezaKKYzVxZ6It/5NCxzJym6tUI5P1zkdWhfUYkxEI9uZWcQdaFLo8mJQ==}
    engines: {node: ^12.13.0 || ^14.15.0 || ^16.10.0 || >=17.0.0}
    hasBin: true
    peerDependencies:
      node-notifier: ^8.0.1 || ^9.0.0 || ^10.0.0
    peerDependenciesMeta:
      node-notifier:
        optional: true
    dependencies:
      '@jest/core': 28.1.3(ts-node@10.8.2)
      '@jest/test-result': 28.1.3
      '@jest/types': 28.1.3
      chalk: 4.1.2
      exit: 0.1.2
      graceful-fs: 4.2.11
      import-local: 3.1.0
      jest-config: 28.1.3(@types/node@18.0.0)(ts-node@10.8.2)
      jest-util: 28.1.3
      jest-validate: 28.1.3
      prompts: 2.4.2
      yargs: 17.7.2
    transitivePeerDependencies:
      - '@types/node'
      - supports-color
      - ts-node
    dev: true

  /jest-config@28.1.3(@types/node@18.0.0)(ts-node@10.8.2):
    resolution: {integrity: sha512-MG3INjByJ0J4AsNBm7T3hsuxKQqFIiRo/AUqb1q9LRKI5UU6Aar9JHbr9Ivn1TVwfUD9KirRoM/T6u8XlcQPHQ==}
    engines: {node: ^12.13.0 || ^14.15.0 || ^16.10.0 || >=17.0.0}
    peerDependencies:
      '@types/node': '*'
      ts-node: '>=9.0.0'
    peerDependenciesMeta:
      '@types/node':
        optional: true
      ts-node:
        optional: true
    dependencies:
      '@babel/core': 7.18.6
      '@jest/test-sequencer': 28.1.3
      '@jest/types': 28.1.3
      '@types/node': 18.0.0
      babel-jest: 28.1.3(@babel/core@7.18.6)
      chalk: 4.1.2
      ci-info: 3.8.0
      deepmerge: 4.3.1
      glob: 7.2.3
      graceful-fs: 4.2.11
      jest-circus: 28.1.3
      jest-environment-node: 28.1.3
      jest-get-type: 28.0.2
      jest-regex-util: 28.0.2
      jest-resolve: 28.1.3
      jest-runner: 28.1.3
      jest-util: 28.1.3
      jest-validate: 28.1.3
      micromatch: 4.0.5
      parse-json: 5.2.0
      pretty-format: 28.1.3
      slash: 3.0.0
      strip-json-comments: 3.1.1
      ts-node: 10.8.2(@swc/core@1.3.42)(@types/node@18.0.0)(typescript@4.8.4)
    transitivePeerDependencies:
      - supports-color
    dev: true

  /jest-config@28.1.3(@types/node@18.17.8)(ts-node@10.8.2):
    resolution: {integrity: sha512-MG3INjByJ0J4AsNBm7T3hsuxKQqFIiRo/AUqb1q9LRKI5UU6Aar9JHbr9Ivn1TVwfUD9KirRoM/T6u8XlcQPHQ==}
    engines: {node: ^12.13.0 || ^14.15.0 || ^16.10.0 || >=17.0.0}
    peerDependencies:
      '@types/node': '*'
      ts-node: '>=9.0.0'
    peerDependenciesMeta:
      '@types/node':
        optional: true
      ts-node:
        optional: true
    dependencies:
      '@babel/core': 7.18.6
      '@jest/test-sequencer': 28.1.3
      '@jest/types': 28.1.3
      '@types/node': 18.17.8
      babel-jest: 28.1.3(@babel/core@7.18.6)
      chalk: 4.1.2
      ci-info: 3.8.0
      deepmerge: 4.3.1
      glob: 7.2.3
      graceful-fs: 4.2.11
      jest-circus: 28.1.3
      jest-environment-node: 28.1.3
      jest-get-type: 28.0.2
      jest-regex-util: 28.0.2
      jest-resolve: 28.1.3
      jest-runner: 28.1.3
      jest-util: 28.1.3
      jest-validate: 28.1.3
      micromatch: 4.0.5
      parse-json: 5.2.0
      pretty-format: 28.1.3
      slash: 3.0.0
      strip-json-comments: 3.1.1
      ts-node: 10.8.2(@swc/core@1.3.42)(@types/node@18.0.0)(typescript@4.8.4)
    transitivePeerDependencies:
      - supports-color
    dev: true

  /jest-diff@28.1.3:
    resolution: {integrity: sha512-8RqP1B/OXzjjTWkqMX67iqgwBVJRgCyKD3L9nq+6ZqJMdvjE8RgHktqZ6jNrkdMT+dJuYNI3rhQpxaz7drJHfw==}
    engines: {node: ^12.13.0 || ^14.15.0 || ^16.10.0 || >=17.0.0}
    dependencies:
      chalk: 4.1.2
      diff-sequences: 28.1.1
      jest-get-type: 28.0.2
      pretty-format: 28.1.3
    dev: true

  /jest-docblock@28.1.1:
    resolution: {integrity: sha512-3wayBVNiOYx0cwAbl9rwm5kKFP8yHH3d/fkEaL02NPTkDojPtheGB7HZSFY4wzX+DxyrvhXz0KSCVksmCknCuA==}
    engines: {node: ^12.13.0 || ^14.15.0 || ^16.10.0 || >=17.0.0}
    dependencies:
      detect-newline: 3.1.0
    dev: true

  /jest-each@28.1.3:
    resolution: {integrity: sha512-arT1z4sg2yABU5uogObVPvSlSMQlDA48owx07BDPAiasW0yYpYHYOo4HHLz9q0BVzDVU4hILFjzJw0So9aCL/g==}
    engines: {node: ^12.13.0 || ^14.15.0 || ^16.10.0 || >=17.0.0}
    dependencies:
      '@jest/types': 28.1.3
      chalk: 4.1.2
      jest-get-type: 28.0.2
      jest-util: 28.1.3
      pretty-format: 28.1.3
    dev: true

  /jest-environment-node@28.1.3:
    resolution: {integrity: sha512-ugP6XOhEpjAEhGYvp5Xj989ns5cB1K6ZdjBYuS30umT4CQEETaxSiPcZ/E1kFktX4GkrcM4qu07IIlDYX1gp+A==}
    engines: {node: ^12.13.0 || ^14.15.0 || ^16.10.0 || >=17.0.0}
    dependencies:
      '@jest/environment': 28.1.3
      '@jest/fake-timers': 28.1.3
      '@jest/types': 28.1.3
      '@types/node': 18.17.8
      jest-mock: 28.1.3
      jest-util: 28.1.3
    dev: true

  /jest-get-type@28.0.2:
    resolution: {integrity: sha512-ioj2w9/DxSYHfOm5lJKCdcAmPJzQXmbM/Url3rhlghrPvT3tt+7a/+oXc9azkKmLvoiXjtV83bEWqi+vs5nlPA==}
    engines: {node: ^12.13.0 || ^14.15.0 || ^16.10.0 || >=17.0.0}
    dev: true

  /jest-haste-map@28.1.3:
    resolution: {integrity: sha512-3S+RQWDXccXDKSWnkHa/dPwt+2qwA8CJzR61w3FoYCvoo3Pn8tvGcysmMF0Bj0EX5RYvAI2EIvC57OmotfdtKA==}
    engines: {node: ^12.13.0 || ^14.15.0 || ^16.10.0 || >=17.0.0}
    dependencies:
      '@jest/types': 28.1.3
      '@types/graceful-fs': 4.1.6
      '@types/node': 18.17.8
      anymatch: 3.1.3
      fb-watchman: 2.0.2
      graceful-fs: 4.2.11
      jest-regex-util: 28.0.2
      jest-util: 28.1.3
      jest-worker: 28.1.3
      micromatch: 4.0.5
      walker: 1.0.8
    optionalDependencies:
      fsevents: 2.3.3
    dev: true

  /jest-leak-detector@28.1.3:
    resolution: {integrity: sha512-WFVJhnQsiKtDEo5lG2mM0v40QWnBM+zMdHHyJs8AWZ7J0QZJS59MsyKeJHWhpBZBH32S48FOVvGyOFT1h0DlqA==}
    engines: {node: ^12.13.0 || ^14.15.0 || ^16.10.0 || >=17.0.0}
    dependencies:
      jest-get-type: 28.0.2
      pretty-format: 28.1.3
    dev: true

  /jest-matcher-utils@28.1.3:
    resolution: {integrity: sha512-kQeJ7qHemKfbzKoGjHHrRKH6atgxMk8Enkk2iPQ3XwO6oE/KYD8lMYOziCkeSB9G4adPM4nR1DE8Tf5JeWH6Bw==}
    engines: {node: ^12.13.0 || ^14.15.0 || ^16.10.0 || >=17.0.0}
    dependencies:
      chalk: 4.1.2
      jest-diff: 28.1.3
      jest-get-type: 28.0.2
      pretty-format: 28.1.3
    dev: true

  /jest-message-util@28.1.3:
    resolution: {integrity: sha512-PFdn9Iewbt575zKPf1286Ht9EPoJmYT7P0kY+RibeYZ2XtOr53pDLEFoTWXbd1h4JiGiWpTBC84fc8xMXQMb7g==}
    engines: {node: ^12.13.0 || ^14.15.0 || ^16.10.0 || >=17.0.0}
    dependencies:
      '@babel/code-frame': 7.22.10
      '@jest/types': 28.1.3
      '@types/stack-utils': 2.0.1
      chalk: 4.1.2
      graceful-fs: 4.2.11
      micromatch: 4.0.5
      pretty-format: 28.1.3
      slash: 3.0.0
      stack-utils: 2.0.6
    dev: true

  /jest-mock@28.1.3:
    resolution: {integrity: sha512-o3J2jr6dMMWYVH4Lh/NKmDXdosrsJgi4AviS8oXLujcjpCMBb1FMsblDnOXKZKfSiHLxYub1eS0IHuRXsio9eA==}
    engines: {node: ^12.13.0 || ^14.15.0 || ^16.10.0 || >=17.0.0}
    dependencies:
      '@jest/types': 28.1.3
      '@types/node': 18.17.8
    dev: true

  /jest-pnp-resolver@1.2.3(jest-resolve@28.1.3):
    resolution: {integrity: sha512-+3NpwQEnRoIBtx4fyhblQDPgJI0H1IEIkX7ShLUjPGA7TtUTvI1oiKi3SR4oBR0hQhQR80l4WAe5RrXBwWMA8w==}
    engines: {node: '>=6'}
    peerDependencies:
      jest-resolve: '*'
    peerDependenciesMeta:
      jest-resolve:
        optional: true
    dependencies:
      jest-resolve: 28.1.3
    dev: true

  /jest-regex-util@28.0.2:
    resolution: {integrity: sha512-4s0IgyNIy0y9FK+cjoVYoxamT7Zeo7MhzqRGx7YDYmaQn1wucY9rotiGkBzzcMXTtjrCAP/f7f+E0F7+fxPNdw==}
    engines: {node: ^12.13.0 || ^14.15.0 || ^16.10.0 || >=17.0.0}
    dev: true

  /jest-resolve-dependencies@28.1.3:
    resolution: {integrity: sha512-qa0QO2Q0XzQoNPouMbCc7Bvtsem8eQgVPNkwn9LnS+R2n8DaVDPL/U1gngC0LTl1RYXJU0uJa2BMC2DbTfFrHA==}
    engines: {node: ^12.13.0 || ^14.15.0 || ^16.10.0 || >=17.0.0}
    dependencies:
      jest-regex-util: 28.0.2
      jest-snapshot: 28.1.3
    transitivePeerDependencies:
      - supports-color
    dev: true

  /jest-resolve@28.1.3:
    resolution: {integrity: sha512-Z1W3tTjE6QaNI90qo/BJpfnvpxtaFTFw5CDgwpyE/Kz8U/06N1Hjf4ia9quUhCh39qIGWF1ZuxFiBiJQwSEYKQ==}
    engines: {node: ^12.13.0 || ^14.15.0 || ^16.10.0 || >=17.0.0}
    dependencies:
      chalk: 4.1.2
      graceful-fs: 4.2.11
      jest-haste-map: 28.1.3
      jest-pnp-resolver: 1.2.3(jest-resolve@28.1.3)
      jest-util: 28.1.3
      jest-validate: 28.1.3
      resolve: 1.22.4
      resolve.exports: 1.1.1
      slash: 3.0.0
    dev: true

  /jest-runner@28.1.3:
    resolution: {integrity: sha512-GkMw4D/0USd62OVO0oEgjn23TM+YJa2U2Wu5zz9xsQB1MxWKDOlrnykPxnMsN0tnJllfLPinHTka61u0QhaxBA==}
    engines: {node: ^12.13.0 || ^14.15.0 || ^16.10.0 || >=17.0.0}
    dependencies:
      '@jest/console': 28.1.3
      '@jest/environment': 28.1.3
      '@jest/test-result': 28.1.3
      '@jest/transform': 28.1.3
      '@jest/types': 28.1.3
      '@types/node': 18.17.8
      chalk: 4.1.2
      emittery: 0.10.2
      graceful-fs: 4.2.11
      jest-docblock: 28.1.1
      jest-environment-node: 28.1.3
      jest-haste-map: 28.1.3
      jest-leak-detector: 28.1.3
      jest-message-util: 28.1.3
      jest-resolve: 28.1.3
      jest-runtime: 28.1.3
      jest-util: 28.1.3
      jest-watcher: 28.1.3
      jest-worker: 28.1.3
      p-limit: 3.1.0
      source-map-support: 0.5.13
    transitivePeerDependencies:
      - supports-color
    dev: true

  /jest-runtime@28.1.3:
    resolution: {integrity: sha512-NU+881ScBQQLc1JHG5eJGU7Ui3kLKrmwCPPtYsJtBykixrM2OhVQlpMmFWJjMyDfdkGgBMNjXCGB/ebzsgNGQw==}
    engines: {node: ^12.13.0 || ^14.15.0 || ^16.10.0 || >=17.0.0}
    dependencies:
      '@jest/environment': 28.1.3
      '@jest/fake-timers': 28.1.3
      '@jest/globals': 28.1.3
      '@jest/source-map': 28.1.2
      '@jest/test-result': 28.1.3
      '@jest/transform': 28.1.3
      '@jest/types': 28.1.3
      chalk: 4.1.2
      cjs-module-lexer: 1.2.3
      collect-v8-coverage: 1.0.2
      execa: 5.1.1
      glob: 7.2.3
      graceful-fs: 4.2.11
      jest-haste-map: 28.1.3
      jest-message-util: 28.1.3
      jest-mock: 28.1.3
      jest-regex-util: 28.0.2
      jest-resolve: 28.1.3
      jest-snapshot: 28.1.3
      jest-util: 28.1.3
      slash: 3.0.0
      strip-bom: 4.0.0
    transitivePeerDependencies:
      - supports-color
    dev: true

  /jest-snapshot@28.1.3:
    resolution: {integrity: sha512-4lzMgtiNlc3DU/8lZfmqxN3AYD6GGLbl+72rdBpXvcV+whX7mDrREzkPdp2RnmfIiWBg1YbuFSkXduF2JcafJg==}
    engines: {node: ^12.13.0 || ^14.15.0 || ^16.10.0 || >=17.0.0}
    dependencies:
      '@babel/core': 7.18.6
      '@babel/generator': 7.22.10
      '@babel/plugin-syntax-typescript': 7.22.5(@babel/core@7.18.6)
      '@babel/traverse': 7.22.10
      '@babel/types': 7.22.10
      '@jest/expect-utils': 28.1.3
      '@jest/transform': 28.1.3
      '@jest/types': 28.1.3
      '@types/babel__traverse': 7.20.1
      '@types/prettier': 2.7.3
      babel-preset-current-node-syntax: 1.0.1(@babel/core@7.18.6)
      chalk: 4.1.2
      expect: 28.1.3
      graceful-fs: 4.2.11
      jest-diff: 28.1.3
      jest-get-type: 28.0.2
      jest-haste-map: 28.1.3
      jest-matcher-utils: 28.1.3
      jest-message-util: 28.1.3
      jest-util: 28.1.3
      natural-compare: 1.4.0
      pretty-format: 28.1.3
      semver: 7.5.4
    transitivePeerDependencies:
      - supports-color
    dev: true

  /jest-util@28.1.3:
    resolution: {integrity: sha512-XdqfpHwpcSRko/C35uLYFM2emRAltIIKZiJ9eAmhjsj0CqZMa0p1ib0R5fWIqGhn1a103DebTbpqIaP1qCQ6tQ==}
    engines: {node: ^12.13.0 || ^14.15.0 || ^16.10.0 || >=17.0.0}
    dependencies:
      '@jest/types': 28.1.3
      '@types/node': 18.17.8
      chalk: 4.1.2
      ci-info: 3.8.0
      graceful-fs: 4.2.11
      picomatch: 2.3.1
    dev: true

  /jest-validate@28.1.3:
    resolution: {integrity: sha512-SZbOGBWEsaTxBGCOpsRWlXlvNkvTkY0XxRfh7zYmvd8uL5Qzyg0CHAXiXKROflh801quA6+/DsT4ODDthOC/OA==}
    engines: {node: ^12.13.0 || ^14.15.0 || ^16.10.0 || >=17.0.0}
    dependencies:
      '@jest/types': 28.1.3
      camelcase: 6.3.0
      chalk: 4.1.2
      jest-get-type: 28.0.2
      leven: 3.1.0
      pretty-format: 28.1.3
    dev: true

  /jest-watcher@28.1.3:
    resolution: {integrity: sha512-t4qcqj9hze+jviFPUN3YAtAEeFnr/azITXQEMARf5cMwKY2SMBRnCQTXLixTl20OR6mLh9KLMrgVJgJISym+1g==}
    engines: {node: ^12.13.0 || ^14.15.0 || ^16.10.0 || >=17.0.0}
    dependencies:
      '@jest/test-result': 28.1.3
      '@jest/types': 28.1.3
      '@types/node': 18.17.8
      ansi-escapes: 4.3.2
      chalk: 4.1.2
      emittery: 0.10.2
      jest-util: 28.1.3
      string-length: 4.0.2
    dev: true

  /jest-worker@28.1.3:
    resolution: {integrity: sha512-CqRA220YV/6jCo8VWvAt1KKx6eek1VIHMPeLEbpcfSfkEeWyBNppynM/o6q+Wmw+sOhos2ml34wZbSX3G13//g==}
    engines: {node: ^12.13.0 || ^14.15.0 || ^16.10.0 || >=17.0.0}
    dependencies:
      '@types/node': 18.17.8
      merge-stream: 2.0.0
      supports-color: 8.1.1
    dev: true

  /jest@28.1.2(@types/node@18.0.0)(ts-node@10.8.2):
    resolution: {integrity: sha512-Tuf05DwLeCh2cfWCQbcz9UxldoDyiR1E9Igaei5khjonKncYdc6LDfynKCEWozK0oLE3GD+xKAo2u8x/0s6GOg==}
    engines: {node: ^12.13.0 || ^14.15.0 || ^16.10.0 || >=17.0.0}
    hasBin: true
    peerDependencies:
      node-notifier: ^8.0.1 || ^9.0.0 || ^10.0.0
    peerDependenciesMeta:
      node-notifier:
        optional: true
    dependencies:
      '@jest/core': 28.1.3(ts-node@10.8.2)
      '@jest/types': 28.1.3
      import-local: 3.1.0
      jest-cli: 28.1.3(@types/node@18.0.0)(ts-node@10.8.2)
    transitivePeerDependencies:
      - '@types/node'
      - supports-color
      - ts-node
    dev: true

  /jose@4.15.4:
    resolution: {integrity: sha512-W+oqK4H+r5sITxfxpSU+MMdr/YSWGvgZMQDIsNoBDGGy4i7GBPTtvFKibQzW06n3U3TqHjhvBJsirShsEJ6eeQ==}
    dev: true

<<<<<<< HEAD
  /jose@5.0.1:
    resolution: {integrity: sha512-gRVzy7s3RRdGbXmcTdlOswJOjhwPLx1ijIgAqLY6ktzFpOJxxYn4l0fC2vHaHHi4YBX/5FOL3aY+6W0cvQgpug==}
    dev: false

=======
>>>>>>> 88eb5413
  /joycon@3.1.1:
    resolution: {integrity: sha512-34wB/Y7MW7bzjKRjUKTa46I2Z7eV62Rkhva+KkopW7Qvv/OSWBqvkSY7vusOPrNuZcUG3tApvdVgNB8POj3SPw==}
    engines: {node: '>=10'}
    dev: true

  /js-sdsl@4.4.2:
    resolution: {integrity: sha512-dwXFwByc/ajSV6m5bcKAPwe4yDDF6D614pxmIi5odytzxRlwqF6nwoiCek80Ixc7Cvma5awClxrzFtxCQvcM8w==}
    dev: true

  /js-tokens@4.0.0:
    resolution: {integrity: sha512-RdJUflcE3cUzKiMqQgsCu06FPu9UdIJO0beYbPhHN4k6apgJtifcoCtT9bcxOpYBtpD2kCM6Sbzg4CausW/PKQ==}
    dev: true

  /js-yaml@3.14.1:
    resolution: {integrity: sha512-okMH7OXXJ7YrN9Ok3/SXrnu4iX9yOk+25nqX4imS2npuvTYDmo/QEZoqwZkYaIDk3jVvBOTOIEgEhaLOynBS9g==}
    hasBin: true
    dependencies:
      argparse: 1.0.10
      esprima: 4.0.1
    dev: true

  /js-yaml@4.1.0:
    resolution: {integrity: sha512-wpxZs9NoxZaJESJGIZTyDEaYpl0FKSA+FB9aJiyemKhMwkxQg63h4T1KJgUGHpTqPDNRcmmYLugrRjJlBtWvRA==}
    hasBin: true
    dependencies:
      argparse: 2.0.1
    dev: true

  /jsesc@0.5.0:
    resolution: {integrity: sha512-uZz5UnB7u4T9LvwmFqXii7pZSouaRPorGs5who1Ip7VO0wxanFvBL7GkM6dTHlgX+jhBApRetaWpnDabOeTcnA==}
    hasBin: true
    dev: true

  /jsesc@2.5.2:
    resolution: {integrity: sha512-OYu7XEzjkCQ3C5Ps3QIZsQfNpqoJyZZA99wd9aWd05NCtC5pWOkShK2mkL6HXQR6/Cy2lbNdPlZBpuQHXE63gA==}
    engines: {node: '>=4'}
    hasBin: true
    dev: true

  /json-parse-even-better-errors@2.3.1:
    resolution: {integrity: sha512-xyFwyhro/JEof6Ghe2iz2NcXoj2sloNsWr/XsERDK/oiPCfaNhl5ONfp+jQdAZRQQ0IJWNzH9zIZF7li91kh2w==}
    dev: true

  /json-parse-even-better-errors@3.0.0:
    resolution: {integrity: sha512-iZbGHafX/59r39gPwVPRBGw0QQKnA7tte5pSMrhWOW7swGsVvVTjmfyAV9pNqk8YGT7tRCdxRu8uzcgZwoDooA==}
    engines: {node: ^14.17.0 || ^16.13.0 || >=18.0.0}
    dev: true

  /json-schema-traverse@0.4.1:
    resolution: {integrity: sha512-xbbCH5dCYU5T8LcEhhuh7HJ88HXuW3qsI3Y0zOZFKfZEHcpWiHU/Jxzk629Brsab/mMiHQti9wMP+845RPe3Vg==}
    dev: true

  /json-schema-traverse@1.0.0:
    resolution: {integrity: sha512-NM8/P9n3XjXhIZn1lLhkFaACTOURQXjWhV4BA/RnOv8xvgqtqpAX9IO4mRQxSx1Rlo4tqzeqb0sOlruaOy3dug==}

  /json-stable-stringify-without-jsonify@1.0.1:
    resolution: {integrity: sha512-Bdboy+l7tA3OGW6FjyFHWkP5LuByj1Tk33Ljyq0axyzdk9//JSi2u3fP1QSmd1KNwq6VOKYGlAu87CisVir6Pw==}
    dev: true

  /json5@2.2.3:
    resolution: {integrity: sha512-XmOWe7eyHYH14cLdVPoyg+GOH3rYX++KpzrylJwSW98t3Nk+U8XOl8FWKOgwtzdb8lXGf6zYwDUzeHMWfxasyg==}
    engines: {node: '>=6'}
    hasBin: true
    dev: true

  /jsonc-parser@3.2.0:
    resolution: {integrity: sha512-gfFQZrcTc8CnKXp6Y4/CBT3fTc0OVuDofpre4aEeEpSBPV5X5v4+Vmx+8snU7RLPrNHPKSgLxGo9YuQzz20o+w==}
    dev: true

  /jsonfile@4.0.0:
    resolution: {integrity: sha512-m6F1R3z8jjlf2imQHS2Qez5sjKWQzbuuhuJ/FKYFRZvPE3PuHcSMVZzfsLhGVOkfd20obL5SWEBew5ShlquNxg==}
    optionalDependencies:
      graceful-fs: 4.2.11
    dev: true

  /jsonfile@6.1.0:
    resolution: {integrity: sha512-5dgndWOriYSm5cnYaJNhalLNDKOqFwyDB/rr1E9ZsGciGvKPs8R2xYGCacuf3z6K1YKDz182fd+fY3cn3pMqXQ==}
    dependencies:
      universalify: 2.0.0
    optionalDependencies:
      graceful-fs: 4.2.11
    dev: true

  /key-encoder@2.0.3:
    resolution: {integrity: sha512-fgBtpAGIr/Fy5/+ZLQZIPPhsZEcbSlYu/Wu96tNDFNSjSACw5lEIOFeaVdQ/iwrb8oxjlWi6wmWdH76hV6GZjg==}
    dependencies:
      '@types/elliptic': 6.4.14
      asn1.js: 5.4.1
      bn.js: 4.12.0
      elliptic: 6.5.4

  /kind-of@6.0.3:
    resolution: {integrity: sha512-dcS1ul+9tmeD95T+x28/ehLgd9mENa3LsvDTtzm3vyBEO7RPptvAD+t44WVXaUjTBRcrpFeFlC8WCruUR456hw==}
    engines: {node: '>=0.10.0'}
    dev: true

  /kleur@3.0.3:
    resolution: {integrity: sha512-eTIzlVOSUR+JxdDFepEYcBMtZ9Qqdef+rnzWdRZuMbOywu5tO2w2N7rqjoANZ5k9vywhL6Br1VRjUIgTQx4E8w==}
    engines: {node: '>=6'}
    dev: true

  /kleur@4.1.5:
    resolution: {integrity: sha512-o+NO+8WrRiQEE4/7nwRJhN1HWpVmJm511pBHUxPLtp0BUISzlBplORYSmTclCnJvQq2tKu/sgl3xVpkc7ZWuQQ==}
    engines: {node: '>=6'}
    dev: true

  /koalas@1.0.2:
    resolution: {integrity: sha512-RYhBbYaTTTHId3l6fnMZc3eGQNW6FVCqMG6AMwA5I1Mafr6AflaXeoi6x3xQuATRotGYRLk6+1ELZH4dstFNOA==}
    engines: {node: '>=0.10.0'}
    dev: false

  /kysely@0.22.0:
    resolution: {integrity: sha512-ZE3qWtnqLOalodzfK5QUEcm7AEulhxsPNuKaGFsC3XiqO92vMLm+mAHk/NnbSIOtC4RmGm0nsv700i8KDp1gfQ==}
    engines: {node: '>=14.0.0'}

  /kysely@0.23.5:
    resolution: {integrity: sha512-TH+b56pVXQq0tsyooYLeNfV11j6ih7D50dyN8tkM0e7ndiUH28Nziojiog3qRFlmEj9XePYdZUrNJ2079Qjdow==}
    engines: {node: '>=14.0.0'}

  /leven@3.1.0:
    resolution: {integrity: sha512-qsda+H8jTaUaN/x5vzW2rzc+8Rw4TAQ/4KjB46IwK5VH+IlVeeeje/EoZRpiXvIqjFgK84QffqPztGI3VBLG1A==}
    engines: {node: '>=6'}
    dev: true

  /levn@0.4.1:
    resolution: {integrity: sha512-+bT2uH4E5LGE7h/n3evcS/sQlJXCpIp6ym8OWJ5eV6+67Dsql/LaaT7qJBAt2rzfoa/5QBGBhxDix1dMt2kQKQ==}
    engines: {node: '>= 0.8.0'}
    dependencies:
      prelude-ls: 1.2.1
      type-check: 0.4.0
    dev: true

  /limiter@1.1.5:
    resolution: {integrity: sha512-FWWMIEOxz3GwUI4Ts/IvgVy6LPvoMPgjMdQ185nN6psJyBJ4yOpzqm695/h5umdLJg2vW3GR5iG11MAkR2AzJA==}
    dev: false

  /lines-and-columns@1.2.4:
    resolution: {integrity: sha512-7ylylesZQ/PV29jhEDl3Ufjo6ZX7gCqJr5F7PKrqc93v7fzSymt1BpwEU8nAUXs8qzzvqhbjhK5QZg6Mt/HkBg==}
    dev: true

  /load-yaml-file@0.2.0:
    resolution: {integrity: sha512-OfCBkGEw4nN6JLtgRidPX6QxjBQGQf72q3si2uvqyFEMbycSFFHwAZeXx6cJgFM9wmLrf9zBwCP3Ivqa+LLZPw==}
    engines: {node: '>=6'}
    dependencies:
      graceful-fs: 4.2.11
      js-yaml: 3.14.1
      pify: 4.0.1
      strip-bom: 3.0.0
    dev: true

  /locate-path@5.0.0:
    resolution: {integrity: sha512-t7hw9pI+WvuwNJXwk5zVHpyhIqzg2qTlklJOf0mVxGSbe3Fp2VieZcduNYjaLDoy6p9uGpQEGWG87WpMKlNq8g==}
    engines: {node: '>=8'}
    dependencies:
      p-locate: 4.1.0
    dev: true

  /locate-path@6.0.0:
    resolution: {integrity: sha512-iPZK6eYjbxRu3uB4/WZ3EsEIMJFMqAoopl3R+zuq0UjcAm/MO6KCweDgPfP3elTztoKP3KtnVHxTn2NHBSDVUw==}
    engines: {node: '>=10'}
    dependencies:
      p-locate: 5.0.0
    dev: true

  /lodash.debounce@4.0.8:
    resolution: {integrity: sha512-FT1yDzDYEoYWhnSGnpE/4Kj1fLZkDFyqRb7fNt6FdYOSxlUWAtp42Eh6Wb0rGIv/m9Bgo7x4GhQbm5Ys4SG5ow==}
    dev: true

  /lodash.defaults@4.2.0:
    resolution: {integrity: sha512-qjxPLHd3r5DnsdGacqOMU6pb/avJzdh9tFX2ymgoZE27BmjXrNy/y4LoaiTeAb+O3gL8AfpJGtqfX/ae2leYYQ==}

  /lodash.isarguments@3.1.0:
    resolution: {integrity: sha512-chi4NHZlZqZD18a0imDHnZPrDeBbTtVN7GXMwuGdRH9qotxAjYs3aVLKc7zNOG9eddR5Ksd8rvFEBc9SsggPpg==}

  /lodash.kebabcase@4.1.1:
    resolution: {integrity: sha512-N8XRTIMMqqDgSy4VLKPnJ/+hpGZN+PHQiJnSenYqPaVV/NCqEogTnAdZLQiGKhxX+JCs8waWq2t1XHWKOmlY8g==}
    dev: false

  /lodash.merge@4.6.2:
    resolution: {integrity: sha512-0KpjqXRVvrYyCsX1swR/XTK0va6VQkQM6MNo7PqW77ByjAhoARA8EfrP1N4+KlKj8YS0ZUCtRT/YUuhyYDujIQ==}
    dev: true

  /lodash.pick@4.4.0:
    resolution: {integrity: sha512-hXt6Ul/5yWjfklSGvLQl8vM//l3FtyHZeuelpzK6mm99pNvN9yTDruNZPEJZD1oWrqo+izBmB7oUfWgcCX7s4Q==}
    dev: false

  /lodash.sortby@4.7.0:
    resolution: {integrity: sha512-HDWXG8isMntAyRF5vZ7xKuEvOhT4AhlRt/3czTSjvGUxjYCBVRQY48ViDHyfYz9VIoBkW4TMGQNapx+l3RUwdA==}
    dev: false

  /lodash.startcase@4.4.0:
    resolution: {integrity: sha512-+WKqsK294HMSc2jEbNgpHpd0JfIBhp7rEV4aqXWqFr6AlXov+SlcgB1Fv01y2kGe3Gc8nMW7VA0SrGuSkRfIEg==}
    dev: true

  /lodash.uniq@4.5.0:
    resolution: {integrity: sha512-xfBaXQd9ryd9dlSDvnvI0lvxfLJlYAZzXomUYzLKtUeOQvOP5piqAWuGtrhWeqaXK9hhoM/iyJc5AV+XfsX3HQ==}
    dev: false

  /long@5.2.3:
    resolution: {integrity: sha512-lcHwpNoggQTObv5apGNCTdJrO69eHOZMi4BNC+rTLER8iHAqGrUVeLh/irVIM7zTw2bOXA8T6uNPeujwOLg/2Q==}
    dev: false

  /lru-cache@10.0.1:
    resolution: {integrity: sha512-IJ4uwUTi2qCccrioU6g9g/5rvvVl13bsdczUUcqbciD9iLr095yj8DQKdObriEvuNSx325N1rV1O0sJFszx75g==}
    engines: {node: 14 || >=16.14}
    dev: false

  /lru-cache@4.1.5:
    resolution: {integrity: sha512-sWZlbEP2OsHNkXrMl5GYk/jKk70MBng6UU4YI/qGDYbgf6YbP4EvmqISbXCoJiRKs+1bSpFHVgQxvJ17F2li5g==}
    dependencies:
      pseudomap: 1.0.2
      yallist: 2.1.2
    dev: true

  /lru-cache@5.1.1:
    resolution: {integrity: sha512-KpNARQA3Iwv+jTA0utUVVbrh+Jlrr1Fv0e56GGzAFOXN7dk/FviaDW8LHmK52DlcH4WP2n6gI8vN1aesBFgo9w==}
    dependencies:
      yallist: 3.1.1
    dev: true

  /lru-cache@6.0.0:
    resolution: {integrity: sha512-Jo6dJ04CmSjuznwJSS3pUeWmd/H0ffTlkXXgwZi+eq1UCmqQwCh+eLsYOYCwY991i2Fah4h1BEMCx4qThGbsiA==}
    engines: {node: '>=10'}
    dependencies:
      yallist: 4.0.0

  /lru-cache@7.18.3:
    resolution: {integrity: sha512-jumlc0BIUrS3qJGgIkWZsyfAM7NCWiBcCDhnd+3NNM5KbBmLTgHVfWBcg6W+rLUsIpzpERPsvwUP7CckAQSOoA==}
    engines: {node: '>=12'}

  /make-dir@4.0.0:
    resolution: {integrity: sha512-hXdUTZYIVOt1Ex//jAQi+wTZZpUpwBj/0QsOzqegb3rGMMeJiSEu5xLHnYfBrRV4RH2+OCSOO95Is/7x1WJ4bw==}
    engines: {node: '>=10'}
    dependencies:
      semver: 7.5.4
    dev: true

  /make-error@1.3.6:
    resolution: {integrity: sha512-s8UhlNe7vPKomQhC1qFelMokr/Sc3AgNbso3n74mVPA5LTZwkB9NlXf4XPamLxJE8h0gh73rM94xvwRT2CVInw==}
    dev: true

  /make-fetch-happen@10.2.1:
    resolution: {integrity: sha512-NgOPbRiaQM10DYXvN3/hhGVI2M5MtITFryzBGxHM5p4wnFxsVCbxkrBrDsk+EZ5OB4jEOT7AjDxtdF+KVEFT7w==}
    engines: {node: ^12.13.0 || ^14.15.0 || >=16.0.0}
    dependencies:
      agentkeepalive: 4.5.0
      cacache: 16.1.3
      http-cache-semantics: 4.1.1
      http-proxy-agent: 5.0.0
      https-proxy-agent: 5.0.1
      is-lambda: 1.0.1
      lru-cache: 7.18.3
      minipass: 3.3.6
      minipass-collect: 1.0.2
      minipass-fetch: 2.1.2
      minipass-flush: 1.0.5
      minipass-pipeline: 1.2.4
      negotiator: 0.6.3
      promise-retry: 2.0.1
      socks-proxy-agent: 7.0.0
      ssri: 9.0.1
    transitivePeerDependencies:
      - bluebird
      - supports-color
    dev: true

  /makeerror@1.0.12:
    resolution: {integrity: sha512-JmqCvUhmt43madlpFzG4BQzG2Z3m6tvQDNKdClZnO3VbIudJYmxsT0FNJMeiB2+JTSlTQTSbU8QdesVmwJcmLg==}
    dependencies:
      tmpl: 1.0.5
    dev: true

  /map-obj@1.0.1:
    resolution: {integrity: sha512-7N/q3lyZ+LVCp7PzuxrJr4KMbBE2hW7BT7YNia330OFxIf4d3r5zVpicP2650l7CPN6RM9zOJRl3NGpqSiw3Eg==}
    engines: {node: '>=0.10.0'}
    dev: true

  /map-obj@4.3.0:
    resolution: {integrity: sha512-hdN1wVrZbb29eBGiGjJbeP8JbKjq1urkHJ/LIP/NY48MZ1QVXUsQBV1G1zvYFHn1XE06cwjBsOI2K3Ulnj1YXQ==}
    engines: {node: '>=8'}
    dev: true

  /media-typer@0.3.0:
    resolution: {integrity: sha512-dq+qelQ9akHpcOl/gUVRTxVIOkAJ1wR3QAvb4RsVjS8oVoFjDGTc679wJYmUmknUF5HwMLOgb5O+a3KxfWapPQ==}
    engines: {node: '>= 0.6'}

  /meow@6.1.1:
    resolution: {integrity: sha512-3YffViIt2QWgTy6Pale5QpopX/IvU3LPL03jOTqp6pGj3VjesdO/U8CuHMKpnQr4shCNCM5fd5XFFvIIl6JBHg==}
    engines: {node: '>=8'}
    dependencies:
      '@types/minimist': 1.2.2
      camelcase-keys: 6.2.2
      decamelize-keys: 1.1.1
      hard-rejection: 2.1.0
      minimist-options: 4.1.0
      normalize-package-data: 2.5.0
      read-pkg-up: 7.0.1
      redent: 3.0.0
      trim-newlines: 3.0.1
      type-fest: 0.13.1
      yargs-parser: 18.1.3
    dev: true

  /merge-descriptors@1.0.1:
    resolution: {integrity: sha512-cCi6g3/Zr1iqQi6ySbseM1Xvooa98N0w31jzUYrXPX2xqObmFGHJ0tQ5u74H3mVh7wLouTseZyYIq39g8cNp1w==}

  /merge-stream@2.0.0:
    resolution: {integrity: sha512-abv/qOcuPfk3URPfDzmZU1LKmuw8kT+0nIHvKrKgFrwifol/doWcdA4ZqsWQ8ENrFKkd67Mfpo/LovbIUsbt3w==}
    dev: true

  /merge2@1.4.1:
    resolution: {integrity: sha512-8q7VEgMJW4J8tcfVPy8g09NcQwZdbwFEqhe/WZkoIzjn/3TGDwtOCYtXGxA3O8tPzpczCCDgv+P2P5y00ZJOOg==}
    engines: {node: '>= 8'}

  /methods@1.1.2:
    resolution: {integrity: sha512-iclAHeNqNm68zFtnZ0e+1L2yUIdvzNoauKU4WBA3VvH/vPFieF7qfRlwUZU+DA9P9bPXIS90ulxoUoCH23sV2w==}
    engines: {node: '>= 0.6'}

  /micromatch@4.0.5:
    resolution: {integrity: sha512-DMy+ERcEW2q8Z2Po+WNXuw3c5YaUSFjAO5GsJqfEl7UjvtIuFKO6ZrKvcItdy98dwFI2N1tg3zNIdKaQT+aNdA==}
    engines: {node: '>=8.6'}
    dependencies:
      braces: 3.0.2
      picomatch: 2.3.1

  /mime-db@1.52.0:
    resolution: {integrity: sha512-sPU4uV7dYlvtWJxwwxHD0PuihVNiE7TyAbQ5SWxDCB9mUYvOgroQOwYQQOKPJ8CIbE+1ETVlOoK1UC2nU3gYvg==}
    engines: {node: '>= 0.6'}

  /mime-types@2.1.35:
    resolution: {integrity: sha512-ZDY+bPm5zTTF+YpCrAU9nK0UgICYPT0QtT1NZWFv4s++TNkcgVaT0g6+4R2uI4MjQjzysHB1zxuWL50hzaeXiw==}
    engines: {node: '>= 0.6'}
    dependencies:
      mime-db: 1.52.0

  /mime@1.6.0:
    resolution: {integrity: sha512-x0Vn8spI+wuJ1O6S7gnbaQg8Pxh4NNHb7KSINmEWKiPE4RKOplvijn+NkmYmmRgP68mc70j2EbeTFRsrswaQeg==}
    engines: {node: '>=4'}
    hasBin: true

  /mimic-fn@2.1.0:
    resolution: {integrity: sha512-OqbOk5oEQeAZ8WXWydlu9HJjz9WVdEIvamMCcXmuqUYjTknH/sqsWvhQ3vgwKFRR1HpjvNBKQ37nbJgYzGqGcg==}
    engines: {node: '>=6'}
    dev: true

  /mimic-response@3.1.0:
    resolution: {integrity: sha512-z0yWI+4FDrrweS8Zmt4Ej5HdJmky15+L2e6Wgn3+iK5fWzb6T3fhNFq2+MeTRb064c6Wr4N/wv0DzQTjNzHNGQ==}
    engines: {node: '>=10'}

  /min-indent@1.0.1:
    resolution: {integrity: sha512-I9jwMn07Sy/IwOj3zVkVik2JTvgpaykDZEigL6Rx6N9LbMywwUSMtxET+7lVoDLLd3O3IXwJwvuuns8UB/HeAg==}
    engines: {node: '>=4'}
    dev: true

  /minimalistic-assert@1.0.1:
    resolution: {integrity: sha512-UtJcAD4yEaGtjPezWuO9wC4nwUnVH/8/Im3yEHQP4b67cXlD/Qr9hdITCU1xDbSEXg2XKNaP8jsReV7vQd00/A==}

  /minimalistic-crypto-utils@1.0.1:
    resolution: {integrity: sha512-JIYlbt6g8i5jKfJ3xz7rF0LXmv2TkDxBLUkiBeZ7bAx4GnnNMr8xFpGnOxn6GhTEHx3SjRrZEoU+j04prX1ktg==}

  /minimatch@3.1.2:
    resolution: {integrity: sha512-J7p63hRiAjw1NDEww1W7i37+ByIrOWO5XQQAzZ3VOcL0PNybwpfmV/N05zFAzwQ9USyEcX6t3UO+K5aqBQOIHw==}
    dependencies:
      brace-expansion: 1.1.11
    dev: true

  /minimatch@5.1.6:
    resolution: {integrity: sha512-lKwV/1brpG6mBUFHtb7NUmtABCb2WZZmm2wNiOA5hAb8VdCS4B3dtMWyvcoViccwAW/COERjXLt0zP1zXUN26g==}
    engines: {node: '>=10'}
    dependencies:
      brace-expansion: 2.0.1

  /minimist-options@4.1.0:
    resolution: {integrity: sha512-Q4r8ghd80yhO/0j1O3B2BjweX3fiHg9cdOwjJd2J76Q135c+NDxGCqdYKQ1SKBuFfgWbAUzBfvYjPUEeNgqN1A==}
    engines: {node: '>= 6'}
    dependencies:
      arrify: 1.0.1
      is-plain-obj: 1.1.0
      kind-of: 6.0.3
    dev: true

  /minimist@1.2.8:
    resolution: {integrity: sha512-2yyAR8qBkN3YuheJanUpWC5U3bb5osDywNB8RzDVlDwDHbocAJveqqj1u8+SVD7jkWT4yvsHCpWqqWqAxb0zCA==}

  /minipass-collect@1.0.2:
    resolution: {integrity: sha512-6T6lH0H8OG9kITm/Jm6tdooIbogG9e0tLgpY6mphXSm/A9u8Nq1ryBG+Qspiub9LjWlBPsPS3tWQ/Botq4FdxA==}
    engines: {node: '>= 8'}
    dependencies:
      minipass: 3.3.6
    dev: true

  /minipass-fetch@2.1.2:
    resolution: {integrity: sha512-LT49Zi2/WMROHYoqGgdlQIZh8mLPZmOrN2NdJjMXxYe4nkN6FUyuPuOAOedNJDrx0IRGg9+4guZewtp8hE6TxA==}
    engines: {node: ^12.13.0 || ^14.15.0 || >=16.0.0}
    dependencies:
      minipass: 3.3.6
      minipass-sized: 1.0.3
      minizlib: 2.1.2
    optionalDependencies:
      encoding: 0.1.13
    dev: true

  /minipass-flush@1.0.5:
    resolution: {integrity: sha512-JmQSYYpPUqX5Jyn1mXaRwOda1uQ8HP5KAT/oDSLCzt1BYRhQU0/hDtsB1ufZfEEzMZ9aAVmsBw8+FWsIXlClWw==}
    engines: {node: '>= 8'}
    dependencies:
      minipass: 3.3.6
    dev: true

  /minipass-pipeline@1.2.4:
    resolution: {integrity: sha512-xuIq7cIOt09RPRJ19gdi4b+RiNvDFYe5JH+ggNvBqGqpQXcru3PcRmOZuHBKWK1Txf9+cQ+HMVN4d6z46LZP7A==}
    engines: {node: '>=8'}
    dependencies:
      minipass: 3.3.6
    dev: true

  /minipass-sized@1.0.3:
    resolution: {integrity: sha512-MbkQQ2CTiBMlA2Dm/5cY+9SWFEN8pzzOXi6rlM5Xxq0Yqbda5ZQy9sU75a673FE9ZK0Zsbr6Y5iP6u9nktfg2g==}
    engines: {node: '>=8'}
    dependencies:
      minipass: 3.3.6
    dev: true

  /minipass@3.3.6:
    resolution: {integrity: sha512-DxiNidxSEK+tHG6zOIklvNOwm3hvCrbUrdtzY74U6HKTJxvIDfOUL5W5P2Ghd3DTkhhKPYGqeNUIh5qcM4YBfw==}
    engines: {node: '>=8'}
    dependencies:
      yallist: 4.0.0
    dev: true

  /minipass@5.0.0:
    resolution: {integrity: sha512-3FnjYuehv9k6ovOEbyOswadCDPX1piCfhV8ncmYtHOjuPwylVWsghTLo7rabjC3Rx5xD4HDx8Wm1xnMF7S5qFQ==}
    engines: {node: '>=8'}
    dev: true

  /minizlib@2.1.2:
    resolution: {integrity: sha512-bAxsR8BVfj60DWXHE3u30oHzfl4G7khkSuPW+qvpd7jFRHm7dLxOjUk1EHACJ/hxLY8phGJ0YhYHZo7jil7Qdg==}
    engines: {node: '>= 8'}
    dependencies:
      minipass: 3.3.6
      yallist: 4.0.0
    dev: true

  /mixme@0.5.9:
    resolution: {integrity: sha512-VC5fg6ySUscaWUpI4gxCBTQMH2RdUpNrk+MsbpCYtIvf9SBJdiUey4qE7BXviJsJR4nDQxCZ+3yaYNW3guz/Pw==}
    engines: {node: '>= 8.0.0'}
    dev: true

  /mkdirp-classic@0.5.3:
    resolution: {integrity: sha512-gKLcREMhtuZRwRAfqP3RFW+TK4JqApVBtOIftVgjuABpAtpxhPGaDcfvbhNvD0B8iD1oUr/txX35NjcaY6Ns/A==}

  /mkdirp@1.0.4:
    resolution: {integrity: sha512-vVqVZQyf3WLx2Shd0qJ9xuvqgAyKPLAiqITEtqW0oIUjzo3PePDd6fW9iFz30ef7Ysp/oiWqbhszeGWW2T6Gzw==}
    engines: {node: '>=10'}
    hasBin: true

  /module-details-from-path@1.0.3:
    resolution: {integrity: sha512-ySViT69/76t8VhE1xXHK6Ch4NcDd26gx0MzKXLO+F7NOtnqH68d9zF94nT8ZWSxXh8ELOERsnJO/sWt1xZYw5A==}
    dev: false

  /ms@2.0.0:
    resolution: {integrity: sha512-Tpp60P6IUJDTuOq/5Z8cdskzJujfwqfOTkrwIwj7IRISpnkJnT6SyJ4PCPnGMoFjC9ddhal5KVIYtAt97ix05A==}

  /ms@2.1.2:
    resolution: {integrity: sha512-sGkPx+VjMtmA6MX27oA4FBFELFCZZ4S4XqeGOXCv68tT+jb3vk/RyaKWP0PTKyWtmLSM0b+adUTEvbs1PEaH2w==}

  /ms@2.1.3:
    resolution: {integrity: sha512-6FlzubTLZG3J2a/NVCAleEhjzq5oxgHyaCU9yYXvcLsvoVaHJq/s5xXI6/XXP6tz7R9xAOtHnSO/tXtF3WRTlA==}

  /multiformats@9.9.0:
    resolution: {integrity: sha512-HoMUjhH9T8DDBNT+6xzkrd9ga/XiBI4xLr58LJACwK6G3HTOPeMz4nB4KJs33L2BelrIJa7P0VuNaVF3hMYfjg==}

  /napi-build-utils@1.0.2:
    resolution: {integrity: sha512-ONmRUqK7zj7DWX0D9ADe03wbwOBZxNAfF20PlGfCWQcD3+/MakShIHrMqx9YwPTfxDdF1zLeL+RGZiR9kGMLdg==}

  /natural-compare@1.4.0:
    resolution: {integrity: sha512-OWND8ei3VtNC9h7V60qff3SVobHr996CTwgxubgyQYEpg290h9J0buyECNNJexkFm5sOajh5G116RYA1c8ZMSw==}
    dev: true

  /negotiator@0.6.3:
    resolution: {integrity: sha512-+EUsqGPLsM+j/zdChZjsnX51g4XrHFOIXwfnCVPGlQk/k5giakcKsuxCObBRu6DSm9opw/O6slWbJdghQM4bBg==}
    engines: {node: '>= 0.6'}

  /neo-async@2.6.2:
    resolution: {integrity: sha512-Yd3UES5mWCSqR+qNT93S3UoYUkqAZ9lLg8a7g9rimsWmYGK8cVToA4/sF3RrshdyV3sAGMXVUmpMYOw+dLpOuw==}

  /node-abi@3.47.0:
    resolution: {integrity: sha512-2s6B2CWZM//kPgwnuI0KrYwNjfdByE25zvAaEpq9IH4zcNsarH8Ihu/UuX6XMPEogDAxkuUFeZn60pXNHAqn3A==}
    engines: {node: '>=10'}
    dependencies:
      semver: 7.5.4

  /node-abort-controller@3.1.1:
    resolution: {integrity: sha512-AGK2yQKIjRuqnc6VkX2Xj5d+QW8xZ87pa1UK6yA6ouUyuxfHuMP6umE5QK7UmTeOAymo+Zx1Fxiuw9rVx8taHQ==}
    dev: false

  /node-addon-api@5.1.0:
    resolution: {integrity: sha512-eh0GgfEkpnoWDq+VY8OyvYhFEzBk6jIYbRKdIlyTiAXIVJ8PyBaKb0rp7oDtoddbdoHWhq8wwr+XZ81F1rpNdA==}

  /node-fetch@2.7.0:
    resolution: {integrity: sha512-c4FRfUm/dbcWZ7U+1Wq0AwCyFL+3nt2bEw05wfxSz+DWpWsitgmSgYmy2dQdWyKC1694ELPqMs/YzUSNozLt8A==}
    engines: {node: 4.x || >=6.0.0}
    peerDependencies:
      encoding: ^0.1.0
    peerDependenciesMeta:
      encoding:
        optional: true
    dependencies:
      whatwg-url: 5.0.0
    dev: true

  /node-gyp-build-optional-packages@5.0.3:
    resolution: {integrity: sha512-k75jcVzk5wnnc/FMxsf4udAoTEUv2jY3ycfdSd3yWu6Cnd1oee6/CfZJApyscA4FJOmdoixWwiwOyf16RzD5JA==}
    hasBin: true
    requiresBuild: true
    dev: false
    optional: true

  /node-gyp-build@3.9.0:
    resolution: {integrity: sha512-zLcTg6P4AbcHPq465ZMFNXx7XpKKJh+7kkN699NiQWisR2uWYOWNWqRHAmbnmKiL4e9aLSlmy5U7rEMUXV59+A==}
    hasBin: true
    dev: false

  /node-gyp-build@4.6.1:
    resolution: {integrity: sha512-24vnklJmyRS8ViBNI8KbtK/r/DmXQMRiOMXTNz2nrTnAYUwjmEEbnnpB/+kt+yWRv73bPsSPRFddrcIbAxSiMQ==}
    hasBin: true
    dev: false

  /node-gyp@9.3.1:
    resolution: {integrity: sha512-4Q16ZCqq3g8awk6UplT7AuxQ35XN4R/yf/+wSAwcBUAjg7l58RTactWaP8fIDTi0FzI7YcVLujwExakZlfWkXg==}
    engines: {node: ^12.13 || ^14.13 || >=16}
    hasBin: true
    dependencies:
      env-paths: 2.2.1
      glob: 7.2.3
      graceful-fs: 4.2.11
      make-fetch-happen: 10.2.1
      nopt: 6.0.0
      npmlog: 6.0.2
      rimraf: 3.0.2
      semver: 7.5.4
      tar: 6.1.15
      which: 2.0.2
    transitivePeerDependencies:
      - bluebird
      - supports-color
    dev: true

  /node-int64@0.4.0:
    resolution: {integrity: sha512-O5lz91xSOeoXP6DulyHfllpq+Eg00MWitZIbtPfoSEvqIHdl5gfcY6hYzDWnj0qD5tz52PI08u9qUvSVeUBeHw==}
    dev: true

  /node-releases@2.0.13:
    resolution: {integrity: sha512-uYr7J37ae/ORWdZeQ1xxMJe3NtdmqMC/JZK+geofDrkLUApKRHPd18/TxtBOJ4A0/+uUIliorNrfYV6s1b02eQ==}
    dev: true

  /nodemailer-html-to-text@3.2.0:
    resolution: {integrity: sha512-RJUC6640QV1PzTHHapOrc6IzrAJUZtk2BdVdINZ9VTLm+mcQNyBO9LYyhrnufkzqiD9l8hPLJ97rSyK4WanPNg==}
    engines: {node: '>= 10.23.0'}
    dependencies:
      html-to-text: 7.1.1

  /nodemailer@6.8.0:
    resolution: {integrity: sha512-EjYvSmHzekz6VNkNd12aUqAco+bOkRe3Of5jVhltqKhEsjw/y0PYPJfp83+s9Wzh1dspYAkUW/YNQ350NATbSQ==}
    engines: {node: '>=6.0.0'}

  /nopt@6.0.0:
    resolution: {integrity: sha512-ZwLpbTgdhuZUnZzjd7nb1ZV+4DoiC6/sfiVKok72ym/4Tlf+DFdlHYmT2JPmcNNWV6Pi3SDf1kT+A4r9RTuT9g==}
    engines: {node: ^12.13.0 || ^14.15.0 || >=16.0.0}
    hasBin: true
    dependencies:
      abbrev: 1.1.1
    dev: true

  /normalize-package-data@2.5.0:
    resolution: {integrity: sha512-/5CMN3T0R4XTj4DcGaexo+roZSdSFW/0AOOTROrjxzCG1wrWXEsGbRKevjlIL+ZDE4sZlJr5ED4YW0yqmkK+eA==}
    dependencies:
      hosted-git-info: 2.8.9
      resolve: 1.22.4
      semver: 5.7.2
      validate-npm-package-license: 3.0.4
    dev: true

  /normalize-path@3.0.0:
    resolution: {integrity: sha512-6eZs5Ls3WtCisHWp9S2GUy8dqkpGi4BVSz3GaqiE6ezub0512ESztXUwUB6C6IKbQkY2Pnb/mD4WYojCRwcwLA==}
    engines: {node: '>=0.10.0'}
    dev: true

  /npm-run-path@4.0.1:
    resolution: {integrity: sha512-S48WzZW777zhNIrn7gxOlISNAqi9ZC/uQFnRdbeIHhZhCA6UqpkOT8T1G7BvfdgP4Er8gF4sUbaS0i7QvIfCWw==}
    engines: {node: '>=8'}
    dependencies:
      path-key: 3.1.1
    dev: true

  /npmlog@6.0.2:
    resolution: {integrity: sha512-/vBvz5Jfr9dT/aFWd0FIRf+T/Q2WBsLENygUaFUqstqsycmZAP/t5BvFJTK0viFmSUxiUKTUplWy5vt+rvKIxg==}
    engines: {node: ^12.13.0 || ^14.15.0 || >=16.0.0}
    dependencies:
      are-we-there-yet: 3.0.1
      console-control-strings: 1.1.0
      gauge: 4.0.4
      set-blocking: 2.0.0
    dev: true

  /object-assign@4.1.1:
    resolution: {integrity: sha512-rJgTQnkUnH1sFw8yT6VSU3zD3sWmu6sZhIseY8VX+GRu3P6F7Fu+JNDoXfklElbLJSnc3FUQHVe4cU5hj+BcUg==}
    engines: {node: '>=0.10.0'}

  /object-inspect@1.12.3:
    resolution: {integrity: sha512-geUvdk7c+eizMNUDkRpW1wJwgfOiOeHbxBR/hLXK1aT6zmVSO0jsQcs7fj6MGw89jC/cjGfLcNOrtMYtGqm81g==}

  /object-keys@1.1.1:
    resolution: {integrity: sha512-NuAESUOUMrlIXOfHKzD6bpPu3tYt3xvjNdRIQ+FeT0lNb4K8WR70CaDxhuNguS2XG+GjkyMwOzsN5ZktImfhLA==}
    engines: {node: '>= 0.4'}

  /object.assign@4.1.4:
    resolution: {integrity: sha512-1mxKf0e58bvyjSCtKYY4sRe9itRk3PJpquJOjeIkz885CczcI4IvJJDLPS72oowuSh+pBxUFROpX+TU++hxhZQ==}
    engines: {node: '>= 0.4'}
    dependencies:
      call-bind: 1.0.2
      define-properties: 1.2.0
      has-symbols: 1.0.3
      object-keys: 1.1.1
    dev: true

  /on-exit-leak-free@2.1.0:
    resolution: {integrity: sha512-VuCaZZAjReZ3vUwgOB8LxAosIurDiAW0s13rI1YwmaP++jvcxP77AWoQvenZebpCA2m8WC1/EosPYPMjnRAp/w==}

  /on-finished@2.4.1:
    resolution: {integrity: sha512-oVlzkg3ENAhCk2zdv7IJwd/QUD4z2RxRwpkcGY8psCVcCYZNq4wYnVWALHM+brtuJjePWiYF/ClmuDr8Ch5+kg==}
    engines: {node: '>= 0.8'}
    dependencies:
      ee-first: 1.1.1

  /on-headers@1.0.2:
    resolution: {integrity: sha512-pZAE+FJLoyITytdqK0U5s+FIpjN0JP3OzFi/u8Rx+EV5/W+JTWGXG8xFzevE7AjBfDqHv/8vL8qQsIhHnqRkrA==}
    engines: {node: '>= 0.8'}

  /once@1.4.0:
    resolution: {integrity: sha512-lNaJgI+2Q5URQBkccEKHTQOPaXdUxnZZElQTZY0MFUAuaEqe1E+Nyvgdz/aIyNi6Z9MzO5dv1H8n58/GELp3+w==}
    dependencies:
      wrappy: 1.0.2

  /one-webcrypto@1.0.3:
    resolution: {integrity: sha512-fu9ywBVBPx0gS9K0etIROTiCkvI5S1TDjFsYFb3rC1ewFxeOqsbzq7aIMBHsYfrTHBcGXJaONXXjTl8B01cW1Q==}

  /onetime@5.1.2:
    resolution: {integrity: sha512-kbpaSSGJTWdAY5KPVeMOKXSrPtr8C8C7wodJbcsd51jRnmD+GZu8Y0VoU6Dm5Z4vWr0Ig/1NKuWRKf7j5aaYSg==}
    engines: {node: '>=6'}
    dependencies:
      mimic-fn: 2.1.0
    dev: true

  /opentracing@0.14.7:
    resolution: {integrity: sha512-vz9iS7MJ5+Bp1URw8Khvdyw1H/hGvzHWlKQ7eRrQojSCDL1/SrWfrY9QebLw97n2deyRtzHRC3MkQfVNUCo91Q==}
    engines: {node: '>=0.10'}
    dev: false

  /optionator@0.9.3:
    resolution: {integrity: sha512-JjCoypp+jKn1ttEFExxhetCKeJt9zhAgAve5FXHixTvFDW/5aEktX9bufBKLRRMdU7bNtpLfcGu94B3cdEJgjg==}
    engines: {node: '>= 0.8.0'}
    dependencies:
      '@aashutoshrathi/word-wrap': 1.2.6
      deep-is: 0.1.4
      fast-levenshtein: 2.0.6
      levn: 0.4.1
      prelude-ls: 1.2.1
      type-check: 0.4.0
    dev: true

  /os-tmpdir@1.0.2:
    resolution: {integrity: sha512-D2FR03Vir7FIu45XBY20mTb+/ZSWB00sjU9jdQXt83gDrI4Ztz5Fs7/yy74g2N5SVQY4xY1qDr4rNddwYRVX0g==}
    engines: {node: '>=0.10.0'}
    dev: true

  /outdent@0.5.0:
    resolution: {integrity: sha512-/jHxFIzoMXdqPzTaCpFzAAWhpkSjZPF4Vsn6jAfNpmbH/ymsmd7Qc6VE9BGn0L6YMj6uwpQLxCECpus4ukKS9Q==}
    dev: true

  /p-filter@2.1.0:
    resolution: {integrity: sha512-ZBxxZ5sL2HghephhpGAQdoskxplTwr7ICaehZwLIlfL6acuVgZPm8yBNuRAFBGEqtD/hmUeq9eqLg2ys9Xr/yw==}
    engines: {node: '>=8'}
    dependencies:
      p-map: 2.1.0
    dev: true

  /p-finally@1.0.0:
    resolution: {integrity: sha512-LICb2p9CB7FS+0eR1oqWnHhp0FljGLZCWBE9aix0Uye9W8LTQPwMTYVGWQWIw9RdQiDg4+epXQODwIYJtSJaow==}
    engines: {node: '>=4'}

  /p-limit@2.3.0:
    resolution: {integrity: sha512-//88mFWSJx8lxCzwdAABTJL2MyWB12+eIY7MDL2SqLmAkeKU9qxRvWuSyTjm3FUmpBEMuFfckAIqEaVGUDxb6w==}
    engines: {node: '>=6'}
    dependencies:
      p-try: 2.2.0
    dev: true

  /p-limit@3.1.0:
    resolution: {integrity: sha512-TYOanM3wGwNGsZN2cVTYPArw454xnXj5qmWF1bEoAc4+cU/ol7GVh7odevjp1FNHduHc3KZMcFduxU5Xc6uJRQ==}
    engines: {node: '>=10'}
    dependencies:
      yocto-queue: 0.1.0

  /p-locate@4.1.0:
    resolution: {integrity: sha512-R79ZZ/0wAxKGu3oYMlz8jy/kbhsNrS7SKZ7PxEHBgJ5+F2mtFW2fK2cOtBh1cHYkQsbzFV7I+EoRKe6Yt0oK7A==}
    engines: {node: '>=8'}
    dependencies:
      p-limit: 2.3.0
    dev: true

  /p-locate@5.0.0:
    resolution: {integrity: sha512-LaNjtRWUBY++zB5nE/NwcaoMylSPk+S+ZHNB1TzdbMJMny6dynpAGt7X/tl/QYq3TIeE6nxHppbo2LGymrG5Pw==}
    engines: {node: '>=10'}
    dependencies:
      p-limit: 3.1.0
    dev: true

  /p-map@2.1.0:
    resolution: {integrity: sha512-y3b8Kpd8OAN444hxfBbFfj1FY/RjtTd8tzYwhUqNYXx0fXx2iX4maP4Qr6qhIKbQXI02wTLAda4fYUbDagTUFw==}
    engines: {node: '>=6'}
    dev: true

  /p-map@4.0.0:
    resolution: {integrity: sha512-/bjOqmgETBYB5BoEeGVea8dmvHb2m9GLy1E9W43yeyfP6QQCZGFNa+XRceJEuDB6zqr+gKpIAmlLebMpykw/MQ==}
    engines: {node: '>=10'}
    dependencies:
      aggregate-error: 3.1.0
    dev: true

  /p-queue@6.6.2:
    resolution: {integrity: sha512-RwFpb72c/BhQLEXIZ5K2e+AhgNVmIejGlTgiB9MzZ0e93GRvqZ7uSi0dvRF7/XIXDeNkra2fNHBxTyPDGySpjQ==}
    engines: {node: '>=8'}
    dependencies:
      eventemitter3: 4.0.7
      p-timeout: 3.2.0

  /p-timeout@3.2.0:
    resolution: {integrity: sha512-rhIwUycgwwKcP9yTOOFK/AKsAopjjCakVqLHePO3CC6Mir1Z99xT+R63jZxAT5lFZLa2inS5h+ZS2GvR99/FBg==}
    engines: {node: '>=8'}
    dependencies:
      p-finally: 1.0.0

  /p-try@2.2.0:
    resolution: {integrity: sha512-R4nPAVTAU0B9D35/Gk3uJf/7XYbQcyohSKdvAxIRSNghFl4e71hVoGnBNQz9cWaXxO2I10KTC+3jMdvvoKw6dQ==}
    engines: {node: '>=6'}
    dev: true

  /p-wait-for@3.2.0:
    resolution: {integrity: sha512-wpgERjNkLrBiFmkMEjuZJEWKKDrNfHCKA1OhyN1wg1FrLkULbviEy6py1AyJUgZ72YWFbZ38FIpnqvVqAlDUwA==}
    engines: {node: '>=8'}
    dependencies:
      p-timeout: 3.2.0

  /packet-reader@1.0.0:
    resolution: {integrity: sha512-HAKu/fG3HpHFO0AA8WE8q2g+gBJaZ9MG7fcKk+IJPLTGAD6Psw4443l+9DGRbOIh3/aXr7Phy0TjilYivJo5XQ==}

  /parent-module@1.0.1:
    resolution: {integrity: sha512-GQ2EWRpQV8/o+Aw8YqtfZZPfNRWZYkbidE9k5rpl/hC3vtHHBfGm2Ifi6qWV+coDGkrUKZAxE3Lot5kcsRlh+g==}
    engines: {node: '>=6'}
    dependencies:
      callsites: 3.1.0
    dev: true

  /parse-json@5.2.0:
    resolution: {integrity: sha512-ayCKvm/phCGxOkYRSCM82iDwct8/EonSEgCSxWxD7ve6jHggsFl4fZVQBPRNgQoKiuV/odhFrGzQXZwbifC8Rg==}
    engines: {node: '>=8'}
    dependencies:
      '@babel/code-frame': 7.22.10
      error-ex: 1.3.2
      json-parse-even-better-errors: 2.3.1
      lines-and-columns: 1.2.4
    dev: true

  /parseurl@1.3.3:
    resolution: {integrity: sha512-CiyeOxFT/JZyN5m0z9PfXw4SCBJ6Sygz1Dpl0wqjlhDEGGBP1GnsUVEL0p63hoG1fcj3fHynXi9NYO4nWOL+qQ==}
    engines: {node: '>= 0.8'}

  /path-browserify@1.0.1:
    resolution: {integrity: sha512-b7uo2UCUOYZcnF/3ID0lulOJi/bafxa1xPe7ZPsammBSpjSWQkjNxlt635YGS2MiR9GjvuXCtz2emr3jbsz98g==}
    dev: false

  /path-exists@4.0.0:
    resolution: {integrity: sha512-ak9Qy5Q7jYb2Wwcey5Fpvg2KoAc/ZIhLSLOSBmRmygPsGwkVVt0fZa0qrtMz+m6tJTAHfZQ8FnmB4MG4LWy7/w==}
    engines: {node: '>=8'}
    dev: true

  /path-is-absolute@1.0.1:
    resolution: {integrity: sha512-AVbw3UJ2e9bq64vSaS9Am0fje1Pa8pbGqTTsmXfaIiMpnr5DlDhfJOuLj9Sf95ZPVDAUerDfEk88MPmPe7UCQg==}
    engines: {node: '>=0.10.0'}
    dev: true

  /path-key@3.1.1:
    resolution: {integrity: sha512-ojmeN0qd+y0jszEtoY48r0Peq5dwMEkIlCOu6Q5f41lfkswXuKtYrhgoTpLnyIcHm24Uhqx+5Tqm2InSwLhE6Q==}
    engines: {node: '>=8'}
    dev: true

  /path-parse@1.0.7:
    resolution: {integrity: sha512-LDJzPVEEEPR+y48z93A0Ed0yXb8pAByGWo/k5YYdYgpY2/2EsOsksJrq7lOHxryrVOn1ejG6oAp8ahvOIQD8sw==}
    dev: true

  /path-to-regexp@0.1.7:
    resolution: {integrity: sha512-5DFkuoqlv1uYQKxy8omFBeJPQcdoE07Kv2sferDCrAq1ohOU+MSDswDIbnx3YAM60qIOnYa53wBhXW0EbMonrQ==}

  /path-type@4.0.0:
    resolution: {integrity: sha512-gDKb8aZMDeD/tZWs9P6+q0J9Mwkdl6xMV8TjnGP3qJVJ06bdMgkbBlLU8IdfOsIsFz2BW1rNVT3XuNEl8zPAvw==}
    engines: {node: '>=8'}
    dev: true

  /peek-readable@4.1.0:
    resolution: {integrity: sha512-ZI3LnwUv5nOGbQzD9c2iDG6toheuXSZP5esSHBjopsXH4dg19soufvpUGA3uohi5anFtGb2lhAVdHzH6R/Evvg==}
    engines: {node: '>=8'}

  /pg-connection-string@2.6.2:
    resolution: {integrity: sha512-ch6OwaeaPYcova4kKZ15sbJ2hKb/VP48ZD2gE7i1J+L4MspCtBMAx8nMgz7bksc7IojCIIWuEhHibSMFH8m8oA==}

  /pg-int8@1.0.1:
    resolution: {integrity: sha512-WCtabS6t3c8SkpDBUlb1kjOs7l66xsGdKpIPZsg4wR+B3+u9UAum2odSsF9tnvxg80h4ZxLWMy4pRjOsFIqQpw==}
    engines: {node: '>=4.0.0'}

  /pg-pool@3.6.1(pg@8.10.0):
    resolution: {integrity: sha512-jizsIzhkIitxCGfPRzJn1ZdcosIt3pz9Sh3V01fm1vZnbnCMgmGl5wvGGdNN2EL9Rmb0EcFoCkixH4Pu+sP9Og==}
    peerDependencies:
      pg: '>=8.0'
    dependencies:
      pg: 8.10.0

  /pg-protocol@1.6.0:
    resolution: {integrity: sha512-M+PDm637OY5WM307051+bsDia5Xej6d9IR4GwJse1qA1DIhiKlksvrneZOYQq42OM+spubpcNYEo2FcKQrDk+Q==}

  /pg-types@2.2.0:
    resolution: {integrity: sha512-qTAAlrEsl8s4OiEQY69wDvcMIdQN6wdz5ojQiOy6YRMuynxenON0O5oCpJI6lshc6scgAY8qvJ2On/p+CXY0GA==}
    engines: {node: '>=4'}
    dependencies:
      pg-int8: 1.0.1
      postgres-array: 2.0.0
      postgres-bytea: 1.0.0
      postgres-date: 1.0.7
      postgres-interval: 1.2.0

  /pg@8.10.0:
    resolution: {integrity: sha512-ke7o7qSTMb47iwzOSaZMfeR7xToFdkE71ifIipOAAaLIM0DYzfOAXlgFFmYUIE2BcJtvnVlGCID84ZzCegE8CQ==}
    engines: {node: '>= 8.0.0'}
    peerDependencies:
      pg-native: '>=3.0.1'
    peerDependenciesMeta:
      pg-native:
        optional: true
    dependencies:
      buffer-writer: 2.0.0
      packet-reader: 1.0.0
      pg-connection-string: 2.6.2
      pg-pool: 3.6.1(pg@8.10.0)
      pg-protocol: 1.6.0
      pg-types: 2.2.0
      pgpass: 1.0.5

  /pgpass@1.0.5:
    resolution: {integrity: sha512-FdW9r/jQZhSeohs1Z3sI1yxFQNFvMcnmfuj4WBMUTxOrAyLMaTcE1aAMBiTlbMNaXvBCQuVi0R7hd8udDSP7ug==}
    dependencies:
      split2: 4.2.0

  /picocolors@1.0.0:
    resolution: {integrity: sha512-1fygroTLlHu66zi26VoTDv8yRgm0Fccecssto+MhsZ0D/DGW2sm8E8AjW7NU5VVTRt5GxbeZ5qBuJr+HyLYkjQ==}
    dev: true

  /picomatch@2.3.1:
    resolution: {integrity: sha512-JU3teHTNjmE2VCGFzuY8EXzCDVwEqB2a8fsIvwaStHhAWJEeVd1o1QD80CU6+ZdEXXSLbSsuLwJjkCBWqRQUVA==}
    engines: {node: '>=8.6'}

  /pify@4.0.1:
    resolution: {integrity: sha512-uB80kBFb/tfd68bVleG9T5GGsGPjJrLAUpR5PZIrhBnIaRTQRjqdJSsIKkOP6OAIFbj7GOrcudc5pNjZ+geV2g==}
    engines: {node: '>=6'}
    dev: true

  /pify@5.0.0:
    resolution: {integrity: sha512-eW/gHNMlxdSP6dmG6uJip6FXN0EQBwm2clYYd8Wul42Cwu/DK8HEftzsapcNdYe2MfLiIwZqsDk2RDEsTE79hA==}
    engines: {node: '>=10'}
    dev: false

  /pino-abstract-transport@1.0.0:
    resolution: {integrity: sha512-c7vo5OpW4wIS42hUVcT5REsL8ZljsUfBjqV/e2sFxmFEFZiq1XLUp5EYLtuDH6PEHq9W1egWqRbnLUP5FuZmOA==}
    dependencies:
      readable-stream: 4.4.2
      split2: 4.2.0

  /pino-http@8.2.1:
    resolution: {integrity: sha512-bdWAE4HYfFjDhKw2/N7BLNSIFAs+WDLZnetsGRpBdNEKq7/RoZUgblLS5OlMY257RPQml6J5QiiLkwxbstzWbA==}
    dependencies:
      fast-url-parser: 1.1.3
      get-caller-file: 2.0.5
      pino: 8.15.0
      pino-std-serializers: 6.2.2
      process-warning: 2.2.0
    dev: false

  /pino-http@8.4.0:
    resolution: {integrity: sha512-9I1eRLxsujQJwLQTrHBU0wDlwnry2HzV2TlDwAsmZ9nT3Y2NQBLrz+DYp73L4i11vl/eudnFT8Eg0Kp62tMwEw==}
    dependencies:
      get-caller-file: 2.0.5
      pino: 8.15.0
      pino-std-serializers: 6.2.2
      process-warning: 2.2.0

  /pino-pretty@9.1.0:
    resolution: {integrity: sha512-IM6NY9LLo/dVgY7/prJhCh4rAJukafdt0ibxeNOWc2fxKMyTk90SOB9Ao2HfbtShT9QPeP0ePpJktksMhSQMYA==}
    hasBin: true
    dependencies:
      colorette: 2.0.20
      dateformat: 4.6.3
      fast-copy: 2.1.7
      fast-safe-stringify: 2.1.1
      help-me: 4.2.0
      joycon: 3.1.1
      minimist: 1.2.8
      on-exit-leak-free: 2.1.0
      pino-abstract-transport: 1.0.0
      pump: 3.0.0
      readable-stream: 4.4.2
      secure-json-parse: 2.7.0
      sonic-boom: 3.3.0
      strip-json-comments: 3.1.1
    dev: true

  /pino-std-serializers@6.2.2:
    resolution: {integrity: sha512-cHjPPsE+vhj/tnhCy/wiMh3M3z3h/j15zHQX+S9GkTBgqJuTuJzYJ4gUyACLhDaJ7kk9ba9iRDmbH2tJU03OiA==}

  /pino@8.15.0:
    resolution: {integrity: sha512-olUADJByk4twxccmAxb1RiGKOSvddHugCV3wkqjyv+3Sooa2KLrmXrKEWOKi0XPCLasRR5jBXxioE1jxUa4KzQ==}
    hasBin: true
    dependencies:
      atomic-sleep: 1.0.0
      fast-redact: 3.3.0
      on-exit-leak-free: 2.1.0
      pino-abstract-transport: 1.0.0
      pino-std-serializers: 6.2.2
      process-warning: 2.2.0
      quick-format-unescaped: 4.0.4
      real-require: 0.2.0
      safe-stable-stringify: 2.4.3
      sonic-boom: 3.3.0
      thread-stream: 2.4.0

  /pirates@4.0.6:
    resolution: {integrity: sha512-saLsH7WeYYPiD25LDuLRRY/i+6HaPYr6G1OUlN39otzkSTxKnubR9RTxS3/Kk50s1g2JTgFwWQDQyplC5/SHZg==}
    engines: {node: '>= 6'}
    dev: true

  /pkg-dir@4.2.0:
    resolution: {integrity: sha512-HRDzbaKjC+AOWVXxAU/x54COGeIv9eb+6CkDSQoNTt4XyWoIJvuPsXizxu/Fr23EiekbtZwmh1IcIG/l/a10GQ==}
    engines: {node: '>=8'}
    dependencies:
      find-up: 4.1.0
    dev: true

  /postgres-array@2.0.0:
    resolution: {integrity: sha512-VpZrUqU5A69eQyW2c5CA1jtLecCsN2U/bD6VilrFDWq5+5UIEVO7nazS3TEcHf1zuPYO/sqGvUvW62g86RXZuA==}
    engines: {node: '>=4'}

  /postgres-bytea@1.0.0:
    resolution: {integrity: sha512-xy3pmLuQqRBZBXDULy7KbaitYqLcmxigw14Q5sj8QBVLqEwXfeybIKVWiqAXTlcvdvb0+xkOtDbfQMOf4lST1w==}
    engines: {node: '>=0.10.0'}

  /postgres-date@1.0.7:
    resolution: {integrity: sha512-suDmjLVQg78nMK2UZ454hAG+OAW+HQPZ6n++TNDUX+L0+uUlLywnoxJKDou51Zm+zTCjrCl0Nq6J9C5hP9vK/Q==}
    engines: {node: '>=0.10.0'}

  /postgres-interval@1.2.0:
    resolution: {integrity: sha512-9ZhXKM/rw350N1ovuWHbGxnGh/SNJ4cnxHiM0rxE4VN41wsg8P8zWn9hv/buK00RP4WvlOyr/RBDiptyxVbkZQ==}
    engines: {node: '>=0.10.0'}
    dependencies:
      xtend: 4.0.2

  /prebuild-install@7.1.1:
    resolution: {integrity: sha512-jAXscXWMcCK8GgCoHOfIr0ODh5ai8mj63L2nWrjuAgXE6tDyYGnx4/8o/rCgU+B4JSyZBKbeZqzhtwtC3ovxjw==}
    engines: {node: '>=10'}
    hasBin: true
    dependencies:
      detect-libc: 2.0.2
      expand-template: 2.0.3
      github-from-package: 0.0.0
      minimist: 1.2.8
      mkdirp-classic: 0.5.3
      napi-build-utils: 1.0.2
      node-abi: 3.47.0
      pump: 3.0.0
      rc: 1.2.8
      simple-get: 4.0.1
      tar-fs: 2.1.1
      tunnel-agent: 0.6.0

  /preferred-pm@3.0.3:
    resolution: {integrity: sha512-+wZgbxNES/KlJs9q40F/1sfOd/j7f1O9JaHcW5Dsn3aUUOZg3L2bjpVUcKV2jvtElYfoTuQiNeMfQJ4kwUAhCQ==}
    engines: {node: '>=10'}
    dependencies:
      find-up: 5.0.0
      find-yarn-workspace-root2: 1.2.16
      path-exists: 4.0.0
      which-pm: 2.0.0
    dev: true

  /prelude-ls@1.2.1:
    resolution: {integrity: sha512-vkcDPrRZo1QZLbn5RLGPpg/WmIQ65qoWWhcGKf/b5eplkkarX0m9z8ppCat4mlOqUsWpyNuYgO3VRyrYHSzX5g==}
    engines: {node: '>= 0.8.0'}
    dev: true

  /prettier-config-standard@5.0.0(prettier@2.7.1):
    resolution: {integrity: sha512-QK252QwCxlsak8Zx+rPKZU31UdbRcu9iUk9X1ONYtLSO221OgvV9TlKoTf6iPDZtvF3vE2mkgzFIEgSUcGELSQ==}
    peerDependencies:
      prettier: ^2.4.0
    dependencies:
      prettier: 2.7.1
    dev: true

  /prettier-linter-helpers@1.0.0:
    resolution: {integrity: sha512-GbK2cP9nraSSUF9N2XwUwqfzlAFlMNYYl+ShE/V+H8a9uNl/oUqB1w2EL54Jh0OlyRSd8RfWYJ3coVS4TROP2w==}
    engines: {node: '>=6.0.0'}
    dependencies:
      fast-diff: 1.3.0
    dev: true

  /prettier@2.7.1:
    resolution: {integrity: sha512-ujppO+MkdPqoVINuDFDRLClm7D78qbDt0/NR+wp5FqEZOoTNAjPHWj17QRhu7geIHJfcNhRk1XVQmF8Bp3ye+g==}
    engines: {node: '>=10.13.0'}
    hasBin: true
    dev: true

  /pretty-format@28.1.3:
    resolution: {integrity: sha512-8gFb/To0OmxHR9+ZTb14Df2vNxdGCX8g1xWGUTqUw5TiZvcQf5sHKObd5UcPyLLyowNwDAMTF3XWOG1B6mxl1Q==}
    engines: {node: ^12.13.0 || ^14.15.0 || ^16.10.0 || >=17.0.0}
    dependencies:
      '@jest/schemas': 28.1.3
      ansi-regex: 5.0.1
      ansi-styles: 5.2.0
      react-is: 18.2.0
    dev: true

  /process-warning@2.2.0:
    resolution: {integrity: sha512-/1WZ8+VQjR6avWOgHeEPd7SDQmFQ1B5mC1eRXsCm5TarlNmx/wCsa5GEaxGm05BORRtyG/Ex/3xq3TuRvq57qg==}

  /process@0.11.10:
    resolution: {integrity: sha512-cdGef/drWFoydD1JsMzuFf8100nZl+GT+yacc2bEced5f9Rjk4z+WtFUTBu9PhOi9j/jfmBPu0mMEY4wIdAF8A==}
    engines: {node: '>= 0.6.0'}

  /promise-inflight@1.0.1:
    resolution: {integrity: sha512-6zWPyEOFaQBJYcGMHBKTKJ3u6TBsnMFOIZSa6ce1e/ZrrsOlnHRHbabMjLiBYKp+n44X9eUI6VUPaukCXHuG4g==}
    peerDependencies:
      bluebird: '*'
    peerDependenciesMeta:
      bluebird:
        optional: true
    dev: true

  /promise-retry@2.0.1:
    resolution: {integrity: sha512-y+WKFlBR8BGXnsNlIHFGPZmyDf3DFMoLhaflAnyZgV6rG6xu+JwesTo2Q9R6XwYmtmwAFCkAk3e35jEdoeh/3g==}
    engines: {node: '>=10'}
    dependencies:
      err-code: 2.0.3
      retry: 0.12.0
    dev: true

  /prompts@2.4.2:
    resolution: {integrity: sha512-NxNv/kLguCA7p3jE8oL2aEBsrJWgAakBpgmgK6lpPWV+WuOmY6r2/zbAVnP+T8bQlA0nzHXSJSJW0Hq7ylaD2Q==}
    engines: {node: '>= 6'}
    dependencies:
      kleur: 3.0.3
      sisteransi: 1.0.5
    dev: true

  /protobufjs@7.2.5:
    resolution: {integrity: sha512-gGXRSXvxQ7UiPgfw8gevrfRWcTlSbOFg+p/N+JVJEK5VhueL2miT6qTymqAmjr1Q5WbOCyJbyrk6JfWKwlFn6A==}
    engines: {node: '>=12.0.0'}
    requiresBuild: true
    dependencies:
      '@protobufjs/aspromise': 1.1.2
      '@protobufjs/base64': 1.1.2
      '@protobufjs/codegen': 2.0.4
      '@protobufjs/eventemitter': 1.1.0
      '@protobufjs/fetch': 1.1.0
      '@protobufjs/float': 1.0.2
      '@protobufjs/inquire': 1.1.0
      '@protobufjs/path': 1.1.2
      '@protobufjs/pool': 1.1.0
      '@protobufjs/utf8': 1.1.0
      '@types/node': 18.17.8
      long: 5.2.3
    dev: false

  /proxy-addr@2.0.7:
    resolution: {integrity: sha512-llQsMLSUDUPT44jdrU/O37qlnifitDP+ZwrmmZcoSKyLKvtZxpyV0n2/bD/N4tBAAZ/gJEdZU7KMraoK1+XYAg==}
    engines: {node: '>= 0.10'}
    dependencies:
      forwarded: 0.2.0
      ipaddr.js: 1.9.1

  /proxy-from-env@1.1.0:
    resolution: {integrity: sha512-D+zkORCbA9f1tdWRK0RaCR3GPv50cMxcrz4X8k5LTSUD1Dkw47mKJEZQNunItRTkWwgtaUSo1RVFRIG9ZXiFYg==}

  /pseudomap@1.0.2:
    resolution: {integrity: sha512-b/YwNhb8lk1Zz2+bXXpS/LK9OisiZZ1SNsSLxN1x2OXVEhW2Ckr/7mWE5vrC1ZTiJlD9g19jWszTmJsB+oEpFQ==}
    dev: true

  /pump@3.0.0:
    resolution: {integrity: sha512-LwZy+p3SFs1Pytd/jYct4wpv49HiYCqd9Rlc5ZVdk0V+8Yzv6jR5Blk3TRmPL1ft69TxP0IMZGJ+WPFU2BFhww==}
    dependencies:
      end-of-stream: 1.4.4
      once: 1.4.0

  /punycode@1.4.1:
    resolution: {integrity: sha512-jmYNElW7yvO7TV33CjSmvSiE2yco3bV2czu/OzDKdMNVZQWfxCblURLhf+47syQRBntjfLdd/H0egrzIG+oaFQ==}
    dev: false

  /punycode@2.3.0:
    resolution: {integrity: sha512-rRV+zQD8tVFys26lAGR9WUuS4iUAngJScM+ZRSKtvl5tKeZ2t5bvdNFdNHBW9FWR4guGHlgmsZ1G7BSm2wTbuA==}
    engines: {node: '>=6'}

  /qs@6.11.0:
    resolution: {integrity: sha512-MvjoMCJwEarSbUYk5O+nmoSzSutSsTwF85zcHPQ9OrlFoZOYIjaqBAJIqIXjptyD5vThxGq52Xu/MaJzRkIk4Q==}
    engines: {node: '>=0.6'}
    dependencies:
      side-channel: 1.0.4

  /queue-microtask@1.2.3:
    resolution: {integrity: sha512-NuaNSa6flKT5JaSYQzJok04JzTL1CA6aGhv5rfLW3PgqA+M2ChpZQnAC8h8i4ZFkBS8X5RqkDBHA7r4hej3K9A==}

  /quick-format-unescaped@4.0.4:
    resolution: {integrity: sha512-tYC1Q1hgyRuHgloV/YXs2w15unPVh8qfu/qCTfhTYamaw7fyhumKa2yGpdSo87vY32rIclj+4fWYQXUMs9EHvg==}

  /quick-lru@4.0.1:
    resolution: {integrity: sha512-ARhCpm70fzdcvNQfPoy49IaanKkTlRWF2JMzqhcJbhSFRZv7nPTvZJdcY7301IPmvW+/p0RgIWnQDLJxifsQ7g==}
    engines: {node: '>=8'}
    dev: true

  /range-parser@1.2.1:
    resolution: {integrity: sha512-Hrgsx+orqoygnmhFbKaHE6c296J+HTAQXoxEF6gNupROmmGJRoyzfG3ccAveqCBrwr/2yxQ5BVd/GTl5agOwSg==}
    engines: {node: '>= 0.6'}

  /rate-limiter-flexible@2.4.1:
    resolution: {integrity: sha512-dgH4T44TzKVO9CLArNto62hJOwlWJMLUjVVr/ii0uUzZXEXthDNr7/yefW5z/1vvHAfycc1tnuiYyNJ8CTRB3g==}
    dev: false

  /raw-body@2.5.1:
    resolution: {integrity: sha512-qqJBtEyVgS0ZmPGdCFPWJ3FreoqvG4MVQln/kCgF7Olq95IbOp0/BWyMwbdtn4VTvkM8Y7khCQ2Xgk/tcrCXig==}
    engines: {node: '>= 0.8'}
    dependencies:
      bytes: 3.1.2
      http-errors: 2.0.0
      iconv-lite: 0.4.24
      unpipe: 1.0.0

  /rc@1.2.8:
    resolution: {integrity: sha512-y3bGgqKj3QBdxLbLkomlohkvsA8gdAiUQlSBJnBhfn+BPxg4bc62d8TcBW15wavDfgexCgccckhcZvywyQYPOw==}
    hasBin: true
    dependencies:
      deep-extend: 0.6.0
      ini: 1.3.8
      minimist: 1.2.8
      strip-json-comments: 2.0.1

  /react-is@18.2.0:
    resolution: {integrity: sha512-xWGDIW6x921xtzPkhiULtthJHoJvBbF3q26fzloPCK0hsvxtPVelvftw3zjbHWSkR2km9Z+4uxbDDK/6Zw9B8w==}
    dev: true

  /read-pkg-up@7.0.1:
    resolution: {integrity: sha512-zK0TB7Xd6JpCLmlLmufqykGE+/TlOePD6qKClNW7hHDKFh/J7/7gCWGR7joEQEW1bKq3a3yUZSObOoWLFQ4ohg==}
    engines: {node: '>=8'}
    dependencies:
      find-up: 4.1.0
      read-pkg: 5.2.0
      type-fest: 0.8.1
    dev: true

  /read-pkg@5.2.0:
    resolution: {integrity: sha512-Ug69mNOpfvKDAc2Q8DRpMjjzdtrnv9HcSMX+4VsZxD1aZ6ZzrIE7rlzXBtWTyhULSMKg076AW6WR5iZpD0JiOg==}
    engines: {node: '>=8'}
    dependencies:
      '@types/normalize-package-data': 2.4.1
      normalize-package-data: 2.5.0
      parse-json: 5.2.0
      type-fest: 0.6.0
    dev: true

  /read-yaml-file@1.1.0:
    resolution: {integrity: sha512-VIMnQi/Z4HT2Fxuwg5KrY174U1VdUIASQVWXXyqtNRtxSr9IYkn1rsI6Tb6HsrHCmB7gVpNwX6JxPTHcH6IoTA==}
    engines: {node: '>=6'}
    dependencies:
      graceful-fs: 4.2.11
      js-yaml: 3.14.1
      pify: 4.0.1
      strip-bom: 3.0.0
    dev: true

  /readable-stream@3.6.2:
    resolution: {integrity: sha512-9u/sniCrY3D5WdsERHzHE4G2YCXqoG5FTHUiCC4SIbr6XcLZBY05ya9EKjYek9O5xOAwjGq+1JdGBAS7Q9ScoA==}
    engines: {node: '>= 6'}
    dependencies:
      inherits: 2.0.4
      string_decoder: 1.3.0
      util-deprecate: 1.0.2

  /readable-stream@4.4.2:
    resolution: {integrity: sha512-Lk/fICSyIhodxy1IDK2HazkeGjSmezAWX2egdtJnYhtzKEsBPJowlI6F6LPb5tqIQILrMbx22S5o3GuJavPusA==}
    engines: {node: ^12.22.0 || ^14.17.0 || >=16.0.0}
    dependencies:
      abort-controller: 3.0.0
      buffer: 6.0.3
      events: 3.3.0
      process: 0.11.10
      string_decoder: 1.3.0

  /readable-web-to-node-stream@3.0.2:
    resolution: {integrity: sha512-ePeK6cc1EcKLEhJFt/AebMCLL+GgSKhuygrZ/GLaKZYEecIgIECf4UaUuaByiGtzckwR4ain9VzUh95T1exYGw==}
    engines: {node: '>=8'}
    dependencies:
      readable-stream: 3.6.2

  /real-require@0.2.0:
    resolution: {integrity: sha512-57frrGM/OCTLqLOAh0mhVA9VBMHd+9U7Zb2THMGdBUoZVOtGbJzjxsYGDJ3A9AYYCP4hn6y1TVbaOfzWtm5GFg==}
    engines: {node: '>= 12.13.0'}

  /redent@3.0.0:
    resolution: {integrity: sha512-6tDA8g98We0zd0GvVeMT9arEOnTw9qM03L9cJXaCjrip1OO764RDBLBfrB4cwzNGDj5OA5ioymC9GkizgWJDUg==}
    engines: {node: '>=8'}
    dependencies:
      indent-string: 4.0.0
      strip-indent: 3.0.0
    dev: true

  /redis-errors@1.2.0:
    resolution: {integrity: sha512-1qny3OExCf0UvUV/5wpYKf2YwPcOqXzkwKKSmKHiE6ZMQs5heeE/c8eXK+PNllPvmjgAbfnsbpkGZWy8cBpn9w==}
    engines: {node: '>=4'}

  /redis-parser@3.0.0:
    resolution: {integrity: sha512-DJnGAeenTdpMEH6uAJRK/uiyEIH9WVsUmoLwzudwGJUwZPp80PDBWPHXSAGNPwNvIXAbe7MSUB1zQFugFml66A==}
    engines: {node: '>=4'}
    dependencies:
      redis-errors: 1.2.0

  /regenerate-unicode-properties@10.1.0:
    resolution: {integrity: sha512-d1VudCLoIGitcU/hEg2QqvyGZQmdC0Lf8BqdOMXGFSvJP4bNV1+XqbPQeHHLD51Jh4QJJ225dlIFvY4Ly6MXmQ==}
    engines: {node: '>=4'}
    dependencies:
      regenerate: 1.4.2
    dev: true

  /regenerate@1.4.2:
    resolution: {integrity: sha512-zrceR/XhGYU/d/opr2EKO7aRHUeiBI8qjtfHqADTwZd6Szfy16la6kqD0MIUs5z5hx6AaKa+PixpPrR289+I0A==}
    dev: true

  /regenerator-runtime@0.14.0:
    resolution: {integrity: sha512-srw17NI0TUWHuGa5CFGGmhfNIeja30WMBfbslPNhf6JrqQlLN5gcrvig1oqPxiVaXb0oW0XRKtH6Nngs5lKCIA==}
    dev: true

  /regenerator-transform@0.15.2:
    resolution: {integrity: sha512-hfMp2BoF0qOk3uc5V20ALGDS2ddjQaLrdl7xrGXvAIow7qeWRM2VA2HuCHkUKk9slq3VwEwLNK3DFBqDfPGYtg==}
    dependencies:
      '@babel/runtime': 7.22.10
    dev: true

  /regexp.prototype.flags@1.5.0:
    resolution: {integrity: sha512-0SutC3pNudRKgquxGoRGIz946MZVHqbNfPjBdxeOhBrdgDKlRoXmYLQN9xRbrR09ZXWeGAdPuif7egofn6v5LA==}
    engines: {node: '>= 0.4'}
    dependencies:
      call-bind: 1.0.2
      define-properties: 1.2.0
      functions-have-names: 1.2.3
    dev: true

  /regexpp@3.2.0:
    resolution: {integrity: sha512-pq2bWo9mVD43nbts2wGv17XLiNLya+GklZ8kaDLV2Z08gDCsGpnKn9BFMepvWuHCbyVvY7J5o5+BVvoQbmlJLg==}
    engines: {node: '>=8'}
    dev: true

  /regexpu-core@5.3.2:
    resolution: {integrity: sha512-RAM5FlZz+Lhmo7db9L298p2vHP5ZywrVXmVXpmAD9GuL5MPH6t9ROw1iA/wfHkQ76Qe7AaPF0nGuim96/IrQMQ==}
    engines: {node: '>=4'}
    dependencies:
      '@babel/regjsgen': 0.8.0
      regenerate: 1.4.2
      regenerate-unicode-properties: 10.1.0
      regjsparser: 0.9.1
      unicode-match-property-ecmascript: 2.0.0
      unicode-match-property-value-ecmascript: 2.1.0
    dev: true

  /regjsparser@0.9.1:
    resolution: {integrity: sha512-dQUtn90WanSNl+7mQKcXAgZxvUe7Z0SqXlgzv0za4LwiUhyzBC58yQO3liFoUgu8GiJVInAhJjkj1N0EtQ5nkQ==}
    hasBin: true
    dependencies:
      jsesc: 0.5.0
    dev: true

  /require-directory@2.1.1:
    resolution: {integrity: sha512-fGxEI7+wsG9xrvdjsrlmL22OMTTiHRwAMroiEeMgq8gzoLC/PQr7RsRDSTLUg/bZAZtF+TVIkHc6/4RIKrui+Q==}
    engines: {node: '>=0.10.0'}
    dev: true

  /require-from-string@2.0.2:
    resolution: {integrity: sha512-Xf0nWe6RseziFMu+Ap9biiUbmplq6S9/p+7w7YXP/JBHhrUDDUhwa+vANyubuqfZWTveU//DYVGsDG7RKL/vEw==}
    engines: {node: '>=0.10.0'}

  /require-main-filename@2.0.0:
    resolution: {integrity: sha512-NKN5kMDylKuldxYLSUfrbo5Tuzh4hd+2E8NPPX02mZtn1VuREQToYe/ZdlJy+J3uCpfaiGF05e7B8W0iXbQHmg==}
    dev: true

  /resolve-cwd@3.0.0:
    resolution: {integrity: sha512-OrZaX2Mb+rJCpH/6CpSqt9xFVpN++x01XnN2ie9g6P5/3xelLAkXWVADpdz1IHD/KFfEXyE6V0U01OQ3UO2rEg==}
    engines: {node: '>=8'}
    dependencies:
      resolve-from: 5.0.0
    dev: true

  /resolve-from@4.0.0:
    resolution: {integrity: sha512-pb/MYmXstAkysRFx8piNI1tGFNQIFA3vkE3Gq4EuA1dF6gHp/+vgZqsCGJapvy8N3Q+4o7FwvquPJcnZ7RYy4g==}
    engines: {node: '>=4'}
    dev: true

  /resolve-from@5.0.0:
    resolution: {integrity: sha512-qYg9KP24dD5qka9J47d0aVky0N+b4fTU89LN9iDnjB5waksiC49rvMB0PrUJQGoTmH50XPiqOvAjDfaijGxYZw==}
    engines: {node: '>=8'}
    dev: true

  /resolve.exports@1.1.1:
    resolution: {integrity: sha512-/NtpHNDN7jWhAaQ9BvBUYZ6YTXsRBgfqWFWP7BZBaoMJO/I3G5OFzvTuWNlZC3aPjins1F+TNrLKsGbH4rfsRQ==}
    engines: {node: '>=10'}
    dev: true

  /resolve@1.22.4:
    resolution: {integrity: sha512-PXNdCiPqDqeUou+w1C2eTQbNfxKSuMxqTCuvlmmMsk1NWHL5fRrhY6Pl0qEYYc6+QqGClco1Qj8XnjPego4wfg==}
    hasBin: true
    dependencies:
      is-core-module: 2.13.0
      path-parse: 1.0.7
      supports-preserve-symlinks-flag: 1.0.0
    dev: true

  /retry@0.10.1:
    resolution: {integrity: sha512-ZXUSQYTHdl3uS7IuCehYfMzKyIDBNoAuUblvy5oGO5UJSUTmStUUVPXbA9Qxd173Bgre53yCQczQuHgRWAdvJQ==}
    dev: false

  /retry@0.12.0:
    resolution: {integrity: sha512-9LkiTwjUh6rT555DtE9rTX+BKByPfrMzEAtnlEtdEwr3Nkffwiihqe2bWADg+OQRjt9gl6ICdmB/ZFDCGAtSow==}
    engines: {node: '>= 4'}
    dev: true

  /reusify@1.0.4:
    resolution: {integrity: sha512-U9nH88a3fc/ekCF1l0/UP1IosiuIjyTh7hBvXVMHYgVcfGvt897Xguj2UOLDeI5BG2m7/uwyaLVT6fbtCwTyzw==}
    engines: {iojs: '>=1.0.0', node: '>=0.10.0'}

  /rfdc@1.3.0:
    resolution: {integrity: sha512-V2hovdzFbOi77/WajaSMXk2OLm+xNIeQdMMuB7icj7bk6zi2F8GGAxigcnDFpJHbNyNcgyJDiP+8nOrY5cZGrA==}

  /rimraf@3.0.2:
    resolution: {integrity: sha512-JZkJMZkAGFFPP2YqXZXPbMlMBgsxzE8ILs4lMIX/2o0L9UBw9O/Y3o6wFw/i9YLapcUJWwqbi3kdxIPdC62TIA==}
    hasBin: true
    dependencies:
      glob: 7.2.3
    dev: true

  /roarr@7.15.1:
    resolution: {integrity: sha512-0ExL9rjOXeQPvQvQo8IcV8SR2GTXmDr1FQFlY2HiAV+gdVQjaVZNOx9d4FI2RqFFsd0sNsiw2TRS/8RU9g0ZfA==}
    engines: {node: '>=12.0'}
    dependencies:
      boolean: 3.2.0
      fast-json-stringify: 5.8.0
      fast-printf: 1.6.9
      globalthis: 1.0.3
      safe-stable-stringify: 2.4.3
      semver-compare: 1.0.0

  /run-parallel@1.2.0:
    resolution: {integrity: sha512-5l4VyZR86LZ/lDxZTR6jqL8AFE2S0IFLMP26AbjsLVADxHdhB/c0GUsH+y39UfCi3dzz8OlQuPmnaJOMoDHQBA==}
    dependencies:
      queue-microtask: 1.2.3

  /rxjs@7.8.1:
    resolution: {integrity: sha512-AA3TVj+0A2iuIoQkWEK/tqFjBq2j+6PO6Y0zJcvzLAFhEFIO3HL0vls9hWLncZbAAbK0mar7oZ4V079I/qPMxg==}
    requiresBuild: true
    dependencies:
      tslib: 2.6.2
    optional: true

  /safe-array-concat@1.0.1:
    resolution: {integrity: sha512-6XbUAseYE2KtOuGueyeobCySj9L4+66Tn6KQMOPQJrAJEowYKW/YR/MGJZl7FdydUdaFu4LYyDZjxf4/Nmo23Q==}
    engines: {node: '>=0.4'}
    dependencies:
      call-bind: 1.0.2
      get-intrinsic: 1.2.1
      has-symbols: 1.0.3
      isarray: 2.0.5
    dev: true

  /safe-buffer@5.1.2:
    resolution: {integrity: sha512-Gd2UZBJDkXlY7GbJxfsE8/nvKkUEU1G38c1siN6QP6a9PT9MmHB8GnpscSmMJSoF8LOIrt8ud/wPtojys4G6+g==}

  /safe-buffer@5.2.1:
    resolution: {integrity: sha512-rp3So07KcdmmKbGvgaNxQSJr7bGVSVk5S9Eq1F+ppbRo70+YeaDxkw5Dd8NPN+GD6bjnYm2VuPuCXmpuYvmCXQ==}

  /safe-regex-test@1.0.0:
    resolution: {integrity: sha512-JBUUzyOgEwXQY1NuPtvcj/qcBDbDmEvWufhlnXZIm75DEHp+afM1r1ujJpJsV/gSM4t59tpDyPi1sd6ZaPFfsA==}
    dependencies:
      call-bind: 1.0.2
      get-intrinsic: 1.2.1
      is-regex: 1.1.4
    dev: true

  /safe-stable-stringify@2.4.3:
    resolution: {integrity: sha512-e2bDA2WJT0wxseVd4lsDP4+3ONX6HpMXQa1ZhFQ7SU+GjvORCmShbCMltrtIDfkYhVHrOcPtj+KhmDBdPdZD1g==}
    engines: {node: '>=10'}

  /safer-buffer@2.1.2:
    resolution: {integrity: sha512-YZo3K82SD7Riyi0E1EQPojLz7kpepnSQI9IyPbHHg1XXXevb5dJI7tpyN2ADxGcQbHG7vcyRHk0cbwqcQriUtg==}
    requiresBuild: true

  /secure-json-parse@2.7.0:
    resolution: {integrity: sha512-6aU+Rwsezw7VR8/nyvKTx8QpWH9FrcYiXXlqC4z5d5XQBDRqtbfsRjnwGyqbi3gddNtWHuEk9OANUotL26qKUw==}
    dev: true

  /semver-compare@1.0.0:
    resolution: {integrity: sha512-YM3/ITh2MJ5MtzaM429anh+x2jiLVjqILF4m4oyQB18W7Ggea7BfqdH/wGMK7dDiMghv/6WG7znWMwUDzJiXow==}

  /semver@5.7.2:
    resolution: {integrity: sha512-cBznnQ9KjJqU67B52RMC65CMarK2600WFnbkcaiwWq3xy/5haFJlshgnpjovMVJ+Hff49d8GEn0b87C5pDQ10g==}
    hasBin: true

  /semver@6.3.1:
    resolution: {integrity: sha512-BR7VvDCVHO+q2xBEWskxS6DJE1qRnb7DxzUrogb71CWoSficBxYsiAGd+Kl0mmq/MprG9yArRkyrQxTO6XjMzA==}
    hasBin: true
    dev: true

  /semver@7.5.4:
    resolution: {integrity: sha512-1bCSESV6Pv+i21Hvpxp3Dx+pSD8lIPt8uVjRrxAUt/nbswYc+tK6Y2btiULjd4+fnq15PX+nqQDC7Oft7WkwcA==}
    engines: {node: '>=10'}
    hasBin: true
    dependencies:
      lru-cache: 6.0.0

  /send@0.18.0:
    resolution: {integrity: sha512-qqWzuOjSFOuqPjFe4NOsMLafToQQwBSOEpS+FwEt3A2V3vKubTquT3vmLTQpFgMXp8AlFWFuP1qKaJZOtPpVXg==}
    engines: {node: '>= 0.8.0'}
    dependencies:
      debug: 2.6.9
      depd: 2.0.0
      destroy: 1.2.0
      encodeurl: 1.0.2
      escape-html: 1.0.3
      etag: 1.8.1
      fresh: 0.5.2
      http-errors: 2.0.0
      mime: 1.6.0
      ms: 2.1.3
      on-finished: 2.4.1
      range-parser: 1.2.1
      statuses: 2.0.1
    transitivePeerDependencies:
      - supports-color

  /serve-static@1.15.0:
    resolution: {integrity: sha512-XGuRDNjXUijsUL0vl6nSD7cwURuzEgglbOaFuZM9g3kwDXOWVTck0jLzjPzGD+TazWbboZYu52/9/XPdUgne9g==}
    engines: {node: '>= 0.8.0'}
    dependencies:
      encodeurl: 1.0.2
      escape-html: 1.0.3
      parseurl: 1.3.3
      send: 0.18.0
    transitivePeerDependencies:
      - supports-color

  /set-blocking@2.0.0:
    resolution: {integrity: sha512-KiKBS8AnWGEyLzofFfmvKwpdPzqiy16LvQfK3yv/fVH7Bj13/wl3JSR1J+rfgRE9q7xUJK4qvgS8raSOeLUehw==}
    dev: true

  /setprototypeof@1.2.0:
    resolution: {integrity: sha512-E5LDX7Wrp85Kil5bhZv46j8jOeboKq5JMmYM3gVGdGH8xFpPWXUMsNrlODCrkoxMEeNi/XZIwuRvY4XNwYMJpw==}

  /sharp@0.31.2:
    resolution: {integrity: sha512-DUdNVEXgS5A97cTagSLIIp8dUZ/lZtk78iNVZgHdHbx1qnQR7JAHY0BnXnwwH39Iw+VKhO08CTYhIg0p98vQ5Q==}
    engines: {node: '>=14.15.0'}
    requiresBuild: true
    dependencies:
      color: 4.2.3
      detect-libc: 2.0.2
      node-addon-api: 5.1.0
      prebuild-install: 7.1.1
      semver: 7.5.4
      simple-get: 4.0.1
      tar-fs: 2.1.1
      tunnel-agent: 0.6.0

  /shebang-command@1.2.0:
    resolution: {integrity: sha512-EV3L1+UQWGor21OmnvojK36mhg+TyIKDh3iFBKBohr5xeXIhNBcx8oWdgkTEEQ+BEFFYdLRuqMfd5L84N1V5Vg==}
    engines: {node: '>=0.10.0'}
    dependencies:
      shebang-regex: 1.0.0
    dev: true

  /shebang-command@2.0.0:
    resolution: {integrity: sha512-kHxr2zZpYtdmrN1qDjrrX/Z1rR1kG8Dx+gkpK1G4eXmvXswmcE1hTWBWYUzlraYw1/yZp6YuDY77YtvbN0dmDA==}
    engines: {node: '>=8'}
    dependencies:
      shebang-regex: 3.0.0
    dev: true

  /shebang-regex@1.0.0:
    resolution: {integrity: sha512-wpoSFAxys6b2a2wHZ1XpDSgD7N9iVjg29Ph9uV/uaP9Ex/KXlkTZTeddxDPSYQpgvzKLGJke2UU0AzoGCjNIvQ==}
    engines: {node: '>=0.10.0'}
    dev: true

  /shebang-regex@3.0.0:
    resolution: {integrity: sha512-7++dFhtcx3353uBaq8DDR4NuxBetBzC7ZQOhmTQInHEd6bSrXdiEyzCvG07Z44UYdLShWUyXt5M/yhz8ekcb1A==}
    engines: {node: '>=8'}
    dev: true

  /side-channel@1.0.4:
    resolution: {integrity: sha512-q5XPytqFEIKHkGdiMIrY10mvLRvnQh42/+GoBlFW3b2LXLE2xxJpZFdm94we0BaoV3RwJyGqg5wS7epxTv0Zvw==}
    dependencies:
      call-bind: 1.0.2
      get-intrinsic: 1.2.1
      object-inspect: 1.12.3

  /signal-exit@3.0.7:
    resolution: {integrity: sha512-wnD2ZE+l+SPC/uoS0vXeE9L1+0wuaMqKlfz9AMUo38JsyLSBWSFcHR1Rri62LZc12vLr1gb3jl7iwQhgwpAbGQ==}
    dev: true

  /simple-concat@1.0.1:
    resolution: {integrity: sha512-cSFtAPtRhljv69IK0hTVZQ+OfE9nePi/rtJmw5UjHeVyVroEqJXP1sFztKUy1qU+xvz3u/sfYJLa947b7nAN2Q==}

  /simple-get@4.0.1:
    resolution: {integrity: sha512-brv7p5WgH0jmQJr1ZDDfKDOSeWWg+OVypG99A/5vYGPqJ6pxiaHLy8nxtFjBA7oMa01ebA9gfh1uMCFqOuXxvA==}
    dependencies:
      decompress-response: 6.0.0
      once: 1.4.0
      simple-concat: 1.0.1

  /simple-swizzle@0.2.2:
    resolution: {integrity: sha512-JA//kQgZtbuY83m+xT+tXJkmJncGMTFT+C+g2h2R9uxkYIrE2yy9sgmcLhCnw57/WSD+Eh3J97FPEDFnbXnDUg==}
    dependencies:
      is-arrayish: 0.3.2

  /sisteransi@1.0.5:
    resolution: {integrity: sha512-bLGGlR1QxBcynn2d5YmDX4MGjlZvy2MRBDRNHLJ8VI6l6+9FUiyTFNJ0IveOSP0bcXgVDPRcfGqA0pjaqUpfVg==}
    dev: true

  /slash@3.0.0:
    resolution: {integrity: sha512-g9Q1haeby36OSStwb4ntCGGGaKsaVSjQ68fBxoQcutl5fS1vuY18H3wSt3jFyFtrkx+Kz0V1G85A4MyAdDMi2Q==}
    engines: {node: '>=8'}
    dev: true

  /smart-buffer@4.2.0:
    resolution: {integrity: sha512-94hK0Hh8rPqQl2xXc3HsaBoOXKV20MToPkcXvwbISWLEs+64sBq5kFgn2kJDHb1Pry9yrP0dxrCI9RRci7RXKg==}
    engines: {node: '>= 6.0.0', npm: '>= 3.0.0'}
    dev: true

  /smartwrap@2.0.2:
    resolution: {integrity: sha512-vCsKNQxb7PnCNd2wY1WClWifAc2lwqsG8OaswpJkVJsvMGcnEntdTCDajZCkk93Ay1U3t/9puJmb525Rg5MZBA==}
    engines: {node: '>=6'}
    hasBin: true
    dependencies:
      array.prototype.flat: 1.3.1
      breakword: 1.0.6
      grapheme-splitter: 1.0.4
      strip-ansi: 6.0.1
      wcwidth: 1.0.1
      yargs: 15.4.1
    dev: true

  /socks-proxy-agent@7.0.0:
    resolution: {integrity: sha512-Fgl0YPZ902wEsAyiQ+idGd1A7rSFx/ayC1CQVMw5P+EQx2V0SgpGtf6OKFhVjPflPUl9YMmEOnmfjCdMUsygww==}
    engines: {node: '>= 10'}
    dependencies:
      agent-base: 6.0.2
      debug: 4.3.4
      socks: 2.7.1
    transitivePeerDependencies:
      - supports-color
    dev: true

  /socks@2.7.1:
    resolution: {integrity: sha512-7maUZy1N7uo6+WVEX6psASxtNlKaNVMlGQKkG/63nEDdLOWNbiUMoLK7X4uYoLhQstau72mLgfEWcXcwsaHbYQ==}
    engines: {node: '>= 10.13.0', npm: '>= 3.0.0'}
    dependencies:
      ip: 2.0.0
      smart-buffer: 4.2.0
    dev: true

  /sonic-boom@3.3.0:
    resolution: {integrity: sha512-LYxp34KlZ1a2Jb8ZQgFCK3niIHzibdwtwNUWKg0qQRzsDoJ3Gfgkf8KdBTFU3SkejDEIlWwnSnpVdOZIhFMl/g==}
    dependencies:
      atomic-sleep: 1.0.0

  /source-map-support@0.5.13:
    resolution: {integrity: sha512-SHSKFHadjVA5oR4PPqhtAVdcBWwRYVd6g6cAXnIbRiIwc2EhPrTuKUBdSLvlEKyIP3GCf89fltvcZiP9MMFA1w==}
    dependencies:
      buffer-from: 1.1.2
      source-map: 0.6.1
    dev: true

  /source-map@0.6.1:
    resolution: {integrity: sha512-UjgapumWlbMhkBgzT7Ykc5YXUT46F0iKu8SGXq0bcwP5dz/h0Plj6enJqjz1Zbq2l5WaqYnrVbwWOWMyF3F47g==}
    engines: {node: '>=0.10.0'}

  /source-map@0.7.4:
    resolution: {integrity: sha512-l3BikUxvPOcn5E74dZiq5BGsTb5yEwhaTSzccU6t4sDOH8NWJCstKO5QT2CvtFoK6F0saL7p9xHAqHOlCPJygA==}
    engines: {node: '>= 8'}
    dev: false

  /spawndamnit@2.0.0:
    resolution: {integrity: sha512-j4JKEcncSjFlqIwU5L/rp2N5SIPsdxaRsIv678+TZxZ0SRDJTm8JrxJMjE/XuiEZNEir3S8l0Fa3Ke339WI4qA==}
    dependencies:
      cross-spawn: 5.1.0
      signal-exit: 3.0.7
    dev: true

  /spdx-correct@3.2.0:
    resolution: {integrity: sha512-kN9dJbvnySHULIluDHy32WHRUu3Og7B9sbY7tsFLctQkIqnMh3hErYgdMjTYuqmcXX+lK5T1lnUt3G7zNswmZA==}
    dependencies:
      spdx-expression-parse: 3.0.1
      spdx-license-ids: 3.0.13
    dev: true

  /spdx-exceptions@2.3.0:
    resolution: {integrity: sha512-/tTrYOC7PPI1nUAgx34hUpqXuyJG+DTHJTnIULG4rDygi4xu/tfgmq1e1cIRwRzwZgo4NLySi+ricLkZkw4i5A==}
    dev: true

  /spdx-expression-parse@3.0.1:
    resolution: {integrity: sha512-cbqHunsQWnJNE6KhVSMsMeH5H/L9EpymbzqTQ3uLwNCLZ1Q481oWaofqH7nO6V07xlXwY6PhQdQ2IedWx/ZK4Q==}
    dependencies:
      spdx-exceptions: 2.3.0
      spdx-license-ids: 3.0.13
    dev: true

  /spdx-license-ids@3.0.13:
    resolution: {integrity: sha512-XkD+zwiqXHikFZm4AX/7JSCXA98U5Db4AFd5XUg/+9UNtnH75+Z9KxtpYiJZx36mUDVOwH83pl7yvCer6ewM3w==}
    dev: true

  /split2@4.2.0:
    resolution: {integrity: sha512-UcjcJOWknrNkF6PLX83qcHM6KHgVKNkV62Y8a5uYDVv9ydGQVwAHMKqHdJje1VTWpljG0WYpCDhrCdAOYH4TWg==}
    engines: {node: '>= 10.x'}

  /split@1.0.1:
    resolution: {integrity: sha512-mTyOoPbrivtXnwnIxZRFYRrPNtEFKlpB2fvjSnCQUiAA6qAZzqwna5envK4uk6OIeP17CsdF3rSBGYVBsU0Tkg==}
    dependencies:
      through: 2.3.8
    dev: false

  /sprintf-js@1.0.3:
    resolution: {integrity: sha512-D9cPgkvLlV3t3IzL0D0YLvGA9Ahk4PcvVwUbN0dSGr1aP0Nrt4AEnTUbuGvquEC0mA64Gqt1fzirlRs5ibXx8g==}
    dev: true

  /ssri@9.0.1:
    resolution: {integrity: sha512-o57Wcn66jMQvfHG1FlYbWeZWW/dHZhJXjpIcTfXldXEk5nz5lStPo3mK0OJQfGR3RbZUlbISexbljkJzuEj/8Q==}
    engines: {node: ^12.13.0 || ^14.15.0 || >=16.0.0}
    dependencies:
      minipass: 3.3.6
    dev: true

  /stack-utils@2.0.6:
    resolution: {integrity: sha512-XlkWvfIm6RmsWtNJx+uqtKLS8eqFbxUg0ZzLXqY0caEy9l7hruX8IpiDnjsLavoBgqCCR71TqWO8MaXYheJ3RQ==}
    engines: {node: '>=10'}
    dependencies:
      escape-string-regexp: 2.0.0
    dev: true

  /standard-as-callback@2.1.0:
    resolution: {integrity: sha512-qoRRSyROncaz1z0mvYqIE4lCd9p2R90i6GxW3uZv5ucSu8tU7B5HXUP1gG8pVZsYNVaXjk8ClXHPttLyxAL48A==}

  /statuses@2.0.1:
    resolution: {integrity: sha512-RwNA9Z/7PrK06rYLIzFMlaF+l73iwpzsqRIFgbMLbTcLD6cOao82TaWefPXQvB2fOC4AjuYSEndS7N/mTCbkdQ==}
    engines: {node: '>= 0.8'}

  /stream-browserify@3.0.0:
    resolution: {integrity: sha512-H73RAHsVBapbim0tU2JwwOiXUj+fikfiaoYAKHF3VJfA0pe2BCzkhAHBlLG6REzE+2WNZcxOXjK7lkso+9euLA==}
    dependencies:
      inherits: 2.0.4
      readable-stream: 3.6.2
    dev: false

  /stream-transform@2.1.3:
    resolution: {integrity: sha512-9GHUiM5hMiCi6Y03jD2ARC1ettBXkQBoQAe7nJsPknnI0ow10aXjTnew8QtYQmLjzn974BnmWEAJgCY6ZP1DeQ==}
    dependencies:
      mixme: 0.5.9
    dev: true

  /string-length@4.0.2:
    resolution: {integrity: sha512-+l6rNN5fYHNhZZy41RXsYptCjA2Igmq4EG7kZAYFQI1E1VTXarr6ZPXBg6eq7Y6eK4FEhY6AJlyuFIb/v/S0VQ==}
    engines: {node: '>=10'}
    dependencies:
      char-regex: 1.0.2
      strip-ansi: 6.0.1
    dev: true

  /string-width@4.2.3:
    resolution: {integrity: sha512-wKyQRQpjJ0sIp62ErSZdGsjMJWsap5oRNihHhu6G7JVO/9jIB6UyevL+tXuOqrng8j/cxKTWyWUwvSTriiZz/g==}
    engines: {node: '>=8'}
    dependencies:
      emoji-regex: 8.0.0
      is-fullwidth-code-point: 3.0.0
      strip-ansi: 6.0.1
    dev: true

  /string.prototype.trim@1.2.7:
    resolution: {integrity: sha512-p6TmeT1T3411M8Cgg9wBTMRtY2q9+PNy9EV1i2lIXUN/btt763oIfxwN3RR8VU6wHX8j/1CFy0L+YuThm6bgOg==}
    engines: {node: '>= 0.4'}
    dependencies:
      call-bind: 1.0.2
      define-properties: 1.2.0
      es-abstract: 1.22.1
    dev: true

  /string.prototype.trimend@1.0.6:
    resolution: {integrity: sha512-JySq+4mrPf9EsDBEDYMOb/lM7XQLulwg5R/m1r0PXEFqrV0qHvl58sdTilSXtKOflCsK2E8jxf+GKC0T07RWwQ==}
    dependencies:
      call-bind: 1.0.2
      define-properties: 1.2.0
      es-abstract: 1.22.1
    dev: true

  /string.prototype.trimstart@1.0.7:
    resolution: {integrity: sha512-NGhtDFu3jCEm7B4Fy0DpLewdJQOZcQ0rGbwQ/+stjnrp2i+rlKeCvos9hOIeCmqwratM47OBxY7uFZzjxHXmrg==}
    dependencies:
      call-bind: 1.0.2
      define-properties: 1.2.0
      es-abstract: 1.22.1
    dev: true

  /string_decoder@1.3.0:
    resolution: {integrity: sha512-hkRX8U1WjJFd8LsDJ2yQ/wWWxaopEsABU1XfkM8A+j0+85JAGppt16cr1Whg6KIbb4okU6Mql6BOj+uup/wKeA==}
    dependencies:
      safe-buffer: 5.2.1

  /strip-ansi@6.0.1:
    resolution: {integrity: sha512-Y38VPSHcqkFrCpFnQ9vuSXmquuv5oXOKpGeT6aGrr3o3Gc9AlVa6JBfUSOCnbxGGZF+/0ooI7KrPuUSztUdU5A==}
    engines: {node: '>=8'}
    dependencies:
      ansi-regex: 5.0.1
    dev: true

  /strip-bom@3.0.0:
    resolution: {integrity: sha512-vavAMRXOgBVNF6nyEEmL3DBK19iRpDcoIwW+swQ+CbGiu7lju6t+JklA1MHweoWtadgt4ISVUsXLyDq34ddcwA==}
    engines: {node: '>=4'}
    dev: true

  /strip-bom@4.0.0:
    resolution: {integrity: sha512-3xurFv5tEgii33Zi8Jtp55wEIILR9eh34FAW00PZf+JnSsTmV/ioewSgQl97JHvgjoRGwPShsWm+IdrxB35d0w==}
    engines: {node: '>=8'}
    dev: true

  /strip-final-newline@2.0.0:
    resolution: {integrity: sha512-BrpvfNAE3dcvq7ll3xVumzjKjZQ5tI1sEUIKr3Uoks0XUl45St3FlatVqef9prk4jRDzhW6WZg+3bk93y6pLjA==}
    engines: {node: '>=6'}
    dev: true

  /strip-indent@3.0.0:
    resolution: {integrity: sha512-laJTa3Jb+VQpaC6DseHhF7dXVqHTfJPCRDaEbid/drOhgitgYku/letMUqOXFoWV0zIIUbjpdH2t+tYj4bQMRQ==}
    engines: {node: '>=8'}
    dependencies:
      min-indent: 1.0.1
    dev: true

  /strip-json-comments@2.0.1:
    resolution: {integrity: sha512-4gB8na07fecVVkOI6Rs4e7T6NOTki5EmL7TUduTs6bu3EdnSycntVJ4re8kgZA+wx9IueI2Y11bfbgwtzuE0KQ==}
    engines: {node: '>=0.10.0'}

  /strip-json-comments@3.1.1:
    resolution: {integrity: sha512-6fPc+R4ihwqP6N/aIv2f1gMH8lOVtWQHoqC4yK6oSDVVocumAsfCqjkXnqiYMhmMwS/mEHLp7Vehlt3ql6lEig==}
    engines: {node: '>=8'}
    dev: true

  /strnum@1.0.5:
    resolution: {integrity: sha512-J8bbNyKKXl5qYcR36TIO8W3mVGVHrmmxsd5PAItGkmyzwJvybiw2IVq5nqd0i4LSNSkB/sx9VHllbfFdr9k1JA==}
    dev: false

  /strtok3@6.3.0:
    resolution: {integrity: sha512-fZtbhtvI9I48xDSywd/somNqgUHl2L2cstmXCCif0itOf96jeW18MBSyrLuNicYQVkvpOxkZtkzujiTJ9LW5Jw==}
    engines: {node: '>=10'}
    dependencies:
      '@tokenizer/token': 0.3.0
      peek-readable: 4.1.0

  /supports-color@5.5.0:
    resolution: {integrity: sha512-QjVjwdXIt408MIiAqCX4oUKsgU2EqAGzs2Ppkm4aQYbjm+ZEWEcW4SfFNTr4uMNZma0ey4f5lgLrkB0aX0QMow==}
    engines: {node: '>=4'}
    dependencies:
      has-flag: 3.0.0
    dev: true

  /supports-color@7.2.0:
    resolution: {integrity: sha512-qpCAvRl9stuOHveKsn7HncJRvv501qIacKzQlO/+Lwxc9+0q2wLyv4Dfvt80/DPn2pqOBsJdDiogXGR9+OvwRw==}
    engines: {node: '>=8'}
    dependencies:
      has-flag: 4.0.0
    dev: true

  /supports-color@8.1.1:
    resolution: {integrity: sha512-MpUEN2OodtUzxvKQl72cUF7RQ5EiHsGvSsVG0ia9c5RbWGL2CI4C7EpPS8UTBIplnlzZiNuV56w+FuNxy3ty2Q==}
    engines: {node: '>=10'}
    dependencies:
      has-flag: 4.0.0
    dev: true

  /supports-hyperlinks@2.3.0:
    resolution: {integrity: sha512-RpsAZlpWcDwOPQA22aCH4J0t7L8JmAvsCxfOSEwm7cQs3LshN36QaTkwd70DnBOXDWGssw2eUoc8CaRWT0XunA==}
    engines: {node: '>=8'}
    dependencies:
      has-flag: 4.0.0
      supports-color: 7.2.0
    dev: true

  /supports-preserve-symlinks-flag@1.0.0:
    resolution: {integrity: sha512-ot0WnXS9fgdkgIcePe6RHNk1WA8+muPa6cSjeR3V8K27q9BB1rTE3R1p7Hv0z1ZyAc8s6Vvv8DIyWf681MAt0w==}
    engines: {node: '>= 0.4'}
    dev: true

  /tar-fs@2.1.1:
    resolution: {integrity: sha512-V0r2Y9scmbDRLCNex/+hYzvp/zyYjvFbHPNgVTKfQvVrb6guiE/fxP+XblDNR011utopbkex2nM4dHNV6GDsng==}
    dependencies:
      chownr: 1.1.4
      mkdirp-classic: 0.5.3
      pump: 3.0.0
      tar-stream: 2.2.0

  /tar-stream@2.2.0:
    resolution: {integrity: sha512-ujeqbceABgwMZxEJnk2HDY2DlnUZ+9oEcb1KzTVfYHio0UE6dG71n60d8D2I4qNvleWrrXpmjpt7vZeF1LnMZQ==}
    engines: {node: '>=6'}
    dependencies:
      bl: 4.1.0
      end-of-stream: 1.4.4
      fs-constants: 1.0.0
      inherits: 2.0.4
      readable-stream: 3.6.2

  /tar@6.1.15:
    resolution: {integrity: sha512-/zKt9UyngnxIT/EAGYuxaMYgOIJiP81ab9ZfkILq4oNLPFX50qyYmu7jRj9qeXoxmJHjGlbH0+cm2uy1WCs10A==}
    engines: {node: '>=10'}
    dependencies:
      chownr: 2.0.0
      fs-minipass: 2.1.0
      minipass: 5.0.0
      minizlib: 2.1.2
      mkdirp: 1.0.4
      yallist: 4.0.0
    dev: true

  /term-size@2.2.1:
    resolution: {integrity: sha512-wK0Ri4fOGjv/XPy8SBHZChl8CM7uMc5VML7SqiQ0zG7+J5Vr+RMQDoHa2CNT6KHUnTGIXH34UDMkPzAUyapBZg==}
    engines: {node: '>=8'}
    dev: true

  /terminal-link@2.1.1:
    resolution: {integrity: sha512-un0FmiRUQNr5PJqy9kP7c40F5BOfpGlYTrxonDChEZB7pzZxRNp/bt+ymiy9/npwXya9KH99nJ/GXFIiUkYGFQ==}
    engines: {node: '>=8'}
    dependencies:
      ansi-escapes: 4.3.2
      supports-hyperlinks: 2.3.0
    dev: true

  /test-exclude@6.0.0:
    resolution: {integrity: sha512-cAGWPIyOHU6zlmg88jwm7VRyXnMN7iV68OGAbYDk/Mh/xC/pzVPlQtY6ngoIH/5/tciuhGfvESU8GrHrcxD56w==}
    engines: {node: '>=8'}
    dependencies:
      '@istanbuljs/schema': 0.1.3
      glob: 7.2.3
      minimatch: 3.1.2
    dev: true

  /text-table@0.2.0:
    resolution: {integrity: sha512-N+8UisAXDGk8PFXP4HAzVR9nbfmVJ3zYLAWiTIoqC5v5isinhr+r5uaO8+7r3BMfuNIufIsA7RdpVgacC2cSpw==}
    dev: true

  /thread-stream@2.4.0:
    resolution: {integrity: sha512-xZYtOtmnA63zj04Q+F9bdEay5r47bvpo1CaNqsKi7TpoJHcotUez8Fkfo2RJWpW91lnnaApdpRbVwCWsy+ifcw==}
    dependencies:
      real-require: 0.2.0

  /through@2.3.8:
    resolution: {integrity: sha512-w89qg7PI8wAdvX60bMDP+bFoD5Dvhm9oLheFp5O4a2QF0cSBGsBX4qZmadPMvVqlLJBBci+WqGGOAPvcDeNSVg==}
    dev: false

  /tlds@1.234.0:
    resolution: {integrity: sha512-TNDfeyDIC+oroH44bMbWC+Jn/2qNrfRvDK2EXt1icOXYG5NMqoRyUosADrukfb4D8lJ3S1waaBWSvQro0erdng==}
    hasBin: true
    dev: false

  /tmp@0.0.33:
    resolution: {integrity: sha512-jRCJlojKnZ3addtTOjdIqoRuPEKBvNXcGYqzO6zWZX8KfKEpnGY5jfggJQ3EjKuu8D4bJRr0y+cYJFmYbImXGw==}
    engines: {node: '>=0.6.0'}
    dependencies:
      os-tmpdir: 1.0.2
    dev: true

  /tmpl@1.0.5:
    resolution: {integrity: sha512-3f0uOEAQwIqGuWW2MVzYg8fV/QNnc/IpuJNG837rLuczAaLVHslWHZQj4IGiEl5Hs3kkbhwL9Ab7Hrsmuj+Smw==}
    dev: true

  /to-fast-properties@2.0.0:
    resolution: {integrity: sha512-/OaKK0xYrs3DmxRYqL/yDc+FxFUVYhDlXMhRmv3z915w2HF1tnN1omB354j8VUGO/hbRzyD6Y3sA7v7GS/ceog==}
    engines: {node: '>=4'}
    dev: true

  /to-regex-range@5.0.1:
    resolution: {integrity: sha512-65P7iz6X5yEr1cwcgvQxbbIw7Uk3gOy5dIdtZ4rDveLqhrdJP+Li/Hx6tyK0NEb+2GCyneCMJiGqrADCSNk8sQ==}
    engines: {node: '>=8.0'}
    dependencies:
      is-number: 7.0.0

  /toidentifier@1.0.1:
    resolution: {integrity: sha512-o5sSPKEkg/DIQNmH43V0/uerLrpzVedkUh8tGNvaeXpfpuwjKenlSox/2O/BTlZUtEe+JG7s5YhEz608PlAHRA==}
    engines: {node: '>=0.6'}

  /token-types@4.2.1:
    resolution: {integrity: sha512-6udB24Q737UD/SDsKAHI9FCRP7Bqc9D/MQUV02ORQg5iskjtLJlZJNdN4kKtcdtwCeWIwIHDGaUsTsCCAa8sFQ==}
    engines: {node: '>=10'}
    dependencies:
      '@tokenizer/token': 0.3.0
      ieee754: 1.2.1

  /tr46@0.0.3:
    resolution: {integrity: sha512-N3WMsuqV66lT30CrXNbEjx4GEwlow3v6rr4mCcv6prnfwhS01rkgyFdjPNBYd9br7LpXV1+Emh01fHnq2Gdgrw==}
    dev: true

  /trim-newlines@3.0.1:
    resolution: {integrity: sha512-c1PTsA3tYrIsLGkJkzHF+w9F2EyxfXGo4UyJc4pFL++FMjnq0HJS69T3M7d//gKrFKwy429bouPescbjecU+Zw==}
    engines: {node: '>=8'}
    dev: true

  /ts-morph@16.0.0:
    resolution: {integrity: sha512-jGNF0GVpFj0orFw55LTsQxVYEUOCWBAbR5Ls7fTYE5pQsbW18ssTb/6UXx/GYAEjS+DQTp8VoTw0vqYMiaaQuw==}
    dependencies:
      '@ts-morph/common': 0.17.0
      code-block-writer: 11.0.3
    dev: false

  /ts-node@10.8.2(@swc/core@1.3.42)(@types/node@18.0.0)(typescript@4.8.4):
    resolution: {integrity: sha512-LYdGnoGddf1D6v8REPtIH+5iq/gTDuZqv2/UJUU7tKjuEU8xVZorBM+buCGNjj+pGEud+sOoM4CX3/YzINpENA==}
    hasBin: true
    peerDependencies:
      '@swc/core': '>=1.2.50'
      '@swc/wasm': '>=1.2.50'
      '@types/node': '*'
      typescript: '>=2.7'
    peerDependenciesMeta:
      '@swc/core':
        optional: true
      '@swc/wasm':
        optional: true
    dependencies:
      '@cspotcode/source-map-support': 0.8.1
      '@swc/core': 1.3.42
      '@tsconfig/node10': 1.0.9
      '@tsconfig/node12': 1.0.11
      '@tsconfig/node14': 1.0.3
      '@tsconfig/node16': 1.0.4
      '@types/node': 18.0.0
      acorn: 8.10.0
      acorn-walk: 8.2.0
      arg: 4.1.3
      create-require: 1.1.1
      diff: 4.0.2
      make-error: 1.3.6
      typescript: 4.8.4
      v8-compile-cache-lib: 3.0.1
      yn: 3.1.1
    dev: true

  /ts-node@10.8.2(@swc/core@1.3.42)(@types/node@18.17.8)(typescript@4.9.5):
    resolution: {integrity: sha512-LYdGnoGddf1D6v8REPtIH+5iq/gTDuZqv2/UJUU7tKjuEU8xVZorBM+buCGNjj+pGEud+sOoM4CX3/YzINpENA==}
    hasBin: true
    peerDependencies:
      '@swc/core': '>=1.2.50'
      '@swc/wasm': '>=1.2.50'
      '@types/node': '*'
      typescript: '>=2.7'
    peerDependenciesMeta:
      '@swc/core':
        optional: true
      '@swc/wasm':
        optional: true
    dependencies:
      '@cspotcode/source-map-support': 0.8.1
      '@swc/core': 1.3.42
      '@tsconfig/node10': 1.0.9
      '@tsconfig/node12': 1.0.11
      '@tsconfig/node14': 1.0.3
      '@tsconfig/node16': 1.0.4
      '@types/node': 18.17.8
      acorn: 8.10.0
      acorn-walk: 8.2.0
      arg: 4.1.3
      create-require: 1.1.1
      diff: 4.0.2
      make-error: 1.3.6
      typescript: 4.9.5
      v8-compile-cache-lib: 3.0.1
      yn: 3.1.1
    dev: true

  /tslib@1.14.1:
    resolution: {integrity: sha512-Xni35NKzjgMrwevysHTCArtLDpPvye8zV/0E4EyYn43P7/7qvQwPh9BGkHewbMulVntbigmcT7rdX3BNo9wRJg==}

  /tslib@2.3.1:
    resolution: {integrity: sha512-77EbyPPpMz+FRFRuAFlWMtmgUWGe9UOG2Z25NqCwiIjRhOf5iKGuzSe5P2w1laq+FkRy4p+PCuVkJSGkzTEKVw==}
    dev: true

  /tslib@2.6.2:
    resolution: {integrity: sha512-AEYxH93jGFPn/a2iVAwW87VuUIkR1FVUKB77NwMF7nBTDkDrrT/Hpt/IrCJ0QXhW27jTBDcf5ZY7w6RiqTMw2Q==}
    requiresBuild: true

  /tsutils@3.21.0(typescript@4.8.4):
    resolution: {integrity: sha512-mHKK3iUXL+3UF6xL5k0PEhKRUBKPBCv/+RkEOpjRWxxx27KKRBmmA60A9pgOUvMi8GKhRMPEmjBRPzs2W7O1OA==}
    engines: {node: '>= 6'}
    peerDependencies:
      typescript: '>=2.8.0 || >= 3.2.0-dev || >= 3.3.0-dev || >= 3.4.0-dev || >= 3.5.0-dev || >= 3.6.0-dev || >= 3.6.0-beta || >= 3.7.0-dev || >= 3.7.0-beta'
    dependencies:
      tslib: 1.14.1
      typescript: 4.8.4
    dev: true

  /tty-table@4.2.1:
    resolution: {integrity: sha512-xz0uKo+KakCQ+Dxj1D/tKn2FSyreSYWzdkL/BYhgN6oMW808g8QRMuh1atAV9fjTPbWBjfbkKQpI/5rEcnAc7g==}
    engines: {node: '>=8.0.0'}
    hasBin: true
    dependencies:
      chalk: 4.1.2
      csv: 5.5.3
      kleur: 4.1.5
      smartwrap: 2.0.2
      strip-ansi: 6.0.1
      wcwidth: 1.0.1
      yargs: 17.7.2
    dev: true

  /tunnel-agent@0.6.0:
    resolution: {integrity: sha512-McnNiV1l8RYeY8tBgEpuodCC1mLUdbSN+CYBL7kJsJNInOP8UjDDEwdk6Mw60vdLLrr5NHKZhMAOSrR2NZuQ+w==}
    dependencies:
      safe-buffer: 5.2.1

  /type-check@0.4.0:
    resolution: {integrity: sha512-XleUoc9uwGXqjWwXaUTZAmzMcFZ5858QA2vvx1Ur5xIcixXIP+8LnFDgRplU30us6teqdlskFfu+ae4K79Ooew==}
    engines: {node: '>= 0.8.0'}
    dependencies:
      prelude-ls: 1.2.1
    dev: true

  /type-detect@4.0.8:
    resolution: {integrity: sha512-0fr/mIH1dlO+x7TlcMy+bIDqKPsw/70tVyeHW787goQjhmqaZe10uwLujubK9q9Lg6Fiho1KUKDYz0Z7k7g5/g==}
    engines: {node: '>=4'}
    dev: true

  /type-fest@0.13.1:
    resolution: {integrity: sha512-34R7HTnG0XIJcBSn5XhDd7nNFPRcXYRZrBB2O2jdKqYODldSzBAqzsWoZYYvduky73toYS/ESqxPvkDf/F0XMg==}
    engines: {node: '>=10'}
    dev: true

  /type-fest@0.20.2:
    resolution: {integrity: sha512-Ne+eE4r0/iWnpAxD852z3A+N0Bt5RN//NjJwRd2VFHEmrywxf5vsZlh4R6lixl6B+wz/8d+maTSAkN1FIkI3LQ==}
    engines: {node: '>=10'}
    dev: true

  /type-fest@0.21.3:
    resolution: {integrity: sha512-t0rzBq87m3fVcduHDUFhKmyyX+9eo6WQjZvf51Ea/M0Q7+T374Jp1aUiyUl0GKxp8M/OETVHSDvmkyPgvX+X2w==}
    engines: {node: '>=10'}
    dev: true

  /type-fest@0.6.0:
    resolution: {integrity: sha512-q+MB8nYR1KDLrgr4G5yemftpMC7/QLqVndBmEEdqzmNj5dcFOO4Oo8qlwZE3ULT3+Zim1F8Kq4cBnikNhlCMlg==}
    engines: {node: '>=8'}
    dev: true

  /type-fest@0.8.1:
    resolution: {integrity: sha512-4dbzIzqvjtgiM5rw1k5rEHtBANKmdudhGyBEajN01fEyhaAIhsoKNy6y7+IN93IfpFtwY9iqi7kD+xwKhQsNJA==}
    engines: {node: '>=8'}
    dev: true

  /type-fest@2.19.0:
    resolution: {integrity: sha512-RAH822pAdBgcNMAfWnCBU3CFZcfZ/i1eZjwFU/dsLKumyuuP3niueg2UAukXYF0E2AAoc82ZSSf9J0WQBinzHA==}
    engines: {node: '>=12.20'}

  /type-is@1.6.18:
    resolution: {integrity: sha512-TkRKr9sUTxEH8MdfuCSP7VizJyzRNMjj2J2do2Jr3Kym598JVdEksuzPQCnlFPW4ky9Q+iA+ma9BGm06XQBy8g==}
    engines: {node: '>= 0.6'}
    dependencies:
      media-typer: 0.3.0
      mime-types: 2.1.35

  /typed-array-buffer@1.0.0:
    resolution: {integrity: sha512-Y8KTSIglk9OZEr8zywiIHG/kmQ7KWyjseXs1CbSo8vC42w7hg2HgYTxSWwP0+is7bWDc1H+Fo026CpHFwm8tkw==}
    engines: {node: '>= 0.4'}
    dependencies:
      call-bind: 1.0.2
      get-intrinsic: 1.2.1
      is-typed-array: 1.1.12
    dev: true

  /typed-array-byte-length@1.0.0:
    resolution: {integrity: sha512-Or/+kvLxNpeQ9DtSydonMxCx+9ZXOswtwJn17SNLvhptaXYDJvkFFP5zbfU/uLmvnBJlI4yrnXRxpdWH/M5tNA==}
    engines: {node: '>= 0.4'}
    dependencies:
      call-bind: 1.0.2
      for-each: 0.3.3
      has-proto: 1.0.1
      is-typed-array: 1.1.12
    dev: true

  /typed-array-byte-offset@1.0.0:
    resolution: {integrity: sha512-RD97prjEt9EL8YgAgpOkf3O4IF9lhJFr9g0htQkm0rchFp/Vx7LW5Q8fSXXub7BXAODyUQohRMyOc3faCPd0hg==}
    engines: {node: '>= 0.4'}
    dependencies:
      available-typed-arrays: 1.0.5
      call-bind: 1.0.2
      for-each: 0.3.3
      has-proto: 1.0.1
      is-typed-array: 1.1.12
    dev: true

  /typed-array-length@1.0.4:
    resolution: {integrity: sha512-KjZypGq+I/H7HI5HlOoGHkWUUGq+Q0TPhQurLbyrVrvnKTBgzLhIJ7j6J/XTQOi0d1RjyZ0wdas8bKs2p0x3Ng==}
    dependencies:
      call-bind: 1.0.2
      for-each: 0.3.3
      is-typed-array: 1.1.12
    dev: true

  /typed-emitter@2.1.0:
    resolution: {integrity: sha512-g/KzbYKbH5C2vPkaXGu8DJlHrGKHLsM25Zg9WuC9pMGfuvT+X25tZQWo5fK1BjBm8+UrVE9LDCvaY0CQk+fXDA==}
    optionalDependencies:
      rxjs: 7.8.1

  /typescript@4.8.4:
    resolution: {integrity: sha512-QCh+85mCy+h0IGff8r5XWzOVSbBO+KfeYrMQh7NJ58QujwcE22u+NUSmUxqF+un70P9GXKxa2HCNiTTMJknyjQ==}
    engines: {node: '>=4.2.0'}
    hasBin: true
    dev: true

  /typescript@4.9.5:
    resolution: {integrity: sha512-1FXk9E2Hm+QzZQ7z+McJiHL4NW1F2EzMu9Nq9i3zAaGqibafqYwCVU6WyWAuyQRRzOlxou8xZSyXLEN8oKj24g==}
    engines: {node: '>=4.2.0'}
    hasBin: true
    dev: true

  /uglify-js@3.17.4:
    resolution: {integrity: sha512-T9q82TJI9e/C1TAxYvfb16xO120tMVFZrGA3f9/P4424DNu6ypK103y0GPFVa17yotwSyZW5iYXgjYHkGrJW/g==}
    engines: {node: '>=0.8.0'}
    hasBin: true
    requiresBuild: true
    optional: true

  /uint8arrays@3.0.0:
    resolution: {integrity: sha512-HRCx0q6O9Bfbp+HHSfQQKD7wU70+lydKVt4EghkdOvlK/NlrF90z+eXV34mUd48rNvVJXwkrMSPpCATkct8fJA==}
    dependencies:
      multiformats: 9.9.0

  /unbox-primitive@1.0.2:
    resolution: {integrity: sha512-61pPlCD9h51VoreyJ0BReideM3MDKMKnh6+V9L08331ipq6Q8OFXZYiqP6n/tbHx4s5I9uRhcye6BrbkizkBDw==}
    dependencies:
      call-bind: 1.0.2
      has-bigints: 1.0.2
      has-symbols: 1.0.3
      which-boxed-primitive: 1.0.2
    dev: true

  /unicode-canonical-property-names-ecmascript@2.0.0:
    resolution: {integrity: sha512-yY5PpDlfVIU5+y/BSCxAJRBIS1Zc2dDG3Ujq+sR0U+JjUevW2JhocOF+soROYDSaAezOzOKuyyixhD6mBknSmQ==}
    engines: {node: '>=4'}
    dev: true

  /unicode-match-property-ecmascript@2.0.0:
    resolution: {integrity: sha512-5kaZCrbp5mmbz5ulBkDkbY0SsPOjKqVS35VpL9ulMPfSl0J0Xsm+9Evphv9CoIZFwre7aJoa94AY6seMKGVN5Q==}
    engines: {node: '>=4'}
    dependencies:
      unicode-canonical-property-names-ecmascript: 2.0.0
      unicode-property-aliases-ecmascript: 2.1.0
    dev: true

  /unicode-match-property-value-ecmascript@2.1.0:
    resolution: {integrity: sha512-qxkjQt6qjg/mYscYMC0XKRn3Rh0wFPlfxB0xkt9CfyTvpX1Ra0+rAmdX2QyAobptSEvuy4RtpPRui6XkV+8wjA==}
    engines: {node: '>=4'}
    dev: true

  /unicode-property-aliases-ecmascript@2.1.0:
    resolution: {integrity: sha512-6t3foTQI9qne+OZoVQB/8x8rk2k1eVy1gRXhV3oFQ5T6R1dqQ1xtin3XqSlx3+ATBkliTaR/hHyJBm+LVPNM8w==}
    engines: {node: '>=4'}
    dev: true

  /unique-filename@2.0.1:
    resolution: {integrity: sha512-ODWHtkkdx3IAR+veKxFV+VBkUMcN+FaqzUUd7IZzt+0zhDZFPFxhlqwPF3YQvMHx1TD0tdgYl+kuPnJ8E6ql7A==}
    engines: {node: ^12.13.0 || ^14.15.0 || >=16.0.0}
    dependencies:
      unique-slug: 3.0.0
    dev: true

  /unique-slug@3.0.0:
    resolution: {integrity: sha512-8EyMynh679x/0gqE9fT9oilG+qEt+ibFyqjuVTsZn1+CMxH+XLlpvr2UZx4nVcCwTpx81nICr2JQFkM+HPLq4w==}
    engines: {node: ^12.13.0 || ^14.15.0 || >=16.0.0}
    dependencies:
      imurmurhash: 0.1.4
    dev: true

  /universalify@0.1.2:
    resolution: {integrity: sha512-rBJeI5CXAlmy1pV+617WB9J63U6XcazHHF2f2dbJix4XzpUF0RS3Zbj0FGIOCAva5P/d/GBOYaACQ1w+0azUkg==}
    engines: {node: '>= 4.0.0'}
    dev: true

  /universalify@2.0.0:
    resolution: {integrity: sha512-hAZsKq7Yy11Zu1DE0OzWjw7nnLZmJZYTDZZyEFHZdUhV8FkH5MCfoU1XMaxXovpyW5nq5scPqq0ZDP9Zyl04oQ==}
    engines: {node: '>= 10.0.0'}
    dev: true

  /unpipe@1.0.0:
    resolution: {integrity: sha512-pjy2bYhSsufwWlKwPc+l3cN7+wuJlK6uz0YdJEOlQDbl6jo/YlPi4mb8agUkVC8BF7V8NuzeyPNqRksA3hztKQ==}
    engines: {node: '>= 0.8'}

  /update-browserslist-db@1.0.11(browserslist@4.21.10):
    resolution: {integrity: sha512-dCwEFf0/oT85M1fHBg4F0jtLwJrutGoHSQXCh7u4o2t1drG+c0a9Flnqww6XUKSfQMPpJBRjU8d4RXB09qtvaA==}
    hasBin: true
    peerDependencies:
      browserslist: '>= 4.21.0'
    dependencies:
      browserslist: 4.21.10
      escalade: 3.1.1
      picocolors: 1.0.0
    dev: true

  /uri-js@4.4.1:
    resolution: {integrity: sha512-7rKUyy33Q1yc98pQ1DAmLtwX109F7TIfWlW1Ydo8Wl1ii1SeHieeh0HHfPeL2fMXK6z0s8ecKs9frCuLJvndBg==}
    dependencies:
      punycode: 2.3.0

  /util-deprecate@1.0.2:
    resolution: {integrity: sha512-EPD5q1uXyFxJpCrLnCc1nHnq3gOa6DZBocAIiI2TaSCA7VCJ1UJDMagCzIkXNsUYfD1daK//LTEQ8xiIbrHtcw==}

  /utils-merge@1.0.1:
    resolution: {integrity: sha512-pMZTvIkT1d+TFGvDOqodOclx0QWkkgi6Tdoa8gC8ffGAAqz9pzPTZWAybbsHHoED/ztMtkv/VoYTYyShUn81hA==}
    engines: {node: '>= 0.4.0'}

  /uuid@8.3.2:
    resolution: {integrity: sha512-+NYs2QeMWy+GWFOEm9xnn6HCDp0l7QBD7ml8zLUmJ+93Q5NF0NocErnwkTkXVFNiX3/fpC6afS8Dhb/gz7R7eg==}
    hasBin: true
    dev: false

  /v8-compile-cache-lib@3.0.1:
    resolution: {integrity: sha512-wa7YjyUGfNZngI/vtK0UHAN+lgDCxBPCylVXGp0zu59Fz5aiGtNXaq3DhIov063MorB+VfufLh3JlF2KdTK3xg==}
    dev: true

  /v8-to-istanbul@9.1.0:
    resolution: {integrity: sha512-6z3GW9x8G1gd+JIIgQQQxXuiJtCXeAjp6RaPEPLv62mH3iPHPxV6W3robxtCzNErRo6ZwTmzWhsbNvjyEBKzKA==}
    engines: {node: '>=10.12.0'}
    dependencies:
      '@jridgewell/trace-mapping': 0.3.19
      '@types/istanbul-lib-coverage': 2.0.4
      convert-source-map: 1.9.0
    dev: true

  /validate-npm-package-license@3.0.4:
    resolution: {integrity: sha512-DpKm2Ui/xN7/HQKCtpZxoRWBhZ9Z0kqtygG8XCgNQ8ZlDnxuQmWhj566j8fN4Cu3/JmbhsDo7fcAJq4s9h27Ew==}
    dependencies:
      spdx-correct: 3.2.0
      spdx-expression-parse: 3.0.1
    dev: true

  /varint@6.0.0:
    resolution: {integrity: sha512-cXEIW6cfr15lFv563k4GuVuW/fiwjknytD37jIOLSdSWuOI6WnO/oKwmP2FQTU2l01LP8/M5TSAJpzUaGe3uWg==}
    dev: false

  /vary@1.1.2:
    resolution: {integrity: sha512-BNGbWLfd0eUPabhkXUVm0j8uuvREyTh5ovRa/dyow/BqAbZJyC+5fU+IzQOzmAKzYqYRAISoRhdQr3eIZ/PXqg==}
    engines: {node: '>= 0.8'}

  /walker@1.0.8:
    resolution: {integrity: sha512-ts/8E8l5b7kY0vlWLewOkDXMmPdLcVV4GmOQLyxuSswIJsweeFZtAsMF7k1Nszz+TYBQrlYRmzOnr398y1JemQ==}
    dependencies:
      makeerror: 1.0.12
    dev: true

  /wcwidth@1.0.1:
    resolution: {integrity: sha512-XHPEwS0q6TaxcvG85+8EYkbiCux2XtWG2mkc47Ng2A77BQu9+DqIOJldST4HgPkuea7dvKSj5VgX3P1d4rW8Tg==}
    dependencies:
      defaults: 1.0.4
    dev: true

  /webidl-conversions@3.0.1:
    resolution: {integrity: sha512-2JAn3z8AR6rjK8Sm8orRC0h/bcl/DqL7tRPdGZ4I1CjdF+EaMLmYxBHyXuKL849eucPFhvBoxMsflfOb8kxaeQ==}
    dev: true

  /whatwg-url@5.0.0:
    resolution: {integrity: sha512-saE57nupxk6v3HY35+jzBwYa0rKSy0XR8JSxZPwgLr7ys0IBzhGviA1/TUGJLmSVqs8pb9AnvICXEuOHLprYTw==}
    dependencies:
      tr46: 0.0.3
      webidl-conversions: 3.0.1
    dev: true

  /which-boxed-primitive@1.0.2:
    resolution: {integrity: sha512-bwZdv0AKLpplFY2KZRX6TvyuN7ojjr7lwkg6ml0roIy9YeuSr7JS372qlNW18UQYzgYK9ziGcerWqZOmEn9VNg==}
    dependencies:
      is-bigint: 1.0.4
      is-boolean-object: 1.1.2
      is-number-object: 1.0.7
      is-string: 1.0.7
      is-symbol: 1.0.4
    dev: true

  /which-module@2.0.1:
    resolution: {integrity: sha512-iBdZ57RDvnOR9AGBhML2vFZf7h8vmBjhoaZqODJBFWHVtKkDmKuHai3cx5PgVMrX5YDNp27AofYbAwctSS+vhQ==}
    dev: true

  /which-pm@2.0.0:
    resolution: {integrity: sha512-Lhs9Pmyph0p5n5Z3mVnN0yWcbQYUAD7rbQUiMsQxOJ3T57k7RFe35SUwWMf7dsbDZks1uOmw4AecB/JMDj3v/w==}
    engines: {node: '>=8.15'}
    dependencies:
      load-yaml-file: 0.2.0
      path-exists: 4.0.0
    dev: true

  /which-typed-array@1.1.11:
    resolution: {integrity: sha512-qe9UWWpkeG5yzZ0tNYxDmd7vo58HDBc39mZ0xWWpolAGADdFOzkfamWLDxkOWcvHQKVmdTyQdLD4NOfjLWTKew==}
    engines: {node: '>= 0.4'}
    dependencies:
      available-typed-arrays: 1.0.5
      call-bind: 1.0.2
      for-each: 0.3.3
      gopd: 1.0.1
      has-tostringtag: 1.0.0
    dev: true

  /which@1.3.1:
    resolution: {integrity: sha512-HxJdYWq1MTIQbJ3nw0cqssHoTNU267KlrDuGZ1WYlxDStUtKUhOaJmh112/TZmHxxUfuJqPXSOm7tDyas0OSIQ==}
    hasBin: true
    dependencies:
      isexe: 2.0.0
    dev: true

  /which@2.0.2:
    resolution: {integrity: sha512-BLI3Tl1TW3Pvl70l3yq3Y64i+awpwXqsGBYWkkqMtnbXgrMD+yj7rhW0kuEDxzJaYXGjEW5ogapKNMEKNMjibA==}
    engines: {node: '>= 8'}
    hasBin: true
    dependencies:
      isexe: 2.0.0
    dev: true

  /wide-align@1.1.5:
    resolution: {integrity: sha512-eDMORYaPNZ4sQIuuYPDHdQvf4gyCF9rEEV/yPxGfwPkRodwEgiMUUXTx/dex+Me0wxx53S+NgUHaP7y3MGlDmg==}
    dependencies:
      string-width: 4.2.3
    dev: true

  /wordwrap@1.0.0:
    resolution: {integrity: sha512-gvVzJFlPycKc5dZN4yPkP8w7Dc37BtP1yczEneOb4uq34pXZcvrtRTmWV8W+Ume+XCxKgbjM+nevkyFPMybd4Q==}

  /wrap-ansi@6.2.0:
    resolution: {integrity: sha512-r6lPcBGxZXlIcymEu7InxDMhdW0KDxpLgoFLcguasxCaJ/SOIZwINatK9KY/tf+ZrlywOKU0UDj3ATXUBfxJXA==}
    engines: {node: '>=8'}
    dependencies:
      ansi-styles: 4.3.0
      string-width: 4.2.3
      strip-ansi: 6.0.1
    dev: true

  /wrap-ansi@7.0.0:
    resolution: {integrity: sha512-YVGIj2kamLSTxw6NsZjoBxfSwsn0ycdesmc4p+Q21c5zPuZ1pl+NfxVdxPtdHvmNVOQ6XSYG4AUtyt/Fi7D16Q==}
    engines: {node: '>=10'}
    dependencies:
      ansi-styles: 4.3.0
      string-width: 4.2.3
      strip-ansi: 6.0.1
    dev: true

  /wrappy@1.0.2:
    resolution: {integrity: sha512-l4Sp/DRseor9wL6EvV2+TuQn63dMkPjZ/sp9XkghTEbV9KlPS1xUsZ3u7/IQO4wxtcFB4bgpQPRcR3QCvezPcQ==}

  /write-file-atomic@4.0.2:
    resolution: {integrity: sha512-7KxauUdBmSdWnmpaGFg+ppNjKF8uNLry8LyzjauQDOVONfFLNKrKvQOxZ/VuTIcS/gge/YNahf5RIIQWTSarlg==}
    engines: {node: ^12.13.0 || ^14.15.0 || >=16.0.0}
    dependencies:
      imurmurhash: 0.1.4
      signal-exit: 3.0.7
    dev: true

  /ws@8.12.0:
    resolution: {integrity: sha512-kU62emKIdKVeEIOIKVegvqpXMSTAMLJozpHZaJNDYqBjzlSYXQGviYwN1osDLJ9av68qHd4a2oSjd7yD4pacig==}
    engines: {node: '>=10.0.0'}
    peerDependencies:
      bufferutil: ^4.0.1
      utf-8-validate: '>=5.0.2'
    peerDependenciesMeta:
      bufferutil:
        optional: true
      utf-8-validate:
        optional: true

  /xtend@4.0.2:
    resolution: {integrity: sha512-LKYU1iAXJXUgAXn9URjiu+MWhyUXHsvfp7mcuYm9dSUKK0/CjtrUwFAxD82/mCWbtLsGjFIad0wIsod4zrTAEQ==}
    engines: {node: '>=0.4'}

  /y18n@4.0.3:
    resolution: {integrity: sha512-JKhqTOwSrqNA1NY5lSztJ1GrBiUodLMmIZuLiDaMRJ+itFd+ABVE8XBjOvIWL+rSqNDC74LCSFmlb/U4UZ4hJQ==}
    dev: true

  /y18n@5.0.8:
    resolution: {integrity: sha512-0pfFzegeDWJHJIAmTLRP2DwHjdF5s7jo9tuztdQxAhINCdvS+3nGINqPd00AphqJR/0LhANUS6/+7SCb98YOfA==}
    engines: {node: '>=10'}
    dev: true

  /yallist@2.1.2:
    resolution: {integrity: sha512-ncTzHV7NvsQZkYe1DW7cbDLm0YpzHmZF5r/iyP3ZnQtMiJ+pjzisCiMNI+Sj+xQF5pXhSHxSB3uDbsBTzY/c2A==}
    dev: true

  /yallist@3.1.1:
    resolution: {integrity: sha512-a4UGQaWPH59mOXUYnAG2ewncQS4i4F43Tv3JoAM+s2VDAmS9NsK8GpDMLrCHPksFT7h3K6TOoUNn2pb7RoXx4g==}
    dev: true

  /yallist@4.0.0:
    resolution: {integrity: sha512-3wdGidZyq5PB084XLES5TpOSRA3wjXAlIWMhum2kRcv/41Sn2emQ0dycQW4uZXLejwKvg6EsvbdlVL+FYEct7A==}

  /yargs-parser@18.1.3:
    resolution: {integrity: sha512-o50j0JeToy/4K6OZcaQmW6lyXXKhq7csREXcDwk2omFPJEwUNOVtJKvmDr9EI1fAJZUyZcRF7kxGBWmRXudrCQ==}
    engines: {node: '>=6'}
    dependencies:
      camelcase: 5.3.1
      decamelize: 1.2.0
    dev: true

  /yargs-parser@21.1.1:
    resolution: {integrity: sha512-tVpsJW7DdjecAiFpbIB1e3qxIQsE6NoPc5/eTdrbbIC4h0LVsWhnoa3g+m2HclBIujHzsxZ4VJVA+GUuc2/LBw==}
    engines: {node: '>=12'}
    dev: true

  /yargs@15.4.1:
    resolution: {integrity: sha512-aePbxDmcYW++PaqBsJ+HYUFwCdv4LVvdnhBy78E57PIor8/OVvhMrADFFEDh8DHDFRv/O9i3lPhsENjO7QX0+A==}
    engines: {node: '>=8'}
    dependencies:
      cliui: 6.0.0
      decamelize: 1.2.0
      find-up: 4.1.0
      get-caller-file: 2.0.5
      require-directory: 2.1.1
      require-main-filename: 2.0.0
      set-blocking: 2.0.0
      string-width: 4.2.3
      which-module: 2.0.1
      y18n: 4.0.3
      yargs-parser: 18.1.3
    dev: true

  /yargs@17.7.2:
    resolution: {integrity: sha512-7dSzzRQ++CKnNI/krKnYRV7JKKPUXMEh61soaHKg9mrWEhzFWhFnxPxGl+69cD1Ou63C13NUPCnmIcrvqCuM6w==}
    engines: {node: '>=12'}
    dependencies:
      cliui: 8.0.1
      escalade: 3.1.1
      get-caller-file: 2.0.5
      require-directory: 2.1.1
      string-width: 4.2.3
      y18n: 5.0.8
      yargs-parser: 21.1.1
    dev: true

  /yesno@0.4.0:
    resolution: {integrity: sha512-tdBxmHvbXPBKYIg81bMCB7bVeDmHkRzk5rVJyYYXurwKkHq/MCd8rz4HSJUP7hW0H2NlXiq8IFiWvYKEHhlotA==}
    dev: false

  /yn@3.1.1:
    resolution: {integrity: sha512-Ux4ygGWsu2c7isFWe8Yu1YluJmqVhxqK2cLXNQA5AcC3QfbGNpM7fu0Y8b/z16pXLnFxZYvWhd3fhBY9DLmC6Q==}
    engines: {node: '>=6'}
    dev: true

  /yocto-queue@0.1.0:
    resolution: {integrity: sha512-rVksvsnNCdJ/ohGc6xgPwyN8eheCxsiLM8mxuE/t/mOVqJewPuO1miLpTHQiRgTKCLexL4MeAFVagts7HmNZ2Q==}
    engines: {node: '>=10'}

  /zod@3.21.4:
    resolution: {integrity: sha512-m46AKbrzKVzOzs/DZgVnG5H55N1sv1M8qZU3A8RIKbs3mrACDNeIOeilDymVb2HdmP8uwshOCF4uJ8uM9rCqJw==}<|MERGE_RESOLUTION|>--- conflicted
+++ resolved
@@ -8746,13 +8746,10 @@
     resolution: {integrity: sha512-W+oqK4H+r5sITxfxpSU+MMdr/YSWGvgZMQDIsNoBDGGy4i7GBPTtvFKibQzW06n3U3TqHjhvBJsirShsEJ6eeQ==}
     dev: true
 
-<<<<<<< HEAD
   /jose@5.0.1:
     resolution: {integrity: sha512-gRVzy7s3RRdGbXmcTdlOswJOjhwPLx1ijIgAqLY6ktzFpOJxxYn4l0fC2vHaHHi4YBX/5FOL3aY+6W0cvQgpug==}
     dev: false
 
-=======
->>>>>>> 88eb5413
   /joycon@3.1.1:
     resolution: {integrity: sha512-34wB/Y7MW7bzjKRjUKTa46I2Z7eV62Rkhva+KkopW7Qvv/OSWBqvkSY7vusOPrNuZcUG3tApvdVgNB8POj3SPw==}
     engines: {node: '>=10'}

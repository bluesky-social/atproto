lockfileVersion: '6.0'

settings:
  autoInstallPeers: true
  excludeLinksFromLockfile: false

importers:

  .:
    devDependencies:
      '@atproto/dev-env':
        specifier: workspace:^
        version: link:packages/dev-env
      '@changesets/changelog-github':
        specifier: ^0.4.8
        version: 0.4.8
      '@changesets/cli':
        specifier: ^2.26.2
        version: 2.26.2
      '@swc/core':
        specifier: ^1.3.42
        version: 1.3.42
      '@swc/jest':
        specifier: ^0.2.24
        version: 0.2.24(@swc/core@1.3.42)
      '@types/jest':
        specifier: ^28.1.4
        version: 28.1.4
      '@types/node':
        specifier: ^18.19.56
        version: 18.19.56
      '@typescript-eslint/eslint-plugin':
        specifier: ^7.4.0
        version: 7.4.0(@typescript-eslint/parser@7.4.0)(eslint@8.57.0)(typescript@5.6.3)
      '@typescript-eslint/parser':
        specifier: ^7.4.0
        version: 7.4.0(eslint@8.57.0)(typescript@5.6.3)
      dotenv:
        specifier: ^16.0.3
        version: 16.0.3
      eslint:
        specifier: ^8.57.0
        version: 8.57.0
      eslint-config-prettier:
        specifier: ^9.1.0
        version: 9.1.0(eslint@8.57.0)
      eslint-plugin-prettier:
        specifier: ^5.1.3
        version: 5.1.3(eslint-config-prettier@9.1.0)(eslint@8.57.0)(prettier@3.2.5)
      jest:
        specifier: ^28.1.2
        version: 28.1.2(@types/node@18.19.56)(ts-node@10.8.2)
      node-gyp:
        specifier: ^9.3.1
        version: 9.3.1
      pino-pretty:
        specifier: ^9.1.0
        version: 9.1.0
      prettier:
        specifier: ^3.2.5
        version: 3.2.5
      prettier-config-standard:
        specifier: ^7.0.0
        version: 7.0.0(prettier@3.2.5)
      typescript:
        specifier: ^5.6.3
        version: 5.6.3

  packages/api:
    dependencies:
      '@atproto/common-web':
        specifier: workspace:^
        version: link:../common-web
      '@atproto/lexicon':
        specifier: workspace:^
        version: link:../lexicon
      '@atproto/syntax':
        specifier: workspace:^
        version: link:../syntax
      '@atproto/xrpc':
        specifier: workspace:^
        version: link:../xrpc
      await-lock:
        specifier: ^2.2.2
        version: 2.2.2
      multiformats:
        specifier: ^9.9.0
        version: 9.9.0
      tlds:
        specifier: ^1.234.0
        version: 1.234.0
      zod:
        specifier: ^3.23.8
        version: 3.23.8
    devDependencies:
      '@atproto/lex-cli':
        specifier: workspace:^
        version: link:../lex-cli
      jest:
        specifier: ^28.1.2
        version: 28.1.2(@types/node@18.19.56)(ts-node@10.8.2)
      prettier:
        specifier: ^3.2.5
        version: 3.2.5
      typescript:
<<<<<<< HEAD
        specifier: ^5.4.4
        version: 5.4.4
=======
        specifier: ^5.6.3
        version: 5.6.3
>>>>>>> 81ae1b12

  packages/aws:
    dependencies:
      '@atproto/common':
        specifier: workspace:^
        version: link:../common
      '@atproto/crypto':
        specifier: workspace:^
        version: link:../crypto
      '@atproto/repo':
        specifier: workspace:^
        version: link:../repo
      '@aws-sdk/client-cloudfront':
        specifier: ^3.261.0
        version: 3.261.0
      '@aws-sdk/client-kms':
        specifier: ^3.196.0
        version: 3.196.0
      '@aws-sdk/client-s3':
        specifier: ^3.224.0
        version: 3.224.0
      '@aws-sdk/lib-storage':
        specifier: ^3.226.0
        version: 3.226.0(@aws-sdk/abort-controller@3.374.0)(@aws-sdk/client-s3@3.224.0)
      '@noble/curves':
        specifier: ^1.1.0
        version: 1.1.0
      key-encoder:
        specifier: ^2.0.3
        version: 2.0.3
      multiformats:
        specifier: ^9.9.0
        version: 9.9.0
      uint8arrays:
        specifier: 3.0.0
        version: 3.0.0
    devDependencies:
      typescript:
<<<<<<< HEAD
        specifier: ^5.4.4
        version: 5.4.4
=======
        specifier: ^5.6.3
        version: 5.6.3
>>>>>>> 81ae1b12

  packages/bsky:
    dependencies:
      '@atproto/api':
        specifier: workspace:^
        version: link:../api
      '@atproto/common':
        specifier: workspace:^
        version: link:../common
      '@atproto/crypto':
        specifier: workspace:^
        version: link:../crypto
      '@atproto/identity':
        specifier: workspace:^
        version: link:../identity
      '@atproto/lexicon':
        specifier: workspace:^
        version: link:../lexicon
      '@atproto/repo':
        specifier: workspace:^
        version: link:../repo
      '@atproto/sync':
        specifier: workspace:^
        version: link:../sync
      '@atproto/syntax':
        specifier: workspace:^
        version: link:../syntax
      '@atproto/xrpc-server':
        specifier: workspace:^
        version: link:../xrpc-server
      '@bufbuild/protobuf':
        specifier: ^1.5.0
        version: 1.6.0
      '@connectrpc/connect':
        specifier: ^1.1.4
        version: 1.3.0(@bufbuild/protobuf@1.6.0)
      '@connectrpc/connect-express':
        specifier: ^1.1.4
        version: 1.3.0(@bufbuild/protobuf@1.6.0)(@connectrpc/connect-node@1.3.0)(@connectrpc/connect@1.3.0)
      '@connectrpc/connect-node':
        specifier: ^1.1.4
        version: 1.3.0(@bufbuild/protobuf@1.6.0)(@connectrpc/connect@1.3.0)
      '@did-plc/lib':
        specifier: ^0.0.1
        version: 0.0.1
      compression:
        specifier: ^1.7.4
        version: 1.7.4
      cors:
        specifier: ^2.8.5
        version: 2.8.5
      express:
        specifier: ^4.17.2
        version: 4.18.2
      http-errors:
        specifier: ^2.0.0
        version: 2.0.0
      http-terminator:
        specifier: ^3.2.0
        version: 3.2.0
      ioredis:
        specifier: ^5.3.2
        version: 5.3.2
      jose:
        specifier: ^5.0.1
        version: 5.1.3
      key-encoder:
        specifier: ^2.0.3
        version: 2.0.3
      kysely:
        specifier: ^0.22.0
        version: 0.22.0
      multiformats:
        specifier: ^9.9.0
        version: 9.9.0
      murmurhash:
        specifier: ^2.0.1
        version: 2.0.1
      p-queue:
        specifier: ^6.6.2
        version: 6.6.2
      pg:
        specifier: ^8.10.0
        version: 8.10.0
      pino:
        specifier: ^8.21.0
        version: 8.21.0
      pino-http:
        specifier: ^8.2.1
        version: 8.6.1
      sharp:
        specifier: ^0.32.6
        version: 0.32.6
      statsig-node:
        specifier: ^5.23.1
        version: 5.23.1
      structured-headers:
        specifier: ^1.0.1
        version: 1.0.1
      typed-emitter:
        specifier: ^2.1.0
        version: 2.1.0
      uint8arrays:
        specifier: 3.0.0
        version: 3.0.0
    devDependencies:
      '@atproto/lex-cli':
        specifier: workspace:^
        version: link:../lex-cli
      '@atproto/pds':
        specifier: workspace:^
        version: link:../pds
      '@atproto/xrpc':
        specifier: workspace:^
        version: link:../xrpc
      '@bufbuild/buf':
        specifier: ^1.28.1
        version: 1.28.1
      '@bufbuild/protoc-gen-es':
        specifier: ^1.5.0
        version: 1.6.0(@bufbuild/protobuf@1.6.0)
      '@connectrpc/protoc-gen-connect-es':
        specifier: ^1.1.4
        version: 1.3.0(@bufbuild/protoc-gen-es@1.6.0)(@connectrpc/connect@1.3.0)
      '@did-plc/server':
        specifier: ^0.0.1
        version: 0.0.1
      '@types/cors':
        specifier: ^2.8.12
        version: 2.8.12
      '@types/express':
        specifier: ^4.17.13
        version: 4.17.13
      '@types/express-serve-static-core':
        specifier: ^4.17.36
        version: 4.17.36
      '@types/pg':
        specifier: ^8.6.6
        version: 8.6.6
      '@types/qs':
        specifier: ^6.9.7
        version: 6.9.7
      axios:
        specifier: ^0.27.2
        version: 0.27.2
      jest:
        specifier: ^28.1.2
        version: 28.1.2(@types/node@18.19.56)(ts-node@10.8.2)
      ts-node:
        specifier: ^10.8.2
        version: 10.8.2(@swc/core@1.3.42)(@types/node@18.19.56)(typescript@5.6.3)
      typescript:
        specifier: ^5.6.3
        version: 5.6.3

  packages/bsync:
    dependencies:
      '@atproto/common':
        specifier: workspace:^
        version: link:../common
      '@atproto/syntax':
        specifier: workspace:^
        version: link:../syntax
      '@bufbuild/protobuf':
        specifier: ^1.5.0
        version: 1.6.0
      '@connectrpc/connect':
        specifier: ^1.1.4
        version: 1.3.0(@bufbuild/protobuf@1.6.0)
      '@connectrpc/connect-node':
        specifier: ^1.1.4
        version: 1.3.0(@bufbuild/protobuf@1.6.0)(@connectrpc/connect@1.3.0)
      http-terminator:
        specifier: ^3.2.0
        version: 3.2.0
      kysely:
        specifier: ^0.22.0
        version: 0.22.0
      pg:
        specifier: ^8.10.0
        version: 8.10.0
      pino-http:
        specifier: ^8.2.1
        version: 8.6.1
      typed-emitter:
        specifier: ^2.1.0
        version: 2.1.0
    devDependencies:
      '@bufbuild/buf':
        specifier: ^1.28.1
        version: 1.28.1
      '@bufbuild/protoc-gen-es':
        specifier: ^1.5.0
        version: 1.6.0(@bufbuild/protobuf@1.6.0)
      '@connectrpc/protoc-gen-connect-es':
        specifier: ^1.1.4
        version: 1.3.0(@bufbuild/protoc-gen-es@1.6.0)(@connectrpc/connect@1.3.0)
      '@types/pg':
        specifier: ^8.6.6
        version: 8.6.6
      get-port:
        specifier: ^5.1.1
        version: 5.1.1
      jest:
        specifier: ^28.1.2
        version: 28.1.2(@types/node@18.19.56)(ts-node@10.8.2)
      ts-node:
        specifier: ^10.8.2
<<<<<<< HEAD
        version: 10.8.2(@swc/core@1.3.42)(@types/node@18.19.50)(typescript@5.4.4)
      typescript:
        specifier: ^5.4.4
        version: 5.4.4
=======
        version: 10.8.2(@swc/core@1.3.42)(@types/node@18.19.56)(typescript@5.6.3)
      typescript:
        specifier: ^5.6.3
        version: 5.6.3
>>>>>>> 81ae1b12

  packages/common:
    dependencies:
      '@atproto/common-web':
        specifier: workspace:^
        version: link:../common-web
      '@ipld/dag-cbor':
        specifier: ^7.0.3
        version: 7.0.3
      cbor-x:
        specifier: ^1.5.1
        version: 1.5.1
      iso-datestring-validator:
        specifier: ^2.2.2
        version: 2.2.2
      multiformats:
        specifier: ^9.9.0
        version: 9.9.0
      pino:
        specifier: ^8.21.0
        version: 8.21.0
    devDependencies:
      jest:
        specifier: ^28.1.2
        version: 28.1.2(@types/node@18.19.56)(ts-node@10.8.2)
      typescript:
<<<<<<< HEAD
        specifier: ^5.4.4
        version: 5.4.4
=======
        specifier: ^5.6.3
        version: 5.6.3
>>>>>>> 81ae1b12
      uint8arrays:
        specifier: 3.0.0
        version: 3.0.0

  packages/common-web:
    dependencies:
      graphemer:
        specifier: ^1.4.0
        version: 1.4.0
      multiformats:
        specifier: ^9.9.0
        version: 9.9.0
      uint8arrays:
        specifier: 3.0.0
        version: 3.0.0
      zod:
        specifier: ^3.23.8
        version: 3.23.8
    devDependencies:
      jest:
        specifier: ^28.1.2
<<<<<<< HEAD
        version: 28.1.2(@types/node@18.19.50)(ts-node@10.8.2)
      typescript:
        specifier: ^5.4.4
        version: 5.4.4
=======
        version: 28.1.2(@types/node@18.19.56)(ts-node@10.8.2)
      typescript:
        specifier: ^5.6.3
        version: 5.6.3
>>>>>>> 81ae1b12

  packages/crypto:
    dependencies:
      '@noble/curves':
        specifier: ^1.1.0
        version: 1.1.0
      '@noble/hashes':
        specifier: ^1.3.1
        version: 1.3.1
      uint8arrays:
        specifier: 3.0.0
        version: 3.0.0
    devDependencies:
      '@atproto/common':
        specifier: workspace:^
        version: link:../common
      jest:
        specifier: ^28.1.2
<<<<<<< HEAD
        version: 28.1.2(@types/node@18.19.50)(ts-node@10.8.2)
      typescript:
        specifier: ^5.4.4
        version: 5.4.4
=======
        version: 28.1.2(@types/node@18.19.56)(ts-node@10.8.2)
      typescript:
        specifier: ^5.6.3
        version: 5.6.3
>>>>>>> 81ae1b12

  packages/dev-env:
    dependencies:
      '@atproto/api':
        specifier: workspace:^
        version: link:../api
      '@atproto/bsky':
        specifier: workspace:^
        version: link:../bsky
      '@atproto/bsync':
        specifier: workspace:^
        version: link:../bsync
      '@atproto/common-web':
        specifier: workspace:^
        version: link:../common-web
      '@atproto/crypto':
        specifier: workspace:^
        version: link:../crypto
      '@atproto/identity':
        specifier: workspace:^
        version: link:../identity
      '@atproto/lexicon':
        specifier: workspace:^
        version: link:../lexicon
      '@atproto/ozone':
        specifier: workspace:^
        version: link:../ozone
      '@atproto/pds':
        specifier: workspace:^
        version: link:../pds
      '@atproto/sync':
        specifier: workspace:^
        version: link:../sync
      '@atproto/syntax':
        specifier: workspace:^
        version: link:../syntax
      '@atproto/xrpc-server':
        specifier: workspace:^
        version: link:../xrpc-server
      '@did-plc/lib':
        specifier: ^0.0.1
        version: 0.0.1
      '@did-plc/server':
        specifier: ^0.0.1
        version: 0.0.1
      axios:
        specifier: ^0.27.2
        version: 0.27.2
      dotenv:
        specifier: ^16.0.3
        version: 16.0.3
      express:
        specifier: ^4.18.2
        version: 4.18.2
      get-port:
        specifier: ^5.1.1
        version: 5.1.1
      multiformats:
        specifier: ^9.9.0
        version: 9.9.0
      uint8arrays:
        specifier: 3.0.0
        version: 3.0.0
    devDependencies:
      '@types/express':
        specifier: ^4.17.13
        version: 4.17.21
      typescript:
<<<<<<< HEAD
        specifier: ^5.4.4
        version: 5.4.4
=======
        specifier: ^5.6.3
        version: 5.6.3
>>>>>>> 81ae1b12

  packages/did:
    dependencies:
      zod:
        specifier: ^3.23.8
        version: 3.23.8
    devDependencies:
      typescript:
<<<<<<< HEAD
        specifier: ^5.4.4
        version: 5.4.4
=======
        specifier: ^5.6.3
        version: 5.6.3
>>>>>>> 81ae1b12

  packages/identity:
    dependencies:
      '@atproto/common-web':
        specifier: workspace:^
        version: link:../common-web
      '@atproto/crypto':
        specifier: workspace:^
        version: link:../crypto
      axios:
        specifier: ^0.27.2
        version: 0.27.2
    devDependencies:
      '@did-plc/lib':
        specifier: ^0.0.1
        version: 0.0.1
      '@did-plc/server':
        specifier: ^0.0.1
        version: 0.0.1
      cors:
        specifier: ^2.8.5
        version: 2.8.5
      express:
        specifier: ^4.18.2
        version: 4.18.2
      get-port:
        specifier: ^6.1.2
        version: 6.1.2
      jest:
        specifier: ^28.1.2
<<<<<<< HEAD
        version: 28.1.2(@types/node@18.19.50)(ts-node@10.8.2)
      typescript:
        specifier: ^5.4.4
        version: 5.4.4
=======
        version: 28.1.2(@types/node@18.19.56)(ts-node@10.8.2)
      typescript:
        specifier: ^5.6.3
        version: 5.6.3
>>>>>>> 81ae1b12

  packages/internal/did-resolver:
    dependencies:
      '@atproto-labs/fetch':
        specifier: workspace:*
        version: link:../fetch
      '@atproto-labs/pipe':
        specifier: workspace:*
        version: link:../pipe
      '@atproto-labs/simple-store':
        specifier: workspace:*
        version: link:../simple-store
      '@atproto-labs/simple-store-memory':
        specifier: workspace:*
        version: link:../simple-store-memory
      '@atproto/did':
        specifier: workspace:*
        version: link:../../did
      zod:
        specifier: ^3.23.8
        version: 3.23.8
    devDependencies:
      typescript:
<<<<<<< HEAD
        specifier: ^5.4.4
        version: 5.4.4
=======
        specifier: ^5.6.3
        version: 5.6.3
>>>>>>> 81ae1b12

  packages/internal/fetch:
    dependencies:
      '@atproto-labs/pipe':
        specifier: workspace:*
        version: link:../pipe
    optionalDependencies:
      zod:
        specifier: ^3.23.8
        version: 3.23.8
    devDependencies:
      typescript:
<<<<<<< HEAD
        specifier: ^5.4.4
        version: 5.4.4
=======
        specifier: ^5.6.3
        version: 5.6.3
>>>>>>> 81ae1b12

  packages/internal/fetch-node:
    dependencies:
      '@atproto-labs/fetch':
        specifier: workspace:*
        version: link:../fetch
      '@atproto-labs/pipe':
        specifier: workspace:*
        version: link:../pipe
      ipaddr.js:
        specifier: ^2.1.0
        version: 2.1.0
      psl:
        specifier: ^1.9.0
        version: 1.9.0
      undici:
        specifier: ^6.14.1
        version: 6.19.8
    devDependencies:
      '@types/psl':
        specifier: 1.1.3
        version: 1.1.3
      typescript:
<<<<<<< HEAD
        specifier: ^5.4.4
        version: 5.4.4
=======
        specifier: ^5.6.3
        version: 5.6.3
>>>>>>> 81ae1b12

  packages/internal/handle-resolver:
    dependencies:
      '@atproto-labs/simple-store':
        specifier: workspace:*
        version: link:../simple-store
      '@atproto-labs/simple-store-memory':
        specifier: workspace:*
        version: link:../simple-store-memory
      '@atproto/did':
        specifier: workspace:*
        version: link:../../did
      zod:
        specifier: ^3.23.8
        version: 3.23.8
    devDependencies:
      typescript:
<<<<<<< HEAD
        specifier: ^5.4.4
        version: 5.4.4
=======
        specifier: ^5.6.3
        version: 5.6.3
>>>>>>> 81ae1b12

  packages/internal/handle-resolver-node:
    dependencies:
      '@atproto-labs/fetch-node':
        specifier: workspace:*
        version: link:../fetch-node
      '@atproto-labs/handle-resolver':
        specifier: workspace:*
        version: link:../handle-resolver
      '@atproto/did':
        specifier: workspace:*
        version: link:../../did
    devDependencies:
      typescript:
<<<<<<< HEAD
        specifier: ^5.4.4
        version: 5.4.4
=======
        specifier: ^5.6.3
        version: 5.6.3
>>>>>>> 81ae1b12

  packages/internal/identity-resolver:
    dependencies:
      '@atproto-labs/did-resolver':
        specifier: workspace:*
        version: link:../did-resolver
      '@atproto-labs/handle-resolver':
        specifier: workspace:*
        version: link:../handle-resolver
      '@atproto/syntax':
        specifier: workspace:*
        version: link:../../syntax
    devDependencies:
      typescript:
<<<<<<< HEAD
        specifier: ^5.4.4
        version: 5.4.4
=======
        specifier: ^5.6.3
        version: 5.6.3
>>>>>>> 81ae1b12

  packages/internal/pipe:
    devDependencies:
      typescript:
<<<<<<< HEAD
        specifier: ^5.4.4
        version: 5.4.4
=======
        specifier: ^5.6.3
        version: 5.6.3
>>>>>>> 81ae1b12

  packages/internal/rollup-plugin-bundle-manifest:
    dependencies:
      mime:
        specifier: ^3.0.0
        version: 3.0.0
    devDependencies:
      rollup:
        specifier: ^4.10.0
        version: 4.18.0
      typescript:
<<<<<<< HEAD
        specifier: ^5.4.4
        version: 5.4.4
=======
        specifier: ^5.6.3
        version: 5.6.3
>>>>>>> 81ae1b12

  packages/internal/simple-store:
    devDependencies:
      typescript:
<<<<<<< HEAD
        specifier: ^5.4.4
        version: 5.4.4
=======
        specifier: ^5.6.3
        version: 5.6.3
>>>>>>> 81ae1b12

  packages/internal/simple-store-memory:
    dependencies:
      '@atproto-labs/simple-store':
        specifier: workspace:*
        version: link:../simple-store
      lru-cache:
        specifier: ^10.2.0
        version: 10.2.0
    devDependencies:
      typescript:
<<<<<<< HEAD
        specifier: ^5.4.4
        version: 5.4.4
=======
        specifier: ^5.6.3
        version: 5.6.3
>>>>>>> 81ae1b12

  packages/lex-cli:
    dependencies:
      '@atproto/lexicon':
        specifier: workspace:^
        version: link:../lexicon
      '@atproto/syntax':
        specifier: workspace:^
        version: link:../syntax
      chalk:
        specifier: ^4.1.2
        version: 4.1.2
      commander:
        specifier: ^9.4.0
        version: 9.4.0
      prettier:
        specifier: ^3.2.5
        version: 3.2.5
      ts-morph:
        specifier: ^16.0.0
        version: 16.0.0
      yesno:
        specifier: ^0.4.0
        version: 0.4.0
      zod:
        specifier: ^3.23.8
        version: 3.23.8
    devDependencies:
      typescript:
<<<<<<< HEAD
        specifier: ^5.4.4
        version: 5.4.4
=======
        specifier: ^5.6.3
        version: 5.6.3
>>>>>>> 81ae1b12

  packages/lexicon:
    dependencies:
      '@atproto/common-web':
        specifier: workspace:^
        version: link:../common-web
      '@atproto/syntax':
        specifier: workspace:^
        version: link:../syntax
      iso-datestring-validator:
        specifier: ^2.2.2
        version: 2.2.2
      multiformats:
        specifier: ^9.9.0
        version: 9.9.0
      zod:
        specifier: ^3.23.8
        version: 3.23.8
    devDependencies:
      jest:
        specifier: ^28.1.2
<<<<<<< HEAD
        version: 28.1.2(@types/node@18.19.50)(ts-node@10.8.2)
      typescript:
        specifier: ^5.4.4
        version: 5.4.4
=======
        version: 28.1.2(@types/node@18.19.56)(ts-node@10.8.2)
      typescript:
        specifier: ^5.6.3
        version: 5.6.3
>>>>>>> 81ae1b12

  packages/oauth/jwk:
    dependencies:
      multiformats:
        specifier: ^9.9.0
        version: 9.9.0
      zod:
        specifier: ^3.23.8
        version: 3.23.8
    devDependencies:
      typescript:
<<<<<<< HEAD
        specifier: ^5.4.4
        version: 5.4.4
=======
        specifier: ^5.6.3
        version: 5.6.3
>>>>>>> 81ae1b12

  packages/oauth/jwk-jose:
    dependencies:
      '@atproto/jwk':
        specifier: workspace:*
        version: link:../jwk
      jose:
        specifier: ^5.2.0
        version: 5.3.0
    devDependencies:
      typescript:
<<<<<<< HEAD
        specifier: ^5.4.4
        version: 5.4.4
=======
        specifier: ^5.6.3
        version: 5.6.3
>>>>>>> 81ae1b12

  packages/oauth/jwk-webcrypto:
    dependencies:
      '@atproto/jwk':
        specifier: workspace:*
        version: link:../jwk
      '@atproto/jwk-jose':
        specifier: workspace:*
        version: link:../jwk-jose
    devDependencies:
      typescript:
<<<<<<< HEAD
        specifier: ^5.4.4
        version: 5.4.4
=======
        specifier: ^5.6.3
        version: 5.6.3
>>>>>>> 81ae1b12

  packages/oauth/oauth-client:
    dependencies:
      '@atproto-labs/did-resolver':
        specifier: workspace:*
        version: link:../../internal/did-resolver
      '@atproto-labs/fetch':
        specifier: workspace:*
        version: link:../../internal/fetch
      '@atproto-labs/handle-resolver':
        specifier: workspace:*
        version: link:../../internal/handle-resolver
      '@atproto-labs/identity-resolver':
        specifier: workspace:*
        version: link:../../internal/identity-resolver
      '@atproto-labs/simple-store':
        specifier: workspace:*
        version: link:../../internal/simple-store
      '@atproto-labs/simple-store-memory':
        specifier: workspace:*
        version: link:../../internal/simple-store-memory
      '@atproto/did':
        specifier: workspace:*
        version: link:../../did
      '@atproto/jwk':
        specifier: workspace:*
        version: link:../jwk
      '@atproto/oauth-types':
        specifier: workspace:*
        version: link:../oauth-types
      '@atproto/xrpc':
        specifier: workspace:*
        version: link:../../xrpc
      multiformats:
        specifier: ^9.9.0
        version: 9.9.0
      zod:
        specifier: ^3.23.8
        version: 3.23.8
    devDependencies:
      typescript:
<<<<<<< HEAD
        specifier: ^5.4.4
        version: 5.4.4
=======
        specifier: ^5.6.3
        version: 5.6.3
>>>>>>> 81ae1b12

  packages/oauth/oauth-client-browser:
    dependencies:
      '@atproto-labs/did-resolver':
        specifier: workspace:*
        version: link:../../internal/did-resolver
      '@atproto-labs/handle-resolver':
        specifier: workspace:*
        version: link:../../internal/handle-resolver
      '@atproto-labs/simple-store':
        specifier: workspace:*
        version: link:../../internal/simple-store
      '@atproto/did':
        specifier: workspace:*
        version: link:../../did
      '@atproto/jwk':
        specifier: workspace:*
        version: link:../jwk
      '@atproto/jwk-webcrypto':
        specifier: workspace:*
        version: link:../jwk-webcrypto
      '@atproto/oauth-client':
        specifier: workspace:*
        version: link:../oauth-client
      '@atproto/oauth-types':
        specifier: workspace:*
        version: link:../oauth-types
    devDependencies:
      typescript:
        specifier: ^5.6.3
        version: 5.6.3

  packages/oauth/oauth-client-browser-example:
    devDependencies:
      '@atproto-labs/rollup-plugin-bundle-manifest':
        specifier: workspace:*
        version: link:../../internal/rollup-plugin-bundle-manifest
      '@atproto/api':
        specifier: workspace:*
        version: link:../../api
      '@atproto/oauth-client':
        specifier: workspace:*
        version: link:../oauth-client
      '@atproto/oauth-client-browser':
        specifier: workspace:*
        version: link:../oauth-client-browser
      '@atproto/oauth-types':
        specifier: workspace:*
        version: link:../oauth-types
      '@atproto/xrpc':
        specifier: workspace:*
        version: link:../../xrpc
      '@rollup/plugin-commonjs':
        specifier: ^25.0.7
        version: 25.0.8(rollup@4.18.0)
      '@rollup/plugin-html':
        specifier: ^1.0.4
        version: 1.0.4(rollup@4.18.0)
      '@rollup/plugin-json':
        specifier: ^6.1.0
        version: 6.1.0(rollup@4.18.0)
      '@rollup/plugin-node-resolve':
        specifier: ^15.2.3
        version: 15.2.3(rollup@4.18.0)
      '@rollup/plugin-replace':
        specifier: ^5.0.5
        version: 5.0.5(rollup@4.18.0)
      '@rollup/plugin-terser':
        specifier: ^0.4.4
        version: 0.4.4(rollup@4.18.0)
      '@rollup/plugin-typescript':
        specifier: ^11.1.6
        version: 11.1.6(rollup@4.18.0)(typescript@5.6.3)
      '@types/react':
        specifier: ^18.2.50
        version: 18.3.2
      '@types/react-dom':
        specifier: ^18.2.18
        version: 18.3.0
      autoprefixer:
        specifier: ^10.4.17
        version: 10.4.19(postcss@8.4.38)
      postcss:
        specifier: ^8.4.33
        version: 8.4.38
      react:
        specifier: ^18.2.0
        version: 18.3.1
      react-dom:
        specifier: ^18.2.0
        version: 18.3.1(react@18.3.1)
      rollup:
        specifier: ^4.13.0
        version: 4.18.0
      rollup-plugin-postcss:
        specifier: ^4.0.2
        version: 4.0.2(postcss@8.4.38)
      rollup-plugin-serve:
        specifier: ^1.1.1
        version: 1.1.1
      tailwindcss:
        specifier: ^3.4.1
        version: 3.4.3
      typescript:
<<<<<<< HEAD
        specifier: ^5.4.4
        version: 5.4.4
=======
        specifier: ^5.6.3
        version: 5.6.3
>>>>>>> 81ae1b12

  packages/oauth/oauth-client-node:
    dependencies:
      '@atproto-labs/did-resolver':
        specifier: workspace:*
        version: link:../../internal/did-resolver
      '@atproto-labs/handle-resolver-node':
        specifier: workspace:*
        version: link:../../internal/handle-resolver-node
      '@atproto-labs/simple-store':
        specifier: workspace:*
        version: link:../../internal/simple-store
      '@atproto/did':
        specifier: workspace:*
        version: link:../../did
      '@atproto/jwk':
        specifier: workspace:*
        version: link:../jwk
      '@atproto/jwk-jose':
        specifier: workspace:*
        version: link:../jwk-jose
      '@atproto/jwk-webcrypto':
        specifier: workspace:*
        version: link:../jwk-webcrypto
      '@atproto/oauth-client':
        specifier: workspace:*
        version: link:../oauth-client
      '@atproto/oauth-types':
        specifier: workspace:*
        version: link:../oauth-types
    devDependencies:
      typescript:
<<<<<<< HEAD
        specifier: ^5.4.4
        version: 5.4.4
=======
        specifier: ^5.6.3
        version: 5.6.3
>>>>>>> 81ae1b12

  packages/oauth/oauth-provider:
    dependencies:
      '@atproto-labs/fetch':
        specifier: workspace:*
        version: link:../../internal/fetch
      '@atproto-labs/fetch-node':
        specifier: workspace:*
        version: link:../../internal/fetch-node
      '@atproto-labs/pipe':
        specifier: workspace:*
        version: link:../../internal/pipe
      '@atproto-labs/simple-store':
        specifier: workspace:*
        version: link:../../internal/simple-store
      '@atproto-labs/simple-store-memory':
        specifier: workspace:*
        version: link:../../internal/simple-store-memory
      '@atproto/common':
        specifier: workspace:^
        version: link:../../common
      '@atproto/jwk':
        specifier: workspace:*
        version: link:../jwk
      '@atproto/jwk-jose':
        specifier: workspace:*
        version: link:../jwk-jose
      '@atproto/oauth-types':
        specifier: workspace:*
        version: link:../oauth-types
      '@hapi/accept':
        specifier: ^6.0.3
        version: 6.0.3
      '@hapi/bourne':
        specifier: ^3.0.0
        version: 3.0.0
      '@hapi/content':
        specifier: ^6.0.0
        version: 6.0.0
      cookie:
        specifier: ^0.6.0
        version: 0.6.0
      http-errors:
        specifier: ^2.0.0
        version: 2.0.0
      ioredis:
        specifier: ^5.3.2
        version: 5.3.2
      jose:
        specifier: ^5.2.0
        version: 5.3.0
      keygrip:
        specifier: ^1.1.0
        version: 1.1.0
      psl:
        specifier: ^1.9.0
        version: 1.9.0
      zod:
        specifier: ^3.23.8
        version: 3.23.8
    devDependencies:
      '@atproto-labs/rollup-plugin-bundle-manifest':
        specifier: workspace:*
        version: link:../../internal/rollup-plugin-bundle-manifest
      '@rollup/plugin-commonjs':
        specifier: ^25.0.7
        version: 25.0.8(rollup@4.18.0)
      '@rollup/plugin-node-resolve':
        specifier: ^15.2.3
        version: 15.2.3(rollup@4.18.0)
      '@rollup/plugin-replace':
        specifier: ^5.0.5
        version: 5.0.5(rollup@4.18.0)
      '@rollup/plugin-terser':
        specifier: ^0.4.4
        version: 0.4.4(rollup@4.18.0)
      '@rollup/plugin-typescript':
        specifier: ^11.1.6
        version: 11.1.6(rollup@4.18.0)(typescript@5.6.3)
      '@types/cookie':
        specifier: ^0.6.0
        version: 0.6.0
      '@types/keygrip':
        specifier: ^1.0.6
        version: 1.0.6
      '@types/psl':
        specifier: 1.1.3
        version: 1.1.3
      '@types/react':
        specifier: ^18.2.50
        version: 18.3.2
      '@types/react-dom':
        specifier: ^18.2.18
        version: 18.3.0
      '@types/send':
        specifier: ^0.17.4
        version: 0.17.4
      '@web/rollup-plugin-import-meta-assets':
        specifier: ^2.2.1
        version: 2.2.1(rollup@4.18.0)
      autoprefixer:
        specifier: ^10.4.17
        version: 10.4.19(postcss@8.4.38)
      postcss:
        specifier: ^8.4.33
        version: 8.4.38
      react:
        specifier: ^18.2.0
        version: 18.3.1
      react-dom:
        specifier: ^18.2.0
        version: 18.3.1(react@18.3.1)
      rollup:
        specifier: ^4.13.0
        version: 4.18.0
      rollup-plugin-postcss:
        specifier: ^4.0.2
        version: 4.0.2(postcss@8.4.38)
      tailwindcss:
        specifier: ^3.4.1
        version: 3.4.3
      typescript:
        specifier: ^5.6.3
        version: 5.6.3

  packages/oauth/oauth-types:
    dependencies:
      '@atproto/jwk':
        specifier: workspace:*
        version: link:../jwk
      zod:
        specifier: ^3.23.8
        version: 3.23.8
    devDependencies:
      typescript:
<<<<<<< HEAD
        specifier: ^5.4.4
        version: 5.4.4
=======
        specifier: ^5.6.3
        version: 5.6.3
>>>>>>> 81ae1b12

  packages/ozone:
    dependencies:
      '@atproto/api':
        specifier: workspace:^
        version: link:../api
      '@atproto/common':
        specifier: workspace:^
        version: link:../common
      '@atproto/crypto':
        specifier: workspace:^
        version: link:../crypto
      '@atproto/identity':
        specifier: workspace:^
        version: link:../identity
      '@atproto/lexicon':
        specifier: workspace:^
        version: link:../lexicon
      '@atproto/syntax':
        specifier: workspace:^
        version: link:../syntax
      '@atproto/xrpc':
        specifier: workspace:^
        version: link:../xrpc
      '@atproto/xrpc-server':
        specifier: workspace:^
        version: link:../xrpc-server
      '@did-plc/lib':
        specifier: ^0.0.1
        version: 0.0.1
      axios:
        specifier: ^1.6.7
        version: 1.6.7
      compression:
        specifier: ^1.7.4
        version: 1.7.4
      cors:
        specifier: ^2.8.5
        version: 2.8.5
      express:
        specifier: ^4.17.2
        version: 4.18.2
      http-terminator:
        specifier: ^3.2.0
        version: 3.2.0
      kysely:
        specifier: ^0.22.0
        version: 0.22.0
      lande:
        specifier: ^1.0.10
        version: 1.0.10
      multiformats:
        specifier: ^9.9.0
        version: 9.9.0
      p-queue:
        specifier: ^6.6.2
        version: 6.6.2
      pg:
        specifier: ^8.10.0
        version: 8.10.0
      pino-http:
        specifier: ^8.2.1
        version: 8.6.1
      structured-headers:
        specifier: ^1.0.1
        version: 1.0.1
      typed-emitter:
        specifier: ^2.1.0
        version: 2.1.0
      uint8arrays:
        specifier: 3.0.0
        version: 3.0.0
    devDependencies:
      '@atproto/lex-cli':
        specifier: workspace:^
        version: link:../lex-cli
      '@atproto/pds':
        specifier: workspace:^
        version: link:../pds
      '@did-plc/server':
        specifier: ^0.0.1
        version: 0.0.1
      '@types/cors':
        specifier: ^2.8.12
        version: 2.8.12
      '@types/express':
        specifier: ^4.17.13
        version: 4.17.13
      '@types/express-serve-static-core':
        specifier: ^4.17.36
        version: 4.17.36
      '@types/pg':
        specifier: ^8.6.6
        version: 8.6.6
      '@types/qs':
        specifier: ^6.9.7
        version: 6.9.7
      jest:
        specifier: ^28.1.2
        version: 28.1.2(@types/node@18.19.56)(ts-node@10.8.2)
      ts-node:
        specifier: ^10.8.2
<<<<<<< HEAD
        version: 10.8.2(@swc/core@1.3.42)(@types/node@18.19.50)(typescript@5.4.4)
      typescript:
        specifier: ^5.4.4
        version: 5.4.4
=======
        version: 10.8.2(@swc/core@1.3.42)(@types/node@18.19.56)(typescript@5.6.3)
      typescript:
        specifier: ^5.6.3
        version: 5.6.3
>>>>>>> 81ae1b12

  packages/pds:
    dependencies:
      '@atproto-labs/fetch-node':
        specifier: workspace:*
        version: link:../internal/fetch-node
      '@atproto/api':
        specifier: workspace:^
        version: link:../api
      '@atproto/aws':
        specifier: workspace:^
        version: link:../aws
      '@atproto/common':
        specifier: workspace:^
        version: link:../common
      '@atproto/crypto':
        specifier: workspace:^
        version: link:../crypto
      '@atproto/identity':
        specifier: workspace:^
        version: link:../identity
      '@atproto/lexicon':
        specifier: workspace:^
        version: link:../lexicon
      '@atproto/oauth-provider':
        specifier: workspace:^
        version: link:../oauth/oauth-provider
      '@atproto/repo':
        specifier: workspace:^
        version: link:../repo
      '@atproto/syntax':
        specifier: workspace:^
        version: link:../syntax
      '@atproto/xrpc':
        specifier: workspace:^
        version: link:../xrpc
      '@atproto/xrpc-server':
        specifier: workspace:^
        version: link:../xrpc-server
      '@did-plc/lib':
        specifier: ^0.0.4
        version: 0.0.4
      better-sqlite3:
        specifier: ^10.0.0
        version: 10.0.0
      bytes:
        specifier: ^3.1.2
        version: 3.1.2
      compression:
        specifier: ^1.7.4
        version: 1.7.4
      cors:
        specifier: ^2.8.5
        version: 2.8.5
      disposable-email:
        specifier: ^0.2.3
        version: 0.2.3
      express:
        specifier: ^4.17.2
        version: 4.18.2
      express-async-errors:
        specifier: ^3.1.1
        version: 3.1.1(express@4.18.2)
      file-type:
        specifier: ^16.5.4
        version: 16.5.4
      glob:
        specifier: ^10.3.10
        version: 10.3.10
      handlebars:
        specifier: ^4.7.7
        version: 4.7.7
      http-terminator:
        specifier: ^3.2.0
        version: 3.2.0
      ioredis:
        specifier: ^5.3.2
        version: 5.3.2
      jose:
        specifier: ^5.0.1
        version: 5.1.3
      key-encoder:
        specifier: ^2.0.3
        version: 2.0.3
      kysely:
        specifier: ^0.22.0
        version: 0.22.0
      multiformats:
        specifier: ^9.9.0
        version: 9.9.0
      nodemailer:
        specifier: ^6.8.0
        version: 6.8.0
      nodemailer-html-to-text:
        specifier: ^3.2.0
        version: 3.2.0
      p-queue:
        specifier: ^6.6.2
        version: 6.6.2
      pino:
        specifier: ^8.21.0
        version: 8.21.0
      pino-http:
        specifier: ^8.2.1
        version: 8.6.1
      sharp:
        specifier: ^0.32.6
        version: 0.32.6
      typed-emitter:
        specifier: ^2.1.0
        version: 2.1.0
      uint8arrays:
        specifier: 3.0.0
        version: 3.0.0
      undici:
        specifier: ^6.19.8
        version: 6.19.8
      zod:
        specifier: ^3.23.8
        version: 3.23.8
    devDependencies:
      '@atproto/bsky':
        specifier: workspace:^
        version: link:../bsky
      '@atproto/lex-cli':
        specifier: workspace:^
        version: link:../lex-cli
      '@atproto/oauth-client-browser-example':
        specifier: workspace:*
        version: link:../oauth/oauth-client-browser-example
      '@atproto/pds-entryway':
        specifier: npm:@atproto/pds@0.3.0-entryway.3
        version: /@atproto/pds@0.3.0-entryway.3
      '@did-plc/server':
        specifier: ^0.0.1
        version: 0.0.1
      '@types/cors':
        specifier: ^2.8.12
        version: 2.8.12
      '@types/disposable-email':
        specifier: ^0.2.0
        version: 0.2.0
      '@types/express':
        specifier: ^4.17.13
        version: 4.17.13
      '@types/express-serve-static-core':
        specifier: ^4.17.36
        version: 4.17.36
      '@types/nodemailer':
        specifier: ^6.4.6
        version: 6.4.6
      '@types/qs':
        specifier: ^6.9.7
        version: 6.9.7
      axios:
        specifier: ^0.27.2
        version: 0.27.2
      esbuild:
        specifier: ^0.14.48
        version: 0.14.48
      esbuild-plugin-handlebars:
        specifier: ^1.0.3
        version: 1.0.3
      get-port:
        specifier: ^6.1.2
        version: 6.1.2
      jest:
        specifier: ^28.1.2
        version: 28.1.2(@types/node@18.19.56)(ts-node@10.8.2)
      puppeteer:
        specifier: ^23.5.2
        version: 23.5.3(typescript@5.6.3)
      ts-node:
        specifier: ^10.8.2
<<<<<<< HEAD
        version: 10.8.2(@swc/core@1.3.42)(@types/node@18.19.50)(typescript@5.4.4)
      typescript:
        specifier: ^5.4.4
        version: 5.4.4
=======
        version: 10.8.2(@swc/core@1.3.42)(@types/node@18.19.56)(typescript@5.6.3)
      typescript:
        specifier: ^5.6.3
        version: 5.6.3
>>>>>>> 81ae1b12
      ws:
        specifier: ^8.12.0
        version: 8.12.0

  packages/repo:
    dependencies:
      '@atproto/common':
        specifier: workspace:^
        version: link:../common
      '@atproto/common-web':
        specifier: workspace:^
        version: link:../common-web
      '@atproto/crypto':
        specifier: workspace:^
        version: link:../crypto
      '@atproto/lexicon':
        specifier: workspace:^
        version: link:../lexicon
      '@ipld/car':
        specifier: ^3.2.3
        version: 3.2.3
      '@ipld/dag-cbor':
        specifier: ^7.0.0
        version: 7.0.3
      multiformats:
        specifier: ^9.9.0
        version: 9.9.0
      uint8arrays:
        specifier: 3.0.0
        version: 3.0.0
      zod:
        specifier: ^3.23.8
        version: 3.23.8
    devDependencies:
      jest:
        specifier: ^28.1.2
<<<<<<< HEAD
        version: 28.1.2(@types/node@18.19.50)(ts-node@10.8.2)
      typescript:
        specifier: ^5.4.4
        version: 5.4.4
=======
        version: 28.1.2(@types/node@18.19.56)(ts-node@10.8.2)
      typescript:
        specifier: ^5.6.3
        version: 5.6.3
>>>>>>> 81ae1b12

  packages/sync:
    dependencies:
      '@atproto/common':
        specifier: workspace:^
        version: link:../common
      '@atproto/identity':
        specifier: workspace:^
        version: link:../identity
      '@atproto/lexicon':
        specifier: workspace:^
        version: link:../lexicon
      '@atproto/repo':
        specifier: workspace:^
        version: link:../repo
      '@atproto/syntax':
        specifier: workspace:^
        version: link:../syntax
      '@atproto/xrpc-server':
        specifier: workspace:^
        version: link:../xrpc-server
      multiformats:
        specifier: ^9.9.0
        version: 9.9.0
      p-queue:
        specifier: ^6.6.2
        version: 6.6.2
    devDependencies:
      jest:
        specifier: ^28.1.2
<<<<<<< HEAD
        version: 28.1.2(@types/node@18.19.50)(ts-node@10.8.2)
      typescript:
        specifier: ^5.4.4
        version: 5.4.4
=======
        version: 28.1.2(@types/node@18.19.56)(ts-node@10.8.2)
      typescript:
        specifier: ^5.6.3
        version: 5.6.3
>>>>>>> 81ae1b12

  packages/syntax:
    devDependencies:
      jest:
        specifier: ^28.1.2
<<<<<<< HEAD
        version: 28.1.2(@types/node@18.19.50)(ts-node@10.8.2)
      typescript:
        specifier: ^5.4.4
        version: 5.4.4
=======
        version: 28.1.2(@types/node@18.19.56)(ts-node@10.8.2)
      typescript:
        specifier: ^5.6.3
        version: 5.6.3
>>>>>>> 81ae1b12

  packages/xrpc:
    dependencies:
      '@atproto/lexicon':
        specifier: workspace:^
        version: link:../lexicon
      zod:
        specifier: ^3.23.8
        version: 3.23.8
    devDependencies:
      typescript:
<<<<<<< HEAD
        specifier: ^5.4.4
        version: 5.4.4
=======
        specifier: ^5.6.3
        version: 5.6.3
>>>>>>> 81ae1b12

  packages/xrpc-server:
    dependencies:
      '@atproto/common':
        specifier: workspace:^
        version: link:../common
      '@atproto/crypto':
        specifier: workspace:^
        version: link:../crypto
      '@atproto/lexicon':
        specifier: workspace:^
        version: link:../lexicon
      '@atproto/xrpc':
        specifier: workspace:^
        version: link:../xrpc
      cbor-x:
        specifier: ^1.5.1
        version: 1.5.1
      express:
        specifier: ^4.17.2
        version: 4.18.2
      http-errors:
        specifier: ^2.0.0
        version: 2.0.0
      mime-types:
        specifier: ^2.1.35
        version: 2.1.35
      rate-limiter-flexible:
        specifier: ^2.4.1
        version: 2.4.1
      uint8arrays:
        specifier: 3.0.0
        version: 3.0.0
      ws:
        specifier: ^8.12.0
        version: 8.12.0
      zod:
        specifier: ^3.23.8
        version: 3.23.8
    devDependencies:
      '@types/express':
        specifier: ^4.17.13
        version: 4.17.13
      '@types/express-serve-static-core':
        specifier: ^4.17.36
        version: 4.17.36
      '@types/http-errors':
        specifier: ^2.0.1
        version: 2.0.1
      '@types/ws':
        specifier: ^8.5.4
        version: 8.5.4
      get-port:
        specifier: ^6.1.2
        version: 6.1.2
      jest:
        specifier: ^28.1.2
        version: 28.1.2(@types/node@18.19.56)(ts-node@10.8.2)
      jose:
        specifier: ^4.15.4
        version: 4.15.4
      key-encoder:
        specifier: ^2.0.3
        version: 2.0.3
      multiformats:
        specifier: ^9.9.0
        version: 9.9.0
      typescript:
<<<<<<< HEAD
        specifier: ^5.4.4
        version: 5.4.4
=======
        specifier: ^5.6.3
        version: 5.6.3
>>>>>>> 81ae1b12

  services/bsky:
    dependencies:
      '@atproto/bsky':
        specifier: workspace:^
        version: link:../../packages/bsky
      '@atproto/crypto':
        specifier: workspace:^
        version: link:../../packages/crypto
      dd-trace:
        specifier: 3.13.2
        version: 3.13.2

  services/bsync:
    dependencies:
      '@atproto/bsync':
        specifier: workspace:^
        version: link:../../packages/bsync
      dd-trace:
        specifier: 3.13.2
        version: 3.13.2

  services/ozone:
    dependencies:
      '@atproto/aws':
        specifier: workspace:^
        version: link:../../packages/aws
      '@atproto/ozone':
        specifier: workspace:^
        version: link:../../packages/ozone
      dd-trace:
        specifier: 3.13.2
        version: 3.13.2

  services/pds:
    dependencies:
      '@atproto/pds':
        specifier: workspace:^
        version: link:../../packages/pds
      '@opentelemetry/instrumentation':
        specifier: ^0.45.0
        version: 0.45.1(@opentelemetry/api@1.9.0)
      dd-trace:
        specifier: ^4.18.0
        version: 4.20.0
      opentelemetry-plugin-better-sqlite3:
        specifier: ^1.1.0
        version: 1.1.0(better-sqlite3@9.6.0)

packages:

  /@aashutoshrathi/word-wrap@1.2.6:
    resolution: {integrity: sha512-1Yjs2SvM8TflER/OD3cOjhWWOZb58A2t7wpE2S9XfBYTiIl+XFhQG2bjy4Pu1I+EAlCNUzRDYDdFwFYUKvXcIA==}
    engines: {node: '>=0.10.0'}
    dev: true

  /@alloc/quick-lru@5.2.0:
    resolution: {integrity: sha512-UrcABB+4bUrFABwbluTIBErXwvbsU/V7TZWfmbgJfbkwiBuziS9gxdODUyuiecfdGQ85jglMW6juS3+z5TsKLw==}
    engines: {node: '>=10'}
    dev: true

  /@ampproject/remapping@2.2.1:
    resolution: {integrity: sha512-lFMjJTrFL3j7L9yBxwYfCq2k6qqwHyzuUl/XBnif78PWTJYyL/dfowQHWE3sp6U6ZzqWiiIZnpTMO96zhkjwtg==}
    engines: {node: '>=6.0.0'}
    dependencies:
      '@jridgewell/gen-mapping': 0.3.3
      '@jridgewell/trace-mapping': 0.3.25
    dev: true

  /@atproto/common@0.1.0:
    resolution: {integrity: sha512-OB5tWE2R19jwiMIs2IjQieH5KTUuMb98XGCn9h3xuu6NanwjlmbCYMv08fMYwIp3UQ6jcq//84cDT3Bu6fJD+A==}
    dependencies:
      '@ipld/dag-cbor': 7.0.3
      multiformats: 9.9.0
      pino: 8.21.0
      zod: 3.23.8

  /@atproto/common@0.1.1:
    resolution: {integrity: sha512-GYwot5wF/z8iYGSPjrLHuratLc0CVgovmwfJss7+BUOB6y2/Vw8+1Vw0n9DDI0gb5vmx3UI8z0uJgC8aa8yuJg==}
    dependencies:
      '@ipld/dag-cbor': 7.0.3
      multiformats: 9.9.0
      pino: 8.21.0
      zod: 3.23.8

  /@atproto/crypto@0.1.0:
    resolution: {integrity: sha512-9xgFEPtsCiJEPt9o3HtJT30IdFTGw5cQRSJVIy5CFhqBA4vDLcdXiRDLCjkzHEVbtNCsHUW6CrlfOgbeLPcmcg==}
    dependencies:
      '@noble/secp256k1': 1.7.1
      big-integer: 1.6.51
      multiformats: 9.9.0
      one-webcrypto: 1.0.3
      uint8arrays: 3.0.0

  /@atproto/pds@0.3.0-entryway.3:
    resolution: {integrity: sha512-hc/KcBgFjSfrnNgrc9vx/QaCov79cXbRRQEWrAt/rdMLhcFEGCydN7ukddjOiLkLdhDqywSHrLOEbqg+MReQXw==}
    dependencies:
      '@atproto/api': link:packages/api
      '@atproto/aws': link:packages/aws
      '@atproto/common': link:packages/common
      '@atproto/crypto': link:packages/crypto
      '@atproto/identity': link:packages/identity
      '@atproto/lexicon': link:packages/lexicon
      '@atproto/repo': link:packages/repo
      '@atproto/syntax': link:packages/syntax
      '@atproto/xrpc': link:packages/xrpc
      '@atproto/xrpc-server': link:packages/xrpc-server
      '@bufbuild/protobuf': 1.6.0
      '@connectrpc/connect': 1.3.0(@bufbuild/protobuf@1.6.0)
      '@connectrpc/connect-node': 1.3.0(@bufbuild/protobuf@1.6.0)(@connectrpc/connect@1.3.0)
      '@did-plc/lib': 0.0.1
      better-sqlite3: 9.4.5
      bytes: 3.1.2
      compression: 1.7.4
      cors: 2.8.5
      disposable-email: 0.2.3
      express: 4.18.2
      express-async-errors: 3.1.1(express@4.18.2)
      file-type: 16.5.4
      form-data: 4.0.0
      handlebars: 4.7.8
      http-errors: 2.0.0
      http-terminator: 3.2.0
      ioredis: 5.3.2
      jose: 4.15.4
      key-encoder: 2.0.3
      kysely: 0.22.0
      multiformats: 9.9.0
      nodemailer: 6.8.0
      nodemailer-html-to-text: 3.2.0
      p-queue: 6.6.2
      pg: 8.10.0
      pino: 8.21.0
      pino-http: 8.6.1
      rate-limiter-flexible: 2.4.1
      sharp: 0.32.6
      twilio: 4.21.0
      typed-emitter: 2.1.0
      uint8arrays: 3.0.0
      zod: 3.23.8
    transitivePeerDependencies:
      - debug
      - pg-native
      - supports-color
    dev: true

  /@aws-crypto/crc32@2.0.0:
    resolution: {integrity: sha512-TvE1r2CUueyXOuHdEigYjIZVesInd9KN+K/TFFNfkkxRThiNxO6i4ZqqAVMoEjAamZZ1AA8WXJkjCz7YShHPQA==}
    dependencies:
      '@aws-crypto/util': 2.0.2
      '@aws-sdk/types': 3.224.0
      tslib: 1.14.1
    dev: false

  /@aws-crypto/crc32c@2.0.0:
    resolution: {integrity: sha512-vF0eMdMHx3O3MoOXUfBZry8Y4ZDtcuskjjKgJz8YfIDjLStxTZrYXk+kZqtl6A0uCmmiN/Eb/JbC/CndTV1MHg==}
    dependencies:
      '@aws-crypto/util': 2.0.2
      '@aws-sdk/types': 3.224.0
      tslib: 1.14.1
    dev: false

  /@aws-crypto/ie11-detection@2.0.2:
    resolution: {integrity: sha512-5XDMQY98gMAf/WRTic5G++jfmS/VLM0rwpiOpaainKi4L0nqWMSB1SzsrEG5rjFZGYN6ZAefO+/Yta2dFM0kMw==}
    dependencies:
      tslib: 1.14.1
    dev: false

  /@aws-crypto/ie11-detection@3.0.0:
    resolution: {integrity: sha512-341lBBkiY1DfDNKai/wXM3aujNBkXR7tq1URPQDL9wi3AUbI80NR74uF1TXHMm7po1AcnFk8iu2S2IeU/+/A+Q==}
    dependencies:
      tslib: 1.14.1
    dev: false

  /@aws-crypto/sha1-browser@2.0.0:
    resolution: {integrity: sha512-3fIVRjPFY8EG5HWXR+ZJZMdWNRpwbxGzJ9IH9q93FpbgCH8u8GHRi46mZXp3cYD7gealmyqpm3ThZwLKJjWJhA==}
    dependencies:
      '@aws-crypto/ie11-detection': 2.0.2
      '@aws-crypto/supports-web-crypto': 2.0.2
      '@aws-sdk/types': 3.224.0
      '@aws-sdk/util-locate-window': 3.310.0
      '@aws-sdk/util-utf8-browser': 3.188.0
      tslib: 1.14.1
    dev: false

  /@aws-crypto/sha256-browser@2.0.0:
    resolution: {integrity: sha512-rYXOQ8BFOaqMEHJrLHul/25ckWH6GTJtdLSajhlqGMx0PmSueAuvboCuZCTqEKlxR8CQOwRarxYMZZSYlhRA1A==}
    dependencies:
      '@aws-crypto/ie11-detection': 2.0.2
      '@aws-crypto/sha256-js': 2.0.0
      '@aws-crypto/supports-web-crypto': 2.0.2
      '@aws-crypto/util': 2.0.2
      '@aws-sdk/types': 3.193.0
      '@aws-sdk/util-locate-window': 3.310.0
      '@aws-sdk/util-utf8-browser': 3.188.0
      tslib: 1.14.1
    dev: false

  /@aws-crypto/sha256-browser@3.0.0:
    resolution: {integrity: sha512-8VLmW2B+gjFbU5uMeqtQM6Nj0/F1bro80xQXCW6CQBWgosFWXTx77aeOF5CAIAmbOK64SdMBJdNr6J41yP5mvQ==}
    dependencies:
      '@aws-crypto/ie11-detection': 3.0.0
      '@aws-crypto/sha256-js': 3.0.0
      '@aws-crypto/supports-web-crypto': 3.0.0
      '@aws-crypto/util': 3.0.0
      '@aws-sdk/types': 3.257.0
      '@aws-sdk/util-locate-window': 3.310.0
      '@aws-sdk/util-utf8-browser': 3.259.0
      tslib: 1.14.1
    dev: false

  /@aws-crypto/sha256-js@2.0.0:
    resolution: {integrity: sha512-VZY+mCY4Nmrs5WGfitmNqXzaE873fcIZDu54cbaDaaamsaTOP1DBImV9F4pICc3EHjQXujyE8jig+PFCaew9ig==}
    dependencies:
      '@aws-crypto/util': 2.0.2
      '@aws-sdk/types': 3.193.0
      tslib: 1.14.1
    dev: false

  /@aws-crypto/sha256-js@3.0.0:
    resolution: {integrity: sha512-PnNN7os0+yd1XvXAy23CFOmTbMaDxgxXtTKHybrJ39Y8kGzBATgBFibWJKH6BhytLI/Zyszs87xCOBNyBig6vQ==}
    dependencies:
      '@aws-crypto/util': 3.0.0
      '@aws-sdk/types': 3.257.0
      tslib: 1.14.1
    dev: false

  /@aws-crypto/supports-web-crypto@2.0.2:
    resolution: {integrity: sha512-6mbSsLHwZ99CTOOswvCRP3C+VCWnzBf+1SnbWxzzJ9lR0mA0JnY2JEAhp8rqmTE0GPFy88rrM27ffgp62oErMQ==}
    dependencies:
      tslib: 1.14.1
    dev: false

  /@aws-crypto/supports-web-crypto@3.0.0:
    resolution: {integrity: sha512-06hBdMwUAb2WFTuGG73LSC0wfPu93xWwo5vL2et9eymgmu3Id5vFAHBbajVWiGhPO37qcsdCap/FqXvJGJWPIg==}
    dependencies:
      tslib: 1.14.1
    dev: false

  /@aws-crypto/util@2.0.2:
    resolution: {integrity: sha512-Lgu5v/0e/BcrZ5m/IWqzPUf3UYFTy/PpeED+uc9SWUR1iZQL8XXbGQg10UfllwwBryO3hFF5dizK+78aoXC1eA==}
    dependencies:
      '@aws-sdk/types': 3.193.0
      '@aws-sdk/util-utf8-browser': 3.188.0
      tslib: 1.14.1
    dev: false

  /@aws-crypto/util@3.0.0:
    resolution: {integrity: sha512-2OJlpeJpCR48CC8r+uKVChzs9Iungj9wkZrl8Z041DWEWvyIHILYKCPNzJghKsivj+S3mLo6BVc7mBNzdxA46w==}
    dependencies:
      '@aws-sdk/types': 3.257.0
      '@aws-sdk/util-utf8-browser': 3.259.0
      tslib: 1.14.1
    dev: false

  /@aws-sdk/abort-controller@3.193.0:
    resolution: {integrity: sha512-MYPBm5PWyKP+Tq37mKs5wDbyAyVMocF5iYmx738LYXBSj8A1V4LTFrvfd4U16BRC/sM0DYB9fBFJUQ9ISFRVYw==}
    engines: {node: '>= 12.0.0'}
    dependencies:
      '@aws-sdk/types': 3.193.0
      tslib: 2.6.2
    dev: false

  /@aws-sdk/abort-controller@3.224.0:
    resolution: {integrity: sha512-6DxaHnSDc2V5WiwtDaRwJJb2fkmDTyGr1svIM9H671aXIwe+q17mtpm5IooKL8bW5mLJoB1pT/5ntLkfxDQgSQ==}
    engines: {node: '>=14.0.0'}
    dependencies:
      '@aws-sdk/types': 3.224.0
      tslib: 2.6.2
    dev: false

  /@aws-sdk/abort-controller@3.257.0:
    resolution: {integrity: sha512-ekWy391lOerS0ZECdhp/c+X7AToJIpfNrCPjuj3bKr+GMQYckGsYsdbm6AUD4sxBmfvuaQmVniSXWovaxwcFcQ==}
    engines: {node: '>=14.0.0'}
    dependencies:
      '@aws-sdk/types': 3.257.0
      tslib: 2.6.2
    dev: false

  /@aws-sdk/abort-controller@3.374.0:
    resolution: {integrity: sha512-pO1pqFBdIF28ZvnJmg58Erj35RLzXsTrjvHghdc/xgtSvodFFCNrUsPg6AP3On8eiw9elpHoS4P8jMx1pHDXEw==}
    engines: {node: '>=14.0.0'}
    deprecated: This package has moved to @smithy/abort-controller
    dependencies:
      '@smithy/abort-controller': 1.1.0
      tslib: 2.8.0
    dev: false

  /@aws-sdk/chunked-blob-reader-native@3.208.0:
    resolution: {integrity: sha512-JeOZ95PW+fJ6bbuqPySYqLqHk1n4+4ueEEraJsiUrPBV0S1ZtyvOGHcnGztKUjr2PYNaiexmpWuvUve9K12HRA==}
    dependencies:
      '@aws-sdk/util-base64': 3.208.0
      tslib: 2.6.2
    dev: false

  /@aws-sdk/chunked-blob-reader@3.188.0:
    resolution: {integrity: sha512-zkPRFZZPL3eH+kH86LDYYXImiClA1/sW60zYOjse9Pgka+eDJlvBN6hcYxwDEKjcwATYiSRR1aVQHcfCinlGXg==}
    dependencies:
      tslib: 2.6.2
    dev: false

  /@aws-sdk/client-cloudfront@3.261.0:
    resolution: {integrity: sha512-7JOpLfgYdQ+CDA3McsAmzcCO+rZj3wVicNTF7Kpl0JaZ0NB0NShifMb4OAGuh2RNh+OYV6k3mtjsXh9ZIQ08PQ==}
    engines: {node: '>=14.0.0'}
    dependencies:
      '@aws-crypto/sha256-browser': 3.0.0
      '@aws-crypto/sha256-js': 3.0.0
      '@aws-sdk/client-sts': 3.261.0
      '@aws-sdk/config-resolver': 3.259.0
      '@aws-sdk/credential-provider-node': 3.261.0
      '@aws-sdk/fetch-http-handler': 3.257.0
      '@aws-sdk/hash-node': 3.257.0
      '@aws-sdk/invalid-dependency': 3.257.0
      '@aws-sdk/middleware-content-length': 3.257.0
      '@aws-sdk/middleware-endpoint': 3.257.0
      '@aws-sdk/middleware-host-header': 3.257.0
      '@aws-sdk/middleware-logger': 3.257.0
      '@aws-sdk/middleware-recursion-detection': 3.257.0
      '@aws-sdk/middleware-retry': 3.259.0
      '@aws-sdk/middleware-serde': 3.257.0
      '@aws-sdk/middleware-signing': 3.257.0
      '@aws-sdk/middleware-stack': 3.257.0
      '@aws-sdk/middleware-user-agent': 3.257.0
      '@aws-sdk/node-config-provider': 3.259.0
      '@aws-sdk/node-http-handler': 3.257.0
      '@aws-sdk/protocol-http': 3.257.0
      '@aws-sdk/smithy-client': 3.261.0
      '@aws-sdk/types': 3.257.0
      '@aws-sdk/url-parser': 3.257.0
      '@aws-sdk/util-base64': 3.208.0
      '@aws-sdk/util-body-length-browser': 3.188.0
      '@aws-sdk/util-body-length-node': 3.208.0
      '@aws-sdk/util-defaults-mode-browser': 3.261.0
      '@aws-sdk/util-defaults-mode-node': 3.261.0
      '@aws-sdk/util-endpoints': 3.257.0
      '@aws-sdk/util-retry': 3.257.0
      '@aws-sdk/util-user-agent-browser': 3.257.0
      '@aws-sdk/util-user-agent-node': 3.259.0
      '@aws-sdk/util-utf8': 3.254.0
      '@aws-sdk/util-waiter': 3.257.0
      '@aws-sdk/xml-builder': 3.201.0
      fast-xml-parser: 4.0.11
      tslib: 2.6.2
    transitivePeerDependencies:
      - aws-crt
    dev: false

  /@aws-sdk/client-kms@3.196.0:
    resolution: {integrity: sha512-mR5jxfvHnv71FLd87PJ0KNgVXcZzNvKiI3i3JyLmukapnN5Kz2n0cG/jruo9d29zYQS60kfIPjdHddzOxNHH4A==}
    engines: {node: '>=12.0.0'}
    dependencies:
      '@aws-crypto/sha256-browser': 2.0.0
      '@aws-crypto/sha256-js': 2.0.0
      '@aws-sdk/client-sts': 3.196.0
      '@aws-sdk/config-resolver': 3.193.0
      '@aws-sdk/credential-provider-node': 3.196.0
      '@aws-sdk/fetch-http-handler': 3.193.0
      '@aws-sdk/hash-node': 3.193.0
      '@aws-sdk/invalid-dependency': 3.193.0
      '@aws-sdk/middleware-content-length': 3.193.0
      '@aws-sdk/middleware-endpoint': 3.193.0
      '@aws-sdk/middleware-host-header': 3.193.0
      '@aws-sdk/middleware-logger': 3.193.0
      '@aws-sdk/middleware-recursion-detection': 3.193.0
      '@aws-sdk/middleware-retry': 3.193.0
      '@aws-sdk/middleware-serde': 3.193.0
      '@aws-sdk/middleware-signing': 3.193.0
      '@aws-sdk/middleware-stack': 3.193.0
      '@aws-sdk/middleware-user-agent': 3.193.0
      '@aws-sdk/node-config-provider': 3.193.0
      '@aws-sdk/node-http-handler': 3.193.0
      '@aws-sdk/protocol-http': 3.193.0
      '@aws-sdk/smithy-client': 3.193.0
      '@aws-sdk/types': 3.193.0
      '@aws-sdk/url-parser': 3.193.0
      '@aws-sdk/util-base64-browser': 3.188.0
      '@aws-sdk/util-base64-node': 3.188.0
      '@aws-sdk/util-body-length-browser': 3.188.0
      '@aws-sdk/util-body-length-node': 3.188.0
      '@aws-sdk/util-defaults-mode-browser': 3.193.0
      '@aws-sdk/util-defaults-mode-node': 3.193.0
      '@aws-sdk/util-endpoints': 3.196.0
      '@aws-sdk/util-user-agent-browser': 3.193.0
      '@aws-sdk/util-user-agent-node': 3.193.0
      '@aws-sdk/util-utf8-browser': 3.188.0
      '@aws-sdk/util-utf8-node': 3.188.0
      tslib: 2.6.2
    transitivePeerDependencies:
      - aws-crt
    dev: false

  /@aws-sdk/client-s3@3.224.0:
    resolution: {integrity: sha512-CPU1sG4xr+fJ+OFpqz9Oum7cJwas0mA9YFvPLkgKLvNC2rhmmn0kbjwawtc6GUDu6xygeV8koBL2gz7OJHQ7fQ==}
    engines: {node: '>=14.0.0'}
    dependencies:
      '@aws-crypto/sha1-browser': 2.0.0
      '@aws-crypto/sha256-browser': 2.0.0
      '@aws-crypto/sha256-js': 2.0.0
      '@aws-sdk/client-sts': 3.224.0
      '@aws-sdk/config-resolver': 3.224.0
      '@aws-sdk/credential-provider-node': 3.224.0
      '@aws-sdk/eventstream-serde-browser': 3.224.0
      '@aws-sdk/eventstream-serde-config-resolver': 3.224.0
      '@aws-sdk/eventstream-serde-node': 3.224.0
      '@aws-sdk/fetch-http-handler': 3.224.0
      '@aws-sdk/hash-blob-browser': 3.224.0
      '@aws-sdk/hash-node': 3.224.0
      '@aws-sdk/hash-stream-node': 3.224.0
      '@aws-sdk/invalid-dependency': 3.224.0
      '@aws-sdk/md5-js': 3.224.0
      '@aws-sdk/middleware-bucket-endpoint': 3.224.0
      '@aws-sdk/middleware-content-length': 3.224.0
      '@aws-sdk/middleware-endpoint': 3.224.0
      '@aws-sdk/middleware-expect-continue': 3.224.0
      '@aws-sdk/middleware-flexible-checksums': 3.224.0
      '@aws-sdk/middleware-host-header': 3.224.0
      '@aws-sdk/middleware-location-constraint': 3.224.0
      '@aws-sdk/middleware-logger': 3.224.0
      '@aws-sdk/middleware-recursion-detection': 3.224.0
      '@aws-sdk/middleware-retry': 3.224.0
      '@aws-sdk/middleware-sdk-s3': 3.224.0
      '@aws-sdk/middleware-serde': 3.224.0
      '@aws-sdk/middleware-signing': 3.224.0
      '@aws-sdk/middleware-ssec': 3.224.0
      '@aws-sdk/middleware-stack': 3.224.0
      '@aws-sdk/middleware-user-agent': 3.224.0
      '@aws-sdk/node-config-provider': 3.224.0
      '@aws-sdk/node-http-handler': 3.224.0
      '@aws-sdk/protocol-http': 3.224.0
      '@aws-sdk/signature-v4-multi-region': 3.224.0
      '@aws-sdk/smithy-client': 3.224.0
      '@aws-sdk/types': 3.224.0
      '@aws-sdk/url-parser': 3.224.0
      '@aws-sdk/util-base64': 3.208.0
      '@aws-sdk/util-body-length-browser': 3.188.0
      '@aws-sdk/util-body-length-node': 3.208.0
      '@aws-sdk/util-defaults-mode-browser': 3.224.0
      '@aws-sdk/util-defaults-mode-node': 3.224.0
      '@aws-sdk/util-endpoints': 3.224.0
      '@aws-sdk/util-stream-browser': 3.224.0
      '@aws-sdk/util-stream-node': 3.224.0
      '@aws-sdk/util-user-agent-browser': 3.224.0
      '@aws-sdk/util-user-agent-node': 3.224.0
      '@aws-sdk/util-utf8-browser': 3.188.0
      '@aws-sdk/util-utf8-node': 3.208.0
      '@aws-sdk/util-waiter': 3.224.0
      '@aws-sdk/xml-builder': 3.201.0
      fast-xml-parser: 4.0.11
      tslib: 2.6.2
    transitivePeerDependencies:
      - '@aws-sdk/signature-v4-crt'
      - aws-crt
    dev: false

  /@aws-sdk/client-sso-oidc@3.224.0:
    resolution: {integrity: sha512-r7QAqinMvuZvGlfC4ltEBIq3gJ1AI4tTqEi8lG06+gDoiwnqTWii0+OrZJQiaeLc3PqDHwxmRpEmjFlr/f5TKg==}
    engines: {node: '>=14.0.0'}
    dependencies:
      '@aws-crypto/sha256-browser': 2.0.0
      '@aws-crypto/sha256-js': 2.0.0
      '@aws-sdk/config-resolver': 3.224.0
      '@aws-sdk/fetch-http-handler': 3.224.0
      '@aws-sdk/hash-node': 3.224.0
      '@aws-sdk/invalid-dependency': 3.224.0
      '@aws-sdk/middleware-content-length': 3.224.0
      '@aws-sdk/middleware-endpoint': 3.224.0
      '@aws-sdk/middleware-host-header': 3.224.0
      '@aws-sdk/middleware-logger': 3.224.0
      '@aws-sdk/middleware-recursion-detection': 3.224.0
      '@aws-sdk/middleware-retry': 3.224.0
      '@aws-sdk/middleware-serde': 3.224.0
      '@aws-sdk/middleware-stack': 3.224.0
      '@aws-sdk/middleware-user-agent': 3.224.0
      '@aws-sdk/node-config-provider': 3.224.0
      '@aws-sdk/node-http-handler': 3.224.0
      '@aws-sdk/protocol-http': 3.224.0
      '@aws-sdk/smithy-client': 3.224.0
      '@aws-sdk/types': 3.224.0
      '@aws-sdk/url-parser': 3.224.0
      '@aws-sdk/util-base64': 3.208.0
      '@aws-sdk/util-body-length-browser': 3.188.0
      '@aws-sdk/util-body-length-node': 3.208.0
      '@aws-sdk/util-defaults-mode-browser': 3.224.0
      '@aws-sdk/util-defaults-mode-node': 3.224.0
      '@aws-sdk/util-endpoints': 3.224.0
      '@aws-sdk/util-user-agent-browser': 3.224.0
      '@aws-sdk/util-user-agent-node': 3.224.0
      '@aws-sdk/util-utf8-browser': 3.188.0
      '@aws-sdk/util-utf8-node': 3.208.0
      tslib: 2.6.2
    transitivePeerDependencies:
      - aws-crt
    dev: false

  /@aws-sdk/client-sso-oidc@3.261.0:
    resolution: {integrity: sha512-ItgRT/BThv2UxEeGJ5/GCF6JY1Rzk39IcDIPZAfBA8HbYcznXGDsBTRf45MErS+uollwNFX0T/WNlTbmjEDE7g==}
    engines: {node: '>=14.0.0'}
    dependencies:
      '@aws-crypto/sha256-browser': 3.0.0
      '@aws-crypto/sha256-js': 3.0.0
      '@aws-sdk/config-resolver': 3.259.0
      '@aws-sdk/fetch-http-handler': 3.257.0
      '@aws-sdk/hash-node': 3.257.0
      '@aws-sdk/invalid-dependency': 3.257.0
      '@aws-sdk/middleware-content-length': 3.257.0
      '@aws-sdk/middleware-endpoint': 3.257.0
      '@aws-sdk/middleware-host-header': 3.257.0
      '@aws-sdk/middleware-logger': 3.257.0
      '@aws-sdk/middleware-recursion-detection': 3.257.0
      '@aws-sdk/middleware-retry': 3.259.0
      '@aws-sdk/middleware-serde': 3.257.0
      '@aws-sdk/middleware-stack': 3.257.0
      '@aws-sdk/middleware-user-agent': 3.257.0
      '@aws-sdk/node-config-provider': 3.259.0
      '@aws-sdk/node-http-handler': 3.257.0
      '@aws-sdk/protocol-http': 3.257.0
      '@aws-sdk/smithy-client': 3.261.0
      '@aws-sdk/types': 3.257.0
      '@aws-sdk/url-parser': 3.257.0
      '@aws-sdk/util-base64': 3.208.0
      '@aws-sdk/util-body-length-browser': 3.188.0
      '@aws-sdk/util-body-length-node': 3.208.0
      '@aws-sdk/util-defaults-mode-browser': 3.261.0
      '@aws-sdk/util-defaults-mode-node': 3.261.0
      '@aws-sdk/util-endpoints': 3.257.0
      '@aws-sdk/util-retry': 3.257.0
      '@aws-sdk/util-user-agent-browser': 3.257.0
      '@aws-sdk/util-user-agent-node': 3.259.0
      '@aws-sdk/util-utf8': 3.254.0
      tslib: 2.6.2
    transitivePeerDependencies:
      - aws-crt
    dev: false

  /@aws-sdk/client-sso@3.196.0:
    resolution: {integrity: sha512-u+UnxrVHLjLDdfCZft1AuyIhyv+77/inCHR4LcKsGASRA+jAg3z+OY+B7Q9hWHNcVt5ECMw7rxe4jA9BLf42sw==}
    engines: {node: '>=12.0.0'}
    dependencies:
      '@aws-crypto/sha256-browser': 2.0.0
      '@aws-crypto/sha256-js': 2.0.0
      '@aws-sdk/config-resolver': 3.193.0
      '@aws-sdk/fetch-http-handler': 3.193.0
      '@aws-sdk/hash-node': 3.193.0
      '@aws-sdk/invalid-dependency': 3.193.0
      '@aws-sdk/middleware-content-length': 3.193.0
      '@aws-sdk/middleware-endpoint': 3.193.0
      '@aws-sdk/middleware-host-header': 3.193.0
      '@aws-sdk/middleware-logger': 3.193.0
      '@aws-sdk/middleware-recursion-detection': 3.193.0
      '@aws-sdk/middleware-retry': 3.193.0
      '@aws-sdk/middleware-serde': 3.193.0
      '@aws-sdk/middleware-stack': 3.193.0
      '@aws-sdk/middleware-user-agent': 3.193.0
      '@aws-sdk/node-config-provider': 3.193.0
      '@aws-sdk/node-http-handler': 3.193.0
      '@aws-sdk/protocol-http': 3.193.0
      '@aws-sdk/smithy-client': 3.193.0
      '@aws-sdk/types': 3.193.0
      '@aws-sdk/url-parser': 3.193.0
      '@aws-sdk/util-base64-browser': 3.188.0
      '@aws-sdk/util-base64-node': 3.188.0
      '@aws-sdk/util-body-length-browser': 3.188.0
      '@aws-sdk/util-body-length-node': 3.188.0
      '@aws-sdk/util-defaults-mode-browser': 3.193.0
      '@aws-sdk/util-defaults-mode-node': 3.193.0
      '@aws-sdk/util-endpoints': 3.196.0
      '@aws-sdk/util-user-agent-browser': 3.193.0
      '@aws-sdk/util-user-agent-node': 3.193.0
      '@aws-sdk/util-utf8-browser': 3.188.0
      '@aws-sdk/util-utf8-node': 3.188.0
      tslib: 2.6.2
    transitivePeerDependencies:
      - aws-crt
    dev: false

  /@aws-sdk/client-sso@3.224.0:
    resolution: {integrity: sha512-ZfqjGGBhv+sKxYN9FHbepaL+ucFbAFndvNdalGj4mZsv5AqxgemkFoRofNJk4nu79JVf5cdrj7zL+BDW3KwEGg==}
    engines: {node: '>=14.0.0'}
    dependencies:
      '@aws-crypto/sha256-browser': 2.0.0
      '@aws-crypto/sha256-js': 2.0.0
      '@aws-sdk/config-resolver': 3.224.0
      '@aws-sdk/fetch-http-handler': 3.224.0
      '@aws-sdk/hash-node': 3.224.0
      '@aws-sdk/invalid-dependency': 3.224.0
      '@aws-sdk/middleware-content-length': 3.224.0
      '@aws-sdk/middleware-endpoint': 3.224.0
      '@aws-sdk/middleware-host-header': 3.224.0
      '@aws-sdk/middleware-logger': 3.224.0
      '@aws-sdk/middleware-recursion-detection': 3.224.0
      '@aws-sdk/middleware-retry': 3.224.0
      '@aws-sdk/middleware-serde': 3.224.0
      '@aws-sdk/middleware-stack': 3.224.0
      '@aws-sdk/middleware-user-agent': 3.224.0
      '@aws-sdk/node-config-provider': 3.224.0
      '@aws-sdk/node-http-handler': 3.224.0
      '@aws-sdk/protocol-http': 3.224.0
      '@aws-sdk/smithy-client': 3.224.0
      '@aws-sdk/types': 3.224.0
      '@aws-sdk/url-parser': 3.224.0
      '@aws-sdk/util-base64': 3.208.0
      '@aws-sdk/util-body-length-browser': 3.188.0
      '@aws-sdk/util-body-length-node': 3.208.0
      '@aws-sdk/util-defaults-mode-browser': 3.224.0
      '@aws-sdk/util-defaults-mode-node': 3.224.0
      '@aws-sdk/util-endpoints': 3.224.0
      '@aws-sdk/util-user-agent-browser': 3.224.0
      '@aws-sdk/util-user-agent-node': 3.224.0
      '@aws-sdk/util-utf8-browser': 3.188.0
      '@aws-sdk/util-utf8-node': 3.208.0
      tslib: 2.6.2
    transitivePeerDependencies:
      - aws-crt
    dev: false

  /@aws-sdk/client-sso@3.261.0:
    resolution: {integrity: sha512-tq5hu1WXa9BKsCH9zOBOykyiaoZQvaFHKdOamw5SZ69niyO3AG4xR1TkLqXj/9mDYMLgAIVObKZDGWtBLFTdiQ==}
    engines: {node: '>=14.0.0'}
    dependencies:
      '@aws-crypto/sha256-browser': 3.0.0
      '@aws-crypto/sha256-js': 3.0.0
      '@aws-sdk/config-resolver': 3.259.0
      '@aws-sdk/fetch-http-handler': 3.257.0
      '@aws-sdk/hash-node': 3.257.0
      '@aws-sdk/invalid-dependency': 3.257.0
      '@aws-sdk/middleware-content-length': 3.257.0
      '@aws-sdk/middleware-endpoint': 3.257.0
      '@aws-sdk/middleware-host-header': 3.257.0
      '@aws-sdk/middleware-logger': 3.257.0
      '@aws-sdk/middleware-recursion-detection': 3.257.0
      '@aws-sdk/middleware-retry': 3.259.0
      '@aws-sdk/middleware-serde': 3.257.0
      '@aws-sdk/middleware-stack': 3.257.0
      '@aws-sdk/middleware-user-agent': 3.257.0
      '@aws-sdk/node-config-provider': 3.259.0
      '@aws-sdk/node-http-handler': 3.257.0
      '@aws-sdk/protocol-http': 3.257.0
      '@aws-sdk/smithy-client': 3.261.0
      '@aws-sdk/types': 3.257.0
      '@aws-sdk/url-parser': 3.257.0
      '@aws-sdk/util-base64': 3.208.0
      '@aws-sdk/util-body-length-browser': 3.188.0
      '@aws-sdk/util-body-length-node': 3.208.0
      '@aws-sdk/util-defaults-mode-browser': 3.261.0
      '@aws-sdk/util-defaults-mode-node': 3.261.0
      '@aws-sdk/util-endpoints': 3.257.0
      '@aws-sdk/util-retry': 3.257.0
      '@aws-sdk/util-user-agent-browser': 3.257.0
      '@aws-sdk/util-user-agent-node': 3.259.0
      '@aws-sdk/util-utf8': 3.254.0
      tslib: 2.6.2
    transitivePeerDependencies:
      - aws-crt
    dev: false

  /@aws-sdk/client-sts@3.196.0:
    resolution: {integrity: sha512-ChzK8606CugwnRLm7iwerXzeMqOsjGLe3j1j1HtQShzXZu4/ysQ3mUBBPAt2Lltx+1ep8MoI9vaQVyfw5h35ww==}
    engines: {node: '>=12.0.0'}
    dependencies:
      '@aws-crypto/sha256-browser': 2.0.0
      '@aws-crypto/sha256-js': 2.0.0
      '@aws-sdk/config-resolver': 3.193.0
      '@aws-sdk/credential-provider-node': 3.196.0
      '@aws-sdk/fetch-http-handler': 3.193.0
      '@aws-sdk/hash-node': 3.193.0
      '@aws-sdk/invalid-dependency': 3.193.0
      '@aws-sdk/middleware-content-length': 3.193.0
      '@aws-sdk/middleware-endpoint': 3.193.0
      '@aws-sdk/middleware-host-header': 3.193.0
      '@aws-sdk/middleware-logger': 3.193.0
      '@aws-sdk/middleware-recursion-detection': 3.193.0
      '@aws-sdk/middleware-retry': 3.193.0
      '@aws-sdk/middleware-sdk-sts': 3.193.0
      '@aws-sdk/middleware-serde': 3.193.0
      '@aws-sdk/middleware-signing': 3.193.0
      '@aws-sdk/middleware-stack': 3.193.0
      '@aws-sdk/middleware-user-agent': 3.193.0
      '@aws-sdk/node-config-provider': 3.193.0
      '@aws-sdk/node-http-handler': 3.193.0
      '@aws-sdk/protocol-http': 3.193.0
      '@aws-sdk/smithy-client': 3.193.0
      '@aws-sdk/types': 3.193.0
      '@aws-sdk/url-parser': 3.193.0
      '@aws-sdk/util-base64-browser': 3.188.0
      '@aws-sdk/util-base64-node': 3.188.0
      '@aws-sdk/util-body-length-browser': 3.188.0
      '@aws-sdk/util-body-length-node': 3.188.0
      '@aws-sdk/util-defaults-mode-browser': 3.193.0
      '@aws-sdk/util-defaults-mode-node': 3.193.0
      '@aws-sdk/util-endpoints': 3.196.0
      '@aws-sdk/util-user-agent-browser': 3.193.0
      '@aws-sdk/util-user-agent-node': 3.193.0
      '@aws-sdk/util-utf8-browser': 3.188.0
      '@aws-sdk/util-utf8-node': 3.188.0
      fast-xml-parser: 4.0.11
      tslib: 2.6.2
    transitivePeerDependencies:
      - aws-crt
    dev: false

  /@aws-sdk/client-sts@3.224.0:
    resolution: {integrity: sha512-ao3jyjwk2fozk1d4PtrNf0BNsucPWAbALv8CCsPTC3r9g2Lg/TOi3pxmsfd69ddw89XSyP6zZATEHaWO+tk0CQ==}
    engines: {node: '>=14.0.0'}
    dependencies:
      '@aws-crypto/sha256-browser': 2.0.0
      '@aws-crypto/sha256-js': 2.0.0
      '@aws-sdk/config-resolver': 3.224.0
      '@aws-sdk/credential-provider-node': 3.224.0
      '@aws-sdk/fetch-http-handler': 3.224.0
      '@aws-sdk/hash-node': 3.224.0
      '@aws-sdk/invalid-dependency': 3.224.0
      '@aws-sdk/middleware-content-length': 3.224.0
      '@aws-sdk/middleware-endpoint': 3.224.0
      '@aws-sdk/middleware-host-header': 3.224.0
      '@aws-sdk/middleware-logger': 3.224.0
      '@aws-sdk/middleware-recursion-detection': 3.224.0
      '@aws-sdk/middleware-retry': 3.224.0
      '@aws-sdk/middleware-sdk-sts': 3.224.0
      '@aws-sdk/middleware-serde': 3.224.0
      '@aws-sdk/middleware-signing': 3.224.0
      '@aws-sdk/middleware-stack': 3.224.0
      '@aws-sdk/middleware-user-agent': 3.224.0
      '@aws-sdk/node-config-provider': 3.224.0
      '@aws-sdk/node-http-handler': 3.224.0
      '@aws-sdk/protocol-http': 3.224.0
      '@aws-sdk/smithy-client': 3.224.0
      '@aws-sdk/types': 3.224.0
      '@aws-sdk/url-parser': 3.224.0
      '@aws-sdk/util-base64': 3.208.0
      '@aws-sdk/util-body-length-browser': 3.188.0
      '@aws-sdk/util-body-length-node': 3.208.0
      '@aws-sdk/util-defaults-mode-browser': 3.224.0
      '@aws-sdk/util-defaults-mode-node': 3.224.0
      '@aws-sdk/util-endpoints': 3.224.0
      '@aws-sdk/util-user-agent-browser': 3.224.0
      '@aws-sdk/util-user-agent-node': 3.224.0
      '@aws-sdk/util-utf8-browser': 3.188.0
      '@aws-sdk/util-utf8-node': 3.208.0
      fast-xml-parser: 4.0.11
      tslib: 2.6.2
    transitivePeerDependencies:
      - aws-crt
    dev: false

  /@aws-sdk/client-sts@3.261.0:
    resolution: {integrity: sha512-jnCKBjuHEMgwCmR9bXDVpl/WzpUQyU9DL3Mk65XYyZwRxgHSaw5D90zRouoZMUneNA2OnKZQnjk6oyL47mb7oA==}
    engines: {node: '>=14.0.0'}
    dependencies:
      '@aws-crypto/sha256-browser': 3.0.0
      '@aws-crypto/sha256-js': 3.0.0
      '@aws-sdk/config-resolver': 3.259.0
      '@aws-sdk/credential-provider-node': 3.261.0
      '@aws-sdk/fetch-http-handler': 3.257.0
      '@aws-sdk/hash-node': 3.257.0
      '@aws-sdk/invalid-dependency': 3.257.0
      '@aws-sdk/middleware-content-length': 3.257.0
      '@aws-sdk/middleware-endpoint': 3.257.0
      '@aws-sdk/middleware-host-header': 3.257.0
      '@aws-sdk/middleware-logger': 3.257.0
      '@aws-sdk/middleware-recursion-detection': 3.257.0
      '@aws-sdk/middleware-retry': 3.259.0
      '@aws-sdk/middleware-sdk-sts': 3.257.0
      '@aws-sdk/middleware-serde': 3.257.0
      '@aws-sdk/middleware-signing': 3.257.0
      '@aws-sdk/middleware-stack': 3.257.0
      '@aws-sdk/middleware-user-agent': 3.257.0
      '@aws-sdk/node-config-provider': 3.259.0
      '@aws-sdk/node-http-handler': 3.257.0
      '@aws-sdk/protocol-http': 3.257.0
      '@aws-sdk/smithy-client': 3.261.0
      '@aws-sdk/types': 3.257.0
      '@aws-sdk/url-parser': 3.257.0
      '@aws-sdk/util-base64': 3.208.0
      '@aws-sdk/util-body-length-browser': 3.188.0
      '@aws-sdk/util-body-length-node': 3.208.0
      '@aws-sdk/util-defaults-mode-browser': 3.261.0
      '@aws-sdk/util-defaults-mode-node': 3.261.0
      '@aws-sdk/util-endpoints': 3.257.0
      '@aws-sdk/util-retry': 3.257.0
      '@aws-sdk/util-user-agent-browser': 3.257.0
      '@aws-sdk/util-user-agent-node': 3.259.0
      '@aws-sdk/util-utf8': 3.254.0
      fast-xml-parser: 4.0.11
      tslib: 2.6.2
    transitivePeerDependencies:
      - aws-crt
    dev: false

  /@aws-sdk/config-resolver@3.193.0:
    resolution: {integrity: sha512-HIjuv2A1glgkXy9g/A8bfsiz3jTFaRbwGZheoHFZod6iEQQEbbeAsBe3u2AZyzOrVLgs8lOvBtgU8XKSJWjDkw==}
    engines: {node: '>= 12.0.0'}
    dependencies:
      '@aws-sdk/signature-v4': 3.193.0
      '@aws-sdk/types': 3.193.0
      '@aws-sdk/util-config-provider': 3.188.0
      '@aws-sdk/util-middleware': 3.193.0
      tslib: 2.6.2
    dev: false

  /@aws-sdk/config-resolver@3.224.0:
    resolution: {integrity: sha512-jS53QvF2jdv7d6cpPUH6N85i1WNHik1eGvxqSndsNbLf0keEGXYyN4pBLNB0xK1nk0ZG+8slRsXgWvWTCcFYKA==}
    engines: {node: '>=14.0.0'}
    dependencies:
      '@aws-sdk/signature-v4': 3.224.0
      '@aws-sdk/types': 3.224.0
      '@aws-sdk/util-config-provider': 3.208.0
      '@aws-sdk/util-middleware': 3.224.0
      tslib: 2.6.2
    dev: false

  /@aws-sdk/config-resolver@3.259.0:
    resolution: {integrity: sha512-gViMRsc4Ye6+nzJ0OYTZIT8m4glIAdtugN2Sr/t6P2iJW5X0bSL/EcbcHBgsve1lHjeGPeyzVkT7UnyGOZ5Z/A==}
    engines: {node: '>=14.0.0'}
    dependencies:
      '@aws-sdk/signature-v4': 3.257.0
      '@aws-sdk/types': 3.257.0
      '@aws-sdk/util-config-provider': 3.208.0
      '@aws-sdk/util-middleware': 3.257.0
      tslib: 2.6.2
    dev: false

  /@aws-sdk/credential-provider-env@3.193.0:
    resolution: {integrity: sha512-pRqZoIaqCdWB4JJdR6DqDn3u+CwKJchwiCPnRtChwC8KXCMkT4njq9J1bWG3imYeTxP/G06O1PDONEuD4pPtNQ==}
    engines: {node: '>= 12.0.0'}
    dependencies:
      '@aws-sdk/property-provider': 3.193.0
      '@aws-sdk/types': 3.193.0
      tslib: 2.6.2
    dev: false

  /@aws-sdk/credential-provider-env@3.224.0:
    resolution: {integrity: sha512-WUicVivCne9Ela2Nuufohy8+UV/W6GwanlpK9trJqrqHt2/zqdNYHqZbWL0zDNO8dvFN3+MC2a8boYPyR+cFRg==}
    engines: {node: '>=14.0.0'}
    dependencies:
      '@aws-sdk/property-provider': 3.224.0
      '@aws-sdk/types': 3.224.0
      tslib: 2.6.2
    dev: false

  /@aws-sdk/credential-provider-env@3.257.0:
    resolution: {integrity: sha512-GsmBi5Di6hk1JAi1iB6/LCY8o+GmlCvJoB7wuoVmXI3VxRVwptUVjuj8EtJbIrVGrF9dSuIRPCzUoSuzEzYGlg==}
    engines: {node: '>=14.0.0'}
    dependencies:
      '@aws-sdk/property-provider': 3.257.0
      '@aws-sdk/types': 3.257.0
      tslib: 2.6.2
    dev: false

  /@aws-sdk/credential-provider-imds@3.193.0:
    resolution: {integrity: sha512-jC7uT7uVpO/iitz49toHMGFKXQ2igWQQG2SKirREqDRaz5HSXwEP1V3rcOlNNyGIBPMggDjZnxYgJHqBXSq9Ag==}
    engines: {node: '>= 12.0.0'}
    dependencies:
      '@aws-sdk/node-config-provider': 3.193.0
      '@aws-sdk/property-provider': 3.193.0
      '@aws-sdk/types': 3.193.0
      '@aws-sdk/url-parser': 3.193.0
      tslib: 2.6.2
    dev: false

  /@aws-sdk/credential-provider-imds@3.224.0:
    resolution: {integrity: sha512-n7uVR5Z9EUfVbg0gSNrJvu1g0cM/HqhRt+kaRJBGNf4q1tEbnCukKj+qUZbT1qdbDTyu9NTRphMvuIyN3RBDtQ==}
    engines: {node: '>=14.0.0'}
    dependencies:
      '@aws-sdk/node-config-provider': 3.224.0
      '@aws-sdk/property-provider': 3.224.0
      '@aws-sdk/types': 3.224.0
      '@aws-sdk/url-parser': 3.224.0
      tslib: 2.6.2
    dev: false

  /@aws-sdk/credential-provider-imds@3.259.0:
    resolution: {integrity: sha512-yCxoYWZAaDrCUEWxRfrpB0Mp1cFgJEMYW8T6GIb/+DQ5QLpZmorgaVD/j90QXupqFrR5tlxwuskBIkdD2E9YNg==}
    engines: {node: '>=14.0.0'}
    dependencies:
      '@aws-sdk/node-config-provider': 3.259.0
      '@aws-sdk/property-provider': 3.257.0
      '@aws-sdk/types': 3.257.0
      '@aws-sdk/url-parser': 3.257.0
      tslib: 2.6.2
    dev: false

  /@aws-sdk/credential-provider-ini@3.196.0:
    resolution: {integrity: sha512-3lL+YLBQ9KwQxG4AdRm4u2cvBNZeBmS/i3BWnCPomg96lNGPMrTEloVaVEpnrzOff6sgFxRtjkbLkVxmdipIrw==}
    engines: {node: '>= 12.0.0'}
    dependencies:
      '@aws-sdk/credential-provider-env': 3.193.0
      '@aws-sdk/credential-provider-imds': 3.193.0
      '@aws-sdk/credential-provider-sso': 3.196.0
      '@aws-sdk/credential-provider-web-identity': 3.193.0
      '@aws-sdk/property-provider': 3.193.0
      '@aws-sdk/shared-ini-file-loader': 3.193.0
      '@aws-sdk/types': 3.193.0
      tslib: 2.6.2
    transitivePeerDependencies:
      - aws-crt
    dev: false

  /@aws-sdk/credential-provider-ini@3.224.0:
    resolution: {integrity: sha512-YaAHoHJVspqy5f8C6EXBifMfodKXl88IHuL6eBComigTPR3s1Ed1+3AJdjA1X7SjAHfrYna/WvZEH3e8NCSzFA==}
    engines: {node: '>=14.0.0'}
    dependencies:
      '@aws-sdk/credential-provider-env': 3.224.0
      '@aws-sdk/credential-provider-imds': 3.224.0
      '@aws-sdk/credential-provider-sso': 3.224.0
      '@aws-sdk/credential-provider-web-identity': 3.224.0
      '@aws-sdk/property-provider': 3.224.0
      '@aws-sdk/shared-ini-file-loader': 3.224.0
      '@aws-sdk/types': 3.224.0
      tslib: 2.6.2
    transitivePeerDependencies:
      - aws-crt
    dev: false

  /@aws-sdk/credential-provider-ini@3.261.0:
    resolution: {integrity: sha512-638jTnvFbGO0G0So+FijdC1vjn/dhw3l8nJwLq9PYOBJUKhjXDR/fpOhZkUJ+Zwfuqp9SlDDo/yfFa6j2L+F1g==}
    engines: {node: '>=14.0.0'}
    dependencies:
      '@aws-sdk/credential-provider-env': 3.257.0
      '@aws-sdk/credential-provider-imds': 3.259.0
      '@aws-sdk/credential-provider-process': 3.257.0
      '@aws-sdk/credential-provider-sso': 3.261.0
      '@aws-sdk/credential-provider-web-identity': 3.257.0
      '@aws-sdk/property-provider': 3.257.0
      '@aws-sdk/shared-ini-file-loader': 3.257.0
      '@aws-sdk/types': 3.257.0
      tslib: 2.6.2
    transitivePeerDependencies:
      - aws-crt
    dev: false

  /@aws-sdk/credential-provider-node@3.196.0:
    resolution: {integrity: sha512-PGY7pkmqgfEwTHsuUH6fGrXWri93jqKkMbhq/QJafMGtsVupfvXvE37Rl+qgjsZjRfROrEaeLw2DGrPPmVh2cg==}
    engines: {node: '>=12.0.0'}
    dependencies:
      '@aws-sdk/credential-provider-env': 3.193.0
      '@aws-sdk/credential-provider-imds': 3.193.0
      '@aws-sdk/credential-provider-ini': 3.196.0
      '@aws-sdk/credential-provider-process': 3.193.0
      '@aws-sdk/credential-provider-sso': 3.196.0
      '@aws-sdk/credential-provider-web-identity': 3.193.0
      '@aws-sdk/property-provider': 3.193.0
      '@aws-sdk/shared-ini-file-loader': 3.193.0
      '@aws-sdk/types': 3.193.0
      tslib: 2.6.2
    transitivePeerDependencies:
      - aws-crt
    dev: false

  /@aws-sdk/credential-provider-node@3.224.0:
    resolution: {integrity: sha512-n/gijJAA3uVFl1b3+hp2E3lPaiajsPLHqH+mMxNxPkGo39HV1v9RAyOVW4Y3AH1QcT7sURevjGoF2Eemcro88g==}
    engines: {node: '>=14.0.0'}
    dependencies:
      '@aws-sdk/credential-provider-env': 3.224.0
      '@aws-sdk/credential-provider-imds': 3.224.0
      '@aws-sdk/credential-provider-ini': 3.224.0
      '@aws-sdk/credential-provider-process': 3.224.0
      '@aws-sdk/credential-provider-sso': 3.224.0
      '@aws-sdk/credential-provider-web-identity': 3.224.0
      '@aws-sdk/property-provider': 3.224.0
      '@aws-sdk/shared-ini-file-loader': 3.224.0
      '@aws-sdk/types': 3.224.0
      tslib: 2.6.2
    transitivePeerDependencies:
      - aws-crt
    dev: false

  /@aws-sdk/credential-provider-node@3.261.0:
    resolution: {integrity: sha512-7T25a7jbHsXPe7XvIekzhR50b7PTlISKqHdE8LNVUSzFQbSjVXulFk3vyQVIhmt5HKNkSBcMPDr6hKrSl7OLBw==}
    engines: {node: '>=14.0.0'}
    dependencies:
      '@aws-sdk/credential-provider-env': 3.257.0
      '@aws-sdk/credential-provider-imds': 3.259.0
      '@aws-sdk/credential-provider-ini': 3.261.0
      '@aws-sdk/credential-provider-process': 3.257.0
      '@aws-sdk/credential-provider-sso': 3.261.0
      '@aws-sdk/credential-provider-web-identity': 3.257.0
      '@aws-sdk/property-provider': 3.257.0
      '@aws-sdk/shared-ini-file-loader': 3.257.0
      '@aws-sdk/types': 3.257.0
      tslib: 2.6.2
    transitivePeerDependencies:
      - aws-crt
    dev: false

  /@aws-sdk/credential-provider-process@3.193.0:
    resolution: {integrity: sha512-zpXxtQzQqkaUuFqmHW9dSkh9p/1k+XNKlwEkG8FTwAJNUWmy2ZMJv+8NTVn4s4vaRu7xJ1er9chspYr7mvxHlA==}
    engines: {node: '>= 12.0.0'}
    dependencies:
      '@aws-sdk/property-provider': 3.193.0
      '@aws-sdk/shared-ini-file-loader': 3.193.0
      '@aws-sdk/types': 3.193.0
      tslib: 2.6.2
    dev: false

  /@aws-sdk/credential-provider-process@3.224.0:
    resolution: {integrity: sha512-0nc8vGmv6vDfFlVyKREwAa4namfuGqKg3TTM0nW2vE10fpDXZM/DGVAs5HInX+27QQNLVVh3/OHHgti9wMkYkw==}
    engines: {node: '>=14.0.0'}
    dependencies:
      '@aws-sdk/property-provider': 3.224.0
      '@aws-sdk/shared-ini-file-loader': 3.224.0
      '@aws-sdk/types': 3.224.0
      tslib: 2.6.2
    dev: false

  /@aws-sdk/credential-provider-process@3.257.0:
    resolution: {integrity: sha512-xK8uYeNXaclaBCGrLi4z2pxPRngqLf5BM5jg2fn57zqvlL9V5gJF972FehrVBL0bfp1/laG0ZJtD2K2sapyWAw==}
    engines: {node: '>=14.0.0'}
    dependencies:
      '@aws-sdk/property-provider': 3.257.0
      '@aws-sdk/shared-ini-file-loader': 3.257.0
      '@aws-sdk/types': 3.257.0
      tslib: 2.6.2
    dev: false

  /@aws-sdk/credential-provider-sso@3.196.0:
    resolution: {integrity: sha512-hJV4LDVfvPfj5zC0ysHx3zkwwJOyF+BaMGaMzaScrHyijv5e3qZzdoBLbOQFmrqVnt7DjCU02NvRSS8amLpmSw==}
    engines: {node: '>= 12.0.0'}
    dependencies:
      '@aws-sdk/client-sso': 3.196.0
      '@aws-sdk/property-provider': 3.193.0
      '@aws-sdk/shared-ini-file-loader': 3.193.0
      '@aws-sdk/types': 3.193.0
      tslib: 2.6.2
    transitivePeerDependencies:
      - aws-crt
    dev: false

  /@aws-sdk/credential-provider-sso@3.224.0:
    resolution: {integrity: sha512-Qx5w8MCGAwT5cqimA3ZgtY1jSrC7QGPzZfNflY75PWQIaYgjUNNqdAW0jipr4M/dgVjvo1j/Ek+atNf/niTOsQ==}
    engines: {node: '>=14.0.0'}
    dependencies:
      '@aws-sdk/client-sso': 3.224.0
      '@aws-sdk/property-provider': 3.224.0
      '@aws-sdk/shared-ini-file-loader': 3.224.0
      '@aws-sdk/token-providers': 3.224.0
      '@aws-sdk/types': 3.224.0
      tslib: 2.6.2
    transitivePeerDependencies:
      - aws-crt
    dev: false

  /@aws-sdk/credential-provider-sso@3.261.0:
    resolution: {integrity: sha512-Ofj7m85/RuxcZMtghhD+U2GGszrU5tB2kxXcnkcHCudOER6bcOOEXnSfmdZnIv4xG+vma3VFwiWk2JkQo5zB5w==}
    engines: {node: '>=14.0.0'}
    dependencies:
      '@aws-sdk/client-sso': 3.261.0
      '@aws-sdk/property-provider': 3.257.0
      '@aws-sdk/shared-ini-file-loader': 3.257.0
      '@aws-sdk/token-providers': 3.261.0
      '@aws-sdk/types': 3.257.0
      tslib: 2.6.2
    transitivePeerDependencies:
      - aws-crt
    dev: false

  /@aws-sdk/credential-provider-web-identity@3.193.0:
    resolution: {integrity: sha512-MIQY9KwLCBnRyIt7an4EtMrFQZz2HC1E8vQDdKVzmeQBBePhW61fnX9XDP9bfc3Ypg1NggLG00KBPEC88twLFg==}
    engines: {node: '>= 12.0.0'}
    dependencies:
      '@aws-sdk/property-provider': 3.193.0
      '@aws-sdk/types': 3.193.0
      tslib: 2.6.2
    dev: false

  /@aws-sdk/credential-provider-web-identity@3.224.0:
    resolution: {integrity: sha512-Z/xRFTm9pBVyuIAkYohisb3KPJowPVng7ZuZiblU0PaESoJBTkhAFOblpPv/ZWwb6fT85ANUKrvl4858zLpk/Q==}
    engines: {node: '>=14.0.0'}
    dependencies:
      '@aws-sdk/property-provider': 3.224.0
      '@aws-sdk/types': 3.224.0
      tslib: 2.6.2
    dev: false

  /@aws-sdk/credential-provider-web-identity@3.257.0:
    resolution: {integrity: sha512-Cm0uvRv4JuIbD0Kp3W0J/vwjADIyCx8HoZi5yg+QIi5nilocuTQ3ajvLeuPVSvFvdy+yaxSc5FxNXquWt7Mngw==}
    engines: {node: '>=14.0.0'}
    dependencies:
      '@aws-sdk/property-provider': 3.257.0
      '@aws-sdk/types': 3.257.0
      tslib: 2.6.2
    dev: false

  /@aws-sdk/eventstream-codec@3.224.0:
    resolution: {integrity: sha512-p8DePCwvgrrlYK7r3euI5aX/VVxrCl+DClHy0TV6/Eq8WCgWqYfZ5TSl5kbrxIc4U7pDlNIBkTiQMIl/ilEiQg==}
    dependencies:
      '@aws-crypto/crc32': 2.0.0
      '@aws-sdk/types': 3.224.0
      '@aws-sdk/util-hex-encoding': 3.201.0
      tslib: 2.6.2
    dev: false

  /@aws-sdk/eventstream-serde-browser@3.224.0:
    resolution: {integrity: sha512-QeyGmKipZsbVkezI5OKe0Xad7u1JPkZWNm1m7uqjd9vTK3A+/fw7eNxOWYVdSKs/kHyAWr9PG+fASBtr3gesPA==}
    engines: {node: '>=14.0.0'}
    dependencies:
      '@aws-sdk/eventstream-serde-universal': 3.224.0
      '@aws-sdk/types': 3.224.0
      tslib: 2.6.2
    dev: false

  /@aws-sdk/eventstream-serde-config-resolver@3.224.0:
    resolution: {integrity: sha512-zl8YUa+JZV9Dj304pc2HovMuUsz3qzo8HHj+FjIHxVsNfFL4U/NX/eDhkiWNUwVMlQIWvjksoJZ75kIzDyWGKQ==}
    engines: {node: '>=14.0.0'}
    dependencies:
      '@aws-sdk/types': 3.224.0
      tslib: 2.6.2
    dev: false

  /@aws-sdk/eventstream-serde-node@3.224.0:
    resolution: {integrity: sha512-o0PXQwyyqeBk+kkn9wIPVIdzwp28EmRt2UqEH/UO6XzpmZTghuY4ZWkQTx9n+vMZ0e/EbqIlh2BPAhELwYzMug==}
    engines: {node: '>=14.0.0'}
    dependencies:
      '@aws-sdk/eventstream-serde-universal': 3.224.0
      '@aws-sdk/types': 3.224.0
      tslib: 2.6.2
    dev: false

  /@aws-sdk/eventstream-serde-universal@3.224.0:
    resolution: {integrity: sha512-sI9WKnaKfpVamLCESHDOg8SkMtkjjYX3awny5PJC3/Jx9zOFN9AnvGtnIJrOGFxs5kBmQNj7c4sKCAPiTCcITw==}
    engines: {node: '>=14.0.0'}
    dependencies:
      '@aws-sdk/eventstream-codec': 3.224.0
      '@aws-sdk/types': 3.224.0
      tslib: 2.6.2
    dev: false

  /@aws-sdk/fetch-http-handler@3.193.0:
    resolution: {integrity: sha512-UhIS2LtCK9hqBzYVon6BI8WebJW1KC0GGIL/Gse5bqzU9iAGgFLAe66qg9k+/h3Jjc5LNAYzqXNVizMwn7689Q==}
    dependencies:
      '@aws-sdk/protocol-http': 3.193.0
      '@aws-sdk/querystring-builder': 3.193.0
      '@aws-sdk/types': 3.193.0
      '@aws-sdk/util-base64-browser': 3.188.0
      tslib: 2.6.2
    dev: false

  /@aws-sdk/fetch-http-handler@3.224.0:
    resolution: {integrity: sha512-IO1Je6ZM0fwT5YYPwQwwXcD4LlsYmP52pwit8AAI4ppz6AkSfs0747uDK0DYnqls7sevBQzUSqBSt6XjcMKjYQ==}
    dependencies:
      '@aws-sdk/protocol-http': 3.224.0
      '@aws-sdk/querystring-builder': 3.224.0
      '@aws-sdk/types': 3.224.0
      '@aws-sdk/util-base64': 3.208.0
      tslib: 2.6.2
    dev: false

  /@aws-sdk/fetch-http-handler@3.257.0:
    resolution: {integrity: sha512-zOF+RzQ+wfF7tq7tGUdPcqUTh3+k2f8KCVJE07A8kCopVq4nBu4NH6Eq29Tjpwdya3YlKvE+kFssuQRRRRex+Q==}
    dependencies:
      '@aws-sdk/protocol-http': 3.257.0
      '@aws-sdk/querystring-builder': 3.257.0
      '@aws-sdk/types': 3.257.0
      '@aws-sdk/util-base64': 3.208.0
      tslib: 2.6.2
    dev: false

  /@aws-sdk/hash-blob-browser@3.224.0:
    resolution: {integrity: sha512-nUBRZzxbq6mU8FIK6OizC5jIeRkVn5tB2ZYxPd7P2IDhh1OVod6gXkq9EKTf3kecNvYgWUVHcOezZF1qLMDLHg==}
    dependencies:
      '@aws-sdk/chunked-blob-reader': 3.188.0
      '@aws-sdk/chunked-blob-reader-native': 3.208.0
      '@aws-sdk/types': 3.224.0
      tslib: 2.6.2
    dev: false

  /@aws-sdk/hash-node@3.193.0:
    resolution: {integrity: sha512-O2SLPVBjrCUo+4ouAdRUoHBYsyurO9LcjNZNYD7YQOotBTbVFA3cx7kTZu+K4B6kX7FDaGbqbE1C/T1/eg/r+w==}
    engines: {node: '>= 12.0.0'}
    dependencies:
      '@aws-sdk/types': 3.193.0
      '@aws-sdk/util-buffer-from': 3.188.0
      tslib: 2.6.2
    dev: false

  /@aws-sdk/hash-node@3.224.0:
    resolution: {integrity: sha512-y7TXMDOSy5E2VZPvmsvRfyXkcQWcjTLFTd85yc70AAeFZiffff1nvZifQSzD78bW6ELJsWHXA2O8yxdBURyoBg==}
    engines: {node: '>=14.0.0'}
    dependencies:
      '@aws-sdk/types': 3.224.0
      '@aws-sdk/util-buffer-from': 3.208.0
      tslib: 2.6.2
    dev: false

  /@aws-sdk/hash-node@3.257.0:
    resolution: {integrity: sha512-W/USUuea5Ep3OJ2U7Ve8/5KN1YsDun2WzOFUxc1PyxXP5pW6OgC15/op0e+bmWPG851clvp5S8ZuroUr3aKi3Q==}
    engines: {node: '>=14.0.0'}
    dependencies:
      '@aws-sdk/types': 3.257.0
      '@aws-sdk/util-buffer-from': 3.208.0
      '@aws-sdk/util-utf8': 3.254.0
      tslib: 2.6.2
    dev: false

  /@aws-sdk/hash-stream-node@3.224.0:
    resolution: {integrity: sha512-5RDwzB2C4Zjn4M2kZYntkc2LJdqe8CH9xmudu3ZYESkZToN5Rd3JyqobW9KPbm//R43VR4ml2qUhYHFzK6jvgg==}
    engines: {node: '>=14.0.0'}
    dependencies:
      '@aws-sdk/types': 3.224.0
      tslib: 2.6.2
    dev: false

  /@aws-sdk/invalid-dependency@3.193.0:
    resolution: {integrity: sha512-54DCknekLwJAI1os76XJ8XCzfAH7BGkBGtlWk5WCNkZTfj3rf5RUiXz4uoKUMWE1rZmyMDoDDS1PBo+yTVKW5w==}
    dependencies:
      '@aws-sdk/types': 3.193.0
      tslib: 2.6.2
    dev: false

  /@aws-sdk/invalid-dependency@3.224.0:
    resolution: {integrity: sha512-6huV8LBYQYx84uMhQ2SS7nqEkhTkAufwhKceXnysrcrLDuUmyth09Y7fcFblFIDTr4wTgSI0mf6DKVF4nqYCwQ==}
    dependencies:
      '@aws-sdk/types': 3.224.0
      tslib: 2.6.2
    dev: false

  /@aws-sdk/invalid-dependency@3.257.0:
    resolution: {integrity: sha512-T68SAPRNMEhpke0wlxURgogL7q0B8dfqZsSeS20BVR/lksJxLse9+pbmCDxiu1RrXoEIsEwl5rbLN+Hw8BFFYw==}
    dependencies:
      '@aws-sdk/types': 3.257.0
      tslib: 2.6.2
    dev: false

  /@aws-sdk/is-array-buffer@3.188.0:
    resolution: {integrity: sha512-n69N4zJZCNd87Rf4NzufPzhactUeM877Y0Tp/F3KiHqGeTnVjYUa4Lv1vLBjqtfjYb2HWT3NKlYn5yzrhaEwiQ==}
    engines: {node: '>= 12.0.0'}
    dependencies:
      tslib: 2.6.2
    dev: false

  /@aws-sdk/is-array-buffer@3.201.0:
    resolution: {integrity: sha512-UPez5qLh3dNgt0DYnPD/q0mVJY84rA17QE26hVNOW3fAji8W2wrwrxdacWOxyXvlxWsVRcKmr+lay1MDqpAMfg==}
    engines: {node: '>=14.0.0'}
    dependencies:
      tslib: 2.6.2
    dev: false

  /@aws-sdk/lib-storage@3.226.0(@aws-sdk/abort-controller@3.374.0)(@aws-sdk/client-s3@3.224.0):
    resolution: {integrity: sha512-pTPQlZqYhonkaSpdD582fKKfUtQv+80vcyJdmAelUC4hZIyT98XT0wzZLp5N8etAFAgVj7Lxh59qxPB4Qz8MCw==}
    engines: {node: '>=14.0.0'}
    peerDependencies:
      '@aws-sdk/abort-controller': ^3.0.0
      '@aws-sdk/client-s3': ^3.0.0
    dependencies:
      '@aws-sdk/abort-controller': 3.374.0
      '@aws-sdk/client-s3': 3.224.0
      '@aws-sdk/middleware-endpoint': 3.226.0
      '@aws-sdk/smithy-client': 3.226.0
      buffer: 5.6.0
      events: 3.3.0
      stream-browserify: 3.0.0
      tslib: 2.6.2
    dev: false

  /@aws-sdk/md5-js@3.224.0:
    resolution: {integrity: sha512-DT9hKzBYJUcPvGxTXwoug5Ac4zJ7q5pwOVF/PFCsN3TiXHHfDAIA0/GJjA6pZwPEi/qVy0iNhGKQK8/0i5JeWw==}
    dependencies:
      '@aws-sdk/types': 3.224.0
      '@aws-sdk/util-utf8-browser': 3.188.0
      '@aws-sdk/util-utf8-node': 3.208.0
      tslib: 2.6.2
    dev: false

  /@aws-sdk/middleware-bucket-endpoint@3.224.0:
    resolution: {integrity: sha512-cAmrSmVjBCENM9ojUBRhIsuQ2mPH4WxnqE5wxloHdP8BD7usNE/dMtGMhot3Dnf8WZEFpTMfhtrZrmSTCaANTQ==}
    engines: {node: '>=14.0.0'}
    dependencies:
      '@aws-sdk/protocol-http': 3.224.0
      '@aws-sdk/types': 3.224.0
      '@aws-sdk/util-arn-parser': 3.208.0
      '@aws-sdk/util-config-provider': 3.208.0
      tslib: 2.6.2
    dev: false

  /@aws-sdk/middleware-content-length@3.193.0:
    resolution: {integrity: sha512-em0Sqo7O7DFOcVXU460pbcYuIjblDTZqK2YE62nQ0T+5Nbj+MSjuoite+rRRdRww9VqBkUROGKON45bUNjogtQ==}
    engines: {node: '>= 12.0.0'}
    dependencies:
      '@aws-sdk/protocol-http': 3.193.0
      '@aws-sdk/types': 3.193.0
      tslib: 2.6.2
    dev: false

  /@aws-sdk/middleware-content-length@3.224.0:
    resolution: {integrity: sha512-L9b84b7X/BH+sFZaXg5hQQv0TRqZIGuOIiWJ8CkYeju7OQV03DzbCoNCAgZdI28SSevfrrVK/hwjEQrv+A6x1Q==}
    engines: {node: '>=14.0.0'}
    dependencies:
      '@aws-sdk/protocol-http': 3.224.0
      '@aws-sdk/types': 3.224.0
      tslib: 2.6.2
    dev: false

  /@aws-sdk/middleware-content-length@3.257.0:
    resolution: {integrity: sha512-yiawbV2azm6QnMY1L2ypG8PDRdjOcEIvFmT0T7y0F49rfbKJOu21j1ONAoCkLrINK6kMqcD5JSQLVCoURxiTxQ==}
    engines: {node: '>=14.0.0'}
    dependencies:
      '@aws-sdk/protocol-http': 3.257.0
      '@aws-sdk/types': 3.257.0
      tslib: 2.6.2
    dev: false

  /@aws-sdk/middleware-endpoint@3.193.0:
    resolution: {integrity: sha512-Inbpt7jcHGvzF7UOJOCxx9wih0+eAQYERikokidWJa7M405EJpVYq1mGbeOcQUPANU3uWF1AObmUUFhbkriHQw==}
    engines: {node: '>= 12.0.0'}
    dependencies:
      '@aws-sdk/middleware-serde': 3.193.0
      '@aws-sdk/protocol-http': 3.193.0
      '@aws-sdk/signature-v4': 3.193.0
      '@aws-sdk/types': 3.193.0
      '@aws-sdk/url-parser': 3.193.0
      '@aws-sdk/util-config-provider': 3.188.0
      '@aws-sdk/util-middleware': 3.193.0
      tslib: 2.6.2
    dev: false

  /@aws-sdk/middleware-endpoint@3.224.0:
    resolution: {integrity: sha512-Y+FkQmRyhQUX1E1tviodFwTrfAVjgteoALkFgIb7bxT7fmyQ/AQvdAytkDqIApTgkR61niNDSsAu7lHekDxQgg==}
    engines: {node: '>=14.0.0'}
    dependencies:
      '@aws-sdk/middleware-serde': 3.224.0
      '@aws-sdk/protocol-http': 3.224.0
      '@aws-sdk/signature-v4': 3.224.0
      '@aws-sdk/types': 3.224.0
      '@aws-sdk/url-parser': 3.224.0
      '@aws-sdk/util-config-provider': 3.208.0
      '@aws-sdk/util-middleware': 3.224.0
      tslib: 2.6.2
    dev: false

  /@aws-sdk/middleware-endpoint@3.226.0:
    resolution: {integrity: sha512-EvLFafjtUxTT0AC9p3aBQu1/fjhWdIeK58jIXaNFONfZ3F8QbEYUPuF/SqZvJM6cWfOO9qwYKkRDbCSTYhprIg==}
    engines: {node: '>=14.0.0'}
    dependencies:
      '@aws-sdk/middleware-serde': 3.226.0
      '@aws-sdk/protocol-http': 3.226.0
      '@aws-sdk/signature-v4': 3.226.0
      '@aws-sdk/types': 3.226.0
      '@aws-sdk/url-parser': 3.226.0
      '@aws-sdk/util-config-provider': 3.208.0
      '@aws-sdk/util-middleware': 3.226.0
      tslib: 2.6.2
    dev: false

  /@aws-sdk/middleware-endpoint@3.257.0:
    resolution: {integrity: sha512-RQNQe/jeVuWZtXXfcOm+e3qMFICY6ERsXUrbt0rjHgvajZCklcrRJgxJSCwrcS7Le3nl9azFPMAMj9L7uSK28g==}
    engines: {node: '>=14.0.0'}
    dependencies:
      '@aws-sdk/middleware-serde': 3.257.0
      '@aws-sdk/protocol-http': 3.257.0
      '@aws-sdk/signature-v4': 3.257.0
      '@aws-sdk/types': 3.257.0
      '@aws-sdk/url-parser': 3.257.0
      '@aws-sdk/util-config-provider': 3.208.0
      '@aws-sdk/util-middleware': 3.257.0
      tslib: 2.6.2
    dev: false

  /@aws-sdk/middleware-expect-continue@3.224.0:
    resolution: {integrity: sha512-xgihNtu5dXzRqL0QrOuMLmSoji7BsKJ+rCXjW+X+Z1flYFV5UDY5PI0dgAlgWQDWZDyu17n4R5IIZUzb/aAI1g==}
    engines: {node: '>=14.0.0'}
    dependencies:
      '@aws-sdk/protocol-http': 3.224.0
      '@aws-sdk/types': 3.224.0
      tslib: 2.6.2
    dev: false

  /@aws-sdk/middleware-flexible-checksums@3.224.0:
    resolution: {integrity: sha512-8umP3a1YNg5+sowQgzKNiq//vSVC53iTBzg8/oszstwIMYE9aNf4RKd/X/H9biBF/G05xdTjqNAQrAh54UbKrQ==}
    engines: {node: '>=14.0.0'}
    dependencies:
      '@aws-crypto/crc32': 2.0.0
      '@aws-crypto/crc32c': 2.0.0
      '@aws-sdk/is-array-buffer': 3.201.0
      '@aws-sdk/protocol-http': 3.224.0
      '@aws-sdk/types': 3.224.0
      tslib: 2.6.2
    dev: false

  /@aws-sdk/middleware-host-header@3.193.0:
    resolution: {integrity: sha512-aegzj5oRWd//lmfmkzRmgG2b4l3140v8Ey4QkqCxcowvAEX5a7rh23yuKaGtmiePwv2RQalCKz+tN6JXCm8g6Q==}
    engines: {node: '>= 12.0.0'}
    dependencies:
      '@aws-sdk/protocol-http': 3.193.0
      '@aws-sdk/types': 3.193.0
      tslib: 2.6.2
    dev: false

  /@aws-sdk/middleware-host-header@3.224.0:
    resolution: {integrity: sha512-4eL8EVhgxTjvdVs+P3SSEkoMXBte7hSQ/+kOZVNR5ze8QPnUiDpJMS2BQrMoA2INxX9tSqp6zTrDNMc3LNvKbQ==}
    engines: {node: '>=14.0.0'}
    dependencies:
      '@aws-sdk/protocol-http': 3.224.0
      '@aws-sdk/types': 3.224.0
      tslib: 2.6.2
    dev: false

  /@aws-sdk/middleware-host-header@3.257.0:
    resolution: {integrity: sha512-gEi9AJdJfRfU8Qr6HK1hfhxTzyV3Giq4B/h7um99hIFAT/GCg9xiPvAOKPo6UeuiKEv3b7RpSL4s6cBvnJMJBA==}
    engines: {node: '>=14.0.0'}
    dependencies:
      '@aws-sdk/protocol-http': 3.257.0
      '@aws-sdk/types': 3.257.0
      tslib: 2.6.2
    dev: false

  /@aws-sdk/middleware-location-constraint@3.224.0:
    resolution: {integrity: sha512-FpgKNGzImgmHTbz4Hjc41GEH4/dASxz6sTtn5T+kFDsT1j7o21tpWlS6psoazTz9Yi3ichBo2yzYUaY3QxOFew==}
    engines: {node: '>=14.0.0'}
    dependencies:
      '@aws-sdk/types': 3.224.0
      tslib: 2.6.2
    dev: false

  /@aws-sdk/middleware-logger@3.193.0:
    resolution: {integrity: sha512-D/h1pU5tAcyJpJ8ZeD1Sta0S9QZPcxERYRBiJdEl8VUrYwfy3Cl1WJedVOmd5nG73ZLRSyHeXHewb/ohge3yKQ==}
    engines: {node: '>= 12.0.0'}
    dependencies:
      '@aws-sdk/types': 3.193.0
      tslib: 2.6.2
    dev: false

  /@aws-sdk/middleware-logger@3.224.0:
    resolution: {integrity: sha512-AmvuezI1vGgKZDsA2slHZJ6nQMqogUyzK27wM03458a2JgFqZvWCUPSY/P+OZ0FpnFEC34/kvvF4bI54T0C5jA==}
    engines: {node: '>=14.0.0'}
    dependencies:
      '@aws-sdk/types': 3.224.0
      tslib: 2.6.2
    dev: false

  /@aws-sdk/middleware-logger@3.257.0:
    resolution: {integrity: sha512-8RDXW/VbMKBsXDfcCLmROZcWKyrekyiPa3J1aIaBy0tq9o4xpGoXw/lwwIrNVvISAFslb57rteup34bfn6ta6w==}
    engines: {node: '>=14.0.0'}
    dependencies:
      '@aws-sdk/types': 3.257.0
      tslib: 2.6.2
    dev: false

  /@aws-sdk/middleware-recursion-detection@3.193.0:
    resolution: {integrity: sha512-fMWP76Q1GOb/9OzS1arizm6Dbfo02DPZ6xp7OoAN3PS6ybH3Eb47s/gP3jzgBPAITQacFj4St/4a06YWYrN3NA==}
    engines: {node: '>= 12.0.0'}
    dependencies:
      '@aws-sdk/protocol-http': 3.193.0
      '@aws-sdk/types': 3.193.0
      tslib: 2.6.2
    dev: false

  /@aws-sdk/middleware-recursion-detection@3.224.0:
    resolution: {integrity: sha512-ySTGlMvNaH5J77jYVVgwOF1ozz3Kp6f/wjTvivOcBR1zlRv0FXa1y033QMnrAAtKSNkzClXtNOycBM463QImJw==}
    engines: {node: '>=14.0.0'}
    dependencies:
      '@aws-sdk/protocol-http': 3.224.0
      '@aws-sdk/types': 3.224.0
      tslib: 2.6.2
    dev: false

  /@aws-sdk/middleware-recursion-detection@3.257.0:
    resolution: {integrity: sha512-rUCih6zHh8k9Edf5N5Er4s508FYbwLM0MWTD2axzlj9TjLqEQ9OKED3wHaLffXSDzodd3oTAfJCLPbWQyoZ3ZQ==}
    engines: {node: '>=14.0.0'}
    dependencies:
      '@aws-sdk/protocol-http': 3.257.0
      '@aws-sdk/types': 3.257.0
      tslib: 2.6.2
    dev: false

  /@aws-sdk/middleware-retry@3.193.0:
    resolution: {integrity: sha512-zTQkHLBQBJi6ns655WYcYLyLPc1tgbEYU080Oc8zlveLUqoDn1ogkcmNhG7XMeQuBvWZBYN7J3/wFaXlDzeCKg==}
    engines: {node: '>= 12.0.0'}
    dependencies:
      '@aws-sdk/protocol-http': 3.193.0
      '@aws-sdk/service-error-classification': 3.193.0
      '@aws-sdk/types': 3.193.0
      '@aws-sdk/util-middleware': 3.193.0
      tslib: 2.6.2
      uuid: 8.3.2
    dev: false

  /@aws-sdk/middleware-retry@3.224.0:
    resolution: {integrity: sha512-zwl8rZZb5OWLzOnEW58RRklbehDfcdtD98qtgm0NLM9ErBALEEb2Y4MM5zhRiMtVjzrDw71+Mhk5+4TAlwJyXA==}
    engines: {node: '>=14.0.0'}
    dependencies:
      '@aws-sdk/protocol-http': 3.224.0
      '@aws-sdk/service-error-classification': 3.224.0
      '@aws-sdk/types': 3.224.0
      '@aws-sdk/util-middleware': 3.224.0
      tslib: 2.6.2
      uuid: 8.3.2
    dev: false

  /@aws-sdk/middleware-retry@3.259.0:
    resolution: {integrity: sha512-pVh1g8e84MAi7eVtWLiiiCtn82LzxOP7+LxTRHatmgIeN22yGQBZILliPDJypUPvDYlwxI1ekiK+oPTcte0Uww==}
    engines: {node: '>=14.0.0'}
    dependencies:
      '@aws-sdk/protocol-http': 3.257.0
      '@aws-sdk/service-error-classification': 3.257.0
      '@aws-sdk/types': 3.257.0
      '@aws-sdk/util-middleware': 3.257.0
      '@aws-sdk/util-retry': 3.257.0
      tslib: 2.6.2
      uuid: 8.3.2
    dev: false

  /@aws-sdk/middleware-sdk-s3@3.224.0:
    resolution: {integrity: sha512-SDyFandByU9UBQOxqFk8TCE0e9FPA/nr0FRjANxkIm24/zxk2yZbk3OUx/Zr7ibo28b5BqcQV69IClBOukPiEw==}
    engines: {node: '>=14.0.0'}
    dependencies:
      '@aws-sdk/middleware-bucket-endpoint': 3.224.0
      '@aws-sdk/protocol-http': 3.224.0
      '@aws-sdk/types': 3.224.0
      '@aws-sdk/util-arn-parser': 3.208.0
      tslib: 2.6.2
    dev: false

  /@aws-sdk/middleware-sdk-sts@3.193.0:
    resolution: {integrity: sha512-TafiDkeflUsnbNa89TLkDnAiRRp1gAaZLDAjt75AzriRKZnhtFfYUXWb+qAuN50T+CkJ/gZI9LHDZL5ogz/HxQ==}
    engines: {node: '>= 12.0.0'}
    dependencies:
      '@aws-sdk/middleware-signing': 3.193.0
      '@aws-sdk/property-provider': 3.193.0
      '@aws-sdk/protocol-http': 3.193.0
      '@aws-sdk/signature-v4': 3.193.0
      '@aws-sdk/types': 3.193.0
      tslib: 2.6.2
    dev: false

  /@aws-sdk/middleware-sdk-sts@3.224.0:
    resolution: {integrity: sha512-rUoPPejj4N8S+P39ap9Iqbprl9L7LBlkuMHwMCqgeRJBhdI+1YeDfUekegJxceJv/BDXaoI2aSE0tCUS8rK0Ug==}
    engines: {node: '>=14.0.0'}
    dependencies:
      '@aws-sdk/middleware-signing': 3.224.0
      '@aws-sdk/property-provider': 3.224.0
      '@aws-sdk/protocol-http': 3.224.0
      '@aws-sdk/signature-v4': 3.224.0
      '@aws-sdk/types': 3.224.0
      tslib: 2.6.2
    dev: false

  /@aws-sdk/middleware-sdk-sts@3.257.0:
    resolution: {integrity: sha512-d6IJCLRi3O2tm4AFK60WNhIwmMmspj1WzKR1q1TaoPzoREPG2xg+Am18wZBRkCyYuRPPrbizmkvAmAJiUolMAw==}
    engines: {node: '>=14.0.0'}
    dependencies:
      '@aws-sdk/middleware-signing': 3.257.0
      '@aws-sdk/property-provider': 3.257.0
      '@aws-sdk/protocol-http': 3.257.0
      '@aws-sdk/signature-v4': 3.257.0
      '@aws-sdk/types': 3.257.0
      tslib: 2.6.2
    dev: false

  /@aws-sdk/middleware-serde@3.193.0:
    resolution: {integrity: sha512-dH93EJYVztY+ZDPzSMRi9LfAZfKO+luH62raNy49hlNa4jiyE1Tc/+qwlmOEpfGsrtcZ9TgsON1uFF9sgBXXaA==}
    engines: {node: '>= 12.0.0'}
    dependencies:
      '@aws-sdk/types': 3.193.0
      tslib: 2.6.2
    dev: false

  /@aws-sdk/middleware-serde@3.224.0:
    resolution: {integrity: sha512-4wHJ4DyhvyqQ853zfIw6sRw909VB+hFEqatmXYvO5OYap03Eed92wslsR2Gtfw1B2/zjDscPpwPyHoCIk30sHA==}
    engines: {node: '>=14.0.0'}
    dependencies:
      '@aws-sdk/types': 3.224.0
      tslib: 2.6.2
    dev: false

  /@aws-sdk/middleware-serde@3.226.0:
    resolution: {integrity: sha512-nPuOOAkSfx9TxzdKFx0X2bDlinOxGrqD7iof926K/AEflxGD1DBdcaDdjlYlPDW2CVE8LV/rAgbYuLxh/E/1VA==}
    engines: {node: '>=14.0.0'}
    dependencies:
      '@aws-sdk/types': 3.226.0
      tslib: 2.6.2
    dev: false

  /@aws-sdk/middleware-serde@3.257.0:
    resolution: {integrity: sha512-/JasfXPWFq24mnCrx9fxW/ISBSp07RJwhsF14qzm8Qy3Z0z470C+QRM6otTwAkYuuVt1wuLjja5agq3Jtzq7dQ==}
    engines: {node: '>=14.0.0'}
    dependencies:
      '@aws-sdk/types': 3.257.0
      tslib: 2.6.2
    dev: false

  /@aws-sdk/middleware-signing@3.193.0:
    resolution: {integrity: sha512-obBoELGPf5ikvHYZwbzllLeuODiokdDfe92Ve2ufeOa/d8+xsmbqNzNdCTLNNTmr1tEIaEE7ngZVTOiHqAVhyw==}
    engines: {node: '>= 12.0.0'}
    dependencies:
      '@aws-sdk/property-provider': 3.193.0
      '@aws-sdk/protocol-http': 3.193.0
      '@aws-sdk/signature-v4': 3.193.0
      '@aws-sdk/types': 3.193.0
      '@aws-sdk/util-middleware': 3.193.0
      tslib: 2.6.2
    dev: false

  /@aws-sdk/middleware-signing@3.224.0:
    resolution: {integrity: sha512-6T+dybVn5EYsxkNc4eVKAeoj6x6FfRXkZWMRxkepDoOJufMUNTfpoDEl6PcgJU6Wq4odbqV737x/3j53VZc6dA==}
    engines: {node: '>=14.0.0'}
    dependencies:
      '@aws-sdk/property-provider': 3.224.0
      '@aws-sdk/protocol-http': 3.224.0
      '@aws-sdk/signature-v4': 3.224.0
      '@aws-sdk/types': 3.224.0
      '@aws-sdk/util-middleware': 3.224.0
      tslib: 2.6.2
    dev: false

  /@aws-sdk/middleware-signing@3.257.0:
    resolution: {integrity: sha512-hCH3D83LHmm6nqmtNrGTWZCVjsQXrGHIXbd17/qrw7aPFvcAhsiiCncGFP+XsUXEKa2ZqcSNMUyPrx69ofNRZQ==}
    engines: {node: '>=14.0.0'}
    dependencies:
      '@aws-sdk/property-provider': 3.257.0
      '@aws-sdk/protocol-http': 3.257.0
      '@aws-sdk/signature-v4': 3.257.0
      '@aws-sdk/types': 3.257.0
      '@aws-sdk/util-middleware': 3.257.0
      tslib: 2.6.2
    dev: false

  /@aws-sdk/middleware-ssec@3.224.0:
    resolution: {integrity: sha512-S9a3fvF0Lv/NnXKbh0cbqhzfVcCOU1pPeGKuDB/p7AWCoql/KSG52MGBU6jKcevCtWVUKpSkgJfs+xkKmSiXIA==}
    engines: {node: '>=14.0.0'}
    dependencies:
      '@aws-sdk/types': 3.224.0
      tslib: 2.6.2
    dev: false

  /@aws-sdk/middleware-stack@3.193.0:
    resolution: {integrity: sha512-Ix5d7gE6bZwFNIVf0dGnjYuymz1gjitNoAZDPpv1nEZlUMek/jcno5lmzWFzUZXY/azpbIyaPwq/wm/c69au5A==}
    engines: {node: '>= 12.0.0'}
    dependencies:
      tslib: 2.6.2
    dev: false

  /@aws-sdk/middleware-stack@3.224.0:
    resolution: {integrity: sha512-8mBrc3nj4h6FnDWnxbjfFXUPr/7UIAaGAG15D27Z/KNFnMjOqNTtpkbcoh3QQHRLX3PjTuvzT5WCqXmgD2/oiw==}
    engines: {node: '>=14.0.0'}
    dependencies:
      tslib: 2.6.2
    dev: false

  /@aws-sdk/middleware-stack@3.226.0:
    resolution: {integrity: sha512-85wF29LvPvpoed60fZGDYLwv1Zpd/cM0C22WSSFPw1SSJeqO4gtFYyCg2squfT3KI6kF43IIkOCJ+L7GtryPug==}
    engines: {node: '>=14.0.0'}
    dependencies:
      tslib: 2.6.2
    dev: false

  /@aws-sdk/middleware-stack@3.257.0:
    resolution: {integrity: sha512-awg2F0SvwACBaw4HIObK8pQGfSqAc4Vy+YFzWSfZNVC35oRO6RsRdKHVU99lRC0LrT2Ptmfghl2DMPSrRDbvlQ==}
    engines: {node: '>=14.0.0'}
    dependencies:
      tslib: 2.6.2
    dev: false

  /@aws-sdk/middleware-user-agent@3.193.0:
    resolution: {integrity: sha512-0vT6F9NwYQK7ARUUJeHTUIUPnupsO3IbmjHSi1+clkssFlJm2UfmSGeafiWe4AYH3anATTvZEtcxX5DZT/ExbA==}
    engines: {node: '>= 12.0.0'}
    dependencies:
      '@aws-sdk/protocol-http': 3.193.0
      '@aws-sdk/types': 3.193.0
      tslib: 2.6.2
    dev: false

  /@aws-sdk/middleware-user-agent@3.224.0:
    resolution: {integrity: sha512-YXHC/n8k4qeIkqFVACPmF/QfJyKSOMD1HjM7iUZmJ9yGqDRFeGgn4o2Jktd0dor7sTv6pfUDkLqspxURAsokzA==}
    engines: {node: '>=14.0.0'}
    dependencies:
      '@aws-sdk/protocol-http': 3.224.0
      '@aws-sdk/types': 3.224.0
      tslib: 2.6.2
    dev: false

  /@aws-sdk/middleware-user-agent@3.257.0:
    resolution: {integrity: sha512-37rt75LZyD0UWpbcFuxEGqwF3DZKSixQPl7AsDe6q3KtrO5gGQB+diH5vbY0txNNYyv5IK9WMwvY73mVmoWRmw==}
    engines: {node: '>=14.0.0'}
    dependencies:
      '@aws-sdk/protocol-http': 3.257.0
      '@aws-sdk/types': 3.257.0
      tslib: 2.6.2
    dev: false

  /@aws-sdk/node-config-provider@3.193.0:
    resolution: {integrity: sha512-5RLdjQLH69ISRG8TX9klSLOpEySXxj+z9E9Em39HRvw0/rDcd8poCTADvjYIOqRVvMka0z/hm+elvUTIVn/DRw==}
    engines: {node: '>= 12.0.0'}
    dependencies:
      '@aws-sdk/property-provider': 3.193.0
      '@aws-sdk/shared-ini-file-loader': 3.193.0
      '@aws-sdk/types': 3.193.0
      tslib: 2.6.2
    dev: false

  /@aws-sdk/node-config-provider@3.224.0:
    resolution: {integrity: sha512-ULv0Ao95vNEiwCreN9ZbZ5vntaGjdMLolCiyt3B2FDWbuOorZJR5QXFydPBpo4AQOh1y/S2MIUWLhz00DY364g==}
    engines: {node: '>=14.0.0'}
    dependencies:
      '@aws-sdk/property-provider': 3.224.0
      '@aws-sdk/shared-ini-file-loader': 3.224.0
      '@aws-sdk/types': 3.224.0
      tslib: 2.6.2
    dev: false

  /@aws-sdk/node-config-provider@3.259.0:
    resolution: {integrity: sha512-DUOqr71oonBvM6yKPdhDBmraqgXHCFrVWFw7hc5ZNxL2wS/EsbKfGPJp+C+SUgpn1upIWPNnh/bNoLAbBkcLsA==}
    engines: {node: '>=14.0.0'}
    dependencies:
      '@aws-sdk/property-provider': 3.257.0
      '@aws-sdk/shared-ini-file-loader': 3.257.0
      '@aws-sdk/types': 3.257.0
      tslib: 2.6.2
    dev: false

  /@aws-sdk/node-http-handler@3.193.0:
    resolution: {integrity: sha512-DP4BmFw64HOShgpAPEEMZedVnRmKKjHOwMEoXcnNlAkMXnYUFHiKvudYq87Q2AnSlT6OHkyMviB61gEvIk73dA==}
    engines: {node: '>= 12.0.0'}
    dependencies:
      '@aws-sdk/abort-controller': 3.193.0
      '@aws-sdk/protocol-http': 3.193.0
      '@aws-sdk/querystring-builder': 3.193.0
      '@aws-sdk/types': 3.193.0
      tslib: 2.6.2
    dev: false

  /@aws-sdk/node-http-handler@3.224.0:
    resolution: {integrity: sha512-8h4jWsfVRUcJKkqZ9msSN4LhldBpXdNlMcA8ku8IVEBHf5waxqpIhupwR0uCMmV3FDINLqkf/8EwEYAODeRjrw==}
    engines: {node: '>=14.0.0'}
    dependencies:
      '@aws-sdk/abort-controller': 3.224.0
      '@aws-sdk/protocol-http': 3.224.0
      '@aws-sdk/querystring-builder': 3.224.0
      '@aws-sdk/types': 3.224.0
      tslib: 2.6.2
    dev: false

  /@aws-sdk/node-http-handler@3.257.0:
    resolution: {integrity: sha512-8KnWHVVwaGKyTlkTU9BSOAiSovNDoagxemU2l10QqBbzUCVpljCUMUkABEGRJ1yoQCl6DJ7RtNkAyZ8Ne/E15A==}
    engines: {node: '>=14.0.0'}
    dependencies:
      '@aws-sdk/abort-controller': 3.257.0
      '@aws-sdk/protocol-http': 3.257.0
      '@aws-sdk/querystring-builder': 3.257.0
      '@aws-sdk/types': 3.257.0
      tslib: 2.6.2
    dev: false

  /@aws-sdk/property-provider@3.193.0:
    resolution: {integrity: sha512-IaDR/PdZjKlAeSq2E/6u6nkPsZF9wvhHZckwH7uumq4ocWsWXFzaT+hKpV4YZPHx9n+K2YV4Gn/bDedpz99W1Q==}
    engines: {node: '>= 12.0.0'}
    dependencies:
      '@aws-sdk/types': 3.193.0
      tslib: 2.6.2
    dev: false

  /@aws-sdk/property-provider@3.224.0:
    resolution: {integrity: sha512-1F1Hepndlmj6wykNv0ynlS9YTaT3LRF/mqXhCRGLbCWSmCiaW9BUH/ddMdBZJiSw7kcPePKid5ueW84fAO/nKg==}
    engines: {node: '>=14.0.0'}
    dependencies:
      '@aws-sdk/types': 3.224.0
      tslib: 2.6.2
    dev: false

  /@aws-sdk/property-provider@3.257.0:
    resolution: {integrity: sha512-3rUbRAcF0GZ5PhDiXhS4yREfZ5hOEtvYEa9S/19OdM5eoypOaLU5XnFcCKfnccSP8SkdgpJujzxOMRWNWadlAQ==}
    engines: {node: '>=14.0.0'}
    dependencies:
      '@aws-sdk/types': 3.257.0
      tslib: 2.6.2
    dev: false

  /@aws-sdk/protocol-http@3.193.0:
    resolution: {integrity: sha512-r0wbTwFJyXq0uiImI6giqG3g/RO1N/y4wwPA7qr7OC+KXJ0NkyVxIf6e7Vx8h06aM1ATtngbwJaMP59kVCp85A==}
    engines: {node: '>= 12.0.0'}
    dependencies:
      '@aws-sdk/types': 3.193.0
      tslib: 2.6.2
    dev: false

  /@aws-sdk/protocol-http@3.224.0:
    resolution: {integrity: sha512-myp31UkADbktZtIZLc4cNfr5zSNVJjPReoH37NPpvgREKOGg7ZB6Lb3UyKbjzrmIv985brMOunlMgIBIJhuPIg==}
    engines: {node: '>=14.0.0'}
    dependencies:
      '@aws-sdk/types': 3.224.0
      tslib: 2.6.2
    dev: false

  /@aws-sdk/protocol-http@3.226.0:
    resolution: {integrity: sha512-zWkVqiTA9RXL6y0hhfZc9bcU4DX2NI6Hw9IhQmSPeM59mdbPjJlY4bLlMr5YxywqO3yQ/ylNoAfrEzrDjlOSRg==}
    engines: {node: '>=14.0.0'}
    dependencies:
      '@aws-sdk/types': 3.226.0
      tslib: 2.6.2
    dev: false

  /@aws-sdk/protocol-http@3.257.0:
    resolution: {integrity: sha512-xt7LGOgZIvbLS3418AYQLacOqx+mo5j4mPiIMz7f6AaUg+/fBUgESVsncKDqxbEJVwwCXSka8Ca0cntJmoeMSw==}
    engines: {node: '>=14.0.0'}
    dependencies:
      '@aws-sdk/types': 3.257.0
      tslib: 2.6.2
    dev: false

  /@aws-sdk/querystring-builder@3.193.0:
    resolution: {integrity: sha512-PRaK6649iw0UO45UjUoiUzFcOKXZb8pMjjFJpqALpEvdZT3twxqhlPXujT7GWPKrSwO4uPLNnyYEtPY82wx2vw==}
    engines: {node: '>= 12.0.0'}
    dependencies:
      '@aws-sdk/types': 3.193.0
      '@aws-sdk/util-uri-escape': 3.188.0
      tslib: 2.6.2
    dev: false

  /@aws-sdk/querystring-builder@3.224.0:
    resolution: {integrity: sha512-Fwzt42wWRhf04TetQPqDL03jX5W2cAkRFQewOkIRYVFV17b72z4BFhKID6bpLEtNb4YagyllCWosNg1xooDURQ==}
    engines: {node: '>=14.0.0'}
    dependencies:
      '@aws-sdk/types': 3.224.0
      '@aws-sdk/util-uri-escape': 3.201.0
      tslib: 2.6.2
    dev: false

  /@aws-sdk/querystring-builder@3.257.0:
    resolution: {integrity: sha512-mZHWLP7XIkzx1GIXO5WfX/iJ+aY9TWs02RE9FkdL2+by0HEMR65L3brQTbU1mIBJ7BjaPwYH24dljUOSABX7yg==}
    engines: {node: '>=14.0.0'}
    dependencies:
      '@aws-sdk/types': 3.257.0
      '@aws-sdk/util-uri-escape': 3.201.0
      tslib: 2.6.2
    dev: false

  /@aws-sdk/querystring-parser@3.193.0:
    resolution: {integrity: sha512-dGEPCe8SK4/td5dSpiaEI3SvT5eHXrbJWbLGyD4FL3n7WCGMy2xVWAB/yrgzD0GdLDjDa8L5vLVz6yT1P9i+hA==}
    engines: {node: '>= 12.0.0'}
    dependencies:
      '@aws-sdk/types': 3.193.0
      tslib: 2.6.2
    dev: false

  /@aws-sdk/querystring-parser@3.224.0:
    resolution: {integrity: sha512-UIJZ76ClFtALXRIQS3Za4R76JTsjCYReSBEQ7ag7RF1jwVZLAggdfED9w3XDrN7jbaK6i+aI3Y+eFeq0sB2fcA==}
    engines: {node: '>=14.0.0'}
    dependencies:
      '@aws-sdk/types': 3.224.0
      tslib: 2.6.2
    dev: false

  /@aws-sdk/querystring-parser@3.226.0:
    resolution: {integrity: sha512-FzB+VrQ47KAFxiPt2YXrKZ8AOLZQqGTLCKHzx4bjxGmwgsjV8yIbtJiJhZLMcUQV4LtGeIY9ixIqQhGvnZHE4A==}
    engines: {node: '>=14.0.0'}
    dependencies:
      '@aws-sdk/types': 3.226.0
      tslib: 2.6.2
    dev: false

  /@aws-sdk/querystring-parser@3.257.0:
    resolution: {integrity: sha512-UDrE1dEwWrWT8dG2VCrGYrPxCWOkZ1fPTPkjpkR4KZEdQDZBqU5gYZF2xPj8Nz7pjQVHFuW2wFm3XYEk56GEjg==}
    engines: {node: '>=14.0.0'}
    dependencies:
      '@aws-sdk/types': 3.257.0
      tslib: 2.6.2
    dev: false

  /@aws-sdk/service-error-classification@3.193.0:
    resolution: {integrity: sha512-bPnXVu8ErE1RfWVVQKc2TE7EuoImUi4dSPW9g80fGRzJdQNwXb636C+7OUuWvSDzmFwuBYqZza8GZjVd+rz2zQ==}
    engines: {node: '>= 12.0.0'}
    dev: false

  /@aws-sdk/service-error-classification@3.224.0:
    resolution: {integrity: sha512-0bnbYtCe+vqtaGItL+1UzQPt+yZLbU8G/aIXPQUL7555jdnjnbAtczCbIcLAJUqlE/OLwRhQVGLKbau8QAdxgQ==}
    engines: {node: '>=14.0.0'}
    dev: false

  /@aws-sdk/service-error-classification@3.257.0:
    resolution: {integrity: sha512-FAyR0XsueGkkqDtkP03cTJQk52NdQ9sZelLynmmlGPUP75LApRPvFe1riKrou6+LsDbwVNVffj6mbDfIcOhaOw==}
    engines: {node: '>=14.0.0'}
    dev: false

  /@aws-sdk/shared-ini-file-loader@3.193.0:
    resolution: {integrity: sha512-hnvZup8RSpFXfah7Rrn6+lQJnAOCO+OiDJ2R/iMgZQh475GRQpLbu3cPhCOkjB14vVLygJtW8trK/0+zKq93bQ==}
    engines: {node: '>= 12.0.0'}
    dependencies:
      '@aws-sdk/types': 3.193.0
      tslib: 2.6.2
    dev: false

  /@aws-sdk/shared-ini-file-loader@3.224.0:
    resolution: {integrity: sha512-6a/XP3lRRcX5ic+bXzF2f644KERVqMx+s0JRrGsPAwTMaMiV0A7Ifl4HKggx6dnxh8j/MXUMsWMtuxt/kCu86A==}
    engines: {node: '>=14.0.0'}
    dependencies:
      '@aws-sdk/types': 3.224.0
      tslib: 2.6.2
    dev: false

  /@aws-sdk/shared-ini-file-loader@3.257.0:
    resolution: {integrity: sha512-HNjC1+Wx3xHiJc+CP14GhIdVhfQGSjroAsWseRxAhONocA9Fl1ZX4hx7+sA5c9nOoMVOovi6ivJ/6lCRPTDRrQ==}
    engines: {node: '>=14.0.0'}
    dependencies:
      '@aws-sdk/types': 3.257.0
      tslib: 2.6.2
    dev: false

  /@aws-sdk/signature-v4-multi-region@3.224.0:
    resolution: {integrity: sha512-xOW8rtEH2Rcadr+CFfiISZwcbf4jPdc4OvL6OiPsv+arndOhxk+4ZaRT2xic1FrVdYQypmSToRITYlZc9N7PjQ==}
    engines: {node: '>=14.0.0'}
    peerDependencies:
      '@aws-sdk/signature-v4-crt': ^3.118.0
    peerDependenciesMeta:
      '@aws-sdk/signature-v4-crt':
        optional: true
    dependencies:
      '@aws-sdk/protocol-http': 3.224.0
      '@aws-sdk/signature-v4': 3.224.0
      '@aws-sdk/types': 3.224.0
      '@aws-sdk/util-arn-parser': 3.208.0
      tslib: 2.6.2
    dev: false

  /@aws-sdk/signature-v4@3.193.0:
    resolution: {integrity: sha512-JEqqOB8wQZz6g1ERNUOIBFDFt8OJtz5G5Uh1CdkS5W66gyWnJEz/dE1hA2VTqqQwHGGEsIEV/hlzruU1lXsvFA==}
    engines: {node: '>= 12.0.0'}
    dependencies:
      '@aws-sdk/is-array-buffer': 3.188.0
      '@aws-sdk/types': 3.193.0
      '@aws-sdk/util-hex-encoding': 3.188.0
      '@aws-sdk/util-middleware': 3.193.0
      '@aws-sdk/util-uri-escape': 3.188.0
      tslib: 2.6.2
    dev: false

  /@aws-sdk/signature-v4@3.224.0:
    resolution: {integrity: sha512-+oq1iylYQOvdXXO7r18SEhXIZpLd3GvJhmoReX+yjvVq8mGevDAmQiw6lwFZ6748sOmH4CREWD5H9Snrj+zLMg==}
    engines: {node: '>=14.0.0'}
    dependencies:
      '@aws-sdk/is-array-buffer': 3.201.0
      '@aws-sdk/types': 3.224.0
      '@aws-sdk/util-hex-encoding': 3.201.0
      '@aws-sdk/util-middleware': 3.224.0
      '@aws-sdk/util-uri-escape': 3.201.0
      tslib: 2.6.2
    dev: false

  /@aws-sdk/signature-v4@3.226.0:
    resolution: {integrity: sha512-/R5q5agdPd7HJB68XMzpxrNPk158EHUvkFkuRu5Qf3kkkHebEzWEBlWoVpUe6ss4rP9Tqcue6xPuaftEmhjpYw==}
    engines: {node: '>=14.0.0'}
    dependencies:
      '@aws-sdk/is-array-buffer': 3.201.0
      '@aws-sdk/types': 3.226.0
      '@aws-sdk/util-hex-encoding': 3.201.0
      '@aws-sdk/util-middleware': 3.226.0
      '@aws-sdk/util-uri-escape': 3.201.0
      tslib: 2.6.2
    dev: false

  /@aws-sdk/signature-v4@3.257.0:
    resolution: {integrity: sha512-aLQQN59X/D0+ShzPD3Anj5ntdMA/RFeNLOUCDyDvremViGi6yxUS98usQ/8bG5Rq0sW2GGMdbFUFmrDvqdiqEQ==}
    engines: {node: '>=14.0.0'}
    dependencies:
      '@aws-sdk/is-array-buffer': 3.201.0
      '@aws-sdk/types': 3.257.0
      '@aws-sdk/util-hex-encoding': 3.201.0
      '@aws-sdk/util-middleware': 3.257.0
      '@aws-sdk/util-uri-escape': 3.201.0
      '@aws-sdk/util-utf8': 3.254.0
      tslib: 2.6.2
    dev: false

  /@aws-sdk/smithy-client@3.193.0:
    resolution: {integrity: sha512-BY0jhfW76vyXr7ODMaKO3eyS98RSrZgOMl6DTQV9sk7eFP/MPVlG7p7nfX/CDIgPBIO1z0A0i2CVIzYur9uGgQ==}
    engines: {node: '>= 12.0.0'}
    dependencies:
      '@aws-sdk/middleware-stack': 3.193.0
      '@aws-sdk/types': 3.193.0
      tslib: 2.6.2
    dev: false

  /@aws-sdk/smithy-client@3.224.0:
    resolution: {integrity: sha512-KXXzzrCBv8ewWdtm/aolZHr2f9NRZOcDutFaWXbfSptEsK50Zi9PNzB9ZVKUHyAXYjwJHb2Sl18WRrwIxH6H4g==}
    engines: {node: '>=14.0.0'}
    dependencies:
      '@aws-sdk/middleware-stack': 3.224.0
      '@aws-sdk/types': 3.224.0
      tslib: 2.6.2
    dev: false

  /@aws-sdk/smithy-client@3.226.0:
    resolution: {integrity: sha512-BWr1FhWSUhkSBp0TLzliD5AQBjA2Jmo9FlOOt+cBwd9BKkSGlGj+HgATYJ83Sjjg2+J6qvEZBxB78LKVHhorBw==}
    engines: {node: '>=14.0.0'}
    dependencies:
      '@aws-sdk/middleware-stack': 3.226.0
      '@aws-sdk/types': 3.226.0
      tslib: 2.6.2
    dev: false

  /@aws-sdk/smithy-client@3.261.0:
    resolution: {integrity: sha512-j8XQEa3caZUVFVZfhJjaskw80O/tB+IXu84HMN44N7UkXaCFHirUsNjTDztJhnVXf/gKXzIqUqprfRnOvwLtIg==}
    engines: {node: '>=14.0.0'}
    dependencies:
      '@aws-sdk/middleware-stack': 3.257.0
      '@aws-sdk/types': 3.257.0
      tslib: 2.6.2
    dev: false

  /@aws-sdk/token-providers@3.224.0:
    resolution: {integrity: sha512-cswWqA4n1v3JIALYRA8Tq/4uHcFpBg5cgi2khNHBCF/H09Hu3dynGup6Ji8cCzf3fTak4eBQipcWaWUGE0hTGw==}
    engines: {node: '>=14.0.0'}
    dependencies:
      '@aws-sdk/client-sso-oidc': 3.224.0
      '@aws-sdk/property-provider': 3.224.0
      '@aws-sdk/shared-ini-file-loader': 3.224.0
      '@aws-sdk/types': 3.224.0
      tslib: 2.6.2
    transitivePeerDependencies:
      - aws-crt
    dev: false

  /@aws-sdk/token-providers@3.261.0:
    resolution: {integrity: sha512-Vi/GOnx8rPvQz5TdJJl5CwpTX6uRsSE3fzh94O4FEAIxIFtb4P5juqg92+2CJ81C7iNduB6eEeSHtwWUylypXQ==}
    engines: {node: '>=14.0.0'}
    dependencies:
      '@aws-sdk/client-sso-oidc': 3.261.0
      '@aws-sdk/property-provider': 3.257.0
      '@aws-sdk/shared-ini-file-loader': 3.257.0
      '@aws-sdk/types': 3.257.0
      tslib: 2.6.2
    transitivePeerDependencies:
      - aws-crt
    dev: false

  /@aws-sdk/types@3.193.0:
    resolution: {integrity: sha512-LV/wcPolRZKORrcHwkH59QMCkiDR5sM+9ZtuTxvyUGG2QFW/kjoxs08fUF10OWNJMrotBI+czDc5QJRgN8BlAw==}
    engines: {node: '>= 12.0.0'}
    dev: false

  /@aws-sdk/types@3.224.0:
    resolution: {integrity: sha512-7te9gRondKPjEebyiPYn59Kr5LZOL48HXC05TzFIN/JXwWPJbQpROBPeKd53V1aRdr3vSQhDY01a+vDOBBrEUQ==}
    engines: {node: '>=14.0.0'}
    dev: false

  /@aws-sdk/types@3.226.0:
    resolution: {integrity: sha512-MmmNHrWeO4man7wpOwrAhXlevqtOV9ZLcH4RhnG5LmRce0RFOApx24HoKENfFCcOyCm5LQBlsXCqi0dZWDWU0A==}
    engines: {node: '>=14.0.0'}
    dependencies:
      tslib: 2.6.2
    dev: false

  /@aws-sdk/types@3.257.0:
    resolution: {integrity: sha512-LmqXuBQBGeaGi/3Rp7XiEX1B5IPO2UUfBVvu0wwGqVsmstT0SbOVDZGPmxygACbm64n+PRx3uTSDefRfoiWYZg==}
    engines: {node: '>=14.0.0'}
    dependencies:
      tslib: 2.6.2
    dev: false

  /@aws-sdk/url-parser@3.193.0:
    resolution: {integrity: sha512-hwD1koJlOu2a6GvaSbNbdo7I6a3tmrsNTZr8bCjAcbqpc5pDThcpnl/Uaz3zHmMPs92U8I6BvWoK6pH8By06qw==}
    dependencies:
      '@aws-sdk/querystring-parser': 3.193.0
      '@aws-sdk/types': 3.193.0
      tslib: 2.6.2
    dev: false

  /@aws-sdk/url-parser@3.224.0:
    resolution: {integrity: sha512-DGQoiOxRVq9eEbmcGF7oz/htcHxFtLlUTzKbaX1gFuh1kmhRQwJIzz6vkrMdxOgPjvUYMJuMEcYnsHolDNWbMg==}
    dependencies:
      '@aws-sdk/querystring-parser': 3.224.0
      '@aws-sdk/types': 3.224.0
      tslib: 2.6.2
    dev: false

  /@aws-sdk/url-parser@3.226.0:
    resolution: {integrity: sha512-p5RLE0QWyP0OcTOLmFcLdVgUcUEzmEfmdrnOxyNzomcYb0p3vUagA5zfa1HVK2azsQJFBv28GfvMnba9bGhObg==}
    dependencies:
      '@aws-sdk/querystring-parser': 3.226.0
      '@aws-sdk/types': 3.226.0
      tslib: 2.6.2
    dev: false

  /@aws-sdk/url-parser@3.257.0:
    resolution: {integrity: sha512-Qe/AcFe/NFZHa6cN2afXEQn9ehXxh57dWGdRjfjd2lQqNV4WW1R2pl2Tm1ZJ1dwuCNLJi4NHLMk8lrD3QQ8rdg==}
    dependencies:
      '@aws-sdk/querystring-parser': 3.257.0
      '@aws-sdk/types': 3.257.0
      tslib: 2.6.2
    dev: false

  /@aws-sdk/util-arn-parser@3.208.0:
    resolution: {integrity: sha512-QV4af+kscova9dv4VuHOgH8wEr/IIYHDGcnyVtkUEqahCejWr1Kuk+SBK0xMwnZY5LSycOtQ8aeqHOn9qOjZtA==}
    engines: {node: '>=14.0.0'}
    dependencies:
      tslib: 2.6.2
    dev: false

  /@aws-sdk/util-base64-browser@3.188.0:
    resolution: {integrity: sha512-qlH+5NZBLiyKziL335BEPedYxX6j+p7KFRWXvDQox9S+s+gLCayednpK+fteOhBenCcR9fUZOVuAPScy1I8qCg==}
    dependencies:
      tslib: 2.6.2
    dev: false

  /@aws-sdk/util-base64-node@3.188.0:
    resolution: {integrity: sha512-r1dccRsRjKq+OhVRUfqFiW3sGgZBjHbMeHLbrAs9jrOjU2PTQ8PSzAXLvX/9lmp7YjmX17Qvlsg0NCr1tbB9OA==}
    engines: {node: '>= 12.0.0'}
    dependencies:
      '@aws-sdk/util-buffer-from': 3.188.0
      tslib: 2.6.2
    dev: false

  /@aws-sdk/util-base64@3.208.0:
    resolution: {integrity: sha512-PQniZph5A6N7uuEOQi+1hnMz/FSOK/8kMFyFO+4DgA1dZ5pcKcn5wiFwHkcTb/BsgVqQa3Jx0VHNnvhlS8JyTg==}
    engines: {node: '>=14.0.0'}
    dependencies:
      '@aws-sdk/util-buffer-from': 3.208.0
      tslib: 2.6.2
    dev: false

  /@aws-sdk/util-body-length-browser@3.188.0:
    resolution: {integrity: sha512-8VpnwFWXhnZ/iRSl9mTf+VKOX9wDE8QtN4bj9pBfxwf90H1X7E8T6NkiZD3k+HubYf2J94e7DbeHs7fuCPW5Qg==}
    dependencies:
      tslib: 2.6.2
    dev: false

  /@aws-sdk/util-body-length-node@3.188.0:
    resolution: {integrity: sha512-XwqP3vxk60MKp4YDdvDeCD6BPOiG2e+/Ou4AofZOy5/toB6NKz2pFNibQIUg2+jc7mPMnGnvOW3MQEgSJ+gu/Q==}
    engines: {node: '>= 12.0.0'}
    dependencies:
      tslib: 2.6.2
    dev: false

  /@aws-sdk/util-body-length-node@3.208.0:
    resolution: {integrity: sha512-3zj50e5g7t/MQf53SsuuSf0hEELzMtD8RX8C76f12OSRo2Bca4FLLYHe0TZbxcfQHom8/hOaeZEyTyMogMglqg==}
    engines: {node: '>=14.0.0'}
    dependencies:
      tslib: 2.6.2
    dev: false

  /@aws-sdk/util-buffer-from@3.188.0:
    resolution: {integrity: sha512-NX1WXZ8TH20IZb4jPFT2CnLKSqZWddGxtfiWxD9M47YOtq/SSQeR82fhqqVjJn4P8w2F5E28f+Du4ntg/sGcxA==}
    engines: {node: '>= 12.0.0'}
    dependencies:
      '@aws-sdk/is-array-buffer': 3.188.0
      tslib: 2.6.2
    dev: false

  /@aws-sdk/util-buffer-from@3.208.0:
    resolution: {integrity: sha512-7L0XUixNEFcLUGPeBF35enCvB9Xl+K6SQsmbrPk1P3mlV9mguWSDQqbOBwY1Ir0OVbD6H/ZOQU7hI/9RtRI0Zw==}
    engines: {node: '>=14.0.0'}
    dependencies:
      '@aws-sdk/is-array-buffer': 3.201.0
      tslib: 2.6.2
    dev: false

  /@aws-sdk/util-config-provider@3.188.0:
    resolution: {integrity: sha512-LBA7tLbi7v4uvbOJhSnjJrxbcRifKK/1ZVK94JTV2MNSCCyNkFotyEI5UWDl10YKriTIUyf7o5cakpiDZ3O4xg==}
    engines: {node: '>= 12.0.0'}
    dependencies:
      tslib: 2.6.2
    dev: false

  /@aws-sdk/util-config-provider@3.208.0:
    resolution: {integrity: sha512-DSRqwrERUsT34ug+anlMBIFooBEGwM8GejC7q00Y/9IPrQy50KnG5PW2NiTjuLKNi7pdEOlwTSEocJE15eDZIg==}
    engines: {node: '>=14.0.0'}
    dependencies:
      tslib: 2.6.2
    dev: false

  /@aws-sdk/util-defaults-mode-browser@3.193.0:
    resolution: {integrity: sha512-9riQKFrSJcsNAMnPA/3ltpSxNykeO20klE/UKjxEoD7UWjxLwsPK22UJjFwMRaHoAFcZD0LU/SgPxbC0ktCYCg==}
    engines: {node: '>= 10.0.0'}
    dependencies:
      '@aws-sdk/property-provider': 3.193.0
      '@aws-sdk/types': 3.193.0
      bowser: 2.11.0
      tslib: 2.6.2
    dev: false

  /@aws-sdk/util-defaults-mode-browser@3.224.0:
    resolution: {integrity: sha512-umk+A/pmlbuyvDCgdndgJUa0xitcTUF7XoUt/3qDTpNbzR5Dzgdbz74BgXUAEBJ8kPP5pCo2VE1ZD7fxqYU/dQ==}
    engines: {node: '>= 10.0.0'}
    dependencies:
      '@aws-sdk/property-provider': 3.224.0
      '@aws-sdk/types': 3.224.0
      bowser: 2.11.0
      tslib: 2.6.2
    dev: false

  /@aws-sdk/util-defaults-mode-browser@3.261.0:
    resolution: {integrity: sha512-lX3X1NfzQVV6cakepGV24uRcqevlDnQ8VgaCV8dhnw1FVThueFigyoFaUA02+uRXbV9KIbNWkEvweNtm2wvyDw==}
    engines: {node: '>= 10.0.0'}
    dependencies:
      '@aws-sdk/property-provider': 3.257.0
      '@aws-sdk/types': 3.257.0
      bowser: 2.11.0
      tslib: 2.6.2
    dev: false

  /@aws-sdk/util-defaults-mode-node@3.193.0:
    resolution: {integrity: sha512-occQmckvPRiM4YQIZnulfKKKjykGKWloa5ByGC5gOEGlyeP9zJpfs4zc/M2kArTAt+d2r3wkBtsKe5yKSlVEhA==}
    engines: {node: '>= 10.0.0'}
    dependencies:
      '@aws-sdk/config-resolver': 3.193.0
      '@aws-sdk/credential-provider-imds': 3.193.0
      '@aws-sdk/node-config-provider': 3.193.0
      '@aws-sdk/property-provider': 3.193.0
      '@aws-sdk/types': 3.193.0
      tslib: 2.6.2
    dev: false

  /@aws-sdk/util-defaults-mode-node@3.224.0:
    resolution: {integrity: sha512-ZJQJ1McbQ5Rnf5foCFAKHT8Cbwg4IbM+bb6fCkHRJFH9AXEvwc+hPtSYf0KuI7TmoZFj9WG5JOE9Ns6g7lRHSA==}
    engines: {node: '>= 10.0.0'}
    dependencies:
      '@aws-sdk/config-resolver': 3.224.0
      '@aws-sdk/credential-provider-imds': 3.224.0
      '@aws-sdk/node-config-provider': 3.224.0
      '@aws-sdk/property-provider': 3.224.0
      '@aws-sdk/types': 3.224.0
      tslib: 2.6.2
    dev: false

  /@aws-sdk/util-defaults-mode-node@3.261.0:
    resolution: {integrity: sha512-4AK6yu4bOmHSocUdbGoEHbNXB09UA58ON2HBHY4NxMBuFBAd9XB2tYiyhce+Cm+o+lHbS8oQnw0VZw16WMzzew==}
    engines: {node: '>= 10.0.0'}
    dependencies:
      '@aws-sdk/config-resolver': 3.259.0
      '@aws-sdk/credential-provider-imds': 3.259.0
      '@aws-sdk/node-config-provider': 3.259.0
      '@aws-sdk/property-provider': 3.257.0
      '@aws-sdk/types': 3.257.0
      tslib: 2.6.2
    dev: false

  /@aws-sdk/util-endpoints@3.196.0:
    resolution: {integrity: sha512-X+DOpRUy/ij49a0GQtggk09oyIQGn0mhER6PbMT69IufZPIg3D5fC5FPEp8bfsPkb70fTEYQEsj/X/rgMQJKsA==}
    engines: {node: '>= 12.0.0'}
    dependencies:
      '@aws-sdk/types': 3.193.0
      tslib: 2.6.2
    dev: false

  /@aws-sdk/util-endpoints@3.224.0:
    resolution: {integrity: sha512-k5hHbk7AP/cajw5rF7wmKP39B0WQMFdxrn8dcVOHVK0FZeKbaGCEmOf3AYXrQhswR9Xo815Rqffoml9B1z3bCA==}
    engines: {node: '>=14.0.0'}
    dependencies:
      '@aws-sdk/types': 3.224.0
      tslib: 2.6.2
    dev: false

  /@aws-sdk/util-endpoints@3.257.0:
    resolution: {integrity: sha512-3bvmRn5XGYzPPWjLuvHBKdJOb+fijnb8Ungu9bfXnTYFsng/ndHUWeHC22O/p8w3OWoRYUIMaZHxdxe27BFozg==}
    engines: {node: '>=14.0.0'}
    dependencies:
      '@aws-sdk/types': 3.257.0
      tslib: 2.6.2
    dev: false

  /@aws-sdk/util-hex-encoding@3.188.0:
    resolution: {integrity: sha512-QyWovTtjQ2RYxqVM+STPh65owSqzuXURnfoof778spyX4iQ4z46wOge1YV2ZtwS8w5LWd9eeVvDrLu5POPYOnA==}
    engines: {node: '>= 12.0.0'}
    dependencies:
      tslib: 2.6.2
    dev: false

  /@aws-sdk/util-hex-encoding@3.201.0:
    resolution: {integrity: sha512-7t1vR1pVxKx0motd3X9rI3m/xNp78p3sHtP5yo4NP4ARpxyJ0fokBomY8ScaH2D/B+U5o9ARxldJUdMqyBlJcA==}
    engines: {node: '>=14.0.0'}
    dependencies:
      tslib: 2.6.2
    dev: false

  /@aws-sdk/util-locate-window@3.310.0:
    resolution: {integrity: sha512-qo2t/vBTnoXpjKxlsC2e1gBrRm80M3bId27r0BRB2VniSSe7bL1mmzM+/HFtujm0iAxtPM+aLEflLJlJeDPg0w==}
    engines: {node: '>=14.0.0'}
    dependencies:
      tslib: 2.6.2
    dev: false

  /@aws-sdk/util-middleware@3.193.0:
    resolution: {integrity: sha512-+aC6pmkcGgpxaMWCH/FXTsGWl2W342oQGs1OYKGi+W8z9UguXrqamWjdkdMqgunvj9qOEG2KBMKz1FWFFZlUyA==}
    engines: {node: '>= 12.0.0'}
    dependencies:
      tslib: 2.6.2
    dev: false

  /@aws-sdk/util-middleware@3.224.0:
    resolution: {integrity: sha512-yA20k9sJdFgs7buVilWExUSJ/Ecr5UJRNQlmgzIpBo9kh5x/N8WyB4kN5MQw5UAA1UZ+j3jmA9+YLFT/mbX3IQ==}
    engines: {node: '>=14.0.0'}
    dependencies:
      tslib: 2.6.2
    dev: false

  /@aws-sdk/util-middleware@3.226.0:
    resolution: {integrity: sha512-B96CQnwX4gRvQdaQkdUtqvDPkrptV5+va6FVeJOocU/DbSYMAScLxtR3peMS8cnlOT6nL1Eoa42OI9AfZz1VwQ==}
    engines: {node: '>=14.0.0'}
    dependencies:
      tslib: 2.6.2
    dev: false

  /@aws-sdk/util-middleware@3.257.0:
    resolution: {integrity: sha512-F9ieon8B8eGVs5tyZtAIG3DZEObDvujkspho0qRbUTHUosM0ylJLsMU800fmC/uRHLRrZvb/RSp59+kNDwSAMw==}
    engines: {node: '>=14.0.0'}
    dependencies:
      tslib: 2.6.2
    dev: false

  /@aws-sdk/util-retry@3.257.0:
    resolution: {integrity: sha512-l9TOsOAYtZxwW3q5fQKW4rsD9t2HVaBfQ4zBamHkNTfB4vBVvCnz4oxkvSvA2MlxCA6am+K1K/oj917Tpqk53g==}
    engines: {node: '>= 14.0.0'}
    dependencies:
      '@aws-sdk/service-error-classification': 3.257.0
      tslib: 2.6.2
    dev: false

  /@aws-sdk/util-stream-browser@3.224.0:
    resolution: {integrity: sha512-JS+C8CyxVFMQ69P4QIDTrzkhseEFCVFy2YHZYlCx3M5P+L1/PQHebTETYFMmO9ThY8TRXmYZDJHv79guvV+saQ==}
    dependencies:
      '@aws-sdk/fetch-http-handler': 3.224.0
      '@aws-sdk/types': 3.224.0
      '@aws-sdk/util-base64': 3.208.0
      '@aws-sdk/util-hex-encoding': 3.201.0
      '@aws-sdk/util-utf8-browser': 3.188.0
      tslib: 2.6.2
    dev: false

  /@aws-sdk/util-stream-node@3.224.0:
    resolution: {integrity: sha512-ztvZHJJg9/BwUrKnSz3jV6T8oOdxA1MRypK2zqTdjoPU9u/8CFQ2p0gszBApMjyxCnLWo1oM5oiMwzz1ufDrlA==}
    engines: {node: '>=14.0.0'}
    dependencies:
      '@aws-sdk/node-http-handler': 3.224.0
      '@aws-sdk/types': 3.224.0
      '@aws-sdk/util-buffer-from': 3.208.0
      tslib: 2.6.2
    dev: false

  /@aws-sdk/util-uri-escape@3.188.0:
    resolution: {integrity: sha512-4Y6AYZMT483Tiuq8dxz5WHIiPNdSFPGrl6tRTo2Oi2FcwypwmFhqgEGcqxeXDUJktvaCBxeA08DLr/AemVhPCg==}
    engines: {node: '>= 12.0.0'}
    dependencies:
      tslib: 2.6.2
    dev: false

  /@aws-sdk/util-uri-escape@3.201.0:
    resolution: {integrity: sha512-TeTWbGx4LU2c5rx0obHeDFeO9HvwYwQtMh1yniBz00pQb6Qt6YVOETVQikRZ+XRQwEyCg/dA375UplIpiy54mA==}
    engines: {node: '>=14.0.0'}
    dependencies:
      tslib: 2.6.2
    dev: false

  /@aws-sdk/util-user-agent-browser@3.193.0:
    resolution: {integrity: sha512-1EkGYsUtOMEyJG/UBIR4PtmO3lVjKNoUImoMpLtEucoGbWz5RG9zFSwLevjFyFs5roUBFlxkSpTMo8xQ3aRzQg==}
    dependencies:
      '@aws-sdk/types': 3.193.0
      bowser: 2.11.0
      tslib: 2.6.2
    dev: false

  /@aws-sdk/util-user-agent-browser@3.224.0:
    resolution: {integrity: sha512-Dm/30cLUIM1Oam4V//m9sPrXyGOKFslUXP7Mz2AlR1HelUYoreWAIe7Rx44HR6PaXyZmjW5K0ItmcJ7tCgyMpw==}
    dependencies:
      '@aws-sdk/types': 3.224.0
      bowser: 2.11.0
      tslib: 2.6.2
    dev: false

  /@aws-sdk/util-user-agent-browser@3.257.0:
    resolution: {integrity: sha512-YdavWK6/8Cw6mypEgysGGX/dT9p9qnzFbnN5PQsUY+JJk2Nx8fKFydjGiQ+6rWPeW17RAv9mmbboh9uPVWxVlw==}
    dependencies:
      '@aws-sdk/types': 3.257.0
      bowser: 2.11.0
      tslib: 2.6.2
    dev: false

  /@aws-sdk/util-user-agent-node@3.193.0:
    resolution: {integrity: sha512-G/2/1cSgsxVtREAm8Eq8Duib5PXzXknFRHuDpAxJ5++lsJMXoYMReS278KgV54cojOkAVfcODDTqmY3Av0WHhQ==}
    engines: {node: '>= 12.0.0'}
    peerDependencies:
      aws-crt: '>=1.0.0'
    peerDependenciesMeta:
      aws-crt:
        optional: true
    dependencies:
      '@aws-sdk/node-config-provider': 3.193.0
      '@aws-sdk/types': 3.193.0
      tslib: 2.6.2
    dev: false

  /@aws-sdk/util-user-agent-node@3.224.0:
    resolution: {integrity: sha512-BTj0vPorfT7AJzv6RxJHrnAKdIHwZmGjp5TFFaCYgFkHAPsyCPceSdZUjBRW+HbiwEwKfoHOXLGjnOBSqddZKg==}
    engines: {node: '>=14.0.0'}
    peerDependencies:
      aws-crt: '>=1.0.0'
    peerDependenciesMeta:
      aws-crt:
        optional: true
    dependencies:
      '@aws-sdk/node-config-provider': 3.224.0
      '@aws-sdk/types': 3.224.0
      tslib: 2.6.2
    dev: false

  /@aws-sdk/util-user-agent-node@3.259.0:
    resolution: {integrity: sha512-R0VTmNs+ySDDebU98BUbsLyeIM5YmAEr9esPpy15XfSy3AWmAeru8nLlztdaLilHZzLIDzvM2t7NGk/FzZFCvA==}
    engines: {node: '>=14.0.0'}
    peerDependencies:
      aws-crt: '>=1.0.0'
    peerDependenciesMeta:
      aws-crt:
        optional: true
    dependencies:
      '@aws-sdk/node-config-provider': 3.259.0
      '@aws-sdk/types': 3.257.0
      tslib: 2.6.2
    dev: false

  /@aws-sdk/util-utf8-browser@3.188.0:
    resolution: {integrity: sha512-jt627x0+jE+Ydr9NwkFstg3cUvgWh56qdaqAMDsqgRlKD21md/6G226z/Qxl7lb1VEW2LlmCx43ai/37Qwcj2Q==}
    dependencies:
      tslib: 2.6.2
    dev: false

  /@aws-sdk/util-utf8-browser@3.259.0:
    resolution: {integrity: sha512-UvFa/vR+e19XookZF8RzFZBrw2EUkQWxiBW0yYQAhvk3C+QVGl0H3ouca8LDBlBfQKXwmW3huo/59H8rwb1wJw==}
    dependencies:
      tslib: 2.6.2
    dev: false

  /@aws-sdk/util-utf8-node@3.188.0:
    resolution: {integrity: sha512-hCgP4+C0Lekjpjt2zFJ2R/iHes5sBGljXa5bScOFAEkRUc0Qw0VNgTv7LpEbIOAwGmqyxBoCwBW0YHPW1DfmYQ==}
    engines: {node: '>= 12.0.0'}
    dependencies:
      '@aws-sdk/util-buffer-from': 3.188.0
      tslib: 2.6.2
    dev: false

  /@aws-sdk/util-utf8-node@3.208.0:
    resolution: {integrity: sha512-jKY87Acv0yWBdFxx6bveagy5FYjz+dtV8IPT7ay1E2WPWH1czoIdMAkc8tSInK31T6CRnHWkLZ1qYwCbgRfERQ==}
    engines: {node: '>=14.0.0'}
    dependencies:
      '@aws-sdk/util-buffer-from': 3.208.0
      tslib: 2.6.2
    dev: false

  /@aws-sdk/util-utf8@3.254.0:
    resolution: {integrity: sha512-14Kso/eIt5/qfIBmhEL9L1IfyUqswjSTqO2mY7KOzUZ9SZbwn3rpxmtkhmATkRjD7XIlLKaxBkI7tU9Zjzj8Kw==}
    engines: {node: '>=14.0.0'}
    dependencies:
      '@aws-sdk/util-buffer-from': 3.208.0
      tslib: 2.6.2
    dev: false

  /@aws-sdk/util-waiter@3.224.0:
    resolution: {integrity: sha512-+SNItYzUSPa8PV1iWwOi3637ztlczJNa2pZ/R1nWf2N8sAmk0BXzGJISv/GKvzPDyAz+uOpT549e8P6rRLZedA==}
    engines: {node: '>=14.0.0'}
    dependencies:
      '@aws-sdk/abort-controller': 3.224.0
      '@aws-sdk/types': 3.224.0
      tslib: 2.6.2
    dev: false

  /@aws-sdk/util-waiter@3.257.0:
    resolution: {integrity: sha512-Fr6of3EDOcXVDs5534o7VsJMXdybB0uLy2LzeFAVSwGOY3geKhIquBAiUDqCVu9B+iTldrC0rQ9NIM7ZSpPG8w==}
    engines: {node: '>=14.0.0'}
    dependencies:
      '@aws-sdk/abort-controller': 3.257.0
      '@aws-sdk/types': 3.257.0
      tslib: 2.6.2
    dev: false

  /@aws-sdk/xml-builder@3.201.0:
    resolution: {integrity: sha512-brRdB1wwMgjWEnOQsv7zSUhIQuh7DEicrfslAqHop4S4FtSI3GQAShpQqgOpMTNFYcpaWKmE/Y1MJmNY7xLCnw==}
    engines: {node: '>=14.0.0'}
    dependencies:
      tslib: 2.6.2
    dev: false

  /@babel/code-frame@7.22.10:
    resolution: {integrity: sha512-/KKIMG4UEL35WmI9OlvMhurwtytjvXoFcGNrOvyG9zIzA8YmPjVtIZUf7b05+TPO7G7/GEmLHDaoCgACHl9hhA==}
    engines: {node: '>=6.9.0'}
    dependencies:
      '@babel/highlight': 7.22.10
      chalk: 2.4.2
    dev: true

  /@babel/compat-data@7.22.9:
    resolution: {integrity: sha512-5UamI7xkUcJ3i9qVDS+KFDEK8/7oJ55/sJMB1Ge7IEapr7KfdfV/HErR+koZwOfd+SgtFKOKRhRakdg++DcJpQ==}
    engines: {node: '>=6.9.0'}
    dev: true

  /@babel/core@7.18.6:
    resolution: {integrity: sha512-cQbWBpxcbbs/IUredIPkHiAGULLV8iwgNRMFzvbhEXISp4f3rUUXE5+TIw6KwUWUR3DwyI6gmBRnmAtYaWehwQ==}
    engines: {node: '>=6.9.0'}
    dependencies:
      '@ampproject/remapping': 2.2.1
      '@babel/code-frame': 7.22.10
      '@babel/generator': 7.22.10
      '@babel/helper-compilation-targets': 7.22.10
      '@babel/helper-module-transforms': 7.22.9(@babel/core@7.18.6)
      '@babel/helpers': 7.22.10
      '@babel/parser': 7.22.10
      '@babel/template': 7.22.5
      '@babel/traverse': 7.22.10
      '@babel/types': 7.22.10
      convert-source-map: 1.9.0
      debug: 4.3.4
      gensync: 1.0.0-beta.2
      json5: 2.2.3
      semver: 6.3.1
    transitivePeerDependencies:
      - supports-color
    dev: true

  /@babel/generator@7.22.10:
    resolution: {integrity: sha512-79KIf7YiWjjdZ81JnLujDRApWtl7BxTqWD88+FFdQEIOG8LJ0etDOM7CXuIgGJa55sGOwZVwuEsaLEm0PJ5/+A==}
    engines: {node: '>=6.9.0'}
    dependencies:
      '@babel/types': 7.22.10
      '@jridgewell/gen-mapping': 0.3.5
      '@jridgewell/trace-mapping': 0.3.25
      jsesc: 2.5.2
    dev: true

  /@babel/helper-compilation-targets@7.22.10:
    resolution: {integrity: sha512-JMSwHD4J7SLod0idLq5PKgI+6g/hLD/iuWBq08ZX49xE14VpVEojJ5rHWptpirV2j020MvypRLAXAO50igCJ5Q==}
    engines: {node: '>=6.9.0'}
    dependencies:
      '@babel/compat-data': 7.22.9
      '@babel/helper-validator-option': 7.22.5
      browserslist: 4.23.0
      lru-cache: 5.1.1
      semver: 6.3.1
    dev: true

  /@babel/helper-environment-visitor@7.22.5:
    resolution: {integrity: sha512-XGmhECfVA/5sAt+H+xpSg0mfrHq6FzNr9Oxh7PSEBBRUb/mL7Kz3NICXb194rCqAEdxkhPT1a88teizAFyvk8Q==}
    engines: {node: '>=6.9.0'}
    dev: true

  /@babel/helper-function-name@7.22.5:
    resolution: {integrity: sha512-wtHSq6jMRE3uF2otvfuD3DIvVhOsSNshQl0Qrd7qC9oQJzHvOL4qQXlQn2916+CXGywIjpGuIkoyZRRxHPiNQQ==}
    engines: {node: '>=6.9.0'}
    dependencies:
      '@babel/template': 7.22.5
      '@babel/types': 7.22.10
    dev: true

  /@babel/helper-hoist-variables@7.22.5:
    resolution: {integrity: sha512-wGjk9QZVzvknA6yKIUURb8zY3grXCcOZt+/7Wcy8O2uctxhplmUPkOdlgoNhmdVee2c92JXbf1xpMtVNbfoxRw==}
    engines: {node: '>=6.9.0'}
    dependencies:
      '@babel/types': 7.22.10
    dev: true

  /@babel/helper-module-imports@7.22.5:
    resolution: {integrity: sha512-8Dl6+HD/cKifutF5qGd/8ZJi84QeAKh+CEe1sBzz8UayBBGg1dAIJrdHOcOM5b2MpzWL2yuotJTtGjETq0qjXg==}
    engines: {node: '>=6.9.0'}
    dependencies:
      '@babel/types': 7.22.10
    dev: true

  /@babel/helper-module-transforms@7.22.9(@babel/core@7.18.6):
    resolution: {integrity: sha512-t+WA2Xn5K+rTeGtC8jCsdAH52bjggG5TKRuRrAGNM/mjIbO4GxvlLMFOEz9wXY5I2XQ60PMFsAG2WIcG82dQMQ==}
    engines: {node: '>=6.9.0'}
    peerDependencies:
      '@babel/core': ^7.0.0
    dependencies:
      '@babel/core': 7.18.6
      '@babel/helper-environment-visitor': 7.22.5
      '@babel/helper-module-imports': 7.22.5
      '@babel/helper-simple-access': 7.22.5
      '@babel/helper-split-export-declaration': 7.22.6
      '@babel/helper-validator-identifier': 7.22.5
    dev: true

  /@babel/helper-plugin-utils@7.22.5:
    resolution: {integrity: sha512-uLls06UVKgFG9QD4OeFYLEGteMIAa5kpTPcFL28yuCIIzsf6ZyKZMllKVOCZFhiZ5ptnwX4mtKdWCBE/uT4amg==}
    engines: {node: '>=6.9.0'}
    dev: true

  /@babel/helper-simple-access@7.22.5:
    resolution: {integrity: sha512-n0H99E/K+Bika3++WNL17POvo4rKWZ7lZEp1Q+fStVbUi8nxPQEBOlTmCOxW/0JsS56SKKQ+ojAe2pHKJHN35w==}
    engines: {node: '>=6.9.0'}
    dependencies:
      '@babel/types': 7.22.10
    dev: true

  /@babel/helper-split-export-declaration@7.22.6:
    resolution: {integrity: sha512-AsUnxuLhRYsisFiaJwvp1QF+I3KjD5FOxut14q/GzovUe6orHLesW2C7d754kRm53h5gqrz6sFl6sxc4BVtE/g==}
    engines: {node: '>=6.9.0'}
    dependencies:
      '@babel/types': 7.22.10
    dev: true

  /@babel/helper-string-parser@7.22.5:
    resolution: {integrity: sha512-mM4COjgZox8U+JcXQwPijIZLElkgEpO5rsERVDJTc2qfCDfERyob6k5WegS14SX18IIjv+XD+GrqNumY5JRCDw==}
    engines: {node: '>=6.9.0'}
    dev: true

  /@babel/helper-validator-identifier@7.22.5:
    resolution: {integrity: sha512-aJXu+6lErq8ltp+JhkJUfk1MTGyuA4v7f3pA+BJ5HLfNC6nAQ0Cpi9uOquUj8Hehg0aUiHzWQbOVJGao6ztBAQ==}
    engines: {node: '>=6.9.0'}
    dev: true

  /@babel/helper-validator-option@7.22.5:
    resolution: {integrity: sha512-R3oB6xlIVKUnxNUxbmgq7pKjxpru24zlimpE8WK47fACIlM0II/Hm1RS8IaOI7NgCr6LNS+jl5l75m20npAziw==}
    engines: {node: '>=6.9.0'}
    dev: true

  /@babel/helpers@7.22.10:
    resolution: {integrity: sha512-a41J4NW8HyZa1I1vAndrraTlPZ/eZoga2ZgS7fEr0tZJGVU4xqdE80CEm0CcNjha5EZ8fTBYLKHF0kqDUuAwQw==}
    engines: {node: '>=6.9.0'}
    dependencies:
      '@babel/template': 7.22.5
      '@babel/traverse': 7.22.10
      '@babel/types': 7.22.10
    transitivePeerDependencies:
      - supports-color
    dev: true

  /@babel/highlight@7.22.10:
    resolution: {integrity: sha512-78aUtVcT7MUscr0K5mIEnkwxPE0MaxkR5RxRwuHaQ+JuU5AmTPhY+do2mdzVTnIJJpyBglql2pehuBIWHug+WQ==}
    engines: {node: '>=6.9.0'}
    dependencies:
      '@babel/helper-validator-identifier': 7.22.5
      chalk: 2.4.2
      js-tokens: 4.0.0
    dev: true

  /@babel/parser@7.22.10:
    resolution: {integrity: sha512-lNbdGsQb9ekfsnjFGhEiF4hfFqGgfOP3H3d27re3n+CGhNuTSUEQdfWk556sTLNTloczcdM5TYF2LhzmDQKyvQ==}
    engines: {node: '>=6.0.0'}
    hasBin: true
    dependencies:
      '@babel/types': 7.22.10
    dev: true

  /@babel/plugin-syntax-async-generators@7.8.4(@babel/core@7.18.6):
    resolution: {integrity: sha512-tycmZxkGfZaxhMRbXlPXuVFpdWlXpir2W4AMhSJgRKzk/eDlIXOhb2LHWoLpDF7TEHylV5zNhykX6KAgHJmTNw==}
    peerDependencies:
      '@babel/core': ^7.0.0-0
    dependencies:
      '@babel/core': 7.18.6
      '@babel/helper-plugin-utils': 7.22.5
    dev: true

  /@babel/plugin-syntax-bigint@7.8.3(@babel/core@7.18.6):
    resolution: {integrity: sha512-wnTnFlG+YxQm3vDxpGE57Pj0srRU4sHE/mDkt1qv2YJJSeUAec2ma4WLUnUPeKjyrfntVwe/N6dCXpU+zL3Npg==}
    peerDependencies:
      '@babel/core': ^7.0.0-0
    dependencies:
      '@babel/core': 7.18.6
      '@babel/helper-plugin-utils': 7.22.5
    dev: true

  /@babel/plugin-syntax-class-properties@7.12.13(@babel/core@7.18.6):
    resolution: {integrity: sha512-fm4idjKla0YahUNgFNLCB0qySdsoPiZP3iQE3rky0mBUtMZ23yDJ9SJdg6dXTSDnulOVqiF3Hgr9nbXvXTQZYA==}
    peerDependencies:
      '@babel/core': ^7.0.0-0
    dependencies:
      '@babel/core': 7.18.6
      '@babel/helper-plugin-utils': 7.22.5
    dev: true

  /@babel/plugin-syntax-import-meta@7.10.4(@babel/core@7.18.6):
    resolution: {integrity: sha512-Yqfm+XDx0+Prh3VSeEQCPU81yC+JWZ2pDPFSS4ZdpfZhp4MkFMaDC1UqseovEKwSUpnIL7+vK+Clp7bfh0iD7g==}
    peerDependencies:
      '@babel/core': ^7.0.0-0
    dependencies:
      '@babel/core': 7.18.6
      '@babel/helper-plugin-utils': 7.22.5
    dev: true

  /@babel/plugin-syntax-json-strings@7.8.3(@babel/core@7.18.6):
    resolution: {integrity: sha512-lY6kdGpWHvjoe2vk4WrAapEuBR69EMxZl+RoGRhrFGNYVK8mOPAW8VfbT/ZgrFbXlDNiiaxQnAtgVCZ6jv30EA==}
    peerDependencies:
      '@babel/core': ^7.0.0-0
    dependencies:
      '@babel/core': 7.18.6
      '@babel/helper-plugin-utils': 7.22.5
    dev: true

  /@babel/plugin-syntax-logical-assignment-operators@7.10.4(@babel/core@7.18.6):
    resolution: {integrity: sha512-d8waShlpFDinQ5MtvGU9xDAOzKH47+FFoney2baFIoMr952hKOLp1HR7VszoZvOsV/4+RRszNY7D17ba0te0ig==}
    peerDependencies:
      '@babel/core': ^7.0.0-0
    dependencies:
      '@babel/core': 7.18.6
      '@babel/helper-plugin-utils': 7.22.5
    dev: true

  /@babel/plugin-syntax-nullish-coalescing-operator@7.8.3(@babel/core@7.18.6):
    resolution: {integrity: sha512-aSff4zPII1u2QD7y+F8oDsz19ew4IGEJg9SVW+bqwpwtfFleiQDMdzA/R+UlWDzfnHFCxxleFT0PMIrR36XLNQ==}
    peerDependencies:
      '@babel/core': ^7.0.0-0
    dependencies:
      '@babel/core': 7.18.6
      '@babel/helper-plugin-utils': 7.22.5
    dev: true

  /@babel/plugin-syntax-numeric-separator@7.10.4(@babel/core@7.18.6):
    resolution: {integrity: sha512-9H6YdfkcK/uOnY/K7/aA2xpzaAgkQn37yzWUMRK7OaPOqOpGS1+n0H5hxT9AUw9EsSjPW8SVyMJwYRtWs3X3ug==}
    peerDependencies:
      '@babel/core': ^7.0.0-0
    dependencies:
      '@babel/core': 7.18.6
      '@babel/helper-plugin-utils': 7.22.5
    dev: true

  /@babel/plugin-syntax-object-rest-spread@7.8.3(@babel/core@7.18.6):
    resolution: {integrity: sha512-XoqMijGZb9y3y2XskN+P1wUGiVwWZ5JmoDRwx5+3GmEplNyVM2s2Dg8ILFQm8rWM48orGy5YpI5Bl8U1y7ydlA==}
    peerDependencies:
      '@babel/core': ^7.0.0-0
    dependencies:
      '@babel/core': 7.18.6
      '@babel/helper-plugin-utils': 7.22.5
    dev: true

  /@babel/plugin-syntax-optional-catch-binding@7.8.3(@babel/core@7.18.6):
    resolution: {integrity: sha512-6VPD0Pc1lpTqw0aKoeRTMiB+kWhAoT24PA+ksWSBrFtl5SIRVpZlwN3NNPQjehA2E/91FV3RjLWoVTglWcSV3Q==}
    peerDependencies:
      '@babel/core': ^7.0.0-0
    dependencies:
      '@babel/core': 7.18.6
      '@babel/helper-plugin-utils': 7.22.5
    dev: true

  /@babel/plugin-syntax-optional-chaining@7.8.3(@babel/core@7.18.6):
    resolution: {integrity: sha512-KoK9ErH1MBlCPxV0VANkXW2/dw4vlbGDrFgz8bmUsBGYkFRcbRwMh6cIJubdPrkxRwuGdtCk0v/wPTKbQgBjkg==}
    peerDependencies:
      '@babel/core': ^7.0.0-0
    dependencies:
      '@babel/core': 7.18.6
      '@babel/helper-plugin-utils': 7.22.5
    dev: true

  /@babel/plugin-syntax-top-level-await@7.14.5(@babel/core@7.18.6):
    resolution: {integrity: sha512-hx++upLv5U1rgYfwe1xBQUhRmU41NEvpUvrp8jkrSCdvGSnM5/qdRMtylJ6PG5OFkBaHkbTAKTnd3/YyESRHFw==}
    engines: {node: '>=6.9.0'}
    peerDependencies:
      '@babel/core': ^7.0.0-0
    dependencies:
      '@babel/core': 7.18.6
      '@babel/helper-plugin-utils': 7.22.5
    dev: true

  /@babel/plugin-syntax-typescript@7.22.5(@babel/core@7.18.6):
    resolution: {integrity: sha512-1mS2o03i7t1c6VzH6fdQ3OA8tcEIxwG18zIPRp+UY1Ihv6W+XZzBCVxExF9upussPXJ0xE9XRHwMoNs1ep/nRQ==}
    engines: {node: '>=6.9.0'}
    peerDependencies:
      '@babel/core': ^7.0.0-0
    dependencies:
      '@babel/core': 7.18.6
      '@babel/helper-plugin-utils': 7.22.5
    dev: true

  /@babel/runtime@7.22.10:
    resolution: {integrity: sha512-21t/fkKLMZI4pqP2wlmsQAWnYW1PDyKyyUV4vCi+B25ydmdaYTKXPwCj0BzSUnZf4seIiYvSA3jcZ3gdsMFkLQ==}
    engines: {node: '>=6.9.0'}
    dependencies:
      regenerator-runtime: 0.14.0
    dev: true

  /@babel/template@7.22.5:
    resolution: {integrity: sha512-X7yV7eiwAxdj9k94NEylvbVHLiVG1nvzCV2EAowhxLTwODV1jl9UzZ48leOC0sH7OnuHrIkllaBgneUykIcZaw==}
    engines: {node: '>=6.9.0'}
    dependencies:
      '@babel/code-frame': 7.22.10
      '@babel/parser': 7.22.10
      '@babel/types': 7.22.10
    dev: true

  /@babel/traverse@7.22.10:
    resolution: {integrity: sha512-Q/urqV4pRByiNNpb/f5OSv28ZlGJiFiiTh+GAHktbIrkPhPbl90+uW6SmpoLyZqutrg9AEaEf3Q/ZBRHBXgxig==}
    engines: {node: '>=6.9.0'}
    dependencies:
      '@babel/code-frame': 7.22.10
      '@babel/generator': 7.22.10
      '@babel/helper-environment-visitor': 7.22.5
      '@babel/helper-function-name': 7.22.5
      '@babel/helper-hoist-variables': 7.22.5
      '@babel/helper-split-export-declaration': 7.22.6
      '@babel/parser': 7.22.10
      '@babel/types': 7.22.10
      debug: 4.3.4
      globals: 11.12.0
    transitivePeerDependencies:
      - supports-color
    dev: true

  /@babel/types@7.22.10:
    resolution: {integrity: sha512-obaoigiLrlDZ7TUQln/8m4mSqIW2QFeOrCQc9r+xsaHGNoplVNYlRVpsfE8Vj35GEm2ZH4ZhrNYogs/3fj85kg==}
    engines: {node: '>=6.9.0'}
    dependencies:
      '@babel/helper-string-parser': 7.22.5
      '@babel/helper-validator-identifier': 7.22.5
      to-fast-properties: 2.0.0
    dev: true

  /@bcoe/v8-coverage@0.2.3:
    resolution: {integrity: sha512-0hYQ8SB4Db5zvZB4axdMHGwEaQjkZzFjQiN9LVYvIFB2nSUHW9tYpxWriPrWDASIxiaXax83REcLxuSdnGPZtw==}
    dev: true

  /@bufbuild/buf-darwin-arm64@1.28.1:
    resolution: {integrity: sha512-nAyvwKkcd8qQTExCZo5MtSRhXLK7e3vzKFKHjXfkveRakSUST2HFlFZAHfErZimN4wBrPTN0V0hNRU8PPjkMpQ==}
    engines: {node: '>=12'}
    cpu: [arm64]
    os: [darwin]
    requiresBuild: true
    dev: true
    optional: true

  /@bufbuild/buf-darwin-x64@1.28.1:
    resolution: {integrity: sha512-b0eT3xd3vX5a5lWAbo5h7FPuf9MsOJI4I39qs4TZnrlZ8BOuPfqzwzijiFf9UCwaX2vR1NQXexIoQ80Ci+fCHw==}
    engines: {node: '>=12'}
    cpu: [x64]
    os: [darwin]
    requiresBuild: true
    dev: true
    optional: true

  /@bufbuild/buf-linux-aarch64@1.28.1:
    resolution: {integrity: sha512-p5h9bZCVLMh8No9/7k7ulXzsFx5P7Lu6DiUMjSJ6aBXPMYo6Xl7r/6L2cQkpsZ53HMtIxCgMYS9a7zoS4K8wIw==}
    engines: {node: '>=12'}
    cpu: [arm64]
    os: [linux]
    requiresBuild: true
    dev: true
    optional: true

  /@bufbuild/buf-linux-x64@1.28.1:
    resolution: {integrity: sha512-fVJ3DiRigIso06jgEl+JNp59Y5t2pxDHd10d3SA4r+14sXbZ2J7Gy/wBqVXPry4x/jW567KKlvmhg7M5ZBgCQQ==}
    engines: {node: '>=12'}
    cpu: [x64]
    os: [linux]
    requiresBuild: true
    dev: true
    optional: true

  /@bufbuild/buf-win32-arm64@1.28.1:
    resolution: {integrity: sha512-KJiRJpugQRK/jXC46Xjlb68UydWhCZj2jHdWLIwNtgXd1WTJ3LngChZV7Y6pPK08pwBAVz0JYeVbD5IlTCD4TQ==}
    engines: {node: '>=12'}
    cpu: [arm64]
    os: [win32]
    requiresBuild: true
    dev: true
    optional: true

  /@bufbuild/buf-win32-x64@1.28.1:
    resolution: {integrity: sha512-vMnc+7OVCkmlRWQsgYHgUqiBPRIjD8XeoRyApJ07YZzGs7DkRH4LhvmacJbLd3wORylbn6gLz3pQa8J/M61mzg==}
    engines: {node: '>=12'}
    cpu: [x64]
    os: [win32]
    requiresBuild: true
    dev: true
    optional: true

  /@bufbuild/buf@1.28.1:
    resolution: {integrity: sha512-WRDagrf0uBjfV9s5eyrSPJDcdI4A5Q7JMCA4aMrHRR8fo/TTjniDBjJprszhaguqsDkn/LS4QIu92HVFZCrl9A==}
    engines: {node: '>=12'}
    hasBin: true
    requiresBuild: true
    optionalDependencies:
      '@bufbuild/buf-darwin-arm64': 1.28.1
      '@bufbuild/buf-darwin-x64': 1.28.1
      '@bufbuild/buf-linux-aarch64': 1.28.1
      '@bufbuild/buf-linux-x64': 1.28.1
      '@bufbuild/buf-win32-arm64': 1.28.1
      '@bufbuild/buf-win32-x64': 1.28.1
    dev: true

  /@bufbuild/protobuf@1.6.0:
    resolution: {integrity: sha512-hp19vSFgNw3wBBcVBx5qo5pufCqjaJ0Cfk5H/pfjNOfNWU+4/w0QVOmfAOZNRrNWRrVuaJWxcN8P2vhOkkzbBQ==}

  /@bufbuild/protoc-gen-es@1.6.0(@bufbuild/protobuf@1.6.0):
    resolution: {integrity: sha512-m0akOPWeD5UBfGdZyudrbnmdjI8l/ZHlP8TyEIcj7qMCR4kh68tMtGvrjRzj5ynIpavrr6G7P06XP9F9f2MDRw==}
    engines: {node: '>=14'}
    hasBin: true
    peerDependencies:
      '@bufbuild/protobuf': 1.6.0
    peerDependenciesMeta:
      '@bufbuild/protobuf':
        optional: true
    dependencies:
      '@bufbuild/protobuf': 1.6.0
      '@bufbuild/protoplugin': 1.6.0
    transitivePeerDependencies:
      - supports-color
    dev: true

  /@bufbuild/protoplugin@1.6.0:
    resolution: {integrity: sha512-o53ZsvojHQkAPoC9v5sJifY2OfXdRU8DO3QpPoJ+QuvYcfB9Zb3DZkNMQRyfEbF4TVYiaQ0mZzZl1mESDdyCxA==}
    dependencies:
      '@bufbuild/protobuf': 1.6.0
      '@typescript/vfs': 1.5.0
      typescript: 4.5.2
    transitivePeerDependencies:
      - supports-color
    dev: true

  /@cbor-extract/cbor-extract-darwin-arm64@2.2.0:
    resolution: {integrity: sha512-P7swiOAdF7aSi0H+tHtHtr6zrpF3aAq/W9FXx5HektRvLTM2O89xCyXF3pk7pLc7QpaY7AoaE8UowVf9QBdh3w==}
    cpu: [arm64]
    os: [darwin]
    requiresBuild: true
    dev: false
    optional: true

  /@cbor-extract/cbor-extract-darwin-x64@2.2.0:
    resolution: {integrity: sha512-1liF6fgowph0JxBbYnAS7ZlqNYLf000Qnj4KjqPNW4GViKrEql2MgZnAsExhY9LSy8dnvA4C0qHEBgPrll0z0w==}
    cpu: [x64]
    os: [darwin]
    requiresBuild: true
    dev: false
    optional: true

  /@cbor-extract/cbor-extract-linux-arm64@2.2.0:
    resolution: {integrity: sha512-rQvhNmDuhjTVXSPFLolmQ47/ydGOFXtbR7+wgkSY0bdOxCFept1hvg59uiLPT2fVDuJFuEy16EImo5tE2x3RsQ==}
    cpu: [arm64]
    os: [linux]
    requiresBuild: true
    dev: false
    optional: true

  /@cbor-extract/cbor-extract-linux-arm@2.2.0:
    resolution: {integrity: sha512-QeBcBXk964zOytiedMPQNZr7sg0TNavZeuUCD6ON4vEOU/25+pLhNN6EDIKJ9VLTKaZ7K7EaAriyYQ1NQ05s/Q==}
    cpu: [arm]
    os: [linux]
    requiresBuild: true
    dev: false
    optional: true

  /@cbor-extract/cbor-extract-linux-x64@2.2.0:
    resolution: {integrity: sha512-cWLAWtT3kNLHSvP4RKDzSTX9o0wvQEEAj4SKvhWuOVZxiDAeQazr9A+PSiRILK1VYMLeDml89ohxCnUNQNQNCw==}
    cpu: [x64]
    os: [linux]
    requiresBuild: true
    dev: false
    optional: true

  /@cbor-extract/cbor-extract-win32-x64@2.2.0:
    resolution: {integrity: sha512-l2M+Z8DO2vbvADOBNLbbh9y5ST1RY5sqkWOg/58GkUPBYou/cuNZ68SGQ644f1CvZ8kcOxyZtw06+dxWHIoN/w==}
    cpu: [x64]
    os: [win32]
    requiresBuild: true
    dev: false
    optional: true

  /@changesets/apply-release-plan@6.1.4:
    resolution: {integrity: sha512-FMpKF1fRlJyCZVYHr3CbinpZZ+6MwvOtWUuO8uo+svcATEoc1zRDcj23pAurJ2TZ/uVz1wFHH6K3NlACy0PLew==}
    dependencies:
      '@babel/runtime': 7.22.10
      '@changesets/config': 2.3.1
      '@changesets/get-version-range-type': 0.3.2
      '@changesets/git': 2.0.0
      '@changesets/types': 5.2.1
      '@manypkg/get-packages': 1.1.3
      detect-indent: 6.1.0
      fs-extra: 7.0.1
      lodash.startcase: 4.4.0
      outdent: 0.5.0
      prettier: 2.7.1
      resolve-from: 5.0.0
      semver: 7.5.4
    dev: true

  /@changesets/assemble-release-plan@5.2.4:
    resolution: {integrity: sha512-xJkWX+1/CUaOUWTguXEbCDTyWJFECEhmdtbkjhn5GVBGxdP/JwaHBIU9sW3FR6gD07UwZ7ovpiPclQZs+j+mvg==}
    dependencies:
      '@babel/runtime': 7.22.10
      '@changesets/errors': 0.1.4
      '@changesets/get-dependents-graph': 1.3.6
      '@changesets/types': 5.2.1
      '@manypkg/get-packages': 1.1.3
      semver: 7.5.4
    dev: true

  /@changesets/changelog-git@0.1.14:
    resolution: {integrity: sha512-+vRfnKtXVWsDDxGctOfzJsPhaCdXRYoe+KyWYoq5X/GqoISREiat0l3L8B0a453B2B4dfHGcZaGyowHbp9BSaA==}
    dependencies:
      '@changesets/types': 5.2.1
    dev: true

  /@changesets/changelog-github@0.4.8:
    resolution: {integrity: sha512-jR1DHibkMAb5v/8ym77E4AMNWZKB5NPzw5a5Wtqm1JepAuIF+hrKp2u04NKM14oBZhHglkCfrla9uq8ORnK/dw==}
    dependencies:
      '@changesets/get-github-info': 0.5.2
      '@changesets/types': 5.2.1
      dotenv: 8.6.0
    transitivePeerDependencies:
      - encoding
    dev: true

  /@changesets/cli@2.26.2:
    resolution: {integrity: sha512-dnWrJTmRR8bCHikJHl9b9HW3gXACCehz4OasrXpMp7sx97ECuBGGNjJhjPhdZNCvMy9mn4BWdplI323IbqsRig==}
    hasBin: true
    dependencies:
      '@babel/runtime': 7.22.10
      '@changesets/apply-release-plan': 6.1.4
      '@changesets/assemble-release-plan': 5.2.4
      '@changesets/changelog-git': 0.1.14
      '@changesets/config': 2.3.1
      '@changesets/errors': 0.1.4
      '@changesets/get-dependents-graph': 1.3.6
      '@changesets/get-release-plan': 3.0.17
      '@changesets/git': 2.0.0
      '@changesets/logger': 0.0.5
      '@changesets/pre': 1.0.14
      '@changesets/read': 0.5.9
      '@changesets/types': 5.2.1
      '@changesets/write': 0.2.3
      '@manypkg/get-packages': 1.1.3
      '@types/is-ci': 3.0.0
      '@types/semver': 7.5.0
      ansi-colors: 4.1.3
      chalk: 2.4.2
      enquirer: 2.4.1
      external-editor: 3.1.0
      fs-extra: 7.0.1
      human-id: 1.0.2
      is-ci: 3.0.1
      meow: 6.1.1
      outdent: 0.5.0
      p-limit: 2.3.0
      preferred-pm: 3.0.3
      resolve-from: 5.0.0
      semver: 7.5.4
      spawndamnit: 2.0.0
      term-size: 2.2.1
      tty-table: 4.2.1
    dev: true

  /@changesets/config@2.3.1:
    resolution: {integrity: sha512-PQXaJl82CfIXddUOppj4zWu+987GCw2M+eQcOepxN5s+kvnsZOwjEJO3DH9eVy+OP6Pg/KFEWdsECFEYTtbg6w==}
    dependencies:
      '@changesets/errors': 0.1.4
      '@changesets/get-dependents-graph': 1.3.6
      '@changesets/logger': 0.0.5
      '@changesets/types': 5.2.1
      '@manypkg/get-packages': 1.1.3
      fs-extra: 7.0.1
      micromatch: 4.0.5
    dev: true

  /@changesets/errors@0.1.4:
    resolution: {integrity: sha512-HAcqPF7snsUJ/QzkWoKfRfXushHTu+K5KZLJWPb34s4eCZShIf8BFO3fwq6KU8+G7L5KdtN2BzQAXOSXEyiY9Q==}
    dependencies:
      extendable-error: 0.1.7
    dev: true

  /@changesets/get-dependents-graph@1.3.6:
    resolution: {integrity: sha512-Q/sLgBANmkvUm09GgRsAvEtY3p1/5OCzgBE5vX3vgb5CvW0j7CEljocx5oPXeQSNph6FXulJlXV3Re/v3K3P3Q==}
    dependencies:
      '@changesets/types': 5.2.1
      '@manypkg/get-packages': 1.1.3
      chalk: 2.4.2
      fs-extra: 7.0.1
      semver: 7.5.4
    dev: true

  /@changesets/get-github-info@0.5.2:
    resolution: {integrity: sha512-JppheLu7S114aEs157fOZDjFqUDpm7eHdq5E8SSR0gUBTEK0cNSHsrSR5a66xs0z3RWuo46QvA3vawp8BxDHvg==}
    dependencies:
      dataloader: 1.4.0
      node-fetch: 2.7.0
    transitivePeerDependencies:
      - encoding
    dev: true

  /@changesets/get-release-plan@3.0.17:
    resolution: {integrity: sha512-6IwKTubNEgoOZwDontYc2x2cWXfr6IKxP3IhKeK+WjyD6y3M4Gl/jdQvBw+m/5zWILSOCAaGLu2ZF6Q+WiPniw==}
    dependencies:
      '@babel/runtime': 7.22.10
      '@changesets/assemble-release-plan': 5.2.4
      '@changesets/config': 2.3.1
      '@changesets/pre': 1.0.14
      '@changesets/read': 0.5.9
      '@changesets/types': 5.2.1
      '@manypkg/get-packages': 1.1.3
    dev: true

  /@changesets/get-version-range-type@0.3.2:
    resolution: {integrity: sha512-SVqwYs5pULYjYT4op21F2pVbcrca4qA/bAA3FmFXKMN7Y+HcO8sbZUTx3TAy2VXulP2FACd1aC7f2nTuqSPbqg==}
    dev: true

  /@changesets/git@2.0.0:
    resolution: {integrity: sha512-enUVEWbiqUTxqSnmesyJGWfzd51PY4H7mH9yUw0hPVpZBJ6tQZFMU3F3mT/t9OJ/GjyiM4770i+sehAn6ymx6A==}
    dependencies:
      '@babel/runtime': 7.22.10
      '@changesets/errors': 0.1.4
      '@changesets/types': 5.2.1
      '@manypkg/get-packages': 1.1.3
      is-subdir: 1.2.0
      micromatch: 4.0.5
      spawndamnit: 2.0.0
    dev: true

  /@changesets/logger@0.0.5:
    resolution: {integrity: sha512-gJyZHomu8nASHpaANzc6bkQMO9gU/ib20lqew1rVx753FOxffnCrJlGIeQVxNWCqM+o6OOleCo/ivL8UAO5iFw==}
    dependencies:
      chalk: 2.4.2
    dev: true

  /@changesets/parse@0.3.16:
    resolution: {integrity: sha512-127JKNd167ayAuBjUggZBkmDS5fIKsthnr9jr6bdnuUljroiERW7FBTDNnNVyJ4l69PzR57pk6mXQdtJyBCJKg==}
    dependencies:
      '@changesets/types': 5.2.1
      js-yaml: 3.14.1
    dev: true

  /@changesets/pre@1.0.14:
    resolution: {integrity: sha512-dTsHmxQWEQekHYHbg+M1mDVYFvegDh9j/kySNuDKdylwfMEevTeDouR7IfHNyVodxZXu17sXoJuf2D0vi55FHQ==}
    dependencies:
      '@babel/runtime': 7.22.10
      '@changesets/errors': 0.1.4
      '@changesets/types': 5.2.1
      '@manypkg/get-packages': 1.1.3
      fs-extra: 7.0.1
    dev: true

  /@changesets/read@0.5.9:
    resolution: {integrity: sha512-T8BJ6JS6j1gfO1HFq50kU3qawYxa4NTbI/ASNVVCBTsKquy2HYwM9r7ZnzkiMe8IEObAJtUVGSrePCOxAK2haQ==}
    dependencies:
      '@babel/runtime': 7.22.10
      '@changesets/git': 2.0.0
      '@changesets/logger': 0.0.5
      '@changesets/parse': 0.3.16
      '@changesets/types': 5.2.1
      chalk: 2.4.2
      fs-extra: 7.0.1
      p-filter: 2.1.0
    dev: true

  /@changesets/types@4.1.0:
    resolution: {integrity: sha512-LDQvVDv5Kb50ny2s25Fhm3d9QSZimsoUGBsUioj6MC3qbMUCuC8GPIvk/M6IvXx3lYhAs0lwWUQLb+VIEUCECw==}
    dev: true

  /@changesets/types@5.2.1:
    resolution: {integrity: sha512-myLfHbVOqaq9UtUKqR/nZA/OY7xFjQMdfgfqeZIBK4d0hA6pgxArvdv8M+6NUzzBsjWLOtvApv8YHr4qM+Kpfg==}
    dev: true

  /@changesets/write@0.2.3:
    resolution: {integrity: sha512-Dbamr7AIMvslKnNYsLFafaVORx4H0pvCA2MHqgtNCySMe1blImEyAEOzDmcgKAkgz4+uwoLz7demIrX+JBr/Xw==}
    dependencies:
      '@babel/runtime': 7.22.10
      '@changesets/types': 5.2.1
      fs-extra: 7.0.1
      human-id: 1.0.2
      prettier: 2.7.1
    dev: true

  /@connectrpc/connect-express@1.3.0(@bufbuild/protobuf@1.6.0)(@connectrpc/connect-node@1.3.0)(@connectrpc/connect@1.3.0):
    resolution: {integrity: sha512-6wbaQheD9cb4DnU1PvgVQdB1XPfA0bhlA0V0ZKx6oJJnTgGEYBzPrQztmqs5XW36/r+qJRfMgaVzZfX8MLafgA==}
    engines: {node: '>=16.0.0'}
    peerDependencies:
      '@bufbuild/protobuf': ^1.4.2
      '@connectrpc/connect': 1.3.0
      '@connectrpc/connect-node': 1.3.0
    dependencies:
      '@bufbuild/protobuf': 1.6.0
      '@connectrpc/connect': 1.3.0(@bufbuild/protobuf@1.6.0)
      '@connectrpc/connect-node': 1.3.0(@bufbuild/protobuf@1.6.0)(@connectrpc/connect@1.3.0)
      '@types/express': 4.17.21
    dev: false

  /@connectrpc/connect-node@1.3.0(@bufbuild/protobuf@1.6.0)(@connectrpc/connect@1.3.0):
    resolution: {integrity: sha512-2fV/z/8MUFOkTn2Gbm7T/qvRfkpt/D/w7ykYqACZRH6VNG/faY4lH2wUZiNkwv9tzTrECKOJFyPsaGs3nRYK3w==}
    engines: {node: '>=16.0.0'}
    peerDependencies:
      '@bufbuild/protobuf': ^1.4.2
      '@connectrpc/connect': 1.3.0
    dependencies:
      '@bufbuild/protobuf': 1.6.0
      '@connectrpc/connect': 1.3.0(@bufbuild/protobuf@1.6.0)
      undici: 5.28.4

  /@connectrpc/connect@1.3.0(@bufbuild/protobuf@1.6.0):
    resolution: {integrity: sha512-kTeWxJnLLtxKc2ZSDN0rIBgwfP8RwcLknthX4AKlIAmN9ZC4gGnCbwp+3BKcP/WH5c8zGBAWqSY3zeqCM+ah7w==}
    peerDependencies:
      '@bufbuild/protobuf': ^1.4.2
    dependencies:
      '@bufbuild/protobuf': 1.6.0

  /@connectrpc/protoc-gen-connect-es@1.3.0(@bufbuild/protoc-gen-es@1.6.0)(@connectrpc/connect@1.3.0):
    resolution: {integrity: sha512-UbQN48c0zafo5EFSsh3POIJP6ofYiAgKE1aFOZ2Er4W3flUYihydZdM6TQauPkn7jDj4w9jjLSTTZ9//ecUbPA==}
    engines: {node: '>=16.0.0'}
    hasBin: true
    peerDependencies:
      '@bufbuild/protoc-gen-es': ^1.6.0
      '@connectrpc/connect': 1.3.0
    peerDependenciesMeta:
      '@bufbuild/protoc-gen-es':
        optional: true
      '@connectrpc/connect':
        optional: true
    dependencies:
      '@bufbuild/protobuf': 1.6.0
      '@bufbuild/protoc-gen-es': 1.6.0(@bufbuild/protobuf@1.6.0)
      '@bufbuild/protoplugin': 1.6.0
      '@connectrpc/connect': 1.3.0(@bufbuild/protobuf@1.6.0)
    transitivePeerDependencies:
      - supports-color
    dev: true

  /@cspotcode/source-map-support@0.8.1:
    resolution: {integrity: sha512-IchNf6dN4tHoMFIn/7OE8LWZ19Y6q/67Bmf6vnGREv8RSbBVb9LPJxEcnwrcwX6ixSvaiGoomAUvu4YSxXrVgw==}
    engines: {node: '>=12'}
    dependencies:
      '@jridgewell/trace-mapping': 0.3.9
    dev: true

  /@datadog/native-appsec@2.0.0:
    resolution: {integrity: sha512-XHARZ6MVgbnfOUO6/F3ZoZ7poXHJCNYFlgcyS2Xetuk9ITA5bfcooX2B2F7tReVB+RLJ+j8bsm0t55SyF04KDw==}
    engines: {node: '>=12'}
    requiresBuild: true
    dependencies:
      node-gyp-build: 3.9.0
    dev: false

  /@datadog/native-appsec@4.0.0:
    resolution: {integrity: sha512-myTguXJ3VQHS2E1ylNsSF1avNpDmq5t+K4Q47wdzeakGc3sDIDDyEbvuFTujl9c9wBIkup94O1mZj5DR37ajzA==}
    engines: {node: '>=12'}
    requiresBuild: true
    dependencies:
      node-gyp-build: 3.9.0
    dev: false

  /@datadog/native-iast-rewriter@1.1.2:
    resolution: {integrity: sha512-pigRfRtAjZjMjqIXyXb98S4aDnuHz/EmqpoxAajFZsNjBLM87YonwSY5zoBdCsOyA46ddKOJRoCQd5ZalpOFMQ==}
    engines: {node: '>= 10'}
    dependencies:
      node-gyp-build: 4.6.1
    dev: false

  /@datadog/native-iast-rewriter@2.2.1:
    resolution: {integrity: sha512-DyZlE8gNa5AoOFNKGRJU4RYF/Y/tJzv4bIAMuVBbEnMA0xhiIYqpYQG8T3OKkALl3VSEeBMjYwuOR2fCrJ6gzA==}
    engines: {node: '>= 10'}
    dependencies:
      lru-cache: 7.18.3
      node-gyp-build: 4.6.1
    dev: false

  /@datadog/native-iast-taint-tracking@1.1.0:
    resolution: {integrity: sha512-TOrngpt6Qh52zWFOz1CkFXw0g43rnuUziFBtIMUsOLGzSHr9wdnTnE6HAyuvKy3f3ecAoZESlMfilGRKP93hXQ==}
    dependencies:
      node-gyp-build: 3.9.0
    dev: false

  /@datadog/native-iast-taint-tracking@1.6.4:
    resolution: {integrity: sha512-Owxk7hQ4Dxwv4zJAoMjRga0IvE6lhvxnNc8pJCHsemCWBXchjr/9bqg05Zy5JnMbKUWn4XuZeJD6RFZpRa8bfw==}
    requiresBuild: true
    dependencies:
      node-gyp-build: 3.9.0
    dev: false

  /@datadog/native-metrics@1.6.0:
    resolution: {integrity: sha512-+8jBzd0nlLV+ay3Vb87DLwz8JHAS817hRhSRQ6zxhud9TyvvcNTNN+VA2sb2fe5UK4aMDvj/sGVJjEtgr4RHew==}
    engines: {node: '>=12'}
    requiresBuild: true
    dependencies:
      node-gyp-build: 3.9.0
    dev: false

  /@datadog/native-metrics@2.0.0:
    resolution: {integrity: sha512-YklGVwUtmKGYqFf1MNZuOHvTYdKuR4+Af1XkWcMD8BwOAjxmd9Z+97328rCOY8TFUJzlGUPaXzB8j2qgG/BMwA==}
    engines: {node: '>=12'}
    requiresBuild: true
    dependencies:
      node-addon-api: 6.1.0
      node-gyp-build: 3.9.0
    dev: false

  /@datadog/pprof@1.1.1:
    resolution: {integrity: sha512-5lYXUpikQhrJwzODtJ7aFM0oKmPccISnTCecuWhjxIj4/7UJv0DamkLak634bgEW+kiChgkKFDapHSesuXRDXQ==}
    engines: {node: '>=12'}
    requiresBuild: true
    dependencies:
      delay: 5.0.0
      findit2: 2.2.3
      node-gyp-build: 3.9.0
      p-limit: 3.1.0
      pify: 5.0.0
      protobufjs: 7.2.5
      source-map: 0.7.4
      split: 1.0.1
    dev: false

  /@datadog/pprof@4.0.1:
    resolution: {integrity: sha512-TavqyiyQZOaUM9eQB07r8+K/T1CqKyOdsUGxpN79+BF+eOQBpTj/Cte6KdlhcUSKL3h5hSjC+vlgA7uW2qtVhA==}
    engines: {node: '>=14'}
    requiresBuild: true
    dependencies:
      delay: 5.0.0
      node-gyp-build: 3.9.0
      p-limit: 3.1.0
      pprof-format: 2.0.7
      source-map: 0.7.4
    dev: false

  /@datadog/sketches-js@2.1.0:
    resolution: {integrity: sha512-smLocSfrt3s53H/XSVP3/1kP42oqvrkjUPtyaFd1F79ux24oE31BKt+q0c6lsa6hOYrFzsIwyc5GXAI5JmfOew==}
    dev: false

  /@did-plc/lib@0.0.1:
    resolution: {integrity: sha512-RkY5w9DbYMco3SjeepqIiMveqz35exjlVDipCs2gz9AXF4/cp9hvmrp9zUWEw2vny+FjV8vGEN7QpaXWaO6nhg==}
    dependencies:
      '@atproto/common': 0.1.0
      '@atproto/crypto': 0.1.0
      '@ipld/dag-cbor': 7.0.3
      axios: 1.6.2
      multiformats: 9.9.0
      uint8arrays: 3.0.0
      zod: 3.23.8
    transitivePeerDependencies:
      - debug

  /@did-plc/lib@0.0.4:
    resolution: {integrity: sha512-Omeawq3b8G/c/5CtkTtzovSOnWuvIuCI4GTJNrt1AmCskwEQV7zbX5d6km1mjJNbE0gHuQPTVqZxLVqetNbfwA==}
    dependencies:
      '@atproto/common': 0.1.1
      '@atproto/crypto': 0.1.0
      '@ipld/dag-cbor': 7.0.3
      axios: 1.6.7
      multiformats: 9.9.0
      uint8arrays: 3.0.0
      zod: 3.23.8
    transitivePeerDependencies:
      - debug

  /@did-plc/server@0.0.1:
    resolution: {integrity: sha512-GtxxHcOrOQ6fNI1ufq3Zqjc2PtWqPZOdsuzlwtxiH9XibUGwDkb0GmaBHyU5GiOxOKZEW1GspZ8mreBA6XOlTQ==}
    dependencies:
      '@atproto/common': 0.1.0
      '@atproto/crypto': 0.1.0
      '@did-plc/lib': 0.0.4
      axios: 1.4.0
      cors: 2.8.5
      express: 4.18.2
      express-async-errors: 3.1.1(express@4.18.2)
      http-terminator: 3.2.0
      kysely: 0.23.5
      multiformats: 9.9.0
      pg: 8.10.0
      pino: 8.21.0
      pino-http: 8.6.1
    transitivePeerDependencies:
      - debug
      - pg-native
      - supports-color

  /@eslint-community/eslint-utils@4.4.0(eslint@8.57.0):
    resolution: {integrity: sha512-1/sA4dwrzBAyeUoQ6oxahHKmrZvsnLCg4RfxW3ZFGGmQkSNQPFNLV9CUEFQP1x9EYXHTo5p6xdhZM1Ne9p/AfA==}
    engines: {node: ^12.22.0 || ^14.17.0 || >=16.0.0}
    peerDependencies:
      eslint: ^6.0.0 || ^7.0.0 || >=8.0.0
    dependencies:
      eslint: 8.57.0
      eslint-visitor-keys: 3.4.3
    dev: true

  /@eslint-community/regexpp@4.10.0:
    resolution: {integrity: sha512-Cu96Sd2By9mCNTx2iyKOmq10v22jUVQv0lQnlGNy16oE9589yE+QADPbrMGCkA51cKZSg3Pu/aTJVTGfL/qjUA==}
    engines: {node: ^12.0.0 || ^14.0.0 || >=16.0.0}
    dev: true

  /@eslint/eslintrc@2.1.4:
    resolution: {integrity: sha512-269Z39MS6wVJtsoUl10L60WdkhJVdPG24Q4eZTH3nnF6lpvSShEK3wQjDX9JRWAUPvPh7COouPpU9IrqaZFvtQ==}
    engines: {node: ^12.22.0 || ^14.17.0 || >=16.0.0}
    dependencies:
      ajv: 6.12.6
      debug: 4.3.4
      espree: 9.6.1
      globals: 13.21.0
      ignore: 5.2.4
      import-fresh: 3.3.0
      js-yaml: 4.1.0
      minimatch: 3.1.2
      strip-json-comments: 3.1.1
    transitivePeerDependencies:
      - supports-color
    dev: true

  /@eslint/js@8.57.0:
    resolution: {integrity: sha512-Ys+3g2TaW7gADOJzPt83SJtCDhMjndcDMFVQ/Tj9iA1BfJzFKD9mAUXT3OenpuPHbI6P/myECxRJrofUsDx/5g==}
    engines: {node: ^12.22.0 || ^14.17.0 || >=16.0.0}
    dev: true

  /@fastify/busboy@2.1.0:
    resolution: {integrity: sha512-+KpH+QxZU7O4675t3mnkQKcZZg56u+K/Ct2K+N2AZYNVK8kyeo/bI18tI8aPm3tvNNRyTWfj6s5tnGNlcbQRsA==}
    engines: {node: '>=14'}

  /@fastify/deepmerge@1.3.0:
    resolution: {integrity: sha512-J8TOSBq3SoZbDhM9+R/u77hP93gz/rajSA+K2kGyijPpORPWUXHUpTaleoj+92As0S9uPRP7Oi8IqMf0u+ro6A==}

  /@gar/promisify@1.1.3:
    resolution: {integrity: sha512-k2Ty1JcVojjJFwrg/ThKi2ujJ7XNLYaFGNB/bWT9wGR+oSMJHMa5w+CUq6p/pVrKeNNgA7pCqEcjSnHVoqJQFw==}
    dev: true

  /@hapi/accept@6.0.3:
    resolution: {integrity: sha512-p72f9k56EuF0n3MwlBNThyVE5PXX40g+aQh+C/xbKrfzahM2Oispv3AXmOIU51t3j77zay1qrX7IIziZXspMlw==}
    dependencies:
      '@hapi/boom': 10.0.1
      '@hapi/hoek': 11.0.4
    dev: false

  /@hapi/boom@10.0.1:
    resolution: {integrity: sha512-ERcCZaEjdH3OgSJlyjVk8pHIFeus91CjKP3v+MpgBNp5IvGzP2l/bRiD78nqYcKPaZdbKkK5vDBVPd2ohHBlsA==}
    dependencies:
      '@hapi/hoek': 11.0.4
    dev: false

  /@hapi/bourne@3.0.0:
    resolution: {integrity: sha512-Waj1cwPXJDucOib4a3bAISsKJVb15MKi9IvmTI/7ssVEm6sywXGjVJDhl6/umt1pK1ZS7PacXU3A1PmFKHEZ2w==}
    dev: false

  /@hapi/content@6.0.0:
    resolution: {integrity: sha512-CEhs7j+H0iQffKfe5Htdak5LBOz/Qc8TRh51cF+BFv0qnuph3Em4pjGVzJMkI2gfTDdlJKWJISGWS1rK34POGA==}
    dependencies:
      '@hapi/boom': 10.0.1
    dev: false

  /@hapi/hoek@11.0.4:
    resolution: {integrity: sha512-PnsP5d4q7289pS2T2EgGz147BFJ2Jpb4yrEdkpz2IhgEUzos1S7HTl7ezWh1yfYzYlj89KzLdCRkqsP6SIryeQ==}
    dev: false

  /@humanwhocodes/config-array@0.11.14:
    resolution: {integrity: sha512-3T8LkOmg45BV5FICb15QQMsyUSWrQ8AygVfC7ZG32zOalnqrilm018ZVCw0eapXux8FtA33q8PSRSstjee3jSg==}
    engines: {node: '>=10.10.0'}
    dependencies:
      '@humanwhocodes/object-schema': 2.0.2
      debug: 4.3.4
      minimatch: 3.1.2
    transitivePeerDependencies:
      - supports-color
    dev: true

  /@humanwhocodes/module-importer@1.0.1:
    resolution: {integrity: sha512-bxveV4V8v5Yb4ncFTT3rPSgZBOpCkjfK0y4oVVVJwIuDVBRMDXrPyXRL988i5ap9m9bnyEEjWfm5WkBmtffLfA==}
    engines: {node: '>=12.22'}
    dev: true

  /@humanwhocodes/object-schema@2.0.2:
    resolution: {integrity: sha512-6EwiSjwWYP7pTckG6I5eyFANjPhmPjUX9JRLUSfNPC7FX7zK9gyZAfUEaECL6ALTpGX5AjnBq3C9XmVWPitNpw==}
    dev: true

  /@ioredis/commands@1.2.0:
    resolution: {integrity: sha512-Sx1pU8EM64o2BrqNpEO1CNLtKQwyhuXuqyfH7oGKCk+1a33d2r5saW8zNwm3j6BTExtjrv2BxTgzzkMwts6vGg==}

  /@ipld/car@3.2.3:
    resolution: {integrity: sha512-pXE5mFJlXzJVaBwqAJKGlKqMmxq8H2SLEWBJgkeBDPBIN8ZbscPc3I9itkSQSlS/s6Fgx35Ri3LDTDtodQjCCQ==}
    dependencies:
      '@ipld/dag-cbor': 7.0.3
      multiformats: 9.9.0
      varint: 6.0.0
    dev: false

  /@ipld/dag-cbor@7.0.3:
    resolution: {integrity: sha512-1VVh2huHsuohdXC1bGJNE8WR72slZ9XE2T3wbBBq31dm7ZBatmKLLxrB+XAqafxfRFjv08RZmj/W/ZqaM13AuA==}
    dependencies:
      cborg: 1.10.2
      multiformats: 9.9.0

  /@isaacs/cliui@8.0.2:
    resolution: {integrity: sha512-O8jcjabXaleOG9DQ0+ARXWZBTfnP4WNAqzuiJK7ll44AmxGKv/J2M4TPjxjY3znBCfvBXFzucm1twdyFybFqEA==}
    engines: {node: '>=12'}
    dependencies:
      string-width: 5.1.2
      string-width-cjs: /string-width@4.2.3
      strip-ansi: 7.1.0
      strip-ansi-cjs: /strip-ansi@6.0.1
      wrap-ansi: 8.1.0
      wrap-ansi-cjs: /wrap-ansi@7.0.0

  /@istanbuljs/load-nyc-config@1.1.0:
    resolution: {integrity: sha512-VjeHSlIzpv/NyD3N0YuHfXOPDIixcA1q2ZV98wsMqcYlPmv2n3Yb2lYP9XMElnaFVXg5A7YLTeLu6V84uQDjmQ==}
    engines: {node: '>=8'}
    dependencies:
      camelcase: 5.3.1
      find-up: 4.1.0
      get-package-type: 0.1.0
      js-yaml: 3.14.1
      resolve-from: 5.0.0
    dev: true

  /@istanbuljs/schema@0.1.3:
    resolution: {integrity: sha512-ZXRY4jNvVgSVQ8DL3LTcakaAtXwTVUxE81hslsyD2AtoXW/wVob10HkOJ1X/pAlcI7D+2YoZKg5do8G/w6RYgA==}
    engines: {node: '>=8'}
    dev: true

  /@jest/console@28.1.3:
    resolution: {integrity: sha512-QPAkP5EwKdK/bxIr6C1I4Vs0rm2nHiANzj/Z5X2JQkrZo6IqvC4ldZ9K95tF0HdidhA8Bo6egxSzUFPYKcEXLw==}
    engines: {node: ^12.13.0 || ^14.15.0 || ^16.10.0 || >=17.0.0}
    dependencies:
      '@jest/types': 28.1.3
      '@types/node': 18.19.56
      chalk: 4.1.2
      jest-message-util: 28.1.3
      jest-util: 28.1.3
      slash: 3.0.0
    dev: true

  /@jest/core@28.1.3(ts-node@10.8.2):
    resolution: {integrity: sha512-CIKBrlaKOzA7YG19BEqCw3SLIsEwjZkeJzf5bdooVnW4bH5cktqe3JX+G2YV1aK5vP8N9na1IGWFzYaTp6k6NA==}
    engines: {node: ^12.13.0 || ^14.15.0 || ^16.10.0 || >=17.0.0}
    peerDependencies:
      node-notifier: ^8.0.1 || ^9.0.0 || ^10.0.0
    peerDependenciesMeta:
      node-notifier:
        optional: true
    dependencies:
      '@jest/console': 28.1.3
      '@jest/reporters': 28.1.3
      '@jest/test-result': 28.1.3
      '@jest/transform': 28.1.3
      '@jest/types': 28.1.3
      '@types/node': 18.19.56
      ansi-escapes: 4.3.2
      chalk: 4.1.2
      ci-info: 3.8.0
      exit: 0.1.2
      graceful-fs: 4.2.11
      jest-changed-files: 28.1.3
      jest-config: 28.1.3(@types/node@18.19.56)(ts-node@10.8.2)
      jest-haste-map: 28.1.3
      jest-message-util: 28.1.3
      jest-regex-util: 28.0.2
      jest-resolve: 28.1.3
      jest-resolve-dependencies: 28.1.3
      jest-runner: 28.1.3
      jest-runtime: 28.1.3
      jest-snapshot: 28.1.3
      jest-util: 28.1.3
      jest-validate: 28.1.3
      jest-watcher: 28.1.3
      micromatch: 4.0.5
      pretty-format: 28.1.3
      rimraf: 3.0.2
      slash: 3.0.0
      strip-ansi: 6.0.1
    transitivePeerDependencies:
      - supports-color
      - ts-node
    dev: true

  /@jest/create-cache-key-function@27.5.1:
    resolution: {integrity: sha512-dmH1yW+makpTSURTy8VzdUwFnfQh1G8R+DxO2Ho2FFmBbKFEVm+3jWdvFhE2VqB/LATCTokkP0dotjyQyw5/AQ==}
    engines: {node: ^10.13.0 || ^12.13.0 || ^14.15.0 || >=15.0.0}
    dependencies:
      '@jest/types': 27.5.1
    dev: true

  /@jest/environment@28.1.3:
    resolution: {integrity: sha512-1bf40cMFTEkKyEf585R9Iz1WayDjHoHqvts0XFYEqyKM3cFWDpeMoqKKTAF9LSYQModPUlh8FKptoM2YcMWAXA==}
    engines: {node: ^12.13.0 || ^14.15.0 || ^16.10.0 || >=17.0.0}
    dependencies:
      '@jest/fake-timers': 28.1.3
      '@jest/types': 28.1.3
      '@types/node': 18.19.56
      jest-mock: 28.1.3
    dev: true

  /@jest/expect-utils@28.1.3:
    resolution: {integrity: sha512-wvbi9LUrHJLn3NlDW6wF2hvIMtd4JUl2QNVrjq+IBSHirgfrR3o9RnVtxzdEGO2n9JyIWwHnLfby5KzqBGg2YA==}
    engines: {node: ^12.13.0 || ^14.15.0 || ^16.10.0 || >=17.0.0}
    dependencies:
      jest-get-type: 28.0.2
    dev: true

  /@jest/expect@28.1.3:
    resolution: {integrity: sha512-lzc8CpUbSoE4dqT0U+g1qODQjBRHPpCPXissXD4mS9+sWQdmmpeJ9zSH1rS1HEkrsMN0fb7nKrJ9giAR1d3wBw==}
    engines: {node: ^12.13.0 || ^14.15.0 || ^16.10.0 || >=17.0.0}
    dependencies:
      expect: 28.1.3
      jest-snapshot: 28.1.3
    transitivePeerDependencies:
      - supports-color
    dev: true

  /@jest/fake-timers@28.1.3:
    resolution: {integrity: sha512-D/wOkL2POHv52h+ok5Oj/1gOG9HSywdoPtFsRCUmlCILXNn5eIWmcnd3DIiWlJnpGvQtmajqBP95Ei0EimxfLw==}
    engines: {node: ^12.13.0 || ^14.15.0 || ^16.10.0 || >=17.0.0}
    dependencies:
      '@jest/types': 28.1.3
      '@sinonjs/fake-timers': 9.1.2
      '@types/node': 18.19.56
      jest-message-util: 28.1.3
      jest-mock: 28.1.3
      jest-util: 28.1.3
    dev: true

  /@jest/globals@28.1.3:
    resolution: {integrity: sha512-XFU4P4phyryCXu1pbcqMO0GSQcYe1IsalYCDzRNyhetyeyxMcIxa11qPNDpVNLeretItNqEmYYQn1UYz/5x1NA==}
    engines: {node: ^12.13.0 || ^14.15.0 || ^16.10.0 || >=17.0.0}
    dependencies:
      '@jest/environment': 28.1.3
      '@jest/expect': 28.1.3
      '@jest/types': 28.1.3
    transitivePeerDependencies:
      - supports-color
    dev: true

  /@jest/reporters@28.1.3:
    resolution: {integrity: sha512-JuAy7wkxQZVNU/V6g9xKzCGC5LVXx9FDcABKsSXp5MiKPEE2144a/vXTEDoyzjUpZKfVwp08Wqg5A4WfTMAzjg==}
    engines: {node: ^12.13.0 || ^14.15.0 || ^16.10.0 || >=17.0.0}
    peerDependencies:
      node-notifier: ^8.0.1 || ^9.0.0 || ^10.0.0
    peerDependenciesMeta:
      node-notifier:
        optional: true
    dependencies:
      '@bcoe/v8-coverage': 0.2.3
      '@jest/console': 28.1.3
      '@jest/test-result': 28.1.3
      '@jest/transform': 28.1.3
      '@jest/types': 28.1.3
      '@jridgewell/trace-mapping': 0.3.19
      '@types/node': 18.19.56
      chalk: 4.1.2
      collect-v8-coverage: 1.0.2
      exit: 0.1.2
      glob: 7.2.3
      graceful-fs: 4.2.11
      istanbul-lib-coverage: 3.2.0
      istanbul-lib-instrument: 5.2.1
      istanbul-lib-report: 3.0.1
      istanbul-lib-source-maps: 4.0.1
      istanbul-reports: 3.1.6
      jest-message-util: 28.1.3
      jest-util: 28.1.3
      jest-worker: 28.1.3
      slash: 3.0.0
      string-length: 4.0.2
      strip-ansi: 6.0.1
      terminal-link: 2.1.1
      v8-to-istanbul: 9.1.0
    transitivePeerDependencies:
      - supports-color
    dev: true

  /@jest/schemas@28.1.3:
    resolution: {integrity: sha512-/l/VWsdt/aBXgjshLWOFyFt3IVdYypu5y2Wn2rOO1un6nkqIn8SLXzgIMYXFyYsRWDyF5EthmKJMIdJvk08grg==}
    engines: {node: ^12.13.0 || ^14.15.0 || ^16.10.0 || >=17.0.0}
    dependencies:
      '@sinclair/typebox': 0.24.51
    dev: true

  /@jest/source-map@28.1.2:
    resolution: {integrity: sha512-cV8Lx3BeStJb8ipPHnqVw/IM2VCMWO3crWZzYodSIkxXnRcXJipCdx1JCK0K5MsJJouZQTH73mzf4vgxRaH9ww==}
    engines: {node: ^12.13.0 || ^14.15.0 || ^16.10.0 || >=17.0.0}
    dependencies:
      '@jridgewell/trace-mapping': 0.3.25
      callsites: 3.1.0
      graceful-fs: 4.2.11
    dev: true

  /@jest/test-result@28.1.3:
    resolution: {integrity: sha512-kZAkxnSE+FqE8YjW8gNuoVkkC9I7S1qmenl8sGcDOLropASP+BkcGKwhXoyqQuGOGeYY0y/ixjrd/iERpEXHNg==}
    engines: {node: ^12.13.0 || ^14.15.0 || ^16.10.0 || >=17.0.0}
    dependencies:
      '@jest/console': 28.1.3
      '@jest/types': 28.1.3
      '@types/istanbul-lib-coverage': 2.0.4
      collect-v8-coverage: 1.0.2
    dev: true

  /@jest/test-sequencer@28.1.3:
    resolution: {integrity: sha512-NIMPEqqa59MWnDi1kvXXpYbqsfQmSJsIbnd85mdVGkiDfQ9WQQTXOLsvISUfonmnBT+w85WEgneCigEEdHDFxw==}
    engines: {node: ^12.13.0 || ^14.15.0 || ^16.10.0 || >=17.0.0}
    dependencies:
      '@jest/test-result': 28.1.3
      graceful-fs: 4.2.11
      jest-haste-map: 28.1.3
      slash: 3.0.0
    dev: true

  /@jest/transform@28.1.3:
    resolution: {integrity: sha512-u5dT5di+oFI6hfcLOHGTAfmUxFRrjK+vnaP0kkVow9Md/M7V/MxqQMOz/VV25UZO8pzeA9PjfTpOu6BDuwSPQA==}
    engines: {node: ^12.13.0 || ^14.15.0 || ^16.10.0 || >=17.0.0}
    dependencies:
      '@babel/core': 7.18.6
      '@jest/types': 28.1.3
      '@jridgewell/trace-mapping': 0.3.19
      babel-plugin-istanbul: 6.1.1
      chalk: 4.1.2
      convert-source-map: 1.9.0
      fast-json-stable-stringify: 2.1.0
      graceful-fs: 4.2.11
      jest-haste-map: 28.1.3
      jest-regex-util: 28.0.2
      jest-util: 28.1.3
      micromatch: 4.0.5
      pirates: 4.0.6
      slash: 3.0.0
      write-file-atomic: 4.0.2
    transitivePeerDependencies:
      - supports-color
    dev: true

  /@jest/types@27.5.1:
    resolution: {integrity: sha512-Cx46iJ9QpwQTjIdq5VJu2QTMMs3QlEjI0x1QbBP5W1+nMzyc2XmimiRR/CbX9TO0cPTeUlxWMOu8mslYsJ8DEw==}
    engines: {node: ^10.13.0 || ^12.13.0 || ^14.15.0 || >=15.0.0}
    dependencies:
      '@types/istanbul-lib-coverage': 2.0.4
      '@types/istanbul-reports': 3.0.1
      '@types/node': 18.19.56
      '@types/yargs': 16.0.5
      chalk: 4.1.2
    dev: true

  /@jest/types@28.1.3:
    resolution: {integrity: sha512-RyjiyMUZrKz/c+zlMFO1pm70DcIlST8AeWTkoUdZevew44wcNZQHsEVOiCVtgVnlFFD82FPaXycys58cf2muVQ==}
    engines: {node: ^12.13.0 || ^14.15.0 || ^16.10.0 || >=17.0.0}
    dependencies:
      '@jest/schemas': 28.1.3
      '@types/istanbul-lib-coverage': 2.0.4
      '@types/istanbul-reports': 3.0.1
      '@types/node': 18.19.56
      '@types/yargs': 17.0.24
      chalk: 4.1.2
    dev: true

  /@jridgewell/gen-mapping@0.3.3:
    resolution: {integrity: sha512-HLhSWOLRi875zjjMG/r+Nv0oCW8umGb0BgEhyX3dDX3egwZtB8PqLnjz3yedt8R5StBrzcg4aBpnh8UA9D1BoQ==}
    engines: {node: '>=6.0.0'}
    dependencies:
      '@jridgewell/set-array': 1.1.2
      '@jridgewell/sourcemap-codec': 1.4.15
      '@jridgewell/trace-mapping': 0.3.19
    dev: true

  /@jridgewell/gen-mapping@0.3.5:
    resolution: {integrity: sha512-IzL8ZoEDIBRWEzlCcRhOaCupYyN5gdIK+Q6fbFdPDg6HqX6jpkItn7DFIpW9LQzXG6Df9sA7+OKnq0qlz/GaQg==}
    engines: {node: '>=6.0.0'}
    dependencies:
      '@jridgewell/set-array': 1.2.1
      '@jridgewell/sourcemap-codec': 1.4.15
      '@jridgewell/trace-mapping': 0.3.25
    dev: true

  /@jridgewell/resolve-uri@3.1.1:
    resolution: {integrity: sha512-dSYZh7HhCDtCKm4QakX0xFpsRDqjjtZf/kjI/v3T3Nwt5r8/qz/M19F9ySyOqU94SXBmeG9ttTul+YnR4LOxFA==}
    engines: {node: '>=6.0.0'}
    dev: true

  /@jridgewell/set-array@1.1.2:
    resolution: {integrity: sha512-xnkseuNADM0gt2bs+BvhO0p78Mk762YnZdsuzFV018NoG1Sj1SCQvpSqa7XUaTam5vAGasABV9qXASMKnFMwMw==}
    engines: {node: '>=6.0.0'}
    dev: true

  /@jridgewell/set-array@1.2.1:
    resolution: {integrity: sha512-R8gLRTZeyp03ymzP/6Lil/28tGeGEzhx1q2k703KGWRAI1VdvPIXdG70VJc2pAMw3NA6JKL5hhFu1sJX0Mnn/A==}
    engines: {node: '>=6.0.0'}
    dev: true

  /@jridgewell/source-map@0.3.6:
    resolution: {integrity: sha512-1ZJTZebgqllO79ue2bm3rIGud/bOe0pP5BjSRCRxxYkEZS8STV7zN84UBbiYu7jy+eCKSnVIUgoWWE/tt+shMQ==}
    dependencies:
      '@jridgewell/gen-mapping': 0.3.5
      '@jridgewell/trace-mapping': 0.3.25
    dev: true

  /@jridgewell/sourcemap-codec@1.4.15:
    resolution: {integrity: sha512-eF2rxCRulEKXHTRiDrDy6erMYWqNw4LPdQ8UQA4huuxaQsVeRPFl2oM8oDGxMFhJUWZf9McpLtJasDDZb/Bpeg==}
    dev: true

  /@jridgewell/trace-mapping@0.3.19:
    resolution: {integrity: sha512-kf37QtfW+Hwx/buWGMPcR60iF9ziHa6r/CZJIHbmcm4+0qrXiVdxegAH0F6yddEVQ7zdkjcGCgCzUu+BcbhQxw==}
    dependencies:
      '@jridgewell/resolve-uri': 3.1.1
      '@jridgewell/sourcemap-codec': 1.4.15
    dev: true

  /@jridgewell/trace-mapping@0.3.25:
    resolution: {integrity: sha512-vNk6aEwybGtawWmy/PzwnGDOjCkLWSD2wqvjGGAgOAwCGWySYXfYoxt00IJkTF+8Lb57DwOb3Aa0o9CApepiYQ==}
    dependencies:
      '@jridgewell/resolve-uri': 3.1.1
      '@jridgewell/sourcemap-codec': 1.4.15
    dev: true

  /@jridgewell/trace-mapping@0.3.9:
    resolution: {integrity: sha512-3Belt6tdc8bPgAtbcmdtNJlirVoTmEb5e2gC94PnkwEW9jI6CAHUeoG85tjWP5WquqfavoMtMwiG4P926ZKKuQ==}
    dependencies:
      '@jridgewell/resolve-uri': 3.1.1
      '@jridgewell/sourcemap-codec': 1.4.15
    dev: true

  /@manypkg/find-root@1.1.0:
    resolution: {integrity: sha512-mki5uBvhHzO8kYYix/WRy2WX8S3B5wdVSc9D6KcU5lQNglP2yt58/VfLuAK49glRXChosY8ap2oJ1qgma3GUVA==}
    dependencies:
      '@babel/runtime': 7.22.10
      '@types/node': 12.20.55
      find-up: 4.1.0
      fs-extra: 8.1.0
    dev: true

  /@manypkg/get-packages@1.1.3:
    resolution: {integrity: sha512-fo+QhuU3qE/2TQMQmbVMqaQ6EWbMhi4ABWP+O4AM1NqPBuy0OrApV5LO6BrrgnhtAHS2NH6RrVk9OL181tTi8A==}
    dependencies:
      '@babel/runtime': 7.22.10
      '@changesets/types': 4.1.0
      '@manypkg/find-root': 1.1.0
      fs-extra: 8.1.0
      globby: 11.1.0
      read-yaml-file: 1.1.0
    dev: true

  /@noble/curves@1.1.0:
    resolution: {integrity: sha512-091oBExgENk/kGj3AZmtBDMpxQPDtxQABR2B9lb1JbVTs6ytdzZNwvhxQ4MWasRNEzlbEH8jCWFCwhF/Obj5AA==}
    dependencies:
      '@noble/hashes': 1.3.1
    dev: false

  /@noble/hashes@1.3.1:
    resolution: {integrity: sha512-EbqwksQwz9xDRGfDST86whPBgM65E0OH/pCgqW0GBVzO22bNE+NuIbeTb714+IfSjU3aRk47EUvXIb5bTsenKA==}
    engines: {node: '>= 16'}
    dev: false

  /@noble/secp256k1@1.7.1:
    resolution: {integrity: sha512-hOUk6AyBFmqVrv7k5WAw/LpszxVbj9gGN4JRkIX52fdFAj1UA61KXmZDvqVEm+pOyec3+fIeZB02LYa/pWOArw==}

  /@nodelib/fs.scandir@2.1.5:
    resolution: {integrity: sha512-vq24Bq3ym5HEQm2NKCr3yXDwjc7vTsEThRDnkp2DK9p1uqLR+DHurm/NOTo0KG7HYHU7eppKZj3MyqYuMBf62g==}
    engines: {node: '>= 8'}
    dependencies:
      '@nodelib/fs.stat': 2.0.5
      run-parallel: 1.2.0

  /@nodelib/fs.stat@2.0.5:
    resolution: {integrity: sha512-RkhPPp2zrqDAQA/2jNhnztcPAlv64XdhIp7a7454A5ovI7Bukxgt7MX7udwAu3zg1DcpPU0rz3VV1SeaqvY4+A==}
    engines: {node: '>= 8'}

  /@nodelib/fs.walk@1.2.8:
    resolution: {integrity: sha512-oGB+UxlgWcgQkgwo8GcEGwemoTFt3FIO9ababBmaGwXIoBKZ+GTy0pP185beGg7Llih/NSHSV2XAs1lnznocSg==}
    engines: {node: '>= 8'}
    dependencies:
      '@nodelib/fs.scandir': 2.1.5
      fastq: 1.15.0

  /@npmcli/fs@2.1.2:
    resolution: {integrity: sha512-yOJKRvohFOaLqipNtwYB9WugyZKhC/DZC4VYPmpaCzDBrA8YpK3qHZ8/HGscMnE4GqbkLNuVcCnxkeQEdGt6LQ==}
    engines: {node: ^12.13.0 || ^14.15.0 || >=16.0.0}
    dependencies:
      '@gar/promisify': 1.1.3
      semver: 7.6.0
    dev: true

  /@npmcli/move-file@2.0.1:
    resolution: {integrity: sha512-mJd2Z5TjYWq/ttPLLGqArdtnC74J6bOzg4rMDnN+p1xTacZ2yPRCk2y0oSWQtygLR9YVQXgOcONrwtnk3JupxQ==}
    engines: {node: ^12.13.0 || ^14.15.0 || >=16.0.0}
    deprecated: This functionality has been moved to @npmcli/fs
    dependencies:
      mkdirp: 1.0.4
      rimraf: 3.0.2
    dev: true

  /@opentelemetry/api@1.7.0:
    resolution: {integrity: sha512-AdY5wvN0P2vXBi3b29hxZgSFvdhdxPB9+f0B6s//P9Q8nibRWeA3cHm8UmLpio9ABigkVHJ5NMPk+Mz8VCCyrw==}
    engines: {node: '>=8.0.0'}
    dev: false

  /@opentelemetry/api@1.9.0:
    resolution: {integrity: sha512-3giAOQvZiH5F9bMlMiv8+GSPMeqg0dbaeo58/0SlA9sxSqZhnUtxzX9/2FzyhS9sWQf5S0GJE0AKBrFqjpeYcg==}
    engines: {node: '>=8.0.0'}
    dev: false

  /@opentelemetry/core@1.18.1(@opentelemetry/api@1.7.0):
    resolution: {integrity: sha512-kvnUqezHMhsQvdsnhnqTNfAJs3ox/isB0SVrM1dhVFw7SsB7TstuVa6fgWnN2GdPyilIFLUvvbTZoVRmx6eiRg==}
    engines: {node: '>=14'}
    peerDependencies:
      '@opentelemetry/api': '>=1.0.0 <1.8.0'
    dependencies:
      '@opentelemetry/api': 1.7.0
      '@opentelemetry/semantic-conventions': 1.18.1
    dev: false

  /@opentelemetry/instrumentation@0.44.0(@opentelemetry/api@1.7.0):
    resolution: {integrity: sha512-B6OxJTRRCceAhhnPDBshyQO7K07/ltX3quOLu0icEvPK9QZ7r9P1y0RQX8O5DxB4vTv4URRkxkg+aFU/plNtQw==}
    engines: {node: '>=14'}
    peerDependencies:
      '@opentelemetry/api': ^1.3.0
    dependencies:
      '@opentelemetry/api': 1.7.0
      '@types/shimmer': 1.0.5
      import-in-the-middle: 1.4.2
      require-in-the-middle: 7.2.0
      semver: 7.5.4
      shimmer: 1.2.1
    transitivePeerDependencies:
      - supports-color
    dev: false

  /@opentelemetry/instrumentation@0.45.1(@opentelemetry/api@1.9.0):
    resolution: {integrity: sha512-V1Cr0g8hSg35lpW3G/GYVZurrhHrQZJdmP68WyJ83f1FDn3iru+/Vnlto9kiOSm7PHhW+pZGdb9Fbv+mkQ31CA==}
    engines: {node: '>=14'}
    peerDependencies:
      '@opentelemetry/api': ^1.3.0
    dependencies:
      '@opentelemetry/api': 1.9.0
      '@types/shimmer': 1.0.5
      import-in-the-middle: 1.4.2
      require-in-the-middle: 7.2.0
      semver: 7.5.4
      shimmer: 1.2.1
    transitivePeerDependencies:
      - supports-color
    dev: false

  /@opentelemetry/semantic-conventions@1.18.1:
    resolution: {integrity: sha512-+NLGHr6VZwcgE/2lw8zDIufOCGnzsA5CbQIMleXZTrgkBd0TanCX+MiDYJ1TOS4KL/Tqk0nFRxawnaYr6pkZkA==}
    engines: {node: '>=14'}
    dev: false

  /@pkgjs/parseargs@0.11.0:
    resolution: {integrity: sha512-+1VkjdD0QBLPodGrJUeqarH8VAIvQODIbwh9XpP5Syisf7YoQgsJKPNFoqqLQlu+VQ/tVSshMR6loPMn8U+dPg==}
    engines: {node: '>=14'}
    requiresBuild: true
    optional: true

  /@pkgr/core@0.1.1:
    resolution: {integrity: sha512-cq8o4cWH0ibXh9VGi5P20Tu9XF/0fFXl9EUinr9QfTM7a7p0oTA4iJRCQWppXR1Pg8dSM0UCItCkPwsk9qWWYA==}
    engines: {node: ^12.20.0 || ^14.18.0 || >=16.0.0}
    dev: true

  /@protobufjs/aspromise@1.1.2:
    resolution: {integrity: sha512-j+gKExEuLmKwvz3OgROXtrJ2UG2x8Ch2YZUxahh+s1F2HZ+wAceUNLkvy6zKCPVRkU++ZWQrdxsUeQXmcg4uoQ==}
    dev: false

  /@protobufjs/base64@1.1.2:
    resolution: {integrity: sha512-AZkcAA5vnN/v4PDqKyMR5lx7hZttPDgClv83E//FMNhR2TMcLUhfRUBHCmSl0oi9zMgDDqRUJkSxO3wm85+XLg==}
    dev: false

  /@protobufjs/codegen@2.0.4:
    resolution: {integrity: sha512-YyFaikqM5sH0ziFZCN3xDC7zeGaB/d0IUb9CATugHWbd1FRFwWwt4ld4OYMPWu5a3Xe01mGAULCdqhMlPl29Jg==}
    dev: false

  /@protobufjs/eventemitter@1.1.0:
    resolution: {integrity: sha512-j9ednRT81vYJ9OfVuXG6ERSTdEL1xVsNgqpkxMsbIabzSo3goCjDIveeGv5d03om39ML71RdmrGNjG5SReBP/Q==}
    dev: false

  /@protobufjs/fetch@1.1.0:
    resolution: {integrity: sha512-lljVXpqXebpsijW71PZaCYeIcE5on1w5DlQy5WH6GLbFryLUrBD4932W/E2BSpfRJWseIL4v/KPgBFxDOIdKpQ==}
    dependencies:
      '@protobufjs/aspromise': 1.1.2
      '@protobufjs/inquire': 1.1.0
    dev: false

  /@protobufjs/float@1.0.2:
    resolution: {integrity: sha512-Ddb+kVXlXst9d+R9PfTIxh1EdNkgoRe5tOX6t01f1lYWOvJnSPDBlG241QLzcyPdoNTsblLUdujGSE4RzrTZGQ==}
    dev: false

  /@protobufjs/inquire@1.1.0:
    resolution: {integrity: sha512-kdSefcPdruJiFMVSbn801t4vFK7KB/5gd2fYvrxhuJYg8ILrmn9SKSX2tZdV6V+ksulWqS7aXjBcRXl3wHoD9Q==}
    dev: false

  /@protobufjs/path@1.1.2:
    resolution: {integrity: sha512-6JOcJ5Tm08dOHAbdR3GrvP+yUUfkjG5ePsHYczMFLq3ZmMkAD98cDgcT2iA1lJ9NVwFd4tH/iSSoe44YWkltEA==}
    dev: false

  /@protobufjs/pool@1.1.0:
    resolution: {integrity: sha512-0kELaGSIDBKvcgS4zkjz1PeddatrjYcmMWOlAuAPwAeccUrPHdUqo/J6LiymHHEiJT5NrF1UVwxY14f+fy4WQw==}
    dev: false

  /@protobufjs/utf8@1.1.0:
    resolution: {integrity: sha512-Vvn3zZrhQZkkBE8LSuW3em98c0FwgO4nxzv6OdSxPKJIEKY2bGbHn+mhGIPerzI4twdxaP8/0+06HBpwf345Lw==}
    dev: false

  /@puppeteer/browsers@2.4.0:
    resolution: {integrity: sha512-x8J1csfIygOwf6D6qUAZ0ASk3z63zPb7wkNeHRerCMh82qWKUrOgkuP005AJC8lDL6/evtXETGEJVcwykKT4/g==}
    engines: {node: '>=18'}
    hasBin: true
    dependencies:
      debug: 4.3.7
      extract-zip: 2.0.1
      progress: 2.0.3
      proxy-agent: 6.4.0
      semver: 7.6.3
      tar-fs: 3.0.6
      unbzip2-stream: 1.4.3
      yargs: 17.7.2
    transitivePeerDependencies:
      - supports-color
    dev: true

  /@rollup/plugin-commonjs@25.0.8(rollup@4.18.0):
    resolution: {integrity: sha512-ZEZWTK5n6Qde0to4vS9Mr5x/0UZoqCxPVR9KRUjU4kA2sO7GEUn1fop0DAwpO6z0Nw/kJON9bDmSxdWxO/TT1A==}
    engines: {node: '>=14.0.0'}
    peerDependencies:
      rollup: ^2.68.0||^3.0.0||^4.0.0
    peerDependenciesMeta:
      rollup:
        optional: true
    dependencies:
      '@rollup/pluginutils': 5.1.0(rollup@4.18.0)
      commondir: 1.0.1
      estree-walker: 2.0.2
      glob: 8.1.0
      is-reference: 1.2.1
      magic-string: 0.30.10
      rollup: 4.18.0
    dev: true

  /@rollup/plugin-dynamic-import-vars@2.1.2(rollup@4.18.0):
    resolution: {integrity: sha512-4lr2oXxs9hcxtGGaK8s0i9evfjzDrAs7ngw28TqruWKTEm0+U4Eljb+F6HXGYdFv8xRojQlrQwV7M/yxeh3yzQ==}
    engines: {node: '>=14.0.0'}
    peerDependencies:
      rollup: ^1.20.0||^2.0.0||^3.0.0||^4.0.0
    peerDependenciesMeta:
      rollup:
        optional: true
    dependencies:
      '@rollup/pluginutils': 5.1.0(rollup@4.18.0)
      astring: 1.8.6
      estree-walker: 2.0.2
      fast-glob: 3.3.1
      magic-string: 0.30.10
      rollup: 4.18.0
    dev: true

  /@rollup/plugin-html@1.0.4(rollup@4.18.0):
    resolution: {integrity: sha512-dbxJ8JAuelwdiW7nqeRbe564XPwxX234lsBHrmgVJ+yTL9Nt5zFbZIRcgIIlcTtNNp6M9spK5M+spjcnSExj1w==}
    engines: {node: '>=14.0.0'}
    peerDependencies:
      rollup: ^1.20.0||^2.0.0||^3.0.0||^4.0.0
    peerDependenciesMeta:
      rollup:
        optional: true
    dependencies:
      rollup: 4.18.0
    dev: true

  /@rollup/plugin-json@6.1.0(rollup@4.18.0):
    resolution: {integrity: sha512-EGI2te5ENk1coGeADSIwZ7G2Q8CJS2sF120T7jLw4xFw9n7wIOXHo+kIYRAoVpJAN+kmqZSoO3Fp4JtoNF4ReA==}
    engines: {node: '>=14.0.0'}
    peerDependencies:
      rollup: ^1.20.0||^2.0.0||^3.0.0||^4.0.0
    peerDependenciesMeta:
      rollup:
        optional: true
    dependencies:
      '@rollup/pluginutils': 5.1.0(rollup@4.18.0)
      rollup: 4.18.0
    dev: true

  /@rollup/plugin-node-resolve@15.2.3(rollup@4.18.0):
    resolution: {integrity: sha512-j/lym8nf5E21LwBT4Df1VD6hRO2L2iwUeUmP7litikRsVp1H6NWx20NEp0Y7su+7XGc476GnXXc4kFeZNGmaSQ==}
    engines: {node: '>=14.0.0'}
    peerDependencies:
      rollup: ^2.78.0||^3.0.0||^4.0.0
    peerDependenciesMeta:
      rollup:
        optional: true
    dependencies:
      '@rollup/pluginutils': 5.1.0(rollup@4.18.0)
      '@types/resolve': 1.20.2
      deepmerge: 4.3.1
      is-builtin-module: 3.2.1
      is-module: 1.0.0
      resolve: 1.22.4
      rollup: 4.18.0
    dev: true

  /@rollup/plugin-replace@5.0.5(rollup@4.18.0):
    resolution: {integrity: sha512-rYO4fOi8lMaTg/z5Jb+hKnrHHVn8j2lwkqwyS4kTRhKyWOLf2wST2sWXr4WzWiTcoHTp2sTjqUbqIj2E39slKQ==}
    engines: {node: '>=14.0.0'}
    peerDependencies:
      rollup: ^1.20.0||^2.0.0||^3.0.0||^4.0.0
    peerDependenciesMeta:
      rollup:
        optional: true
    dependencies:
      '@rollup/pluginutils': 5.1.0(rollup@4.18.0)
      magic-string: 0.30.10
      rollup: 4.18.0
    dev: true

  /@rollup/plugin-terser@0.4.4(rollup@4.18.0):
    resolution: {integrity: sha512-XHeJC5Bgvs8LfukDwWZp7yeqin6ns8RTl2B9avbejt6tZqsqvVoWI7ZTQrcNsfKEDWBTnTxM8nMDkO2IFFbd0A==}
    engines: {node: '>=14.0.0'}
    peerDependencies:
      rollup: ^2.0.0||^3.0.0||^4.0.0
    peerDependenciesMeta:
      rollup:
        optional: true
    dependencies:
      rollup: 4.18.0
      serialize-javascript: 6.0.2
      smob: 1.5.0
      terser: 5.31.0
    dev: true

  /@rollup/plugin-typescript@11.1.6(rollup@4.18.0)(typescript@5.6.3):
    resolution: {integrity: sha512-R92yOmIACgYdJ7dJ97p4K69I8gg6IEHt8M7dUBxN3W6nrO8uUxX5ixl0yU/N3aZTi8WhPuICvOHXQvF6FaykAA==}
    engines: {node: '>=14.0.0'}
    peerDependencies:
      rollup: ^2.14.0||^3.0.0||^4.0.0
      tslib: '*'
      typescript: '>=3.7.0'
    peerDependenciesMeta:
      rollup:
        optional: true
      tslib:
        optional: true
    dependencies:
      '@rollup/pluginutils': 5.1.0(rollup@4.18.0)
      resolve: 1.22.4
      rollup: 4.18.0
      typescript: 5.6.3
    dev: true

  /@rollup/pluginutils@5.1.0(rollup@4.18.0):
    resolution: {integrity: sha512-XTIWOPPcpvyKI6L1NHo0lFlCyznUEyPmPY1mc3KpPVDYulHSTvyeLNVW00QTLIAFNhR3kYnJTQHeGqU4M3n09g==}
    engines: {node: '>=14.0.0'}
    peerDependencies:
      rollup: ^1.20.0||^2.0.0||^3.0.0||^4.0.0
    peerDependenciesMeta:
      rollup:
        optional: true
    dependencies:
      '@types/estree': 1.0.5
      estree-walker: 2.0.2
      picomatch: 2.3.1
      rollup: 4.18.0
    dev: true

  /@rollup/rollup-android-arm-eabi@4.18.0:
    resolution: {integrity: sha512-Tya6xypR10giZV1XzxmH5wr25VcZSncG0pZIjfePT0OVBvqNEurzValetGNarVrGiq66EBVAFn15iYX4w6FKgQ==}
    cpu: [arm]
    os: [android]
    requiresBuild: true
    dev: true
    optional: true

  /@rollup/rollup-android-arm64@4.18.0:
    resolution: {integrity: sha512-avCea0RAP03lTsDhEyfy+hpfr85KfyTctMADqHVhLAF3MlIkq83CP8UfAHUssgXTYd+6er6PaAhx/QGv4L1EiA==}
    cpu: [arm64]
    os: [android]
    requiresBuild: true
    dev: true
    optional: true

  /@rollup/rollup-darwin-arm64@4.18.0:
    resolution: {integrity: sha512-IWfdwU7KDSm07Ty0PuA/W2JYoZ4iTj3TUQjkVsO/6U+4I1jN5lcR71ZEvRh52sDOERdnNhhHU57UITXz5jC1/w==}
    cpu: [arm64]
    os: [darwin]
    requiresBuild: true
    dev: true
    optional: true

  /@rollup/rollup-darwin-x64@4.18.0:
    resolution: {integrity: sha512-n2LMsUz7Ynu7DoQrSQkBf8iNrjOGyPLrdSg802vk6XT3FtsgX6JbE8IHRvposskFm9SNxzkLYGSq9QdpLYpRNA==}
    cpu: [x64]
    os: [darwin]
    requiresBuild: true
    dev: true
    optional: true

  /@rollup/rollup-linux-arm-gnueabihf@4.18.0:
    resolution: {integrity: sha512-C/zbRYRXFjWvz9Z4haRxcTdnkPt1BtCkz+7RtBSuNmKzMzp3ZxdM28Mpccn6pt28/UWUCTXa+b0Mx1k3g6NOMA==}
    cpu: [arm]
    os: [linux]
    requiresBuild: true
    dev: true
    optional: true

  /@rollup/rollup-linux-arm-musleabihf@4.18.0:
    resolution: {integrity: sha512-l3m9ewPgjQSXrUMHg93vt0hYCGnrMOcUpTz6FLtbwljo2HluS4zTXFy2571YQbisTnfTKPZ01u/ukJdQTLGh9A==}
    cpu: [arm]
    os: [linux]
    requiresBuild: true
    dev: true
    optional: true

  /@rollup/rollup-linux-arm64-gnu@4.18.0:
    resolution: {integrity: sha512-rJ5D47d8WD7J+7STKdCUAgmQk49xuFrRi9pZkWoRD1UeSMakbcepWXPF8ycChBoAqs1pb2wzvbY6Q33WmN2ftw==}
    cpu: [arm64]
    os: [linux]
    requiresBuild: true
    dev: true
    optional: true

  /@rollup/rollup-linux-arm64-musl@4.18.0:
    resolution: {integrity: sha512-be6Yx37b24ZwxQ+wOQXXLZqpq4jTckJhtGlWGZs68TgdKXJgw54lUUoFYrg6Zs/kjzAQwEwYbp8JxZVzZLRepQ==}
    cpu: [arm64]
    os: [linux]
    requiresBuild: true
    dev: true
    optional: true

  /@rollup/rollup-linux-powerpc64le-gnu@4.18.0:
    resolution: {integrity: sha512-hNVMQK+qrA9Todu9+wqrXOHxFiD5YmdEi3paj6vP02Kx1hjd2LLYR2eaN7DsEshg09+9uzWi2W18MJDlG0cxJA==}
    cpu: [ppc64]
    os: [linux]
    requiresBuild: true
    dev: true
    optional: true

  /@rollup/rollup-linux-riscv64-gnu@4.18.0:
    resolution: {integrity: sha512-ROCM7i+m1NfdrsmvwSzoxp9HFtmKGHEqu5NNDiZWQtXLA8S5HBCkVvKAxJ8U+CVctHwV2Gb5VUaK7UAkzhDjlg==}
    cpu: [riscv64]
    os: [linux]
    requiresBuild: true
    dev: true
    optional: true

  /@rollup/rollup-linux-s390x-gnu@4.18.0:
    resolution: {integrity: sha512-0UyyRHyDN42QL+NbqevXIIUnKA47A+45WyasO+y2bGJ1mhQrfrtXUpTxCOrfxCR4esV3/RLYyucGVPiUsO8xjg==}
    cpu: [s390x]
    os: [linux]
    requiresBuild: true
    dev: true
    optional: true

  /@rollup/rollup-linux-x64-gnu@4.18.0:
    resolution: {integrity: sha512-xuglR2rBVHA5UsI8h8UbX4VJ470PtGCf5Vpswh7p2ukaqBGFTnsfzxUBetoWBWymHMxbIG0Cmx7Y9qDZzr648w==}
    cpu: [x64]
    os: [linux]
    requiresBuild: true
    dev: true
    optional: true

  /@rollup/rollup-linux-x64-musl@4.18.0:
    resolution: {integrity: sha512-LKaqQL9osY/ir2geuLVvRRs+utWUNilzdE90TpyoX0eNqPzWjRm14oMEE+YLve4k/NAqCdPkGYDaDF5Sw+xBfg==}
    cpu: [x64]
    os: [linux]
    requiresBuild: true
    dev: true
    optional: true

  /@rollup/rollup-win32-arm64-msvc@4.18.0:
    resolution: {integrity: sha512-7J6TkZQFGo9qBKH0pk2cEVSRhJbL6MtfWxth7Y5YmZs57Pi+4x6c2dStAUvaQkHQLnEQv1jzBUW43GvZW8OFqA==}
    cpu: [arm64]
    os: [win32]
    requiresBuild: true
    dev: true
    optional: true

  /@rollup/rollup-win32-ia32-msvc@4.18.0:
    resolution: {integrity: sha512-Txjh+IxBPbkUB9+SXZMpv+b/vnTEtFyfWZgJ6iyCmt2tdx0OF5WhFowLmnh8ENGNpfUlUZkdI//4IEmhwPieNg==}
    cpu: [ia32]
    os: [win32]
    requiresBuild: true
    dev: true
    optional: true

  /@rollup/rollup-win32-x64-msvc@4.18.0:
    resolution: {integrity: sha512-UOo5FdvOL0+eIVTgS4tIdbW+TtnBLWg1YBCcU2KWM7nuNwRz9bksDX1bekJJCpu25N1DVWaCwnT39dVQxzqS8g==}
    cpu: [x64]
    os: [win32]
    requiresBuild: true
    dev: true
    optional: true

  /@sinclair/typebox@0.24.51:
    resolution: {integrity: sha512-1P1OROm/rdubP5aFDSZQILU0vrLCJ4fvHt6EoqHEM+2D/G5MK3bIaymUKLit8Js9gbns5UyJnkP/TZROLw4tUA==}
    dev: true

  /@sinonjs/commons@1.8.6:
    resolution: {integrity: sha512-Ky+XkAkqPZSm3NLBeUng77EBQl3cmeJhITaGHdYH8kjVB+aun3S4XBRti2zt17mtt0mIUDiNxYeoJm6drVvBJQ==}
    dependencies:
      type-detect: 4.0.8
    dev: true

  /@sinonjs/fake-timers@9.1.2:
    resolution: {integrity: sha512-BPS4ynJW/o92PUR4wgriz2Ud5gpST5vz6GQfMixEDK0Z8ZCUv2M7SkBLykH56T++Xs+8ln9zTGbOvNGIe02/jw==}
    dependencies:
      '@sinonjs/commons': 1.8.6
    dev: true

  /@smithy/abort-controller@1.1.0:
    resolution: {integrity: sha512-5imgGUlZL4dW4YWdMYAKLmal9ny/tlenM81QZY7xYyb76z9Z/QOg7oM5Ak9HQl8QfFTlGVWwcMXl+54jroRgEQ==}
    engines: {node: '>=14.0.0'}
    dependencies:
      '@smithy/types': 1.2.0
      tslib: 2.8.0
    dev: false

  /@smithy/types@1.2.0:
    resolution: {integrity: sha512-z1r00TvBqF3dh4aHhya7nz1HhvCg4TRmw51fjMrh5do3h+ngSstt/yKlNbHeb9QxJmFbmN8KEVSWgb1bRvfEoA==}
    engines: {node: '>=14.0.0'}
    dependencies:
      tslib: 2.8.0
    dev: false

  /@swc/core-darwin-arm64@1.3.42:
    resolution: {integrity: sha512-hM6RrZFyoCM9mX3cj/zM5oXwhAqjUdOCLXJx7KTQps7NIkv/Qjvobgvyf2gAb89j3ARNo9NdIoLjTjJ6oALtiA==}
    engines: {node: '>=10'}
    cpu: [arm64]
    os: [darwin]
    requiresBuild: true
    dev: true
    optional: true

  /@swc/core-darwin-x64@1.3.42:
    resolution: {integrity: sha512-bjsWtHMb6wJK1+RGlBs2USvgZ0txlMk11y0qBLKo32gLKTqzUwRw0Fmfzuf6Ue2a/w//7eqMlPFEre4LvJajGw==}
    engines: {node: '>=10'}
    cpu: [x64]
    os: [darwin]
    requiresBuild: true
    dev: true
    optional: true

  /@swc/core-linux-arm-gnueabihf@1.3.42:
    resolution: {integrity: sha512-Oe0ggMz3MyqXNfeVmY+bBTL0hFSNY3bx8dhcqsh4vXk/ZVGse94QoC4dd92LuPHmKT0x6nsUzB86x2jU9QHW5g==}
    engines: {node: '>=10'}
    cpu: [arm]
    os: [linux]
    requiresBuild: true
    dev: true
    optional: true

  /@swc/core-linux-arm64-gnu@1.3.42:
    resolution: {integrity: sha512-ZJsa8NIW1RLmmHGTJCbM7OPSbBZ9rOMrLqDtUOGrT0uoJXZnnQqolflamB5wviW0X6h3Z3/PSTNGNDCJ3u3Lqg==}
    engines: {node: '>=10'}
    cpu: [arm64]
    os: [linux]
    requiresBuild: true
    dev: true
    optional: true

  /@swc/core-linux-arm64-musl@1.3.42:
    resolution: {integrity: sha512-YpZwlFAfOp5vkm/uVUJX1O7N3yJDO1fDQRWqsOPPNyIJkI2ydlRQtgN6ZylC159Qv+TimfXnGTlNr7o3iBAqjg==}
    engines: {node: '>=10'}
    cpu: [arm64]
    os: [linux]
    requiresBuild: true
    dev: true
    optional: true

  /@swc/core-linux-x64-gnu@1.3.42:
    resolution: {integrity: sha512-0ccpKnsZbyHBzaQFdP8U9i29nvOfKitm6oJfdJzlqsY/jCqwvD8kv2CAKSK8WhJz//ExI2LqNrDI0yazx5j7+A==}
    engines: {node: '>=10'}
    cpu: [x64]
    os: [linux]
    requiresBuild: true
    dev: true
    optional: true

  /@swc/core-linux-x64-musl@1.3.42:
    resolution: {integrity: sha512-7eckRRuTZ6+3K21uyfXXgc2ZCg0mSWRRNwNT3wap2bYkKPeqTgb8pm8xYSZNEiMuDonHEat6XCCV36lFY6kOdQ==}
    engines: {node: '>=10'}
    cpu: [x64]
    os: [linux]
    requiresBuild: true
    dev: true
    optional: true

  /@swc/core-win32-arm64-msvc@1.3.42:
    resolution: {integrity: sha512-t27dJkdw0GWANdN4TV0lY/V5vTYSx5SRjyzzZolep358ueCGuN1XFf1R0JcCbd1ojosnkQg2L7A7991UjXingg==}
    engines: {node: '>=10'}
    cpu: [arm64]
    os: [win32]
    requiresBuild: true
    dev: true
    optional: true

  /@swc/core-win32-ia32-msvc@1.3.42:
    resolution: {integrity: sha512-xfpc/Zt/aMILX4IX0e3loZaFyrae37u3MJCv1gJxgqrpeLi7efIQr3AmERkTK3mxTO6R5urSliWw2W3FyZ7D3Q==}
    engines: {node: '>=10'}
    cpu: [ia32]
    os: [win32]
    requiresBuild: true
    dev: true
    optional: true

  /@swc/core-win32-x64-msvc@1.3.42:
    resolution: {integrity: sha512-ra2K4Tu++EJLPhzZ6L8hWUsk94TdK/2UKhL9dzCBhtzKUixsGCEqhtqH1zISXNvW8qaVLFIMUP37ULe80/IJaA==}
    engines: {node: '>=10'}
    cpu: [x64]
    os: [win32]
    requiresBuild: true
    dev: true
    optional: true

  /@swc/core@1.3.42:
    resolution: {integrity: sha512-nVFUd5+7tGniM2cT3LXaqnu3735Cu4az8A9gAKK+8sdpASI52SWuqfDBmjFCK9xG90MiVDVp2PTZr0BWqCIzpw==}
    engines: {node: '>=10'}
    requiresBuild: true
    optionalDependencies:
      '@swc/core-darwin-arm64': 1.3.42
      '@swc/core-darwin-x64': 1.3.42
      '@swc/core-linux-arm-gnueabihf': 1.3.42
      '@swc/core-linux-arm64-gnu': 1.3.42
      '@swc/core-linux-arm64-musl': 1.3.42
      '@swc/core-linux-x64-gnu': 1.3.42
      '@swc/core-linux-x64-musl': 1.3.42
      '@swc/core-win32-arm64-msvc': 1.3.42
      '@swc/core-win32-ia32-msvc': 1.3.42
      '@swc/core-win32-x64-msvc': 1.3.42
    dev: true

  /@swc/jest@0.2.24(@swc/core@1.3.42):
    resolution: {integrity: sha512-fwgxQbM1wXzyKzl1+IW0aGrRvAA8k0Y3NxFhKigbPjOJ4mCKnWEcNX9HQS3gshflcxq8YKhadabGUVfdwjCr6Q==}
    engines: {npm: '>= 7.0.0'}
    peerDependencies:
      '@swc/core': '*'
    dependencies:
      '@jest/create-cache-key-function': 27.5.1
      '@swc/core': 1.3.42
      jsonc-parser: 3.2.0
    dev: true

  /@tokenizer/token@0.3.0:
    resolution: {integrity: sha512-OvjF+z51L3ov0OyAU0duzsYuvO01PH7x4t6DJx+guahgTnBHkhJdG7soQeTSFLWN3efnHyibZ4Z8l2EuWwJN3A==}

  /@tootallnate/once@2.0.0:
    resolution: {integrity: sha512-XCuKFP5PS55gnMVu3dty8KPatLqUoy/ZYzDzAGCQ8JNFCkLXzmI7vNHCR+XpbZaMWQK/vQubr7PkYq8g470J/A==}
    engines: {node: '>= 10'}
    dev: true

  /@tootallnate/quickjs-emscripten@0.23.0:
    resolution: {integrity: sha512-C5Mc6rdnsaJDjO3UpGW/CQTHtCKaYlScZTly4JIu97Jxo/odCiH0ITnDXSJPTOrEKk/ycSZ0AOgTmkDtkOsvIA==}
    dev: true

  /@trysound/sax@0.2.0:
    resolution: {integrity: sha512-L7z9BgrNEcYyUYtF+HaEfiS5ebkh9jXqbszz7pC0hRBPaatV0XjSD3+eHrpqFemQfgwiFF0QPIarnIihIDn7OA==}
    engines: {node: '>=10.13.0'}
    dev: true

  /@ts-morph/common@0.17.0:
    resolution: {integrity: sha512-RMSSvSfs9kb0VzkvQ2NWobwnj7TxCA9vI/IjR9bDHqgAyVbu2T0DN4wiKVqomyDWqO7dPr/tErSfq7urQ1Q37g==}
    dependencies:
      fast-glob: 3.3.1
      minimatch: 5.1.6
      mkdirp: 1.0.4
      path-browserify: 1.0.1
    dev: false

  /@tsconfig/node10@1.0.9:
    resolution: {integrity: sha512-jNsYVVxU8v5g43Erja32laIDHXeoNvFEpX33OK4d6hljo3jDhCBDhx5dhCCTMWUojscpAagGiRkBKxpdl9fxqA==}
    dev: true

  /@tsconfig/node12@1.0.11:
    resolution: {integrity: sha512-cqefuRsh12pWyGsIoBKJA9luFu3mRxCA+ORZvA4ktLSzIuCUtWVxGIuXigEwO5/ywWFMZ2QEGKWvkZG1zDMTag==}
    dev: true

  /@tsconfig/node14@1.0.3:
    resolution: {integrity: sha512-ysT8mhdixWK6Hw3i1V2AeRqZ5WfXg1G43mqoYlM2nc6388Fq5jcXyr5mRsqViLx/GJYdoL0bfXD8nmF+Zn/Iow==}
    dev: true

  /@tsconfig/node16@1.0.4:
    resolution: {integrity: sha512-vxhUy4J8lyeyinH7Azl1pdd43GJhZH/tP2weN8TntQblOY+A0XbT8DJk1/oCPuOOyg/Ja757rG0CgHcWC8OfMA==}
    dev: true

  /@types/babel__core@7.20.1:
    resolution: {integrity: sha512-aACu/U/omhdk15O4Nfb+fHgH/z3QsfQzpnvRZhYhThms83ZnAOZz7zZAWO7mn2yyNQaA4xTO8GLK3uqFU4bYYw==}
    dependencies:
      '@babel/parser': 7.22.10
      '@babel/types': 7.22.10
      '@types/babel__generator': 7.6.4
      '@types/babel__template': 7.4.1
      '@types/babel__traverse': 7.20.1
    dev: true

  /@types/babel__generator@7.6.4:
    resolution: {integrity: sha512-tFkciB9j2K755yrTALxD44McOrk+gfpIpvC3sxHjRawj6PfnQxrse4Clq5y/Rq+G3mrBurMax/lG8Qn2t9mSsg==}
    dependencies:
      '@babel/types': 7.22.10
    dev: true

  /@types/babel__template@7.4.1:
    resolution: {integrity: sha512-azBFKemX6kMg5Io+/rdGT0dkGreboUVR0Cdm3fz9QJWpaQGJRQXl7C+6hOTCZcMll7KFyEQpgbYI2lHdsS4U7g==}
    dependencies:
      '@babel/parser': 7.22.10
      '@babel/types': 7.22.10
    dev: true

  /@types/babel__traverse@7.20.1:
    resolution: {integrity: sha512-MitHFXnhtgwsGZWtT68URpOvLN4EREih1u3QtQiN4VdAxWKRVvGCSvw/Qth0M0Qq3pJpnGOu5JaM/ydK7OGbqg==}
    dependencies:
      '@babel/types': 7.22.10
    dev: true

  /@types/bn.js@5.1.1:
    resolution: {integrity: sha512-qNrYbZqMx0uJAfKnKclPh+dTwK33KfLHYqtyODwd5HnXOjnkhc4qgn3BrK6RWyGZm5+sIFE7Q7Vz6QQtJB7w7g==}
    dependencies:
      '@types/node': 18.19.56

  /@types/body-parser@1.19.2:
    resolution: {integrity: sha512-ALYone6pm6QmwZoAgeyNksccT9Q4AWZQ6PvfwR37GT6r6FWUPguq6sUmNGSMV2Wr761oQoBxwGGa6DR5o1DC9g==}
    dependencies:
      '@types/connect': 3.4.35
      '@types/node': 18.19.56

  /@types/connect@3.4.35:
    resolution: {integrity: sha512-cdeYyv4KWoEgpBISTxWvqYsVy444DOqehiF3fM3ne10AmJ62RSyNkUnxMJXHQWRQQX2eR94m5y1IZyDwBjV9FQ==}
    dependencies:
      '@types/node': 18.19.56

  /@types/cookie@0.6.0:
    resolution: {integrity: sha512-4Kh9a6B2bQciAhf7FSuMRRkUWecJgJu9nPnx3yzpsfXX/c50REIqpHY4C82bXP90qrLtXtkDxTZosYO3UpOwlA==}
    dev: true

  /@types/cors@2.8.12:
    resolution: {integrity: sha512-vt+kDhq/M2ayberEtJcIN/hxXy1Pk+59g2FV/ZQceeaTyCtCucjL2Q7FXlFjtWn4n15KCr1NE2lNNFhp0lEThw==}
    dev: true

  /@types/disposable-email@0.2.0:
    resolution: {integrity: sha512-i4fPC8+a5j7RlKVe9cOHz6cYVxkSFYuJ78GB3EJPMfBJURWmEsD4gb/gD48j7KAWe0M8ZvdJR6a6GaDohTYttw==}
    dev: true

  /@types/elliptic@6.4.14:
    resolution: {integrity: sha512-z4OBcDAU0GVwDTuwJzQCiL6188QvZMkvoERgcVjq0/mPM8jCfdwZ3x5zQEVoL9WCAru3aG5wl3Z5Ww5wBWn7ZQ==}
    dependencies:
      '@types/bn.js': 5.1.1

  /@types/estree@1.0.5:
    resolution: {integrity: sha512-/kYRxGDLWzHOB7q+wtSUQlFrtcdUccpfy+X+9iMBpHK8QLLhx2wIPYuS5DYtR9Wa/YlZAbIovy7qVdB1Aq6Lyw==}
    dev: true

  /@types/express-serve-static-core@4.17.36:
    resolution: {integrity: sha512-zbivROJ0ZqLAtMzgzIUC4oNqDG9iF0lSsAqpOD9kbs5xcIM3dTiyuHvBc7R8MtWBp3AAWGaovJa+wzWPjLYW7Q==}
    dependencies:
      '@types/node': 18.19.56
      '@types/qs': 6.9.7
      '@types/range-parser': 1.2.4
      '@types/send': 0.17.1

  /@types/express@4.17.13:
    resolution: {integrity: sha512-6bSZTPaTIACxn48l50SR+axgrqm6qXFIxrdAKaG6PaJk3+zuUr35hBlgT7vOmJcum+OEaIBLtHV/qloEAFITeA==}
    dependencies:
      '@types/body-parser': 1.19.2
      '@types/express-serve-static-core': 4.17.36
      '@types/qs': 6.9.7
      '@types/serve-static': 1.15.2
    dev: true

  /@types/express@4.17.21:
    resolution: {integrity: sha512-ejlPM315qwLpaQlQDTjPdsUFSc6ZsP4AN6AlWnogPjQ7CVi7PYF3YVz+CY3jE2pwYf7E/7HlDAN0rV2GxTG0HQ==}
    dependencies:
      '@types/body-parser': 1.19.2
      '@types/express-serve-static-core': 4.17.36
      '@types/qs': 6.9.7
      '@types/serve-static': 1.15.2

  /@types/graceful-fs@4.1.6:
    resolution: {integrity: sha512-Sig0SNORX9fdW+bQuTEovKj3uHcUL6LQKbCrrqb1X7J6/ReAbhCXRAhc+SMejhLELFj2QcyuxmUooZ4bt5ReSw==}
    dependencies:
      '@types/node': 18.19.56
    dev: true

  /@types/http-errors@2.0.1:
    resolution: {integrity: sha512-/K3ds8TRAfBvi5vfjuz8y6+GiAYBZ0x4tXv1Av6CWBWn0IlADc+ZX9pMq7oU0fNQPnBwIZl3rmeLp6SBApbxSQ==}

  /@types/is-ci@3.0.0:
    resolution: {integrity: sha512-Q0Op0hdWbYd1iahB+IFNQcWXFq4O0Q5MwQP7uN0souuQ4rPg1vEYcnIOfr1gY+M+6rc8FGoRaBO1mOOvL29sEQ==}
    dependencies:
      ci-info: 3.8.0
    dev: true

  /@types/istanbul-lib-coverage@2.0.4:
    resolution: {integrity: sha512-z/QT1XN4K4KYuslS23k62yDIDLwLFkzxOuMplDtObz0+y7VqJCaO2o+SPwHCvLFZh7xazvvoor2tA/hPz9ee7g==}
    dev: true

  /@types/istanbul-lib-report@3.0.0:
    resolution: {integrity: sha512-plGgXAPfVKFoYfa9NpYDAkseG+g6Jr294RqeqcqDixSbU34MZVJRi/P+7Y8GDpzkEwLaGZZOpKIEmeVZNtKsrg==}
    dependencies:
      '@types/istanbul-lib-coverage': 2.0.4
    dev: true

  /@types/istanbul-reports@3.0.1:
    resolution: {integrity: sha512-c3mAZEuK0lvBp8tmuL74XRKn1+y2dcwOUpH7x4WrF6gk1GIgiluDRgMYQtw2OFcBvAJWlt6ASU3tSqxp0Uu0Aw==}
    dependencies:
      '@types/istanbul-lib-report': 3.0.0
    dev: true

  /@types/jest@28.1.4:
    resolution: {integrity: sha512-telv6G5N7zRJiLcI3Rs3o+ipZ28EnE+7EvF0pSrt2pZOMnAVI/f+6/LucDxOvcBcTeTL3JMF744BbVQAVBUQRA==}
    dependencies:
      jest-matcher-utils: 28.1.3
      pretty-format: 28.1.3
    dev: true

  /@types/json-schema@7.0.12:
    resolution: {integrity: sha512-Hr5Jfhc9eYOQNPYO5WLDq/n4jqijdHNlDXjuAQkkt+mWdQR+XJToOHrsD4cPaMXpn6KO7y2+wM8AZEs8VpBLVA==}
    dev: true

  /@types/keygrip@1.0.6:
    resolution: {integrity: sha512-lZuNAY9xeJt7Bx4t4dx0rYCDqGPW8RXhQZK1td7d4H6E9zYbLoOtjBvfwdTKpsyxQI/2jv+armjX/RW+ZNpXOQ==}
    dev: true

  /@types/mime@1.3.2:
    resolution: {integrity: sha512-YATxVxgRqNH6nHEIsvg6k2Boc1JHI9ZbH5iWFFv/MTkchz3b1ieGDa5T0a9RznNdI0KhVbdbWSN+KWWrQZRxTw==}

  /@types/mime@3.0.1:
    resolution: {integrity: sha512-Y4XFY5VJAuw0FgAqPNd6NNoV44jbq9Bz2L7Rh/J6jLTiHBSBJa9fxqQIvkIld4GsoDOcCbvzOUAbLPsSKKg+uA==}

  /@types/minimist@1.2.2:
    resolution: {integrity: sha512-jhuKLIRrhvCPLqwPcx6INqmKeiA5EWrsCOPhrlFSrbrmU4ZMPjj5Ul/oLCMDO98XRUIwVm78xICz4EPCektzeQ==}
    dev: true

  /@types/node@12.20.55:
    resolution: {integrity: sha512-J8xLz7q2OFulZ2cyGTLE1TbbZcjpno7FaN6zdJNrgAdrJ+DZzh/uFR6YrTb4C+nXakvud8Q4+rbhoIWlYQbUFQ==}
    dev: true

  /@types/node@18.19.56:
    resolution: {integrity: sha512-4EMJlWwwGnVPflJAtM14p9eVSa6BOv5b92mCsh5zcM1UagNtEtrbbtaE6WE1tw2TabavatnwqXjlIpcAEuJJNg==}
    dependencies:
      undici-types: 5.26.5

  /@types/nodemailer@6.4.6:
    resolution: {integrity: sha512-pD6fL5GQtUKvD2WnPmg5bC2e8kWCAPDwMPmHe/ohQbW+Dy0EcHgZ2oCSuPlWNqk74LS5BVMig1SymQbFMPPK3w==}
    dependencies:
      '@types/node': 18.19.56
    dev: true

  /@types/normalize-package-data@2.4.1:
    resolution: {integrity: sha512-Gj7cI7z+98M282Tqmp2K5EIsoouUEzbBJhQQzDE3jSIRk6r9gsz0oUokqIUR4u1R3dMHo0pDHM7sNOHyhulypw==}
    dev: true

  /@types/pg@8.6.6:
    resolution: {integrity: sha512-O2xNmXebtwVekJDD+02udOncjVcMZQuTEQEMpKJ0ZRf5E7/9JJX3izhKUcUifBkyKpljyUM6BTgy2trmviKlpw==}
    dependencies:
      '@types/node': 18.19.56
      pg-protocol: 1.6.0
      pg-types: 2.2.0
    dev: true

  /@types/prettier@2.7.3:
    resolution: {integrity: sha512-+68kP9yzs4LMp7VNh8gdzMSPZFL44MLGqiHWvttYJe+6qnuVr4Ek9wSBQoveqY/r+LwjCcU29kNVkidwim+kYA==}
    dev: true

  /@types/prop-types@15.7.12:
    resolution: {integrity: sha512-5zvhXYtRNRluoE/jAp4GVsSduVUzNWKkOZrCDBWYtE7biZywwdC2AcEzg+cSMLFRfVgeAFqpfNabiPjxFddV1Q==}
    dev: true

  /@types/psl@1.1.3:
    resolution: {integrity: sha512-Iu174JHfLd7i/XkXY6VDrqSlPvTDQOtQI7wNAXKKOAADJ9TduRLkNdMgjGiMxSttUIZnomv81JAbAbC0DhggxA==}
    dev: true

  /@types/qs@6.9.7:
    resolution: {integrity: sha512-FGa1F62FT09qcrueBA6qYTrJPVDzah9a+493+o2PCXsesWHIn27G98TsSMs3WPNbZIEj4+VJf6saSFpvD+3Zsw==}

  /@types/range-parser@1.2.4:
    resolution: {integrity: sha512-EEhsLsD6UsDM1yFhAvy0Cjr6VwmpMWqFBCb9w07wVugF7w9nfajxLuVmngTIpgS6svCnm6Vaw+MZhoDCKnOfsw==}

  /@types/react-dom@18.3.0:
    resolution: {integrity: sha512-EhwApuTmMBmXuFOikhQLIBUn6uFg81SwLMOAUgodJF14SOBOCMdU04gDoYi0WOJJHD144TL32z4yDqCW3dnkQg==}
    dependencies:
      '@types/react': 18.3.2
    dev: true

  /@types/react@18.3.2:
    resolution: {integrity: sha512-Btgg89dAnqD4vV7R3hlwOxgqobUQKgx3MmrQRi0yYbs/P0ym8XozIAlkqVilPqHQwXs4e9Tf63rrCgl58BcO4w==}
    dependencies:
      '@types/prop-types': 15.7.12
      csstype: 3.1.3
    dev: true

  /@types/resolve@1.20.2:
    resolution: {integrity: sha512-60BCwRFOZCQhDncwQdxxeOEEkbc5dIMccYLwbxsS4TUNeVECQ/pBJ0j09mrHOl/JJvpRPGwO9SvE4nR2Nb/a4Q==}
    dev: true

  /@types/semver@7.5.0:
    resolution: {integrity: sha512-G8hZ6XJiHnuhQKR7ZmysCeJWE08o8T0AXtk5darsCaTVsYZhhgUrq53jizaR2FvsoeCwJhlmwTjkXBY5Pn/ZHw==}
    dev: true

  /@types/send@0.17.1:
    resolution: {integrity: sha512-Cwo8LE/0rnvX7kIIa3QHCkcuF21c05Ayb0ZfxPiv0W8VRiZiNW/WuRupHKpqqGVGf7SUA44QSOUKaEd9lIrd/Q==}
    dependencies:
      '@types/mime': 1.3.2
      '@types/node': 18.19.56

  /@types/send@0.17.4:
    resolution: {integrity: sha512-x2EM6TJOybec7c52BX0ZspPodMsQUd5L6PRwOunVyVUhXiBSKf3AezDL8Dgvgt5o0UfKNfuA0eMLr2wLT4AiBA==}
    dependencies:
      '@types/mime': 1.3.2
      '@types/node': 18.19.56
    dev: true

  /@types/serve-static@1.15.2:
    resolution: {integrity: sha512-J2LqtvFYCzaj8pVYKw8klQXrLLk7TBZmQ4ShlcdkELFKGwGMfevMLneMMRkMgZxotOD9wg497LpC7O8PcvAmfw==}
    dependencies:
      '@types/http-errors': 2.0.1
      '@types/mime': 3.0.1
      '@types/node': 18.19.56

  /@types/shimmer@1.0.5:
    resolution: {integrity: sha512-9Hp0ObzwwO57DpLFF0InUjUm/II8GmKAvzbefxQTihCb7KI6yc9yzf0nLc4mVdby5N4DRCgQM2wCup9KTieeww==}
    dev: false

  /@types/stack-utils@2.0.1:
    resolution: {integrity: sha512-Hl219/BT5fLAaz6NDkSuhzasy49dwQS/DSdu4MdggFB8zcXv7vflBI3xp7FEmkmdDkBUI2bPUNeMttp2knYdxw==}
    dev: true

  /@types/ws@8.5.4:
    resolution: {integrity: sha512-zdQDHKUgcX/zBc4GrwsE/7dVdAD8JR4EuiAXiiUhhfyIJXXb2+PrGshFyeXWQPMmmZ2XxgaqclgpIC7eTXc1mg==}
    dependencies:
      '@types/node': 18.19.56
    dev: true

  /@types/yargs-parser@21.0.0:
    resolution: {integrity: sha512-iO9ZQHkZxHn4mSakYV0vFHAVDyEOIJQrV2uZ06HxEPcx+mt8swXoZHIbaaJ2crJYFfErySgktuTZ3BeLz+XmFA==}
    dev: true

  /@types/yargs@16.0.5:
    resolution: {integrity: sha512-AxO/ADJOBFJScHbWhq2xAhlWP24rY4aCEG/NFaMvbT3X2MgRsLjhjQwsn0Zi5zn0LG9jUhCCZMeX9Dkuw6k+vQ==}
    dependencies:
      '@types/yargs-parser': 21.0.0
    dev: true

  /@types/yargs@17.0.24:
    resolution: {integrity: sha512-6i0aC7jV6QzQB8ne1joVZ0eSFIstHsCrobmOtghM11yGlH0j43FKL2UhWdELkyps0zuf7qVTUVCCR+tgSlyLLw==}
    dependencies:
      '@types/yargs-parser': 21.0.0
    dev: true

  /@types/yauzl@2.10.3:
    resolution: {integrity: sha512-oJoftv0LSuaDZE3Le4DbKX+KS9G36NzOeSap90UIK0yMA/NhKJhqlSGtNDORNRaIbQfzjXDrQa0ytJ6mNRGz/Q==}
    requiresBuild: true
    dependencies:
      '@types/node': 18.19.56
    dev: true
    optional: true

  /@typescript-eslint/eslint-plugin@7.4.0(@typescript-eslint/parser@7.4.0)(eslint@8.57.0)(typescript@5.6.3):
    resolution: {integrity: sha512-yHMQ/oFaM7HZdVrVm/M2WHaNPgyuJH4WelkSVEWSSsir34kxW2kDJCxlXRhhGWEsMN0WAW/vLpKfKVcm8k+MPw==}
    engines: {node: ^18.18.0 || >=20.0.0}
    peerDependencies:
      '@typescript-eslint/parser': ^7.0.0
      eslint: ^8.56.0
      typescript: '*'
    peerDependenciesMeta:
      typescript:
        optional: true
    dependencies:
      '@eslint-community/regexpp': 4.10.0
      '@typescript-eslint/parser': 7.4.0(eslint@8.57.0)(typescript@5.6.3)
      '@typescript-eslint/scope-manager': 7.4.0
      '@typescript-eslint/type-utils': 7.4.0(eslint@8.57.0)(typescript@5.6.3)
      '@typescript-eslint/utils': 7.4.0(eslint@8.57.0)(typescript@5.6.3)
      '@typescript-eslint/visitor-keys': 7.4.0
      debug: 4.3.4
      eslint: 8.57.0
      graphemer: 1.4.0
      ignore: 5.2.4
      natural-compare: 1.4.0
      semver: 7.5.4
      ts-api-utils: 1.0.3(typescript@5.6.3)
      typescript: 5.6.3
    transitivePeerDependencies:
      - supports-color
    dev: true

  /@typescript-eslint/parser@7.4.0(eslint@8.57.0)(typescript@5.6.3):
    resolution: {integrity: sha512-ZvKHxHLusweEUVwrGRXXUVzFgnWhigo4JurEj0dGF1tbcGh6buL+ejDdjxOQxv6ytcY1uhun1p2sm8iWStlgLQ==}
    engines: {node: ^18.18.0 || >=20.0.0}
    peerDependencies:
      eslint: ^8.56.0
      typescript: '*'
    peerDependenciesMeta:
      typescript:
        optional: true
    dependencies:
      '@typescript-eslint/scope-manager': 7.4.0
      '@typescript-eslint/types': 7.4.0
      '@typescript-eslint/typescript-estree': 7.4.0(typescript@5.6.3)
      '@typescript-eslint/visitor-keys': 7.4.0
      debug: 4.3.4
      eslint: 8.57.0
      typescript: 5.6.3
    transitivePeerDependencies:
      - supports-color
    dev: true

  /@typescript-eslint/scope-manager@7.4.0:
    resolution: {integrity: sha512-68VqENG5HK27ypafqLVs8qO+RkNc7TezCduYrx8YJpXq2QGZ30vmNZGJJJC48+MVn4G2dCV8m5ZTVnzRexTVtw==}
    engines: {node: ^18.18.0 || >=20.0.0}
    dependencies:
      '@typescript-eslint/types': 7.4.0
      '@typescript-eslint/visitor-keys': 7.4.0
    dev: true

  /@typescript-eslint/type-utils@7.4.0(eslint@8.57.0)(typescript@5.6.3):
    resolution: {integrity: sha512-247ETeHgr9WTRMqHbbQdzwzhuyaJ8dPTuyuUEMANqzMRB1rj/9qFIuIXK7l0FX9i9FXbHeBQl/4uz6mYuCE7Aw==}
    engines: {node: ^18.18.0 || >=20.0.0}
    peerDependencies:
      eslint: ^8.56.0
      typescript: '*'
    peerDependenciesMeta:
      typescript:
        optional: true
    dependencies:
      '@typescript-eslint/typescript-estree': 7.4.0(typescript@5.6.3)
      '@typescript-eslint/utils': 7.4.0(eslint@8.57.0)(typescript@5.6.3)
      debug: 4.3.4
      eslint: 8.57.0
      ts-api-utils: 1.0.3(typescript@5.6.3)
      typescript: 5.6.3
    transitivePeerDependencies:
      - supports-color
    dev: true

  /@typescript-eslint/types@7.4.0:
    resolution: {integrity: sha512-mjQopsbffzJskos5B4HmbsadSJQWaRK0UxqQ7GuNA9Ga4bEKeiO6b2DnB6cM6bpc8lemaPseh0H9B/wyg+J7rw==}
    engines: {node: ^18.18.0 || >=20.0.0}
    dev: true

  /@typescript-eslint/typescript-estree@7.4.0(typescript@5.6.3):
    resolution: {integrity: sha512-A99j5AYoME/UBQ1ucEbbMEmGkN7SE0BvZFreSnTd1luq7yulcHdyGamZKizU7canpGDWGJ+Q6ZA9SyQobipePg==}
    engines: {node: ^18.18.0 || >=20.0.0}
    peerDependencies:
      typescript: '*'
    peerDependenciesMeta:
      typescript:
        optional: true
    dependencies:
      '@typescript-eslint/types': 7.4.0
      '@typescript-eslint/visitor-keys': 7.4.0
      debug: 4.3.4
      globby: 11.1.0
      is-glob: 4.0.3
      minimatch: 9.0.3
      semver: 7.5.4
      ts-api-utils: 1.0.3(typescript@5.6.3)
      typescript: 5.6.3
    transitivePeerDependencies:
      - supports-color
    dev: true

  /@typescript-eslint/utils@7.4.0(eslint@8.57.0)(typescript@5.6.3):
    resolution: {integrity: sha512-NQt9QLM4Tt8qrlBVY9lkMYzfYtNz8/6qwZg8pI3cMGlPnj6mOpRxxAm7BMJN9K0AiY+1BwJ5lVC650YJqYOuNg==}
    engines: {node: ^18.18.0 || >=20.0.0}
    peerDependencies:
      eslint: ^8.56.0
    dependencies:
      '@eslint-community/eslint-utils': 4.4.0(eslint@8.57.0)
      '@types/json-schema': 7.0.12
      '@types/semver': 7.5.0
      '@typescript-eslint/scope-manager': 7.4.0
      '@typescript-eslint/types': 7.4.0
      '@typescript-eslint/typescript-estree': 7.4.0(typescript@5.6.3)
      eslint: 8.57.0
      semver: 7.5.4
    transitivePeerDependencies:
      - supports-color
      - typescript
    dev: true

  /@typescript-eslint/visitor-keys@7.4.0:
    resolution: {integrity: sha512-0zkC7YM0iX5Y41homUUeW1CHtZR01K3ybjM1l6QczoMuay0XKtrb93kv95AxUGwdjGr64nNqnOCwmEl616N8CA==}
    engines: {node: ^18.18.0 || >=20.0.0}
    dependencies:
      '@typescript-eslint/types': 7.4.0
      eslint-visitor-keys: 3.4.3
    dev: true

  /@typescript/vfs@1.5.0:
    resolution: {integrity: sha512-AJS307bPgbsZZ9ggCT3wwpg3VbTKMFNHfaY/uF0ahSkYYrPF2dSSKDNIDIQAHm9qJqbLvCsSJH7yN4Vs/CsMMg==}
    dependencies:
      debug: 4.3.4
    transitivePeerDependencies:
      - supports-color
    dev: true

  /@ungap/structured-clone@1.2.0:
    resolution: {integrity: sha512-zuVdFrMJiuCDQUMCzQaD6KL28MjnqqN8XnAqiEq9PNm/hCPTSGfrXCOfwj1ow4LFb/tNymJPwsNbVePc1xFqrQ==}
    dev: true

  /@web/rollup-plugin-import-meta-assets@2.2.1(rollup@4.18.0):
    resolution: {integrity: sha512-nG7nUQqSJWdl63pBTmnIElJuFi2V1x9eVje19BJuFvfz266jSmZtX3m30ncb7fOJxQt3/ge+FVL8tuNI9+63dQ==}
    engines: {node: '>=18.0.0'}
    dependencies:
      '@rollup/plugin-dynamic-import-vars': 2.1.2(rollup@4.18.0)
      '@rollup/pluginutils': 5.1.0(rollup@4.18.0)
      estree-walker: 2.0.2
      globby: 13.2.2
      magic-string: 0.30.10
    transitivePeerDependencies:
      - rollup
    dev: true

  /abbrev@1.1.1:
    resolution: {integrity: sha512-nne9/IiQ/hzIhY6pdDnbBtz7DjPTKrY00P/zvPSm5pOFkl6xuGrGnXn/VtTNNfNtAfZ9/1RtehkszU9qcTii0Q==}
    dev: true

  /abort-controller@3.0.0:
    resolution: {integrity: sha512-h8lQ8tacZYnR3vNQTgibj+tODHI5/+l06Au2Pcriv/Gmet0eaj4TwWH41sO9wnHDiQsEj19q0drzdWdeAHtweg==}
    engines: {node: '>=6.5'}
    dependencies:
      event-target-shim: 5.0.1

  /accepts@1.3.8:
    resolution: {integrity: sha512-PYAthTa2m2VKxuvSD3DPC/Gy+U+sOA1LAuT8mkmRuvw+NACSaeXEQ+NHcVF7rONl6qcaxV3Uuemwawk+7+SJLw==}
    engines: {node: '>= 0.6'}
    dependencies:
      mime-types: 2.1.35
      negotiator: 0.6.3

  /acorn-import-assertions@1.9.0(acorn@8.10.0):
    resolution: {integrity: sha512-cmMwop9x+8KFhxvKrKfPYmN6/pKTYYHBqLa0DfvVZcKMJWNyWLnaqND7dx/qn66R7ewM1UX5XMaDVP5wlVTaVA==}
    peerDependencies:
      acorn: ^8
    dependencies:
      acorn: 8.10.0
    dev: false

  /acorn-jsx@5.3.2(acorn@8.10.0):
    resolution: {integrity: sha512-rq9s+JNhf0IChjtDXxllJ7g41oZk5SlXtp0LHwyA5cejwn7vKmKp4pPri6YEePv2PU65sAsegbXtIinmDFDXgQ==}
    peerDependencies:
      acorn: ^6.0.0 || ^7.0.0 || ^8.0.0
    dependencies:
      acorn: 8.10.0
    dev: true

  /acorn-walk@8.2.0:
    resolution: {integrity: sha512-k+iyHEuPgSw6SbuDpGQM+06HQUa04DZ3o+F6CSzXMvvI5KMvnaEqXe+YVe555R9nn6GPt404fos4wcgpw12SDA==}
    engines: {node: '>=0.4.0'}
    dev: true

  /acorn@8.10.0:
    resolution: {integrity: sha512-F0SAmZ8iUtS//m8DmCTA0jlh6TDKkHQyK6xc6V4KDTyZKA9dnvX9/3sRTVQrWm79glUAZbnmmNcdYwUIHWVybw==}
    engines: {node: '>=0.4.0'}
    hasBin: true

  /agent-base@6.0.2:
    resolution: {integrity: sha512-RZNwNclF7+MS/8bDg70amg32dyeZGZxiDuQmZxKLAlQjr3jGyLx+4Kkk58UO7D2QdgFIQCovuSuZESne6RG6XQ==}
    engines: {node: '>= 6.0.0'}
    dependencies:
      debug: 4.3.4
    transitivePeerDependencies:
      - supports-color
    dev: true

  /agent-base@7.1.1:
    resolution: {integrity: sha512-H0TSyFNDMomMNJQBn8wFV5YC/2eJ+VXECwOadZJT554xP6cODZHPX3H9QMQECxvrgiSOP1pHjy1sMWQVYJOUOA==}
    engines: {node: '>= 14'}
    dependencies:
      debug: 4.3.7
    transitivePeerDependencies:
      - supports-color
    dev: true

  /agentkeepalive@4.5.0:
    resolution: {integrity: sha512-5GG/5IbQQpC9FpkRGsSvZI5QYeSCzlJHdpBQntCsuTOxhKD8lqKhrleg2Yi7yvMIf82Ycmmqln9U8V9qwEiJew==}
    engines: {node: '>= 8.0.0'}
    dependencies:
      humanize-ms: 1.2.1
    dev: true

  /aggregate-error@3.1.0:
    resolution: {integrity: sha512-4I7Td01quW/RpocfNayFdFVk1qSuoh0E7JrbRJ16nH01HhKFQ88INq9Sd+nd72zqRySlr9BmDA8xlEJ6vJMrYA==}
    engines: {node: '>=8'}
    dependencies:
      clean-stack: 2.2.0
      indent-string: 4.0.0
    dev: true

  /ajv-formats@2.1.1(ajv@8.12.0):
    resolution: {integrity: sha512-Wx0Kx52hxE7C18hkMEggYlEifqWZtYaRgouJor+WMdPnQyEK13vgEWyVNup7SoeeoLMsr4kf5h6dOW11I15MUA==}
    peerDependencies:
      ajv: ^8.0.0
    peerDependenciesMeta:
      ajv:
        optional: true
    dependencies:
      ajv: 8.12.0

  /ajv@6.12.6:
    resolution: {integrity: sha512-j3fVLgvTo527anyYyJOGTYJbG+vnnQYvE0m5mmkc1TK+nxAppkCLMIL0aZ4dblVCNoGShhm+kzE4ZUykBoMg4g==}
    dependencies:
      fast-deep-equal: 3.1.3
      fast-json-stable-stringify: 2.1.0
      json-schema-traverse: 0.4.1
      uri-js: 4.4.1
    dev: true

  /ajv@8.12.0:
    resolution: {integrity: sha512-sRu1kpcO9yLtYxBKvqfTeh9KzZEwO3STyX1HT+4CaDzC6HpTGYhIhPIzj9XuKU7KYDwnaeh5hcOwjy1QuJzBPA==}
    dependencies:
      fast-deep-equal: 3.1.3
      json-schema-traverse: 1.0.0
      require-from-string: 2.0.2
      uri-js: 4.4.1

  /ansi-colors@4.1.3:
    resolution: {integrity: sha512-/6w/C21Pm1A7aZitlI5Ni/2J6FFQN8i1Cvz3kHABAAbw93v/NlvKdVOqz7CCWz/3iv/JplRSEEZ83XION15ovw==}
    engines: {node: '>=6'}
    dev: true

  /ansi-escapes@4.3.2:
    resolution: {integrity: sha512-gKXj5ALrKWQLsYG9jlTRmR/xKluxHV+Z9QEwNIgCfM1/uwPMCuzVVnh5mwTd+OuBZcwSIMbqssNWRm1lE51QaQ==}
    engines: {node: '>=8'}
    dependencies:
      type-fest: 0.21.3
    dev: true

  /ansi-regex@5.0.1:
    resolution: {integrity: sha512-quJQXlTSUGL2LH9SUXo8VwsY4soanhgo6LNSm84E1LBcE8s3O0wpdiRzyR9z/ZZJMlMWv37qOOb9pdJlMUEKFQ==}
    engines: {node: '>=8'}

  /ansi-regex@6.0.1:
    resolution: {integrity: sha512-n5M855fKb2SsfMIiFFoVrABHJC8QtHwVx+mHWP3QcEqBHYienj5dHSgjbxtC0WEZXYt4wcD6zrQElDPhFuZgfA==}
    engines: {node: '>=12'}

  /ansi-styles@3.2.1:
    resolution: {integrity: sha512-VT0ZI6kZRdTh8YyJw3SMbYm/u+NqfsAxEpWO0Pf9sq8/e94WxxOpPKx9FR1FlyCtOVDNOQ+8ntlqFxiRc+r5qA==}
    engines: {node: '>=4'}
    dependencies:
      color-convert: 1.9.3
    dev: true

  /ansi-styles@4.3.0:
    resolution: {integrity: sha512-zbB9rCJAT1rbjiVDb2hqKFHNYLxgtk8NURxZ3IZwD3F6NtxbXZQCnnSi1Lkx+IDohdPlFp222wVALIheZJQSEg==}
    engines: {node: '>=8'}
    dependencies:
      color-convert: 2.0.1

  /ansi-styles@5.2.0:
    resolution: {integrity: sha512-Cxwpt2SfTzTtXcfOlzGEee8O+c+MmUgGrNiBcXnuWxuFJHe6a5Hz7qwhwe5OgaSYI0IJvkLqWX1ASG+cJOkEiA==}
    engines: {node: '>=10'}
    dev: true

  /ansi-styles@6.2.1:
    resolution: {integrity: sha512-bN798gFfQX+viw3R7yrGWRqnrN2oRkEkUjjl4JNn4E8GxxbjtG3FbrEIIY3l8/hrwUwIeCZvi4QuOTP4MErVug==}
    engines: {node: '>=12'}

  /any-promise@1.3.0:
    resolution: {integrity: sha512-7UvmKalWRt1wgjL1RrGxoSJW/0QZFIegpeGvZG9kjp8vrRu55XTHbwnqq2GpXm9uLbcuhxm3IqX9OB4MZR1b2A==}
    dev: true

  /anymatch@3.1.3:
    resolution: {integrity: sha512-KMReFUr0B4t+D+OBkjR3KYqvocp2XaSzO55UcB6mgQMd3KbcE+mWTyvVV7D/zsdEbNnV6acZUutkiHQXvTr1Rw==}
    engines: {node: '>= 8'}
    dependencies:
      normalize-path: 3.0.0
      picomatch: 2.3.1
    dev: true

  /aproba@2.0.0:
    resolution: {integrity: sha512-lYe4Gx7QT+MKGbDsA+Z+he/Wtef0BiwDOlK/XkBrdfsh9J/jPPXbX0tE9x9cl27Tmu5gg3QUbUrQYa/y+KOHPQ==}
    dev: true

  /are-we-there-yet@3.0.1:
    resolution: {integrity: sha512-QZW4EDmGwlYur0Yyf/b2uGucHQMa8aFUP7eu9ddR73vvhFyt4V0Vl3QHPcTNJ8l6qYOBdxgXdnBXQrHilfRQBg==}
    engines: {node: ^12.13.0 || ^14.15.0 || >=16.0.0}
    dependencies:
      delegates: 1.0.0
      readable-stream: 3.6.2
    dev: true

  /arg@4.1.3:
    resolution: {integrity: sha512-58S9QDqG0Xx27YwPSt9fJxivjYl432YCwfDMfZ+71RAqUrZef7LrKQZ3LHLOwCS4FLNBplP533Zx895SeOCHvA==}
    dev: true

  /arg@5.0.2:
    resolution: {integrity: sha512-PYjyFOLKQ9y57JvQ6QLo8dAgNqswh8M1RMJYdQduT6xbWSgK36P/Z/v+p888pM69jMMfS8Xd8F6I1kQ/I9HUGg==}
    dev: true

  /argparse@1.0.10:
    resolution: {integrity: sha512-o5Roy6tNG4SL/FOkCAN6RzjiakZS25RLYFrcMttJqbdd8BWrnA+fGz57iN5Pb06pvBGvl5gQ0B48dJlslXvoTg==}
    dependencies:
      sprintf-js: 1.0.3
    dev: true

  /argparse@2.0.1:
    resolution: {integrity: sha512-8+9WqebbFzpX9OR+Wa6O29asIogeRMzcGtAINdpMHHyAg10f05aSFVBbcEqGf/PXw1EjAZ+q2/bEBg3DvurK3Q==}
    dev: true

  /array-buffer-byte-length@1.0.0:
    resolution: {integrity: sha512-LPuwb2P+NrQw3XhxGc36+XSvuBPopovXYTR9Ew++Du9Yb/bx5AzBfrIsBoj0EZUifjQU+sHL21sseZ3jerWO/A==}
    dependencies:
      call-bind: 1.0.2
      is-array-buffer: 3.0.2
    dev: true

  /array-flatten@1.1.1:
    resolution: {integrity: sha512-PCVAQswWemu6UdxsDFFX/+gVeYqKAod3D3UVm91jHwynguOwAvYPhx8nNlM++NqRcK6CxxpUafjmhIdKiHibqg==}

  /array-union@2.1.0:
    resolution: {integrity: sha512-HGyxoOTYUyCM6stUe6EJgnd4EoewAI7zMdfqO+kGjnlZmBDz/cR5pf8r/cR4Wq60sL/p0IkcjUEEPwS3GFrIyw==}
    engines: {node: '>=8'}
    dev: true

  /array.prototype.flat@1.3.1:
    resolution: {integrity: sha512-roTU0KWIOmJ4DRLmwKd19Otg0/mT3qPNt0Qb3GWW8iObuZXxrjB/pzn0R3hqpRSWg4HCwqx+0vwOnWnvlOyeIA==}
    engines: {node: '>= 0.4'}
    dependencies:
      call-bind: 1.0.2
      define-properties: 1.2.0
      es-abstract: 1.22.1
      es-shim-unscopables: 1.0.0
    dev: true

  /arraybuffer.prototype.slice@1.0.1:
    resolution: {integrity: sha512-09x0ZWFEjj4WD8PDbykUwo3t9arLn8NIzmmYEJFpYekOAQjpkGSyrQhNoRTcwwcFRu+ycWF78QZ63oWTqSjBcw==}
    engines: {node: '>= 0.4'}
    dependencies:
      array-buffer-byte-length: 1.0.0
      call-bind: 1.0.2
      define-properties: 1.2.0
      get-intrinsic: 1.2.1
      is-array-buffer: 3.0.2
      is-shared-array-buffer: 1.0.2
    dev: true

  /arrify@1.0.1:
    resolution: {integrity: sha512-3CYzex9M9FGQjCGMGyi6/31c8GJbgb0qGyrx5HWxPd0aCwh4cB2YjMb2Xf9UuoogrMrlO9cTqnB5rI5GHZTcUA==}
    engines: {node: '>=0.10.0'}
    dev: true

  /asn1.js@5.4.1:
    resolution: {integrity: sha512-+I//4cYPccV8LdmBLiX8CYvf9Sp3vQsrqu2QNXRcrbiWvcx/UdlFiqUJJzxRQxgsZmvhXhn4cSKeSmoFjVdupA==}
    dependencies:
      bn.js: 4.12.0
      inherits: 2.0.4
      minimalistic-assert: 1.0.1
      safer-buffer: 2.1.2

  /ast-types@0.13.4:
    resolution: {integrity: sha512-x1FCFnFifvYDDzTaLII71vG5uvDwgtmDTEVWAxrgeiR8VjMONcCXJx7E+USjDtHlwFmt9MysbqgF9b9Vjr6w+w==}
    engines: {node: '>=4'}
    dependencies:
      tslib: 2.6.2
    dev: true

  /astring@1.8.6:
    resolution: {integrity: sha512-ISvCdHdlTDlH5IpxQJIex7BWBywFWgjJSVdwst+/iQCoEYnyOaQ95+X1JGshuBjGp6nxKUy1jMgE3zPqN7fQdg==}
    hasBin: true
    dev: true

  /asynckit@0.4.0:
    resolution: {integrity: sha512-Oei9OH4tRh0YqU3GxhX79dM/mwVgvbZJaSNaRk+bshkj0S5cfHcgYakreBjrHwatXKbz+IoIdYLxrKim2MjW0Q==}

  /atomic-sleep@1.0.0:
    resolution: {integrity: sha512-kNOjDqAh7px0XWNI+4QbzoiR/nTkHAWNud2uvnJquD1/x5a7EQZMJT0AczqK0Qn67oY/TTQ1LbUKajZpp3I9tQ==}
    engines: {node: '>=8.0.0'}

  /autoprefixer@10.4.19(postcss@8.4.38):
    resolution: {integrity: sha512-BaENR2+zBZ8xXhM4pUaKUxlVdxZ0EZhjvbopwnXmxRUfqDmwSpC2lAi/QXvx7NRdPCo1WKEcEF6mV64si1z4Ew==}
    engines: {node: ^10 || ^12 || >=14}
    hasBin: true
    peerDependencies:
      postcss: ^8.1.0
    dependencies:
      browserslist: 4.23.0
      caniuse-lite: 1.0.30001621
      fraction.js: 4.3.7
      normalize-range: 0.1.2
      picocolors: 1.0.1
      postcss: 8.4.38
      postcss-value-parser: 4.2.0
    dev: true

  /available-typed-arrays@1.0.5:
    resolution: {integrity: sha512-DMD0KiN46eipeziST1LPP/STfDU0sufISXmjSgvVsoU2tqxctQeASejWcfNtxYKqETM1UxQ8sp2OrSBWpHY6sw==}
    engines: {node: '>= 0.4'}
    dev: true

  /await-lock@2.2.2:
    resolution: {integrity: sha512-aDczADvlvTGajTDjcjpJMqRkOF6Qdz3YbPZm/PyW6tKPkx2hlYBzxMhEywM/tU72HrVZjgl5VCdRuMlA7pZ8Gw==}
    dev: false

  /axios@0.27.2:
    resolution: {integrity: sha512-t+yRIyySRTp/wua5xEr+z1q60QmLq8ABsS5O9Me1AsE5dfKqgnCFzwiCZZ/cGNd1lq4/7akDWMxdhVlucjmnOQ==}
    dependencies:
      follow-redirects: 1.15.2
      form-data: 4.0.0
    transitivePeerDependencies:
      - debug

  /axios@1.4.0:
    resolution: {integrity: sha512-S4XCWMEmzvo64T9GfvQDOXgYRDJ/wsSZc7Jvdgx5u1sd0JwsuPLqb3SYmusag+edF6ziyMensPVqLTSc1PiSEA==}
    dependencies:
      follow-redirects: 1.15.2
      form-data: 4.0.0
      proxy-from-env: 1.1.0
    transitivePeerDependencies:
      - debug

  /axios@1.6.2:
    resolution: {integrity: sha512-7i24Ri4pmDRfJTR7LDBhsOTtcm+9kjX5WiY1X3wIisx6G9So3pfMkEiU7emUBe46oceVImccTEM3k6C5dbVW8A==}
    dependencies:
      follow-redirects: 1.15.3
      form-data: 4.0.0
      proxy-from-env: 1.1.0
    transitivePeerDependencies:
      - debug

  /axios@1.6.7:
    resolution: {integrity: sha512-/hDJGff6/c7u0hDkvkGxR/oy6CbCs8ziCsC7SqmhjfozqiJGc8Z11wrv9z9lYfY4K8l+H9TpjcMDX0xOZmx+RA==}
    dependencies:
      follow-redirects: 1.15.5
      form-data: 4.0.0
      proxy-from-env: 1.1.0
    transitivePeerDependencies:
      - debug

  /b4a@1.6.4:
    resolution: {integrity: sha512-fpWrvyVHEKyeEvbKZTVOeZF3VSKKWtJxFIxX/jaVPf+cLbGUSitjb49pHLqPV2BUNNZ0LcoeEGfE/YCpyDYHIw==}

  /b4a@1.6.7:
    resolution: {integrity: sha512-OnAYlL5b7LEkALw87fUVafQw5rVR9RjwGd4KUwNQ6DrrNmaVaUCgLipfVlzrPQ4tWOR9P0IXGNOx50jYCCdSJg==}
    requiresBuild: true
    dev: true
    optional: true

  /babel-jest@28.1.3(@babel/core@7.18.6):
    resolution: {integrity: sha512-epUaPOEWMk3cWX0M/sPvCHHCe9fMFAa/9hXEgKP8nFfNl/jlGkE9ucq9NqkZGXLDduCJYS0UvSlPUwC0S+rH6Q==}
    engines: {node: ^12.13.0 || ^14.15.0 || ^16.10.0 || >=17.0.0}
    peerDependencies:
      '@babel/core': ^7.8.0
    dependencies:
      '@babel/core': 7.18.6
      '@jest/transform': 28.1.3
      '@types/babel__core': 7.20.1
      babel-plugin-istanbul: 6.1.1
      babel-preset-jest: 28.1.3(@babel/core@7.18.6)
      chalk: 4.1.2
      graceful-fs: 4.2.11
      slash: 3.0.0
    transitivePeerDependencies:
      - supports-color
    dev: true

  /babel-plugin-istanbul@6.1.1:
    resolution: {integrity: sha512-Y1IQok9821cC9onCx5otgFfRm7Lm+I+wwxOx738M/WLPZ9Q42m4IG5W0FNX8WLL2gYMZo3JkuXIH2DOpWM+qwA==}
    engines: {node: '>=8'}
    dependencies:
      '@babel/helper-plugin-utils': 7.22.5
      '@istanbuljs/load-nyc-config': 1.1.0
      '@istanbuljs/schema': 0.1.3
      istanbul-lib-instrument: 5.2.1
      test-exclude: 6.0.0
    transitivePeerDependencies:
      - supports-color
    dev: true

  /babel-plugin-jest-hoist@28.1.3:
    resolution: {integrity: sha512-Ys3tUKAmfnkRUpPdpa98eYrAR0nV+sSFUZZEGuQ2EbFd1y4SOLtD5QDNHAq+bb9a+bbXvYQC4b+ID/THIMcU6Q==}
    engines: {node: ^12.13.0 || ^14.15.0 || ^16.10.0 || >=17.0.0}
    dependencies:
      '@babel/template': 7.22.5
      '@babel/types': 7.22.10
      '@types/babel__core': 7.20.1
      '@types/babel__traverse': 7.20.1
    dev: true

  /babel-preset-current-node-syntax@1.0.1(@babel/core@7.18.6):
    resolution: {integrity: sha512-M7LQ0bxarkxQoN+vz5aJPsLBn77n8QgTFmo8WK0/44auK2xlCXrYcUxHFxgU7qW5Yzw/CjmLRK2uJzaCd7LvqQ==}
    peerDependencies:
      '@babel/core': ^7.0.0
    dependencies:
      '@babel/core': 7.18.6
      '@babel/plugin-syntax-async-generators': 7.8.4(@babel/core@7.18.6)
      '@babel/plugin-syntax-bigint': 7.8.3(@babel/core@7.18.6)
      '@babel/plugin-syntax-class-properties': 7.12.13(@babel/core@7.18.6)
      '@babel/plugin-syntax-import-meta': 7.10.4(@babel/core@7.18.6)
      '@babel/plugin-syntax-json-strings': 7.8.3(@babel/core@7.18.6)
      '@babel/plugin-syntax-logical-assignment-operators': 7.10.4(@babel/core@7.18.6)
      '@babel/plugin-syntax-nullish-coalescing-operator': 7.8.3(@babel/core@7.18.6)
      '@babel/plugin-syntax-numeric-separator': 7.10.4(@babel/core@7.18.6)
      '@babel/plugin-syntax-object-rest-spread': 7.8.3(@babel/core@7.18.6)
      '@babel/plugin-syntax-optional-catch-binding': 7.8.3(@babel/core@7.18.6)
      '@babel/plugin-syntax-optional-chaining': 7.8.3(@babel/core@7.18.6)
      '@babel/plugin-syntax-top-level-await': 7.14.5(@babel/core@7.18.6)
    dev: true

  /babel-preset-jest@28.1.3(@babel/core@7.18.6):
    resolution: {integrity: sha512-L+fupJvlWAHbQfn74coNX3zf60LXMJsezNvvx8eIh7iOR1luJ1poxYgQk1F8PYtNq/6QODDHCqsSnTFSWC491A==}
    engines: {node: ^12.13.0 || ^14.15.0 || ^16.10.0 || >=17.0.0}
    peerDependencies:
      '@babel/core': ^7.0.0
    dependencies:
      '@babel/core': 7.18.6
      babel-plugin-jest-hoist: 28.1.3
      babel-preset-current-node-syntax: 1.0.1(@babel/core@7.18.6)
    dev: true

  /balanced-match@1.0.2:
    resolution: {integrity: sha512-3oSeUO0TMV67hN1AmbXsK4yaqU7tjiHlbxRDZOpH0KW9+CeX4bRAaX0Anxt0tx2MrpRpWwQaPwIlISEJhYU5Pw==}

  /bare-events@2.5.0:
    resolution: {integrity: sha512-/E8dDe9dsbLyh2qrZ64PEPadOQ0F4gbl1sUJOrmph7xOiIxfY8vwab/4bFLh4Y88/Hk/ujKcrQKc+ps0mv873A==}
    requiresBuild: true
    dev: true
    optional: true

  /bare-fs@2.3.5:
    resolution: {integrity: sha512-SlE9eTxifPDJrT6YgemQ1WGFleevzwY+XAP1Xqgl56HtcrisC2CHCZ2tq6dBpcH2TnNxwUEUGhweo+lrQtYuiw==}
    requiresBuild: true
    dependencies:
      bare-events: 2.5.0
      bare-path: 2.1.3
      bare-stream: 2.3.0
    dev: true
    optional: true

  /bare-os@2.4.4:
    resolution: {integrity: sha512-z3UiI2yi1mK0sXeRdc4O1Kk8aOa/e+FNWZcTiPB/dfTWyLypuE99LibgRaQki914Jq//yAWylcAt+mknKdixRQ==}
    requiresBuild: true
    dev: true
    optional: true

  /bare-path@2.1.3:
    resolution: {integrity: sha512-lh/eITfU8hrj9Ru5quUp0Io1kJWIk1bTjzo7JH1P5dWmQ2EL4hFUlfI8FonAhSlgIfhn63p84CDY/x+PisgcXA==}
    requiresBuild: true
    dependencies:
      bare-os: 2.4.4
    dev: true
    optional: true

  /bare-stream@2.3.0:
    resolution: {integrity: sha512-pVRWciewGUeCyKEuRxwv06M079r+fRjAQjBEK2P6OYGrO43O+Z0LrPZZEjlc4mB6C2RpZ9AxJ1s7NLEtOHO6eA==}
    requiresBuild: true
    dependencies:
      b4a: 1.6.7
      streamx: 2.20.1
    dev: true
    optional: true

  /base64-js@1.5.1:
    resolution: {integrity: sha512-AKpaYlHn8t4SVbOHCy+b5+KKgvR4vrsD8vbvrbiQJps7fKDTkjkDry6ji0rUJjC0kzbNePLwzxq8iypo41qeWA==}

  /basic-ftp@5.0.5:
    resolution: {integrity: sha512-4Bcg1P8xhUuqcii/S0Z9wiHIrQVPMermM1any+MX5GeGD7faD3/msQUDGLol9wOcz4/jbg/WJnGqoJF6LiBdtg==}
    engines: {node: '>=10.0.0'}
    dev: true

  /better-path-resolve@1.0.0:
    resolution: {integrity: sha512-pbnl5XzGBdrFU/wT4jqmJVPn2B6UHPBOhzMQkY/SPUPB6QtUXtmBHBIwCbXJol93mOpGMnQyP/+BB19q04xj7g==}
    engines: {node: '>=4'}
    dependencies:
      is-windows: 1.0.2
    dev: true

  /better-sqlite3@10.0.0:
    resolution: {integrity: sha512-rOz0JY8bt9oMgrFssP7GnvA5R3yln73y/NizzWqy3WlFth8Ux8+g4r/N9fjX97nn4X1YX6MTER2doNpTu5pqiA==}
    requiresBuild: true
    dependencies:
      bindings: 1.5.0
      prebuild-install: 7.1.2
    dev: false

  /better-sqlite3@9.4.5:
    resolution: {integrity: sha512-uFVyoyZR9BNcjSca+cp3MWCv6upAv+tbMC4SWM51NIMhoQOm4tjIkyxFO/ZsYdGAF61WJBgdzyJcz4OokJi0gQ==}
    requiresBuild: true
    dependencies:
      bindings: 1.5.0
      prebuild-install: 7.1.2
    dev: true

  /better-sqlite3@9.6.0:
    resolution: {integrity: sha512-yR5HATnqeYNVnkaUTf4bOP2dJSnyhP4puJN/QPRyx4YkBEEUxib422n2XzPqDEHjQQqazoYoADdAm5vE15+dAQ==}
    requiresBuild: true
    dependencies:
      bindings: 1.5.0
      prebuild-install: 7.1.2
    dev: false

  /big-integer@1.6.51:
    resolution: {integrity: sha512-GPEid2Y9QU1Exl1rpO9B2IPJGHPSupF5GnVIP0blYvNOMer2bTvSWs1jGOUg04hTmu67nmLsQ9TBo1puaotBHg==}
    engines: {node: '>=0.6'}

  /binary-extensions@2.3.0:
    resolution: {integrity: sha512-Ceh+7ox5qe7LJuLHoY0feh3pHuUDHAcRUeyL2VYghZwfpkNIy/+8Ocg0a3UuSoYzavmylwuLWQOf3hl0jjMMIw==}
    engines: {node: '>=8'}
    dev: true

  /bindings@1.5.0:
    resolution: {integrity: sha512-p2q/t/mhvuOj/UeLlV6566GD/guowlr0hHxClI0W9m7MWYkL1F0hLo+0Aexs9HSPCtR1SXQ0TD3MMKrXZajbiQ==}
    dependencies:
      file-uri-to-path: 1.0.0

  /bl@4.1.0:
    resolution: {integrity: sha512-1W07cM9gS6DcLperZfFSj+bWLtaPGSOHWhPiGzXmvVJbRLdG82sH/Kn8EtW1VqWVA54AKf2h5k5BbnIbwF3h6w==}
    dependencies:
      buffer: 5.7.1
      inherits: 2.0.4
      readable-stream: 3.6.2

  /bn.js@4.12.0:
    resolution: {integrity: sha512-c98Bf3tPniI+scsdk237ku1Dc3ujXQTSgyiPUDEOe7tRkhrqridvh8klBv0HCEso1OLOYcHuCv/cS6DNxKH+ZA==}

  /body-parser@1.20.1:
    resolution: {integrity: sha512-jWi7abTbYwajOytWCQc37VulmWiRae5RyTpaCyDcS5/lMdtwSz5lOpDE67srw/HYe35f1z3fDQw+3txg7gNtWw==}
    engines: {node: '>= 0.8', npm: 1.2.8000 || >= 1.4.16}
    dependencies:
      bytes: 3.1.2
      content-type: 1.0.5
      debug: 2.6.9
      depd: 2.0.0
      destroy: 1.2.0
      http-errors: 2.0.0
      iconv-lite: 0.4.24
      on-finished: 2.4.1
      qs: 6.11.0
      raw-body: 2.5.1
      type-is: 1.6.18
      unpipe: 1.0.0
    transitivePeerDependencies:
      - supports-color

  /boolbase@1.0.0:
    resolution: {integrity: sha512-JZOSA7Mo9sNGB8+UjSgzdLtokWAky1zbztM3WRLCbZ70/3cTANmQmOdR7y2g+J0e2WXywy1yS468tY+IruqEww==}
    dev: true

  /boolean@3.2.0:
    resolution: {integrity: sha512-d0II/GO9uf9lfUHH2BQsjxzRJZBdsjgsBiW4BvhWk/3qoKwQFjIDVN19PfX8F2D/r9PCMTtLWjYVCFrpeYUzsw==}

  /bowser@2.11.0:
    resolution: {integrity: sha512-AlcaJBi/pqqJBIQ8U9Mcpc9i8Aqxn88Skv5d+xBX006BY5u8N3mGLHa5Lgppa7L/HfwgwLgZ6NYs+Ag6uUmJRA==}
    dev: false

  /brace-expansion@1.1.11:
    resolution: {integrity: sha512-iCuPHDFgrHX7H2vEI/5xpz07zSHB00TpugqhmYtVmMO6518mCuRMoOYFldEBl0g187ufozdaHgWKcYFb61qGiA==}
    dependencies:
      balanced-match: 1.0.2
      concat-map: 0.0.1
    dev: true

  /brace-expansion@2.0.1:
    resolution: {integrity: sha512-XnAIvQ8eM+kC6aULx6wuQiwVsnzsi9d3WxzV3FpWTGA19F621kwdbsAcFKXgKUHZWsy+mY6iL1sHTxWEFCytDA==}
    dependencies:
      balanced-match: 1.0.2

  /braces@3.0.2:
    resolution: {integrity: sha512-b8um+L1RzM3WDSzvhm6gIz1yfTbBt6YTlcEKAvsmqCZZFw46z626lVj9j1yEPW33H5H+lBQpZMP1k8l+78Ha0A==}
    engines: {node: '>=8'}
    dependencies:
      fill-range: 7.0.1

  /breakword@1.0.6:
    resolution: {integrity: sha512-yjxDAYyK/pBvws9H4xKYpLDpYKEH6CzrBPAuXq3x18I+c/2MkVtT3qAr7Oloi6Dss9qNhPVueAAVU1CSeNDIXw==}
    dependencies:
      wcwidth: 1.0.1
    dev: true

  /brorand@1.1.0:
    resolution: {integrity: sha512-cKV8tMCEpQs4hK/ik71d6LrPOnpkpGBR0wzxqr68g2m/LB2GxVYQroAjMJZRVM1Y4BCjCKc3vAamxSzOY2RP+w==}

  /browserslist@4.21.10:
    resolution: {integrity: sha512-bipEBdZfVH5/pwrvqc+Ub0kUPVfGUhlKxbvfD+z1BDnPEO/X98ruXGA1WP5ASpAFKan7Qr6j736IacbZQuAlKQ==}
    engines: {node: ^6 || ^7 || ^8 || ^9 || ^10 || ^11 || ^12 || >=13.7}
    hasBin: true
    dependencies:
      caniuse-lite: 1.0.30001522
      electron-to-chromium: 1.4.499
      node-releases: 2.0.13
      update-browserslist-db: 1.0.11(browserslist@4.21.10)
    dev: true

  /browserslist@4.23.0:
    resolution: {integrity: sha512-QW8HiM1shhT2GuzkvklfjcKDiWFXHOeFCIA/huJPwHsslwcydgk7X+z2zXpEijP98UCY7HbubZt5J2Zgvf0CaQ==}
    engines: {node: ^6 || ^7 || ^8 || ^9 || ^10 || ^11 || ^12 || >=13.7}
    hasBin: true
    dependencies:
      caniuse-lite: 1.0.30001621
      electron-to-chromium: 1.4.779
      node-releases: 2.0.14
      update-browserslist-db: 1.0.16(browserslist@4.23.0)
    dev: true

  /bser@2.1.1:
    resolution: {integrity: sha512-gQxTNE/GAfIIrmHLUE3oJyp5FO6HRBfhjnw4/wMmA63ZGDJnWBmgY/lyQBpnDUkGmAhbSe39tx2d/iTOAfglwQ==}
    dependencies:
      node-int64: 0.4.0
    dev: true

  /buffer-crc32@0.2.13:
    resolution: {integrity: sha512-VO9Ht/+p3SN7SKWqcrgEzjGbRSJYTx+Q1pTQC0wrWqHx0vpJraQ6GtHx8tvcg1rlK1byhU5gccxgOgj7B0TDkQ==}
    dev: true

  /buffer-equal-constant-time@1.0.1:
    resolution: {integrity: sha512-zRpUiDwd/xk6ADqPMATG8vc9VPrkck7T07OIx0gnjmJAnHnTVXNQG3vfvWNuiZIkwu9KrKdA1iJKfsfTVxE6NA==}
    dev: true

  /buffer-from@1.1.2:
    resolution: {integrity: sha512-E+XQCRwSbaaiChtv6k6Dwgc+bx+Bs6vuKJHHl5kox/BaKbhiXzqQOwK4cO22yElGp2OCmjwVhT3HmxgyPGnJfQ==}
    dev: true

  /buffer-writer@2.0.0:
    resolution: {integrity: sha512-a7ZpuTZU1TRtnwyCNW3I5dc0wWNC3VR9S++Ewyk2HHZdrO3CQJqSpd+95Us590V6AL7JqUAH2IwZ/398PmNFgw==}
    engines: {node: '>=4'}

  /buffer@5.6.0:
    resolution: {integrity: sha512-/gDYp/UtU0eA1ys8bOs9J6a+E/KWIY+DZ+Q2WESNUA0jFRsJOc0SNUO6xJ5SGA1xueg3NL65W6s+NY5l9cunuw==}
    dependencies:
      base64-js: 1.5.1
      ieee754: 1.2.1
    dev: false

  /buffer@5.7.1:
    resolution: {integrity: sha512-EHcyIPBQ4BSGlvjB16k5KgAJ27CIsHY/2JBmCRReo48y9rQ3MaUzWX3KVlBa4U7MyX02HdVj0K7C3WaB3ju7FQ==}
    dependencies:
      base64-js: 1.5.1
      ieee754: 1.2.1

  /buffer@6.0.3:
    resolution: {integrity: sha512-FTiCpNxtwiZZHEZbcbTIcZjERVICn9yq/pDFkTl95/AxzD1naBctN7YO68riM/gLSDY7sdrMby8hofADYuuqOA==}
    dependencies:
      base64-js: 1.5.1
      ieee754: 1.2.1

  /builtin-modules@3.3.0:
    resolution: {integrity: sha512-zhaCDicdLuWN5UbN5IMnFqNMhNfo919sH85y2/ea+5Yg9TsTkeZxpL+JLbp6cgYFS4sRLp3YV4S6yDuqVWHYOw==}
    engines: {node: '>=6'}
    dev: true

  /bytes@3.0.0:
    resolution: {integrity: sha512-pMhOfFDPiv9t5jjIXkHosWmkSyQbvsgEVNkz0ERHbuLh2T/7j4Mqqpz523Fe8MVY89KC6Sh/QfS2sM+SjgFDcw==}
    engines: {node: '>= 0.8'}

  /bytes@3.1.2:
    resolution: {integrity: sha512-/Nf7TyzTx6S3yRJObOAV7956r8cr2+Oj8AC5dt8wSP3BQAoeX58NoHyCU8P8zGkNXStjTSi6fzO6F0pBdcYbEg==}
    engines: {node: '>= 0.8'}

  /cacache@16.1.3:
    resolution: {integrity: sha512-/+Emcj9DAXxX4cwlLmRI9c166RuL3w30zp4R7Joiv2cQTtTtA+jeuCAjH3ZlGnYS3tKENSrKhAzVVP9GVyzeYQ==}
    engines: {node: ^12.13.0 || ^14.15.0 || >=16.0.0}
    dependencies:
      '@npmcli/fs': 2.1.2
      '@npmcli/move-file': 2.0.1
      chownr: 2.0.0
      fs-minipass: 2.1.0
      glob: 8.1.0
      infer-owner: 1.0.4
      lru-cache: 7.18.3
      minipass: 3.3.6
      minipass-collect: 1.0.2
      minipass-flush: 1.0.5
      minipass-pipeline: 1.2.4
      mkdirp: 1.0.4
      p-map: 4.0.0
      promise-inflight: 1.0.1
      rimraf: 3.0.2
      ssri: 9.0.1
      tar: 6.1.15
      unique-filename: 2.0.1
    transitivePeerDependencies:
      - bluebird
    dev: true

  /call-bind@1.0.2:
    resolution: {integrity: sha512-7O+FbCihrB5WGbFYesctwmTKae6rOiIzmz1icreWJ+0aA7LJfuqhEso2T9ncpcFtzMQtzXf2QGGueWJGTYsqrA==}
    dependencies:
      function-bind: 1.1.1
      get-intrinsic: 1.2.1

  /callsites@3.1.0:
    resolution: {integrity: sha512-P8BjAsXvZS+VIDUI11hHCQEv74YT67YUi5JJFNWIqL235sBmjX4+qx9Muvls5ivyNENctx46xQLQ3aTuE7ssaQ==}
    engines: {node: '>=6'}
    dev: true

  /camelcase-css@2.0.1:
    resolution: {integrity: sha512-QOSvevhslijgYwRx6Rv7zKdMF8lbRmx+uQGx2+vDc+KI/eBnsy9kit5aj23AgGu3pa4t9AgwbnXWqS+iOY+2aA==}
    engines: {node: '>= 6'}
    dev: true

  /camelcase-keys@6.2.2:
    resolution: {integrity: sha512-YrwaA0vEKazPBkn0ipTiMpSajYDSe+KjQfrjhcBMxJt/znbvlHd8Pw/Vamaz5EB4Wfhs3SUR3Z9mwRu/P3s3Yg==}
    engines: {node: '>=8'}
    dependencies:
      camelcase: 5.3.1
      map-obj: 4.3.0
      quick-lru: 4.0.1
    dev: true

  /camelcase@5.3.1:
    resolution: {integrity: sha512-L28STB170nwWS63UjtlEOE3dldQApaJXZkOI1uMFfzf3rRuPegHaHesyee+YxQ+W6SvRDQV6UrdOdRiR153wJg==}
    engines: {node: '>=6'}
    dev: true

  /camelcase@6.3.0:
    resolution: {integrity: sha512-Gmy6FhYlCY7uOElZUSbxo2UCDH8owEk996gkbrpsgGtrJLM3J7jGxl9Ic7Qwwj4ivOE5AWZWRMecDdF7hqGjFA==}
    engines: {node: '>=10'}
    dev: true

  /caniuse-api@3.0.0:
    resolution: {integrity: sha512-bsTwuIg/BZZK/vreVTYYbSWoe2F+71P7K5QGEX+pT250DZbfU1MQ5prOKpPR+LL6uWKK3KMwMCAS74QB3Um1uw==}
    dependencies:
      browserslist: 4.21.10
      caniuse-lite: 1.0.30001522
      lodash.memoize: 4.1.2
      lodash.uniq: 4.5.0
    dev: true

  /caniuse-lite@1.0.30001522:
    resolution: {integrity: sha512-TKiyTVZxJGhsTszLuzb+6vUZSjVOAhClszBr2Ta2k9IwtNBT/4dzmL6aywt0HCgEZlmwJzXJd8yNiob6HgwTRg==}
    dev: true

  /caniuse-lite@1.0.30001621:
    resolution: {integrity: sha512-+NLXZiviFFKX0fk8Piwv3PfLPGtRqJeq2TiNoUff/qB5KJgwecJTvCXDpmlyP/eCI/GUEmp/h/y5j0yckiiZrA==}
    dev: true

  /cbor-extract@2.2.0:
    resolution: {integrity: sha512-Ig1zM66BjLfTXpNgKpvBePq271BPOvu8MR0Jl080yG7Jsl+wAZunfrwiwA+9ruzm/WEdIV5QF/bjDZTqyAIVHA==}
    hasBin: true
    requiresBuild: true
    dependencies:
      node-gyp-build-optional-packages: 5.1.1
    optionalDependencies:
      '@cbor-extract/cbor-extract-darwin-arm64': 2.2.0
      '@cbor-extract/cbor-extract-darwin-x64': 2.2.0
      '@cbor-extract/cbor-extract-linux-arm': 2.2.0
      '@cbor-extract/cbor-extract-linux-arm64': 2.2.0
      '@cbor-extract/cbor-extract-linux-x64': 2.2.0
      '@cbor-extract/cbor-extract-win32-x64': 2.2.0
    dev: false
    optional: true

  /cbor-x@1.5.1:
    resolution: {integrity: sha512-/vAkC4tiKCQCm5en4sA+mpKmjwY6Xxp1LO+BgZCNhp+Zow3pomyUHeBOK5EDp0mDaE36jw39l5eLHsoF3M1Lmg==}
    optionalDependencies:
      cbor-extract: 2.2.0
    dev: false

  /cborg@1.10.2:
    resolution: {integrity: sha512-b3tFPA9pUr2zCUiCfRd2+wok2/LBSNUMKOuRRok+WlvvAgEt/PlbgPTsZUcwCOs53IJvLgTp0eotwtosE6njug==}
    hasBin: true

  /chalk@2.4.2:
    resolution: {integrity: sha512-Mti+f9lpJNcwF4tWV8/OrTTtF1gZi+f8FqlyAdouralcFWFQWF2+NgCHShjkCb+IFBLq9buZwE1xckQU4peSuQ==}
    engines: {node: '>=4'}
    dependencies:
      ansi-styles: 3.2.1
      escape-string-regexp: 1.0.5
      supports-color: 5.5.0
    dev: true

  /chalk@4.1.2:
    resolution: {integrity: sha512-oKnbhFyRIXpUuez8iBMmyEa4nbj4IOQyuhc/wy9kY7/WVPcwIO9VA668Pu8RkO7+0G76SLROeyw9CpQ061i4mA==}
    engines: {node: '>=10'}
    dependencies:
      ansi-styles: 4.3.0
      supports-color: 7.2.0

  /char-regex@1.0.2:
    resolution: {integrity: sha512-kWWXztvZ5SBQV+eRgKFeh8q5sLuZY2+8WUIzlxWVTg+oGwY14qylx1KbKzHd8P6ZYkAg0xyIDU9JMHhyJMZ1jw==}
    engines: {node: '>=10'}
    dev: true

  /chardet@0.7.0:
    resolution: {integrity: sha512-mT8iDcrh03qDGRRmoA2hmBJnxpllMR+0/0qlzjqZES6NdiWDcZkCNAk4rPFZ9Q85r27unkiNNg8ZOiwZXBHwcA==}
    dev: true

  /chokidar@3.6.0:
    resolution: {integrity: sha512-7VT13fmjotKpGipCW9JEQAusEPE+Ei8nl6/g4FBAmIm0GOOLMua9NDDo/DWp0ZAxCr3cPq5ZpBqmPAQgDda2Pw==}
    engines: {node: '>= 8.10.0'}
    dependencies:
      anymatch: 3.1.3
      braces: 3.0.2
      glob-parent: 5.1.2
      is-binary-path: 2.1.0
      is-glob: 4.0.3
      normalize-path: 3.0.0
      readdirp: 3.6.0
    optionalDependencies:
      fsevents: 2.3.3
    dev: true

  /chownr@1.1.4:
    resolution: {integrity: sha512-jJ0bqzaylmJtVnNgzTeSOs8DPavpbYgEr/b0YL8/2GO3xJEhInFmhKMUnEJQjZumK7KXGFhUy89PrsJWlakBVg==}

  /chownr@2.0.0:
    resolution: {integrity: sha512-bIomtDF5KGpdogkLd9VspvFzk9KfpyyGlS8YFVZl7TGPBHL5snIOnxeshwVgPteQ9b4Eydl+pVbIyE1DcvCWgQ==}
    engines: {node: '>=10'}
    dev: true

  /chromium-bidi@0.8.0(devtools-protocol@0.0.1342118):
    resolution: {integrity: sha512-uJydbGdTw0DEUjhoogGveneJVWX/9YuqkWePzMmkBYwtdAqo5d3J/ovNKFr+/2hWXYmYCr6it8mSSTIj6SS6Ug==}
    peerDependencies:
      devtools-protocol: '*'
    dependencies:
      devtools-protocol: 0.0.1342118
      mitt: 3.0.1
      urlpattern-polyfill: 10.0.0
      zod: 3.23.8
    dev: true

  /ci-info@3.8.0:
    resolution: {integrity: sha512-eXTggHWSooYhq49F2opQhuHWgzucfF2YgODK4e1566GQs5BIfP30B0oenwBJHfWxAs2fyPB1s7Mg949zLf61Yw==}
    engines: {node: '>=8'}
    dev: true

  /cjs-module-lexer@1.2.3:
    resolution: {integrity: sha512-0TNiGstbQmCFwt4akjjBg5pLRTSyj/PkWQ1ZoO2zntmg9yLqSRxwEa4iCfQLGjqhiqBfOJa7W/E8wfGrTDmlZQ==}

  /clean-stack@2.2.0:
    resolution: {integrity: sha512-4diC9HaTE+KRAMWhDhrGOECgWZxoevMc5TlkObMqNSsVU62PYzXZ/SMTjzyGAFF1YusgxGcSWTEXBhp0CPwQ1A==}
    engines: {node: '>=6'}
    dev: true

  /cliui@6.0.0:
    resolution: {integrity: sha512-t6wbgtoCXvAzst7QgXxJYqPt0usEfbgQdftEPbLL/cvv6HPE5VgvqCuAIDR0NgU52ds6rFwqrgakNLrHEjCbrQ==}
    dependencies:
      string-width: 4.2.3
      strip-ansi: 6.0.1
      wrap-ansi: 6.2.0
    dev: true

  /cliui@8.0.1:
    resolution: {integrity: sha512-BSeNnyus75C4//NQ9gQt1/csTXyo/8Sb+afLAkzAptFuMsod9HFokGNudZpi/oQV73hnVK+sR+5PVRMd+Dr7YQ==}
    engines: {node: '>=12'}
    dependencies:
      string-width: 4.2.3
      strip-ansi: 6.0.1
      wrap-ansi: 7.0.0
    dev: true

  /clone@1.0.4:
    resolution: {integrity: sha512-JQHZ2QMW6l3aH/j6xCqQThY/9OH4D/9ls34cgkUBiEeocRTU04tHfKPBsUK1PqZCUQM7GiA0IIXJSuXHI64Kbg==}
    engines: {node: '>=0.8'}
    dev: true

  /cluster-key-slot@1.1.2:
    resolution: {integrity: sha512-RMr0FhtfXemyinomL4hrWcYJxmX6deFdCxpJzhDttxgO1+bcCnkk+9drydLVDmAMG7NE6aN/fl4F7ucU/90gAA==}
    engines: {node: '>=0.10.0'}

  /co@4.6.0:
    resolution: {integrity: sha512-QVb0dM5HvG+uaxitm8wONl7jltx8dqhfU33DcqtOZcLSVIKSDDLDi7+0LbAKiyI8hD9u42m2YxXSkMGWThaecQ==}
    engines: {iojs: '>= 1.0.0', node: '>= 0.12.0'}
    dev: true

  /code-block-writer@11.0.3:
    resolution: {integrity: sha512-NiujjUFB4SwScJq2bwbYUtXbZhBSlY6vYzm++3Q6oC+U+injTqfPYFK8wS9COOmb2lueqp0ZRB4nK1VYeHgNyw==}
    dev: false

  /collect-v8-coverage@1.0.2:
    resolution: {integrity: sha512-lHl4d5/ONEbLlJvaJNtsF/Lz+WvB07u2ycqTYbdrq7UypDXailES4valYb2eWiJFxZlVmpGekfqoxQhzyFdT4Q==}
    dev: true

  /color-convert@1.9.3:
    resolution: {integrity: sha512-QfAUtd+vFdAtFQcC8CCyYt1fYWxSqAiK2cSD6zDB8N3cpsEBAvRxp9zOGg6G/SHHJYAT88/az/IuDGALsNVbGg==}
    dependencies:
      color-name: 1.1.3
    dev: true

  /color-convert@2.0.1:
    resolution: {integrity: sha512-RRECPsj7iu/xb5oKYcsFHSppFNnsj/52OVTRKb4zP5onXwVF3zVmmToNcOfGC+CRDpfK/U584fMg38ZHCaElKQ==}
    engines: {node: '>=7.0.0'}
    dependencies:
      color-name: 1.1.4

  /color-name@1.1.3:
    resolution: {integrity: sha512-72fSenhMw2HZMTVHeCA9KCmpEIbzWiQsjN+BHcBbS9vr1mtt+vJjPdksIBNUmKAW8TFUDPJK5SUU3QhE9NEXDw==}
    dev: true

  /color-name@1.1.4:
    resolution: {integrity: sha512-dOy+3AuW3a2wNbZHIuMZpTcgjGuLU/uBL/ubcZF9OXbDo8ff4O8yVp5Bf0efS8uEoYo5q4Fx7dY9OgQGXgAsQA==}

  /color-string@1.9.1:
    resolution: {integrity: sha512-shrVawQFojnZv6xM40anx4CkoDP+fZsw/ZerEMsW/pyzsRbElpsL/DBVW7q3ExxwusdNXI3lXpuhEZkzs8p5Eg==}
    dependencies:
      color-name: 1.1.4
      simple-swizzle: 0.2.2

  /color-support@1.1.3:
    resolution: {integrity: sha512-qiBjkpbMLO/HL68y+lh4q0/O1MZFj2RX6X/KmMa3+gJD3z+WwI1ZzDHysvqHGS3mP6mznPckpXmw1nI9cJjyRg==}
    hasBin: true
    dev: true

  /color@4.2.3:
    resolution: {integrity: sha512-1rXeuUUiGGrykh+CeBdu5Ie7OJwinCgQY0bc7GCRxy5xVHy+moaqkpL/jqQq0MtQOeYcrqEz4abc5f0KtU7W4A==}
    engines: {node: '>=12.5.0'}
    dependencies:
      color-convert: 2.0.1
      color-string: 1.9.1

  /colord@2.9.3:
    resolution: {integrity: sha512-jeC1axXpnb0/2nn/Y1LPuLdgXBLH7aDcHu4KEKfqw3CUhX7ZpfBSlPKyqXE6btIgEzfWtrX3/tyBCaCvXvMkOw==}
    dev: true

  /colorette@2.0.20:
    resolution: {integrity: sha512-IfEDxwoWIjkeXL1eXcDiow4UbKjhLdq6/EuSVR9GMN7KVH3r9gQ83e73hsz1Nd1T3ijd5xv1wcWRYO+D6kCI2w==}
    dev: true

  /combined-stream@1.0.8:
    resolution: {integrity: sha512-FQN4MRfuJeHf7cBbBMJFXhKSDq+2kAArBlmRBvcvFE5BB1HZKXtSFASDhdlz9zOYwxh8lDdnvmMOe/+5cdoEdg==}
    engines: {node: '>= 0.8'}
    dependencies:
      delayed-stream: 1.0.0

  /commander@2.20.3:
    resolution: {integrity: sha512-GpVkmM8vF2vQUkj2LvZmD35JxeJOLCwJ9cUkugyk2nuhbv3+mJvpLYYt+0+USMxE+oj+ey/lJEnhZw75x/OMcQ==}
    dev: true

  /commander@4.1.1:
    resolution: {integrity: sha512-NOKm8xhkzAjzFx8B2v5OAHT+u5pRQc2UCa2Vq9jYL/31o2wi9mxBA7LIFs3sV5VSC49z6pEhfbMULvShKj26WA==}
    engines: {node: '>= 6'}
    dev: true

  /commander@7.2.0:
    resolution: {integrity: sha512-QrWXB+ZQSVPmIWIhtEO9H+gwHaMGYiF5ChvoJ+K9ZGHG/sVsa6yiesAD1GC/x46sET00Xlwo1u49RVVVzvcSkw==}
    engines: {node: '>= 10'}
    dev: true

  /commander@9.4.0:
    resolution: {integrity: sha512-sRPT+umqkz90UA8M1yqYfnHlZA7fF6nSphDtxeywPZ49ysjxDQybzk13CL+mXekDRG92skbcqCLVovuCusNmFw==}
    engines: {node: ^12.20.0 || >=14}
    dev: false

  /commondir@1.0.1:
    resolution: {integrity: sha512-W9pAhw0ja1Edb5GVdIF1mjZw/ASI0AlShXM83UUGe2DVr5TdAPEA1OA8m/g8zWp9x6On7gqufY+FatDbC3MDQg==}
    dev: true

  /compressible@2.0.18:
    resolution: {integrity: sha512-AF3r7P5dWxL8MxyITRMlORQNaOA2IkAFaTr4k7BUumjPtRpGDTZpl0Pb1XCO6JeDCBdp126Cgs9sMxqSjgYyRg==}
    engines: {node: '>= 0.6'}
    dependencies:
      mime-db: 1.52.0

  /compression@1.7.4:
    resolution: {integrity: sha512-jaSIDzP9pZVS4ZfQ+TzvtiWhdpFhE2RDHz8QJkpX9SIpLq88VueF5jJw6t+6CUQcAoA6t+x89MLrWAqpfDE8iQ==}
    engines: {node: '>= 0.8.0'}
    dependencies:
      accepts: 1.3.8
      bytes: 3.0.0
      compressible: 2.0.18
      debug: 2.6.9
      on-headers: 1.0.2
      safe-buffer: 5.1.2
      vary: 1.1.2
    transitivePeerDependencies:
      - supports-color

  /concat-map@0.0.1:
    resolution: {integrity: sha512-/Srv4dswyQNBfohGpz9o6Yb3Gz3SrUDqBH5rTuhGR7ahtlbYKnVxw2bCFMRljaA7EXHaXZ8wsHdodFvbkhKmqg==}
    dev: true

  /concat-with-sourcemaps@1.1.0:
    resolution: {integrity: sha512-4gEjHJFT9e+2W/77h/DS5SGUgwDaOwprX8L/gl5+3ixnzkVJJsZWDSelmN3Oilw3LNDZjZV0yqH1hLG3k6nghg==}
    dependencies:
      source-map: 0.6.1
    dev: true

  /console-control-strings@1.1.0:
    resolution: {integrity: sha512-ty/fTekppD2fIwRvnZAVdeOiGd1c7YXEixbgJTNzqcxJWKQnjJ/V1bNEEE6hygpM3WjwHFUVK6HTjWSzV4a8sQ==}
    dev: true

  /content-disposition@0.5.4:
    resolution: {integrity: sha512-FveZTNuGw04cxlAiWbzi6zTAL/lhehaWbTtgluJh4/E95DqMwTmha3KZN1aAWA8cFIhHzMZUvLevkw5Rqk+tSQ==}
    engines: {node: '>= 0.6'}
    dependencies:
      safe-buffer: 5.2.1

  /content-type@1.0.5:
    resolution: {integrity: sha512-nTjqfcBFEipKdXCv4YDQWCfmcLZKm81ldF0pAopTvyrFGVbcR6P/VAAd5G7N+0tTr8QqiU0tFadD6FK4NtJwOA==}
    engines: {node: '>= 0.6'}

  /convert-source-map@1.9.0:
    resolution: {integrity: sha512-ASFBup0Mz1uyiIjANan1jzLQami9z1PoYSZCiiYW2FczPbenXc45FZdBZLzOT+r6+iciuEModtmCti+hjaAk0A==}
    dev: true

  /cookie-signature@1.0.6:
    resolution: {integrity: sha512-QADzlaHc8icV8I7vbaJXJwod9HWYp8uCqf1xa4OfNu1T7JVxQIrUgOWtHdNDtPiywmFbiS12VjotIXLrKM3orQ==}

  /cookie@0.5.0:
    resolution: {integrity: sha512-YZ3GUyn/o8gfKJlnlX7g7xq4gyO6OSuhGPKaaGssGB2qgDUS0gPgtTvoyZLTt9Ab6dC4hfc9dV5arkvc/OCmrw==}
    engines: {node: '>= 0.6'}

  /cookie@0.6.0:
    resolution: {integrity: sha512-U71cyTamuh1CRNCfpGY6to28lxvNwPG4Guz/EVjgf3Jmzv0vlDp1atT9eS5dDjMYHucpHbWns6Lwf3BKz6svdw==}
    engines: {node: '>= 0.6'}
    dev: false

  /cors@2.8.5:
    resolution: {integrity: sha512-KIHbLJqu73RGr/hnbrO9uBeixNGuvSQjul/jdFvS/KFSIH1hWVd1ng7zOHx+YrEfInLG7q4n6GHQ9cDtxv/P6g==}
    engines: {node: '>= 0.10'}
    dependencies:
      object-assign: 4.1.1
      vary: 1.1.2

  /cosmiconfig@9.0.0(typescript@5.6.3):
    resolution: {integrity: sha512-itvL5h8RETACmOTFc4UfIyB2RfEHi71Ax6E/PivVxq9NseKbOWpeyHEOIbmAw1rs8Ak0VursQNww7lf7YtUwzg==}
    engines: {node: '>=14'}
    peerDependencies:
      typescript: '>=4.9.5'
    peerDependenciesMeta:
      typescript:
        optional: true
    dependencies:
      env-paths: 2.2.1
      import-fresh: 3.3.0
      js-yaml: 4.1.0
      parse-json: 5.2.0
      typescript: 5.6.3
    dev: true

  /create-require@1.1.1:
    resolution: {integrity: sha512-dcKFX3jn0MpIaXjisoRvexIJVEKzaq7z2rZKxf+MSr9TkdmHmsU4m2lcLojrj/FHl8mk5VxMmYA+ftRkP/3oKQ==}
    dev: true

  /cross-spawn@5.1.0:
    resolution: {integrity: sha512-pTgQJ5KC0d2hcY8eyL1IzlBPYjTkyH72XRZPnLyKus2mBfNjQs3klqbJU2VILqZryAZUt9JOb3h/mWMy23/f5A==}
    dependencies:
      lru-cache: 4.1.5
      shebang-command: 1.2.0
      which: 1.3.1
    dev: true

  /cross-spawn@7.0.3:
    resolution: {integrity: sha512-iRDPJKUPVEND7dHPO8rkbOnPpyDygcDFtWjpeWNCgy8WP2rXcxXL8TskReQl6OrB2G7+UJrags1q15Fudc7G6w==}
    engines: {node: '>= 8'}
    dependencies:
      path-key: 3.1.1
      shebang-command: 2.0.0
      which: 2.0.2

  /crypto-randomuuid@1.0.0:
    resolution: {integrity: sha512-/RC5F4l1SCqD/jazwUF6+t34Cd8zTSAGZ7rvvZu1whZUhD2a5MOGKjSGowoGcpj/cbVZk1ZODIooJEQQq3nNAA==}
    dev: false

  /css-declaration-sorter@6.4.1(postcss@8.4.38):
    resolution: {integrity: sha512-rtdthzxKuyq6IzqX6jEcIzQF/YqccluefyCYheovBOLhFT/drQA9zj/UbRAa9J7C0o6EG6u3E6g+vKkay7/k3g==}
    engines: {node: ^10 || ^12 || >=14}
    peerDependencies:
      postcss: ^8.0.9
    dependencies:
      postcss: 8.4.38
    dev: true

  /css-select@4.3.0:
    resolution: {integrity: sha512-wPpOYtnsVontu2mODhA19JrqWxNsfdatRKd64kmpRbQgh1KtItko5sTnEpPdpSaJszTOhEMlF/RPz28qj4HqhQ==}
    dependencies:
      boolbase: 1.0.0
      css-what: 6.1.0
      domhandler: 4.3.1
      domutils: 2.8.0
      nth-check: 2.1.1
    dev: true

  /css-tree@1.1.3:
    resolution: {integrity: sha512-tRpdppF7TRazZrjJ6v3stzv93qxRcSsFmW6cX0Zm2NVKpxE1WV1HblnghVv9TreireHkqI/VDEsfolRF1p6y7Q==}
    engines: {node: '>=8.0.0'}
    dependencies:
      mdn-data: 2.0.14
      source-map: 0.6.1
    dev: true

  /css-what@6.1.0:
    resolution: {integrity: sha512-HTUrgRJ7r4dsZKU6GjmpfRK1O76h97Z8MfS1G0FozR+oF2kG6Vfe8JE6zwrkbxigziPHinCJ+gCPjA9EaBDtRw==}
    engines: {node: '>= 6'}
    dev: true

  /cssesc@3.0.0:
    resolution: {integrity: sha512-/Tb/JcjK111nNScGob5MNtsntNM1aCNUDipB/TkwZFhyDrrE47SOx/18wF2bbjgc3ZzCSKW1T5nt5EbFoAz/Vg==}
    engines: {node: '>=4'}
    hasBin: true
    dev: true

  /cssnano-preset-default@5.2.14(postcss@8.4.38):
    resolution: {integrity: sha512-t0SFesj/ZV2OTylqQVOrFgEh5uanxbO6ZAdeCrNsUQ6fVuXwYTxJPNAGvGTxHbD68ldIJNec7PyYZDBrfDQ+6A==}
    engines: {node: ^10 || ^12 || >=14.0}
    peerDependencies:
      postcss: ^8.2.15
    dependencies:
      css-declaration-sorter: 6.4.1(postcss@8.4.38)
      cssnano-utils: 3.1.0(postcss@8.4.38)
      postcss: 8.4.38
      postcss-calc: 8.2.4(postcss@8.4.38)
      postcss-colormin: 5.3.1(postcss@8.4.38)
      postcss-convert-values: 5.1.3(postcss@8.4.38)
      postcss-discard-comments: 5.1.2(postcss@8.4.38)
      postcss-discard-duplicates: 5.1.0(postcss@8.4.38)
      postcss-discard-empty: 5.1.1(postcss@8.4.38)
      postcss-discard-overridden: 5.1.0(postcss@8.4.38)
      postcss-merge-longhand: 5.1.7(postcss@8.4.38)
      postcss-merge-rules: 5.1.4(postcss@8.4.38)
      postcss-minify-font-values: 5.1.0(postcss@8.4.38)
      postcss-minify-gradients: 5.1.1(postcss@8.4.38)
      postcss-minify-params: 5.1.4(postcss@8.4.38)
      postcss-minify-selectors: 5.2.1(postcss@8.4.38)
      postcss-normalize-charset: 5.1.0(postcss@8.4.38)
      postcss-normalize-display-values: 5.1.0(postcss@8.4.38)
      postcss-normalize-positions: 5.1.1(postcss@8.4.38)
      postcss-normalize-repeat-style: 5.1.1(postcss@8.4.38)
      postcss-normalize-string: 5.1.0(postcss@8.4.38)
      postcss-normalize-timing-functions: 5.1.0(postcss@8.4.38)
      postcss-normalize-unicode: 5.1.1(postcss@8.4.38)
      postcss-normalize-url: 5.1.0(postcss@8.4.38)
      postcss-normalize-whitespace: 5.1.1(postcss@8.4.38)
      postcss-ordered-values: 5.1.3(postcss@8.4.38)
      postcss-reduce-initial: 5.1.2(postcss@8.4.38)
      postcss-reduce-transforms: 5.1.0(postcss@8.4.38)
      postcss-svgo: 5.1.0(postcss@8.4.38)
      postcss-unique-selectors: 5.1.1(postcss@8.4.38)
    dev: true

  /cssnano-utils@3.1.0(postcss@8.4.38):
    resolution: {integrity: sha512-JQNR19/YZhz4psLX/rQ9M83e3z2Wf/HdJbryzte4a3NSuafyp9w/I4U+hx5C2S9g41qlstH7DEWnZaaj83OuEA==}
    engines: {node: ^10 || ^12 || >=14.0}
    peerDependencies:
      postcss: ^8.2.15
    dependencies:
      postcss: 8.4.38
    dev: true

  /cssnano@5.1.15(postcss@8.4.38):
    resolution: {integrity: sha512-j+BKgDcLDQA+eDifLx0EO4XSA56b7uut3BQFH+wbSaSTuGLuiyTa/wbRYthUXX8LC9mLg+WWKe8h+qJuwTAbHw==}
    engines: {node: ^10 || ^12 || >=14.0}
    peerDependencies:
      postcss: ^8.2.15
    dependencies:
      cssnano-preset-default: 5.2.14(postcss@8.4.38)
      lilconfig: 2.1.0
      postcss: 8.4.38
      yaml: 1.10.2
    dev: true

  /csso@4.2.0:
    resolution: {integrity: sha512-wvlcdIbf6pwKEk7vHj8/Bkc0B4ylXZruLvOgs9doS5eOsOpuodOV2zJChSpkp+pRpYQLQMeF04nr3Z68Sta9jA==}
    engines: {node: '>=8.0.0'}
    dependencies:
      css-tree: 1.1.3
    dev: true

  /csstype@3.1.3:
    resolution: {integrity: sha512-M1uQkMl8rQK/szD0LNhtqxIPLpimGm8sOBwU7lLnCpSbTyY3yeU1Vc7l4KT5zT4s/yOxHH5O7tIuuLOCnLADRw==}
    dev: true

  /csv-generate@3.4.3:
    resolution: {integrity: sha512-w/T+rqR0vwvHqWs/1ZyMDWtHHSJaN06klRqJXBEpDJaM/+dZkso0OKh1VcuuYvK3XM53KysVNq8Ko/epCK8wOw==}
    dev: true

  /csv-parse@4.16.3:
    resolution: {integrity: sha512-cO1I/zmz4w2dcKHVvpCr7JVRu8/FymG5OEpmvsZYlccYolPBLoVGKUHgNoc4ZGkFeFlWGEDmMyBM+TTqRdW/wg==}
    dev: true

  /csv-stringify@5.6.5:
    resolution: {integrity: sha512-PjiQ659aQ+fUTQqSrd1XEDnOr52jh30RBurfzkscaE2tPaFsDH5wOAHJiw8XAHphRknCwMUE9KRayc4K/NbO8A==}
    dev: true

  /csv@5.5.3:
    resolution: {integrity: sha512-QTaY0XjjhTQOdguARF0lGKm5/mEq9PD9/VhZZegHDIBq2tQwgNpHc3dneD4mGo2iJs+fTKv5Bp0fZ+BRuY3Z0g==}
    engines: {node: '>= 0.1.90'}
    dependencies:
      csv-generate: 3.4.3
      csv-parse: 4.16.3
      csv-stringify: 5.6.5
      stream-transform: 2.1.3
    dev: true

  /data-uri-to-buffer@6.0.2:
    resolution: {integrity: sha512-7hvf7/GW8e86rW0ptuwS3OcBGDjIi6SZva7hCyWC0yYry2cOPmLIjXAUHI6DK2HsnwJd9ifmt57i8eV2n4YNpw==}
    engines: {node: '>= 14'}
    dev: true

  /dataloader@1.4.0:
    resolution: {integrity: sha512-68s5jYdlvasItOJnCuI2Q9s4q98g0pCyL3HrcKJu8KNugUl8ahgmZYg38ysLTgQjjXX3H8CJLkAvWrclWfcalw==}
    dev: true

  /dateformat@4.6.3:
    resolution: {integrity: sha512-2P0p0pFGzHS5EMnhdxQi7aJN+iMheud0UhG4dlE1DLAlvL8JHjJJTX/CSm4JXwV0Ka5nGk3zC5mcb5bUQUxxMA==}
    dev: true

  /dayjs@1.11.10:
    resolution: {integrity: sha512-vjAczensTgRcqDERK0SR2XMwsF/tSvnvlv6VcF2GIhg6Sx4yOIt/irsr1RDJsKiIyBzJDpCoXiWWq28MqH2cnQ==}
    dev: true

  /dc-polyfill@0.1.3:
    resolution: {integrity: sha512-Wyk5n/5KUj3GfVKV2jtDbtChC/Ff9fjKsBcg4ZtYW1yQe3DXNHcGURvmoxhqQdfOQ9TwyMjnfyv1lyYcOkFkFA==}
    engines: {node: '>=12.17'}
    dev: false

  /dd-trace@3.13.2:
    resolution: {integrity: sha512-POO9nEcAufe5pgp2xV1X3PfWip6wh+6TpEcRSlSgZJCIIMvWVCkcIVL/J2a6KAZq6V3Yjbkl8Ktfe+MOzQf5kw==}
    engines: {node: '>=14'}
    requiresBuild: true
    dependencies:
      '@datadog/native-appsec': 2.0.0
      '@datadog/native-iast-rewriter': 1.1.2
      '@datadog/native-iast-taint-tracking': 1.1.0
      '@datadog/native-metrics': 1.6.0
      '@datadog/pprof': 1.1.1
      '@datadog/sketches-js': 2.1.0
      crypto-randomuuid: 1.0.0
      diagnostics_channel: 1.1.0
      ignore: 5.2.4
      import-in-the-middle: 1.4.2
      ipaddr.js: 2.1.0
      istanbul-lib-coverage: 3.2.0
      koalas: 1.0.2
      limiter: 1.1.5
      lodash.kebabcase: 4.1.1
      lodash.pick: 4.4.0
      lodash.sortby: 4.7.0
      lodash.uniq: 4.5.0
      lru-cache: 7.18.3
      methods: 1.1.2
      module-details-from-path: 1.0.3
      node-abort-controller: 3.1.1
      opentracing: 0.14.7
      path-to-regexp: 0.1.7
      protobufjs: 7.2.5
      retry: 0.10.1
      semver: 5.7.2
    dev: false

  /dd-trace@4.20.0:
    resolution: {integrity: sha512-y7IDLSSt6nww6zMdw/I8oLdfgOQADIOkERCNdfSzlBrXHz5CHimEOFfsHN87ag0mn6vusr06aoi+CQRZSNJz2g==}
    engines: {node: '>=16'}
    requiresBuild: true
    dependencies:
      '@datadog/native-appsec': 4.0.0
      '@datadog/native-iast-rewriter': 2.2.1
      '@datadog/native-iast-taint-tracking': 1.6.4
      '@datadog/native-metrics': 2.0.0
      '@datadog/pprof': 4.0.1
      '@datadog/sketches-js': 2.1.0
      '@opentelemetry/api': 1.7.0
      '@opentelemetry/core': 1.18.1(@opentelemetry/api@1.7.0)
      crypto-randomuuid: 1.0.0
      dc-polyfill: 0.1.3
      ignore: 5.2.4
      import-in-the-middle: 1.4.2
      int64-buffer: 0.1.10
      ipaddr.js: 2.1.0
      istanbul-lib-coverage: 3.2.0
      jest-docblock: 29.7.0
      koalas: 1.0.2
      limiter: 1.1.5
      lodash.kebabcase: 4.1.1
      lodash.pick: 4.4.0
      lodash.sortby: 4.7.0
      lodash.uniq: 4.5.0
      lru-cache: 7.18.3
      methods: 1.1.2
      module-details-from-path: 1.0.3
      msgpack-lite: 0.1.26
      node-abort-controller: 3.1.1
      opentracing: 0.14.7
      path-to-regexp: 0.1.7
      pprof-format: 2.0.7
      protobufjs: 7.2.5
      retry: 0.13.1
      semver: 7.5.4
    dev: false

  /debug@2.6.9:
    resolution: {integrity: sha512-bC7ElrdJaJnPbAP+1EotYvqZsb3ecl5wi6Bfi6BJTUcNowp6cvspg0jXznRTKDjm/E7AdgFBVeAPVMNcKGsHMA==}
    peerDependencies:
      supports-color: '*'
    peerDependenciesMeta:
      supports-color:
        optional: true
    dependencies:
      ms: 2.0.0

  /debug@4.3.4:
    resolution: {integrity: sha512-PRWFHuSU3eDtQJPvnNY7Jcket1j0t5OuOsFzPPzsekD52Zl8qUfFIPEiswXqIvHWGVHOgX+7G/vCNNhehwxfkQ==}
    engines: {node: '>=6.0'}
    peerDependencies:
      supports-color: '*'
    peerDependenciesMeta:
      supports-color:
        optional: true
    dependencies:
      ms: 2.1.2

  /debug@4.3.7:
    resolution: {integrity: sha512-Er2nc/H7RrMXZBFCEim6TCmMk02Z8vLC2Rbi1KEBggpo0fS6l0S1nnapwmIi3yW/+GOJap1Krg4w0Hg80oCqgQ==}
    engines: {node: '>=6.0'}
    peerDependencies:
      supports-color: '*'
    peerDependenciesMeta:
      supports-color:
        optional: true
    dependencies:
      ms: 2.1.3
    dev: true

  /decamelize-keys@1.1.1:
    resolution: {integrity: sha512-WiPxgEirIV0/eIOMcnFBA3/IJZAZqKnwAwWyvvdi4lsr1WCN22nhdf/3db3DoZcUjTV2SqfzIwNyp6y2xs3nmg==}
    engines: {node: '>=0.10.0'}
    dependencies:
      decamelize: 1.2.0
      map-obj: 1.0.1
    dev: true

  /decamelize@1.2.0:
    resolution: {integrity: sha512-z2S+W9X73hAUUki+N+9Za2lBlun89zigOyGrsax+KUQ6wKW4ZoWpEYBkGhQjwAjjDCkWxhY0VKEhk8wzY7F5cA==}
    engines: {node: '>=0.10.0'}
    dev: true

  /decompress-response@6.0.0:
    resolution: {integrity: sha512-aW35yZM6Bb/4oJlZncMH2LCoZtJXTRxES17vE3hoRiowU2kWHaJKFkSBDnDR+cm9J+9QhXmREyIfv0pji9ejCQ==}
    engines: {node: '>=10'}
    dependencies:
      mimic-response: 3.1.0

  /dedent@0.7.0:
    resolution: {integrity: sha512-Q6fKUPqnAHAyhiUgFU7BUzLiv0kd8saH9al7tnu5Q/okj6dnupxyTgFIBjVzJATdfIAm9NAsvXNzjaKa+bxVyA==}
    dev: true

  /deep-extend@0.6.0:
    resolution: {integrity: sha512-LOHxIOaPYdHlJRtCQfDIVZtfw/ufM8+rVj649RIHzcm/vGwQRXFt6OPqIFWsm2XEMrNIEtWR64sY1LEKD2vAOA==}
    engines: {node: '>=4.0.0'}

  /deep-is@0.1.4:
    resolution: {integrity: sha512-oIPzksmTg4/MriiaYGO+okXDT7ztn/w3Eptv/+gSIdMdKsJo0u4CfYNFJPy+4SKMuCqGw2wxnA+URMg3t8a/bQ==}
    dev: true

  /deepmerge@4.3.1:
    resolution: {integrity: sha512-3sUqbMEc77XqpdNO7FRyRog+eW3ph+GYCbj+rK+uYyRMuwsVy0rMiVtPn+QJlKFvWP/1PYpapqYn0Me2knFn+A==}
    engines: {node: '>=0.10.0'}

  /defaults@1.0.4:
    resolution: {integrity: sha512-eFuaLoy/Rxalv2kr+lqMlUnrDWV+3j4pljOIJgLIhI058IQfWJ7vXhyEIHu+HtC738klGALYxOKDO0bQP3tg8A==}
    dependencies:
      clone: 1.0.4
    dev: true

  /define-properties@1.2.0:
    resolution: {integrity: sha512-xvqAVKGfT1+UAvPwKTVw/njhdQ8ZhXK4lI0bCIuCMrp2up9nPnaDftrLtmpTazqd1o+UY4zgzU+avtMbDP+ldA==}
    engines: {node: '>= 0.4'}
    dependencies:
      has-property-descriptors: 1.0.0
      object-keys: 1.1.1

  /degenerator@5.0.1:
    resolution: {integrity: sha512-TllpMR/t0M5sqCXfj85i4XaAzxmS5tVA16dqvdkMwGmzI+dXLXnw3J+3Vdv7VKw+ThlTMboK6i9rnZ6Nntj5CQ==}
    engines: {node: '>= 14'}
    dependencies:
      ast-types: 0.13.4
      escodegen: 2.1.0
      esprima: 4.0.1
    dev: true

  /delay@5.0.0:
    resolution: {integrity: sha512-ReEBKkIfe4ya47wlPYf/gu5ib6yUG0/Aez0JQZQz94kiWtRQvZIQbTiehsnwHvLSWJnQdhVeqYue7Id1dKr0qw==}
    engines: {node: '>=10'}

  /delayed-stream@1.0.0:
    resolution: {integrity: sha512-ZySD7Nf91aLB0RxL4KGrKHBXl7Eds1DAmEdcoVawXnLD7SDhpNgtuII2aAkg7a7QS41jxPSZ17p4VdGnMHk3MQ==}
    engines: {node: '>=0.4.0'}

  /delegates@1.0.0:
    resolution: {integrity: sha512-bd2L678uiWATM6m5Z1VzNCErI3jiGzt6HGY8OVICs40JQq/HALfbyNJmp0UDakEY4pMMaN0Ly5om/B1VI/+xfQ==}
    dev: true

  /denque@2.1.0:
    resolution: {integrity: sha512-HVQE3AAb/pxF8fQAoiqpvg9i3evqug3hoiwakOyZAwJm+6vZehbkYXZ0l4JxS+I3QxM97v5aaRNhj8v5oBhekw==}
    engines: {node: '>=0.10'}

  /depd@2.0.0:
    resolution: {integrity: sha512-g7nH6P6dyDioJogAAGprGpCtVImJhpPk/roCzdb3fIh61/s/nPsfR6onyMwkCAR/OlC3yBC0lESvUoQEAssIrw==}
    engines: {node: '>= 0.8'}

  /destroy@1.2.0:
    resolution: {integrity: sha512-2sJGJTaXIIaR1w4iJSNoN0hnMY7Gpc/n8D4qSCJw8QqFWXf7cuAgnEHxBpweaVcPevC2l3KpjYCx3NypQQgaJg==}
    engines: {node: '>= 0.8', npm: 1.2.8000 || >= 1.4.16}

  /detect-indent@6.1.0:
    resolution: {integrity: sha512-reYkTUJAZb9gUuZ2RvVCNhVHdg62RHnJ7WJl8ftMi4diZ6NWlciOzQN88pUhSELEwflJht4oQDv0F0BMlwaYtA==}
    engines: {node: '>=8'}
    dev: true

  /detect-libc@2.0.2:
    resolution: {integrity: sha512-UX6sGumvvqSaXgdKGUsgZWqcUyIXZ/vZTrlRT/iobiKhGL0zL4d3osHj3uqllWJK+i+sixDS/3COVEOFbupFyw==}
    engines: {node: '>=8'}

  /detect-libc@2.0.3:
    resolution: {integrity: sha512-bwy0MGW55bG41VqxxypOsdSdGqLwXPI/focwgTYCFMbdUiBAxLg9CFzG08sz2aqzknwiX7Hkl0bQENjg8iLByw==}
    engines: {node: '>=8'}

  /detect-newline@3.1.0:
    resolution: {integrity: sha512-TLz+x/vEXm/Y7P7wn1EJFNLxYpUD4TgMosxY6fAVJUnJMbupHBOncxyWUG9OpTaH9EBD7uFI5LfEgmMOc54DsA==}
    engines: {node: '>=8'}

  /devtools-protocol@0.0.1342118:
    resolution: {integrity: sha512-75fMas7PkYNDTmDyb6PRJCH7ILmHLp+BhrZGeMsa4bCh40DTxgCz2NRy5UDzII4C5KuD0oBMZ9vXKhEl6UD/3w==}
    dev: true

  /diagnostics_channel@1.1.0:
    resolution: {integrity: sha512-OE1ngLDjSBPG6Tx0YATELzYzy3RKHC+7veQ8gLa8yS7AAgw65mFbVdcsu3501abqOZCEZqZyAIemB0zXlqDSuw==}
    engines: {node: '>=4'}
    dev: false

  /didyoumean@1.2.2:
    resolution: {integrity: sha512-gxtyfqMg7GKyhQmb056K7M3xszy/myH8w+B4RT+QXBQsvAOdc3XymqDDPHx1BgPgsdAA5SIifona89YtRATDzw==}
    dev: true

  /diff-sequences@28.1.1:
    resolution: {integrity: sha512-FU0iFaH/E23a+a718l8Qa/19bF9p06kgE0KipMOMadwa3SjnaElKzPaUC0vnibs6/B/9ni97s61mcejk8W1fQw==}
    engines: {node: ^12.13.0 || ^14.15.0 || ^16.10.0 || >=17.0.0}
    dev: true

  /diff@4.0.2:
    resolution: {integrity: sha512-58lmxKSA4BNyLz+HHMUzlOEpg09FV+ev6ZMe3vJihgdxzgcwZ8VoEEPmALCZG9LmqfVoNMMKpttIYTVG6uDY7A==}
    engines: {node: '>=0.3.1'}
    dev: true

  /dir-glob@3.0.1:
    resolution: {integrity: sha512-WkrWp9GR4KXfKGYzOLmTuGVi1UWFfws377n9cc55/tb6DuqyF6pcQ5AbiHEshaDpY9v6oaSr2XCDidGmMwdzIA==}
    engines: {node: '>=8'}
    dependencies:
      path-type: 4.0.0
    dev: true

  /disposable-email@0.2.3:
    resolution: {integrity: sha512-gkBQQ5Res431ZXqLlAafrXHizG7/1FWmi8U2RTtriD78Vc10HhBUvdJun3R4eSF0KRIQQJs+wHlxjkED/Hr1EQ==}

  /dlv@1.1.3:
    resolution: {integrity: sha512-+HlytyjlPKnIG8XuRG8WvmBP8xs8P71y+SKKS6ZXWoEgLuePxtDoUEiH7WkdePWrQ5JBpE6aoVqfZfJUQkjXwA==}
    dev: true

  /doctrine@3.0.0:
    resolution: {integrity: sha512-yS+Q5i3hBf7GBkd4KG8a7eBNNWNGLTaEwwYWUijIYM7zrlYDM0BFXHjjPWlWZ1Rg7UaddZeIDmi9jF3HmqiQ2w==}
    engines: {node: '>=6.0.0'}
    dependencies:
      esutils: 2.0.3
    dev: true

  /dom-serializer@1.4.1:
    resolution: {integrity: sha512-VHwB3KfrcOOkelEG2ZOfxqLZdfkil8PtJi4P8N2MMXucZq2yLp75ClViUlOVwyoHEDjYU433Aq+5zWP61+RGag==}
    dependencies:
      domelementtype: 2.3.0
      domhandler: 4.3.1
      entities: 2.2.0

  /domelementtype@2.3.0:
    resolution: {integrity: sha512-OLETBj6w0OsagBwdXnPdN0cnMfF9opN69co+7ZrbfPGrdpPVNBUj02spi6B1N7wChLQiPn4CSH/zJvXw56gmHw==}

  /domhandler@4.3.1:
    resolution: {integrity: sha512-GrwoxYN+uWlzO8uhUXRl0P+kHE4GtVPfYzVLcUxPL7KNdHKj66vvlhiweIHqYYXWlw+T8iLMp42Lm67ghw4WMQ==}
    engines: {node: '>= 4'}
    dependencies:
      domelementtype: 2.3.0

  /domutils@2.8.0:
    resolution: {integrity: sha512-w96Cjofp72M5IIhpjgobBimYEfoPjx1Vx0BSX9P30WBdZW2WIKU0T1Bd0kz2eNZ9ikjKgHbEyKx8BB6H1L3h3A==}
    dependencies:
      dom-serializer: 1.4.1
      domelementtype: 2.3.0
      domhandler: 4.3.1

  /dotenv@16.0.3:
    resolution: {integrity: sha512-7GO6HghkA5fYG9TYnNxi14/7K9f5occMlp3zXAuSxn7CKCxt9xbNWG7yF8hTCSUchlfWSe3uLmlPfigevRItzQ==}
    engines: {node: '>=12'}

  /dotenv@8.6.0:
    resolution: {integrity: sha512-IrPdXQsk2BbzvCBGBOTmmSH5SodmqZNt4ERAZDmW4CT+tL8VtvinqywuANaFu4bOMWki16nqf0e4oC0QIaDr/g==}
    engines: {node: '>=10'}
    dev: true

  /eastasianwidth@0.2.0:
    resolution: {integrity: sha512-I88TYZWc9XiYHRQ4/3c5rjjfgkjhLyW2luGIheGERbNQ6OY7yTybanSpDXZa8y7VUP9YmDcYa+eyq4ca7iLqWA==}

  /ecdsa-sig-formatter@1.0.11:
    resolution: {integrity: sha512-nagl3RYrbNv6kQkeJIpt6NJZy8twLB/2vtz6yN9Z4vRKHN4/QZJIEbqohALSgwKdnksuY3k5Addp5lg8sVoVcQ==}
    dependencies:
      safe-buffer: 5.2.1
    dev: true

  /ee-first@1.1.1:
    resolution: {integrity: sha512-WMwm9LhRUo+WUaRN+vRuETqG89IgZphVSNkdFgeb6sS/E4OrDIN7t48CAewSHXc6C8lefD8KKfr5vY61brQlow==}

  /electron-to-chromium@1.4.499:
    resolution: {integrity: sha512-0NmjlYBLKVHva4GABWAaHuPJolnDuL0AhV3h1hES6rcLCWEIbRL6/8TghfsVwkx6TEroQVdliX7+aLysUpKvjw==}
    dev: true

  /electron-to-chromium@1.4.779:
    resolution: {integrity: sha512-oaTiIcszNfySXVJzKcjxd2YjPxziAd+GmXyb2HbidCeFo6Z88ygOT7EimlrEQhM2U08VhSrbKhLOXP0kKUCZ6g==}
    dev: true

  /elliptic@6.5.4:
    resolution: {integrity: sha512-iLhC6ULemrljPZb+QutR5TQGB+pdW6KGD5RSegS+8sorOZT+rdQFbsQFJgvN3eRqNALqJer4oQ16YvJHlU8hzQ==}
    dependencies:
      bn.js: 4.12.0
      brorand: 1.1.0
      hash.js: 1.1.7
      hmac-drbg: 1.0.1
      inherits: 2.0.4
      minimalistic-assert: 1.0.1
      minimalistic-crypto-utils: 1.0.1

  /emittery@0.10.2:
    resolution: {integrity: sha512-aITqOwnLanpHLNXZJENbOgjUBeHocD+xsSJmNrjovKBW5HbSpW3d1pEls7GFQPUWXiwG9+0P4GtHfEqC/4M0Iw==}
    engines: {node: '>=12'}
    dev: true

  /emoji-regex@8.0.0:
    resolution: {integrity: sha512-MSjYzcWNOA0ewAHpz0MxpYFvwg6yjy1NG3xteoqz644VCo/RPgnr1/GGt+ic3iJTzQ8Eu3TdM14SawnVUmGE6A==}

  /emoji-regex@9.2.2:
    resolution: {integrity: sha512-L18DaJsXSUk2+42pv8mLs5jJT2hqFkFE4j21wOmgbUqsZ2hL72NsUU785g9RXgo3s0ZNgVl42TiHp3ZtOv/Vyg==}

  /encodeurl@1.0.2:
    resolution: {integrity: sha512-TPJXq8JqFaVYm2CWmPvnP2Iyo4ZSM7/QKcSmuMLDObfpH5fi7RUGmd/rTDf+rut/saiDiQEeVTNgAmJEdAOx0w==}
    engines: {node: '>= 0.8'}

  /encoding@0.1.13:
    resolution: {integrity: sha512-ETBauow1T35Y/WZMkio9jiM0Z5xjHHmJ4XmjZOq1l/dXz3lr2sRn87nJy20RupqSh1F2m3HHPSp8ShIPQJrJ3A==}
    requiresBuild: true
    dependencies:
      iconv-lite: 0.6.3
    dev: true
    optional: true

  /end-of-stream@1.4.4:
    resolution: {integrity: sha512-+uw1inIHVPQoaVuHzRyXd21icM+cnt4CzD5rW+NC1wjOUSTOs+Te7FOv7AhN7vS9x/oIyhLP5PR1H+phQAHu5Q==}
    dependencies:
      once: 1.4.0

  /enquirer@2.4.1:
    resolution: {integrity: sha512-rRqJg/6gd538VHvR3PSrdRBb/1Vy2YfzHqzvbhGIQpDRKIa4FgV/54b5Q1xYSxOOwKvjXweS26E0Q+nAMwp2pQ==}
    engines: {node: '>=8.6'}
    dependencies:
      ansi-colors: 4.1.3
      strip-ansi: 6.0.1
    dev: true

  /entities@2.2.0:
    resolution: {integrity: sha512-p92if5Nz619I0w+akJrLZH0MX0Pb5DX39XOwQTtXSdQQOaYH03S1uIQp4mhOZtAXrxq4ViO67YTiLBo2638o9A==}

  /env-paths@2.2.1:
    resolution: {integrity: sha512-+h1lkLKhZMTYjog1VEpJNG7NZJWcuc2DDk/qsqSTRRCOXiLjeQ1d1/udrUGhqMxUgAlwKNZ0cf2uqan5GLuS2A==}
    engines: {node: '>=6'}
    dev: true

  /err-code@2.0.3:
    resolution: {integrity: sha512-2bmlRpNKBxT/CRmPOlyISQpNj+qSeYvcym/uT0Jx2bMOlKLtSy1ZmLuVxSEKKyor/N5yhvp/ZiG1oE3DEYMSFA==}
    dev: true

  /error-ex@1.3.2:
    resolution: {integrity: sha512-7dFHNmqeFSEt2ZBsCriorKnn3Z2pj+fd9kmI6QoWw4//DL+icEBfc0U7qJCisqrTsKTjw4fNFy2pW9OqStD84g==}
    dependencies:
      is-arrayish: 0.2.1
    dev: true

  /es-abstract@1.22.1:
    resolution: {integrity: sha512-ioRRcXMO6OFyRpyzV3kE1IIBd4WG5/kltnzdxSCqoP8CMGs/Li+M1uF5o7lOkZVFjDs+NLesthnF66Pg/0q0Lw==}
    engines: {node: '>= 0.4'}
    dependencies:
      array-buffer-byte-length: 1.0.0
      arraybuffer.prototype.slice: 1.0.1
      available-typed-arrays: 1.0.5
      call-bind: 1.0.2
      es-set-tostringtag: 2.0.1
      es-to-primitive: 1.2.1
      function.prototype.name: 1.1.6
      get-intrinsic: 1.2.1
      get-symbol-description: 1.0.0
      globalthis: 1.0.3
      gopd: 1.0.1
      has: 1.0.3
      has-property-descriptors: 1.0.0
      has-proto: 1.0.1
      has-symbols: 1.0.3
      internal-slot: 1.0.5
      is-array-buffer: 3.0.2
      is-callable: 1.2.7
      is-negative-zero: 2.0.2
      is-regex: 1.1.4
      is-shared-array-buffer: 1.0.2
      is-string: 1.0.7
      is-typed-array: 1.1.12
      is-weakref: 1.0.2
      object-inspect: 1.12.3
      object-keys: 1.1.1
      object.assign: 4.1.4
      regexp.prototype.flags: 1.5.0
      safe-array-concat: 1.0.1
      safe-regex-test: 1.0.0
      string.prototype.trim: 1.2.7
      string.prototype.trimend: 1.0.6
      string.prototype.trimstart: 1.0.7
      typed-array-buffer: 1.0.0
      typed-array-byte-length: 1.0.0
      typed-array-byte-offset: 1.0.0
      typed-array-length: 1.0.4
      unbox-primitive: 1.0.2
      which-typed-array: 1.1.11
    dev: true

  /es-set-tostringtag@2.0.1:
    resolution: {integrity: sha512-g3OMbtlwY3QewlqAiMLI47KywjWZoEytKr8pf6iTC8uJq5bIAH52Z9pnQ8pVL6whrCto53JZDuUIsifGeLorTg==}
    engines: {node: '>= 0.4'}
    dependencies:
      get-intrinsic: 1.2.1
      has: 1.0.3
      has-tostringtag: 1.0.0
    dev: true

  /es-shim-unscopables@1.0.0:
    resolution: {integrity: sha512-Jm6GPcCdC30eMLbZ2x8z2WuRwAws3zTBBKuusffYVUrNj/GVSUAZ+xKMaUpfNDR5IbyNA5LJbaecoUVbmUcB1w==}
    dependencies:
      has: 1.0.3
    dev: true

  /es-to-primitive@1.2.1:
    resolution: {integrity: sha512-QCOllgZJtaUo9miYBcLChTUaHNjJF3PYs1VidD7AwiEj1kYxKeQTctLAezAOH5ZKRH0g2IgPn6KwB4IT8iRpvA==}
    engines: {node: '>= 0.4'}
    dependencies:
      is-callable: 1.2.7
      is-date-object: 1.0.5
      is-symbol: 1.0.4
    dev: true

  /esbuild-android-64@0.14.48:
    resolution: {integrity: sha512-3aMjboap/kqwCUpGWIjsk20TtxVoKck8/4Tu19rubh7t5Ra0Yrpg30Mt1QXXlipOazrEceGeWurXKeFJgkPOUg==}
    engines: {node: '>=12'}
    cpu: [x64]
    os: [android]
    requiresBuild: true
    dev: true
    optional: true

  /esbuild-android-arm64@0.14.48:
    resolution: {integrity: sha512-vptI3K0wGALiDq+EvRuZotZrJqkYkN5282iAfcffjI5lmGG9G1ta/CIVauhY42MBXwEgDJkweiDcDMRLzBZC4g==}
    engines: {node: '>=12'}
    cpu: [arm64]
    os: [android]
    requiresBuild: true
    dev: true
    optional: true

  /esbuild-darwin-64@0.14.48:
    resolution: {integrity: sha512-gGQZa4+hab2Va/Zww94YbshLuWteyKGD3+EsVon8EWTWhnHFRm5N9NbALNbwi/7hQ/hM1Zm4FuHg+k6BLsl5UA==}
    engines: {node: '>=12'}
    cpu: [x64]
    os: [darwin]
    requiresBuild: true
    dev: true
    optional: true

  /esbuild-darwin-arm64@0.14.48:
    resolution: {integrity: sha512-bFjnNEXjhZT+IZ8RvRGNJthLWNHV5JkCtuOFOnjvo5pC0sk2/QVk0Qc06g2PV3J0TcU6kaPC3RN9yy9w2PSLEA==}
    engines: {node: '>=12'}
    cpu: [arm64]
    os: [darwin]
    requiresBuild: true
    dev: true
    optional: true

  /esbuild-freebsd-64@0.14.48:
    resolution: {integrity: sha512-1NOlwRxmOsnPcWOGTB10JKAkYSb2nue0oM1AfHWunW/mv3wERfJmnYlGzL3UAOIUXZqW8GeA2mv+QGwq7DToqA==}
    engines: {node: '>=12'}
    cpu: [x64]
    os: [freebsd]
    requiresBuild: true
    dev: true
    optional: true

  /esbuild-freebsd-arm64@0.14.48:
    resolution: {integrity: sha512-gXqKdO8wabVcYtluAbikDH2jhXp+Klq5oCD5qbVyUG6tFiGhrC9oczKq3vIrrtwcxDQqK6+HDYK8Zrd4bCA9Gw==}
    engines: {node: '>=12'}
    cpu: [arm64]
    os: [freebsd]
    requiresBuild: true
    dev: true
    optional: true

  /esbuild-linux-32@0.14.48:
    resolution: {integrity: sha512-ghGyDfS289z/LReZQUuuKq9KlTiTspxL8SITBFQFAFRA/IkIvDpnZnCAKTCjGXAmUqroMQfKJXMxyjJA69c/nQ==}
    engines: {node: '>=12'}
    cpu: [ia32]
    os: [linux]
    requiresBuild: true
    dev: true
    optional: true

  /esbuild-linux-64@0.14.48:
    resolution: {integrity: sha512-vni3p/gppLMVZLghI7oMqbOZdGmLbbKR23XFARKnszCIBpEMEDxOMNIKPmMItQrmH/iJrL1z8Jt2nynY0bE1ug==}
    engines: {node: '>=12'}
    cpu: [x64]
    os: [linux]
    requiresBuild: true
    dev: true
    optional: true

  /esbuild-linux-arm64@0.14.48:
    resolution: {integrity: sha512-3CFsOlpoxlKPRevEHq8aAntgYGYkE1N9yRYAcPyng/p4Wyx0tPR5SBYsxLKcgPB9mR8chHEhtWYz6EZ+H199Zw==}
    engines: {node: '>=12'}
    cpu: [arm64]
    os: [linux]
    requiresBuild: true
    dev: true
    optional: true

  /esbuild-linux-arm@0.14.48:
    resolution: {integrity: sha512-+VfSV7Akh1XUiDNXgqgY1cUP1i2vjI+BmlyXRfVz5AfV3jbpde8JTs5Q9sYgaoq5cWfuKfoZB/QkGOI+QcL1Tw==}
    engines: {node: '>=12'}
    cpu: [arm]
    os: [linux]
    requiresBuild: true
    dev: true
    optional: true

  /esbuild-linux-mips64le@0.14.48:
    resolution: {integrity: sha512-cs0uOiRlPp6ymknDnjajCgvDMSsLw5mST2UXh+ZIrXTj2Ifyf2aAP3Iw4DiqgnyYLV2O/v/yWBJx+WfmKEpNLA==}
    engines: {node: '>=12'}
    cpu: [mips64el]
    os: [linux]
    requiresBuild: true
    dev: true
    optional: true

  /esbuild-linux-ppc64le@0.14.48:
    resolution: {integrity: sha512-+2F0vJMkuI0Wie/wcSPDCqXvSFEELH7Jubxb7mpWrA/4NpT+/byjxDz0gG6R1WJoeDefcrMfpBx4GFNN1JQorQ==}
    engines: {node: '>=12'}
    cpu: [ppc64]
    os: [linux]
    requiresBuild: true
    dev: true
    optional: true

  /esbuild-linux-riscv64@0.14.48:
    resolution: {integrity: sha512-BmaK/GfEE+5F2/QDrIXteFGKnVHGxlnK9MjdVKMTfvtmudjY3k2t8NtlY4qemKSizc+QwyombGWTBDc76rxePA==}
    engines: {node: '>=12'}
    cpu: [riscv64]
    os: [linux]
    requiresBuild: true
    dev: true
    optional: true

  /esbuild-linux-s390x@0.14.48:
    resolution: {integrity: sha512-tndw/0B9jiCL+KWKo0TSMaUm5UWBLsfCKVdbfMlb3d5LeV9WbijZ8Ordia8SAYv38VSJWOEt6eDCdOx8LqkC4g==}
    engines: {node: '>=12'}
    cpu: [s390x]
    os: [linux]
    requiresBuild: true
    dev: true
    optional: true

  /esbuild-netbsd-64@0.14.48:
    resolution: {integrity: sha512-V9hgXfwf/T901Lr1wkOfoevtyNkrxmMcRHyticybBUHookznipMOHoF41Al68QBsqBxnITCEpjjd4yAos7z9Tw==}
    engines: {node: '>=12'}
    cpu: [x64]
    os: [netbsd]
    requiresBuild: true
    dev: true
    optional: true

  /esbuild-openbsd-64@0.14.48:
    resolution: {integrity: sha512-+IHf4JcbnnBl4T52egorXMatil/za0awqzg2Vy6FBgPcBpisDWT2sVz/tNdrK9kAqj+GZG/jZdrOkj7wsrNTKA==}
    engines: {node: '>=12'}
    cpu: [x64]
    os: [openbsd]
    requiresBuild: true
    dev: true
    optional: true

  /esbuild-plugin-handlebars@1.0.3:
    resolution: {integrity: sha512-vOqurrqU7s4f9xgwDiUG0I+9auJPf21GFf6xYxObRrQdi088N81P4ztCs0xVg0uSmWkIPcZuCLIwP+ttzKpezQ==}
    dependencies:
      handlebars: 4.7.8
    dev: true

  /esbuild-sunos-64@0.14.48:
    resolution: {integrity: sha512-77m8bsr5wOpOWbGi9KSqDphcq6dFeJyun8TA+12JW/GAjyfTwVtOnN8DOt6DSPUfEV+ltVMNqtXUeTeMAxl5KA==}
    engines: {node: '>=12'}
    cpu: [x64]
    os: [sunos]
    requiresBuild: true
    dev: true
    optional: true

  /esbuild-windows-32@0.14.48:
    resolution: {integrity: sha512-EPgRuTPP8vK9maxpTGDe5lSoIBHGKO/AuxDncg5O3NkrPeLNdvvK8oywB0zGaAZXxYWfNNSHskvvDgmfVTguhg==}
    engines: {node: '>=12'}
    cpu: [ia32]
    os: [win32]
    requiresBuild: true
    dev: true
    optional: true

  /esbuild-windows-64@0.14.48:
    resolution: {integrity: sha512-YmpXjdT1q0b8ictSdGwH3M8VCoqPpK1/UArze3X199w6u8hUx3V8BhAi1WjbsfDYRBanVVtduAhh2sirImtAvA==}
    engines: {node: '>=12'}
    cpu: [x64]
    os: [win32]
    requiresBuild: true
    dev: true
    optional: true

  /esbuild-windows-arm64@0.14.48:
    resolution: {integrity: sha512-HHaOMCsCXp0rz5BT2crTka6MPWVno121NKApsGs/OIW5QC0ggC69YMGs1aJct9/9FSUF4A1xNE/cLvgB5svR4g==}
    engines: {node: '>=12'}
    cpu: [arm64]
    os: [win32]
    requiresBuild: true
    dev: true
    optional: true

  /esbuild@0.14.48:
    resolution: {integrity: sha512-w6N1Yn5MtqK2U1/WZTX9ZqUVb8IOLZkZ5AdHkT6x3cHDMVsYWC7WPdiLmx19w3i4Rwzy5LqsEMtVihG3e4rFzA==}
    engines: {node: '>=12'}
    hasBin: true
    requiresBuild: true
    optionalDependencies:
      esbuild-android-64: 0.14.48
      esbuild-android-arm64: 0.14.48
      esbuild-darwin-64: 0.14.48
      esbuild-darwin-arm64: 0.14.48
      esbuild-freebsd-64: 0.14.48
      esbuild-freebsd-arm64: 0.14.48
      esbuild-linux-32: 0.14.48
      esbuild-linux-64: 0.14.48
      esbuild-linux-arm: 0.14.48
      esbuild-linux-arm64: 0.14.48
      esbuild-linux-mips64le: 0.14.48
      esbuild-linux-ppc64le: 0.14.48
      esbuild-linux-riscv64: 0.14.48
      esbuild-linux-s390x: 0.14.48
      esbuild-netbsd-64: 0.14.48
      esbuild-openbsd-64: 0.14.48
      esbuild-sunos-64: 0.14.48
      esbuild-windows-32: 0.14.48
      esbuild-windows-64: 0.14.48
      esbuild-windows-arm64: 0.14.48
    dev: true

  /escalade@3.1.2:
    resolution: {integrity: sha512-ErCHMCae19vR8vQGe50xIsVomy19rg6gFu3+r3jkEO46suLMWBksvVyoGgQV+jOfl84ZSOSlmv6Gxa89PmTGmA==}
    engines: {node: '>=6'}
    dev: true

  /escape-html@1.0.3:
    resolution: {integrity: sha512-NiSupZ4OeuGwr68lGIeym/ksIZMJodUGOSCZ/FSnTxcrekbvqrgdUxlJOMpijaKZVjAJrWrGs/6Jy8OMuyj9ow==}

  /escape-string-regexp@1.0.5:
    resolution: {integrity: sha512-vbRorB5FUQWvla16U8R/qgaFIya2qGzwDrNmCZuYKrbdSUMG6I1ZCGQRefkRVhuOkIGVne7BQ35DSfo1qvJqFg==}
    engines: {node: '>=0.8.0'}
    dev: true

  /escape-string-regexp@2.0.0:
    resolution: {integrity: sha512-UpzcLCXolUWcNu5HtVMHYdXJjArjsF9C0aNnquZYY4uW/Vu0miy5YoWvbV345HauVvcAUnpRuhMMcqTcGOY2+w==}
    engines: {node: '>=8'}
    dev: true

  /escape-string-regexp@4.0.0:
    resolution: {integrity: sha512-TtpcNJ3XAzx3Gq8sWRzJaVajRs0uVxA2YAkdb1jm2YkPz4G6egUFAyA3n5vtEIZefPk5Wa4UXbKuS5fKkJWdgA==}
    engines: {node: '>=10'}
    dev: true

  /escodegen@2.1.0:
    resolution: {integrity: sha512-2NlIDTwUWJN0mRPQOdtQBzbUHvdGY2P1VXSyU83Q3xKxM7WHX2Ql8dKq782Q9TgQUNOLEzEYu9bzLNj1q88I5w==}
    engines: {node: '>=6.0'}
    hasBin: true
    dependencies:
      esprima: 4.0.1
      estraverse: 5.3.0
      esutils: 2.0.3
    optionalDependencies:
      source-map: 0.6.1
    dev: true

  /eslint-config-prettier@9.1.0(eslint@8.57.0):
    resolution: {integrity: sha512-NSWl5BFQWEPi1j4TjVNItzYV7dZXZ+wP6I6ZhrBGpChQhZRUaElihE9uRRkcbRnNb76UMKDF3r+WTmNcGPKsqw==}
    hasBin: true
    peerDependencies:
      eslint: '>=7.0.0'
    dependencies:
      eslint: 8.57.0
    dev: true

  /eslint-plugin-prettier@5.1.3(eslint-config-prettier@9.1.0)(eslint@8.57.0)(prettier@3.2.5):
    resolution: {integrity: sha512-C9GCVAs4Eq7ZC/XFQHITLiHJxQngdtraXaM+LoUFoFp/lHNl2Zn8f3WQbe9HvTBBQ9YnKFB0/2Ajdqwo5D1EAw==}
    engines: {node: ^14.18.0 || >=16.0.0}
    peerDependencies:
      '@types/eslint': '>=8.0.0'
      eslint: '>=8.0.0'
      eslint-config-prettier: '*'
      prettier: '>=3.0.0'
    peerDependenciesMeta:
      '@types/eslint':
        optional: true
      eslint-config-prettier:
        optional: true
    dependencies:
      eslint: 8.57.0
      eslint-config-prettier: 9.1.0(eslint@8.57.0)
      prettier: 3.2.5
      prettier-linter-helpers: 1.0.0
      synckit: 0.8.8
    dev: true

  /eslint-scope@7.2.2:
    resolution: {integrity: sha512-dOt21O7lTMhDM+X9mB4GX+DZrZtCUJPL/wlcTqxyrx5IvO0IYtILdtrQGQp+8n5S0gwSVmOf9NQrjMOgfQZlIg==}
    engines: {node: ^12.22.0 || ^14.17.0 || >=16.0.0}
    dependencies:
      esrecurse: 4.3.0
      estraverse: 5.3.0
    dev: true

  /eslint-visitor-keys@3.4.3:
    resolution: {integrity: sha512-wpc+LXeiyiisxPlEkUzU6svyS1frIO3Mgxj1fdy7Pm8Ygzguax2N3Fa/D/ag1WqbOprdI+uY6wMUl8/a2G+iag==}
    engines: {node: ^12.22.0 || ^14.17.0 || >=16.0.0}
    dev: true

  /eslint@8.57.0:
    resolution: {integrity: sha512-dZ6+mexnaTIbSBZWgou51U6OmzIhYM2VcNdtiTtI7qPNZm35Akpr0f6vtw3w1Kmn5PYo+tZVfh13WrhpS6oLqQ==}
    engines: {node: ^12.22.0 || ^14.17.0 || >=16.0.0}
    hasBin: true
    dependencies:
      '@eslint-community/eslint-utils': 4.4.0(eslint@8.57.0)
      '@eslint-community/regexpp': 4.10.0
      '@eslint/eslintrc': 2.1.4
      '@eslint/js': 8.57.0
      '@humanwhocodes/config-array': 0.11.14
      '@humanwhocodes/module-importer': 1.0.1
      '@nodelib/fs.walk': 1.2.8
      '@ungap/structured-clone': 1.2.0
      ajv: 6.12.6
      chalk: 4.1.2
      cross-spawn: 7.0.3
      debug: 4.3.4
      doctrine: 3.0.0
      escape-string-regexp: 4.0.0
      eslint-scope: 7.2.2
      eslint-visitor-keys: 3.4.3
      espree: 9.6.1
      esquery: 1.5.0
      esutils: 2.0.3
      fast-deep-equal: 3.1.3
      file-entry-cache: 6.0.1
      find-up: 5.0.0
      glob-parent: 6.0.2
      globals: 13.21.0
      graphemer: 1.4.0
      ignore: 5.2.4
      imurmurhash: 0.1.4
      is-glob: 4.0.3
      is-path-inside: 3.0.3
      js-yaml: 4.1.0
      json-stable-stringify-without-jsonify: 1.0.1
      levn: 0.4.1
      lodash.merge: 4.6.2
      minimatch: 3.1.2
      natural-compare: 1.4.0
      optionator: 0.9.3
      strip-ansi: 6.0.1
      text-table: 0.2.0
    transitivePeerDependencies:
      - supports-color
    dev: true

  /espree@9.6.1:
    resolution: {integrity: sha512-oruZaFkjorTpF32kDSI5/75ViwGeZginGGy2NoOSg3Q9bnwlnmDm4HLnkl0RE3n+njDXR037aY1+x58Z/zFdwQ==}
    engines: {node: ^12.22.0 || ^14.17.0 || >=16.0.0}
    dependencies:
      acorn: 8.10.0
      acorn-jsx: 5.3.2(acorn@8.10.0)
      eslint-visitor-keys: 3.4.3
    dev: true

  /esprima@4.0.1:
    resolution: {integrity: sha512-eGuFFw7Upda+g4p+QHvnW0RyTX/SVeJBDM/gCtMARO0cLuT2HcEKnTPvhjV6aGeqrCB/sbNop0Kszm0jsaWU4A==}
    engines: {node: '>=4'}
    hasBin: true
    dev: true

  /esquery@1.5.0:
    resolution: {integrity: sha512-YQLXUplAwJgCydQ78IMJywZCceoqk1oH01OERdSAJc/7U2AylwjhSCLDEtqwg811idIS/9fIU5GjG73IgjKMVg==}
    engines: {node: '>=0.10'}
    dependencies:
      estraverse: 5.3.0
    dev: true

  /esrecurse@4.3.0:
    resolution: {integrity: sha512-KmfKL3b6G+RXvP8N1vr3Tq1kL/oCFgn2NYXEtqP8/L3pKapUA4G8cFVaoF3SU323CD4XypR/ffioHmkti6/Tag==}
    engines: {node: '>=4.0'}
    dependencies:
      estraverse: 5.3.0
    dev: true

  /estraverse@5.3.0:
    resolution: {integrity: sha512-MMdARuVEQziNTeJD8DgMqmhwR11BRQ/cBP+pLtYdSTnf3MIO8fFeiINEbX36ZdNlfU/7A9f3gUw49B3oQsvwBA==}
    engines: {node: '>=4.0'}
    dev: true

  /estree-walker@0.6.1:
    resolution: {integrity: sha512-SqmZANLWS0mnatqbSfRP5g8OXZC12Fgg1IwNtLsyHDzJizORW4khDfjPqJZsemPWBB2uqykUah5YpQ6epsqC/w==}
    dev: true

  /estree-walker@2.0.2:
    resolution: {integrity: sha512-Rfkk/Mp/DL7JVje3u18FxFujQlTNR2q6QfMSMB7AvCBx91NGj/ba3kCfza0f6dVDbw7YlRf/nDrn7pQrCCyQ/w==}
    dev: true

  /esutils@2.0.3:
    resolution: {integrity: sha512-kVscqXk4OCp68SZ0dkgEKVi6/8ij300KBWTJq32P/dYeWTSwK41WyTxalN1eRmA5Z9UU/LX9D7FWSmV9SAYx6g==}
    engines: {node: '>=0.10.0'}
    dev: true

  /etag@1.8.1:
    resolution: {integrity: sha512-aIL5Fx7mawVa300al2BnEE4iNvo1qETxLrPI/o05L7z6go7fCw1J6EQmbK4FmJ2AS7kgVF/KEZWufBfdClMcPg==}
    engines: {node: '>= 0.6'}

  /event-lite@0.1.3:
    resolution: {integrity: sha512-8qz9nOz5VeD2z96elrEKD2U433+L3DWdUdDkOINLGOJvx1GsMBbMn0aCeu28y8/e85A6mCigBiFlYMnTBEGlSw==}
    dev: false

  /event-target-shim@5.0.1:
    resolution: {integrity: sha512-i/2XbnSz/uxRCU6+NdVJgKWDTM427+MqYbkQzD321DuCQJUqOuJKIA0IM2+W2xtYHdKOmZ4dR6fExsd4SXL+WQ==}
    engines: {node: '>=6'}

  /eventemitter3@4.0.7:
    resolution: {integrity: sha512-8guHBZCwKnFhYdHr2ysuRWErTwhoN2X8XELRlrRwpmfeY2jjuUN4taQMsULKUVo1K4DvZl+0pgfyoysHxvmvEw==}

  /events@3.3.0:
    resolution: {integrity: sha512-mQw+2fkQbALzQ7V0MY0IqdnXNOeTtP4r0lN9z7AAawCXgqea7bDii20AYrIBrFd/Hx0M2Ocz6S111CaFkUcb0Q==}
    engines: {node: '>=0.8.x'}

  /execa@5.1.1:
    resolution: {integrity: sha512-8uSpZZocAZRBAPIEINJj3Lo9HyGitllczc27Eh5YYojjMFMn8yHMDMaUHE2Jqfq05D/wucwI4JGURyXt1vchyg==}
    engines: {node: '>=10'}
    dependencies:
      cross-spawn: 7.0.3
      get-stream: 6.0.1
      human-signals: 2.1.0
      is-stream: 2.0.1
      merge-stream: 2.0.0
      npm-run-path: 4.0.1
      onetime: 5.1.2
      signal-exit: 3.0.7
      strip-final-newline: 2.0.0
    dev: true

  /exit@0.1.2:
    resolution: {integrity: sha512-Zk/eNKV2zbjpKzrsQ+n1G6poVbErQxJ0LBOJXaKZ1EViLzH+hrLu9cdXI4zw9dBQJslwBEpbQ2P1oS7nDxs6jQ==}
    engines: {node: '>= 0.8.0'}
    dev: true

  /expand-template@2.0.3:
    resolution: {integrity: sha512-XYfuKMvj4O35f/pOXLObndIRvyQ+/+6AhODh+OKWj9S9498pHHn/IMszH+gt0fBCRWMNfk1ZSp5x3AifmnI2vg==}
    engines: {node: '>=6'}

  /expect@28.1.3:
    resolution: {integrity: sha512-eEh0xn8HlsuOBxFgIss+2mX85VAS4Qy3OSkjV7rlBWljtA4oWH37glVGyOZSZvErDT/yBywZdPGwCXuTvSG85g==}
    engines: {node: ^12.13.0 || ^14.15.0 || ^16.10.0 || >=17.0.0}
    dependencies:
      '@jest/expect-utils': 28.1.3
      jest-get-type: 28.0.2
      jest-matcher-utils: 28.1.3
      jest-message-util: 28.1.3
      jest-util: 28.1.3
    dev: true

  /express-async-errors@3.1.1(express@4.18.2):
    resolution: {integrity: sha512-h6aK1da4tpqWSbyCa3FxB/V6Ehd4EEB15zyQq9qe75OZBp0krinNKuH4rAY+S/U/2I36vdLAUFSjQJ+TFmODng==}
    peerDependencies:
      express: ^4.16.2
    dependencies:
      express: 4.18.2

  /express@4.18.2:
    resolution: {integrity: sha512-5/PsL6iGPdfQ/lKM1UuielYgv3BUoJfz1aUwU9vHZ+J7gyvwdQXFEBIEIaxeGf0GIcreATNyBExtalisDbuMqQ==}
    engines: {node: '>= 0.10.0'}
    dependencies:
      accepts: 1.3.8
      array-flatten: 1.1.1
      body-parser: 1.20.1
      content-disposition: 0.5.4
      content-type: 1.0.5
      cookie: 0.5.0
      cookie-signature: 1.0.6
      debug: 2.6.9
      depd: 2.0.0
      encodeurl: 1.0.2
      escape-html: 1.0.3
      etag: 1.8.1
      finalhandler: 1.2.0
      fresh: 0.5.2
      http-errors: 2.0.0
      merge-descriptors: 1.0.1
      methods: 1.1.2
      on-finished: 2.4.1
      parseurl: 1.3.3
      path-to-regexp: 0.1.7
      proxy-addr: 2.0.7
      qs: 6.11.0
      range-parser: 1.2.1
      safe-buffer: 5.2.1
      send: 0.18.0
      serve-static: 1.15.0
      setprototypeof: 1.2.0
      statuses: 2.0.1
      type-is: 1.6.18
      utils-merge: 1.0.1
      vary: 1.1.2
    transitivePeerDependencies:
      - supports-color

  /extendable-error@0.1.7:
    resolution: {integrity: sha512-UOiS2in6/Q0FK0R0q6UY9vYpQ21mr/Qn1KOnte7vsACuNJf514WvCCUHSRCPcgjPT2bAhNIJdlE6bVap1GKmeg==}
    dev: true

  /external-editor@3.1.0:
    resolution: {integrity: sha512-hMQ4CX1p1izmuLYyZqLMO/qGNw10wSv9QDCPfzXfyFrOaCSSoRfqE1Kf1s5an66J5JZC62NewG+mK49jOCtQew==}
    engines: {node: '>=4'}
    dependencies:
      chardet: 0.7.0
      iconv-lite: 0.4.24
      tmp: 0.0.33
    dev: true

  /extract-zip@2.0.1:
    resolution: {integrity: sha512-GDhU9ntwuKyGXdZBUgTIe+vXnWj0fppUEtMDL0+idd5Sta8TGpHssn/eusA9mrPr9qNDym6SxAYZjNvCn/9RBg==}
    engines: {node: '>= 10.17.0'}
    hasBin: true
    dependencies:
      debug: 4.3.7
      get-stream: 5.2.0
      yauzl: 2.10.0
    optionalDependencies:
      '@types/yauzl': 2.10.3
    transitivePeerDependencies:
      - supports-color
    dev: true

  /fast-copy@2.1.7:
    resolution: {integrity: sha512-ozrGwyuCTAy7YgFCua8rmqmytECYk/JYAMXcswOcm0qvGoE3tPb7ivBeIHTOK2DiapBhDZgacIhzhQIKU5TCfA==}
    dev: true

  /fast-deep-equal@3.1.3:
    resolution: {integrity: sha512-f3qQ9oQy9j2AhBe/H9VC91wLmKBCCU/gDOnKNAYG5hswO7BLKj09Hc5HYNz9cGI++xlpDCIgDaitVs03ATR84Q==}

  /fast-diff@1.3.0:
    resolution: {integrity: sha512-VxPP4NqbUjj6MaAOafWeUn2cXWLcCtljklUtZf0Ind4XQ+QPtmA0b18zZy0jIQx+ExRVCR/ZQpBmik5lXshNsw==}
    dev: true

  /fast-fifo@1.3.2:
    resolution: {integrity: sha512-/d9sfos4yxzpwkDkuN7k2SqFKtYNmCTzgfEpz82x34IM9/zc8KGxQoXg1liNC/izpRM/MBdt44Nmx41ZWqk+FQ==}

  /fast-glob@3.3.1:
    resolution: {integrity: sha512-kNFPyjhh5cKjrUltxs+wFx+ZkbRaxxmZ+X0ZU31SOsxCEtP9VPgtq2teZw1DebupL5GmDaNQ6yKMMVcM41iqDg==}
    engines: {node: '>=8.6.0'}
    dependencies:
      '@nodelib/fs.stat': 2.0.5
      '@nodelib/fs.walk': 1.2.8
      glob-parent: 5.1.2
      merge2: 1.4.1
      micromatch: 4.0.5

  /fast-json-stable-stringify@2.1.0:
    resolution: {integrity: sha512-lhd/wF+Lk98HZoTCtlVraHtfh5XYijIjalXck7saUtuanSDyLMxnHhSXEDJqHxD7msR8D0uCmqlkwjCV8xvwHw==}
    dev: true

  /fast-json-stringify@5.8.0:
    resolution: {integrity: sha512-VVwK8CFMSALIvt14U8AvrSzQAwN/0vaVRiFFUVlpnXSnDGrSkOAO5MtzyN8oQNjLd5AqTW5OZRgyjoNuAuR3jQ==}
    dependencies:
      '@fastify/deepmerge': 1.3.0
      ajv: 8.12.0
      ajv-formats: 2.1.1(ajv@8.12.0)
      fast-deep-equal: 3.1.3
      fast-uri: 2.2.0
      rfdc: 1.3.0

  /fast-levenshtein@2.0.6:
    resolution: {integrity: sha512-DCXu6Ifhqcks7TZKY3Hxp3y6qphY5SJZmrWMDrKcERSOXWQdMhU9Ig/PYrzyw/ul9jOIyh0N4M0tbC5hodg8dw==}
    dev: true

  /fast-printf@1.6.9:
    resolution: {integrity: sha512-FChq8hbz65WMj4rstcQsFB0O7Cy++nmbNfLYnD9cYv2cRn8EG6k/MGn9kO/tjO66t09DLDugj3yL+V2o6Qftrg==}
    engines: {node: '>=10.0'}
    dependencies:
      boolean: 3.2.0

  /fast-redact@3.3.0:
    resolution: {integrity: sha512-6T5V1QK1u4oF+ATxs1lWUmlEk6P2T9HqJG3e2DnHOdVgZy2rFJBoEnrIedcTXlkAHU/zKC+7KETJ+KGGKwxgMQ==}
    engines: {node: '>=6'}

  /fast-safe-stringify@2.1.1:
    resolution: {integrity: sha512-W+KJc2dmILlPplD/H4K9l9LcAHAfPtP6BY84uVLXQ6Evcz9Lcg33Y2z1IVblT6xdY54PXYVHEv+0Wpq8Io6zkA==}
    dev: true

  /fast-uri@2.2.0:
    resolution: {integrity: sha512-cIusKBIt/R/oI6z/1nyfe2FvGKVTohVRfvkOhvx0nCEW+xf5NoCXjAHcWp93uOUBchzYcsvPlrapAdX1uW+YGg==}

  /fast-xml-parser@4.0.11:
    resolution: {integrity: sha512-4aUg3aNRR/WjQAcpceODG1C3x3lFANXRo8+1biqfieHmg9pyMt7qB4lQV/Ta6sJCTbA5vfD8fnA8S54JATiFUA==}
    hasBin: true
    dependencies:
      strnum: 1.0.5
    dev: false

  /fastq@1.15.0:
    resolution: {integrity: sha512-wBrocU2LCXXa+lWBt8RoIRD89Fi8OdABODa/kEnyeyjS5aZO5/GNvI5sEINADqP/h8M29UHTHUb53sUu5Ihqdw==}
    dependencies:
      reusify: 1.0.4

  /fb-watchman@2.0.2:
    resolution: {integrity: sha512-p5161BqbuCaSnB8jIbzQHOlpgsPmK5rJVDfDKO91Axs5NC1uu3HRQm6wt9cd9/+GtQQIO53JdGXXoyDpTAsgYA==}
    dependencies:
      bser: 2.1.1
    dev: true

  /fd-slicer@1.1.0:
    resolution: {integrity: sha512-cE1qsB/VwyQozZ+q1dGxR8LBYNZeofhEdUNGSMbQD3Gw2lAzX9Zb3uIU6Ebc/Fmyjo9AWWfnn0AUCHqtevs/8g==}
    dependencies:
      pend: 1.2.0
    dev: true

  /file-entry-cache@6.0.1:
    resolution: {integrity: sha512-7Gps/XWymbLk2QLYK4NzpMOrYjMhdIxXuIvy2QBsLE6ljuodKvdkWs/cpyJJ3CVIVpH0Oi1Hvg1ovbMzLdFBBg==}
    engines: {node: ^10.12.0 || >=12.0.0}
    dependencies:
      flat-cache: 3.0.4
    dev: true

  /file-type@16.5.4:
    resolution: {integrity: sha512-/yFHK0aGjFEgDJjEKP0pWCplsPFPhwyfwevf/pVxiN0tmE4L9LmwWxWukdJSHdoCli4VgQLehjJtwQBnqmsKcw==}
    engines: {node: '>=10'}
    dependencies:
      readable-web-to-node-stream: 3.0.2
      strtok3: 6.3.0
      token-types: 4.2.1

  /file-uri-to-path@1.0.0:
    resolution: {integrity: sha512-0Zt+s3L7Vf1biwWZ29aARiVYLx7iMGnEUl9x33fbB/j3jR81u/O2LbqK+Bm1CDSNDKVtJ/YjwY7TUd5SkeLQLw==}

  /fill-range@7.0.1:
    resolution: {integrity: sha512-qOo9F+dMUmC2Lcb4BbVvnKJxTPjCm+RRpe4gDuGrzkL7mEVl/djYSu2OdQ2Pa302N4oqkSg9ir6jaLWJ2USVpQ==}
    engines: {node: '>=8'}
    dependencies:
      to-regex-range: 5.0.1

  /finalhandler@1.2.0:
    resolution: {integrity: sha512-5uXcUVftlQMFnWC9qu/svkWv3GTd2PfUhK/3PLkYNAe7FbqJMt3515HaxE6eRL74GdsriiwujiawdaB1BpEISg==}
    engines: {node: '>= 0.8'}
    dependencies:
      debug: 2.6.9
      encodeurl: 1.0.2
      escape-html: 1.0.3
      on-finished: 2.4.1
      parseurl: 1.3.3
      statuses: 2.0.1
      unpipe: 1.0.0
    transitivePeerDependencies:
      - supports-color

  /find-up@4.1.0:
    resolution: {integrity: sha512-PpOwAdQ/YlXQ2vj8a3h8IipDuYRi3wceVQQGYWxNINccq40Anw7BlsEXCMbt1Zt+OLA6Fq9suIpIWD0OsnISlw==}
    engines: {node: '>=8'}
    dependencies:
      locate-path: 5.0.0
      path-exists: 4.0.0
    dev: true

  /find-up@5.0.0:
    resolution: {integrity: sha512-78/PXT1wlLLDgTzDs7sjq9hzz0vXD+zn+7wypEe4fXQxCmdmqfGsEPQxmiCSQI3ajFV91bVSsvNtrJRiW6nGng==}
    engines: {node: '>=10'}
    dependencies:
      locate-path: 6.0.0
      path-exists: 4.0.0
    dev: true

  /find-yarn-workspace-root2@1.2.16:
    resolution: {integrity: sha512-hr6hb1w8ePMpPVUK39S4RlwJzi+xPLuVuG8XlwXU3KD5Yn3qgBWVfy3AzNlDhWvE1EORCE65/Qm26rFQt3VLVA==}
    dependencies:
      micromatch: 4.0.5
      pkg-dir: 4.2.0
    dev: true

  /findit2@2.2.3:
    resolution: {integrity: sha512-lg/Moejf4qXovVutL0Lz4IsaPoNYMuxt4PA0nGqFxnJ1CTTGGlEO2wKgoDpwknhvZ8k4Q2F+eesgkLbG2Mxfog==}
    engines: {node: '>=0.8.22'}
    dev: false

  /flat-cache@3.0.4:
    resolution: {integrity: sha512-dm9s5Pw7Jc0GvMYbshN6zchCA9RgQlzzEZX3vylR9IqFfS8XciblUXOKfW6SiuJ0e13eDYZoZV5wdrev7P3Nwg==}
    engines: {node: ^10.12.0 || >=12.0.0}
    dependencies:
      flatted: 3.2.7
      rimraf: 3.0.2
    dev: true

  /flatted@3.2.7:
    resolution: {integrity: sha512-5nqDSxl8nn5BSNxyR3n4I6eDmbolI6WT+QqR547RwxQapgjQBmtktdP+HTBb/a/zLsbzERTONyUB5pefh5TtjQ==}
    dev: true

  /follow-redirects@1.15.2:
    resolution: {integrity: sha512-VQLG33o04KaQ8uYi2tVNbdrWp1QWxNNea+nmIB4EVM28v0hmP17z7aG1+wAkNzVq4KeXTq3221ye5qTJP91JwA==}
    engines: {node: '>=4.0'}
    peerDependencies:
      debug: '*'
    peerDependenciesMeta:
      debug:
        optional: true

  /follow-redirects@1.15.3:
    resolution: {integrity: sha512-1VzOtuEM8pC9SFU1E+8KfTjZyMztRsgEfwQl44z8A25uy13jSzTj6dyK2Df52iV0vgHCfBwLhDWevLn95w5v6Q==}
    engines: {node: '>=4.0'}
    peerDependencies:
      debug: '*'
    peerDependenciesMeta:
      debug:
        optional: true

  /follow-redirects@1.15.5:
    resolution: {integrity: sha512-vSFWUON1B+yAw1VN4xMfxgn5fTUiaOzAJCKBwIIgT/+7CuGy9+r+5gITvP62j3RmaD5Ph65UaERdOSRGUzZtgw==}
    engines: {node: '>=4.0'}
    peerDependencies:
      debug: '*'
    peerDependenciesMeta:
      debug:
        optional: true

  /for-each@0.3.3:
    resolution: {integrity: sha512-jqYfLp7mo9vIyQf8ykW2v7A+2N4QjeCeI5+Dz9XraiO1ign81wjiH7Fb9vSOWvQfNtmSa4H2RoQTrrXivdUZmw==}
    dependencies:
      is-callable: 1.2.7
    dev: true

  /foreground-child@3.1.1:
    resolution: {integrity: sha512-TMKDUnIte6bfb5nWv7V/caI169OHgvwjb7V4WkeUvbQQdjr5rWKqHFiKWb/fcOwB+CzBT+qbWjvj+DVwRskpIg==}
    engines: {node: '>=14'}
    dependencies:
      cross-spawn: 7.0.3
      signal-exit: 4.1.0

  /form-data@4.0.0:
    resolution: {integrity: sha512-ETEklSGi5t0QMZuiXoA/Q6vcnxcLQP5vdugSpuAyi6SVGi2clPPp+xgEhuMaHC+zGgn31Kd235W35f7Hykkaww==}
    engines: {node: '>= 6'}
    dependencies:
      asynckit: 0.4.0
      combined-stream: 1.0.8
      mime-types: 2.1.35

  /forwarded@0.2.0:
    resolution: {integrity: sha512-buRG0fpBtRHSTCOASe6hD258tEubFoRLb4ZNA6NxMVHNw2gOcwHo9wyablzMzOA5z9xA9L1KNjk/Nt6MT9aYow==}
    engines: {node: '>= 0.6'}

  /fraction.js@4.3.7:
    resolution: {integrity: sha512-ZsDfxO51wGAXREY55a7la9LScWpwv9RxIrYABrlvOFBlH/ShPnrtsXeuUIfXKKOVicNxQ+o8JTbJvjS4M89yew==}
    dev: true

  /fresh@0.5.2:
    resolution: {integrity: sha512-zJ2mQYM18rEFOudeV4GShTGIQ7RbzA7ozbU9I/XBpm7kqgMywgmylMwXHxZJmkVoYkna9d2pVXVXPdYTP9ej8Q==}
    engines: {node: '>= 0.6'}

  /fs-constants@1.0.0:
    resolution: {integrity: sha512-y6OAwoSIf7FyjMIv94u+b5rdheZEjzR63GTyZJm5qh4Bi+2YgwLCcI/fPFZkL5PSixOt6ZNKm+w+Hfp/Bciwow==}

  /fs-extra@11.2.0:
    resolution: {integrity: sha512-PmDi3uwK5nFuXh7XDTlVnS17xJS7vW36is2+w3xcv8SVxiB4NyATf4ctkVY5bkSjX0Y4nbvZCq1/EjtEyr9ktw==}
    engines: {node: '>=14.14'}
    dependencies:
      graceful-fs: 4.2.11
      jsonfile: 6.1.0
      universalify: 2.0.1
    dev: true

  /fs-extra@7.0.1:
    resolution: {integrity: sha512-YJDaCJZEnBmcbw13fvdAM9AwNOJwOzrE4pqMqBq5nFiEqXUqHwlK4B+3pUw6JNvfSPtX05xFHtYy/1ni01eGCw==}
    engines: {node: '>=6 <7 || >=8'}
    dependencies:
      graceful-fs: 4.2.11
      jsonfile: 4.0.0
      universalify: 0.1.2
    dev: true

  /fs-extra@8.1.0:
    resolution: {integrity: sha512-yhlQgA6mnOJUKOsRUFsgJdQCvkKhcz8tlZG5HBQfReYZy46OwLcY+Zia0mtdHsOo9y/hP+CxMN0TU9QxoOtG4g==}
    engines: {node: '>=6 <7 || >=8'}
    dependencies:
      graceful-fs: 4.2.11
      jsonfile: 4.0.0
      universalify: 0.1.2
    dev: true

  /fs-minipass@2.1.0:
    resolution: {integrity: sha512-V/JgOLFCS+R6Vcq0slCuaeWEdNC3ouDlJMNIsacH2VtALiu9mV4LPrHc5cDl8k5aw6J8jwgWWpiTo5RYhmIzvg==}
    engines: {node: '>= 8'}
    dependencies:
      minipass: 3.3.6
    dev: true

  /fs.realpath@1.0.0:
    resolution: {integrity: sha512-OO0pH2lK6a0hZnAdau5ItzHPI6pUlvI7jMVnxUQRtw4owF2wk8lOSabtGDCTP4Ggrg2MbGnWO9X8K1t4+fGMDw==}
    dev: true

  /fsevents@2.3.3:
    resolution: {integrity: sha512-5xoDfX+fL7faATnagmWPpbFtwh/R77WmMMqqHGS65C3vvB0YHrgF+B1YmZ3441tMj5n63k0212XNoJwzlhffQw==}
    engines: {node: ^8.16.0 || ^10.6.0 || >=11.0.0}
    os: [darwin]
    requiresBuild: true
    dev: true
    optional: true

  /function-bind@1.1.1:
    resolution: {integrity: sha512-yIovAzMX49sF8Yl58fSCWJ5svSLuaibPxXQJFLmBObTuCr0Mf1KiPopGM9NiFjiYBCbfaa2Fh6breQ6ANVTI0A==}

  /function.prototype.name@1.1.6:
    resolution: {integrity: sha512-Z5kx79swU5P27WEayXM1tBi5Ze/lbIyiNgU3qyXUOf9b2rgXYyF9Dy9Cx+IQv/Lc8WCG6L82zwUPpSS9hGehIg==}
    engines: {node: '>= 0.4'}
    dependencies:
      call-bind: 1.0.2
      define-properties: 1.2.0
      es-abstract: 1.22.1
      functions-have-names: 1.2.3
    dev: true

  /functions-have-names@1.2.3:
    resolution: {integrity: sha512-xckBUXyTIqT97tq2x2AMb+g163b5JFysYk0x4qxNFwbfQkmNZoiRHb6sPzI9/QV33WeuvVYBUIiD4NzNIyqaRQ==}
    dev: true

  /gauge@4.0.4:
    resolution: {integrity: sha512-f9m+BEN5jkg6a0fZjleidjN51VE1X+mPFQ2DJ0uv1V39oCLCbsGe6yjbBnp7eK7z/+GAon99a3nHuqbuuthyPg==}
    engines: {node: ^12.13.0 || ^14.15.0 || >=16.0.0}
    dependencies:
      aproba: 2.0.0
      color-support: 1.1.3
      console-control-strings: 1.1.0
      has-unicode: 2.0.1
      signal-exit: 3.0.7
      string-width: 4.2.3
      strip-ansi: 6.0.1
      wide-align: 1.1.5
    dev: true

  /generic-names@4.0.0:
    resolution: {integrity: sha512-ySFolZQfw9FoDb3ed9d80Cm9f0+r7qj+HJkWjeD9RBfpxEVTlVhol+gvaQB/78WbwYfbnNh8nWHHBSlg072y6A==}
    dependencies:
      loader-utils: 3.2.1
    dev: true

  /gensync@1.0.0-beta.2:
    resolution: {integrity: sha512-3hN7NaskYvMDLQY55gnW3NQ+mesEAepTqlg+VEbj7zzqEMBVNhzcGYYeqFo/TlYz6eQiFcp1HcsCZO+nGgS8zg==}
    engines: {node: '>=6.9.0'}
    dev: true

  /get-caller-file@2.0.5:
    resolution: {integrity: sha512-DyFP3BM/3YHTQOCUL/w0OZHR0lpKeGrxotcHWcqNEdnltqFwXVfhEBQ94eIo34AfQpo0rGki4cyIiftY06h2Fg==}
    engines: {node: 6.* || 8.* || >= 10.*}

  /get-intrinsic@1.2.1:
    resolution: {integrity: sha512-2DcsyfABl+gVHEfCOaTrWgyt+tb6MSEGmKq+kI5HwLbIYgjgmMcV8KQ41uaKz1xxUcn9tJtgFbQUEVcEbd0FYw==}
    dependencies:
      function-bind: 1.1.1
      has: 1.0.3
      has-proto: 1.0.1
      has-symbols: 1.0.3

  /get-package-type@0.1.0:
    resolution: {integrity: sha512-pjzuKtY64GYfWizNAJ0fr9VqttZkNiK2iS430LtIHzjBEr6bX8Am2zm4sW4Ro5wjWW5cAlRL1qAMTcXbjNAO2Q==}
    engines: {node: '>=8.0.0'}
    dev: true

  /get-port@5.1.1:
    resolution: {integrity: sha512-g/Q1aTSDOxFpchXC4i8ZWvxA1lnPqx/JHqcpIw0/LX9T8x/GBbi6YnlN5nhaKIFkT8oFsscUKgDJYxfwfS6QsQ==}
    engines: {node: '>=8'}

  /get-port@6.1.2:
    resolution: {integrity: sha512-BrGGraKm2uPqurfGVj/z97/zv8dPleC6x9JBNRTrDNtCkkRF4rPwrQXFgL7+I+q8QSdU4ntLQX2D7KIxSy8nGw==}
    engines: {node: ^12.20.0 || ^14.13.1 || >=16.0.0}
    dev: true

  /get-stream@5.2.0:
    resolution: {integrity: sha512-nBF+F1rAZVCu/p7rjzgA+Yb4lfYXrpl7a6VmJrU8wF9I1CKvP/QwPNZHnOlwbTkY6dvtFIzFMSyQXbLoTQPRpA==}
    engines: {node: '>=8'}
    dependencies:
      pump: 3.0.0
    dev: true

  /get-stream@6.0.1:
    resolution: {integrity: sha512-ts6Wi+2j3jQjqi70w5AlN8DFnkSwC+MqmxEzdEALB2qXZYV3X/b1CTfgPLGJNMeAWxdPfU8FO1ms3NUfaHCPYg==}
    engines: {node: '>=10'}
    dev: true

  /get-symbol-description@1.0.0:
    resolution: {integrity: sha512-2EmdH1YvIQiZpltCNgkuiUnyukzxM/R6NDJX31Ke3BG1Nq5b0S2PhX59UKi9vZpPDQVdqn+1IcaAwnzTT5vCjw==}
    engines: {node: '>= 0.4'}
    dependencies:
      call-bind: 1.0.2
      get-intrinsic: 1.2.1
    dev: true

  /get-uri@6.0.3:
    resolution: {integrity: sha512-BzUrJBS9EcUb4cFol8r4W3v1cPsSyajLSthNkz5BxbpDcHN5tIrM10E2eNvfnvBn3DaT3DUgx0OpsBKkaOpanw==}
    engines: {node: '>= 14'}
    dependencies:
      basic-ftp: 5.0.5
      data-uri-to-buffer: 6.0.2
      debug: 4.3.7
      fs-extra: 11.2.0
    transitivePeerDependencies:
      - supports-color
    dev: true

  /github-from-package@0.0.0:
    resolution: {integrity: sha512-SyHy3T1v2NUXn29OsWdxmK6RwHD+vkj3v8en8AOBZ1wBQ/hCAQ5bAQTD02kW4W9tUp/3Qh6J8r9EvntiyCmOOw==}

  /glob-parent@5.1.2:
    resolution: {integrity: sha512-AOIgSQCepiJYwP3ARnGx+5VnTu2HBYdzbGP45eLw1vr3zB3vZLeyed1sC9hnbcOc9/SrMyM5RPQrkGz4aS9Zow==}
    engines: {node: '>= 6'}
    dependencies:
      is-glob: 4.0.3

  /glob-parent@6.0.2:
    resolution: {integrity: sha512-XxwI8EOhVQgWp6iDL+3b0r86f4d6AX6zSU55HfB4ydCEuXLXc5FcYeOu+nnGftS4TEju/11rt4KJPTMgbfmv4A==}
    engines: {node: '>=10.13.0'}
    dependencies:
      is-glob: 4.0.3
    dev: true

  /glob@10.3.10:
    resolution: {integrity: sha512-fa46+tv1Ak0UPK1TOy/pZrIybNNt4HCv7SDzwyfiOZkvZLEbjsZkJBPtDHVshZjbecAoAGSC20MjLDG/qr679g==}
    engines: {node: '>=16 || 14 >=14.17'}
    hasBin: true
    dependencies:
      foreground-child: 3.1.1
      jackspeak: 2.3.6
      minimatch: 9.0.3
      minipass: 5.0.0
      path-scurry: 1.10.1

  /glob@7.2.3:
    resolution: {integrity: sha512-nFR0zLpU2YCaRxwoCJvL6UvCH2JFyFVIvwTLsIf21AuHlMskA1hhTdk+LlYJtOlYt9v6dvszD2BGRqBL+iQK9Q==}
    deprecated: Glob versions prior to v9 are no longer supported
    dependencies:
      fs.realpath: 1.0.0
      inflight: 1.0.6
      inherits: 2.0.4
      minimatch: 3.1.2
      once: 1.4.0
      path-is-absolute: 1.0.1
    dev: true

  /glob@8.1.0:
    resolution: {integrity: sha512-r8hpEjiQEYlF2QU0df3dS+nxxSIreXQS1qRhMJM0Q5NDdR386C7jb7Hwwod8Fgiuex+k0GFjgft18yvxm5XoCQ==}
    engines: {node: '>=12'}
    dependencies:
      fs.realpath: 1.0.0
      inflight: 1.0.6
      inherits: 2.0.4
      minimatch: 5.1.6
      once: 1.4.0
    dev: true

  /globals@11.12.0:
    resolution: {integrity: sha512-WOBp/EEGUiIsJSp7wcv/y6MO+lV9UoncWqxuFfm8eBwzWNgyfBd6Gz+IeKQ9jCmyhoH99g15M3T+QaVHFjizVA==}
    engines: {node: '>=4'}
    dev: true

  /globals@13.21.0:
    resolution: {integrity: sha512-ybyme3s4yy/t/3s35bewwXKOf7cvzfreG2lH0lZl0JB7I4GxRP2ghxOK/Nb9EkRXdbBXZLfq/p/0W2JUONB/Gg==}
    engines: {node: '>=8'}
    dependencies:
      type-fest: 0.20.2
    dev: true

  /globalthis@1.0.3:
    resolution: {integrity: sha512-sFdI5LyBiNTHjRd7cGPWapiHWMOXKyuBNX/cWJ3NfzrZQVa8GI/8cofCl74AOVqq9W5kNmguTIzJ/1s2gyI9wA==}
    engines: {node: '>= 0.4'}
    dependencies:
      define-properties: 1.2.0

  /globby@11.1.0:
    resolution: {integrity: sha512-jhIXaOzy1sb8IyocaruWSn1TjmnBVs8Ayhcy83rmxNJ8q2uWKCAj3CnJY+KpGSXCueAPc0i05kVvVKtP1t9S3g==}
    engines: {node: '>=10'}
    dependencies:
      array-union: 2.1.0
      dir-glob: 3.0.1
      fast-glob: 3.3.1
      ignore: 5.2.4
      merge2: 1.4.1
      slash: 3.0.0
    dev: true

  /globby@13.2.2:
    resolution: {integrity: sha512-Y1zNGV+pzQdh7H39l9zgB4PJqjRNqydvdYCDG4HFXM4XuvSaQQlEc91IU1yALL8gUTDomgBAfz3XJdmUS+oo0w==}
    engines: {node: ^12.20.0 || ^14.13.1 || >=16.0.0}
    dependencies:
      dir-glob: 3.0.1
      fast-glob: 3.3.1
      ignore: 5.2.4
      merge2: 1.4.1
      slash: 4.0.0
    dev: true

  /gopd@1.0.1:
    resolution: {integrity: sha512-d65bNlIadxvpb/A2abVdlqKqV563juRnZ1Wtk6s1sIR8uNsXR70xqIzVqxVf1eTqDunwT2MkczEeaezCKTZhwA==}
    dependencies:
      get-intrinsic: 1.2.1
    dev: true

  /graceful-fs@4.2.11:
    resolution: {integrity: sha512-RbJ5/jmFcNNCcDV5o9eTnBLJ/HszWV0P73bc+Ff4nS/rJj+YaS6IGyiOL0VoBYX+l1Wrl3k63h/KrH+nhJ0XvQ==}
    dev: true

  /grapheme-splitter@1.0.4:
    resolution: {integrity: sha512-bzh50DW9kTPM00T8y4o8vQg89Di9oLJVLW/KaOGIXJWP/iqCN6WKYkbNOF04vFLJhwcpYUh9ydh/+5vpOqV4YQ==}
    dev: true

  /graphemer@1.4.0:
    resolution: {integrity: sha512-EtKwoO6kxCL9WO5xipiHTZlSzBm7WLT627TqC/uVRd0HKmq8NXyebnNYxDoBi7wt8eTWrUrKXCOVaFq9x1kgag==}

  /handlebars@4.7.7:
    resolution: {integrity: sha512-aAcXm5OAfE/8IXkcZvCepKU3VzW1/39Fb5ZuqMtgI/hT8X2YgoMvBY5dLhq/cpOvw7Lk1nK/UF71aLG/ZnVYRA==}
    engines: {node: '>=0.4.7'}
    hasBin: true
    dependencies:
      minimist: 1.2.8
      neo-async: 2.6.2
      source-map: 0.6.1
      wordwrap: 1.0.0
    optionalDependencies:
      uglify-js: 3.19.3
    dev: false

  /handlebars@4.7.8:
    resolution: {integrity: sha512-vafaFqs8MZkRrSX7sFVUdo3ap/eNiLnb4IakshzvP56X5Nr1iGKAIqdX6tMlm6HcNRIkr6AxO5jFEoJzzpT8aQ==}
    engines: {node: '>=0.4.7'}
    hasBin: true
    dependencies:
      minimist: 1.2.8
      neo-async: 2.6.2
      source-map: 0.6.1
      wordwrap: 1.0.0
    optionalDependencies:
      uglify-js: 3.19.3
    dev: true

  /hard-rejection@2.1.0:
    resolution: {integrity: sha512-VIZB+ibDhx7ObhAe7OVtoEbuP4h/MuOTHJ+J8h/eBXotJYl0fBgR72xDFCKgIh22OJZIOVNxBMWuhAr10r8HdA==}
    engines: {node: '>=6'}
    dev: true

  /has-bigints@1.0.2:
    resolution: {integrity: sha512-tSvCKtBr9lkF0Ex0aQiP9N+OpV4zi2r/Nee5VkRDbaqv35RLYMzbwQfFSZZH0kR+Rd6302UJZ2p/bJCEoR3VoQ==}
    dev: true

  /has-flag@3.0.0:
    resolution: {integrity: sha512-sKJf1+ceQBr4SMkvQnBDNDtf4TXpVhVGateu0t918bl30FnbE2m4vNLX+VWe/dpjlb+HugGYzW7uQXH98HPEYw==}
    engines: {node: '>=4'}
    dev: true

  /has-flag@4.0.0:
    resolution: {integrity: sha512-EykJT/Q1KjTWctppgIAgfSO0tKVuZUjhgMr17kqTumMl6Afv3EISleU7qZUzoXDFTAHTDC4NOoG/ZxU3EvlMPQ==}
    engines: {node: '>=8'}

  /has-property-descriptors@1.0.0:
    resolution: {integrity: sha512-62DVLZGoiEBDHQyqG4w9xCuZ7eJEwNmJRWw2VY84Oedb7WFcA27fiEVe8oUQx9hAUJ4ekurquucTGwsyO1XGdQ==}
    dependencies:
      get-intrinsic: 1.2.1

  /has-proto@1.0.1:
    resolution: {integrity: sha512-7qE+iP+O+bgF9clE5+UoBFzE65mlBiVj3tKCrlNQ0Ogwm0BjpT/gK4SlLYDMybDh5I3TCTKnPPa0oMG7JDYrhg==}
    engines: {node: '>= 0.4'}

  /has-symbols@1.0.3:
    resolution: {integrity: sha512-l3LCuF6MgDNwTDKkdYGEihYjt5pRPbEg46rtlmnSPlUbgmB8LOIrKJbYYFBSbnPaJexMKtiPO8hmeRjRz2Td+A==}
    engines: {node: '>= 0.4'}

  /has-tostringtag@1.0.0:
    resolution: {integrity: sha512-kFjcSNhnlGV1kyoGk7OXKSawH5JOb/LzUc5w9B02hOTO0dfFRjbHQKvg1d6cf3HbeUmtU9VbbV3qzZ2Teh97WQ==}
    engines: {node: '>= 0.4'}
    dependencies:
      has-symbols: 1.0.3
    dev: true

  /has-unicode@2.0.1:
    resolution: {integrity: sha512-8Rf9Y83NBReMnx0gFzA8JImQACstCYWUplepDa9xprwwtmgEZUF0h/i5xSA625zB/I37EtrswSST6OXxwaaIJQ==}
    dev: true

  /has@1.0.3:
    resolution: {integrity: sha512-f2dvO0VU6Oej7RkWJGrehjbzMAjFp5/VKPp5tTpWIV4JHHZK1/BxbFRtf/siA2SWTe09caDmVtYYzWEIbBS4zw==}
    engines: {node: '>= 0.4.0'}
    dependencies:
      function-bind: 1.1.1

  /hash.js@1.1.7:
    resolution: {integrity: sha512-taOaskGt4z4SOANNseOviYDvjEJinIkRgmp7LbKP2YTTmVxWBl87s/uzK9r+44BclBSp2X7K1hqeNfz9JbBeXA==}
    dependencies:
      inherits: 2.0.4
      minimalistic-assert: 1.0.1

  /he@1.2.0:
    resolution: {integrity: sha512-F/1DnUGPopORZi0ni+CvrCgHQ5FyEAHRLSApuYWMmrbSwoN2Mn/7k+Gl38gJnR7yyDZk6WLXwiGod1JOWNDKGw==}
    hasBin: true

  /help-me@4.2.0:
    resolution: {integrity: sha512-TAOnTB8Tz5Dw8penUuzHVrKNKlCIbwwbHnXraNJxPwf8LRtE2HlM84RYuezMFcwOJmoYOCWVDyJ8TQGxn9PgxA==}
    dependencies:
      glob: 8.1.0
      readable-stream: 3.6.2
    dev: true

  /hmac-drbg@1.0.1:
    resolution: {integrity: sha512-Tti3gMqLdZfhOQY1Mzf/AanLiqh1WTiJgEj26ZuYQ9fbkLomzGchCws4FyrSd4VkpBfiNhaE1On+lOz894jvXg==}
    dependencies:
      hash.js: 1.1.7
      minimalistic-assert: 1.0.1
      minimalistic-crypto-utils: 1.0.1

  /hosted-git-info@2.8.9:
    resolution: {integrity: sha512-mxIDAb9Lsm6DoOJ7xH+5+X4y1LU/4Hi50L9C5sIswK3JzULS4bwk1FvjdBgvYR4bzT4tuUQiC15FE2f5HbLvYw==}
    dev: true

  /html-escaper@2.0.2:
    resolution: {integrity: sha512-H2iMtd0I4Mt5eYiapRdIDjp+XzelXQ0tFE4JS7YFwFevXXMmOp9myNrUvCg0D6ws8iqkRPBfKHgbwig1SmlLfg==}
    dev: true

  /html-to-text@7.1.1:
    resolution: {integrity: sha512-c9QWysrfnRZevVpS8MlE7PyOdSuIOjg8Bt8ZE10jMU/BEngA6j3llj4GRfAmtQzcd1FjKE0sWu5IHXRUH9YxIQ==}
    engines: {node: '>=10.23.2'}
    hasBin: true
    dependencies:
      deepmerge: 4.3.1
      he: 1.2.0
      htmlparser2: 6.1.0
      minimist: 1.2.8

  /htmlparser2@6.1.0:
    resolution: {integrity: sha512-gyyPk6rgonLFEDGoeRgQNaEUvdJ4ktTmmUh/h2t7s+M8oPpIPxgNACWa+6ESR57kXstwqPiCut0V8NRpcwgU7A==}
    dependencies:
      domelementtype: 2.3.0
      domhandler: 4.3.1
      domutils: 2.8.0
      entities: 2.2.0

  /http-cache-semantics@4.1.1:
    resolution: {integrity: sha512-er295DKPVsV82j5kw1Gjt+ADA/XYHsajl82cGNQG2eyoPkvgUhX+nDIyelzhIWbbsXP39EHcI6l5tYs2FYqYXQ==}
    dev: true

  /http-errors@2.0.0:
    resolution: {integrity: sha512-FtwrG/euBzaEjYeRqOgly7G0qviiXoJWnvEH2Z1plBdXgbyjv34pHTSb9zoeHMyDy33+DWy5Wt9Wo+TURtOYSQ==}
    engines: {node: '>= 0.8'}
    dependencies:
      depd: 2.0.0
      inherits: 2.0.4
      setprototypeof: 1.2.0
      statuses: 2.0.1
      toidentifier: 1.0.1

  /http-proxy-agent@5.0.0:
    resolution: {integrity: sha512-n2hY8YdoRE1i7r6M0w9DIw5GgZN0G25P8zLCRQ8rjXtTU3vsNFBI/vWK/UIeE6g5MUUz6avwAPXmL6Fy9D/90w==}
    engines: {node: '>= 6'}
    dependencies:
      '@tootallnate/once': 2.0.0
      agent-base: 6.0.2
      debug: 4.3.4
    transitivePeerDependencies:
      - supports-color
    dev: true

  /http-proxy-agent@7.0.2:
    resolution: {integrity: sha512-T1gkAiYYDWYx3V5Bmyu7HcfcvL7mUrTWiM6yOfa3PIphViJ/gFPbvidQ+veqSOHci/PxBcDabeUNCzpOODJZig==}
    engines: {node: '>= 14'}
    dependencies:
      agent-base: 7.1.1
      debug: 4.3.7
    transitivePeerDependencies:
      - supports-color
    dev: true

  /http-terminator@3.2.0:
    resolution: {integrity: sha512-JLjck1EzPaWjsmIf8bziM3p9fgR1Y3JoUKAkyYEbZmFrIvJM6I8vVJfBGWlEtV9IWOvzNnaTtjuwZeBY2kwB4g==}
    engines: {node: '>=14'}
    dependencies:
      delay: 5.0.0
      p-wait-for: 3.2.0
      roarr: 7.15.1
      type-fest: 2.19.0

  /https-proxy-agent@5.0.1:
    resolution: {integrity: sha512-dFcAjpTQFgoLMzC2VwU+C/CbS7uRL0lWmxDITmqm7C+7F0Odmj6s9l6alZc6AELXhrnggM2CeWSXHGOdX2YtwA==}
    engines: {node: '>= 6'}
    dependencies:
      agent-base: 6.0.2
      debug: 4.3.4
    transitivePeerDependencies:
      - supports-color
    dev: true

  /https-proxy-agent@7.0.5:
    resolution: {integrity: sha512-1e4Wqeblerz+tMKPIq2EMGiiWW1dIjZOksyHWSUm1rmuvw/how9hBHZ38lAGj5ID4Ik6EdkOw7NmWPy6LAwalw==}
    engines: {node: '>= 14'}
    dependencies:
      agent-base: 7.1.1
      debug: 4.3.7
    transitivePeerDependencies:
      - supports-color
    dev: true

  /human-id@1.0.2:
    resolution: {integrity: sha512-UNopramDEhHJD+VR+ehk8rOslwSfByxPIZyJRfV739NDhN5LF1fa1MqnzKm2lGTQRjNrjK19Q5fhkgIfjlVUKw==}
    dev: true

  /human-signals@2.1.0:
    resolution: {integrity: sha512-B4FFZ6q/T2jhhksgkbEW3HBvWIfDW85snkQgawt07S7J5QXTk6BkNV+0yAeZrM5QpMAdYlocGoljn0sJ/WQkFw==}
    engines: {node: '>=10.17.0'}
    dev: true

  /humanize-ms@1.2.1:
    resolution: {integrity: sha512-Fl70vYtsAFb/C06PTS9dZBo7ihau+Tu/DNCk/OyHhea07S+aeMWpFFkUaXRa8fI+ScZbEI8dfSxwY7gxZ9SAVQ==}
    dependencies:
      ms: 2.1.3
    dev: true

  /iconv-lite@0.4.24:
    resolution: {integrity: sha512-v3MXnZAcvnywkTUEZomIActle7RXXeedOR31wwl7VlyoXO4Qi9arvSenNQWne1TcRwhCL1HwLI21bEqdpj8/rA==}
    engines: {node: '>=0.10.0'}
    dependencies:
      safer-buffer: 2.1.2

  /iconv-lite@0.6.3:
    resolution: {integrity: sha512-4fCk79wshMdzMp2rH06qWrJE4iolqLhCUH+OiuIgU++RB0+94NlDL81atO7GX55uUKueo0txHNtvEyI6D7WdMw==}
    engines: {node: '>=0.10.0'}
    requiresBuild: true
    dependencies:
      safer-buffer: 2.1.2
    dev: true
    optional: true

  /icss-replace-symbols@1.1.0:
    resolution: {integrity: sha512-chIaY3Vh2mh2Q3RGXttaDIzeiPvaVXJ+C4DAh/w3c37SKZ/U6PGMmuicR2EQQp9bKG8zLMCl7I+PtIoOOPp8Gg==}
    dev: true

  /icss-utils@5.1.0(postcss@8.4.38):
    resolution: {integrity: sha512-soFhflCVWLfRNOPU3iv5Z9VUdT44xFRbzjLsEzSr5AQmgqPMTHdU3PMT1Cf1ssx8fLNJDA1juftYl+PUcv3MqA==}
    engines: {node: ^10 || ^12 || >= 14}
    peerDependencies:
      postcss: ^8.1.0
    dependencies:
      postcss: 8.4.38
    dev: true

  /ieee754@1.2.1:
    resolution: {integrity: sha512-dcyqhDvX1C46lXZcVqCpK+FtMRQVdIMN6/Df5js2zouUsqG7I6sFxitIC+7KYK29KdXOLHdu9zL4sFnoVQnqaA==}

  /ignore@5.2.4:
    resolution: {integrity: sha512-MAb38BcSbH0eHNBxn7ql2NH/kX33OkB3lZ1BNdh7ENeRChHTYsTvWrMubiIAMNS2llXEEgZ1MUOBtXChP3kaFQ==}
    engines: {node: '>= 4'}

  /import-cwd@3.0.0:
    resolution: {integrity: sha512-4pnzH16plW+hgvRECbDWpQl3cqtvSofHWh44met7ESfZ8UZOWWddm8hEyDTqREJ9RbYHY8gi8DqmaelApoOGMg==}
    engines: {node: '>=8'}
    dependencies:
      import-from: 3.0.0
    dev: true

  /import-fresh@3.3.0:
    resolution: {integrity: sha512-veYYhQa+D1QBKznvhUHxb8faxlrwUnxseDAbAp457E0wLNio2bOSKnjYDhMj+YiAq61xrMGhQk9iXVk5FzgQMw==}
    engines: {node: '>=6'}
    dependencies:
      parent-module: 1.0.1
      resolve-from: 4.0.0
    dev: true

  /import-from@3.0.0:
    resolution: {integrity: sha512-CiuXOFFSzkU5x/CR0+z7T91Iht4CXgfCxVOFRhh2Zyhg5wOpWvvDLQUsWl+gcN+QscYBjez8hDCt85O7RLDttQ==}
    engines: {node: '>=8'}
    dependencies:
      resolve-from: 5.0.0
    dev: true

  /import-in-the-middle@1.4.2:
    resolution: {integrity: sha512-9WOz1Yh/cvO/p69sxRmhyQwrIGGSp7EIdcb+fFNVi7CzQGQB8U1/1XrKVSbEd/GNOAeM0peJtmi7+qphe7NvAw==}
    dependencies:
      acorn: 8.10.0
      acorn-import-assertions: 1.9.0(acorn@8.10.0)
      cjs-module-lexer: 1.2.3
      module-details-from-path: 1.0.3
    dev: false

  /import-local@3.1.0:
    resolution: {integrity: sha512-ASB07uLtnDs1o6EHjKpX34BKYDSqnFerfTOJL2HvMqF70LnxpjkzDB8J44oT9pu4AMPkQwf8jl6szgvNd2tRIg==}
    engines: {node: '>=8'}
    hasBin: true
    dependencies:
      pkg-dir: 4.2.0
      resolve-cwd: 3.0.0
    dev: true

  /imurmurhash@0.1.4:
    resolution: {integrity: sha512-JmXMZ6wuvDmLiHEml9ykzqO6lwFbof0GG4IkcGaENdCRDDmMVnny7s5HsIgHCbaq0w2MyPhDqkhTUgS2LU2PHA==}
    engines: {node: '>=0.8.19'}
    dev: true

  /indent-string@4.0.0:
    resolution: {integrity: sha512-EdDDZu4A2OyIK7Lr/2zG+w5jmbuk1DVBnEwREQvBzspBJkCEbRa8GxU1lghYcaGJCnRWibjDXlq779X1/y5xwg==}
    engines: {node: '>=8'}
    dev: true

  /infer-owner@1.0.4:
    resolution: {integrity: sha512-IClj+Xz94+d7irH5qRyfJonOdfTzuDaifE6ZPWfx0N0+/ATZCbuTPq2prFl526urkQd90WyUKIh1DfBQ2hMz9A==}
    dev: true

  /inflight@1.0.6:
    resolution: {integrity: sha512-k92I/b08q4wvFscXCLvqfsHCrjrF7yiXsQuIVvVE7N82W3+aqpzuUdBbfhWcy/FZR3/4IgflMgKLOsvPDrGCJA==}
    dependencies:
      once: 1.4.0
      wrappy: 1.0.2
    dev: true

  /inherits@2.0.4:
    resolution: {integrity: sha512-k/vGaX4/Yla3WzyMCvTQOXYeIHvqOKtnqBduzTHpzpQZzAskKMhZ2K+EnBiSM9zGSoIFeMpXKxa4dYeZIQqewQ==}

  /ini@1.3.8:
    resolution: {integrity: sha512-JV/yugV2uzW5iMRSiZAyDtQd+nxtUnjeLt0acNdw98kKLrvuRVyB80tsREOE7yvGVgalhZ6RNXCmEHkUKBKxew==}

  /int64-buffer@0.1.10:
    resolution: {integrity: sha512-v7cSY1J8ydZ0GyjUHqF+1bshJ6cnEVLo9EnjB8p+4HDRPZc9N5jjmvUV7NvEsqQOKyH0pmIBFWXVQbiS0+OBbA==}
    dev: false

  /internal-slot@1.0.5:
    resolution: {integrity: sha512-Y+R5hJrzs52QCG2laLn4udYVnxsfny9CpOhNhUvk/SSSVyF6T27FzRbF0sroPidSu3X8oEAkOn2K804mjpt6UQ==}
    engines: {node: '>= 0.4'}
    dependencies:
      get-intrinsic: 1.2.1
      has: 1.0.3
      side-channel: 1.0.4
    dev: true

  /ioredis@5.3.2:
    resolution: {integrity: sha512-1DKMMzlIHM02eBBVOFQ1+AolGjs6+xEcM4PDL7NqOS6szq7H9jSaEkIUH6/a5Hl241LzW6JLSiAbNvTQjUupUA==}
    engines: {node: '>=12.22.0'}
    dependencies:
      '@ioredis/commands': 1.2.0
      cluster-key-slot: 1.1.2
      debug: 4.3.4
      denque: 2.1.0
      lodash.defaults: 4.2.0
      lodash.isarguments: 3.1.0
      redis-errors: 1.2.0
      redis-parser: 3.0.0
      standard-as-callback: 2.1.0
    transitivePeerDependencies:
      - supports-color

  /ip-address@9.0.5:
    resolution: {integrity: sha512-zHtQzGojZXTwZTHQqra+ETKd4Sn3vgi7uBmlPoXVWZqYvuKmtI0l/VZTjqGmJY9x88GGOaZ9+G9ES8hC4T4X8g==}
    engines: {node: '>= 12'}
    dependencies:
      jsbn: 1.1.0
      sprintf-js: 1.1.3
    dev: true

  /ip3country@5.0.0:
    resolution: {integrity: sha512-lcFLMFU4eO1Z7tIpbVFZkaZ5ltqpeaRx7L9NsAbA9uA7/O/rj3RF8+evE5gDitooaTTIqjdzZrenFO/OOxQ2ew==}
    dev: false

  /ip@2.0.0:
    resolution: {integrity: sha512-WKa+XuLG1A1R0UWhl2+1XQSi+fZWMsYKffMZTTYsiZaUD8k2yDAj5atimTUD2TZkyCkNEeYE5NhFZmupOGtjYQ==}
    dev: true

  /ipaddr.js@1.9.1:
    resolution: {integrity: sha512-0KI/607xoxSToH7GjN1FfSbLoU0+btTicjsQSWQlh/hZykN8KpmMf7uYwPW3R+akZ6R/w18ZlXSHBYXiYUPO3g==}
    engines: {node: '>= 0.10'}

  /ipaddr.js@2.1.0:
    resolution: {integrity: sha512-LlbxQ7xKzfBusov6UMi4MFpEg0m+mAm9xyNGEduwXMEDuf4WfzB/RZwMVYEd7IKGvh4IUkEXYxtAVu9T3OelJQ==}
    engines: {node: '>= 10'}
    dev: false

  /is-array-buffer@3.0.2:
    resolution: {integrity: sha512-y+FyyR/w8vfIRq4eQcM1EYgSTnmHXPqaF+IgzgraytCFq5Xh8lllDVmAZolPJiZttZLeFSINPYMaEJ7/vWUa1w==}
    dependencies:
      call-bind: 1.0.2
      get-intrinsic: 1.2.1
      is-typed-array: 1.1.12
    dev: true

  /is-arrayish@0.2.1:
    resolution: {integrity: sha512-zz06S8t0ozoDXMG+ube26zeCTNXcKIPJZJi8hBrF4idCLms4CG9QtK7qBl1boi5ODzFpjswb5JPmHCbMpjaYzg==}
    dev: true

  /is-arrayish@0.3.2:
    resolution: {integrity: sha512-eVRqCvVlZbuw3GrM63ovNSNAeA1K16kaR/LRY/92w0zxQ5/1YzwblUX652i4Xs9RwAGjW9d9y6X88t8OaAJfWQ==}

  /is-bigint@1.0.4:
    resolution: {integrity: sha512-zB9CruMamjym81i2JZ3UMn54PKGsQzsJeo6xvN3HJJ4CAsQNB6iRutp2To77OfCNuoxspsIhzaPoO1zyCEhFOg==}
    dependencies:
      has-bigints: 1.0.2
    dev: true

  /is-binary-path@2.1.0:
    resolution: {integrity: sha512-ZMERYes6pDydyuGidse7OsHxtbI7WVeUEozgR/g7rd0xUimYNlvZRE/K2MgZTjWy725IfelLeVcEM97mmtRGXw==}
    engines: {node: '>=8'}
    dependencies:
      binary-extensions: 2.3.0
    dev: true

  /is-boolean-object@1.1.2:
    resolution: {integrity: sha512-gDYaKHJmnj4aWxyj6YHyXVpdQawtVLHU5cb+eztPGczf6cjuTdwve5ZIEfgXqH4e57An1D1AKf8CZ3kYrQRqYA==}
    engines: {node: '>= 0.4'}
    dependencies:
      call-bind: 1.0.2
      has-tostringtag: 1.0.0
    dev: true

  /is-builtin-module@3.2.1:
    resolution: {integrity: sha512-BSLE3HnV2syZ0FK0iMA/yUGplUeMmNz4AW5fnTunbCIqZi4vG3WjJT9FHMy5D69xmAYBHXQhJdALdpwVxV501A==}
    engines: {node: '>=6'}
    dependencies:
      builtin-modules: 3.3.0
    dev: true

  /is-callable@1.2.7:
    resolution: {integrity: sha512-1BC0BVFhS/p0qtw6enp8e+8OD0UrK0oFLztSjNzhcKA3WDuJxxAPXzPuPtKkjEY9UUoEWlX/8fgKeu2S8i9JTA==}
    engines: {node: '>= 0.4'}
    dev: true

  /is-ci@3.0.1:
    resolution: {integrity: sha512-ZYvCgrefwqoQ6yTyYUbQu64HsITZ3NfKX1lzaEYdkTDcfKzzCI/wthRRYKkdjHKFVgNiXKAKm65Zo1pk2as/QQ==}
    hasBin: true
    dependencies:
      ci-info: 3.8.0
    dev: true

  /is-core-module@2.13.0:
    resolution: {integrity: sha512-Z7dk6Qo8pOCp3l4tsX2C5ZVas4V+UxwQodwZhLopL91TX8UyyHEXafPcyoeeWuLrwzHcr3igO78wNLwHJHsMCQ==}
    dependencies:
      has: 1.0.3

  /is-date-object@1.0.5:
    resolution: {integrity: sha512-9YQaSxsAiSwcvS33MBk3wTCVnWK+HhF8VZR2jRxehM16QcVOdHqPn4VPHmRK4lSr38n9JriurInLcP90xsYNfQ==}
    engines: {node: '>= 0.4'}
    dependencies:
      has-tostringtag: 1.0.0
    dev: true

  /is-extglob@2.1.1:
    resolution: {integrity: sha512-SbKbANkN603Vi4jEZv49LeVJMn4yGwsbzZworEoyEiutsN3nJYdbO36zfhGJ6QEDpOZIFkDtnq5JRxmvl3jsoQ==}
    engines: {node: '>=0.10.0'}

  /is-fullwidth-code-point@3.0.0:
    resolution: {integrity: sha512-zymm5+u+sCsSWyD9qNaejV3DFvhCKclKdizYaJUuHA83RLjb7nSuGnddCHGv0hk+KY7BMAlsWeK4Ueg6EV6XQg==}
    engines: {node: '>=8'}

  /is-generator-fn@2.1.0:
    resolution: {integrity: sha512-cTIB4yPYL/Grw0EaSzASzg6bBy9gqCofvWN8okThAYIxKJZC+udlRAmGbM0XLeniEJSs8uEgHPGuHSe1XsOLSQ==}
    engines: {node: '>=6'}
    dev: true

  /is-glob@4.0.3:
    resolution: {integrity: sha512-xelSayHH36ZgE7ZWhli7pW34hNbNl8Ojv5KVmkJD4hBdD3th8Tfk9vYasLM+mXWOZhFkgZfxhLSnrwRr4elSSg==}
    engines: {node: '>=0.10.0'}
    dependencies:
      is-extglob: 2.1.1

  /is-lambda@1.0.1:
    resolution: {integrity: sha512-z7CMFGNrENq5iFB9Bqo64Xk6Y9sg+epq1myIcdHaGnbMTYOxvzsEtdYqQUylB7LxfkvgrrjP32T6Ywciio9UIQ==}
    dev: true

  /is-module@1.0.0:
    resolution: {integrity: sha512-51ypPSPCoTEIN9dy5Oy+h4pShgJmPCygKfyRCISBI+JoWT/2oJvK8QPxmwv7b/p239jXrm9M1mlQbyKJ5A152g==}
    dev: true

  /is-negative-zero@2.0.2:
    resolution: {integrity: sha512-dqJvarLawXsFbNDeJW7zAz8ItJ9cd28YufuuFzh0G8pNHjJMnY08Dv7sYX2uF5UpQOwieAeOExEYAWWfu7ZZUA==}
    engines: {node: '>= 0.4'}
    dev: true

  /is-number-object@1.0.7:
    resolution: {integrity: sha512-k1U0IRzLMo7ZlYIfzRu23Oh6MiIFasgpb9X76eqfFZAqwH44UI4KTBvBYIZ1dSL9ZzChTB9ShHfLkR4pdW5krQ==}
    engines: {node: '>= 0.4'}
    dependencies:
      has-tostringtag: 1.0.0
    dev: true

  /is-number@7.0.0:
    resolution: {integrity: sha512-41Cifkg6e8TylSpdtTpeLVMqvSBEVzTttHvERD741+pnZ8ANv0004MRL43QKPDlK9cGvNp6NZWZUBlbGXYxxng==}
    engines: {node: '>=0.12.0'}

  /is-path-inside@3.0.3:
    resolution: {integrity: sha512-Fd4gABb+ycGAmKou8eMftCupSir5lRxqf4aD/vd0cD2qc4HL07OjCeuHMr8Ro4CoMaeCKDB0/ECBOVWjTwUvPQ==}
    engines: {node: '>=8'}
    dev: true

  /is-plain-obj@1.1.0:
    resolution: {integrity: sha512-yvkRyxmFKEOQ4pNXCmJG5AEQNlXJS5LaONXo5/cLdTZdWvsZ1ioJEonLGAosKlMWE8lwUy/bJzMjcw8az73+Fg==}
    engines: {node: '>=0.10.0'}
    dev: true

  /is-reference@1.2.1:
    resolution: {integrity: sha512-U82MsXXiFIrjCK4otLT+o2NA2Cd2g5MLoOVXUZjIOhLurrRxpEXzI8O0KZHr3IjLvlAH1kTPYSuqer5T9ZVBKQ==}
    dependencies:
      '@types/estree': 1.0.5
    dev: true

  /is-regex@1.1.4:
    resolution: {integrity: sha512-kvRdxDsxZjhzUX07ZnLydzS1TU/TJlTUHHY4YLL87e37oUA49DfkLqgy+VjFocowy29cKvcSiu+kIv728jTTVg==}
    engines: {node: '>= 0.4'}
    dependencies:
      call-bind: 1.0.2
      has-tostringtag: 1.0.0
    dev: true

  /is-shared-array-buffer@1.0.2:
    resolution: {integrity: sha512-sqN2UDu1/0y6uvXyStCOzyhAjCSlHceFoMKJW8W9EU9cvic/QdsZ0kEU93HEy3IUEFZIiH/3w+AH/UQbPHNdhA==}
    dependencies:
      call-bind: 1.0.2
    dev: true

  /is-stream@2.0.1:
    resolution: {integrity: sha512-hFoiJiTl63nn+kstHGBtewWSKnQLpyb155KHheA1l39uvtO9nWIop1p3udqPcUd/xbF1VLMO4n7OI6p7RbngDg==}
    engines: {node: '>=8'}
    dev: true

  /is-string@1.0.7:
    resolution: {integrity: sha512-tE2UXzivje6ofPW7l23cjDOMa09gb7xlAqG6jG5ej6uPV32TlWP3NKPigtaGeHNu9fohccRYvIiZMfOOnOYUtg==}
    engines: {node: '>= 0.4'}
    dependencies:
      has-tostringtag: 1.0.0
    dev: true

  /is-subdir@1.2.0:
    resolution: {integrity: sha512-2AT6j+gXe/1ueqbW6fLZJiIw3F8iXGJtt0yDrZaBhAZEG1raiTxKWU+IPqMCzQAXOUCKdA4UDMgacKH25XG2Cw==}
    engines: {node: '>=4'}
    dependencies:
      better-path-resolve: 1.0.0
    dev: true

  /is-symbol@1.0.4:
    resolution: {integrity: sha512-C/CPBqKWnvdcxqIARxyOh4v1UUEOCHpgDa0WYgpKDFMszcrPcffg5uhwSgPCLD2WWxmq6isisz87tzT01tuGhg==}
    engines: {node: '>= 0.4'}
    dependencies:
      has-symbols: 1.0.3
    dev: true

  /is-typed-array@1.1.12:
    resolution: {integrity: sha512-Z14TF2JNG8Lss5/HMqt0//T9JeHXttXy5pH/DBU4vi98ozO2btxzq9MwYDZYnKwU8nRsz/+GVFVRDq3DkVuSPg==}
    engines: {node: '>= 0.4'}
    dependencies:
      which-typed-array: 1.1.11
    dev: true

  /is-weakref@1.0.2:
    resolution: {integrity: sha512-qctsuLZmIQ0+vSSMfoVvyFe2+GSEvnmZ2ezTup1SBse9+twCCeial6EEi3Nc2KFcf6+qz2FBPnjXsk8xhKSaPQ==}
    dependencies:
      call-bind: 1.0.2
    dev: true

  /is-windows@1.0.2:
    resolution: {integrity: sha512-eXK1UInq2bPmjyX6e3VHIzMLobc4J94i4AWn+Hpq3OU5KkrRC96OAcR3PRJ/pGu6m8TRnBHP9dkXQVsT/COVIA==}
    engines: {node: '>=0.10.0'}
    dev: true

  /isarray@1.0.0:
    resolution: {integrity: sha512-VLghIWNM6ELQzo7zwmcg0NmTVyWKYjvIeM83yjp0wRDTmUnrM678fQbcKBo6n2CJEF0szoG//ytg+TKla89ALQ==}
    dev: false

  /isarray@2.0.5:
    resolution: {integrity: sha512-xHjhDr3cNBK0BzdUJSPXZntQUx/mwMS5Rw4A7lPJ90XGAO6ISP/ePDNuo0vhqOZU+UD5JoodwCAAoZQd3FeAKw==}
    dev: true

  /isexe@2.0.0:
    resolution: {integrity: sha512-RHxMLp9lnKHGHRng9QFhRCMbYAcVpn69smSGcq3f36xjgVVWThj4qqLbTLlq7Ssj8B+fIQ1EuCEGI2lKsyQeIw==}

  /iso-datestring-validator@2.2.2:
    resolution: {integrity: sha512-yLEMkBbLZTlVQqOnQ4FiMujR6T4DEcCb1xizmvXS+OxuhwcbtynoosRzdMA69zZCShCNAbi+gJ71FxZBBXx1SA==}
    dev: false

  /istanbul-lib-coverage@3.2.0:
    resolution: {integrity: sha512-eOeJ5BHCmHYvQK7xt9GkdHuzuCGS1Y6g9Gvnx3Ym33fz/HpLRYxiS0wHNr+m/MBC8B647Xt608vCDEvhl9c6Mw==}
    engines: {node: '>=8'}

  /istanbul-lib-instrument@5.2.1:
    resolution: {integrity: sha512-pzqtp31nLv/XFOzXGuvhCb8qhjmTVo5vjVk19XE4CRlSWz0KoeJ3bw9XsA7nOp9YBf4qHjwBxkDzKcME/J29Yg==}
    engines: {node: '>=8'}
    dependencies:
      '@babel/core': 7.18.6
      '@babel/parser': 7.22.10
      '@istanbuljs/schema': 0.1.3
      istanbul-lib-coverage: 3.2.0
      semver: 6.3.1
    transitivePeerDependencies:
      - supports-color
    dev: true

  /istanbul-lib-report@3.0.1:
    resolution: {integrity: sha512-GCfE1mtsHGOELCU8e/Z7YWzpmybrx/+dSTfLrvY8qRmaY6zXTKWn6WQIjaAFw069icm6GVMNkgu0NzI4iPZUNw==}
    engines: {node: '>=10'}
    dependencies:
      istanbul-lib-coverage: 3.2.0
      make-dir: 4.0.0
      supports-color: 7.2.0
    dev: true

  /istanbul-lib-source-maps@4.0.1:
    resolution: {integrity: sha512-n3s8EwkdFIJCG3BPKBYvskgXGoy88ARzvegkitk60NxRdwltLOTaH7CUiMRXvwYorl0Q712iEjcWB+fK/MrWVw==}
    engines: {node: '>=10'}
    dependencies:
      debug: 4.3.4
      istanbul-lib-coverage: 3.2.0
      source-map: 0.6.1
    transitivePeerDependencies:
      - supports-color
    dev: true

  /istanbul-reports@3.1.6:
    resolution: {integrity: sha512-TLgnMkKg3iTDsQ9PbPTdpfAK2DzjF9mqUG7RMgcQl8oFjad8ob4laGxv5XV5U9MAfx8D6tSJiUyuAwzLicaxlg==}
    engines: {node: '>=8'}
    dependencies:
      html-escaper: 2.0.2
      istanbul-lib-report: 3.0.1
    dev: true

  /jackspeak@2.3.6:
    resolution: {integrity: sha512-N3yCS/NegsOBokc8GAdM8UcmfsKiSS8cipheD/nivzr700H+nsMOxJjQnvwOcRYVuFkdH0wGUvW2WbXGmrZGbQ==}
    engines: {node: '>=14'}
    dependencies:
      '@isaacs/cliui': 8.0.2
    optionalDependencies:
      '@pkgjs/parseargs': 0.11.0

  /jest-changed-files@28.1.3:
    resolution: {integrity: sha512-esaOfUWJXk2nfZt9SPyC8gA1kNfdKLkQWyzsMlqq8msYSlNKfmZxfRgZn4Cd4MGVUF+7v6dBs0d5TOAKa7iIiA==}
    engines: {node: ^12.13.0 || ^14.15.0 || ^16.10.0 || >=17.0.0}
    dependencies:
      execa: 5.1.1
      p-limit: 3.1.0
    dev: true

  /jest-circus@28.1.3:
    resolution: {integrity: sha512-cZ+eS5zc79MBwt+IhQhiEp0OeBddpc1n8MBo1nMB8A7oPMKEO+Sre+wHaLJexQUj9Ya/8NOBY0RESUgYjB6fow==}
    engines: {node: ^12.13.0 || ^14.15.0 || ^16.10.0 || >=17.0.0}
    dependencies:
      '@jest/environment': 28.1.3
      '@jest/expect': 28.1.3
      '@jest/test-result': 28.1.3
      '@jest/types': 28.1.3
      '@types/node': 18.19.56
      chalk: 4.1.2
      co: 4.6.0
      dedent: 0.7.0
      is-generator-fn: 2.1.0
      jest-each: 28.1.3
      jest-matcher-utils: 28.1.3
      jest-message-util: 28.1.3
      jest-runtime: 28.1.3
      jest-snapshot: 28.1.3
      jest-util: 28.1.3
      p-limit: 3.1.0
      pretty-format: 28.1.3
      slash: 3.0.0
      stack-utils: 2.0.6
    transitivePeerDependencies:
      - supports-color
    dev: true

  /jest-cli@28.1.3(@types/node@18.19.56)(ts-node@10.8.2):
    resolution: {integrity: sha512-roY3kvrv57Azn1yPgdTebPAXvdR2xfezaKKYzVxZ6It/5NCxzJym6tUI5P1zkdWhfUYkxEI9uZWcQdaFLo8mJQ==}
    engines: {node: ^12.13.0 || ^14.15.0 || ^16.10.0 || >=17.0.0}
    hasBin: true
    peerDependencies:
      node-notifier: ^8.0.1 || ^9.0.0 || ^10.0.0
    peerDependenciesMeta:
      node-notifier:
        optional: true
    dependencies:
      '@jest/core': 28.1.3(ts-node@10.8.2)
      '@jest/test-result': 28.1.3
      '@jest/types': 28.1.3
      chalk: 4.1.2
      exit: 0.1.2
      graceful-fs: 4.2.11
      import-local: 3.1.0
      jest-config: 28.1.3(@types/node@18.19.56)(ts-node@10.8.2)
      jest-util: 28.1.3
      jest-validate: 28.1.3
      prompts: 2.4.2
      yargs: 17.7.2
    transitivePeerDependencies:
      - '@types/node'
      - supports-color
      - ts-node
    dev: true

  /jest-config@28.1.3(@types/node@18.19.56)(ts-node@10.8.2):
    resolution: {integrity: sha512-MG3INjByJ0J4AsNBm7T3hsuxKQqFIiRo/AUqb1q9LRKI5UU6Aar9JHbr9Ivn1TVwfUD9KirRoM/T6u8XlcQPHQ==}
    engines: {node: ^12.13.0 || ^14.15.0 || ^16.10.0 || >=17.0.0}
    peerDependencies:
      '@types/node': '*'
      ts-node: '>=9.0.0'
    peerDependenciesMeta:
      '@types/node':
        optional: true
      ts-node:
        optional: true
    dependencies:
      '@babel/core': 7.18.6
      '@jest/test-sequencer': 28.1.3
      '@jest/types': 28.1.3
      '@types/node': 18.19.56
      babel-jest: 28.1.3(@babel/core@7.18.6)
      chalk: 4.1.2
      ci-info: 3.8.0
      deepmerge: 4.3.1
      glob: 7.2.3
      graceful-fs: 4.2.11
      jest-circus: 28.1.3
      jest-environment-node: 28.1.3
      jest-get-type: 28.0.2
      jest-regex-util: 28.0.2
      jest-resolve: 28.1.3
      jest-runner: 28.1.3
      jest-util: 28.1.3
      jest-validate: 28.1.3
      micromatch: 4.0.5
      parse-json: 5.2.0
      pretty-format: 28.1.3
      slash: 3.0.0
      strip-json-comments: 3.1.1
      ts-node: 10.8.2(@swc/core@1.3.42)(@types/node@18.19.56)(typescript@5.6.3)
    transitivePeerDependencies:
      - supports-color
    dev: true

  /jest-diff@28.1.3:
    resolution: {integrity: sha512-8RqP1B/OXzjjTWkqMX67iqgwBVJRgCyKD3L9nq+6ZqJMdvjE8RgHktqZ6jNrkdMT+dJuYNI3rhQpxaz7drJHfw==}
    engines: {node: ^12.13.0 || ^14.15.0 || ^16.10.0 || >=17.0.0}
    dependencies:
      chalk: 4.1.2
      diff-sequences: 28.1.1
      jest-get-type: 28.0.2
      pretty-format: 28.1.3
    dev: true

  /jest-docblock@28.1.1:
    resolution: {integrity: sha512-3wayBVNiOYx0cwAbl9rwm5kKFP8yHH3d/fkEaL02NPTkDojPtheGB7HZSFY4wzX+DxyrvhXz0KSCVksmCknCuA==}
    engines: {node: ^12.13.0 || ^14.15.0 || ^16.10.0 || >=17.0.0}
    dependencies:
      detect-newline: 3.1.0
    dev: true

  /jest-docblock@29.7.0:
    resolution: {integrity: sha512-q617Auw3A612guyaFgsbFeYpNP5t2aoUNLwBUbc/0kD1R4t9ixDbyFTHd1nok4epoVFpr7PmeWHrhvuV3XaJ4g==}
    engines: {node: ^14.15.0 || ^16.10.0 || >=18.0.0}
    dependencies:
      detect-newline: 3.1.0
    dev: false

  /jest-each@28.1.3:
    resolution: {integrity: sha512-arT1z4sg2yABU5uogObVPvSlSMQlDA48owx07BDPAiasW0yYpYHYOo4HHLz9q0BVzDVU4hILFjzJw0So9aCL/g==}
    engines: {node: ^12.13.0 || ^14.15.0 || ^16.10.0 || >=17.0.0}
    dependencies:
      '@jest/types': 28.1.3
      chalk: 4.1.2
      jest-get-type: 28.0.2
      jest-util: 28.1.3
      pretty-format: 28.1.3
    dev: true

  /jest-environment-node@28.1.3:
    resolution: {integrity: sha512-ugP6XOhEpjAEhGYvp5Xj989ns5cB1K6ZdjBYuS30umT4CQEETaxSiPcZ/E1kFktX4GkrcM4qu07IIlDYX1gp+A==}
    engines: {node: ^12.13.0 || ^14.15.0 || ^16.10.0 || >=17.0.0}
    dependencies:
      '@jest/environment': 28.1.3
      '@jest/fake-timers': 28.1.3
      '@jest/types': 28.1.3
      '@types/node': 18.19.56
      jest-mock: 28.1.3
      jest-util: 28.1.3
    dev: true

  /jest-get-type@28.0.2:
    resolution: {integrity: sha512-ioj2w9/DxSYHfOm5lJKCdcAmPJzQXmbM/Url3rhlghrPvT3tt+7a/+oXc9azkKmLvoiXjtV83bEWqi+vs5nlPA==}
    engines: {node: ^12.13.0 || ^14.15.0 || ^16.10.0 || >=17.0.0}
    dev: true

  /jest-haste-map@28.1.3:
    resolution: {integrity: sha512-3S+RQWDXccXDKSWnkHa/dPwt+2qwA8CJzR61w3FoYCvoo3Pn8tvGcysmMF0Bj0EX5RYvAI2EIvC57OmotfdtKA==}
    engines: {node: ^12.13.0 || ^14.15.0 || ^16.10.0 || >=17.0.0}
    dependencies:
      '@jest/types': 28.1.3
      '@types/graceful-fs': 4.1.6
      '@types/node': 18.19.56
      anymatch: 3.1.3
      fb-watchman: 2.0.2
      graceful-fs: 4.2.11
      jest-regex-util: 28.0.2
      jest-util: 28.1.3
      jest-worker: 28.1.3
      micromatch: 4.0.5
      walker: 1.0.8
    optionalDependencies:
      fsevents: 2.3.3
    dev: true

  /jest-leak-detector@28.1.3:
    resolution: {integrity: sha512-WFVJhnQsiKtDEo5lG2mM0v40QWnBM+zMdHHyJs8AWZ7J0QZJS59MsyKeJHWhpBZBH32S48FOVvGyOFT1h0DlqA==}
    engines: {node: ^12.13.0 || ^14.15.0 || ^16.10.0 || >=17.0.0}
    dependencies:
      jest-get-type: 28.0.2
      pretty-format: 28.1.3
    dev: true

  /jest-matcher-utils@28.1.3:
    resolution: {integrity: sha512-kQeJ7qHemKfbzKoGjHHrRKH6atgxMk8Enkk2iPQ3XwO6oE/KYD8lMYOziCkeSB9G4adPM4nR1DE8Tf5JeWH6Bw==}
    engines: {node: ^12.13.0 || ^14.15.0 || ^16.10.0 || >=17.0.0}
    dependencies:
      chalk: 4.1.2
      jest-diff: 28.1.3
      jest-get-type: 28.0.2
      pretty-format: 28.1.3
    dev: true

  /jest-message-util@28.1.3:
    resolution: {integrity: sha512-PFdn9Iewbt575zKPf1286Ht9EPoJmYT7P0kY+RibeYZ2XtOr53pDLEFoTWXbd1h4JiGiWpTBC84fc8xMXQMb7g==}
    engines: {node: ^12.13.0 || ^14.15.0 || ^16.10.0 || >=17.0.0}
    dependencies:
      '@babel/code-frame': 7.22.10
      '@jest/types': 28.1.3
      '@types/stack-utils': 2.0.1
      chalk: 4.1.2
      graceful-fs: 4.2.11
      micromatch: 4.0.5
      pretty-format: 28.1.3
      slash: 3.0.0
      stack-utils: 2.0.6
    dev: true

  /jest-mock@28.1.3:
    resolution: {integrity: sha512-o3J2jr6dMMWYVH4Lh/NKmDXdosrsJgi4AviS8oXLujcjpCMBb1FMsblDnOXKZKfSiHLxYub1eS0IHuRXsio9eA==}
    engines: {node: ^12.13.0 || ^14.15.0 || ^16.10.0 || >=17.0.0}
    dependencies:
      '@jest/types': 28.1.3
      '@types/node': 18.19.56
    dev: true

  /jest-pnp-resolver@1.2.3(jest-resolve@28.1.3):
    resolution: {integrity: sha512-+3NpwQEnRoIBtx4fyhblQDPgJI0H1IEIkX7ShLUjPGA7TtUTvI1oiKi3SR4oBR0hQhQR80l4WAe5RrXBwWMA8w==}
    engines: {node: '>=6'}
    peerDependencies:
      jest-resolve: '*'
    peerDependenciesMeta:
      jest-resolve:
        optional: true
    dependencies:
      jest-resolve: 28.1.3
    dev: true

  /jest-regex-util@28.0.2:
    resolution: {integrity: sha512-4s0IgyNIy0y9FK+cjoVYoxamT7Zeo7MhzqRGx7YDYmaQn1wucY9rotiGkBzzcMXTtjrCAP/f7f+E0F7+fxPNdw==}
    engines: {node: ^12.13.0 || ^14.15.0 || ^16.10.0 || >=17.0.0}
    dev: true

  /jest-resolve-dependencies@28.1.3:
    resolution: {integrity: sha512-qa0QO2Q0XzQoNPouMbCc7Bvtsem8eQgVPNkwn9LnS+R2n8DaVDPL/U1gngC0LTl1RYXJU0uJa2BMC2DbTfFrHA==}
    engines: {node: ^12.13.0 || ^14.15.0 || ^16.10.0 || >=17.0.0}
    dependencies:
      jest-regex-util: 28.0.2
      jest-snapshot: 28.1.3
    transitivePeerDependencies:
      - supports-color
    dev: true

  /jest-resolve@28.1.3:
    resolution: {integrity: sha512-Z1W3tTjE6QaNI90qo/BJpfnvpxtaFTFw5CDgwpyE/Kz8U/06N1Hjf4ia9quUhCh39qIGWF1ZuxFiBiJQwSEYKQ==}
    engines: {node: ^12.13.0 || ^14.15.0 || ^16.10.0 || >=17.0.0}
    dependencies:
      chalk: 4.1.2
      graceful-fs: 4.2.11
      jest-haste-map: 28.1.3
      jest-pnp-resolver: 1.2.3(jest-resolve@28.1.3)
      jest-util: 28.1.3
      jest-validate: 28.1.3
      resolve: 1.22.4
      resolve.exports: 1.1.1
      slash: 3.0.0
    dev: true

  /jest-runner@28.1.3:
    resolution: {integrity: sha512-GkMw4D/0USd62OVO0oEgjn23TM+YJa2U2Wu5zz9xsQB1MxWKDOlrnykPxnMsN0tnJllfLPinHTka61u0QhaxBA==}
    engines: {node: ^12.13.0 || ^14.15.0 || ^16.10.0 || >=17.0.0}
    dependencies:
      '@jest/console': 28.1.3
      '@jest/environment': 28.1.3
      '@jest/test-result': 28.1.3
      '@jest/transform': 28.1.3
      '@jest/types': 28.1.3
      '@types/node': 18.19.56
      chalk: 4.1.2
      emittery: 0.10.2
      graceful-fs: 4.2.11
      jest-docblock: 28.1.1
      jest-environment-node: 28.1.3
      jest-haste-map: 28.1.3
      jest-leak-detector: 28.1.3
      jest-message-util: 28.1.3
      jest-resolve: 28.1.3
      jest-runtime: 28.1.3
      jest-util: 28.1.3
      jest-watcher: 28.1.3
      jest-worker: 28.1.3
      p-limit: 3.1.0
      source-map-support: 0.5.13
    transitivePeerDependencies:
      - supports-color
    dev: true

  /jest-runtime@28.1.3:
    resolution: {integrity: sha512-NU+881ScBQQLc1JHG5eJGU7Ui3kLKrmwCPPtYsJtBykixrM2OhVQlpMmFWJjMyDfdkGgBMNjXCGB/ebzsgNGQw==}
    engines: {node: ^12.13.0 || ^14.15.0 || ^16.10.0 || >=17.0.0}
    dependencies:
      '@jest/environment': 28.1.3
      '@jest/fake-timers': 28.1.3
      '@jest/globals': 28.1.3
      '@jest/source-map': 28.1.2
      '@jest/test-result': 28.1.3
      '@jest/transform': 28.1.3
      '@jest/types': 28.1.3
      chalk: 4.1.2
      cjs-module-lexer: 1.2.3
      collect-v8-coverage: 1.0.2
      execa: 5.1.1
      glob: 7.2.3
      graceful-fs: 4.2.11
      jest-haste-map: 28.1.3
      jest-message-util: 28.1.3
      jest-mock: 28.1.3
      jest-regex-util: 28.0.2
      jest-resolve: 28.1.3
      jest-snapshot: 28.1.3
      jest-util: 28.1.3
      slash: 3.0.0
      strip-bom: 4.0.0
    transitivePeerDependencies:
      - supports-color
    dev: true

  /jest-snapshot@28.1.3:
    resolution: {integrity: sha512-4lzMgtiNlc3DU/8lZfmqxN3AYD6GGLbl+72rdBpXvcV+whX7mDrREzkPdp2RnmfIiWBg1YbuFSkXduF2JcafJg==}
    engines: {node: ^12.13.0 || ^14.15.0 || ^16.10.0 || >=17.0.0}
    dependencies:
      '@babel/core': 7.18.6
      '@babel/generator': 7.22.10
      '@babel/plugin-syntax-typescript': 7.22.5(@babel/core@7.18.6)
      '@babel/traverse': 7.22.10
      '@babel/types': 7.22.10
      '@jest/expect-utils': 28.1.3
      '@jest/transform': 28.1.3
      '@jest/types': 28.1.3
      '@types/babel__traverse': 7.20.1
      '@types/prettier': 2.7.3
      babel-preset-current-node-syntax: 1.0.1(@babel/core@7.18.6)
      chalk: 4.1.2
      expect: 28.1.3
      graceful-fs: 4.2.11
      jest-diff: 28.1.3
      jest-get-type: 28.0.2
      jest-haste-map: 28.1.3
      jest-matcher-utils: 28.1.3
      jest-message-util: 28.1.3
      jest-util: 28.1.3
      natural-compare: 1.4.0
      pretty-format: 28.1.3
      semver: 7.6.0
    transitivePeerDependencies:
      - supports-color
    dev: true

  /jest-util@28.1.3:
    resolution: {integrity: sha512-XdqfpHwpcSRko/C35uLYFM2emRAltIIKZiJ9eAmhjsj0CqZMa0p1ib0R5fWIqGhn1a103DebTbpqIaP1qCQ6tQ==}
    engines: {node: ^12.13.0 || ^14.15.0 || ^16.10.0 || >=17.0.0}
    dependencies:
      '@jest/types': 28.1.3
      '@types/node': 18.19.56
      chalk: 4.1.2
      ci-info: 3.8.0
      graceful-fs: 4.2.11
      picomatch: 2.3.1
    dev: true

  /jest-validate@28.1.3:
    resolution: {integrity: sha512-SZbOGBWEsaTxBGCOpsRWlXlvNkvTkY0XxRfh7zYmvd8uL5Qzyg0CHAXiXKROflh801quA6+/DsT4ODDthOC/OA==}
    engines: {node: ^12.13.0 || ^14.15.0 || ^16.10.0 || >=17.0.0}
    dependencies:
      '@jest/types': 28.1.3
      camelcase: 6.3.0
      chalk: 4.1.2
      jest-get-type: 28.0.2
      leven: 3.1.0
      pretty-format: 28.1.3
    dev: true

  /jest-watcher@28.1.3:
    resolution: {integrity: sha512-t4qcqj9hze+jviFPUN3YAtAEeFnr/azITXQEMARf5cMwKY2SMBRnCQTXLixTl20OR6mLh9KLMrgVJgJISym+1g==}
    engines: {node: ^12.13.0 || ^14.15.0 || ^16.10.0 || >=17.0.0}
    dependencies:
      '@jest/test-result': 28.1.3
      '@jest/types': 28.1.3
      '@types/node': 18.19.56
      ansi-escapes: 4.3.2
      chalk: 4.1.2
      emittery: 0.10.2
      jest-util: 28.1.3
      string-length: 4.0.2
    dev: true

  /jest-worker@28.1.3:
    resolution: {integrity: sha512-CqRA220YV/6jCo8VWvAt1KKx6eek1VIHMPeLEbpcfSfkEeWyBNppynM/o6q+Wmw+sOhos2ml34wZbSX3G13//g==}
    engines: {node: ^12.13.0 || ^14.15.0 || ^16.10.0 || >=17.0.0}
    dependencies:
      '@types/node': 18.19.56
      merge-stream: 2.0.0
      supports-color: 8.1.1
    dev: true

  /jest@28.1.2(@types/node@18.19.56)(ts-node@10.8.2):
    resolution: {integrity: sha512-Tuf05DwLeCh2cfWCQbcz9UxldoDyiR1E9Igaei5khjonKncYdc6LDfynKCEWozK0oLE3GD+xKAo2u8x/0s6GOg==}
    engines: {node: ^12.13.0 || ^14.15.0 || ^16.10.0 || >=17.0.0}
    hasBin: true
    peerDependencies:
      node-notifier: ^8.0.1 || ^9.0.0 || ^10.0.0
    peerDependenciesMeta:
      node-notifier:
        optional: true
    dependencies:
      '@jest/core': 28.1.3(ts-node@10.8.2)
      '@jest/types': 28.1.3
      import-local: 3.1.0
      jest-cli: 28.1.3(@types/node@18.19.56)(ts-node@10.8.2)
    transitivePeerDependencies:
      - '@types/node'
      - supports-color
      - ts-node
    dev: true

  /jiti@1.21.0:
    resolution: {integrity: sha512-gFqAIbuKyyso/3G2qhiO2OM6shY6EPP/R0+mkDbyspxKazh8BXDC5FiFsUjlczgdNz/vfra0da2y+aHrusLG/Q==}
    hasBin: true
    dev: true

  /jose@4.15.4:
    resolution: {integrity: sha512-W+oqK4H+r5sITxfxpSU+MMdr/YSWGvgZMQDIsNoBDGGy4i7GBPTtvFKibQzW06n3U3TqHjhvBJsirShsEJ6eeQ==}
    dev: true

  /jose@5.1.3:
    resolution: {integrity: sha512-GPExOkcMsCLBTi1YetY2LmkoY559fss0+0KVa6kOfb2YFe84nAM7Nm/XzuZozah4iHgmBGrCOHL5/cy670SBRw==}
    dev: false

  /jose@5.3.0:
    resolution: {integrity: sha512-IChe9AtAE79ru084ow8jzkN2lNrG3Ntfiv65Cvj9uOCE2m5LNsdHG+9EbxWxAoWRF9TgDOqLN5jm08++owDVRg==}
    dev: false

  /joycon@3.1.1:
    resolution: {integrity: sha512-34wB/Y7MW7bzjKRjUKTa46I2Z7eV62Rkhva+KkopW7Qvv/OSWBqvkSY7vusOPrNuZcUG3tApvdVgNB8POj3SPw==}
    engines: {node: '>=10'}
    dev: true

  /js-tokens@4.0.0:
    resolution: {integrity: sha512-RdJUflcE3cUzKiMqQgsCu06FPu9UdIJO0beYbPhHN4k6apgJtifcoCtT9bcxOpYBtpD2kCM6Sbzg4CausW/PKQ==}
    dev: true

  /js-yaml@3.14.1:
    resolution: {integrity: sha512-okMH7OXXJ7YrN9Ok3/SXrnu4iX9yOk+25nqX4imS2npuvTYDmo/QEZoqwZkYaIDk3jVvBOTOIEgEhaLOynBS9g==}
    hasBin: true
    dependencies:
      argparse: 1.0.10
      esprima: 4.0.1
    dev: true

  /js-yaml@4.1.0:
    resolution: {integrity: sha512-wpxZs9NoxZaJESJGIZTyDEaYpl0FKSA+FB9aJiyemKhMwkxQg63h4T1KJgUGHpTqPDNRcmmYLugrRjJlBtWvRA==}
    hasBin: true
    dependencies:
      argparse: 2.0.1
    dev: true

  /jsbn@1.1.0:
    resolution: {integrity: sha512-4bYVV3aAMtDTTu4+xsDYa6sy9GyJ69/amsu9sYF2zqjiEoZA5xJi3BrfX3uY+/IekIu7MwdObdbDWpoZdBv3/A==}
    dev: true

  /jsesc@2.5.2:
    resolution: {integrity: sha512-OYu7XEzjkCQ3C5Ps3QIZsQfNpqoJyZZA99wd9aWd05NCtC5pWOkShK2mkL6HXQR6/Cy2lbNdPlZBpuQHXE63gA==}
    engines: {node: '>=4'}
    hasBin: true
    dev: true

  /json-parse-even-better-errors@2.3.1:
    resolution: {integrity: sha512-xyFwyhro/JEof6Ghe2iz2NcXoj2sloNsWr/XsERDK/oiPCfaNhl5ONfp+jQdAZRQQ0IJWNzH9zIZF7li91kh2w==}
    dev: true

  /json-schema-traverse@0.4.1:
    resolution: {integrity: sha512-xbbCH5dCYU5T8LcEhhuh7HJ88HXuW3qsI3Y0zOZFKfZEHcpWiHU/Jxzk629Brsab/mMiHQti9wMP+845RPe3Vg==}
    dev: true

  /json-schema-traverse@1.0.0:
    resolution: {integrity: sha512-NM8/P9n3XjXhIZn1lLhkFaACTOURQXjWhV4BA/RnOv8xvgqtqpAX9IO4mRQxSx1Rlo4tqzeqb0sOlruaOy3dug==}

  /json-stable-stringify-without-jsonify@1.0.1:
    resolution: {integrity: sha512-Bdboy+l7tA3OGW6FjyFHWkP5LuByj1Tk33Ljyq0axyzdk9//JSi2u3fP1QSmd1KNwq6VOKYGlAu87CisVir6Pw==}
    dev: true

  /json5@2.2.3:
    resolution: {integrity: sha512-XmOWe7eyHYH14cLdVPoyg+GOH3rYX++KpzrylJwSW98t3Nk+U8XOl8FWKOgwtzdb8lXGf6zYwDUzeHMWfxasyg==}
    engines: {node: '>=6'}
    hasBin: true
    dev: true

  /jsonc-parser@3.2.0:
    resolution: {integrity: sha512-gfFQZrcTc8CnKXp6Y4/CBT3fTc0OVuDofpre4aEeEpSBPV5X5v4+Vmx+8snU7RLPrNHPKSgLxGo9YuQzz20o+w==}
    dev: true

  /jsonfile@4.0.0:
    resolution: {integrity: sha512-m6F1R3z8jjlf2imQHS2Qez5sjKWQzbuuhuJ/FKYFRZvPE3PuHcSMVZzfsLhGVOkfd20obL5SWEBew5ShlquNxg==}
    optionalDependencies:
      graceful-fs: 4.2.11
    dev: true

  /jsonfile@6.1.0:
    resolution: {integrity: sha512-5dgndWOriYSm5cnYaJNhalLNDKOqFwyDB/rr1E9ZsGciGvKPs8R2xYGCacuf3z6K1YKDz182fd+fY3cn3pMqXQ==}
    dependencies:
      universalify: 2.0.1
    optionalDependencies:
      graceful-fs: 4.2.11
    dev: true

  /jsonwebtoken@9.0.2:
    resolution: {integrity: sha512-PRp66vJ865SSqOlgqS8hujT5U4AOgMfhrwYIuIhfKaoSCZcirrmASQr8CX7cUg+RMih+hgznrjp99o+W4pJLHQ==}
    engines: {node: '>=12', npm: '>=6'}
    dependencies:
      jws: 3.2.2
      lodash.includes: 4.3.0
      lodash.isboolean: 3.0.3
      lodash.isinteger: 4.0.4
      lodash.isnumber: 3.0.3
      lodash.isplainobject: 4.0.6
      lodash.isstring: 4.0.1
      lodash.once: 4.1.1
      ms: 2.1.3
      semver: 7.6.0
    dev: true

  /jwa@1.4.1:
    resolution: {integrity: sha512-qiLX/xhEEFKUAJ6FiBMbes3w9ATzyk5W7Hvzpa/SLYdxNtng+gcurvrI7TbACjIXlsJyr05/S1oUhZrc63evQA==}
    dependencies:
      buffer-equal-constant-time: 1.0.1
      ecdsa-sig-formatter: 1.0.11
      safe-buffer: 5.2.1
    dev: true

  /jws@3.2.2:
    resolution: {integrity: sha512-YHlZCB6lMTllWDtSPHz/ZXTsi8S00usEV6v1tjq8tOUZzw7DpSDWVXjXDre6ed1w/pd495ODpHZYSdkRTsa0HA==}
    dependencies:
      jwa: 1.4.1
      safe-buffer: 5.2.1
    dev: true

  /key-encoder@2.0.3:
    resolution: {integrity: sha512-fgBtpAGIr/Fy5/+ZLQZIPPhsZEcbSlYu/Wu96tNDFNSjSACw5lEIOFeaVdQ/iwrb8oxjlWi6wmWdH76hV6GZjg==}
    dependencies:
      '@types/elliptic': 6.4.14
      asn1.js: 5.4.1
      bn.js: 4.12.0
      elliptic: 6.5.4

  /keygrip@1.1.0:
    resolution: {integrity: sha512-iYSchDJ+liQ8iwbSI2QqsQOvqv58eJCEanyJPJi+Khyu8smkcKSFUCbPwzFcL7YVtZ6eONjqRX/38caJ7QjRAQ==}
    engines: {node: '>= 0.6'}
    requiresBuild: true
    dependencies:
      tsscmp: 1.0.6
    dev: false

  /kind-of@6.0.3:
    resolution: {integrity: sha512-dcS1ul+9tmeD95T+x28/ehLgd9mENa3LsvDTtzm3vyBEO7RPptvAD+t44WVXaUjTBRcrpFeFlC8WCruUR456hw==}
    engines: {node: '>=0.10.0'}
    dev: true

  /kleur@3.0.3:
    resolution: {integrity: sha512-eTIzlVOSUR+JxdDFepEYcBMtZ9Qqdef+rnzWdRZuMbOywu5tO2w2N7rqjoANZ5k9vywhL6Br1VRjUIgTQx4E8w==}
    engines: {node: '>=6'}
    dev: true

  /kleur@4.1.5:
    resolution: {integrity: sha512-o+NO+8WrRiQEE4/7nwRJhN1HWpVmJm511pBHUxPLtp0BUISzlBplORYSmTclCnJvQq2tKu/sgl3xVpkc7ZWuQQ==}
    engines: {node: '>=6'}
    dev: true

  /koalas@1.0.2:
    resolution: {integrity: sha512-RYhBbYaTTTHId3l6fnMZc3eGQNW6FVCqMG6AMwA5I1Mafr6AflaXeoi6x3xQuATRotGYRLk6+1ELZH4dstFNOA==}
    engines: {node: '>=0.10.0'}
    dev: false

  /kysely@0.22.0:
    resolution: {integrity: sha512-ZE3qWtnqLOalodzfK5QUEcm7AEulhxsPNuKaGFsC3XiqO92vMLm+mAHk/NnbSIOtC4RmGm0nsv700i8KDp1gfQ==}
    engines: {node: '>=14.0.0'}

  /kysely@0.23.5:
    resolution: {integrity: sha512-TH+b56pVXQq0tsyooYLeNfV11j6ih7D50dyN8tkM0e7ndiUH28Nziojiog3qRFlmEj9XePYdZUrNJ2079Qjdow==}
    engines: {node: '>=14.0.0'}

  /lande@1.0.10:
    resolution: {integrity: sha512-yT52DQh+UV2pEp08jOYrA4drDv0DbjpiRyZYgl25ak9G2cVR2AimzrqkYQWrD9a7Ud+qkAcaiDDoNH9DXfHPmw==}
    dependencies:
      toygrad: 2.6.0
    dev: false

  /leven@3.1.0:
    resolution: {integrity: sha512-qsda+H8jTaUaN/x5vzW2rzc+8Rw4TAQ/4KjB46IwK5VH+IlVeeeje/EoZRpiXvIqjFgK84QffqPztGI3VBLG1A==}
    engines: {node: '>=6'}
    dev: true

  /levn@0.4.1:
    resolution: {integrity: sha512-+bT2uH4E5LGE7h/n3evcS/sQlJXCpIp6ym8OWJ5eV6+67Dsql/LaaT7qJBAt2rzfoa/5QBGBhxDix1dMt2kQKQ==}
    engines: {node: '>= 0.8.0'}
    dependencies:
      prelude-ls: 1.2.1
      type-check: 0.4.0
    dev: true

  /lilconfig@2.1.0:
    resolution: {integrity: sha512-utWOt/GHzuUxnLKxB6dk81RoOeoNeHgbrXiuGk4yyF5qlRz+iIVWu56E2fqGHFrXz0QNUhLB/8nKqvRH66JKGQ==}
    engines: {node: '>=10'}
    dev: true

  /lilconfig@3.1.1:
    resolution: {integrity: sha512-O18pf7nyvHTckunPWCV1XUNXU1piu01y2b7ATJ0ppkUkk8ocqVWBrYjJBCwHDjD/ZWcfyrA0P4gKhzWGi5EINQ==}
    engines: {node: '>=14'}
    dev: true

  /limiter@1.1.5:
    resolution: {integrity: sha512-FWWMIEOxz3GwUI4Ts/IvgVy6LPvoMPgjMdQ185nN6psJyBJ4yOpzqm695/h5umdLJg2vW3GR5iG11MAkR2AzJA==}
    dev: false

  /lines-and-columns@1.2.4:
    resolution: {integrity: sha512-7ylylesZQ/PV29jhEDl3Ufjo6ZX7gCqJr5F7PKrqc93v7fzSymt1BpwEU8nAUXs8qzzvqhbjhK5QZg6Mt/HkBg==}
    dev: true

  /load-yaml-file@0.2.0:
    resolution: {integrity: sha512-OfCBkGEw4nN6JLtgRidPX6QxjBQGQf72q3si2uvqyFEMbycSFFHwAZeXx6cJgFM9wmLrf9zBwCP3Ivqa+LLZPw==}
    engines: {node: '>=6'}
    dependencies:
      graceful-fs: 4.2.11
      js-yaml: 3.14.1
      pify: 4.0.1
      strip-bom: 3.0.0
    dev: true

  /loader-utils@3.2.1:
    resolution: {integrity: sha512-ZvFw1KWS3GVyYBYb7qkmRM/WwL2TQQBxgCK62rlvm4WpVQ23Nb4tYjApUlfjrEGvOs7KHEsmyUn75OHZrJMWPw==}
    engines: {node: '>= 12.13.0'}
    dev: true

  /locate-path@5.0.0:
    resolution: {integrity: sha512-t7hw9pI+WvuwNJXwk5zVHpyhIqzg2qTlklJOf0mVxGSbe3Fp2VieZcduNYjaLDoy6p9uGpQEGWG87WpMKlNq8g==}
    engines: {node: '>=8'}
    dependencies:
      p-locate: 4.1.0
    dev: true

  /locate-path@6.0.0:
    resolution: {integrity: sha512-iPZK6eYjbxRu3uB4/WZ3EsEIMJFMqAoopl3R+zuq0UjcAm/MO6KCweDgPfP3elTztoKP3KtnVHxTn2NHBSDVUw==}
    engines: {node: '>=10'}
    dependencies:
      p-locate: 5.0.0
    dev: true

  /lodash.camelcase@4.3.0:
    resolution: {integrity: sha512-TwuEnCnxbc3rAvhf/LbG7tJUDzhqXyFnv3dtzLOPgCG/hODL7WFnsbwktkD7yUV0RrreP/l1PALq/YSg6VvjlA==}
    dev: true

  /lodash.defaults@4.2.0:
    resolution: {integrity: sha512-qjxPLHd3r5DnsdGacqOMU6pb/avJzdh9tFX2ymgoZE27BmjXrNy/y4LoaiTeAb+O3gL8AfpJGtqfX/ae2leYYQ==}

  /lodash.includes@4.3.0:
    resolution: {integrity: sha512-W3Bx6mdkRTGtlJISOvVD/lbqjTlPPUDTMnlXZFnVwi9NKJ6tiAk6LVdlhZMm17VZisqhKcgzpO5Wz91PCt5b0w==}
    dev: true

  /lodash.isarguments@3.1.0:
    resolution: {integrity: sha512-chi4NHZlZqZD18a0imDHnZPrDeBbTtVN7GXMwuGdRH9qotxAjYs3aVLKc7zNOG9eddR5Ksd8rvFEBc9SsggPpg==}

  /lodash.isboolean@3.0.3:
    resolution: {integrity: sha512-Bz5mupy2SVbPHURB98VAcw+aHh4vRV5IPNhILUCsOzRmsTmSQ17jIuqopAentWoehktxGd9e/hbIXq980/1QJg==}
    dev: true

  /lodash.isinteger@4.0.4:
    resolution: {integrity: sha512-DBwtEWN2caHQ9/imiNeEA5ys1JoRtRfY3d7V9wkqtbycnAmTvRRmbHKDV4a0EYc678/dia0jrte4tjYwVBaZUA==}
    dev: true

  /lodash.isnumber@3.0.3:
    resolution: {integrity: sha512-QYqzpfwO3/CWf3XP+Z+tkQsfaLL/EnUlXWVkIk5FUPc4sBdTehEqZONuyRt2P67PXAk+NXmTBcc97zw9t1FQrw==}
    dev: true

  /lodash.isplainobject@4.0.6:
    resolution: {integrity: sha512-oSXzaWypCMHkPC3NvBEaPHf0KsA5mvPrOPgQWDsbg8n7orZ290M0BmC/jgRZ4vcJ6DTAhjrsSYgdsW/F+MFOBA==}
    dev: true

  /lodash.isstring@4.0.1:
    resolution: {integrity: sha512-0wJxfxH1wgO3GrbuP+dTTk7op+6L41QCXbGINEmD+ny/G/eCqGzxyCsh7159S+mgDDcoarnBw6PC1PS5+wUGgw==}
    dev: true

  /lodash.kebabcase@4.1.1:
    resolution: {integrity: sha512-N8XRTIMMqqDgSy4VLKPnJ/+hpGZN+PHQiJnSenYqPaVV/NCqEogTnAdZLQiGKhxX+JCs8waWq2t1XHWKOmlY8g==}
    dev: false

  /lodash.memoize@4.1.2:
    resolution: {integrity: sha512-t7j+NzmgnQzTAYXcsHYLgimltOV1MXHtlOWf6GjL9Kj8GK5FInw5JotxvbOs+IvV1/Dzo04/fCGfLVs7aXb4Ag==}
    dev: true

  /lodash.merge@4.6.2:
    resolution: {integrity: sha512-0KpjqXRVvrYyCsX1swR/XTK0va6VQkQM6MNo7PqW77ByjAhoARA8EfrP1N4+KlKj8YS0ZUCtRT/YUuhyYDujIQ==}
    dev: true

  /lodash.once@4.1.1:
    resolution: {integrity: sha512-Sb487aTOCr9drQVL8pIxOzVhafOjZN9UU54hiN8PU3uAiSV7lx1yYNpbNmex2PK6dSJoNTSJUUswT651yww3Mg==}
    dev: true

  /lodash.pick@4.4.0:
    resolution: {integrity: sha512-hXt6Ul/5yWjfklSGvLQl8vM//l3FtyHZeuelpzK6mm99pNvN9yTDruNZPEJZD1oWrqo+izBmB7oUfWgcCX7s4Q==}
    dev: false

  /lodash.sortby@4.7.0:
    resolution: {integrity: sha512-HDWXG8isMntAyRF5vZ7xKuEvOhT4AhlRt/3czTSjvGUxjYCBVRQY48ViDHyfYz9VIoBkW4TMGQNapx+l3RUwdA==}
    dev: false

  /lodash.startcase@4.4.0:
    resolution: {integrity: sha512-+WKqsK294HMSc2jEbNgpHpd0JfIBhp7rEV4aqXWqFr6AlXov+SlcgB1Fv01y2kGe3Gc8nMW7VA0SrGuSkRfIEg==}
    dev: true

  /lodash.uniq@4.5.0:
    resolution: {integrity: sha512-xfBaXQd9ryd9dlSDvnvI0lvxfLJlYAZzXomUYzLKtUeOQvOP5piqAWuGtrhWeqaXK9hhoM/iyJc5AV+XfsX3HQ==}

  /long@5.2.3:
    resolution: {integrity: sha512-lcHwpNoggQTObv5apGNCTdJrO69eHOZMi4BNC+rTLER8iHAqGrUVeLh/irVIM7zTw2bOXA8T6uNPeujwOLg/2Q==}
    dev: false

  /loose-envify@1.4.0:
    resolution: {integrity: sha512-lyuxPGr/Wfhrlem2CL/UcnUc1zcqKAImBDzukY7Y5F/yQiNdko6+fRLevlw1HgMySw7f611UIY408EtxRSoK3Q==}
    hasBin: true
    dependencies:
      js-tokens: 4.0.0
    dev: true

  /lru-cache@10.2.0:
    resolution: {integrity: sha512-2bIM8x+VAf6JT4bKAljS1qUWgMsqZRPGJS6FSahIMPVvctcNhyVp7AJu7quxOW9jwkryBReKZY5tY5JYv2n/7Q==}
    engines: {node: 14 || >=16.14}

  /lru-cache@4.1.5:
    resolution: {integrity: sha512-sWZlbEP2OsHNkXrMl5GYk/jKk70MBng6UU4YI/qGDYbgf6YbP4EvmqISbXCoJiRKs+1bSpFHVgQxvJ17F2li5g==}
    dependencies:
      pseudomap: 1.0.2
      yallist: 2.1.2
    dev: true

  /lru-cache@5.1.1:
    resolution: {integrity: sha512-KpNARQA3Iwv+jTA0utUVVbrh+Jlrr1Fv0e56GGzAFOXN7dk/FviaDW8LHmK52DlcH4WP2n6gI8vN1aesBFgo9w==}
    dependencies:
      yallist: 3.1.1
    dev: true

  /lru-cache@6.0.0:
    resolution: {integrity: sha512-Jo6dJ04CmSjuznwJSS3pUeWmd/H0ffTlkXXgwZi+eq1UCmqQwCh+eLsYOYCwY991i2Fah4h1BEMCx4qThGbsiA==}
    engines: {node: '>=10'}
    dependencies:
      yallist: 4.0.0

  /lru-cache@7.18.3:
    resolution: {integrity: sha512-jumlc0BIUrS3qJGgIkWZsyfAM7NCWiBcCDhnd+3NNM5KbBmLTgHVfWBcg6W+rLUsIpzpERPsvwUP7CckAQSOoA==}
    engines: {node: '>=12'}

  /magic-string@0.30.10:
    resolution: {integrity: sha512-iIRwTIf0QKV3UAnYK4PU8uiEc4SRh5jX0mwpIwETPpHdhVM4f53RSwS/vXvN1JhGX+Cs7B8qIq3d6AH49O5fAQ==}
    dependencies:
      '@jridgewell/sourcemap-codec': 1.4.15
    dev: true

  /make-dir@4.0.0:
    resolution: {integrity: sha512-hXdUTZYIVOt1Ex//jAQi+wTZZpUpwBj/0QsOzqegb3rGMMeJiSEu5xLHnYfBrRV4RH2+OCSOO95Is/7x1WJ4bw==}
    engines: {node: '>=10'}
    dependencies:
      semver: 7.6.0
    dev: true

  /make-error@1.3.6:
    resolution: {integrity: sha512-s8UhlNe7vPKomQhC1qFelMokr/Sc3AgNbso3n74mVPA5LTZwkB9NlXf4XPamLxJE8h0gh73rM94xvwRT2CVInw==}
    dev: true

  /make-fetch-happen@10.2.1:
    resolution: {integrity: sha512-NgOPbRiaQM10DYXvN3/hhGVI2M5MtITFryzBGxHM5p4wnFxsVCbxkrBrDsk+EZ5OB4jEOT7AjDxtdF+KVEFT7w==}
    engines: {node: ^12.13.0 || ^14.15.0 || >=16.0.0}
    dependencies:
      agentkeepalive: 4.5.0
      cacache: 16.1.3
      http-cache-semantics: 4.1.1
      http-proxy-agent: 5.0.0
      https-proxy-agent: 5.0.1
      is-lambda: 1.0.1
      lru-cache: 7.18.3
      minipass: 3.3.6
      minipass-collect: 1.0.2
      minipass-fetch: 2.1.2
      minipass-flush: 1.0.5
      minipass-pipeline: 1.2.4
      negotiator: 0.6.3
      promise-retry: 2.0.1
      socks-proxy-agent: 7.0.0
      ssri: 9.0.1
    transitivePeerDependencies:
      - bluebird
      - supports-color
    dev: true

  /makeerror@1.0.12:
    resolution: {integrity: sha512-JmqCvUhmt43madlpFzG4BQzG2Z3m6tvQDNKdClZnO3VbIudJYmxsT0FNJMeiB2+JTSlTQTSbU8QdesVmwJcmLg==}
    dependencies:
      tmpl: 1.0.5
    dev: true

  /map-obj@1.0.1:
    resolution: {integrity: sha512-7N/q3lyZ+LVCp7PzuxrJr4KMbBE2hW7BT7YNia330OFxIf4d3r5zVpicP2650l7CPN6RM9zOJRl3NGpqSiw3Eg==}
    engines: {node: '>=0.10.0'}
    dev: true

  /map-obj@4.3.0:
    resolution: {integrity: sha512-hdN1wVrZbb29eBGiGjJbeP8JbKjq1urkHJ/LIP/NY48MZ1QVXUsQBV1G1zvYFHn1XE06cwjBsOI2K3Ulnj1YXQ==}
    engines: {node: '>=8'}
    dev: true

  /mdn-data@2.0.14:
    resolution: {integrity: sha512-dn6wd0uw5GsdswPFfsgMp5NSB0/aDe6fK94YJV/AJDYXL6HVLWBsxeq7js7Ad+mU2K9LAlwpk6kN2D5mwCPVow==}
    dev: true

  /media-typer@0.3.0:
    resolution: {integrity: sha512-dq+qelQ9akHpcOl/gUVRTxVIOkAJ1wR3QAvb4RsVjS8oVoFjDGTc679wJYmUmknUF5HwMLOgb5O+a3KxfWapPQ==}
    engines: {node: '>= 0.6'}

  /meow@6.1.1:
    resolution: {integrity: sha512-3YffViIt2QWgTy6Pale5QpopX/IvU3LPL03jOTqp6pGj3VjesdO/U8CuHMKpnQr4shCNCM5fd5XFFvIIl6JBHg==}
    engines: {node: '>=8'}
    dependencies:
      '@types/minimist': 1.2.2
      camelcase-keys: 6.2.2
      decamelize-keys: 1.1.1
      hard-rejection: 2.1.0
      minimist-options: 4.1.0
      normalize-package-data: 2.5.0
      read-pkg-up: 7.0.1
      redent: 3.0.0
      trim-newlines: 3.0.1
      type-fest: 0.13.1
      yargs-parser: 18.1.3
    dev: true

  /merge-descriptors@1.0.1:
    resolution: {integrity: sha512-cCi6g3/Zr1iqQi6ySbseM1Xvooa98N0w31jzUYrXPX2xqObmFGHJ0tQ5u74H3mVh7wLouTseZyYIq39g8cNp1w==}

  /merge-stream@2.0.0:
    resolution: {integrity: sha512-abv/qOcuPfk3URPfDzmZU1LKmuw8kT+0nIHvKrKgFrwifol/doWcdA4ZqsWQ8ENrFKkd67Mfpo/LovbIUsbt3w==}
    dev: true

  /merge2@1.4.1:
    resolution: {integrity: sha512-8q7VEgMJW4J8tcfVPy8g09NcQwZdbwFEqhe/WZkoIzjn/3TGDwtOCYtXGxA3O8tPzpczCCDgv+P2P5y00ZJOOg==}
    engines: {node: '>= 8'}

  /methods@1.1.2:
    resolution: {integrity: sha512-iclAHeNqNm68zFtnZ0e+1L2yUIdvzNoauKU4WBA3VvH/vPFieF7qfRlwUZU+DA9P9bPXIS90ulxoUoCH23sV2w==}
    engines: {node: '>= 0.6'}

  /micromatch@4.0.5:
    resolution: {integrity: sha512-DMy+ERcEW2q8Z2Po+WNXuw3c5YaUSFjAO5GsJqfEl7UjvtIuFKO6ZrKvcItdy98dwFI2N1tg3zNIdKaQT+aNdA==}
    engines: {node: '>=8.6'}
    dependencies:
      braces: 3.0.2
      picomatch: 2.3.1

  /mime-db@1.52.0:
    resolution: {integrity: sha512-sPU4uV7dYlvtWJxwwxHD0PuihVNiE7TyAbQ5SWxDCB9mUYvOgroQOwYQQOKPJ8CIbE+1ETVlOoK1UC2nU3gYvg==}
    engines: {node: '>= 0.6'}

  /mime-types@2.1.35:
    resolution: {integrity: sha512-ZDY+bPm5zTTF+YpCrAU9nK0UgICYPT0QtT1NZWFv4s++TNkcgVaT0g6+4R2uI4MjQjzysHB1zxuWL50hzaeXiw==}
    engines: {node: '>= 0.6'}
    dependencies:
      mime-db: 1.52.0

  /mime@1.6.0:
    resolution: {integrity: sha512-x0Vn8spI+wuJ1O6S7gnbaQg8Pxh4NNHb7KSINmEWKiPE4RKOplvijn+NkmYmmRgP68mc70j2EbeTFRsrswaQeg==}
    engines: {node: '>=4'}
    hasBin: true

  /mime@2.6.0:
    resolution: {integrity: sha512-USPkMeET31rOMiarsBNIHZKLGgvKc/LrjofAnBlOttf5ajRvqiRA8QsenbcooctK6d6Ts6aqZXBA+XbkKthiQg==}
    engines: {node: '>=4.0.0'}
    hasBin: true
    dev: true

  /mime@3.0.0:
    resolution: {integrity: sha512-jSCU7/VB1loIWBZe14aEYHU/+1UMEHoaO7qxCOVJOw9GgH72VAWppxNcjU+x9a2k3GSIBXNKxXQFqRvvZ7vr3A==}
    engines: {node: '>=10.0.0'}
    hasBin: true
    dev: false

  /mimic-fn@2.1.0:
    resolution: {integrity: sha512-OqbOk5oEQeAZ8WXWydlu9HJjz9WVdEIvamMCcXmuqUYjTknH/sqsWvhQ3vgwKFRR1HpjvNBKQ37nbJgYzGqGcg==}
    engines: {node: '>=6'}
    dev: true

  /mimic-response@3.1.0:
    resolution: {integrity: sha512-z0yWI+4FDrrweS8Zmt4Ej5HdJmky15+L2e6Wgn3+iK5fWzb6T3fhNFq2+MeTRb064c6Wr4N/wv0DzQTjNzHNGQ==}
    engines: {node: '>=10'}

  /min-indent@1.0.1:
    resolution: {integrity: sha512-I9jwMn07Sy/IwOj3zVkVik2JTvgpaykDZEigL6Rx6N9LbMywwUSMtxET+7lVoDLLd3O3IXwJwvuuns8UB/HeAg==}
    engines: {node: '>=4'}
    dev: true

  /minimalistic-assert@1.0.1:
    resolution: {integrity: sha512-UtJcAD4yEaGtjPezWuO9wC4nwUnVH/8/Im3yEHQP4b67cXlD/Qr9hdITCU1xDbSEXg2XKNaP8jsReV7vQd00/A==}

  /minimalistic-crypto-utils@1.0.1:
    resolution: {integrity: sha512-JIYlbt6g8i5jKfJ3xz7rF0LXmv2TkDxBLUkiBeZ7bAx4GnnNMr8xFpGnOxn6GhTEHx3SjRrZEoU+j04prX1ktg==}

  /minimatch@3.1.2:
    resolution: {integrity: sha512-J7p63hRiAjw1NDEww1W7i37+ByIrOWO5XQQAzZ3VOcL0PNybwpfmV/N05zFAzwQ9USyEcX6t3UO+K5aqBQOIHw==}
    dependencies:
      brace-expansion: 1.1.11
    dev: true

  /minimatch@5.1.6:
    resolution: {integrity: sha512-lKwV/1brpG6mBUFHtb7NUmtABCb2WZZmm2wNiOA5hAb8VdCS4B3dtMWyvcoViccwAW/COERjXLt0zP1zXUN26g==}
    engines: {node: '>=10'}
    dependencies:
      brace-expansion: 2.0.1

  /minimatch@9.0.3:
    resolution: {integrity: sha512-RHiac9mvaRw0x3AYRgDC1CxAP7HTcNrrECeA8YYJeWnpo+2Q5CegtZjaotWTWxDG3UeGA1coE05iH1mPjT/2mg==}
    engines: {node: '>=16 || 14 >=14.17'}
    dependencies:
      brace-expansion: 2.0.1

  /minimist-options@4.1.0:
    resolution: {integrity: sha512-Q4r8ghd80yhO/0j1O3B2BjweX3fiHg9cdOwjJd2J76Q135c+NDxGCqdYKQ1SKBuFfgWbAUzBfvYjPUEeNgqN1A==}
    engines: {node: '>= 6'}
    dependencies:
      arrify: 1.0.1
      is-plain-obj: 1.1.0
      kind-of: 6.0.3
    dev: true

  /minimist@1.2.8:
    resolution: {integrity: sha512-2yyAR8qBkN3YuheJanUpWC5U3bb5osDywNB8RzDVlDwDHbocAJveqqj1u8+SVD7jkWT4yvsHCpWqqWqAxb0zCA==}

  /minipass-collect@1.0.2:
    resolution: {integrity: sha512-6T6lH0H8OG9kITm/Jm6tdooIbogG9e0tLgpY6mphXSm/A9u8Nq1ryBG+Qspiub9LjWlBPsPS3tWQ/Botq4FdxA==}
    engines: {node: '>= 8'}
    dependencies:
      minipass: 3.3.6
    dev: true

  /minipass-fetch@2.1.2:
    resolution: {integrity: sha512-LT49Zi2/WMROHYoqGgdlQIZh8mLPZmOrN2NdJjMXxYe4nkN6FUyuPuOAOedNJDrx0IRGg9+4guZewtp8hE6TxA==}
    engines: {node: ^12.13.0 || ^14.15.0 || >=16.0.0}
    dependencies:
      minipass: 3.3.6
      minipass-sized: 1.0.3
      minizlib: 2.1.2
    optionalDependencies:
      encoding: 0.1.13
    dev: true

  /minipass-flush@1.0.5:
    resolution: {integrity: sha512-JmQSYYpPUqX5Jyn1mXaRwOda1uQ8HP5KAT/oDSLCzt1BYRhQU0/hDtsB1ufZfEEzMZ9aAVmsBw8+FWsIXlClWw==}
    engines: {node: '>= 8'}
    dependencies:
      minipass: 3.3.6
    dev: true

  /minipass-pipeline@1.2.4:
    resolution: {integrity: sha512-xuIq7cIOt09RPRJ19gdi4b+RiNvDFYe5JH+ggNvBqGqpQXcru3PcRmOZuHBKWK1Txf9+cQ+HMVN4d6z46LZP7A==}
    engines: {node: '>=8'}
    dependencies:
      minipass: 3.3.6
    dev: true

  /minipass-sized@1.0.3:
    resolution: {integrity: sha512-MbkQQ2CTiBMlA2Dm/5cY+9SWFEN8pzzOXi6rlM5Xxq0Yqbda5ZQy9sU75a673FE9ZK0Zsbr6Y5iP6u9nktfg2g==}
    engines: {node: '>=8'}
    dependencies:
      minipass: 3.3.6
    dev: true

  /minipass@3.3.6:
    resolution: {integrity: sha512-DxiNidxSEK+tHG6zOIklvNOwm3hvCrbUrdtzY74U6HKTJxvIDfOUL5W5P2Ghd3DTkhhKPYGqeNUIh5qcM4YBfw==}
    engines: {node: '>=8'}
    dependencies:
      yallist: 4.0.0
    dev: true

  /minipass@5.0.0:
    resolution: {integrity: sha512-3FnjYuehv9k6ovOEbyOswadCDPX1piCfhV8ncmYtHOjuPwylVWsghTLo7rabjC3Rx5xD4HDx8Wm1xnMF7S5qFQ==}
    engines: {node: '>=8'}

  /minizlib@2.1.2:
    resolution: {integrity: sha512-bAxsR8BVfj60DWXHE3u30oHzfl4G7khkSuPW+qvpd7jFRHm7dLxOjUk1EHACJ/hxLY8phGJ0YhYHZo7jil7Qdg==}
    engines: {node: '>= 8'}
    dependencies:
      minipass: 3.3.6
      yallist: 4.0.0
    dev: true

  /mitt@3.0.1:
    resolution: {integrity: sha512-vKivATfr97l2/QBCYAkXYDbrIWPM2IIKEl7YPhjCvKlG3kE2gm+uBo6nEXK3M5/Ffh/FLpKExzOQ3JJoJGFKBw==}
    dev: true

  /mixme@0.5.9:
    resolution: {integrity: sha512-VC5fg6ySUscaWUpI4gxCBTQMH2RdUpNrk+MsbpCYtIvf9SBJdiUey4qE7BXviJsJR4nDQxCZ+3yaYNW3guz/Pw==}
    engines: {node: '>= 8.0.0'}
    dev: true

  /mkdirp-classic@0.5.3:
    resolution: {integrity: sha512-gKLcREMhtuZRwRAfqP3RFW+TK4JqApVBtOIftVgjuABpAtpxhPGaDcfvbhNvD0B8iD1oUr/txX35NjcaY6Ns/A==}

  /mkdirp@1.0.4:
    resolution: {integrity: sha512-vVqVZQyf3WLx2Shd0qJ9xuvqgAyKPLAiqITEtqW0oIUjzo3PePDd6fW9iFz30ef7Ysp/oiWqbhszeGWW2T6Gzw==}
    engines: {node: '>=10'}
    hasBin: true

  /module-details-from-path@1.0.3:
    resolution: {integrity: sha512-ySViT69/76t8VhE1xXHK6Ch4NcDd26gx0MzKXLO+F7NOtnqH68d9zF94nT8ZWSxXh8ELOERsnJO/sWt1xZYw5A==}
    dev: false

  /ms@2.0.0:
    resolution: {integrity: sha512-Tpp60P6IUJDTuOq/5Z8cdskzJujfwqfOTkrwIwj7IRISpnkJnT6SyJ4PCPnGMoFjC9ddhal5KVIYtAt97ix05A==}

  /ms@2.1.2:
    resolution: {integrity: sha512-sGkPx+VjMtmA6MX27oA4FBFELFCZZ4S4XqeGOXCv68tT+jb3vk/RyaKWP0PTKyWtmLSM0b+adUTEvbs1PEaH2w==}

  /ms@2.1.3:
    resolution: {integrity: sha512-6FlzubTLZG3J2a/NVCAleEhjzq5oxgHyaCU9yYXvcLsvoVaHJq/s5xXI6/XXP6tz7R9xAOtHnSO/tXtF3WRTlA==}

  /msgpack-lite@0.1.26:
    resolution: {integrity: sha512-SZ2IxeqZ1oRFGo0xFGbvBJWMp3yLIY9rlIJyxy8CGrwZn1f0ZK4r6jV/AM1r0FZMDUkWkglOk/eeKIL9g77Nxw==}
    hasBin: true
    dependencies:
      event-lite: 0.1.3
      ieee754: 1.2.1
      int64-buffer: 0.1.10
      isarray: 1.0.0
    dev: false

  /multiformats@9.9.0:
    resolution: {integrity: sha512-HoMUjhH9T8DDBNT+6xzkrd9ga/XiBI4xLr58LJACwK6G3HTOPeMz4nB4KJs33L2BelrIJa7P0VuNaVF3hMYfjg==}

  /murmurhash@2.0.1:
    resolution: {integrity: sha512-5vQEh3y+DG/lMPM0mCGPDnyV8chYg/g7rl6v3Gd8WMF9S429ox3Xk8qrk174kWhG767KQMqqxLD1WnGd77hiew==}
    dev: false

  /mz@2.7.0:
    resolution: {integrity: sha512-z81GNO7nnYMEhrGh9LeymoE4+Yr0Wn5McHIZMK5cfQCl+NDX08sCZgUc9/6MHni9IWuFLm1Z3HTCXu2z9fN62Q==}
    dependencies:
      any-promise: 1.3.0
      object-assign: 4.1.1
      thenify-all: 1.6.0
    dev: true

  /nanoid@3.3.7:
    resolution: {integrity: sha512-eSRppjcPIatRIMC1U6UngP8XFcz8MQWGQdt1MTBQ7NaAmvXDfvNxbvWV3x2y6CdEUciCSsDHDQZbhYaB8QEo2g==}
    engines: {node: ^10 || ^12 || ^13.7 || ^14 || >=15.0.1}
    hasBin: true
    dev: true

  /napi-build-utils@1.0.2:
    resolution: {integrity: sha512-ONmRUqK7zj7DWX0D9ADe03wbwOBZxNAfF20PlGfCWQcD3+/MakShIHrMqx9YwPTfxDdF1zLeL+RGZiR9kGMLdg==}

  /natural-compare@1.4.0:
    resolution: {integrity: sha512-OWND8ei3VtNC9h7V60qff3SVobHr996CTwgxubgyQYEpg290h9J0buyECNNJexkFm5sOajh5G116RYA1c8ZMSw==}
    dev: true

  /negotiator@0.6.3:
    resolution: {integrity: sha512-+EUsqGPLsM+j/zdChZjsnX51g4XrHFOIXwfnCVPGlQk/k5giakcKsuxCObBRu6DSm9opw/O6slWbJdghQM4bBg==}
    engines: {node: '>= 0.6'}

  /neo-async@2.6.2:
    resolution: {integrity: sha512-Yd3UES5mWCSqR+qNT93S3UoYUkqAZ9lLg8a7g9rimsWmYGK8cVToA4/sF3RrshdyV3sAGMXVUmpMYOw+dLpOuw==}

  /netmask@2.0.2:
    resolution: {integrity: sha512-dBpDMdxv9Irdq66304OLfEmQ9tbNRFnFTuZiLo+bD+r332bBmMJ8GBLXklIXXgxd3+v9+KUnZaUR5PJMa75Gsg==}
    engines: {node: '>= 0.4.0'}
    dev: true

  /node-abi@3.47.0:
    resolution: {integrity: sha512-2s6B2CWZM//kPgwnuI0KrYwNjfdByE25zvAaEpq9IH4zcNsarH8Ihu/UuX6XMPEogDAxkuUFeZn60pXNHAqn3A==}
    engines: {node: '>=10'}
    dependencies:
      semver: 7.6.0

  /node-abi@3.57.0:
    resolution: {integrity: sha512-Dp+A9JWxRaKuHP35H77I4kCKesDy5HUDEmScia2FyncMTOXASMyg251F5PhFoDA5uqBrDDffiLpbqnrZmNXW+g==}
    engines: {node: '>=10'}
    dependencies:
      semver: 7.6.0

  /node-abort-controller@3.1.1:
    resolution: {integrity: sha512-AGK2yQKIjRuqnc6VkX2Xj5d+QW8xZ87pa1UK6yA6ouUyuxfHuMP6umE5QK7UmTeOAymo+Zx1Fxiuw9rVx8taHQ==}
    dev: false

  /node-addon-api@6.1.0:
    resolution: {integrity: sha512-+eawOlIgy680F0kBzPUNFhMZGtJ1YmqM6l4+Crf4IkImjYrO/mqPwRMh352g23uIaQKFItcQ64I7KMaJxHgAVA==}

  /node-fetch@2.7.0:
    resolution: {integrity: sha512-c4FRfUm/dbcWZ7U+1Wq0AwCyFL+3nt2bEw05wfxSz+DWpWsitgmSgYmy2dQdWyKC1694ELPqMs/YzUSNozLt8A==}
    engines: {node: 4.x || >=6.0.0}
    peerDependencies:
      encoding: ^0.1.0
    peerDependenciesMeta:
      encoding:
        optional: true
    dependencies:
      whatwg-url: 5.0.0

  /node-gyp-build-optional-packages@5.1.1:
    resolution: {integrity: sha512-+P72GAjVAbTxjjwUmwjVrqrdZROD4nf8KgpBoDxqXXTiYZZt/ud60dE5yvCSr9lRO8e8yv6kgJIC0K0PfZFVQw==}
    hasBin: true
    requiresBuild: true
    dependencies:
      detect-libc: 2.0.3
    dev: false
    optional: true

  /node-gyp-build@3.9.0:
    resolution: {integrity: sha512-zLcTg6P4AbcHPq465ZMFNXx7XpKKJh+7kkN699NiQWisR2uWYOWNWqRHAmbnmKiL4e9aLSlmy5U7rEMUXV59+A==}
    hasBin: true
    dev: false

  /node-gyp-build@4.6.1:
    resolution: {integrity: sha512-24vnklJmyRS8ViBNI8KbtK/r/DmXQMRiOMXTNz2nrTnAYUwjmEEbnnpB/+kt+yWRv73bPsSPRFddrcIbAxSiMQ==}
    hasBin: true
    dev: false

  /node-gyp@9.3.1:
    resolution: {integrity: sha512-4Q16ZCqq3g8awk6UplT7AuxQ35XN4R/yf/+wSAwcBUAjg7l58RTactWaP8fIDTi0FzI7YcVLujwExakZlfWkXg==}
    engines: {node: ^12.13 || ^14.13 || >=16}
    hasBin: true
    dependencies:
      env-paths: 2.2.1
      glob: 7.2.3
      graceful-fs: 4.2.11
      make-fetch-happen: 10.2.1
      nopt: 6.0.0
      npmlog: 6.0.2
      rimraf: 3.0.2
      semver: 7.5.4
      tar: 6.1.15
      which: 2.0.2
    transitivePeerDependencies:
      - bluebird
      - supports-color
    dev: true

  /node-int64@0.4.0:
    resolution: {integrity: sha512-O5lz91xSOeoXP6DulyHfllpq+Eg00MWitZIbtPfoSEvqIHdl5gfcY6hYzDWnj0qD5tz52PI08u9qUvSVeUBeHw==}
    dev: true

  /node-releases@2.0.13:
    resolution: {integrity: sha512-uYr7J37ae/ORWdZeQ1xxMJe3NtdmqMC/JZK+geofDrkLUApKRHPd18/TxtBOJ4A0/+uUIliorNrfYV6s1b02eQ==}
    dev: true

  /node-releases@2.0.14:
    resolution: {integrity: sha512-y10wOWt8yZpqXmOgRo77WaHEmhYQYGNA6y421PKsKYWEK8aW+cqAphborZDhqfyKrbZEN92CN1X2KbafY2s7Yw==}
    dev: true

  /nodemailer-html-to-text@3.2.0:
    resolution: {integrity: sha512-RJUC6640QV1PzTHHapOrc6IzrAJUZtk2BdVdINZ9VTLm+mcQNyBO9LYyhrnufkzqiD9l8hPLJ97rSyK4WanPNg==}
    engines: {node: '>= 10.23.0'}
    dependencies:
      html-to-text: 7.1.1

  /nodemailer@6.8.0:
    resolution: {integrity: sha512-EjYvSmHzekz6VNkNd12aUqAco+bOkRe3Of5jVhltqKhEsjw/y0PYPJfp83+s9Wzh1dspYAkUW/YNQ350NATbSQ==}
    engines: {node: '>=6.0.0'}

  /nopt@6.0.0:
    resolution: {integrity: sha512-ZwLpbTgdhuZUnZzjd7nb1ZV+4DoiC6/sfiVKok72ym/4Tlf+DFdlHYmT2JPmcNNWV6Pi3SDf1kT+A4r9RTuT9g==}
    engines: {node: ^12.13.0 || ^14.15.0 || >=16.0.0}
    hasBin: true
    dependencies:
      abbrev: 1.1.1
    dev: true

  /normalize-package-data@2.5.0:
    resolution: {integrity: sha512-/5CMN3T0R4XTj4DcGaexo+roZSdSFW/0AOOTROrjxzCG1wrWXEsGbRKevjlIL+ZDE4sZlJr5ED4YW0yqmkK+eA==}
    dependencies:
      hosted-git-info: 2.8.9
      resolve: 1.22.4
      semver: 5.7.2
      validate-npm-package-license: 3.0.4
    dev: true

  /normalize-path@3.0.0:
    resolution: {integrity: sha512-6eZs5Ls3WtCisHWp9S2GUy8dqkpGi4BVSz3GaqiE6ezub0512ESztXUwUB6C6IKbQkY2Pnb/mD4WYojCRwcwLA==}
    engines: {node: '>=0.10.0'}
    dev: true

  /normalize-range@0.1.2:
    resolution: {integrity: sha512-bdok/XvKII3nUpklnV6P2hxtMNrCboOjAcyBuQnWEhO665FwrSNRxU+AqpsyvO6LgGYPspN+lu5CLtw4jPRKNA==}
    engines: {node: '>=0.10.0'}
    dev: true

  /normalize-url@6.1.0:
    resolution: {integrity: sha512-DlL+XwOy3NxAQ8xuC0okPgK46iuVNAK01YN7RueYBqqFeGsBjV9XmCAzAdgt+667bCl5kPh9EqKKDwnaPG1I7A==}
    engines: {node: '>=10'}
    dev: true

  /npm-run-path@4.0.1:
    resolution: {integrity: sha512-S48WzZW777zhNIrn7gxOlISNAqi9ZC/uQFnRdbeIHhZhCA6UqpkOT8T1G7BvfdgP4Er8gF4sUbaS0i7QvIfCWw==}
    engines: {node: '>=8'}
    dependencies:
      path-key: 3.1.1
    dev: true

  /npmlog@6.0.2:
    resolution: {integrity: sha512-/vBvz5Jfr9dT/aFWd0FIRf+T/Q2WBsLENygUaFUqstqsycmZAP/t5BvFJTK0viFmSUxiUKTUplWy5vt+rvKIxg==}
    engines: {node: ^12.13.0 || ^14.15.0 || >=16.0.0}
    dependencies:
      are-we-there-yet: 3.0.1
      console-control-strings: 1.1.0
      gauge: 4.0.4
      set-blocking: 2.0.0
    dev: true

  /nth-check@2.1.1:
    resolution: {integrity: sha512-lqjrjmaOoAnWfMmBPL+XNnynZh2+swxiX3WUE0s4yEHI6m+AwrK2UZOimIRl3X/4QctVqS8AiZjFqyOGrMXb/w==}
    dependencies:
      boolbase: 1.0.0
    dev: true

  /object-assign@4.1.1:
    resolution: {integrity: sha512-rJgTQnkUnH1sFw8yT6VSU3zD3sWmu6sZhIseY8VX+GRu3P6F7Fu+JNDoXfklElbLJSnc3FUQHVe4cU5hj+BcUg==}
    engines: {node: '>=0.10.0'}

  /object-hash@3.0.0:
    resolution: {integrity: sha512-RSn9F68PjH9HqtltsSnqYC1XXoWe9Bju5+213R98cNGttag9q9yAOTzdbsqvIa7aNm5WffBZFpWYr2aWrklWAw==}
    engines: {node: '>= 6'}
    dev: true

  /object-inspect@1.12.3:
    resolution: {integrity: sha512-geUvdk7c+eizMNUDkRpW1wJwgfOiOeHbxBR/hLXK1aT6zmVSO0jsQcs7fj6MGw89jC/cjGfLcNOrtMYtGqm81g==}

  /object-keys@1.1.1:
    resolution: {integrity: sha512-NuAESUOUMrlIXOfHKzD6bpPu3tYt3xvjNdRIQ+FeT0lNb4K8WR70CaDxhuNguS2XG+GjkyMwOzsN5ZktImfhLA==}
    engines: {node: '>= 0.4'}

  /object.assign@4.1.4:
    resolution: {integrity: sha512-1mxKf0e58bvyjSCtKYY4sRe9itRk3PJpquJOjeIkz885CczcI4IvJJDLPS72oowuSh+pBxUFROpX+TU++hxhZQ==}
    engines: {node: '>= 0.4'}
    dependencies:
      call-bind: 1.0.2
      define-properties: 1.2.0
      has-symbols: 1.0.3
      object-keys: 1.1.1
    dev: true

  /on-exit-leak-free@2.1.0:
    resolution: {integrity: sha512-VuCaZZAjReZ3vUwgOB8LxAosIurDiAW0s13rI1YwmaP++jvcxP77AWoQvenZebpCA2m8WC1/EosPYPMjnRAp/w==}

  /on-finished@2.4.1:
    resolution: {integrity: sha512-oVlzkg3ENAhCk2zdv7IJwd/QUD4z2RxRwpkcGY8psCVcCYZNq4wYnVWALHM+brtuJjePWiYF/ClmuDr8Ch5+kg==}
    engines: {node: '>= 0.8'}
    dependencies:
      ee-first: 1.1.1

  /on-headers@1.0.2:
    resolution: {integrity: sha512-pZAE+FJLoyITytdqK0U5s+FIpjN0JP3OzFi/u8Rx+EV5/W+JTWGXG8xFzevE7AjBfDqHv/8vL8qQsIhHnqRkrA==}
    engines: {node: '>= 0.8'}

  /once@1.4.0:
    resolution: {integrity: sha512-lNaJgI+2Q5URQBkccEKHTQOPaXdUxnZZElQTZY0MFUAuaEqe1E+Nyvgdz/aIyNi6Z9MzO5dv1H8n58/GELp3+w==}
    dependencies:
      wrappy: 1.0.2

  /one-webcrypto@1.0.3:
    resolution: {integrity: sha512-fu9ywBVBPx0gS9K0etIROTiCkvI5S1TDjFsYFb3rC1ewFxeOqsbzq7aIMBHsYfrTHBcGXJaONXXjTl8B01cW1Q==}

  /onetime@5.1.2:
    resolution: {integrity: sha512-kbpaSSGJTWdAY5KPVeMOKXSrPtr8C8C7wodJbcsd51jRnmD+GZu8Y0VoU6Dm5Z4vWr0Ig/1NKuWRKf7j5aaYSg==}
    engines: {node: '>=6'}
    dependencies:
      mimic-fn: 2.1.0
    dev: true

  /opener@1.5.2:
    resolution: {integrity: sha512-ur5UIdyw5Y7yEj9wLzhqXiy6GZ3Mwx0yGI+5sMn2r0N0v3cKJvUmFH5yPP+WXh9e0xfyzyJX95D8l088DNFj7A==}
    hasBin: true
    dev: true

  /opentelemetry-plugin-better-sqlite3@1.1.0(better-sqlite3@9.6.0):
    resolution: {integrity: sha512-yd+mgaB5W5JxzcQt9TvX1VIrusqtbbeuxSoZ6KQe4Ra0J/Kqkp6kz7dg0VQUU5+cenOWkza6xtvsT0KGXI03HA==}
    peerDependencies:
      better-sqlite3: ^7.1.1 || ^8.0.0 || ^9.0.0
    dependencies:
      '@opentelemetry/api': 1.7.0
      '@opentelemetry/core': 1.18.1(@opentelemetry/api@1.7.0)
      '@opentelemetry/instrumentation': 0.44.0(@opentelemetry/api@1.7.0)
      '@opentelemetry/semantic-conventions': 1.18.1
      better-sqlite3: 9.6.0
    transitivePeerDependencies:
      - supports-color
    dev: false

  /opentracing@0.14.7:
    resolution: {integrity: sha512-vz9iS7MJ5+Bp1URw8Khvdyw1H/hGvzHWlKQ7eRrQojSCDL1/SrWfrY9QebLw97n2deyRtzHRC3MkQfVNUCo91Q==}
    engines: {node: '>=0.10'}
    dev: false

  /optionator@0.9.3:
    resolution: {integrity: sha512-JjCoypp+jKn1ttEFExxhetCKeJt9zhAgAve5FXHixTvFDW/5aEktX9bufBKLRRMdU7bNtpLfcGu94B3cdEJgjg==}
    engines: {node: '>= 0.8.0'}
    dependencies:
      '@aashutoshrathi/word-wrap': 1.2.6
      deep-is: 0.1.4
      fast-levenshtein: 2.0.6
      levn: 0.4.1
      prelude-ls: 1.2.1
      type-check: 0.4.0
    dev: true

  /os-tmpdir@1.0.2:
    resolution: {integrity: sha512-D2FR03Vir7FIu45XBY20mTb+/ZSWB00sjU9jdQXt83gDrI4Ztz5Fs7/yy74g2N5SVQY4xY1qDr4rNddwYRVX0g==}
    engines: {node: '>=0.10.0'}
    dev: true

  /outdent@0.5.0:
    resolution: {integrity: sha512-/jHxFIzoMXdqPzTaCpFzAAWhpkSjZPF4Vsn6jAfNpmbH/ymsmd7Qc6VE9BGn0L6YMj6uwpQLxCECpus4ukKS9Q==}
    dev: true

  /p-filter@2.1.0:
    resolution: {integrity: sha512-ZBxxZ5sL2HghephhpGAQdoskxplTwr7ICaehZwLIlfL6acuVgZPm8yBNuRAFBGEqtD/hmUeq9eqLg2ys9Xr/yw==}
    engines: {node: '>=8'}
    dependencies:
      p-map: 2.1.0
    dev: true

  /p-finally@1.0.0:
    resolution: {integrity: sha512-LICb2p9CB7FS+0eR1oqWnHhp0FljGLZCWBE9aix0Uye9W8LTQPwMTYVGWQWIw9RdQiDg4+epXQODwIYJtSJaow==}
    engines: {node: '>=4'}

  /p-limit@2.3.0:
    resolution: {integrity: sha512-//88mFWSJx8lxCzwdAABTJL2MyWB12+eIY7MDL2SqLmAkeKU9qxRvWuSyTjm3FUmpBEMuFfckAIqEaVGUDxb6w==}
    engines: {node: '>=6'}
    dependencies:
      p-try: 2.2.0
    dev: true

  /p-limit@3.1.0:
    resolution: {integrity: sha512-TYOanM3wGwNGsZN2cVTYPArw454xnXj5qmWF1bEoAc4+cU/ol7GVh7odevjp1FNHduHc3KZMcFduxU5Xc6uJRQ==}
    engines: {node: '>=10'}
    dependencies:
      yocto-queue: 0.1.0

  /p-locate@4.1.0:
    resolution: {integrity: sha512-R79ZZ/0wAxKGu3oYMlz8jy/kbhsNrS7SKZ7PxEHBgJ5+F2mtFW2fK2cOtBh1cHYkQsbzFV7I+EoRKe6Yt0oK7A==}
    engines: {node: '>=8'}
    dependencies:
      p-limit: 2.3.0
    dev: true

  /p-locate@5.0.0:
    resolution: {integrity: sha512-LaNjtRWUBY++zB5nE/NwcaoMylSPk+S+ZHNB1TzdbMJMny6dynpAGt7X/tl/QYq3TIeE6nxHppbo2LGymrG5Pw==}
    engines: {node: '>=10'}
    dependencies:
      p-limit: 3.1.0
    dev: true

  /p-map@2.1.0:
    resolution: {integrity: sha512-y3b8Kpd8OAN444hxfBbFfj1FY/RjtTd8tzYwhUqNYXx0fXx2iX4maP4Qr6qhIKbQXI02wTLAda4fYUbDagTUFw==}
    engines: {node: '>=6'}
    dev: true

  /p-map@4.0.0:
    resolution: {integrity: sha512-/bjOqmgETBYB5BoEeGVea8dmvHb2m9GLy1E9W43yeyfP6QQCZGFNa+XRceJEuDB6zqr+gKpIAmlLebMpykw/MQ==}
    engines: {node: '>=10'}
    dependencies:
      aggregate-error: 3.1.0
    dev: true

  /p-queue@6.6.2:
    resolution: {integrity: sha512-RwFpb72c/BhQLEXIZ5K2e+AhgNVmIejGlTgiB9MzZ0e93GRvqZ7uSi0dvRF7/XIXDeNkra2fNHBxTyPDGySpjQ==}
    engines: {node: '>=8'}
    dependencies:
      eventemitter3: 4.0.7
      p-timeout: 3.2.0

  /p-timeout@3.2.0:
    resolution: {integrity: sha512-rhIwUycgwwKcP9yTOOFK/AKsAopjjCakVqLHePO3CC6Mir1Z99xT+R63jZxAT5lFZLa2inS5h+ZS2GvR99/FBg==}
    engines: {node: '>=8'}
    dependencies:
      p-finally: 1.0.0

  /p-try@2.2.0:
    resolution: {integrity: sha512-R4nPAVTAU0B9D35/Gk3uJf/7XYbQcyohSKdvAxIRSNghFl4e71hVoGnBNQz9cWaXxO2I10KTC+3jMdvvoKw6dQ==}
    engines: {node: '>=6'}
    dev: true

  /p-wait-for@3.2.0:
    resolution: {integrity: sha512-wpgERjNkLrBiFmkMEjuZJEWKKDrNfHCKA1OhyN1wg1FrLkULbviEy6py1AyJUgZ72YWFbZ38FIpnqvVqAlDUwA==}
    engines: {node: '>=8'}
    dependencies:
      p-timeout: 3.2.0

  /pac-proxy-agent@7.0.2:
    resolution: {integrity: sha512-BFi3vZnO9X5Qt6NRz7ZOaPja3ic0PhlsmCRYLOpN11+mWBCR6XJDqW5RF3j8jm4WGGQZtBA+bTfxYzeKW73eHg==}
    engines: {node: '>= 14'}
    dependencies:
      '@tootallnate/quickjs-emscripten': 0.23.0
      agent-base: 7.1.1
      debug: 4.3.7
      get-uri: 6.0.3
      http-proxy-agent: 7.0.2
      https-proxy-agent: 7.0.5
      pac-resolver: 7.0.1
      socks-proxy-agent: 8.0.4
    transitivePeerDependencies:
      - supports-color
    dev: true

  /pac-resolver@7.0.1:
    resolution: {integrity: sha512-5NPgf87AT2STgwa2ntRMr45jTKrYBGkVU36yT0ig/n/GMAa3oPqhZfIQ2kMEimReg0+t9kZViDVZ83qfVUlckg==}
    engines: {node: '>= 14'}
    dependencies:
      degenerator: 5.0.1
      netmask: 2.0.2
    dev: true

  /packet-reader@1.0.0:
    resolution: {integrity: sha512-HAKu/fG3HpHFO0AA8WE8q2g+gBJaZ9MG7fcKk+IJPLTGAD6Psw4443l+9DGRbOIh3/aXr7Phy0TjilYivJo5XQ==}

  /parent-module@1.0.1:
    resolution: {integrity: sha512-GQ2EWRpQV8/o+Aw8YqtfZZPfNRWZYkbidE9k5rpl/hC3vtHHBfGm2Ifi6qWV+coDGkrUKZAxE3Lot5kcsRlh+g==}
    engines: {node: '>=6'}
    dependencies:
      callsites: 3.1.0
    dev: true

  /parse-json@5.2.0:
    resolution: {integrity: sha512-ayCKvm/phCGxOkYRSCM82iDwct8/EonSEgCSxWxD7ve6jHggsFl4fZVQBPRNgQoKiuV/odhFrGzQXZwbifC8Rg==}
    engines: {node: '>=8'}
    dependencies:
      '@babel/code-frame': 7.22.10
      error-ex: 1.3.2
      json-parse-even-better-errors: 2.3.1
      lines-and-columns: 1.2.4
    dev: true

  /parseurl@1.3.3:
    resolution: {integrity: sha512-CiyeOxFT/JZyN5m0z9PfXw4SCBJ6Sygz1Dpl0wqjlhDEGGBP1GnsUVEL0p63hoG1fcj3fHynXi9NYO4nWOL+qQ==}
    engines: {node: '>= 0.8'}

  /path-browserify@1.0.1:
    resolution: {integrity: sha512-b7uo2UCUOYZcnF/3ID0lulOJi/bafxa1xPe7ZPsammBSpjSWQkjNxlt635YGS2MiR9GjvuXCtz2emr3jbsz98g==}
    dev: false

  /path-exists@4.0.0:
    resolution: {integrity: sha512-ak9Qy5Q7jYb2Wwcey5Fpvg2KoAc/ZIhLSLOSBmRmygPsGwkVVt0fZa0qrtMz+m6tJTAHfZQ8FnmB4MG4LWy7/w==}
    engines: {node: '>=8'}
    dev: true

  /path-is-absolute@1.0.1:
    resolution: {integrity: sha512-AVbw3UJ2e9bq64vSaS9Am0fje1Pa8pbGqTTsmXfaIiMpnr5DlDhfJOuLj9Sf95ZPVDAUerDfEk88MPmPe7UCQg==}
    engines: {node: '>=0.10.0'}
    dev: true

  /path-key@3.1.1:
    resolution: {integrity: sha512-ojmeN0qd+y0jszEtoY48r0Peq5dwMEkIlCOu6Q5f41lfkswXuKtYrhgoTpLnyIcHm24Uhqx+5Tqm2InSwLhE6Q==}
    engines: {node: '>=8'}

  /path-parse@1.0.7:
    resolution: {integrity: sha512-LDJzPVEEEPR+y48z93A0Ed0yXb8pAByGWo/k5YYdYgpY2/2EsOsksJrq7lOHxryrVOn1ejG6oAp8ahvOIQD8sw==}

  /path-scurry@1.10.1:
    resolution: {integrity: sha512-MkhCqzzBEpPvxxQ71Md0b1Kk51W01lrYvlMzSUaIzNsODdd7mqhiimSZlr+VegAz5Z6Vzt9Xg2ttE//XBhH3EQ==}
    engines: {node: '>=16 || 14 >=14.17'}
    dependencies:
      lru-cache: 10.2.0
      minipass: 5.0.0

  /path-to-regexp@0.1.7:
    resolution: {integrity: sha512-5DFkuoqlv1uYQKxy8omFBeJPQcdoE07Kv2sferDCrAq1ohOU+MSDswDIbnx3YAM60qIOnYa53wBhXW0EbMonrQ==}

  /path-type@4.0.0:
    resolution: {integrity: sha512-gDKb8aZMDeD/tZWs9P6+q0J9Mwkdl6xMV8TjnGP3qJVJ06bdMgkbBlLU8IdfOsIsFz2BW1rNVT3XuNEl8zPAvw==}
    engines: {node: '>=8'}
    dev: true

  /peek-readable@4.1.0:
    resolution: {integrity: sha512-ZI3LnwUv5nOGbQzD9c2iDG6toheuXSZP5esSHBjopsXH4dg19soufvpUGA3uohi5anFtGb2lhAVdHzH6R/Evvg==}
    engines: {node: '>=8'}

  /pend@1.2.0:
    resolution: {integrity: sha512-F3asv42UuXchdzt+xXqfW1OGlVBe+mxa2mqI0pg5yAHZPvFmY3Y6drSf/GQ1A86WgWEN9Kzh/WrgKa6iGcHXLg==}
    dev: true

  /pg-connection-string@2.6.2:
    resolution: {integrity: sha512-ch6OwaeaPYcova4kKZ15sbJ2hKb/VP48ZD2gE7i1J+L4MspCtBMAx8nMgz7bksc7IojCIIWuEhHibSMFH8m8oA==}

  /pg-int8@1.0.1:
    resolution: {integrity: sha512-WCtabS6t3c8SkpDBUlb1kjOs7l66xsGdKpIPZsg4wR+B3+u9UAum2odSsF9tnvxg80h4ZxLWMy4pRjOsFIqQpw==}
    engines: {node: '>=4.0.0'}

  /pg-pool@3.6.1(pg@8.10.0):
    resolution: {integrity: sha512-jizsIzhkIitxCGfPRzJn1ZdcosIt3pz9Sh3V01fm1vZnbnCMgmGl5wvGGdNN2EL9Rmb0EcFoCkixH4Pu+sP9Og==}
    peerDependencies:
      pg: '>=8.0'
    dependencies:
      pg: 8.10.0

  /pg-protocol@1.6.0:
    resolution: {integrity: sha512-M+PDm637OY5WM307051+bsDia5Xej6d9IR4GwJse1qA1DIhiKlksvrneZOYQq42OM+spubpcNYEo2FcKQrDk+Q==}

  /pg-types@2.2.0:
    resolution: {integrity: sha512-qTAAlrEsl8s4OiEQY69wDvcMIdQN6wdz5ojQiOy6YRMuynxenON0O5oCpJI6lshc6scgAY8qvJ2On/p+CXY0GA==}
    engines: {node: '>=4'}
    dependencies:
      pg-int8: 1.0.1
      postgres-array: 2.0.0
      postgres-bytea: 1.0.0
      postgres-date: 1.0.7
      postgres-interval: 1.2.0

  /pg@8.10.0:
    resolution: {integrity: sha512-ke7o7qSTMb47iwzOSaZMfeR7xToFdkE71ifIipOAAaLIM0DYzfOAXlgFFmYUIE2BcJtvnVlGCID84ZzCegE8CQ==}
    engines: {node: '>= 8.0.0'}
    peerDependencies:
      pg-native: '>=3.0.1'
    peerDependenciesMeta:
      pg-native:
        optional: true
    dependencies:
      buffer-writer: 2.0.0
      packet-reader: 1.0.0
      pg-connection-string: 2.6.2
      pg-pool: 3.6.1(pg@8.10.0)
      pg-protocol: 1.6.0
      pg-types: 2.2.0
      pgpass: 1.0.5

  /pgpass@1.0.5:
    resolution: {integrity: sha512-FdW9r/jQZhSeohs1Z3sI1yxFQNFvMcnmfuj4WBMUTxOrAyLMaTcE1aAMBiTlbMNaXvBCQuVi0R7hd8udDSP7ug==}
    dependencies:
      split2: 4.2.0

  /picocolors@1.0.0:
    resolution: {integrity: sha512-1fygroTLlHu66zi26VoTDv8yRgm0Fccecssto+MhsZ0D/DGW2sm8E8AjW7NU5VVTRt5GxbeZ5qBuJr+HyLYkjQ==}
    dev: true

  /picocolors@1.0.1:
    resolution: {integrity: sha512-anP1Z8qwhkbmu7MFP5iTt+wQKXgwzf7zTyGlcdzabySa9vd0Xt392U0rVmz9poOaBj0uHJKyyo9/upk0HrEQew==}
    dev: true

  /picomatch@2.3.1:
    resolution: {integrity: sha512-JU3teHTNjmE2VCGFzuY8EXzCDVwEqB2a8fsIvwaStHhAWJEeVd1o1QD80CU6+ZdEXXSLbSsuLwJjkCBWqRQUVA==}
    engines: {node: '>=8.6'}

  /pify@2.3.0:
    resolution: {integrity: sha512-udgsAY+fTnvv7kI7aaxbqwWNb0AHiB0qBO89PZKPkoTmGOgdbrHDKD+0B2X4uTfJ/FT1R09r9gTsjUjNJotuog==}
    engines: {node: '>=0.10.0'}
    dev: true

  /pify@4.0.1:
    resolution: {integrity: sha512-uB80kBFb/tfd68bVleG9T5GGsGPjJrLAUpR5PZIrhBnIaRTQRjqdJSsIKkOP6OAIFbj7GOrcudc5pNjZ+geV2g==}
    engines: {node: '>=6'}
    dev: true

  /pify@5.0.0:
    resolution: {integrity: sha512-eW/gHNMlxdSP6dmG6uJip6FXN0EQBwm2clYYd8Wul42Cwu/DK8HEftzsapcNdYe2MfLiIwZqsDk2RDEsTE79hA==}
    engines: {node: '>=10'}

  /pino-abstract-transport@1.0.0:
    resolution: {integrity: sha512-c7vo5OpW4wIS42hUVcT5REsL8ZljsUfBjqV/e2sFxmFEFZiq1XLUp5EYLtuDH6PEHq9W1egWqRbnLUP5FuZmOA==}
    dependencies:
      readable-stream: 4.4.2
      split2: 4.2.0
    dev: true

  /pino-abstract-transport@1.2.0:
    resolution: {integrity: sha512-Guhh8EZfPCfH+PMXAb6rKOjGQEoy0xlAIn+irODG5kgfYV+BQ0rGYYWTIel3P5mmyXqkYkPmdIkywsn6QKUR1Q==}
    dependencies:
      readable-stream: 4.4.2
      split2: 4.2.0

  /pino-http@8.6.1:
    resolution: {integrity: sha512-J0hiJgUExtBXP2BjrK4VB305tHXS31sCmWJ9XJo2wPkLHa1NFPuW4V9wjG27PAc2fmBCigiNhQKpvrx+kntBPA==}
    dependencies:
      get-caller-file: 2.0.5
      pino: 8.21.0
      pino-std-serializers: 6.2.2
      process-warning: 3.0.0

  /pino-pretty@9.1.0:
    resolution: {integrity: sha512-IM6NY9LLo/dVgY7/prJhCh4rAJukafdt0ibxeNOWc2fxKMyTk90SOB9Ao2HfbtShT9QPeP0ePpJktksMhSQMYA==}
    hasBin: true
    dependencies:
      colorette: 2.0.20
      dateformat: 4.6.3
      fast-copy: 2.1.7
      fast-safe-stringify: 2.1.1
      help-me: 4.2.0
      joycon: 3.1.1
      minimist: 1.2.8
      on-exit-leak-free: 2.1.0
      pino-abstract-transport: 1.0.0
      pump: 3.0.0
      readable-stream: 4.4.2
      secure-json-parse: 2.7.0
      sonic-boom: 3.3.0
      strip-json-comments: 3.1.1
    dev: true

  /pino-std-serializers@6.2.2:
    resolution: {integrity: sha512-cHjPPsE+vhj/tnhCy/wiMh3M3z3h/j15zHQX+S9GkTBgqJuTuJzYJ4gUyACLhDaJ7kk9ba9iRDmbH2tJU03OiA==}

  /pino@8.21.0:
    resolution: {integrity: sha512-ip4qdzjkAyDDZklUaZkcRFb2iA118H9SgRh8yzTkSQK8HilsOJF7rSY8HoW5+I0M46AZgX/pxbprf2vvzQCE0Q==}
    hasBin: true
    dependencies:
      atomic-sleep: 1.0.0
      fast-redact: 3.3.0
      on-exit-leak-free: 2.1.0
      pino-abstract-transport: 1.2.0
      pino-std-serializers: 6.2.2
      process-warning: 3.0.0
      quick-format-unescaped: 4.0.4
      real-require: 0.2.0
      safe-stable-stringify: 2.4.3
      sonic-boom: 3.8.1
      thread-stream: 2.7.0

  /pirates@4.0.6:
    resolution: {integrity: sha512-saLsH7WeYYPiD25LDuLRRY/i+6HaPYr6G1OUlN39otzkSTxKnubR9RTxS3/Kk50s1g2JTgFwWQDQyplC5/SHZg==}
    engines: {node: '>= 6'}
    dev: true

  /pkg-dir@4.2.0:
    resolution: {integrity: sha512-HRDzbaKjC+AOWVXxAU/x54COGeIv9eb+6CkDSQoNTt4XyWoIJvuPsXizxu/Fr23EiekbtZwmh1IcIG/l/a10GQ==}
    engines: {node: '>=8'}
    dependencies:
      find-up: 4.1.0
    dev: true

  /postcss-calc@8.2.4(postcss@8.4.38):
    resolution: {integrity: sha512-SmWMSJmB8MRnnULldx0lQIyhSNvuDl9HfrZkaqqE/WHAhToYsAvDq+yAsA/kIyINDszOp3Rh0GFoNuH5Ypsm3Q==}
    peerDependencies:
      postcss: ^8.2.2
    dependencies:
      postcss: 8.4.38
      postcss-selector-parser: 6.1.0
      postcss-value-parser: 4.2.0
    dev: true

  /postcss-colormin@5.3.1(postcss@8.4.38):
    resolution: {integrity: sha512-UsWQG0AqTFQmpBegeLLc1+c3jIqBNB0zlDGRWR+dQ3pRKJL1oeMzyqmH3o2PIfn9MBdNrVPWhDbT769LxCTLJQ==}
    engines: {node: ^10 || ^12 || >=14.0}
    peerDependencies:
      postcss: ^8.2.15
    dependencies:
      browserslist: 4.21.10
      caniuse-api: 3.0.0
      colord: 2.9.3
      postcss: 8.4.38
      postcss-value-parser: 4.2.0
    dev: true

  /postcss-convert-values@5.1.3(postcss@8.4.38):
    resolution: {integrity: sha512-82pC1xkJZtcJEfiLw6UXnXVXScgtBrjlO5CBmuDQc+dlb88ZYheFsjTn40+zBVi3DkfF7iezO0nJUPLcJK3pvA==}
    engines: {node: ^10 || ^12 || >=14.0}
    peerDependencies:
      postcss: ^8.2.15
    dependencies:
      browserslist: 4.23.0
      postcss: 8.4.38
      postcss-value-parser: 4.2.0
    dev: true

  /postcss-discard-comments@5.1.2(postcss@8.4.38):
    resolution: {integrity: sha512-+L8208OVbHVF2UQf1iDmRcbdjJkuBF6IS29yBDSiWUIzpYaAhtNl6JYnYm12FnkeCwQqF5LeklOu6rAqgfBZqQ==}
    engines: {node: ^10 || ^12 || >=14.0}
    peerDependencies:
      postcss: ^8.2.15
    dependencies:
      postcss: 8.4.38
    dev: true

  /postcss-discard-duplicates@5.1.0(postcss@8.4.38):
    resolution: {integrity: sha512-zmX3IoSI2aoenxHV6C7plngHWWhUOV3sP1T8y2ifzxzbtnuhk1EdPwm0S1bIUNaJ2eNbWeGLEwzw8huPD67aQw==}
    engines: {node: ^10 || ^12 || >=14.0}
    peerDependencies:
      postcss: ^8.2.15
    dependencies:
      postcss: 8.4.38
    dev: true

  /postcss-discard-empty@5.1.1(postcss@8.4.38):
    resolution: {integrity: sha512-zPz4WljiSuLWsI0ir4Mcnr4qQQ5e1Ukc3i7UfE2XcrwKK2LIPIqE5jxMRxO6GbI3cv//ztXDsXwEWT3BHOGh3A==}
    engines: {node: ^10 || ^12 || >=14.0}
    peerDependencies:
      postcss: ^8.2.15
    dependencies:
      postcss: 8.4.38
    dev: true

  /postcss-discard-overridden@5.1.0(postcss@8.4.38):
    resolution: {integrity: sha512-21nOL7RqWR1kasIVdKs8HNqQJhFxLsyRfAnUDm4Fe4t4mCWL9OJiHvlHPjcd8zc5Myu89b/7wZDnOSjFgeWRtw==}
    engines: {node: ^10 || ^12 || >=14.0}
    peerDependencies:
      postcss: ^8.2.15
    dependencies:
      postcss: 8.4.38
    dev: true

  /postcss-import@15.1.0(postcss@8.4.38):
    resolution: {integrity: sha512-hpr+J05B2FVYUAXHeK1YyI267J/dDDhMU6B6civm8hSY1jYJnBXxzKDKDswzJmtLHryrjhnDjqqp/49t8FALew==}
    engines: {node: '>=14.0.0'}
    peerDependencies:
      postcss: ^8.0.0
    dependencies:
      postcss: 8.4.38
      postcss-value-parser: 4.2.0
      read-cache: 1.0.0
      resolve: 1.22.4
    dev: true

  /postcss-js@4.0.1(postcss@8.4.38):
    resolution: {integrity: sha512-dDLF8pEO191hJMtlHFPRa8xsizHaM82MLfNkUHdUtVEV3tgTp5oj+8qbEqYM57SLfc74KSbw//4SeJma2LRVIw==}
    engines: {node: ^12 || ^14 || >= 16}
    peerDependencies:
      postcss: ^8.4.21
    dependencies:
      camelcase-css: 2.0.1
      postcss: 8.4.38
    dev: true

  /postcss-load-config@3.1.4(postcss@8.4.38):
    resolution: {integrity: sha512-6DiM4E7v4coTE4uzA8U//WhtPwyhiim3eyjEMFCnUpzbrkK9wJHgKDT2mR+HbtSrd/NubVaYTOpSpjUl8NQeRg==}
    engines: {node: '>= 10'}
    peerDependencies:
      postcss: '>=8.0.9'
      ts-node: '>=9.0.0'
    peerDependenciesMeta:
      postcss:
        optional: true
      ts-node:
        optional: true
    dependencies:
      lilconfig: 2.1.0
      postcss: 8.4.38
      yaml: 1.10.2
    dev: true

  /postcss-load-config@4.0.2(postcss@8.4.38):
    resolution: {integrity: sha512-bSVhyJGL00wMVoPUzAVAnbEoWyqRxkjv64tUl427SKnPrENtq6hJwUojroMz2VB+Q1edmi4IfrAPpami5VVgMQ==}
    engines: {node: '>= 14'}
    peerDependencies:
      postcss: '>=8.0.9'
      ts-node: '>=9.0.0'
    peerDependenciesMeta:
      postcss:
        optional: true
      ts-node:
        optional: true
    dependencies:
      lilconfig: 3.1.1
      postcss: 8.4.38
      yaml: 2.4.2
    dev: true

  /postcss-merge-longhand@5.1.7(postcss@8.4.38):
    resolution: {integrity: sha512-YCI9gZB+PLNskrK0BB3/2OzPnGhPkBEwmwhfYk1ilBHYVAZB7/tkTHFBAnCrvBBOmeYyMYw3DMjT55SyxMBzjQ==}
    engines: {node: ^10 || ^12 || >=14.0}
    peerDependencies:
      postcss: ^8.2.15
    dependencies:
      postcss: 8.4.38
      postcss-value-parser: 4.2.0
      stylehacks: 5.1.1(postcss@8.4.38)
    dev: true

  /postcss-merge-rules@5.1.4(postcss@8.4.38):
    resolution: {integrity: sha512-0R2IuYpgU93y9lhVbO/OylTtKMVcHb67zjWIfCiKR9rWL3GUk1677LAqD/BcHizukdZEjT8Ru3oHRoAYoJy44g==}
    engines: {node: ^10 || ^12 || >=14.0}
    peerDependencies:
      postcss: ^8.2.15
    dependencies:
      browserslist: 4.21.10
      caniuse-api: 3.0.0
      cssnano-utils: 3.1.0(postcss@8.4.38)
      postcss: 8.4.38
      postcss-selector-parser: 6.1.0
    dev: true

  /postcss-minify-font-values@5.1.0(postcss@8.4.38):
    resolution: {integrity: sha512-el3mYTgx13ZAPPirSVsHqFzl+BBBDrXvbySvPGFnQcTI4iNslrPaFq4muTkLZmKlGk4gyFAYUBMH30+HurREyA==}
    engines: {node: ^10 || ^12 || >=14.0}
    peerDependencies:
      postcss: ^8.2.15
    dependencies:
      postcss: 8.4.38
      postcss-value-parser: 4.2.0
    dev: true

  /postcss-minify-gradients@5.1.1(postcss@8.4.38):
    resolution: {integrity: sha512-VGvXMTpCEo4qHTNSa9A0a3D+dxGFZCYwR6Jokk+/3oB6flu2/PnPXAh2x7x52EkY5xlIHLm+Le8tJxe/7TNhzw==}
    engines: {node: ^10 || ^12 || >=14.0}
    peerDependencies:
      postcss: ^8.2.15
    dependencies:
      colord: 2.9.3
      cssnano-utils: 3.1.0(postcss@8.4.38)
      postcss: 8.4.38
      postcss-value-parser: 4.2.0
    dev: true

  /postcss-minify-params@5.1.4(postcss@8.4.38):
    resolution: {integrity: sha512-+mePA3MgdmVmv6g+30rn57USjOGSAyuxUmkfiWpzalZ8aiBkdPYjXWtHuwJGm1v5Ojy0Z0LaSYhHaLJQB0P8Jw==}
    engines: {node: ^10 || ^12 || >=14.0}
    peerDependencies:
      postcss: ^8.2.15
    dependencies:
      browserslist: 4.21.10
      cssnano-utils: 3.1.0(postcss@8.4.38)
      postcss: 8.4.38
      postcss-value-parser: 4.2.0
    dev: true

  /postcss-minify-selectors@5.2.1(postcss@8.4.38):
    resolution: {integrity: sha512-nPJu7OjZJTsVUmPdm2TcaiohIwxP+v8ha9NehQ2ye9szv4orirRU3SDdtUmKH+10nzn0bAyOXZ0UEr7OpvLehg==}
    engines: {node: ^10 || ^12 || >=14.0}
    peerDependencies:
      postcss: ^8.2.15
    dependencies:
      postcss: 8.4.38
      postcss-selector-parser: 6.1.0
    dev: true

  /postcss-modules-extract-imports@3.1.0(postcss@8.4.38):
    resolution: {integrity: sha512-k3kNe0aNFQDAZGbin48pL2VNidTF0w4/eASDsxlyspobzU3wZQLOGj7L9gfRe0Jo9/4uud09DsjFNH7winGv8Q==}
    engines: {node: ^10 || ^12 || >= 14}
    peerDependencies:
      postcss: ^8.1.0
    dependencies:
      postcss: 8.4.38
    dev: true

  /postcss-modules-local-by-default@4.0.5(postcss@8.4.38):
    resolution: {integrity: sha512-6MieY7sIfTK0hYfafw1OMEG+2bg8Q1ocHCpoWLqOKj3JXlKu4G7btkmM/B7lFubYkYWmRSPLZi5chid63ZaZYw==}
    engines: {node: ^10 || ^12 || >= 14}
    peerDependencies:
      postcss: ^8.1.0
    dependencies:
      icss-utils: 5.1.0(postcss@8.4.38)
      postcss: 8.4.38
      postcss-selector-parser: 6.1.0
      postcss-value-parser: 4.2.0
    dev: true

  /postcss-modules-scope@3.2.0(postcss@8.4.38):
    resolution: {integrity: sha512-oq+g1ssrsZOsx9M96c5w8laRmvEu9C3adDSjI8oTcbfkrTE8hx/zfyobUoWIxaKPO8bt6S62kxpw5GqypEw1QQ==}
    engines: {node: ^10 || ^12 || >= 14}
    peerDependencies:
      postcss: ^8.1.0
    dependencies:
      postcss: 8.4.38
      postcss-selector-parser: 6.1.0
    dev: true

  /postcss-modules-values@4.0.0(postcss@8.4.38):
    resolution: {integrity: sha512-RDxHkAiEGI78gS2ofyvCsu7iycRv7oqw5xMWn9iMoR0N/7mf9D50ecQqUo5BZ9Zh2vH4bCUR/ktCqbB9m8vJjQ==}
    engines: {node: ^10 || ^12 || >= 14}
    peerDependencies:
      postcss: ^8.1.0
    dependencies:
      icss-utils: 5.1.0(postcss@8.4.38)
      postcss: 8.4.38
    dev: true

  /postcss-modules@4.3.1(postcss@8.4.38):
    resolution: {integrity: sha512-ItUhSUxBBdNamkT3KzIZwYNNRFKmkJrofvC2nWab3CPKhYBQ1f27XXh1PAPE27Psx58jeelPsxWB/+og+KEH0Q==}
    peerDependencies:
      postcss: ^8.0.0
    dependencies:
      generic-names: 4.0.0
      icss-replace-symbols: 1.1.0
      lodash.camelcase: 4.3.0
      postcss: 8.4.38
      postcss-modules-extract-imports: 3.1.0(postcss@8.4.38)
      postcss-modules-local-by-default: 4.0.5(postcss@8.4.38)
      postcss-modules-scope: 3.2.0(postcss@8.4.38)
      postcss-modules-values: 4.0.0(postcss@8.4.38)
      string-hash: 1.1.3
    dev: true

  /postcss-nested@6.0.1(postcss@8.4.38):
    resolution: {integrity: sha512-mEp4xPMi5bSWiMbsgoPfcP74lsWLHkQbZc3sY+jWYd65CUwXrUaTp0fmNpa01ZcETKlIgUdFN/MpS2xZtqL9dQ==}
    engines: {node: '>=12.0'}
    peerDependencies:
      postcss: ^8.2.14
    dependencies:
      postcss: 8.4.38
      postcss-selector-parser: 6.1.0
    dev: true

  /postcss-normalize-charset@5.1.0(postcss@8.4.38):
    resolution: {integrity: sha512-mSgUJ+pd/ldRGVx26p2wz9dNZ7ji6Pn8VWBajMXFf8jk7vUoSrZ2lt/wZR7DtlZYKesmZI680qjr2CeFF2fbUg==}
    engines: {node: ^10 || ^12 || >=14.0}
    peerDependencies:
      postcss: ^8.2.15
    dependencies:
      postcss: 8.4.38
    dev: true

  /postcss-normalize-display-values@5.1.0(postcss@8.4.38):
    resolution: {integrity: sha512-WP4KIM4o2dazQXWmFaqMmcvsKmhdINFblgSeRgn8BJ6vxaMyaJkwAzpPpuvSIoG/rmX3M+IrRZEz2H0glrQNEA==}
    engines: {node: ^10 || ^12 || >=14.0}
    peerDependencies:
      postcss: ^8.2.15
    dependencies:
      postcss: 8.4.38
      postcss-value-parser: 4.2.0
    dev: true

  /postcss-normalize-positions@5.1.1(postcss@8.4.38):
    resolution: {integrity: sha512-6UpCb0G4eofTCQLFVuI3EVNZzBNPiIKcA1AKVka+31fTVySphr3VUgAIULBhxZkKgwLImhzMR2Bw1ORK+37INg==}
    engines: {node: ^10 || ^12 || >=14.0}
    peerDependencies:
      postcss: ^8.2.15
    dependencies:
      postcss: 8.4.38
      postcss-value-parser: 4.2.0
    dev: true

  /postcss-normalize-repeat-style@5.1.1(postcss@8.4.38):
    resolution: {integrity: sha512-mFpLspGWkQtBcWIRFLmewo8aC3ImN2i/J3v8YCFUwDnPu3Xz4rLohDO26lGjwNsQxB3YF0KKRwspGzE2JEuS0g==}
    engines: {node: ^10 || ^12 || >=14.0}
    peerDependencies:
      postcss: ^8.2.15
    dependencies:
      postcss: 8.4.38
      postcss-value-parser: 4.2.0
    dev: true

  /postcss-normalize-string@5.1.0(postcss@8.4.38):
    resolution: {integrity: sha512-oYiIJOf4T9T1N4i+abeIc7Vgm/xPCGih4bZz5Nm0/ARVJ7K6xrDlLwvwqOydvyL3RHNf8qZk6vo3aatiw/go3w==}
    engines: {node: ^10 || ^12 || >=14.0}
    peerDependencies:
      postcss: ^8.2.15
    dependencies:
      postcss: 8.4.38
      postcss-value-parser: 4.2.0
    dev: true

  /postcss-normalize-timing-functions@5.1.0(postcss@8.4.38):
    resolution: {integrity: sha512-DOEkzJ4SAXv5xkHl0Wa9cZLF3WCBhF3o1SKVxKQAa+0pYKlueTpCgvkFAHfk+Y64ezX9+nITGrDZeVGgITJXjg==}
    engines: {node: ^10 || ^12 || >=14.0}
    peerDependencies:
      postcss: ^8.2.15
    dependencies:
      postcss: 8.4.38
      postcss-value-parser: 4.2.0
    dev: true

  /postcss-normalize-unicode@5.1.1(postcss@8.4.38):
    resolution: {integrity: sha512-qnCL5jzkNUmKVhZoENp1mJiGNPcsJCs1aaRmURmeJGES23Z/ajaln+EPTD+rBeNkSryI+2WTdW+lwcVdOikrpA==}
    engines: {node: ^10 || ^12 || >=14.0}
    peerDependencies:
      postcss: ^8.2.15
    dependencies:
      browserslist: 4.21.10
      postcss: 8.4.38
      postcss-value-parser: 4.2.0
    dev: true

  /postcss-normalize-url@5.1.0(postcss@8.4.38):
    resolution: {integrity: sha512-5upGeDO+PVthOxSmds43ZeMeZfKH+/DKgGRD7TElkkyS46JXAUhMzIKiCa7BabPeIy3AQcTkXwVVN7DbqsiCew==}
    engines: {node: ^10 || ^12 || >=14.0}
    peerDependencies:
      postcss: ^8.2.15
    dependencies:
      normalize-url: 6.1.0
      postcss: 8.4.38
      postcss-value-parser: 4.2.0
    dev: true

  /postcss-normalize-whitespace@5.1.1(postcss@8.4.38):
    resolution: {integrity: sha512-83ZJ4t3NUDETIHTa3uEg6asWjSBYL5EdkVB0sDncx9ERzOKBVJIUeDO9RyA9Zwtig8El1d79HBp0JEi8wvGQnA==}
    engines: {node: ^10 || ^12 || >=14.0}
    peerDependencies:
      postcss: ^8.2.15
    dependencies:
      postcss: 8.4.38
      postcss-value-parser: 4.2.0
    dev: true

  /postcss-ordered-values@5.1.3(postcss@8.4.38):
    resolution: {integrity: sha512-9UO79VUhPwEkzbb3RNpqqghc6lcYej1aveQteWY+4POIwlqkYE21HKWaLDF6lWNuqCobEAyTovVhtI32Rbv2RQ==}
    engines: {node: ^10 || ^12 || >=14.0}
    peerDependencies:
      postcss: ^8.2.15
    dependencies:
      cssnano-utils: 3.1.0(postcss@8.4.38)
      postcss: 8.4.38
      postcss-value-parser: 4.2.0
    dev: true

  /postcss-reduce-initial@5.1.2(postcss@8.4.38):
    resolution: {integrity: sha512-dE/y2XRaqAi6OvjzD22pjTUQ8eOfc6m/natGHgKFBK9DxFmIm69YmaRVQrGgFlEfc1HePIurY0TmDeROK05rIg==}
    engines: {node: ^10 || ^12 || >=14.0}
    peerDependencies:
      postcss: ^8.2.15
    dependencies:
      browserslist: 4.21.10
      caniuse-api: 3.0.0
      postcss: 8.4.38
    dev: true

  /postcss-reduce-transforms@5.1.0(postcss@8.4.38):
    resolution: {integrity: sha512-2fbdbmgir5AvpW9RLtdONx1QoYG2/EtqpNQbFASDlixBbAYuTcJ0dECwlqNqH7VbaUnEnh8SrxOe2sRIn24XyQ==}
    engines: {node: ^10 || ^12 || >=14.0}
    peerDependencies:
      postcss: ^8.2.15
    dependencies:
      postcss: 8.4.38
      postcss-value-parser: 4.2.0
    dev: true

  /postcss-selector-parser@6.1.0:
    resolution: {integrity: sha512-UMz42UD0UY0EApS0ZL9o1XnLhSTtvvvLe5Dc2H2O56fvRZi+KulDyf5ctDhhtYJBGKStV2FL1fy6253cmLgqVQ==}
    engines: {node: '>=4'}
    dependencies:
      cssesc: 3.0.0
      util-deprecate: 1.0.2
    dev: true

  /postcss-svgo@5.1.0(postcss@8.4.38):
    resolution: {integrity: sha512-D75KsH1zm5ZrHyxPakAxJWtkyXew5qwS70v56exwvw542d9CRtTo78K0WeFxZB4G7JXKKMbEZtZayTGdIky/eA==}
    engines: {node: ^10 || ^12 || >=14.0}
    peerDependencies:
      postcss: ^8.2.15
    dependencies:
      postcss: 8.4.38
      postcss-value-parser: 4.2.0
      svgo: 2.8.0
    dev: true

  /postcss-unique-selectors@5.1.1(postcss@8.4.38):
    resolution: {integrity: sha512-5JiODlELrz8L2HwxfPnhOWZYWDxVHWL83ufOv84NrcgipI7TaeRsatAhK4Tr2/ZiYldpK/wBvw5BD3qfaK96GA==}
    engines: {node: ^10 || ^12 || >=14.0}
    peerDependencies:
      postcss: ^8.2.15
    dependencies:
      postcss: 8.4.38
      postcss-selector-parser: 6.1.0
    dev: true

  /postcss-value-parser@4.2.0:
    resolution: {integrity: sha512-1NNCs6uurfkVbeXG4S8JFT9t19m45ICnif8zWLd5oPSZ50QnwMfK+H3jv408d4jw/7Bttv5axS5IiHoLaVNHeQ==}
    dev: true

  /postcss@8.4.38:
    resolution: {integrity: sha512-Wglpdk03BSfXkHoQa3b/oulrotAkwrlLDRSOb9D0bN86FdRyE9lppSp33aHNPgBa0JKCoB+drFLZkQoRRYae5A==}
    engines: {node: ^10 || ^12 || >=14}
    dependencies:
      nanoid: 3.3.7
      picocolors: 1.0.1
      source-map-js: 1.2.0
    dev: true

  /postgres-array@2.0.0:
    resolution: {integrity: sha512-VpZrUqU5A69eQyW2c5CA1jtLecCsN2U/bD6VilrFDWq5+5UIEVO7nazS3TEcHf1zuPYO/sqGvUvW62g86RXZuA==}
    engines: {node: '>=4'}

  /postgres-bytea@1.0.0:
    resolution: {integrity: sha512-xy3pmLuQqRBZBXDULy7KbaitYqLcmxigw14Q5sj8QBVLqEwXfeybIKVWiqAXTlcvdvb0+xkOtDbfQMOf4lST1w==}
    engines: {node: '>=0.10.0'}

  /postgres-date@1.0.7:
    resolution: {integrity: sha512-suDmjLVQg78nMK2UZ454hAG+OAW+HQPZ6n++TNDUX+L0+uUlLywnoxJKDou51Zm+zTCjrCl0Nq6J9C5hP9vK/Q==}
    engines: {node: '>=0.10.0'}

  /postgres-interval@1.2.0:
    resolution: {integrity: sha512-9ZhXKM/rw350N1ovuWHbGxnGh/SNJ4cnxHiM0rxE4VN41wsg8P8zWn9hv/buK00RP4WvlOyr/RBDiptyxVbkZQ==}
    engines: {node: '>=0.10.0'}
    dependencies:
      xtend: 4.0.2

  /pprof-format@2.0.7:
    resolution: {integrity: sha512-1qWaGAzwMpaXJP9opRa23nPnt2Egi7RMNoNBptEE/XwHbcn4fC2b/4U4bKc5arkGkIh2ZabpF2bEb+c5GNHEKA==}
    dev: false

  /prebuild-install@7.1.1:
    resolution: {integrity: sha512-jAXscXWMcCK8GgCoHOfIr0ODh5ai8mj63L2nWrjuAgXE6tDyYGnx4/8o/rCgU+B4JSyZBKbeZqzhtwtC3ovxjw==}
    engines: {node: '>=10'}
    hasBin: true
    dependencies:
      detect-libc: 2.0.2
      expand-template: 2.0.3
      github-from-package: 0.0.0
      minimist: 1.2.8
      mkdirp-classic: 0.5.3
      napi-build-utils: 1.0.2
      node-abi: 3.47.0
      pump: 3.0.0
      rc: 1.2.8
      simple-get: 4.0.1
      tar-fs: 2.1.1
      tunnel-agent: 0.6.0

  /prebuild-install@7.1.2:
    resolution: {integrity: sha512-UnNke3IQb6sgarcZIDU3gbMeTp/9SSU1DAIkil7PrqG1vZlBtY5msYccSKSHDqa3hNg436IXK+SNImReuA1wEQ==}
    engines: {node: '>=10'}
    hasBin: true
    dependencies:
      detect-libc: 2.0.3
      expand-template: 2.0.3
      github-from-package: 0.0.0
      minimist: 1.2.8
      mkdirp-classic: 0.5.3
      napi-build-utils: 1.0.2
      node-abi: 3.57.0
      pump: 3.0.0
      rc: 1.2.8
      simple-get: 4.0.1
      tar-fs: 2.1.1
      tunnel-agent: 0.6.0

  /preferred-pm@3.0.3:
    resolution: {integrity: sha512-+wZgbxNES/KlJs9q40F/1sfOd/j7f1O9JaHcW5Dsn3aUUOZg3L2bjpVUcKV2jvtElYfoTuQiNeMfQJ4kwUAhCQ==}
    engines: {node: '>=10'}
    dependencies:
      find-up: 5.0.0
      find-yarn-workspace-root2: 1.2.16
      path-exists: 4.0.0
      which-pm: 2.0.0
    dev: true

  /prelude-ls@1.2.1:
    resolution: {integrity: sha512-vkcDPrRZo1QZLbn5RLGPpg/WmIQ65qoWWhcGKf/b5eplkkarX0m9z8ppCat4mlOqUsWpyNuYgO3VRyrYHSzX5g==}
    engines: {node: '>= 0.8.0'}
    dev: true

  /prettier-config-standard@7.0.0(prettier@3.2.5):
    resolution: {integrity: sha512-NgZy4TYupJR6aMMuV/Aqs0ONnVhlFT8PXVkYRskxREq8EUhJHOddVfBxPV6fWpgcASpJSgvvhVLk0CBO5M3Hvw==}
    peerDependencies:
      prettier: ^2.6.0 || ^3.0.0
    dependencies:
      prettier: 3.2.5
    dev: true

  /prettier-linter-helpers@1.0.0:
    resolution: {integrity: sha512-GbK2cP9nraSSUF9N2XwUwqfzlAFlMNYYl+ShE/V+H8a9uNl/oUqB1w2EL54Jh0OlyRSd8RfWYJ3coVS4TROP2w==}
    engines: {node: '>=6.0.0'}
    dependencies:
      fast-diff: 1.3.0
    dev: true

  /prettier@2.7.1:
    resolution: {integrity: sha512-ujppO+MkdPqoVINuDFDRLClm7D78qbDt0/NR+wp5FqEZOoTNAjPHWj17QRhu7geIHJfcNhRk1XVQmF8Bp3ye+g==}
    engines: {node: '>=10.13.0'}
    hasBin: true
    dev: true

  /prettier@3.2.5:
    resolution: {integrity: sha512-3/GWa9aOC0YeD7LUfvOG2NiDyhOWRvt1k+rcKhOuYnMY24iiCphgneUfJDyFXd6rZCAnuLBv6UeAULtrhT/F4A==}
    engines: {node: '>=14'}
    hasBin: true

  /pretty-format@28.1.3:
    resolution: {integrity: sha512-8gFb/To0OmxHR9+ZTb14Df2vNxdGCX8g1xWGUTqUw5TiZvcQf5sHKObd5UcPyLLyowNwDAMTF3XWOG1B6mxl1Q==}
    engines: {node: ^12.13.0 || ^14.15.0 || ^16.10.0 || >=17.0.0}
    dependencies:
      '@jest/schemas': 28.1.3
      ansi-regex: 5.0.1
      ansi-styles: 5.2.0
      react-is: 18.2.0
    dev: true

  /process-warning@3.0.0:
    resolution: {integrity: sha512-mqn0kFRl0EoqhnL0GQ0veqFHyIN1yig9RHh/InzORTUiZHFRAur+aMtRkELNwGs9aNwKS6tg/An4NYBPGwvtzQ==}

  /process@0.11.10:
    resolution: {integrity: sha512-cdGef/drWFoydD1JsMzuFf8100nZl+GT+yacc2bEced5f9Rjk4z+WtFUTBu9PhOi9j/jfmBPu0mMEY4wIdAF8A==}
    engines: {node: '>= 0.6.0'}

  /progress@2.0.3:
    resolution: {integrity: sha512-7PiHtLll5LdnKIMw100I+8xJXR5gW2QwWYkT6iJva0bXitZKa/XMrSbdmg3r2Xnaidz9Qumd0VPaMrZlF9V9sA==}
    engines: {node: '>=0.4.0'}
    dev: true

  /promise-inflight@1.0.1:
    resolution: {integrity: sha512-6zWPyEOFaQBJYcGMHBKTKJ3u6TBsnMFOIZSa6ce1e/ZrrsOlnHRHbabMjLiBYKp+n44X9eUI6VUPaukCXHuG4g==}
    peerDependencies:
      bluebird: '*'
    peerDependenciesMeta:
      bluebird:
        optional: true
    dev: true

  /promise-retry@2.0.1:
    resolution: {integrity: sha512-y+WKFlBR8BGXnsNlIHFGPZmyDf3DFMoLhaflAnyZgV6rG6xu+JwesTo2Q9R6XwYmtmwAFCkAk3e35jEdoeh/3g==}
    engines: {node: '>=10'}
    dependencies:
      err-code: 2.0.3
      retry: 0.12.0
    dev: true

  /promise.series@0.2.0:
    resolution: {integrity: sha512-VWQJyU2bcDTgZw8kpfBpB/ejZASlCrzwz5f2hjb/zlujOEB4oeiAhHygAWq8ubsX2GVkD4kCU5V2dwOTaCY5EQ==}
    engines: {node: '>=0.12'}
    dev: true

  /prompts@2.4.2:
    resolution: {integrity: sha512-NxNv/kLguCA7p3jE8oL2aEBsrJWgAakBpgmgK6lpPWV+WuOmY6r2/zbAVnP+T8bQlA0nzHXSJSJW0Hq7ylaD2Q==}
    engines: {node: '>= 6'}
    dependencies:
      kleur: 3.0.3
      sisteransi: 1.0.5
    dev: true

  /protobufjs@7.2.5:
    resolution: {integrity: sha512-gGXRSXvxQ7UiPgfw8gevrfRWcTlSbOFg+p/N+JVJEK5VhueL2miT6qTymqAmjr1Q5WbOCyJbyrk6JfWKwlFn6A==}
    engines: {node: '>=12.0.0'}
    requiresBuild: true
    dependencies:
      '@protobufjs/aspromise': 1.1.2
      '@protobufjs/base64': 1.1.2
      '@protobufjs/codegen': 2.0.4
      '@protobufjs/eventemitter': 1.1.0
      '@protobufjs/fetch': 1.1.0
      '@protobufjs/float': 1.0.2
      '@protobufjs/inquire': 1.1.0
      '@protobufjs/path': 1.1.2
      '@protobufjs/pool': 1.1.0
      '@protobufjs/utf8': 1.1.0
      '@types/node': 18.19.56
      long: 5.2.3
    dev: false

  /proxy-addr@2.0.7:
    resolution: {integrity: sha512-llQsMLSUDUPT44jdrU/O37qlnifitDP+ZwrmmZcoSKyLKvtZxpyV0n2/bD/N4tBAAZ/gJEdZU7KMraoK1+XYAg==}
    engines: {node: '>= 0.10'}
    dependencies:
      forwarded: 0.2.0
      ipaddr.js: 1.9.1

  /proxy-agent@6.4.0:
    resolution: {integrity: sha512-u0piLU+nCOHMgGjRbimiXmA9kM/L9EHh3zL81xCdp7m+Y2pHIsnmbdDoEDoAz5geaonNR6q6+yOPQs6n4T6sBQ==}
    engines: {node: '>= 14'}
    dependencies:
      agent-base: 7.1.1
      debug: 4.3.7
      http-proxy-agent: 7.0.2
      https-proxy-agent: 7.0.5
      lru-cache: 7.18.3
      pac-proxy-agent: 7.0.2
      proxy-from-env: 1.1.0
      socks-proxy-agent: 8.0.4
    transitivePeerDependencies:
      - supports-color
    dev: true

  /proxy-from-env@1.1.0:
    resolution: {integrity: sha512-D+zkORCbA9f1tdWRK0RaCR3GPv50cMxcrz4X8k5LTSUD1Dkw47mKJEZQNunItRTkWwgtaUSo1RVFRIG9ZXiFYg==}

  /pseudomap@1.0.2:
    resolution: {integrity: sha512-b/YwNhb8lk1Zz2+bXXpS/LK9OisiZZ1SNsSLxN1x2OXVEhW2Ckr/7mWE5vrC1ZTiJlD9g19jWszTmJsB+oEpFQ==}
    dev: true

  /psl@1.9.0:
    resolution: {integrity: sha512-E/ZsdU4HLs/68gYzgGTkMicWTLPdAftJLfJFlLUAAKZGkStNU72sZjT66SnMDVOfOWY/YAoiD7Jxa9iHvngcag==}
    dev: false

  /pump@3.0.0:
    resolution: {integrity: sha512-LwZy+p3SFs1Pytd/jYct4wpv49HiYCqd9Rlc5ZVdk0V+8Yzv6jR5Blk3TRmPL1ft69TxP0IMZGJ+WPFU2BFhww==}
    dependencies:
      end-of-stream: 1.4.4
      once: 1.4.0

  /punycode@2.3.0:
    resolution: {integrity: sha512-rRV+zQD8tVFys26lAGR9WUuS4iUAngJScM+ZRSKtvl5tKeZ2t5bvdNFdNHBW9FWR4guGHlgmsZ1G7BSm2wTbuA==}
    engines: {node: '>=6'}

  /puppeteer-core@23.5.3:
    resolution: {integrity: sha512-V58MZD/B3CwkYsqSEQlHKbavMJptF04fzhMdUpiCRCmUVhwZNwSGEPhaiZ1f8I3ABQUirg3VNhXVB6Z1ubHXtQ==}
    engines: {node: '>=18'}
    dependencies:
      '@puppeteer/browsers': 2.4.0
      chromium-bidi: 0.8.0(devtools-protocol@0.0.1342118)
      debug: 4.3.7
      devtools-protocol: 0.0.1342118
      typed-query-selector: 2.12.0
      ws: 8.18.0
    transitivePeerDependencies:
      - bufferutil
      - supports-color
      - utf-8-validate
    dev: true

  /puppeteer@23.5.3(typescript@5.6.3):
    resolution: {integrity: sha512-FghmfBsr/UUpe48OiCg1gV3W4vVfQJKjQehbF07SjnQvEpWcvPTah1nykfGWdOQQ1ydJPIXcajzWN7fliCU3zw==}
    engines: {node: '>=18'}
    hasBin: true
    requiresBuild: true
    dependencies:
      '@puppeteer/browsers': 2.4.0
      chromium-bidi: 0.8.0(devtools-protocol@0.0.1342118)
      cosmiconfig: 9.0.0(typescript@5.6.3)
      devtools-protocol: 0.0.1342118
      puppeteer-core: 23.5.3
      typed-query-selector: 2.12.0
    transitivePeerDependencies:
      - bufferutil
      - supports-color
      - typescript
      - utf-8-validate
    dev: true

  /qs@6.11.0:
    resolution: {integrity: sha512-MvjoMCJwEarSbUYk5O+nmoSzSutSsTwF85zcHPQ9OrlFoZOYIjaqBAJIqIXjptyD5vThxGq52Xu/MaJzRkIk4Q==}
    engines: {node: '>=0.6'}
    dependencies:
      side-channel: 1.0.4

  /querystringify@2.2.0:
    resolution: {integrity: sha512-FIqgj2EUvTa7R50u0rGsyTftzjYmv/a3hO345bZNrqabNqjtgiDMgmo4mkUjd+nzU5oF3dClKqFIPUKybUyqoQ==}
    dev: true

  /queue-microtask@1.2.3:
    resolution: {integrity: sha512-NuaNSa6flKT5JaSYQzJok04JzTL1CA6aGhv5rfLW3PgqA+M2ChpZQnAC8h8i4ZFkBS8X5RqkDBHA7r4hej3K9A==}

  /queue-tick@1.0.1:
    resolution: {integrity: sha512-kJt5qhMxoszgU/62PLP1CJytzd2NKetjSRnyuj31fDd3Rlcz3fzlFdFLD1SItunPwyqEOkca6GbV612BWfaBag==}

  /quick-format-unescaped@4.0.4:
    resolution: {integrity: sha512-tYC1Q1hgyRuHgloV/YXs2w15unPVh8qfu/qCTfhTYamaw7fyhumKa2yGpdSo87vY32rIclj+4fWYQXUMs9EHvg==}

  /quick-lru@4.0.1:
    resolution: {integrity: sha512-ARhCpm70fzdcvNQfPoy49IaanKkTlRWF2JMzqhcJbhSFRZv7nPTvZJdcY7301IPmvW+/p0RgIWnQDLJxifsQ7g==}
    engines: {node: '>=8'}
    dev: true

  /randombytes@2.1.0:
    resolution: {integrity: sha512-vYl3iOX+4CKUWuxGi9Ukhie6fsqXqS9FE2Zaic4tNFD2N2QQaXOMFbuKK4QmDHC0JO6B1Zp41J0LpT0oR68amQ==}
    dependencies:
      safe-buffer: 5.2.1
    dev: true

  /range-parser@1.2.1:
    resolution: {integrity: sha512-Hrgsx+orqoygnmhFbKaHE6c296J+HTAQXoxEF6gNupROmmGJRoyzfG3ccAveqCBrwr/2yxQ5BVd/GTl5agOwSg==}
    engines: {node: '>= 0.6'}

  /rate-limiter-flexible@2.4.1:
    resolution: {integrity: sha512-dgH4T44TzKVO9CLArNto62hJOwlWJMLUjVVr/ii0uUzZXEXthDNr7/yefW5z/1vvHAfycc1tnuiYyNJ8CTRB3g==}

  /raw-body@2.5.1:
    resolution: {integrity: sha512-qqJBtEyVgS0ZmPGdCFPWJ3FreoqvG4MVQln/kCgF7Olq95IbOp0/BWyMwbdtn4VTvkM8Y7khCQ2Xgk/tcrCXig==}
    engines: {node: '>= 0.8'}
    dependencies:
      bytes: 3.1.2
      http-errors: 2.0.0
      iconv-lite: 0.4.24
      unpipe: 1.0.0

  /rc@1.2.8:
    resolution: {integrity: sha512-y3bGgqKj3QBdxLbLkomlohkvsA8gdAiUQlSBJnBhfn+BPxg4bc62d8TcBW15wavDfgexCgccckhcZvywyQYPOw==}
    hasBin: true
    dependencies:
      deep-extend: 0.6.0
      ini: 1.3.8
      minimist: 1.2.8
      strip-json-comments: 2.0.1

  /react-dom@18.3.1(react@18.3.1):
    resolution: {integrity: sha512-5m4nQKp+rZRb09LNH59GM4BxTh9251/ylbKIbpe7TpGxfJ+9kv6BLkLBXIjjspbgbnIBNqlI23tRnTWT0snUIw==}
    peerDependencies:
      react: ^18.3.1
    dependencies:
      loose-envify: 1.4.0
      react: 18.3.1
      scheduler: 0.23.2
    dev: true

  /react-is@18.2.0:
    resolution: {integrity: sha512-xWGDIW6x921xtzPkhiULtthJHoJvBbF3q26fzloPCK0hsvxtPVelvftw3zjbHWSkR2km9Z+4uxbDDK/6Zw9B8w==}
    dev: true

  /react@18.3.1:
    resolution: {integrity: sha512-wS+hAgJShR0KhEvPJArfuPVN1+Hz1t0Y6n5jLrGQbkb4urgPE/0Rve+1kMB1v/oWgHgm4WIcV+i7F2pTVj+2iQ==}
    engines: {node: '>=0.10.0'}
    dependencies:
      loose-envify: 1.4.0
    dev: true

  /read-cache@1.0.0:
    resolution: {integrity: sha512-Owdv/Ft7IjOgm/i0xvNDZ1LrRANRfew4b2prF3OWMQLxLfu3bS8FVhCsrSCMK4lR56Y9ya+AThoTpDCTxCmpRA==}
    dependencies:
      pify: 2.3.0
    dev: true

  /read-pkg-up@7.0.1:
    resolution: {integrity: sha512-zK0TB7Xd6JpCLmlLmufqykGE+/TlOePD6qKClNW7hHDKFh/J7/7gCWGR7joEQEW1bKq3a3yUZSObOoWLFQ4ohg==}
    engines: {node: '>=8'}
    dependencies:
      find-up: 4.1.0
      read-pkg: 5.2.0
      type-fest: 0.8.1
    dev: true

  /read-pkg@5.2.0:
    resolution: {integrity: sha512-Ug69mNOpfvKDAc2Q8DRpMjjzdtrnv9HcSMX+4VsZxD1aZ6ZzrIE7rlzXBtWTyhULSMKg076AW6WR5iZpD0JiOg==}
    engines: {node: '>=8'}
    dependencies:
      '@types/normalize-package-data': 2.4.1
      normalize-package-data: 2.5.0
      parse-json: 5.2.0
      type-fest: 0.6.0
    dev: true

  /read-yaml-file@1.1.0:
    resolution: {integrity: sha512-VIMnQi/Z4HT2Fxuwg5KrY174U1VdUIASQVWXXyqtNRtxSr9IYkn1rsI6Tb6HsrHCmB7gVpNwX6JxPTHcH6IoTA==}
    engines: {node: '>=6'}
    dependencies:
      graceful-fs: 4.2.11
      js-yaml: 3.14.1
      pify: 4.0.1
      strip-bom: 3.0.0
    dev: true

  /readable-stream@3.6.2:
    resolution: {integrity: sha512-9u/sniCrY3D5WdsERHzHE4G2YCXqoG5FTHUiCC4SIbr6XcLZBY05ya9EKjYek9O5xOAwjGq+1JdGBAS7Q9ScoA==}
    engines: {node: '>= 6'}
    dependencies:
      inherits: 2.0.4
      string_decoder: 1.3.0
      util-deprecate: 1.0.2

  /readable-stream@4.4.2:
    resolution: {integrity: sha512-Lk/fICSyIhodxy1IDK2HazkeGjSmezAWX2egdtJnYhtzKEsBPJowlI6F6LPb5tqIQILrMbx22S5o3GuJavPusA==}
    engines: {node: ^12.22.0 || ^14.17.0 || >=16.0.0}
    dependencies:
      abort-controller: 3.0.0
      buffer: 6.0.3
      events: 3.3.0
      process: 0.11.10
      string_decoder: 1.3.0

  /readable-web-to-node-stream@3.0.2:
    resolution: {integrity: sha512-ePeK6cc1EcKLEhJFt/AebMCLL+GgSKhuygrZ/GLaKZYEecIgIECf4UaUuaByiGtzckwR4ain9VzUh95T1exYGw==}
    engines: {node: '>=8'}
    dependencies:
      readable-stream: 3.6.2

  /readdirp@3.6.0:
    resolution: {integrity: sha512-hOS089on8RduqdbhvQ5Z37A0ESjsqz6qnRcffsMU3495FuTdqSm+7bhJ29JvIOsBDEEnan5DPu9t3To9VRlMzA==}
    engines: {node: '>=8.10.0'}
    dependencies:
      picomatch: 2.3.1
    dev: true

  /real-require@0.2.0:
    resolution: {integrity: sha512-57frrGM/OCTLqLOAh0mhVA9VBMHd+9U7Zb2THMGdBUoZVOtGbJzjxsYGDJ3A9AYYCP4hn6y1TVbaOfzWtm5GFg==}
    engines: {node: '>= 12.13.0'}

  /redent@3.0.0:
    resolution: {integrity: sha512-6tDA8g98We0zd0GvVeMT9arEOnTw9qM03L9cJXaCjrip1OO764RDBLBfrB4cwzNGDj5OA5ioymC9GkizgWJDUg==}
    engines: {node: '>=8'}
    dependencies:
      indent-string: 4.0.0
      strip-indent: 3.0.0
    dev: true

  /redis-errors@1.2.0:
    resolution: {integrity: sha512-1qny3OExCf0UvUV/5wpYKf2YwPcOqXzkwKKSmKHiE6ZMQs5heeE/c8eXK+PNllPvmjgAbfnsbpkGZWy8cBpn9w==}
    engines: {node: '>=4'}

  /redis-parser@3.0.0:
    resolution: {integrity: sha512-DJnGAeenTdpMEH6uAJRK/uiyEIH9WVsUmoLwzudwGJUwZPp80PDBWPHXSAGNPwNvIXAbe7MSUB1zQFugFml66A==}
    engines: {node: '>=4'}
    dependencies:
      redis-errors: 1.2.0

  /regenerator-runtime@0.14.0:
    resolution: {integrity: sha512-srw17NI0TUWHuGa5CFGGmhfNIeja30WMBfbslPNhf6JrqQlLN5gcrvig1oqPxiVaXb0oW0XRKtH6Nngs5lKCIA==}
    dev: true

  /regexp.prototype.flags@1.5.0:
    resolution: {integrity: sha512-0SutC3pNudRKgquxGoRGIz946MZVHqbNfPjBdxeOhBrdgDKlRoXmYLQN9xRbrR09ZXWeGAdPuif7egofn6v5LA==}
    engines: {node: '>= 0.4'}
    dependencies:
      call-bind: 1.0.2
      define-properties: 1.2.0
      functions-have-names: 1.2.3
    dev: true

  /require-directory@2.1.1:
    resolution: {integrity: sha512-fGxEI7+wsG9xrvdjsrlmL22OMTTiHRwAMroiEeMgq8gzoLC/PQr7RsRDSTLUg/bZAZtF+TVIkHc6/4RIKrui+Q==}
    engines: {node: '>=0.10.0'}
    dev: true

  /require-from-string@2.0.2:
    resolution: {integrity: sha512-Xf0nWe6RseziFMu+Ap9biiUbmplq6S9/p+7w7YXP/JBHhrUDDUhwa+vANyubuqfZWTveU//DYVGsDG7RKL/vEw==}
    engines: {node: '>=0.10.0'}

  /require-in-the-middle@7.2.0:
    resolution: {integrity: sha512-3TLx5TGyAY6AOqLBoXmHkNql0HIf2RGbuMgCDT2WO/uGVAPJs6h7Kl+bN6TIZGd9bWhWPwnDnTHGtW8Iu77sdw==}
    engines: {node: '>=8.6.0'}
    dependencies:
      debug: 4.3.4
      module-details-from-path: 1.0.3
      resolve: 1.22.4
    transitivePeerDependencies:
      - supports-color
    dev: false

  /require-main-filename@2.0.0:
    resolution: {integrity: sha512-NKN5kMDylKuldxYLSUfrbo5Tuzh4hd+2E8NPPX02mZtn1VuREQToYe/ZdlJy+J3uCpfaiGF05e7B8W0iXbQHmg==}
    dev: true

  /requires-port@1.0.0:
    resolution: {integrity: sha512-KigOCHcocU3XODJxsu8i/j8T9tzT4adHiecwORRQ0ZZFcp7ahwXuRU1m+yuO90C5ZUyGeGfocHDI14M3L3yDAQ==}
    dev: true

  /resolve-cwd@3.0.0:
    resolution: {integrity: sha512-OrZaX2Mb+rJCpH/6CpSqt9xFVpN++x01XnN2ie9g6P5/3xelLAkXWVADpdz1IHD/KFfEXyE6V0U01OQ3UO2rEg==}
    engines: {node: '>=8'}
    dependencies:
      resolve-from: 5.0.0
    dev: true

  /resolve-from@4.0.0:
    resolution: {integrity: sha512-pb/MYmXstAkysRFx8piNI1tGFNQIFA3vkE3Gq4EuA1dF6gHp/+vgZqsCGJapvy8N3Q+4o7FwvquPJcnZ7RYy4g==}
    engines: {node: '>=4'}
    dev: true

  /resolve-from@5.0.0:
    resolution: {integrity: sha512-qYg9KP24dD5qka9J47d0aVky0N+b4fTU89LN9iDnjB5waksiC49rvMB0PrUJQGoTmH50XPiqOvAjDfaijGxYZw==}
    engines: {node: '>=8'}
    dev: true

  /resolve.exports@1.1.1:
    resolution: {integrity: sha512-/NtpHNDN7jWhAaQ9BvBUYZ6YTXsRBgfqWFWP7BZBaoMJO/I3G5OFzvTuWNlZC3aPjins1F+TNrLKsGbH4rfsRQ==}
    engines: {node: '>=10'}
    dev: true

  /resolve@1.22.4:
    resolution: {integrity: sha512-PXNdCiPqDqeUou+w1C2eTQbNfxKSuMxqTCuvlmmMsk1NWHL5fRrhY6Pl0qEYYc6+QqGClco1Qj8XnjPego4wfg==}
    hasBin: true
    dependencies:
      is-core-module: 2.13.0
      path-parse: 1.0.7
      supports-preserve-symlinks-flag: 1.0.0

  /retry@0.10.1:
    resolution: {integrity: sha512-ZXUSQYTHdl3uS7IuCehYfMzKyIDBNoAuUblvy5oGO5UJSUTmStUUVPXbA9Qxd173Bgre53yCQczQuHgRWAdvJQ==}
    dev: false

  /retry@0.12.0:
    resolution: {integrity: sha512-9LkiTwjUh6rT555DtE9rTX+BKByPfrMzEAtnlEtdEwr3Nkffwiihqe2bWADg+OQRjt9gl6ICdmB/ZFDCGAtSow==}
    engines: {node: '>= 4'}
    dev: true

  /retry@0.13.1:
    resolution: {integrity: sha512-XQBQ3I8W1Cge0Seh+6gjj03LbmRFWuoszgK9ooCpwYIrhhoO80pfq4cUkU5DkknwfOfFteRwlZ56PYOGYyFWdg==}
    engines: {node: '>= 4'}
    dev: false

  /reusify@1.0.4:
    resolution: {integrity: sha512-U9nH88a3fc/ekCF1l0/UP1IosiuIjyTh7hBvXVMHYgVcfGvt897Xguj2UOLDeI5BG2m7/uwyaLVT6fbtCwTyzw==}
    engines: {iojs: '>=1.0.0', node: '>=0.10.0'}

  /rfdc@1.3.0:
    resolution: {integrity: sha512-V2hovdzFbOi77/WajaSMXk2OLm+xNIeQdMMuB7icj7bk6zi2F8GGAxigcnDFpJHbNyNcgyJDiP+8nOrY5cZGrA==}

  /rimraf@3.0.2:
    resolution: {integrity: sha512-JZkJMZkAGFFPP2YqXZXPbMlMBgsxzE8ILs4lMIX/2o0L9UBw9O/Y3o6wFw/i9YLapcUJWwqbi3kdxIPdC62TIA==}
    deprecated: Rimraf versions prior to v4 are no longer supported
    hasBin: true
    dependencies:
      glob: 7.2.3
    dev: true

  /roarr@7.15.1:
    resolution: {integrity: sha512-0ExL9rjOXeQPvQvQo8IcV8SR2GTXmDr1FQFlY2HiAV+gdVQjaVZNOx9d4FI2RqFFsd0sNsiw2TRS/8RU9g0ZfA==}
    engines: {node: '>=12.0'}
    dependencies:
      boolean: 3.2.0
      fast-json-stringify: 5.8.0
      fast-printf: 1.6.9
      globalthis: 1.0.3
      safe-stable-stringify: 2.4.3
      semver-compare: 1.0.0

  /rollup-plugin-postcss@4.0.2(postcss@8.4.38):
    resolution: {integrity: sha512-05EaY6zvZdmvPUDi3uCcAQoESDcYnv8ogJJQRp6V5kZ6J6P7uAVJlrTZcaaA20wTH527YTnKfkAoPxWI/jPp4w==}
    engines: {node: '>=10'}
    peerDependencies:
      postcss: 8.x
    dependencies:
      chalk: 4.1.2
      concat-with-sourcemaps: 1.1.0
      cssnano: 5.1.15(postcss@8.4.38)
      import-cwd: 3.0.0
      p-queue: 6.6.2
      pify: 5.0.0
      postcss: 8.4.38
      postcss-load-config: 3.1.4(postcss@8.4.38)
      postcss-modules: 4.3.1(postcss@8.4.38)
      promise.series: 0.2.0
      resolve: 1.22.4
      rollup-pluginutils: 2.8.2
      safe-identifier: 0.4.2
      style-inject: 0.3.0
    transitivePeerDependencies:
      - ts-node
    dev: true

  /rollup-plugin-serve@1.1.1:
    resolution: {integrity: sha512-H0VarZRtFR0lfiiC9/P8jzCDvtFf1liOX4oSdIeeYqUCKrmFA7vNiQ0rg2D+TuoP7leaa/LBR8XBts5viF6lnw==}
    dependencies:
      mime: 2.6.0
      opener: 1.5.2
    dev: true

  /rollup-pluginutils@2.8.2:
    resolution: {integrity: sha512-EEp9NhnUkwY8aif6bxgovPHMoMoNr2FulJziTndpt5H9RdwC47GSGuII9XxpSdzVGM0GWrNPHV6ie1LTNJPaLQ==}
    dependencies:
      estree-walker: 0.6.1
    dev: true

  /rollup@4.18.0:
    resolution: {integrity: sha512-QmJz14PX3rzbJCN1SG4Xe/bAAX2a6NpCP8ab2vfu2GiUr8AQcr2nCV/oEO3yneFarB67zk8ShlIyWb2LGTb3Sg==}
    engines: {node: '>=18.0.0', npm: '>=8.0.0'}
    hasBin: true
    dependencies:
      '@types/estree': 1.0.5
    optionalDependencies:
      '@rollup/rollup-android-arm-eabi': 4.18.0
      '@rollup/rollup-android-arm64': 4.18.0
      '@rollup/rollup-darwin-arm64': 4.18.0
      '@rollup/rollup-darwin-x64': 4.18.0
      '@rollup/rollup-linux-arm-gnueabihf': 4.18.0
      '@rollup/rollup-linux-arm-musleabihf': 4.18.0
      '@rollup/rollup-linux-arm64-gnu': 4.18.0
      '@rollup/rollup-linux-arm64-musl': 4.18.0
      '@rollup/rollup-linux-powerpc64le-gnu': 4.18.0
      '@rollup/rollup-linux-riscv64-gnu': 4.18.0
      '@rollup/rollup-linux-s390x-gnu': 4.18.0
      '@rollup/rollup-linux-x64-gnu': 4.18.0
      '@rollup/rollup-linux-x64-musl': 4.18.0
      '@rollup/rollup-win32-arm64-msvc': 4.18.0
      '@rollup/rollup-win32-ia32-msvc': 4.18.0
      '@rollup/rollup-win32-x64-msvc': 4.18.0
      fsevents: 2.3.3
    dev: true

  /run-parallel@1.2.0:
    resolution: {integrity: sha512-5l4VyZR86LZ/lDxZTR6jqL8AFE2S0IFLMP26AbjsLVADxHdhB/c0GUsH+y39UfCi3dzz8OlQuPmnaJOMoDHQBA==}
    dependencies:
      queue-microtask: 1.2.3

  /rxjs@7.8.1:
    resolution: {integrity: sha512-AA3TVj+0A2iuIoQkWEK/tqFjBq2j+6PO6Y0zJcvzLAFhEFIO3HL0vls9hWLncZbAAbK0mar7oZ4V079I/qPMxg==}
    requiresBuild: true
    dependencies:
      tslib: 2.6.2
    optional: true

  /safe-array-concat@1.0.1:
    resolution: {integrity: sha512-6XbUAseYE2KtOuGueyeobCySj9L4+66Tn6KQMOPQJrAJEowYKW/YR/MGJZl7FdydUdaFu4LYyDZjxf4/Nmo23Q==}
    engines: {node: '>=0.4'}
    dependencies:
      call-bind: 1.0.2
      get-intrinsic: 1.2.1
      has-symbols: 1.0.3
      isarray: 2.0.5
    dev: true

  /safe-buffer@5.1.2:
    resolution: {integrity: sha512-Gd2UZBJDkXlY7GbJxfsE8/nvKkUEU1G38c1siN6QP6a9PT9MmHB8GnpscSmMJSoF8LOIrt8ud/wPtojys4G6+g==}

  /safe-buffer@5.2.1:
    resolution: {integrity: sha512-rp3So07KcdmmKbGvgaNxQSJr7bGVSVk5S9Eq1F+ppbRo70+YeaDxkw5Dd8NPN+GD6bjnYm2VuPuCXmpuYvmCXQ==}

  /safe-identifier@0.4.2:
    resolution: {integrity: sha512-6pNbSMW6OhAi9j+N8V+U715yBQsaWJ7eyEUaOrawX+isg5ZxhUlV1NipNtgaKHmFGiABwt+ZF04Ii+3Xjkg+8w==}
    dev: true

  /safe-regex-test@1.0.0:
    resolution: {integrity: sha512-JBUUzyOgEwXQY1NuPtvcj/qcBDbDmEvWufhlnXZIm75DEHp+afM1r1ujJpJsV/gSM4t59tpDyPi1sd6ZaPFfsA==}
    dependencies:
      call-bind: 1.0.2
      get-intrinsic: 1.2.1
      is-regex: 1.1.4
    dev: true

  /safe-stable-stringify@2.4.3:
    resolution: {integrity: sha512-e2bDA2WJT0wxseVd4lsDP4+3ONX6HpMXQa1ZhFQ7SU+GjvORCmShbCMltrtIDfkYhVHrOcPtj+KhmDBdPdZD1g==}
    engines: {node: '>=10'}

  /safer-buffer@2.1.2:
    resolution: {integrity: sha512-YZo3K82SD7Riyi0E1EQPojLz7kpepnSQI9IyPbHHg1XXXevb5dJI7tpyN2ADxGcQbHG7vcyRHk0cbwqcQriUtg==}
    requiresBuild: true

  /scheduler@0.23.2:
    resolution: {integrity: sha512-UOShsPwz7NrMUqhR6t0hWjFduvOzbtv7toDH1/hIrfRNIDBnnBWd0CwJTGvTpngVlmwGCdP9/Zl/tVrDqcuYzQ==}
    dependencies:
      loose-envify: 1.4.0
    dev: true

  /scmp@2.1.0:
    resolution: {integrity: sha512-o/mRQGk9Rcer/jEEw/yw4mwo3EU/NvYvp577/Btqrym9Qy5/MdWGBqipbALgd2lrdWTJ5/gqDusxfnQBxOxT2Q==}
    dev: true

  /secure-json-parse@2.7.0:
    resolution: {integrity: sha512-6aU+Rwsezw7VR8/nyvKTx8QpWH9FrcYiXXlqC4z5d5XQBDRqtbfsRjnwGyqbi3gddNtWHuEk9OANUotL26qKUw==}
    dev: true

  /semver-compare@1.0.0:
    resolution: {integrity: sha512-YM3/ITh2MJ5MtzaM429anh+x2jiLVjqILF4m4oyQB18W7Ggea7BfqdH/wGMK7dDiMghv/6WG7znWMwUDzJiXow==}

  /semver@5.7.2:
    resolution: {integrity: sha512-cBznnQ9KjJqU67B52RMC65CMarK2600WFnbkcaiwWq3xy/5haFJlshgnpjovMVJ+Hff49d8GEn0b87C5pDQ10g==}
    hasBin: true

  /semver@6.3.1:
    resolution: {integrity: sha512-BR7VvDCVHO+q2xBEWskxS6DJE1qRnb7DxzUrogb71CWoSficBxYsiAGd+Kl0mmq/MprG9yArRkyrQxTO6XjMzA==}
    hasBin: true
    dev: true

  /semver@7.5.4:
    resolution: {integrity: sha512-1bCSESV6Pv+i21Hvpxp3Dx+pSD8lIPt8uVjRrxAUt/nbswYc+tK6Y2btiULjd4+fnq15PX+nqQDC7Oft7WkwcA==}
    engines: {node: '>=10'}
    hasBin: true
    dependencies:
      lru-cache: 6.0.0

  /semver@7.6.0:
    resolution: {integrity: sha512-EnwXhrlwXMk9gKu5/flx5sv/an57AkRplG3hTK68W7FRDN+k+OWBj65M7719OkA82XLBxrcX0KSHj+X5COhOVg==}
    engines: {node: '>=10'}
    hasBin: true
    dependencies:
      lru-cache: 6.0.0

  /semver@7.6.3:
    resolution: {integrity: sha512-oVekP1cKtI+CTDvHWYFUcMtsK/00wmAEfyqKfNdARm8u1wNVhSgaX7A8d4UuIlUI5e84iEwOhs7ZPYRmzU9U6A==}
    engines: {node: '>=10'}
    hasBin: true
    dev: true

  /send@0.18.0:
    resolution: {integrity: sha512-qqWzuOjSFOuqPjFe4NOsMLafToQQwBSOEpS+FwEt3A2V3vKubTquT3vmLTQpFgMXp8AlFWFuP1qKaJZOtPpVXg==}
    engines: {node: '>= 0.8.0'}
    dependencies:
      debug: 2.6.9
      depd: 2.0.0
      destroy: 1.2.0
      encodeurl: 1.0.2
      escape-html: 1.0.3
      etag: 1.8.1
      fresh: 0.5.2
      http-errors: 2.0.0
      mime: 1.6.0
      ms: 2.1.3
      on-finished: 2.4.1
      range-parser: 1.2.1
      statuses: 2.0.1
    transitivePeerDependencies:
      - supports-color

  /serialize-javascript@6.0.2:
    resolution: {integrity: sha512-Saa1xPByTTq2gdeFZYLLo+RFE35NHZkAbqZeWNd3BpzppeVisAqpDjcp8dyf6uIvEqJRd46jemmyA4iFIeVk8g==}
    dependencies:
      randombytes: 2.1.0
    dev: true

  /serve-static@1.15.0:
    resolution: {integrity: sha512-XGuRDNjXUijsUL0vl6nSD7cwURuzEgglbOaFuZM9g3kwDXOWVTck0jLzjPzGD+TazWbboZYu52/9/XPdUgne9g==}
    engines: {node: '>= 0.8.0'}
    dependencies:
      encodeurl: 1.0.2
      escape-html: 1.0.3
      parseurl: 1.3.3
      send: 0.18.0
    transitivePeerDependencies:
      - supports-color

  /set-blocking@2.0.0:
    resolution: {integrity: sha512-KiKBS8AnWGEyLzofFfmvKwpdPzqiy16LvQfK3yv/fVH7Bj13/wl3JSR1J+rfgRE9q7xUJK4qvgS8raSOeLUehw==}
    dev: true

  /setprototypeof@1.2.0:
    resolution: {integrity: sha512-E5LDX7Wrp85Kil5bhZv46j8jOeboKq5JMmYM3gVGdGH8xFpPWXUMsNrlODCrkoxMEeNi/XZIwuRvY4XNwYMJpw==}

  /sharp@0.32.6:
    resolution: {integrity: sha512-KyLTWwgcR9Oe4d9HwCwNM2l7+J0dUQwn/yf7S0EnTtb0eVS4RxO0eUSvxPtzT4F3SY+C4K6fqdv/DO27sJ/v/w==}
    engines: {node: '>=14.15.0'}
    requiresBuild: true
    dependencies:
      color: 4.2.3
      detect-libc: 2.0.2
      node-addon-api: 6.1.0
      prebuild-install: 7.1.1
      semver: 7.5.4
      simple-get: 4.0.1
      tar-fs: 3.0.4
      tunnel-agent: 0.6.0

  /shebang-command@1.2.0:
    resolution: {integrity: sha512-EV3L1+UQWGor21OmnvojK36mhg+TyIKDh3iFBKBohr5xeXIhNBcx8oWdgkTEEQ+BEFFYdLRuqMfd5L84N1V5Vg==}
    engines: {node: '>=0.10.0'}
    dependencies:
      shebang-regex: 1.0.0
    dev: true

  /shebang-command@2.0.0:
    resolution: {integrity: sha512-kHxr2zZpYtdmrN1qDjrrX/Z1rR1kG8Dx+gkpK1G4eXmvXswmcE1hTWBWYUzlraYw1/yZp6YuDY77YtvbN0dmDA==}
    engines: {node: '>=8'}
    dependencies:
      shebang-regex: 3.0.0

  /shebang-regex@1.0.0:
    resolution: {integrity: sha512-wpoSFAxys6b2a2wHZ1XpDSgD7N9iVjg29Ph9uV/uaP9Ex/KXlkTZTeddxDPSYQpgvzKLGJke2UU0AzoGCjNIvQ==}
    engines: {node: '>=0.10.0'}
    dev: true

  /shebang-regex@3.0.0:
    resolution: {integrity: sha512-7++dFhtcx3353uBaq8DDR4NuxBetBzC7ZQOhmTQInHEd6bSrXdiEyzCvG07Z44UYdLShWUyXt5M/yhz8ekcb1A==}
    engines: {node: '>=8'}

  /shimmer@1.2.1:
    resolution: {integrity: sha512-sQTKC1Re/rM6XyFM6fIAGHRPVGvyXfgzIDvzoq608vM+jeyVD0Tu1E6Np0Kc2zAIFWIj963V2800iF/9LPieQw==}
    dev: false

  /side-channel@1.0.4:
    resolution: {integrity: sha512-q5XPytqFEIKHkGdiMIrY10mvLRvnQh42/+GoBlFW3b2LXLE2xxJpZFdm94we0BaoV3RwJyGqg5wS7epxTv0Zvw==}
    dependencies:
      call-bind: 1.0.2
      get-intrinsic: 1.2.1
      object-inspect: 1.12.3

  /signal-exit@3.0.7:
    resolution: {integrity: sha512-wnD2ZE+l+SPC/uoS0vXeE9L1+0wuaMqKlfz9AMUo38JsyLSBWSFcHR1Rri62LZc12vLr1gb3jl7iwQhgwpAbGQ==}
    dev: true

  /signal-exit@4.1.0:
    resolution: {integrity: sha512-bzyZ1e88w9O1iNJbKnOlvYTrWPDl46O1bG0D3XInv+9tkPrxrN8jUUTiFlDkkmKWgn1M6CfIA13SuGqOa9Korw==}
    engines: {node: '>=14'}

  /simple-concat@1.0.1:
    resolution: {integrity: sha512-cSFtAPtRhljv69IK0hTVZQ+OfE9nePi/rtJmw5UjHeVyVroEqJXP1sFztKUy1qU+xvz3u/sfYJLa947b7nAN2Q==}

  /simple-get@4.0.1:
    resolution: {integrity: sha512-brv7p5WgH0jmQJr1ZDDfKDOSeWWg+OVypG99A/5vYGPqJ6pxiaHLy8nxtFjBA7oMa01ebA9gfh1uMCFqOuXxvA==}
    dependencies:
      decompress-response: 6.0.0
      once: 1.4.0
      simple-concat: 1.0.1

  /simple-swizzle@0.2.2:
    resolution: {integrity: sha512-JA//kQgZtbuY83m+xT+tXJkmJncGMTFT+C+g2h2R9uxkYIrE2yy9sgmcLhCnw57/WSD+Eh3J97FPEDFnbXnDUg==}
    dependencies:
      is-arrayish: 0.3.2

  /sisteransi@1.0.5:
    resolution: {integrity: sha512-bLGGlR1QxBcynn2d5YmDX4MGjlZvy2MRBDRNHLJ8VI6l6+9FUiyTFNJ0IveOSP0bcXgVDPRcfGqA0pjaqUpfVg==}
    dev: true

  /slash@3.0.0:
    resolution: {integrity: sha512-g9Q1haeby36OSStwb4ntCGGGaKsaVSjQ68fBxoQcutl5fS1vuY18H3wSt3jFyFtrkx+Kz0V1G85A4MyAdDMi2Q==}
    engines: {node: '>=8'}
    dev: true

  /slash@4.0.0:
    resolution: {integrity: sha512-3dOsAHXXUkQTpOYcoAxLIorMTp4gIQr5IW3iVb7A7lFIp0VHhnynm9izx6TssdrIcVIESAlVjtnO2K8bg+Coew==}
    engines: {node: '>=12'}
    dev: true

  /smart-buffer@4.2.0:
    resolution: {integrity: sha512-94hK0Hh8rPqQl2xXc3HsaBoOXKV20MToPkcXvwbISWLEs+64sBq5kFgn2kJDHb1Pry9yrP0dxrCI9RRci7RXKg==}
    engines: {node: '>= 6.0.0', npm: '>= 3.0.0'}
    dev: true

  /smartwrap@2.0.2:
    resolution: {integrity: sha512-vCsKNQxb7PnCNd2wY1WClWifAc2lwqsG8OaswpJkVJsvMGcnEntdTCDajZCkk93Ay1U3t/9puJmb525Rg5MZBA==}
    engines: {node: '>=6'}
    hasBin: true
    dependencies:
      array.prototype.flat: 1.3.1
      breakword: 1.0.6
      grapheme-splitter: 1.0.4
      strip-ansi: 6.0.1
      wcwidth: 1.0.1
      yargs: 15.4.1
    dev: true

  /smob@1.5.0:
    resolution: {integrity: sha512-g6T+p7QO8npa+/hNx9ohv1E5pVCmWrVCUzUXJyLdMmftX6ER0oiWY/w9knEonLpnOp6b6FenKnMfR8gqwWdwig==}
    dev: true

  /socks-proxy-agent@7.0.0:
    resolution: {integrity: sha512-Fgl0YPZ902wEsAyiQ+idGd1A7rSFx/ayC1CQVMw5P+EQx2V0SgpGtf6OKFhVjPflPUl9YMmEOnmfjCdMUsygww==}
    engines: {node: '>= 10'}
    dependencies:
      agent-base: 6.0.2
      debug: 4.3.4
      socks: 2.7.1
    transitivePeerDependencies:
      - supports-color
    dev: true

  /socks-proxy-agent@8.0.4:
    resolution: {integrity: sha512-GNAq/eg8Udq2x0eNiFkr9gRg5bA7PXEWagQdeRX4cPSG+X/8V38v637gim9bjFptMk1QWsCTr0ttrJEiXbNnRw==}
    engines: {node: '>= 14'}
    dependencies:
      agent-base: 7.1.1
      debug: 4.3.7
      socks: 2.8.3
    transitivePeerDependencies:
      - supports-color
    dev: true

  /socks@2.7.1:
    resolution: {integrity: sha512-7maUZy1N7uo6+WVEX6psASxtNlKaNVMlGQKkG/63nEDdLOWNbiUMoLK7X4uYoLhQstau72mLgfEWcXcwsaHbYQ==}
    engines: {node: '>= 10.13.0', npm: '>= 3.0.0'}
    dependencies:
      ip: 2.0.0
      smart-buffer: 4.2.0
    dev: true

  /socks@2.8.3:
    resolution: {integrity: sha512-l5x7VUUWbjVFbafGLxPWkYsHIhEvmF85tbIeFZWc8ZPtoMyybuEhL7Jye/ooC4/d48FgOjSJXgsF/AJPYCW8Zw==}
    engines: {node: '>= 10.0.0', npm: '>= 3.0.0'}
    dependencies:
      ip-address: 9.0.5
      smart-buffer: 4.2.0
    dev: true

  /sonic-boom@3.3.0:
    resolution: {integrity: sha512-LYxp34KlZ1a2Jb8ZQgFCK3niIHzibdwtwNUWKg0qQRzsDoJ3Gfgkf8KdBTFU3SkejDEIlWwnSnpVdOZIhFMl/g==}
    dependencies:
      atomic-sleep: 1.0.0
    dev: true

  /sonic-boom@3.8.1:
    resolution: {integrity: sha512-y4Z8LCDBuum+PBP3lSV7RHrXscqksve/bi0as7mhwVnBW+/wUqKT/2Kb7um8yqcFy0duYbbPxzt89Zy2nOCaxg==}
    dependencies:
      atomic-sleep: 1.0.0

  /source-map-js@1.2.0:
    resolution: {integrity: sha512-itJW8lvSA0TXEphiRoawsCksnlf8SyvmFzIhltqAHluXd88pkCd+cXJVHTDwdCr0IzwptSm035IHQktUu1QUMg==}
    engines: {node: '>=0.10.0'}
    dev: true

  /source-map-support@0.5.13:
    resolution: {integrity: sha512-SHSKFHadjVA5oR4PPqhtAVdcBWwRYVd6g6cAXnIbRiIwc2EhPrTuKUBdSLvlEKyIP3GCf89fltvcZiP9MMFA1w==}
    dependencies:
      buffer-from: 1.1.2
      source-map: 0.6.1
    dev: true

  /source-map-support@0.5.21:
    resolution: {integrity: sha512-uBHU3L3czsIyYXKX88fdrGovxdSCoTGDRZ6SYXtSRxLZUzHg5P/66Ht6uoUlHu9EZod+inXhKo3qQgwXUT/y1w==}
    dependencies:
      buffer-from: 1.1.2
      source-map: 0.6.1
    dev: true

  /source-map@0.6.1:
    resolution: {integrity: sha512-UjgapumWlbMhkBgzT7Ykc5YXUT46F0iKu8SGXq0bcwP5dz/h0Plj6enJqjz1Zbq2l5WaqYnrVbwWOWMyF3F47g==}
    engines: {node: '>=0.10.0'}

  /source-map@0.7.4:
    resolution: {integrity: sha512-l3BikUxvPOcn5E74dZiq5BGsTb5yEwhaTSzccU6t4sDOH8NWJCstKO5QT2CvtFoK6F0saL7p9xHAqHOlCPJygA==}
    engines: {node: '>= 8'}
    dev: false

  /spawndamnit@2.0.0:
    resolution: {integrity: sha512-j4JKEcncSjFlqIwU5L/rp2N5SIPsdxaRsIv678+TZxZ0SRDJTm8JrxJMjE/XuiEZNEir3S8l0Fa3Ke339WI4qA==}
    dependencies:
      cross-spawn: 5.1.0
      signal-exit: 3.0.7
    dev: true

  /spdx-correct@3.2.0:
    resolution: {integrity: sha512-kN9dJbvnySHULIluDHy32WHRUu3Og7B9sbY7tsFLctQkIqnMh3hErYgdMjTYuqmcXX+lK5T1lnUt3G7zNswmZA==}
    dependencies:
      spdx-expression-parse: 3.0.1
      spdx-license-ids: 3.0.13
    dev: true

  /spdx-exceptions@2.3.0:
    resolution: {integrity: sha512-/tTrYOC7PPI1nUAgx34hUpqXuyJG+DTHJTnIULG4rDygi4xu/tfgmq1e1cIRwRzwZgo4NLySi+ricLkZkw4i5A==}
    dev: true

  /spdx-expression-parse@3.0.1:
    resolution: {integrity: sha512-cbqHunsQWnJNE6KhVSMsMeH5H/L9EpymbzqTQ3uLwNCLZ1Q481oWaofqH7nO6V07xlXwY6PhQdQ2IedWx/ZK4Q==}
    dependencies:
      spdx-exceptions: 2.3.0
      spdx-license-ids: 3.0.13
    dev: true

  /spdx-license-ids@3.0.13:
    resolution: {integrity: sha512-XkD+zwiqXHikFZm4AX/7JSCXA98U5Db4AFd5XUg/+9UNtnH75+Z9KxtpYiJZx36mUDVOwH83pl7yvCer6ewM3w==}
    dev: true

  /split2@4.2.0:
    resolution: {integrity: sha512-UcjcJOWknrNkF6PLX83qcHM6KHgVKNkV62Y8a5uYDVv9ydGQVwAHMKqHdJje1VTWpljG0WYpCDhrCdAOYH4TWg==}
    engines: {node: '>= 10.x'}

  /split@1.0.1:
    resolution: {integrity: sha512-mTyOoPbrivtXnwnIxZRFYRrPNtEFKlpB2fvjSnCQUiAA6qAZzqwna5envK4uk6OIeP17CsdF3rSBGYVBsU0Tkg==}
    dependencies:
      through: 2.3.8
    dev: false

  /sprintf-js@1.0.3:
    resolution: {integrity: sha512-D9cPgkvLlV3t3IzL0D0YLvGA9Ahk4PcvVwUbN0dSGr1aP0Nrt4AEnTUbuGvquEC0mA64Gqt1fzirlRs5ibXx8g==}
    dev: true

  /sprintf-js@1.1.3:
    resolution: {integrity: sha512-Oo+0REFV59/rz3gfJNKQiBlwfHaSESl1pcGyABQsnnIfWOFt6JNj5gCog2U6MLZ//IGYD+nA8nI+mTShREReaA==}
    dev: true

  /ssri@9.0.1:
    resolution: {integrity: sha512-o57Wcn66jMQvfHG1FlYbWeZWW/dHZhJXjpIcTfXldXEk5nz5lStPo3mK0OJQfGR3RbZUlbISexbljkJzuEj/8Q==}
    engines: {node: ^12.13.0 || ^14.15.0 || >=16.0.0}
    dependencies:
      minipass: 3.3.6
    dev: true

  /stable@0.1.8:
    resolution: {integrity: sha512-ji9qxRnOVfcuLDySj9qzhGSEFVobyt1kIOSkj1qZzYLzq7Tos/oUUWvotUPQLlrsidqsK6tBH89Bc9kL5zHA6w==}
    deprecated: 'Modern JS already guarantees Array#sort() is a stable sort, so this library is deprecated. See the compatibility table on MDN: https://developer.mozilla.org/en-US/docs/Web/JavaScript/Reference/Global_Objects/Array/sort#browser_compatibility'
    dev: true

  /stack-utils@2.0.6:
    resolution: {integrity: sha512-XlkWvfIm6RmsWtNJx+uqtKLS8eqFbxUg0ZzLXqY0caEy9l7hruX8IpiDnjsLavoBgqCCR71TqWO8MaXYheJ3RQ==}
    engines: {node: '>=10'}
    dependencies:
      escape-string-regexp: 2.0.0
    dev: true

  /standard-as-callback@2.1.0:
    resolution: {integrity: sha512-qoRRSyROncaz1z0mvYqIE4lCd9p2R90i6GxW3uZv5ucSu8tU7B5HXUP1gG8pVZsYNVaXjk8ClXHPttLyxAL48A==}

  /statsig-node@5.23.1:
    resolution: {integrity: sha512-rawn+KsPibyngB6NNFgnOfxz8DZHKaAMRv60COsSvNktIJP/MFeYqvFqaUGaengImXQ3JX91jo7lOvIQ8keb/A==}
    dependencies:
      ip3country: 5.0.0
      node-fetch: 2.7.0
      ua-parser-js: 1.0.38
      uuid: 8.3.2
    transitivePeerDependencies:
      - encoding
    dev: false

  /statuses@2.0.1:
    resolution: {integrity: sha512-RwNA9Z/7PrK06rYLIzFMlaF+l73iwpzsqRIFgbMLbTcLD6cOao82TaWefPXQvB2fOC4AjuYSEndS7N/mTCbkdQ==}
    engines: {node: '>= 0.8'}

  /stream-browserify@3.0.0:
    resolution: {integrity: sha512-H73RAHsVBapbim0tU2JwwOiXUj+fikfiaoYAKHF3VJfA0pe2BCzkhAHBlLG6REzE+2WNZcxOXjK7lkso+9euLA==}
    dependencies:
      inherits: 2.0.4
      readable-stream: 3.6.2
    dev: false

  /stream-transform@2.1.3:
    resolution: {integrity: sha512-9GHUiM5hMiCi6Y03jD2ARC1ettBXkQBoQAe7nJsPknnI0ow10aXjTnew8QtYQmLjzn974BnmWEAJgCY6ZP1DeQ==}
    dependencies:
      mixme: 0.5.9
    dev: true

  /streamx@2.15.5:
    resolution: {integrity: sha512-9thPGMkKC2GctCzyCUjME3yR03x2xNo0GPKGkRw2UMYN+gqWa9uqpyNWhmsNCutU5zHmkUum0LsCRQTXUgUCAg==}
    dependencies:
      fast-fifo: 1.3.2
      queue-tick: 1.0.1

  /streamx@2.20.1:
    resolution: {integrity: sha512-uTa0mU6WUC65iUvzKH4X9hEdvSW7rbPxPtwfWiLMSj3qTdQbAiUboZTxauKfpFuGIGa1C2BYijZ7wgdUXICJhA==}
    requiresBuild: true
    dependencies:
      fast-fifo: 1.3.2
      queue-tick: 1.0.1
      text-decoder: 1.2.0
    optionalDependencies:
      bare-events: 2.5.0
    dev: true
    optional: true

  /string-hash@1.1.3:
    resolution: {integrity: sha512-kJUvRUFK49aub+a7T1nNE66EJbZBMnBgoC1UbCZ5n6bsZKBRga4KgBRTMn/pFkeCZSYtNeSyMxPDM0AXWELk2A==}
    dev: true

  /string-length@4.0.2:
    resolution: {integrity: sha512-+l6rNN5fYHNhZZy41RXsYptCjA2Igmq4EG7kZAYFQI1E1VTXarr6ZPXBg6eq7Y6eK4FEhY6AJlyuFIb/v/S0VQ==}
    engines: {node: '>=10'}
    dependencies:
      char-regex: 1.0.2
      strip-ansi: 6.0.1
    dev: true

  /string-width@4.2.3:
    resolution: {integrity: sha512-wKyQRQpjJ0sIp62ErSZdGsjMJWsap5oRNihHhu6G7JVO/9jIB6UyevL+tXuOqrng8j/cxKTWyWUwvSTriiZz/g==}
    engines: {node: '>=8'}
    dependencies:
      emoji-regex: 8.0.0
      is-fullwidth-code-point: 3.0.0
      strip-ansi: 6.0.1

  /string-width@5.1.2:
    resolution: {integrity: sha512-HnLOCR3vjcY8beoNLtcjZ5/nxn2afmME6lhrDrebokqMap+XbeW8n9TXpPDOqdGK5qcI3oT0GKTW6wC7EMiVqA==}
    engines: {node: '>=12'}
    dependencies:
      eastasianwidth: 0.2.0
      emoji-regex: 9.2.2
      strip-ansi: 7.1.0

  /string.prototype.trim@1.2.7:
    resolution: {integrity: sha512-p6TmeT1T3411M8Cgg9wBTMRtY2q9+PNy9EV1i2lIXUN/btt763oIfxwN3RR8VU6wHX8j/1CFy0L+YuThm6bgOg==}
    engines: {node: '>= 0.4'}
    dependencies:
      call-bind: 1.0.2
      define-properties: 1.2.0
      es-abstract: 1.22.1
    dev: true

  /string.prototype.trimend@1.0.6:
    resolution: {integrity: sha512-JySq+4mrPf9EsDBEDYMOb/lM7XQLulwg5R/m1r0PXEFqrV0qHvl58sdTilSXtKOflCsK2E8jxf+GKC0T07RWwQ==}
    dependencies:
      call-bind: 1.0.2
      define-properties: 1.2.0
      es-abstract: 1.22.1
    dev: true

  /string.prototype.trimstart@1.0.7:
    resolution: {integrity: sha512-NGhtDFu3jCEm7B4Fy0DpLewdJQOZcQ0rGbwQ/+stjnrp2i+rlKeCvos9hOIeCmqwratM47OBxY7uFZzjxHXmrg==}
    dependencies:
      call-bind: 1.0.2
      define-properties: 1.2.0
      es-abstract: 1.22.1
    dev: true

  /string_decoder@1.3.0:
    resolution: {integrity: sha512-hkRX8U1WjJFd8LsDJ2yQ/wWWxaopEsABU1XfkM8A+j0+85JAGppt16cr1Whg6KIbb4okU6Mql6BOj+uup/wKeA==}
    dependencies:
      safe-buffer: 5.2.1

  /strip-ansi@6.0.1:
    resolution: {integrity: sha512-Y38VPSHcqkFrCpFnQ9vuSXmquuv5oXOKpGeT6aGrr3o3Gc9AlVa6JBfUSOCnbxGGZF+/0ooI7KrPuUSztUdU5A==}
    engines: {node: '>=8'}
    dependencies:
      ansi-regex: 5.0.1

  /strip-ansi@7.1.0:
    resolution: {integrity: sha512-iq6eVVI64nQQTRYq2KtEg2d2uU7LElhTJwsH4YzIHZshxlgZms/wIc4VoDQTlG/IvVIrBKG06CrZnp0qv7hkcQ==}
    engines: {node: '>=12'}
    dependencies:
      ansi-regex: 6.0.1

  /strip-bom@3.0.0:
    resolution: {integrity: sha512-vavAMRXOgBVNF6nyEEmL3DBK19iRpDcoIwW+swQ+CbGiu7lju6t+JklA1MHweoWtadgt4ISVUsXLyDq34ddcwA==}
    engines: {node: '>=4'}
    dev: true

  /strip-bom@4.0.0:
    resolution: {integrity: sha512-3xurFv5tEgii33Zi8Jtp55wEIILR9eh34FAW00PZf+JnSsTmV/ioewSgQl97JHvgjoRGwPShsWm+IdrxB35d0w==}
    engines: {node: '>=8'}
    dev: true

  /strip-final-newline@2.0.0:
    resolution: {integrity: sha512-BrpvfNAE3dcvq7ll3xVumzjKjZQ5tI1sEUIKr3Uoks0XUl45St3FlatVqef9prk4jRDzhW6WZg+3bk93y6pLjA==}
    engines: {node: '>=6'}
    dev: true

  /strip-indent@3.0.0:
    resolution: {integrity: sha512-laJTa3Jb+VQpaC6DseHhF7dXVqHTfJPCRDaEbid/drOhgitgYku/letMUqOXFoWV0zIIUbjpdH2t+tYj4bQMRQ==}
    engines: {node: '>=8'}
    dependencies:
      min-indent: 1.0.1
    dev: true

  /strip-json-comments@2.0.1:
    resolution: {integrity: sha512-4gB8na07fecVVkOI6Rs4e7T6NOTki5EmL7TUduTs6bu3EdnSycntVJ4re8kgZA+wx9IueI2Y11bfbgwtzuE0KQ==}
    engines: {node: '>=0.10.0'}

  /strip-json-comments@3.1.1:
    resolution: {integrity: sha512-6fPc+R4ihwqP6N/aIv2f1gMH8lOVtWQHoqC4yK6oSDVVocumAsfCqjkXnqiYMhmMwS/mEHLp7Vehlt3ql6lEig==}
    engines: {node: '>=8'}
    dev: true

  /strnum@1.0.5:
    resolution: {integrity: sha512-J8bbNyKKXl5qYcR36TIO8W3mVGVHrmmxsd5PAItGkmyzwJvybiw2IVq5nqd0i4LSNSkB/sx9VHllbfFdr9k1JA==}
    dev: false

  /strtok3@6.3.0:
    resolution: {integrity: sha512-fZtbhtvI9I48xDSywd/somNqgUHl2L2cstmXCCif0itOf96jeW18MBSyrLuNicYQVkvpOxkZtkzujiTJ9LW5Jw==}
    engines: {node: '>=10'}
    dependencies:
      '@tokenizer/token': 0.3.0
      peek-readable: 4.1.0

  /structured-headers@1.0.1:
    resolution: {integrity: sha512-QYBxdBtA4Tl5rFPuqmbmdrS9kbtren74RTJTcs0VSQNVV5iRhJD4QlYTLD0+81SBwUQctjEQzjTRI3WG4DzICA==}
    engines: {node: '>= 14', npm: '>=6'}
    dev: false

  /style-inject@0.3.0:
    resolution: {integrity: sha512-IezA2qp+vcdlhJaVm5SOdPPTUu0FCEqfNSli2vRuSIBbu5Nq5UvygTk/VzeCqfLz2Atj3dVII5QBKGZRZ0edzw==}
    dev: true

  /stylehacks@5.1.1(postcss@8.4.38):
    resolution: {integrity: sha512-sBpcd5Hx7G6seo7b1LkpttvTz7ikD0LlH5RmdcBNb6fFR0Fl7LQwHDFr300q4cwUqi+IYrFGmsIHieMBfnN/Bw==}
    engines: {node: ^10 || ^12 || >=14.0}
    peerDependencies:
      postcss: ^8.2.15
    dependencies:
      browserslist: 4.21.10
      postcss: 8.4.38
      postcss-selector-parser: 6.1.0
    dev: true

  /sucrase@3.35.0:
    resolution: {integrity: sha512-8EbVDiu9iN/nESwxeSxDKe0dunta1GOlHufmSSXxMD2z2/tMZpDMpvXQGsc+ajGo8y2uYUmixaSRUc/QPoQ0GA==}
    engines: {node: '>=16 || 14 >=14.17'}
    hasBin: true
    dependencies:
      '@jridgewell/gen-mapping': 0.3.3
      commander: 4.1.1
      glob: 10.3.10
      lines-and-columns: 1.2.4
      mz: 2.7.0
      pirates: 4.0.6
      ts-interface-checker: 0.1.13
    dev: true

  /supports-color@5.5.0:
    resolution: {integrity: sha512-QjVjwdXIt408MIiAqCX4oUKsgU2EqAGzs2Ppkm4aQYbjm+ZEWEcW4SfFNTr4uMNZma0ey4f5lgLrkB0aX0QMow==}
    engines: {node: '>=4'}
    dependencies:
      has-flag: 3.0.0
    dev: true

  /supports-color@7.2.0:
    resolution: {integrity: sha512-qpCAvRl9stuOHveKsn7HncJRvv501qIacKzQlO/+Lwxc9+0q2wLyv4Dfvt80/DPn2pqOBsJdDiogXGR9+OvwRw==}
    engines: {node: '>=8'}
    dependencies:
      has-flag: 4.0.0

  /supports-color@8.1.1:
    resolution: {integrity: sha512-MpUEN2OodtUzxvKQl72cUF7RQ5EiHsGvSsVG0ia9c5RbWGL2CI4C7EpPS8UTBIplnlzZiNuV56w+FuNxy3ty2Q==}
    engines: {node: '>=10'}
    dependencies:
      has-flag: 4.0.0
    dev: true

  /supports-hyperlinks@2.3.0:
    resolution: {integrity: sha512-RpsAZlpWcDwOPQA22aCH4J0t7L8JmAvsCxfOSEwm7cQs3LshN36QaTkwd70DnBOXDWGssw2eUoc8CaRWT0XunA==}
    engines: {node: '>=8'}
    dependencies:
      has-flag: 4.0.0
      supports-color: 7.2.0
    dev: true

  /supports-preserve-symlinks-flag@1.0.0:
    resolution: {integrity: sha512-ot0WnXS9fgdkgIcePe6RHNk1WA8+muPa6cSjeR3V8K27q9BB1rTE3R1p7Hv0z1ZyAc8s6Vvv8DIyWf681MAt0w==}
    engines: {node: '>= 0.4'}

  /svgo@2.8.0:
    resolution: {integrity: sha512-+N/Q9kV1+F+UeWYoSiULYo4xYSDQlTgb+ayMobAXPwMnLvop7oxKMo9OzIrX5x3eS4L4f2UHhc9axXwY8DpChg==}
    engines: {node: '>=10.13.0'}
    hasBin: true
    dependencies:
      '@trysound/sax': 0.2.0
      commander: 7.2.0
      css-select: 4.3.0
      css-tree: 1.1.3
      csso: 4.2.0
      picocolors: 1.0.1
      stable: 0.1.8
    dev: true

  /synckit@0.8.8:
    resolution: {integrity: sha512-HwOKAP7Wc5aRGYdKH+dw0PRRpbO841v2DENBtjnR5HFWoiNByAl7vrx3p0G/rCyYXQsrxqtX48TImFtPcIHSpQ==}
    engines: {node: ^14.18.0 || >=16.0.0}
    dependencies:
      '@pkgr/core': 0.1.1
      tslib: 2.6.2
    dev: true

  /tailwindcss@3.4.3:
    resolution: {integrity: sha512-U7sxQk/n397Bmx4JHbJx/iSOOv5G+II3f1kpLpY2QeUv5DcPdcTsYLlusZfq1NthHS1c1cZoyFmmkex1rzke0A==}
    engines: {node: '>=14.0.0'}
    hasBin: true
    dependencies:
      '@alloc/quick-lru': 5.2.0
      arg: 5.0.2
      chokidar: 3.6.0
      didyoumean: 1.2.2
      dlv: 1.1.3
      fast-glob: 3.3.1
      glob-parent: 6.0.2
      is-glob: 4.0.3
      jiti: 1.21.0
      lilconfig: 2.1.0
      micromatch: 4.0.5
      normalize-path: 3.0.0
      object-hash: 3.0.0
      picocolors: 1.0.0
      postcss: 8.4.38
      postcss-import: 15.1.0(postcss@8.4.38)
      postcss-js: 4.0.1(postcss@8.4.38)
      postcss-load-config: 4.0.2(postcss@8.4.38)
      postcss-nested: 6.0.1(postcss@8.4.38)
      postcss-selector-parser: 6.1.0
      resolve: 1.22.4
      sucrase: 3.35.0
    transitivePeerDependencies:
      - ts-node
    dev: true

  /tar-fs@2.1.1:
    resolution: {integrity: sha512-V0r2Y9scmbDRLCNex/+hYzvp/zyYjvFbHPNgVTKfQvVrb6guiE/fxP+XblDNR011utopbkex2nM4dHNV6GDsng==}
    dependencies:
      chownr: 1.1.4
      mkdirp-classic: 0.5.3
      pump: 3.0.0
      tar-stream: 2.2.0

  /tar-fs@3.0.4:
    resolution: {integrity: sha512-5AFQU8b9qLfZCX9zp2duONhPmZv0hGYiBPJsyUdqMjzq/mqVpy/rEUSeHk1+YitmxugaptgBh5oDGU3VsAJq4w==}
    dependencies:
      mkdirp-classic: 0.5.3
      pump: 3.0.0
      tar-stream: 3.1.6

  /tar-fs@3.0.6:
    resolution: {integrity: sha512-iokBDQQkUyeXhgPYaZxmczGPhnhXZ0CmrqI+MOb/WFGS9DW5wnfrLgtjUJBvz50vQ3qfRwJ62QVoCFu8mPVu5w==}
    dependencies:
      pump: 3.0.0
      tar-stream: 3.1.6
    optionalDependencies:
      bare-fs: 2.3.5
      bare-path: 2.1.3
    dev: true

  /tar-stream@2.2.0:
    resolution: {integrity: sha512-ujeqbceABgwMZxEJnk2HDY2DlnUZ+9oEcb1KzTVfYHio0UE6dG71n60d8D2I4qNvleWrrXpmjpt7vZeF1LnMZQ==}
    engines: {node: '>=6'}
    dependencies:
      bl: 4.1.0
      end-of-stream: 1.4.4
      fs-constants: 1.0.0
      inherits: 2.0.4
      readable-stream: 3.6.2

  /tar-stream@3.1.6:
    resolution: {integrity: sha512-B/UyjYwPpMBv+PaFSWAmtYjwdrlEaZQEhMIBFNC5oEG8lpiW8XjcSdmEaClj28ArfKScKHs2nshz3k2le6crsg==}
    dependencies:
      b4a: 1.6.4
      fast-fifo: 1.3.2
      streamx: 2.15.5

  /tar@6.1.15:
    resolution: {integrity: sha512-/zKt9UyngnxIT/EAGYuxaMYgOIJiP81ab9ZfkILq4oNLPFX50qyYmu7jRj9qeXoxmJHjGlbH0+cm2uy1WCs10A==}
    engines: {node: '>=10'}
    dependencies:
      chownr: 2.0.0
      fs-minipass: 2.1.0
      minipass: 5.0.0
      minizlib: 2.1.2
      mkdirp: 1.0.4
      yallist: 4.0.0
    dev: true

  /term-size@2.2.1:
    resolution: {integrity: sha512-wK0Ri4fOGjv/XPy8SBHZChl8CM7uMc5VML7SqiQ0zG7+J5Vr+RMQDoHa2CNT6KHUnTGIXH34UDMkPzAUyapBZg==}
    engines: {node: '>=8'}
    dev: true

  /terminal-link@2.1.1:
    resolution: {integrity: sha512-un0FmiRUQNr5PJqy9kP7c40F5BOfpGlYTrxonDChEZB7pzZxRNp/bt+ymiy9/npwXya9KH99nJ/GXFIiUkYGFQ==}
    engines: {node: '>=8'}
    dependencies:
      ansi-escapes: 4.3.2
      supports-hyperlinks: 2.3.0
    dev: true

  /terser@5.31.0:
    resolution: {integrity: sha512-Q1JFAoUKE5IMfI4Z/lkE/E6+SwgzO+x4tq4v1AyBLRj8VSYvRO6A/rQrPg1yud4g0En9EKI1TvFRF2tQFcoUkg==}
    engines: {node: '>=10'}
    hasBin: true
    dependencies:
      '@jridgewell/source-map': 0.3.6
      acorn: 8.10.0
      commander: 2.20.3
      source-map-support: 0.5.21
    dev: true

  /test-exclude@6.0.0:
    resolution: {integrity: sha512-cAGWPIyOHU6zlmg88jwm7VRyXnMN7iV68OGAbYDk/Mh/xC/pzVPlQtY6ngoIH/5/tciuhGfvESU8GrHrcxD56w==}
    engines: {node: '>=8'}
    dependencies:
      '@istanbuljs/schema': 0.1.3
      glob: 7.2.3
      minimatch: 3.1.2
    dev: true

  /text-decoder@1.2.0:
    resolution: {integrity: sha512-n1yg1mOj9DNpk3NeZOx7T6jchTbyJS3i3cucbNN6FcdPriMZx7NsgrGpWWdWZZGxD7ES1XB+3uoqHMgOKaN+fg==}
    requiresBuild: true
    dependencies:
      b4a: 1.6.7
    dev: true
    optional: true

  /text-table@0.2.0:
    resolution: {integrity: sha512-N+8UisAXDGk8PFXP4HAzVR9nbfmVJ3zYLAWiTIoqC5v5isinhr+r5uaO8+7r3BMfuNIufIsA7RdpVgacC2cSpw==}
    dev: true

  /thenify-all@1.6.0:
    resolution: {integrity: sha512-RNxQH/qI8/t3thXJDwcstUO4zeqo64+Uy/+sNVRBx4Xn2OX+OZ9oP+iJnNFqplFra2ZUVeKCSa2oVWi3T4uVmA==}
    engines: {node: '>=0.8'}
    dependencies:
      thenify: 3.3.1
    dev: true

  /thenify@3.3.1:
    resolution: {integrity: sha512-RVZSIV5IG10Hk3enotrhvz0T9em6cyHBLkH/YAZuKqd8hRkKhSfCGIcP2KUY0EPxndzANBmNllzWPwak+bheSw==}
    dependencies:
      any-promise: 1.3.0
    dev: true

  /thread-stream@2.7.0:
    resolution: {integrity: sha512-qQiRWsU/wvNolI6tbbCKd9iKaTnCXsTwVxhhKM6nctPdujTyztjlbUkUTUymidWcMnZ5pWR0ej4a0tjsW021vw==}
    dependencies:
      real-require: 0.2.0

  /through@2.3.8:
    resolution: {integrity: sha512-w89qg7PI8wAdvX60bMDP+bFoD5Dvhm9oLheFp5O4a2QF0cSBGsBX4qZmadPMvVqlLJBBci+WqGGOAPvcDeNSVg==}

  /tlds@1.234.0:
    resolution: {integrity: sha512-TNDfeyDIC+oroH44bMbWC+Jn/2qNrfRvDK2EXt1icOXYG5NMqoRyUosADrukfb4D8lJ3S1waaBWSvQro0erdng==}
    hasBin: true
    dev: false

  /tmp@0.0.33:
    resolution: {integrity: sha512-jRCJlojKnZ3addtTOjdIqoRuPEKBvNXcGYqzO6zWZX8KfKEpnGY5jfggJQ3EjKuu8D4bJRr0y+cYJFmYbImXGw==}
    engines: {node: '>=0.6.0'}
    dependencies:
      os-tmpdir: 1.0.2
    dev: true

  /tmpl@1.0.5:
    resolution: {integrity: sha512-3f0uOEAQwIqGuWW2MVzYg8fV/QNnc/IpuJNG837rLuczAaLVHslWHZQj4IGiEl5Hs3kkbhwL9Ab7Hrsmuj+Smw==}
    dev: true

  /to-fast-properties@2.0.0:
    resolution: {integrity: sha512-/OaKK0xYrs3DmxRYqL/yDc+FxFUVYhDlXMhRmv3z915w2HF1tnN1omB354j8VUGO/hbRzyD6Y3sA7v7GS/ceog==}
    engines: {node: '>=4'}
    dev: true

  /to-regex-range@5.0.1:
    resolution: {integrity: sha512-65P7iz6X5yEr1cwcgvQxbbIw7Uk3gOy5dIdtZ4rDveLqhrdJP+Li/Hx6tyK0NEb+2GCyneCMJiGqrADCSNk8sQ==}
    engines: {node: '>=8.0'}
    dependencies:
      is-number: 7.0.0

  /toidentifier@1.0.1:
    resolution: {integrity: sha512-o5sSPKEkg/DIQNmH43V0/uerLrpzVedkUh8tGNvaeXpfpuwjKenlSox/2O/BTlZUtEe+JG7s5YhEz608PlAHRA==}
    engines: {node: '>=0.6'}

  /token-types@4.2.1:
    resolution: {integrity: sha512-6udB24Q737UD/SDsKAHI9FCRP7Bqc9D/MQUV02ORQg5iskjtLJlZJNdN4kKtcdtwCeWIwIHDGaUsTsCCAa8sFQ==}
    engines: {node: '>=10'}
    dependencies:
      '@tokenizer/token': 0.3.0
      ieee754: 1.2.1

  /toygrad@2.6.0:
    resolution: {integrity: sha512-g4zBmlSbvzOE5FOILxYkAybTSxijKLkj1WoNqVGnbMcWDyj4wWQ+eYSr3ik7XOpIgMq/7eBcPRTJX3DM2E0YMg==}
    dev: false

  /tr46@0.0.3:
    resolution: {integrity: sha512-N3WMsuqV66lT30CrXNbEjx4GEwlow3v6rr4mCcv6prnfwhS01rkgyFdjPNBYd9br7LpXV1+Emh01fHnq2Gdgrw==}

  /trim-newlines@3.0.1:
    resolution: {integrity: sha512-c1PTsA3tYrIsLGkJkzHF+w9F2EyxfXGo4UyJc4pFL++FMjnq0HJS69T3M7d//gKrFKwy429bouPescbjecU+Zw==}
    engines: {node: '>=8'}
    dev: true

  /ts-api-utils@1.0.3(typescript@5.6.3):
    resolution: {integrity: sha512-wNMeqtMz5NtwpT/UZGY5alT+VoKdSsOOP/kqHFcUW1P/VRhH2wJ48+DN2WwUliNbQ976ETwDL0Ifd2VVvgonvg==}
    engines: {node: '>=16.13.0'}
    peerDependencies:
      typescript: '>=4.2.0'
    dependencies:
      typescript: 5.6.3
    dev: true

  /ts-interface-checker@0.1.13:
    resolution: {integrity: sha512-Y/arvbn+rrz3JCKl9C4kVNfTfSm2/mEp5FSz5EsZSANGPSlQrpRI5M4PKF+mJnE52jOO90PnPSc3Ur3bTQw0gA==}
    dev: true

  /ts-morph@16.0.0:
    resolution: {integrity: sha512-jGNF0GVpFj0orFw55LTsQxVYEUOCWBAbR5Ls7fTYE5pQsbW18ssTb/6UXx/GYAEjS+DQTp8VoTw0vqYMiaaQuw==}
    dependencies:
      '@ts-morph/common': 0.17.0
      code-block-writer: 11.0.3
    dev: false

  /ts-node@10.8.2(@swc/core@1.3.42)(@types/node@18.19.56)(typescript@5.6.3):
    resolution: {integrity: sha512-LYdGnoGddf1D6v8REPtIH+5iq/gTDuZqv2/UJUU7tKjuEU8xVZorBM+buCGNjj+pGEud+sOoM4CX3/YzINpENA==}
    hasBin: true
    peerDependencies:
      '@swc/core': '>=1.2.50'
      '@swc/wasm': '>=1.2.50'
      '@types/node': '*'
      typescript: '>=2.7'
    peerDependenciesMeta:
      '@swc/core':
        optional: true
      '@swc/wasm':
        optional: true
    dependencies:
      '@cspotcode/source-map-support': 0.8.1
      '@swc/core': 1.3.42
      '@tsconfig/node10': 1.0.9
      '@tsconfig/node12': 1.0.11
      '@tsconfig/node14': 1.0.3
      '@tsconfig/node16': 1.0.4
      '@types/node': 18.19.56
      acorn: 8.10.0
      acorn-walk: 8.2.0
      arg: 4.1.3
      create-require: 1.1.1
      diff: 4.0.2
      make-error: 1.3.6
      typescript: 5.6.3
      v8-compile-cache-lib: 3.0.1
      yn: 3.1.1
    dev: true

  /tslib@1.14.1:
    resolution: {integrity: sha512-Xni35NKzjgMrwevysHTCArtLDpPvye8zV/0E4EyYn43P7/7qvQwPh9BGkHewbMulVntbigmcT7rdX3BNo9wRJg==}
    dev: false

  /tslib@2.6.2:
    resolution: {integrity: sha512-AEYxH93jGFPn/a2iVAwW87VuUIkR1FVUKB77NwMF7nBTDkDrrT/Hpt/IrCJ0QXhW27jTBDcf5ZY7w6RiqTMw2Q==}
    requiresBuild: true

  /tslib@2.8.0:
    resolution: {integrity: sha512-jWVzBLplnCmoaTr13V9dYbiQ99wvZRd0vNWaDRg+aVYRcjDF3nDksxFDE/+fkXnKhpnUUkmx5pK/v8mCtLVqZA==}
    dev: false

  /tsscmp@1.0.6:
    resolution: {integrity: sha512-LxhtAkPDTkVCMQjt2h6eBVY28KCjikZqZfMcC15YBeNjkgUpdCfBu5HoiOTDu86v6smE8yOjyEktJ8hlbANHQA==}
    engines: {node: '>=0.6.x'}
    requiresBuild: true
    dev: false

  /tty-table@4.2.1:
    resolution: {integrity: sha512-xz0uKo+KakCQ+Dxj1D/tKn2FSyreSYWzdkL/BYhgN6oMW808g8QRMuh1atAV9fjTPbWBjfbkKQpI/5rEcnAc7g==}
    engines: {node: '>=8.0.0'}
    hasBin: true
    dependencies:
      chalk: 4.1.2
      csv: 5.5.3
      kleur: 4.1.5
      smartwrap: 2.0.2
      strip-ansi: 6.0.1
      wcwidth: 1.0.1
      yargs: 17.7.2
    dev: true

  /tunnel-agent@0.6.0:
    resolution: {integrity: sha512-McnNiV1l8RYeY8tBgEpuodCC1mLUdbSN+CYBL7kJsJNInOP8UjDDEwdk6Mw60vdLLrr5NHKZhMAOSrR2NZuQ+w==}
    dependencies:
      safe-buffer: 5.2.1

  /twilio@4.21.0:
    resolution: {integrity: sha512-+meDbJPOxs6vEysJ7xX7XMn6FLKmZFSeVzMKjzN9NWgDXssp713Kf1ukteZlXhnhd7/NtNiUv5OU17qVgBb/BQ==}
    engines: {node: '>=14.0'}
    dependencies:
      axios: 1.6.7
      dayjs: 1.11.10
      https-proxy-agent: 5.0.1
      jsonwebtoken: 9.0.2
      qs: 6.11.0
      scmp: 2.1.0
      url-parse: 1.5.10
      xmlbuilder: 13.0.2
    transitivePeerDependencies:
      - debug
      - supports-color
    dev: true

  /type-check@0.4.0:
    resolution: {integrity: sha512-XleUoc9uwGXqjWwXaUTZAmzMcFZ5858QA2vvx1Ur5xIcixXIP+8LnFDgRplU30us6teqdlskFfu+ae4K79Ooew==}
    engines: {node: '>= 0.8.0'}
    dependencies:
      prelude-ls: 1.2.1
    dev: true

  /type-detect@4.0.8:
    resolution: {integrity: sha512-0fr/mIH1dlO+x7TlcMy+bIDqKPsw/70tVyeHW787goQjhmqaZe10uwLujubK9q9Lg6Fiho1KUKDYz0Z7k7g5/g==}
    engines: {node: '>=4'}
    dev: true

  /type-fest@0.13.1:
    resolution: {integrity: sha512-34R7HTnG0XIJcBSn5XhDd7nNFPRcXYRZrBB2O2jdKqYODldSzBAqzsWoZYYvduky73toYS/ESqxPvkDf/F0XMg==}
    engines: {node: '>=10'}
    dev: true

  /type-fest@0.20.2:
    resolution: {integrity: sha512-Ne+eE4r0/iWnpAxD852z3A+N0Bt5RN//NjJwRd2VFHEmrywxf5vsZlh4R6lixl6B+wz/8d+maTSAkN1FIkI3LQ==}
    engines: {node: '>=10'}
    dev: true

  /type-fest@0.21.3:
    resolution: {integrity: sha512-t0rzBq87m3fVcduHDUFhKmyyX+9eo6WQjZvf51Ea/M0Q7+T374Jp1aUiyUl0GKxp8M/OETVHSDvmkyPgvX+X2w==}
    engines: {node: '>=10'}
    dev: true

  /type-fest@0.6.0:
    resolution: {integrity: sha512-q+MB8nYR1KDLrgr4G5yemftpMC7/QLqVndBmEEdqzmNj5dcFOO4Oo8qlwZE3ULT3+Zim1F8Kq4cBnikNhlCMlg==}
    engines: {node: '>=8'}
    dev: true

  /type-fest@0.8.1:
    resolution: {integrity: sha512-4dbzIzqvjtgiM5rw1k5rEHtBANKmdudhGyBEajN01fEyhaAIhsoKNy6y7+IN93IfpFtwY9iqi7kD+xwKhQsNJA==}
    engines: {node: '>=8'}
    dev: true

  /type-fest@2.19.0:
    resolution: {integrity: sha512-RAH822pAdBgcNMAfWnCBU3CFZcfZ/i1eZjwFU/dsLKumyuuP3niueg2UAukXYF0E2AAoc82ZSSf9J0WQBinzHA==}
    engines: {node: '>=12.20'}

  /type-is@1.6.18:
    resolution: {integrity: sha512-TkRKr9sUTxEH8MdfuCSP7VizJyzRNMjj2J2do2Jr3Kym598JVdEksuzPQCnlFPW4ky9Q+iA+ma9BGm06XQBy8g==}
    engines: {node: '>= 0.6'}
    dependencies:
      media-typer: 0.3.0
      mime-types: 2.1.35

  /typed-array-buffer@1.0.0:
    resolution: {integrity: sha512-Y8KTSIglk9OZEr8zywiIHG/kmQ7KWyjseXs1CbSo8vC42w7hg2HgYTxSWwP0+is7bWDc1H+Fo026CpHFwm8tkw==}
    engines: {node: '>= 0.4'}
    dependencies:
      call-bind: 1.0.2
      get-intrinsic: 1.2.1
      is-typed-array: 1.1.12
    dev: true

  /typed-array-byte-length@1.0.0:
    resolution: {integrity: sha512-Or/+kvLxNpeQ9DtSydonMxCx+9ZXOswtwJn17SNLvhptaXYDJvkFFP5zbfU/uLmvnBJlI4yrnXRxpdWH/M5tNA==}
    engines: {node: '>= 0.4'}
    dependencies:
      call-bind: 1.0.2
      for-each: 0.3.3
      has-proto: 1.0.1
      is-typed-array: 1.1.12
    dev: true

  /typed-array-byte-offset@1.0.0:
    resolution: {integrity: sha512-RD97prjEt9EL8YgAgpOkf3O4IF9lhJFr9g0htQkm0rchFp/Vx7LW5Q8fSXXub7BXAODyUQohRMyOc3faCPd0hg==}
    engines: {node: '>= 0.4'}
    dependencies:
      available-typed-arrays: 1.0.5
      call-bind: 1.0.2
      for-each: 0.3.3
      has-proto: 1.0.1
      is-typed-array: 1.1.12
    dev: true

  /typed-array-length@1.0.4:
    resolution: {integrity: sha512-KjZypGq+I/H7HI5HlOoGHkWUUGq+Q0TPhQurLbyrVrvnKTBgzLhIJ7j6J/XTQOi0d1RjyZ0wdas8bKs2p0x3Ng==}
    dependencies:
      call-bind: 1.0.2
      for-each: 0.3.3
      is-typed-array: 1.1.12
    dev: true

  /typed-emitter@2.1.0:
    resolution: {integrity: sha512-g/KzbYKbH5C2vPkaXGu8DJlHrGKHLsM25Zg9WuC9pMGfuvT+X25tZQWo5fK1BjBm8+UrVE9LDCvaY0CQk+fXDA==}
    optionalDependencies:
      rxjs: 7.8.1

  /typed-query-selector@2.12.0:
    resolution: {integrity: sha512-SbklCd1F0EiZOyPiW192rrHZzZ5sBijB6xM+cpmrwDqObvdtunOHHIk9fCGsoK5JVIYXoyEp4iEdE3upFH3PAg==}
    dev: true

  /typescript@4.5.2:
    resolution: {integrity: sha512-5BlMof9H1yGt0P8/WF+wPNw6GfctgGjXp5hkblpyT+8rkASSmkUKMXrxR0Xg8ThVCi/JnHQiKXeBaEwCeQwMFw==}
    engines: {node: '>=4.2.0'}
    hasBin: true
    dev: true

<<<<<<< HEAD
  /typescript@5.4.4:
    resolution: {integrity: sha512-dGE2Vv8cpVvw28v8HCPqyb08EzbBURxDpuhJvTrusShUfGnhHBafDsLdS1EhhxyL6BJQE+2cT3dDPAv+MQ6oLw==}
=======
  /typescript@5.6.3:
    resolution: {integrity: sha512-hjcS1mhfuyi4WW8IWtjP7brDrG2cuDZukyrYrSauoXGNgx0S7zceP07adYkJycEr56BOUTNPzbInooiN3fn1qw==}
>>>>>>> 81ae1b12
    engines: {node: '>=14.17'}
    hasBin: true
    dev: true

  /ua-parser-js@1.0.38:
    resolution: {integrity: sha512-Aq5ppTOfvrCMgAPneW1HfWj66Xi7XL+/mIy996R1/CLS/rcyJQm6QZdsKrUeivDFQ+Oc9Wyuwor8Ze8peEoUoQ==}
    dev: false

  /uglify-js@3.19.3:
    resolution: {integrity: sha512-v3Xu+yuwBXisp6QYTcH4UbH+xYJXqnq2m/LtQVWKWzYc1iehYnLixoQDN9FH6/j9/oybfd6W9Ghwkl8+UMKTKQ==}
    engines: {node: '>=0.8.0'}
    hasBin: true
    requiresBuild: true
    optional: true

  /uint8arrays@3.0.0:
    resolution: {integrity: sha512-HRCx0q6O9Bfbp+HHSfQQKD7wU70+lydKVt4EghkdOvlK/NlrF90z+eXV34mUd48rNvVJXwkrMSPpCATkct8fJA==}
    dependencies:
      multiformats: 9.9.0

  /unbox-primitive@1.0.2:
    resolution: {integrity: sha512-61pPlCD9h51VoreyJ0BReideM3MDKMKnh6+V9L08331ipq6Q8OFXZYiqP6n/tbHx4s5I9uRhcye6BrbkizkBDw==}
    dependencies:
      call-bind: 1.0.2
      has-bigints: 1.0.2
      has-symbols: 1.0.3
      which-boxed-primitive: 1.0.2
    dev: true

  /unbzip2-stream@1.4.3:
    resolution: {integrity: sha512-mlExGW4w71ebDJviH16lQLtZS32VKqsSfk80GCfUlwT/4/hNRFsoscrF/c++9xinkMzECL1uL9DDwXqFWkruPg==}
    dependencies:
      buffer: 5.7.1
      through: 2.3.8
    dev: true

  /undici-types@5.26.5:
    resolution: {integrity: sha512-JlCMO+ehdEIKqlFxk6IfVoAUVmgz7cU7zD/h9XZ0qzeosSHmUJVOzSQvvYSYWXkFXC+IfLKSIffhv0sVZup6pA==}

  /undici@5.28.4:
    resolution: {integrity: sha512-72RFADWFqKmUb2hmmvNODKL3p9hcB6Gt2DOQMis1SEBaV6a4MH8soBvzg+95CYhCKPFedut2JY9bMfrDl9D23g==}
    engines: {node: '>=14.0'}
    dependencies:
      '@fastify/busboy': 2.1.0

  /undici@6.19.8:
    resolution: {integrity: sha512-U8uCCl2x9TK3WANvmBavymRzxbfFYG+tAu+fgx3zxQy3qdagQqBLwJVrdyO1TBfUXvfKveMKJZhpvUYoOjM+4g==}
    engines: {node: '>=18.17'}
    dev: false

  /unique-filename@2.0.1:
    resolution: {integrity: sha512-ODWHtkkdx3IAR+veKxFV+VBkUMcN+FaqzUUd7IZzt+0zhDZFPFxhlqwPF3YQvMHx1TD0tdgYl+kuPnJ8E6ql7A==}
    engines: {node: ^12.13.0 || ^14.15.0 || >=16.0.0}
    dependencies:
      unique-slug: 3.0.0
    dev: true

  /unique-slug@3.0.0:
    resolution: {integrity: sha512-8EyMynh679x/0gqE9fT9oilG+qEt+ibFyqjuVTsZn1+CMxH+XLlpvr2UZx4nVcCwTpx81nICr2JQFkM+HPLq4w==}
    engines: {node: ^12.13.0 || ^14.15.0 || >=16.0.0}
    dependencies:
      imurmurhash: 0.1.4
    dev: true

  /universalify@0.1.2:
    resolution: {integrity: sha512-rBJeI5CXAlmy1pV+617WB9J63U6XcazHHF2f2dbJix4XzpUF0RS3Zbj0FGIOCAva5P/d/GBOYaACQ1w+0azUkg==}
    engines: {node: '>= 4.0.0'}
    dev: true

  /universalify@2.0.1:
    resolution: {integrity: sha512-gptHNQghINnc/vTGIk0SOFGFNXw7JVrlRUtConJRlvaw6DuX0wO5Jeko9sWrMBhh+PsYAZ7oXAiOnf/UKogyiw==}
    engines: {node: '>= 10.0.0'}
    dev: true

  /unpipe@1.0.0:
    resolution: {integrity: sha512-pjy2bYhSsufwWlKwPc+l3cN7+wuJlK6uz0YdJEOlQDbl6jo/YlPi4mb8agUkVC8BF7V8NuzeyPNqRksA3hztKQ==}
    engines: {node: '>= 0.8'}

  /update-browserslist-db@1.0.11(browserslist@4.21.10):
    resolution: {integrity: sha512-dCwEFf0/oT85M1fHBg4F0jtLwJrutGoHSQXCh7u4o2t1drG+c0a9Flnqww6XUKSfQMPpJBRjU8d4RXB09qtvaA==}
    hasBin: true
    peerDependencies:
      browserslist: '>= 4.21.0'
    dependencies:
      browserslist: 4.21.10
      escalade: 3.1.2
      picocolors: 1.0.1
    dev: true

  /update-browserslist-db@1.0.16(browserslist@4.23.0):
    resolution: {integrity: sha512-KVbTxlBYlckhF5wgfyZXTWnMn7MMZjMu9XG8bPlliUOP9ThaF4QnhP8qrjrH7DRzHfSk0oQv1wToW+iA5GajEQ==}
    hasBin: true
    peerDependencies:
      browserslist: '>= 4.21.0'
    dependencies:
      browserslist: 4.23.0
      escalade: 3.1.2
      picocolors: 1.0.1
    dev: true

  /uri-js@4.4.1:
    resolution: {integrity: sha512-7rKUyy33Q1yc98pQ1DAmLtwX109F7TIfWlW1Ydo8Wl1ii1SeHieeh0HHfPeL2fMXK6z0s8ecKs9frCuLJvndBg==}
    dependencies:
      punycode: 2.3.0

  /url-parse@1.5.10:
    resolution: {integrity: sha512-WypcfiRhfeUP9vvF0j6rw0J3hrWrw6iZv3+22h6iRMJ/8z1Tj6XfLP4DsUix5MhMPnXpiHDoKyoZ/bdCkwBCiQ==}
    dependencies:
      querystringify: 2.2.0
      requires-port: 1.0.0
    dev: true

  /urlpattern-polyfill@10.0.0:
    resolution: {integrity: sha512-H/A06tKD7sS1O1X2SshBVeA5FLycRpjqiBeqGKmBwBDBy28EnRjORxTNe269KSSr5un5qyWi1iL61wLxpd+ZOg==}
    dev: true

  /util-deprecate@1.0.2:
    resolution: {integrity: sha512-EPD5q1uXyFxJpCrLnCc1nHnq3gOa6DZBocAIiI2TaSCA7VCJ1UJDMagCzIkXNsUYfD1daK//LTEQ8xiIbrHtcw==}

  /utils-merge@1.0.1:
    resolution: {integrity: sha512-pMZTvIkT1d+TFGvDOqodOclx0QWkkgi6Tdoa8gC8ffGAAqz9pzPTZWAybbsHHoED/ztMtkv/VoYTYyShUn81hA==}
    engines: {node: '>= 0.4.0'}

  /uuid@8.3.2:
    resolution: {integrity: sha512-+NYs2QeMWy+GWFOEm9xnn6HCDp0l7QBD7ml8zLUmJ+93Q5NF0NocErnwkTkXVFNiX3/fpC6afS8Dhb/gz7R7eg==}
    hasBin: true
    dev: false

  /v8-compile-cache-lib@3.0.1:
    resolution: {integrity: sha512-wa7YjyUGfNZngI/vtK0UHAN+lgDCxBPCylVXGp0zu59Fz5aiGtNXaq3DhIov063MorB+VfufLh3JlF2KdTK3xg==}
    dev: true

  /v8-to-istanbul@9.1.0:
    resolution: {integrity: sha512-6z3GW9x8G1gd+JIIgQQQxXuiJtCXeAjp6RaPEPLv62mH3iPHPxV6W3robxtCzNErRo6ZwTmzWhsbNvjyEBKzKA==}
    engines: {node: '>=10.12.0'}
    dependencies:
      '@jridgewell/trace-mapping': 0.3.25
      '@types/istanbul-lib-coverage': 2.0.4
      convert-source-map: 1.9.0
    dev: true

  /validate-npm-package-license@3.0.4:
    resolution: {integrity: sha512-DpKm2Ui/xN7/HQKCtpZxoRWBhZ9Z0kqtygG8XCgNQ8ZlDnxuQmWhj566j8fN4Cu3/JmbhsDo7fcAJq4s9h27Ew==}
    dependencies:
      spdx-correct: 3.2.0
      spdx-expression-parse: 3.0.1
    dev: true

  /varint@6.0.0:
    resolution: {integrity: sha512-cXEIW6cfr15lFv563k4GuVuW/fiwjknytD37jIOLSdSWuOI6WnO/oKwmP2FQTU2l01LP8/M5TSAJpzUaGe3uWg==}
    dev: false

  /vary@1.1.2:
    resolution: {integrity: sha512-BNGbWLfd0eUPabhkXUVm0j8uuvREyTh5ovRa/dyow/BqAbZJyC+5fU+IzQOzmAKzYqYRAISoRhdQr3eIZ/PXqg==}
    engines: {node: '>= 0.8'}

  /walker@1.0.8:
    resolution: {integrity: sha512-ts/8E8l5b7kY0vlWLewOkDXMmPdLcVV4GmOQLyxuSswIJsweeFZtAsMF7k1Nszz+TYBQrlYRmzOnr398y1JemQ==}
    dependencies:
      makeerror: 1.0.12
    dev: true

  /wcwidth@1.0.1:
    resolution: {integrity: sha512-XHPEwS0q6TaxcvG85+8EYkbiCux2XtWG2mkc47Ng2A77BQu9+DqIOJldST4HgPkuea7dvKSj5VgX3P1d4rW8Tg==}
    dependencies:
      defaults: 1.0.4
    dev: true

  /webidl-conversions@3.0.1:
    resolution: {integrity: sha512-2JAn3z8AR6rjK8Sm8orRC0h/bcl/DqL7tRPdGZ4I1CjdF+EaMLmYxBHyXuKL849eucPFhvBoxMsflfOb8kxaeQ==}

  /whatwg-url@5.0.0:
    resolution: {integrity: sha512-saE57nupxk6v3HY35+jzBwYa0rKSy0XR8JSxZPwgLr7ys0IBzhGviA1/TUGJLmSVqs8pb9AnvICXEuOHLprYTw==}
    dependencies:
      tr46: 0.0.3
      webidl-conversions: 3.0.1

  /which-boxed-primitive@1.0.2:
    resolution: {integrity: sha512-bwZdv0AKLpplFY2KZRX6TvyuN7ojjr7lwkg6ml0roIy9YeuSr7JS372qlNW18UQYzgYK9ziGcerWqZOmEn9VNg==}
    dependencies:
      is-bigint: 1.0.4
      is-boolean-object: 1.1.2
      is-number-object: 1.0.7
      is-string: 1.0.7
      is-symbol: 1.0.4
    dev: true

  /which-module@2.0.1:
    resolution: {integrity: sha512-iBdZ57RDvnOR9AGBhML2vFZf7h8vmBjhoaZqODJBFWHVtKkDmKuHai3cx5PgVMrX5YDNp27AofYbAwctSS+vhQ==}
    dev: true

  /which-pm@2.0.0:
    resolution: {integrity: sha512-Lhs9Pmyph0p5n5Z3mVnN0yWcbQYUAD7rbQUiMsQxOJ3T57k7RFe35SUwWMf7dsbDZks1uOmw4AecB/JMDj3v/w==}
    engines: {node: '>=8.15'}
    dependencies:
      load-yaml-file: 0.2.0
      path-exists: 4.0.0
    dev: true

  /which-typed-array@1.1.11:
    resolution: {integrity: sha512-qe9UWWpkeG5yzZ0tNYxDmd7vo58HDBc39mZ0xWWpolAGADdFOzkfamWLDxkOWcvHQKVmdTyQdLD4NOfjLWTKew==}
    engines: {node: '>= 0.4'}
    dependencies:
      available-typed-arrays: 1.0.5
      call-bind: 1.0.2
      for-each: 0.3.3
      gopd: 1.0.1
      has-tostringtag: 1.0.0
    dev: true

  /which@1.3.1:
    resolution: {integrity: sha512-HxJdYWq1MTIQbJ3nw0cqssHoTNU267KlrDuGZ1WYlxDStUtKUhOaJmh112/TZmHxxUfuJqPXSOm7tDyas0OSIQ==}
    hasBin: true
    dependencies:
      isexe: 2.0.0
    dev: true

  /which@2.0.2:
    resolution: {integrity: sha512-BLI3Tl1TW3Pvl70l3yq3Y64i+awpwXqsGBYWkkqMtnbXgrMD+yj7rhW0kuEDxzJaYXGjEW5ogapKNMEKNMjibA==}
    engines: {node: '>= 8'}
    hasBin: true
    dependencies:
      isexe: 2.0.0

  /wide-align@1.1.5:
    resolution: {integrity: sha512-eDMORYaPNZ4sQIuuYPDHdQvf4gyCF9rEEV/yPxGfwPkRodwEgiMUUXTx/dex+Me0wxx53S+NgUHaP7y3MGlDmg==}
    dependencies:
      string-width: 4.2.3
    dev: true

  /wordwrap@1.0.0:
    resolution: {integrity: sha512-gvVzJFlPycKc5dZN4yPkP8w7Dc37BtP1yczEneOb4uq34pXZcvrtRTmWV8W+Ume+XCxKgbjM+nevkyFPMybd4Q==}

  /wrap-ansi@6.2.0:
    resolution: {integrity: sha512-r6lPcBGxZXlIcymEu7InxDMhdW0KDxpLgoFLcguasxCaJ/SOIZwINatK9KY/tf+ZrlywOKU0UDj3ATXUBfxJXA==}
    engines: {node: '>=8'}
    dependencies:
      ansi-styles: 4.3.0
      string-width: 4.2.3
      strip-ansi: 6.0.1
    dev: true

  /wrap-ansi@7.0.0:
    resolution: {integrity: sha512-YVGIj2kamLSTxw6NsZjoBxfSwsn0ycdesmc4p+Q21c5zPuZ1pl+NfxVdxPtdHvmNVOQ6XSYG4AUtyt/Fi7D16Q==}
    engines: {node: '>=10'}
    dependencies:
      ansi-styles: 4.3.0
      string-width: 4.2.3
      strip-ansi: 6.0.1

  /wrap-ansi@8.1.0:
    resolution: {integrity: sha512-si7QWI6zUMq56bESFvagtmzMdGOtoxfR+Sez11Mobfc7tm+VkUckk9bW2UeffTGVUbOksxmSw0AA2gs8g71NCQ==}
    engines: {node: '>=12'}
    dependencies:
      ansi-styles: 6.2.1
      string-width: 5.1.2
      strip-ansi: 7.1.0

  /wrappy@1.0.2:
    resolution: {integrity: sha512-l4Sp/DRseor9wL6EvV2+TuQn63dMkPjZ/sp9XkghTEbV9KlPS1xUsZ3u7/IQO4wxtcFB4bgpQPRcR3QCvezPcQ==}

  /write-file-atomic@4.0.2:
    resolution: {integrity: sha512-7KxauUdBmSdWnmpaGFg+ppNjKF8uNLry8LyzjauQDOVONfFLNKrKvQOxZ/VuTIcS/gge/YNahf5RIIQWTSarlg==}
    engines: {node: ^12.13.0 || ^14.15.0 || >=16.0.0}
    dependencies:
      imurmurhash: 0.1.4
      signal-exit: 3.0.7
    dev: true

  /ws@8.12.0:
    resolution: {integrity: sha512-kU62emKIdKVeEIOIKVegvqpXMSTAMLJozpHZaJNDYqBjzlSYXQGviYwN1osDLJ9av68qHd4a2oSjd7yD4pacig==}
    engines: {node: '>=10.0.0'}
    peerDependencies:
      bufferutil: ^4.0.1
      utf-8-validate: '>=5.0.2'
    peerDependenciesMeta:
      bufferutil:
        optional: true
      utf-8-validate:
        optional: true

  /ws@8.18.0:
    resolution: {integrity: sha512-8VbfWfHLbbwu3+N6OKsOMpBdT4kXPDDB9cJk2bJ6mh9ucxdlnNvH1e+roYkKmN9Nxw2yjz7VzeO9oOz2zJ04Pw==}
    engines: {node: '>=10.0.0'}
    peerDependencies:
      bufferutil: ^4.0.1
      utf-8-validate: '>=5.0.2'
    peerDependenciesMeta:
      bufferutil:
        optional: true
      utf-8-validate:
        optional: true
    dev: true

  /xmlbuilder@13.0.2:
    resolution: {integrity: sha512-Eux0i2QdDYKbdbA6AM6xE4m6ZTZr4G4xF9kahI2ukSEMCzwce2eX9WlTI5J3s+NU7hpasFsr8hWIONae7LluAQ==}
    engines: {node: '>=6.0'}
    dev: true

  /xtend@4.0.2:
    resolution: {integrity: sha512-LKYU1iAXJXUgAXn9URjiu+MWhyUXHsvfp7mcuYm9dSUKK0/CjtrUwFAxD82/mCWbtLsGjFIad0wIsod4zrTAEQ==}
    engines: {node: '>=0.4'}

  /y18n@4.0.3:
    resolution: {integrity: sha512-JKhqTOwSrqNA1NY5lSztJ1GrBiUodLMmIZuLiDaMRJ+itFd+ABVE8XBjOvIWL+rSqNDC74LCSFmlb/U4UZ4hJQ==}
    dev: true

  /y18n@5.0.8:
    resolution: {integrity: sha512-0pfFzegeDWJHJIAmTLRP2DwHjdF5s7jo9tuztdQxAhINCdvS+3nGINqPd00AphqJR/0LhANUS6/+7SCb98YOfA==}
    engines: {node: '>=10'}
    dev: true

  /yallist@2.1.2:
    resolution: {integrity: sha512-ncTzHV7NvsQZkYe1DW7cbDLm0YpzHmZF5r/iyP3ZnQtMiJ+pjzisCiMNI+Sj+xQF5pXhSHxSB3uDbsBTzY/c2A==}
    dev: true

  /yallist@3.1.1:
    resolution: {integrity: sha512-a4UGQaWPH59mOXUYnAG2ewncQS4i4F43Tv3JoAM+s2VDAmS9NsK8GpDMLrCHPksFT7h3K6TOoUNn2pb7RoXx4g==}
    dev: true

  /yallist@4.0.0:
    resolution: {integrity: sha512-3wdGidZyq5PB084XLES5TpOSRA3wjXAlIWMhum2kRcv/41Sn2emQ0dycQW4uZXLejwKvg6EsvbdlVL+FYEct7A==}

  /yaml@1.10.2:
    resolution: {integrity: sha512-r3vXyErRCYJ7wg28yvBY5VSoAF8ZvlcW9/BwUzEtUsjvX/DKs24dIkuwjtuprwJJHsbyUbLApepYTR1BN4uHrg==}
    engines: {node: '>= 6'}
    dev: true

  /yaml@2.4.2:
    resolution: {integrity: sha512-B3VqDZ+JAg1nZpaEmWtTXUlBneoGx6CPM9b0TENK6aoSu5t73dItudwdgmi6tHlIZZId4dZ9skcAQ2UbcyAeVA==}
    engines: {node: '>= 14'}
    hasBin: true
    dev: true

  /yargs-parser@18.1.3:
    resolution: {integrity: sha512-o50j0JeToy/4K6OZcaQmW6lyXXKhq7csREXcDwk2omFPJEwUNOVtJKvmDr9EI1fAJZUyZcRF7kxGBWmRXudrCQ==}
    engines: {node: '>=6'}
    dependencies:
      camelcase: 5.3.1
      decamelize: 1.2.0
    dev: true

  /yargs-parser@21.1.1:
    resolution: {integrity: sha512-tVpsJW7DdjecAiFpbIB1e3qxIQsE6NoPc5/eTdrbbIC4h0LVsWhnoa3g+m2HclBIujHzsxZ4VJVA+GUuc2/LBw==}
    engines: {node: '>=12'}
    dev: true

  /yargs@15.4.1:
    resolution: {integrity: sha512-aePbxDmcYW++PaqBsJ+HYUFwCdv4LVvdnhBy78E57PIor8/OVvhMrADFFEDh8DHDFRv/O9i3lPhsENjO7QX0+A==}
    engines: {node: '>=8'}
    dependencies:
      cliui: 6.0.0
      decamelize: 1.2.0
      find-up: 4.1.0
      get-caller-file: 2.0.5
      require-directory: 2.1.1
      require-main-filename: 2.0.0
      set-blocking: 2.0.0
      string-width: 4.2.3
      which-module: 2.0.1
      y18n: 4.0.3
      yargs-parser: 18.1.3
    dev: true

  /yargs@17.7.2:
    resolution: {integrity: sha512-7dSzzRQ++CKnNI/krKnYRV7JKKPUXMEh61soaHKg9mrWEhzFWhFnxPxGl+69cD1Ou63C13NUPCnmIcrvqCuM6w==}
    engines: {node: '>=12'}
    dependencies:
      cliui: 8.0.1
      escalade: 3.1.2
      get-caller-file: 2.0.5
      require-directory: 2.1.1
      string-width: 4.2.3
      y18n: 5.0.8
      yargs-parser: 21.1.1
    dev: true

  /yauzl@2.10.0:
    resolution: {integrity: sha512-p4a9I6X6nu6IhoGmBqAcbJy1mlC4j27vEPZX9F4L4/vZT3Lyq1VkFHw/V/PUcB9Buo+DG3iHkT0x3Qya58zc3g==}
    dependencies:
      buffer-crc32: 0.2.13
      fd-slicer: 1.1.0
    dev: true

  /yesno@0.4.0:
    resolution: {integrity: sha512-tdBxmHvbXPBKYIg81bMCB7bVeDmHkRzk5rVJyYYXurwKkHq/MCd8rz4HSJUP7hW0H2NlXiq8IFiWvYKEHhlotA==}
    dev: false

  /yn@3.1.1:
    resolution: {integrity: sha512-Ux4ygGWsu2c7isFWe8Yu1YluJmqVhxqK2cLXNQA5AcC3QfbGNpM7fu0Y8b/z16pXLnFxZYvWhd3fhBY9DLmC6Q==}
    engines: {node: '>=6'}
    dev: true

  /yocto-queue@0.1.0:
    resolution: {integrity: sha512-rVksvsnNCdJ/ohGc6xgPwyN8eheCxsiLM8mxuE/t/mOVqJewPuO1miLpTHQiRgTKCLexL4MeAFVagts7HmNZ2Q==}
    engines: {node: '>=10'}

  /zod@3.23.8:
    resolution: {integrity: sha512-XBx9AXhXktjUqnepgTiE5flcKIYWi/rme0Eaj+5Y0lftuGBq+jyRu/md4WnuxqgP1ubdpNCsYEYPxrzVHD8d6g==}<|MERGE_RESOLUTION|>--- conflicted
+++ resolved
@@ -103,13 +103,8 @@
         specifier: ^3.2.5
         version: 3.2.5
       typescript:
-<<<<<<< HEAD
-        specifier: ^5.4.4
-        version: 5.4.4
-=======
         specifier: ^5.6.3
         version: 5.6.3
->>>>>>> 81ae1b12
 
   packages/aws:
     dependencies:
@@ -148,13 +143,8 @@
         version: 3.0.0
     devDependencies:
       typescript:
-<<<<<<< HEAD
-        specifier: ^5.4.4
-        version: 5.4.4
-=======
         specifier: ^5.6.3
         version: 5.6.3
->>>>>>> 81ae1b12
 
   packages/bsky:
     dependencies:
@@ -363,17 +353,10 @@
         version: 28.1.2(@types/node@18.19.56)(ts-node@10.8.2)
       ts-node:
         specifier: ^10.8.2
-<<<<<<< HEAD
-        version: 10.8.2(@swc/core@1.3.42)(@types/node@18.19.50)(typescript@5.4.4)
-      typescript:
-        specifier: ^5.4.4
-        version: 5.4.4
-=======
         version: 10.8.2(@swc/core@1.3.42)(@types/node@18.19.56)(typescript@5.6.3)
       typescript:
         specifier: ^5.6.3
         version: 5.6.3
->>>>>>> 81ae1b12
 
   packages/common:
     dependencies:
@@ -400,13 +383,8 @@
         specifier: ^28.1.2
         version: 28.1.2(@types/node@18.19.56)(ts-node@10.8.2)
       typescript:
-<<<<<<< HEAD
-        specifier: ^5.4.4
-        version: 5.4.4
-=======
         specifier: ^5.6.3
         version: 5.6.3
->>>>>>> 81ae1b12
       uint8arrays:
         specifier: 3.0.0
         version: 3.0.0
@@ -428,17 +406,10 @@
     devDependencies:
       jest:
         specifier: ^28.1.2
-<<<<<<< HEAD
-        version: 28.1.2(@types/node@18.19.50)(ts-node@10.8.2)
-      typescript:
-        specifier: ^5.4.4
-        version: 5.4.4
-=======
         version: 28.1.2(@types/node@18.19.56)(ts-node@10.8.2)
       typescript:
         specifier: ^5.6.3
         version: 5.6.3
->>>>>>> 81ae1b12
 
   packages/crypto:
     dependencies:
@@ -457,17 +428,10 @@
         version: link:../common
       jest:
         specifier: ^28.1.2
-<<<<<<< HEAD
-        version: 28.1.2(@types/node@18.19.50)(ts-node@10.8.2)
-      typescript:
-        specifier: ^5.4.4
-        version: 5.4.4
-=======
         version: 28.1.2(@types/node@18.19.56)(ts-node@10.8.2)
       typescript:
         specifier: ^5.6.3
         version: 5.6.3
->>>>>>> 81ae1b12
 
   packages/dev-env:
     dependencies:
@@ -536,13 +500,8 @@
         specifier: ^4.17.13
         version: 4.17.21
       typescript:
-<<<<<<< HEAD
-        specifier: ^5.4.4
-        version: 5.4.4
-=======
         specifier: ^5.6.3
         version: 5.6.3
->>>>>>> 81ae1b12
 
   packages/did:
     dependencies:
@@ -551,13 +510,8 @@
         version: 3.23.8
     devDependencies:
       typescript:
-<<<<<<< HEAD
-        specifier: ^5.4.4
-        version: 5.4.4
-=======
         specifier: ^5.6.3
         version: 5.6.3
->>>>>>> 81ae1b12
 
   packages/identity:
     dependencies:
@@ -588,17 +542,10 @@
         version: 6.1.2
       jest:
         specifier: ^28.1.2
-<<<<<<< HEAD
-        version: 28.1.2(@types/node@18.19.50)(ts-node@10.8.2)
-      typescript:
-        specifier: ^5.4.4
-        version: 5.4.4
-=======
         version: 28.1.2(@types/node@18.19.56)(ts-node@10.8.2)
       typescript:
         specifier: ^5.6.3
         version: 5.6.3
->>>>>>> 81ae1b12
 
   packages/internal/did-resolver:
     dependencies:
@@ -622,13 +569,8 @@
         version: 3.23.8
     devDependencies:
       typescript:
-<<<<<<< HEAD
-        specifier: ^5.4.4
-        version: 5.4.4
-=======
         specifier: ^5.6.3
         version: 5.6.3
->>>>>>> 81ae1b12
 
   packages/internal/fetch:
     dependencies:
@@ -641,13 +583,8 @@
         version: 3.23.8
     devDependencies:
       typescript:
-<<<<<<< HEAD
-        specifier: ^5.4.4
-        version: 5.4.4
-=======
         specifier: ^5.6.3
         version: 5.6.3
->>>>>>> 81ae1b12
 
   packages/internal/fetch-node:
     dependencies:
@@ -671,13 +608,8 @@
         specifier: 1.1.3
         version: 1.1.3
       typescript:
-<<<<<<< HEAD
-        specifier: ^5.4.4
-        version: 5.4.4
-=======
         specifier: ^5.6.3
         version: 5.6.3
->>>>>>> 81ae1b12
 
   packages/internal/handle-resolver:
     dependencies:
@@ -695,13 +627,8 @@
         version: 3.23.8
     devDependencies:
       typescript:
-<<<<<<< HEAD
-        specifier: ^5.4.4
-        version: 5.4.4
-=======
         specifier: ^5.6.3
         version: 5.6.3
->>>>>>> 81ae1b12
 
   packages/internal/handle-resolver-node:
     dependencies:
@@ -716,13 +643,8 @@
         version: link:../../did
     devDependencies:
       typescript:
-<<<<<<< HEAD
-        specifier: ^5.4.4
-        version: 5.4.4
-=======
         specifier: ^5.6.3
         version: 5.6.3
->>>>>>> 81ae1b12
 
   packages/internal/identity-resolver:
     dependencies:
@@ -737,24 +659,14 @@
         version: link:../../syntax
     devDependencies:
       typescript:
-<<<<<<< HEAD
-        specifier: ^5.4.4
-        version: 5.4.4
-=======
         specifier: ^5.6.3
         version: 5.6.3
->>>>>>> 81ae1b12
 
   packages/internal/pipe:
     devDependencies:
       typescript:
-<<<<<<< HEAD
-        specifier: ^5.4.4
-        version: 5.4.4
-=======
         specifier: ^5.6.3
         version: 5.6.3
->>>>>>> 81ae1b12
 
   packages/internal/rollup-plugin-bundle-manifest:
     dependencies:
@@ -766,24 +678,14 @@
         specifier: ^4.10.0
         version: 4.18.0
       typescript:
-<<<<<<< HEAD
-        specifier: ^5.4.4
-        version: 5.4.4
-=======
         specifier: ^5.6.3
         version: 5.6.3
->>>>>>> 81ae1b12
 
   packages/internal/simple-store:
     devDependencies:
       typescript:
-<<<<<<< HEAD
-        specifier: ^5.4.4
-        version: 5.4.4
-=======
         specifier: ^5.6.3
         version: 5.6.3
->>>>>>> 81ae1b12
 
   packages/internal/simple-store-memory:
     dependencies:
@@ -795,13 +697,8 @@
         version: 10.2.0
     devDependencies:
       typescript:
-<<<<<<< HEAD
-        specifier: ^5.4.4
-        version: 5.4.4
-=======
         specifier: ^5.6.3
         version: 5.6.3
->>>>>>> 81ae1b12
 
   packages/lex-cli:
     dependencies:
@@ -831,13 +728,8 @@
         version: 3.23.8
     devDependencies:
       typescript:
-<<<<<<< HEAD
-        specifier: ^5.4.4
-        version: 5.4.4
-=======
         specifier: ^5.6.3
         version: 5.6.3
->>>>>>> 81ae1b12
 
   packages/lexicon:
     dependencies:
@@ -859,17 +751,10 @@
     devDependencies:
       jest:
         specifier: ^28.1.2
-<<<<<<< HEAD
-        version: 28.1.2(@types/node@18.19.50)(ts-node@10.8.2)
-      typescript:
-        specifier: ^5.4.4
-        version: 5.4.4
-=======
         version: 28.1.2(@types/node@18.19.56)(ts-node@10.8.2)
       typescript:
         specifier: ^5.6.3
         version: 5.6.3
->>>>>>> 81ae1b12
 
   packages/oauth/jwk:
     dependencies:
@@ -881,13 +766,8 @@
         version: 3.23.8
     devDependencies:
       typescript:
-<<<<<<< HEAD
-        specifier: ^5.4.4
-        version: 5.4.4
-=======
         specifier: ^5.6.3
         version: 5.6.3
->>>>>>> 81ae1b12
 
   packages/oauth/jwk-jose:
     dependencies:
@@ -899,13 +779,8 @@
         version: 5.3.0
     devDependencies:
       typescript:
-<<<<<<< HEAD
-        specifier: ^5.4.4
-        version: 5.4.4
-=======
         specifier: ^5.6.3
         version: 5.6.3
->>>>>>> 81ae1b12
 
   packages/oauth/jwk-webcrypto:
     dependencies:
@@ -917,13 +792,8 @@
         version: link:../jwk-jose
     devDependencies:
       typescript:
-<<<<<<< HEAD
-        specifier: ^5.4.4
-        version: 5.4.4
-=======
         specifier: ^5.6.3
         version: 5.6.3
->>>>>>> 81ae1b12
 
   packages/oauth/oauth-client:
     dependencies:
@@ -965,13 +835,8 @@
         version: 3.23.8
     devDependencies:
       typescript:
-<<<<<<< HEAD
-        specifier: ^5.4.4
-        version: 5.4.4
-=======
         specifier: ^5.6.3
         version: 5.6.3
->>>>>>> 81ae1b12
 
   packages/oauth/oauth-client-browser:
     dependencies:
@@ -1076,13 +941,8 @@
         specifier: ^3.4.1
         version: 3.4.3
       typescript:
-<<<<<<< HEAD
-        specifier: ^5.4.4
-        version: 5.4.4
-=======
         specifier: ^5.6.3
         version: 5.6.3
->>>>>>> 81ae1b12
 
   packages/oauth/oauth-client-node:
     dependencies:
@@ -1115,13 +975,8 @@
         version: link:../oauth-types
     devDependencies:
       typescript:
-<<<<<<< HEAD
-        specifier: ^5.4.4
-        version: 5.4.4
-=======
         specifier: ^5.6.3
         version: 5.6.3
->>>>>>> 81ae1b12
 
   packages/oauth/oauth-provider:
     dependencies:
@@ -1257,13 +1112,8 @@
         version: 3.23.8
     devDependencies:
       typescript:
-<<<<<<< HEAD
-        specifier: ^5.4.4
-        version: 5.4.4
-=======
         specifier: ^5.6.3
         version: 5.6.3
->>>>>>> 81ae1b12
 
   packages/ozone:
     dependencies:
@@ -1366,17 +1216,10 @@
         version: 28.1.2(@types/node@18.19.56)(ts-node@10.8.2)
       ts-node:
         specifier: ^10.8.2
-<<<<<<< HEAD
-        version: 10.8.2(@swc/core@1.3.42)(@types/node@18.19.50)(typescript@5.4.4)
-      typescript:
-        specifier: ^5.4.4
-        version: 5.4.4
-=======
         version: 10.8.2(@swc/core@1.3.42)(@types/node@18.19.56)(typescript@5.6.3)
       typescript:
         specifier: ^5.6.3
         version: 5.6.3
->>>>>>> 81ae1b12
 
   packages/pds:
     dependencies:
@@ -1551,17 +1394,10 @@
         version: 23.5.3(typescript@5.6.3)
       ts-node:
         specifier: ^10.8.2
-<<<<<<< HEAD
-        version: 10.8.2(@swc/core@1.3.42)(@types/node@18.19.50)(typescript@5.4.4)
-      typescript:
-        specifier: ^5.4.4
-        version: 5.4.4
-=======
         version: 10.8.2(@swc/core@1.3.42)(@types/node@18.19.56)(typescript@5.6.3)
       typescript:
         specifier: ^5.6.3
         version: 5.6.3
->>>>>>> 81ae1b12
       ws:
         specifier: ^8.12.0
         version: 8.12.0
@@ -1598,17 +1434,10 @@
     devDependencies:
       jest:
         specifier: ^28.1.2
-<<<<<<< HEAD
-        version: 28.1.2(@types/node@18.19.50)(ts-node@10.8.2)
-      typescript:
-        specifier: ^5.4.4
-        version: 5.4.4
-=======
         version: 28.1.2(@types/node@18.19.56)(ts-node@10.8.2)
       typescript:
         specifier: ^5.6.3
         version: 5.6.3
->>>>>>> 81ae1b12
 
   packages/sync:
     dependencies:
@@ -1639,33 +1468,19 @@
     devDependencies:
       jest:
         specifier: ^28.1.2
-<<<<<<< HEAD
-        version: 28.1.2(@types/node@18.19.50)(ts-node@10.8.2)
-      typescript:
-        specifier: ^5.4.4
-        version: 5.4.4
-=======
         version: 28.1.2(@types/node@18.19.56)(ts-node@10.8.2)
       typescript:
         specifier: ^5.6.3
         version: 5.6.3
->>>>>>> 81ae1b12
 
   packages/syntax:
     devDependencies:
       jest:
         specifier: ^28.1.2
-<<<<<<< HEAD
-        version: 28.1.2(@types/node@18.19.50)(ts-node@10.8.2)
-      typescript:
-        specifier: ^5.4.4
-        version: 5.4.4
-=======
         version: 28.1.2(@types/node@18.19.56)(ts-node@10.8.2)
       typescript:
         specifier: ^5.6.3
         version: 5.6.3
->>>>>>> 81ae1b12
 
   packages/xrpc:
     dependencies:
@@ -1677,13 +1492,8 @@
         version: 3.23.8
     devDependencies:
       typescript:
-<<<<<<< HEAD
-        specifier: ^5.4.4
-        version: 5.4.4
-=======
         specifier: ^5.6.3
         version: 5.6.3
->>>>>>> 81ae1b12
 
   packages/xrpc-server:
     dependencies:
@@ -1752,13 +1562,8 @@
         specifier: ^9.9.0
         version: 9.9.0
       typescript:
-<<<<<<< HEAD
-        specifier: ^5.4.4
-        version: 5.4.4
-=======
         specifier: ^5.6.3
         version: 5.6.3
->>>>>>> 81ae1b12
 
   services/bsky:
     dependencies:
@@ -13521,13 +13326,8 @@
     hasBin: true
     dev: true
 
-<<<<<<< HEAD
-  /typescript@5.4.4:
-    resolution: {integrity: sha512-dGE2Vv8cpVvw28v8HCPqyb08EzbBURxDpuhJvTrusShUfGnhHBafDsLdS1EhhxyL6BJQE+2cT3dDPAv+MQ6oLw==}
-=======
   /typescript@5.6.3:
     resolution: {integrity: sha512-hjcS1mhfuyi4WW8IWtjP7brDrG2cuDZukyrYrSauoXGNgx0S7zceP07adYkJycEr56BOUTNPzbInooiN3fn1qw==}
->>>>>>> 81ae1b12
     engines: {node: '>=14.17'}
     hasBin: true
     dev: true

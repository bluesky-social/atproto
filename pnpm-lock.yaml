lockfileVersion: '6.0'

settings:
  autoInstallPeers: true
  excludeLinksFromLockfile: false

importers:

  .:
    devDependencies:
      '@babel/core':
        specifier: ^7.18.6
        version: 7.18.6
      '@babel/preset-env':
        specifier: ^7.18.6
        version: 7.18.6(@babel/core@7.18.6)
      '@changesets/changelog-github':
        specifier: ^0.4.8
        version: 0.4.8
      '@changesets/cli':
        specifier: ^2.26.2
        version: 2.26.2
      '@npmcli/package-json':
        specifier: ^3.0.0
        version: 3.0.0
      '@swc/core':
        specifier: ^1.3.42
        version: 1.3.42
      '@swc/jest':
        specifier: ^0.2.24
        version: 0.2.24(@swc/core@1.3.42)
      '@types/jest':
        specifier: ^28.1.4
        version: 28.1.4
      '@types/node':
        specifier: ^18.0.0
        version: 18.0.0
      '@typescript-eslint/eslint-plugin':
        specifier: ^5.38.1
        version: 5.38.1(@typescript-eslint/parser@5.38.1)(eslint@8.24.0)(typescript@4.8.4)
      '@typescript-eslint/parser':
        specifier: ^5.38.1
        version: 5.38.1(eslint@8.24.0)(typescript@4.8.4)
      babel-eslint:
        specifier: ^10.1.0
        version: 10.1.0(eslint@8.24.0)
      dotenv:
        specifier: ^16.0.3
        version: 16.0.3
      esbuild:
        specifier: ^0.14.48
        version: 0.14.48
      esbuild-node-externals:
        specifier: ^1.5.0
        version: 1.5.0(esbuild@0.14.48)
      esbuild-plugin-copy:
        specifier: ^1.6.0
        version: 1.6.0(esbuild@0.14.48)
      eslint:
        specifier: ^8.24.0
        version: 8.24.0
      eslint-config-prettier:
        specifier: ^8.5.0
        version: 8.5.0(eslint@8.24.0)
      eslint-plugin-prettier:
        specifier: ^4.2.1
        version: 4.2.1(eslint-config-prettier@8.5.0)(eslint@8.24.0)(prettier@2.7.1)
      jest:
        specifier: ^28.1.2
        version: 28.1.2(@types/node@18.0.0)(ts-node@10.8.2)
      node-gyp:
        specifier: ^9.3.1
        version: 9.3.1
      pino-pretty:
        specifier: ^9.1.0
        version: 9.1.0
      prettier:
        specifier: ^2.7.1
        version: 2.7.1
      prettier-config-standard:
        specifier: ^5.0.0
        version: 5.0.0(prettier@2.7.1)
      ts-node:
        specifier: ^10.8.2
        version: 10.8.2(@swc/core@1.3.42)(@types/node@18.0.0)(typescript@4.8.4)
      typescript:
        specifier: ^4.8.4
        version: 4.8.4

  packages/api:
    dependencies:
      '@atproto/common-web':
        specifier: workspace:^
        version: link:../common-web
      '@atproto/lexicon':
        specifier: workspace:^
        version: link:../lexicon
      '@atproto/syntax':
        specifier: workspace:^
        version: link:../syntax
      '@atproto/xrpc':
        specifier: workspace:^
        version: link:../xrpc
      multiformats:
        specifier: ^9.9.0
        version: 9.9.0
      tlds:
        specifier: ^1.234.0
        version: 1.234.0
      typed-emitter:
        specifier: ^2.1.0
        version: 2.1.0
      zod:
        specifier: ^3.21.4
        version: 3.21.4
    devDependencies:
      '@atproto/dev-env':
        specifier: workspace:^
        version: link:../dev-env
      '@atproto/lex-cli':
        specifier: workspace:^
        version: link:../lex-cli
      common-tags:
        specifier: ^1.8.2
        version: 1.8.2

  packages/aws:
    dependencies:
      '@atproto/common':
        specifier: workspace:^
        version: link:../common
      '@atproto/crypto':
        specifier: workspace:^
        version: link:../crypto
      '@atproto/repo':
        specifier: workspace:^
        version: link:../repo
      '@aws-sdk/client-cloudfront':
        specifier: ^3.261.0
        version: 3.261.0
      '@aws-sdk/client-kms':
        specifier: ^3.196.0
        version: 3.196.0
      '@aws-sdk/client-s3':
        specifier: ^3.224.0
        version: 3.224.0
      '@aws-sdk/lib-storage':
        specifier: ^3.226.0
        version: 3.226.0(@aws-sdk/abort-controller@3.374.0)(@aws-sdk/client-s3@3.224.0)
      '@noble/curves':
        specifier: ^1.1.0
        version: 1.1.0
      key-encoder:
        specifier: ^2.0.3
        version: 2.0.3
      multiformats:
        specifier: ^9.9.0
        version: 9.9.0
      uint8arrays:
        specifier: 3.0.0
        version: 3.0.0

  packages/bsky:
    dependencies:
      '@atproto/api':
        specifier: workspace:^
        version: link:../api
      '@atproto/common':
        specifier: workspace:^
        version: link:../common
      '@atproto/crypto':
        specifier: workspace:^
        version: link:../crypto
      '@atproto/identity':
        specifier: workspace:^
        version: link:../identity
      '@atproto/lexicon':
        specifier: workspace:^
        version: link:../lexicon
      '@atproto/repo':
        specifier: workspace:^
        version: link:../repo
      '@atproto/syntax':
        specifier: workspace:^
        version: link:../syntax
      '@atproto/xrpc-server':
        specifier: workspace:^
        version: link:../xrpc-server
      '@did-plc/lib':
        specifier: ^0.0.1
        version: 0.0.1
      '@isaacs/ttlcache':
        specifier: ^1.4.1
        version: 1.4.1
      compression:
        specifier: ^1.7.4
        version: 1.7.4
      cors:
        specifier: ^2.8.5
        version: 2.8.5
      express:
        specifier: ^4.17.2
        version: 4.18.2
      express-async-errors:
        specifier: ^3.1.1
        version: 3.1.1(express@4.18.2)
      form-data:
        specifier: ^4.0.0
        version: 4.0.0
      http-errors:
        specifier: ^2.0.0
        version: 2.0.0
      http-terminator:
        specifier: ^3.2.0
        version: 3.2.0
      ioredis:
        specifier: ^5.3.2
        version: 5.3.2
      kysely:
        specifier: ^0.22.0
        version: 0.22.0
      multiformats:
        specifier: ^9.9.0
        version: 9.9.0
      p-queue:
        specifier: ^6.6.2
        version: 6.6.2
      pg:
        specifier: ^8.10.0
        version: 8.10.0
      pino:
        specifier: ^8.15.0
        version: 8.15.0
      pino-http:
        specifier: ^8.2.1
        version: 8.2.1
      sharp:
        specifier: ^0.31.2
        version: 0.31.2
      typed-emitter:
        specifier: ^2.1.0
        version: 2.1.0
      uint8arrays:
        specifier: 3.0.0
        version: 3.0.0
    devDependencies:
      '@atproto/dev-env':
        specifier: workspace:^
        version: link:../dev-env
      '@atproto/lex-cli':
        specifier: workspace:^
        version: link:../lex-cli
      '@atproto/pds':
        specifier: workspace:^
        version: link:../pds
      '@atproto/xrpc':
        specifier: workspace:^
        version: link:../xrpc
      '@did-plc/server':
        specifier: ^0.0.1
        version: 0.0.1
      '@types/cors':
        specifier: ^2.8.12
        version: 2.8.12
      '@types/express':
        specifier: ^4.17.13
        version: 4.17.13
      '@types/express-serve-static-core':
        specifier: ^4.17.36
        version: 4.17.36
      '@types/pg':
        specifier: ^8.6.6
        version: 8.6.6
      '@types/qs':
        specifier: ^6.9.7
        version: 6.9.7
      '@types/sharp':
        specifier: ^0.31.0
        version: 0.31.0
      axios:
        specifier: ^0.27.2
        version: 0.27.2

  packages/common:
    dependencies:
      '@atproto/common-web':
        specifier: workspace:^
        version: link:../common-web
      '@ipld/dag-cbor':
        specifier: ^7.0.3
        version: 7.0.3
      cbor-x:
        specifier: ^1.5.1
        version: 1.5.1
      iso-datestring-validator:
        specifier: ^2.2.2
        version: 2.2.2
      multiformats:
        specifier: ^9.9.0
        version: 9.9.0
      pino:
        specifier: ^8.15.0
        version: 8.15.0
      zod:
        specifier: 3.21.4
        version: 3.21.4

  packages/common-web:
    dependencies:
      graphemer:
        specifier: ^1.4.0
        version: 1.4.0
      multiformats:
        specifier: ^9.9.0
        version: 9.9.0
      uint8arrays:
        specifier: 3.0.0
        version: 3.0.0
      zod:
        specifier: ^3.21.4
        version: 3.21.4

  packages/crypto:
    dependencies:
      '@noble/curves':
        specifier: ^1.1.0
        version: 1.1.0
      '@noble/hashes':
        specifier: ^1.3.1
        version: 1.3.1
      uint8arrays:
        specifier: 3.0.0
        version: 3.0.0

  packages/dev-env:
    dependencies:
      '@atproto/api':
        specifier: workspace:^
        version: link:../api
      '@atproto/bsky':
        specifier: workspace:^
        version: link:../bsky
      '@atproto/common-web':
        specifier: workspace:^
        version: link:../common-web
      '@atproto/crypto':
        specifier: workspace:^
        version: link:../crypto
      '@atproto/identity':
        specifier: workspace:^
        version: link:../identity
      '@atproto/lexicon':
        specifier: workspace:^
        version: link:../lexicon
      '@atproto/pds':
        specifier: workspace:^
        version: link:../pds
      '@atproto/syntax':
        specifier: workspace:^
        version: link:../syntax
      '@atproto/xrpc-server':
        specifier: workspace:^
        version: link:../xrpc-server
      '@did-plc/lib':
        specifier: ^0.0.1
        version: 0.0.1
      '@did-plc/server':
        specifier: ^0.0.1
        version: 0.0.1
      axios:
        specifier: ^0.27.2
        version: 0.27.2
      better-sqlite3:
        specifier: ^7.6.2
        version: 7.6.2
      chalk:
        specifier: ^5.0.1
        version: 5.1.1
      dotenv:
        specifier: ^16.0.3
        version: 16.0.3
      express:
        specifier: ^4.18.2
        version: 4.18.2
      get-port:
        specifier: ^6.1.2
        version: 6.1.2
      multiformats:
        specifier: ^9.9.0
        version: 9.9.0
      sharp:
        specifier: ^0.31.2
        version: 0.31.2
      uint8arrays:
        specifier: 3.0.0
        version: 3.0.0
    devDependencies:
      ts-node:
        specifier: ^10.8.1
        version: 10.8.2(@swc/core@1.3.42)(@types/node@18.17.8)(typescript@4.9.5)

  packages/identity:
    dependencies:
      '@atproto/common-web':
        specifier: workspace:^
        version: link:../common-web
      '@atproto/crypto':
        specifier: workspace:^
        version: link:../crypto
      axios:
        specifier: ^0.27.2
        version: 0.27.2
    devDependencies:
      '@did-plc/lib':
        specifier: ^0.0.1
        version: 0.0.1
      '@did-plc/server':
        specifier: ^0.0.1
        version: 0.0.1
      cors:
        specifier: ^2.8.5
        version: 2.8.5
      express:
        specifier: ^4.18.2
        version: 4.18.2
      get-port:
        specifier: ^6.1.2
        version: 6.1.2

  packages/lex-cli:
    dependencies:
      '@atproto/lexicon':
        specifier: workspace:^
        version: link:../lexicon
      '@atproto/syntax':
        specifier: workspace:^
        version: link:../syntax
      chalk:
        specifier: ^5.1.1
        version: 5.1.1
      commander:
        specifier: ^9.4.0
        version: 9.4.0
      ts-morph:
        specifier: ^16.0.0
        version: 16.0.0
      yesno:
        specifier: ^0.4.0
        version: 0.4.0
      zod:
        specifier: ^3.21.4
        version: 3.21.4

  packages/lexicon:
    dependencies:
      '@atproto/common-web':
        specifier: workspace:^
        version: link:../common-web
      '@atproto/syntax':
        specifier: workspace:^
        version: link:../syntax
      iso-datestring-validator:
        specifier: ^2.2.2
        version: 2.2.2
      multiformats:
        specifier: ^9.9.0
        version: 9.9.0
      zod:
        specifier: ^3.21.4
        version: 3.21.4

  packages/pds:
    dependencies:
      '@atproto/api':
        specifier: workspace:^
        version: link:../api
      '@atproto/aws':
        specifier: workspace:^
        version: link:../aws
      '@atproto/common':
        specifier: workspace:^
        version: link:../common
      '@atproto/crypto':
        specifier: workspace:^
        version: link:../crypto
      '@atproto/identity':
        specifier: workspace:^
        version: link:../identity
      '@atproto/lexicon':
        specifier: workspace:^
        version: link:../lexicon
      '@atproto/repo':
        specifier: workspace:^
        version: link:../repo
      '@atproto/syntax':
        specifier: workspace:^
        version: link:../syntax
      '@atproto/xrpc':
        specifier: workspace:^
        version: link:../xrpc
      '@atproto/xrpc-server':
        specifier: workspace:^
        version: link:../xrpc-server
      '@did-plc/lib':
        specifier: ^0.0.1
        version: 0.0.1
      better-sqlite3:
        specifier: ^7.6.2
        version: 7.6.2
      bytes:
        specifier: ^3.1.2
        version: 3.1.2
      compression:
        specifier: ^1.7.4
        version: 1.7.4
      cors:
        specifier: ^2.8.5
        version: 2.8.5
      disposable-email:
        specifier: ^0.2.3
        version: 0.2.3
      express:
        specifier: ^4.17.2
        version: 4.18.2
      express-async-errors:
        specifier: ^3.1.1
        version: 3.1.1(express@4.18.2)
      file-type:
        specifier: ^16.5.4
        version: 16.5.4
      form-data:
        specifier: ^4.0.0
        version: 4.0.0
      handlebars:
        specifier: ^4.7.7
        version: 4.7.7
      http-errors:
        specifier: ^2.0.0
        version: 2.0.0
      http-terminator:
        specifier: ^3.2.0
        version: 3.2.0
      ioredis:
        specifier: ^5.3.2
        version: 5.3.2
      jose:
        specifier: ^4.15.2
        version: 4.15.2
      key-encoder:
        specifier: ^2.0.3
        version: 2.0.3
      kysely:
        specifier: ^0.22.0
        version: 0.22.0
      multiformats:
        specifier: ^9.9.0
        version: 9.9.0
      nodemailer:
        specifier: ^6.8.0
        version: 6.8.0
      nodemailer-html-to-text:
        specifier: ^3.2.0
        version: 3.2.0
      p-queue:
        specifier: ^6.6.2
        version: 6.6.2
      pg:
        specifier: ^8.10.0
        version: 8.10.0
      pino:
        specifier: ^8.15.0
        version: 8.15.0
      pino-http:
        specifier: ^8.2.1
        version: 8.2.1
      sharp:
        specifier: ^0.31.2
        version: 0.31.2
      typed-emitter:
        specifier: ^2.1.0
        version: 2.1.0
      uint8arrays:
        specifier: 3.0.0
        version: 3.0.0
      zod:
        specifier: ^3.21.4
        version: 3.21.4
    devDependencies:
      '@atproto/bsky':
        specifier: workspace:^
        version: link:../bsky
      '@atproto/dev-env':
        specifier: workspace:^
        version: link:../dev-env
      '@atproto/lex-cli':
        specifier: workspace:^
        version: link:../lex-cli
      '@did-plc/server':
        specifier: ^0.0.1
        version: 0.0.1
      '@types/cors':
        specifier: ^2.8.12
        version: 2.8.12
      '@types/disposable-email':
        specifier: ^0.2.0
        version: 0.2.0
      '@types/express':
        specifier: ^4.17.13
        version: 4.17.13
      '@types/express-serve-static-core':
        specifier: ^4.17.36
        version: 4.17.36
      '@types/nodemailer':
        specifier: ^6.4.6
        version: 6.4.6
      '@types/pg':
        specifier: ^8.6.6
        version: 8.6.6
      '@types/qs':
        specifier: ^6.9.7
        version: 6.9.7
      '@types/sharp':
        specifier: ^0.31.0
        version: 0.31.0
      axios:
        specifier: ^0.27.2
        version: 0.27.2
      ws:
        specifier: ^8.12.0
        version: 8.12.0

  packages/repo:
    dependencies:
      '@atproto/common':
        specifier: workspace:^
        version: link:../common
      '@atproto/common-web':
        specifier: workspace:^
        version: link:../common-web
      '@atproto/crypto':
        specifier: workspace:^
        version: link:../crypto
      '@atproto/identity':
        specifier: workspace:^
        version: link:../identity
      '@atproto/lexicon':
        specifier: workspace:^
        version: link:../lexicon
      '@atproto/syntax':
        specifier: workspace:^
        version: link:../syntax
      '@ipld/car':
        specifier: ^3.2.3
        version: 3.2.3
      '@ipld/dag-cbor':
        specifier: ^7.0.0
        version: 7.0.3
      multiformats:
        specifier: ^9.9.0
        version: 9.9.0
      uint8arrays:
        specifier: 3.0.0
        version: 3.0.0
      zod:
        specifier: ^3.21.4
        version: 3.21.4

  packages/syntax:
    dependencies:
      '@atproto/common-web':
        specifier: workspace:^
        version: link:../common-web

  packages/xrpc:
    dependencies:
      '@atproto/lexicon':
        specifier: workspace:^
        version: link:../lexicon
      zod:
        specifier: ^3.21.4
        version: 3.21.4

  packages/xrpc-server:
    dependencies:
      '@atproto/common':
        specifier: workspace:^
        version: link:../common
      '@atproto/crypto':
        specifier: workspace:^
        version: link:../crypto
      '@atproto/lexicon':
        specifier: workspace:^
        version: link:../lexicon
      cbor-x:
        specifier: ^1.5.1
        version: 1.5.1
      express:
        specifier: ^4.17.2
        version: 4.18.2
      http-errors:
        specifier: ^2.0.0
        version: 2.0.0
      mime-types:
        specifier: ^2.1.35
        version: 2.1.35
      rate-limiter-flexible:
        specifier: ^2.4.1
        version: 2.4.1
      uint8arrays:
        specifier: 3.0.0
        version: 3.0.0
      ws:
        specifier: ^8.12.0
        version: 8.12.0
      zod:
        specifier: ^3.21.4
        version: 3.21.4
    devDependencies:
      '@atproto/xrpc':
        specifier: workspace:^
        version: link:../xrpc
      '@types/express':
        specifier: ^4.17.13
        version: 4.17.13
      '@types/express-serve-static-core':
        specifier: ^4.17.36
        version: 4.17.36
      '@types/http-errors':
        specifier: ^2.0.1
        version: 2.0.1
      '@types/ws':
        specifier: ^8.5.4
        version: 8.5.4
      get-port:
        specifier: ^6.1.2
        version: 6.1.2
      jose:
        specifier: ^4.15.4
        version: 4.15.4
      key-encoder:
        specifier: ^2.0.3
        version: 2.0.3
      multiformats:
        specifier: ^9.9.0
        version: 9.9.0

  services/bsky:
    dependencies:
      '@atproto/aws':
        specifier: workspace:^
        version: link:../../packages/aws
      '@atproto/bsky':
        specifier: workspace:^
        version: link:../../packages/bsky
      dd-trace:
        specifier: 3.13.2
        version: 3.13.2

  services/pds:
    dependencies:
      '@atproto/aws':
        specifier: workspace:^
        version: link:../../packages/aws
      '@atproto/crypto':
        specifier: workspace:^
        version: link:../../packages/crypto
      '@atproto/pds':
        specifier: workspace:^
        version: link:../../packages/pds
      dd-trace:
        specifier: 3.13.2
        version: 3.13.2

packages:

  /@aashutoshrathi/word-wrap@1.2.6:
    resolution: {integrity: sha512-1Yjs2SvM8TflER/OD3cOjhWWOZb58A2t7wpE2S9XfBYTiIl+XFhQG2bjy4Pu1I+EAlCNUzRDYDdFwFYUKvXcIA==}
    engines: {node: '>=0.10.0'}
    dev: true

  /@ampproject/remapping@2.2.1:
    resolution: {integrity: sha512-lFMjJTrFL3j7L9yBxwYfCq2k6qqwHyzuUl/XBnif78PWTJYyL/dfowQHWE3sp6U6ZzqWiiIZnpTMO96zhkjwtg==}
    engines: {node: '>=6.0.0'}
    dependencies:
      '@jridgewell/gen-mapping': 0.3.3
      '@jridgewell/trace-mapping': 0.3.19
    dev: true

  /@atproto/common@0.1.0:
    resolution: {integrity: sha512-OB5tWE2R19jwiMIs2IjQieH5KTUuMb98XGCn9h3xuu6NanwjlmbCYMv08fMYwIp3UQ6jcq//84cDT3Bu6fJD+A==}
    dependencies:
      '@ipld/dag-cbor': 7.0.3
      multiformats: 9.9.0
      pino: 8.15.0
      zod: 3.21.4

  /@atproto/crypto@0.1.0:
    resolution: {integrity: sha512-9xgFEPtsCiJEPt9o3HtJT30IdFTGw5cQRSJVIy5CFhqBA4vDLcdXiRDLCjkzHEVbtNCsHUW6CrlfOgbeLPcmcg==}
    dependencies:
      '@noble/secp256k1': 1.7.1
      big-integer: 1.6.51
      multiformats: 9.9.0
      one-webcrypto: 1.0.3
      uint8arrays: 3.0.0

  /@aws-crypto/crc32@2.0.0:
    resolution: {integrity: sha512-TvE1r2CUueyXOuHdEigYjIZVesInd9KN+K/TFFNfkkxRThiNxO6i4ZqqAVMoEjAamZZ1AA8WXJkjCz7YShHPQA==}
    dependencies:
      '@aws-crypto/util': 2.0.2
      '@aws-sdk/types': 3.224.0
      tslib: 1.14.1
    dev: false

  /@aws-crypto/crc32c@2.0.0:
    resolution: {integrity: sha512-vF0eMdMHx3O3MoOXUfBZry8Y4ZDtcuskjjKgJz8YfIDjLStxTZrYXk+kZqtl6A0uCmmiN/Eb/JbC/CndTV1MHg==}
    dependencies:
      '@aws-crypto/util': 2.0.2
      '@aws-sdk/types': 3.224.0
      tslib: 1.14.1
    dev: false

  /@aws-crypto/ie11-detection@2.0.2:
    resolution: {integrity: sha512-5XDMQY98gMAf/WRTic5G++jfmS/VLM0rwpiOpaainKi4L0nqWMSB1SzsrEG5rjFZGYN6ZAefO+/Yta2dFM0kMw==}
    dependencies:
      tslib: 1.14.1
    dev: false

  /@aws-crypto/ie11-detection@3.0.0:
    resolution: {integrity: sha512-341lBBkiY1DfDNKai/wXM3aujNBkXR7tq1URPQDL9wi3AUbI80NR74uF1TXHMm7po1AcnFk8iu2S2IeU/+/A+Q==}
    dependencies:
      tslib: 1.14.1
    dev: false

  /@aws-crypto/sha1-browser@2.0.0:
    resolution: {integrity: sha512-3fIVRjPFY8EG5HWXR+ZJZMdWNRpwbxGzJ9IH9q93FpbgCH8u8GHRi46mZXp3cYD7gealmyqpm3ThZwLKJjWJhA==}
    dependencies:
      '@aws-crypto/ie11-detection': 2.0.2
      '@aws-crypto/supports-web-crypto': 2.0.2
      '@aws-sdk/types': 3.224.0
      '@aws-sdk/util-locate-window': 3.310.0
      '@aws-sdk/util-utf8-browser': 3.188.0
      tslib: 1.14.1
    dev: false

  /@aws-crypto/sha256-browser@2.0.0:
    resolution: {integrity: sha512-rYXOQ8BFOaqMEHJrLHul/25ckWH6GTJtdLSajhlqGMx0PmSueAuvboCuZCTqEKlxR8CQOwRarxYMZZSYlhRA1A==}
    dependencies:
      '@aws-crypto/ie11-detection': 2.0.2
      '@aws-crypto/sha256-js': 2.0.0
      '@aws-crypto/supports-web-crypto': 2.0.2
      '@aws-crypto/util': 2.0.2
      '@aws-sdk/types': 3.193.0
      '@aws-sdk/util-locate-window': 3.310.0
      '@aws-sdk/util-utf8-browser': 3.188.0
      tslib: 1.14.1
    dev: false

  /@aws-crypto/sha256-browser@3.0.0:
    resolution: {integrity: sha512-8VLmW2B+gjFbU5uMeqtQM6Nj0/F1bro80xQXCW6CQBWgosFWXTx77aeOF5CAIAmbOK64SdMBJdNr6J41yP5mvQ==}
    dependencies:
      '@aws-crypto/ie11-detection': 3.0.0
      '@aws-crypto/sha256-js': 3.0.0
      '@aws-crypto/supports-web-crypto': 3.0.0
      '@aws-crypto/util': 3.0.0
      '@aws-sdk/types': 3.257.0
      '@aws-sdk/util-locate-window': 3.310.0
      '@aws-sdk/util-utf8-browser': 3.259.0
      tslib: 1.14.1
    dev: false

  /@aws-crypto/sha256-js@2.0.0:
    resolution: {integrity: sha512-VZY+mCY4Nmrs5WGfitmNqXzaE873fcIZDu54cbaDaaamsaTOP1DBImV9F4pICc3EHjQXujyE8jig+PFCaew9ig==}
    dependencies:
      '@aws-crypto/util': 2.0.2
      '@aws-sdk/types': 3.193.0
      tslib: 1.14.1
    dev: false

  /@aws-crypto/sha256-js@3.0.0:
    resolution: {integrity: sha512-PnNN7os0+yd1XvXAy23CFOmTbMaDxgxXtTKHybrJ39Y8kGzBATgBFibWJKH6BhytLI/Zyszs87xCOBNyBig6vQ==}
    dependencies:
      '@aws-crypto/util': 3.0.0
      '@aws-sdk/types': 3.257.0
      tslib: 1.14.1
    dev: false

  /@aws-crypto/supports-web-crypto@2.0.2:
    resolution: {integrity: sha512-6mbSsLHwZ99CTOOswvCRP3C+VCWnzBf+1SnbWxzzJ9lR0mA0JnY2JEAhp8rqmTE0GPFy88rrM27ffgp62oErMQ==}
    dependencies:
      tslib: 1.14.1
    dev: false

  /@aws-crypto/supports-web-crypto@3.0.0:
    resolution: {integrity: sha512-06hBdMwUAb2WFTuGG73LSC0wfPu93xWwo5vL2et9eymgmu3Id5vFAHBbajVWiGhPO37qcsdCap/FqXvJGJWPIg==}
    dependencies:
      tslib: 1.14.1
    dev: false

  /@aws-crypto/util@2.0.2:
    resolution: {integrity: sha512-Lgu5v/0e/BcrZ5m/IWqzPUf3UYFTy/PpeED+uc9SWUR1iZQL8XXbGQg10UfllwwBryO3hFF5dizK+78aoXC1eA==}
    dependencies:
      '@aws-sdk/types': 3.193.0
      '@aws-sdk/util-utf8-browser': 3.188.0
      tslib: 1.14.1
    dev: false

  /@aws-crypto/util@3.0.0:
    resolution: {integrity: sha512-2OJlpeJpCR48CC8r+uKVChzs9Iungj9wkZrl8Z041DWEWvyIHILYKCPNzJghKsivj+S3mLo6BVc7mBNzdxA46w==}
    dependencies:
      '@aws-sdk/types': 3.257.0
      '@aws-sdk/util-utf8-browser': 3.259.0
      tslib: 1.14.1
    dev: false

  /@aws-sdk/abort-controller@3.193.0:
    resolution: {integrity: sha512-MYPBm5PWyKP+Tq37mKs5wDbyAyVMocF5iYmx738LYXBSj8A1V4LTFrvfd4U16BRC/sM0DYB9fBFJUQ9ISFRVYw==}
    engines: {node: '>= 12.0.0'}
    dependencies:
      '@aws-sdk/types': 3.193.0
      tslib: 2.6.2
    dev: false

  /@aws-sdk/abort-controller@3.224.0:
    resolution: {integrity: sha512-6DxaHnSDc2V5WiwtDaRwJJb2fkmDTyGr1svIM9H671aXIwe+q17mtpm5IooKL8bW5mLJoB1pT/5ntLkfxDQgSQ==}
    engines: {node: '>=14.0.0'}
    dependencies:
      '@aws-sdk/types': 3.224.0
      tslib: 2.6.2
    dev: false

  /@aws-sdk/abort-controller@3.257.0:
    resolution: {integrity: sha512-ekWy391lOerS0ZECdhp/c+X7AToJIpfNrCPjuj3bKr+GMQYckGsYsdbm6AUD4sxBmfvuaQmVniSXWovaxwcFcQ==}
    engines: {node: '>=14.0.0'}
    dependencies:
      '@aws-sdk/types': 3.257.0
      tslib: 2.6.2
    dev: false

  /@aws-sdk/abort-controller@3.374.0:
    resolution: {integrity: sha512-pO1pqFBdIF28ZvnJmg58Erj35RLzXsTrjvHghdc/xgtSvodFFCNrUsPg6AP3On8eiw9elpHoS4P8jMx1pHDXEw==}
    engines: {node: '>=14.0.0'}
    deprecated: This package has moved to @smithy/abort-controller
    dependencies:
      '@smithy/abort-controller': 1.1.0
      tslib: 2.6.2
    dev: false

  /@aws-sdk/chunked-blob-reader-native@3.208.0:
    resolution: {integrity: sha512-JeOZ95PW+fJ6bbuqPySYqLqHk1n4+4ueEEraJsiUrPBV0S1ZtyvOGHcnGztKUjr2PYNaiexmpWuvUve9K12HRA==}
    dependencies:
      '@aws-sdk/util-base64': 3.208.0
      tslib: 2.6.2
    dev: false

  /@aws-sdk/chunked-blob-reader@3.188.0:
    resolution: {integrity: sha512-zkPRFZZPL3eH+kH86LDYYXImiClA1/sW60zYOjse9Pgka+eDJlvBN6hcYxwDEKjcwATYiSRR1aVQHcfCinlGXg==}
    dependencies:
      tslib: 2.6.2
    dev: false

  /@aws-sdk/client-cloudfront@3.261.0:
    resolution: {integrity: sha512-7JOpLfgYdQ+CDA3McsAmzcCO+rZj3wVicNTF7Kpl0JaZ0NB0NShifMb4OAGuh2RNh+OYV6k3mtjsXh9ZIQ08PQ==}
    engines: {node: '>=14.0.0'}
    dependencies:
      '@aws-crypto/sha256-browser': 3.0.0
      '@aws-crypto/sha256-js': 3.0.0
      '@aws-sdk/client-sts': 3.261.0
      '@aws-sdk/config-resolver': 3.259.0
      '@aws-sdk/credential-provider-node': 3.261.0
      '@aws-sdk/fetch-http-handler': 3.257.0
      '@aws-sdk/hash-node': 3.257.0
      '@aws-sdk/invalid-dependency': 3.257.0
      '@aws-sdk/middleware-content-length': 3.257.0
      '@aws-sdk/middleware-endpoint': 3.257.0
      '@aws-sdk/middleware-host-header': 3.257.0
      '@aws-sdk/middleware-logger': 3.257.0
      '@aws-sdk/middleware-recursion-detection': 3.257.0
      '@aws-sdk/middleware-retry': 3.259.0
      '@aws-sdk/middleware-serde': 3.257.0
      '@aws-sdk/middleware-signing': 3.257.0
      '@aws-sdk/middleware-stack': 3.257.0
      '@aws-sdk/middleware-user-agent': 3.257.0
      '@aws-sdk/node-config-provider': 3.259.0
      '@aws-sdk/node-http-handler': 3.257.0
      '@aws-sdk/protocol-http': 3.257.0
      '@aws-sdk/smithy-client': 3.261.0
      '@aws-sdk/types': 3.257.0
      '@aws-sdk/url-parser': 3.257.0
      '@aws-sdk/util-base64': 3.208.0
      '@aws-sdk/util-body-length-browser': 3.188.0
      '@aws-sdk/util-body-length-node': 3.208.0
      '@aws-sdk/util-defaults-mode-browser': 3.261.0
      '@aws-sdk/util-defaults-mode-node': 3.261.0
      '@aws-sdk/util-endpoints': 3.257.0
      '@aws-sdk/util-retry': 3.257.0
      '@aws-sdk/util-user-agent-browser': 3.257.0
      '@aws-sdk/util-user-agent-node': 3.259.0
      '@aws-sdk/util-utf8': 3.254.0
      '@aws-sdk/util-waiter': 3.257.0
      '@aws-sdk/xml-builder': 3.201.0
      fast-xml-parser: 4.0.11
      tslib: 2.6.2
    transitivePeerDependencies:
      - aws-crt
    dev: false

  /@aws-sdk/client-kms@3.196.0:
    resolution: {integrity: sha512-mR5jxfvHnv71FLd87PJ0KNgVXcZzNvKiI3i3JyLmukapnN5Kz2n0cG/jruo9d29zYQS60kfIPjdHddzOxNHH4A==}
    engines: {node: '>=12.0.0'}
    dependencies:
      '@aws-crypto/sha256-browser': 2.0.0
      '@aws-crypto/sha256-js': 2.0.0
      '@aws-sdk/client-sts': 3.196.0
      '@aws-sdk/config-resolver': 3.193.0
      '@aws-sdk/credential-provider-node': 3.196.0
      '@aws-sdk/fetch-http-handler': 3.193.0
      '@aws-sdk/hash-node': 3.193.0
      '@aws-sdk/invalid-dependency': 3.193.0
      '@aws-sdk/middleware-content-length': 3.193.0
      '@aws-sdk/middleware-endpoint': 3.193.0
      '@aws-sdk/middleware-host-header': 3.193.0
      '@aws-sdk/middleware-logger': 3.193.0
      '@aws-sdk/middleware-recursion-detection': 3.193.0
      '@aws-sdk/middleware-retry': 3.193.0
      '@aws-sdk/middleware-serde': 3.193.0
      '@aws-sdk/middleware-signing': 3.193.0
      '@aws-sdk/middleware-stack': 3.193.0
      '@aws-sdk/middleware-user-agent': 3.193.0
      '@aws-sdk/node-config-provider': 3.193.0
      '@aws-sdk/node-http-handler': 3.193.0
      '@aws-sdk/protocol-http': 3.193.0
      '@aws-sdk/smithy-client': 3.193.0
      '@aws-sdk/types': 3.193.0
      '@aws-sdk/url-parser': 3.193.0
      '@aws-sdk/util-base64-browser': 3.188.0
      '@aws-sdk/util-base64-node': 3.188.0
      '@aws-sdk/util-body-length-browser': 3.188.0
      '@aws-sdk/util-body-length-node': 3.188.0
      '@aws-sdk/util-defaults-mode-browser': 3.193.0
      '@aws-sdk/util-defaults-mode-node': 3.193.0
      '@aws-sdk/util-endpoints': 3.196.0
      '@aws-sdk/util-user-agent-browser': 3.193.0
      '@aws-sdk/util-user-agent-node': 3.193.0
      '@aws-sdk/util-utf8-browser': 3.188.0
      '@aws-sdk/util-utf8-node': 3.188.0
      tslib: 2.6.2
    transitivePeerDependencies:
      - aws-crt
    dev: false

  /@aws-sdk/client-s3@3.224.0:
    resolution: {integrity: sha512-CPU1sG4xr+fJ+OFpqz9Oum7cJwas0mA9YFvPLkgKLvNC2rhmmn0kbjwawtc6GUDu6xygeV8koBL2gz7OJHQ7fQ==}
    engines: {node: '>=14.0.0'}
    dependencies:
      '@aws-crypto/sha1-browser': 2.0.0
      '@aws-crypto/sha256-browser': 2.0.0
      '@aws-crypto/sha256-js': 2.0.0
      '@aws-sdk/client-sts': 3.224.0
      '@aws-sdk/config-resolver': 3.224.0
      '@aws-sdk/credential-provider-node': 3.224.0
      '@aws-sdk/eventstream-serde-browser': 3.224.0
      '@aws-sdk/eventstream-serde-config-resolver': 3.224.0
      '@aws-sdk/eventstream-serde-node': 3.224.0
      '@aws-sdk/fetch-http-handler': 3.224.0
      '@aws-sdk/hash-blob-browser': 3.224.0
      '@aws-sdk/hash-node': 3.224.0
      '@aws-sdk/hash-stream-node': 3.224.0
      '@aws-sdk/invalid-dependency': 3.224.0
      '@aws-sdk/md5-js': 3.224.0
      '@aws-sdk/middleware-bucket-endpoint': 3.224.0
      '@aws-sdk/middleware-content-length': 3.224.0
      '@aws-sdk/middleware-endpoint': 3.224.0
      '@aws-sdk/middleware-expect-continue': 3.224.0
      '@aws-sdk/middleware-flexible-checksums': 3.224.0
      '@aws-sdk/middleware-host-header': 3.224.0
      '@aws-sdk/middleware-location-constraint': 3.224.0
      '@aws-sdk/middleware-logger': 3.224.0
      '@aws-sdk/middleware-recursion-detection': 3.224.0
      '@aws-sdk/middleware-retry': 3.224.0
      '@aws-sdk/middleware-sdk-s3': 3.224.0
      '@aws-sdk/middleware-serde': 3.224.0
      '@aws-sdk/middleware-signing': 3.224.0
      '@aws-sdk/middleware-ssec': 3.224.0
      '@aws-sdk/middleware-stack': 3.224.0
      '@aws-sdk/middleware-user-agent': 3.224.0
      '@aws-sdk/node-config-provider': 3.224.0
      '@aws-sdk/node-http-handler': 3.224.0
      '@aws-sdk/protocol-http': 3.224.0
      '@aws-sdk/signature-v4-multi-region': 3.224.0
      '@aws-sdk/smithy-client': 3.224.0
      '@aws-sdk/types': 3.224.0
      '@aws-sdk/url-parser': 3.224.0
      '@aws-sdk/util-base64': 3.208.0
      '@aws-sdk/util-body-length-browser': 3.188.0
      '@aws-sdk/util-body-length-node': 3.208.0
      '@aws-sdk/util-defaults-mode-browser': 3.224.0
      '@aws-sdk/util-defaults-mode-node': 3.224.0
      '@aws-sdk/util-endpoints': 3.224.0
      '@aws-sdk/util-stream-browser': 3.224.0
      '@aws-sdk/util-stream-node': 3.224.0
      '@aws-sdk/util-user-agent-browser': 3.224.0
      '@aws-sdk/util-user-agent-node': 3.224.0
      '@aws-sdk/util-utf8-browser': 3.188.0
      '@aws-sdk/util-utf8-node': 3.208.0
      '@aws-sdk/util-waiter': 3.224.0
      '@aws-sdk/xml-builder': 3.201.0
      fast-xml-parser: 4.0.11
      tslib: 2.6.2
    transitivePeerDependencies:
      - '@aws-sdk/signature-v4-crt'
      - aws-crt
    dev: false

  /@aws-sdk/client-sso-oidc@3.224.0:
    resolution: {integrity: sha512-r7QAqinMvuZvGlfC4ltEBIq3gJ1AI4tTqEi8lG06+gDoiwnqTWii0+OrZJQiaeLc3PqDHwxmRpEmjFlr/f5TKg==}
    engines: {node: '>=14.0.0'}
    dependencies:
      '@aws-crypto/sha256-browser': 2.0.0
      '@aws-crypto/sha256-js': 2.0.0
      '@aws-sdk/config-resolver': 3.224.0
      '@aws-sdk/fetch-http-handler': 3.224.0
      '@aws-sdk/hash-node': 3.224.0
      '@aws-sdk/invalid-dependency': 3.224.0
      '@aws-sdk/middleware-content-length': 3.224.0
      '@aws-sdk/middleware-endpoint': 3.224.0
      '@aws-sdk/middleware-host-header': 3.224.0
      '@aws-sdk/middleware-logger': 3.224.0
      '@aws-sdk/middleware-recursion-detection': 3.224.0
      '@aws-sdk/middleware-retry': 3.224.0
      '@aws-sdk/middleware-serde': 3.224.0
      '@aws-sdk/middleware-stack': 3.224.0
      '@aws-sdk/middleware-user-agent': 3.224.0
      '@aws-sdk/node-config-provider': 3.224.0
      '@aws-sdk/node-http-handler': 3.224.0
      '@aws-sdk/protocol-http': 3.224.0
      '@aws-sdk/smithy-client': 3.224.0
      '@aws-sdk/types': 3.224.0
      '@aws-sdk/url-parser': 3.224.0
      '@aws-sdk/util-base64': 3.208.0
      '@aws-sdk/util-body-length-browser': 3.188.0
      '@aws-sdk/util-body-length-node': 3.208.0
      '@aws-sdk/util-defaults-mode-browser': 3.224.0
      '@aws-sdk/util-defaults-mode-node': 3.224.0
      '@aws-sdk/util-endpoints': 3.224.0
      '@aws-sdk/util-user-agent-browser': 3.224.0
      '@aws-sdk/util-user-agent-node': 3.224.0
      '@aws-sdk/util-utf8-browser': 3.188.0
      '@aws-sdk/util-utf8-node': 3.208.0
      tslib: 2.6.2
    transitivePeerDependencies:
      - aws-crt
    dev: false

  /@aws-sdk/client-sso-oidc@3.261.0:
    resolution: {integrity: sha512-ItgRT/BThv2UxEeGJ5/GCF6JY1Rzk39IcDIPZAfBA8HbYcznXGDsBTRf45MErS+uollwNFX0T/WNlTbmjEDE7g==}
    engines: {node: '>=14.0.0'}
    dependencies:
      '@aws-crypto/sha256-browser': 3.0.0
      '@aws-crypto/sha256-js': 3.0.0
      '@aws-sdk/config-resolver': 3.259.0
      '@aws-sdk/fetch-http-handler': 3.257.0
      '@aws-sdk/hash-node': 3.257.0
      '@aws-sdk/invalid-dependency': 3.257.0
      '@aws-sdk/middleware-content-length': 3.257.0
      '@aws-sdk/middleware-endpoint': 3.257.0
      '@aws-sdk/middleware-host-header': 3.257.0
      '@aws-sdk/middleware-logger': 3.257.0
      '@aws-sdk/middleware-recursion-detection': 3.257.0
      '@aws-sdk/middleware-retry': 3.259.0
      '@aws-sdk/middleware-serde': 3.257.0
      '@aws-sdk/middleware-stack': 3.257.0
      '@aws-sdk/middleware-user-agent': 3.257.0
      '@aws-sdk/node-config-provider': 3.259.0
      '@aws-sdk/node-http-handler': 3.257.0
      '@aws-sdk/protocol-http': 3.257.0
      '@aws-sdk/smithy-client': 3.261.0
      '@aws-sdk/types': 3.257.0
      '@aws-sdk/url-parser': 3.257.0
      '@aws-sdk/util-base64': 3.208.0
      '@aws-sdk/util-body-length-browser': 3.188.0
      '@aws-sdk/util-body-length-node': 3.208.0
      '@aws-sdk/util-defaults-mode-browser': 3.261.0
      '@aws-sdk/util-defaults-mode-node': 3.261.0
      '@aws-sdk/util-endpoints': 3.257.0
      '@aws-sdk/util-retry': 3.257.0
      '@aws-sdk/util-user-agent-browser': 3.257.0
      '@aws-sdk/util-user-agent-node': 3.259.0
      '@aws-sdk/util-utf8': 3.254.0
      tslib: 2.6.2
    transitivePeerDependencies:
      - aws-crt
    dev: false

  /@aws-sdk/client-sso@3.196.0:
    resolution: {integrity: sha512-u+UnxrVHLjLDdfCZft1AuyIhyv+77/inCHR4LcKsGASRA+jAg3z+OY+B7Q9hWHNcVt5ECMw7rxe4jA9BLf42sw==}
    engines: {node: '>=12.0.0'}
    dependencies:
      '@aws-crypto/sha256-browser': 2.0.0
      '@aws-crypto/sha256-js': 2.0.0
      '@aws-sdk/config-resolver': 3.193.0
      '@aws-sdk/fetch-http-handler': 3.193.0
      '@aws-sdk/hash-node': 3.193.0
      '@aws-sdk/invalid-dependency': 3.193.0
      '@aws-sdk/middleware-content-length': 3.193.0
      '@aws-sdk/middleware-endpoint': 3.193.0
      '@aws-sdk/middleware-host-header': 3.193.0
      '@aws-sdk/middleware-logger': 3.193.0
      '@aws-sdk/middleware-recursion-detection': 3.193.0
      '@aws-sdk/middleware-retry': 3.193.0
      '@aws-sdk/middleware-serde': 3.193.0
      '@aws-sdk/middleware-stack': 3.193.0
      '@aws-sdk/middleware-user-agent': 3.193.0
      '@aws-sdk/node-config-provider': 3.193.0
      '@aws-sdk/node-http-handler': 3.193.0
      '@aws-sdk/protocol-http': 3.193.0
      '@aws-sdk/smithy-client': 3.193.0
      '@aws-sdk/types': 3.193.0
      '@aws-sdk/url-parser': 3.193.0
      '@aws-sdk/util-base64-browser': 3.188.0
      '@aws-sdk/util-base64-node': 3.188.0
      '@aws-sdk/util-body-length-browser': 3.188.0
      '@aws-sdk/util-body-length-node': 3.188.0
      '@aws-sdk/util-defaults-mode-browser': 3.193.0
      '@aws-sdk/util-defaults-mode-node': 3.193.0
      '@aws-sdk/util-endpoints': 3.196.0
      '@aws-sdk/util-user-agent-browser': 3.193.0
      '@aws-sdk/util-user-agent-node': 3.193.0
      '@aws-sdk/util-utf8-browser': 3.188.0
      '@aws-sdk/util-utf8-node': 3.188.0
      tslib: 2.6.2
    transitivePeerDependencies:
      - aws-crt
    dev: false

  /@aws-sdk/client-sso@3.224.0:
    resolution: {integrity: sha512-ZfqjGGBhv+sKxYN9FHbepaL+ucFbAFndvNdalGj4mZsv5AqxgemkFoRofNJk4nu79JVf5cdrj7zL+BDW3KwEGg==}
    engines: {node: '>=14.0.0'}
    dependencies:
      '@aws-crypto/sha256-browser': 2.0.0
      '@aws-crypto/sha256-js': 2.0.0
      '@aws-sdk/config-resolver': 3.224.0
      '@aws-sdk/fetch-http-handler': 3.224.0
      '@aws-sdk/hash-node': 3.224.0
      '@aws-sdk/invalid-dependency': 3.224.0
      '@aws-sdk/middleware-content-length': 3.224.0
      '@aws-sdk/middleware-endpoint': 3.224.0
      '@aws-sdk/middleware-host-header': 3.224.0
      '@aws-sdk/middleware-logger': 3.224.0
      '@aws-sdk/middleware-recursion-detection': 3.224.0
      '@aws-sdk/middleware-retry': 3.224.0
      '@aws-sdk/middleware-serde': 3.224.0
      '@aws-sdk/middleware-stack': 3.224.0
      '@aws-sdk/middleware-user-agent': 3.224.0
      '@aws-sdk/node-config-provider': 3.224.0
      '@aws-sdk/node-http-handler': 3.224.0
      '@aws-sdk/protocol-http': 3.224.0
      '@aws-sdk/smithy-client': 3.224.0
      '@aws-sdk/types': 3.224.0
      '@aws-sdk/url-parser': 3.224.0
      '@aws-sdk/util-base64': 3.208.0
      '@aws-sdk/util-body-length-browser': 3.188.0
      '@aws-sdk/util-body-length-node': 3.208.0
      '@aws-sdk/util-defaults-mode-browser': 3.224.0
      '@aws-sdk/util-defaults-mode-node': 3.224.0
      '@aws-sdk/util-endpoints': 3.224.0
      '@aws-sdk/util-user-agent-browser': 3.224.0
      '@aws-sdk/util-user-agent-node': 3.224.0
      '@aws-sdk/util-utf8-browser': 3.188.0
      '@aws-sdk/util-utf8-node': 3.208.0
      tslib: 2.6.2
    transitivePeerDependencies:
      - aws-crt
    dev: false

  /@aws-sdk/client-sso@3.261.0:
    resolution: {integrity: sha512-tq5hu1WXa9BKsCH9zOBOykyiaoZQvaFHKdOamw5SZ69niyO3AG4xR1TkLqXj/9mDYMLgAIVObKZDGWtBLFTdiQ==}
    engines: {node: '>=14.0.0'}
    dependencies:
      '@aws-crypto/sha256-browser': 3.0.0
      '@aws-crypto/sha256-js': 3.0.0
      '@aws-sdk/config-resolver': 3.259.0
      '@aws-sdk/fetch-http-handler': 3.257.0
      '@aws-sdk/hash-node': 3.257.0
      '@aws-sdk/invalid-dependency': 3.257.0
      '@aws-sdk/middleware-content-length': 3.257.0
      '@aws-sdk/middleware-endpoint': 3.257.0
      '@aws-sdk/middleware-host-header': 3.257.0
      '@aws-sdk/middleware-logger': 3.257.0
      '@aws-sdk/middleware-recursion-detection': 3.257.0
      '@aws-sdk/middleware-retry': 3.259.0
      '@aws-sdk/middleware-serde': 3.257.0
      '@aws-sdk/middleware-stack': 3.257.0
      '@aws-sdk/middleware-user-agent': 3.257.0
      '@aws-sdk/node-config-provider': 3.259.0
      '@aws-sdk/node-http-handler': 3.257.0
      '@aws-sdk/protocol-http': 3.257.0
      '@aws-sdk/smithy-client': 3.261.0
      '@aws-sdk/types': 3.257.0
      '@aws-sdk/url-parser': 3.257.0
      '@aws-sdk/util-base64': 3.208.0
      '@aws-sdk/util-body-length-browser': 3.188.0
      '@aws-sdk/util-body-length-node': 3.208.0
      '@aws-sdk/util-defaults-mode-browser': 3.261.0
      '@aws-sdk/util-defaults-mode-node': 3.261.0
      '@aws-sdk/util-endpoints': 3.257.0
      '@aws-sdk/util-retry': 3.257.0
      '@aws-sdk/util-user-agent-browser': 3.257.0
      '@aws-sdk/util-user-agent-node': 3.259.0
      '@aws-sdk/util-utf8': 3.254.0
      tslib: 2.6.2
    transitivePeerDependencies:
      - aws-crt
    dev: false

  /@aws-sdk/client-sts@3.196.0:
    resolution: {integrity: sha512-ChzK8606CugwnRLm7iwerXzeMqOsjGLe3j1j1HtQShzXZu4/ysQ3mUBBPAt2Lltx+1ep8MoI9vaQVyfw5h35ww==}
    engines: {node: '>=12.0.0'}
    dependencies:
      '@aws-crypto/sha256-browser': 2.0.0
      '@aws-crypto/sha256-js': 2.0.0
      '@aws-sdk/config-resolver': 3.193.0
      '@aws-sdk/credential-provider-node': 3.196.0
      '@aws-sdk/fetch-http-handler': 3.193.0
      '@aws-sdk/hash-node': 3.193.0
      '@aws-sdk/invalid-dependency': 3.193.0
      '@aws-sdk/middleware-content-length': 3.193.0
      '@aws-sdk/middleware-endpoint': 3.193.0
      '@aws-sdk/middleware-host-header': 3.193.0
      '@aws-sdk/middleware-logger': 3.193.0
      '@aws-sdk/middleware-recursion-detection': 3.193.0
      '@aws-sdk/middleware-retry': 3.193.0
      '@aws-sdk/middleware-sdk-sts': 3.193.0
      '@aws-sdk/middleware-serde': 3.193.0
      '@aws-sdk/middleware-signing': 3.193.0
      '@aws-sdk/middleware-stack': 3.193.0
      '@aws-sdk/middleware-user-agent': 3.193.0
      '@aws-sdk/node-config-provider': 3.193.0
      '@aws-sdk/node-http-handler': 3.193.0
      '@aws-sdk/protocol-http': 3.193.0
      '@aws-sdk/smithy-client': 3.193.0
      '@aws-sdk/types': 3.193.0
      '@aws-sdk/url-parser': 3.193.0
      '@aws-sdk/util-base64-browser': 3.188.0
      '@aws-sdk/util-base64-node': 3.188.0
      '@aws-sdk/util-body-length-browser': 3.188.0
      '@aws-sdk/util-body-length-node': 3.188.0
      '@aws-sdk/util-defaults-mode-browser': 3.193.0
      '@aws-sdk/util-defaults-mode-node': 3.193.0
      '@aws-sdk/util-endpoints': 3.196.0
      '@aws-sdk/util-user-agent-browser': 3.193.0
      '@aws-sdk/util-user-agent-node': 3.193.0
      '@aws-sdk/util-utf8-browser': 3.188.0
      '@aws-sdk/util-utf8-node': 3.188.0
      fast-xml-parser: 4.0.11
      tslib: 2.6.2
    transitivePeerDependencies:
      - aws-crt
    dev: false

  /@aws-sdk/client-sts@3.224.0:
    resolution: {integrity: sha512-ao3jyjwk2fozk1d4PtrNf0BNsucPWAbALv8CCsPTC3r9g2Lg/TOi3pxmsfd69ddw89XSyP6zZATEHaWO+tk0CQ==}
    engines: {node: '>=14.0.0'}
    dependencies:
      '@aws-crypto/sha256-browser': 2.0.0
      '@aws-crypto/sha256-js': 2.0.0
      '@aws-sdk/config-resolver': 3.224.0
      '@aws-sdk/credential-provider-node': 3.224.0
      '@aws-sdk/fetch-http-handler': 3.224.0
      '@aws-sdk/hash-node': 3.224.0
      '@aws-sdk/invalid-dependency': 3.224.0
      '@aws-sdk/middleware-content-length': 3.224.0
      '@aws-sdk/middleware-endpoint': 3.224.0
      '@aws-sdk/middleware-host-header': 3.224.0
      '@aws-sdk/middleware-logger': 3.224.0
      '@aws-sdk/middleware-recursion-detection': 3.224.0
      '@aws-sdk/middleware-retry': 3.224.0
      '@aws-sdk/middleware-sdk-sts': 3.224.0
      '@aws-sdk/middleware-serde': 3.224.0
      '@aws-sdk/middleware-signing': 3.224.0
      '@aws-sdk/middleware-stack': 3.224.0
      '@aws-sdk/middleware-user-agent': 3.224.0
      '@aws-sdk/node-config-provider': 3.224.0
      '@aws-sdk/node-http-handler': 3.224.0
      '@aws-sdk/protocol-http': 3.224.0
      '@aws-sdk/smithy-client': 3.224.0
      '@aws-sdk/types': 3.224.0
      '@aws-sdk/url-parser': 3.224.0
      '@aws-sdk/util-base64': 3.208.0
      '@aws-sdk/util-body-length-browser': 3.188.0
      '@aws-sdk/util-body-length-node': 3.208.0
      '@aws-sdk/util-defaults-mode-browser': 3.224.0
      '@aws-sdk/util-defaults-mode-node': 3.224.0
      '@aws-sdk/util-endpoints': 3.224.0
      '@aws-sdk/util-user-agent-browser': 3.224.0
      '@aws-sdk/util-user-agent-node': 3.224.0
      '@aws-sdk/util-utf8-browser': 3.188.0
      '@aws-sdk/util-utf8-node': 3.208.0
      fast-xml-parser: 4.0.11
      tslib: 2.6.2
    transitivePeerDependencies:
      - aws-crt
    dev: false

  /@aws-sdk/client-sts@3.261.0:
    resolution: {integrity: sha512-jnCKBjuHEMgwCmR9bXDVpl/WzpUQyU9DL3Mk65XYyZwRxgHSaw5D90zRouoZMUneNA2OnKZQnjk6oyL47mb7oA==}
    engines: {node: '>=14.0.0'}
    dependencies:
      '@aws-crypto/sha256-browser': 3.0.0
      '@aws-crypto/sha256-js': 3.0.0
      '@aws-sdk/config-resolver': 3.259.0
      '@aws-sdk/credential-provider-node': 3.261.0
      '@aws-sdk/fetch-http-handler': 3.257.0
      '@aws-sdk/hash-node': 3.257.0
      '@aws-sdk/invalid-dependency': 3.257.0
      '@aws-sdk/middleware-content-length': 3.257.0
      '@aws-sdk/middleware-endpoint': 3.257.0
      '@aws-sdk/middleware-host-header': 3.257.0
      '@aws-sdk/middleware-logger': 3.257.0
      '@aws-sdk/middleware-recursion-detection': 3.257.0
      '@aws-sdk/middleware-retry': 3.259.0
      '@aws-sdk/middleware-sdk-sts': 3.257.0
      '@aws-sdk/middleware-serde': 3.257.0
      '@aws-sdk/middleware-signing': 3.257.0
      '@aws-sdk/middleware-stack': 3.257.0
      '@aws-sdk/middleware-user-agent': 3.257.0
      '@aws-sdk/node-config-provider': 3.259.0
      '@aws-sdk/node-http-handler': 3.257.0
      '@aws-sdk/protocol-http': 3.257.0
      '@aws-sdk/smithy-client': 3.261.0
      '@aws-sdk/types': 3.257.0
      '@aws-sdk/url-parser': 3.257.0
      '@aws-sdk/util-base64': 3.208.0
      '@aws-sdk/util-body-length-browser': 3.188.0
      '@aws-sdk/util-body-length-node': 3.208.0
      '@aws-sdk/util-defaults-mode-browser': 3.261.0
      '@aws-sdk/util-defaults-mode-node': 3.261.0
      '@aws-sdk/util-endpoints': 3.257.0
      '@aws-sdk/util-retry': 3.257.0
      '@aws-sdk/util-user-agent-browser': 3.257.0
      '@aws-sdk/util-user-agent-node': 3.259.0
      '@aws-sdk/util-utf8': 3.254.0
      fast-xml-parser: 4.0.11
      tslib: 2.6.2
    transitivePeerDependencies:
      - aws-crt
    dev: false

  /@aws-sdk/config-resolver@3.193.0:
    resolution: {integrity: sha512-HIjuv2A1glgkXy9g/A8bfsiz3jTFaRbwGZheoHFZod6iEQQEbbeAsBe3u2AZyzOrVLgs8lOvBtgU8XKSJWjDkw==}
    engines: {node: '>= 12.0.0'}
    dependencies:
      '@aws-sdk/signature-v4': 3.193.0
      '@aws-sdk/types': 3.193.0
      '@aws-sdk/util-config-provider': 3.188.0
      '@aws-sdk/util-middleware': 3.193.0
      tslib: 2.6.2
    dev: false

  /@aws-sdk/config-resolver@3.224.0:
    resolution: {integrity: sha512-jS53QvF2jdv7d6cpPUH6N85i1WNHik1eGvxqSndsNbLf0keEGXYyN4pBLNB0xK1nk0ZG+8slRsXgWvWTCcFYKA==}
    engines: {node: '>=14.0.0'}
    dependencies:
      '@aws-sdk/signature-v4': 3.224.0
      '@aws-sdk/types': 3.224.0
      '@aws-sdk/util-config-provider': 3.208.0
      '@aws-sdk/util-middleware': 3.224.0
      tslib: 2.6.2
    dev: false

  /@aws-sdk/config-resolver@3.259.0:
    resolution: {integrity: sha512-gViMRsc4Ye6+nzJ0OYTZIT8m4glIAdtugN2Sr/t6P2iJW5X0bSL/EcbcHBgsve1lHjeGPeyzVkT7UnyGOZ5Z/A==}
    engines: {node: '>=14.0.0'}
    dependencies:
      '@aws-sdk/signature-v4': 3.257.0
      '@aws-sdk/types': 3.257.0
      '@aws-sdk/util-config-provider': 3.208.0
      '@aws-sdk/util-middleware': 3.257.0
      tslib: 2.6.2
    dev: false

  /@aws-sdk/credential-provider-env@3.193.0:
    resolution: {integrity: sha512-pRqZoIaqCdWB4JJdR6DqDn3u+CwKJchwiCPnRtChwC8KXCMkT4njq9J1bWG3imYeTxP/G06O1PDONEuD4pPtNQ==}
    engines: {node: '>= 12.0.0'}
    dependencies:
      '@aws-sdk/property-provider': 3.193.0
      '@aws-sdk/types': 3.193.0
      tslib: 2.6.2
    dev: false

  /@aws-sdk/credential-provider-env@3.224.0:
    resolution: {integrity: sha512-WUicVivCne9Ela2Nuufohy8+UV/W6GwanlpK9trJqrqHt2/zqdNYHqZbWL0zDNO8dvFN3+MC2a8boYPyR+cFRg==}
    engines: {node: '>=14.0.0'}
    dependencies:
      '@aws-sdk/property-provider': 3.224.0
      '@aws-sdk/types': 3.224.0
      tslib: 2.6.2
    dev: false

  /@aws-sdk/credential-provider-env@3.257.0:
    resolution: {integrity: sha512-GsmBi5Di6hk1JAi1iB6/LCY8o+GmlCvJoB7wuoVmXI3VxRVwptUVjuj8EtJbIrVGrF9dSuIRPCzUoSuzEzYGlg==}
    engines: {node: '>=14.0.0'}
    dependencies:
      '@aws-sdk/property-provider': 3.257.0
      '@aws-sdk/types': 3.257.0
      tslib: 2.6.2
    dev: false

  /@aws-sdk/credential-provider-imds@3.193.0:
    resolution: {integrity: sha512-jC7uT7uVpO/iitz49toHMGFKXQ2igWQQG2SKirREqDRaz5HSXwEP1V3rcOlNNyGIBPMggDjZnxYgJHqBXSq9Ag==}
    engines: {node: '>= 12.0.0'}
    dependencies:
      '@aws-sdk/node-config-provider': 3.193.0
      '@aws-sdk/property-provider': 3.193.0
      '@aws-sdk/types': 3.193.0
      '@aws-sdk/url-parser': 3.193.0
      tslib: 2.6.2
    dev: false

  /@aws-sdk/credential-provider-imds@3.224.0:
    resolution: {integrity: sha512-n7uVR5Z9EUfVbg0gSNrJvu1g0cM/HqhRt+kaRJBGNf4q1tEbnCukKj+qUZbT1qdbDTyu9NTRphMvuIyN3RBDtQ==}
    engines: {node: '>=14.0.0'}
    dependencies:
      '@aws-sdk/node-config-provider': 3.224.0
      '@aws-sdk/property-provider': 3.224.0
      '@aws-sdk/types': 3.224.0
      '@aws-sdk/url-parser': 3.224.0
      tslib: 2.6.2
    dev: false

  /@aws-sdk/credential-provider-imds@3.259.0:
    resolution: {integrity: sha512-yCxoYWZAaDrCUEWxRfrpB0Mp1cFgJEMYW8T6GIb/+DQ5QLpZmorgaVD/j90QXupqFrR5tlxwuskBIkdD2E9YNg==}
    engines: {node: '>=14.0.0'}
    dependencies:
      '@aws-sdk/node-config-provider': 3.259.0
      '@aws-sdk/property-provider': 3.257.0
      '@aws-sdk/types': 3.257.0
      '@aws-sdk/url-parser': 3.257.0
      tslib: 2.6.2
    dev: false

  /@aws-sdk/credential-provider-ini@3.196.0:
    resolution: {integrity: sha512-3lL+YLBQ9KwQxG4AdRm4u2cvBNZeBmS/i3BWnCPomg96lNGPMrTEloVaVEpnrzOff6sgFxRtjkbLkVxmdipIrw==}
    engines: {node: '>= 12.0.0'}
    dependencies:
      '@aws-sdk/credential-provider-env': 3.193.0
      '@aws-sdk/credential-provider-imds': 3.193.0
      '@aws-sdk/credential-provider-sso': 3.196.0
      '@aws-sdk/credential-provider-web-identity': 3.193.0
      '@aws-sdk/property-provider': 3.193.0
      '@aws-sdk/shared-ini-file-loader': 3.193.0
      '@aws-sdk/types': 3.193.0
      tslib: 2.6.2
    transitivePeerDependencies:
      - aws-crt
    dev: false

  /@aws-sdk/credential-provider-ini@3.224.0:
    resolution: {integrity: sha512-YaAHoHJVspqy5f8C6EXBifMfodKXl88IHuL6eBComigTPR3s1Ed1+3AJdjA1X7SjAHfrYna/WvZEH3e8NCSzFA==}
    engines: {node: '>=14.0.0'}
    dependencies:
      '@aws-sdk/credential-provider-env': 3.224.0
      '@aws-sdk/credential-provider-imds': 3.224.0
      '@aws-sdk/credential-provider-sso': 3.224.0
      '@aws-sdk/credential-provider-web-identity': 3.224.0
      '@aws-sdk/property-provider': 3.224.0
      '@aws-sdk/shared-ini-file-loader': 3.224.0
      '@aws-sdk/types': 3.224.0
      tslib: 2.6.2
    transitivePeerDependencies:
      - aws-crt
    dev: false

  /@aws-sdk/credential-provider-ini@3.261.0:
    resolution: {integrity: sha512-638jTnvFbGO0G0So+FijdC1vjn/dhw3l8nJwLq9PYOBJUKhjXDR/fpOhZkUJ+Zwfuqp9SlDDo/yfFa6j2L+F1g==}
    engines: {node: '>=14.0.0'}
    dependencies:
      '@aws-sdk/credential-provider-env': 3.257.0
      '@aws-sdk/credential-provider-imds': 3.259.0
      '@aws-sdk/credential-provider-process': 3.257.0
      '@aws-sdk/credential-provider-sso': 3.261.0
      '@aws-sdk/credential-provider-web-identity': 3.257.0
      '@aws-sdk/property-provider': 3.257.0
      '@aws-sdk/shared-ini-file-loader': 3.257.0
      '@aws-sdk/types': 3.257.0
      tslib: 2.6.2
    transitivePeerDependencies:
      - aws-crt
    dev: false

  /@aws-sdk/credential-provider-node@3.196.0:
    resolution: {integrity: sha512-PGY7pkmqgfEwTHsuUH6fGrXWri93jqKkMbhq/QJafMGtsVupfvXvE37Rl+qgjsZjRfROrEaeLw2DGrPPmVh2cg==}
    engines: {node: '>=12.0.0'}
    dependencies:
      '@aws-sdk/credential-provider-env': 3.193.0
      '@aws-sdk/credential-provider-imds': 3.193.0
      '@aws-sdk/credential-provider-ini': 3.196.0
      '@aws-sdk/credential-provider-process': 3.193.0
      '@aws-sdk/credential-provider-sso': 3.196.0
      '@aws-sdk/credential-provider-web-identity': 3.193.0
      '@aws-sdk/property-provider': 3.193.0
      '@aws-sdk/shared-ini-file-loader': 3.193.0
      '@aws-sdk/types': 3.193.0
      tslib: 2.6.2
    transitivePeerDependencies:
      - aws-crt
    dev: false

  /@aws-sdk/credential-provider-node@3.224.0:
    resolution: {integrity: sha512-n/gijJAA3uVFl1b3+hp2E3lPaiajsPLHqH+mMxNxPkGo39HV1v9RAyOVW4Y3AH1QcT7sURevjGoF2Eemcro88g==}
    engines: {node: '>=14.0.0'}
    dependencies:
      '@aws-sdk/credential-provider-env': 3.224.0
      '@aws-sdk/credential-provider-imds': 3.224.0
      '@aws-sdk/credential-provider-ini': 3.224.0
      '@aws-sdk/credential-provider-process': 3.224.0
      '@aws-sdk/credential-provider-sso': 3.224.0
      '@aws-sdk/credential-provider-web-identity': 3.224.0
      '@aws-sdk/property-provider': 3.224.0
      '@aws-sdk/shared-ini-file-loader': 3.224.0
      '@aws-sdk/types': 3.224.0
      tslib: 2.6.2
    transitivePeerDependencies:
      - aws-crt
    dev: false

  /@aws-sdk/credential-provider-node@3.261.0:
    resolution: {integrity: sha512-7T25a7jbHsXPe7XvIekzhR50b7PTlISKqHdE8LNVUSzFQbSjVXulFk3vyQVIhmt5HKNkSBcMPDr6hKrSl7OLBw==}
    engines: {node: '>=14.0.0'}
    dependencies:
      '@aws-sdk/credential-provider-env': 3.257.0
      '@aws-sdk/credential-provider-imds': 3.259.0
      '@aws-sdk/credential-provider-ini': 3.261.0
      '@aws-sdk/credential-provider-process': 3.257.0
      '@aws-sdk/credential-provider-sso': 3.261.0
      '@aws-sdk/credential-provider-web-identity': 3.257.0
      '@aws-sdk/property-provider': 3.257.0
      '@aws-sdk/shared-ini-file-loader': 3.257.0
      '@aws-sdk/types': 3.257.0
      tslib: 2.6.2
    transitivePeerDependencies:
      - aws-crt
    dev: false

  /@aws-sdk/credential-provider-process@3.193.0:
    resolution: {integrity: sha512-zpXxtQzQqkaUuFqmHW9dSkh9p/1k+XNKlwEkG8FTwAJNUWmy2ZMJv+8NTVn4s4vaRu7xJ1er9chspYr7mvxHlA==}
    engines: {node: '>= 12.0.0'}
    dependencies:
      '@aws-sdk/property-provider': 3.193.0
      '@aws-sdk/shared-ini-file-loader': 3.193.0
      '@aws-sdk/types': 3.193.0
      tslib: 2.6.2
    dev: false

  /@aws-sdk/credential-provider-process@3.224.0:
    resolution: {integrity: sha512-0nc8vGmv6vDfFlVyKREwAa4namfuGqKg3TTM0nW2vE10fpDXZM/DGVAs5HInX+27QQNLVVh3/OHHgti9wMkYkw==}
    engines: {node: '>=14.0.0'}
    dependencies:
      '@aws-sdk/property-provider': 3.224.0
      '@aws-sdk/shared-ini-file-loader': 3.224.0
      '@aws-sdk/types': 3.224.0
      tslib: 2.6.2
    dev: false

  /@aws-sdk/credential-provider-process@3.257.0:
    resolution: {integrity: sha512-xK8uYeNXaclaBCGrLi4z2pxPRngqLf5BM5jg2fn57zqvlL9V5gJF972FehrVBL0bfp1/laG0ZJtD2K2sapyWAw==}
    engines: {node: '>=14.0.0'}
    dependencies:
      '@aws-sdk/property-provider': 3.257.0
      '@aws-sdk/shared-ini-file-loader': 3.257.0
      '@aws-sdk/types': 3.257.0
      tslib: 2.6.2
    dev: false

  /@aws-sdk/credential-provider-sso@3.196.0:
    resolution: {integrity: sha512-hJV4LDVfvPfj5zC0ysHx3zkwwJOyF+BaMGaMzaScrHyijv5e3qZzdoBLbOQFmrqVnt7DjCU02NvRSS8amLpmSw==}
    engines: {node: '>= 12.0.0'}
    dependencies:
      '@aws-sdk/client-sso': 3.196.0
      '@aws-sdk/property-provider': 3.193.0
      '@aws-sdk/shared-ini-file-loader': 3.193.0
      '@aws-sdk/types': 3.193.0
      tslib: 2.6.2
    transitivePeerDependencies:
      - aws-crt
    dev: false

  /@aws-sdk/credential-provider-sso@3.224.0:
    resolution: {integrity: sha512-Qx5w8MCGAwT5cqimA3ZgtY1jSrC7QGPzZfNflY75PWQIaYgjUNNqdAW0jipr4M/dgVjvo1j/Ek+atNf/niTOsQ==}
    engines: {node: '>=14.0.0'}
    dependencies:
      '@aws-sdk/client-sso': 3.224.0
      '@aws-sdk/property-provider': 3.224.0
      '@aws-sdk/shared-ini-file-loader': 3.224.0
      '@aws-sdk/token-providers': 3.224.0
      '@aws-sdk/types': 3.224.0
      tslib: 2.6.2
    transitivePeerDependencies:
      - aws-crt
    dev: false

  /@aws-sdk/credential-provider-sso@3.261.0:
    resolution: {integrity: sha512-Ofj7m85/RuxcZMtghhD+U2GGszrU5tB2kxXcnkcHCudOER6bcOOEXnSfmdZnIv4xG+vma3VFwiWk2JkQo5zB5w==}
    engines: {node: '>=14.0.0'}
    dependencies:
      '@aws-sdk/client-sso': 3.261.0
      '@aws-sdk/property-provider': 3.257.0
      '@aws-sdk/shared-ini-file-loader': 3.257.0
      '@aws-sdk/token-providers': 3.261.0
      '@aws-sdk/types': 3.257.0
      tslib: 2.6.2
    transitivePeerDependencies:
      - aws-crt
    dev: false

  /@aws-sdk/credential-provider-web-identity@3.193.0:
    resolution: {integrity: sha512-MIQY9KwLCBnRyIt7an4EtMrFQZz2HC1E8vQDdKVzmeQBBePhW61fnX9XDP9bfc3Ypg1NggLG00KBPEC88twLFg==}
    engines: {node: '>= 12.0.0'}
    dependencies:
      '@aws-sdk/property-provider': 3.193.0
      '@aws-sdk/types': 3.193.0
      tslib: 2.6.2
    dev: false

  /@aws-sdk/credential-provider-web-identity@3.224.0:
    resolution: {integrity: sha512-Z/xRFTm9pBVyuIAkYohisb3KPJowPVng7ZuZiblU0PaESoJBTkhAFOblpPv/ZWwb6fT85ANUKrvl4858zLpk/Q==}
    engines: {node: '>=14.0.0'}
    dependencies:
      '@aws-sdk/property-provider': 3.224.0
      '@aws-sdk/types': 3.224.0
      tslib: 2.6.2
    dev: false

  /@aws-sdk/credential-provider-web-identity@3.257.0:
    resolution: {integrity: sha512-Cm0uvRv4JuIbD0Kp3W0J/vwjADIyCx8HoZi5yg+QIi5nilocuTQ3ajvLeuPVSvFvdy+yaxSc5FxNXquWt7Mngw==}
    engines: {node: '>=14.0.0'}
    dependencies:
      '@aws-sdk/property-provider': 3.257.0
      '@aws-sdk/types': 3.257.0
      tslib: 2.6.2
    dev: false

  /@aws-sdk/eventstream-codec@3.224.0:
    resolution: {integrity: sha512-p8DePCwvgrrlYK7r3euI5aX/VVxrCl+DClHy0TV6/Eq8WCgWqYfZ5TSl5kbrxIc4U7pDlNIBkTiQMIl/ilEiQg==}
    dependencies:
      '@aws-crypto/crc32': 2.0.0
      '@aws-sdk/types': 3.224.0
      '@aws-sdk/util-hex-encoding': 3.201.0
      tslib: 2.6.2
    dev: false

  /@aws-sdk/eventstream-serde-browser@3.224.0:
    resolution: {integrity: sha512-QeyGmKipZsbVkezI5OKe0Xad7u1JPkZWNm1m7uqjd9vTK3A+/fw7eNxOWYVdSKs/kHyAWr9PG+fASBtr3gesPA==}
    engines: {node: '>=14.0.0'}
    dependencies:
      '@aws-sdk/eventstream-serde-universal': 3.224.0
      '@aws-sdk/types': 3.224.0
      tslib: 2.6.2
    dev: false

  /@aws-sdk/eventstream-serde-config-resolver@3.224.0:
    resolution: {integrity: sha512-zl8YUa+JZV9Dj304pc2HovMuUsz3qzo8HHj+FjIHxVsNfFL4U/NX/eDhkiWNUwVMlQIWvjksoJZ75kIzDyWGKQ==}
    engines: {node: '>=14.0.0'}
    dependencies:
      '@aws-sdk/types': 3.224.0
      tslib: 2.6.2
    dev: false

  /@aws-sdk/eventstream-serde-node@3.224.0:
    resolution: {integrity: sha512-o0PXQwyyqeBk+kkn9wIPVIdzwp28EmRt2UqEH/UO6XzpmZTghuY4ZWkQTx9n+vMZ0e/EbqIlh2BPAhELwYzMug==}
    engines: {node: '>=14.0.0'}
    dependencies:
      '@aws-sdk/eventstream-serde-universal': 3.224.0
      '@aws-sdk/types': 3.224.0
      tslib: 2.6.2
    dev: false

  /@aws-sdk/eventstream-serde-universal@3.224.0:
    resolution: {integrity: sha512-sI9WKnaKfpVamLCESHDOg8SkMtkjjYX3awny5PJC3/Jx9zOFN9AnvGtnIJrOGFxs5kBmQNj7c4sKCAPiTCcITw==}
    engines: {node: '>=14.0.0'}
    dependencies:
      '@aws-sdk/eventstream-codec': 3.224.0
      '@aws-sdk/types': 3.224.0
      tslib: 2.6.2
    dev: false

  /@aws-sdk/fetch-http-handler@3.193.0:
    resolution: {integrity: sha512-UhIS2LtCK9hqBzYVon6BI8WebJW1KC0GGIL/Gse5bqzU9iAGgFLAe66qg9k+/h3Jjc5LNAYzqXNVizMwn7689Q==}
    dependencies:
      '@aws-sdk/protocol-http': 3.193.0
      '@aws-sdk/querystring-builder': 3.193.0
      '@aws-sdk/types': 3.193.0
      '@aws-sdk/util-base64-browser': 3.188.0
      tslib: 2.6.2
    dev: false

  /@aws-sdk/fetch-http-handler@3.224.0:
    resolution: {integrity: sha512-IO1Je6ZM0fwT5YYPwQwwXcD4LlsYmP52pwit8AAI4ppz6AkSfs0747uDK0DYnqls7sevBQzUSqBSt6XjcMKjYQ==}
    dependencies:
      '@aws-sdk/protocol-http': 3.224.0
      '@aws-sdk/querystring-builder': 3.224.0
      '@aws-sdk/types': 3.224.0
      '@aws-sdk/util-base64': 3.208.0
      tslib: 2.6.2
    dev: false

  /@aws-sdk/fetch-http-handler@3.257.0:
    resolution: {integrity: sha512-zOF+RzQ+wfF7tq7tGUdPcqUTh3+k2f8KCVJE07A8kCopVq4nBu4NH6Eq29Tjpwdya3YlKvE+kFssuQRRRRex+Q==}
    dependencies:
      '@aws-sdk/protocol-http': 3.257.0
      '@aws-sdk/querystring-builder': 3.257.0
      '@aws-sdk/types': 3.257.0
      '@aws-sdk/util-base64': 3.208.0
      tslib: 2.6.2
    dev: false

  /@aws-sdk/hash-blob-browser@3.224.0:
    resolution: {integrity: sha512-nUBRZzxbq6mU8FIK6OizC5jIeRkVn5tB2ZYxPd7P2IDhh1OVod6gXkq9EKTf3kecNvYgWUVHcOezZF1qLMDLHg==}
    dependencies:
      '@aws-sdk/chunked-blob-reader': 3.188.0
      '@aws-sdk/chunked-blob-reader-native': 3.208.0
      '@aws-sdk/types': 3.224.0
      tslib: 2.6.2
    dev: false

  /@aws-sdk/hash-node@3.193.0:
    resolution: {integrity: sha512-O2SLPVBjrCUo+4ouAdRUoHBYsyurO9LcjNZNYD7YQOotBTbVFA3cx7kTZu+K4B6kX7FDaGbqbE1C/T1/eg/r+w==}
    engines: {node: '>= 12.0.0'}
    dependencies:
      '@aws-sdk/types': 3.193.0
      '@aws-sdk/util-buffer-from': 3.188.0
      tslib: 2.6.2
    dev: false

  /@aws-sdk/hash-node@3.224.0:
    resolution: {integrity: sha512-y7TXMDOSy5E2VZPvmsvRfyXkcQWcjTLFTd85yc70AAeFZiffff1nvZifQSzD78bW6ELJsWHXA2O8yxdBURyoBg==}
    engines: {node: '>=14.0.0'}
    dependencies:
      '@aws-sdk/types': 3.224.0
      '@aws-sdk/util-buffer-from': 3.208.0
      tslib: 2.6.2
    dev: false

  /@aws-sdk/hash-node@3.257.0:
    resolution: {integrity: sha512-W/USUuea5Ep3OJ2U7Ve8/5KN1YsDun2WzOFUxc1PyxXP5pW6OgC15/op0e+bmWPG851clvp5S8ZuroUr3aKi3Q==}
    engines: {node: '>=14.0.0'}
    dependencies:
      '@aws-sdk/types': 3.257.0
      '@aws-sdk/util-buffer-from': 3.208.0
      '@aws-sdk/util-utf8': 3.254.0
      tslib: 2.6.2
    dev: false

  /@aws-sdk/hash-stream-node@3.224.0:
    resolution: {integrity: sha512-5RDwzB2C4Zjn4M2kZYntkc2LJdqe8CH9xmudu3ZYESkZToN5Rd3JyqobW9KPbm//R43VR4ml2qUhYHFzK6jvgg==}
    engines: {node: '>=14.0.0'}
    dependencies:
      '@aws-sdk/types': 3.224.0
      tslib: 2.6.2
    dev: false

  /@aws-sdk/invalid-dependency@3.193.0:
    resolution: {integrity: sha512-54DCknekLwJAI1os76XJ8XCzfAH7BGkBGtlWk5WCNkZTfj3rf5RUiXz4uoKUMWE1rZmyMDoDDS1PBo+yTVKW5w==}
    dependencies:
      '@aws-sdk/types': 3.193.0
      tslib: 2.6.2
    dev: false

  /@aws-sdk/invalid-dependency@3.224.0:
    resolution: {integrity: sha512-6huV8LBYQYx84uMhQ2SS7nqEkhTkAufwhKceXnysrcrLDuUmyth09Y7fcFblFIDTr4wTgSI0mf6DKVF4nqYCwQ==}
    dependencies:
      '@aws-sdk/types': 3.224.0
      tslib: 2.6.2
    dev: false

  /@aws-sdk/invalid-dependency@3.257.0:
    resolution: {integrity: sha512-T68SAPRNMEhpke0wlxURgogL7q0B8dfqZsSeS20BVR/lksJxLse9+pbmCDxiu1RrXoEIsEwl5rbLN+Hw8BFFYw==}
    dependencies:
      '@aws-sdk/types': 3.257.0
      tslib: 2.6.2
    dev: false

  /@aws-sdk/is-array-buffer@3.188.0:
    resolution: {integrity: sha512-n69N4zJZCNd87Rf4NzufPzhactUeM877Y0Tp/F3KiHqGeTnVjYUa4Lv1vLBjqtfjYb2HWT3NKlYn5yzrhaEwiQ==}
    engines: {node: '>= 12.0.0'}
    dependencies:
      tslib: 2.6.2
    dev: false

  /@aws-sdk/is-array-buffer@3.201.0:
    resolution: {integrity: sha512-UPez5qLh3dNgt0DYnPD/q0mVJY84rA17QE26hVNOW3fAji8W2wrwrxdacWOxyXvlxWsVRcKmr+lay1MDqpAMfg==}
    engines: {node: '>=14.0.0'}
    dependencies:
      tslib: 2.6.2
    dev: false

  /@aws-sdk/lib-storage@3.226.0(@aws-sdk/abort-controller@3.374.0)(@aws-sdk/client-s3@3.224.0):
    resolution: {integrity: sha512-pTPQlZqYhonkaSpdD582fKKfUtQv+80vcyJdmAelUC4hZIyT98XT0wzZLp5N8etAFAgVj7Lxh59qxPB4Qz8MCw==}
    engines: {node: '>=14.0.0'}
    peerDependencies:
      '@aws-sdk/abort-controller': ^3.0.0
      '@aws-sdk/client-s3': ^3.0.0
    dependencies:
      '@aws-sdk/abort-controller': 3.374.0
      '@aws-sdk/client-s3': 3.224.0
      '@aws-sdk/middleware-endpoint': 3.226.0
      '@aws-sdk/smithy-client': 3.226.0
      buffer: 5.6.0
      events: 3.3.0
      stream-browserify: 3.0.0
      tslib: 2.6.2
    dev: false

  /@aws-sdk/md5-js@3.224.0:
    resolution: {integrity: sha512-DT9hKzBYJUcPvGxTXwoug5Ac4zJ7q5pwOVF/PFCsN3TiXHHfDAIA0/GJjA6pZwPEi/qVy0iNhGKQK8/0i5JeWw==}
    dependencies:
      '@aws-sdk/types': 3.224.0
      '@aws-sdk/util-utf8-browser': 3.188.0
      '@aws-sdk/util-utf8-node': 3.208.0
      tslib: 2.6.2
    dev: false

  /@aws-sdk/middleware-bucket-endpoint@3.224.0:
    resolution: {integrity: sha512-cAmrSmVjBCENM9ojUBRhIsuQ2mPH4WxnqE5wxloHdP8BD7usNE/dMtGMhot3Dnf8WZEFpTMfhtrZrmSTCaANTQ==}
    engines: {node: '>=14.0.0'}
    dependencies:
      '@aws-sdk/protocol-http': 3.224.0
      '@aws-sdk/types': 3.224.0
      '@aws-sdk/util-arn-parser': 3.208.0
      '@aws-sdk/util-config-provider': 3.208.0
      tslib: 2.6.2
    dev: false

  /@aws-sdk/middleware-content-length@3.193.0:
    resolution: {integrity: sha512-em0Sqo7O7DFOcVXU460pbcYuIjblDTZqK2YE62nQ0T+5Nbj+MSjuoite+rRRdRww9VqBkUROGKON45bUNjogtQ==}
    engines: {node: '>= 12.0.0'}
    dependencies:
      '@aws-sdk/protocol-http': 3.193.0
      '@aws-sdk/types': 3.193.0
      tslib: 2.6.2
    dev: false

  /@aws-sdk/middleware-content-length@3.224.0:
    resolution: {integrity: sha512-L9b84b7X/BH+sFZaXg5hQQv0TRqZIGuOIiWJ8CkYeju7OQV03DzbCoNCAgZdI28SSevfrrVK/hwjEQrv+A6x1Q==}
    engines: {node: '>=14.0.0'}
    dependencies:
      '@aws-sdk/protocol-http': 3.224.0
      '@aws-sdk/types': 3.224.0
      tslib: 2.6.2
    dev: false

  /@aws-sdk/middleware-content-length@3.257.0:
    resolution: {integrity: sha512-yiawbV2azm6QnMY1L2ypG8PDRdjOcEIvFmT0T7y0F49rfbKJOu21j1ONAoCkLrINK6kMqcD5JSQLVCoURxiTxQ==}
    engines: {node: '>=14.0.0'}
    dependencies:
      '@aws-sdk/protocol-http': 3.257.0
      '@aws-sdk/types': 3.257.0
      tslib: 2.6.2
    dev: false

  /@aws-sdk/middleware-endpoint@3.193.0:
    resolution: {integrity: sha512-Inbpt7jcHGvzF7UOJOCxx9wih0+eAQYERikokidWJa7M405EJpVYq1mGbeOcQUPANU3uWF1AObmUUFhbkriHQw==}
    engines: {node: '>= 12.0.0'}
    dependencies:
      '@aws-sdk/middleware-serde': 3.193.0
      '@aws-sdk/protocol-http': 3.193.0
      '@aws-sdk/signature-v4': 3.193.0
      '@aws-sdk/types': 3.193.0
      '@aws-sdk/url-parser': 3.193.0
      '@aws-sdk/util-config-provider': 3.188.0
      '@aws-sdk/util-middleware': 3.193.0
      tslib: 2.6.2
    dev: false

  /@aws-sdk/middleware-endpoint@3.224.0:
    resolution: {integrity: sha512-Y+FkQmRyhQUX1E1tviodFwTrfAVjgteoALkFgIb7bxT7fmyQ/AQvdAytkDqIApTgkR61niNDSsAu7lHekDxQgg==}
    engines: {node: '>=14.0.0'}
    dependencies:
      '@aws-sdk/middleware-serde': 3.224.0
      '@aws-sdk/protocol-http': 3.224.0
      '@aws-sdk/signature-v4': 3.224.0
      '@aws-sdk/types': 3.224.0
      '@aws-sdk/url-parser': 3.224.0
      '@aws-sdk/util-config-provider': 3.208.0
      '@aws-sdk/util-middleware': 3.224.0
      tslib: 2.6.2
    dev: false

  /@aws-sdk/middleware-endpoint@3.226.0:
    resolution: {integrity: sha512-EvLFafjtUxTT0AC9p3aBQu1/fjhWdIeK58jIXaNFONfZ3F8QbEYUPuF/SqZvJM6cWfOO9qwYKkRDbCSTYhprIg==}
    engines: {node: '>=14.0.0'}
    dependencies:
      '@aws-sdk/middleware-serde': 3.226.0
      '@aws-sdk/protocol-http': 3.226.0
      '@aws-sdk/signature-v4': 3.226.0
      '@aws-sdk/types': 3.226.0
      '@aws-sdk/url-parser': 3.226.0
      '@aws-sdk/util-config-provider': 3.208.0
      '@aws-sdk/util-middleware': 3.226.0
      tslib: 2.6.2
    dev: false

  /@aws-sdk/middleware-endpoint@3.257.0:
    resolution: {integrity: sha512-RQNQe/jeVuWZtXXfcOm+e3qMFICY6ERsXUrbt0rjHgvajZCklcrRJgxJSCwrcS7Le3nl9azFPMAMj9L7uSK28g==}
    engines: {node: '>=14.0.0'}
    dependencies:
      '@aws-sdk/middleware-serde': 3.257.0
      '@aws-sdk/protocol-http': 3.257.0
      '@aws-sdk/signature-v4': 3.257.0
      '@aws-sdk/types': 3.257.0
      '@aws-sdk/url-parser': 3.257.0
      '@aws-sdk/util-config-provider': 3.208.0
      '@aws-sdk/util-middleware': 3.257.0
      tslib: 2.6.2
    dev: false

  /@aws-sdk/middleware-expect-continue@3.224.0:
    resolution: {integrity: sha512-xgihNtu5dXzRqL0QrOuMLmSoji7BsKJ+rCXjW+X+Z1flYFV5UDY5PI0dgAlgWQDWZDyu17n4R5IIZUzb/aAI1g==}
    engines: {node: '>=14.0.0'}
    dependencies:
      '@aws-sdk/protocol-http': 3.224.0
      '@aws-sdk/types': 3.224.0
      tslib: 2.6.2
    dev: false

  /@aws-sdk/middleware-flexible-checksums@3.224.0:
    resolution: {integrity: sha512-8umP3a1YNg5+sowQgzKNiq//vSVC53iTBzg8/oszstwIMYE9aNf4RKd/X/H9biBF/G05xdTjqNAQrAh54UbKrQ==}
    engines: {node: '>=14.0.0'}
    dependencies:
      '@aws-crypto/crc32': 2.0.0
      '@aws-crypto/crc32c': 2.0.0
      '@aws-sdk/is-array-buffer': 3.201.0
      '@aws-sdk/protocol-http': 3.224.0
      '@aws-sdk/types': 3.224.0
      tslib: 2.6.2
    dev: false

  /@aws-sdk/middleware-host-header@3.193.0:
    resolution: {integrity: sha512-aegzj5oRWd//lmfmkzRmgG2b4l3140v8Ey4QkqCxcowvAEX5a7rh23yuKaGtmiePwv2RQalCKz+tN6JXCm8g6Q==}
    engines: {node: '>= 12.0.0'}
    dependencies:
      '@aws-sdk/protocol-http': 3.193.0
      '@aws-sdk/types': 3.193.0
      tslib: 2.6.2
    dev: false

  /@aws-sdk/middleware-host-header@3.224.0:
    resolution: {integrity: sha512-4eL8EVhgxTjvdVs+P3SSEkoMXBte7hSQ/+kOZVNR5ze8QPnUiDpJMS2BQrMoA2INxX9tSqp6zTrDNMc3LNvKbQ==}
    engines: {node: '>=14.0.0'}
    dependencies:
      '@aws-sdk/protocol-http': 3.224.0
      '@aws-sdk/types': 3.224.0
      tslib: 2.6.2
    dev: false

  /@aws-sdk/middleware-host-header@3.257.0:
    resolution: {integrity: sha512-gEi9AJdJfRfU8Qr6HK1hfhxTzyV3Giq4B/h7um99hIFAT/GCg9xiPvAOKPo6UeuiKEv3b7RpSL4s6cBvnJMJBA==}
    engines: {node: '>=14.0.0'}
    dependencies:
      '@aws-sdk/protocol-http': 3.257.0
      '@aws-sdk/types': 3.257.0
      tslib: 2.6.2
    dev: false

  /@aws-sdk/middleware-location-constraint@3.224.0:
    resolution: {integrity: sha512-FpgKNGzImgmHTbz4Hjc41GEH4/dASxz6sTtn5T+kFDsT1j7o21tpWlS6psoazTz9Yi3ichBo2yzYUaY3QxOFew==}
    engines: {node: '>=14.0.0'}
    dependencies:
      '@aws-sdk/types': 3.224.0
      tslib: 2.6.2
    dev: false

  /@aws-sdk/middleware-logger@3.193.0:
    resolution: {integrity: sha512-D/h1pU5tAcyJpJ8ZeD1Sta0S9QZPcxERYRBiJdEl8VUrYwfy3Cl1WJedVOmd5nG73ZLRSyHeXHewb/ohge3yKQ==}
    engines: {node: '>= 12.0.0'}
    dependencies:
      '@aws-sdk/types': 3.193.0
      tslib: 2.6.2
    dev: false

  /@aws-sdk/middleware-logger@3.224.0:
    resolution: {integrity: sha512-AmvuezI1vGgKZDsA2slHZJ6nQMqogUyzK27wM03458a2JgFqZvWCUPSY/P+OZ0FpnFEC34/kvvF4bI54T0C5jA==}
    engines: {node: '>=14.0.0'}
    dependencies:
      '@aws-sdk/types': 3.224.0
      tslib: 2.6.2
    dev: false

  /@aws-sdk/middleware-logger@3.257.0:
    resolution: {integrity: sha512-8RDXW/VbMKBsXDfcCLmROZcWKyrekyiPa3J1aIaBy0tq9o4xpGoXw/lwwIrNVvISAFslb57rteup34bfn6ta6w==}
    engines: {node: '>=14.0.0'}
    dependencies:
      '@aws-sdk/types': 3.257.0
      tslib: 2.6.2
    dev: false

  /@aws-sdk/middleware-recursion-detection@3.193.0:
    resolution: {integrity: sha512-fMWP76Q1GOb/9OzS1arizm6Dbfo02DPZ6xp7OoAN3PS6ybH3Eb47s/gP3jzgBPAITQacFj4St/4a06YWYrN3NA==}
    engines: {node: '>= 12.0.0'}
    dependencies:
      '@aws-sdk/protocol-http': 3.193.0
      '@aws-sdk/types': 3.193.0
      tslib: 2.6.2
    dev: false

  /@aws-sdk/middleware-recursion-detection@3.224.0:
    resolution: {integrity: sha512-ySTGlMvNaH5J77jYVVgwOF1ozz3Kp6f/wjTvivOcBR1zlRv0FXa1y033QMnrAAtKSNkzClXtNOycBM463QImJw==}
    engines: {node: '>=14.0.0'}
    dependencies:
      '@aws-sdk/protocol-http': 3.224.0
      '@aws-sdk/types': 3.224.0
      tslib: 2.6.2
    dev: false

  /@aws-sdk/middleware-recursion-detection@3.257.0:
    resolution: {integrity: sha512-rUCih6zHh8k9Edf5N5Er4s508FYbwLM0MWTD2axzlj9TjLqEQ9OKED3wHaLffXSDzodd3oTAfJCLPbWQyoZ3ZQ==}
    engines: {node: '>=14.0.0'}
    dependencies:
      '@aws-sdk/protocol-http': 3.257.0
      '@aws-sdk/types': 3.257.0
      tslib: 2.6.2
    dev: false

  /@aws-sdk/middleware-retry@3.193.0:
    resolution: {integrity: sha512-zTQkHLBQBJi6ns655WYcYLyLPc1tgbEYU080Oc8zlveLUqoDn1ogkcmNhG7XMeQuBvWZBYN7J3/wFaXlDzeCKg==}
    engines: {node: '>= 12.0.0'}
    dependencies:
      '@aws-sdk/protocol-http': 3.193.0
      '@aws-sdk/service-error-classification': 3.193.0
      '@aws-sdk/types': 3.193.0
      '@aws-sdk/util-middleware': 3.193.0
      tslib: 2.6.2
      uuid: 8.3.2
    dev: false

  /@aws-sdk/middleware-retry@3.224.0:
    resolution: {integrity: sha512-zwl8rZZb5OWLzOnEW58RRklbehDfcdtD98qtgm0NLM9ErBALEEb2Y4MM5zhRiMtVjzrDw71+Mhk5+4TAlwJyXA==}
    engines: {node: '>=14.0.0'}
    dependencies:
      '@aws-sdk/protocol-http': 3.224.0
      '@aws-sdk/service-error-classification': 3.224.0
      '@aws-sdk/types': 3.224.0
      '@aws-sdk/util-middleware': 3.224.0
      tslib: 2.6.2
      uuid: 8.3.2
    dev: false

  /@aws-sdk/middleware-retry@3.259.0:
    resolution: {integrity: sha512-pVh1g8e84MAi7eVtWLiiiCtn82LzxOP7+LxTRHatmgIeN22yGQBZILliPDJypUPvDYlwxI1ekiK+oPTcte0Uww==}
    engines: {node: '>=14.0.0'}
    dependencies:
      '@aws-sdk/protocol-http': 3.257.0
      '@aws-sdk/service-error-classification': 3.257.0
      '@aws-sdk/types': 3.257.0
      '@aws-sdk/util-middleware': 3.257.0
      '@aws-sdk/util-retry': 3.257.0
      tslib: 2.6.2
      uuid: 8.3.2
    dev: false

  /@aws-sdk/middleware-sdk-s3@3.224.0:
    resolution: {integrity: sha512-SDyFandByU9UBQOxqFk8TCE0e9FPA/nr0FRjANxkIm24/zxk2yZbk3OUx/Zr7ibo28b5BqcQV69IClBOukPiEw==}
    engines: {node: '>=14.0.0'}
    dependencies:
      '@aws-sdk/middleware-bucket-endpoint': 3.224.0
      '@aws-sdk/protocol-http': 3.224.0
      '@aws-sdk/types': 3.224.0
      '@aws-sdk/util-arn-parser': 3.208.0
      tslib: 2.6.2
    dev: false

  /@aws-sdk/middleware-sdk-sts@3.193.0:
    resolution: {integrity: sha512-TafiDkeflUsnbNa89TLkDnAiRRp1gAaZLDAjt75AzriRKZnhtFfYUXWb+qAuN50T+CkJ/gZI9LHDZL5ogz/HxQ==}
    engines: {node: '>= 12.0.0'}
    dependencies:
      '@aws-sdk/middleware-signing': 3.193.0
      '@aws-sdk/property-provider': 3.193.0
      '@aws-sdk/protocol-http': 3.193.0
      '@aws-sdk/signature-v4': 3.193.0
      '@aws-sdk/types': 3.193.0
      tslib: 2.6.2
    dev: false

  /@aws-sdk/middleware-sdk-sts@3.224.0:
    resolution: {integrity: sha512-rUoPPejj4N8S+P39ap9Iqbprl9L7LBlkuMHwMCqgeRJBhdI+1YeDfUekegJxceJv/BDXaoI2aSE0tCUS8rK0Ug==}
    engines: {node: '>=14.0.0'}
    dependencies:
      '@aws-sdk/middleware-signing': 3.224.0
      '@aws-sdk/property-provider': 3.224.0
      '@aws-sdk/protocol-http': 3.224.0
      '@aws-sdk/signature-v4': 3.224.0
      '@aws-sdk/types': 3.224.0
      tslib: 2.6.2
    dev: false

  /@aws-sdk/middleware-sdk-sts@3.257.0:
    resolution: {integrity: sha512-d6IJCLRi3O2tm4AFK60WNhIwmMmspj1WzKR1q1TaoPzoREPG2xg+Am18wZBRkCyYuRPPrbizmkvAmAJiUolMAw==}
    engines: {node: '>=14.0.0'}
    dependencies:
      '@aws-sdk/middleware-signing': 3.257.0
      '@aws-sdk/property-provider': 3.257.0
      '@aws-sdk/protocol-http': 3.257.0
      '@aws-sdk/signature-v4': 3.257.0
      '@aws-sdk/types': 3.257.0
      tslib: 2.6.2
    dev: false

  /@aws-sdk/middleware-serde@3.193.0:
    resolution: {integrity: sha512-dH93EJYVztY+ZDPzSMRi9LfAZfKO+luH62raNy49hlNa4jiyE1Tc/+qwlmOEpfGsrtcZ9TgsON1uFF9sgBXXaA==}
    engines: {node: '>= 12.0.0'}
    dependencies:
      '@aws-sdk/types': 3.193.0
      tslib: 2.6.2
    dev: false

  /@aws-sdk/middleware-serde@3.224.0:
    resolution: {integrity: sha512-4wHJ4DyhvyqQ853zfIw6sRw909VB+hFEqatmXYvO5OYap03Eed92wslsR2Gtfw1B2/zjDscPpwPyHoCIk30sHA==}
    engines: {node: '>=14.0.0'}
    dependencies:
      '@aws-sdk/types': 3.224.0
      tslib: 2.6.2
    dev: false

  /@aws-sdk/middleware-serde@3.226.0:
    resolution: {integrity: sha512-nPuOOAkSfx9TxzdKFx0X2bDlinOxGrqD7iof926K/AEflxGD1DBdcaDdjlYlPDW2CVE8LV/rAgbYuLxh/E/1VA==}
    engines: {node: '>=14.0.0'}
    dependencies:
      '@aws-sdk/types': 3.226.0
      tslib: 2.6.2
    dev: false

  /@aws-sdk/middleware-serde@3.257.0:
    resolution: {integrity: sha512-/JasfXPWFq24mnCrx9fxW/ISBSp07RJwhsF14qzm8Qy3Z0z470C+QRM6otTwAkYuuVt1wuLjja5agq3Jtzq7dQ==}
    engines: {node: '>=14.0.0'}
    dependencies:
      '@aws-sdk/types': 3.257.0
      tslib: 2.6.2
    dev: false

  /@aws-sdk/middleware-signing@3.193.0:
    resolution: {integrity: sha512-obBoELGPf5ikvHYZwbzllLeuODiokdDfe92Ve2ufeOa/d8+xsmbqNzNdCTLNNTmr1tEIaEE7ngZVTOiHqAVhyw==}
    engines: {node: '>= 12.0.0'}
    dependencies:
      '@aws-sdk/property-provider': 3.193.0
      '@aws-sdk/protocol-http': 3.193.0
      '@aws-sdk/signature-v4': 3.193.0
      '@aws-sdk/types': 3.193.0
      '@aws-sdk/util-middleware': 3.193.0
      tslib: 2.6.2
    dev: false

  /@aws-sdk/middleware-signing@3.224.0:
    resolution: {integrity: sha512-6T+dybVn5EYsxkNc4eVKAeoj6x6FfRXkZWMRxkepDoOJufMUNTfpoDEl6PcgJU6Wq4odbqV737x/3j53VZc6dA==}
    engines: {node: '>=14.0.0'}
    dependencies:
      '@aws-sdk/property-provider': 3.224.0
      '@aws-sdk/protocol-http': 3.224.0
      '@aws-sdk/signature-v4': 3.224.0
      '@aws-sdk/types': 3.224.0
      '@aws-sdk/util-middleware': 3.224.0
      tslib: 2.6.2
    dev: false

  /@aws-sdk/middleware-signing@3.257.0:
    resolution: {integrity: sha512-hCH3D83LHmm6nqmtNrGTWZCVjsQXrGHIXbd17/qrw7aPFvcAhsiiCncGFP+XsUXEKa2ZqcSNMUyPrx69ofNRZQ==}
    engines: {node: '>=14.0.0'}
    dependencies:
      '@aws-sdk/property-provider': 3.257.0
      '@aws-sdk/protocol-http': 3.257.0
      '@aws-sdk/signature-v4': 3.257.0
      '@aws-sdk/types': 3.257.0
      '@aws-sdk/util-middleware': 3.257.0
      tslib: 2.6.2
    dev: false

  /@aws-sdk/middleware-ssec@3.224.0:
    resolution: {integrity: sha512-S9a3fvF0Lv/NnXKbh0cbqhzfVcCOU1pPeGKuDB/p7AWCoql/KSG52MGBU6jKcevCtWVUKpSkgJfs+xkKmSiXIA==}
    engines: {node: '>=14.0.0'}
    dependencies:
      '@aws-sdk/types': 3.224.0
      tslib: 2.6.2
    dev: false

  /@aws-sdk/middleware-stack@3.193.0:
    resolution: {integrity: sha512-Ix5d7gE6bZwFNIVf0dGnjYuymz1gjitNoAZDPpv1nEZlUMek/jcno5lmzWFzUZXY/azpbIyaPwq/wm/c69au5A==}
    engines: {node: '>= 12.0.0'}
    dependencies:
      tslib: 2.6.2
    dev: false

  /@aws-sdk/middleware-stack@3.224.0:
    resolution: {integrity: sha512-8mBrc3nj4h6FnDWnxbjfFXUPr/7UIAaGAG15D27Z/KNFnMjOqNTtpkbcoh3QQHRLX3PjTuvzT5WCqXmgD2/oiw==}
    engines: {node: '>=14.0.0'}
    dependencies:
      tslib: 2.6.2
    dev: false

  /@aws-sdk/middleware-stack@3.226.0:
    resolution: {integrity: sha512-85wF29LvPvpoed60fZGDYLwv1Zpd/cM0C22WSSFPw1SSJeqO4gtFYyCg2squfT3KI6kF43IIkOCJ+L7GtryPug==}
    engines: {node: '>=14.0.0'}
    dependencies:
      tslib: 2.6.2
    dev: false

  /@aws-sdk/middleware-stack@3.257.0:
    resolution: {integrity: sha512-awg2F0SvwACBaw4HIObK8pQGfSqAc4Vy+YFzWSfZNVC35oRO6RsRdKHVU99lRC0LrT2Ptmfghl2DMPSrRDbvlQ==}
    engines: {node: '>=14.0.0'}
    dependencies:
      tslib: 2.6.2
    dev: false

  /@aws-sdk/middleware-user-agent@3.193.0:
    resolution: {integrity: sha512-0vT6F9NwYQK7ARUUJeHTUIUPnupsO3IbmjHSi1+clkssFlJm2UfmSGeafiWe4AYH3anATTvZEtcxX5DZT/ExbA==}
    engines: {node: '>= 12.0.0'}
    dependencies:
      '@aws-sdk/protocol-http': 3.193.0
      '@aws-sdk/types': 3.193.0
      tslib: 2.6.2
    dev: false

  /@aws-sdk/middleware-user-agent@3.224.0:
    resolution: {integrity: sha512-YXHC/n8k4qeIkqFVACPmF/QfJyKSOMD1HjM7iUZmJ9yGqDRFeGgn4o2Jktd0dor7sTv6pfUDkLqspxURAsokzA==}
    engines: {node: '>=14.0.0'}
    dependencies:
      '@aws-sdk/protocol-http': 3.224.0
      '@aws-sdk/types': 3.224.0
      tslib: 2.6.2
    dev: false

  /@aws-sdk/middleware-user-agent@3.257.0:
    resolution: {integrity: sha512-37rt75LZyD0UWpbcFuxEGqwF3DZKSixQPl7AsDe6q3KtrO5gGQB+diH5vbY0txNNYyv5IK9WMwvY73mVmoWRmw==}
    engines: {node: '>=14.0.0'}
    dependencies:
      '@aws-sdk/protocol-http': 3.257.0
      '@aws-sdk/types': 3.257.0
      tslib: 2.6.2
    dev: false

  /@aws-sdk/node-config-provider@3.193.0:
    resolution: {integrity: sha512-5RLdjQLH69ISRG8TX9klSLOpEySXxj+z9E9Em39HRvw0/rDcd8poCTADvjYIOqRVvMka0z/hm+elvUTIVn/DRw==}
    engines: {node: '>= 12.0.0'}
    dependencies:
      '@aws-sdk/property-provider': 3.193.0
      '@aws-sdk/shared-ini-file-loader': 3.193.0
      '@aws-sdk/types': 3.193.0
      tslib: 2.6.2
    dev: false

  /@aws-sdk/node-config-provider@3.224.0:
    resolution: {integrity: sha512-ULv0Ao95vNEiwCreN9ZbZ5vntaGjdMLolCiyt3B2FDWbuOorZJR5QXFydPBpo4AQOh1y/S2MIUWLhz00DY364g==}
    engines: {node: '>=14.0.0'}
    dependencies:
      '@aws-sdk/property-provider': 3.224.0
      '@aws-sdk/shared-ini-file-loader': 3.224.0
      '@aws-sdk/types': 3.224.0
      tslib: 2.6.2
    dev: false

  /@aws-sdk/node-config-provider@3.259.0:
    resolution: {integrity: sha512-DUOqr71oonBvM6yKPdhDBmraqgXHCFrVWFw7hc5ZNxL2wS/EsbKfGPJp+C+SUgpn1upIWPNnh/bNoLAbBkcLsA==}
    engines: {node: '>=14.0.0'}
    dependencies:
      '@aws-sdk/property-provider': 3.257.0
      '@aws-sdk/shared-ini-file-loader': 3.257.0
      '@aws-sdk/types': 3.257.0
      tslib: 2.6.2
    dev: false

  /@aws-sdk/node-http-handler@3.193.0:
    resolution: {integrity: sha512-DP4BmFw64HOShgpAPEEMZedVnRmKKjHOwMEoXcnNlAkMXnYUFHiKvudYq87Q2AnSlT6OHkyMviB61gEvIk73dA==}
    engines: {node: '>= 12.0.0'}
    dependencies:
      '@aws-sdk/abort-controller': 3.193.0
      '@aws-sdk/protocol-http': 3.193.0
      '@aws-sdk/querystring-builder': 3.193.0
      '@aws-sdk/types': 3.193.0
      tslib: 2.6.2
    dev: false

  /@aws-sdk/node-http-handler@3.224.0:
    resolution: {integrity: sha512-8h4jWsfVRUcJKkqZ9msSN4LhldBpXdNlMcA8ku8IVEBHf5waxqpIhupwR0uCMmV3FDINLqkf/8EwEYAODeRjrw==}
    engines: {node: '>=14.0.0'}
    dependencies:
      '@aws-sdk/abort-controller': 3.224.0
      '@aws-sdk/protocol-http': 3.224.0
      '@aws-sdk/querystring-builder': 3.224.0
      '@aws-sdk/types': 3.224.0
      tslib: 2.6.2
    dev: false

  /@aws-sdk/node-http-handler@3.257.0:
    resolution: {integrity: sha512-8KnWHVVwaGKyTlkTU9BSOAiSovNDoagxemU2l10QqBbzUCVpljCUMUkABEGRJ1yoQCl6DJ7RtNkAyZ8Ne/E15A==}
    engines: {node: '>=14.0.0'}
    dependencies:
      '@aws-sdk/abort-controller': 3.257.0
      '@aws-sdk/protocol-http': 3.257.0
      '@aws-sdk/querystring-builder': 3.257.0
      '@aws-sdk/types': 3.257.0
      tslib: 2.6.2
    dev: false

  /@aws-sdk/property-provider@3.193.0:
    resolution: {integrity: sha512-IaDR/PdZjKlAeSq2E/6u6nkPsZF9wvhHZckwH7uumq4ocWsWXFzaT+hKpV4YZPHx9n+K2YV4Gn/bDedpz99W1Q==}
    engines: {node: '>= 12.0.0'}
    dependencies:
      '@aws-sdk/types': 3.193.0
      tslib: 2.6.2
    dev: false

  /@aws-sdk/property-provider@3.224.0:
    resolution: {integrity: sha512-1F1Hepndlmj6wykNv0ynlS9YTaT3LRF/mqXhCRGLbCWSmCiaW9BUH/ddMdBZJiSw7kcPePKid5ueW84fAO/nKg==}
    engines: {node: '>=14.0.0'}
    dependencies:
      '@aws-sdk/types': 3.224.0
      tslib: 2.6.2
    dev: false

  /@aws-sdk/property-provider@3.257.0:
    resolution: {integrity: sha512-3rUbRAcF0GZ5PhDiXhS4yREfZ5hOEtvYEa9S/19OdM5eoypOaLU5XnFcCKfnccSP8SkdgpJujzxOMRWNWadlAQ==}
    engines: {node: '>=14.0.0'}
    dependencies:
      '@aws-sdk/types': 3.257.0
      tslib: 2.6.2
    dev: false

  /@aws-sdk/protocol-http@3.193.0:
    resolution: {integrity: sha512-r0wbTwFJyXq0uiImI6giqG3g/RO1N/y4wwPA7qr7OC+KXJ0NkyVxIf6e7Vx8h06aM1ATtngbwJaMP59kVCp85A==}
    engines: {node: '>= 12.0.0'}
    dependencies:
      '@aws-sdk/types': 3.193.0
      tslib: 2.6.2
    dev: false

  /@aws-sdk/protocol-http@3.224.0:
    resolution: {integrity: sha512-myp31UkADbktZtIZLc4cNfr5zSNVJjPReoH37NPpvgREKOGg7ZB6Lb3UyKbjzrmIv985brMOunlMgIBIJhuPIg==}
    engines: {node: '>=14.0.0'}
    dependencies:
      '@aws-sdk/types': 3.224.0
      tslib: 2.6.2
    dev: false

  /@aws-sdk/protocol-http@3.226.0:
    resolution: {integrity: sha512-zWkVqiTA9RXL6y0hhfZc9bcU4DX2NI6Hw9IhQmSPeM59mdbPjJlY4bLlMr5YxywqO3yQ/ylNoAfrEzrDjlOSRg==}
    engines: {node: '>=14.0.0'}
    dependencies:
      '@aws-sdk/types': 3.226.0
      tslib: 2.6.2
    dev: false

  /@aws-sdk/protocol-http@3.257.0:
    resolution: {integrity: sha512-xt7LGOgZIvbLS3418AYQLacOqx+mo5j4mPiIMz7f6AaUg+/fBUgESVsncKDqxbEJVwwCXSka8Ca0cntJmoeMSw==}
    engines: {node: '>=14.0.0'}
    dependencies:
      '@aws-sdk/types': 3.257.0
      tslib: 2.6.2
    dev: false

  /@aws-sdk/querystring-builder@3.193.0:
    resolution: {integrity: sha512-PRaK6649iw0UO45UjUoiUzFcOKXZb8pMjjFJpqALpEvdZT3twxqhlPXujT7GWPKrSwO4uPLNnyYEtPY82wx2vw==}
    engines: {node: '>= 12.0.0'}
    dependencies:
      '@aws-sdk/types': 3.193.0
      '@aws-sdk/util-uri-escape': 3.188.0
      tslib: 2.6.2
    dev: false

  /@aws-sdk/querystring-builder@3.224.0:
    resolution: {integrity: sha512-Fwzt42wWRhf04TetQPqDL03jX5W2cAkRFQewOkIRYVFV17b72z4BFhKID6bpLEtNb4YagyllCWosNg1xooDURQ==}
    engines: {node: '>=14.0.0'}
    dependencies:
      '@aws-sdk/types': 3.224.0
      '@aws-sdk/util-uri-escape': 3.201.0
      tslib: 2.6.2
    dev: false

  /@aws-sdk/querystring-builder@3.257.0:
    resolution: {integrity: sha512-mZHWLP7XIkzx1GIXO5WfX/iJ+aY9TWs02RE9FkdL2+by0HEMR65L3brQTbU1mIBJ7BjaPwYH24dljUOSABX7yg==}
    engines: {node: '>=14.0.0'}
    dependencies:
      '@aws-sdk/types': 3.257.0
      '@aws-sdk/util-uri-escape': 3.201.0
      tslib: 2.6.2
    dev: false

  /@aws-sdk/querystring-parser@3.193.0:
    resolution: {integrity: sha512-dGEPCe8SK4/td5dSpiaEI3SvT5eHXrbJWbLGyD4FL3n7WCGMy2xVWAB/yrgzD0GdLDjDa8L5vLVz6yT1P9i+hA==}
    engines: {node: '>= 12.0.0'}
    dependencies:
      '@aws-sdk/types': 3.193.0
      tslib: 2.6.2
    dev: false

  /@aws-sdk/querystring-parser@3.224.0:
    resolution: {integrity: sha512-UIJZ76ClFtALXRIQS3Za4R76JTsjCYReSBEQ7ag7RF1jwVZLAggdfED9w3XDrN7jbaK6i+aI3Y+eFeq0sB2fcA==}
    engines: {node: '>=14.0.0'}
    dependencies:
      '@aws-sdk/types': 3.224.0
      tslib: 2.6.2
    dev: false

  /@aws-sdk/querystring-parser@3.226.0:
    resolution: {integrity: sha512-FzB+VrQ47KAFxiPt2YXrKZ8AOLZQqGTLCKHzx4bjxGmwgsjV8yIbtJiJhZLMcUQV4LtGeIY9ixIqQhGvnZHE4A==}
    engines: {node: '>=14.0.0'}
    dependencies:
      '@aws-sdk/types': 3.226.0
      tslib: 2.6.2
    dev: false

  /@aws-sdk/querystring-parser@3.257.0:
    resolution: {integrity: sha512-UDrE1dEwWrWT8dG2VCrGYrPxCWOkZ1fPTPkjpkR4KZEdQDZBqU5gYZF2xPj8Nz7pjQVHFuW2wFm3XYEk56GEjg==}
    engines: {node: '>=14.0.0'}
    dependencies:
      '@aws-sdk/types': 3.257.0
      tslib: 2.6.2
    dev: false

  /@aws-sdk/service-error-classification@3.193.0:
    resolution: {integrity: sha512-bPnXVu8ErE1RfWVVQKc2TE7EuoImUi4dSPW9g80fGRzJdQNwXb636C+7OUuWvSDzmFwuBYqZza8GZjVd+rz2zQ==}
    engines: {node: '>= 12.0.0'}
    dev: false

  /@aws-sdk/service-error-classification@3.224.0:
    resolution: {integrity: sha512-0bnbYtCe+vqtaGItL+1UzQPt+yZLbU8G/aIXPQUL7555jdnjnbAtczCbIcLAJUqlE/OLwRhQVGLKbau8QAdxgQ==}
    engines: {node: '>=14.0.0'}
    dev: false

  /@aws-sdk/service-error-classification@3.257.0:
    resolution: {integrity: sha512-FAyR0XsueGkkqDtkP03cTJQk52NdQ9sZelLynmmlGPUP75LApRPvFe1riKrou6+LsDbwVNVffj6mbDfIcOhaOw==}
    engines: {node: '>=14.0.0'}
    dev: false

  /@aws-sdk/shared-ini-file-loader@3.193.0:
    resolution: {integrity: sha512-hnvZup8RSpFXfah7Rrn6+lQJnAOCO+OiDJ2R/iMgZQh475GRQpLbu3cPhCOkjB14vVLygJtW8trK/0+zKq93bQ==}
    engines: {node: '>= 12.0.0'}
    dependencies:
      '@aws-sdk/types': 3.193.0
      tslib: 2.6.2
    dev: false

  /@aws-sdk/shared-ini-file-loader@3.224.0:
    resolution: {integrity: sha512-6a/XP3lRRcX5ic+bXzF2f644KERVqMx+s0JRrGsPAwTMaMiV0A7Ifl4HKggx6dnxh8j/MXUMsWMtuxt/kCu86A==}
    engines: {node: '>=14.0.0'}
    dependencies:
      '@aws-sdk/types': 3.224.0
      tslib: 2.6.2
    dev: false

  /@aws-sdk/shared-ini-file-loader@3.257.0:
    resolution: {integrity: sha512-HNjC1+Wx3xHiJc+CP14GhIdVhfQGSjroAsWseRxAhONocA9Fl1ZX4hx7+sA5c9nOoMVOovi6ivJ/6lCRPTDRrQ==}
    engines: {node: '>=14.0.0'}
    dependencies:
      '@aws-sdk/types': 3.257.0
      tslib: 2.6.2
    dev: false

  /@aws-sdk/signature-v4-multi-region@3.224.0:
    resolution: {integrity: sha512-xOW8rtEH2Rcadr+CFfiISZwcbf4jPdc4OvL6OiPsv+arndOhxk+4ZaRT2xic1FrVdYQypmSToRITYlZc9N7PjQ==}
    engines: {node: '>=14.0.0'}
    peerDependencies:
      '@aws-sdk/signature-v4-crt': ^3.118.0
    peerDependenciesMeta:
      '@aws-sdk/signature-v4-crt':
        optional: true
    dependencies:
      '@aws-sdk/protocol-http': 3.224.0
      '@aws-sdk/signature-v4': 3.224.0
      '@aws-sdk/types': 3.224.0
      '@aws-sdk/util-arn-parser': 3.208.0
      tslib: 2.6.2
    dev: false

  /@aws-sdk/signature-v4@3.193.0:
    resolution: {integrity: sha512-JEqqOB8wQZz6g1ERNUOIBFDFt8OJtz5G5Uh1CdkS5W66gyWnJEz/dE1hA2VTqqQwHGGEsIEV/hlzruU1lXsvFA==}
    engines: {node: '>= 12.0.0'}
    dependencies:
      '@aws-sdk/is-array-buffer': 3.188.0
      '@aws-sdk/types': 3.193.0
      '@aws-sdk/util-hex-encoding': 3.188.0
      '@aws-sdk/util-middleware': 3.193.0
      '@aws-sdk/util-uri-escape': 3.188.0
      tslib: 2.6.2
    dev: false

  /@aws-sdk/signature-v4@3.224.0:
    resolution: {integrity: sha512-+oq1iylYQOvdXXO7r18SEhXIZpLd3GvJhmoReX+yjvVq8mGevDAmQiw6lwFZ6748sOmH4CREWD5H9Snrj+zLMg==}
    engines: {node: '>=14.0.0'}
    dependencies:
      '@aws-sdk/is-array-buffer': 3.201.0
      '@aws-sdk/types': 3.224.0
      '@aws-sdk/util-hex-encoding': 3.201.0
      '@aws-sdk/util-middleware': 3.224.0
      '@aws-sdk/util-uri-escape': 3.201.0
      tslib: 2.6.2
    dev: false

  /@aws-sdk/signature-v4@3.226.0:
    resolution: {integrity: sha512-/R5q5agdPd7HJB68XMzpxrNPk158EHUvkFkuRu5Qf3kkkHebEzWEBlWoVpUe6ss4rP9Tqcue6xPuaftEmhjpYw==}
    engines: {node: '>=14.0.0'}
    dependencies:
      '@aws-sdk/is-array-buffer': 3.201.0
      '@aws-sdk/types': 3.226.0
      '@aws-sdk/util-hex-encoding': 3.201.0
      '@aws-sdk/util-middleware': 3.226.0
      '@aws-sdk/util-uri-escape': 3.201.0
      tslib: 2.6.2
    dev: false

  /@aws-sdk/signature-v4@3.257.0:
    resolution: {integrity: sha512-aLQQN59X/D0+ShzPD3Anj5ntdMA/RFeNLOUCDyDvremViGi6yxUS98usQ/8bG5Rq0sW2GGMdbFUFmrDvqdiqEQ==}
    engines: {node: '>=14.0.0'}
    dependencies:
      '@aws-sdk/is-array-buffer': 3.201.0
      '@aws-sdk/types': 3.257.0
      '@aws-sdk/util-hex-encoding': 3.201.0
      '@aws-sdk/util-middleware': 3.257.0
      '@aws-sdk/util-uri-escape': 3.201.0
      '@aws-sdk/util-utf8': 3.254.0
      tslib: 2.6.2
    dev: false

  /@aws-sdk/smithy-client@3.193.0:
    resolution: {integrity: sha512-BY0jhfW76vyXr7ODMaKO3eyS98RSrZgOMl6DTQV9sk7eFP/MPVlG7p7nfX/CDIgPBIO1z0A0i2CVIzYur9uGgQ==}
    engines: {node: '>= 12.0.0'}
    dependencies:
      '@aws-sdk/middleware-stack': 3.193.0
      '@aws-sdk/types': 3.193.0
      tslib: 2.6.2
    dev: false

  /@aws-sdk/smithy-client@3.224.0:
    resolution: {integrity: sha512-KXXzzrCBv8ewWdtm/aolZHr2f9NRZOcDutFaWXbfSptEsK50Zi9PNzB9ZVKUHyAXYjwJHb2Sl18WRrwIxH6H4g==}
    engines: {node: '>=14.0.0'}
    dependencies:
      '@aws-sdk/middleware-stack': 3.224.0
      '@aws-sdk/types': 3.224.0
      tslib: 2.6.2
    dev: false

  /@aws-sdk/smithy-client@3.226.0:
    resolution: {integrity: sha512-BWr1FhWSUhkSBp0TLzliD5AQBjA2Jmo9FlOOt+cBwd9BKkSGlGj+HgATYJ83Sjjg2+J6qvEZBxB78LKVHhorBw==}
    engines: {node: '>=14.0.0'}
    dependencies:
      '@aws-sdk/middleware-stack': 3.226.0
      '@aws-sdk/types': 3.226.0
      tslib: 2.6.2
    dev: false

  /@aws-sdk/smithy-client@3.261.0:
    resolution: {integrity: sha512-j8XQEa3caZUVFVZfhJjaskw80O/tB+IXu84HMN44N7UkXaCFHirUsNjTDztJhnVXf/gKXzIqUqprfRnOvwLtIg==}
    engines: {node: '>=14.0.0'}
    dependencies:
      '@aws-sdk/middleware-stack': 3.257.0
      '@aws-sdk/types': 3.257.0
      tslib: 2.6.2
    dev: false

  /@aws-sdk/token-providers@3.224.0:
    resolution: {integrity: sha512-cswWqA4n1v3JIALYRA8Tq/4uHcFpBg5cgi2khNHBCF/H09Hu3dynGup6Ji8cCzf3fTak4eBQipcWaWUGE0hTGw==}
    engines: {node: '>=14.0.0'}
    dependencies:
      '@aws-sdk/client-sso-oidc': 3.224.0
      '@aws-sdk/property-provider': 3.224.0
      '@aws-sdk/shared-ini-file-loader': 3.224.0
      '@aws-sdk/types': 3.224.0
      tslib: 2.6.2
    transitivePeerDependencies:
      - aws-crt
    dev: false

  /@aws-sdk/token-providers@3.261.0:
    resolution: {integrity: sha512-Vi/GOnx8rPvQz5TdJJl5CwpTX6uRsSE3fzh94O4FEAIxIFtb4P5juqg92+2CJ81C7iNduB6eEeSHtwWUylypXQ==}
    engines: {node: '>=14.0.0'}
    dependencies:
      '@aws-sdk/client-sso-oidc': 3.261.0
      '@aws-sdk/property-provider': 3.257.0
      '@aws-sdk/shared-ini-file-loader': 3.257.0
      '@aws-sdk/types': 3.257.0
      tslib: 2.6.2
    transitivePeerDependencies:
      - aws-crt
    dev: false

  /@aws-sdk/types@3.193.0:
    resolution: {integrity: sha512-LV/wcPolRZKORrcHwkH59QMCkiDR5sM+9ZtuTxvyUGG2QFW/kjoxs08fUF10OWNJMrotBI+czDc5QJRgN8BlAw==}
    engines: {node: '>= 12.0.0'}
    dev: false

  /@aws-sdk/types@3.224.0:
    resolution: {integrity: sha512-7te9gRondKPjEebyiPYn59Kr5LZOL48HXC05TzFIN/JXwWPJbQpROBPeKd53V1aRdr3vSQhDY01a+vDOBBrEUQ==}
    engines: {node: '>=14.0.0'}
    dev: false

  /@aws-sdk/types@3.226.0:
    resolution: {integrity: sha512-MmmNHrWeO4man7wpOwrAhXlevqtOV9ZLcH4RhnG5LmRce0RFOApx24HoKENfFCcOyCm5LQBlsXCqi0dZWDWU0A==}
    engines: {node: '>=14.0.0'}
    dependencies:
      tslib: 2.6.2
    dev: false

  /@aws-sdk/types@3.257.0:
    resolution: {integrity: sha512-LmqXuBQBGeaGi/3Rp7XiEX1B5IPO2UUfBVvu0wwGqVsmstT0SbOVDZGPmxygACbm64n+PRx3uTSDefRfoiWYZg==}
    engines: {node: '>=14.0.0'}
    dependencies:
      tslib: 2.6.2
    dev: false

  /@aws-sdk/url-parser@3.193.0:
    resolution: {integrity: sha512-hwD1koJlOu2a6GvaSbNbdo7I6a3tmrsNTZr8bCjAcbqpc5pDThcpnl/Uaz3zHmMPs92U8I6BvWoK6pH8By06qw==}
    dependencies:
      '@aws-sdk/querystring-parser': 3.193.0
      '@aws-sdk/types': 3.193.0
      tslib: 2.6.2
    dev: false

  /@aws-sdk/url-parser@3.224.0:
    resolution: {integrity: sha512-DGQoiOxRVq9eEbmcGF7oz/htcHxFtLlUTzKbaX1gFuh1kmhRQwJIzz6vkrMdxOgPjvUYMJuMEcYnsHolDNWbMg==}
    dependencies:
      '@aws-sdk/querystring-parser': 3.224.0
      '@aws-sdk/types': 3.224.0
      tslib: 2.6.2
    dev: false

  /@aws-sdk/url-parser@3.226.0:
    resolution: {integrity: sha512-p5RLE0QWyP0OcTOLmFcLdVgUcUEzmEfmdrnOxyNzomcYb0p3vUagA5zfa1HVK2azsQJFBv28GfvMnba9bGhObg==}
    dependencies:
      '@aws-sdk/querystring-parser': 3.226.0
      '@aws-sdk/types': 3.226.0
      tslib: 2.6.2
    dev: false

  /@aws-sdk/url-parser@3.257.0:
    resolution: {integrity: sha512-Qe/AcFe/NFZHa6cN2afXEQn9ehXxh57dWGdRjfjd2lQqNV4WW1R2pl2Tm1ZJ1dwuCNLJi4NHLMk8lrD3QQ8rdg==}
    dependencies:
      '@aws-sdk/querystring-parser': 3.257.0
      '@aws-sdk/types': 3.257.0
      tslib: 2.6.2
    dev: false

  /@aws-sdk/util-arn-parser@3.208.0:
    resolution: {integrity: sha512-QV4af+kscova9dv4VuHOgH8wEr/IIYHDGcnyVtkUEqahCejWr1Kuk+SBK0xMwnZY5LSycOtQ8aeqHOn9qOjZtA==}
    engines: {node: '>=14.0.0'}
    dependencies:
      tslib: 2.6.2
    dev: false

  /@aws-sdk/util-base64-browser@3.188.0:
    resolution: {integrity: sha512-qlH+5NZBLiyKziL335BEPedYxX6j+p7KFRWXvDQox9S+s+gLCayednpK+fteOhBenCcR9fUZOVuAPScy1I8qCg==}
    dependencies:
      tslib: 2.6.2
    dev: false

  /@aws-sdk/util-base64-node@3.188.0:
    resolution: {integrity: sha512-r1dccRsRjKq+OhVRUfqFiW3sGgZBjHbMeHLbrAs9jrOjU2PTQ8PSzAXLvX/9lmp7YjmX17Qvlsg0NCr1tbB9OA==}
    engines: {node: '>= 12.0.0'}
    dependencies:
      '@aws-sdk/util-buffer-from': 3.188.0
      tslib: 2.6.2
    dev: false

  /@aws-sdk/util-base64@3.208.0:
    resolution: {integrity: sha512-PQniZph5A6N7uuEOQi+1hnMz/FSOK/8kMFyFO+4DgA1dZ5pcKcn5wiFwHkcTb/BsgVqQa3Jx0VHNnvhlS8JyTg==}
    engines: {node: '>=14.0.0'}
    dependencies:
      '@aws-sdk/util-buffer-from': 3.208.0
      tslib: 2.6.2
    dev: false

  /@aws-sdk/util-body-length-browser@3.188.0:
    resolution: {integrity: sha512-8VpnwFWXhnZ/iRSl9mTf+VKOX9wDE8QtN4bj9pBfxwf90H1X7E8T6NkiZD3k+HubYf2J94e7DbeHs7fuCPW5Qg==}
    dependencies:
      tslib: 2.6.2
    dev: false

  /@aws-sdk/util-body-length-node@3.188.0:
    resolution: {integrity: sha512-XwqP3vxk60MKp4YDdvDeCD6BPOiG2e+/Ou4AofZOy5/toB6NKz2pFNibQIUg2+jc7mPMnGnvOW3MQEgSJ+gu/Q==}
    engines: {node: '>= 12.0.0'}
    dependencies:
      tslib: 2.6.2
    dev: false

  /@aws-sdk/util-body-length-node@3.208.0:
    resolution: {integrity: sha512-3zj50e5g7t/MQf53SsuuSf0hEELzMtD8RX8C76f12OSRo2Bca4FLLYHe0TZbxcfQHom8/hOaeZEyTyMogMglqg==}
    engines: {node: '>=14.0.0'}
    dependencies:
      tslib: 2.6.2
    dev: false

  /@aws-sdk/util-buffer-from@3.188.0:
    resolution: {integrity: sha512-NX1WXZ8TH20IZb4jPFT2CnLKSqZWddGxtfiWxD9M47YOtq/SSQeR82fhqqVjJn4P8w2F5E28f+Du4ntg/sGcxA==}
    engines: {node: '>= 12.0.0'}
    dependencies:
      '@aws-sdk/is-array-buffer': 3.188.0
      tslib: 2.6.2
    dev: false

  /@aws-sdk/util-buffer-from@3.208.0:
    resolution: {integrity: sha512-7L0XUixNEFcLUGPeBF35enCvB9Xl+K6SQsmbrPk1P3mlV9mguWSDQqbOBwY1Ir0OVbD6H/ZOQU7hI/9RtRI0Zw==}
    engines: {node: '>=14.0.0'}
    dependencies:
      '@aws-sdk/is-array-buffer': 3.201.0
      tslib: 2.6.2
    dev: false

  /@aws-sdk/util-config-provider@3.188.0:
    resolution: {integrity: sha512-LBA7tLbi7v4uvbOJhSnjJrxbcRifKK/1ZVK94JTV2MNSCCyNkFotyEI5UWDl10YKriTIUyf7o5cakpiDZ3O4xg==}
    engines: {node: '>= 12.0.0'}
    dependencies:
      tslib: 2.6.2
    dev: false

  /@aws-sdk/util-config-provider@3.208.0:
    resolution: {integrity: sha512-DSRqwrERUsT34ug+anlMBIFooBEGwM8GejC7q00Y/9IPrQy50KnG5PW2NiTjuLKNi7pdEOlwTSEocJE15eDZIg==}
    engines: {node: '>=14.0.0'}
    dependencies:
      tslib: 2.6.2
    dev: false

  /@aws-sdk/util-defaults-mode-browser@3.193.0:
    resolution: {integrity: sha512-9riQKFrSJcsNAMnPA/3ltpSxNykeO20klE/UKjxEoD7UWjxLwsPK22UJjFwMRaHoAFcZD0LU/SgPxbC0ktCYCg==}
    engines: {node: '>= 10.0.0'}
    dependencies:
      '@aws-sdk/property-provider': 3.193.0
      '@aws-sdk/types': 3.193.0
      bowser: 2.11.0
      tslib: 2.6.2
    dev: false

  /@aws-sdk/util-defaults-mode-browser@3.224.0:
    resolution: {integrity: sha512-umk+A/pmlbuyvDCgdndgJUa0xitcTUF7XoUt/3qDTpNbzR5Dzgdbz74BgXUAEBJ8kPP5pCo2VE1ZD7fxqYU/dQ==}
    engines: {node: '>= 10.0.0'}
    dependencies:
      '@aws-sdk/property-provider': 3.224.0
      '@aws-sdk/types': 3.224.0
      bowser: 2.11.0
      tslib: 2.6.2
    dev: false

  /@aws-sdk/util-defaults-mode-browser@3.261.0:
    resolution: {integrity: sha512-lX3X1NfzQVV6cakepGV24uRcqevlDnQ8VgaCV8dhnw1FVThueFigyoFaUA02+uRXbV9KIbNWkEvweNtm2wvyDw==}
    engines: {node: '>= 10.0.0'}
    dependencies:
      '@aws-sdk/property-provider': 3.257.0
      '@aws-sdk/types': 3.257.0
      bowser: 2.11.0
      tslib: 2.6.2
    dev: false

  /@aws-sdk/util-defaults-mode-node@3.193.0:
    resolution: {integrity: sha512-occQmckvPRiM4YQIZnulfKKKjykGKWloa5ByGC5gOEGlyeP9zJpfs4zc/M2kArTAt+d2r3wkBtsKe5yKSlVEhA==}
    engines: {node: '>= 10.0.0'}
    dependencies:
      '@aws-sdk/config-resolver': 3.193.0
      '@aws-sdk/credential-provider-imds': 3.193.0
      '@aws-sdk/node-config-provider': 3.193.0
      '@aws-sdk/property-provider': 3.193.0
      '@aws-sdk/types': 3.193.0
      tslib: 2.6.2
    dev: false

  /@aws-sdk/util-defaults-mode-node@3.224.0:
    resolution: {integrity: sha512-ZJQJ1McbQ5Rnf5foCFAKHT8Cbwg4IbM+bb6fCkHRJFH9AXEvwc+hPtSYf0KuI7TmoZFj9WG5JOE9Ns6g7lRHSA==}
    engines: {node: '>= 10.0.0'}
    dependencies:
      '@aws-sdk/config-resolver': 3.224.0
      '@aws-sdk/credential-provider-imds': 3.224.0
      '@aws-sdk/node-config-provider': 3.224.0
      '@aws-sdk/property-provider': 3.224.0
      '@aws-sdk/types': 3.224.0
      tslib: 2.6.2
    dev: false

  /@aws-sdk/util-defaults-mode-node@3.261.0:
    resolution: {integrity: sha512-4AK6yu4bOmHSocUdbGoEHbNXB09UA58ON2HBHY4NxMBuFBAd9XB2tYiyhce+Cm+o+lHbS8oQnw0VZw16WMzzew==}
    engines: {node: '>= 10.0.0'}
    dependencies:
      '@aws-sdk/config-resolver': 3.259.0
      '@aws-sdk/credential-provider-imds': 3.259.0
      '@aws-sdk/node-config-provider': 3.259.0
      '@aws-sdk/property-provider': 3.257.0
      '@aws-sdk/types': 3.257.0
      tslib: 2.6.2
    dev: false

  /@aws-sdk/util-endpoints@3.196.0:
    resolution: {integrity: sha512-X+DOpRUy/ij49a0GQtggk09oyIQGn0mhER6PbMT69IufZPIg3D5fC5FPEp8bfsPkb70fTEYQEsj/X/rgMQJKsA==}
    engines: {node: '>= 12.0.0'}
    dependencies:
      '@aws-sdk/types': 3.193.0
      tslib: 2.6.2
    dev: false

  /@aws-sdk/util-endpoints@3.224.0:
    resolution: {integrity: sha512-k5hHbk7AP/cajw5rF7wmKP39B0WQMFdxrn8dcVOHVK0FZeKbaGCEmOf3AYXrQhswR9Xo815Rqffoml9B1z3bCA==}
    engines: {node: '>=14.0.0'}
    dependencies:
      '@aws-sdk/types': 3.224.0
      tslib: 2.6.2
    dev: false

  /@aws-sdk/util-endpoints@3.257.0:
    resolution: {integrity: sha512-3bvmRn5XGYzPPWjLuvHBKdJOb+fijnb8Ungu9bfXnTYFsng/ndHUWeHC22O/p8w3OWoRYUIMaZHxdxe27BFozg==}
    engines: {node: '>=14.0.0'}
    dependencies:
      '@aws-sdk/types': 3.257.0
      tslib: 2.6.2
    dev: false

  /@aws-sdk/util-hex-encoding@3.188.0:
    resolution: {integrity: sha512-QyWovTtjQ2RYxqVM+STPh65owSqzuXURnfoof778spyX4iQ4z46wOge1YV2ZtwS8w5LWd9eeVvDrLu5POPYOnA==}
    engines: {node: '>= 12.0.0'}
    dependencies:
      tslib: 2.6.2
    dev: false

  /@aws-sdk/util-hex-encoding@3.201.0:
    resolution: {integrity: sha512-7t1vR1pVxKx0motd3X9rI3m/xNp78p3sHtP5yo4NP4ARpxyJ0fokBomY8ScaH2D/B+U5o9ARxldJUdMqyBlJcA==}
    engines: {node: '>=14.0.0'}
    dependencies:
      tslib: 2.6.2
    dev: false

  /@aws-sdk/util-locate-window@3.310.0:
    resolution: {integrity: sha512-qo2t/vBTnoXpjKxlsC2e1gBrRm80M3bId27r0BRB2VniSSe7bL1mmzM+/HFtujm0iAxtPM+aLEflLJlJeDPg0w==}
    engines: {node: '>=14.0.0'}
    dependencies:
      tslib: 2.6.2
    dev: false

  /@aws-sdk/util-middleware@3.193.0:
    resolution: {integrity: sha512-+aC6pmkcGgpxaMWCH/FXTsGWl2W342oQGs1OYKGi+W8z9UguXrqamWjdkdMqgunvj9qOEG2KBMKz1FWFFZlUyA==}
    engines: {node: '>= 12.0.0'}
    dependencies:
      tslib: 2.6.2
    dev: false

  /@aws-sdk/util-middleware@3.224.0:
    resolution: {integrity: sha512-yA20k9sJdFgs7buVilWExUSJ/Ecr5UJRNQlmgzIpBo9kh5x/N8WyB4kN5MQw5UAA1UZ+j3jmA9+YLFT/mbX3IQ==}
    engines: {node: '>=14.0.0'}
    dependencies:
      tslib: 2.6.2
    dev: false

  /@aws-sdk/util-middleware@3.226.0:
    resolution: {integrity: sha512-B96CQnwX4gRvQdaQkdUtqvDPkrptV5+va6FVeJOocU/DbSYMAScLxtR3peMS8cnlOT6nL1Eoa42OI9AfZz1VwQ==}
    engines: {node: '>=14.0.0'}
    dependencies:
      tslib: 2.6.2
    dev: false

  /@aws-sdk/util-middleware@3.257.0:
    resolution: {integrity: sha512-F9ieon8B8eGVs5tyZtAIG3DZEObDvujkspho0qRbUTHUosM0ylJLsMU800fmC/uRHLRrZvb/RSp59+kNDwSAMw==}
    engines: {node: '>=14.0.0'}
    dependencies:
      tslib: 2.6.2
    dev: false

  /@aws-sdk/util-retry@3.257.0:
    resolution: {integrity: sha512-l9TOsOAYtZxwW3q5fQKW4rsD9t2HVaBfQ4zBamHkNTfB4vBVvCnz4oxkvSvA2MlxCA6am+K1K/oj917Tpqk53g==}
    engines: {node: '>= 14.0.0'}
    dependencies:
      '@aws-sdk/service-error-classification': 3.257.0
      tslib: 2.6.2
    dev: false

  /@aws-sdk/util-stream-browser@3.224.0:
    resolution: {integrity: sha512-JS+C8CyxVFMQ69P4QIDTrzkhseEFCVFy2YHZYlCx3M5P+L1/PQHebTETYFMmO9ThY8TRXmYZDJHv79guvV+saQ==}
    dependencies:
      '@aws-sdk/fetch-http-handler': 3.224.0
      '@aws-sdk/types': 3.224.0
      '@aws-sdk/util-base64': 3.208.0
      '@aws-sdk/util-hex-encoding': 3.201.0
      '@aws-sdk/util-utf8-browser': 3.188.0
      tslib: 2.6.2
    dev: false

  /@aws-sdk/util-stream-node@3.224.0:
    resolution: {integrity: sha512-ztvZHJJg9/BwUrKnSz3jV6T8oOdxA1MRypK2zqTdjoPU9u/8CFQ2p0gszBApMjyxCnLWo1oM5oiMwzz1ufDrlA==}
    engines: {node: '>=14.0.0'}
    dependencies:
      '@aws-sdk/node-http-handler': 3.224.0
      '@aws-sdk/types': 3.224.0
      '@aws-sdk/util-buffer-from': 3.208.0
      tslib: 2.6.2
    dev: false

  /@aws-sdk/util-uri-escape@3.188.0:
    resolution: {integrity: sha512-4Y6AYZMT483Tiuq8dxz5WHIiPNdSFPGrl6tRTo2Oi2FcwypwmFhqgEGcqxeXDUJktvaCBxeA08DLr/AemVhPCg==}
    engines: {node: '>= 12.0.0'}
    dependencies:
      tslib: 2.6.2
    dev: false

  /@aws-sdk/util-uri-escape@3.201.0:
    resolution: {integrity: sha512-TeTWbGx4LU2c5rx0obHeDFeO9HvwYwQtMh1yniBz00pQb6Qt6YVOETVQikRZ+XRQwEyCg/dA375UplIpiy54mA==}
    engines: {node: '>=14.0.0'}
    dependencies:
      tslib: 2.6.2
    dev: false

  /@aws-sdk/util-user-agent-browser@3.193.0:
    resolution: {integrity: sha512-1EkGYsUtOMEyJG/UBIR4PtmO3lVjKNoUImoMpLtEucoGbWz5RG9zFSwLevjFyFs5roUBFlxkSpTMo8xQ3aRzQg==}
    dependencies:
      '@aws-sdk/types': 3.193.0
      bowser: 2.11.0
      tslib: 2.6.2
    dev: false

  /@aws-sdk/util-user-agent-browser@3.224.0:
    resolution: {integrity: sha512-Dm/30cLUIM1Oam4V//m9sPrXyGOKFslUXP7Mz2AlR1HelUYoreWAIe7Rx44HR6PaXyZmjW5K0ItmcJ7tCgyMpw==}
    dependencies:
      '@aws-sdk/types': 3.224.0
      bowser: 2.11.0
      tslib: 2.6.2
    dev: false

  /@aws-sdk/util-user-agent-browser@3.257.0:
    resolution: {integrity: sha512-YdavWK6/8Cw6mypEgysGGX/dT9p9qnzFbnN5PQsUY+JJk2Nx8fKFydjGiQ+6rWPeW17RAv9mmbboh9uPVWxVlw==}
    dependencies:
      '@aws-sdk/types': 3.257.0
      bowser: 2.11.0
      tslib: 2.6.2
    dev: false

  /@aws-sdk/util-user-agent-node@3.193.0:
    resolution: {integrity: sha512-G/2/1cSgsxVtREAm8Eq8Duib5PXzXknFRHuDpAxJ5++lsJMXoYMReS278KgV54cojOkAVfcODDTqmY3Av0WHhQ==}
    engines: {node: '>= 12.0.0'}
    peerDependencies:
      aws-crt: '>=1.0.0'
    peerDependenciesMeta:
      aws-crt:
        optional: true
    dependencies:
      '@aws-sdk/node-config-provider': 3.193.0
      '@aws-sdk/types': 3.193.0
      tslib: 2.6.2
    dev: false

  /@aws-sdk/util-user-agent-node@3.224.0:
    resolution: {integrity: sha512-BTj0vPorfT7AJzv6RxJHrnAKdIHwZmGjp5TFFaCYgFkHAPsyCPceSdZUjBRW+HbiwEwKfoHOXLGjnOBSqddZKg==}
    engines: {node: '>=14.0.0'}
    peerDependencies:
      aws-crt: '>=1.0.0'
    peerDependenciesMeta:
      aws-crt:
        optional: true
    dependencies:
      '@aws-sdk/node-config-provider': 3.224.0
      '@aws-sdk/types': 3.224.0
      tslib: 2.6.2
    dev: false

  /@aws-sdk/util-user-agent-node@3.259.0:
    resolution: {integrity: sha512-R0VTmNs+ySDDebU98BUbsLyeIM5YmAEr9esPpy15XfSy3AWmAeru8nLlztdaLilHZzLIDzvM2t7NGk/FzZFCvA==}
    engines: {node: '>=14.0.0'}
    peerDependencies:
      aws-crt: '>=1.0.0'
    peerDependenciesMeta:
      aws-crt:
        optional: true
    dependencies:
      '@aws-sdk/node-config-provider': 3.259.0
      '@aws-sdk/types': 3.257.0
      tslib: 2.6.2
    dev: false

  /@aws-sdk/util-utf8-browser@3.188.0:
    resolution: {integrity: sha512-jt627x0+jE+Ydr9NwkFstg3cUvgWh56qdaqAMDsqgRlKD21md/6G226z/Qxl7lb1VEW2LlmCx43ai/37Qwcj2Q==}
    dependencies:
      tslib: 2.6.2
    dev: false

  /@aws-sdk/util-utf8-browser@3.259.0:
    resolution: {integrity: sha512-UvFa/vR+e19XookZF8RzFZBrw2EUkQWxiBW0yYQAhvk3C+QVGl0H3ouca8LDBlBfQKXwmW3huo/59H8rwb1wJw==}
    dependencies:
      tslib: 2.6.2
    dev: false

  /@aws-sdk/util-utf8-node@3.188.0:
    resolution: {integrity: sha512-hCgP4+C0Lekjpjt2zFJ2R/iHes5sBGljXa5bScOFAEkRUc0Qw0VNgTv7LpEbIOAwGmqyxBoCwBW0YHPW1DfmYQ==}
    engines: {node: '>= 12.0.0'}
    dependencies:
      '@aws-sdk/util-buffer-from': 3.188.0
      tslib: 2.6.2
    dev: false

  /@aws-sdk/util-utf8-node@3.208.0:
    resolution: {integrity: sha512-jKY87Acv0yWBdFxx6bveagy5FYjz+dtV8IPT7ay1E2WPWH1czoIdMAkc8tSInK31T6CRnHWkLZ1qYwCbgRfERQ==}
    engines: {node: '>=14.0.0'}
    dependencies:
      '@aws-sdk/util-buffer-from': 3.208.0
      tslib: 2.6.2
    dev: false

  /@aws-sdk/util-utf8@3.254.0:
    resolution: {integrity: sha512-14Kso/eIt5/qfIBmhEL9L1IfyUqswjSTqO2mY7KOzUZ9SZbwn3rpxmtkhmATkRjD7XIlLKaxBkI7tU9Zjzj8Kw==}
    engines: {node: '>=14.0.0'}
    dependencies:
      '@aws-sdk/util-buffer-from': 3.208.0
      tslib: 2.6.2
    dev: false

  /@aws-sdk/util-waiter@3.224.0:
    resolution: {integrity: sha512-+SNItYzUSPa8PV1iWwOi3637ztlczJNa2pZ/R1nWf2N8sAmk0BXzGJISv/GKvzPDyAz+uOpT549e8P6rRLZedA==}
    engines: {node: '>=14.0.0'}
    dependencies:
      '@aws-sdk/abort-controller': 3.224.0
      '@aws-sdk/types': 3.224.0
      tslib: 2.6.2
    dev: false

  /@aws-sdk/util-waiter@3.257.0:
    resolution: {integrity: sha512-Fr6of3EDOcXVDs5534o7VsJMXdybB0uLy2LzeFAVSwGOY3geKhIquBAiUDqCVu9B+iTldrC0rQ9NIM7ZSpPG8w==}
    engines: {node: '>=14.0.0'}
    dependencies:
      '@aws-sdk/abort-controller': 3.257.0
      '@aws-sdk/types': 3.257.0
      tslib: 2.6.2
    dev: false

  /@aws-sdk/xml-builder@3.201.0:
    resolution: {integrity: sha512-brRdB1wwMgjWEnOQsv7zSUhIQuh7DEicrfslAqHop4S4FtSI3GQAShpQqgOpMTNFYcpaWKmE/Y1MJmNY7xLCnw==}
    engines: {node: '>=14.0.0'}
    dependencies:
      tslib: 2.6.2
    dev: false

  /@babel/code-frame@7.22.10:
    resolution: {integrity: sha512-/KKIMG4UEL35WmI9OlvMhurwtytjvXoFcGNrOvyG9zIzA8YmPjVtIZUf7b05+TPO7G7/GEmLHDaoCgACHl9hhA==}
    engines: {node: '>=6.9.0'}
    dependencies:
      '@babel/highlight': 7.22.10
      chalk: 2.4.2
    dev: true

  /@babel/compat-data@7.22.9:
    resolution: {integrity: sha512-5UamI7xkUcJ3i9qVDS+KFDEK8/7oJ55/sJMB1Ge7IEapr7KfdfV/HErR+koZwOfd+SgtFKOKRhRakdg++DcJpQ==}
    engines: {node: '>=6.9.0'}
    dev: true

  /@babel/core@7.18.6:
    resolution: {integrity: sha512-cQbWBpxcbbs/IUredIPkHiAGULLV8iwgNRMFzvbhEXISp4f3rUUXE5+TIw6KwUWUR3DwyI6gmBRnmAtYaWehwQ==}
    engines: {node: '>=6.9.0'}
    dependencies:
      '@ampproject/remapping': 2.2.1
      '@babel/code-frame': 7.22.10
      '@babel/generator': 7.22.10
      '@babel/helper-compilation-targets': 7.22.10
      '@babel/helper-module-transforms': 7.22.9(@babel/core@7.18.6)
      '@babel/helpers': 7.22.10
      '@babel/parser': 7.22.10
      '@babel/template': 7.22.5
      '@babel/traverse': 7.22.10
      '@babel/types': 7.22.10
      convert-source-map: 1.9.0
      debug: 4.3.4
      gensync: 1.0.0-beta.2
      json5: 2.2.3
      semver: 6.3.1
    transitivePeerDependencies:
      - supports-color
    dev: true

  /@babel/generator@7.22.10:
    resolution: {integrity: sha512-79KIf7YiWjjdZ81JnLujDRApWtl7BxTqWD88+FFdQEIOG8LJ0etDOM7CXuIgGJa55sGOwZVwuEsaLEm0PJ5/+A==}
    engines: {node: '>=6.9.0'}
    dependencies:
      '@babel/types': 7.22.10
      '@jridgewell/gen-mapping': 0.3.3
      '@jridgewell/trace-mapping': 0.3.19
      jsesc: 2.5.2
    dev: true

  /@babel/helper-annotate-as-pure@7.22.5:
    resolution: {integrity: sha512-LvBTxu8bQSQkcyKOU+a1btnNFQ1dMAd0R6PyW3arXes06F6QLWLIrd681bxRPIXlrMGR3XYnW9JyML7dP3qgxg==}
    engines: {node: '>=6.9.0'}
    dependencies:
      '@babel/types': 7.22.10
    dev: true

  /@babel/helper-builder-binary-assignment-operator-visitor@7.22.10:
    resolution: {integrity: sha512-Av0qubwDQxC56DoUReVDeLfMEjYYSN1nZrTUrWkXd7hpU73ymRANkbuDm3yni9npkn+RXy9nNbEJZEzXr7xrfQ==}
    engines: {node: '>=6.9.0'}
    dependencies:
      '@babel/types': 7.22.10
    dev: true

  /@babel/helper-compilation-targets@7.22.10:
    resolution: {integrity: sha512-JMSwHD4J7SLod0idLq5PKgI+6g/hLD/iuWBq08ZX49xE14VpVEojJ5rHWptpirV2j020MvypRLAXAO50igCJ5Q==}
    engines: {node: '>=6.9.0'}
    dependencies:
      '@babel/compat-data': 7.22.9
      '@babel/helper-validator-option': 7.22.5
      browserslist: 4.21.10
      lru-cache: 5.1.1
      semver: 6.3.1
    dev: true

  /@babel/helper-create-class-features-plugin@7.22.10(@babel/core@7.18.6):
    resolution: {integrity: sha512-5IBb77txKYQPpOEdUdIhBx8VrZyDCQ+H82H0+5dX1TmuscP5vJKEE3cKurjtIw/vFwzbVH48VweE78kVDBrqjA==}
    engines: {node: '>=6.9.0'}
    peerDependencies:
      '@babel/core': ^7.0.0
    dependencies:
      '@babel/core': 7.18.6
      '@babel/helper-annotate-as-pure': 7.22.5
      '@babel/helper-environment-visitor': 7.22.5
      '@babel/helper-function-name': 7.22.5
      '@babel/helper-member-expression-to-functions': 7.22.5
      '@babel/helper-optimise-call-expression': 7.22.5
      '@babel/helper-replace-supers': 7.22.9(@babel/core@7.18.6)
      '@babel/helper-skip-transparent-expression-wrappers': 7.22.5
      '@babel/helper-split-export-declaration': 7.22.6
      semver: 6.3.1
    dev: true

  /@babel/helper-create-regexp-features-plugin@7.22.9(@babel/core@7.18.6):
    resolution: {integrity: sha512-+svjVa/tFwsNSG4NEy1h85+HQ5imbT92Q5/bgtS7P0GTQlP8WuFdqsiABmQouhiFGyV66oGxZFpeYHza1rNsKw==}
    engines: {node: '>=6.9.0'}
    peerDependencies:
      '@babel/core': ^7.0.0
    dependencies:
      '@babel/core': 7.18.6
      '@babel/helper-annotate-as-pure': 7.22.5
      regexpu-core: 5.3.2
      semver: 6.3.1
    dev: true

  /@babel/helper-define-polyfill-provider@0.3.3(@babel/core@7.18.6):
    resolution: {integrity: sha512-z5aQKU4IzbqCC1XH0nAqfsFLMVSo22SBKUc0BxGrLkolTdPTructy0ToNnlO2zA4j9Q/7pjMZf0DSY+DSTYzww==}
    peerDependencies:
      '@babel/core': ^7.4.0-0
    dependencies:
      '@babel/core': 7.18.6
      '@babel/helper-compilation-targets': 7.22.10
      '@babel/helper-plugin-utils': 7.22.5
      debug: 4.3.4
      lodash.debounce: 4.0.8
      resolve: 1.22.4
      semver: 6.3.1
    transitivePeerDependencies:
      - supports-color
    dev: true

  /@babel/helper-environment-visitor@7.22.5:
    resolution: {integrity: sha512-XGmhECfVA/5sAt+H+xpSg0mfrHq6FzNr9Oxh7PSEBBRUb/mL7Kz3NICXb194rCqAEdxkhPT1a88teizAFyvk8Q==}
    engines: {node: '>=6.9.0'}
    dev: true

  /@babel/helper-function-name@7.22.5:
    resolution: {integrity: sha512-wtHSq6jMRE3uF2otvfuD3DIvVhOsSNshQl0Qrd7qC9oQJzHvOL4qQXlQn2916+CXGywIjpGuIkoyZRRxHPiNQQ==}
    engines: {node: '>=6.9.0'}
    dependencies:
      '@babel/template': 7.22.5
      '@babel/types': 7.22.10
    dev: true

  /@babel/helper-hoist-variables@7.22.5:
    resolution: {integrity: sha512-wGjk9QZVzvknA6yKIUURb8zY3grXCcOZt+/7Wcy8O2uctxhplmUPkOdlgoNhmdVee2c92JXbf1xpMtVNbfoxRw==}
    engines: {node: '>=6.9.0'}
    dependencies:
      '@babel/types': 7.22.10
    dev: true

  /@babel/helper-member-expression-to-functions@7.22.5:
    resolution: {integrity: sha512-aBiH1NKMG0H2cGZqspNvsaBe6wNGjbJjuLy29aU+eDZjSbbN53BaxlpB02xm9v34pLTZ1nIQPFYn2qMZoa5BQQ==}
    engines: {node: '>=6.9.0'}
    dependencies:
      '@babel/types': 7.22.10
    dev: true

  /@babel/helper-module-imports@7.22.5:
    resolution: {integrity: sha512-8Dl6+HD/cKifutF5qGd/8ZJi84QeAKh+CEe1sBzz8UayBBGg1dAIJrdHOcOM5b2MpzWL2yuotJTtGjETq0qjXg==}
    engines: {node: '>=6.9.0'}
    dependencies:
      '@babel/types': 7.22.10
    dev: true

  /@babel/helper-module-transforms@7.22.9(@babel/core@7.18.6):
    resolution: {integrity: sha512-t+WA2Xn5K+rTeGtC8jCsdAH52bjggG5TKRuRrAGNM/mjIbO4GxvlLMFOEz9wXY5I2XQ60PMFsAG2WIcG82dQMQ==}
    engines: {node: '>=6.9.0'}
    peerDependencies:
      '@babel/core': ^7.0.0
    dependencies:
      '@babel/core': 7.18.6
      '@babel/helper-environment-visitor': 7.22.5
      '@babel/helper-module-imports': 7.22.5
      '@babel/helper-simple-access': 7.22.5
      '@babel/helper-split-export-declaration': 7.22.6
      '@babel/helper-validator-identifier': 7.22.5
    dev: true

  /@babel/helper-optimise-call-expression@7.22.5:
    resolution: {integrity: sha512-HBwaojN0xFRx4yIvpwGqxiV2tUfl7401jlok564NgB9EHS1y6QT17FmKWm4ztqjeVdXLuC4fSvHc5ePpQjoTbw==}
    engines: {node: '>=6.9.0'}
    dependencies:
      '@babel/types': 7.22.10
    dev: true

  /@babel/helper-plugin-utils@7.22.5:
    resolution: {integrity: sha512-uLls06UVKgFG9QD4OeFYLEGteMIAa5kpTPcFL28yuCIIzsf6ZyKZMllKVOCZFhiZ5ptnwX4mtKdWCBE/uT4amg==}
    engines: {node: '>=6.9.0'}
    dev: true

  /@babel/helper-remap-async-to-generator@7.22.9(@babel/core@7.18.6):
    resolution: {integrity: sha512-8WWC4oR4Px+tr+Fp0X3RHDVfINGpF3ad1HIbrc8A77epiR6eMMc6jsgozkzT2uDiOOdoS9cLIQ+XD2XvI2WSmQ==}
    engines: {node: '>=6.9.0'}
    peerDependencies:
      '@babel/core': ^7.0.0
    dependencies:
      '@babel/core': 7.18.6
      '@babel/helper-annotate-as-pure': 7.22.5
      '@babel/helper-environment-visitor': 7.22.5
      '@babel/helper-wrap-function': 7.22.10
    dev: true

  /@babel/helper-replace-supers@7.22.9(@babel/core@7.18.6):
    resolution: {integrity: sha512-LJIKvvpgPOPUThdYqcX6IXRuIcTkcAub0IaDRGCZH0p5GPUp7PhRU9QVgFcDDd51BaPkk77ZjqFwh6DZTAEmGg==}
    engines: {node: '>=6.9.0'}
    peerDependencies:
      '@babel/core': ^7.0.0
    dependencies:
      '@babel/core': 7.18.6
      '@babel/helper-environment-visitor': 7.22.5
      '@babel/helper-member-expression-to-functions': 7.22.5
      '@babel/helper-optimise-call-expression': 7.22.5
    dev: true

  /@babel/helper-simple-access@7.22.5:
    resolution: {integrity: sha512-n0H99E/K+Bika3++WNL17POvo4rKWZ7lZEp1Q+fStVbUi8nxPQEBOlTmCOxW/0JsS56SKKQ+ojAe2pHKJHN35w==}
    engines: {node: '>=6.9.0'}
    dependencies:
      '@babel/types': 7.22.10
    dev: true

  /@babel/helper-skip-transparent-expression-wrappers@7.22.5:
    resolution: {integrity: sha512-tK14r66JZKiC43p8Ki33yLBVJKlQDFoA8GYN67lWCDCqoL6EMMSuM9b+Iff2jHaM/RRFYl7K+iiru7hbRqNx8Q==}
    engines: {node: '>=6.9.0'}
    dependencies:
      '@babel/types': 7.22.10
    dev: true

  /@babel/helper-split-export-declaration@7.22.6:
    resolution: {integrity: sha512-AsUnxuLhRYsisFiaJwvp1QF+I3KjD5FOxut14q/GzovUe6orHLesW2C7d754kRm53h5gqrz6sFl6sxc4BVtE/g==}
    engines: {node: '>=6.9.0'}
    dependencies:
      '@babel/types': 7.22.10
    dev: true

  /@babel/helper-string-parser@7.22.5:
    resolution: {integrity: sha512-mM4COjgZox8U+JcXQwPijIZLElkgEpO5rsERVDJTc2qfCDfERyob6k5WegS14SX18IIjv+XD+GrqNumY5JRCDw==}
    engines: {node: '>=6.9.0'}
    dev: true

  /@babel/helper-validator-identifier@7.22.5:
    resolution: {integrity: sha512-aJXu+6lErq8ltp+JhkJUfk1MTGyuA4v7f3pA+BJ5HLfNC6nAQ0Cpi9uOquUj8Hehg0aUiHzWQbOVJGao6ztBAQ==}
    engines: {node: '>=6.9.0'}
    dev: true

  /@babel/helper-validator-option@7.22.5:
    resolution: {integrity: sha512-R3oB6xlIVKUnxNUxbmgq7pKjxpru24zlimpE8WK47fACIlM0II/Hm1RS8IaOI7NgCr6LNS+jl5l75m20npAziw==}
    engines: {node: '>=6.9.0'}
    dev: true

  /@babel/helper-wrap-function@7.22.10:
    resolution: {integrity: sha512-OnMhjWjuGYtdoO3FmsEFWvBStBAe2QOgwOLsLNDjN+aaiMD8InJk1/O3HSD8lkqTjCgg5YI34Tz15KNNA3p+nQ==}
    engines: {node: '>=6.9.0'}
    dependencies:
      '@babel/helper-function-name': 7.22.5
      '@babel/template': 7.22.5
      '@babel/types': 7.22.10
    dev: true

  /@babel/helpers@7.22.10:
    resolution: {integrity: sha512-a41J4NW8HyZa1I1vAndrraTlPZ/eZoga2ZgS7fEr0tZJGVU4xqdE80CEm0CcNjha5EZ8fTBYLKHF0kqDUuAwQw==}
    engines: {node: '>=6.9.0'}
    dependencies:
      '@babel/template': 7.22.5
      '@babel/traverse': 7.22.10
      '@babel/types': 7.22.10
    transitivePeerDependencies:
      - supports-color
    dev: true

  /@babel/highlight@7.22.10:
    resolution: {integrity: sha512-78aUtVcT7MUscr0K5mIEnkwxPE0MaxkR5RxRwuHaQ+JuU5AmTPhY+do2mdzVTnIJJpyBglql2pehuBIWHug+WQ==}
    engines: {node: '>=6.9.0'}
    dependencies:
      '@babel/helper-validator-identifier': 7.22.5
      chalk: 2.4.2
      js-tokens: 4.0.0
    dev: true

  /@babel/parser@7.22.10:
    resolution: {integrity: sha512-lNbdGsQb9ekfsnjFGhEiF4hfFqGgfOP3H3d27re3n+CGhNuTSUEQdfWk556sTLNTloczcdM5TYF2LhzmDQKyvQ==}
    engines: {node: '>=6.0.0'}
    hasBin: true
    dependencies:
      '@babel/types': 7.22.10
    dev: true

  /@babel/plugin-bugfix-safari-id-destructuring-collision-in-function-expression@7.22.5(@babel/core@7.18.6):
    resolution: {integrity: sha512-NP1M5Rf+u2Gw9qfSO4ihjcTGW5zXTi36ITLd4/EoAcEhIZ0yjMqmftDNl3QC19CX7olhrjpyU454g/2W7X0jvQ==}
    engines: {node: '>=6.9.0'}
    peerDependencies:
      '@babel/core': ^7.0.0
    dependencies:
      '@babel/core': 7.18.6
      '@babel/helper-plugin-utils': 7.22.5
    dev: true

  /@babel/plugin-bugfix-v8-spread-parameters-in-optional-chaining@7.22.5(@babel/core@7.18.6):
    resolution: {integrity: sha512-31Bb65aZaUwqCbWMnZPduIZxCBngHFlzyN6Dq6KAJjtx+lx6ohKHubc61OomYi7XwVD4Ol0XCVz4h+pYFR048g==}
    engines: {node: '>=6.9.0'}
    peerDependencies:
      '@babel/core': ^7.13.0
    dependencies:
      '@babel/core': 7.18.6
      '@babel/helper-plugin-utils': 7.22.5
      '@babel/helper-skip-transparent-expression-wrappers': 7.22.5
      '@babel/plugin-transform-optional-chaining': 7.22.10(@babel/core@7.18.6)
    dev: true

  /@babel/plugin-proposal-async-generator-functions@7.20.7(@babel/core@7.18.6):
    resolution: {integrity: sha512-xMbiLsn/8RK7Wq7VeVytytS2L6qE69bXPB10YCmMdDZbKF4okCqY74pI/jJQ/8U0b/F6NrT2+14b8/P9/3AMGA==}
    engines: {node: '>=6.9.0'}
    peerDependencies:
      '@babel/core': ^7.0.0-0
    dependencies:
      '@babel/core': 7.18.6
      '@babel/helper-environment-visitor': 7.22.5
      '@babel/helper-plugin-utils': 7.22.5
      '@babel/helper-remap-async-to-generator': 7.22.9(@babel/core@7.18.6)
      '@babel/plugin-syntax-async-generators': 7.8.4(@babel/core@7.18.6)
    dev: true

  /@babel/plugin-proposal-class-properties@7.18.6(@babel/core@7.18.6):
    resolution: {integrity: sha512-cumfXOF0+nzZrrN8Rf0t7M+tF6sZc7vhQwYQck9q1/5w2OExlD+b4v4RpMJFaV1Z7WcDRgO6FqvxqxGlwo+RHQ==}
    engines: {node: '>=6.9.0'}
    peerDependencies:
      '@babel/core': ^7.0.0-0
    dependencies:
      '@babel/core': 7.18.6
      '@babel/helper-create-class-features-plugin': 7.22.10(@babel/core@7.18.6)
      '@babel/helper-plugin-utils': 7.22.5
    dev: true

  /@babel/plugin-proposal-class-static-block@7.21.0(@babel/core@7.18.6):
    resolution: {integrity: sha512-XP5G9MWNUskFuP30IfFSEFB0Z6HzLIUcjYM4bYOPHXl7eiJ9HFv8tWj6TXTN5QODiEhDZAeI4hLok2iHFFV4hw==}
    engines: {node: '>=6.9.0'}
    peerDependencies:
      '@babel/core': ^7.12.0
    dependencies:
      '@babel/core': 7.18.6
      '@babel/helper-create-class-features-plugin': 7.22.10(@babel/core@7.18.6)
      '@babel/helper-plugin-utils': 7.22.5
      '@babel/plugin-syntax-class-static-block': 7.14.5(@babel/core@7.18.6)
    dev: true

  /@babel/plugin-proposal-dynamic-import@7.18.6(@babel/core@7.18.6):
    resolution: {integrity: sha512-1auuwmK+Rz13SJj36R+jqFPMJWyKEDd7lLSdOj4oJK0UTgGueSAtkrCvz9ewmgyU/P941Rv2fQwZJN8s6QruXw==}
    engines: {node: '>=6.9.0'}
    peerDependencies:
      '@babel/core': ^7.0.0-0
    dependencies:
      '@babel/core': 7.18.6
      '@babel/helper-plugin-utils': 7.22.5
      '@babel/plugin-syntax-dynamic-import': 7.8.3(@babel/core@7.18.6)
    dev: true

  /@babel/plugin-proposal-export-namespace-from@7.18.9(@babel/core@7.18.6):
    resolution: {integrity: sha512-k1NtHyOMvlDDFeb9G5PhUXuGj8m/wiwojgQVEhJ/fsVsMCpLyOP4h0uGEjYJKrRI+EVPlb5Jk+Gt9P97lOGwtA==}
    engines: {node: '>=6.9.0'}
    peerDependencies:
      '@babel/core': ^7.0.0-0
    dependencies:
      '@babel/core': 7.18.6
      '@babel/helper-plugin-utils': 7.22.5
      '@babel/plugin-syntax-export-namespace-from': 7.8.3(@babel/core@7.18.6)
    dev: true

  /@babel/plugin-proposal-json-strings@7.18.6(@babel/core@7.18.6):
    resolution: {integrity: sha512-lr1peyn9kOdbYc0xr0OdHTZ5FMqS6Di+H0Fz2I/JwMzGmzJETNeOFq2pBySw6X/KFL5EWDjlJuMsUGRFb8fQgQ==}
    engines: {node: '>=6.9.0'}
    peerDependencies:
      '@babel/core': ^7.0.0-0
    dependencies:
      '@babel/core': 7.18.6
      '@babel/helper-plugin-utils': 7.22.5
      '@babel/plugin-syntax-json-strings': 7.8.3(@babel/core@7.18.6)
    dev: true

  /@babel/plugin-proposal-logical-assignment-operators@7.20.7(@babel/core@7.18.6):
    resolution: {integrity: sha512-y7C7cZgpMIjWlKE5T7eJwp+tnRYM89HmRvWM5EQuB5BoHEONjmQ8lSNmBUwOyy/GFRsohJED51YBF79hE1djug==}
    engines: {node: '>=6.9.0'}
    peerDependencies:
      '@babel/core': ^7.0.0-0
    dependencies:
      '@babel/core': 7.18.6
      '@babel/helper-plugin-utils': 7.22.5
      '@babel/plugin-syntax-logical-assignment-operators': 7.10.4(@babel/core@7.18.6)
    dev: true

  /@babel/plugin-proposal-nullish-coalescing-operator@7.18.6(@babel/core@7.18.6):
    resolution: {integrity: sha512-wQxQzxYeJqHcfppzBDnm1yAY0jSRkUXR2z8RePZYrKwMKgMlE8+Z6LUno+bd6LvbGh8Gltvy74+9pIYkr+XkKA==}
    engines: {node: '>=6.9.0'}
    peerDependencies:
      '@babel/core': ^7.0.0-0
    dependencies:
      '@babel/core': 7.18.6
      '@babel/helper-plugin-utils': 7.22.5
      '@babel/plugin-syntax-nullish-coalescing-operator': 7.8.3(@babel/core@7.18.6)
    dev: true

  /@babel/plugin-proposal-numeric-separator@7.18.6(@babel/core@7.18.6):
    resolution: {integrity: sha512-ozlZFogPqoLm8WBr5Z8UckIoE4YQ5KESVcNudyXOR8uqIkliTEgJ3RoketfG6pmzLdeZF0H/wjE9/cCEitBl7Q==}
    engines: {node: '>=6.9.0'}
    peerDependencies:
      '@babel/core': ^7.0.0-0
    dependencies:
      '@babel/core': 7.18.6
      '@babel/helper-plugin-utils': 7.22.5
      '@babel/plugin-syntax-numeric-separator': 7.10.4(@babel/core@7.18.6)
    dev: true

  /@babel/plugin-proposal-object-rest-spread@7.20.7(@babel/core@7.18.6):
    resolution: {integrity: sha512-d2S98yCiLxDVmBmE8UjGcfPvNEUbA1U5q5WxaWFUGRzJSVAZqm5W6MbPct0jxnegUZ0niLeNX+IOzEs7wYg9Dg==}
    engines: {node: '>=6.9.0'}
    peerDependencies:
      '@babel/core': ^7.0.0-0
    dependencies:
      '@babel/compat-data': 7.22.9
      '@babel/core': 7.18.6
      '@babel/helper-compilation-targets': 7.22.10
      '@babel/helper-plugin-utils': 7.22.5
      '@babel/plugin-syntax-object-rest-spread': 7.8.3(@babel/core@7.18.6)
      '@babel/plugin-transform-parameters': 7.22.5(@babel/core@7.18.6)
    dev: true

  /@babel/plugin-proposal-optional-catch-binding@7.18.6(@babel/core@7.18.6):
    resolution: {integrity: sha512-Q40HEhs9DJQyaZfUjjn6vE8Cv4GmMHCYuMGIWUnlxH6400VGxOuwWsPt4FxXxJkC/5eOzgn0z21M9gMT4MOhbw==}
    engines: {node: '>=6.9.0'}
    peerDependencies:
      '@babel/core': ^7.0.0-0
    dependencies:
      '@babel/core': 7.18.6
      '@babel/helper-plugin-utils': 7.22.5
      '@babel/plugin-syntax-optional-catch-binding': 7.8.3(@babel/core@7.18.6)
    dev: true

  /@babel/plugin-proposal-optional-chaining@7.21.0(@babel/core@7.18.6):
    resolution: {integrity: sha512-p4zeefM72gpmEe2fkUr/OnOXpWEf8nAgk7ZYVqqfFiyIG7oFfVZcCrU64hWn5xp4tQ9LkV4bTIa5rD0KANpKNA==}
    engines: {node: '>=6.9.0'}
    peerDependencies:
      '@babel/core': ^7.0.0-0
    dependencies:
      '@babel/core': 7.18.6
      '@babel/helper-plugin-utils': 7.22.5
      '@babel/helper-skip-transparent-expression-wrappers': 7.22.5
      '@babel/plugin-syntax-optional-chaining': 7.8.3(@babel/core@7.18.6)
    dev: true

  /@babel/plugin-proposal-private-methods@7.18.6(@babel/core@7.18.6):
    resolution: {integrity: sha512-nutsvktDItsNn4rpGItSNV2sz1XwS+nfU0Rg8aCx3W3NOKVzdMjJRu0O5OkgDp3ZGICSTbgRpxZoWsxoKRvbeA==}
    engines: {node: '>=6.9.0'}
    peerDependencies:
      '@babel/core': ^7.0.0-0
    dependencies:
      '@babel/core': 7.18.6
      '@babel/helper-create-class-features-plugin': 7.22.10(@babel/core@7.18.6)
      '@babel/helper-plugin-utils': 7.22.5
    dev: true

  /@babel/plugin-proposal-private-property-in-object@7.21.11(@babel/core@7.18.6):
    resolution: {integrity: sha512-0QZ8qP/3RLDVBwBFoWAwCtgcDZJVwA5LUJRZU8x2YFfKNuFq161wK3cuGrALu5yiPu+vzwTAg/sMWVNeWeNyaw==}
    engines: {node: '>=6.9.0'}
    peerDependencies:
      '@babel/core': ^7.0.0-0
    dependencies:
      '@babel/core': 7.18.6
      '@babel/helper-annotate-as-pure': 7.22.5
      '@babel/helper-create-class-features-plugin': 7.22.10(@babel/core@7.18.6)
      '@babel/helper-plugin-utils': 7.22.5
      '@babel/plugin-syntax-private-property-in-object': 7.14.5(@babel/core@7.18.6)
    dev: true

  /@babel/plugin-proposal-unicode-property-regex@7.18.6(@babel/core@7.18.6):
    resolution: {integrity: sha512-2BShG/d5yoZyXZfVePH91urL5wTG6ASZU9M4o03lKK8u8UW1y08OMttBSOADTcJrnPMpvDXRG3G8fyLh4ovs8w==}
    engines: {node: '>=4'}
    peerDependencies:
      '@babel/core': ^7.0.0-0
    dependencies:
      '@babel/core': 7.18.6
      '@babel/helper-create-regexp-features-plugin': 7.22.9(@babel/core@7.18.6)
      '@babel/helper-plugin-utils': 7.22.5
    dev: true

  /@babel/plugin-syntax-async-generators@7.8.4(@babel/core@7.18.6):
    resolution: {integrity: sha512-tycmZxkGfZaxhMRbXlPXuVFpdWlXpir2W4AMhSJgRKzk/eDlIXOhb2LHWoLpDF7TEHylV5zNhykX6KAgHJmTNw==}
    peerDependencies:
      '@babel/core': ^7.0.0-0
    dependencies:
      '@babel/core': 7.18.6
      '@babel/helper-plugin-utils': 7.22.5
    dev: true

  /@babel/plugin-syntax-bigint@7.8.3(@babel/core@7.18.6):
    resolution: {integrity: sha512-wnTnFlG+YxQm3vDxpGE57Pj0srRU4sHE/mDkt1qv2YJJSeUAec2ma4WLUnUPeKjyrfntVwe/N6dCXpU+zL3Npg==}
    peerDependencies:
      '@babel/core': ^7.0.0-0
    dependencies:
      '@babel/core': 7.18.6
      '@babel/helper-plugin-utils': 7.22.5
    dev: true

  /@babel/plugin-syntax-class-properties@7.12.13(@babel/core@7.18.6):
    resolution: {integrity: sha512-fm4idjKla0YahUNgFNLCB0qySdsoPiZP3iQE3rky0mBUtMZ23yDJ9SJdg6dXTSDnulOVqiF3Hgr9nbXvXTQZYA==}
    peerDependencies:
      '@babel/core': ^7.0.0-0
    dependencies:
      '@babel/core': 7.18.6
      '@babel/helper-plugin-utils': 7.22.5
    dev: true

  /@babel/plugin-syntax-class-static-block@7.14.5(@babel/core@7.18.6):
    resolution: {integrity: sha512-b+YyPmr6ldyNnM6sqYeMWE+bgJcJpO6yS4QD7ymxgH34GBPNDM/THBh8iunyvKIZztiwLH4CJZ0RxTk9emgpjw==}
    engines: {node: '>=6.9.0'}
    peerDependencies:
      '@babel/core': ^7.0.0-0
    dependencies:
      '@babel/core': 7.18.6
      '@babel/helper-plugin-utils': 7.22.5
    dev: true

  /@babel/plugin-syntax-dynamic-import@7.8.3(@babel/core@7.18.6):
    resolution: {integrity: sha512-5gdGbFon+PszYzqs83S3E5mpi7/y/8M9eC90MRTZfduQOYW76ig6SOSPNe41IG5LoP3FGBn2N0RjVDSQiS94kQ==}
    peerDependencies:
      '@babel/core': ^7.0.0-0
    dependencies:
      '@babel/core': 7.18.6
      '@babel/helper-plugin-utils': 7.22.5
    dev: true

  /@babel/plugin-syntax-export-namespace-from@7.8.3(@babel/core@7.18.6):
    resolution: {integrity: sha512-MXf5laXo6c1IbEbegDmzGPwGNTsHZmEy6QGznu5Sh2UCWvueywb2ee+CCE4zQiZstxU9BMoQO9i6zUFSY0Kj0Q==}
    peerDependencies:
      '@babel/core': ^7.0.0-0
    dependencies:
      '@babel/core': 7.18.6
      '@babel/helper-plugin-utils': 7.22.5
    dev: true

  /@babel/plugin-syntax-import-assertions@7.22.5(@babel/core@7.18.6):
    resolution: {integrity: sha512-rdV97N7KqsRzeNGoWUOK6yUsWarLjE5Su/Snk9IYPU9CwkWHs4t+rTGOvffTR8XGkJMTAdLfO0xVnXm8wugIJg==}
    engines: {node: '>=6.9.0'}
    peerDependencies:
      '@babel/core': ^7.0.0-0
    dependencies:
      '@babel/core': 7.18.6
      '@babel/helper-plugin-utils': 7.22.5
    dev: true

  /@babel/plugin-syntax-import-meta@7.10.4(@babel/core@7.18.6):
    resolution: {integrity: sha512-Yqfm+XDx0+Prh3VSeEQCPU81yC+JWZ2pDPFSS4ZdpfZhp4MkFMaDC1UqseovEKwSUpnIL7+vK+Clp7bfh0iD7g==}
    peerDependencies:
      '@babel/core': ^7.0.0-0
    dependencies:
      '@babel/core': 7.18.6
      '@babel/helper-plugin-utils': 7.22.5
    dev: true

  /@babel/plugin-syntax-json-strings@7.8.3(@babel/core@7.18.6):
    resolution: {integrity: sha512-lY6kdGpWHvjoe2vk4WrAapEuBR69EMxZl+RoGRhrFGNYVK8mOPAW8VfbT/ZgrFbXlDNiiaxQnAtgVCZ6jv30EA==}
    peerDependencies:
      '@babel/core': ^7.0.0-0
    dependencies:
      '@babel/core': 7.18.6
      '@babel/helper-plugin-utils': 7.22.5
    dev: true

  /@babel/plugin-syntax-logical-assignment-operators@7.10.4(@babel/core@7.18.6):
    resolution: {integrity: sha512-d8waShlpFDinQ5MtvGU9xDAOzKH47+FFoney2baFIoMr952hKOLp1HR7VszoZvOsV/4+RRszNY7D17ba0te0ig==}
    peerDependencies:
      '@babel/core': ^7.0.0-0
    dependencies:
      '@babel/core': 7.18.6
      '@babel/helper-plugin-utils': 7.22.5
    dev: true

  /@babel/plugin-syntax-nullish-coalescing-operator@7.8.3(@babel/core@7.18.6):
    resolution: {integrity: sha512-aSff4zPII1u2QD7y+F8oDsz19ew4IGEJg9SVW+bqwpwtfFleiQDMdzA/R+UlWDzfnHFCxxleFT0PMIrR36XLNQ==}
    peerDependencies:
      '@babel/core': ^7.0.0-0
    dependencies:
      '@babel/core': 7.18.6
      '@babel/helper-plugin-utils': 7.22.5
    dev: true

  /@babel/plugin-syntax-numeric-separator@7.10.4(@babel/core@7.18.6):
    resolution: {integrity: sha512-9H6YdfkcK/uOnY/K7/aA2xpzaAgkQn37yzWUMRK7OaPOqOpGS1+n0H5hxT9AUw9EsSjPW8SVyMJwYRtWs3X3ug==}
    peerDependencies:
      '@babel/core': ^7.0.0-0
    dependencies:
      '@babel/core': 7.18.6
      '@babel/helper-plugin-utils': 7.22.5
    dev: true

  /@babel/plugin-syntax-object-rest-spread@7.8.3(@babel/core@7.18.6):
    resolution: {integrity: sha512-XoqMijGZb9y3y2XskN+P1wUGiVwWZ5JmoDRwx5+3GmEplNyVM2s2Dg8ILFQm8rWM48orGy5YpI5Bl8U1y7ydlA==}
    peerDependencies:
      '@babel/core': ^7.0.0-0
    dependencies:
      '@babel/core': 7.18.6
      '@babel/helper-plugin-utils': 7.22.5
    dev: true

  /@babel/plugin-syntax-optional-catch-binding@7.8.3(@babel/core@7.18.6):
    resolution: {integrity: sha512-6VPD0Pc1lpTqw0aKoeRTMiB+kWhAoT24PA+ksWSBrFtl5SIRVpZlwN3NNPQjehA2E/91FV3RjLWoVTglWcSV3Q==}
    peerDependencies:
      '@babel/core': ^7.0.0-0
    dependencies:
      '@babel/core': 7.18.6
      '@babel/helper-plugin-utils': 7.22.5
    dev: true

  /@babel/plugin-syntax-optional-chaining@7.8.3(@babel/core@7.18.6):
    resolution: {integrity: sha512-KoK9ErH1MBlCPxV0VANkXW2/dw4vlbGDrFgz8bmUsBGYkFRcbRwMh6cIJubdPrkxRwuGdtCk0v/wPTKbQgBjkg==}
    peerDependencies:
      '@babel/core': ^7.0.0-0
    dependencies:
      '@babel/core': 7.18.6
      '@babel/helper-plugin-utils': 7.22.5
    dev: true

  /@babel/plugin-syntax-private-property-in-object@7.14.5(@babel/core@7.18.6):
    resolution: {integrity: sha512-0wVnp9dxJ72ZUJDV27ZfbSj6iHLoytYZmh3rFcxNnvsJF3ktkzLDZPy/mA17HGsaQT3/DQsWYX1f1QGWkCoVUg==}
    engines: {node: '>=6.9.0'}
    peerDependencies:
      '@babel/core': ^7.0.0-0
    dependencies:
      '@babel/core': 7.18.6
      '@babel/helper-plugin-utils': 7.22.5
    dev: true

  /@babel/plugin-syntax-top-level-await@7.14.5(@babel/core@7.18.6):
    resolution: {integrity: sha512-hx++upLv5U1rgYfwe1xBQUhRmU41NEvpUvrp8jkrSCdvGSnM5/qdRMtylJ6PG5OFkBaHkbTAKTnd3/YyESRHFw==}
    engines: {node: '>=6.9.0'}
    peerDependencies:
      '@babel/core': ^7.0.0-0
    dependencies:
      '@babel/core': 7.18.6
      '@babel/helper-plugin-utils': 7.22.5
    dev: true

  /@babel/plugin-syntax-typescript@7.22.5(@babel/core@7.18.6):
    resolution: {integrity: sha512-1mS2o03i7t1c6VzH6fdQ3OA8tcEIxwG18zIPRp+UY1Ihv6W+XZzBCVxExF9upussPXJ0xE9XRHwMoNs1ep/nRQ==}
    engines: {node: '>=6.9.0'}
    peerDependencies:
      '@babel/core': ^7.0.0-0
    dependencies:
      '@babel/core': 7.18.6
      '@babel/helper-plugin-utils': 7.22.5
    dev: true

  /@babel/plugin-transform-arrow-functions@7.22.5(@babel/core@7.18.6):
    resolution: {integrity: sha512-26lTNXoVRdAnsaDXPpvCNUq+OVWEVC6bx7Vvz9rC53F2bagUWW4u4ii2+h8Fejfh7RYqPxn+libeFBBck9muEw==}
    engines: {node: '>=6.9.0'}
    peerDependencies:
      '@babel/core': ^7.0.0-0
    dependencies:
      '@babel/core': 7.18.6
      '@babel/helper-plugin-utils': 7.22.5
    dev: true

  /@babel/plugin-transform-async-to-generator@7.22.5(@babel/core@7.18.6):
    resolution: {integrity: sha512-b1A8D8ZzE/VhNDoV1MSJTnpKkCG5bJo+19R4o4oy03zM7ws8yEMK755j61Dc3EyvdysbqH5BOOTquJ7ZX9C6vQ==}
    engines: {node: '>=6.9.0'}
    peerDependencies:
      '@babel/core': ^7.0.0-0
    dependencies:
      '@babel/core': 7.18.6
      '@babel/helper-module-imports': 7.22.5
      '@babel/helper-plugin-utils': 7.22.5
      '@babel/helper-remap-async-to-generator': 7.22.9(@babel/core@7.18.6)
    dev: true

  /@babel/plugin-transform-block-scoped-functions@7.22.5(@babel/core@7.18.6):
    resolution: {integrity: sha512-tdXZ2UdknEKQWKJP1KMNmuF5Lx3MymtMN/pvA+p/VEkhK8jVcQ1fzSy8KM9qRYhAf2/lV33hoMPKI/xaI9sADA==}
    engines: {node: '>=6.9.0'}
    peerDependencies:
      '@babel/core': ^7.0.0-0
    dependencies:
      '@babel/core': 7.18.6
      '@babel/helper-plugin-utils': 7.22.5
    dev: true

  /@babel/plugin-transform-block-scoping@7.22.10(@babel/core@7.18.6):
    resolution: {integrity: sha512-1+kVpGAOOI1Albt6Vse7c8pHzcZQdQKW+wJH+g8mCaszOdDVwRXa/slHPqIw+oJAJANTKDMuM2cBdV0Dg618Vg==}
    engines: {node: '>=6.9.0'}
    peerDependencies:
      '@babel/core': ^7.0.0-0
    dependencies:
      '@babel/core': 7.18.6
      '@babel/helper-plugin-utils': 7.22.5
    dev: true

  /@babel/plugin-transform-classes@7.22.6(@babel/core@7.18.6):
    resolution: {integrity: sha512-58EgM6nuPNG6Py4Z3zSuu0xWu2VfodiMi72Jt5Kj2FECmaYk1RrTXA45z6KBFsu9tRgwQDwIiY4FXTt+YsSFAQ==}
    engines: {node: '>=6.9.0'}
    peerDependencies:
      '@babel/core': ^7.0.0-0
    dependencies:
      '@babel/core': 7.18.6
      '@babel/helper-annotate-as-pure': 7.22.5
      '@babel/helper-compilation-targets': 7.22.10
      '@babel/helper-environment-visitor': 7.22.5
      '@babel/helper-function-name': 7.22.5
      '@babel/helper-optimise-call-expression': 7.22.5
      '@babel/helper-plugin-utils': 7.22.5
      '@babel/helper-replace-supers': 7.22.9(@babel/core@7.18.6)
      '@babel/helper-split-export-declaration': 7.22.6
      globals: 11.12.0
    dev: true

  /@babel/plugin-transform-computed-properties@7.22.5(@babel/core@7.18.6):
    resolution: {integrity: sha512-4GHWBgRf0krxPX+AaPtgBAlTgTeZmqDynokHOX7aqqAB4tHs3U2Y02zH6ETFdLZGcg9UQSD1WCmkVrE9ErHeOg==}
    engines: {node: '>=6.9.0'}
    peerDependencies:
      '@babel/core': ^7.0.0-0
    dependencies:
      '@babel/core': 7.18.6
      '@babel/helper-plugin-utils': 7.22.5
      '@babel/template': 7.22.5
    dev: true

  /@babel/plugin-transform-destructuring@7.22.10(@babel/core@7.18.6):
    resolution: {integrity: sha512-dPJrL0VOyxqLM9sritNbMSGx/teueHF/htMKrPT7DNxccXxRDPYqlgPFFdr8u+F+qUZOkZoXue/6rL5O5GduEw==}
    engines: {node: '>=6.9.0'}
    peerDependencies:
      '@babel/core': ^7.0.0-0
    dependencies:
      '@babel/core': 7.18.6
      '@babel/helper-plugin-utils': 7.22.5
    dev: true

  /@babel/plugin-transform-dotall-regex@7.22.5(@babel/core@7.18.6):
    resolution: {integrity: sha512-5/Yk9QxCQCl+sOIB1WelKnVRxTJDSAIxtJLL2/pqL14ZVlbH0fUQUZa/T5/UnQtBNgghR7mfB8ERBKyKPCi7Vw==}
    engines: {node: '>=6.9.0'}
    peerDependencies:
      '@babel/core': ^7.0.0-0
    dependencies:
      '@babel/core': 7.18.6
      '@babel/helper-create-regexp-features-plugin': 7.22.9(@babel/core@7.18.6)
      '@babel/helper-plugin-utils': 7.22.5
    dev: true

  /@babel/plugin-transform-duplicate-keys@7.22.5(@babel/core@7.18.6):
    resolution: {integrity: sha512-dEnYD+9BBgld5VBXHnF/DbYGp3fqGMsyxKbtD1mDyIA7AkTSpKXFhCVuj/oQVOoALfBs77DudA0BE4d5mcpmqw==}
    engines: {node: '>=6.9.0'}
    peerDependencies:
      '@babel/core': ^7.0.0-0
    dependencies:
      '@babel/core': 7.18.6
      '@babel/helper-plugin-utils': 7.22.5
    dev: true

  /@babel/plugin-transform-exponentiation-operator@7.22.5(@babel/core@7.18.6):
    resolution: {integrity: sha512-vIpJFNM/FjZ4rh1myqIya9jXwrwwgFRHPjT3DkUA9ZLHuzox8jiXkOLvwm1H+PQIP3CqfC++WPKeuDi0Sjdj1g==}
    engines: {node: '>=6.9.0'}
    peerDependencies:
      '@babel/core': ^7.0.0-0
    dependencies:
      '@babel/core': 7.18.6
      '@babel/helper-builder-binary-assignment-operator-visitor': 7.22.10
      '@babel/helper-plugin-utils': 7.22.5
    dev: true

  /@babel/plugin-transform-for-of@7.22.5(@babel/core@7.18.6):
    resolution: {integrity: sha512-3kxQjX1dU9uudwSshyLeEipvrLjBCVthCgeTp6CzE/9JYrlAIaeekVxRpCWsDDfYTfRZRoCeZatCQvwo+wvK8A==}
    engines: {node: '>=6.9.0'}
    peerDependencies:
      '@babel/core': ^7.0.0-0
    dependencies:
      '@babel/core': 7.18.6
      '@babel/helper-plugin-utils': 7.22.5
    dev: true

  /@babel/plugin-transform-function-name@7.22.5(@babel/core@7.18.6):
    resolution: {integrity: sha512-UIzQNMS0p0HHiQm3oelztj+ECwFnj+ZRV4KnguvlsD2of1whUeM6o7wGNj6oLwcDoAXQ8gEqfgC24D+VdIcevg==}
    engines: {node: '>=6.9.0'}
    peerDependencies:
      '@babel/core': ^7.0.0-0
    dependencies:
      '@babel/core': 7.18.6
      '@babel/helper-compilation-targets': 7.22.10
      '@babel/helper-function-name': 7.22.5
      '@babel/helper-plugin-utils': 7.22.5
    dev: true

  /@babel/plugin-transform-literals@7.22.5(@babel/core@7.18.6):
    resolution: {integrity: sha512-fTLj4D79M+mepcw3dgFBTIDYpbcB9Sm0bpm4ppXPaO+U+PKFFyV9MGRvS0gvGw62sd10kT5lRMKXAADb9pWy8g==}
    engines: {node: '>=6.9.0'}
    peerDependencies:
      '@babel/core': ^7.0.0-0
    dependencies:
      '@babel/core': 7.18.6
      '@babel/helper-plugin-utils': 7.22.5
    dev: true

  /@babel/plugin-transform-member-expression-literals@7.22.5(@babel/core@7.18.6):
    resolution: {integrity: sha512-RZEdkNtzzYCFl9SE9ATaUMTj2hqMb4StarOJLrZRbqqU4HSBE7UlBw9WBWQiDzrJZJdUWiMTVDI6Gv/8DPvfew==}
    engines: {node: '>=6.9.0'}
    peerDependencies:
      '@babel/core': ^7.0.0-0
    dependencies:
      '@babel/core': 7.18.6
      '@babel/helper-plugin-utils': 7.22.5
    dev: true

  /@babel/plugin-transform-modules-amd@7.22.5(@babel/core@7.18.6):
    resolution: {integrity: sha512-R+PTfLTcYEmb1+kK7FNkhQ1gP4KgjpSO6HfH9+f8/yfp2Nt3ggBjiVpRwmwTlfqZLafYKJACy36yDXlEmI9HjQ==}
    engines: {node: '>=6.9.0'}
    peerDependencies:
      '@babel/core': ^7.0.0-0
    dependencies:
      '@babel/core': 7.18.6
      '@babel/helper-module-transforms': 7.22.9(@babel/core@7.18.6)
      '@babel/helper-plugin-utils': 7.22.5
    dev: true

  /@babel/plugin-transform-modules-commonjs@7.22.5(@babel/core@7.18.6):
    resolution: {integrity: sha512-B4pzOXj+ONRmuaQTg05b3y/4DuFz3WcCNAXPLb2Q0GT0TrGKGxNKV4jwsXts+StaM0LQczZbOpj8o1DLPDJIiA==}
    engines: {node: '>=6.9.0'}
    peerDependencies:
      '@babel/core': ^7.0.0-0
    dependencies:
      '@babel/core': 7.18.6
      '@babel/helper-module-transforms': 7.22.9(@babel/core@7.18.6)
      '@babel/helper-plugin-utils': 7.22.5
      '@babel/helper-simple-access': 7.22.5
    dev: true

  /@babel/plugin-transform-modules-systemjs@7.22.5(@babel/core@7.18.6):
    resolution: {integrity: sha512-emtEpoaTMsOs6Tzz+nbmcePl6AKVtS1yC4YNAeMun9U8YCsgadPNxnOPQ8GhHFB2qdx+LZu9LgoC0Lthuu05DQ==}
    engines: {node: '>=6.9.0'}
    peerDependencies:
      '@babel/core': ^7.0.0-0
    dependencies:
      '@babel/core': 7.18.6
      '@babel/helper-hoist-variables': 7.22.5
      '@babel/helper-module-transforms': 7.22.9(@babel/core@7.18.6)
      '@babel/helper-plugin-utils': 7.22.5
      '@babel/helper-validator-identifier': 7.22.5
    dev: true

  /@babel/plugin-transform-modules-umd@7.22.5(@babel/core@7.18.6):
    resolution: {integrity: sha512-+S6kzefN/E1vkSsKx8kmQuqeQsvCKCd1fraCM7zXm4SFoggI099Tr4G8U81+5gtMdUeMQ4ipdQffbKLX0/7dBQ==}
    engines: {node: '>=6.9.0'}
    peerDependencies:
      '@babel/core': ^7.0.0-0
    dependencies:
      '@babel/core': 7.18.6
      '@babel/helper-module-transforms': 7.22.9(@babel/core@7.18.6)
      '@babel/helper-plugin-utils': 7.22.5
    dev: true

  /@babel/plugin-transform-named-capturing-groups-regex@7.22.5(@babel/core@7.18.6):
    resolution: {integrity: sha512-YgLLKmS3aUBhHaxp5hi1WJTgOUb/NCuDHzGT9z9WTt3YG+CPRhJs6nprbStx6DnWM4dh6gt7SU3sZodbZ08adQ==}
    engines: {node: '>=6.9.0'}
    peerDependencies:
      '@babel/core': ^7.0.0
    dependencies:
      '@babel/core': 7.18.6
      '@babel/helper-create-regexp-features-plugin': 7.22.9(@babel/core@7.18.6)
      '@babel/helper-plugin-utils': 7.22.5
    dev: true

  /@babel/plugin-transform-new-target@7.22.5(@babel/core@7.18.6):
    resolution: {integrity: sha512-AsF7K0Fx/cNKVyk3a+DW0JLo+Ua598/NxMRvxDnkpCIGFh43+h/v2xyhRUYf6oD8gE4QtL83C7zZVghMjHd+iw==}
    engines: {node: '>=6.9.0'}
    peerDependencies:
      '@babel/core': ^7.0.0-0
    dependencies:
      '@babel/core': 7.18.6
      '@babel/helper-plugin-utils': 7.22.5
    dev: true

  /@babel/plugin-transform-object-super@7.22.5(@babel/core@7.18.6):
    resolution: {integrity: sha512-klXqyaT9trSjIUrcsYIfETAzmOEZL3cBYqOYLJxBHfMFFggmXOv+NYSX/Jbs9mzMVESw/WycLFPRx8ba/b2Ipw==}
    engines: {node: '>=6.9.0'}
    peerDependencies:
      '@babel/core': ^7.0.0-0
    dependencies:
      '@babel/core': 7.18.6
      '@babel/helper-plugin-utils': 7.22.5
      '@babel/helper-replace-supers': 7.22.9(@babel/core@7.18.6)
    dev: true

  /@babel/plugin-transform-optional-chaining@7.22.10(@babel/core@7.18.6):
    resolution: {integrity: sha512-MMkQqZAZ+MGj+jGTG3OTuhKeBpNcO+0oCEbrGNEaOmiEn+1MzRyQlYsruGiU8RTK3zV6XwrVJTmwiDOyYK6J9g==}
    engines: {node: '>=6.9.0'}
    peerDependencies:
      '@babel/core': ^7.0.0-0
    dependencies:
      '@babel/core': 7.18.6
      '@babel/helper-plugin-utils': 7.22.5
      '@babel/helper-skip-transparent-expression-wrappers': 7.22.5
      '@babel/plugin-syntax-optional-chaining': 7.8.3(@babel/core@7.18.6)
    dev: true

  /@babel/plugin-transform-parameters@7.22.5(@babel/core@7.18.6):
    resolution: {integrity: sha512-AVkFUBurORBREOmHRKo06FjHYgjrabpdqRSwq6+C7R5iTCZOsM4QbcB27St0a4U6fffyAOqh3s/qEfybAhfivg==}
    engines: {node: '>=6.9.0'}
    peerDependencies:
      '@babel/core': ^7.0.0-0
    dependencies:
      '@babel/core': 7.18.6
      '@babel/helper-plugin-utils': 7.22.5
    dev: true

  /@babel/plugin-transform-property-literals@7.22.5(@babel/core@7.18.6):
    resolution: {integrity: sha512-TiOArgddK3mK/x1Qwf5hay2pxI6wCZnvQqrFSqbtg1GLl2JcNMitVH/YnqjP+M31pLUeTfzY1HAXFDnUBV30rQ==}
    engines: {node: '>=6.9.0'}
    peerDependencies:
      '@babel/core': ^7.0.0-0
    dependencies:
      '@babel/core': 7.18.6
      '@babel/helper-plugin-utils': 7.22.5
    dev: true

  /@babel/plugin-transform-regenerator@7.22.10(@babel/core@7.18.6):
    resolution: {integrity: sha512-F28b1mDt8KcT5bUyJc/U9nwzw6cV+UmTeRlXYIl2TNqMMJif0Jeey9/RQ3C4NOd2zp0/TRsDns9ttj2L523rsw==}
    engines: {node: '>=6.9.0'}
    peerDependencies:
      '@babel/core': ^7.0.0-0
    dependencies:
      '@babel/core': 7.18.6
      '@babel/helper-plugin-utils': 7.22.5
      regenerator-transform: 0.15.2
    dev: true

  /@babel/plugin-transform-reserved-words@7.22.5(@babel/core@7.18.6):
    resolution: {integrity: sha512-DTtGKFRQUDm8svigJzZHzb/2xatPc6TzNvAIJ5GqOKDsGFYgAskjRulbR/vGsPKq3OPqtexnz327qYpP57RFyA==}
    engines: {node: '>=6.9.0'}
    peerDependencies:
      '@babel/core': ^7.0.0-0
    dependencies:
      '@babel/core': 7.18.6
      '@babel/helper-plugin-utils': 7.22.5
    dev: true

  /@babel/plugin-transform-shorthand-properties@7.22.5(@babel/core@7.18.6):
    resolution: {integrity: sha512-vM4fq9IXHscXVKzDv5itkO1X52SmdFBFcMIBZ2FRn2nqVYqw6dBexUgMvAjHW+KXpPPViD/Yo3GrDEBaRC0QYA==}
    engines: {node: '>=6.9.0'}
    peerDependencies:
      '@babel/core': ^7.0.0-0
    dependencies:
      '@babel/core': 7.18.6
      '@babel/helper-plugin-utils': 7.22.5
    dev: true

  /@babel/plugin-transform-spread@7.22.5(@babel/core@7.18.6):
    resolution: {integrity: sha512-5ZzDQIGyvN4w8+dMmpohL6MBo+l2G7tfC/O2Dg7/hjpgeWvUx8FzfeOKxGog9IimPa4YekaQ9PlDqTLOljkcxg==}
    engines: {node: '>=6.9.0'}
    peerDependencies:
      '@babel/core': ^7.0.0-0
    dependencies:
      '@babel/core': 7.18.6
      '@babel/helper-plugin-utils': 7.22.5
      '@babel/helper-skip-transparent-expression-wrappers': 7.22.5
    dev: true

  /@babel/plugin-transform-sticky-regex@7.22.5(@babel/core@7.18.6):
    resolution: {integrity: sha512-zf7LuNpHG0iEeiyCNwX4j3gDg1jgt1k3ZdXBKbZSoA3BbGQGvMiSvfbZRR3Dr3aeJe3ooWFZxOOG3IRStYp2Bw==}
    engines: {node: '>=6.9.0'}
    peerDependencies:
      '@babel/core': ^7.0.0-0
    dependencies:
      '@babel/core': 7.18.6
      '@babel/helper-plugin-utils': 7.22.5
    dev: true

  /@babel/plugin-transform-template-literals@7.22.5(@babel/core@7.18.6):
    resolution: {integrity: sha512-5ciOehRNf+EyUeewo8NkbQiUs4d6ZxiHo6BcBcnFlgiJfu16q0bQUw9Jvo0b0gBKFG1SMhDSjeKXSYuJLeFSMA==}
    engines: {node: '>=6.9.0'}
    peerDependencies:
      '@babel/core': ^7.0.0-0
    dependencies:
      '@babel/core': 7.18.6
      '@babel/helper-plugin-utils': 7.22.5
    dev: true

  /@babel/plugin-transform-typeof-symbol@7.22.5(@babel/core@7.18.6):
    resolution: {integrity: sha512-bYkI5lMzL4kPii4HHEEChkD0rkc+nvnlR6+o/qdqR6zrm0Sv/nodmyLhlq2DO0YKLUNd2VePmPRjJXSBh9OIdA==}
    engines: {node: '>=6.9.0'}
    peerDependencies:
      '@babel/core': ^7.0.0-0
    dependencies:
      '@babel/core': 7.18.6
      '@babel/helper-plugin-utils': 7.22.5
    dev: true

  /@babel/plugin-transform-unicode-escapes@7.22.10(@babel/core@7.18.6):
    resolution: {integrity: sha512-lRfaRKGZCBqDlRU3UIFovdp9c9mEvlylmpod0/OatICsSfuQ9YFthRo1tpTkGsklEefZdqlEFdY4A2dwTb6ohg==}
    engines: {node: '>=6.9.0'}
    peerDependencies:
      '@babel/core': ^7.0.0-0
    dependencies:
      '@babel/core': 7.18.6
      '@babel/helper-plugin-utils': 7.22.5
    dev: true

  /@babel/plugin-transform-unicode-regex@7.22.5(@babel/core@7.18.6):
    resolution: {integrity: sha512-028laaOKptN5vHJf9/Arr/HiJekMd41hOEZYvNsrsXqJ7YPYuX2bQxh31fkZzGmq3YqHRJzYFFAVYvKfMPKqyg==}
    engines: {node: '>=6.9.0'}
    peerDependencies:
      '@babel/core': ^7.0.0-0
    dependencies:
      '@babel/core': 7.18.6
      '@babel/helper-create-regexp-features-plugin': 7.22.9(@babel/core@7.18.6)
      '@babel/helper-plugin-utils': 7.22.5
    dev: true

  /@babel/preset-env@7.18.6(@babel/core@7.18.6):
    resolution: {integrity: sha512-WrthhuIIYKrEFAwttYzgRNQ5hULGmwTj+D6l7Zdfsv5M7IWV/OZbUfbeL++Qrzx1nVJwWROIFhCHRYQV4xbPNw==}
    engines: {node: '>=6.9.0'}
    peerDependencies:
      '@babel/core': ^7.0.0-0
    dependencies:
      '@babel/compat-data': 7.22.9
      '@babel/core': 7.18.6
      '@babel/helper-compilation-targets': 7.22.10
      '@babel/helper-plugin-utils': 7.22.5
      '@babel/helper-validator-option': 7.22.5
      '@babel/plugin-bugfix-safari-id-destructuring-collision-in-function-expression': 7.22.5(@babel/core@7.18.6)
      '@babel/plugin-bugfix-v8-spread-parameters-in-optional-chaining': 7.22.5(@babel/core@7.18.6)
      '@babel/plugin-proposal-async-generator-functions': 7.20.7(@babel/core@7.18.6)
      '@babel/plugin-proposal-class-properties': 7.18.6(@babel/core@7.18.6)
      '@babel/plugin-proposal-class-static-block': 7.21.0(@babel/core@7.18.6)
      '@babel/plugin-proposal-dynamic-import': 7.18.6(@babel/core@7.18.6)
      '@babel/plugin-proposal-export-namespace-from': 7.18.9(@babel/core@7.18.6)
      '@babel/plugin-proposal-json-strings': 7.18.6(@babel/core@7.18.6)
      '@babel/plugin-proposal-logical-assignment-operators': 7.20.7(@babel/core@7.18.6)
      '@babel/plugin-proposal-nullish-coalescing-operator': 7.18.6(@babel/core@7.18.6)
      '@babel/plugin-proposal-numeric-separator': 7.18.6(@babel/core@7.18.6)
      '@babel/plugin-proposal-object-rest-spread': 7.20.7(@babel/core@7.18.6)
      '@babel/plugin-proposal-optional-catch-binding': 7.18.6(@babel/core@7.18.6)
      '@babel/plugin-proposal-optional-chaining': 7.21.0(@babel/core@7.18.6)
      '@babel/plugin-proposal-private-methods': 7.18.6(@babel/core@7.18.6)
      '@babel/plugin-proposal-private-property-in-object': 7.21.11(@babel/core@7.18.6)
      '@babel/plugin-proposal-unicode-property-regex': 7.18.6(@babel/core@7.18.6)
      '@babel/plugin-syntax-async-generators': 7.8.4(@babel/core@7.18.6)
      '@babel/plugin-syntax-class-properties': 7.12.13(@babel/core@7.18.6)
      '@babel/plugin-syntax-class-static-block': 7.14.5(@babel/core@7.18.6)
      '@babel/plugin-syntax-dynamic-import': 7.8.3(@babel/core@7.18.6)
      '@babel/plugin-syntax-export-namespace-from': 7.8.3(@babel/core@7.18.6)
      '@babel/plugin-syntax-import-assertions': 7.22.5(@babel/core@7.18.6)
      '@babel/plugin-syntax-json-strings': 7.8.3(@babel/core@7.18.6)
      '@babel/plugin-syntax-logical-assignment-operators': 7.10.4(@babel/core@7.18.6)
      '@babel/plugin-syntax-nullish-coalescing-operator': 7.8.3(@babel/core@7.18.6)
      '@babel/plugin-syntax-numeric-separator': 7.10.4(@babel/core@7.18.6)
      '@babel/plugin-syntax-object-rest-spread': 7.8.3(@babel/core@7.18.6)
      '@babel/plugin-syntax-optional-catch-binding': 7.8.3(@babel/core@7.18.6)
      '@babel/plugin-syntax-optional-chaining': 7.8.3(@babel/core@7.18.6)
      '@babel/plugin-syntax-private-property-in-object': 7.14.5(@babel/core@7.18.6)
      '@babel/plugin-syntax-top-level-await': 7.14.5(@babel/core@7.18.6)
      '@babel/plugin-transform-arrow-functions': 7.22.5(@babel/core@7.18.6)
      '@babel/plugin-transform-async-to-generator': 7.22.5(@babel/core@7.18.6)
      '@babel/plugin-transform-block-scoped-functions': 7.22.5(@babel/core@7.18.6)
      '@babel/plugin-transform-block-scoping': 7.22.10(@babel/core@7.18.6)
      '@babel/plugin-transform-classes': 7.22.6(@babel/core@7.18.6)
      '@babel/plugin-transform-computed-properties': 7.22.5(@babel/core@7.18.6)
      '@babel/plugin-transform-destructuring': 7.22.10(@babel/core@7.18.6)
      '@babel/plugin-transform-dotall-regex': 7.22.5(@babel/core@7.18.6)
      '@babel/plugin-transform-duplicate-keys': 7.22.5(@babel/core@7.18.6)
      '@babel/plugin-transform-exponentiation-operator': 7.22.5(@babel/core@7.18.6)
      '@babel/plugin-transform-for-of': 7.22.5(@babel/core@7.18.6)
      '@babel/plugin-transform-function-name': 7.22.5(@babel/core@7.18.6)
      '@babel/plugin-transform-literals': 7.22.5(@babel/core@7.18.6)
      '@babel/plugin-transform-member-expression-literals': 7.22.5(@babel/core@7.18.6)
      '@babel/plugin-transform-modules-amd': 7.22.5(@babel/core@7.18.6)
      '@babel/plugin-transform-modules-commonjs': 7.22.5(@babel/core@7.18.6)
      '@babel/plugin-transform-modules-systemjs': 7.22.5(@babel/core@7.18.6)
      '@babel/plugin-transform-modules-umd': 7.22.5(@babel/core@7.18.6)
      '@babel/plugin-transform-named-capturing-groups-regex': 7.22.5(@babel/core@7.18.6)
      '@babel/plugin-transform-new-target': 7.22.5(@babel/core@7.18.6)
      '@babel/plugin-transform-object-super': 7.22.5(@babel/core@7.18.6)
      '@babel/plugin-transform-parameters': 7.22.5(@babel/core@7.18.6)
      '@babel/plugin-transform-property-literals': 7.22.5(@babel/core@7.18.6)
      '@babel/plugin-transform-regenerator': 7.22.10(@babel/core@7.18.6)
      '@babel/plugin-transform-reserved-words': 7.22.5(@babel/core@7.18.6)
      '@babel/plugin-transform-shorthand-properties': 7.22.5(@babel/core@7.18.6)
      '@babel/plugin-transform-spread': 7.22.5(@babel/core@7.18.6)
      '@babel/plugin-transform-sticky-regex': 7.22.5(@babel/core@7.18.6)
      '@babel/plugin-transform-template-literals': 7.22.5(@babel/core@7.18.6)
      '@babel/plugin-transform-typeof-symbol': 7.22.5(@babel/core@7.18.6)
      '@babel/plugin-transform-unicode-escapes': 7.22.10(@babel/core@7.18.6)
      '@babel/plugin-transform-unicode-regex': 7.22.5(@babel/core@7.18.6)
      '@babel/preset-modules': 0.1.6(@babel/core@7.18.6)
      '@babel/types': 7.22.10
      babel-plugin-polyfill-corejs2: 0.3.3(@babel/core@7.18.6)
      babel-plugin-polyfill-corejs3: 0.5.3(@babel/core@7.18.6)
      babel-plugin-polyfill-regenerator: 0.3.1(@babel/core@7.18.6)
      core-js-compat: 3.32.1
      semver: 6.3.1
    transitivePeerDependencies:
      - supports-color
    dev: true

  /@babel/preset-modules@0.1.6(@babel/core@7.18.6):
    resolution: {integrity: sha512-ID2yj6K/4lKfhuU3+EX4UvNbIt7eACFbHmNUjzA+ep+B5971CknnA/9DEWKbRokfbbtblxxxXFJJrH47UEAMVg==}
    peerDependencies:
      '@babel/core': ^7.0.0-0 || ^8.0.0-0 <8.0.0
    dependencies:
      '@babel/core': 7.18.6
      '@babel/helper-plugin-utils': 7.22.5
      '@babel/plugin-proposal-unicode-property-regex': 7.18.6(@babel/core@7.18.6)
      '@babel/plugin-transform-dotall-regex': 7.22.5(@babel/core@7.18.6)
      '@babel/types': 7.22.10
      esutils: 2.0.3
    dev: true

  /@babel/regjsgen@0.8.0:
    resolution: {integrity: sha512-x/rqGMdzj+fWZvCOYForTghzbtqPDZ5gPwaoNGHdgDfF2QA/XZbCBp4Moo5scrkAMPhB7z26XM/AaHuIJdgauA==}
    dev: true

  /@babel/runtime@7.22.10:
    resolution: {integrity: sha512-21t/fkKLMZI4pqP2wlmsQAWnYW1PDyKyyUV4vCi+B25ydmdaYTKXPwCj0BzSUnZf4seIiYvSA3jcZ3gdsMFkLQ==}
    engines: {node: '>=6.9.0'}
    dependencies:
      regenerator-runtime: 0.14.0
    dev: true

  /@babel/template@7.22.5:
    resolution: {integrity: sha512-X7yV7eiwAxdj9k94NEylvbVHLiVG1nvzCV2EAowhxLTwODV1jl9UzZ48leOC0sH7OnuHrIkllaBgneUykIcZaw==}
    engines: {node: '>=6.9.0'}
    dependencies:
      '@babel/code-frame': 7.22.10
      '@babel/parser': 7.22.10
      '@babel/types': 7.22.10
    dev: true

  /@babel/traverse@7.22.10:
    resolution: {integrity: sha512-Q/urqV4pRByiNNpb/f5OSv28ZlGJiFiiTh+GAHktbIrkPhPbl90+uW6SmpoLyZqutrg9AEaEf3Q/ZBRHBXgxig==}
    engines: {node: '>=6.9.0'}
    dependencies:
      '@babel/code-frame': 7.22.10
      '@babel/generator': 7.22.10
      '@babel/helper-environment-visitor': 7.22.5
      '@babel/helper-function-name': 7.22.5
      '@babel/helper-hoist-variables': 7.22.5
      '@babel/helper-split-export-declaration': 7.22.6
      '@babel/parser': 7.22.10
      '@babel/types': 7.22.10
      debug: 4.3.4
      globals: 11.12.0
    transitivePeerDependencies:
      - supports-color
    dev: true

  /@babel/types@7.22.10:
    resolution: {integrity: sha512-obaoigiLrlDZ7TUQln/8m4mSqIW2QFeOrCQc9r+xsaHGNoplVNYlRVpsfE8Vj35GEm2ZH4ZhrNYogs/3fj85kg==}
    engines: {node: '>=6.9.0'}
    dependencies:
      '@babel/helper-string-parser': 7.22.5
      '@babel/helper-validator-identifier': 7.22.5
      to-fast-properties: 2.0.0
    dev: true

  /@bcoe/v8-coverage@0.2.3:
    resolution: {integrity: sha512-0hYQ8SB4Db5zvZB4axdMHGwEaQjkZzFjQiN9LVYvIFB2nSUHW9tYpxWriPrWDASIxiaXax83REcLxuSdnGPZtw==}
    dev: true

  /@cbor-extract/cbor-extract-darwin-arm64@2.1.1:
    resolution: {integrity: sha512-blVBy5MXz6m36Vx0DfLd7PChOQKEs8lK2bD1WJn/vVgG4FXZiZmZb2GECHFvVPA5T7OnODd9xZiL3nMCv6QUhA==}
    cpu: [arm64]
    os: [darwin]
    requiresBuild: true
    dev: false
    optional: true

  /@cbor-extract/cbor-extract-darwin-x64@2.1.1:
    resolution: {integrity: sha512-h6KFOzqk8jXTvkOftyRIWGrd7sKQzQv2jVdTL9nKSf3D2drCvQB/LHUxAOpPXo3pv2clDtKs3xnHalpEh3rDsw==}
    cpu: [x64]
    os: [darwin]
    requiresBuild: true
    dev: false
    optional: true

  /@cbor-extract/cbor-extract-linux-arm64@2.1.1:
    resolution: {integrity: sha512-SxAaRcYf8S0QHaMc7gvRSiTSr7nUYMqbUdErBEu+HYA4Q6UNydx1VwFE68hGcp1qvxcy9yT5U7gA+a5XikfwSQ==}
    cpu: [arm64]
    os: [linux]
    requiresBuild: true
    dev: false
    optional: true

  /@cbor-extract/cbor-extract-linux-arm@2.1.1:
    resolution: {integrity: sha512-ds0uikdcIGUjPyraV4oJqyVE5gl/qYBpa/Wnh6l6xLE2lj/hwnjT2XcZCChdXwW/YFZ1LUHs6waoYN8PmK0nKQ==}
    cpu: [arm]
    os: [linux]
    requiresBuild: true
    dev: false
    optional: true

  /@cbor-extract/cbor-extract-linux-x64@2.1.1:
    resolution: {integrity: sha512-GVK+8fNIE9lJQHAlhOROYiI0Yd4bAZ4u++C2ZjlkS3YmO6hi+FUxe6Dqm+OKWTcMpL/l71N6CQAmaRcb4zyJuA==}
    cpu: [x64]
    os: [linux]
    requiresBuild: true
    dev: false
    optional: true

  /@cbor-extract/cbor-extract-win32-x64@2.1.1:
    resolution: {integrity: sha512-2Niq1C41dCRIDeD8LddiH+mxGlO7HJ612Ll3D/E73ZWBmycued+8ghTr/Ho3CMOWPUEr08XtyBMVXAjqF+TcKw==}
    cpu: [x64]
    os: [win32]
    requiresBuild: true
    dev: false
    optional: true

  /@changesets/apply-release-plan@6.1.4:
    resolution: {integrity: sha512-FMpKF1fRlJyCZVYHr3CbinpZZ+6MwvOtWUuO8uo+svcATEoc1zRDcj23pAurJ2TZ/uVz1wFHH6K3NlACy0PLew==}
    dependencies:
      '@babel/runtime': 7.22.10
      '@changesets/config': 2.3.1
      '@changesets/get-version-range-type': 0.3.2
      '@changesets/git': 2.0.0
      '@changesets/types': 5.2.1
      '@manypkg/get-packages': 1.1.3
      detect-indent: 6.1.0
      fs-extra: 7.0.1
      lodash.startcase: 4.4.0
      outdent: 0.5.0
      prettier: 2.7.1
      resolve-from: 5.0.0
      semver: 7.5.4
    dev: true

  /@changesets/assemble-release-plan@5.2.4:
    resolution: {integrity: sha512-xJkWX+1/CUaOUWTguXEbCDTyWJFECEhmdtbkjhn5GVBGxdP/JwaHBIU9sW3FR6gD07UwZ7ovpiPclQZs+j+mvg==}
    dependencies:
      '@babel/runtime': 7.22.10
      '@changesets/errors': 0.1.4
      '@changesets/get-dependents-graph': 1.3.6
      '@changesets/types': 5.2.1
      '@manypkg/get-packages': 1.1.3
      semver: 7.5.4
    dev: true

  /@changesets/changelog-git@0.1.14:
    resolution: {integrity: sha512-+vRfnKtXVWsDDxGctOfzJsPhaCdXRYoe+KyWYoq5X/GqoISREiat0l3L8B0a453B2B4dfHGcZaGyowHbp9BSaA==}
    dependencies:
      '@changesets/types': 5.2.1
    dev: true

  /@changesets/changelog-github@0.4.8:
    resolution: {integrity: sha512-jR1DHibkMAb5v/8ym77E4AMNWZKB5NPzw5a5Wtqm1JepAuIF+hrKp2u04NKM14oBZhHglkCfrla9uq8ORnK/dw==}
    dependencies:
      '@changesets/get-github-info': 0.5.2
      '@changesets/types': 5.2.1
      dotenv: 8.6.0
    transitivePeerDependencies:
      - encoding
    dev: true

  /@changesets/cli@2.26.2:
    resolution: {integrity: sha512-dnWrJTmRR8bCHikJHl9b9HW3gXACCehz4OasrXpMp7sx97ECuBGGNjJhjPhdZNCvMy9mn4BWdplI323IbqsRig==}
    hasBin: true
    dependencies:
      '@babel/runtime': 7.22.10
      '@changesets/apply-release-plan': 6.1.4
      '@changesets/assemble-release-plan': 5.2.4
      '@changesets/changelog-git': 0.1.14
      '@changesets/config': 2.3.1
      '@changesets/errors': 0.1.4
      '@changesets/get-dependents-graph': 1.3.6
      '@changesets/get-release-plan': 3.0.17
      '@changesets/git': 2.0.0
      '@changesets/logger': 0.0.5
      '@changesets/pre': 1.0.14
      '@changesets/read': 0.5.9
      '@changesets/types': 5.2.1
      '@changesets/write': 0.2.3
      '@manypkg/get-packages': 1.1.3
      '@types/is-ci': 3.0.0
      '@types/semver': 7.5.0
      ansi-colors: 4.1.3
      chalk: 2.4.2
      enquirer: 2.4.1
      external-editor: 3.1.0
      fs-extra: 7.0.1
      human-id: 1.0.2
      is-ci: 3.0.1
      meow: 6.1.1
      outdent: 0.5.0
      p-limit: 2.3.0
      preferred-pm: 3.0.3
      resolve-from: 5.0.0
      semver: 7.5.4
      spawndamnit: 2.0.0
      term-size: 2.2.1
      tty-table: 4.2.1
    dev: true

  /@changesets/config@2.3.1:
    resolution: {integrity: sha512-PQXaJl82CfIXddUOppj4zWu+987GCw2M+eQcOepxN5s+kvnsZOwjEJO3DH9eVy+OP6Pg/KFEWdsECFEYTtbg6w==}
    dependencies:
      '@changesets/errors': 0.1.4
      '@changesets/get-dependents-graph': 1.3.6
      '@changesets/logger': 0.0.5
      '@changesets/types': 5.2.1
      '@manypkg/get-packages': 1.1.3
      fs-extra: 7.0.1
      micromatch: 4.0.5
    dev: true

  /@changesets/errors@0.1.4:
    resolution: {integrity: sha512-HAcqPF7snsUJ/QzkWoKfRfXushHTu+K5KZLJWPb34s4eCZShIf8BFO3fwq6KU8+G7L5KdtN2BzQAXOSXEyiY9Q==}
    dependencies:
      extendable-error: 0.1.7
    dev: true

  /@changesets/get-dependents-graph@1.3.6:
    resolution: {integrity: sha512-Q/sLgBANmkvUm09GgRsAvEtY3p1/5OCzgBE5vX3vgb5CvW0j7CEljocx5oPXeQSNph6FXulJlXV3Re/v3K3P3Q==}
    dependencies:
      '@changesets/types': 5.2.1
      '@manypkg/get-packages': 1.1.3
      chalk: 2.4.2
      fs-extra: 7.0.1
      semver: 7.5.4
    dev: true

  /@changesets/get-github-info@0.5.2:
    resolution: {integrity: sha512-JppheLu7S114aEs157fOZDjFqUDpm7eHdq5E8SSR0gUBTEK0cNSHsrSR5a66xs0z3RWuo46QvA3vawp8BxDHvg==}
    dependencies:
      dataloader: 1.4.0
      node-fetch: 2.7.0
    transitivePeerDependencies:
      - encoding
    dev: true

  /@changesets/get-release-plan@3.0.17:
    resolution: {integrity: sha512-6IwKTubNEgoOZwDontYc2x2cWXfr6IKxP3IhKeK+WjyD6y3M4Gl/jdQvBw+m/5zWILSOCAaGLu2ZF6Q+WiPniw==}
    dependencies:
      '@babel/runtime': 7.22.10
      '@changesets/assemble-release-plan': 5.2.4
      '@changesets/config': 2.3.1
      '@changesets/pre': 1.0.14
      '@changesets/read': 0.5.9
      '@changesets/types': 5.2.1
      '@manypkg/get-packages': 1.1.3
    dev: true

  /@changesets/get-version-range-type@0.3.2:
    resolution: {integrity: sha512-SVqwYs5pULYjYT4op21F2pVbcrca4qA/bAA3FmFXKMN7Y+HcO8sbZUTx3TAy2VXulP2FACd1aC7f2nTuqSPbqg==}
    dev: true

  /@changesets/git@2.0.0:
    resolution: {integrity: sha512-enUVEWbiqUTxqSnmesyJGWfzd51PY4H7mH9yUw0hPVpZBJ6tQZFMU3F3mT/t9OJ/GjyiM4770i+sehAn6ymx6A==}
    dependencies:
      '@babel/runtime': 7.22.10
      '@changesets/errors': 0.1.4
      '@changesets/types': 5.2.1
      '@manypkg/get-packages': 1.1.3
      is-subdir: 1.2.0
      micromatch: 4.0.5
      spawndamnit: 2.0.0
    dev: true

  /@changesets/logger@0.0.5:
    resolution: {integrity: sha512-gJyZHomu8nASHpaANzc6bkQMO9gU/ib20lqew1rVx753FOxffnCrJlGIeQVxNWCqM+o6OOleCo/ivL8UAO5iFw==}
    dependencies:
      chalk: 2.4.2
    dev: true

  /@changesets/parse@0.3.16:
    resolution: {integrity: sha512-127JKNd167ayAuBjUggZBkmDS5fIKsthnr9jr6bdnuUljroiERW7FBTDNnNVyJ4l69PzR57pk6mXQdtJyBCJKg==}
    dependencies:
      '@changesets/types': 5.2.1
      js-yaml: 3.14.1
    dev: true

  /@changesets/pre@1.0.14:
    resolution: {integrity: sha512-dTsHmxQWEQekHYHbg+M1mDVYFvegDh9j/kySNuDKdylwfMEevTeDouR7IfHNyVodxZXu17sXoJuf2D0vi55FHQ==}
    dependencies:
      '@babel/runtime': 7.22.10
      '@changesets/errors': 0.1.4
      '@changesets/types': 5.2.1
      '@manypkg/get-packages': 1.1.3
      fs-extra: 7.0.1
    dev: true

  /@changesets/read@0.5.9:
    resolution: {integrity: sha512-T8BJ6JS6j1gfO1HFq50kU3qawYxa4NTbI/ASNVVCBTsKquy2HYwM9r7ZnzkiMe8IEObAJtUVGSrePCOxAK2haQ==}
    dependencies:
      '@babel/runtime': 7.22.10
      '@changesets/git': 2.0.0
      '@changesets/logger': 0.0.5
      '@changesets/parse': 0.3.16
      '@changesets/types': 5.2.1
      chalk: 2.4.2
      fs-extra: 7.0.1
      p-filter: 2.1.0
    dev: true

  /@changesets/types@4.1.0:
    resolution: {integrity: sha512-LDQvVDv5Kb50ny2s25Fhm3d9QSZimsoUGBsUioj6MC3qbMUCuC8GPIvk/M6IvXx3lYhAs0lwWUQLb+VIEUCECw==}
    dev: true

  /@changesets/types@5.2.1:
    resolution: {integrity: sha512-myLfHbVOqaq9UtUKqR/nZA/OY7xFjQMdfgfqeZIBK4d0hA6pgxArvdv8M+6NUzzBsjWLOtvApv8YHr4qM+Kpfg==}
    dev: true

  /@changesets/write@0.2.3:
    resolution: {integrity: sha512-Dbamr7AIMvslKnNYsLFafaVORx4H0pvCA2MHqgtNCySMe1blImEyAEOzDmcgKAkgz4+uwoLz7demIrX+JBr/Xw==}
    dependencies:
      '@babel/runtime': 7.22.10
      '@changesets/types': 5.2.1
      fs-extra: 7.0.1
      human-id: 1.0.2
      prettier: 2.7.1
    dev: true

  /@cspotcode/source-map-support@0.8.1:
    resolution: {integrity: sha512-IchNf6dN4tHoMFIn/7OE8LWZ19Y6q/67Bmf6vnGREv8RSbBVb9LPJxEcnwrcwX6ixSvaiGoomAUvu4YSxXrVgw==}
    engines: {node: '>=12'}
    dependencies:
      '@jridgewell/trace-mapping': 0.3.9
    dev: true

  /@datadog/native-appsec@2.0.0:
    resolution: {integrity: sha512-XHARZ6MVgbnfOUO6/F3ZoZ7poXHJCNYFlgcyS2Xetuk9ITA5bfcooX2B2F7tReVB+RLJ+j8bsm0t55SyF04KDw==}
    engines: {node: '>=12'}
    requiresBuild: true
    dependencies:
      node-gyp-build: 3.9.0
    dev: false

  /@datadog/native-iast-rewriter@1.1.2:
    resolution: {integrity: sha512-pigRfRtAjZjMjqIXyXb98S4aDnuHz/EmqpoxAajFZsNjBLM87YonwSY5zoBdCsOyA46ddKOJRoCQd5ZalpOFMQ==}
    engines: {node: '>= 10'}
    dependencies:
      node-gyp-build: 4.6.1
    dev: false

  /@datadog/native-iast-taint-tracking@1.1.0:
    resolution: {integrity: sha512-TOrngpt6Qh52zWFOz1CkFXw0g43rnuUziFBtIMUsOLGzSHr9wdnTnE6HAyuvKy3f3ecAoZESlMfilGRKP93hXQ==}
    dependencies:
      node-gyp-build: 3.9.0
    dev: false

  /@datadog/native-metrics@1.6.0:
    resolution: {integrity: sha512-+8jBzd0nlLV+ay3Vb87DLwz8JHAS817hRhSRQ6zxhud9TyvvcNTNN+VA2sb2fe5UK4aMDvj/sGVJjEtgr4RHew==}
    engines: {node: '>=12'}
    requiresBuild: true
    dependencies:
      node-gyp-build: 3.9.0
    dev: false

  /@datadog/pprof@1.1.1:
    resolution: {integrity: sha512-5lYXUpikQhrJwzODtJ7aFM0oKmPccISnTCecuWhjxIj4/7UJv0DamkLak634bgEW+kiChgkKFDapHSesuXRDXQ==}
    engines: {node: '>=12'}
    requiresBuild: true
    dependencies:
      delay: 5.0.0
      findit2: 2.2.3
      node-gyp-build: 3.9.0
      p-limit: 3.1.0
      pify: 5.0.0
      protobufjs: 7.2.5
      source-map: 0.7.4
      split: 1.0.1
    dev: false

  /@datadog/sketches-js@2.1.0:
    resolution: {integrity: sha512-smLocSfrt3s53H/XSVP3/1kP42oqvrkjUPtyaFd1F79ux24oE31BKt+q0c6lsa6hOYrFzsIwyc5GXAI5JmfOew==}
    dev: false

  /@did-plc/lib@0.0.1:
    resolution: {integrity: sha512-RkY5w9DbYMco3SjeepqIiMveqz35exjlVDipCs2gz9AXF4/cp9hvmrp9zUWEw2vny+FjV8vGEN7QpaXWaO6nhg==}
    dependencies:
      '@atproto/common': 0.1.0
      '@atproto/crypto': 0.1.0
      '@ipld/dag-cbor': 7.0.3
      axios: 1.4.0
      multiformats: 9.9.0
      uint8arrays: 3.0.0
      zod: 3.21.4
    transitivePeerDependencies:
      - debug

  /@did-plc/server@0.0.1:
    resolution: {integrity: sha512-GtxxHcOrOQ6fNI1ufq3Zqjc2PtWqPZOdsuzlwtxiH9XibUGwDkb0GmaBHyU5GiOxOKZEW1GspZ8mreBA6XOlTQ==}
    dependencies:
      '@atproto/common': 0.1.0
      '@atproto/crypto': 0.1.0
      '@did-plc/lib': 0.0.1
      axios: 1.4.0
      cors: 2.8.5
      express: 4.18.2
      express-async-errors: 3.1.1(express@4.18.2)
      http-terminator: 3.2.0
      kysely: 0.23.5
      multiformats: 9.9.0
      pg: 8.10.0
      pino: 8.15.0
      pino-http: 8.4.0
    transitivePeerDependencies:
      - debug
      - pg-native
      - supports-color

  /@eslint/eslintrc@1.4.1:
    resolution: {integrity: sha512-XXrH9Uarn0stsyldqDYq8r++mROmWRI1xKMXa640Bb//SY1+ECYX6VzT6Lcx5frD0V30XieqJ0oX9I2Xj5aoMA==}
    engines: {node: ^12.22.0 || ^14.17.0 || >=16.0.0}
    dependencies:
      ajv: 6.12.6
      debug: 4.3.4
      espree: 9.6.1
      globals: 13.21.0
      ignore: 5.2.4
      import-fresh: 3.3.0
      js-yaml: 4.1.0
      minimatch: 3.1.2
      strip-json-comments: 3.1.1
    transitivePeerDependencies:
      - supports-color
    dev: true

  /@fastify/deepmerge@1.3.0:
    resolution: {integrity: sha512-J8TOSBq3SoZbDhM9+R/u77hP93gz/rajSA+K2kGyijPpORPWUXHUpTaleoj+92As0S9uPRP7Oi8IqMf0u+ro6A==}

  /@gar/promisify@1.1.3:
    resolution: {integrity: sha512-k2Ty1JcVojjJFwrg/ThKi2ujJ7XNLYaFGNB/bWT9wGR+oSMJHMa5w+CUq6p/pVrKeNNgA7pCqEcjSnHVoqJQFw==}
    dev: true

  /@humanwhocodes/config-array@0.10.7:
    resolution: {integrity: sha512-MDl6D6sBsaV452/QSdX+4CXIjZhIcI0PELsxUjk4U828yd58vk3bTIvk/6w5FY+4hIy9sLW0sfrV7K7Kc++j/w==}
    engines: {node: '>=10.10.0'}
    dependencies:
      '@humanwhocodes/object-schema': 1.2.1
      debug: 4.3.4
      minimatch: 3.1.2
    transitivePeerDependencies:
      - supports-color
    dev: true

  /@humanwhocodes/gitignore-to-minimatch@1.0.2:
    resolution: {integrity: sha512-rSqmMJDdLFUsyxR6FMtD00nfQKKLFb1kv+qBbOVKqErvloEIJLo5bDTJTQNTYgeyp78JsA7u/NPi5jT1GR/MuA==}
    dev: true

  /@humanwhocodes/module-importer@1.0.1:
    resolution: {integrity: sha512-bxveV4V8v5Yb4ncFTT3rPSgZBOpCkjfK0y4oVVVJwIuDVBRMDXrPyXRL988i5ap9m9bnyEEjWfm5WkBmtffLfA==}
    engines: {node: '>=12.22'}
    dev: true

  /@humanwhocodes/object-schema@1.2.1:
    resolution: {integrity: sha512-ZnQMnLV4e7hDlUvw8H+U8ASL02SS2Gn6+9Ac3wGGLIe7+je2AeAOxPY+izIPJDfFDb7eDjev0Us8MO1iFRN8hA==}
    dev: true

  /@ioredis/commands@1.2.0:
    resolution: {integrity: sha512-Sx1pU8EM64o2BrqNpEO1CNLtKQwyhuXuqyfH7oGKCk+1a33d2r5saW8zNwm3j6BTExtjrv2BxTgzzkMwts6vGg==}
    dev: false

  /@ipld/car@3.2.3:
    resolution: {integrity: sha512-pXE5mFJlXzJVaBwqAJKGlKqMmxq8H2SLEWBJgkeBDPBIN8ZbscPc3I9itkSQSlS/s6Fgx35Ri3LDTDtodQjCCQ==}
    dependencies:
      '@ipld/dag-cbor': 7.0.3
      multiformats: 9.9.0
      varint: 6.0.0
    dev: false

  /@ipld/dag-cbor@7.0.3:
    resolution: {integrity: sha512-1VVh2huHsuohdXC1bGJNE8WR72slZ9XE2T3wbBBq31dm7ZBatmKLLxrB+XAqafxfRFjv08RZmj/W/ZqaM13AuA==}
    dependencies:
      cborg: 1.10.2
      multiformats: 9.9.0

  /@isaacs/ttlcache@1.4.1:
    resolution: {integrity: sha512-RQgQ4uQ+pLbqXfOmieB91ejmLwvSgv9nLx6sT6sD83s7umBypgg+OIBOBbEUiJXrfpnp9j0mRhYYdzp9uqq3lA==}
    engines: {node: '>=12'}
    dev: false

  /@istanbuljs/load-nyc-config@1.1.0:
    resolution: {integrity: sha512-VjeHSlIzpv/NyD3N0YuHfXOPDIixcA1q2ZV98wsMqcYlPmv2n3Yb2lYP9XMElnaFVXg5A7YLTeLu6V84uQDjmQ==}
    engines: {node: '>=8'}
    dependencies:
      camelcase: 5.3.1
      find-up: 4.1.0
      get-package-type: 0.1.0
      js-yaml: 3.14.1
      resolve-from: 5.0.0
    dev: true

  /@istanbuljs/schema@0.1.3:
    resolution: {integrity: sha512-ZXRY4jNvVgSVQ8DL3LTcakaAtXwTVUxE81hslsyD2AtoXW/wVob10HkOJ1X/pAlcI7D+2YoZKg5do8G/w6RYgA==}
    engines: {node: '>=8'}
    dev: true

  /@jest/console@28.1.3:
    resolution: {integrity: sha512-QPAkP5EwKdK/bxIr6C1I4Vs0rm2nHiANzj/Z5X2JQkrZo6IqvC4ldZ9K95tF0HdidhA8Bo6egxSzUFPYKcEXLw==}
    engines: {node: ^12.13.0 || ^14.15.0 || ^16.10.0 || >=17.0.0}
    dependencies:
      '@jest/types': 28.1.3
      '@types/node': 18.17.8
      chalk: 4.1.2
      jest-message-util: 28.1.3
      jest-util: 28.1.3
      slash: 3.0.0
    dev: true

  /@jest/core@28.1.3(ts-node@10.8.2):
    resolution: {integrity: sha512-CIKBrlaKOzA7YG19BEqCw3SLIsEwjZkeJzf5bdooVnW4bH5cktqe3JX+G2YV1aK5vP8N9na1IGWFzYaTp6k6NA==}
    engines: {node: ^12.13.0 || ^14.15.0 || ^16.10.0 || >=17.0.0}
    peerDependencies:
      node-notifier: ^8.0.1 || ^9.0.0 || ^10.0.0
    peerDependenciesMeta:
      node-notifier:
        optional: true
    dependencies:
      '@jest/console': 28.1.3
      '@jest/reporters': 28.1.3
      '@jest/test-result': 28.1.3
      '@jest/transform': 28.1.3
      '@jest/types': 28.1.3
      '@types/node': 18.17.8
      ansi-escapes: 4.3.2
      chalk: 4.1.2
      ci-info: 3.8.0
      exit: 0.1.2
      graceful-fs: 4.2.11
      jest-changed-files: 28.1.3
      jest-config: 28.1.3(@types/node@18.17.8)(ts-node@10.8.2)
      jest-haste-map: 28.1.3
      jest-message-util: 28.1.3
      jest-regex-util: 28.0.2
      jest-resolve: 28.1.3
      jest-resolve-dependencies: 28.1.3
      jest-runner: 28.1.3
      jest-runtime: 28.1.3
      jest-snapshot: 28.1.3
      jest-util: 28.1.3
      jest-validate: 28.1.3
      jest-watcher: 28.1.3
      micromatch: 4.0.5
      pretty-format: 28.1.3
      rimraf: 3.0.2
      slash: 3.0.0
      strip-ansi: 6.0.1
    transitivePeerDependencies:
      - supports-color
      - ts-node
    dev: true

  /@jest/create-cache-key-function@27.5.1:
    resolution: {integrity: sha512-dmH1yW+makpTSURTy8VzdUwFnfQh1G8R+DxO2Ho2FFmBbKFEVm+3jWdvFhE2VqB/LATCTokkP0dotjyQyw5/AQ==}
    engines: {node: ^10.13.0 || ^12.13.0 || ^14.15.0 || >=15.0.0}
    dependencies:
      '@jest/types': 27.5.1
    dev: true

  /@jest/environment@28.1.3:
    resolution: {integrity: sha512-1bf40cMFTEkKyEf585R9Iz1WayDjHoHqvts0XFYEqyKM3cFWDpeMoqKKTAF9LSYQModPUlh8FKptoM2YcMWAXA==}
    engines: {node: ^12.13.0 || ^14.15.0 || ^16.10.0 || >=17.0.0}
    dependencies:
      '@jest/fake-timers': 28.1.3
      '@jest/types': 28.1.3
      '@types/node': 18.17.8
      jest-mock: 28.1.3
    dev: true

  /@jest/expect-utils@28.1.3:
    resolution: {integrity: sha512-wvbi9LUrHJLn3NlDW6wF2hvIMtd4JUl2QNVrjq+IBSHirgfrR3o9RnVtxzdEGO2n9JyIWwHnLfby5KzqBGg2YA==}
    engines: {node: ^12.13.0 || ^14.15.0 || ^16.10.0 || >=17.0.0}
    dependencies:
      jest-get-type: 28.0.2
    dev: true

  /@jest/expect@28.1.3:
    resolution: {integrity: sha512-lzc8CpUbSoE4dqT0U+g1qODQjBRHPpCPXissXD4mS9+sWQdmmpeJ9zSH1rS1HEkrsMN0fb7nKrJ9giAR1d3wBw==}
    engines: {node: ^12.13.0 || ^14.15.0 || ^16.10.0 || >=17.0.0}
    dependencies:
      expect: 28.1.3
      jest-snapshot: 28.1.3
    transitivePeerDependencies:
      - supports-color
    dev: true

  /@jest/fake-timers@28.1.3:
    resolution: {integrity: sha512-D/wOkL2POHv52h+ok5Oj/1gOG9HSywdoPtFsRCUmlCILXNn5eIWmcnd3DIiWlJnpGvQtmajqBP95Ei0EimxfLw==}
    engines: {node: ^12.13.0 || ^14.15.0 || ^16.10.0 || >=17.0.0}
    dependencies:
      '@jest/types': 28.1.3
      '@sinonjs/fake-timers': 9.1.2
      '@types/node': 18.17.8
      jest-message-util: 28.1.3
      jest-mock: 28.1.3
      jest-util: 28.1.3
    dev: true

  /@jest/globals@28.1.3:
    resolution: {integrity: sha512-XFU4P4phyryCXu1pbcqMO0GSQcYe1IsalYCDzRNyhetyeyxMcIxa11qPNDpVNLeretItNqEmYYQn1UYz/5x1NA==}
    engines: {node: ^12.13.0 || ^14.15.0 || ^16.10.0 || >=17.0.0}
    dependencies:
      '@jest/environment': 28.1.3
      '@jest/expect': 28.1.3
      '@jest/types': 28.1.3
    transitivePeerDependencies:
      - supports-color
    dev: true

  /@jest/reporters@28.1.3:
    resolution: {integrity: sha512-JuAy7wkxQZVNU/V6g9xKzCGC5LVXx9FDcABKsSXp5MiKPEE2144a/vXTEDoyzjUpZKfVwp08Wqg5A4WfTMAzjg==}
    engines: {node: ^12.13.0 || ^14.15.0 || ^16.10.0 || >=17.0.0}
    peerDependencies:
      node-notifier: ^8.0.1 || ^9.0.0 || ^10.0.0
    peerDependenciesMeta:
      node-notifier:
        optional: true
    dependencies:
      '@bcoe/v8-coverage': 0.2.3
      '@jest/console': 28.1.3
      '@jest/test-result': 28.1.3
      '@jest/transform': 28.1.3
      '@jest/types': 28.1.3
      '@jridgewell/trace-mapping': 0.3.19
      '@types/node': 18.17.8
      chalk: 4.1.2
      collect-v8-coverage: 1.0.2
      exit: 0.1.2
      glob: 7.2.3
      graceful-fs: 4.2.11
      istanbul-lib-coverage: 3.2.0
      istanbul-lib-instrument: 5.2.1
      istanbul-lib-report: 3.0.1
      istanbul-lib-source-maps: 4.0.1
      istanbul-reports: 3.1.6
      jest-message-util: 28.1.3
      jest-util: 28.1.3
      jest-worker: 28.1.3
      slash: 3.0.0
      string-length: 4.0.2
      strip-ansi: 6.0.1
      terminal-link: 2.1.1
      v8-to-istanbul: 9.1.0
    transitivePeerDependencies:
      - supports-color
    dev: true

  /@jest/schemas@28.1.3:
    resolution: {integrity: sha512-/l/VWsdt/aBXgjshLWOFyFt3IVdYypu5y2Wn2rOO1un6nkqIn8SLXzgIMYXFyYsRWDyF5EthmKJMIdJvk08grg==}
    engines: {node: ^12.13.0 || ^14.15.0 || ^16.10.0 || >=17.0.0}
    dependencies:
      '@sinclair/typebox': 0.24.51
    dev: true

  /@jest/source-map@28.1.2:
    resolution: {integrity: sha512-cV8Lx3BeStJb8ipPHnqVw/IM2VCMWO3crWZzYodSIkxXnRcXJipCdx1JCK0K5MsJJouZQTH73mzf4vgxRaH9ww==}
    engines: {node: ^12.13.0 || ^14.15.0 || ^16.10.0 || >=17.0.0}
    dependencies:
      '@jridgewell/trace-mapping': 0.3.19
      callsites: 3.1.0
      graceful-fs: 4.2.11
    dev: true

  /@jest/test-result@28.1.3:
    resolution: {integrity: sha512-kZAkxnSE+FqE8YjW8gNuoVkkC9I7S1qmenl8sGcDOLropASP+BkcGKwhXoyqQuGOGeYY0y/ixjrd/iERpEXHNg==}
    engines: {node: ^12.13.0 || ^14.15.0 || ^16.10.0 || >=17.0.0}
    dependencies:
      '@jest/console': 28.1.3
      '@jest/types': 28.1.3
      '@types/istanbul-lib-coverage': 2.0.4
      collect-v8-coverage: 1.0.2
    dev: true

  /@jest/test-sequencer@28.1.3:
    resolution: {integrity: sha512-NIMPEqqa59MWnDi1kvXXpYbqsfQmSJsIbnd85mdVGkiDfQ9WQQTXOLsvISUfonmnBT+w85WEgneCigEEdHDFxw==}
    engines: {node: ^12.13.0 || ^14.15.0 || ^16.10.0 || >=17.0.0}
    dependencies:
      '@jest/test-result': 28.1.3
      graceful-fs: 4.2.11
      jest-haste-map: 28.1.3
      slash: 3.0.0
    dev: true

  /@jest/transform@28.1.3:
    resolution: {integrity: sha512-u5dT5di+oFI6hfcLOHGTAfmUxFRrjK+vnaP0kkVow9Md/M7V/MxqQMOz/VV25UZO8pzeA9PjfTpOu6BDuwSPQA==}
    engines: {node: ^12.13.0 || ^14.15.0 || ^16.10.0 || >=17.0.0}
    dependencies:
      '@babel/core': 7.18.6
      '@jest/types': 28.1.3
      '@jridgewell/trace-mapping': 0.3.19
      babel-plugin-istanbul: 6.1.1
      chalk: 4.1.2
      convert-source-map: 1.9.0
      fast-json-stable-stringify: 2.1.0
      graceful-fs: 4.2.11
      jest-haste-map: 28.1.3
      jest-regex-util: 28.0.2
      jest-util: 28.1.3
      micromatch: 4.0.5
      pirates: 4.0.6
      slash: 3.0.0
      write-file-atomic: 4.0.2
    transitivePeerDependencies:
      - supports-color
    dev: true

  /@jest/types@27.5.1:
    resolution: {integrity: sha512-Cx46iJ9QpwQTjIdq5VJu2QTMMs3QlEjI0x1QbBP5W1+nMzyc2XmimiRR/CbX9TO0cPTeUlxWMOu8mslYsJ8DEw==}
    engines: {node: ^10.13.0 || ^12.13.0 || ^14.15.0 || >=15.0.0}
    dependencies:
      '@types/istanbul-lib-coverage': 2.0.4
      '@types/istanbul-reports': 3.0.1
      '@types/node': 18.17.8
      '@types/yargs': 16.0.5
      chalk: 4.1.2
    dev: true

  /@jest/types@28.1.3:
    resolution: {integrity: sha512-RyjiyMUZrKz/c+zlMFO1pm70DcIlST8AeWTkoUdZevew44wcNZQHsEVOiCVtgVnlFFD82FPaXycys58cf2muVQ==}
    engines: {node: ^12.13.0 || ^14.15.0 || ^16.10.0 || >=17.0.0}
    dependencies:
      '@jest/schemas': 28.1.3
      '@types/istanbul-lib-coverage': 2.0.4
      '@types/istanbul-reports': 3.0.1
      '@types/node': 18.17.8
      '@types/yargs': 17.0.24
      chalk: 4.1.2
    dev: true

  /@jridgewell/gen-mapping@0.3.3:
    resolution: {integrity: sha512-HLhSWOLRi875zjjMG/r+Nv0oCW8umGb0BgEhyX3dDX3egwZtB8PqLnjz3yedt8R5StBrzcg4aBpnh8UA9D1BoQ==}
    engines: {node: '>=6.0.0'}
    dependencies:
      '@jridgewell/set-array': 1.1.2
      '@jridgewell/sourcemap-codec': 1.4.15
      '@jridgewell/trace-mapping': 0.3.19
    dev: true

  /@jridgewell/resolve-uri@3.1.1:
    resolution: {integrity: sha512-dSYZh7HhCDtCKm4QakX0xFpsRDqjjtZf/kjI/v3T3Nwt5r8/qz/M19F9ySyOqU94SXBmeG9ttTul+YnR4LOxFA==}
    engines: {node: '>=6.0.0'}
    dev: true

  /@jridgewell/set-array@1.1.2:
    resolution: {integrity: sha512-xnkseuNADM0gt2bs+BvhO0p78Mk762YnZdsuzFV018NoG1Sj1SCQvpSqa7XUaTam5vAGasABV9qXASMKnFMwMw==}
    engines: {node: '>=6.0.0'}
    dev: true

  /@jridgewell/sourcemap-codec@1.4.15:
    resolution: {integrity: sha512-eF2rxCRulEKXHTRiDrDy6erMYWqNw4LPdQ8UQA4huuxaQsVeRPFl2oM8oDGxMFhJUWZf9McpLtJasDDZb/Bpeg==}
    dev: true

  /@jridgewell/trace-mapping@0.3.19:
    resolution: {integrity: sha512-kf37QtfW+Hwx/buWGMPcR60iF9ziHa6r/CZJIHbmcm4+0qrXiVdxegAH0F6yddEVQ7zdkjcGCgCzUu+BcbhQxw==}
    dependencies:
      '@jridgewell/resolve-uri': 3.1.1
      '@jridgewell/sourcemap-codec': 1.4.15
    dev: true

  /@jridgewell/trace-mapping@0.3.9:
    resolution: {integrity: sha512-3Belt6tdc8bPgAtbcmdtNJlirVoTmEb5e2gC94PnkwEW9jI6CAHUeoG85tjWP5WquqfavoMtMwiG4P926ZKKuQ==}
    dependencies:
      '@jridgewell/resolve-uri': 3.1.1
      '@jridgewell/sourcemap-codec': 1.4.15
    dev: true

  /@manypkg/find-root@1.1.0:
    resolution: {integrity: sha512-mki5uBvhHzO8kYYix/WRy2WX8S3B5wdVSc9D6KcU5lQNglP2yt58/VfLuAK49glRXChosY8ap2oJ1qgma3GUVA==}
    dependencies:
      '@babel/runtime': 7.22.10
      '@types/node': 12.20.55
      find-up: 4.1.0
      fs-extra: 8.1.0
    dev: true

  /@manypkg/get-packages@1.1.3:
    resolution: {integrity: sha512-fo+QhuU3qE/2TQMQmbVMqaQ6EWbMhi4ABWP+O4AM1NqPBuy0OrApV5LO6BrrgnhtAHS2NH6RrVk9OL181tTi8A==}
    dependencies:
      '@babel/runtime': 7.22.10
      '@changesets/types': 4.1.0
      '@manypkg/find-root': 1.1.0
      fs-extra: 8.1.0
      globby: 11.1.0
      read-yaml-file: 1.1.0
    dev: true

  /@noble/curves@1.1.0:
    resolution: {integrity: sha512-091oBExgENk/kGj3AZmtBDMpxQPDtxQABR2B9lb1JbVTs6ytdzZNwvhxQ4MWasRNEzlbEH8jCWFCwhF/Obj5AA==}
    dependencies:
      '@noble/hashes': 1.3.1
    dev: false

  /@noble/hashes@1.3.1:
    resolution: {integrity: sha512-EbqwksQwz9xDRGfDST86whPBgM65E0OH/pCgqW0GBVzO22bNE+NuIbeTb714+IfSjU3aRk47EUvXIb5bTsenKA==}
    engines: {node: '>= 16'}
    dev: false

  /@noble/secp256k1@1.7.1:
    resolution: {integrity: sha512-hOUk6AyBFmqVrv7k5WAw/LpszxVbj9gGN4JRkIX52fdFAj1UA61KXmZDvqVEm+pOyec3+fIeZB02LYa/pWOArw==}

  /@nodelib/fs.scandir@2.1.5:
    resolution: {integrity: sha512-vq24Bq3ym5HEQm2NKCr3yXDwjc7vTsEThRDnkp2DK9p1uqLR+DHurm/NOTo0KG7HYHU7eppKZj3MyqYuMBf62g==}
    engines: {node: '>= 8'}
    dependencies:
      '@nodelib/fs.stat': 2.0.5
      run-parallel: 1.2.0

  /@nodelib/fs.stat@2.0.5:
    resolution: {integrity: sha512-RkhPPp2zrqDAQA/2jNhnztcPAlv64XdhIp7a7454A5ovI7Bukxgt7MX7udwAu3zg1DcpPU0rz3VV1SeaqvY4+A==}
    engines: {node: '>= 8'}

  /@nodelib/fs.walk@1.2.8:
    resolution: {integrity: sha512-oGB+UxlgWcgQkgwo8GcEGwemoTFt3FIO9ababBmaGwXIoBKZ+GTy0pP185beGg7Llih/NSHSV2XAs1lnznocSg==}
    engines: {node: '>= 8'}
    dependencies:
      '@nodelib/fs.scandir': 2.1.5
      fastq: 1.15.0

  /@npmcli/fs@2.1.2:
    resolution: {integrity: sha512-yOJKRvohFOaLqipNtwYB9WugyZKhC/DZC4VYPmpaCzDBrA8YpK3qHZ8/HGscMnE4GqbkLNuVcCnxkeQEdGt6LQ==}
    engines: {node: ^12.13.0 || ^14.15.0 || >=16.0.0}
    dependencies:
      '@gar/promisify': 1.1.3
      semver: 7.5.4
    dev: true

  /@npmcli/move-file@2.0.1:
    resolution: {integrity: sha512-mJd2Z5TjYWq/ttPLLGqArdtnC74J6bOzg4rMDnN+p1xTacZ2yPRCk2y0oSWQtygLR9YVQXgOcONrwtnk3JupxQ==}
    engines: {node: ^12.13.0 || ^14.15.0 || >=16.0.0}
    deprecated: This functionality has been moved to @npmcli/fs
    dependencies:
      mkdirp: 1.0.4
      rimraf: 3.0.2
    dev: true

  /@npmcli/package-json@3.0.0:
    resolution: {integrity: sha512-NnuPuM97xfiCpbTEJYtEuKz6CFbpUHtaT0+5via5pQeI25omvQDFbp1GcGJ/c4zvL/WX0qbde6YiLgfZbWFgvg==}
    engines: {node: ^14.17.0 || ^16.13.0 || >=18.0.0}
    dependencies:
      json-parse-even-better-errors: 3.0.0
    dev: true

  /@protobufjs/aspromise@1.1.2:
    resolution: {integrity: sha512-j+gKExEuLmKwvz3OgROXtrJ2UG2x8Ch2YZUxahh+s1F2HZ+wAceUNLkvy6zKCPVRkU++ZWQrdxsUeQXmcg4uoQ==}
    dev: false

  /@protobufjs/base64@1.1.2:
    resolution: {integrity: sha512-AZkcAA5vnN/v4PDqKyMR5lx7hZttPDgClv83E//FMNhR2TMcLUhfRUBHCmSl0oi9zMgDDqRUJkSxO3wm85+XLg==}
    dev: false

  /@protobufjs/codegen@2.0.4:
    resolution: {integrity: sha512-YyFaikqM5sH0ziFZCN3xDC7zeGaB/d0IUb9CATugHWbd1FRFwWwt4ld4OYMPWu5a3Xe01mGAULCdqhMlPl29Jg==}
    dev: false

  /@protobufjs/eventemitter@1.1.0:
    resolution: {integrity: sha512-j9ednRT81vYJ9OfVuXG6ERSTdEL1xVsNgqpkxMsbIabzSo3goCjDIveeGv5d03om39ML71RdmrGNjG5SReBP/Q==}
    dev: false

  /@protobufjs/fetch@1.1.0:
    resolution: {integrity: sha512-lljVXpqXebpsijW71PZaCYeIcE5on1w5DlQy5WH6GLbFryLUrBD4932W/E2BSpfRJWseIL4v/KPgBFxDOIdKpQ==}
    dependencies:
      '@protobufjs/aspromise': 1.1.2
      '@protobufjs/inquire': 1.1.0
    dev: false

  /@protobufjs/float@1.0.2:
    resolution: {integrity: sha512-Ddb+kVXlXst9d+R9PfTIxh1EdNkgoRe5tOX6t01f1lYWOvJnSPDBlG241QLzcyPdoNTsblLUdujGSE4RzrTZGQ==}
    dev: false

  /@protobufjs/inquire@1.1.0:
    resolution: {integrity: sha512-kdSefcPdruJiFMVSbn801t4vFK7KB/5gd2fYvrxhuJYg8ILrmn9SKSX2tZdV6V+ksulWqS7aXjBcRXl3wHoD9Q==}
    dev: false

  /@protobufjs/path@1.1.2:
    resolution: {integrity: sha512-6JOcJ5Tm08dOHAbdR3GrvP+yUUfkjG5ePsHYczMFLq3ZmMkAD98cDgcT2iA1lJ9NVwFd4tH/iSSoe44YWkltEA==}
    dev: false

  /@protobufjs/pool@1.1.0:
    resolution: {integrity: sha512-0kELaGSIDBKvcgS4zkjz1PeddatrjYcmMWOlAuAPwAeccUrPHdUqo/J6LiymHHEiJT5NrF1UVwxY14f+fy4WQw==}
    dev: false

  /@protobufjs/utf8@1.1.0:
    resolution: {integrity: sha512-Vvn3zZrhQZkkBE8LSuW3em98c0FwgO4nxzv6OdSxPKJIEKY2bGbHn+mhGIPerzI4twdxaP8/0+06HBpwf345Lw==}
    dev: false

  /@sinclair/typebox@0.24.51:
    resolution: {integrity: sha512-1P1OROm/rdubP5aFDSZQILU0vrLCJ4fvHt6EoqHEM+2D/G5MK3bIaymUKLit8Js9gbns5UyJnkP/TZROLw4tUA==}
    dev: true

  /@sinonjs/commons@1.8.6:
    resolution: {integrity: sha512-Ky+XkAkqPZSm3NLBeUng77EBQl3cmeJhITaGHdYH8kjVB+aun3S4XBRti2zt17mtt0mIUDiNxYeoJm6drVvBJQ==}
    dependencies:
      type-detect: 4.0.8
    dev: true

  /@sinonjs/fake-timers@9.1.2:
    resolution: {integrity: sha512-BPS4ynJW/o92PUR4wgriz2Ud5gpST5vz6GQfMixEDK0Z8ZCUv2M7SkBLykH56T++Xs+8ln9zTGbOvNGIe02/jw==}
    dependencies:
      '@sinonjs/commons': 1.8.6
    dev: true

  /@smithy/abort-controller@1.1.0:
    resolution: {integrity: sha512-5imgGUlZL4dW4YWdMYAKLmal9ny/tlenM81QZY7xYyb76z9Z/QOg7oM5Ak9HQl8QfFTlGVWwcMXl+54jroRgEQ==}
    engines: {node: '>=14.0.0'}
    dependencies:
      '@smithy/types': 1.2.0
      tslib: 2.6.2
    dev: false

  /@smithy/types@1.2.0:
    resolution: {integrity: sha512-z1r00TvBqF3dh4aHhya7nz1HhvCg4TRmw51fjMrh5do3h+ngSstt/yKlNbHeb9QxJmFbmN8KEVSWgb1bRvfEoA==}
    engines: {node: '>=14.0.0'}
    dependencies:
      tslib: 2.6.2
    dev: false

  /@swc/core-darwin-arm64@1.3.42:
    resolution: {integrity: sha512-hM6RrZFyoCM9mX3cj/zM5oXwhAqjUdOCLXJx7KTQps7NIkv/Qjvobgvyf2gAb89j3ARNo9NdIoLjTjJ6oALtiA==}
    engines: {node: '>=10'}
    cpu: [arm64]
    os: [darwin]
    requiresBuild: true
    dev: true
    optional: true

  /@swc/core-darwin-x64@1.3.42:
    resolution: {integrity: sha512-bjsWtHMb6wJK1+RGlBs2USvgZ0txlMk11y0qBLKo32gLKTqzUwRw0Fmfzuf6Ue2a/w//7eqMlPFEre4LvJajGw==}
    engines: {node: '>=10'}
    cpu: [x64]
    os: [darwin]
    requiresBuild: true
    dev: true
    optional: true

  /@swc/core-linux-arm-gnueabihf@1.3.42:
    resolution: {integrity: sha512-Oe0ggMz3MyqXNfeVmY+bBTL0hFSNY3bx8dhcqsh4vXk/ZVGse94QoC4dd92LuPHmKT0x6nsUzB86x2jU9QHW5g==}
    engines: {node: '>=10'}
    cpu: [arm]
    os: [linux]
    requiresBuild: true
    dev: true
    optional: true

  /@swc/core-linux-arm64-gnu@1.3.42:
    resolution: {integrity: sha512-ZJsa8NIW1RLmmHGTJCbM7OPSbBZ9rOMrLqDtUOGrT0uoJXZnnQqolflamB5wviW0X6h3Z3/PSTNGNDCJ3u3Lqg==}
    engines: {node: '>=10'}
    cpu: [arm64]
    os: [linux]
    requiresBuild: true
    dev: true
    optional: true

  /@swc/core-linux-arm64-musl@1.3.42:
    resolution: {integrity: sha512-YpZwlFAfOp5vkm/uVUJX1O7N3yJDO1fDQRWqsOPPNyIJkI2ydlRQtgN6ZylC159Qv+TimfXnGTlNr7o3iBAqjg==}
    engines: {node: '>=10'}
    cpu: [arm64]
    os: [linux]
    requiresBuild: true
    dev: true
    optional: true

  /@swc/core-linux-x64-gnu@1.3.42:
    resolution: {integrity: sha512-0ccpKnsZbyHBzaQFdP8U9i29nvOfKitm6oJfdJzlqsY/jCqwvD8kv2CAKSK8WhJz//ExI2LqNrDI0yazx5j7+A==}
    engines: {node: '>=10'}
    cpu: [x64]
    os: [linux]
    requiresBuild: true
    dev: true
    optional: true

  /@swc/core-linux-x64-musl@1.3.42:
    resolution: {integrity: sha512-7eckRRuTZ6+3K21uyfXXgc2ZCg0mSWRRNwNT3wap2bYkKPeqTgb8pm8xYSZNEiMuDonHEat6XCCV36lFY6kOdQ==}
    engines: {node: '>=10'}
    cpu: [x64]
    os: [linux]
    requiresBuild: true
    dev: true
    optional: true

  /@swc/core-win32-arm64-msvc@1.3.42:
    resolution: {integrity: sha512-t27dJkdw0GWANdN4TV0lY/V5vTYSx5SRjyzzZolep358ueCGuN1XFf1R0JcCbd1ojosnkQg2L7A7991UjXingg==}
    engines: {node: '>=10'}
    cpu: [arm64]
    os: [win32]
    requiresBuild: true
    dev: true
    optional: true

  /@swc/core-win32-ia32-msvc@1.3.42:
    resolution: {integrity: sha512-xfpc/Zt/aMILX4IX0e3loZaFyrae37u3MJCv1gJxgqrpeLi7efIQr3AmERkTK3mxTO6R5urSliWw2W3FyZ7D3Q==}
    engines: {node: '>=10'}
    cpu: [ia32]
    os: [win32]
    requiresBuild: true
    dev: true
    optional: true

  /@swc/core-win32-x64-msvc@1.3.42:
    resolution: {integrity: sha512-ra2K4Tu++EJLPhzZ6L8hWUsk94TdK/2UKhL9dzCBhtzKUixsGCEqhtqH1zISXNvW8qaVLFIMUP37ULe80/IJaA==}
    engines: {node: '>=10'}
    cpu: [x64]
    os: [win32]
    requiresBuild: true
    dev: true
    optional: true

  /@swc/core@1.3.42:
    resolution: {integrity: sha512-nVFUd5+7tGniM2cT3LXaqnu3735Cu4az8A9gAKK+8sdpASI52SWuqfDBmjFCK9xG90MiVDVp2PTZr0BWqCIzpw==}
    engines: {node: '>=10'}
    requiresBuild: true
    optionalDependencies:
      '@swc/core-darwin-arm64': 1.3.42
      '@swc/core-darwin-x64': 1.3.42
      '@swc/core-linux-arm-gnueabihf': 1.3.42
      '@swc/core-linux-arm64-gnu': 1.3.42
      '@swc/core-linux-arm64-musl': 1.3.42
      '@swc/core-linux-x64-gnu': 1.3.42
      '@swc/core-linux-x64-musl': 1.3.42
      '@swc/core-win32-arm64-msvc': 1.3.42
      '@swc/core-win32-ia32-msvc': 1.3.42
      '@swc/core-win32-x64-msvc': 1.3.42
    dev: true

  /@swc/jest@0.2.24(@swc/core@1.3.42):
    resolution: {integrity: sha512-fwgxQbM1wXzyKzl1+IW0aGrRvAA8k0Y3NxFhKigbPjOJ4mCKnWEcNX9HQS3gshflcxq8YKhadabGUVfdwjCr6Q==}
    engines: {npm: '>= 7.0.0'}
    peerDependencies:
      '@swc/core': '*'
    dependencies:
      '@jest/create-cache-key-function': 27.5.1
      '@swc/core': 1.3.42
      jsonc-parser: 3.2.0
    dev: true

  /@tokenizer/token@0.3.0:
    resolution: {integrity: sha512-OvjF+z51L3ov0OyAU0duzsYuvO01PH7x4t6DJx+guahgTnBHkhJdG7soQeTSFLWN3efnHyibZ4Z8l2EuWwJN3A==}
    dev: false

  /@tootallnate/once@2.0.0:
    resolution: {integrity: sha512-XCuKFP5PS55gnMVu3dty8KPatLqUoy/ZYzDzAGCQ8JNFCkLXzmI7vNHCR+XpbZaMWQK/vQubr7PkYq8g470J/A==}
    engines: {node: '>= 10'}
    dev: true

  /@ts-morph/common@0.17.0:
    resolution: {integrity: sha512-RMSSvSfs9kb0VzkvQ2NWobwnj7TxCA9vI/IjR9bDHqgAyVbu2T0DN4wiKVqomyDWqO7dPr/tErSfq7urQ1Q37g==}
    dependencies:
      fast-glob: 3.3.1
      minimatch: 5.1.6
      mkdirp: 1.0.4
      path-browserify: 1.0.1
    dev: false

  /@tsconfig/node10@1.0.9:
    resolution: {integrity: sha512-jNsYVVxU8v5g43Erja32laIDHXeoNvFEpX33OK4d6hljo3jDhCBDhx5dhCCTMWUojscpAagGiRkBKxpdl9fxqA==}
    dev: true

  /@tsconfig/node12@1.0.11:
    resolution: {integrity: sha512-cqefuRsh12pWyGsIoBKJA9luFu3mRxCA+ORZvA4ktLSzIuCUtWVxGIuXigEwO5/ywWFMZ2QEGKWvkZG1zDMTag==}
    dev: true

  /@tsconfig/node14@1.0.3:
    resolution: {integrity: sha512-ysT8mhdixWK6Hw3i1V2AeRqZ5WfXg1G43mqoYlM2nc6388Fq5jcXyr5mRsqViLx/GJYdoL0bfXD8nmF+Zn/Iow==}
    dev: true

  /@tsconfig/node16@1.0.4:
    resolution: {integrity: sha512-vxhUy4J8lyeyinH7Azl1pdd43GJhZH/tP2weN8TntQblOY+A0XbT8DJk1/oCPuOOyg/Ja757rG0CgHcWC8OfMA==}
    dev: true

  /@types/babel__core@7.20.1:
    resolution: {integrity: sha512-aACu/U/omhdk15O4Nfb+fHgH/z3QsfQzpnvRZhYhThms83ZnAOZz7zZAWO7mn2yyNQaA4xTO8GLK3uqFU4bYYw==}
    dependencies:
      '@babel/parser': 7.22.10
      '@babel/types': 7.22.10
      '@types/babel__generator': 7.6.4
      '@types/babel__template': 7.4.1
      '@types/babel__traverse': 7.20.1
    dev: true

  /@types/babel__generator@7.6.4:
    resolution: {integrity: sha512-tFkciB9j2K755yrTALxD44McOrk+gfpIpvC3sxHjRawj6PfnQxrse4Clq5y/Rq+G3mrBurMax/lG8Qn2t9mSsg==}
    dependencies:
      '@babel/types': 7.22.10
    dev: true

  /@types/babel__template@7.4.1:
    resolution: {integrity: sha512-azBFKemX6kMg5Io+/rdGT0dkGreboUVR0Cdm3fz9QJWpaQGJRQXl7C+6hOTCZcMll7KFyEQpgbYI2lHdsS4U7g==}
    dependencies:
      '@babel/parser': 7.22.10
      '@babel/types': 7.22.10
    dev: true

  /@types/babel__traverse@7.20.1:
    resolution: {integrity: sha512-MitHFXnhtgwsGZWtT68URpOvLN4EREih1u3QtQiN4VdAxWKRVvGCSvw/Qth0M0Qq3pJpnGOu5JaM/ydK7OGbqg==}
    dependencies:
      '@babel/types': 7.22.10
    dev: true

  /@types/bn.js@5.1.1:
    resolution: {integrity: sha512-qNrYbZqMx0uJAfKnKclPh+dTwK33KfLHYqtyODwd5HnXOjnkhc4qgn3BrK6RWyGZm5+sIFE7Q7Vz6QQtJB7w7g==}
    dependencies:
      '@types/node': 18.17.8

  /@types/body-parser@1.19.2:
    resolution: {integrity: sha512-ALYone6pm6QmwZoAgeyNksccT9Q4AWZQ6PvfwR37GT6r6FWUPguq6sUmNGSMV2Wr761oQoBxwGGa6DR5o1DC9g==}
    dependencies:
      '@types/connect': 3.4.35
      '@types/node': 18.17.8
    dev: true

  /@types/connect@3.4.35:
    resolution: {integrity: sha512-cdeYyv4KWoEgpBISTxWvqYsVy444DOqehiF3fM3ne10AmJ62RSyNkUnxMJXHQWRQQX2eR94m5y1IZyDwBjV9FQ==}
    dependencies:
      '@types/node': 18.17.8
    dev: true

  /@types/cors@2.8.12:
    resolution: {integrity: sha512-vt+kDhq/M2ayberEtJcIN/hxXy1Pk+59g2FV/ZQceeaTyCtCucjL2Q7FXlFjtWn4n15KCr1NE2lNNFhp0lEThw==}
    dev: true

  /@types/disposable-email@0.2.0:
    resolution: {integrity: sha512-i4fPC8+a5j7RlKVe9cOHz6cYVxkSFYuJ78GB3EJPMfBJURWmEsD4gb/gD48j7KAWe0M8ZvdJR6a6GaDohTYttw==}
    dev: true

  /@types/elliptic@6.4.14:
    resolution: {integrity: sha512-z4OBcDAU0GVwDTuwJzQCiL6188QvZMkvoERgcVjq0/mPM8jCfdwZ3x5zQEVoL9WCAru3aG5wl3Z5Ww5wBWn7ZQ==}
    dependencies:
      '@types/bn.js': 5.1.1

  /@types/express-serve-static-core@4.17.36:
    resolution: {integrity: sha512-zbivROJ0ZqLAtMzgzIUC4oNqDG9iF0lSsAqpOD9kbs5xcIM3dTiyuHvBc7R8MtWBp3AAWGaovJa+wzWPjLYW7Q==}
    dependencies:
      '@types/node': 18.17.8
      '@types/qs': 6.9.7
      '@types/range-parser': 1.2.4
      '@types/send': 0.17.1
    dev: true

  /@types/express@4.17.13:
    resolution: {integrity: sha512-6bSZTPaTIACxn48l50SR+axgrqm6qXFIxrdAKaG6PaJk3+zuUr35hBlgT7vOmJcum+OEaIBLtHV/qloEAFITeA==}
    dependencies:
      '@types/body-parser': 1.19.2
      '@types/express-serve-static-core': 4.17.36
      '@types/qs': 6.9.7
      '@types/serve-static': 1.15.2
    dev: true

  /@types/graceful-fs@4.1.6:
    resolution: {integrity: sha512-Sig0SNORX9fdW+bQuTEovKj3uHcUL6LQKbCrrqb1X7J6/ReAbhCXRAhc+SMejhLELFj2QcyuxmUooZ4bt5ReSw==}
    dependencies:
      '@types/node': 18.17.8
    dev: true

  /@types/http-errors@2.0.1:
    resolution: {integrity: sha512-/K3ds8TRAfBvi5vfjuz8y6+GiAYBZ0x4tXv1Av6CWBWn0IlADc+ZX9pMq7oU0fNQPnBwIZl3rmeLp6SBApbxSQ==}
    dev: true

  /@types/is-ci@3.0.0:
    resolution: {integrity: sha512-Q0Op0hdWbYd1iahB+IFNQcWXFq4O0Q5MwQP7uN0souuQ4rPg1vEYcnIOfr1gY+M+6rc8FGoRaBO1mOOvL29sEQ==}
    dependencies:
      ci-info: 3.8.0
    dev: true

  /@types/istanbul-lib-coverage@2.0.4:
    resolution: {integrity: sha512-z/QT1XN4K4KYuslS23k62yDIDLwLFkzxOuMplDtObz0+y7VqJCaO2o+SPwHCvLFZh7xazvvoor2tA/hPz9ee7g==}
    dev: true

  /@types/istanbul-lib-report@3.0.0:
    resolution: {integrity: sha512-plGgXAPfVKFoYfa9NpYDAkseG+g6Jr294RqeqcqDixSbU34MZVJRi/P+7Y8GDpzkEwLaGZZOpKIEmeVZNtKsrg==}
    dependencies:
      '@types/istanbul-lib-coverage': 2.0.4
    dev: true

  /@types/istanbul-reports@3.0.1:
    resolution: {integrity: sha512-c3mAZEuK0lvBp8tmuL74XRKn1+y2dcwOUpH7x4WrF6gk1GIgiluDRgMYQtw2OFcBvAJWlt6ASU3tSqxp0Uu0Aw==}
    dependencies:
      '@types/istanbul-lib-report': 3.0.0
    dev: true

  /@types/jest@28.1.4:
    resolution: {integrity: sha512-telv6G5N7zRJiLcI3Rs3o+ipZ28EnE+7EvF0pSrt2pZOMnAVI/f+6/LucDxOvcBcTeTL3JMF744BbVQAVBUQRA==}
    dependencies:
      jest-matcher-utils: 28.1.3
      pretty-format: 28.1.3
    dev: true

  /@types/json-schema@7.0.12:
    resolution: {integrity: sha512-Hr5Jfhc9eYOQNPYO5WLDq/n4jqijdHNlDXjuAQkkt+mWdQR+XJToOHrsD4cPaMXpn6KO7y2+wM8AZEs8VpBLVA==}
    dev: true

  /@types/mime@1.3.2:
    resolution: {integrity: sha512-YATxVxgRqNH6nHEIsvg6k2Boc1JHI9ZbH5iWFFv/MTkchz3b1ieGDa5T0a9RznNdI0KhVbdbWSN+KWWrQZRxTw==}
    dev: true

  /@types/mime@3.0.1:
    resolution: {integrity: sha512-Y4XFY5VJAuw0FgAqPNd6NNoV44jbq9Bz2L7Rh/J6jLTiHBSBJa9fxqQIvkIld4GsoDOcCbvzOUAbLPsSKKg+uA==}
    dev: true

  /@types/minimist@1.2.2:
    resolution: {integrity: sha512-jhuKLIRrhvCPLqwPcx6INqmKeiA5EWrsCOPhrlFSrbrmU4ZMPjj5Ul/oLCMDO98XRUIwVm78xICz4EPCektzeQ==}
    dev: true

  /@types/node@12.20.55:
    resolution: {integrity: sha512-J8xLz7q2OFulZ2cyGTLE1TbbZcjpno7FaN6zdJNrgAdrJ+DZzh/uFR6YrTb4C+nXakvud8Q4+rbhoIWlYQbUFQ==}
    dev: true

  /@types/node@18.0.0:
    resolution: {integrity: sha512-cHlGmko4gWLVI27cGJntjs/Sj8th9aYwplmZFwmmgYQQvL5NUsgVJG7OddLvNfLqYS31KFN0s3qlaD9qCaxACA==}
    dev: true

  /@types/node@18.17.8:
    resolution: {integrity: sha512-Av/7MqX/iNKwT9Tr60V85NqMnsmh8ilfJoBlIVibkXfitk9Q22D9Y5mSpm+FvG5DET7EbVfB40bOiLzKgYFgPw==}

  /@types/nodemailer@6.4.6:
    resolution: {integrity: sha512-pD6fL5GQtUKvD2WnPmg5bC2e8kWCAPDwMPmHe/ohQbW+Dy0EcHgZ2oCSuPlWNqk74LS5BVMig1SymQbFMPPK3w==}
    dependencies:
      '@types/node': 18.17.8
    dev: true

  /@types/normalize-package-data@2.4.1:
    resolution: {integrity: sha512-Gj7cI7z+98M282Tqmp2K5EIsoouUEzbBJhQQzDE3jSIRk6r9gsz0oUokqIUR4u1R3dMHo0pDHM7sNOHyhulypw==}
    dev: true

  /@types/pg@8.6.6:
    resolution: {integrity: sha512-O2xNmXebtwVekJDD+02udOncjVcMZQuTEQEMpKJ0ZRf5E7/9JJX3izhKUcUifBkyKpljyUM6BTgy2trmviKlpw==}
    dependencies:
      '@types/node': 18.17.8
      pg-protocol: 1.6.0
      pg-types: 2.2.0
    dev: true

  /@types/prettier@2.7.3:
    resolution: {integrity: sha512-+68kP9yzs4LMp7VNh8gdzMSPZFL44MLGqiHWvttYJe+6qnuVr4Ek9wSBQoveqY/r+LwjCcU29kNVkidwim+kYA==}
    dev: true

  /@types/qs@6.9.7:
    resolution: {integrity: sha512-FGa1F62FT09qcrueBA6qYTrJPVDzah9a+493+o2PCXsesWHIn27G98TsSMs3WPNbZIEj4+VJf6saSFpvD+3Zsw==}
    dev: true

  /@types/range-parser@1.2.4:
    resolution: {integrity: sha512-EEhsLsD6UsDM1yFhAvy0Cjr6VwmpMWqFBCb9w07wVugF7w9nfajxLuVmngTIpgS6svCnm6Vaw+MZhoDCKnOfsw==}
    dev: true

  /@types/semver@7.5.0:
    resolution: {integrity: sha512-G8hZ6XJiHnuhQKR7ZmysCeJWE08o8T0AXtk5darsCaTVsYZhhgUrq53jizaR2FvsoeCwJhlmwTjkXBY5Pn/ZHw==}
    dev: true

  /@types/send@0.17.1:
    resolution: {integrity: sha512-Cwo8LE/0rnvX7kIIa3QHCkcuF21c05Ayb0ZfxPiv0W8VRiZiNW/WuRupHKpqqGVGf7SUA44QSOUKaEd9lIrd/Q==}
    dependencies:
      '@types/mime': 1.3.2
      '@types/node': 18.17.8
    dev: true

  /@types/serve-static@1.15.2:
    resolution: {integrity: sha512-J2LqtvFYCzaj8pVYKw8klQXrLLk7TBZmQ4ShlcdkELFKGwGMfevMLneMMRkMgZxotOD9wg497LpC7O8PcvAmfw==}
    dependencies:
      '@types/http-errors': 2.0.1
      '@types/mime': 3.0.1
      '@types/node': 18.17.8
    dev: true

  /@types/sharp@0.31.0:
    resolution: {integrity: sha512-nwivOU101fYInCwdDcH/0/Ru6yIRXOpORx25ynEOc6/IakuCmjOAGpaO5VfUl4QkDtUC6hj+Z2eCQvgXOioknw==}
    dependencies:
      '@types/node': 18.17.8
    dev: true

  /@types/stack-utils@2.0.1:
    resolution: {integrity: sha512-Hl219/BT5fLAaz6NDkSuhzasy49dwQS/DSdu4MdggFB8zcXv7vflBI3xp7FEmkmdDkBUI2bPUNeMttp2knYdxw==}
    dev: true

  /@types/ws@8.5.4:
    resolution: {integrity: sha512-zdQDHKUgcX/zBc4GrwsE/7dVdAD8JR4EuiAXiiUhhfyIJXXb2+PrGshFyeXWQPMmmZ2XxgaqclgpIC7eTXc1mg==}
    dependencies:
      '@types/node': 18.17.8
    dev: true

  /@types/yargs-parser@21.0.0:
    resolution: {integrity: sha512-iO9ZQHkZxHn4mSakYV0vFHAVDyEOIJQrV2uZ06HxEPcx+mt8swXoZHIbaaJ2crJYFfErySgktuTZ3BeLz+XmFA==}
    dev: true

  /@types/yargs@16.0.5:
    resolution: {integrity: sha512-AxO/ADJOBFJScHbWhq2xAhlWP24rY4aCEG/NFaMvbT3X2MgRsLjhjQwsn0Zi5zn0LG9jUhCCZMeX9Dkuw6k+vQ==}
    dependencies:
      '@types/yargs-parser': 21.0.0
    dev: true

  /@types/yargs@17.0.24:
    resolution: {integrity: sha512-6i0aC7jV6QzQB8ne1joVZ0eSFIstHsCrobmOtghM11yGlH0j43FKL2UhWdELkyps0zuf7qVTUVCCR+tgSlyLLw==}
    dependencies:
      '@types/yargs-parser': 21.0.0
    dev: true

  /@typescript-eslint/eslint-plugin@5.38.1(@typescript-eslint/parser@5.38.1)(eslint@8.24.0)(typescript@4.8.4):
    resolution: {integrity: sha512-ky7EFzPhqz3XlhS7vPOoMDaQnQMn+9o5ICR9CPr/6bw8HrFkzhMSxuA3gRfiJVvs7geYrSeawGJjZoZQKCOglQ==}
    engines: {node: ^12.22.0 || ^14.17.0 || >=16.0.0}
    peerDependencies:
      '@typescript-eslint/parser': ^5.0.0
      eslint: ^6.0.0 || ^7.0.0 || ^8.0.0
      typescript: '*'
    peerDependenciesMeta:
      typescript:
        optional: true
    dependencies:
      '@typescript-eslint/parser': 5.38.1(eslint@8.24.0)(typescript@4.8.4)
      '@typescript-eslint/scope-manager': 5.38.1
      '@typescript-eslint/type-utils': 5.38.1(eslint@8.24.0)(typescript@4.8.4)
      '@typescript-eslint/utils': 5.38.1(eslint@8.24.0)(typescript@4.8.4)
      debug: 4.3.4
      eslint: 8.24.0
      ignore: 5.2.4
      regexpp: 3.2.0
      semver: 7.5.4
      tsutils: 3.21.0(typescript@4.8.4)
      typescript: 4.8.4
    transitivePeerDependencies:
      - supports-color
    dev: true

  /@typescript-eslint/parser@5.38.1(eslint@8.24.0)(typescript@4.8.4):
    resolution: {integrity: sha512-LDqxZBVFFQnQRz9rUZJhLmox+Ep5kdUmLatLQnCRR6523YV+XhRjfYzStQ4MheFA8kMAfUlclHSbu+RKdRwQKw==}
    engines: {node: ^12.22.0 || ^14.17.0 || >=16.0.0}
    peerDependencies:
      eslint: ^6.0.0 || ^7.0.0 || ^8.0.0
      typescript: '*'
    peerDependenciesMeta:
      typescript:
        optional: true
    dependencies:
      '@typescript-eslint/scope-manager': 5.38.1
      '@typescript-eslint/types': 5.38.1
      '@typescript-eslint/typescript-estree': 5.38.1(typescript@4.8.4)
      debug: 4.3.4
      eslint: 8.24.0
      typescript: 4.8.4
    transitivePeerDependencies:
      - supports-color
    dev: true

  /@typescript-eslint/scope-manager@5.38.1:
    resolution: {integrity: sha512-BfRDq5RidVU3RbqApKmS7RFMtkyWMM50qWnDAkKgQiezRtLKsoyRKIvz1Ok5ilRWeD9IuHvaidaLxvGx/2eqTQ==}
    engines: {node: ^12.22.0 || ^14.17.0 || >=16.0.0}
    dependencies:
      '@typescript-eslint/types': 5.38.1
      '@typescript-eslint/visitor-keys': 5.38.1
    dev: true

  /@typescript-eslint/type-utils@5.38.1(eslint@8.24.0)(typescript@4.8.4):
    resolution: {integrity: sha512-UU3j43TM66gYtzo15ivK2ZFoDFKKP0k03MItzLdq0zV92CeGCXRfXlfQX5ILdd4/DSpHkSjIgLLLh1NtkOJOAw==}
    engines: {node: ^12.22.0 || ^14.17.0 || >=16.0.0}
    peerDependencies:
      eslint: '*'
      typescript: '*'
    peerDependenciesMeta:
      typescript:
        optional: true
    dependencies:
      '@typescript-eslint/typescript-estree': 5.38.1(typescript@4.8.4)
      '@typescript-eslint/utils': 5.38.1(eslint@8.24.0)(typescript@4.8.4)
      debug: 4.3.4
      eslint: 8.24.0
      tsutils: 3.21.0(typescript@4.8.4)
      typescript: 4.8.4
    transitivePeerDependencies:
      - supports-color
    dev: true

  /@typescript-eslint/types@5.38.1:
    resolution: {integrity: sha512-QTW1iHq1Tffp9lNfbfPm4WJabbvpyaehQ0SrvVK2yfV79SytD9XDVxqiPvdrv2LK7DGSFo91TB2FgWanbJAZXg==}
    engines: {node: ^12.22.0 || ^14.17.0 || >=16.0.0}
    dev: true

  /@typescript-eslint/typescript-estree@5.38.1(typescript@4.8.4):
    resolution: {integrity: sha512-99b5e/Enoe8fKMLdSuwrfH/C0EIbpUWmeEKHmQlGZb8msY33qn1KlkFww0z26o5Omx7EVjzVDCWEfrfCDHfE7g==}
    engines: {node: ^12.22.0 || ^14.17.0 || >=16.0.0}
    peerDependencies:
      typescript: '*'
    peerDependenciesMeta:
      typescript:
        optional: true
    dependencies:
      '@typescript-eslint/types': 5.38.1
      '@typescript-eslint/visitor-keys': 5.38.1
      debug: 4.3.4
      globby: 11.1.0
      is-glob: 4.0.3
      semver: 7.5.4
      tsutils: 3.21.0(typescript@4.8.4)
      typescript: 4.8.4
    transitivePeerDependencies:
      - supports-color
    dev: true

  /@typescript-eslint/utils@5.38.1(eslint@8.24.0)(typescript@4.8.4):
    resolution: {integrity: sha512-oIuUiVxPBsndrN81oP8tXnFa/+EcZ03qLqPDfSZ5xIJVm7A9V0rlkQwwBOAGtrdN70ZKDlKv+l1BeT4eSFxwXA==}
    engines: {node: ^12.22.0 || ^14.17.0 || >=16.0.0}
    peerDependencies:
      eslint: ^6.0.0 || ^7.0.0 || ^8.0.0
    dependencies:
      '@types/json-schema': 7.0.12
      '@typescript-eslint/scope-manager': 5.38.1
      '@typescript-eslint/types': 5.38.1
      '@typescript-eslint/typescript-estree': 5.38.1(typescript@4.8.4)
      eslint: 8.24.0
      eslint-scope: 5.1.1
      eslint-utils: 3.0.0(eslint@8.24.0)
    transitivePeerDependencies:
      - supports-color
      - typescript
    dev: true

  /@typescript-eslint/visitor-keys@5.38.1:
    resolution: {integrity: sha512-bSHr1rRxXt54+j2n4k54p4fj8AHJ49VDWtjpImOpzQj4qjAiOpPni+V1Tyajh19Api1i844F757cur8wH3YvOA==}
    engines: {node: ^12.22.0 || ^14.17.0 || >=16.0.0}
    dependencies:
      '@typescript-eslint/types': 5.38.1
      eslint-visitor-keys: 3.4.3
    dev: true

  /abbrev@1.1.1:
    resolution: {integrity: sha512-nne9/IiQ/hzIhY6pdDnbBtz7DjPTKrY00P/zvPSm5pOFkl6xuGrGnXn/VtTNNfNtAfZ9/1RtehkszU9qcTii0Q==}
    dev: true

  /abort-controller@3.0.0:
    resolution: {integrity: sha512-h8lQ8tacZYnR3vNQTgibj+tODHI5/+l06Au2Pcriv/Gmet0eaj4TwWH41sO9wnHDiQsEj19q0drzdWdeAHtweg==}
    engines: {node: '>=6.5'}
    dependencies:
      event-target-shim: 5.0.1

  /accepts@1.3.8:
    resolution: {integrity: sha512-PYAthTa2m2VKxuvSD3DPC/Gy+U+sOA1LAuT8mkmRuvw+NACSaeXEQ+NHcVF7rONl6qcaxV3Uuemwawk+7+SJLw==}
    engines: {node: '>= 0.6'}
    dependencies:
      mime-types: 2.1.35
      negotiator: 0.6.3

  /acorn-import-assertions@1.9.0(acorn@8.10.0):
    resolution: {integrity: sha512-cmMwop9x+8KFhxvKrKfPYmN6/pKTYYHBqLa0DfvVZcKMJWNyWLnaqND7dx/qn66R7ewM1UX5XMaDVP5wlVTaVA==}
    peerDependencies:
      acorn: ^8
    dependencies:
      acorn: 8.10.0
    dev: false

  /acorn-jsx@5.3.2(acorn@8.10.0):
    resolution: {integrity: sha512-rq9s+JNhf0IChjtDXxllJ7g41oZk5SlXtp0LHwyA5cejwn7vKmKp4pPri6YEePv2PU65sAsegbXtIinmDFDXgQ==}
    peerDependencies:
      acorn: ^6.0.0 || ^7.0.0 || ^8.0.0
    dependencies:
      acorn: 8.10.0
    dev: true

  /acorn-walk@8.2.0:
    resolution: {integrity: sha512-k+iyHEuPgSw6SbuDpGQM+06HQUa04DZ3o+F6CSzXMvvI5KMvnaEqXe+YVe555R9nn6GPt404fos4wcgpw12SDA==}
    engines: {node: '>=0.4.0'}
    dev: true

  /acorn@8.10.0:
    resolution: {integrity: sha512-F0SAmZ8iUtS//m8DmCTA0jlh6TDKkHQyK6xc6V4KDTyZKA9dnvX9/3sRTVQrWm79glUAZbnmmNcdYwUIHWVybw==}
    engines: {node: '>=0.4.0'}
    hasBin: true

  /agent-base@6.0.2:
    resolution: {integrity: sha512-RZNwNclF7+MS/8bDg70amg32dyeZGZxiDuQmZxKLAlQjr3jGyLx+4Kkk58UO7D2QdgFIQCovuSuZESne6RG6XQ==}
    engines: {node: '>= 6.0.0'}
    dependencies:
      debug: 4.3.4
    transitivePeerDependencies:
      - supports-color
    dev: true

  /agentkeepalive@4.5.0:
    resolution: {integrity: sha512-5GG/5IbQQpC9FpkRGsSvZI5QYeSCzlJHdpBQntCsuTOxhKD8lqKhrleg2Yi7yvMIf82Ycmmqln9U8V9qwEiJew==}
    engines: {node: '>= 8.0.0'}
    dependencies:
      humanize-ms: 1.2.1
    dev: true

  /aggregate-error@3.1.0:
    resolution: {integrity: sha512-4I7Td01quW/RpocfNayFdFVk1qSuoh0E7JrbRJ16nH01HhKFQ88INq9Sd+nd72zqRySlr9BmDA8xlEJ6vJMrYA==}
    engines: {node: '>=8'}
    dependencies:
      clean-stack: 2.2.0
      indent-string: 4.0.0
    dev: true

  /ajv-formats@2.1.1(ajv@8.12.0):
    resolution: {integrity: sha512-Wx0Kx52hxE7C18hkMEggYlEifqWZtYaRgouJor+WMdPnQyEK13vgEWyVNup7SoeeoLMsr4kf5h6dOW11I15MUA==}
    peerDependencies:
      ajv: ^8.0.0
    peerDependenciesMeta:
      ajv:
        optional: true
    dependencies:
      ajv: 8.12.0

  /ajv@6.12.6:
    resolution: {integrity: sha512-j3fVLgvTo527anyYyJOGTYJbG+vnnQYvE0m5mmkc1TK+nxAppkCLMIL0aZ4dblVCNoGShhm+kzE4ZUykBoMg4g==}
    dependencies:
      fast-deep-equal: 3.1.3
      fast-json-stable-stringify: 2.1.0
      json-schema-traverse: 0.4.1
      uri-js: 4.4.1
    dev: true

  /ajv@8.12.0:
    resolution: {integrity: sha512-sRu1kpcO9yLtYxBKvqfTeh9KzZEwO3STyX1HT+4CaDzC6HpTGYhIhPIzj9XuKU7KYDwnaeh5hcOwjy1QuJzBPA==}
    dependencies:
      fast-deep-equal: 3.1.3
      json-schema-traverse: 1.0.0
      require-from-string: 2.0.2
      uri-js: 4.4.1

  /ansi-colors@4.1.3:
    resolution: {integrity: sha512-/6w/C21Pm1A7aZitlI5Ni/2J6FFQN8i1Cvz3kHABAAbw93v/NlvKdVOqz7CCWz/3iv/JplRSEEZ83XION15ovw==}
    engines: {node: '>=6'}
    dev: true

  /ansi-escapes@4.3.2:
    resolution: {integrity: sha512-gKXj5ALrKWQLsYG9jlTRmR/xKluxHV+Z9QEwNIgCfM1/uwPMCuzVVnh5mwTd+OuBZcwSIMbqssNWRm1lE51QaQ==}
    engines: {node: '>=8'}
    dependencies:
      type-fest: 0.21.3
    dev: true

  /ansi-regex@5.0.1:
    resolution: {integrity: sha512-quJQXlTSUGL2LH9SUXo8VwsY4soanhgo6LNSm84E1LBcE8s3O0wpdiRzyR9z/ZZJMlMWv37qOOb9pdJlMUEKFQ==}
    engines: {node: '>=8'}
    dev: true

  /ansi-styles@3.2.1:
    resolution: {integrity: sha512-VT0ZI6kZRdTh8YyJw3SMbYm/u+NqfsAxEpWO0Pf9sq8/e94WxxOpPKx9FR1FlyCtOVDNOQ+8ntlqFxiRc+r5qA==}
    engines: {node: '>=4'}
    dependencies:
      color-convert: 1.9.3
    dev: true

  /ansi-styles@4.3.0:
    resolution: {integrity: sha512-zbB9rCJAT1rbjiVDb2hqKFHNYLxgtk8NURxZ3IZwD3F6NtxbXZQCnnSi1Lkx+IDohdPlFp222wVALIheZJQSEg==}
    engines: {node: '>=8'}
    dependencies:
      color-convert: 2.0.1
    dev: true

  /ansi-styles@5.2.0:
    resolution: {integrity: sha512-Cxwpt2SfTzTtXcfOlzGEee8O+c+MmUgGrNiBcXnuWxuFJHe6a5Hz7qwhwe5OgaSYI0IJvkLqWX1ASG+cJOkEiA==}
    engines: {node: '>=10'}
    dev: true

  /anymatch@3.1.3:
    resolution: {integrity: sha512-KMReFUr0B4t+D+OBkjR3KYqvocp2XaSzO55UcB6mgQMd3KbcE+mWTyvVV7D/zsdEbNnV6acZUutkiHQXvTr1Rw==}
    engines: {node: '>= 8'}
    dependencies:
      normalize-path: 3.0.0
      picomatch: 2.3.1
    dev: true

  /aproba@2.0.0:
    resolution: {integrity: sha512-lYe4Gx7QT+MKGbDsA+Z+he/Wtef0BiwDOlK/XkBrdfsh9J/jPPXbX0tE9x9cl27Tmu5gg3QUbUrQYa/y+KOHPQ==}
    dev: true

  /are-we-there-yet@3.0.1:
    resolution: {integrity: sha512-QZW4EDmGwlYur0Yyf/b2uGucHQMa8aFUP7eu9ddR73vvhFyt4V0Vl3QHPcTNJ8l6qYOBdxgXdnBXQrHilfRQBg==}
    engines: {node: ^12.13.0 || ^14.15.0 || >=16.0.0}
    dependencies:
      delegates: 1.0.0
      readable-stream: 3.6.2
    dev: true

  /arg@4.1.3:
    resolution: {integrity: sha512-58S9QDqG0Xx27YwPSt9fJxivjYl432YCwfDMfZ+71RAqUrZef7LrKQZ3LHLOwCS4FLNBplP533Zx895SeOCHvA==}
    dev: true

  /argparse@1.0.10:
    resolution: {integrity: sha512-o5Roy6tNG4SL/FOkCAN6RzjiakZS25RLYFrcMttJqbdd8BWrnA+fGz57iN5Pb06pvBGvl5gQ0B48dJlslXvoTg==}
    dependencies:
      sprintf-js: 1.0.3
    dev: true

  /argparse@2.0.1:
    resolution: {integrity: sha512-8+9WqebbFzpX9OR+Wa6O29asIogeRMzcGtAINdpMHHyAg10f05aSFVBbcEqGf/PXw1EjAZ+q2/bEBg3DvurK3Q==}
    dev: true

  /array-buffer-byte-length@1.0.0:
    resolution: {integrity: sha512-LPuwb2P+NrQw3XhxGc36+XSvuBPopovXYTR9Ew++Du9Yb/bx5AzBfrIsBoj0EZUifjQU+sHL21sseZ3jerWO/A==}
    dependencies:
      call-bind: 1.0.2
      is-array-buffer: 3.0.2
    dev: true

  /array-flatten@1.1.1:
    resolution: {integrity: sha512-PCVAQswWemu6UdxsDFFX/+gVeYqKAod3D3UVm91jHwynguOwAvYPhx8nNlM++NqRcK6CxxpUafjmhIdKiHibqg==}

  /array-union@2.1.0:
    resolution: {integrity: sha512-HGyxoOTYUyCM6stUe6EJgnd4EoewAI7zMdfqO+kGjnlZmBDz/cR5pf8r/cR4Wq60sL/p0IkcjUEEPwS3GFrIyw==}
    engines: {node: '>=8'}
    dev: true

  /array.prototype.flat@1.3.1:
    resolution: {integrity: sha512-roTU0KWIOmJ4DRLmwKd19Otg0/mT3qPNt0Qb3GWW8iObuZXxrjB/pzn0R3hqpRSWg4HCwqx+0vwOnWnvlOyeIA==}
    engines: {node: '>= 0.4'}
    dependencies:
      call-bind: 1.0.2
      define-properties: 1.2.0
      es-abstract: 1.22.1
      es-shim-unscopables: 1.0.0
    dev: true

  /arraybuffer.prototype.slice@1.0.1:
    resolution: {integrity: sha512-09x0ZWFEjj4WD8PDbykUwo3t9arLn8NIzmmYEJFpYekOAQjpkGSyrQhNoRTcwwcFRu+ycWF78QZ63oWTqSjBcw==}
    engines: {node: '>= 0.4'}
    dependencies:
      array-buffer-byte-length: 1.0.0
      call-bind: 1.0.2
      define-properties: 1.2.0
      get-intrinsic: 1.2.1
      is-array-buffer: 3.0.2
      is-shared-array-buffer: 1.0.2
    dev: true

  /arrify@1.0.1:
    resolution: {integrity: sha512-3CYzex9M9FGQjCGMGyi6/31c8GJbgb0qGyrx5HWxPd0aCwh4cB2YjMb2Xf9UuoogrMrlO9cTqnB5rI5GHZTcUA==}
    engines: {node: '>=0.10.0'}
    dev: true

  /asn1.js@5.4.1:
    resolution: {integrity: sha512-+I//4cYPccV8LdmBLiX8CYvf9Sp3vQsrqu2QNXRcrbiWvcx/UdlFiqUJJzxRQxgsZmvhXhn4cSKeSmoFjVdupA==}
    dependencies:
      bn.js: 4.12.0
      inherits: 2.0.4
      minimalistic-assert: 1.0.1
      safer-buffer: 2.1.2

  /asynckit@0.4.0:
    resolution: {integrity: sha512-Oei9OH4tRh0YqU3GxhX79dM/mwVgvbZJaSNaRk+bshkj0S5cfHcgYakreBjrHwatXKbz+IoIdYLxrKim2MjW0Q==}

  /atomic-sleep@1.0.0:
    resolution: {integrity: sha512-kNOjDqAh7px0XWNI+4QbzoiR/nTkHAWNud2uvnJquD1/x5a7EQZMJT0AczqK0Qn67oY/TTQ1LbUKajZpp3I9tQ==}
    engines: {node: '>=8.0.0'}

  /available-typed-arrays@1.0.5:
    resolution: {integrity: sha512-DMD0KiN46eipeziST1LPP/STfDU0sufISXmjSgvVsoU2tqxctQeASejWcfNtxYKqETM1UxQ8sp2OrSBWpHY6sw==}
    engines: {node: '>= 0.4'}
    dev: true

  /axios@0.27.2:
    resolution: {integrity: sha512-t+yRIyySRTp/wua5xEr+z1q60QmLq8ABsS5O9Me1AsE5dfKqgnCFzwiCZZ/cGNd1lq4/7akDWMxdhVlucjmnOQ==}
    dependencies:
      follow-redirects: 1.15.2
      form-data: 4.0.0
    transitivePeerDependencies:
      - debug

  /axios@1.4.0:
    resolution: {integrity: sha512-S4XCWMEmzvo64T9GfvQDOXgYRDJ/wsSZc7Jvdgx5u1sd0JwsuPLqb3SYmusag+edF6ziyMensPVqLTSc1PiSEA==}
    dependencies:
      follow-redirects: 1.15.2
      form-data: 4.0.0
      proxy-from-env: 1.1.0
    transitivePeerDependencies:
      - debug

  /babel-eslint@10.1.0(eslint@8.24.0):
    resolution: {integrity: sha512-ifWaTHQ0ce+448CYop8AdrQiBsGrnC+bMgfyKFdi6EsPLTAWG+QfyDeM6OH+FmWnKvEq5NnBMLvlBUPKQZoDSg==}
    engines: {node: '>=6'}
    deprecated: babel-eslint is now @babel/eslint-parser. This package will no longer receive updates.
    peerDependencies:
      eslint: '>= 4.12.1'
    dependencies:
      '@babel/code-frame': 7.22.10
      '@babel/parser': 7.22.10
      '@babel/traverse': 7.22.10
      '@babel/types': 7.22.10
      eslint: 8.24.0
      eslint-visitor-keys: 1.3.0
      resolve: 1.22.4
    transitivePeerDependencies:
      - supports-color
    dev: true

  /babel-jest@28.1.3(@babel/core@7.18.6):
    resolution: {integrity: sha512-epUaPOEWMk3cWX0M/sPvCHHCe9fMFAa/9hXEgKP8nFfNl/jlGkE9ucq9NqkZGXLDduCJYS0UvSlPUwC0S+rH6Q==}
    engines: {node: ^12.13.0 || ^14.15.0 || ^16.10.0 || >=17.0.0}
    peerDependencies:
      '@babel/core': ^7.8.0
    dependencies:
      '@babel/core': 7.18.6
      '@jest/transform': 28.1.3
      '@types/babel__core': 7.20.1
      babel-plugin-istanbul: 6.1.1
      babel-preset-jest: 28.1.3(@babel/core@7.18.6)
      chalk: 4.1.2
      graceful-fs: 4.2.11
      slash: 3.0.0
    transitivePeerDependencies:
      - supports-color
    dev: true

  /babel-plugin-istanbul@6.1.1:
    resolution: {integrity: sha512-Y1IQok9821cC9onCx5otgFfRm7Lm+I+wwxOx738M/WLPZ9Q42m4IG5W0FNX8WLL2gYMZo3JkuXIH2DOpWM+qwA==}
    engines: {node: '>=8'}
    dependencies:
      '@babel/helper-plugin-utils': 7.22.5
      '@istanbuljs/load-nyc-config': 1.1.0
      '@istanbuljs/schema': 0.1.3
      istanbul-lib-instrument: 5.2.1
      test-exclude: 6.0.0
    transitivePeerDependencies:
      - supports-color
    dev: true

  /babel-plugin-jest-hoist@28.1.3:
    resolution: {integrity: sha512-Ys3tUKAmfnkRUpPdpa98eYrAR0nV+sSFUZZEGuQ2EbFd1y4SOLtD5QDNHAq+bb9a+bbXvYQC4b+ID/THIMcU6Q==}
    engines: {node: ^12.13.0 || ^14.15.0 || ^16.10.0 || >=17.0.0}
    dependencies:
      '@babel/template': 7.22.5
      '@babel/types': 7.22.10
      '@types/babel__core': 7.20.1
      '@types/babel__traverse': 7.20.1
    dev: true

  /babel-plugin-polyfill-corejs2@0.3.3(@babel/core@7.18.6):
    resolution: {integrity: sha512-8hOdmFYFSZhqg2C/JgLUQ+t52o5nirNwaWM2B9LWteozwIvM14VSwdsCAUET10qT+kmySAlseadmfeeSWFCy+Q==}
    peerDependencies:
      '@babel/core': ^7.0.0-0
    dependencies:
      '@babel/compat-data': 7.22.9
      '@babel/core': 7.18.6
      '@babel/helper-define-polyfill-provider': 0.3.3(@babel/core@7.18.6)
      semver: 6.3.1
    transitivePeerDependencies:
      - supports-color
    dev: true

  /babel-plugin-polyfill-corejs3@0.5.3(@babel/core@7.18.6):
    resolution: {integrity: sha512-zKsXDh0XjnrUEW0mxIHLfjBfnXSMr5Q/goMe/fxpQnLm07mcOZiIZHBNWCMx60HmdvjxfXcalac0tfFg0wqxyw==}
    peerDependencies:
      '@babel/core': ^7.0.0-0
    dependencies:
      '@babel/core': 7.18.6
      '@babel/helper-define-polyfill-provider': 0.3.3(@babel/core@7.18.6)
      core-js-compat: 3.32.1
    transitivePeerDependencies:
      - supports-color
    dev: true

  /babel-plugin-polyfill-regenerator@0.3.1(@babel/core@7.18.6):
    resolution: {integrity: sha512-Y2B06tvgHYt1x0yz17jGkGeeMr5FeKUu+ASJ+N6nB5lQ8Dapfg42i0OVrf8PNGJ3zKL4A23snMi1IRwrqqND7A==}
    peerDependencies:
      '@babel/core': ^7.0.0-0
    dependencies:
      '@babel/core': 7.18.6
      '@babel/helper-define-polyfill-provider': 0.3.3(@babel/core@7.18.6)
    transitivePeerDependencies:
      - supports-color
    dev: true

  /babel-preset-current-node-syntax@1.0.1(@babel/core@7.18.6):
    resolution: {integrity: sha512-M7LQ0bxarkxQoN+vz5aJPsLBn77n8QgTFmo8WK0/44auK2xlCXrYcUxHFxgU7qW5Yzw/CjmLRK2uJzaCd7LvqQ==}
    peerDependencies:
      '@babel/core': ^7.0.0
    dependencies:
      '@babel/core': 7.18.6
      '@babel/plugin-syntax-async-generators': 7.8.4(@babel/core@7.18.6)
      '@babel/plugin-syntax-bigint': 7.8.3(@babel/core@7.18.6)
      '@babel/plugin-syntax-class-properties': 7.12.13(@babel/core@7.18.6)
      '@babel/plugin-syntax-import-meta': 7.10.4(@babel/core@7.18.6)
      '@babel/plugin-syntax-json-strings': 7.8.3(@babel/core@7.18.6)
      '@babel/plugin-syntax-logical-assignment-operators': 7.10.4(@babel/core@7.18.6)
      '@babel/plugin-syntax-nullish-coalescing-operator': 7.8.3(@babel/core@7.18.6)
      '@babel/plugin-syntax-numeric-separator': 7.10.4(@babel/core@7.18.6)
      '@babel/plugin-syntax-object-rest-spread': 7.8.3(@babel/core@7.18.6)
      '@babel/plugin-syntax-optional-catch-binding': 7.8.3(@babel/core@7.18.6)
      '@babel/plugin-syntax-optional-chaining': 7.8.3(@babel/core@7.18.6)
      '@babel/plugin-syntax-top-level-await': 7.14.5(@babel/core@7.18.6)
    dev: true

  /babel-preset-jest@28.1.3(@babel/core@7.18.6):
    resolution: {integrity: sha512-L+fupJvlWAHbQfn74coNX3zf60LXMJsezNvvx8eIh7iOR1luJ1poxYgQk1F8PYtNq/6QODDHCqsSnTFSWC491A==}
    engines: {node: ^12.13.0 || ^14.15.0 || ^16.10.0 || >=17.0.0}
    peerDependencies:
      '@babel/core': ^7.0.0
    dependencies:
      '@babel/core': 7.18.6
      babel-plugin-jest-hoist: 28.1.3
      babel-preset-current-node-syntax: 1.0.1(@babel/core@7.18.6)
    dev: true

  /balanced-match@1.0.2:
    resolution: {integrity: sha512-3oSeUO0TMV67hN1AmbXsK4yaqU7tjiHlbxRDZOpH0KW9+CeX4bRAaX0Anxt0tx2MrpRpWwQaPwIlISEJhYU5Pw==}

  /base64-js@1.5.1:
    resolution: {integrity: sha512-AKpaYlHn8t4SVbOHCy+b5+KKgvR4vrsD8vbvrbiQJps7fKDTkjkDry6ji0rUJjC0kzbNePLwzxq8iypo41qeWA==}

  /better-path-resolve@1.0.0:
    resolution: {integrity: sha512-pbnl5XzGBdrFU/wT4jqmJVPn2B6UHPBOhzMQkY/SPUPB6QtUXtmBHBIwCbXJol93mOpGMnQyP/+BB19q04xj7g==}
    engines: {node: '>=4'}
    dependencies:
      is-windows: 1.0.2
    dev: true

  /better-sqlite3@7.6.2:
    resolution: {integrity: sha512-S5zIU1Hink2AH4xPsN0W43T1/AJ5jrPh7Oy07ocuW/AKYYY02GWzz9NH0nbSMn/gw6fDZ5jZ1QsHt1BXAwJ6Lg==}
    requiresBuild: true
    dependencies:
      bindings: 1.5.0
      prebuild-install: 7.1.1
    dev: false

  /big-integer@1.6.51:
    resolution: {integrity: sha512-GPEid2Y9QU1Exl1rpO9B2IPJGHPSupF5GnVIP0blYvNOMer2bTvSWs1jGOUg04hTmu67nmLsQ9TBo1puaotBHg==}
    engines: {node: '>=0.6'}

  /bindings@1.5.0:
    resolution: {integrity: sha512-p2q/t/mhvuOj/UeLlV6566GD/guowlr0hHxClI0W9m7MWYkL1F0hLo+0Aexs9HSPCtR1SXQ0TD3MMKrXZajbiQ==}
    dependencies:
      file-uri-to-path: 1.0.0
    dev: false

  /bl@4.1.0:
    resolution: {integrity: sha512-1W07cM9gS6DcLperZfFSj+bWLtaPGSOHWhPiGzXmvVJbRLdG82sH/Kn8EtW1VqWVA54AKf2h5k5BbnIbwF3h6w==}
    dependencies:
      buffer: 5.7.1
      inherits: 2.0.4
      readable-stream: 3.6.2
    dev: false

  /bn.js@4.12.0:
    resolution: {integrity: sha512-c98Bf3tPniI+scsdk237ku1Dc3ujXQTSgyiPUDEOe7tRkhrqridvh8klBv0HCEso1OLOYcHuCv/cS6DNxKH+ZA==}

  /body-parser@1.20.1:
    resolution: {integrity: sha512-jWi7abTbYwajOytWCQc37VulmWiRae5RyTpaCyDcS5/lMdtwSz5lOpDE67srw/HYe35f1z3fDQw+3txg7gNtWw==}
    engines: {node: '>= 0.8', npm: 1.2.8000 || >= 1.4.16}
    dependencies:
      bytes: 3.1.2
      content-type: 1.0.5
      debug: 2.6.9
      depd: 2.0.0
      destroy: 1.2.0
      http-errors: 2.0.0
      iconv-lite: 0.4.24
      on-finished: 2.4.1
      qs: 6.11.0
      raw-body: 2.5.1
      type-is: 1.6.18
      unpipe: 1.0.0
    transitivePeerDependencies:
      - supports-color

  /boolean@3.2.0:
    resolution: {integrity: sha512-d0II/GO9uf9lfUHH2BQsjxzRJZBdsjgsBiW4BvhWk/3qoKwQFjIDVN19PfX8F2D/r9PCMTtLWjYVCFrpeYUzsw==}

  /bowser@2.11.0:
    resolution: {integrity: sha512-AlcaJBi/pqqJBIQ8U9Mcpc9i8Aqxn88Skv5d+xBX006BY5u8N3mGLHa5Lgppa7L/HfwgwLgZ6NYs+Ag6uUmJRA==}
    dev: false

  /brace-expansion@1.1.11:
    resolution: {integrity: sha512-iCuPHDFgrHX7H2vEI/5xpz07zSHB00TpugqhmYtVmMO6518mCuRMoOYFldEBl0g187ufozdaHgWKcYFb61qGiA==}
    dependencies:
      balanced-match: 1.0.2
      concat-map: 0.0.1
    dev: true

  /brace-expansion@2.0.1:
    resolution: {integrity: sha512-XnAIvQ8eM+kC6aULx6wuQiwVsnzsi9d3WxzV3FpWTGA19F621kwdbsAcFKXgKUHZWsy+mY6iL1sHTxWEFCytDA==}
    dependencies:
      balanced-match: 1.0.2

  /braces@3.0.2:
    resolution: {integrity: sha512-b8um+L1RzM3WDSzvhm6gIz1yfTbBt6YTlcEKAvsmqCZZFw46z626lVj9j1yEPW33H5H+lBQpZMP1k8l+78Ha0A==}
    engines: {node: '>=8'}
    dependencies:
      fill-range: 7.0.1

  /breakword@1.0.6:
    resolution: {integrity: sha512-yjxDAYyK/pBvws9H4xKYpLDpYKEH6CzrBPAuXq3x18I+c/2MkVtT3qAr7Oloi6Dss9qNhPVueAAVU1CSeNDIXw==}
    dependencies:
      wcwidth: 1.0.1
    dev: true

  /brorand@1.1.0:
    resolution: {integrity: sha512-cKV8tMCEpQs4hK/ik71d6LrPOnpkpGBR0wzxqr68g2m/LB2GxVYQroAjMJZRVM1Y4BCjCKc3vAamxSzOY2RP+w==}

  /browserslist@4.21.10:
    resolution: {integrity: sha512-bipEBdZfVH5/pwrvqc+Ub0kUPVfGUhlKxbvfD+z1BDnPEO/X98ruXGA1WP5ASpAFKan7Qr6j736IacbZQuAlKQ==}
    engines: {node: ^6 || ^7 || ^8 || ^9 || ^10 || ^11 || ^12 || >=13.7}
    hasBin: true
    dependencies:
      caniuse-lite: 1.0.30001522
      electron-to-chromium: 1.4.499
      node-releases: 2.0.13
      update-browserslist-db: 1.0.11(browserslist@4.21.10)
    dev: true

  /bser@2.1.1:
    resolution: {integrity: sha512-gQxTNE/GAfIIrmHLUE3oJyp5FO6HRBfhjnw4/wMmA63ZGDJnWBmgY/lyQBpnDUkGmAhbSe39tx2d/iTOAfglwQ==}
    dependencies:
      node-int64: 0.4.0
    dev: true

  /buffer-from@1.1.2:
    resolution: {integrity: sha512-E+XQCRwSbaaiChtv6k6Dwgc+bx+Bs6vuKJHHl5kox/BaKbhiXzqQOwK4cO22yElGp2OCmjwVhT3HmxgyPGnJfQ==}
    dev: true

  /buffer-writer@2.0.0:
    resolution: {integrity: sha512-a7ZpuTZU1TRtnwyCNW3I5dc0wWNC3VR9S++Ewyk2HHZdrO3CQJqSpd+95Us590V6AL7JqUAH2IwZ/398PmNFgw==}
    engines: {node: '>=4'}

  /buffer@5.6.0:
    resolution: {integrity: sha512-/gDYp/UtU0eA1ys8bOs9J6a+E/KWIY+DZ+Q2WESNUA0jFRsJOc0SNUO6xJ5SGA1xueg3NL65W6s+NY5l9cunuw==}
    dependencies:
      base64-js: 1.5.1
      ieee754: 1.2.1
    dev: false

  /buffer@5.7.1:
    resolution: {integrity: sha512-EHcyIPBQ4BSGlvjB16k5KgAJ27CIsHY/2JBmCRReo48y9rQ3MaUzWX3KVlBa4U7MyX02HdVj0K7C3WaB3ju7FQ==}
    dependencies:
      base64-js: 1.5.1
      ieee754: 1.2.1
    dev: false

  /buffer@6.0.3:
    resolution: {integrity: sha512-FTiCpNxtwiZZHEZbcbTIcZjERVICn9yq/pDFkTl95/AxzD1naBctN7YO68riM/gLSDY7sdrMby8hofADYuuqOA==}
    dependencies:
      base64-js: 1.5.1
      ieee754: 1.2.1

  /bytes@3.0.0:
    resolution: {integrity: sha512-pMhOfFDPiv9t5jjIXkHosWmkSyQbvsgEVNkz0ERHbuLh2T/7j4Mqqpz523Fe8MVY89KC6Sh/QfS2sM+SjgFDcw==}
    engines: {node: '>= 0.8'}
    dev: false

  /bytes@3.1.2:
    resolution: {integrity: sha512-/Nf7TyzTx6S3yRJObOAV7956r8cr2+Oj8AC5dt8wSP3BQAoeX58NoHyCU8P8zGkNXStjTSi6fzO6F0pBdcYbEg==}
    engines: {node: '>= 0.8'}

  /cacache@16.1.3:
    resolution: {integrity: sha512-/+Emcj9DAXxX4cwlLmRI9c166RuL3w30zp4R7Joiv2cQTtTtA+jeuCAjH3ZlGnYS3tKENSrKhAzVVP9GVyzeYQ==}
    engines: {node: ^12.13.0 || ^14.15.0 || >=16.0.0}
    dependencies:
      '@npmcli/fs': 2.1.2
      '@npmcli/move-file': 2.0.1
      chownr: 2.0.0
      fs-minipass: 2.1.0
      glob: 8.1.0
      infer-owner: 1.0.4
      lru-cache: 7.18.3
      minipass: 3.3.6
      minipass-collect: 1.0.2
      minipass-flush: 1.0.5
      minipass-pipeline: 1.2.4
      mkdirp: 1.0.4
      p-map: 4.0.0
      promise-inflight: 1.0.1
      rimraf: 3.0.2
      ssri: 9.0.1
      tar: 6.1.15
      unique-filename: 2.0.1
    transitivePeerDependencies:
      - bluebird
    dev: true

  /call-bind@1.0.2:
    resolution: {integrity: sha512-7O+FbCihrB5WGbFYesctwmTKae6rOiIzmz1icreWJ+0aA7LJfuqhEso2T9ncpcFtzMQtzXf2QGGueWJGTYsqrA==}
    dependencies:
      function-bind: 1.1.1
      get-intrinsic: 1.2.1

  /callsites@3.1.0:
    resolution: {integrity: sha512-P8BjAsXvZS+VIDUI11hHCQEv74YT67YUi5JJFNWIqL235sBmjX4+qx9Muvls5ivyNENctx46xQLQ3aTuE7ssaQ==}
    engines: {node: '>=6'}
    dev: true

  /camelcase-keys@6.2.2:
    resolution: {integrity: sha512-YrwaA0vEKazPBkn0ipTiMpSajYDSe+KjQfrjhcBMxJt/znbvlHd8Pw/Vamaz5EB4Wfhs3SUR3Z9mwRu/P3s3Yg==}
    engines: {node: '>=8'}
    dependencies:
      camelcase: 5.3.1
      map-obj: 4.3.0
      quick-lru: 4.0.1
    dev: true

  /camelcase@5.3.1:
    resolution: {integrity: sha512-L28STB170nwWS63UjtlEOE3dldQApaJXZkOI1uMFfzf3rRuPegHaHesyee+YxQ+W6SvRDQV6UrdOdRiR153wJg==}
    engines: {node: '>=6'}
    dev: true

  /camelcase@6.3.0:
    resolution: {integrity: sha512-Gmy6FhYlCY7uOElZUSbxo2UCDH8owEk996gkbrpsgGtrJLM3J7jGxl9Ic7Qwwj4ivOE5AWZWRMecDdF7hqGjFA==}
    engines: {node: '>=10'}
    dev: true

  /caniuse-lite@1.0.30001522:
    resolution: {integrity: sha512-TKiyTVZxJGhsTszLuzb+6vUZSjVOAhClszBr2Ta2k9IwtNBT/4dzmL6aywt0HCgEZlmwJzXJd8yNiob6HgwTRg==}
    dev: true

  /cbor-extract@2.1.1:
    resolution: {integrity: sha512-1UX977+L+zOJHsp0mWFG13GLwO6ucKgSmSW6JTl8B9GUvACvHeIVpFqhU92299Z6PfD09aTXDell5p+lp1rUFA==}
    hasBin: true
    requiresBuild: true
    dependencies:
      node-gyp-build-optional-packages: 5.0.3
    optionalDependencies:
      '@cbor-extract/cbor-extract-darwin-arm64': 2.1.1
      '@cbor-extract/cbor-extract-darwin-x64': 2.1.1
      '@cbor-extract/cbor-extract-linux-arm': 2.1.1
      '@cbor-extract/cbor-extract-linux-arm64': 2.1.1
      '@cbor-extract/cbor-extract-linux-x64': 2.1.1
      '@cbor-extract/cbor-extract-win32-x64': 2.1.1
    dev: false
    optional: true

  /cbor-x@1.5.1:
    resolution: {integrity: sha512-/vAkC4tiKCQCm5en4sA+mpKmjwY6Xxp1LO+BgZCNhp+Zow3pomyUHeBOK5EDp0mDaE36jw39l5eLHsoF3M1Lmg==}
    optionalDependencies:
      cbor-extract: 2.1.1
    dev: false

  /cborg@1.10.2:
    resolution: {integrity: sha512-b3tFPA9pUr2zCUiCfRd2+wok2/LBSNUMKOuRRok+WlvvAgEt/PlbgPTsZUcwCOs53IJvLgTp0eotwtosE6njug==}
    hasBin: true

  /chalk@2.4.2:
    resolution: {integrity: sha512-Mti+f9lpJNcwF4tWV8/OrTTtF1gZi+f8FqlyAdouralcFWFQWF2+NgCHShjkCb+IFBLq9buZwE1xckQU4peSuQ==}
    engines: {node: '>=4'}
    dependencies:
      ansi-styles: 3.2.1
      escape-string-regexp: 1.0.5
      supports-color: 5.5.0
    dev: true

  /chalk@4.1.2:
    resolution: {integrity: sha512-oKnbhFyRIXpUuez8iBMmyEa4nbj4IOQyuhc/wy9kY7/WVPcwIO9VA668Pu8RkO7+0G76SLROeyw9CpQ061i4mA==}
    engines: {node: '>=10'}
    dependencies:
      ansi-styles: 4.3.0
      supports-color: 7.2.0
    dev: true

  /chalk@5.1.1:
    resolution: {integrity: sha512-OItMegkSDU3P7OJRWBbNRsQsL8SzgwlIGXSZRVfHCLBYrDgzYDuozwDMwvEDpiZdjr50tdOTbTzuubirtEozsg==}
    engines: {node: ^12.17.0 || ^14.13 || >=16.0.0}
    dev: false

  /char-regex@1.0.2:
    resolution: {integrity: sha512-kWWXztvZ5SBQV+eRgKFeh8q5sLuZY2+8WUIzlxWVTg+oGwY14qylx1KbKzHd8P6ZYkAg0xyIDU9JMHhyJMZ1jw==}
    engines: {node: '>=10'}
    dev: true

  /chardet@0.7.0:
    resolution: {integrity: sha512-mT8iDcrh03qDGRRmoA2hmBJnxpllMR+0/0qlzjqZES6NdiWDcZkCNAk4rPFZ9Q85r27unkiNNg8ZOiwZXBHwcA==}
    dev: true

  /chownr@1.1.4:
    resolution: {integrity: sha512-jJ0bqzaylmJtVnNgzTeSOs8DPavpbYgEr/b0YL8/2GO3xJEhInFmhKMUnEJQjZumK7KXGFhUy89PrsJWlakBVg==}
    dev: false

  /chownr@2.0.0:
    resolution: {integrity: sha512-bIomtDF5KGpdogkLd9VspvFzk9KfpyyGlS8YFVZl7TGPBHL5snIOnxeshwVgPteQ9b4Eydl+pVbIyE1DcvCWgQ==}
    engines: {node: '>=10'}
    dev: true

  /ci-info@3.8.0:
    resolution: {integrity: sha512-eXTggHWSooYhq49F2opQhuHWgzucfF2YgODK4e1566GQs5BIfP30B0oenwBJHfWxAs2fyPB1s7Mg949zLf61Yw==}
    engines: {node: '>=8'}
    dev: true

  /cjs-module-lexer@1.2.3:
    resolution: {integrity: sha512-0TNiGstbQmCFwt4akjjBg5pLRTSyj/PkWQ1ZoO2zntmg9yLqSRxwEa4iCfQLGjqhiqBfOJa7W/E8wfGrTDmlZQ==}

  /clean-stack@2.2.0:
    resolution: {integrity: sha512-4diC9HaTE+KRAMWhDhrGOECgWZxoevMc5TlkObMqNSsVU62PYzXZ/SMTjzyGAFF1YusgxGcSWTEXBhp0CPwQ1A==}
    engines: {node: '>=6'}
    dev: true

  /cliui@6.0.0:
    resolution: {integrity: sha512-t6wbgtoCXvAzst7QgXxJYqPt0usEfbgQdftEPbLL/cvv6HPE5VgvqCuAIDR0NgU52ds6rFwqrgakNLrHEjCbrQ==}
    dependencies:
      string-width: 4.2.3
      strip-ansi: 6.0.1
      wrap-ansi: 6.2.0
    dev: true

  /cliui@8.0.1:
    resolution: {integrity: sha512-BSeNnyus75C4//NQ9gQt1/csTXyo/8Sb+afLAkzAptFuMsod9HFokGNudZpi/oQV73hnVK+sR+5PVRMd+Dr7YQ==}
    engines: {node: '>=12'}
    dependencies:
      string-width: 4.2.3
      strip-ansi: 6.0.1
      wrap-ansi: 7.0.0
    dev: true

  /clone@1.0.4:
    resolution: {integrity: sha512-JQHZ2QMW6l3aH/j6xCqQThY/9OH4D/9ls34cgkUBiEeocRTU04tHfKPBsUK1PqZCUQM7GiA0IIXJSuXHI64Kbg==}
    engines: {node: '>=0.8'}
    dev: true

  /cluster-key-slot@1.1.2:
    resolution: {integrity: sha512-RMr0FhtfXemyinomL4hrWcYJxmX6deFdCxpJzhDttxgO1+bcCnkk+9drydLVDmAMG7NE6aN/fl4F7ucU/90gAA==}
    engines: {node: '>=0.10.0'}
    dev: false

  /co@4.6.0:
    resolution: {integrity: sha512-QVb0dM5HvG+uaxitm8wONl7jltx8dqhfU33DcqtOZcLSVIKSDDLDi7+0LbAKiyI8hD9u42m2YxXSkMGWThaecQ==}
    engines: {iojs: '>= 1.0.0', node: '>= 0.12.0'}
    dev: true

  /code-block-writer@11.0.3:
    resolution: {integrity: sha512-NiujjUFB4SwScJq2bwbYUtXbZhBSlY6vYzm++3Q6oC+U+injTqfPYFK8wS9COOmb2lueqp0ZRB4nK1VYeHgNyw==}
    dev: false

  /collect-v8-coverage@1.0.2:
    resolution: {integrity: sha512-lHl4d5/ONEbLlJvaJNtsF/Lz+WvB07u2ycqTYbdrq7UypDXailES4valYb2eWiJFxZlVmpGekfqoxQhzyFdT4Q==}
    dev: true

  /color-convert@1.9.3:
    resolution: {integrity: sha512-QfAUtd+vFdAtFQcC8CCyYt1fYWxSqAiK2cSD6zDB8N3cpsEBAvRxp9zOGg6G/SHHJYAT88/az/IuDGALsNVbGg==}
    dependencies:
      color-name: 1.1.3
    dev: true

  /color-convert@2.0.1:
    resolution: {integrity: sha512-RRECPsj7iu/xb5oKYcsFHSppFNnsj/52OVTRKb4zP5onXwVF3zVmmToNcOfGC+CRDpfK/U584fMg38ZHCaElKQ==}
    engines: {node: '>=7.0.0'}
    dependencies:
      color-name: 1.1.4

  /color-name@1.1.3:
    resolution: {integrity: sha512-72fSenhMw2HZMTVHeCA9KCmpEIbzWiQsjN+BHcBbS9vr1mtt+vJjPdksIBNUmKAW8TFUDPJK5SUU3QhE9NEXDw==}
    dev: true

  /color-name@1.1.4:
    resolution: {integrity: sha512-dOy+3AuW3a2wNbZHIuMZpTcgjGuLU/uBL/ubcZF9OXbDo8ff4O8yVp5Bf0efS8uEoYo5q4Fx7dY9OgQGXgAsQA==}

  /color-string@1.9.1:
    resolution: {integrity: sha512-shrVawQFojnZv6xM40anx4CkoDP+fZsw/ZerEMsW/pyzsRbElpsL/DBVW7q3ExxwusdNXI3lXpuhEZkzs8p5Eg==}
    dependencies:
      color-name: 1.1.4
      simple-swizzle: 0.2.2
    dev: false

  /color-support@1.1.3:
    resolution: {integrity: sha512-qiBjkpbMLO/HL68y+lh4q0/O1MZFj2RX6X/KmMa3+gJD3z+WwI1ZzDHysvqHGS3mP6mznPckpXmw1nI9cJjyRg==}
    hasBin: true
    dev: true

  /color@4.2.3:
    resolution: {integrity: sha512-1rXeuUUiGGrykh+CeBdu5Ie7OJwinCgQY0bc7GCRxy5xVHy+moaqkpL/jqQq0MtQOeYcrqEz4abc5f0KtU7W4A==}
    engines: {node: '>=12.5.0'}
    dependencies:
      color-convert: 2.0.1
      color-string: 1.9.1
    dev: false

  /colorette@2.0.20:
    resolution: {integrity: sha512-IfEDxwoWIjkeXL1eXcDiow4UbKjhLdq6/EuSVR9GMN7KVH3r9gQ83e73hsz1Nd1T3ijd5xv1wcWRYO+D6kCI2w==}
    dev: true

  /combined-stream@1.0.8:
    resolution: {integrity: sha512-FQN4MRfuJeHf7cBbBMJFXhKSDq+2kAArBlmRBvcvFE5BB1HZKXtSFASDhdlz9zOYwxh8lDdnvmMOe/+5cdoEdg==}
    engines: {node: '>= 0.8'}
    dependencies:
      delayed-stream: 1.0.0

  /commander@9.4.0:
    resolution: {integrity: sha512-sRPT+umqkz90UA8M1yqYfnHlZA7fF6nSphDtxeywPZ49ysjxDQybzk13CL+mXekDRG92skbcqCLVovuCusNmFw==}
    engines: {node: ^12.20.0 || >=14}
    dev: false

  /common-tags@1.8.2:
    resolution: {integrity: sha512-gk/Z852D2Wtb//0I+kRFNKKE9dIIVirjoqPoA1wJU+XePVXZfGeBpk45+A1rKO4Q43prqWBNY/MiIeRLbPWUaA==}
    engines: {node: '>=4.0.0'}
    dev: true

  /compressible@2.0.18:
    resolution: {integrity: sha512-AF3r7P5dWxL8MxyITRMlORQNaOA2IkAFaTr4k7BUumjPtRpGDTZpl0Pb1XCO6JeDCBdp126Cgs9sMxqSjgYyRg==}
    engines: {node: '>= 0.6'}
    dependencies:
      mime-db: 1.52.0
    dev: false

  /compression@1.7.4:
    resolution: {integrity: sha512-jaSIDzP9pZVS4ZfQ+TzvtiWhdpFhE2RDHz8QJkpX9SIpLq88VueF5jJw6t+6CUQcAoA6t+x89MLrWAqpfDE8iQ==}
    engines: {node: '>= 0.8.0'}
    dependencies:
      accepts: 1.3.8
      bytes: 3.0.0
      compressible: 2.0.18
      debug: 2.6.9
      on-headers: 1.0.2
      safe-buffer: 5.1.2
      vary: 1.1.2
    transitivePeerDependencies:
      - supports-color
    dev: false

  /concat-map@0.0.1:
    resolution: {integrity: sha512-/Srv4dswyQNBfohGpz9o6Yb3Gz3SrUDqBH5rTuhGR7ahtlbYKnVxw2bCFMRljaA7EXHaXZ8wsHdodFvbkhKmqg==}
    dev: true

  /console-control-strings@1.1.0:
    resolution: {integrity: sha512-ty/fTekppD2fIwRvnZAVdeOiGd1c7YXEixbgJTNzqcxJWKQnjJ/V1bNEEE6hygpM3WjwHFUVK6HTjWSzV4a8sQ==}
    dev: true

  /content-disposition@0.5.4:
    resolution: {integrity: sha512-FveZTNuGw04cxlAiWbzi6zTAL/lhehaWbTtgluJh4/E95DqMwTmha3KZN1aAWA8cFIhHzMZUvLevkw5Rqk+tSQ==}
    engines: {node: '>= 0.6'}
    dependencies:
      safe-buffer: 5.2.1

  /content-type@1.0.5:
    resolution: {integrity: sha512-nTjqfcBFEipKdXCv4YDQWCfmcLZKm81ldF0pAopTvyrFGVbcR6P/VAAd5G7N+0tTr8QqiU0tFadD6FK4NtJwOA==}
    engines: {node: '>= 0.6'}

  /convert-source-map@1.9.0:
    resolution: {integrity: sha512-ASFBup0Mz1uyiIjANan1jzLQami9z1PoYSZCiiYW2FczPbenXc45FZdBZLzOT+r6+iciuEModtmCti+hjaAk0A==}
    dev: true

  /cookie-signature@1.0.6:
    resolution: {integrity: sha512-QADzlaHc8icV8I7vbaJXJwod9HWYp8uCqf1xa4OfNu1T7JVxQIrUgOWtHdNDtPiywmFbiS12VjotIXLrKM3orQ==}

  /cookie@0.5.0:
    resolution: {integrity: sha512-YZ3GUyn/o8gfKJlnlX7g7xq4gyO6OSuhGPKaaGssGB2qgDUS0gPgtTvoyZLTt9Ab6dC4hfc9dV5arkvc/OCmrw==}
    engines: {node: '>= 0.6'}

  /core-js-compat@3.32.1:
    resolution: {integrity: sha512-GSvKDv4wE0bPnQtjklV101juQ85g6H3rm5PDP20mqlS5j0kXF3pP97YvAu5hl+uFHqMictp3b2VxOHljWMAtuA==}
    dependencies:
      browserslist: 4.21.10
    dev: true

  /cors@2.8.5:
    resolution: {integrity: sha512-KIHbLJqu73RGr/hnbrO9uBeixNGuvSQjul/jdFvS/KFSIH1hWVd1ng7zOHx+YrEfInLG7q4n6GHQ9cDtxv/P6g==}
    engines: {node: '>= 0.10'}
    dependencies:
      object-assign: 4.1.1
      vary: 1.1.2

  /create-require@1.1.1:
    resolution: {integrity: sha512-dcKFX3jn0MpIaXjisoRvexIJVEKzaq7z2rZKxf+MSr9TkdmHmsU4m2lcLojrj/FHl8mk5VxMmYA+ftRkP/3oKQ==}
    dev: true

  /cross-spawn@5.1.0:
    resolution: {integrity: sha512-pTgQJ5KC0d2hcY8eyL1IzlBPYjTkyH72XRZPnLyKus2mBfNjQs3klqbJU2VILqZryAZUt9JOb3h/mWMy23/f5A==}
    dependencies:
      lru-cache: 4.1.5
      shebang-command: 1.2.0
      which: 1.3.1
    dev: true

  /cross-spawn@7.0.3:
    resolution: {integrity: sha512-iRDPJKUPVEND7dHPO8rkbOnPpyDygcDFtWjpeWNCgy8WP2rXcxXL8TskReQl6OrB2G7+UJrags1q15Fudc7G6w==}
    engines: {node: '>= 8'}
    dependencies:
      path-key: 3.1.1
      shebang-command: 2.0.0
      which: 2.0.2
    dev: true

  /crypto-randomuuid@1.0.0:
    resolution: {integrity: sha512-/RC5F4l1SCqD/jazwUF6+t34Cd8zTSAGZ7rvvZu1whZUhD2a5MOGKjSGowoGcpj/cbVZk1ZODIooJEQQq3nNAA==}
    dev: false

  /csv-generate@3.4.3:
    resolution: {integrity: sha512-w/T+rqR0vwvHqWs/1ZyMDWtHHSJaN06klRqJXBEpDJaM/+dZkso0OKh1VcuuYvK3XM53KysVNq8Ko/epCK8wOw==}
    dev: true

  /csv-parse@4.16.3:
    resolution: {integrity: sha512-cO1I/zmz4w2dcKHVvpCr7JVRu8/FymG5OEpmvsZYlccYolPBLoVGKUHgNoc4ZGkFeFlWGEDmMyBM+TTqRdW/wg==}
    dev: true

  /csv-stringify@5.6.5:
    resolution: {integrity: sha512-PjiQ659aQ+fUTQqSrd1XEDnOr52jh30RBurfzkscaE2tPaFsDH5wOAHJiw8XAHphRknCwMUE9KRayc4K/NbO8A==}
    dev: true

  /csv@5.5.3:
    resolution: {integrity: sha512-QTaY0XjjhTQOdguARF0lGKm5/mEq9PD9/VhZZegHDIBq2tQwgNpHc3dneD4mGo2iJs+fTKv5Bp0fZ+BRuY3Z0g==}
    engines: {node: '>= 0.1.90'}
    dependencies:
      csv-generate: 3.4.3
      csv-parse: 4.16.3
      csv-stringify: 5.6.5
      stream-transform: 2.1.3
    dev: true

  /dataloader@1.4.0:
    resolution: {integrity: sha512-68s5jYdlvasItOJnCuI2Q9s4q98g0pCyL3HrcKJu8KNugUl8ahgmZYg38ysLTgQjjXX3H8CJLkAvWrclWfcalw==}
    dev: true

  /dateformat@4.6.3:
    resolution: {integrity: sha512-2P0p0pFGzHS5EMnhdxQi7aJN+iMheud0UhG4dlE1DLAlvL8JHjJJTX/CSm4JXwV0Ka5nGk3zC5mcb5bUQUxxMA==}
    dev: true

  /dd-trace@3.13.2:
    resolution: {integrity: sha512-POO9nEcAufe5pgp2xV1X3PfWip6wh+6TpEcRSlSgZJCIIMvWVCkcIVL/J2a6KAZq6V3Yjbkl8Ktfe+MOzQf5kw==}
    engines: {node: '>=14'}
    requiresBuild: true
    dependencies:
      '@datadog/native-appsec': 2.0.0
      '@datadog/native-iast-rewriter': 1.1.2
      '@datadog/native-iast-taint-tracking': 1.1.0
      '@datadog/native-metrics': 1.6.0
      '@datadog/pprof': 1.1.1
      '@datadog/sketches-js': 2.1.0
      crypto-randomuuid: 1.0.0
      diagnostics_channel: 1.1.0
      ignore: 5.2.4
      import-in-the-middle: 1.4.2
      ipaddr.js: 2.1.0
      istanbul-lib-coverage: 3.2.0
      koalas: 1.0.2
      limiter: 1.1.5
      lodash.kebabcase: 4.1.1
      lodash.pick: 4.4.0
      lodash.sortby: 4.7.0
      lodash.uniq: 4.5.0
      lru-cache: 7.18.3
      methods: 1.1.2
      module-details-from-path: 1.0.3
      node-abort-controller: 3.1.1
      opentracing: 0.14.7
      path-to-regexp: 0.1.7
      protobufjs: 7.2.5
      retry: 0.10.1
      semver: 5.7.2
    dev: false

  /debug@2.6.9:
    resolution: {integrity: sha512-bC7ElrdJaJnPbAP+1EotYvqZsb3ecl5wi6Bfi6BJTUcNowp6cvspg0jXznRTKDjm/E7AdgFBVeAPVMNcKGsHMA==}
    peerDependencies:
      supports-color: '*'
    peerDependenciesMeta:
      supports-color:
        optional: true
    dependencies:
      ms: 2.0.0

  /debug@4.3.4:
    resolution: {integrity: sha512-PRWFHuSU3eDtQJPvnNY7Jcket1j0t5OuOsFzPPzsekD52Zl8qUfFIPEiswXqIvHWGVHOgX+7G/vCNNhehwxfkQ==}
    engines: {node: '>=6.0'}
    peerDependencies:
      supports-color: '*'
    peerDependenciesMeta:
      supports-color:
        optional: true
    dependencies:
      ms: 2.1.2

  /decamelize-keys@1.1.1:
    resolution: {integrity: sha512-WiPxgEirIV0/eIOMcnFBA3/IJZAZqKnwAwWyvvdi4lsr1WCN22nhdf/3db3DoZcUjTV2SqfzIwNyp6y2xs3nmg==}
    engines: {node: '>=0.10.0'}
    dependencies:
      decamelize: 1.2.0
      map-obj: 1.0.1
    dev: true

  /decamelize@1.2.0:
    resolution: {integrity: sha512-z2S+W9X73hAUUki+N+9Za2lBlun89zigOyGrsax+KUQ6wKW4ZoWpEYBkGhQjwAjjDCkWxhY0VKEhk8wzY7F5cA==}
    engines: {node: '>=0.10.0'}
    dev: true

  /decompress-response@6.0.0:
    resolution: {integrity: sha512-aW35yZM6Bb/4oJlZncMH2LCoZtJXTRxES17vE3hoRiowU2kWHaJKFkSBDnDR+cm9J+9QhXmREyIfv0pji9ejCQ==}
    engines: {node: '>=10'}
    dependencies:
      mimic-response: 3.1.0
    dev: false

  /dedent@0.7.0:
    resolution: {integrity: sha512-Q6fKUPqnAHAyhiUgFU7BUzLiv0kd8saH9al7tnu5Q/okj6dnupxyTgFIBjVzJATdfIAm9NAsvXNzjaKa+bxVyA==}
    dev: true

  /deep-extend@0.6.0:
    resolution: {integrity: sha512-LOHxIOaPYdHlJRtCQfDIVZtfw/ufM8+rVj649RIHzcm/vGwQRXFt6OPqIFWsm2XEMrNIEtWR64sY1LEKD2vAOA==}
    engines: {node: '>=4.0.0'}
    dev: false

  /deep-is@0.1.4:
    resolution: {integrity: sha512-oIPzksmTg4/MriiaYGO+okXDT7ztn/w3Eptv/+gSIdMdKsJo0u4CfYNFJPy+4SKMuCqGw2wxnA+URMg3t8a/bQ==}
    dev: true

  /deepmerge@4.3.1:
    resolution: {integrity: sha512-3sUqbMEc77XqpdNO7FRyRog+eW3ph+GYCbj+rK+uYyRMuwsVy0rMiVtPn+QJlKFvWP/1PYpapqYn0Me2knFn+A==}
    engines: {node: '>=0.10.0'}

  /defaults@1.0.4:
    resolution: {integrity: sha512-eFuaLoy/Rxalv2kr+lqMlUnrDWV+3j4pljOIJgLIhI058IQfWJ7vXhyEIHu+HtC738klGALYxOKDO0bQP3tg8A==}
    dependencies:
      clone: 1.0.4
    dev: true

  /define-properties@1.2.0:
    resolution: {integrity: sha512-xvqAVKGfT1+UAvPwKTVw/njhdQ8ZhXK4lI0bCIuCMrp2up9nPnaDftrLtmpTazqd1o+UY4zgzU+avtMbDP+ldA==}
    engines: {node: '>= 0.4'}
    dependencies:
      has-property-descriptors: 1.0.0
      object-keys: 1.1.1

  /delay@5.0.0:
    resolution: {integrity: sha512-ReEBKkIfe4ya47wlPYf/gu5ib6yUG0/Aez0JQZQz94kiWtRQvZIQbTiehsnwHvLSWJnQdhVeqYue7Id1dKr0qw==}
    engines: {node: '>=10'}

  /delayed-stream@1.0.0:
    resolution: {integrity: sha512-ZySD7Nf91aLB0RxL4KGrKHBXl7Eds1DAmEdcoVawXnLD7SDhpNgtuII2aAkg7a7QS41jxPSZ17p4VdGnMHk3MQ==}
    engines: {node: '>=0.4.0'}

  /delegates@1.0.0:
    resolution: {integrity: sha512-bd2L678uiWATM6m5Z1VzNCErI3jiGzt6HGY8OVICs40JQq/HALfbyNJmp0UDakEY4pMMaN0Ly5om/B1VI/+xfQ==}
    dev: true

  /denque@2.1.0:
    resolution: {integrity: sha512-HVQE3AAb/pxF8fQAoiqpvg9i3evqug3hoiwakOyZAwJm+6vZehbkYXZ0l4JxS+I3QxM97v5aaRNhj8v5oBhekw==}
    engines: {node: '>=0.10'}
    dev: false

  /depd@2.0.0:
    resolution: {integrity: sha512-g7nH6P6dyDioJogAAGprGpCtVImJhpPk/roCzdb3fIh61/s/nPsfR6onyMwkCAR/OlC3yBC0lESvUoQEAssIrw==}
    engines: {node: '>= 0.8'}

  /destroy@1.2.0:
    resolution: {integrity: sha512-2sJGJTaXIIaR1w4iJSNoN0hnMY7Gpc/n8D4qSCJw8QqFWXf7cuAgnEHxBpweaVcPevC2l3KpjYCx3NypQQgaJg==}
    engines: {node: '>= 0.8', npm: 1.2.8000 || >= 1.4.16}

  /detect-indent@6.1.0:
    resolution: {integrity: sha512-reYkTUJAZb9gUuZ2RvVCNhVHdg62RHnJ7WJl8ftMi4diZ6NWlciOzQN88pUhSELEwflJht4oQDv0F0BMlwaYtA==}
    engines: {node: '>=8'}
    dev: true

  /detect-libc@2.0.2:
    resolution: {integrity: sha512-UX6sGumvvqSaXgdKGUsgZWqcUyIXZ/vZTrlRT/iobiKhGL0zL4d3osHj3uqllWJK+i+sixDS/3COVEOFbupFyw==}
    engines: {node: '>=8'}
    dev: false

  /detect-newline@3.1.0:
    resolution: {integrity: sha512-TLz+x/vEXm/Y7P7wn1EJFNLxYpUD4TgMosxY6fAVJUnJMbupHBOncxyWUG9OpTaH9EBD7uFI5LfEgmMOc54DsA==}
    engines: {node: '>=8'}
    dev: true

  /diagnostics_channel@1.1.0:
    resolution: {integrity: sha512-OE1ngLDjSBPG6Tx0YATELzYzy3RKHC+7veQ8gLa8yS7AAgw65mFbVdcsu3501abqOZCEZqZyAIemB0zXlqDSuw==}
    engines: {node: '>=4'}
    dev: false

  /diff-sequences@28.1.1:
    resolution: {integrity: sha512-FU0iFaH/E23a+a718l8Qa/19bF9p06kgE0KipMOMadwa3SjnaElKzPaUC0vnibs6/B/9ni97s61mcejk8W1fQw==}
    engines: {node: ^12.13.0 || ^14.15.0 || ^16.10.0 || >=17.0.0}
    dev: true

  /diff@4.0.2:
    resolution: {integrity: sha512-58lmxKSA4BNyLz+HHMUzlOEpg09FV+ev6ZMe3vJihgdxzgcwZ8VoEEPmALCZG9LmqfVoNMMKpttIYTVG6uDY7A==}
    engines: {node: '>=0.3.1'}
    dev: true

  /dir-glob@3.0.1:
    resolution: {integrity: sha512-WkrWp9GR4KXfKGYzOLmTuGVi1UWFfws377n9cc55/tb6DuqyF6pcQ5AbiHEshaDpY9v6oaSr2XCDidGmMwdzIA==}
    engines: {node: '>=8'}
    dependencies:
      path-type: 4.0.0
    dev: true

  /disposable-email@0.2.3:
    resolution: {integrity: sha512-gkBQQ5Res431ZXqLlAafrXHizG7/1FWmi8U2RTtriD78Vc10HhBUvdJun3R4eSF0KRIQQJs+wHlxjkED/Hr1EQ==}
    dev: false

  /doctrine@3.0.0:
    resolution: {integrity: sha512-yS+Q5i3hBf7GBkd4KG8a7eBNNWNGLTaEwwYWUijIYM7zrlYDM0BFXHjjPWlWZ1Rg7UaddZeIDmi9jF3HmqiQ2w==}
    engines: {node: '>=6.0.0'}
    dependencies:
      esutils: 2.0.3
    dev: true

  /dom-serializer@1.4.1:
    resolution: {integrity: sha512-VHwB3KfrcOOkelEG2ZOfxqLZdfkil8PtJi4P8N2MMXucZq2yLp75ClViUlOVwyoHEDjYU433Aq+5zWP61+RGag==}
    dependencies:
      domelementtype: 2.3.0
      domhandler: 4.3.1
      entities: 2.2.0
    dev: false

  /domelementtype@2.3.0:
    resolution: {integrity: sha512-OLETBj6w0OsagBwdXnPdN0cnMfF9opN69co+7ZrbfPGrdpPVNBUj02spi6B1N7wChLQiPn4CSH/zJvXw56gmHw==}
    dev: false

  /domhandler@4.3.1:
    resolution: {integrity: sha512-GrwoxYN+uWlzO8uhUXRl0P+kHE4GtVPfYzVLcUxPL7KNdHKj66vvlhiweIHqYYXWlw+T8iLMp42Lm67ghw4WMQ==}
    engines: {node: '>= 4'}
    dependencies:
      domelementtype: 2.3.0
    dev: false

  /domutils@2.8.0:
    resolution: {integrity: sha512-w96Cjofp72M5IIhpjgobBimYEfoPjx1Vx0BSX9P30WBdZW2WIKU0T1Bd0kz2eNZ9ikjKgHbEyKx8BB6H1L3h3A==}
    dependencies:
      dom-serializer: 1.4.1
      domelementtype: 2.3.0
      domhandler: 4.3.1
    dev: false

  /dotenv@16.0.3:
    resolution: {integrity: sha512-7GO6HghkA5fYG9TYnNxi14/7K9f5occMlp3zXAuSxn7CKCxt9xbNWG7yF8hTCSUchlfWSe3uLmlPfigevRItzQ==}
    engines: {node: '>=12'}

  /dotenv@8.6.0:
    resolution: {integrity: sha512-IrPdXQsk2BbzvCBGBOTmmSH5SodmqZNt4ERAZDmW4CT+tL8VtvinqywuANaFu4bOMWki16nqf0e4oC0QIaDr/g==}
    engines: {node: '>=10'}
    dev: true

  /ee-first@1.1.1:
    resolution: {integrity: sha512-WMwm9LhRUo+WUaRN+vRuETqG89IgZphVSNkdFgeb6sS/E4OrDIN7t48CAewSHXc6C8lefD8KKfr5vY61brQlow==}

  /electron-to-chromium@1.4.499:
    resolution: {integrity: sha512-0NmjlYBLKVHva4GABWAaHuPJolnDuL0AhV3h1hES6rcLCWEIbRL6/8TghfsVwkx6TEroQVdliX7+aLysUpKvjw==}
    dev: true

  /elliptic@6.5.4:
    resolution: {integrity: sha512-iLhC6ULemrljPZb+QutR5TQGB+pdW6KGD5RSegS+8sorOZT+rdQFbsQFJgvN3eRqNALqJer4oQ16YvJHlU8hzQ==}
    dependencies:
      bn.js: 4.12.0
      brorand: 1.1.0
      hash.js: 1.1.7
      hmac-drbg: 1.0.1
      inherits: 2.0.4
      minimalistic-assert: 1.0.1
      minimalistic-crypto-utils: 1.0.1

  /emittery@0.10.2:
    resolution: {integrity: sha512-aITqOwnLanpHLNXZJENbOgjUBeHocD+xsSJmNrjovKBW5HbSpW3d1pEls7GFQPUWXiwG9+0P4GtHfEqC/4M0Iw==}
    engines: {node: '>=12'}
    dev: true

  /emoji-regex@8.0.0:
    resolution: {integrity: sha512-MSjYzcWNOA0ewAHpz0MxpYFvwg6yjy1NG3xteoqz644VCo/RPgnr1/GGt+ic3iJTzQ8Eu3TdM14SawnVUmGE6A==}
    dev: true

  /encodeurl@1.0.2:
    resolution: {integrity: sha512-TPJXq8JqFaVYm2CWmPvnP2Iyo4ZSM7/QKcSmuMLDObfpH5fi7RUGmd/rTDf+rut/saiDiQEeVTNgAmJEdAOx0w==}
    engines: {node: '>= 0.8'}

  /encoding@0.1.13:
    resolution: {integrity: sha512-ETBauow1T35Y/WZMkio9jiM0Z5xjHHmJ4XmjZOq1l/dXz3lr2sRn87nJy20RupqSh1F2m3HHPSp8ShIPQJrJ3A==}
    requiresBuild: true
    dependencies:
      iconv-lite: 0.6.3
    dev: true
    optional: true

  /end-of-stream@1.4.4:
    resolution: {integrity: sha512-+uw1inIHVPQoaVuHzRyXd21icM+cnt4CzD5rW+NC1wjOUSTOs+Te7FOv7AhN7vS9x/oIyhLP5PR1H+phQAHu5Q==}
    dependencies:
      once: 1.4.0

  /enquirer@2.4.1:
    resolution: {integrity: sha512-rRqJg/6gd538VHvR3PSrdRBb/1Vy2YfzHqzvbhGIQpDRKIa4FgV/54b5Q1xYSxOOwKvjXweS26E0Q+nAMwp2pQ==}
    engines: {node: '>=8.6'}
    dependencies:
      ansi-colors: 4.1.3
      strip-ansi: 6.0.1
    dev: true

  /entities@2.2.0:
    resolution: {integrity: sha512-p92if5Nz619I0w+akJrLZH0MX0Pb5DX39XOwQTtXSdQQOaYH03S1uIQp4mhOZtAXrxq4ViO67YTiLBo2638o9A==}
    dev: false

  /env-paths@2.2.1:
    resolution: {integrity: sha512-+h1lkLKhZMTYjog1VEpJNG7NZJWcuc2DDk/qsqSTRRCOXiLjeQ1d1/udrUGhqMxUgAlwKNZ0cf2uqan5GLuS2A==}
    engines: {node: '>=6'}
    dev: true

  /err-code@2.0.3:
    resolution: {integrity: sha512-2bmlRpNKBxT/CRmPOlyISQpNj+qSeYvcym/uT0Jx2bMOlKLtSy1ZmLuVxSEKKyor/N5yhvp/ZiG1oE3DEYMSFA==}
    dev: true

  /error-ex@1.3.2:
    resolution: {integrity: sha512-7dFHNmqeFSEt2ZBsCriorKnn3Z2pj+fd9kmI6QoWw4//DL+icEBfc0U7qJCisqrTsKTjw4fNFy2pW9OqStD84g==}
    dependencies:
      is-arrayish: 0.2.1
    dev: true

  /es-abstract@1.22.1:
    resolution: {integrity: sha512-ioRRcXMO6OFyRpyzV3kE1IIBd4WG5/kltnzdxSCqoP8CMGs/Li+M1uF5o7lOkZVFjDs+NLesthnF66Pg/0q0Lw==}
    engines: {node: '>= 0.4'}
    dependencies:
      array-buffer-byte-length: 1.0.0
      arraybuffer.prototype.slice: 1.0.1
      available-typed-arrays: 1.0.5
      call-bind: 1.0.2
      es-set-tostringtag: 2.0.1
      es-to-primitive: 1.2.1
      function.prototype.name: 1.1.6
      get-intrinsic: 1.2.1
      get-symbol-description: 1.0.0
      globalthis: 1.0.3
      gopd: 1.0.1
      has: 1.0.3
      has-property-descriptors: 1.0.0
      has-proto: 1.0.1
      has-symbols: 1.0.3
      internal-slot: 1.0.5
      is-array-buffer: 3.0.2
      is-callable: 1.2.7
      is-negative-zero: 2.0.2
      is-regex: 1.1.4
      is-shared-array-buffer: 1.0.2
      is-string: 1.0.7
      is-typed-array: 1.1.12
      is-weakref: 1.0.2
      object-inspect: 1.12.3
      object-keys: 1.1.1
      object.assign: 4.1.4
      regexp.prototype.flags: 1.5.0
      safe-array-concat: 1.0.1
      safe-regex-test: 1.0.0
      string.prototype.trim: 1.2.7
      string.prototype.trimend: 1.0.6
      string.prototype.trimstart: 1.0.7
      typed-array-buffer: 1.0.0
      typed-array-byte-length: 1.0.0
      typed-array-byte-offset: 1.0.0
      typed-array-length: 1.0.4
      unbox-primitive: 1.0.2
      which-typed-array: 1.1.11
    dev: true

  /es-set-tostringtag@2.0.1:
    resolution: {integrity: sha512-g3OMbtlwY3QewlqAiMLI47KywjWZoEytKr8pf6iTC8uJq5bIAH52Z9pnQ8pVL6whrCto53JZDuUIsifGeLorTg==}
    engines: {node: '>= 0.4'}
    dependencies:
      get-intrinsic: 1.2.1
      has: 1.0.3
      has-tostringtag: 1.0.0
    dev: true

  /es-shim-unscopables@1.0.0:
    resolution: {integrity: sha512-Jm6GPcCdC30eMLbZ2x8z2WuRwAws3zTBBKuusffYVUrNj/GVSUAZ+xKMaUpfNDR5IbyNA5LJbaecoUVbmUcB1w==}
    dependencies:
      has: 1.0.3
    dev: true

  /es-to-primitive@1.2.1:
    resolution: {integrity: sha512-QCOllgZJtaUo9miYBcLChTUaHNjJF3PYs1VidD7AwiEj1kYxKeQTctLAezAOH5ZKRH0g2IgPn6KwB4IT8iRpvA==}
    engines: {node: '>= 0.4'}
    dependencies:
      is-callable: 1.2.7
      is-date-object: 1.0.5
      is-symbol: 1.0.4
    dev: true

  /esbuild-android-64@0.14.48:
    resolution: {integrity: sha512-3aMjboap/kqwCUpGWIjsk20TtxVoKck8/4Tu19rubh7t5Ra0Yrpg30Mt1QXXlipOazrEceGeWurXKeFJgkPOUg==}
    engines: {node: '>=12'}
    cpu: [x64]
    os: [android]
    requiresBuild: true
    dev: true
    optional: true

  /esbuild-android-arm64@0.14.48:
    resolution: {integrity: sha512-vptI3K0wGALiDq+EvRuZotZrJqkYkN5282iAfcffjI5lmGG9G1ta/CIVauhY42MBXwEgDJkweiDcDMRLzBZC4g==}
    engines: {node: '>=12'}
    cpu: [arm64]
    os: [android]
    requiresBuild: true
    dev: true
    optional: true

  /esbuild-darwin-64@0.14.48:
    resolution: {integrity: sha512-gGQZa4+hab2Va/Zww94YbshLuWteyKGD3+EsVon8EWTWhnHFRm5N9NbALNbwi/7hQ/hM1Zm4FuHg+k6BLsl5UA==}
    engines: {node: '>=12'}
    cpu: [x64]
    os: [darwin]
    requiresBuild: true
    dev: true
    optional: true

  /esbuild-darwin-arm64@0.14.48:
    resolution: {integrity: sha512-bFjnNEXjhZT+IZ8RvRGNJthLWNHV5JkCtuOFOnjvo5pC0sk2/QVk0Qc06g2PV3J0TcU6kaPC3RN9yy9w2PSLEA==}
    engines: {node: '>=12'}
    cpu: [arm64]
    os: [darwin]
    requiresBuild: true
    dev: true
    optional: true

  /esbuild-freebsd-64@0.14.48:
    resolution: {integrity: sha512-1NOlwRxmOsnPcWOGTB10JKAkYSb2nue0oM1AfHWunW/mv3wERfJmnYlGzL3UAOIUXZqW8GeA2mv+QGwq7DToqA==}
    engines: {node: '>=12'}
    cpu: [x64]
    os: [freebsd]
    requiresBuild: true
    dev: true
    optional: true

  /esbuild-freebsd-arm64@0.14.48:
    resolution: {integrity: sha512-gXqKdO8wabVcYtluAbikDH2jhXp+Klq5oCD5qbVyUG6tFiGhrC9oczKq3vIrrtwcxDQqK6+HDYK8Zrd4bCA9Gw==}
    engines: {node: '>=12'}
    cpu: [arm64]
    os: [freebsd]
    requiresBuild: true
    dev: true
    optional: true

  /esbuild-linux-32@0.14.48:
    resolution: {integrity: sha512-ghGyDfS289z/LReZQUuuKq9KlTiTspxL8SITBFQFAFRA/IkIvDpnZnCAKTCjGXAmUqroMQfKJXMxyjJA69c/nQ==}
    engines: {node: '>=12'}
    cpu: [ia32]
    os: [linux]
    requiresBuild: true
    dev: true
    optional: true

  /esbuild-linux-64@0.14.48:
    resolution: {integrity: sha512-vni3p/gppLMVZLghI7oMqbOZdGmLbbKR23XFARKnszCIBpEMEDxOMNIKPmMItQrmH/iJrL1z8Jt2nynY0bE1ug==}
    engines: {node: '>=12'}
    cpu: [x64]
    os: [linux]
    requiresBuild: true
    dev: true
    optional: true

  /esbuild-linux-arm64@0.14.48:
    resolution: {integrity: sha512-3CFsOlpoxlKPRevEHq8aAntgYGYkE1N9yRYAcPyng/p4Wyx0tPR5SBYsxLKcgPB9mR8chHEhtWYz6EZ+H199Zw==}
    engines: {node: '>=12'}
    cpu: [arm64]
    os: [linux]
    requiresBuild: true
    dev: true
    optional: true

  /esbuild-linux-arm@0.14.48:
    resolution: {integrity: sha512-+VfSV7Akh1XUiDNXgqgY1cUP1i2vjI+BmlyXRfVz5AfV3jbpde8JTs5Q9sYgaoq5cWfuKfoZB/QkGOI+QcL1Tw==}
    engines: {node: '>=12'}
    cpu: [arm]
    os: [linux]
    requiresBuild: true
    dev: true
    optional: true

  /esbuild-linux-mips64le@0.14.48:
    resolution: {integrity: sha512-cs0uOiRlPp6ymknDnjajCgvDMSsLw5mST2UXh+ZIrXTj2Ifyf2aAP3Iw4DiqgnyYLV2O/v/yWBJx+WfmKEpNLA==}
    engines: {node: '>=12'}
    cpu: [mips64el]
    os: [linux]
    requiresBuild: true
    dev: true
    optional: true

  /esbuild-linux-ppc64le@0.14.48:
    resolution: {integrity: sha512-+2F0vJMkuI0Wie/wcSPDCqXvSFEELH7Jubxb7mpWrA/4NpT+/byjxDz0gG6R1WJoeDefcrMfpBx4GFNN1JQorQ==}
    engines: {node: '>=12'}
    cpu: [ppc64]
    os: [linux]
    requiresBuild: true
    dev: true
    optional: true

  /esbuild-linux-riscv64@0.14.48:
    resolution: {integrity: sha512-BmaK/GfEE+5F2/QDrIXteFGKnVHGxlnK9MjdVKMTfvtmudjY3k2t8NtlY4qemKSizc+QwyombGWTBDc76rxePA==}
    engines: {node: '>=12'}
    cpu: [riscv64]
    os: [linux]
    requiresBuild: true
    dev: true
    optional: true

  /esbuild-linux-s390x@0.14.48:
    resolution: {integrity: sha512-tndw/0B9jiCL+KWKo0TSMaUm5UWBLsfCKVdbfMlb3d5LeV9WbijZ8Ordia8SAYv38VSJWOEt6eDCdOx8LqkC4g==}
    engines: {node: '>=12'}
    cpu: [s390x]
    os: [linux]
    requiresBuild: true
    dev: true
    optional: true

  /esbuild-netbsd-64@0.14.48:
    resolution: {integrity: sha512-V9hgXfwf/T901Lr1wkOfoevtyNkrxmMcRHyticybBUHookznipMOHoF41Al68QBsqBxnITCEpjjd4yAos7z9Tw==}
    engines: {node: '>=12'}
    cpu: [x64]
    os: [netbsd]
    requiresBuild: true
    dev: true
    optional: true

  /esbuild-node-externals@1.5.0(esbuild@0.14.48):
    resolution: {integrity: sha512-9394Ne2t2Z243BWeNBRkXEYVMOVbQuzp7XSkASZTOQs0GSXDuno5aH5OmzEXc6GMuln5zJjpkZpgwUPW0uRKgw==}
    peerDependencies:
      esbuild: 0.12 - 0.15
    dependencies:
      esbuild: 0.14.48
      find-up: 5.0.0
      tslib: 2.3.1
    dev: true

  /esbuild-openbsd-64@0.14.48:
    resolution: {integrity: sha512-+IHf4JcbnnBl4T52egorXMatil/za0awqzg2Vy6FBgPcBpisDWT2sVz/tNdrK9kAqj+GZG/jZdrOkj7wsrNTKA==}
    engines: {node: '>=12'}
    cpu: [x64]
    os: [openbsd]
    requiresBuild: true
    dev: true
    optional: true

  /esbuild-plugin-copy@1.6.0(esbuild@0.14.48):
    resolution: {integrity: sha512-wN1paBCoE0yRBl9ZY3ZSD6SxGE4Yfr0Em7zh2yTbJv1JaHEIR3FYYN7HU6F+j/peSaGZJNSORSGxJ5QX1a1Sgg==}
    peerDependencies:
      esbuild: '>= 0.14.0'
    dependencies:
      chalk: 4.1.2
      esbuild: 0.14.48
      fs-extra: 10.1.0
      globby: 11.1.0
    dev: true

  /esbuild-sunos-64@0.14.48:
    resolution: {integrity: sha512-77m8bsr5wOpOWbGi9KSqDphcq6dFeJyun8TA+12JW/GAjyfTwVtOnN8DOt6DSPUfEV+ltVMNqtXUeTeMAxl5KA==}
    engines: {node: '>=12'}
    cpu: [x64]
    os: [sunos]
    requiresBuild: true
    dev: true
    optional: true

  /esbuild-windows-32@0.14.48:
    resolution: {integrity: sha512-EPgRuTPP8vK9maxpTGDe5lSoIBHGKO/AuxDncg5O3NkrPeLNdvvK8oywB0zGaAZXxYWfNNSHskvvDgmfVTguhg==}
    engines: {node: '>=12'}
    cpu: [ia32]
    os: [win32]
    requiresBuild: true
    dev: true
    optional: true

  /esbuild-windows-64@0.14.48:
    resolution: {integrity: sha512-YmpXjdT1q0b8ictSdGwH3M8VCoqPpK1/UArze3X199w6u8hUx3V8BhAi1WjbsfDYRBanVVtduAhh2sirImtAvA==}
    engines: {node: '>=12'}
    cpu: [x64]
    os: [win32]
    requiresBuild: true
    dev: true
    optional: true

  /esbuild-windows-arm64@0.14.48:
    resolution: {integrity: sha512-HHaOMCsCXp0rz5BT2crTka6MPWVno121NKApsGs/OIW5QC0ggC69YMGs1aJct9/9FSUF4A1xNE/cLvgB5svR4g==}
    engines: {node: '>=12'}
    cpu: [arm64]
    os: [win32]
    requiresBuild: true
    dev: true
    optional: true

  /esbuild@0.14.48:
    resolution: {integrity: sha512-w6N1Yn5MtqK2U1/WZTX9ZqUVb8IOLZkZ5AdHkT6x3cHDMVsYWC7WPdiLmx19w3i4Rwzy5LqsEMtVihG3e4rFzA==}
    engines: {node: '>=12'}
    hasBin: true
    requiresBuild: true
    optionalDependencies:
      esbuild-android-64: 0.14.48
      esbuild-android-arm64: 0.14.48
      esbuild-darwin-64: 0.14.48
      esbuild-darwin-arm64: 0.14.48
      esbuild-freebsd-64: 0.14.48
      esbuild-freebsd-arm64: 0.14.48
      esbuild-linux-32: 0.14.48
      esbuild-linux-64: 0.14.48
      esbuild-linux-arm: 0.14.48
      esbuild-linux-arm64: 0.14.48
      esbuild-linux-mips64le: 0.14.48
      esbuild-linux-ppc64le: 0.14.48
      esbuild-linux-riscv64: 0.14.48
      esbuild-linux-s390x: 0.14.48
      esbuild-netbsd-64: 0.14.48
      esbuild-openbsd-64: 0.14.48
      esbuild-sunos-64: 0.14.48
      esbuild-windows-32: 0.14.48
      esbuild-windows-64: 0.14.48
      esbuild-windows-arm64: 0.14.48
    dev: true

  /escalade@3.1.1:
    resolution: {integrity: sha512-k0er2gUkLf8O0zKJiAhmkTnJlTvINGv7ygDNPbeIsX/TJjGJZHuh9B2UxbsaEkmlEo9MfhrSzmhIlhRlI2GXnw==}
    engines: {node: '>=6'}
    dev: true

  /escape-html@1.0.3:
    resolution: {integrity: sha512-NiSupZ4OeuGwr68lGIeym/ksIZMJodUGOSCZ/FSnTxcrekbvqrgdUxlJOMpijaKZVjAJrWrGs/6Jy8OMuyj9ow==}

  /escape-string-regexp@1.0.5:
    resolution: {integrity: sha512-vbRorB5FUQWvla16U8R/qgaFIya2qGzwDrNmCZuYKrbdSUMG6I1ZCGQRefkRVhuOkIGVne7BQ35DSfo1qvJqFg==}
    engines: {node: '>=0.8.0'}
    dev: true

  /escape-string-regexp@2.0.0:
    resolution: {integrity: sha512-UpzcLCXolUWcNu5HtVMHYdXJjArjsF9C0aNnquZYY4uW/Vu0miy5YoWvbV345HauVvcAUnpRuhMMcqTcGOY2+w==}
    engines: {node: '>=8'}
    dev: true

  /escape-string-regexp@4.0.0:
    resolution: {integrity: sha512-TtpcNJ3XAzx3Gq8sWRzJaVajRs0uVxA2YAkdb1jm2YkPz4G6egUFAyA3n5vtEIZefPk5Wa4UXbKuS5fKkJWdgA==}
    engines: {node: '>=10'}
    dev: true

  /eslint-config-prettier@8.5.0(eslint@8.24.0):
    resolution: {integrity: sha512-obmWKLUNCnhtQRKc+tmnYuQl0pFU1ibYJQ5BGhTVB08bHe9wC8qUeG7c08dj9XX+AuPj1YSGSQIHl1pnDHZR0Q==}
    hasBin: true
    peerDependencies:
      eslint: '>=7.0.0'
    dependencies:
      eslint: 8.24.0
    dev: true

  /eslint-plugin-prettier@4.2.1(eslint-config-prettier@8.5.0)(eslint@8.24.0)(prettier@2.7.1):
    resolution: {integrity: sha512-f/0rXLXUt0oFYs8ra4w49wYZBG5GKZpAYsJSm6rnYL5uVDjd+zowwMwVZHnAjf4edNrKpCDYfXDgmRE/Ak7QyQ==}
    engines: {node: '>=12.0.0'}
    peerDependencies:
      eslint: '>=7.28.0'
      eslint-config-prettier: '*'
      prettier: '>=2.0.0'
    peerDependenciesMeta:
      eslint-config-prettier:
        optional: true
    dependencies:
      eslint: 8.24.0
      eslint-config-prettier: 8.5.0(eslint@8.24.0)
      prettier: 2.7.1
      prettier-linter-helpers: 1.0.0
    dev: true

  /eslint-scope@5.1.1:
    resolution: {integrity: sha512-2NxwbF/hZ0KpepYN0cNbo+FN6XoK7GaHlQhgx/hIZl6Va0bF45RQOOwhLIy8lQDbuCiadSLCBnH2CFYquit5bw==}
    engines: {node: '>=8.0.0'}
    dependencies:
      esrecurse: 4.3.0
      estraverse: 4.3.0
    dev: true

  /eslint-scope@7.2.2:
    resolution: {integrity: sha512-dOt21O7lTMhDM+X9mB4GX+DZrZtCUJPL/wlcTqxyrx5IvO0IYtILdtrQGQp+8n5S0gwSVmOf9NQrjMOgfQZlIg==}
    engines: {node: ^12.22.0 || ^14.17.0 || >=16.0.0}
    dependencies:
      esrecurse: 4.3.0
      estraverse: 5.3.0
    dev: true

  /eslint-utils@3.0.0(eslint@8.24.0):
    resolution: {integrity: sha512-uuQC43IGctw68pJA1RgbQS8/NP7rch6Cwd4j3ZBtgo4/8Flj4eGE7ZYSZRN3iq5pVUv6GPdW5Z1RFleo84uLDA==}
    engines: {node: ^10.0.0 || ^12.0.0 || >= 14.0.0}
    peerDependencies:
      eslint: '>=5'
    dependencies:
      eslint: 8.24.0
      eslint-visitor-keys: 2.1.0
    dev: true

  /eslint-visitor-keys@1.3.0:
    resolution: {integrity: sha512-6J72N8UNa462wa/KFODt/PJ3IU60SDpC3QXC1Hjc1BXXpfL2C9R5+AU7jhe0F6GREqVMh4Juu+NY7xn+6dipUQ==}
    engines: {node: '>=4'}
    dev: true

  /eslint-visitor-keys@2.1.0:
    resolution: {integrity: sha512-0rSmRBzXgDzIsD6mGdJgevzgezI534Cer5L/vyMX0kHzT/jiB43jRhd9YUlMGYLQy2zprNmoT8qasCGtY+QaKw==}
    engines: {node: '>=10'}
    dev: true

  /eslint-visitor-keys@3.4.3:
    resolution: {integrity: sha512-wpc+LXeiyiisxPlEkUzU6svyS1frIO3Mgxj1fdy7Pm8Ygzguax2N3Fa/D/ag1WqbOprdI+uY6wMUl8/a2G+iag==}
    engines: {node: ^12.22.0 || ^14.17.0 || >=16.0.0}
    dev: true

  /eslint@8.24.0:
    resolution: {integrity: sha512-dWFaPhGhTAiPcCgm3f6LI2MBWbogMnTJzFBbhXVRQDJPkr9pGZvVjlVfXd+vyDcWPA2Ic9L2AXPIQM0+vk/cSQ==}
    engines: {node: ^12.22.0 || ^14.17.0 || >=16.0.0}
    hasBin: true
    dependencies:
      '@eslint/eslintrc': 1.4.1
      '@humanwhocodes/config-array': 0.10.7
      '@humanwhocodes/gitignore-to-minimatch': 1.0.2
      '@humanwhocodes/module-importer': 1.0.1
      ajv: 6.12.6
      chalk: 4.1.2
      cross-spawn: 7.0.3
      debug: 4.3.4
      doctrine: 3.0.0
      escape-string-regexp: 4.0.0
      eslint-scope: 7.2.2
      eslint-utils: 3.0.0(eslint@8.24.0)
      eslint-visitor-keys: 3.4.3
      espree: 9.6.1
      esquery: 1.5.0
      esutils: 2.0.3
      fast-deep-equal: 3.1.3
      file-entry-cache: 6.0.1
      find-up: 5.0.0
      glob-parent: 6.0.2
      globals: 13.21.0
      globby: 11.1.0
      grapheme-splitter: 1.0.4
      ignore: 5.2.4
      import-fresh: 3.3.0
      imurmurhash: 0.1.4
      is-glob: 4.0.3
      js-sdsl: 4.4.2
      js-yaml: 4.1.0
      json-stable-stringify-without-jsonify: 1.0.1
      levn: 0.4.1
      lodash.merge: 4.6.2
      minimatch: 3.1.2
      natural-compare: 1.4.0
      optionator: 0.9.3
      regexpp: 3.2.0
      strip-ansi: 6.0.1
      strip-json-comments: 3.1.1
      text-table: 0.2.0
    transitivePeerDependencies:
      - supports-color
    dev: true

  /espree@9.6.1:
    resolution: {integrity: sha512-oruZaFkjorTpF32kDSI5/75ViwGeZginGGy2NoOSg3Q9bnwlnmDm4HLnkl0RE3n+njDXR037aY1+x58Z/zFdwQ==}
    engines: {node: ^12.22.0 || ^14.17.0 || >=16.0.0}
    dependencies:
      acorn: 8.10.0
      acorn-jsx: 5.3.2(acorn@8.10.0)
      eslint-visitor-keys: 3.4.3
    dev: true

  /esprima@4.0.1:
    resolution: {integrity: sha512-eGuFFw7Upda+g4p+QHvnW0RyTX/SVeJBDM/gCtMARO0cLuT2HcEKnTPvhjV6aGeqrCB/sbNop0Kszm0jsaWU4A==}
    engines: {node: '>=4'}
    hasBin: true
    dev: true

  /esquery@1.5.0:
    resolution: {integrity: sha512-YQLXUplAwJgCydQ78IMJywZCceoqk1oH01OERdSAJc/7U2AylwjhSCLDEtqwg811idIS/9fIU5GjG73IgjKMVg==}
    engines: {node: '>=0.10'}
    dependencies:
      estraverse: 5.3.0
    dev: true

  /esrecurse@4.3.0:
    resolution: {integrity: sha512-KmfKL3b6G+RXvP8N1vr3Tq1kL/oCFgn2NYXEtqP8/L3pKapUA4G8cFVaoF3SU323CD4XypR/ffioHmkti6/Tag==}
    engines: {node: '>=4.0'}
    dependencies:
      estraverse: 5.3.0
    dev: true

  /estraverse@4.3.0:
    resolution: {integrity: sha512-39nnKffWz8xN1BU/2c79n9nB9HDzo0niYUqx6xyqUnyoAnQyyWpOTdZEeiCch8BBu515t4wp9ZmgVfVhn9EBpw==}
    engines: {node: '>=4.0'}
    dev: true

  /estraverse@5.3.0:
    resolution: {integrity: sha512-MMdARuVEQziNTeJD8DgMqmhwR11BRQ/cBP+pLtYdSTnf3MIO8fFeiINEbX36ZdNlfU/7A9f3gUw49B3oQsvwBA==}
    engines: {node: '>=4.0'}
    dev: true

  /esutils@2.0.3:
    resolution: {integrity: sha512-kVscqXk4OCp68SZ0dkgEKVi6/8ij300KBWTJq32P/dYeWTSwK41WyTxalN1eRmA5Z9UU/LX9D7FWSmV9SAYx6g==}
    engines: {node: '>=0.10.0'}
    dev: true

  /etag@1.8.1:
    resolution: {integrity: sha512-aIL5Fx7mawVa300al2BnEE4iNvo1qETxLrPI/o05L7z6go7fCw1J6EQmbK4FmJ2AS7kgVF/KEZWufBfdClMcPg==}
    engines: {node: '>= 0.6'}

  /event-target-shim@5.0.1:
    resolution: {integrity: sha512-i/2XbnSz/uxRCU6+NdVJgKWDTM427+MqYbkQzD321DuCQJUqOuJKIA0IM2+W2xtYHdKOmZ4dR6fExsd4SXL+WQ==}
    engines: {node: '>=6'}

  /eventemitter3@4.0.7:
    resolution: {integrity: sha512-8guHBZCwKnFhYdHr2ysuRWErTwhoN2X8XELRlrRwpmfeY2jjuUN4taQMsULKUVo1K4DvZl+0pgfyoysHxvmvEw==}
    dev: false

  /events@3.3.0:
    resolution: {integrity: sha512-mQw+2fkQbALzQ7V0MY0IqdnXNOeTtP4r0lN9z7AAawCXgqea7bDii20AYrIBrFd/Hx0M2Ocz6S111CaFkUcb0Q==}
    engines: {node: '>=0.8.x'}

  /execa@5.1.1:
    resolution: {integrity: sha512-8uSpZZocAZRBAPIEINJj3Lo9HyGitllczc27Eh5YYojjMFMn8yHMDMaUHE2Jqfq05D/wucwI4JGURyXt1vchyg==}
    engines: {node: '>=10'}
    dependencies:
      cross-spawn: 7.0.3
      get-stream: 6.0.1
      human-signals: 2.1.0
      is-stream: 2.0.1
      merge-stream: 2.0.0
      npm-run-path: 4.0.1
      onetime: 5.1.2
      signal-exit: 3.0.7
      strip-final-newline: 2.0.0
    dev: true

  /exit@0.1.2:
    resolution: {integrity: sha512-Zk/eNKV2zbjpKzrsQ+n1G6poVbErQxJ0LBOJXaKZ1EViLzH+hrLu9cdXI4zw9dBQJslwBEpbQ2P1oS7nDxs6jQ==}
    engines: {node: '>= 0.8.0'}
    dev: true

  /expand-template@2.0.3:
    resolution: {integrity: sha512-XYfuKMvj4O35f/pOXLObndIRvyQ+/+6AhODh+OKWj9S9498pHHn/IMszH+gt0fBCRWMNfk1ZSp5x3AifmnI2vg==}
    engines: {node: '>=6'}
    dev: false

  /expect@28.1.3:
    resolution: {integrity: sha512-eEh0xn8HlsuOBxFgIss+2mX85VAS4Qy3OSkjV7rlBWljtA4oWH37glVGyOZSZvErDT/yBywZdPGwCXuTvSG85g==}
    engines: {node: ^12.13.0 || ^14.15.0 || ^16.10.0 || >=17.0.0}
    dependencies:
      '@jest/expect-utils': 28.1.3
      jest-get-type: 28.0.2
      jest-matcher-utils: 28.1.3
      jest-message-util: 28.1.3
      jest-util: 28.1.3
    dev: true

  /express-async-errors@3.1.1(express@4.18.2):
    resolution: {integrity: sha512-h6aK1da4tpqWSbyCa3FxB/V6Ehd4EEB15zyQq9qe75OZBp0krinNKuH4rAY+S/U/2I36vdLAUFSjQJ+TFmODng==}
    peerDependencies:
      express: ^4.16.2
    dependencies:
      express: 4.18.2

  /express@4.18.2:
    resolution: {integrity: sha512-5/PsL6iGPdfQ/lKM1UuielYgv3BUoJfz1aUwU9vHZ+J7gyvwdQXFEBIEIaxeGf0GIcreATNyBExtalisDbuMqQ==}
    engines: {node: '>= 0.10.0'}
    dependencies:
      accepts: 1.3.8
      array-flatten: 1.1.1
      body-parser: 1.20.1
      content-disposition: 0.5.4
      content-type: 1.0.5
      cookie: 0.5.0
      cookie-signature: 1.0.6
      debug: 2.6.9
      depd: 2.0.0
      encodeurl: 1.0.2
      escape-html: 1.0.3
      etag: 1.8.1
      finalhandler: 1.2.0
      fresh: 0.5.2
      http-errors: 2.0.0
      merge-descriptors: 1.0.1
      methods: 1.1.2
      on-finished: 2.4.1
      parseurl: 1.3.3
      path-to-regexp: 0.1.7
      proxy-addr: 2.0.7
      qs: 6.11.0
      range-parser: 1.2.1
      safe-buffer: 5.2.1
      send: 0.18.0
      serve-static: 1.15.0
      setprototypeof: 1.2.0
      statuses: 2.0.1
      type-is: 1.6.18
      utils-merge: 1.0.1
      vary: 1.1.2
    transitivePeerDependencies:
      - supports-color

  /extendable-error@0.1.7:
    resolution: {integrity: sha512-UOiS2in6/Q0FK0R0q6UY9vYpQ21mr/Qn1KOnte7vsACuNJf514WvCCUHSRCPcgjPT2bAhNIJdlE6bVap1GKmeg==}
    dev: true

  /external-editor@3.1.0:
    resolution: {integrity: sha512-hMQ4CX1p1izmuLYyZqLMO/qGNw10wSv9QDCPfzXfyFrOaCSSoRfqE1Kf1s5an66J5JZC62NewG+mK49jOCtQew==}
    engines: {node: '>=4'}
    dependencies:
      chardet: 0.7.0
      iconv-lite: 0.4.24
      tmp: 0.0.33
    dev: true

  /fast-copy@2.1.7:
    resolution: {integrity: sha512-ozrGwyuCTAy7YgFCua8rmqmytECYk/JYAMXcswOcm0qvGoE3tPb7ivBeIHTOK2DiapBhDZgacIhzhQIKU5TCfA==}
    dev: true

  /fast-deep-equal@3.1.3:
    resolution: {integrity: sha512-f3qQ9oQy9j2AhBe/H9VC91wLmKBCCU/gDOnKNAYG5hswO7BLKj09Hc5HYNz9cGI++xlpDCIgDaitVs03ATR84Q==}

  /fast-diff@1.3.0:
    resolution: {integrity: sha512-VxPP4NqbUjj6MaAOafWeUn2cXWLcCtljklUtZf0Ind4XQ+QPtmA0b18zZy0jIQx+ExRVCR/ZQpBmik5lXshNsw==}
    dev: true

  /fast-glob@3.3.1:
    resolution: {integrity: sha512-kNFPyjhh5cKjrUltxs+wFx+ZkbRaxxmZ+X0ZU31SOsxCEtP9VPgtq2teZw1DebupL5GmDaNQ6yKMMVcM41iqDg==}
    engines: {node: '>=8.6.0'}
    dependencies:
      '@nodelib/fs.stat': 2.0.5
      '@nodelib/fs.walk': 1.2.8
      glob-parent: 5.1.2
      merge2: 1.4.1
      micromatch: 4.0.5

  /fast-json-stable-stringify@2.1.0:
    resolution: {integrity: sha512-lhd/wF+Lk98HZoTCtlVraHtfh5XYijIjalXck7saUtuanSDyLMxnHhSXEDJqHxD7msR8D0uCmqlkwjCV8xvwHw==}
    dev: true

  /fast-json-stringify@5.8.0:
    resolution: {integrity: sha512-VVwK8CFMSALIvt14U8AvrSzQAwN/0vaVRiFFUVlpnXSnDGrSkOAO5MtzyN8oQNjLd5AqTW5OZRgyjoNuAuR3jQ==}
    dependencies:
      '@fastify/deepmerge': 1.3.0
      ajv: 8.12.0
      ajv-formats: 2.1.1(ajv@8.12.0)
      fast-deep-equal: 3.1.3
      fast-uri: 2.2.0
      rfdc: 1.3.0

  /fast-levenshtein@2.0.6:
    resolution: {integrity: sha512-DCXu6Ifhqcks7TZKY3Hxp3y6qphY5SJZmrWMDrKcERSOXWQdMhU9Ig/PYrzyw/ul9jOIyh0N4M0tbC5hodg8dw==}
    dev: true

  /fast-printf@1.6.9:
    resolution: {integrity: sha512-FChq8hbz65WMj4rstcQsFB0O7Cy++nmbNfLYnD9cYv2cRn8EG6k/MGn9kO/tjO66t09DLDugj3yL+V2o6Qftrg==}
    engines: {node: '>=10.0'}
    dependencies:
      boolean: 3.2.0

  /fast-redact@3.3.0:
    resolution: {integrity: sha512-6T5V1QK1u4oF+ATxs1lWUmlEk6P2T9HqJG3e2DnHOdVgZy2rFJBoEnrIedcTXlkAHU/zKC+7KETJ+KGGKwxgMQ==}
    engines: {node: '>=6'}

  /fast-safe-stringify@2.1.1:
    resolution: {integrity: sha512-W+KJc2dmILlPplD/H4K9l9LcAHAfPtP6BY84uVLXQ6Evcz9Lcg33Y2z1IVblT6xdY54PXYVHEv+0Wpq8Io6zkA==}
    dev: true

  /fast-uri@2.2.0:
    resolution: {integrity: sha512-cIusKBIt/R/oI6z/1nyfe2FvGKVTohVRfvkOhvx0nCEW+xf5NoCXjAHcWp93uOUBchzYcsvPlrapAdX1uW+YGg==}

  /fast-url-parser@1.1.3:
    resolution: {integrity: sha512-5jOCVXADYNuRkKFzNJ0dCCewsZiYo0dz8QNYljkOpFC6r2U4OBmKtvm/Tsuh4w1YYdDqDb31a8TVhBJ2OJKdqQ==}
    dependencies:
      punycode: 1.4.1
    dev: false

  /fast-xml-parser@4.0.11:
    resolution: {integrity: sha512-4aUg3aNRR/WjQAcpceODG1C3x3lFANXRo8+1biqfieHmg9pyMt7qB4lQV/Ta6sJCTbA5vfD8fnA8S54JATiFUA==}
    hasBin: true
    dependencies:
      strnum: 1.0.5
    dev: false

  /fastq@1.15.0:
    resolution: {integrity: sha512-wBrocU2LCXXa+lWBt8RoIRD89Fi8OdABODa/kEnyeyjS5aZO5/GNvI5sEINADqP/h8M29UHTHUb53sUu5Ihqdw==}
    dependencies:
      reusify: 1.0.4

  /fb-watchman@2.0.2:
    resolution: {integrity: sha512-p5161BqbuCaSnB8jIbzQHOlpgsPmK5rJVDfDKO91Axs5NC1uu3HRQm6wt9cd9/+GtQQIO53JdGXXoyDpTAsgYA==}
    dependencies:
      bser: 2.1.1
    dev: true

  /file-entry-cache@6.0.1:
    resolution: {integrity: sha512-7Gps/XWymbLk2QLYK4NzpMOrYjMhdIxXuIvy2QBsLE6ljuodKvdkWs/cpyJJ3CVIVpH0Oi1Hvg1ovbMzLdFBBg==}
    engines: {node: ^10.12.0 || >=12.0.0}
    dependencies:
      flat-cache: 3.0.4
    dev: true

  /file-type@16.5.4:
    resolution: {integrity: sha512-/yFHK0aGjFEgDJjEKP0pWCplsPFPhwyfwevf/pVxiN0tmE4L9LmwWxWukdJSHdoCli4VgQLehjJtwQBnqmsKcw==}
    engines: {node: '>=10'}
    dependencies:
      readable-web-to-node-stream: 3.0.2
      strtok3: 6.3.0
      token-types: 4.2.1
    dev: false

  /file-uri-to-path@1.0.0:
    resolution: {integrity: sha512-0Zt+s3L7Vf1biwWZ29aARiVYLx7iMGnEUl9x33fbB/j3jR81u/O2LbqK+Bm1CDSNDKVtJ/YjwY7TUd5SkeLQLw==}
    dev: false

  /fill-range@7.0.1:
    resolution: {integrity: sha512-qOo9F+dMUmC2Lcb4BbVvnKJxTPjCm+RRpe4gDuGrzkL7mEVl/djYSu2OdQ2Pa302N4oqkSg9ir6jaLWJ2USVpQ==}
    engines: {node: '>=8'}
    dependencies:
      to-regex-range: 5.0.1

  /finalhandler@1.2.0:
    resolution: {integrity: sha512-5uXcUVftlQMFnWC9qu/svkWv3GTd2PfUhK/3PLkYNAe7FbqJMt3515HaxE6eRL74GdsriiwujiawdaB1BpEISg==}
    engines: {node: '>= 0.8'}
    dependencies:
      debug: 2.6.9
      encodeurl: 1.0.2
      escape-html: 1.0.3
      on-finished: 2.4.1
      parseurl: 1.3.3
      statuses: 2.0.1
      unpipe: 1.0.0
    transitivePeerDependencies:
      - supports-color

  /find-up@4.1.0:
    resolution: {integrity: sha512-PpOwAdQ/YlXQ2vj8a3h8IipDuYRi3wceVQQGYWxNINccq40Anw7BlsEXCMbt1Zt+OLA6Fq9suIpIWD0OsnISlw==}
    engines: {node: '>=8'}
    dependencies:
      locate-path: 5.0.0
      path-exists: 4.0.0
    dev: true

  /find-up@5.0.0:
    resolution: {integrity: sha512-78/PXT1wlLLDgTzDs7sjq9hzz0vXD+zn+7wypEe4fXQxCmdmqfGsEPQxmiCSQI3ajFV91bVSsvNtrJRiW6nGng==}
    engines: {node: '>=10'}
    dependencies:
      locate-path: 6.0.0
      path-exists: 4.0.0
    dev: true

  /find-yarn-workspace-root2@1.2.16:
    resolution: {integrity: sha512-hr6hb1w8ePMpPVUK39S4RlwJzi+xPLuVuG8XlwXU3KD5Yn3qgBWVfy3AzNlDhWvE1EORCE65/Qm26rFQt3VLVA==}
    dependencies:
      micromatch: 4.0.5
      pkg-dir: 4.2.0
    dev: true

  /findit2@2.2.3:
    resolution: {integrity: sha512-lg/Moejf4qXovVutL0Lz4IsaPoNYMuxt4PA0nGqFxnJ1CTTGGlEO2wKgoDpwknhvZ8k4Q2F+eesgkLbG2Mxfog==}
    engines: {node: '>=0.8.22'}
    dev: false

  /flat-cache@3.0.4:
    resolution: {integrity: sha512-dm9s5Pw7Jc0GvMYbshN6zchCA9RgQlzzEZX3vylR9IqFfS8XciblUXOKfW6SiuJ0e13eDYZoZV5wdrev7P3Nwg==}
    engines: {node: ^10.12.0 || >=12.0.0}
    dependencies:
      flatted: 3.2.7
      rimraf: 3.0.2
    dev: true

  /flatted@3.2.7:
    resolution: {integrity: sha512-5nqDSxl8nn5BSNxyR3n4I6eDmbolI6WT+QqR547RwxQapgjQBmtktdP+HTBb/a/zLsbzERTONyUB5pefh5TtjQ==}
    dev: true

  /follow-redirects@1.15.2:
    resolution: {integrity: sha512-VQLG33o04KaQ8uYi2tVNbdrWp1QWxNNea+nmIB4EVM28v0hmP17z7aG1+wAkNzVq4KeXTq3221ye5qTJP91JwA==}
    engines: {node: '>=4.0'}
    peerDependencies:
      debug: '*'
    peerDependenciesMeta:
      debug:
        optional: true

  /for-each@0.3.3:
    resolution: {integrity: sha512-jqYfLp7mo9vIyQf8ykW2v7A+2N4QjeCeI5+Dz9XraiO1ign81wjiH7Fb9vSOWvQfNtmSa4H2RoQTrrXivdUZmw==}
    dependencies:
      is-callable: 1.2.7
    dev: true

  /form-data@4.0.0:
    resolution: {integrity: sha512-ETEklSGi5t0QMZuiXoA/Q6vcnxcLQP5vdugSpuAyi6SVGi2clPPp+xgEhuMaHC+zGgn31Kd235W35f7Hykkaww==}
    engines: {node: '>= 6'}
    dependencies:
      asynckit: 0.4.0
      combined-stream: 1.0.8
      mime-types: 2.1.35

  /forwarded@0.2.0:
    resolution: {integrity: sha512-buRG0fpBtRHSTCOASe6hD258tEubFoRLb4ZNA6NxMVHNw2gOcwHo9wyablzMzOA5z9xA9L1KNjk/Nt6MT9aYow==}
    engines: {node: '>= 0.6'}

  /fresh@0.5.2:
    resolution: {integrity: sha512-zJ2mQYM18rEFOudeV4GShTGIQ7RbzA7ozbU9I/XBpm7kqgMywgmylMwXHxZJmkVoYkna9d2pVXVXPdYTP9ej8Q==}
    engines: {node: '>= 0.6'}

  /fs-constants@1.0.0:
    resolution: {integrity: sha512-y6OAwoSIf7FyjMIv94u+b5rdheZEjzR63GTyZJm5qh4Bi+2YgwLCcI/fPFZkL5PSixOt6ZNKm+w+Hfp/Bciwow==}
    dev: false

  /fs-extra@10.1.0:
    resolution: {integrity: sha512-oRXApq54ETRj4eMiFzGnHWGy+zo5raudjuxN0b8H7s/RU2oW0Wvsx9O0ACRN/kRq9E8Vu/ReskGB5o3ji+FzHQ==}
    engines: {node: '>=12'}
    dependencies:
      graceful-fs: 4.2.11
      jsonfile: 6.1.0
      universalify: 2.0.0
    dev: true

  /fs-extra@7.0.1:
    resolution: {integrity: sha512-YJDaCJZEnBmcbw13fvdAM9AwNOJwOzrE4pqMqBq5nFiEqXUqHwlK4B+3pUw6JNvfSPtX05xFHtYy/1ni01eGCw==}
    engines: {node: '>=6 <7 || >=8'}
    dependencies:
      graceful-fs: 4.2.11
      jsonfile: 4.0.0
      universalify: 0.1.2
    dev: true

  /fs-extra@8.1.0:
    resolution: {integrity: sha512-yhlQgA6mnOJUKOsRUFsgJdQCvkKhcz8tlZG5HBQfReYZy46OwLcY+Zia0mtdHsOo9y/hP+CxMN0TU9QxoOtG4g==}
    engines: {node: '>=6 <7 || >=8'}
    dependencies:
      graceful-fs: 4.2.11
      jsonfile: 4.0.0
      universalify: 0.1.2
    dev: true

  /fs-minipass@2.1.0:
    resolution: {integrity: sha512-V/JgOLFCS+R6Vcq0slCuaeWEdNC3ouDlJMNIsacH2VtALiu9mV4LPrHc5cDl8k5aw6J8jwgWWpiTo5RYhmIzvg==}
    engines: {node: '>= 8'}
    dependencies:
      minipass: 3.3.6
    dev: true

  /fs.realpath@1.0.0:
    resolution: {integrity: sha512-OO0pH2lK6a0hZnAdau5ItzHPI6pUlvI7jMVnxUQRtw4owF2wk8lOSabtGDCTP4Ggrg2MbGnWO9X8K1t4+fGMDw==}
    dev: true

  /fsevents@2.3.3:
    resolution: {integrity: sha512-5xoDfX+fL7faATnagmWPpbFtwh/R77WmMMqqHGS65C3vvB0YHrgF+B1YmZ3441tMj5n63k0212XNoJwzlhffQw==}
    engines: {node: ^8.16.0 || ^10.6.0 || >=11.0.0}
    os: [darwin]
    requiresBuild: true
    dev: true
    optional: true

  /function-bind@1.1.1:
    resolution: {integrity: sha512-yIovAzMX49sF8Yl58fSCWJ5svSLuaibPxXQJFLmBObTuCr0Mf1KiPopGM9NiFjiYBCbfaa2Fh6breQ6ANVTI0A==}

  /function.prototype.name@1.1.6:
    resolution: {integrity: sha512-Z5kx79swU5P27WEayXM1tBi5Ze/lbIyiNgU3qyXUOf9b2rgXYyF9Dy9Cx+IQv/Lc8WCG6L82zwUPpSS9hGehIg==}
    engines: {node: '>= 0.4'}
    dependencies:
      call-bind: 1.0.2
      define-properties: 1.2.0
      es-abstract: 1.22.1
      functions-have-names: 1.2.3
    dev: true

  /functions-have-names@1.2.3:
    resolution: {integrity: sha512-xckBUXyTIqT97tq2x2AMb+g163b5JFysYk0x4qxNFwbfQkmNZoiRHb6sPzI9/QV33WeuvVYBUIiD4NzNIyqaRQ==}
    dev: true

  /gauge@4.0.4:
    resolution: {integrity: sha512-f9m+BEN5jkg6a0fZjleidjN51VE1X+mPFQ2DJ0uv1V39oCLCbsGe6yjbBnp7eK7z/+GAon99a3nHuqbuuthyPg==}
    engines: {node: ^12.13.0 || ^14.15.0 || >=16.0.0}
    dependencies:
      aproba: 2.0.0
      color-support: 1.1.3
      console-control-strings: 1.1.0
      has-unicode: 2.0.1
      signal-exit: 3.0.7
      string-width: 4.2.3
      strip-ansi: 6.0.1
      wide-align: 1.1.5
    dev: true

  /gensync@1.0.0-beta.2:
    resolution: {integrity: sha512-3hN7NaskYvMDLQY55gnW3NQ+mesEAepTqlg+VEbj7zzqEMBVNhzcGYYeqFo/TlYz6eQiFcp1HcsCZO+nGgS8zg==}
    engines: {node: '>=6.9.0'}
    dev: true

  /get-caller-file@2.0.5:
    resolution: {integrity: sha512-DyFP3BM/3YHTQOCUL/w0OZHR0lpKeGrxotcHWcqNEdnltqFwXVfhEBQ94eIo34AfQpo0rGki4cyIiftY06h2Fg==}
    engines: {node: 6.* || 8.* || >= 10.*}

  /get-intrinsic@1.2.1:
    resolution: {integrity: sha512-2DcsyfABl+gVHEfCOaTrWgyt+tb6MSEGmKq+kI5HwLbIYgjgmMcV8KQ41uaKz1xxUcn9tJtgFbQUEVcEbd0FYw==}
    dependencies:
      function-bind: 1.1.1
      has: 1.0.3
      has-proto: 1.0.1
      has-symbols: 1.0.3

  /get-package-type@0.1.0:
    resolution: {integrity: sha512-pjzuKtY64GYfWizNAJ0fr9VqttZkNiK2iS430LtIHzjBEr6bX8Am2zm4sW4Ro5wjWW5cAlRL1qAMTcXbjNAO2Q==}
    engines: {node: '>=8.0.0'}
    dev: true

  /get-port@6.1.2:
    resolution: {integrity: sha512-BrGGraKm2uPqurfGVj/z97/zv8dPleC6x9JBNRTrDNtCkkRF4rPwrQXFgL7+I+q8QSdU4ntLQX2D7KIxSy8nGw==}
    engines: {node: ^12.20.0 || ^14.13.1 || >=16.0.0}

  /get-stream@6.0.1:
    resolution: {integrity: sha512-ts6Wi+2j3jQjqi70w5AlN8DFnkSwC+MqmxEzdEALB2qXZYV3X/b1CTfgPLGJNMeAWxdPfU8FO1ms3NUfaHCPYg==}
    engines: {node: '>=10'}
    dev: true

  /get-symbol-description@1.0.0:
    resolution: {integrity: sha512-2EmdH1YvIQiZpltCNgkuiUnyukzxM/R6NDJX31Ke3BG1Nq5b0S2PhX59UKi9vZpPDQVdqn+1IcaAwnzTT5vCjw==}
    engines: {node: '>= 0.4'}
    dependencies:
      call-bind: 1.0.2
      get-intrinsic: 1.2.1
    dev: true

  /github-from-package@0.0.0:
    resolution: {integrity: sha512-SyHy3T1v2NUXn29OsWdxmK6RwHD+vkj3v8en8AOBZ1wBQ/hCAQ5bAQTD02kW4W9tUp/3Qh6J8r9EvntiyCmOOw==}
    dev: false

  /glob-parent@5.1.2:
    resolution: {integrity: sha512-AOIgSQCepiJYwP3ARnGx+5VnTu2HBYdzbGP45eLw1vr3zB3vZLeyed1sC9hnbcOc9/SrMyM5RPQrkGz4aS9Zow==}
    engines: {node: '>= 6'}
    dependencies:
      is-glob: 4.0.3

  /glob-parent@6.0.2:
    resolution: {integrity: sha512-XxwI8EOhVQgWp6iDL+3b0r86f4d6AX6zSU55HfB4ydCEuXLXc5FcYeOu+nnGftS4TEju/11rt4KJPTMgbfmv4A==}
    engines: {node: '>=10.13.0'}
    dependencies:
      is-glob: 4.0.3
    dev: true

  /glob@7.2.3:
    resolution: {integrity: sha512-nFR0zLpU2YCaRxwoCJvL6UvCH2JFyFVIvwTLsIf21AuHlMskA1hhTdk+LlYJtOlYt9v6dvszD2BGRqBL+iQK9Q==}
    dependencies:
      fs.realpath: 1.0.0
      inflight: 1.0.6
      inherits: 2.0.4
      minimatch: 3.1.2
      once: 1.4.0
      path-is-absolute: 1.0.1
    dev: true

  /glob@8.1.0:
    resolution: {integrity: sha512-r8hpEjiQEYlF2QU0df3dS+nxxSIreXQS1qRhMJM0Q5NDdR386C7jb7Hwwod8Fgiuex+k0GFjgft18yvxm5XoCQ==}
    engines: {node: '>=12'}
    dependencies:
      fs.realpath: 1.0.0
      inflight: 1.0.6
      inherits: 2.0.4
      minimatch: 5.1.6
      once: 1.4.0
    dev: true

  /globals@11.12.0:
    resolution: {integrity: sha512-WOBp/EEGUiIsJSp7wcv/y6MO+lV9UoncWqxuFfm8eBwzWNgyfBd6Gz+IeKQ9jCmyhoH99g15M3T+QaVHFjizVA==}
    engines: {node: '>=4'}
    dev: true

  /globals@13.21.0:
    resolution: {integrity: sha512-ybyme3s4yy/t/3s35bewwXKOf7cvzfreG2lH0lZl0JB7I4GxRP2ghxOK/Nb9EkRXdbBXZLfq/p/0W2JUONB/Gg==}
    engines: {node: '>=8'}
    dependencies:
      type-fest: 0.20.2
    dev: true

  /globalthis@1.0.3:
    resolution: {integrity: sha512-sFdI5LyBiNTHjRd7cGPWapiHWMOXKyuBNX/cWJ3NfzrZQVa8GI/8cofCl74AOVqq9W5kNmguTIzJ/1s2gyI9wA==}
    engines: {node: '>= 0.4'}
    dependencies:
      define-properties: 1.2.0

  /globby@11.1.0:
    resolution: {integrity: sha512-jhIXaOzy1sb8IyocaruWSn1TjmnBVs8Ayhcy83rmxNJ8q2uWKCAj3CnJY+KpGSXCueAPc0i05kVvVKtP1t9S3g==}
    engines: {node: '>=10'}
    dependencies:
      array-union: 2.1.0
      dir-glob: 3.0.1
      fast-glob: 3.3.1
      ignore: 5.2.4
      merge2: 1.4.1
      slash: 3.0.0
    dev: true

  /gopd@1.0.1:
    resolution: {integrity: sha512-d65bNlIadxvpb/A2abVdlqKqV563juRnZ1Wtk6s1sIR8uNsXR70xqIzVqxVf1eTqDunwT2MkczEeaezCKTZhwA==}
    dependencies:
      get-intrinsic: 1.2.1
    dev: true

  /graceful-fs@4.2.11:
    resolution: {integrity: sha512-RbJ5/jmFcNNCcDV5o9eTnBLJ/HszWV0P73bc+Ff4nS/rJj+YaS6IGyiOL0VoBYX+l1Wrl3k63h/KrH+nhJ0XvQ==}
    dev: true

  /grapheme-splitter@1.0.4:
    resolution: {integrity: sha512-bzh50DW9kTPM00T8y4o8vQg89Di9oLJVLW/KaOGIXJWP/iqCN6WKYkbNOF04vFLJhwcpYUh9ydh/+5vpOqV4YQ==}
    dev: true

  /graphemer@1.4.0:
    resolution: {integrity: sha512-EtKwoO6kxCL9WO5xipiHTZlSzBm7WLT627TqC/uVRd0HKmq8NXyebnNYxDoBi7wt8eTWrUrKXCOVaFq9x1kgag==}
    dev: false

  /handlebars@4.7.7:
    resolution: {integrity: sha512-aAcXm5OAfE/8IXkcZvCepKU3VzW1/39Fb5ZuqMtgI/hT8X2YgoMvBY5dLhq/cpOvw7Lk1nK/UF71aLG/ZnVYRA==}
    engines: {node: '>=0.4.7'}
    hasBin: true
    dependencies:
      minimist: 1.2.8
      neo-async: 2.6.2
      source-map: 0.6.1
      wordwrap: 1.0.0
    optionalDependencies:
      uglify-js: 3.17.4
    dev: false

  /hard-rejection@2.1.0:
    resolution: {integrity: sha512-VIZB+ibDhx7ObhAe7OVtoEbuP4h/MuOTHJ+J8h/eBXotJYl0fBgR72xDFCKgIh22OJZIOVNxBMWuhAr10r8HdA==}
    engines: {node: '>=6'}
    dev: true

  /has-bigints@1.0.2:
    resolution: {integrity: sha512-tSvCKtBr9lkF0Ex0aQiP9N+OpV4zi2r/Nee5VkRDbaqv35RLYMzbwQfFSZZH0kR+Rd6302UJZ2p/bJCEoR3VoQ==}
    dev: true

  /has-flag@3.0.0:
    resolution: {integrity: sha512-sKJf1+ceQBr4SMkvQnBDNDtf4TXpVhVGateu0t918bl30FnbE2m4vNLX+VWe/dpjlb+HugGYzW7uQXH98HPEYw==}
    engines: {node: '>=4'}
    dev: true

  /has-flag@4.0.0:
    resolution: {integrity: sha512-EykJT/Q1KjTWctppgIAgfSO0tKVuZUjhgMr17kqTumMl6Afv3EISleU7qZUzoXDFTAHTDC4NOoG/ZxU3EvlMPQ==}
    engines: {node: '>=8'}
    dev: true

  /has-property-descriptors@1.0.0:
    resolution: {integrity: sha512-62DVLZGoiEBDHQyqG4w9xCuZ7eJEwNmJRWw2VY84Oedb7WFcA27fiEVe8oUQx9hAUJ4ekurquucTGwsyO1XGdQ==}
    dependencies:
      get-intrinsic: 1.2.1

  /has-proto@1.0.1:
    resolution: {integrity: sha512-7qE+iP+O+bgF9clE5+UoBFzE65mlBiVj3tKCrlNQ0Ogwm0BjpT/gK4SlLYDMybDh5I3TCTKnPPa0oMG7JDYrhg==}
    engines: {node: '>= 0.4'}

  /has-symbols@1.0.3:
    resolution: {integrity: sha512-l3LCuF6MgDNwTDKkdYGEihYjt5pRPbEg46rtlmnSPlUbgmB8LOIrKJbYYFBSbnPaJexMKtiPO8hmeRjRz2Td+A==}
    engines: {node: '>= 0.4'}

  /has-tostringtag@1.0.0:
    resolution: {integrity: sha512-kFjcSNhnlGV1kyoGk7OXKSawH5JOb/LzUc5w9B02hOTO0dfFRjbHQKvg1d6cf3HbeUmtU9VbbV3qzZ2Teh97WQ==}
    engines: {node: '>= 0.4'}
    dependencies:
      has-symbols: 1.0.3
    dev: true

  /has-unicode@2.0.1:
    resolution: {integrity: sha512-8Rf9Y83NBReMnx0gFzA8JImQACstCYWUplepDa9xprwwtmgEZUF0h/i5xSA625zB/I37EtrswSST6OXxwaaIJQ==}
    dev: true

  /has@1.0.3:
    resolution: {integrity: sha512-f2dvO0VU6Oej7RkWJGrehjbzMAjFp5/VKPp5tTpWIV4JHHZK1/BxbFRtf/siA2SWTe09caDmVtYYzWEIbBS4zw==}
    engines: {node: '>= 0.4.0'}
    dependencies:
      function-bind: 1.1.1

  /hash.js@1.1.7:
    resolution: {integrity: sha512-taOaskGt4z4SOANNseOviYDvjEJinIkRgmp7LbKP2YTTmVxWBl87s/uzK9r+44BclBSp2X7K1hqeNfz9JbBeXA==}
    dependencies:
      inherits: 2.0.4
      minimalistic-assert: 1.0.1

  /he@1.2.0:
    resolution: {integrity: sha512-F/1DnUGPopORZi0ni+CvrCgHQ5FyEAHRLSApuYWMmrbSwoN2Mn/7k+Gl38gJnR7yyDZk6WLXwiGod1JOWNDKGw==}
    hasBin: true
    dev: false

  /help-me@4.2.0:
    resolution: {integrity: sha512-TAOnTB8Tz5Dw8penUuzHVrKNKlCIbwwbHnXraNJxPwf8LRtE2HlM84RYuezMFcwOJmoYOCWVDyJ8TQGxn9PgxA==}
    dependencies:
      glob: 8.1.0
      readable-stream: 3.6.2
    dev: true

  /hmac-drbg@1.0.1:
    resolution: {integrity: sha512-Tti3gMqLdZfhOQY1Mzf/AanLiqh1WTiJgEj26ZuYQ9fbkLomzGchCws4FyrSd4VkpBfiNhaE1On+lOz894jvXg==}
    dependencies:
      hash.js: 1.1.7
      minimalistic-assert: 1.0.1
      minimalistic-crypto-utils: 1.0.1

  /hosted-git-info@2.8.9:
    resolution: {integrity: sha512-mxIDAb9Lsm6DoOJ7xH+5+X4y1LU/4Hi50L9C5sIswK3JzULS4bwk1FvjdBgvYR4bzT4tuUQiC15FE2f5HbLvYw==}
    dev: true

  /html-escaper@2.0.2:
    resolution: {integrity: sha512-H2iMtd0I4Mt5eYiapRdIDjp+XzelXQ0tFE4JS7YFwFevXXMmOp9myNrUvCg0D6ws8iqkRPBfKHgbwig1SmlLfg==}
    dev: true

  /html-to-text@7.1.1:
    resolution: {integrity: sha512-c9QWysrfnRZevVpS8MlE7PyOdSuIOjg8Bt8ZE10jMU/BEngA6j3llj4GRfAmtQzcd1FjKE0sWu5IHXRUH9YxIQ==}
    engines: {node: '>=10.23.2'}
    hasBin: true
    dependencies:
      deepmerge: 4.3.1
      he: 1.2.0
      htmlparser2: 6.1.0
      minimist: 1.2.8
    dev: false

  /htmlparser2@6.1.0:
    resolution: {integrity: sha512-gyyPk6rgonLFEDGoeRgQNaEUvdJ4ktTmmUh/h2t7s+M8oPpIPxgNACWa+6ESR57kXstwqPiCut0V8NRpcwgU7A==}
    dependencies:
      domelementtype: 2.3.0
      domhandler: 4.3.1
      domutils: 2.8.0
      entities: 2.2.0
    dev: false

  /http-cache-semantics@4.1.1:
    resolution: {integrity: sha512-er295DKPVsV82j5kw1Gjt+ADA/XYHsajl82cGNQG2eyoPkvgUhX+nDIyelzhIWbbsXP39EHcI6l5tYs2FYqYXQ==}
    dev: true

  /http-errors@2.0.0:
    resolution: {integrity: sha512-FtwrG/euBzaEjYeRqOgly7G0qviiXoJWnvEH2Z1plBdXgbyjv34pHTSb9zoeHMyDy33+DWy5Wt9Wo+TURtOYSQ==}
    engines: {node: '>= 0.8'}
    dependencies:
      depd: 2.0.0
      inherits: 2.0.4
      setprototypeof: 1.2.0
      statuses: 2.0.1
      toidentifier: 1.0.1

  /http-proxy-agent@5.0.0:
    resolution: {integrity: sha512-n2hY8YdoRE1i7r6M0w9DIw5GgZN0G25P8zLCRQ8rjXtTU3vsNFBI/vWK/UIeE6g5MUUz6avwAPXmL6Fy9D/90w==}
    engines: {node: '>= 6'}
    dependencies:
      '@tootallnate/once': 2.0.0
      agent-base: 6.0.2
      debug: 4.3.4
    transitivePeerDependencies:
      - supports-color
    dev: true

  /http-terminator@3.2.0:
    resolution: {integrity: sha512-JLjck1EzPaWjsmIf8bziM3p9fgR1Y3JoUKAkyYEbZmFrIvJM6I8vVJfBGWlEtV9IWOvzNnaTtjuwZeBY2kwB4g==}
    engines: {node: '>=14'}
    dependencies:
      delay: 5.0.0
      p-wait-for: 3.2.0
      roarr: 7.15.1
      type-fest: 2.19.0

  /https-proxy-agent@5.0.1:
    resolution: {integrity: sha512-dFcAjpTQFgoLMzC2VwU+C/CbS7uRL0lWmxDITmqm7C+7F0Odmj6s9l6alZc6AELXhrnggM2CeWSXHGOdX2YtwA==}
    engines: {node: '>= 6'}
    dependencies:
      agent-base: 6.0.2
      debug: 4.3.4
    transitivePeerDependencies:
      - supports-color
    dev: true

  /human-id@1.0.2:
    resolution: {integrity: sha512-UNopramDEhHJD+VR+ehk8rOslwSfByxPIZyJRfV739NDhN5LF1fa1MqnzKm2lGTQRjNrjK19Q5fhkgIfjlVUKw==}
    dev: true

  /human-signals@2.1.0:
    resolution: {integrity: sha512-B4FFZ6q/T2jhhksgkbEW3HBvWIfDW85snkQgawt07S7J5QXTk6BkNV+0yAeZrM5QpMAdYlocGoljn0sJ/WQkFw==}
    engines: {node: '>=10.17.0'}
    dev: true

  /humanize-ms@1.2.1:
    resolution: {integrity: sha512-Fl70vYtsAFb/C06PTS9dZBo7ihau+Tu/DNCk/OyHhea07S+aeMWpFFkUaXRa8fI+ScZbEI8dfSxwY7gxZ9SAVQ==}
    dependencies:
      ms: 2.1.3
    dev: true

  /iconv-lite@0.4.24:
    resolution: {integrity: sha512-v3MXnZAcvnywkTUEZomIActle7RXXeedOR31wwl7VlyoXO4Qi9arvSenNQWne1TcRwhCL1HwLI21bEqdpj8/rA==}
    engines: {node: '>=0.10.0'}
    dependencies:
      safer-buffer: 2.1.2

  /iconv-lite@0.6.3:
    resolution: {integrity: sha512-4fCk79wshMdzMp2rH06qWrJE4iolqLhCUH+OiuIgU++RB0+94NlDL81atO7GX55uUKueo0txHNtvEyI6D7WdMw==}
    engines: {node: '>=0.10.0'}
    requiresBuild: true
    dependencies:
      safer-buffer: 2.1.2
    dev: true
    optional: true

  /ieee754@1.2.1:
    resolution: {integrity: sha512-dcyqhDvX1C46lXZcVqCpK+FtMRQVdIMN6/Df5js2zouUsqG7I6sFxitIC+7KYK29KdXOLHdu9zL4sFnoVQnqaA==}

  /ignore@5.2.4:
    resolution: {integrity: sha512-MAb38BcSbH0eHNBxn7ql2NH/kX33OkB3lZ1BNdh7ENeRChHTYsTvWrMubiIAMNS2llXEEgZ1MUOBtXChP3kaFQ==}
    engines: {node: '>= 4'}

  /import-fresh@3.3.0:
    resolution: {integrity: sha512-veYYhQa+D1QBKznvhUHxb8faxlrwUnxseDAbAp457E0wLNio2bOSKnjYDhMj+YiAq61xrMGhQk9iXVk5FzgQMw==}
    engines: {node: '>=6'}
    dependencies:
      parent-module: 1.0.1
      resolve-from: 4.0.0
    dev: true

  /import-in-the-middle@1.4.2:
    resolution: {integrity: sha512-9WOz1Yh/cvO/p69sxRmhyQwrIGGSp7EIdcb+fFNVi7CzQGQB8U1/1XrKVSbEd/GNOAeM0peJtmi7+qphe7NvAw==}
    dependencies:
      acorn: 8.10.0
      acorn-import-assertions: 1.9.0(acorn@8.10.0)
      cjs-module-lexer: 1.2.3
      module-details-from-path: 1.0.3
    dev: false

  /import-local@3.1.0:
    resolution: {integrity: sha512-ASB07uLtnDs1o6EHjKpX34BKYDSqnFerfTOJL2HvMqF70LnxpjkzDB8J44oT9pu4AMPkQwf8jl6szgvNd2tRIg==}
    engines: {node: '>=8'}
    hasBin: true
    dependencies:
      pkg-dir: 4.2.0
      resolve-cwd: 3.0.0
    dev: true

  /imurmurhash@0.1.4:
    resolution: {integrity: sha512-JmXMZ6wuvDmLiHEml9ykzqO6lwFbof0GG4IkcGaENdCRDDmMVnny7s5HsIgHCbaq0w2MyPhDqkhTUgS2LU2PHA==}
    engines: {node: '>=0.8.19'}
    dev: true

  /indent-string@4.0.0:
    resolution: {integrity: sha512-EdDDZu4A2OyIK7Lr/2zG+w5jmbuk1DVBnEwREQvBzspBJkCEbRa8GxU1lghYcaGJCnRWibjDXlq779X1/y5xwg==}
    engines: {node: '>=8'}
    dev: true

  /infer-owner@1.0.4:
    resolution: {integrity: sha512-IClj+Xz94+d7irH5qRyfJonOdfTzuDaifE6ZPWfx0N0+/ATZCbuTPq2prFl526urkQd90WyUKIh1DfBQ2hMz9A==}
    dev: true

  /inflight@1.0.6:
    resolution: {integrity: sha512-k92I/b08q4wvFscXCLvqfsHCrjrF7yiXsQuIVvVE7N82W3+aqpzuUdBbfhWcy/FZR3/4IgflMgKLOsvPDrGCJA==}
    dependencies:
      once: 1.4.0
      wrappy: 1.0.2
    dev: true

  /inherits@2.0.4:
    resolution: {integrity: sha512-k/vGaX4/Yla3WzyMCvTQOXYeIHvqOKtnqBduzTHpzpQZzAskKMhZ2K+EnBiSM9zGSoIFeMpXKxa4dYeZIQqewQ==}

  /ini@1.3.8:
    resolution: {integrity: sha512-JV/yugV2uzW5iMRSiZAyDtQd+nxtUnjeLt0acNdw98kKLrvuRVyB80tsREOE7yvGVgalhZ6RNXCmEHkUKBKxew==}
    dev: false

  /internal-slot@1.0.5:
    resolution: {integrity: sha512-Y+R5hJrzs52QCG2laLn4udYVnxsfny9CpOhNhUvk/SSSVyF6T27FzRbF0sroPidSu3X8oEAkOn2K804mjpt6UQ==}
    engines: {node: '>= 0.4'}
    dependencies:
      get-intrinsic: 1.2.1
      has: 1.0.3
      side-channel: 1.0.4
    dev: true

  /ioredis@5.3.2:
    resolution: {integrity: sha512-1DKMMzlIHM02eBBVOFQ1+AolGjs6+xEcM4PDL7NqOS6szq7H9jSaEkIUH6/a5Hl241LzW6JLSiAbNvTQjUupUA==}
    engines: {node: '>=12.22.0'}
    dependencies:
      '@ioredis/commands': 1.2.0
      cluster-key-slot: 1.1.2
      debug: 4.3.4
      denque: 2.1.0
      lodash.defaults: 4.2.0
      lodash.isarguments: 3.1.0
      redis-errors: 1.2.0
      redis-parser: 3.0.0
      standard-as-callback: 2.1.0
    transitivePeerDependencies:
      - supports-color
    dev: false

  /ip@2.0.0:
    resolution: {integrity: sha512-WKa+XuLG1A1R0UWhl2+1XQSi+fZWMsYKffMZTTYsiZaUD8k2yDAj5atimTUD2TZkyCkNEeYE5NhFZmupOGtjYQ==}
    dev: true

  /ipaddr.js@1.9.1:
    resolution: {integrity: sha512-0KI/607xoxSToH7GjN1FfSbLoU0+btTicjsQSWQlh/hZykN8KpmMf7uYwPW3R+akZ6R/w18ZlXSHBYXiYUPO3g==}
    engines: {node: '>= 0.10'}

  /ipaddr.js@2.1.0:
    resolution: {integrity: sha512-LlbxQ7xKzfBusov6UMi4MFpEg0m+mAm9xyNGEduwXMEDuf4WfzB/RZwMVYEd7IKGvh4IUkEXYxtAVu9T3OelJQ==}
    engines: {node: '>= 10'}
    dev: false

  /is-array-buffer@3.0.2:
    resolution: {integrity: sha512-y+FyyR/w8vfIRq4eQcM1EYgSTnmHXPqaF+IgzgraytCFq5Xh8lllDVmAZolPJiZttZLeFSINPYMaEJ7/vWUa1w==}
    dependencies:
      call-bind: 1.0.2
      get-intrinsic: 1.2.1
      is-typed-array: 1.1.12
    dev: true

  /is-arrayish@0.2.1:
    resolution: {integrity: sha512-zz06S8t0ozoDXMG+ube26zeCTNXcKIPJZJi8hBrF4idCLms4CG9QtK7qBl1boi5ODzFpjswb5JPmHCbMpjaYzg==}
    dev: true

  /is-arrayish@0.3.2:
    resolution: {integrity: sha512-eVRqCvVlZbuw3GrM63ovNSNAeA1K16kaR/LRY/92w0zxQ5/1YzwblUX652i4Xs9RwAGjW9d9y6X88t8OaAJfWQ==}
    dev: false

  /is-bigint@1.0.4:
    resolution: {integrity: sha512-zB9CruMamjym81i2JZ3UMn54PKGsQzsJeo6xvN3HJJ4CAsQNB6iRutp2To77OfCNuoxspsIhzaPoO1zyCEhFOg==}
    dependencies:
      has-bigints: 1.0.2
    dev: true

  /is-boolean-object@1.1.2:
    resolution: {integrity: sha512-gDYaKHJmnj4aWxyj6YHyXVpdQawtVLHU5cb+eztPGczf6cjuTdwve5ZIEfgXqH4e57An1D1AKf8CZ3kYrQRqYA==}
    engines: {node: '>= 0.4'}
    dependencies:
      call-bind: 1.0.2
      has-tostringtag: 1.0.0
    dev: true

  /is-callable@1.2.7:
    resolution: {integrity: sha512-1BC0BVFhS/p0qtw6enp8e+8OD0UrK0oFLztSjNzhcKA3WDuJxxAPXzPuPtKkjEY9UUoEWlX/8fgKeu2S8i9JTA==}
    engines: {node: '>= 0.4'}
    dev: true

  /is-ci@3.0.1:
    resolution: {integrity: sha512-ZYvCgrefwqoQ6yTyYUbQu64HsITZ3NfKX1lzaEYdkTDcfKzzCI/wthRRYKkdjHKFVgNiXKAKm65Zo1pk2as/QQ==}
    hasBin: true
    dependencies:
      ci-info: 3.8.0
    dev: true

  /is-core-module@2.13.0:
    resolution: {integrity: sha512-Z7dk6Qo8pOCp3l4tsX2C5ZVas4V+UxwQodwZhLopL91TX8UyyHEXafPcyoeeWuLrwzHcr3igO78wNLwHJHsMCQ==}
    dependencies:
      has: 1.0.3
    dev: true

  /is-date-object@1.0.5:
    resolution: {integrity: sha512-9YQaSxsAiSwcvS33MBk3wTCVnWK+HhF8VZR2jRxehM16QcVOdHqPn4VPHmRK4lSr38n9JriurInLcP90xsYNfQ==}
    engines: {node: '>= 0.4'}
    dependencies:
      has-tostringtag: 1.0.0
    dev: true

  /is-extglob@2.1.1:
    resolution: {integrity: sha512-SbKbANkN603Vi4jEZv49LeVJMn4yGwsbzZworEoyEiutsN3nJYdbO36zfhGJ6QEDpOZIFkDtnq5JRxmvl3jsoQ==}
    engines: {node: '>=0.10.0'}

  /is-fullwidth-code-point@3.0.0:
    resolution: {integrity: sha512-zymm5+u+sCsSWyD9qNaejV3DFvhCKclKdizYaJUuHA83RLjb7nSuGnddCHGv0hk+KY7BMAlsWeK4Ueg6EV6XQg==}
    engines: {node: '>=8'}
    dev: true

  /is-generator-fn@2.1.0:
    resolution: {integrity: sha512-cTIB4yPYL/Grw0EaSzASzg6bBy9gqCofvWN8okThAYIxKJZC+udlRAmGbM0XLeniEJSs8uEgHPGuHSe1XsOLSQ==}
    engines: {node: '>=6'}
    dev: true

  /is-glob@4.0.3:
    resolution: {integrity: sha512-xelSayHH36ZgE7ZWhli7pW34hNbNl8Ojv5KVmkJD4hBdD3th8Tfk9vYasLM+mXWOZhFkgZfxhLSnrwRr4elSSg==}
    engines: {node: '>=0.10.0'}
    dependencies:
      is-extglob: 2.1.1

  /is-lambda@1.0.1:
    resolution: {integrity: sha512-z7CMFGNrENq5iFB9Bqo64Xk6Y9sg+epq1myIcdHaGnbMTYOxvzsEtdYqQUylB7LxfkvgrrjP32T6Ywciio9UIQ==}
    dev: true

  /is-negative-zero@2.0.2:
    resolution: {integrity: sha512-dqJvarLawXsFbNDeJW7zAz8ItJ9cd28YufuuFzh0G8pNHjJMnY08Dv7sYX2uF5UpQOwieAeOExEYAWWfu7ZZUA==}
    engines: {node: '>= 0.4'}
    dev: true

  /is-number-object@1.0.7:
    resolution: {integrity: sha512-k1U0IRzLMo7ZlYIfzRu23Oh6MiIFasgpb9X76eqfFZAqwH44UI4KTBvBYIZ1dSL9ZzChTB9ShHfLkR4pdW5krQ==}
    engines: {node: '>= 0.4'}
    dependencies:
      has-tostringtag: 1.0.0
    dev: true

  /is-number@7.0.0:
    resolution: {integrity: sha512-41Cifkg6e8TylSpdtTpeLVMqvSBEVzTttHvERD741+pnZ8ANv0004MRL43QKPDlK9cGvNp6NZWZUBlbGXYxxng==}
    engines: {node: '>=0.12.0'}

  /is-plain-obj@1.1.0:
    resolution: {integrity: sha512-yvkRyxmFKEOQ4pNXCmJG5AEQNlXJS5LaONXo5/cLdTZdWvsZ1ioJEonLGAosKlMWE8lwUy/bJzMjcw8az73+Fg==}
    engines: {node: '>=0.10.0'}
    dev: true

  /is-regex@1.1.4:
    resolution: {integrity: sha512-kvRdxDsxZjhzUX07ZnLydzS1TU/TJlTUHHY4YLL87e37oUA49DfkLqgy+VjFocowy29cKvcSiu+kIv728jTTVg==}
    engines: {node: '>= 0.4'}
    dependencies:
      call-bind: 1.0.2
      has-tostringtag: 1.0.0
    dev: true

  /is-shared-array-buffer@1.0.2:
    resolution: {integrity: sha512-sqN2UDu1/0y6uvXyStCOzyhAjCSlHceFoMKJW8W9EU9cvic/QdsZ0kEU93HEy3IUEFZIiH/3w+AH/UQbPHNdhA==}
    dependencies:
      call-bind: 1.0.2
    dev: true

  /is-stream@2.0.1:
    resolution: {integrity: sha512-hFoiJiTl63nn+kstHGBtewWSKnQLpyb155KHheA1l39uvtO9nWIop1p3udqPcUd/xbF1VLMO4n7OI6p7RbngDg==}
    engines: {node: '>=8'}
    dev: true

  /is-string@1.0.7:
    resolution: {integrity: sha512-tE2UXzivje6ofPW7l23cjDOMa09gb7xlAqG6jG5ej6uPV32TlWP3NKPigtaGeHNu9fohccRYvIiZMfOOnOYUtg==}
    engines: {node: '>= 0.4'}
    dependencies:
      has-tostringtag: 1.0.0
    dev: true

  /is-subdir@1.2.0:
    resolution: {integrity: sha512-2AT6j+gXe/1ueqbW6fLZJiIw3F8iXGJtt0yDrZaBhAZEG1raiTxKWU+IPqMCzQAXOUCKdA4UDMgacKH25XG2Cw==}
    engines: {node: '>=4'}
    dependencies:
      better-path-resolve: 1.0.0
    dev: true

  /is-symbol@1.0.4:
    resolution: {integrity: sha512-C/CPBqKWnvdcxqIARxyOh4v1UUEOCHpgDa0WYgpKDFMszcrPcffg5uhwSgPCLD2WWxmq6isisz87tzT01tuGhg==}
    engines: {node: '>= 0.4'}
    dependencies:
      has-symbols: 1.0.3
    dev: true

  /is-typed-array@1.1.12:
    resolution: {integrity: sha512-Z14TF2JNG8Lss5/HMqt0//T9JeHXttXy5pH/DBU4vi98ozO2btxzq9MwYDZYnKwU8nRsz/+GVFVRDq3DkVuSPg==}
    engines: {node: '>= 0.4'}
    dependencies:
      which-typed-array: 1.1.11
    dev: true

  /is-weakref@1.0.2:
    resolution: {integrity: sha512-qctsuLZmIQ0+vSSMfoVvyFe2+GSEvnmZ2ezTup1SBse9+twCCeial6EEi3Nc2KFcf6+qz2FBPnjXsk8xhKSaPQ==}
    dependencies:
      call-bind: 1.0.2
    dev: true

  /is-windows@1.0.2:
    resolution: {integrity: sha512-eXK1UInq2bPmjyX6e3VHIzMLobc4J94i4AWn+Hpq3OU5KkrRC96OAcR3PRJ/pGu6m8TRnBHP9dkXQVsT/COVIA==}
    engines: {node: '>=0.10.0'}
    dev: true

  /isarray@2.0.5:
    resolution: {integrity: sha512-xHjhDr3cNBK0BzdUJSPXZntQUx/mwMS5Rw4A7lPJ90XGAO6ISP/ePDNuo0vhqOZU+UD5JoodwCAAoZQd3FeAKw==}
    dev: true

  /isexe@2.0.0:
    resolution: {integrity: sha512-RHxMLp9lnKHGHRng9QFhRCMbYAcVpn69smSGcq3f36xjgVVWThj4qqLbTLlq7Ssj8B+fIQ1EuCEGI2lKsyQeIw==}
    dev: true

  /iso-datestring-validator@2.2.2:
    resolution: {integrity: sha512-yLEMkBbLZTlVQqOnQ4FiMujR6T4DEcCb1xizmvXS+OxuhwcbtynoosRzdMA69zZCShCNAbi+gJ71FxZBBXx1SA==}
    dev: false

  /istanbul-lib-coverage@3.2.0:
    resolution: {integrity: sha512-eOeJ5BHCmHYvQK7xt9GkdHuzuCGS1Y6g9Gvnx3Ym33fz/HpLRYxiS0wHNr+m/MBC8B647Xt608vCDEvhl9c6Mw==}
    engines: {node: '>=8'}

  /istanbul-lib-instrument@5.2.1:
    resolution: {integrity: sha512-pzqtp31nLv/XFOzXGuvhCb8qhjmTVo5vjVk19XE4CRlSWz0KoeJ3bw9XsA7nOp9YBf4qHjwBxkDzKcME/J29Yg==}
    engines: {node: '>=8'}
    dependencies:
      '@babel/core': 7.18.6
      '@babel/parser': 7.22.10
      '@istanbuljs/schema': 0.1.3
      istanbul-lib-coverage: 3.2.0
      semver: 6.3.1
    transitivePeerDependencies:
      - supports-color
    dev: true

  /istanbul-lib-report@3.0.1:
    resolution: {integrity: sha512-GCfE1mtsHGOELCU8e/Z7YWzpmybrx/+dSTfLrvY8qRmaY6zXTKWn6WQIjaAFw069icm6GVMNkgu0NzI4iPZUNw==}
    engines: {node: '>=10'}
    dependencies:
      istanbul-lib-coverage: 3.2.0
      make-dir: 4.0.0
      supports-color: 7.2.0
    dev: true

  /istanbul-lib-source-maps@4.0.1:
    resolution: {integrity: sha512-n3s8EwkdFIJCG3BPKBYvskgXGoy88ARzvegkitk60NxRdwltLOTaH7CUiMRXvwYorl0Q712iEjcWB+fK/MrWVw==}
    engines: {node: '>=10'}
    dependencies:
      debug: 4.3.4
      istanbul-lib-coverage: 3.2.0
      source-map: 0.6.1
    transitivePeerDependencies:
      - supports-color
    dev: true

  /istanbul-reports@3.1.6:
    resolution: {integrity: sha512-TLgnMkKg3iTDsQ9PbPTdpfAK2DzjF9mqUG7RMgcQl8oFjad8ob4laGxv5XV5U9MAfx8D6tSJiUyuAwzLicaxlg==}
    engines: {node: '>=8'}
    dependencies:
      html-escaper: 2.0.2
      istanbul-lib-report: 3.0.1
    dev: true

  /jest-changed-files@28.1.3:
    resolution: {integrity: sha512-esaOfUWJXk2nfZt9SPyC8gA1kNfdKLkQWyzsMlqq8msYSlNKfmZxfRgZn4Cd4MGVUF+7v6dBs0d5TOAKa7iIiA==}
    engines: {node: ^12.13.0 || ^14.15.0 || ^16.10.0 || >=17.0.0}
    dependencies:
      execa: 5.1.1
      p-limit: 3.1.0
    dev: true

  /jest-circus@28.1.3:
    resolution: {integrity: sha512-cZ+eS5zc79MBwt+IhQhiEp0OeBddpc1n8MBo1nMB8A7oPMKEO+Sre+wHaLJexQUj9Ya/8NOBY0RESUgYjB6fow==}
    engines: {node: ^12.13.0 || ^14.15.0 || ^16.10.0 || >=17.0.0}
    dependencies:
      '@jest/environment': 28.1.3
      '@jest/expect': 28.1.3
      '@jest/test-result': 28.1.3
      '@jest/types': 28.1.3
      '@types/node': 18.17.8
      chalk: 4.1.2
      co: 4.6.0
      dedent: 0.7.0
      is-generator-fn: 2.1.0
      jest-each: 28.1.3
      jest-matcher-utils: 28.1.3
      jest-message-util: 28.1.3
      jest-runtime: 28.1.3
      jest-snapshot: 28.1.3
      jest-util: 28.1.3
      p-limit: 3.1.0
      pretty-format: 28.1.3
      slash: 3.0.0
      stack-utils: 2.0.6
    transitivePeerDependencies:
      - supports-color
    dev: true

  /jest-cli@28.1.3(@types/node@18.0.0)(ts-node@10.8.2):
    resolution: {integrity: sha512-roY3kvrv57Azn1yPgdTebPAXvdR2xfezaKKYzVxZ6It/5NCxzJym6tUI5P1zkdWhfUYkxEI9uZWcQdaFLo8mJQ==}
    engines: {node: ^12.13.0 || ^14.15.0 || ^16.10.0 || >=17.0.0}
    hasBin: true
    peerDependencies:
      node-notifier: ^8.0.1 || ^9.0.0 || ^10.0.0
    peerDependenciesMeta:
      node-notifier:
        optional: true
    dependencies:
      '@jest/core': 28.1.3(ts-node@10.8.2)
      '@jest/test-result': 28.1.3
      '@jest/types': 28.1.3
      chalk: 4.1.2
      exit: 0.1.2
      graceful-fs: 4.2.11
      import-local: 3.1.0
      jest-config: 28.1.3(@types/node@18.0.0)(ts-node@10.8.2)
      jest-util: 28.1.3
      jest-validate: 28.1.3
      prompts: 2.4.2
      yargs: 17.7.2
    transitivePeerDependencies:
      - '@types/node'
      - supports-color
      - ts-node
    dev: true

  /jest-config@28.1.3(@types/node@18.0.0)(ts-node@10.8.2):
    resolution: {integrity: sha512-MG3INjByJ0J4AsNBm7T3hsuxKQqFIiRo/AUqb1q9LRKI5UU6Aar9JHbr9Ivn1TVwfUD9KirRoM/T6u8XlcQPHQ==}
    engines: {node: ^12.13.0 || ^14.15.0 || ^16.10.0 || >=17.0.0}
    peerDependencies:
      '@types/node': '*'
      ts-node: '>=9.0.0'
    peerDependenciesMeta:
      '@types/node':
        optional: true
      ts-node:
        optional: true
    dependencies:
      '@babel/core': 7.18.6
      '@jest/test-sequencer': 28.1.3
      '@jest/types': 28.1.3
      '@types/node': 18.0.0
      babel-jest: 28.1.3(@babel/core@7.18.6)
      chalk: 4.1.2
      ci-info: 3.8.0
      deepmerge: 4.3.1
      glob: 7.2.3
      graceful-fs: 4.2.11
      jest-circus: 28.1.3
      jest-environment-node: 28.1.3
      jest-get-type: 28.0.2
      jest-regex-util: 28.0.2
      jest-resolve: 28.1.3
      jest-runner: 28.1.3
      jest-util: 28.1.3
      jest-validate: 28.1.3
      micromatch: 4.0.5
      parse-json: 5.2.0
      pretty-format: 28.1.3
      slash: 3.0.0
      strip-json-comments: 3.1.1
      ts-node: 10.8.2(@swc/core@1.3.42)(@types/node@18.0.0)(typescript@4.8.4)
    transitivePeerDependencies:
      - supports-color
    dev: true

  /jest-config@28.1.3(@types/node@18.17.8)(ts-node@10.8.2):
    resolution: {integrity: sha512-MG3INjByJ0J4AsNBm7T3hsuxKQqFIiRo/AUqb1q9LRKI5UU6Aar9JHbr9Ivn1TVwfUD9KirRoM/T6u8XlcQPHQ==}
    engines: {node: ^12.13.0 || ^14.15.0 || ^16.10.0 || >=17.0.0}
    peerDependencies:
      '@types/node': '*'
      ts-node: '>=9.0.0'
    peerDependenciesMeta:
      '@types/node':
        optional: true
      ts-node:
        optional: true
    dependencies:
      '@babel/core': 7.18.6
      '@jest/test-sequencer': 28.1.3
      '@jest/types': 28.1.3
      '@types/node': 18.17.8
      babel-jest: 28.1.3(@babel/core@7.18.6)
      chalk: 4.1.2
      ci-info: 3.8.0
      deepmerge: 4.3.1
      glob: 7.2.3
      graceful-fs: 4.2.11
      jest-circus: 28.1.3
      jest-environment-node: 28.1.3
      jest-get-type: 28.0.2
      jest-regex-util: 28.0.2
      jest-resolve: 28.1.3
      jest-runner: 28.1.3
      jest-util: 28.1.3
      jest-validate: 28.1.3
      micromatch: 4.0.5
      parse-json: 5.2.0
      pretty-format: 28.1.3
      slash: 3.0.0
      strip-json-comments: 3.1.1
      ts-node: 10.8.2(@swc/core@1.3.42)(@types/node@18.0.0)(typescript@4.8.4)
    transitivePeerDependencies:
      - supports-color
    dev: true

  /jest-diff@28.1.3:
    resolution: {integrity: sha512-8RqP1B/OXzjjTWkqMX67iqgwBVJRgCyKD3L9nq+6ZqJMdvjE8RgHktqZ6jNrkdMT+dJuYNI3rhQpxaz7drJHfw==}
    engines: {node: ^12.13.0 || ^14.15.0 || ^16.10.0 || >=17.0.0}
    dependencies:
      chalk: 4.1.2
      diff-sequences: 28.1.1
      jest-get-type: 28.0.2
      pretty-format: 28.1.3
    dev: true

  /jest-docblock@28.1.1:
    resolution: {integrity: sha512-3wayBVNiOYx0cwAbl9rwm5kKFP8yHH3d/fkEaL02NPTkDojPtheGB7HZSFY4wzX+DxyrvhXz0KSCVksmCknCuA==}
    engines: {node: ^12.13.0 || ^14.15.0 || ^16.10.0 || >=17.0.0}
    dependencies:
      detect-newline: 3.1.0
    dev: true

  /jest-each@28.1.3:
    resolution: {integrity: sha512-arT1z4sg2yABU5uogObVPvSlSMQlDA48owx07BDPAiasW0yYpYHYOo4HHLz9q0BVzDVU4hILFjzJw0So9aCL/g==}
    engines: {node: ^12.13.0 || ^14.15.0 || ^16.10.0 || >=17.0.0}
    dependencies:
      '@jest/types': 28.1.3
      chalk: 4.1.2
      jest-get-type: 28.0.2
      jest-util: 28.1.3
      pretty-format: 28.1.3
    dev: true

  /jest-environment-node@28.1.3:
    resolution: {integrity: sha512-ugP6XOhEpjAEhGYvp5Xj989ns5cB1K6ZdjBYuS30umT4CQEETaxSiPcZ/E1kFktX4GkrcM4qu07IIlDYX1gp+A==}
    engines: {node: ^12.13.0 || ^14.15.0 || ^16.10.0 || >=17.0.0}
    dependencies:
      '@jest/environment': 28.1.3
      '@jest/fake-timers': 28.1.3
      '@jest/types': 28.1.3
      '@types/node': 18.17.8
      jest-mock: 28.1.3
      jest-util: 28.1.3
    dev: true

  /jest-get-type@28.0.2:
    resolution: {integrity: sha512-ioj2w9/DxSYHfOm5lJKCdcAmPJzQXmbM/Url3rhlghrPvT3tt+7a/+oXc9azkKmLvoiXjtV83bEWqi+vs5nlPA==}
    engines: {node: ^12.13.0 || ^14.15.0 || ^16.10.0 || >=17.0.0}
    dev: true

  /jest-haste-map@28.1.3:
    resolution: {integrity: sha512-3S+RQWDXccXDKSWnkHa/dPwt+2qwA8CJzR61w3FoYCvoo3Pn8tvGcysmMF0Bj0EX5RYvAI2EIvC57OmotfdtKA==}
    engines: {node: ^12.13.0 || ^14.15.0 || ^16.10.0 || >=17.0.0}
    dependencies:
      '@jest/types': 28.1.3
      '@types/graceful-fs': 4.1.6
      '@types/node': 18.17.8
      anymatch: 3.1.3
      fb-watchman: 2.0.2
      graceful-fs: 4.2.11
      jest-regex-util: 28.0.2
      jest-util: 28.1.3
      jest-worker: 28.1.3
      micromatch: 4.0.5
      walker: 1.0.8
    optionalDependencies:
      fsevents: 2.3.3
    dev: true

  /jest-leak-detector@28.1.3:
    resolution: {integrity: sha512-WFVJhnQsiKtDEo5lG2mM0v40QWnBM+zMdHHyJs8AWZ7J0QZJS59MsyKeJHWhpBZBH32S48FOVvGyOFT1h0DlqA==}
    engines: {node: ^12.13.0 || ^14.15.0 || ^16.10.0 || >=17.0.0}
    dependencies:
      jest-get-type: 28.0.2
      pretty-format: 28.1.3
    dev: true

  /jest-matcher-utils@28.1.3:
    resolution: {integrity: sha512-kQeJ7qHemKfbzKoGjHHrRKH6atgxMk8Enkk2iPQ3XwO6oE/KYD8lMYOziCkeSB9G4adPM4nR1DE8Tf5JeWH6Bw==}
    engines: {node: ^12.13.0 || ^14.15.0 || ^16.10.0 || >=17.0.0}
    dependencies:
      chalk: 4.1.2
      jest-diff: 28.1.3
      jest-get-type: 28.0.2
      pretty-format: 28.1.3
    dev: true

  /jest-message-util@28.1.3:
    resolution: {integrity: sha512-PFdn9Iewbt575zKPf1286Ht9EPoJmYT7P0kY+RibeYZ2XtOr53pDLEFoTWXbd1h4JiGiWpTBC84fc8xMXQMb7g==}
    engines: {node: ^12.13.0 || ^14.15.0 || ^16.10.0 || >=17.0.0}
    dependencies:
      '@babel/code-frame': 7.22.10
      '@jest/types': 28.1.3
      '@types/stack-utils': 2.0.1
      chalk: 4.1.2
      graceful-fs: 4.2.11
      micromatch: 4.0.5
      pretty-format: 28.1.3
      slash: 3.0.0
      stack-utils: 2.0.6
    dev: true

  /jest-mock@28.1.3:
    resolution: {integrity: sha512-o3J2jr6dMMWYVH4Lh/NKmDXdosrsJgi4AviS8oXLujcjpCMBb1FMsblDnOXKZKfSiHLxYub1eS0IHuRXsio9eA==}
    engines: {node: ^12.13.0 || ^14.15.0 || ^16.10.0 || >=17.0.0}
    dependencies:
      '@jest/types': 28.1.3
      '@types/node': 18.17.8
    dev: true

  /jest-pnp-resolver@1.2.3(jest-resolve@28.1.3):
    resolution: {integrity: sha512-+3NpwQEnRoIBtx4fyhblQDPgJI0H1IEIkX7ShLUjPGA7TtUTvI1oiKi3SR4oBR0hQhQR80l4WAe5RrXBwWMA8w==}
    engines: {node: '>=6'}
    peerDependencies:
      jest-resolve: '*'
    peerDependenciesMeta:
      jest-resolve:
        optional: true
    dependencies:
      jest-resolve: 28.1.3
    dev: true

  /jest-regex-util@28.0.2:
    resolution: {integrity: sha512-4s0IgyNIy0y9FK+cjoVYoxamT7Zeo7MhzqRGx7YDYmaQn1wucY9rotiGkBzzcMXTtjrCAP/f7f+E0F7+fxPNdw==}
    engines: {node: ^12.13.0 || ^14.15.0 || ^16.10.0 || >=17.0.0}
    dev: true

  /jest-resolve-dependencies@28.1.3:
    resolution: {integrity: sha512-qa0QO2Q0XzQoNPouMbCc7Bvtsem8eQgVPNkwn9LnS+R2n8DaVDPL/U1gngC0LTl1RYXJU0uJa2BMC2DbTfFrHA==}
    engines: {node: ^12.13.0 || ^14.15.0 || ^16.10.0 || >=17.0.0}
    dependencies:
      jest-regex-util: 28.0.2
      jest-snapshot: 28.1.3
    transitivePeerDependencies:
      - supports-color
    dev: true

  /jest-resolve@28.1.3:
    resolution: {integrity: sha512-Z1W3tTjE6QaNI90qo/BJpfnvpxtaFTFw5CDgwpyE/Kz8U/06N1Hjf4ia9quUhCh39qIGWF1ZuxFiBiJQwSEYKQ==}
    engines: {node: ^12.13.0 || ^14.15.0 || ^16.10.0 || >=17.0.0}
    dependencies:
      chalk: 4.1.2
      graceful-fs: 4.2.11
      jest-haste-map: 28.1.3
      jest-pnp-resolver: 1.2.3(jest-resolve@28.1.3)
      jest-util: 28.1.3
      jest-validate: 28.1.3
      resolve: 1.22.4
      resolve.exports: 1.1.1
      slash: 3.0.0
    dev: true

  /jest-runner@28.1.3:
    resolution: {integrity: sha512-GkMw4D/0USd62OVO0oEgjn23TM+YJa2U2Wu5zz9xsQB1MxWKDOlrnykPxnMsN0tnJllfLPinHTka61u0QhaxBA==}
    engines: {node: ^12.13.0 || ^14.15.0 || ^16.10.0 || >=17.0.0}
    dependencies:
      '@jest/console': 28.1.3
      '@jest/environment': 28.1.3
      '@jest/test-result': 28.1.3
      '@jest/transform': 28.1.3
      '@jest/types': 28.1.3
      '@types/node': 18.17.8
      chalk: 4.1.2
      emittery: 0.10.2
      graceful-fs: 4.2.11
      jest-docblock: 28.1.1
      jest-environment-node: 28.1.3
      jest-haste-map: 28.1.3
      jest-leak-detector: 28.1.3
      jest-message-util: 28.1.3
      jest-resolve: 28.1.3
      jest-runtime: 28.1.3
      jest-util: 28.1.3
      jest-watcher: 28.1.3
      jest-worker: 28.1.3
      p-limit: 3.1.0
      source-map-support: 0.5.13
    transitivePeerDependencies:
      - supports-color
    dev: true

  /jest-runtime@28.1.3:
    resolution: {integrity: sha512-NU+881ScBQQLc1JHG5eJGU7Ui3kLKrmwCPPtYsJtBykixrM2OhVQlpMmFWJjMyDfdkGgBMNjXCGB/ebzsgNGQw==}
    engines: {node: ^12.13.0 || ^14.15.0 || ^16.10.0 || >=17.0.0}
    dependencies:
      '@jest/environment': 28.1.3
      '@jest/fake-timers': 28.1.3
      '@jest/globals': 28.1.3
      '@jest/source-map': 28.1.2
      '@jest/test-result': 28.1.3
      '@jest/transform': 28.1.3
      '@jest/types': 28.1.3
      chalk: 4.1.2
      cjs-module-lexer: 1.2.3
      collect-v8-coverage: 1.0.2
      execa: 5.1.1
      glob: 7.2.3
      graceful-fs: 4.2.11
      jest-haste-map: 28.1.3
      jest-message-util: 28.1.3
      jest-mock: 28.1.3
      jest-regex-util: 28.0.2
      jest-resolve: 28.1.3
      jest-snapshot: 28.1.3
      jest-util: 28.1.3
      slash: 3.0.0
      strip-bom: 4.0.0
    transitivePeerDependencies:
      - supports-color
    dev: true

  /jest-snapshot@28.1.3:
    resolution: {integrity: sha512-4lzMgtiNlc3DU/8lZfmqxN3AYD6GGLbl+72rdBpXvcV+whX7mDrREzkPdp2RnmfIiWBg1YbuFSkXduF2JcafJg==}
    engines: {node: ^12.13.0 || ^14.15.0 || ^16.10.0 || >=17.0.0}
    dependencies:
      '@babel/core': 7.18.6
      '@babel/generator': 7.22.10
      '@babel/plugin-syntax-typescript': 7.22.5(@babel/core@7.18.6)
      '@babel/traverse': 7.22.10
      '@babel/types': 7.22.10
      '@jest/expect-utils': 28.1.3
      '@jest/transform': 28.1.3
      '@jest/types': 28.1.3
      '@types/babel__traverse': 7.20.1
      '@types/prettier': 2.7.3
      babel-preset-current-node-syntax: 1.0.1(@babel/core@7.18.6)
      chalk: 4.1.2
      expect: 28.1.3
      graceful-fs: 4.2.11
      jest-diff: 28.1.3
      jest-get-type: 28.0.2
      jest-haste-map: 28.1.3
      jest-matcher-utils: 28.1.3
      jest-message-util: 28.1.3
      jest-util: 28.1.3
      natural-compare: 1.4.0
      pretty-format: 28.1.3
      semver: 7.5.4
    transitivePeerDependencies:
      - supports-color
    dev: true

  /jest-util@28.1.3:
    resolution: {integrity: sha512-XdqfpHwpcSRko/C35uLYFM2emRAltIIKZiJ9eAmhjsj0CqZMa0p1ib0R5fWIqGhn1a103DebTbpqIaP1qCQ6tQ==}
    engines: {node: ^12.13.0 || ^14.15.0 || ^16.10.0 || >=17.0.0}
    dependencies:
      '@jest/types': 28.1.3
      '@types/node': 18.17.8
      chalk: 4.1.2
      ci-info: 3.8.0
      graceful-fs: 4.2.11
      picomatch: 2.3.1
    dev: true

  /jest-validate@28.1.3:
    resolution: {integrity: sha512-SZbOGBWEsaTxBGCOpsRWlXlvNkvTkY0XxRfh7zYmvd8uL5Qzyg0CHAXiXKROflh801quA6+/DsT4ODDthOC/OA==}
    engines: {node: ^12.13.0 || ^14.15.0 || ^16.10.0 || >=17.0.0}
    dependencies:
      '@jest/types': 28.1.3
      camelcase: 6.3.0
      chalk: 4.1.2
      jest-get-type: 28.0.2
      leven: 3.1.0
      pretty-format: 28.1.3
    dev: true

  /jest-watcher@28.1.3:
    resolution: {integrity: sha512-t4qcqj9hze+jviFPUN3YAtAEeFnr/azITXQEMARf5cMwKY2SMBRnCQTXLixTl20OR6mLh9KLMrgVJgJISym+1g==}
    engines: {node: ^12.13.0 || ^14.15.0 || ^16.10.0 || >=17.0.0}
    dependencies:
      '@jest/test-result': 28.1.3
      '@jest/types': 28.1.3
      '@types/node': 18.17.8
      ansi-escapes: 4.3.2
      chalk: 4.1.2
      emittery: 0.10.2
      jest-util: 28.1.3
      string-length: 4.0.2
    dev: true

  /jest-worker@28.1.3:
    resolution: {integrity: sha512-CqRA220YV/6jCo8VWvAt1KKx6eek1VIHMPeLEbpcfSfkEeWyBNppynM/o6q+Wmw+sOhos2ml34wZbSX3G13//g==}
    engines: {node: ^12.13.0 || ^14.15.0 || ^16.10.0 || >=17.0.0}
    dependencies:
      '@types/node': 18.17.8
      merge-stream: 2.0.0
      supports-color: 8.1.1
    dev: true

  /jest@28.1.2(@types/node@18.0.0)(ts-node@10.8.2):
    resolution: {integrity: sha512-Tuf05DwLeCh2cfWCQbcz9UxldoDyiR1E9Igaei5khjonKncYdc6LDfynKCEWozK0oLE3GD+xKAo2u8x/0s6GOg==}
    engines: {node: ^12.13.0 || ^14.15.0 || ^16.10.0 || >=17.0.0}
    hasBin: true
    peerDependencies:
      node-notifier: ^8.0.1 || ^9.0.0 || ^10.0.0
    peerDependenciesMeta:
      node-notifier:
        optional: true
    dependencies:
      '@jest/core': 28.1.3(ts-node@10.8.2)
      '@jest/types': 28.1.3
      import-local: 3.1.0
      jest-cli: 28.1.3(@types/node@18.0.0)(ts-node@10.8.2)
    transitivePeerDependencies:
      - '@types/node'
      - supports-color
      - ts-node
    dev: true

<<<<<<< HEAD
  /jose@4.15.2:
    resolution: {integrity: sha512-IY73F228OXRl9ar3jJagh7Vnuhj/GzBunPiZP13K0lOl7Am9SoWW3kEzq3MCllJMTtZqHTiDXQvoRd4U95aU6A==}
    dev: false
=======
  /jose@4.15.4:
    resolution: {integrity: sha512-W+oqK4H+r5sITxfxpSU+MMdr/YSWGvgZMQDIsNoBDGGy4i7GBPTtvFKibQzW06n3U3TqHjhvBJsirShsEJ6eeQ==}
    dev: true
>>>>>>> 8637c367

  /joycon@3.1.1:
    resolution: {integrity: sha512-34wB/Y7MW7bzjKRjUKTa46I2Z7eV62Rkhva+KkopW7Qvv/OSWBqvkSY7vusOPrNuZcUG3tApvdVgNB8POj3SPw==}
    engines: {node: '>=10'}
    dev: true

  /js-sdsl@4.4.2:
    resolution: {integrity: sha512-dwXFwByc/ajSV6m5bcKAPwe4yDDF6D614pxmIi5odytzxRlwqF6nwoiCek80Ixc7Cvma5awClxrzFtxCQvcM8w==}
    dev: true

  /js-tokens@4.0.0:
    resolution: {integrity: sha512-RdJUflcE3cUzKiMqQgsCu06FPu9UdIJO0beYbPhHN4k6apgJtifcoCtT9bcxOpYBtpD2kCM6Sbzg4CausW/PKQ==}
    dev: true

  /js-yaml@3.14.1:
    resolution: {integrity: sha512-okMH7OXXJ7YrN9Ok3/SXrnu4iX9yOk+25nqX4imS2npuvTYDmo/QEZoqwZkYaIDk3jVvBOTOIEgEhaLOynBS9g==}
    hasBin: true
    dependencies:
      argparse: 1.0.10
      esprima: 4.0.1
    dev: true

  /js-yaml@4.1.0:
    resolution: {integrity: sha512-wpxZs9NoxZaJESJGIZTyDEaYpl0FKSA+FB9aJiyemKhMwkxQg63h4T1KJgUGHpTqPDNRcmmYLugrRjJlBtWvRA==}
    hasBin: true
    dependencies:
      argparse: 2.0.1
    dev: true

  /jsesc@0.5.0:
    resolution: {integrity: sha512-uZz5UnB7u4T9LvwmFqXii7pZSouaRPorGs5who1Ip7VO0wxanFvBL7GkM6dTHlgX+jhBApRetaWpnDabOeTcnA==}
    hasBin: true
    dev: true

  /jsesc@2.5.2:
    resolution: {integrity: sha512-OYu7XEzjkCQ3C5Ps3QIZsQfNpqoJyZZA99wd9aWd05NCtC5pWOkShK2mkL6HXQR6/Cy2lbNdPlZBpuQHXE63gA==}
    engines: {node: '>=4'}
    hasBin: true
    dev: true

  /json-parse-even-better-errors@2.3.1:
    resolution: {integrity: sha512-xyFwyhro/JEof6Ghe2iz2NcXoj2sloNsWr/XsERDK/oiPCfaNhl5ONfp+jQdAZRQQ0IJWNzH9zIZF7li91kh2w==}
    dev: true

  /json-parse-even-better-errors@3.0.0:
    resolution: {integrity: sha512-iZbGHafX/59r39gPwVPRBGw0QQKnA7tte5pSMrhWOW7swGsVvVTjmfyAV9pNqk8YGT7tRCdxRu8uzcgZwoDooA==}
    engines: {node: ^14.17.0 || ^16.13.0 || >=18.0.0}
    dev: true

  /json-schema-traverse@0.4.1:
    resolution: {integrity: sha512-xbbCH5dCYU5T8LcEhhuh7HJ88HXuW3qsI3Y0zOZFKfZEHcpWiHU/Jxzk629Brsab/mMiHQti9wMP+845RPe3Vg==}
    dev: true

  /json-schema-traverse@1.0.0:
    resolution: {integrity: sha512-NM8/P9n3XjXhIZn1lLhkFaACTOURQXjWhV4BA/RnOv8xvgqtqpAX9IO4mRQxSx1Rlo4tqzeqb0sOlruaOy3dug==}

  /json-stable-stringify-without-jsonify@1.0.1:
    resolution: {integrity: sha512-Bdboy+l7tA3OGW6FjyFHWkP5LuByj1Tk33Ljyq0axyzdk9//JSi2u3fP1QSmd1KNwq6VOKYGlAu87CisVir6Pw==}
    dev: true

  /json5@2.2.3:
    resolution: {integrity: sha512-XmOWe7eyHYH14cLdVPoyg+GOH3rYX++KpzrylJwSW98t3Nk+U8XOl8FWKOgwtzdb8lXGf6zYwDUzeHMWfxasyg==}
    engines: {node: '>=6'}
    hasBin: true
    dev: true

  /jsonc-parser@3.2.0:
    resolution: {integrity: sha512-gfFQZrcTc8CnKXp6Y4/CBT3fTc0OVuDofpre4aEeEpSBPV5X5v4+Vmx+8snU7RLPrNHPKSgLxGo9YuQzz20o+w==}
    dev: true

  /jsonfile@4.0.0:
    resolution: {integrity: sha512-m6F1R3z8jjlf2imQHS2Qez5sjKWQzbuuhuJ/FKYFRZvPE3PuHcSMVZzfsLhGVOkfd20obL5SWEBew5ShlquNxg==}
    optionalDependencies:
      graceful-fs: 4.2.11
    dev: true

  /jsonfile@6.1.0:
    resolution: {integrity: sha512-5dgndWOriYSm5cnYaJNhalLNDKOqFwyDB/rr1E9ZsGciGvKPs8R2xYGCacuf3z6K1YKDz182fd+fY3cn3pMqXQ==}
    dependencies:
      universalify: 2.0.0
    optionalDependencies:
      graceful-fs: 4.2.11
    dev: true

  /key-encoder@2.0.3:
    resolution: {integrity: sha512-fgBtpAGIr/Fy5/+ZLQZIPPhsZEcbSlYu/Wu96tNDFNSjSACw5lEIOFeaVdQ/iwrb8oxjlWi6wmWdH76hV6GZjg==}
    dependencies:
      '@types/elliptic': 6.4.14
      asn1.js: 5.4.1
      bn.js: 4.12.0
      elliptic: 6.5.4

  /kind-of@6.0.3:
    resolution: {integrity: sha512-dcS1ul+9tmeD95T+x28/ehLgd9mENa3LsvDTtzm3vyBEO7RPptvAD+t44WVXaUjTBRcrpFeFlC8WCruUR456hw==}
    engines: {node: '>=0.10.0'}
    dev: true

  /kleur@3.0.3:
    resolution: {integrity: sha512-eTIzlVOSUR+JxdDFepEYcBMtZ9Qqdef+rnzWdRZuMbOywu5tO2w2N7rqjoANZ5k9vywhL6Br1VRjUIgTQx4E8w==}
    engines: {node: '>=6'}
    dev: true

  /kleur@4.1.5:
    resolution: {integrity: sha512-o+NO+8WrRiQEE4/7nwRJhN1HWpVmJm511pBHUxPLtp0BUISzlBplORYSmTclCnJvQq2tKu/sgl3xVpkc7ZWuQQ==}
    engines: {node: '>=6'}
    dev: true

  /koalas@1.0.2:
    resolution: {integrity: sha512-RYhBbYaTTTHId3l6fnMZc3eGQNW6FVCqMG6AMwA5I1Mafr6AflaXeoi6x3xQuATRotGYRLk6+1ELZH4dstFNOA==}
    engines: {node: '>=0.10.0'}
    dev: false

  /kysely@0.22.0:
    resolution: {integrity: sha512-ZE3qWtnqLOalodzfK5QUEcm7AEulhxsPNuKaGFsC3XiqO92vMLm+mAHk/NnbSIOtC4RmGm0nsv700i8KDp1gfQ==}
    engines: {node: '>=14.0.0'}
    dev: false

  /kysely@0.23.5:
    resolution: {integrity: sha512-TH+b56pVXQq0tsyooYLeNfV11j6ih7D50dyN8tkM0e7ndiUH28Nziojiog3qRFlmEj9XePYdZUrNJ2079Qjdow==}
    engines: {node: '>=14.0.0'}

  /leven@3.1.0:
    resolution: {integrity: sha512-qsda+H8jTaUaN/x5vzW2rzc+8Rw4TAQ/4KjB46IwK5VH+IlVeeeje/EoZRpiXvIqjFgK84QffqPztGI3VBLG1A==}
    engines: {node: '>=6'}
    dev: true

  /levn@0.4.1:
    resolution: {integrity: sha512-+bT2uH4E5LGE7h/n3evcS/sQlJXCpIp6ym8OWJ5eV6+67Dsql/LaaT7qJBAt2rzfoa/5QBGBhxDix1dMt2kQKQ==}
    engines: {node: '>= 0.8.0'}
    dependencies:
      prelude-ls: 1.2.1
      type-check: 0.4.0
    dev: true

  /limiter@1.1.5:
    resolution: {integrity: sha512-FWWMIEOxz3GwUI4Ts/IvgVy6LPvoMPgjMdQ185nN6psJyBJ4yOpzqm695/h5umdLJg2vW3GR5iG11MAkR2AzJA==}
    dev: false

  /lines-and-columns@1.2.4:
    resolution: {integrity: sha512-7ylylesZQ/PV29jhEDl3Ufjo6ZX7gCqJr5F7PKrqc93v7fzSymt1BpwEU8nAUXs8qzzvqhbjhK5QZg6Mt/HkBg==}
    dev: true

  /load-yaml-file@0.2.0:
    resolution: {integrity: sha512-OfCBkGEw4nN6JLtgRidPX6QxjBQGQf72q3si2uvqyFEMbycSFFHwAZeXx6cJgFM9wmLrf9zBwCP3Ivqa+LLZPw==}
    engines: {node: '>=6'}
    dependencies:
      graceful-fs: 4.2.11
      js-yaml: 3.14.1
      pify: 4.0.1
      strip-bom: 3.0.0
    dev: true

  /locate-path@5.0.0:
    resolution: {integrity: sha512-t7hw9pI+WvuwNJXwk5zVHpyhIqzg2qTlklJOf0mVxGSbe3Fp2VieZcduNYjaLDoy6p9uGpQEGWG87WpMKlNq8g==}
    engines: {node: '>=8'}
    dependencies:
      p-locate: 4.1.0
    dev: true

  /locate-path@6.0.0:
    resolution: {integrity: sha512-iPZK6eYjbxRu3uB4/WZ3EsEIMJFMqAoopl3R+zuq0UjcAm/MO6KCweDgPfP3elTztoKP3KtnVHxTn2NHBSDVUw==}
    engines: {node: '>=10'}
    dependencies:
      p-locate: 5.0.0
    dev: true

  /lodash.debounce@4.0.8:
    resolution: {integrity: sha512-FT1yDzDYEoYWhnSGnpE/4Kj1fLZkDFyqRb7fNt6FdYOSxlUWAtp42Eh6Wb0rGIv/m9Bgo7x4GhQbm5Ys4SG5ow==}
    dev: true

  /lodash.defaults@4.2.0:
    resolution: {integrity: sha512-qjxPLHd3r5DnsdGacqOMU6pb/avJzdh9tFX2ymgoZE27BmjXrNy/y4LoaiTeAb+O3gL8AfpJGtqfX/ae2leYYQ==}
    dev: false

  /lodash.isarguments@3.1.0:
    resolution: {integrity: sha512-chi4NHZlZqZD18a0imDHnZPrDeBbTtVN7GXMwuGdRH9qotxAjYs3aVLKc7zNOG9eddR5Ksd8rvFEBc9SsggPpg==}
    dev: false

  /lodash.kebabcase@4.1.1:
    resolution: {integrity: sha512-N8XRTIMMqqDgSy4VLKPnJ/+hpGZN+PHQiJnSenYqPaVV/NCqEogTnAdZLQiGKhxX+JCs8waWq2t1XHWKOmlY8g==}
    dev: false

  /lodash.merge@4.6.2:
    resolution: {integrity: sha512-0KpjqXRVvrYyCsX1swR/XTK0va6VQkQM6MNo7PqW77ByjAhoARA8EfrP1N4+KlKj8YS0ZUCtRT/YUuhyYDujIQ==}
    dev: true

  /lodash.pick@4.4.0:
    resolution: {integrity: sha512-hXt6Ul/5yWjfklSGvLQl8vM//l3FtyHZeuelpzK6mm99pNvN9yTDruNZPEJZD1oWrqo+izBmB7oUfWgcCX7s4Q==}
    dev: false

  /lodash.sortby@4.7.0:
    resolution: {integrity: sha512-HDWXG8isMntAyRF5vZ7xKuEvOhT4AhlRt/3czTSjvGUxjYCBVRQY48ViDHyfYz9VIoBkW4TMGQNapx+l3RUwdA==}
    dev: false

  /lodash.startcase@4.4.0:
    resolution: {integrity: sha512-+WKqsK294HMSc2jEbNgpHpd0JfIBhp7rEV4aqXWqFr6AlXov+SlcgB1Fv01y2kGe3Gc8nMW7VA0SrGuSkRfIEg==}
    dev: true

  /lodash.uniq@4.5.0:
    resolution: {integrity: sha512-xfBaXQd9ryd9dlSDvnvI0lvxfLJlYAZzXomUYzLKtUeOQvOP5piqAWuGtrhWeqaXK9hhoM/iyJc5AV+XfsX3HQ==}
    dev: false

  /long@5.2.3:
    resolution: {integrity: sha512-lcHwpNoggQTObv5apGNCTdJrO69eHOZMi4BNC+rTLER8iHAqGrUVeLh/irVIM7zTw2bOXA8T6uNPeujwOLg/2Q==}
    dev: false

  /lru-cache@4.1.5:
    resolution: {integrity: sha512-sWZlbEP2OsHNkXrMl5GYk/jKk70MBng6UU4YI/qGDYbgf6YbP4EvmqISbXCoJiRKs+1bSpFHVgQxvJ17F2li5g==}
    dependencies:
      pseudomap: 1.0.2
      yallist: 2.1.2
    dev: true

  /lru-cache@5.1.1:
    resolution: {integrity: sha512-KpNARQA3Iwv+jTA0utUVVbrh+Jlrr1Fv0e56GGzAFOXN7dk/FviaDW8LHmK52DlcH4WP2n6gI8vN1aesBFgo9w==}
    dependencies:
      yallist: 3.1.1
    dev: true

  /lru-cache@6.0.0:
    resolution: {integrity: sha512-Jo6dJ04CmSjuznwJSS3pUeWmd/H0ffTlkXXgwZi+eq1UCmqQwCh+eLsYOYCwY991i2Fah4h1BEMCx4qThGbsiA==}
    engines: {node: '>=10'}
    dependencies:
      yallist: 4.0.0

  /lru-cache@7.18.3:
    resolution: {integrity: sha512-jumlc0BIUrS3qJGgIkWZsyfAM7NCWiBcCDhnd+3NNM5KbBmLTgHVfWBcg6W+rLUsIpzpERPsvwUP7CckAQSOoA==}
    engines: {node: '>=12'}

  /make-dir@4.0.0:
    resolution: {integrity: sha512-hXdUTZYIVOt1Ex//jAQi+wTZZpUpwBj/0QsOzqegb3rGMMeJiSEu5xLHnYfBrRV4RH2+OCSOO95Is/7x1WJ4bw==}
    engines: {node: '>=10'}
    dependencies:
      semver: 7.5.4
    dev: true

  /make-error@1.3.6:
    resolution: {integrity: sha512-s8UhlNe7vPKomQhC1qFelMokr/Sc3AgNbso3n74mVPA5LTZwkB9NlXf4XPamLxJE8h0gh73rM94xvwRT2CVInw==}
    dev: true

  /make-fetch-happen@10.2.1:
    resolution: {integrity: sha512-NgOPbRiaQM10DYXvN3/hhGVI2M5MtITFryzBGxHM5p4wnFxsVCbxkrBrDsk+EZ5OB4jEOT7AjDxtdF+KVEFT7w==}
    engines: {node: ^12.13.0 || ^14.15.0 || >=16.0.0}
    dependencies:
      agentkeepalive: 4.5.0
      cacache: 16.1.3
      http-cache-semantics: 4.1.1
      http-proxy-agent: 5.0.0
      https-proxy-agent: 5.0.1
      is-lambda: 1.0.1
      lru-cache: 7.18.3
      minipass: 3.3.6
      minipass-collect: 1.0.2
      minipass-fetch: 2.1.2
      minipass-flush: 1.0.5
      minipass-pipeline: 1.2.4
      negotiator: 0.6.3
      promise-retry: 2.0.1
      socks-proxy-agent: 7.0.0
      ssri: 9.0.1
    transitivePeerDependencies:
      - bluebird
      - supports-color
    dev: true

  /makeerror@1.0.12:
    resolution: {integrity: sha512-JmqCvUhmt43madlpFzG4BQzG2Z3m6tvQDNKdClZnO3VbIudJYmxsT0FNJMeiB2+JTSlTQTSbU8QdesVmwJcmLg==}
    dependencies:
      tmpl: 1.0.5
    dev: true

  /map-obj@1.0.1:
    resolution: {integrity: sha512-7N/q3lyZ+LVCp7PzuxrJr4KMbBE2hW7BT7YNia330OFxIf4d3r5zVpicP2650l7CPN6RM9zOJRl3NGpqSiw3Eg==}
    engines: {node: '>=0.10.0'}
    dev: true

  /map-obj@4.3.0:
    resolution: {integrity: sha512-hdN1wVrZbb29eBGiGjJbeP8JbKjq1urkHJ/LIP/NY48MZ1QVXUsQBV1G1zvYFHn1XE06cwjBsOI2K3Ulnj1YXQ==}
    engines: {node: '>=8'}
    dev: true

  /media-typer@0.3.0:
    resolution: {integrity: sha512-dq+qelQ9akHpcOl/gUVRTxVIOkAJ1wR3QAvb4RsVjS8oVoFjDGTc679wJYmUmknUF5HwMLOgb5O+a3KxfWapPQ==}
    engines: {node: '>= 0.6'}

  /meow@6.1.1:
    resolution: {integrity: sha512-3YffViIt2QWgTy6Pale5QpopX/IvU3LPL03jOTqp6pGj3VjesdO/U8CuHMKpnQr4shCNCM5fd5XFFvIIl6JBHg==}
    engines: {node: '>=8'}
    dependencies:
      '@types/minimist': 1.2.2
      camelcase-keys: 6.2.2
      decamelize-keys: 1.1.1
      hard-rejection: 2.1.0
      minimist-options: 4.1.0
      normalize-package-data: 2.5.0
      read-pkg-up: 7.0.1
      redent: 3.0.0
      trim-newlines: 3.0.1
      type-fest: 0.13.1
      yargs-parser: 18.1.3
    dev: true

  /merge-descriptors@1.0.1:
    resolution: {integrity: sha512-cCi6g3/Zr1iqQi6ySbseM1Xvooa98N0w31jzUYrXPX2xqObmFGHJ0tQ5u74H3mVh7wLouTseZyYIq39g8cNp1w==}

  /merge-stream@2.0.0:
    resolution: {integrity: sha512-abv/qOcuPfk3URPfDzmZU1LKmuw8kT+0nIHvKrKgFrwifol/doWcdA4ZqsWQ8ENrFKkd67Mfpo/LovbIUsbt3w==}
    dev: true

  /merge2@1.4.1:
    resolution: {integrity: sha512-8q7VEgMJW4J8tcfVPy8g09NcQwZdbwFEqhe/WZkoIzjn/3TGDwtOCYtXGxA3O8tPzpczCCDgv+P2P5y00ZJOOg==}
    engines: {node: '>= 8'}

  /methods@1.1.2:
    resolution: {integrity: sha512-iclAHeNqNm68zFtnZ0e+1L2yUIdvzNoauKU4WBA3VvH/vPFieF7qfRlwUZU+DA9P9bPXIS90ulxoUoCH23sV2w==}
    engines: {node: '>= 0.6'}

  /micromatch@4.0.5:
    resolution: {integrity: sha512-DMy+ERcEW2q8Z2Po+WNXuw3c5YaUSFjAO5GsJqfEl7UjvtIuFKO6ZrKvcItdy98dwFI2N1tg3zNIdKaQT+aNdA==}
    engines: {node: '>=8.6'}
    dependencies:
      braces: 3.0.2
      picomatch: 2.3.1

  /mime-db@1.52.0:
    resolution: {integrity: sha512-sPU4uV7dYlvtWJxwwxHD0PuihVNiE7TyAbQ5SWxDCB9mUYvOgroQOwYQQOKPJ8CIbE+1ETVlOoK1UC2nU3gYvg==}
    engines: {node: '>= 0.6'}

  /mime-types@2.1.35:
    resolution: {integrity: sha512-ZDY+bPm5zTTF+YpCrAU9nK0UgICYPT0QtT1NZWFv4s++TNkcgVaT0g6+4R2uI4MjQjzysHB1zxuWL50hzaeXiw==}
    engines: {node: '>= 0.6'}
    dependencies:
      mime-db: 1.52.0

  /mime@1.6.0:
    resolution: {integrity: sha512-x0Vn8spI+wuJ1O6S7gnbaQg8Pxh4NNHb7KSINmEWKiPE4RKOplvijn+NkmYmmRgP68mc70j2EbeTFRsrswaQeg==}
    engines: {node: '>=4'}
    hasBin: true

  /mimic-fn@2.1.0:
    resolution: {integrity: sha512-OqbOk5oEQeAZ8WXWydlu9HJjz9WVdEIvamMCcXmuqUYjTknH/sqsWvhQ3vgwKFRR1HpjvNBKQ37nbJgYzGqGcg==}
    engines: {node: '>=6'}
    dev: true

  /mimic-response@3.1.0:
    resolution: {integrity: sha512-z0yWI+4FDrrweS8Zmt4Ej5HdJmky15+L2e6Wgn3+iK5fWzb6T3fhNFq2+MeTRb064c6Wr4N/wv0DzQTjNzHNGQ==}
    engines: {node: '>=10'}
    dev: false

  /min-indent@1.0.1:
    resolution: {integrity: sha512-I9jwMn07Sy/IwOj3zVkVik2JTvgpaykDZEigL6Rx6N9LbMywwUSMtxET+7lVoDLLd3O3IXwJwvuuns8UB/HeAg==}
    engines: {node: '>=4'}
    dev: true

  /minimalistic-assert@1.0.1:
    resolution: {integrity: sha512-UtJcAD4yEaGtjPezWuO9wC4nwUnVH/8/Im3yEHQP4b67cXlD/Qr9hdITCU1xDbSEXg2XKNaP8jsReV7vQd00/A==}

  /minimalistic-crypto-utils@1.0.1:
    resolution: {integrity: sha512-JIYlbt6g8i5jKfJ3xz7rF0LXmv2TkDxBLUkiBeZ7bAx4GnnNMr8xFpGnOxn6GhTEHx3SjRrZEoU+j04prX1ktg==}

  /minimatch@3.1.2:
    resolution: {integrity: sha512-J7p63hRiAjw1NDEww1W7i37+ByIrOWO5XQQAzZ3VOcL0PNybwpfmV/N05zFAzwQ9USyEcX6t3UO+K5aqBQOIHw==}
    dependencies:
      brace-expansion: 1.1.11
    dev: true

  /minimatch@5.1.6:
    resolution: {integrity: sha512-lKwV/1brpG6mBUFHtb7NUmtABCb2WZZmm2wNiOA5hAb8VdCS4B3dtMWyvcoViccwAW/COERjXLt0zP1zXUN26g==}
    engines: {node: '>=10'}
    dependencies:
      brace-expansion: 2.0.1

  /minimist-options@4.1.0:
    resolution: {integrity: sha512-Q4r8ghd80yhO/0j1O3B2BjweX3fiHg9cdOwjJd2J76Q135c+NDxGCqdYKQ1SKBuFfgWbAUzBfvYjPUEeNgqN1A==}
    engines: {node: '>= 6'}
    dependencies:
      arrify: 1.0.1
      is-plain-obj: 1.1.0
      kind-of: 6.0.3
    dev: true

  /minimist@1.2.8:
    resolution: {integrity: sha512-2yyAR8qBkN3YuheJanUpWC5U3bb5osDywNB8RzDVlDwDHbocAJveqqj1u8+SVD7jkWT4yvsHCpWqqWqAxb0zCA==}

  /minipass-collect@1.0.2:
    resolution: {integrity: sha512-6T6lH0H8OG9kITm/Jm6tdooIbogG9e0tLgpY6mphXSm/A9u8Nq1ryBG+Qspiub9LjWlBPsPS3tWQ/Botq4FdxA==}
    engines: {node: '>= 8'}
    dependencies:
      minipass: 3.3.6
    dev: true

  /minipass-fetch@2.1.2:
    resolution: {integrity: sha512-LT49Zi2/WMROHYoqGgdlQIZh8mLPZmOrN2NdJjMXxYe4nkN6FUyuPuOAOedNJDrx0IRGg9+4guZewtp8hE6TxA==}
    engines: {node: ^12.13.0 || ^14.15.0 || >=16.0.0}
    dependencies:
      minipass: 3.3.6
      minipass-sized: 1.0.3
      minizlib: 2.1.2
    optionalDependencies:
      encoding: 0.1.13
    dev: true

  /minipass-flush@1.0.5:
    resolution: {integrity: sha512-JmQSYYpPUqX5Jyn1mXaRwOda1uQ8HP5KAT/oDSLCzt1BYRhQU0/hDtsB1ufZfEEzMZ9aAVmsBw8+FWsIXlClWw==}
    engines: {node: '>= 8'}
    dependencies:
      minipass: 3.3.6
    dev: true

  /minipass-pipeline@1.2.4:
    resolution: {integrity: sha512-xuIq7cIOt09RPRJ19gdi4b+RiNvDFYe5JH+ggNvBqGqpQXcru3PcRmOZuHBKWK1Txf9+cQ+HMVN4d6z46LZP7A==}
    engines: {node: '>=8'}
    dependencies:
      minipass: 3.3.6
    dev: true

  /minipass-sized@1.0.3:
    resolution: {integrity: sha512-MbkQQ2CTiBMlA2Dm/5cY+9SWFEN8pzzOXi6rlM5Xxq0Yqbda5ZQy9sU75a673FE9ZK0Zsbr6Y5iP6u9nktfg2g==}
    engines: {node: '>=8'}
    dependencies:
      minipass: 3.3.6
    dev: true

  /minipass@3.3.6:
    resolution: {integrity: sha512-DxiNidxSEK+tHG6zOIklvNOwm3hvCrbUrdtzY74U6HKTJxvIDfOUL5W5P2Ghd3DTkhhKPYGqeNUIh5qcM4YBfw==}
    engines: {node: '>=8'}
    dependencies:
      yallist: 4.0.0
    dev: true

  /minipass@5.0.0:
    resolution: {integrity: sha512-3FnjYuehv9k6ovOEbyOswadCDPX1piCfhV8ncmYtHOjuPwylVWsghTLo7rabjC3Rx5xD4HDx8Wm1xnMF7S5qFQ==}
    engines: {node: '>=8'}
    dev: true

  /minizlib@2.1.2:
    resolution: {integrity: sha512-bAxsR8BVfj60DWXHE3u30oHzfl4G7khkSuPW+qvpd7jFRHm7dLxOjUk1EHACJ/hxLY8phGJ0YhYHZo7jil7Qdg==}
    engines: {node: '>= 8'}
    dependencies:
      minipass: 3.3.6
      yallist: 4.0.0
    dev: true

  /mixme@0.5.9:
    resolution: {integrity: sha512-VC5fg6ySUscaWUpI4gxCBTQMH2RdUpNrk+MsbpCYtIvf9SBJdiUey4qE7BXviJsJR4nDQxCZ+3yaYNW3guz/Pw==}
    engines: {node: '>= 8.0.0'}
    dev: true

  /mkdirp-classic@0.5.3:
    resolution: {integrity: sha512-gKLcREMhtuZRwRAfqP3RFW+TK4JqApVBtOIftVgjuABpAtpxhPGaDcfvbhNvD0B8iD1oUr/txX35NjcaY6Ns/A==}
    dev: false

  /mkdirp@1.0.4:
    resolution: {integrity: sha512-vVqVZQyf3WLx2Shd0qJ9xuvqgAyKPLAiqITEtqW0oIUjzo3PePDd6fW9iFz30ef7Ysp/oiWqbhszeGWW2T6Gzw==}
    engines: {node: '>=10'}
    hasBin: true

  /module-details-from-path@1.0.3:
    resolution: {integrity: sha512-ySViT69/76t8VhE1xXHK6Ch4NcDd26gx0MzKXLO+F7NOtnqH68d9zF94nT8ZWSxXh8ELOERsnJO/sWt1xZYw5A==}
    dev: false

  /ms@2.0.0:
    resolution: {integrity: sha512-Tpp60P6IUJDTuOq/5Z8cdskzJujfwqfOTkrwIwj7IRISpnkJnT6SyJ4PCPnGMoFjC9ddhal5KVIYtAt97ix05A==}

  /ms@2.1.2:
    resolution: {integrity: sha512-sGkPx+VjMtmA6MX27oA4FBFELFCZZ4S4XqeGOXCv68tT+jb3vk/RyaKWP0PTKyWtmLSM0b+adUTEvbs1PEaH2w==}

  /ms@2.1.3:
    resolution: {integrity: sha512-6FlzubTLZG3J2a/NVCAleEhjzq5oxgHyaCU9yYXvcLsvoVaHJq/s5xXI6/XXP6tz7R9xAOtHnSO/tXtF3WRTlA==}

  /multiformats@9.9.0:
    resolution: {integrity: sha512-HoMUjhH9T8DDBNT+6xzkrd9ga/XiBI4xLr58LJACwK6G3HTOPeMz4nB4KJs33L2BelrIJa7P0VuNaVF3hMYfjg==}

  /napi-build-utils@1.0.2:
    resolution: {integrity: sha512-ONmRUqK7zj7DWX0D9ADe03wbwOBZxNAfF20PlGfCWQcD3+/MakShIHrMqx9YwPTfxDdF1zLeL+RGZiR9kGMLdg==}
    dev: false

  /natural-compare@1.4.0:
    resolution: {integrity: sha512-OWND8ei3VtNC9h7V60qff3SVobHr996CTwgxubgyQYEpg290h9J0buyECNNJexkFm5sOajh5G116RYA1c8ZMSw==}
    dev: true

  /negotiator@0.6.3:
    resolution: {integrity: sha512-+EUsqGPLsM+j/zdChZjsnX51g4XrHFOIXwfnCVPGlQk/k5giakcKsuxCObBRu6DSm9opw/O6slWbJdghQM4bBg==}
    engines: {node: '>= 0.6'}

  /neo-async@2.6.2:
    resolution: {integrity: sha512-Yd3UES5mWCSqR+qNT93S3UoYUkqAZ9lLg8a7g9rimsWmYGK8cVToA4/sF3RrshdyV3sAGMXVUmpMYOw+dLpOuw==}
    dev: false

  /node-abi@3.47.0:
    resolution: {integrity: sha512-2s6B2CWZM//kPgwnuI0KrYwNjfdByE25zvAaEpq9IH4zcNsarH8Ihu/UuX6XMPEogDAxkuUFeZn60pXNHAqn3A==}
    engines: {node: '>=10'}
    dependencies:
      semver: 7.5.4
    dev: false

  /node-abort-controller@3.1.1:
    resolution: {integrity: sha512-AGK2yQKIjRuqnc6VkX2Xj5d+QW8xZ87pa1UK6yA6ouUyuxfHuMP6umE5QK7UmTeOAymo+Zx1Fxiuw9rVx8taHQ==}
    dev: false

  /node-addon-api@5.1.0:
    resolution: {integrity: sha512-eh0GgfEkpnoWDq+VY8OyvYhFEzBk6jIYbRKdIlyTiAXIVJ8PyBaKb0rp7oDtoddbdoHWhq8wwr+XZ81F1rpNdA==}
    dev: false

  /node-fetch@2.7.0:
    resolution: {integrity: sha512-c4FRfUm/dbcWZ7U+1Wq0AwCyFL+3nt2bEw05wfxSz+DWpWsitgmSgYmy2dQdWyKC1694ELPqMs/YzUSNozLt8A==}
    engines: {node: 4.x || >=6.0.0}
    peerDependencies:
      encoding: ^0.1.0
    peerDependenciesMeta:
      encoding:
        optional: true
    dependencies:
      whatwg-url: 5.0.0
    dev: true

  /node-gyp-build-optional-packages@5.0.3:
    resolution: {integrity: sha512-k75jcVzk5wnnc/FMxsf4udAoTEUv2jY3ycfdSd3yWu6Cnd1oee6/CfZJApyscA4FJOmdoixWwiwOyf16RzD5JA==}
    hasBin: true
    requiresBuild: true
    dev: false
    optional: true

  /node-gyp-build@3.9.0:
    resolution: {integrity: sha512-zLcTg6P4AbcHPq465ZMFNXx7XpKKJh+7kkN699NiQWisR2uWYOWNWqRHAmbnmKiL4e9aLSlmy5U7rEMUXV59+A==}
    hasBin: true
    dev: false

  /node-gyp-build@4.6.1:
    resolution: {integrity: sha512-24vnklJmyRS8ViBNI8KbtK/r/DmXQMRiOMXTNz2nrTnAYUwjmEEbnnpB/+kt+yWRv73bPsSPRFddrcIbAxSiMQ==}
    hasBin: true
    dev: false

  /node-gyp@9.3.1:
    resolution: {integrity: sha512-4Q16ZCqq3g8awk6UplT7AuxQ35XN4R/yf/+wSAwcBUAjg7l58RTactWaP8fIDTi0FzI7YcVLujwExakZlfWkXg==}
    engines: {node: ^12.13 || ^14.13 || >=16}
    hasBin: true
    dependencies:
      env-paths: 2.2.1
      glob: 7.2.3
      graceful-fs: 4.2.11
      make-fetch-happen: 10.2.1
      nopt: 6.0.0
      npmlog: 6.0.2
      rimraf: 3.0.2
      semver: 7.5.4
      tar: 6.1.15
      which: 2.0.2
    transitivePeerDependencies:
      - bluebird
      - supports-color
    dev: true

  /node-int64@0.4.0:
    resolution: {integrity: sha512-O5lz91xSOeoXP6DulyHfllpq+Eg00MWitZIbtPfoSEvqIHdl5gfcY6hYzDWnj0qD5tz52PI08u9qUvSVeUBeHw==}
    dev: true

  /node-releases@2.0.13:
    resolution: {integrity: sha512-uYr7J37ae/ORWdZeQ1xxMJe3NtdmqMC/JZK+geofDrkLUApKRHPd18/TxtBOJ4A0/+uUIliorNrfYV6s1b02eQ==}
    dev: true

  /nodemailer-html-to-text@3.2.0:
    resolution: {integrity: sha512-RJUC6640QV1PzTHHapOrc6IzrAJUZtk2BdVdINZ9VTLm+mcQNyBO9LYyhrnufkzqiD9l8hPLJ97rSyK4WanPNg==}
    engines: {node: '>= 10.23.0'}
    dependencies:
      html-to-text: 7.1.1
    dev: false

  /nodemailer@6.8.0:
    resolution: {integrity: sha512-EjYvSmHzekz6VNkNd12aUqAco+bOkRe3Of5jVhltqKhEsjw/y0PYPJfp83+s9Wzh1dspYAkUW/YNQ350NATbSQ==}
    engines: {node: '>=6.0.0'}
    dev: false

  /nopt@6.0.0:
    resolution: {integrity: sha512-ZwLpbTgdhuZUnZzjd7nb1ZV+4DoiC6/sfiVKok72ym/4Tlf+DFdlHYmT2JPmcNNWV6Pi3SDf1kT+A4r9RTuT9g==}
    engines: {node: ^12.13.0 || ^14.15.0 || >=16.0.0}
    hasBin: true
    dependencies:
      abbrev: 1.1.1
    dev: true

  /normalize-package-data@2.5.0:
    resolution: {integrity: sha512-/5CMN3T0R4XTj4DcGaexo+roZSdSFW/0AOOTROrjxzCG1wrWXEsGbRKevjlIL+ZDE4sZlJr5ED4YW0yqmkK+eA==}
    dependencies:
      hosted-git-info: 2.8.9
      resolve: 1.22.4
      semver: 5.7.2
      validate-npm-package-license: 3.0.4
    dev: true

  /normalize-path@3.0.0:
    resolution: {integrity: sha512-6eZs5Ls3WtCisHWp9S2GUy8dqkpGi4BVSz3GaqiE6ezub0512ESztXUwUB6C6IKbQkY2Pnb/mD4WYojCRwcwLA==}
    engines: {node: '>=0.10.0'}
    dev: true

  /npm-run-path@4.0.1:
    resolution: {integrity: sha512-S48WzZW777zhNIrn7gxOlISNAqi9ZC/uQFnRdbeIHhZhCA6UqpkOT8T1G7BvfdgP4Er8gF4sUbaS0i7QvIfCWw==}
    engines: {node: '>=8'}
    dependencies:
      path-key: 3.1.1
    dev: true

  /npmlog@6.0.2:
    resolution: {integrity: sha512-/vBvz5Jfr9dT/aFWd0FIRf+T/Q2WBsLENygUaFUqstqsycmZAP/t5BvFJTK0viFmSUxiUKTUplWy5vt+rvKIxg==}
    engines: {node: ^12.13.0 || ^14.15.0 || >=16.0.0}
    dependencies:
      are-we-there-yet: 3.0.1
      console-control-strings: 1.1.0
      gauge: 4.0.4
      set-blocking: 2.0.0
    dev: true

  /object-assign@4.1.1:
    resolution: {integrity: sha512-rJgTQnkUnH1sFw8yT6VSU3zD3sWmu6sZhIseY8VX+GRu3P6F7Fu+JNDoXfklElbLJSnc3FUQHVe4cU5hj+BcUg==}
    engines: {node: '>=0.10.0'}

  /object-inspect@1.12.3:
    resolution: {integrity: sha512-geUvdk7c+eizMNUDkRpW1wJwgfOiOeHbxBR/hLXK1aT6zmVSO0jsQcs7fj6MGw89jC/cjGfLcNOrtMYtGqm81g==}

  /object-keys@1.1.1:
    resolution: {integrity: sha512-NuAESUOUMrlIXOfHKzD6bpPu3tYt3xvjNdRIQ+FeT0lNb4K8WR70CaDxhuNguS2XG+GjkyMwOzsN5ZktImfhLA==}
    engines: {node: '>= 0.4'}

  /object.assign@4.1.4:
    resolution: {integrity: sha512-1mxKf0e58bvyjSCtKYY4sRe9itRk3PJpquJOjeIkz885CczcI4IvJJDLPS72oowuSh+pBxUFROpX+TU++hxhZQ==}
    engines: {node: '>= 0.4'}
    dependencies:
      call-bind: 1.0.2
      define-properties: 1.2.0
      has-symbols: 1.0.3
      object-keys: 1.1.1
    dev: true

  /on-exit-leak-free@2.1.0:
    resolution: {integrity: sha512-VuCaZZAjReZ3vUwgOB8LxAosIurDiAW0s13rI1YwmaP++jvcxP77AWoQvenZebpCA2m8WC1/EosPYPMjnRAp/w==}

  /on-finished@2.4.1:
    resolution: {integrity: sha512-oVlzkg3ENAhCk2zdv7IJwd/QUD4z2RxRwpkcGY8psCVcCYZNq4wYnVWALHM+brtuJjePWiYF/ClmuDr8Ch5+kg==}
    engines: {node: '>= 0.8'}
    dependencies:
      ee-first: 1.1.1

  /on-headers@1.0.2:
    resolution: {integrity: sha512-pZAE+FJLoyITytdqK0U5s+FIpjN0JP3OzFi/u8Rx+EV5/W+JTWGXG8xFzevE7AjBfDqHv/8vL8qQsIhHnqRkrA==}
    engines: {node: '>= 0.8'}
    dev: false

  /once@1.4.0:
    resolution: {integrity: sha512-lNaJgI+2Q5URQBkccEKHTQOPaXdUxnZZElQTZY0MFUAuaEqe1E+Nyvgdz/aIyNi6Z9MzO5dv1H8n58/GELp3+w==}
    dependencies:
      wrappy: 1.0.2

  /one-webcrypto@1.0.3:
    resolution: {integrity: sha512-fu9ywBVBPx0gS9K0etIROTiCkvI5S1TDjFsYFb3rC1ewFxeOqsbzq7aIMBHsYfrTHBcGXJaONXXjTl8B01cW1Q==}

  /onetime@5.1.2:
    resolution: {integrity: sha512-kbpaSSGJTWdAY5KPVeMOKXSrPtr8C8C7wodJbcsd51jRnmD+GZu8Y0VoU6Dm5Z4vWr0Ig/1NKuWRKf7j5aaYSg==}
    engines: {node: '>=6'}
    dependencies:
      mimic-fn: 2.1.0
    dev: true

  /opentracing@0.14.7:
    resolution: {integrity: sha512-vz9iS7MJ5+Bp1URw8Khvdyw1H/hGvzHWlKQ7eRrQojSCDL1/SrWfrY9QebLw97n2deyRtzHRC3MkQfVNUCo91Q==}
    engines: {node: '>=0.10'}
    dev: false

  /optionator@0.9.3:
    resolution: {integrity: sha512-JjCoypp+jKn1ttEFExxhetCKeJt9zhAgAve5FXHixTvFDW/5aEktX9bufBKLRRMdU7bNtpLfcGu94B3cdEJgjg==}
    engines: {node: '>= 0.8.0'}
    dependencies:
      '@aashutoshrathi/word-wrap': 1.2.6
      deep-is: 0.1.4
      fast-levenshtein: 2.0.6
      levn: 0.4.1
      prelude-ls: 1.2.1
      type-check: 0.4.0
    dev: true

  /os-tmpdir@1.0.2:
    resolution: {integrity: sha512-D2FR03Vir7FIu45XBY20mTb+/ZSWB00sjU9jdQXt83gDrI4Ztz5Fs7/yy74g2N5SVQY4xY1qDr4rNddwYRVX0g==}
    engines: {node: '>=0.10.0'}
    dev: true

  /outdent@0.5.0:
    resolution: {integrity: sha512-/jHxFIzoMXdqPzTaCpFzAAWhpkSjZPF4Vsn6jAfNpmbH/ymsmd7Qc6VE9BGn0L6YMj6uwpQLxCECpus4ukKS9Q==}
    dev: true

  /p-filter@2.1.0:
    resolution: {integrity: sha512-ZBxxZ5sL2HghephhpGAQdoskxplTwr7ICaehZwLIlfL6acuVgZPm8yBNuRAFBGEqtD/hmUeq9eqLg2ys9Xr/yw==}
    engines: {node: '>=8'}
    dependencies:
      p-map: 2.1.0
    dev: true

  /p-finally@1.0.0:
    resolution: {integrity: sha512-LICb2p9CB7FS+0eR1oqWnHhp0FljGLZCWBE9aix0Uye9W8LTQPwMTYVGWQWIw9RdQiDg4+epXQODwIYJtSJaow==}
    engines: {node: '>=4'}

  /p-limit@2.3.0:
    resolution: {integrity: sha512-//88mFWSJx8lxCzwdAABTJL2MyWB12+eIY7MDL2SqLmAkeKU9qxRvWuSyTjm3FUmpBEMuFfckAIqEaVGUDxb6w==}
    engines: {node: '>=6'}
    dependencies:
      p-try: 2.2.0
    dev: true

  /p-limit@3.1.0:
    resolution: {integrity: sha512-TYOanM3wGwNGsZN2cVTYPArw454xnXj5qmWF1bEoAc4+cU/ol7GVh7odevjp1FNHduHc3KZMcFduxU5Xc6uJRQ==}
    engines: {node: '>=10'}
    dependencies:
      yocto-queue: 0.1.0

  /p-locate@4.1.0:
    resolution: {integrity: sha512-R79ZZ/0wAxKGu3oYMlz8jy/kbhsNrS7SKZ7PxEHBgJ5+F2mtFW2fK2cOtBh1cHYkQsbzFV7I+EoRKe6Yt0oK7A==}
    engines: {node: '>=8'}
    dependencies:
      p-limit: 2.3.0
    dev: true

  /p-locate@5.0.0:
    resolution: {integrity: sha512-LaNjtRWUBY++zB5nE/NwcaoMylSPk+S+ZHNB1TzdbMJMny6dynpAGt7X/tl/QYq3TIeE6nxHppbo2LGymrG5Pw==}
    engines: {node: '>=10'}
    dependencies:
      p-limit: 3.1.0
    dev: true

  /p-map@2.1.0:
    resolution: {integrity: sha512-y3b8Kpd8OAN444hxfBbFfj1FY/RjtTd8tzYwhUqNYXx0fXx2iX4maP4Qr6qhIKbQXI02wTLAda4fYUbDagTUFw==}
    engines: {node: '>=6'}
    dev: true

  /p-map@4.0.0:
    resolution: {integrity: sha512-/bjOqmgETBYB5BoEeGVea8dmvHb2m9GLy1E9W43yeyfP6QQCZGFNa+XRceJEuDB6zqr+gKpIAmlLebMpykw/MQ==}
    engines: {node: '>=10'}
    dependencies:
      aggregate-error: 3.1.0
    dev: true

  /p-queue@6.6.2:
    resolution: {integrity: sha512-RwFpb72c/BhQLEXIZ5K2e+AhgNVmIejGlTgiB9MzZ0e93GRvqZ7uSi0dvRF7/XIXDeNkra2fNHBxTyPDGySpjQ==}
    engines: {node: '>=8'}
    dependencies:
      eventemitter3: 4.0.7
      p-timeout: 3.2.0
    dev: false

  /p-timeout@3.2.0:
    resolution: {integrity: sha512-rhIwUycgwwKcP9yTOOFK/AKsAopjjCakVqLHePO3CC6Mir1Z99xT+R63jZxAT5lFZLa2inS5h+ZS2GvR99/FBg==}
    engines: {node: '>=8'}
    dependencies:
      p-finally: 1.0.0

  /p-try@2.2.0:
    resolution: {integrity: sha512-R4nPAVTAU0B9D35/Gk3uJf/7XYbQcyohSKdvAxIRSNghFl4e71hVoGnBNQz9cWaXxO2I10KTC+3jMdvvoKw6dQ==}
    engines: {node: '>=6'}
    dev: true

  /p-wait-for@3.2.0:
    resolution: {integrity: sha512-wpgERjNkLrBiFmkMEjuZJEWKKDrNfHCKA1OhyN1wg1FrLkULbviEy6py1AyJUgZ72YWFbZ38FIpnqvVqAlDUwA==}
    engines: {node: '>=8'}
    dependencies:
      p-timeout: 3.2.0

  /packet-reader@1.0.0:
    resolution: {integrity: sha512-HAKu/fG3HpHFO0AA8WE8q2g+gBJaZ9MG7fcKk+IJPLTGAD6Psw4443l+9DGRbOIh3/aXr7Phy0TjilYivJo5XQ==}

  /parent-module@1.0.1:
    resolution: {integrity: sha512-GQ2EWRpQV8/o+Aw8YqtfZZPfNRWZYkbidE9k5rpl/hC3vtHHBfGm2Ifi6qWV+coDGkrUKZAxE3Lot5kcsRlh+g==}
    engines: {node: '>=6'}
    dependencies:
      callsites: 3.1.0
    dev: true

  /parse-json@5.2.0:
    resolution: {integrity: sha512-ayCKvm/phCGxOkYRSCM82iDwct8/EonSEgCSxWxD7ve6jHggsFl4fZVQBPRNgQoKiuV/odhFrGzQXZwbifC8Rg==}
    engines: {node: '>=8'}
    dependencies:
      '@babel/code-frame': 7.22.10
      error-ex: 1.3.2
      json-parse-even-better-errors: 2.3.1
      lines-and-columns: 1.2.4
    dev: true

  /parseurl@1.3.3:
    resolution: {integrity: sha512-CiyeOxFT/JZyN5m0z9PfXw4SCBJ6Sygz1Dpl0wqjlhDEGGBP1GnsUVEL0p63hoG1fcj3fHynXi9NYO4nWOL+qQ==}
    engines: {node: '>= 0.8'}

  /path-browserify@1.0.1:
    resolution: {integrity: sha512-b7uo2UCUOYZcnF/3ID0lulOJi/bafxa1xPe7ZPsammBSpjSWQkjNxlt635YGS2MiR9GjvuXCtz2emr3jbsz98g==}
    dev: false

  /path-exists@4.0.0:
    resolution: {integrity: sha512-ak9Qy5Q7jYb2Wwcey5Fpvg2KoAc/ZIhLSLOSBmRmygPsGwkVVt0fZa0qrtMz+m6tJTAHfZQ8FnmB4MG4LWy7/w==}
    engines: {node: '>=8'}
    dev: true

  /path-is-absolute@1.0.1:
    resolution: {integrity: sha512-AVbw3UJ2e9bq64vSaS9Am0fje1Pa8pbGqTTsmXfaIiMpnr5DlDhfJOuLj9Sf95ZPVDAUerDfEk88MPmPe7UCQg==}
    engines: {node: '>=0.10.0'}
    dev: true

  /path-key@3.1.1:
    resolution: {integrity: sha512-ojmeN0qd+y0jszEtoY48r0Peq5dwMEkIlCOu6Q5f41lfkswXuKtYrhgoTpLnyIcHm24Uhqx+5Tqm2InSwLhE6Q==}
    engines: {node: '>=8'}
    dev: true

  /path-parse@1.0.7:
    resolution: {integrity: sha512-LDJzPVEEEPR+y48z93A0Ed0yXb8pAByGWo/k5YYdYgpY2/2EsOsksJrq7lOHxryrVOn1ejG6oAp8ahvOIQD8sw==}
    dev: true

  /path-to-regexp@0.1.7:
    resolution: {integrity: sha512-5DFkuoqlv1uYQKxy8omFBeJPQcdoE07Kv2sferDCrAq1ohOU+MSDswDIbnx3YAM60qIOnYa53wBhXW0EbMonrQ==}

  /path-type@4.0.0:
    resolution: {integrity: sha512-gDKb8aZMDeD/tZWs9P6+q0J9Mwkdl6xMV8TjnGP3qJVJ06bdMgkbBlLU8IdfOsIsFz2BW1rNVT3XuNEl8zPAvw==}
    engines: {node: '>=8'}
    dev: true

  /peek-readable@4.1.0:
    resolution: {integrity: sha512-ZI3LnwUv5nOGbQzD9c2iDG6toheuXSZP5esSHBjopsXH4dg19soufvpUGA3uohi5anFtGb2lhAVdHzH6R/Evvg==}
    engines: {node: '>=8'}
    dev: false

  /pg-connection-string@2.6.2:
    resolution: {integrity: sha512-ch6OwaeaPYcova4kKZ15sbJ2hKb/VP48ZD2gE7i1J+L4MspCtBMAx8nMgz7bksc7IojCIIWuEhHibSMFH8m8oA==}

  /pg-int8@1.0.1:
    resolution: {integrity: sha512-WCtabS6t3c8SkpDBUlb1kjOs7l66xsGdKpIPZsg4wR+B3+u9UAum2odSsF9tnvxg80h4ZxLWMy4pRjOsFIqQpw==}
    engines: {node: '>=4.0.0'}

  /pg-pool@3.6.1(pg@8.10.0):
    resolution: {integrity: sha512-jizsIzhkIitxCGfPRzJn1ZdcosIt3pz9Sh3V01fm1vZnbnCMgmGl5wvGGdNN2EL9Rmb0EcFoCkixH4Pu+sP9Og==}
    peerDependencies:
      pg: '>=8.0'
    dependencies:
      pg: 8.10.0

  /pg-protocol@1.6.0:
    resolution: {integrity: sha512-M+PDm637OY5WM307051+bsDia5Xej6d9IR4GwJse1qA1DIhiKlksvrneZOYQq42OM+spubpcNYEo2FcKQrDk+Q==}

  /pg-types@2.2.0:
    resolution: {integrity: sha512-qTAAlrEsl8s4OiEQY69wDvcMIdQN6wdz5ojQiOy6YRMuynxenON0O5oCpJI6lshc6scgAY8qvJ2On/p+CXY0GA==}
    engines: {node: '>=4'}
    dependencies:
      pg-int8: 1.0.1
      postgres-array: 2.0.0
      postgres-bytea: 1.0.0
      postgres-date: 1.0.7
      postgres-interval: 1.2.0

  /pg@8.10.0:
    resolution: {integrity: sha512-ke7o7qSTMb47iwzOSaZMfeR7xToFdkE71ifIipOAAaLIM0DYzfOAXlgFFmYUIE2BcJtvnVlGCID84ZzCegE8CQ==}
    engines: {node: '>= 8.0.0'}
    peerDependencies:
      pg-native: '>=3.0.1'
    peerDependenciesMeta:
      pg-native:
        optional: true
    dependencies:
      buffer-writer: 2.0.0
      packet-reader: 1.0.0
      pg-connection-string: 2.6.2
      pg-pool: 3.6.1(pg@8.10.0)
      pg-protocol: 1.6.0
      pg-types: 2.2.0
      pgpass: 1.0.5

  /pgpass@1.0.5:
    resolution: {integrity: sha512-FdW9r/jQZhSeohs1Z3sI1yxFQNFvMcnmfuj4WBMUTxOrAyLMaTcE1aAMBiTlbMNaXvBCQuVi0R7hd8udDSP7ug==}
    dependencies:
      split2: 4.2.0

  /picocolors@1.0.0:
    resolution: {integrity: sha512-1fygroTLlHu66zi26VoTDv8yRgm0Fccecssto+MhsZ0D/DGW2sm8E8AjW7NU5VVTRt5GxbeZ5qBuJr+HyLYkjQ==}
    dev: true

  /picomatch@2.3.1:
    resolution: {integrity: sha512-JU3teHTNjmE2VCGFzuY8EXzCDVwEqB2a8fsIvwaStHhAWJEeVd1o1QD80CU6+ZdEXXSLbSsuLwJjkCBWqRQUVA==}
    engines: {node: '>=8.6'}

  /pify@4.0.1:
    resolution: {integrity: sha512-uB80kBFb/tfd68bVleG9T5GGsGPjJrLAUpR5PZIrhBnIaRTQRjqdJSsIKkOP6OAIFbj7GOrcudc5pNjZ+geV2g==}
    engines: {node: '>=6'}
    dev: true

  /pify@5.0.0:
    resolution: {integrity: sha512-eW/gHNMlxdSP6dmG6uJip6FXN0EQBwm2clYYd8Wul42Cwu/DK8HEftzsapcNdYe2MfLiIwZqsDk2RDEsTE79hA==}
    engines: {node: '>=10'}
    dev: false

  /pino-abstract-transport@1.0.0:
    resolution: {integrity: sha512-c7vo5OpW4wIS42hUVcT5REsL8ZljsUfBjqV/e2sFxmFEFZiq1XLUp5EYLtuDH6PEHq9W1egWqRbnLUP5FuZmOA==}
    dependencies:
      readable-stream: 4.4.2
      split2: 4.2.0

  /pino-http@8.2.1:
    resolution: {integrity: sha512-bdWAE4HYfFjDhKw2/N7BLNSIFAs+WDLZnetsGRpBdNEKq7/RoZUgblLS5OlMY257RPQml6J5QiiLkwxbstzWbA==}
    dependencies:
      fast-url-parser: 1.1.3
      get-caller-file: 2.0.5
      pino: 8.15.0
      pino-std-serializers: 6.2.2
      process-warning: 2.2.0
    dev: false

  /pino-http@8.4.0:
    resolution: {integrity: sha512-9I1eRLxsujQJwLQTrHBU0wDlwnry2HzV2TlDwAsmZ9nT3Y2NQBLrz+DYp73L4i11vl/eudnFT8Eg0Kp62tMwEw==}
    dependencies:
      get-caller-file: 2.0.5
      pino: 8.15.0
      pino-std-serializers: 6.2.2
      process-warning: 2.2.0

  /pino-pretty@9.1.0:
    resolution: {integrity: sha512-IM6NY9LLo/dVgY7/prJhCh4rAJukafdt0ibxeNOWc2fxKMyTk90SOB9Ao2HfbtShT9QPeP0ePpJktksMhSQMYA==}
    hasBin: true
    dependencies:
      colorette: 2.0.20
      dateformat: 4.6.3
      fast-copy: 2.1.7
      fast-safe-stringify: 2.1.1
      help-me: 4.2.0
      joycon: 3.1.1
      minimist: 1.2.8
      on-exit-leak-free: 2.1.0
      pino-abstract-transport: 1.0.0
      pump: 3.0.0
      readable-stream: 4.4.2
      secure-json-parse: 2.7.0
      sonic-boom: 3.3.0
      strip-json-comments: 3.1.1
    dev: true

  /pino-std-serializers@6.2.2:
    resolution: {integrity: sha512-cHjPPsE+vhj/tnhCy/wiMh3M3z3h/j15zHQX+S9GkTBgqJuTuJzYJ4gUyACLhDaJ7kk9ba9iRDmbH2tJU03OiA==}

  /pino@8.15.0:
    resolution: {integrity: sha512-olUADJByk4twxccmAxb1RiGKOSvddHugCV3wkqjyv+3Sooa2KLrmXrKEWOKi0XPCLasRR5jBXxioE1jxUa4KzQ==}
    hasBin: true
    dependencies:
      atomic-sleep: 1.0.0
      fast-redact: 3.3.0
      on-exit-leak-free: 2.1.0
      pino-abstract-transport: 1.0.0
      pino-std-serializers: 6.2.2
      process-warning: 2.2.0
      quick-format-unescaped: 4.0.4
      real-require: 0.2.0
      safe-stable-stringify: 2.4.3
      sonic-boom: 3.3.0
      thread-stream: 2.4.0

  /pirates@4.0.6:
    resolution: {integrity: sha512-saLsH7WeYYPiD25LDuLRRY/i+6HaPYr6G1OUlN39otzkSTxKnubR9RTxS3/Kk50s1g2JTgFwWQDQyplC5/SHZg==}
    engines: {node: '>= 6'}
    dev: true

  /pkg-dir@4.2.0:
    resolution: {integrity: sha512-HRDzbaKjC+AOWVXxAU/x54COGeIv9eb+6CkDSQoNTt4XyWoIJvuPsXizxu/Fr23EiekbtZwmh1IcIG/l/a10GQ==}
    engines: {node: '>=8'}
    dependencies:
      find-up: 4.1.0
    dev: true

  /postgres-array@2.0.0:
    resolution: {integrity: sha512-VpZrUqU5A69eQyW2c5CA1jtLecCsN2U/bD6VilrFDWq5+5UIEVO7nazS3TEcHf1zuPYO/sqGvUvW62g86RXZuA==}
    engines: {node: '>=4'}

  /postgres-bytea@1.0.0:
    resolution: {integrity: sha512-xy3pmLuQqRBZBXDULy7KbaitYqLcmxigw14Q5sj8QBVLqEwXfeybIKVWiqAXTlcvdvb0+xkOtDbfQMOf4lST1w==}
    engines: {node: '>=0.10.0'}

  /postgres-date@1.0.7:
    resolution: {integrity: sha512-suDmjLVQg78nMK2UZ454hAG+OAW+HQPZ6n++TNDUX+L0+uUlLywnoxJKDou51Zm+zTCjrCl0Nq6J9C5hP9vK/Q==}
    engines: {node: '>=0.10.0'}

  /postgres-interval@1.2.0:
    resolution: {integrity: sha512-9ZhXKM/rw350N1ovuWHbGxnGh/SNJ4cnxHiM0rxE4VN41wsg8P8zWn9hv/buK00RP4WvlOyr/RBDiptyxVbkZQ==}
    engines: {node: '>=0.10.0'}
    dependencies:
      xtend: 4.0.2

  /prebuild-install@7.1.1:
    resolution: {integrity: sha512-jAXscXWMcCK8GgCoHOfIr0ODh5ai8mj63L2nWrjuAgXE6tDyYGnx4/8o/rCgU+B4JSyZBKbeZqzhtwtC3ovxjw==}
    engines: {node: '>=10'}
    hasBin: true
    dependencies:
      detect-libc: 2.0.2
      expand-template: 2.0.3
      github-from-package: 0.0.0
      minimist: 1.2.8
      mkdirp-classic: 0.5.3
      napi-build-utils: 1.0.2
      node-abi: 3.47.0
      pump: 3.0.0
      rc: 1.2.8
      simple-get: 4.0.1
      tar-fs: 2.1.1
      tunnel-agent: 0.6.0
    dev: false

  /preferred-pm@3.0.3:
    resolution: {integrity: sha512-+wZgbxNES/KlJs9q40F/1sfOd/j7f1O9JaHcW5Dsn3aUUOZg3L2bjpVUcKV2jvtElYfoTuQiNeMfQJ4kwUAhCQ==}
    engines: {node: '>=10'}
    dependencies:
      find-up: 5.0.0
      find-yarn-workspace-root2: 1.2.16
      path-exists: 4.0.0
      which-pm: 2.0.0
    dev: true

  /prelude-ls@1.2.1:
    resolution: {integrity: sha512-vkcDPrRZo1QZLbn5RLGPpg/WmIQ65qoWWhcGKf/b5eplkkarX0m9z8ppCat4mlOqUsWpyNuYgO3VRyrYHSzX5g==}
    engines: {node: '>= 0.8.0'}
    dev: true

  /prettier-config-standard@5.0.0(prettier@2.7.1):
    resolution: {integrity: sha512-QK252QwCxlsak8Zx+rPKZU31UdbRcu9iUk9X1ONYtLSO221OgvV9TlKoTf6iPDZtvF3vE2mkgzFIEgSUcGELSQ==}
    peerDependencies:
      prettier: ^2.4.0
    dependencies:
      prettier: 2.7.1
    dev: true

  /prettier-linter-helpers@1.0.0:
    resolution: {integrity: sha512-GbK2cP9nraSSUF9N2XwUwqfzlAFlMNYYl+ShE/V+H8a9uNl/oUqB1w2EL54Jh0OlyRSd8RfWYJ3coVS4TROP2w==}
    engines: {node: '>=6.0.0'}
    dependencies:
      fast-diff: 1.3.0
    dev: true

  /prettier@2.7.1:
    resolution: {integrity: sha512-ujppO+MkdPqoVINuDFDRLClm7D78qbDt0/NR+wp5FqEZOoTNAjPHWj17QRhu7geIHJfcNhRk1XVQmF8Bp3ye+g==}
    engines: {node: '>=10.13.0'}
    hasBin: true
    dev: true

  /pretty-format@28.1.3:
    resolution: {integrity: sha512-8gFb/To0OmxHR9+ZTb14Df2vNxdGCX8g1xWGUTqUw5TiZvcQf5sHKObd5UcPyLLyowNwDAMTF3XWOG1B6mxl1Q==}
    engines: {node: ^12.13.0 || ^14.15.0 || ^16.10.0 || >=17.0.0}
    dependencies:
      '@jest/schemas': 28.1.3
      ansi-regex: 5.0.1
      ansi-styles: 5.2.0
      react-is: 18.2.0
    dev: true

  /process-warning@2.2.0:
    resolution: {integrity: sha512-/1WZ8+VQjR6avWOgHeEPd7SDQmFQ1B5mC1eRXsCm5TarlNmx/wCsa5GEaxGm05BORRtyG/Ex/3xq3TuRvq57qg==}

  /process@0.11.10:
    resolution: {integrity: sha512-cdGef/drWFoydD1JsMzuFf8100nZl+GT+yacc2bEced5f9Rjk4z+WtFUTBu9PhOi9j/jfmBPu0mMEY4wIdAF8A==}
    engines: {node: '>= 0.6.0'}

  /promise-inflight@1.0.1:
    resolution: {integrity: sha512-6zWPyEOFaQBJYcGMHBKTKJ3u6TBsnMFOIZSa6ce1e/ZrrsOlnHRHbabMjLiBYKp+n44X9eUI6VUPaukCXHuG4g==}
    peerDependencies:
      bluebird: '*'
    peerDependenciesMeta:
      bluebird:
        optional: true
    dev: true

  /promise-retry@2.0.1:
    resolution: {integrity: sha512-y+WKFlBR8BGXnsNlIHFGPZmyDf3DFMoLhaflAnyZgV6rG6xu+JwesTo2Q9R6XwYmtmwAFCkAk3e35jEdoeh/3g==}
    engines: {node: '>=10'}
    dependencies:
      err-code: 2.0.3
      retry: 0.12.0
    dev: true

  /prompts@2.4.2:
    resolution: {integrity: sha512-NxNv/kLguCA7p3jE8oL2aEBsrJWgAakBpgmgK6lpPWV+WuOmY6r2/zbAVnP+T8bQlA0nzHXSJSJW0Hq7ylaD2Q==}
    engines: {node: '>= 6'}
    dependencies:
      kleur: 3.0.3
      sisteransi: 1.0.5
    dev: true

  /protobufjs@7.2.5:
    resolution: {integrity: sha512-gGXRSXvxQ7UiPgfw8gevrfRWcTlSbOFg+p/N+JVJEK5VhueL2miT6qTymqAmjr1Q5WbOCyJbyrk6JfWKwlFn6A==}
    engines: {node: '>=12.0.0'}
    requiresBuild: true
    dependencies:
      '@protobufjs/aspromise': 1.1.2
      '@protobufjs/base64': 1.1.2
      '@protobufjs/codegen': 2.0.4
      '@protobufjs/eventemitter': 1.1.0
      '@protobufjs/fetch': 1.1.0
      '@protobufjs/float': 1.0.2
      '@protobufjs/inquire': 1.1.0
      '@protobufjs/path': 1.1.2
      '@protobufjs/pool': 1.1.0
      '@protobufjs/utf8': 1.1.0
      '@types/node': 18.17.8
      long: 5.2.3
    dev: false

  /proxy-addr@2.0.7:
    resolution: {integrity: sha512-llQsMLSUDUPT44jdrU/O37qlnifitDP+ZwrmmZcoSKyLKvtZxpyV0n2/bD/N4tBAAZ/gJEdZU7KMraoK1+XYAg==}
    engines: {node: '>= 0.10'}
    dependencies:
      forwarded: 0.2.0
      ipaddr.js: 1.9.1

  /proxy-from-env@1.1.0:
    resolution: {integrity: sha512-D+zkORCbA9f1tdWRK0RaCR3GPv50cMxcrz4X8k5LTSUD1Dkw47mKJEZQNunItRTkWwgtaUSo1RVFRIG9ZXiFYg==}

  /pseudomap@1.0.2:
    resolution: {integrity: sha512-b/YwNhb8lk1Zz2+bXXpS/LK9OisiZZ1SNsSLxN1x2OXVEhW2Ckr/7mWE5vrC1ZTiJlD9g19jWszTmJsB+oEpFQ==}
    dev: true

  /pump@3.0.0:
    resolution: {integrity: sha512-LwZy+p3SFs1Pytd/jYct4wpv49HiYCqd9Rlc5ZVdk0V+8Yzv6jR5Blk3TRmPL1ft69TxP0IMZGJ+WPFU2BFhww==}
    dependencies:
      end-of-stream: 1.4.4
      once: 1.4.0

  /punycode@1.4.1:
    resolution: {integrity: sha512-jmYNElW7yvO7TV33CjSmvSiE2yco3bV2czu/OzDKdMNVZQWfxCblURLhf+47syQRBntjfLdd/H0egrzIG+oaFQ==}
    dev: false

  /punycode@2.3.0:
    resolution: {integrity: sha512-rRV+zQD8tVFys26lAGR9WUuS4iUAngJScM+ZRSKtvl5tKeZ2t5bvdNFdNHBW9FWR4guGHlgmsZ1G7BSm2wTbuA==}
    engines: {node: '>=6'}

  /qs@6.11.0:
    resolution: {integrity: sha512-MvjoMCJwEarSbUYk5O+nmoSzSutSsTwF85zcHPQ9OrlFoZOYIjaqBAJIqIXjptyD5vThxGq52Xu/MaJzRkIk4Q==}
    engines: {node: '>=0.6'}
    dependencies:
      side-channel: 1.0.4

  /queue-microtask@1.2.3:
    resolution: {integrity: sha512-NuaNSa6flKT5JaSYQzJok04JzTL1CA6aGhv5rfLW3PgqA+M2ChpZQnAC8h8i4ZFkBS8X5RqkDBHA7r4hej3K9A==}

  /quick-format-unescaped@4.0.4:
    resolution: {integrity: sha512-tYC1Q1hgyRuHgloV/YXs2w15unPVh8qfu/qCTfhTYamaw7fyhumKa2yGpdSo87vY32rIclj+4fWYQXUMs9EHvg==}

  /quick-lru@4.0.1:
    resolution: {integrity: sha512-ARhCpm70fzdcvNQfPoy49IaanKkTlRWF2JMzqhcJbhSFRZv7nPTvZJdcY7301IPmvW+/p0RgIWnQDLJxifsQ7g==}
    engines: {node: '>=8'}
    dev: true

  /range-parser@1.2.1:
    resolution: {integrity: sha512-Hrgsx+orqoygnmhFbKaHE6c296J+HTAQXoxEF6gNupROmmGJRoyzfG3ccAveqCBrwr/2yxQ5BVd/GTl5agOwSg==}
    engines: {node: '>= 0.6'}

  /rate-limiter-flexible@2.4.1:
    resolution: {integrity: sha512-dgH4T44TzKVO9CLArNto62hJOwlWJMLUjVVr/ii0uUzZXEXthDNr7/yefW5z/1vvHAfycc1tnuiYyNJ8CTRB3g==}
    dev: false

  /raw-body@2.5.1:
    resolution: {integrity: sha512-qqJBtEyVgS0ZmPGdCFPWJ3FreoqvG4MVQln/kCgF7Olq95IbOp0/BWyMwbdtn4VTvkM8Y7khCQ2Xgk/tcrCXig==}
    engines: {node: '>= 0.8'}
    dependencies:
      bytes: 3.1.2
      http-errors: 2.0.0
      iconv-lite: 0.4.24
      unpipe: 1.0.0

  /rc@1.2.8:
    resolution: {integrity: sha512-y3bGgqKj3QBdxLbLkomlohkvsA8gdAiUQlSBJnBhfn+BPxg4bc62d8TcBW15wavDfgexCgccckhcZvywyQYPOw==}
    hasBin: true
    dependencies:
      deep-extend: 0.6.0
      ini: 1.3.8
      minimist: 1.2.8
      strip-json-comments: 2.0.1
    dev: false

  /react-is@18.2.0:
    resolution: {integrity: sha512-xWGDIW6x921xtzPkhiULtthJHoJvBbF3q26fzloPCK0hsvxtPVelvftw3zjbHWSkR2km9Z+4uxbDDK/6Zw9B8w==}
    dev: true

  /read-pkg-up@7.0.1:
    resolution: {integrity: sha512-zK0TB7Xd6JpCLmlLmufqykGE+/TlOePD6qKClNW7hHDKFh/J7/7gCWGR7joEQEW1bKq3a3yUZSObOoWLFQ4ohg==}
    engines: {node: '>=8'}
    dependencies:
      find-up: 4.1.0
      read-pkg: 5.2.0
      type-fest: 0.8.1
    dev: true

  /read-pkg@5.2.0:
    resolution: {integrity: sha512-Ug69mNOpfvKDAc2Q8DRpMjjzdtrnv9HcSMX+4VsZxD1aZ6ZzrIE7rlzXBtWTyhULSMKg076AW6WR5iZpD0JiOg==}
    engines: {node: '>=8'}
    dependencies:
      '@types/normalize-package-data': 2.4.1
      normalize-package-data: 2.5.0
      parse-json: 5.2.0
      type-fest: 0.6.0
    dev: true

  /read-yaml-file@1.1.0:
    resolution: {integrity: sha512-VIMnQi/Z4HT2Fxuwg5KrY174U1VdUIASQVWXXyqtNRtxSr9IYkn1rsI6Tb6HsrHCmB7gVpNwX6JxPTHcH6IoTA==}
    engines: {node: '>=6'}
    dependencies:
      graceful-fs: 4.2.11
      js-yaml: 3.14.1
      pify: 4.0.1
      strip-bom: 3.0.0
    dev: true

  /readable-stream@3.6.2:
    resolution: {integrity: sha512-9u/sniCrY3D5WdsERHzHE4G2YCXqoG5FTHUiCC4SIbr6XcLZBY05ya9EKjYek9O5xOAwjGq+1JdGBAS7Q9ScoA==}
    engines: {node: '>= 6'}
    dependencies:
      inherits: 2.0.4
      string_decoder: 1.3.0
      util-deprecate: 1.0.2

  /readable-stream@4.4.2:
    resolution: {integrity: sha512-Lk/fICSyIhodxy1IDK2HazkeGjSmezAWX2egdtJnYhtzKEsBPJowlI6F6LPb5tqIQILrMbx22S5o3GuJavPusA==}
    engines: {node: ^12.22.0 || ^14.17.0 || >=16.0.0}
    dependencies:
      abort-controller: 3.0.0
      buffer: 6.0.3
      events: 3.3.0
      process: 0.11.10
      string_decoder: 1.3.0

  /readable-web-to-node-stream@3.0.2:
    resolution: {integrity: sha512-ePeK6cc1EcKLEhJFt/AebMCLL+GgSKhuygrZ/GLaKZYEecIgIECf4UaUuaByiGtzckwR4ain9VzUh95T1exYGw==}
    engines: {node: '>=8'}
    dependencies:
      readable-stream: 3.6.2
    dev: false

  /real-require@0.2.0:
    resolution: {integrity: sha512-57frrGM/OCTLqLOAh0mhVA9VBMHd+9U7Zb2THMGdBUoZVOtGbJzjxsYGDJ3A9AYYCP4hn6y1TVbaOfzWtm5GFg==}
    engines: {node: '>= 12.13.0'}

  /redent@3.0.0:
    resolution: {integrity: sha512-6tDA8g98We0zd0GvVeMT9arEOnTw9qM03L9cJXaCjrip1OO764RDBLBfrB4cwzNGDj5OA5ioymC9GkizgWJDUg==}
    engines: {node: '>=8'}
    dependencies:
      indent-string: 4.0.0
      strip-indent: 3.0.0
    dev: true

  /redis-errors@1.2.0:
    resolution: {integrity: sha512-1qny3OExCf0UvUV/5wpYKf2YwPcOqXzkwKKSmKHiE6ZMQs5heeE/c8eXK+PNllPvmjgAbfnsbpkGZWy8cBpn9w==}
    engines: {node: '>=4'}
    dev: false

  /redis-parser@3.0.0:
    resolution: {integrity: sha512-DJnGAeenTdpMEH6uAJRK/uiyEIH9WVsUmoLwzudwGJUwZPp80PDBWPHXSAGNPwNvIXAbe7MSUB1zQFugFml66A==}
    engines: {node: '>=4'}
    dependencies:
      redis-errors: 1.2.0
    dev: false

  /regenerate-unicode-properties@10.1.0:
    resolution: {integrity: sha512-d1VudCLoIGitcU/hEg2QqvyGZQmdC0Lf8BqdOMXGFSvJP4bNV1+XqbPQeHHLD51Jh4QJJ225dlIFvY4Ly6MXmQ==}
    engines: {node: '>=4'}
    dependencies:
      regenerate: 1.4.2
    dev: true

  /regenerate@1.4.2:
    resolution: {integrity: sha512-zrceR/XhGYU/d/opr2EKO7aRHUeiBI8qjtfHqADTwZd6Szfy16la6kqD0MIUs5z5hx6AaKa+PixpPrR289+I0A==}
    dev: true

  /regenerator-runtime@0.14.0:
    resolution: {integrity: sha512-srw17NI0TUWHuGa5CFGGmhfNIeja30WMBfbslPNhf6JrqQlLN5gcrvig1oqPxiVaXb0oW0XRKtH6Nngs5lKCIA==}
    dev: true

  /regenerator-transform@0.15.2:
    resolution: {integrity: sha512-hfMp2BoF0qOk3uc5V20ALGDS2ddjQaLrdl7xrGXvAIow7qeWRM2VA2HuCHkUKk9slq3VwEwLNK3DFBqDfPGYtg==}
    dependencies:
      '@babel/runtime': 7.22.10
    dev: true

  /regexp.prototype.flags@1.5.0:
    resolution: {integrity: sha512-0SutC3pNudRKgquxGoRGIz946MZVHqbNfPjBdxeOhBrdgDKlRoXmYLQN9xRbrR09ZXWeGAdPuif7egofn6v5LA==}
    engines: {node: '>= 0.4'}
    dependencies:
      call-bind: 1.0.2
      define-properties: 1.2.0
      functions-have-names: 1.2.3
    dev: true

  /regexpp@3.2.0:
    resolution: {integrity: sha512-pq2bWo9mVD43nbts2wGv17XLiNLya+GklZ8kaDLV2Z08gDCsGpnKn9BFMepvWuHCbyVvY7J5o5+BVvoQbmlJLg==}
    engines: {node: '>=8'}
    dev: true

  /regexpu-core@5.3.2:
    resolution: {integrity: sha512-RAM5FlZz+Lhmo7db9L298p2vHP5ZywrVXmVXpmAD9GuL5MPH6t9ROw1iA/wfHkQ76Qe7AaPF0nGuim96/IrQMQ==}
    engines: {node: '>=4'}
    dependencies:
      '@babel/regjsgen': 0.8.0
      regenerate: 1.4.2
      regenerate-unicode-properties: 10.1.0
      regjsparser: 0.9.1
      unicode-match-property-ecmascript: 2.0.0
      unicode-match-property-value-ecmascript: 2.1.0
    dev: true

  /regjsparser@0.9.1:
    resolution: {integrity: sha512-dQUtn90WanSNl+7mQKcXAgZxvUe7Z0SqXlgzv0za4LwiUhyzBC58yQO3liFoUgu8GiJVInAhJjkj1N0EtQ5nkQ==}
    hasBin: true
    dependencies:
      jsesc: 0.5.0
    dev: true

  /require-directory@2.1.1:
    resolution: {integrity: sha512-fGxEI7+wsG9xrvdjsrlmL22OMTTiHRwAMroiEeMgq8gzoLC/PQr7RsRDSTLUg/bZAZtF+TVIkHc6/4RIKrui+Q==}
    engines: {node: '>=0.10.0'}
    dev: true

  /require-from-string@2.0.2:
    resolution: {integrity: sha512-Xf0nWe6RseziFMu+Ap9biiUbmplq6S9/p+7w7YXP/JBHhrUDDUhwa+vANyubuqfZWTveU//DYVGsDG7RKL/vEw==}
    engines: {node: '>=0.10.0'}

  /require-main-filename@2.0.0:
    resolution: {integrity: sha512-NKN5kMDylKuldxYLSUfrbo5Tuzh4hd+2E8NPPX02mZtn1VuREQToYe/ZdlJy+J3uCpfaiGF05e7B8W0iXbQHmg==}
    dev: true

  /resolve-cwd@3.0.0:
    resolution: {integrity: sha512-OrZaX2Mb+rJCpH/6CpSqt9xFVpN++x01XnN2ie9g6P5/3xelLAkXWVADpdz1IHD/KFfEXyE6V0U01OQ3UO2rEg==}
    engines: {node: '>=8'}
    dependencies:
      resolve-from: 5.0.0
    dev: true

  /resolve-from@4.0.0:
    resolution: {integrity: sha512-pb/MYmXstAkysRFx8piNI1tGFNQIFA3vkE3Gq4EuA1dF6gHp/+vgZqsCGJapvy8N3Q+4o7FwvquPJcnZ7RYy4g==}
    engines: {node: '>=4'}
    dev: true

  /resolve-from@5.0.0:
    resolution: {integrity: sha512-qYg9KP24dD5qka9J47d0aVky0N+b4fTU89LN9iDnjB5waksiC49rvMB0PrUJQGoTmH50XPiqOvAjDfaijGxYZw==}
    engines: {node: '>=8'}
    dev: true

  /resolve.exports@1.1.1:
    resolution: {integrity: sha512-/NtpHNDN7jWhAaQ9BvBUYZ6YTXsRBgfqWFWP7BZBaoMJO/I3G5OFzvTuWNlZC3aPjins1F+TNrLKsGbH4rfsRQ==}
    engines: {node: '>=10'}
    dev: true

  /resolve@1.22.4:
    resolution: {integrity: sha512-PXNdCiPqDqeUou+w1C2eTQbNfxKSuMxqTCuvlmmMsk1NWHL5fRrhY6Pl0qEYYc6+QqGClco1Qj8XnjPego4wfg==}
    hasBin: true
    dependencies:
      is-core-module: 2.13.0
      path-parse: 1.0.7
      supports-preserve-symlinks-flag: 1.0.0
    dev: true

  /retry@0.10.1:
    resolution: {integrity: sha512-ZXUSQYTHdl3uS7IuCehYfMzKyIDBNoAuUblvy5oGO5UJSUTmStUUVPXbA9Qxd173Bgre53yCQczQuHgRWAdvJQ==}
    dev: false

  /retry@0.12.0:
    resolution: {integrity: sha512-9LkiTwjUh6rT555DtE9rTX+BKByPfrMzEAtnlEtdEwr3Nkffwiihqe2bWADg+OQRjt9gl6ICdmB/ZFDCGAtSow==}
    engines: {node: '>= 4'}
    dev: true

  /reusify@1.0.4:
    resolution: {integrity: sha512-U9nH88a3fc/ekCF1l0/UP1IosiuIjyTh7hBvXVMHYgVcfGvt897Xguj2UOLDeI5BG2m7/uwyaLVT6fbtCwTyzw==}
    engines: {iojs: '>=1.0.0', node: '>=0.10.0'}

  /rfdc@1.3.0:
    resolution: {integrity: sha512-V2hovdzFbOi77/WajaSMXk2OLm+xNIeQdMMuB7icj7bk6zi2F8GGAxigcnDFpJHbNyNcgyJDiP+8nOrY5cZGrA==}

  /rimraf@3.0.2:
    resolution: {integrity: sha512-JZkJMZkAGFFPP2YqXZXPbMlMBgsxzE8ILs4lMIX/2o0L9UBw9O/Y3o6wFw/i9YLapcUJWwqbi3kdxIPdC62TIA==}
    hasBin: true
    dependencies:
      glob: 7.2.3
    dev: true

  /roarr@7.15.1:
    resolution: {integrity: sha512-0ExL9rjOXeQPvQvQo8IcV8SR2GTXmDr1FQFlY2HiAV+gdVQjaVZNOx9d4FI2RqFFsd0sNsiw2TRS/8RU9g0ZfA==}
    engines: {node: '>=12.0'}
    dependencies:
      boolean: 3.2.0
      fast-json-stringify: 5.8.0
      fast-printf: 1.6.9
      globalthis: 1.0.3
      safe-stable-stringify: 2.4.3
      semver-compare: 1.0.0

  /run-parallel@1.2.0:
    resolution: {integrity: sha512-5l4VyZR86LZ/lDxZTR6jqL8AFE2S0IFLMP26AbjsLVADxHdhB/c0GUsH+y39UfCi3dzz8OlQuPmnaJOMoDHQBA==}
    dependencies:
      queue-microtask: 1.2.3

  /rxjs@7.8.1:
    resolution: {integrity: sha512-AA3TVj+0A2iuIoQkWEK/tqFjBq2j+6PO6Y0zJcvzLAFhEFIO3HL0vls9hWLncZbAAbK0mar7oZ4V079I/qPMxg==}
    requiresBuild: true
    dependencies:
      tslib: 2.6.2
    dev: false
    optional: true

  /safe-array-concat@1.0.1:
    resolution: {integrity: sha512-6XbUAseYE2KtOuGueyeobCySj9L4+66Tn6KQMOPQJrAJEowYKW/YR/MGJZl7FdydUdaFu4LYyDZjxf4/Nmo23Q==}
    engines: {node: '>=0.4'}
    dependencies:
      call-bind: 1.0.2
      get-intrinsic: 1.2.1
      has-symbols: 1.0.3
      isarray: 2.0.5
    dev: true

  /safe-buffer@5.1.2:
    resolution: {integrity: sha512-Gd2UZBJDkXlY7GbJxfsE8/nvKkUEU1G38c1siN6QP6a9PT9MmHB8GnpscSmMJSoF8LOIrt8ud/wPtojys4G6+g==}
    dev: false

  /safe-buffer@5.2.1:
    resolution: {integrity: sha512-rp3So07KcdmmKbGvgaNxQSJr7bGVSVk5S9Eq1F+ppbRo70+YeaDxkw5Dd8NPN+GD6bjnYm2VuPuCXmpuYvmCXQ==}

  /safe-regex-test@1.0.0:
    resolution: {integrity: sha512-JBUUzyOgEwXQY1NuPtvcj/qcBDbDmEvWufhlnXZIm75DEHp+afM1r1ujJpJsV/gSM4t59tpDyPi1sd6ZaPFfsA==}
    dependencies:
      call-bind: 1.0.2
      get-intrinsic: 1.2.1
      is-regex: 1.1.4
    dev: true

  /safe-stable-stringify@2.4.3:
    resolution: {integrity: sha512-e2bDA2WJT0wxseVd4lsDP4+3ONX6HpMXQa1ZhFQ7SU+GjvORCmShbCMltrtIDfkYhVHrOcPtj+KhmDBdPdZD1g==}
    engines: {node: '>=10'}

  /safer-buffer@2.1.2:
    resolution: {integrity: sha512-YZo3K82SD7Riyi0E1EQPojLz7kpepnSQI9IyPbHHg1XXXevb5dJI7tpyN2ADxGcQbHG7vcyRHk0cbwqcQriUtg==}
    requiresBuild: true

  /secure-json-parse@2.7.0:
    resolution: {integrity: sha512-6aU+Rwsezw7VR8/nyvKTx8QpWH9FrcYiXXlqC4z5d5XQBDRqtbfsRjnwGyqbi3gddNtWHuEk9OANUotL26qKUw==}
    dev: true

  /semver-compare@1.0.0:
    resolution: {integrity: sha512-YM3/ITh2MJ5MtzaM429anh+x2jiLVjqILF4m4oyQB18W7Ggea7BfqdH/wGMK7dDiMghv/6WG7znWMwUDzJiXow==}

  /semver@5.7.2:
    resolution: {integrity: sha512-cBznnQ9KjJqU67B52RMC65CMarK2600WFnbkcaiwWq3xy/5haFJlshgnpjovMVJ+Hff49d8GEn0b87C5pDQ10g==}
    hasBin: true

  /semver@6.3.1:
    resolution: {integrity: sha512-BR7VvDCVHO+q2xBEWskxS6DJE1qRnb7DxzUrogb71CWoSficBxYsiAGd+Kl0mmq/MprG9yArRkyrQxTO6XjMzA==}
    hasBin: true
    dev: true

  /semver@7.5.4:
    resolution: {integrity: sha512-1bCSESV6Pv+i21Hvpxp3Dx+pSD8lIPt8uVjRrxAUt/nbswYc+tK6Y2btiULjd4+fnq15PX+nqQDC7Oft7WkwcA==}
    engines: {node: '>=10'}
    hasBin: true
    dependencies:
      lru-cache: 6.0.0

  /send@0.18.0:
    resolution: {integrity: sha512-qqWzuOjSFOuqPjFe4NOsMLafToQQwBSOEpS+FwEt3A2V3vKubTquT3vmLTQpFgMXp8AlFWFuP1qKaJZOtPpVXg==}
    engines: {node: '>= 0.8.0'}
    dependencies:
      debug: 2.6.9
      depd: 2.0.0
      destroy: 1.2.0
      encodeurl: 1.0.2
      escape-html: 1.0.3
      etag: 1.8.1
      fresh: 0.5.2
      http-errors: 2.0.0
      mime: 1.6.0
      ms: 2.1.3
      on-finished: 2.4.1
      range-parser: 1.2.1
      statuses: 2.0.1
    transitivePeerDependencies:
      - supports-color

  /serve-static@1.15.0:
    resolution: {integrity: sha512-XGuRDNjXUijsUL0vl6nSD7cwURuzEgglbOaFuZM9g3kwDXOWVTck0jLzjPzGD+TazWbboZYu52/9/XPdUgne9g==}
    engines: {node: '>= 0.8.0'}
    dependencies:
      encodeurl: 1.0.2
      escape-html: 1.0.3
      parseurl: 1.3.3
      send: 0.18.0
    transitivePeerDependencies:
      - supports-color

  /set-blocking@2.0.0:
    resolution: {integrity: sha512-KiKBS8AnWGEyLzofFfmvKwpdPzqiy16LvQfK3yv/fVH7Bj13/wl3JSR1J+rfgRE9q7xUJK4qvgS8raSOeLUehw==}
    dev: true

  /setprototypeof@1.2.0:
    resolution: {integrity: sha512-E5LDX7Wrp85Kil5bhZv46j8jOeboKq5JMmYM3gVGdGH8xFpPWXUMsNrlODCrkoxMEeNi/XZIwuRvY4XNwYMJpw==}

  /sharp@0.31.2:
    resolution: {integrity: sha512-DUdNVEXgS5A97cTagSLIIp8dUZ/lZtk78iNVZgHdHbx1qnQR7JAHY0BnXnwwH39Iw+VKhO08CTYhIg0p98vQ5Q==}
    engines: {node: '>=14.15.0'}
    requiresBuild: true
    dependencies:
      color: 4.2.3
      detect-libc: 2.0.2
      node-addon-api: 5.1.0
      prebuild-install: 7.1.1
      semver: 7.5.4
      simple-get: 4.0.1
      tar-fs: 2.1.1
      tunnel-agent: 0.6.0
    dev: false

  /shebang-command@1.2.0:
    resolution: {integrity: sha512-EV3L1+UQWGor21OmnvojK36mhg+TyIKDh3iFBKBohr5xeXIhNBcx8oWdgkTEEQ+BEFFYdLRuqMfd5L84N1V5Vg==}
    engines: {node: '>=0.10.0'}
    dependencies:
      shebang-regex: 1.0.0
    dev: true

  /shebang-command@2.0.0:
    resolution: {integrity: sha512-kHxr2zZpYtdmrN1qDjrrX/Z1rR1kG8Dx+gkpK1G4eXmvXswmcE1hTWBWYUzlraYw1/yZp6YuDY77YtvbN0dmDA==}
    engines: {node: '>=8'}
    dependencies:
      shebang-regex: 3.0.0
    dev: true

  /shebang-regex@1.0.0:
    resolution: {integrity: sha512-wpoSFAxys6b2a2wHZ1XpDSgD7N9iVjg29Ph9uV/uaP9Ex/KXlkTZTeddxDPSYQpgvzKLGJke2UU0AzoGCjNIvQ==}
    engines: {node: '>=0.10.0'}
    dev: true

  /shebang-regex@3.0.0:
    resolution: {integrity: sha512-7++dFhtcx3353uBaq8DDR4NuxBetBzC7ZQOhmTQInHEd6bSrXdiEyzCvG07Z44UYdLShWUyXt5M/yhz8ekcb1A==}
    engines: {node: '>=8'}
    dev: true

  /side-channel@1.0.4:
    resolution: {integrity: sha512-q5XPytqFEIKHkGdiMIrY10mvLRvnQh42/+GoBlFW3b2LXLE2xxJpZFdm94we0BaoV3RwJyGqg5wS7epxTv0Zvw==}
    dependencies:
      call-bind: 1.0.2
      get-intrinsic: 1.2.1
      object-inspect: 1.12.3

  /signal-exit@3.0.7:
    resolution: {integrity: sha512-wnD2ZE+l+SPC/uoS0vXeE9L1+0wuaMqKlfz9AMUo38JsyLSBWSFcHR1Rri62LZc12vLr1gb3jl7iwQhgwpAbGQ==}
    dev: true

  /simple-concat@1.0.1:
    resolution: {integrity: sha512-cSFtAPtRhljv69IK0hTVZQ+OfE9nePi/rtJmw5UjHeVyVroEqJXP1sFztKUy1qU+xvz3u/sfYJLa947b7nAN2Q==}
    dev: false

  /simple-get@4.0.1:
    resolution: {integrity: sha512-brv7p5WgH0jmQJr1ZDDfKDOSeWWg+OVypG99A/5vYGPqJ6pxiaHLy8nxtFjBA7oMa01ebA9gfh1uMCFqOuXxvA==}
    dependencies:
      decompress-response: 6.0.0
      once: 1.4.0
      simple-concat: 1.0.1
    dev: false

  /simple-swizzle@0.2.2:
    resolution: {integrity: sha512-JA//kQgZtbuY83m+xT+tXJkmJncGMTFT+C+g2h2R9uxkYIrE2yy9sgmcLhCnw57/WSD+Eh3J97FPEDFnbXnDUg==}
    dependencies:
      is-arrayish: 0.3.2
    dev: false

  /sisteransi@1.0.5:
    resolution: {integrity: sha512-bLGGlR1QxBcynn2d5YmDX4MGjlZvy2MRBDRNHLJ8VI6l6+9FUiyTFNJ0IveOSP0bcXgVDPRcfGqA0pjaqUpfVg==}
    dev: true

  /slash@3.0.0:
    resolution: {integrity: sha512-g9Q1haeby36OSStwb4ntCGGGaKsaVSjQ68fBxoQcutl5fS1vuY18H3wSt3jFyFtrkx+Kz0V1G85A4MyAdDMi2Q==}
    engines: {node: '>=8'}
    dev: true

  /smart-buffer@4.2.0:
    resolution: {integrity: sha512-94hK0Hh8rPqQl2xXc3HsaBoOXKV20MToPkcXvwbISWLEs+64sBq5kFgn2kJDHb1Pry9yrP0dxrCI9RRci7RXKg==}
    engines: {node: '>= 6.0.0', npm: '>= 3.0.0'}
    dev: true

  /smartwrap@2.0.2:
    resolution: {integrity: sha512-vCsKNQxb7PnCNd2wY1WClWifAc2lwqsG8OaswpJkVJsvMGcnEntdTCDajZCkk93Ay1U3t/9puJmb525Rg5MZBA==}
    engines: {node: '>=6'}
    hasBin: true
    dependencies:
      array.prototype.flat: 1.3.1
      breakword: 1.0.6
      grapheme-splitter: 1.0.4
      strip-ansi: 6.0.1
      wcwidth: 1.0.1
      yargs: 15.4.1
    dev: true

  /socks-proxy-agent@7.0.0:
    resolution: {integrity: sha512-Fgl0YPZ902wEsAyiQ+idGd1A7rSFx/ayC1CQVMw5P+EQx2V0SgpGtf6OKFhVjPflPUl9YMmEOnmfjCdMUsygww==}
    engines: {node: '>= 10'}
    dependencies:
      agent-base: 6.0.2
      debug: 4.3.4
      socks: 2.7.1
    transitivePeerDependencies:
      - supports-color
    dev: true

  /socks@2.7.1:
    resolution: {integrity: sha512-7maUZy1N7uo6+WVEX6psASxtNlKaNVMlGQKkG/63nEDdLOWNbiUMoLK7X4uYoLhQstau72mLgfEWcXcwsaHbYQ==}
    engines: {node: '>= 10.13.0', npm: '>= 3.0.0'}
    dependencies:
      ip: 2.0.0
      smart-buffer: 4.2.0
    dev: true

  /sonic-boom@3.3.0:
    resolution: {integrity: sha512-LYxp34KlZ1a2Jb8ZQgFCK3niIHzibdwtwNUWKg0qQRzsDoJ3Gfgkf8KdBTFU3SkejDEIlWwnSnpVdOZIhFMl/g==}
    dependencies:
      atomic-sleep: 1.0.0

  /source-map-support@0.5.13:
    resolution: {integrity: sha512-SHSKFHadjVA5oR4PPqhtAVdcBWwRYVd6g6cAXnIbRiIwc2EhPrTuKUBdSLvlEKyIP3GCf89fltvcZiP9MMFA1w==}
    dependencies:
      buffer-from: 1.1.2
      source-map: 0.6.1
    dev: true

  /source-map@0.6.1:
    resolution: {integrity: sha512-UjgapumWlbMhkBgzT7Ykc5YXUT46F0iKu8SGXq0bcwP5dz/h0Plj6enJqjz1Zbq2l5WaqYnrVbwWOWMyF3F47g==}
    engines: {node: '>=0.10.0'}

  /source-map@0.7.4:
    resolution: {integrity: sha512-l3BikUxvPOcn5E74dZiq5BGsTb5yEwhaTSzccU6t4sDOH8NWJCstKO5QT2CvtFoK6F0saL7p9xHAqHOlCPJygA==}
    engines: {node: '>= 8'}
    dev: false

  /spawndamnit@2.0.0:
    resolution: {integrity: sha512-j4JKEcncSjFlqIwU5L/rp2N5SIPsdxaRsIv678+TZxZ0SRDJTm8JrxJMjE/XuiEZNEir3S8l0Fa3Ke339WI4qA==}
    dependencies:
      cross-spawn: 5.1.0
      signal-exit: 3.0.7
    dev: true

  /spdx-correct@3.2.0:
    resolution: {integrity: sha512-kN9dJbvnySHULIluDHy32WHRUu3Og7B9sbY7tsFLctQkIqnMh3hErYgdMjTYuqmcXX+lK5T1lnUt3G7zNswmZA==}
    dependencies:
      spdx-expression-parse: 3.0.1
      spdx-license-ids: 3.0.13
    dev: true

  /spdx-exceptions@2.3.0:
    resolution: {integrity: sha512-/tTrYOC7PPI1nUAgx34hUpqXuyJG+DTHJTnIULG4rDygi4xu/tfgmq1e1cIRwRzwZgo4NLySi+ricLkZkw4i5A==}
    dev: true

  /spdx-expression-parse@3.0.1:
    resolution: {integrity: sha512-cbqHunsQWnJNE6KhVSMsMeH5H/L9EpymbzqTQ3uLwNCLZ1Q481oWaofqH7nO6V07xlXwY6PhQdQ2IedWx/ZK4Q==}
    dependencies:
      spdx-exceptions: 2.3.0
      spdx-license-ids: 3.0.13
    dev: true

  /spdx-license-ids@3.0.13:
    resolution: {integrity: sha512-XkD+zwiqXHikFZm4AX/7JSCXA98U5Db4AFd5XUg/+9UNtnH75+Z9KxtpYiJZx36mUDVOwH83pl7yvCer6ewM3w==}
    dev: true

  /split2@4.2.0:
    resolution: {integrity: sha512-UcjcJOWknrNkF6PLX83qcHM6KHgVKNkV62Y8a5uYDVv9ydGQVwAHMKqHdJje1VTWpljG0WYpCDhrCdAOYH4TWg==}
    engines: {node: '>= 10.x'}

  /split@1.0.1:
    resolution: {integrity: sha512-mTyOoPbrivtXnwnIxZRFYRrPNtEFKlpB2fvjSnCQUiAA6qAZzqwna5envK4uk6OIeP17CsdF3rSBGYVBsU0Tkg==}
    dependencies:
      through: 2.3.8
    dev: false

  /sprintf-js@1.0.3:
    resolution: {integrity: sha512-D9cPgkvLlV3t3IzL0D0YLvGA9Ahk4PcvVwUbN0dSGr1aP0Nrt4AEnTUbuGvquEC0mA64Gqt1fzirlRs5ibXx8g==}
    dev: true

  /ssri@9.0.1:
    resolution: {integrity: sha512-o57Wcn66jMQvfHG1FlYbWeZWW/dHZhJXjpIcTfXldXEk5nz5lStPo3mK0OJQfGR3RbZUlbISexbljkJzuEj/8Q==}
    engines: {node: ^12.13.0 || ^14.15.0 || >=16.0.0}
    dependencies:
      minipass: 3.3.6
    dev: true

  /stack-utils@2.0.6:
    resolution: {integrity: sha512-XlkWvfIm6RmsWtNJx+uqtKLS8eqFbxUg0ZzLXqY0caEy9l7hruX8IpiDnjsLavoBgqCCR71TqWO8MaXYheJ3RQ==}
    engines: {node: '>=10'}
    dependencies:
      escape-string-regexp: 2.0.0
    dev: true

  /standard-as-callback@2.1.0:
    resolution: {integrity: sha512-qoRRSyROncaz1z0mvYqIE4lCd9p2R90i6GxW3uZv5ucSu8tU7B5HXUP1gG8pVZsYNVaXjk8ClXHPttLyxAL48A==}
    dev: false

  /statuses@2.0.1:
    resolution: {integrity: sha512-RwNA9Z/7PrK06rYLIzFMlaF+l73iwpzsqRIFgbMLbTcLD6cOao82TaWefPXQvB2fOC4AjuYSEndS7N/mTCbkdQ==}
    engines: {node: '>= 0.8'}

  /stream-browserify@3.0.0:
    resolution: {integrity: sha512-H73RAHsVBapbim0tU2JwwOiXUj+fikfiaoYAKHF3VJfA0pe2BCzkhAHBlLG6REzE+2WNZcxOXjK7lkso+9euLA==}
    dependencies:
      inherits: 2.0.4
      readable-stream: 3.6.2
    dev: false

  /stream-transform@2.1.3:
    resolution: {integrity: sha512-9GHUiM5hMiCi6Y03jD2ARC1ettBXkQBoQAe7nJsPknnI0ow10aXjTnew8QtYQmLjzn974BnmWEAJgCY6ZP1DeQ==}
    dependencies:
      mixme: 0.5.9
    dev: true

  /string-length@4.0.2:
    resolution: {integrity: sha512-+l6rNN5fYHNhZZy41RXsYptCjA2Igmq4EG7kZAYFQI1E1VTXarr6ZPXBg6eq7Y6eK4FEhY6AJlyuFIb/v/S0VQ==}
    engines: {node: '>=10'}
    dependencies:
      char-regex: 1.0.2
      strip-ansi: 6.0.1
    dev: true

  /string-width@4.2.3:
    resolution: {integrity: sha512-wKyQRQpjJ0sIp62ErSZdGsjMJWsap5oRNihHhu6G7JVO/9jIB6UyevL+tXuOqrng8j/cxKTWyWUwvSTriiZz/g==}
    engines: {node: '>=8'}
    dependencies:
      emoji-regex: 8.0.0
      is-fullwidth-code-point: 3.0.0
      strip-ansi: 6.0.1
    dev: true

  /string.prototype.trim@1.2.7:
    resolution: {integrity: sha512-p6TmeT1T3411M8Cgg9wBTMRtY2q9+PNy9EV1i2lIXUN/btt763oIfxwN3RR8VU6wHX8j/1CFy0L+YuThm6bgOg==}
    engines: {node: '>= 0.4'}
    dependencies:
      call-bind: 1.0.2
      define-properties: 1.2.0
      es-abstract: 1.22.1
    dev: true

  /string.prototype.trimend@1.0.6:
    resolution: {integrity: sha512-JySq+4mrPf9EsDBEDYMOb/lM7XQLulwg5R/m1r0PXEFqrV0qHvl58sdTilSXtKOflCsK2E8jxf+GKC0T07RWwQ==}
    dependencies:
      call-bind: 1.0.2
      define-properties: 1.2.0
      es-abstract: 1.22.1
    dev: true

  /string.prototype.trimstart@1.0.7:
    resolution: {integrity: sha512-NGhtDFu3jCEm7B4Fy0DpLewdJQOZcQ0rGbwQ/+stjnrp2i+rlKeCvos9hOIeCmqwratM47OBxY7uFZzjxHXmrg==}
    dependencies:
      call-bind: 1.0.2
      define-properties: 1.2.0
      es-abstract: 1.22.1
    dev: true

  /string_decoder@1.3.0:
    resolution: {integrity: sha512-hkRX8U1WjJFd8LsDJ2yQ/wWWxaopEsABU1XfkM8A+j0+85JAGppt16cr1Whg6KIbb4okU6Mql6BOj+uup/wKeA==}
    dependencies:
      safe-buffer: 5.2.1

  /strip-ansi@6.0.1:
    resolution: {integrity: sha512-Y38VPSHcqkFrCpFnQ9vuSXmquuv5oXOKpGeT6aGrr3o3Gc9AlVa6JBfUSOCnbxGGZF+/0ooI7KrPuUSztUdU5A==}
    engines: {node: '>=8'}
    dependencies:
      ansi-regex: 5.0.1
    dev: true

  /strip-bom@3.0.0:
    resolution: {integrity: sha512-vavAMRXOgBVNF6nyEEmL3DBK19iRpDcoIwW+swQ+CbGiu7lju6t+JklA1MHweoWtadgt4ISVUsXLyDq34ddcwA==}
    engines: {node: '>=4'}
    dev: true

  /strip-bom@4.0.0:
    resolution: {integrity: sha512-3xurFv5tEgii33Zi8Jtp55wEIILR9eh34FAW00PZf+JnSsTmV/ioewSgQl97JHvgjoRGwPShsWm+IdrxB35d0w==}
    engines: {node: '>=8'}
    dev: true

  /strip-final-newline@2.0.0:
    resolution: {integrity: sha512-BrpvfNAE3dcvq7ll3xVumzjKjZQ5tI1sEUIKr3Uoks0XUl45St3FlatVqef9prk4jRDzhW6WZg+3bk93y6pLjA==}
    engines: {node: '>=6'}
    dev: true

  /strip-indent@3.0.0:
    resolution: {integrity: sha512-laJTa3Jb+VQpaC6DseHhF7dXVqHTfJPCRDaEbid/drOhgitgYku/letMUqOXFoWV0zIIUbjpdH2t+tYj4bQMRQ==}
    engines: {node: '>=8'}
    dependencies:
      min-indent: 1.0.1
    dev: true

  /strip-json-comments@2.0.1:
    resolution: {integrity: sha512-4gB8na07fecVVkOI6Rs4e7T6NOTki5EmL7TUduTs6bu3EdnSycntVJ4re8kgZA+wx9IueI2Y11bfbgwtzuE0KQ==}
    engines: {node: '>=0.10.0'}
    dev: false

  /strip-json-comments@3.1.1:
    resolution: {integrity: sha512-6fPc+R4ihwqP6N/aIv2f1gMH8lOVtWQHoqC4yK6oSDVVocumAsfCqjkXnqiYMhmMwS/mEHLp7Vehlt3ql6lEig==}
    engines: {node: '>=8'}
    dev: true

  /strnum@1.0.5:
    resolution: {integrity: sha512-J8bbNyKKXl5qYcR36TIO8W3mVGVHrmmxsd5PAItGkmyzwJvybiw2IVq5nqd0i4LSNSkB/sx9VHllbfFdr9k1JA==}
    dev: false

  /strtok3@6.3.0:
    resolution: {integrity: sha512-fZtbhtvI9I48xDSywd/somNqgUHl2L2cstmXCCif0itOf96jeW18MBSyrLuNicYQVkvpOxkZtkzujiTJ9LW5Jw==}
    engines: {node: '>=10'}
    dependencies:
      '@tokenizer/token': 0.3.0
      peek-readable: 4.1.0
    dev: false

  /supports-color@5.5.0:
    resolution: {integrity: sha512-QjVjwdXIt408MIiAqCX4oUKsgU2EqAGzs2Ppkm4aQYbjm+ZEWEcW4SfFNTr4uMNZma0ey4f5lgLrkB0aX0QMow==}
    engines: {node: '>=4'}
    dependencies:
      has-flag: 3.0.0
    dev: true

  /supports-color@7.2.0:
    resolution: {integrity: sha512-qpCAvRl9stuOHveKsn7HncJRvv501qIacKzQlO/+Lwxc9+0q2wLyv4Dfvt80/DPn2pqOBsJdDiogXGR9+OvwRw==}
    engines: {node: '>=8'}
    dependencies:
      has-flag: 4.0.0
    dev: true

  /supports-color@8.1.1:
    resolution: {integrity: sha512-MpUEN2OodtUzxvKQl72cUF7RQ5EiHsGvSsVG0ia9c5RbWGL2CI4C7EpPS8UTBIplnlzZiNuV56w+FuNxy3ty2Q==}
    engines: {node: '>=10'}
    dependencies:
      has-flag: 4.0.0
    dev: true

  /supports-hyperlinks@2.3.0:
    resolution: {integrity: sha512-RpsAZlpWcDwOPQA22aCH4J0t7L8JmAvsCxfOSEwm7cQs3LshN36QaTkwd70DnBOXDWGssw2eUoc8CaRWT0XunA==}
    engines: {node: '>=8'}
    dependencies:
      has-flag: 4.0.0
      supports-color: 7.2.0
    dev: true

  /supports-preserve-symlinks-flag@1.0.0:
    resolution: {integrity: sha512-ot0WnXS9fgdkgIcePe6RHNk1WA8+muPa6cSjeR3V8K27q9BB1rTE3R1p7Hv0z1ZyAc8s6Vvv8DIyWf681MAt0w==}
    engines: {node: '>= 0.4'}
    dev: true

  /tar-fs@2.1.1:
    resolution: {integrity: sha512-V0r2Y9scmbDRLCNex/+hYzvp/zyYjvFbHPNgVTKfQvVrb6guiE/fxP+XblDNR011utopbkex2nM4dHNV6GDsng==}
    dependencies:
      chownr: 1.1.4
      mkdirp-classic: 0.5.3
      pump: 3.0.0
      tar-stream: 2.2.0
    dev: false

  /tar-stream@2.2.0:
    resolution: {integrity: sha512-ujeqbceABgwMZxEJnk2HDY2DlnUZ+9oEcb1KzTVfYHio0UE6dG71n60d8D2I4qNvleWrrXpmjpt7vZeF1LnMZQ==}
    engines: {node: '>=6'}
    dependencies:
      bl: 4.1.0
      end-of-stream: 1.4.4
      fs-constants: 1.0.0
      inherits: 2.0.4
      readable-stream: 3.6.2
    dev: false

  /tar@6.1.15:
    resolution: {integrity: sha512-/zKt9UyngnxIT/EAGYuxaMYgOIJiP81ab9ZfkILq4oNLPFX50qyYmu7jRj9qeXoxmJHjGlbH0+cm2uy1WCs10A==}
    engines: {node: '>=10'}
    dependencies:
      chownr: 2.0.0
      fs-minipass: 2.1.0
      minipass: 5.0.0
      minizlib: 2.1.2
      mkdirp: 1.0.4
      yallist: 4.0.0
    dev: true

  /term-size@2.2.1:
    resolution: {integrity: sha512-wK0Ri4fOGjv/XPy8SBHZChl8CM7uMc5VML7SqiQ0zG7+J5Vr+RMQDoHa2CNT6KHUnTGIXH34UDMkPzAUyapBZg==}
    engines: {node: '>=8'}
    dev: true

  /terminal-link@2.1.1:
    resolution: {integrity: sha512-un0FmiRUQNr5PJqy9kP7c40F5BOfpGlYTrxonDChEZB7pzZxRNp/bt+ymiy9/npwXya9KH99nJ/GXFIiUkYGFQ==}
    engines: {node: '>=8'}
    dependencies:
      ansi-escapes: 4.3.2
      supports-hyperlinks: 2.3.0
    dev: true

  /test-exclude@6.0.0:
    resolution: {integrity: sha512-cAGWPIyOHU6zlmg88jwm7VRyXnMN7iV68OGAbYDk/Mh/xC/pzVPlQtY6ngoIH/5/tciuhGfvESU8GrHrcxD56w==}
    engines: {node: '>=8'}
    dependencies:
      '@istanbuljs/schema': 0.1.3
      glob: 7.2.3
      minimatch: 3.1.2
    dev: true

  /text-table@0.2.0:
    resolution: {integrity: sha512-N+8UisAXDGk8PFXP4HAzVR9nbfmVJ3zYLAWiTIoqC5v5isinhr+r5uaO8+7r3BMfuNIufIsA7RdpVgacC2cSpw==}
    dev: true

  /thread-stream@2.4.0:
    resolution: {integrity: sha512-xZYtOtmnA63zj04Q+F9bdEay5r47bvpo1CaNqsKi7TpoJHcotUez8Fkfo2RJWpW91lnnaApdpRbVwCWsy+ifcw==}
    dependencies:
      real-require: 0.2.0

  /through@2.3.8:
    resolution: {integrity: sha512-w89qg7PI8wAdvX60bMDP+bFoD5Dvhm9oLheFp5O4a2QF0cSBGsBX4qZmadPMvVqlLJBBci+WqGGOAPvcDeNSVg==}
    dev: false

  /tlds@1.234.0:
    resolution: {integrity: sha512-TNDfeyDIC+oroH44bMbWC+Jn/2qNrfRvDK2EXt1icOXYG5NMqoRyUosADrukfb4D8lJ3S1waaBWSvQro0erdng==}
    hasBin: true
    dev: false

  /tmp@0.0.33:
    resolution: {integrity: sha512-jRCJlojKnZ3addtTOjdIqoRuPEKBvNXcGYqzO6zWZX8KfKEpnGY5jfggJQ3EjKuu8D4bJRr0y+cYJFmYbImXGw==}
    engines: {node: '>=0.6.0'}
    dependencies:
      os-tmpdir: 1.0.2
    dev: true

  /tmpl@1.0.5:
    resolution: {integrity: sha512-3f0uOEAQwIqGuWW2MVzYg8fV/QNnc/IpuJNG837rLuczAaLVHslWHZQj4IGiEl5Hs3kkbhwL9Ab7Hrsmuj+Smw==}
    dev: true

  /to-fast-properties@2.0.0:
    resolution: {integrity: sha512-/OaKK0xYrs3DmxRYqL/yDc+FxFUVYhDlXMhRmv3z915w2HF1tnN1omB354j8VUGO/hbRzyD6Y3sA7v7GS/ceog==}
    engines: {node: '>=4'}
    dev: true

  /to-regex-range@5.0.1:
    resolution: {integrity: sha512-65P7iz6X5yEr1cwcgvQxbbIw7Uk3gOy5dIdtZ4rDveLqhrdJP+Li/Hx6tyK0NEb+2GCyneCMJiGqrADCSNk8sQ==}
    engines: {node: '>=8.0'}
    dependencies:
      is-number: 7.0.0

  /toidentifier@1.0.1:
    resolution: {integrity: sha512-o5sSPKEkg/DIQNmH43V0/uerLrpzVedkUh8tGNvaeXpfpuwjKenlSox/2O/BTlZUtEe+JG7s5YhEz608PlAHRA==}
    engines: {node: '>=0.6'}

  /token-types@4.2.1:
    resolution: {integrity: sha512-6udB24Q737UD/SDsKAHI9FCRP7Bqc9D/MQUV02ORQg5iskjtLJlZJNdN4kKtcdtwCeWIwIHDGaUsTsCCAa8sFQ==}
    engines: {node: '>=10'}
    dependencies:
      '@tokenizer/token': 0.3.0
      ieee754: 1.2.1
    dev: false

  /tr46@0.0.3:
    resolution: {integrity: sha512-N3WMsuqV66lT30CrXNbEjx4GEwlow3v6rr4mCcv6prnfwhS01rkgyFdjPNBYd9br7LpXV1+Emh01fHnq2Gdgrw==}
    dev: true

  /trim-newlines@3.0.1:
    resolution: {integrity: sha512-c1PTsA3tYrIsLGkJkzHF+w9F2EyxfXGo4UyJc4pFL++FMjnq0HJS69T3M7d//gKrFKwy429bouPescbjecU+Zw==}
    engines: {node: '>=8'}
    dev: true

  /ts-morph@16.0.0:
    resolution: {integrity: sha512-jGNF0GVpFj0orFw55LTsQxVYEUOCWBAbR5Ls7fTYE5pQsbW18ssTb/6UXx/GYAEjS+DQTp8VoTw0vqYMiaaQuw==}
    dependencies:
      '@ts-morph/common': 0.17.0
      code-block-writer: 11.0.3
    dev: false

  /ts-node@10.8.2(@swc/core@1.3.42)(@types/node@18.0.0)(typescript@4.8.4):
    resolution: {integrity: sha512-LYdGnoGddf1D6v8REPtIH+5iq/gTDuZqv2/UJUU7tKjuEU8xVZorBM+buCGNjj+pGEud+sOoM4CX3/YzINpENA==}
    hasBin: true
    peerDependencies:
      '@swc/core': '>=1.2.50'
      '@swc/wasm': '>=1.2.50'
      '@types/node': '*'
      typescript: '>=2.7'
    peerDependenciesMeta:
      '@swc/core':
        optional: true
      '@swc/wasm':
        optional: true
    dependencies:
      '@cspotcode/source-map-support': 0.8.1
      '@swc/core': 1.3.42
      '@tsconfig/node10': 1.0.9
      '@tsconfig/node12': 1.0.11
      '@tsconfig/node14': 1.0.3
      '@tsconfig/node16': 1.0.4
      '@types/node': 18.0.0
      acorn: 8.10.0
      acorn-walk: 8.2.0
      arg: 4.1.3
      create-require: 1.1.1
      diff: 4.0.2
      make-error: 1.3.6
      typescript: 4.8.4
      v8-compile-cache-lib: 3.0.1
      yn: 3.1.1
    dev: true

  /ts-node@10.8.2(@swc/core@1.3.42)(@types/node@18.17.8)(typescript@4.9.5):
    resolution: {integrity: sha512-LYdGnoGddf1D6v8REPtIH+5iq/gTDuZqv2/UJUU7tKjuEU8xVZorBM+buCGNjj+pGEud+sOoM4CX3/YzINpENA==}
    hasBin: true
    peerDependencies:
      '@swc/core': '>=1.2.50'
      '@swc/wasm': '>=1.2.50'
      '@types/node': '*'
      typescript: '>=2.7'
    peerDependenciesMeta:
      '@swc/core':
        optional: true
      '@swc/wasm':
        optional: true
    dependencies:
      '@cspotcode/source-map-support': 0.8.1
      '@swc/core': 1.3.42
      '@tsconfig/node10': 1.0.9
      '@tsconfig/node12': 1.0.11
      '@tsconfig/node14': 1.0.3
      '@tsconfig/node16': 1.0.4
      '@types/node': 18.17.8
      acorn: 8.10.0
      acorn-walk: 8.2.0
      arg: 4.1.3
      create-require: 1.1.1
      diff: 4.0.2
      make-error: 1.3.6
      typescript: 4.9.5
      v8-compile-cache-lib: 3.0.1
      yn: 3.1.1
    dev: true

  /tslib@1.14.1:
    resolution: {integrity: sha512-Xni35NKzjgMrwevysHTCArtLDpPvye8zV/0E4EyYn43P7/7qvQwPh9BGkHewbMulVntbigmcT7rdX3BNo9wRJg==}

  /tslib@2.3.1:
    resolution: {integrity: sha512-77EbyPPpMz+FRFRuAFlWMtmgUWGe9UOG2Z25NqCwiIjRhOf5iKGuzSe5P2w1laq+FkRy4p+PCuVkJSGkzTEKVw==}
    dev: true

  /tslib@2.6.2:
    resolution: {integrity: sha512-AEYxH93jGFPn/a2iVAwW87VuUIkR1FVUKB77NwMF7nBTDkDrrT/Hpt/IrCJ0QXhW27jTBDcf5ZY7w6RiqTMw2Q==}
    requiresBuild: true
    dev: false

  /tsutils@3.21.0(typescript@4.8.4):
    resolution: {integrity: sha512-mHKK3iUXL+3UF6xL5k0PEhKRUBKPBCv/+RkEOpjRWxxx27KKRBmmA60A9pgOUvMi8GKhRMPEmjBRPzs2W7O1OA==}
    engines: {node: '>= 6'}
    peerDependencies:
      typescript: '>=2.8.0 || >= 3.2.0-dev || >= 3.3.0-dev || >= 3.4.0-dev || >= 3.5.0-dev || >= 3.6.0-dev || >= 3.6.0-beta || >= 3.7.0-dev || >= 3.7.0-beta'
    dependencies:
      tslib: 1.14.1
      typescript: 4.8.4
    dev: true

  /tty-table@4.2.1:
    resolution: {integrity: sha512-xz0uKo+KakCQ+Dxj1D/tKn2FSyreSYWzdkL/BYhgN6oMW808g8QRMuh1atAV9fjTPbWBjfbkKQpI/5rEcnAc7g==}
    engines: {node: '>=8.0.0'}
    hasBin: true
    dependencies:
      chalk: 4.1.2
      csv: 5.5.3
      kleur: 4.1.5
      smartwrap: 2.0.2
      strip-ansi: 6.0.1
      wcwidth: 1.0.1
      yargs: 17.7.2
    dev: true

  /tunnel-agent@0.6.0:
    resolution: {integrity: sha512-McnNiV1l8RYeY8tBgEpuodCC1mLUdbSN+CYBL7kJsJNInOP8UjDDEwdk6Mw60vdLLrr5NHKZhMAOSrR2NZuQ+w==}
    dependencies:
      safe-buffer: 5.2.1
    dev: false

  /type-check@0.4.0:
    resolution: {integrity: sha512-XleUoc9uwGXqjWwXaUTZAmzMcFZ5858QA2vvx1Ur5xIcixXIP+8LnFDgRplU30us6teqdlskFfu+ae4K79Ooew==}
    engines: {node: '>= 0.8.0'}
    dependencies:
      prelude-ls: 1.2.1
    dev: true

  /type-detect@4.0.8:
    resolution: {integrity: sha512-0fr/mIH1dlO+x7TlcMy+bIDqKPsw/70tVyeHW787goQjhmqaZe10uwLujubK9q9Lg6Fiho1KUKDYz0Z7k7g5/g==}
    engines: {node: '>=4'}
    dev: true

  /type-fest@0.13.1:
    resolution: {integrity: sha512-34R7HTnG0XIJcBSn5XhDd7nNFPRcXYRZrBB2O2jdKqYODldSzBAqzsWoZYYvduky73toYS/ESqxPvkDf/F0XMg==}
    engines: {node: '>=10'}
    dev: true

  /type-fest@0.20.2:
    resolution: {integrity: sha512-Ne+eE4r0/iWnpAxD852z3A+N0Bt5RN//NjJwRd2VFHEmrywxf5vsZlh4R6lixl6B+wz/8d+maTSAkN1FIkI3LQ==}
    engines: {node: '>=10'}
    dev: true

  /type-fest@0.21.3:
    resolution: {integrity: sha512-t0rzBq87m3fVcduHDUFhKmyyX+9eo6WQjZvf51Ea/M0Q7+T374Jp1aUiyUl0GKxp8M/OETVHSDvmkyPgvX+X2w==}
    engines: {node: '>=10'}
    dev: true

  /type-fest@0.6.0:
    resolution: {integrity: sha512-q+MB8nYR1KDLrgr4G5yemftpMC7/QLqVndBmEEdqzmNj5dcFOO4Oo8qlwZE3ULT3+Zim1F8Kq4cBnikNhlCMlg==}
    engines: {node: '>=8'}
    dev: true

  /type-fest@0.8.1:
    resolution: {integrity: sha512-4dbzIzqvjtgiM5rw1k5rEHtBANKmdudhGyBEajN01fEyhaAIhsoKNy6y7+IN93IfpFtwY9iqi7kD+xwKhQsNJA==}
    engines: {node: '>=8'}
    dev: true

  /type-fest@2.19.0:
    resolution: {integrity: sha512-RAH822pAdBgcNMAfWnCBU3CFZcfZ/i1eZjwFU/dsLKumyuuP3niueg2UAukXYF0E2AAoc82ZSSf9J0WQBinzHA==}
    engines: {node: '>=12.20'}

  /type-is@1.6.18:
    resolution: {integrity: sha512-TkRKr9sUTxEH8MdfuCSP7VizJyzRNMjj2J2do2Jr3Kym598JVdEksuzPQCnlFPW4ky9Q+iA+ma9BGm06XQBy8g==}
    engines: {node: '>= 0.6'}
    dependencies:
      media-typer: 0.3.0
      mime-types: 2.1.35

  /typed-array-buffer@1.0.0:
    resolution: {integrity: sha512-Y8KTSIglk9OZEr8zywiIHG/kmQ7KWyjseXs1CbSo8vC42w7hg2HgYTxSWwP0+is7bWDc1H+Fo026CpHFwm8tkw==}
    engines: {node: '>= 0.4'}
    dependencies:
      call-bind: 1.0.2
      get-intrinsic: 1.2.1
      is-typed-array: 1.1.12
    dev: true

  /typed-array-byte-length@1.0.0:
    resolution: {integrity: sha512-Or/+kvLxNpeQ9DtSydonMxCx+9ZXOswtwJn17SNLvhptaXYDJvkFFP5zbfU/uLmvnBJlI4yrnXRxpdWH/M5tNA==}
    engines: {node: '>= 0.4'}
    dependencies:
      call-bind: 1.0.2
      for-each: 0.3.3
      has-proto: 1.0.1
      is-typed-array: 1.1.12
    dev: true

  /typed-array-byte-offset@1.0.0:
    resolution: {integrity: sha512-RD97prjEt9EL8YgAgpOkf3O4IF9lhJFr9g0htQkm0rchFp/Vx7LW5Q8fSXXub7BXAODyUQohRMyOc3faCPd0hg==}
    engines: {node: '>= 0.4'}
    dependencies:
      available-typed-arrays: 1.0.5
      call-bind: 1.0.2
      for-each: 0.3.3
      has-proto: 1.0.1
      is-typed-array: 1.1.12
    dev: true

  /typed-array-length@1.0.4:
    resolution: {integrity: sha512-KjZypGq+I/H7HI5HlOoGHkWUUGq+Q0TPhQurLbyrVrvnKTBgzLhIJ7j6J/XTQOi0d1RjyZ0wdas8bKs2p0x3Ng==}
    dependencies:
      call-bind: 1.0.2
      for-each: 0.3.3
      is-typed-array: 1.1.12
    dev: true

  /typed-emitter@2.1.0:
    resolution: {integrity: sha512-g/KzbYKbH5C2vPkaXGu8DJlHrGKHLsM25Zg9WuC9pMGfuvT+X25tZQWo5fK1BjBm8+UrVE9LDCvaY0CQk+fXDA==}
    optionalDependencies:
      rxjs: 7.8.1
    dev: false

  /typescript@4.8.4:
    resolution: {integrity: sha512-QCh+85mCy+h0IGff8r5XWzOVSbBO+KfeYrMQh7NJ58QujwcE22u+NUSmUxqF+un70P9GXKxa2HCNiTTMJknyjQ==}
    engines: {node: '>=4.2.0'}
    hasBin: true
    dev: true

  /typescript@4.9.5:
    resolution: {integrity: sha512-1FXk9E2Hm+QzZQ7z+McJiHL4NW1F2EzMu9Nq9i3zAaGqibafqYwCVU6WyWAuyQRRzOlxou8xZSyXLEN8oKj24g==}
    engines: {node: '>=4.2.0'}
    hasBin: true
    dev: true

  /uglify-js@3.17.4:
    resolution: {integrity: sha512-T9q82TJI9e/C1TAxYvfb16xO120tMVFZrGA3f9/P4424DNu6ypK103y0GPFVa17yotwSyZW5iYXgjYHkGrJW/g==}
    engines: {node: '>=0.8.0'}
    hasBin: true
    requiresBuild: true
    dev: false
    optional: true

  /uint8arrays@3.0.0:
    resolution: {integrity: sha512-HRCx0q6O9Bfbp+HHSfQQKD7wU70+lydKVt4EghkdOvlK/NlrF90z+eXV34mUd48rNvVJXwkrMSPpCATkct8fJA==}
    dependencies:
      multiformats: 9.9.0

  /unbox-primitive@1.0.2:
    resolution: {integrity: sha512-61pPlCD9h51VoreyJ0BReideM3MDKMKnh6+V9L08331ipq6Q8OFXZYiqP6n/tbHx4s5I9uRhcye6BrbkizkBDw==}
    dependencies:
      call-bind: 1.0.2
      has-bigints: 1.0.2
      has-symbols: 1.0.3
      which-boxed-primitive: 1.0.2
    dev: true

  /unicode-canonical-property-names-ecmascript@2.0.0:
    resolution: {integrity: sha512-yY5PpDlfVIU5+y/BSCxAJRBIS1Zc2dDG3Ujq+sR0U+JjUevW2JhocOF+soROYDSaAezOzOKuyyixhD6mBknSmQ==}
    engines: {node: '>=4'}
    dev: true

  /unicode-match-property-ecmascript@2.0.0:
    resolution: {integrity: sha512-5kaZCrbp5mmbz5ulBkDkbY0SsPOjKqVS35VpL9ulMPfSl0J0Xsm+9Evphv9CoIZFwre7aJoa94AY6seMKGVN5Q==}
    engines: {node: '>=4'}
    dependencies:
      unicode-canonical-property-names-ecmascript: 2.0.0
      unicode-property-aliases-ecmascript: 2.1.0
    dev: true

  /unicode-match-property-value-ecmascript@2.1.0:
    resolution: {integrity: sha512-qxkjQt6qjg/mYscYMC0XKRn3Rh0wFPlfxB0xkt9CfyTvpX1Ra0+rAmdX2QyAobptSEvuy4RtpPRui6XkV+8wjA==}
    engines: {node: '>=4'}
    dev: true

  /unicode-property-aliases-ecmascript@2.1.0:
    resolution: {integrity: sha512-6t3foTQI9qne+OZoVQB/8x8rk2k1eVy1gRXhV3oFQ5T6R1dqQ1xtin3XqSlx3+ATBkliTaR/hHyJBm+LVPNM8w==}
    engines: {node: '>=4'}
    dev: true

  /unique-filename@2.0.1:
    resolution: {integrity: sha512-ODWHtkkdx3IAR+veKxFV+VBkUMcN+FaqzUUd7IZzt+0zhDZFPFxhlqwPF3YQvMHx1TD0tdgYl+kuPnJ8E6ql7A==}
    engines: {node: ^12.13.0 || ^14.15.0 || >=16.0.0}
    dependencies:
      unique-slug: 3.0.0
    dev: true

  /unique-slug@3.0.0:
    resolution: {integrity: sha512-8EyMynh679x/0gqE9fT9oilG+qEt+ibFyqjuVTsZn1+CMxH+XLlpvr2UZx4nVcCwTpx81nICr2JQFkM+HPLq4w==}
    engines: {node: ^12.13.0 || ^14.15.0 || >=16.0.0}
    dependencies:
      imurmurhash: 0.1.4
    dev: true

  /universalify@0.1.2:
    resolution: {integrity: sha512-rBJeI5CXAlmy1pV+617WB9J63U6XcazHHF2f2dbJix4XzpUF0RS3Zbj0FGIOCAva5P/d/GBOYaACQ1w+0azUkg==}
    engines: {node: '>= 4.0.0'}
    dev: true

  /universalify@2.0.0:
    resolution: {integrity: sha512-hAZsKq7Yy11Zu1DE0OzWjw7nnLZmJZYTDZZyEFHZdUhV8FkH5MCfoU1XMaxXovpyW5nq5scPqq0ZDP9Zyl04oQ==}
    engines: {node: '>= 10.0.0'}
    dev: true

  /unpipe@1.0.0:
    resolution: {integrity: sha512-pjy2bYhSsufwWlKwPc+l3cN7+wuJlK6uz0YdJEOlQDbl6jo/YlPi4mb8agUkVC8BF7V8NuzeyPNqRksA3hztKQ==}
    engines: {node: '>= 0.8'}

  /update-browserslist-db@1.0.11(browserslist@4.21.10):
    resolution: {integrity: sha512-dCwEFf0/oT85M1fHBg4F0jtLwJrutGoHSQXCh7u4o2t1drG+c0a9Flnqww6XUKSfQMPpJBRjU8d4RXB09qtvaA==}
    hasBin: true
    peerDependencies:
      browserslist: '>= 4.21.0'
    dependencies:
      browserslist: 4.21.10
      escalade: 3.1.1
      picocolors: 1.0.0
    dev: true

  /uri-js@4.4.1:
    resolution: {integrity: sha512-7rKUyy33Q1yc98pQ1DAmLtwX109F7TIfWlW1Ydo8Wl1ii1SeHieeh0HHfPeL2fMXK6z0s8ecKs9frCuLJvndBg==}
    dependencies:
      punycode: 2.3.0

  /util-deprecate@1.0.2:
    resolution: {integrity: sha512-EPD5q1uXyFxJpCrLnCc1nHnq3gOa6DZBocAIiI2TaSCA7VCJ1UJDMagCzIkXNsUYfD1daK//LTEQ8xiIbrHtcw==}

  /utils-merge@1.0.1:
    resolution: {integrity: sha512-pMZTvIkT1d+TFGvDOqodOclx0QWkkgi6Tdoa8gC8ffGAAqz9pzPTZWAybbsHHoED/ztMtkv/VoYTYyShUn81hA==}
    engines: {node: '>= 0.4.0'}

  /uuid@8.3.2:
    resolution: {integrity: sha512-+NYs2QeMWy+GWFOEm9xnn6HCDp0l7QBD7ml8zLUmJ+93Q5NF0NocErnwkTkXVFNiX3/fpC6afS8Dhb/gz7R7eg==}
    hasBin: true
    dev: false

  /v8-compile-cache-lib@3.0.1:
    resolution: {integrity: sha512-wa7YjyUGfNZngI/vtK0UHAN+lgDCxBPCylVXGp0zu59Fz5aiGtNXaq3DhIov063MorB+VfufLh3JlF2KdTK3xg==}
    dev: true

  /v8-to-istanbul@9.1.0:
    resolution: {integrity: sha512-6z3GW9x8G1gd+JIIgQQQxXuiJtCXeAjp6RaPEPLv62mH3iPHPxV6W3robxtCzNErRo6ZwTmzWhsbNvjyEBKzKA==}
    engines: {node: '>=10.12.0'}
    dependencies:
      '@jridgewell/trace-mapping': 0.3.19
      '@types/istanbul-lib-coverage': 2.0.4
      convert-source-map: 1.9.0
    dev: true

  /validate-npm-package-license@3.0.4:
    resolution: {integrity: sha512-DpKm2Ui/xN7/HQKCtpZxoRWBhZ9Z0kqtygG8XCgNQ8ZlDnxuQmWhj566j8fN4Cu3/JmbhsDo7fcAJq4s9h27Ew==}
    dependencies:
      spdx-correct: 3.2.0
      spdx-expression-parse: 3.0.1
    dev: true

  /varint@6.0.0:
    resolution: {integrity: sha512-cXEIW6cfr15lFv563k4GuVuW/fiwjknytD37jIOLSdSWuOI6WnO/oKwmP2FQTU2l01LP8/M5TSAJpzUaGe3uWg==}
    dev: false

  /vary@1.1.2:
    resolution: {integrity: sha512-BNGbWLfd0eUPabhkXUVm0j8uuvREyTh5ovRa/dyow/BqAbZJyC+5fU+IzQOzmAKzYqYRAISoRhdQr3eIZ/PXqg==}
    engines: {node: '>= 0.8'}

  /walker@1.0.8:
    resolution: {integrity: sha512-ts/8E8l5b7kY0vlWLewOkDXMmPdLcVV4GmOQLyxuSswIJsweeFZtAsMF7k1Nszz+TYBQrlYRmzOnr398y1JemQ==}
    dependencies:
      makeerror: 1.0.12
    dev: true

  /wcwidth@1.0.1:
    resolution: {integrity: sha512-XHPEwS0q6TaxcvG85+8EYkbiCux2XtWG2mkc47Ng2A77BQu9+DqIOJldST4HgPkuea7dvKSj5VgX3P1d4rW8Tg==}
    dependencies:
      defaults: 1.0.4
    dev: true

  /webidl-conversions@3.0.1:
    resolution: {integrity: sha512-2JAn3z8AR6rjK8Sm8orRC0h/bcl/DqL7tRPdGZ4I1CjdF+EaMLmYxBHyXuKL849eucPFhvBoxMsflfOb8kxaeQ==}
    dev: true

  /whatwg-url@5.0.0:
    resolution: {integrity: sha512-saE57nupxk6v3HY35+jzBwYa0rKSy0XR8JSxZPwgLr7ys0IBzhGviA1/TUGJLmSVqs8pb9AnvICXEuOHLprYTw==}
    dependencies:
      tr46: 0.0.3
      webidl-conversions: 3.0.1
    dev: true

  /which-boxed-primitive@1.0.2:
    resolution: {integrity: sha512-bwZdv0AKLpplFY2KZRX6TvyuN7ojjr7lwkg6ml0roIy9YeuSr7JS372qlNW18UQYzgYK9ziGcerWqZOmEn9VNg==}
    dependencies:
      is-bigint: 1.0.4
      is-boolean-object: 1.1.2
      is-number-object: 1.0.7
      is-string: 1.0.7
      is-symbol: 1.0.4
    dev: true

  /which-module@2.0.1:
    resolution: {integrity: sha512-iBdZ57RDvnOR9AGBhML2vFZf7h8vmBjhoaZqODJBFWHVtKkDmKuHai3cx5PgVMrX5YDNp27AofYbAwctSS+vhQ==}
    dev: true

  /which-pm@2.0.0:
    resolution: {integrity: sha512-Lhs9Pmyph0p5n5Z3mVnN0yWcbQYUAD7rbQUiMsQxOJ3T57k7RFe35SUwWMf7dsbDZks1uOmw4AecB/JMDj3v/w==}
    engines: {node: '>=8.15'}
    dependencies:
      load-yaml-file: 0.2.0
      path-exists: 4.0.0
    dev: true

  /which-typed-array@1.1.11:
    resolution: {integrity: sha512-qe9UWWpkeG5yzZ0tNYxDmd7vo58HDBc39mZ0xWWpolAGADdFOzkfamWLDxkOWcvHQKVmdTyQdLD4NOfjLWTKew==}
    engines: {node: '>= 0.4'}
    dependencies:
      available-typed-arrays: 1.0.5
      call-bind: 1.0.2
      for-each: 0.3.3
      gopd: 1.0.1
      has-tostringtag: 1.0.0
    dev: true

  /which@1.3.1:
    resolution: {integrity: sha512-HxJdYWq1MTIQbJ3nw0cqssHoTNU267KlrDuGZ1WYlxDStUtKUhOaJmh112/TZmHxxUfuJqPXSOm7tDyas0OSIQ==}
    hasBin: true
    dependencies:
      isexe: 2.0.0
    dev: true

  /which@2.0.2:
    resolution: {integrity: sha512-BLI3Tl1TW3Pvl70l3yq3Y64i+awpwXqsGBYWkkqMtnbXgrMD+yj7rhW0kuEDxzJaYXGjEW5ogapKNMEKNMjibA==}
    engines: {node: '>= 8'}
    hasBin: true
    dependencies:
      isexe: 2.0.0
    dev: true

  /wide-align@1.1.5:
    resolution: {integrity: sha512-eDMORYaPNZ4sQIuuYPDHdQvf4gyCF9rEEV/yPxGfwPkRodwEgiMUUXTx/dex+Me0wxx53S+NgUHaP7y3MGlDmg==}
    dependencies:
      string-width: 4.2.3
    dev: true

  /wordwrap@1.0.0:
    resolution: {integrity: sha512-gvVzJFlPycKc5dZN4yPkP8w7Dc37BtP1yczEneOb4uq34pXZcvrtRTmWV8W+Ume+XCxKgbjM+nevkyFPMybd4Q==}
    dev: false

  /wrap-ansi@6.2.0:
    resolution: {integrity: sha512-r6lPcBGxZXlIcymEu7InxDMhdW0KDxpLgoFLcguasxCaJ/SOIZwINatK9KY/tf+ZrlywOKU0UDj3ATXUBfxJXA==}
    engines: {node: '>=8'}
    dependencies:
      ansi-styles: 4.3.0
      string-width: 4.2.3
      strip-ansi: 6.0.1
    dev: true

  /wrap-ansi@7.0.0:
    resolution: {integrity: sha512-YVGIj2kamLSTxw6NsZjoBxfSwsn0ycdesmc4p+Q21c5zPuZ1pl+NfxVdxPtdHvmNVOQ6XSYG4AUtyt/Fi7D16Q==}
    engines: {node: '>=10'}
    dependencies:
      ansi-styles: 4.3.0
      string-width: 4.2.3
      strip-ansi: 6.0.1
    dev: true

  /wrappy@1.0.2:
    resolution: {integrity: sha512-l4Sp/DRseor9wL6EvV2+TuQn63dMkPjZ/sp9XkghTEbV9KlPS1xUsZ3u7/IQO4wxtcFB4bgpQPRcR3QCvezPcQ==}

  /write-file-atomic@4.0.2:
    resolution: {integrity: sha512-7KxauUdBmSdWnmpaGFg+ppNjKF8uNLry8LyzjauQDOVONfFLNKrKvQOxZ/VuTIcS/gge/YNahf5RIIQWTSarlg==}
    engines: {node: ^12.13.0 || ^14.15.0 || >=16.0.0}
    dependencies:
      imurmurhash: 0.1.4
      signal-exit: 3.0.7
    dev: true

  /ws@8.12.0:
    resolution: {integrity: sha512-kU62emKIdKVeEIOIKVegvqpXMSTAMLJozpHZaJNDYqBjzlSYXQGviYwN1osDLJ9av68qHd4a2oSjd7yD4pacig==}
    engines: {node: '>=10.0.0'}
    peerDependencies:
      bufferutil: ^4.0.1
      utf-8-validate: '>=5.0.2'
    peerDependenciesMeta:
      bufferutil:
        optional: true
      utf-8-validate:
        optional: true

  /xtend@4.0.2:
    resolution: {integrity: sha512-LKYU1iAXJXUgAXn9URjiu+MWhyUXHsvfp7mcuYm9dSUKK0/CjtrUwFAxD82/mCWbtLsGjFIad0wIsod4zrTAEQ==}
    engines: {node: '>=0.4'}

  /y18n@4.0.3:
    resolution: {integrity: sha512-JKhqTOwSrqNA1NY5lSztJ1GrBiUodLMmIZuLiDaMRJ+itFd+ABVE8XBjOvIWL+rSqNDC74LCSFmlb/U4UZ4hJQ==}
    dev: true

  /y18n@5.0.8:
    resolution: {integrity: sha512-0pfFzegeDWJHJIAmTLRP2DwHjdF5s7jo9tuztdQxAhINCdvS+3nGINqPd00AphqJR/0LhANUS6/+7SCb98YOfA==}
    engines: {node: '>=10'}
    dev: true

  /yallist@2.1.2:
    resolution: {integrity: sha512-ncTzHV7NvsQZkYe1DW7cbDLm0YpzHmZF5r/iyP3ZnQtMiJ+pjzisCiMNI+Sj+xQF5pXhSHxSB3uDbsBTzY/c2A==}
    dev: true

  /yallist@3.1.1:
    resolution: {integrity: sha512-a4UGQaWPH59mOXUYnAG2ewncQS4i4F43Tv3JoAM+s2VDAmS9NsK8GpDMLrCHPksFT7h3K6TOoUNn2pb7RoXx4g==}
    dev: true

  /yallist@4.0.0:
    resolution: {integrity: sha512-3wdGidZyq5PB084XLES5TpOSRA3wjXAlIWMhum2kRcv/41Sn2emQ0dycQW4uZXLejwKvg6EsvbdlVL+FYEct7A==}

  /yargs-parser@18.1.3:
    resolution: {integrity: sha512-o50j0JeToy/4K6OZcaQmW6lyXXKhq7csREXcDwk2omFPJEwUNOVtJKvmDr9EI1fAJZUyZcRF7kxGBWmRXudrCQ==}
    engines: {node: '>=6'}
    dependencies:
      camelcase: 5.3.1
      decamelize: 1.2.0
    dev: true

  /yargs-parser@21.1.1:
    resolution: {integrity: sha512-tVpsJW7DdjecAiFpbIB1e3qxIQsE6NoPc5/eTdrbbIC4h0LVsWhnoa3g+m2HclBIujHzsxZ4VJVA+GUuc2/LBw==}
    engines: {node: '>=12'}
    dev: true

  /yargs@15.4.1:
    resolution: {integrity: sha512-aePbxDmcYW++PaqBsJ+HYUFwCdv4LVvdnhBy78E57PIor8/OVvhMrADFFEDh8DHDFRv/O9i3lPhsENjO7QX0+A==}
    engines: {node: '>=8'}
    dependencies:
      cliui: 6.0.0
      decamelize: 1.2.0
      find-up: 4.1.0
      get-caller-file: 2.0.5
      require-directory: 2.1.1
      require-main-filename: 2.0.0
      set-blocking: 2.0.0
      string-width: 4.2.3
      which-module: 2.0.1
      y18n: 4.0.3
      yargs-parser: 18.1.3
    dev: true

  /yargs@17.7.2:
    resolution: {integrity: sha512-7dSzzRQ++CKnNI/krKnYRV7JKKPUXMEh61soaHKg9mrWEhzFWhFnxPxGl+69cD1Ou63C13NUPCnmIcrvqCuM6w==}
    engines: {node: '>=12'}
    dependencies:
      cliui: 8.0.1
      escalade: 3.1.1
      get-caller-file: 2.0.5
      require-directory: 2.1.1
      string-width: 4.2.3
      y18n: 5.0.8
      yargs-parser: 21.1.1
    dev: true

  /yesno@0.4.0:
    resolution: {integrity: sha512-tdBxmHvbXPBKYIg81bMCB7bVeDmHkRzk5rVJyYYXurwKkHq/MCd8rz4HSJUP7hW0H2NlXiq8IFiWvYKEHhlotA==}
    dev: false

  /yn@3.1.1:
    resolution: {integrity: sha512-Ux4ygGWsu2c7isFWe8Yu1YluJmqVhxqK2cLXNQA5AcC3QfbGNpM7fu0Y8b/z16pXLnFxZYvWhd3fhBY9DLmC6Q==}
    engines: {node: '>=6'}
    dev: true

  /yocto-queue@0.1.0:
    resolution: {integrity: sha512-rVksvsnNCdJ/ohGc6xgPwyN8eheCxsiLM8mxuE/t/mOVqJewPuO1miLpTHQiRgTKCLexL4MeAFVagts7HmNZ2Q==}
    engines: {node: '>=10'}

  /zod@3.21.4:
    resolution: {integrity: sha512-m46AKbrzKVzOzs/DZgVnG5H55N1sv1M8qZU3A8RIKbs3mrACDNeIOeilDymVb2HdmP8uwshOCF4uJ8uM9rCqJw==}<|MERGE_RESOLUTION|>--- conflicted
+++ resolved
@@ -8717,15 +8717,13 @@
       - ts-node
     dev: true
 
-<<<<<<< HEAD
   /jose@4.15.2:
     resolution: {integrity: sha512-IY73F228OXRl9ar3jJagh7Vnuhj/GzBunPiZP13K0lOl7Am9SoWW3kEzq3MCllJMTtZqHTiDXQvoRd4U95aU6A==}
     dev: false
-=======
+
   /jose@4.15.4:
     resolution: {integrity: sha512-W+oqK4H+r5sITxfxpSU+MMdr/YSWGvgZMQDIsNoBDGGy4i7GBPTtvFKibQzW06n3U3TqHjhvBJsirShsEJ6eeQ==}
     dev: true
->>>>>>> 8637c367
 
   /joycon@3.1.1:
     resolution: {integrity: sha512-34wB/Y7MW7bzjKRjUKTa46I2Z7eV62Rkhva+KkopW7Qvv/OSWBqvkSY7vusOPrNuZcUG3tApvdVgNB8POj3SPw==}

lockfileVersion: '6.0'

settings:
  autoInstallPeers: true
  excludeLinksFromLockfile: false

importers:

  .:
    devDependencies:
      '@babel/core':
        specifier: ^7.18.6
        version: 7.18.6
      '@babel/preset-env':
        specifier: ^7.18.6
        version: 7.18.6(@babel/core@7.18.6)
      '@changesets/changelog-github':
        specifier: ^0.4.8
        version: 0.4.8
      '@changesets/cli':
        specifier: ^2.26.2
        version: 2.26.2
      '@npmcli/package-json':
        specifier: ^3.0.0
        version: 3.0.0
      '@swc/core':
        specifier: ^1.3.42
        version: 1.3.42
      '@swc/jest':
        specifier: ^0.2.24
        version: 0.2.24(@swc/core@1.3.42)
      '@types/jest':
        specifier: ^28.1.4
        version: 28.1.4
      '@types/node':
        specifier: ^18.0.0
        version: 18.0.0
      '@typescript-eslint/eslint-plugin':
        specifier: ^5.38.1
        version: 5.38.1(@typescript-eslint/parser@5.38.1)(eslint@8.24.0)(typescript@4.8.4)
      '@typescript-eslint/parser':
        specifier: ^5.38.1
        version: 5.38.1(eslint@8.24.0)(typescript@4.8.4)
      babel-eslint:
        specifier: ^10.1.0
        version: 10.1.0(eslint@8.24.0)
      dotenv:
        specifier: ^16.0.3
        version: 16.0.3
      esbuild:
        specifier: ^0.14.48
        version: 0.14.48
      esbuild-node-externals:
        specifier: ^1.5.0
        version: 1.5.0(esbuild@0.14.48)
      esbuild-plugin-copy:
        specifier: ^1.6.0
        version: 1.6.0(esbuild@0.14.48)
      eslint:
        specifier: ^8.24.0
        version: 8.24.0
      eslint-config-prettier:
        specifier: ^8.5.0
        version: 8.5.0(eslint@8.24.0)
      eslint-plugin-prettier:
        specifier: ^4.2.1
        version: 4.2.1(eslint-config-prettier@8.5.0)(eslint@8.24.0)(prettier@2.7.1)
      jest:
        specifier: ^28.1.2
        version: 28.1.2(@types/node@18.0.0)(ts-node@10.8.2)
      node-gyp:
        specifier: ^9.3.1
        version: 9.3.1
      pino-pretty:
        specifier: ^9.1.0
        version: 9.1.0
      prettier:
        specifier: ^2.7.1
        version: 2.7.1
      prettier-config-standard:
        specifier: ^5.0.0
        version: 5.0.0(prettier@2.7.1)
      ts-node:
        specifier: ^10.8.2
        version: 10.8.2(@swc/core@1.3.42)(@types/node@18.0.0)(typescript@4.8.4)
      typescript:
        specifier: ^4.8.4
        version: 4.8.4

  packages/api:
    dependencies:
      '@atproto/common-web':
        specifier: workspace:^
        version: link:../common-web
      '@atproto/lexicon':
        specifier: workspace:^
        version: link:../lexicon
      '@atproto/syntax':
        specifier: workspace:^
        version: link:../syntax
      '@atproto/xrpc':
        specifier: workspace:^
        version: link:../xrpc
      multiformats:
        specifier: ^9.9.0
        version: 9.9.0
      tlds:
        specifier: ^1.234.0
        version: 1.234.0
      typed-emitter:
        specifier: ^2.1.0
        version: 2.1.0
    devDependencies:
      '@atproto/lex-cli':
        specifier: workspace:^
        version: link:../lex-cli
      '@atproto/pds':
        specifier: workspace:^
        version: link:../pds
      common-tags:
        specifier: ^1.8.2
        version: 1.8.2

  packages/aws:
    dependencies:
      '@atproto/crypto':
        specifier: workspace:^
        version: link:../crypto
      '@atproto/repo':
        specifier: workspace:^
        version: link:../repo
      '@aws-sdk/client-cloudfront':
        specifier: ^3.261.0
        version: 3.261.0
      '@aws-sdk/client-kms':
        specifier: ^3.196.0
        version: 3.196.0
      '@aws-sdk/client-s3':
        specifier: ^3.224.0
        version: 3.224.0
      '@aws-sdk/lib-storage':
        specifier: ^3.226.0
        version: 3.226.0(@aws-sdk/abort-controller@3.374.0)(@aws-sdk/client-s3@3.224.0)
      '@noble/curves':
        specifier: ^1.1.0
        version: 1.1.0
      key-encoder:
        specifier: ^2.0.3
        version: 2.0.3
      multiformats:
        specifier: ^9.9.0
        version: 9.9.0
      uint8arrays:
        specifier: 3.0.0
        version: 3.0.0

  packages/bsky:
    dependencies:
      '@atproto/api':
        specifier: workspace:^
        version: link:../api
      '@atproto/common':
        specifier: workspace:^
        version: link:../common
      '@atproto/crypto':
        specifier: workspace:^
        version: link:../crypto
      '@atproto/identity':
        specifier: workspace:^
        version: link:../identity
      '@atproto/lexicon':
        specifier: workspace:^
        version: link:../lexicon
      '@atproto/repo':
        specifier: workspace:^
        version: link:../repo
      '@atproto/syntax':
        specifier: workspace:^
        version: link:../syntax
      '@atproto/xrpc-server':
        specifier: workspace:^
        version: link:../xrpc-server
      '@did-plc/lib':
        specifier: ^0.0.1
        version: 0.0.1
      '@isaacs/ttlcache':
        specifier: ^1.4.1
        version: 1.4.1
      compression:
        specifier: ^1.7.4
        version: 1.7.4
      cors:
        specifier: ^2.8.5
        version: 2.8.5
      express:
        specifier: ^4.17.2
        version: 4.18.2
      express-async-errors:
        specifier: ^3.1.1
        version: 3.1.1(express@4.18.2)
      form-data:
        specifier: ^4.0.0
        version: 4.0.0
      http-errors:
        specifier: ^2.0.0
        version: 2.0.0
      http-terminator:
        specifier: ^3.2.0
        version: 3.2.0
      ioredis:
        specifier: ^5.3.2
        version: 5.3.2
      kysely:
        specifier: ^0.22.0
        version: 0.22.0
      multiformats:
        specifier: ^9.9.0
        version: 9.9.0
      p-queue:
        specifier: ^6.6.2
        version: 6.6.2
      pg:
        specifier: ^8.10.0
        version: 8.10.0
      pino:
        specifier: ^8.15.0
        version: 8.15.0
      pino-http:
        specifier: ^8.2.1
        version: 8.2.1
      sharp:
        specifier: ^0.31.2
        version: 0.31.2
      typed-emitter:
        specifier: ^2.1.0
        version: 2.1.0
      uint8arrays:
        specifier: 3.0.0
        version: 3.0.0
    devDependencies:
      '@atproto/dev-env':
        specifier: workspace:^
        version: link:../dev-env
      '@atproto/lex-cli':
        specifier: workspace:^
        version: link:../lex-cli
      '@atproto/pds':
        specifier: workspace:^
        version: link:../pds
      '@atproto/xrpc':
        specifier: workspace:^
        version: link:../xrpc
      '@did-plc/server':
        specifier: ^0.0.1
        version: 0.0.1
      '@types/cors':
        specifier: ^2.8.12
        version: 2.8.12
      '@types/express':
        specifier: ^4.17.13
        version: 4.17.13
      '@types/express-serve-static-core':
        specifier: ^4.17.36
        version: 4.17.36
      '@types/pg':
        specifier: ^8.6.6
        version: 8.6.6
      '@types/qs':
        specifier: ^6.9.7
        version: 6.9.7
      '@types/sharp':
        specifier: ^0.31.0
        version: 0.31.0
      axios:
        specifier: ^0.27.2
        version: 0.27.2

  packages/common:
    dependencies:
      '@atproto/common-web':
        specifier: workspace:^
        version: link:../common-web
      '@ipld/dag-cbor':
        specifier: ^7.0.3
        version: 7.0.3
      cbor-x:
        specifier: ^1.5.1
        version: 1.5.1
      iso-datestring-validator:
        specifier: ^2.2.2
        version: 2.2.2
      multiformats:
        specifier: ^9.9.0
        version: 9.9.0
      pino:
        specifier: ^8.15.0
        version: 8.15.0
      zod:
        specifier: 3.21.4
        version: 3.21.4

  packages/common-web:
    dependencies:
      graphemer:
        specifier: ^1.4.0
        version: 1.4.0
      multiformats:
        specifier: ^9.9.0
        version: 9.9.0
      uint8arrays:
        specifier: 3.0.0
        version: 3.0.0
      zod:
        specifier: ^3.21.4
        version: 3.21.4

  packages/crypto:
    dependencies:
      '@noble/curves':
        specifier: ^1.1.0
        version: 1.1.0
      '@noble/hashes':
        specifier: ^1.3.1
        version: 1.3.1
      uint8arrays:
        specifier: 3.0.0
        version: 3.0.0

  packages/dev-env:
    dependencies:
      '@atproto/api':
        specifier: workspace:^
        version: link:../api
      '@atproto/bsky':
        specifier: workspace:^
        version: link:../bsky
      '@atproto/common-web':
        specifier: workspace:^
        version: link:../common-web
      '@atproto/crypto':
        specifier: workspace:^
        version: link:../crypto
      '@atproto/identity':
        specifier: workspace:^
        version: link:../identity
      '@atproto/pds':
        specifier: workspace:^
        version: link:../pds
      '@atproto/syntax':
        specifier: workspace:^
        version: link:../syntax
      '@atproto/xrpc-server':
        specifier: workspace:^
        version: link:../xrpc-server
      '@did-plc/lib':
        specifier: ^0.0.1
        version: 0.0.1
      '@did-plc/server':
        specifier: ^0.0.1
        version: 0.0.1
      better-sqlite3:
        specifier: ^7.6.2
        version: 7.6.2
      chalk:
        specifier: ^5.0.1
        version: 5.1.1
      dotenv:
        specifier: ^16.0.3
        version: 16.0.3
      express:
        specifier: ^4.18.2
        version: 4.18.2
      get-port:
        specifier: ^6.1.2
        version: 6.1.2
      sharp:
        specifier: ^0.31.2
        version: 0.31.2
      uint8arrays:
        specifier: 3.0.0
        version: 3.0.0
    devDependencies:
      ts-node:
        specifier: ^10.8.1
        version: 10.8.2(@swc/core@1.3.42)(@types/node@18.17.8)(typescript@4.9.5)

  packages/identity:
    dependencies:
      '@atproto/common-web':
        specifier: workspace:^
        version: link:../common-web
      '@atproto/crypto':
        specifier: workspace:^
        version: link:../crypto
      axios:
        specifier: ^0.27.2
        version: 0.27.2
      zod:
        specifier: ^3.21.4
        version: 3.21.4
    devDependencies:
      '@did-plc/lib':
        specifier: ^0.0.1
        version: 0.0.1
      '@did-plc/server':
        specifier: ^0.0.1
        version: 0.0.1
      cors:
        specifier: ^2.8.5
        version: 2.8.5
      express:
        specifier: ^4.18.2
        version: 4.18.2
      get-port:
        specifier: ^6.1.2
        version: 6.1.2

  packages/lex-cli:
    dependencies:
      '@atproto/lexicon':
        specifier: workspace:^
        version: link:../lexicon
      '@atproto/syntax':
        specifier: workspace:^
        version: link:../syntax
      chalk:
        specifier: ^5.1.1
        version: 5.1.1
      commander:
        specifier: ^9.4.0
        version: 9.4.0
      ts-morph:
        specifier: ^16.0.0
        version: 16.0.0
      yesno:
        specifier: ^0.4.0
        version: 0.4.0
      zod:
        specifier: ^3.21.4
        version: 3.21.4

  packages/lexicon:
    dependencies:
      '@atproto/common-web':
        specifier: workspace:^
        version: link:../common-web
      '@atproto/syntax':
        specifier: workspace:^
        version: link:../syntax
      iso-datestring-validator:
        specifier: ^2.2.2
        version: 2.2.2
      multiformats:
        specifier: ^9.9.0
        version: 9.9.0
      zod:
        specifier: ^3.21.4
        version: 3.21.4

  packages/pds:
    dependencies:
      '@atproto/api':
        specifier: workspace:^
        version: link:../api
      '@atproto/aws':
        specifier: workspace:^
        version: link:../aws
      '@atproto/common':
        specifier: workspace:^
        version: link:../common
      '@atproto/crypto':
        specifier: workspace:^
        version: link:../crypto
      '@atproto/identity':
        specifier: workspace:^
        version: link:../identity
      '@atproto/lexicon':
        specifier: workspace:^
        version: link:../lexicon
      '@atproto/repo':
        specifier: workspace:^
        version: link:../repo
      '@atproto/syntax':
        specifier: workspace:^
        version: link:../syntax
      '@atproto/xrpc':
        specifier: workspace:^
        version: link:../xrpc
      '@atproto/xrpc-server':
        specifier: workspace:^
        version: link:../xrpc-server
      '@did-plc/lib':
        specifier: ^0.0.1
        version: 0.0.1
      better-sqlite3:
        specifier: ^7.6.2
        version: 7.6.2
      bytes:
        specifier: ^3.1.2
        version: 3.1.2
      compression:
        specifier: ^1.7.4
        version: 1.7.4
      cors:
        specifier: ^2.8.5
        version: 2.8.5
<<<<<<< HEAD
=======
      disposable-email:
        specifier: ^0.2.3
        version: 0.2.3
      dotenv:
        specifier: ^16.0.0
        version: 16.0.3
>>>>>>> 11e3b329
      express:
        specifier: ^4.17.2
        version: 4.18.2
      express-async-errors:
        specifier: ^3.1.1
        version: 3.1.1(express@4.18.2)
      file-type:
        specifier: ^16.5.4
        version: 16.5.4
      form-data:
        specifier: ^4.0.0
        version: 4.0.0
      handlebars:
        specifier: ^4.7.7
        version: 4.7.7
      http-errors:
        specifier: ^2.0.0
        version: 2.0.0
      http-terminator:
        specifier: ^3.2.0
        version: 3.2.0
      ioredis:
        specifier: ^5.3.2
        version: 5.3.2
      jsonwebtoken:
        specifier: ^8.5.1
        version: 8.5.1
      kysely:
        specifier: ^0.22.0
        version: 0.22.0
      multiformats:
        specifier: ^9.9.0
        version: 9.9.0
      nodemailer:
        specifier: ^6.8.0
        version: 6.8.0
      nodemailer-html-to-text:
        specifier: ^3.2.0
        version: 3.2.0
      p-queue:
        specifier: ^6.6.2
        version: 6.6.2
      pg:
        specifier: ^8.10.0
        version: 8.10.0
      pino:
        specifier: ^8.15.0
        version: 8.15.0
      pino-http:
        specifier: ^8.2.1
        version: 8.2.1
      sharp:
        specifier: ^0.31.2
        version: 0.31.2
      typed-emitter:
        specifier: ^2.1.0
        version: 2.1.0
      uint8arrays:
        specifier: 3.0.0
        version: 3.0.0
      zod:
        specifier: ^3.21.4
        version: 3.21.4
    devDependencies:
      '@atproto/bsky':
        specifier: workspace:^
        version: link:../bsky
      '@atproto/dev-env':
        specifier: workspace:^
        version: link:../dev-env
      '@atproto/lex-cli':
        specifier: workspace:^
        version: link:../lex-cli
      '@did-plc/server':
        specifier: ^0.0.1
        version: 0.0.1
      '@types/cors':
        specifier: ^2.8.12
        version: 2.8.12
      '@types/disposable-email':
        specifier: ^0.2.0
        version: 0.2.0
      '@types/express':
        specifier: ^4.17.13
        version: 4.17.13
      '@types/express-serve-static-core':
        specifier: ^4.17.36
        version: 4.17.36
      '@types/jsonwebtoken':
        specifier: ^8.5.9
        version: 8.5.9
      '@types/nodemailer':
        specifier: ^6.4.6
        version: 6.4.6
      '@types/pg':
        specifier: ^8.6.6
        version: 8.6.6
      '@types/qs':
        specifier: ^6.9.7
        version: 6.9.7
      '@types/sharp':
        specifier: ^0.31.0
        version: 0.31.0
      axios:
        specifier: ^0.27.2
        version: 0.27.2

  packages/repo:
    dependencies:
      '@atproto/common':
        specifier: workspace:^
        version: link:../common
      '@atproto/common-web':
        specifier: workspace:^
        version: link:../common-web
      '@atproto/crypto':
        specifier: workspace:^
        version: link:../crypto
      '@atproto/identity':
        specifier: workspace:^
        version: link:../identity
      '@atproto/lexicon':
        specifier: workspace:^
        version: link:../lexicon
      '@atproto/syntax':
        specifier: workspace:^
        version: link:../syntax
      '@ipld/car':
        specifier: ^3.2.3
        version: 3.2.3
      '@ipld/dag-cbor':
        specifier: ^7.0.0
        version: 7.0.3
      multiformats:
        specifier: ^9.9.0
        version: 9.9.0
      uint8arrays:
        specifier: 3.0.0
        version: 3.0.0
      zod:
        specifier: ^3.21.4
        version: 3.21.4

  packages/syntax:
    dependencies:
      '@atproto/common-web':
        specifier: workspace:^
        version: link:../common-web

  packages/xrpc:
    dependencies:
      '@atproto/lexicon':
        specifier: workspace:^
        version: link:../lexicon
      zod:
        specifier: ^3.21.4
        version: 3.21.4

  packages/xrpc-server:
    dependencies:
      '@atproto/common':
        specifier: workspace:^
        version: link:../common
      '@atproto/crypto':
        specifier: workspace:^
        version: link:../crypto
      '@atproto/lexicon':
        specifier: workspace:^
        version: link:../lexicon
      cbor-x:
        specifier: ^1.5.1
        version: 1.5.1
      express:
        specifier: ^4.17.2
        version: 4.18.2
      http-errors:
        specifier: ^2.0.0
        version: 2.0.0
      mime-types:
        specifier: ^2.1.35
        version: 2.1.35
      rate-limiter-flexible:
        specifier: ^2.4.1
        version: 2.4.1
      uint8arrays:
        specifier: 3.0.0
        version: 3.0.0
      ws:
        specifier: ^8.12.0
        version: 8.12.0
      zod:
        specifier: ^3.21.4
        version: 3.21.4
    devDependencies:
      '@atproto/xrpc':
        specifier: workspace:^
        version: link:../xrpc
      '@types/express':
        specifier: ^4.17.13
        version: 4.17.13
      '@types/express-serve-static-core':
        specifier: ^4.17.36
        version: 4.17.36
      '@types/http-errors':
        specifier: ^2.0.1
        version: 2.0.1
      '@types/ws':
        specifier: ^8.5.4
        version: 8.5.4
      get-port:
        specifier: ^6.1.2
        version: 6.1.2
      multiformats:
        specifier: ^9.9.0
        version: 9.9.0

  services/bsky:
    dependencies:
      '@atproto/aws':
        specifier: workspace:^
        version: link:../../packages/aws
      '@atproto/bsky':
        specifier: workspace:^
        version: link:../../packages/bsky
      dd-trace:
        specifier: 3.13.2
        version: 3.13.2

  services/pds:
    dependencies:
      '@atproto/aws':
        specifier: workspace:^
        version: link:../../packages/aws
      '@atproto/crypto':
        specifier: workspace:^
        version: link:../../packages/crypto
      '@atproto/pds':
        specifier: workspace:^
        version: link:../../packages/pds
      dd-trace:
        specifier: 3.13.2
        version: 3.13.2

packages:

  /@aashutoshrathi/word-wrap@1.2.6:
    resolution: {integrity: sha512-1Yjs2SvM8TflER/OD3cOjhWWOZb58A2t7wpE2S9XfBYTiIl+XFhQG2bjy4Pu1I+EAlCNUzRDYDdFwFYUKvXcIA==}
    engines: {node: '>=0.10.0'}
    dev: true

  /@ampproject/remapping@2.2.1:
    resolution: {integrity: sha512-lFMjJTrFL3j7L9yBxwYfCq2k6qqwHyzuUl/XBnif78PWTJYyL/dfowQHWE3sp6U6ZzqWiiIZnpTMO96zhkjwtg==}
    engines: {node: '>=6.0.0'}
    dependencies:
      '@jridgewell/gen-mapping': 0.3.3
      '@jridgewell/trace-mapping': 0.3.19
    dev: true

  /@atproto/common@0.1.0:
    resolution: {integrity: sha512-OB5tWE2R19jwiMIs2IjQieH5KTUuMb98XGCn9h3xuu6NanwjlmbCYMv08fMYwIp3UQ6jcq//84cDT3Bu6fJD+A==}
    dependencies:
      '@ipld/dag-cbor': 7.0.3
      multiformats: 9.9.0
      pino: 8.15.0
      zod: 3.21.4

  /@atproto/crypto@0.1.0:
    resolution: {integrity: sha512-9xgFEPtsCiJEPt9o3HtJT30IdFTGw5cQRSJVIy5CFhqBA4vDLcdXiRDLCjkzHEVbtNCsHUW6CrlfOgbeLPcmcg==}
    dependencies:
      '@noble/secp256k1': 1.7.1
      big-integer: 1.6.51
      multiformats: 9.9.0
      one-webcrypto: 1.0.3
      uint8arrays: 3.0.0

  /@aws-crypto/crc32@2.0.0:
    resolution: {integrity: sha512-TvE1r2CUueyXOuHdEigYjIZVesInd9KN+K/TFFNfkkxRThiNxO6i4ZqqAVMoEjAamZZ1AA8WXJkjCz7YShHPQA==}
    dependencies:
      '@aws-crypto/util': 2.0.2
      '@aws-sdk/types': 3.224.0
      tslib: 1.14.1
    dev: false

  /@aws-crypto/crc32c@2.0.0:
    resolution: {integrity: sha512-vF0eMdMHx3O3MoOXUfBZry8Y4ZDtcuskjjKgJz8YfIDjLStxTZrYXk+kZqtl6A0uCmmiN/Eb/JbC/CndTV1MHg==}
    dependencies:
      '@aws-crypto/util': 2.0.2
      '@aws-sdk/types': 3.224.0
      tslib: 1.14.1
    dev: false

  /@aws-crypto/ie11-detection@2.0.2:
    resolution: {integrity: sha512-5XDMQY98gMAf/WRTic5G++jfmS/VLM0rwpiOpaainKi4L0nqWMSB1SzsrEG5rjFZGYN6ZAefO+/Yta2dFM0kMw==}
    dependencies:
      tslib: 1.14.1
    dev: false

  /@aws-crypto/ie11-detection@3.0.0:
    resolution: {integrity: sha512-341lBBkiY1DfDNKai/wXM3aujNBkXR7tq1URPQDL9wi3AUbI80NR74uF1TXHMm7po1AcnFk8iu2S2IeU/+/A+Q==}
    dependencies:
      tslib: 1.14.1
    dev: false

  /@aws-crypto/sha1-browser@2.0.0:
    resolution: {integrity: sha512-3fIVRjPFY8EG5HWXR+ZJZMdWNRpwbxGzJ9IH9q93FpbgCH8u8GHRi46mZXp3cYD7gealmyqpm3ThZwLKJjWJhA==}
    dependencies:
      '@aws-crypto/ie11-detection': 2.0.2
      '@aws-crypto/supports-web-crypto': 2.0.2
      '@aws-sdk/types': 3.224.0
      '@aws-sdk/util-locate-window': 3.310.0
      '@aws-sdk/util-utf8-browser': 3.188.0
      tslib: 1.14.1
    dev: false

  /@aws-crypto/sha256-browser@2.0.0:
    resolution: {integrity: sha512-rYXOQ8BFOaqMEHJrLHul/25ckWH6GTJtdLSajhlqGMx0PmSueAuvboCuZCTqEKlxR8CQOwRarxYMZZSYlhRA1A==}
    dependencies:
      '@aws-crypto/ie11-detection': 2.0.2
      '@aws-crypto/sha256-js': 2.0.0
      '@aws-crypto/supports-web-crypto': 2.0.2
      '@aws-crypto/util': 2.0.2
      '@aws-sdk/types': 3.193.0
      '@aws-sdk/util-locate-window': 3.310.0
      '@aws-sdk/util-utf8-browser': 3.188.0
      tslib: 1.14.1
    dev: false

  /@aws-crypto/sha256-browser@3.0.0:
    resolution: {integrity: sha512-8VLmW2B+gjFbU5uMeqtQM6Nj0/F1bro80xQXCW6CQBWgosFWXTx77aeOF5CAIAmbOK64SdMBJdNr6J41yP5mvQ==}
    dependencies:
      '@aws-crypto/ie11-detection': 3.0.0
      '@aws-crypto/sha256-js': 3.0.0
      '@aws-crypto/supports-web-crypto': 3.0.0
      '@aws-crypto/util': 3.0.0
      '@aws-sdk/types': 3.257.0
      '@aws-sdk/util-locate-window': 3.310.0
      '@aws-sdk/util-utf8-browser': 3.259.0
      tslib: 1.14.1
    dev: false

  /@aws-crypto/sha256-js@2.0.0:
    resolution: {integrity: sha512-VZY+mCY4Nmrs5WGfitmNqXzaE873fcIZDu54cbaDaaamsaTOP1DBImV9F4pICc3EHjQXujyE8jig+PFCaew9ig==}
    dependencies:
      '@aws-crypto/util': 2.0.2
      '@aws-sdk/types': 3.193.0
      tslib: 1.14.1
    dev: false

  /@aws-crypto/sha256-js@3.0.0:
    resolution: {integrity: sha512-PnNN7os0+yd1XvXAy23CFOmTbMaDxgxXtTKHybrJ39Y8kGzBATgBFibWJKH6BhytLI/Zyszs87xCOBNyBig6vQ==}
    dependencies:
      '@aws-crypto/util': 3.0.0
      '@aws-sdk/types': 3.257.0
      tslib: 1.14.1
    dev: false

  /@aws-crypto/supports-web-crypto@2.0.2:
    resolution: {integrity: sha512-6mbSsLHwZ99CTOOswvCRP3C+VCWnzBf+1SnbWxzzJ9lR0mA0JnY2JEAhp8rqmTE0GPFy88rrM27ffgp62oErMQ==}
    dependencies:
      tslib: 1.14.1
    dev: false

  /@aws-crypto/supports-web-crypto@3.0.0:
    resolution: {integrity: sha512-06hBdMwUAb2WFTuGG73LSC0wfPu93xWwo5vL2et9eymgmu3Id5vFAHBbajVWiGhPO37qcsdCap/FqXvJGJWPIg==}
    dependencies:
      tslib: 1.14.1
    dev: false

  /@aws-crypto/util@2.0.2:
    resolution: {integrity: sha512-Lgu5v/0e/BcrZ5m/IWqzPUf3UYFTy/PpeED+uc9SWUR1iZQL8XXbGQg10UfllwwBryO3hFF5dizK+78aoXC1eA==}
    dependencies:
      '@aws-sdk/types': 3.193.0
      '@aws-sdk/util-utf8-browser': 3.188.0
      tslib: 1.14.1
    dev: false

  /@aws-crypto/util@3.0.0:
    resolution: {integrity: sha512-2OJlpeJpCR48CC8r+uKVChzs9Iungj9wkZrl8Z041DWEWvyIHILYKCPNzJghKsivj+S3mLo6BVc7mBNzdxA46w==}
    dependencies:
      '@aws-sdk/types': 3.257.0
      '@aws-sdk/util-utf8-browser': 3.259.0
      tslib: 1.14.1
    dev: false

  /@aws-sdk/abort-controller@3.193.0:
    resolution: {integrity: sha512-MYPBm5PWyKP+Tq37mKs5wDbyAyVMocF5iYmx738LYXBSj8A1V4LTFrvfd4U16BRC/sM0DYB9fBFJUQ9ISFRVYw==}
    engines: {node: '>= 12.0.0'}
    dependencies:
      '@aws-sdk/types': 3.193.0
      tslib: 2.6.2
    dev: false

  /@aws-sdk/abort-controller@3.224.0:
    resolution: {integrity: sha512-6DxaHnSDc2V5WiwtDaRwJJb2fkmDTyGr1svIM9H671aXIwe+q17mtpm5IooKL8bW5mLJoB1pT/5ntLkfxDQgSQ==}
    engines: {node: '>=14.0.0'}
    dependencies:
      '@aws-sdk/types': 3.224.0
      tslib: 2.6.2
    dev: false

  /@aws-sdk/abort-controller@3.257.0:
    resolution: {integrity: sha512-ekWy391lOerS0ZECdhp/c+X7AToJIpfNrCPjuj3bKr+GMQYckGsYsdbm6AUD4sxBmfvuaQmVniSXWovaxwcFcQ==}
    engines: {node: '>=14.0.0'}
    dependencies:
      '@aws-sdk/types': 3.257.0
      tslib: 2.6.2
    dev: false

  /@aws-sdk/abort-controller@3.374.0:
    resolution: {integrity: sha512-pO1pqFBdIF28ZvnJmg58Erj35RLzXsTrjvHghdc/xgtSvodFFCNrUsPg6AP3On8eiw9elpHoS4P8jMx1pHDXEw==}
    engines: {node: '>=14.0.0'}
    deprecated: This package has moved to @smithy/abort-controller
    dependencies:
      '@smithy/abort-controller': 1.1.0
      tslib: 2.6.2
    dev: false

  /@aws-sdk/chunked-blob-reader-native@3.208.0:
    resolution: {integrity: sha512-JeOZ95PW+fJ6bbuqPySYqLqHk1n4+4ueEEraJsiUrPBV0S1ZtyvOGHcnGztKUjr2PYNaiexmpWuvUve9K12HRA==}
    dependencies:
      '@aws-sdk/util-base64': 3.208.0
      tslib: 2.6.2
    dev: false

  /@aws-sdk/chunked-blob-reader@3.188.0:
    resolution: {integrity: sha512-zkPRFZZPL3eH+kH86LDYYXImiClA1/sW60zYOjse9Pgka+eDJlvBN6hcYxwDEKjcwATYiSRR1aVQHcfCinlGXg==}
    dependencies:
      tslib: 2.6.2
    dev: false

  /@aws-sdk/client-cloudfront@3.261.0:
    resolution: {integrity: sha512-7JOpLfgYdQ+CDA3McsAmzcCO+rZj3wVicNTF7Kpl0JaZ0NB0NShifMb4OAGuh2RNh+OYV6k3mtjsXh9ZIQ08PQ==}
    engines: {node: '>=14.0.0'}
    dependencies:
      '@aws-crypto/sha256-browser': 3.0.0
      '@aws-crypto/sha256-js': 3.0.0
      '@aws-sdk/client-sts': 3.261.0
      '@aws-sdk/config-resolver': 3.259.0
      '@aws-sdk/credential-provider-node': 3.261.0
      '@aws-sdk/fetch-http-handler': 3.257.0
      '@aws-sdk/hash-node': 3.257.0
      '@aws-sdk/invalid-dependency': 3.257.0
      '@aws-sdk/middleware-content-length': 3.257.0
      '@aws-sdk/middleware-endpoint': 3.257.0
      '@aws-sdk/middleware-host-header': 3.257.0
      '@aws-sdk/middleware-logger': 3.257.0
      '@aws-sdk/middleware-recursion-detection': 3.257.0
      '@aws-sdk/middleware-retry': 3.259.0
      '@aws-sdk/middleware-serde': 3.257.0
      '@aws-sdk/middleware-signing': 3.257.0
      '@aws-sdk/middleware-stack': 3.257.0
      '@aws-sdk/middleware-user-agent': 3.257.0
      '@aws-sdk/node-config-provider': 3.259.0
      '@aws-sdk/node-http-handler': 3.257.0
      '@aws-sdk/protocol-http': 3.257.0
      '@aws-sdk/smithy-client': 3.261.0
      '@aws-sdk/types': 3.257.0
      '@aws-sdk/url-parser': 3.257.0
      '@aws-sdk/util-base64': 3.208.0
      '@aws-sdk/util-body-length-browser': 3.188.0
      '@aws-sdk/util-body-length-node': 3.208.0
      '@aws-sdk/util-defaults-mode-browser': 3.261.0
      '@aws-sdk/util-defaults-mode-node': 3.261.0
      '@aws-sdk/util-endpoints': 3.257.0
      '@aws-sdk/util-retry': 3.257.0
      '@aws-sdk/util-user-agent-browser': 3.257.0
      '@aws-sdk/util-user-agent-node': 3.259.0
      '@aws-sdk/util-utf8': 3.254.0
      '@aws-sdk/util-waiter': 3.257.0
      '@aws-sdk/xml-builder': 3.201.0
      fast-xml-parser: 4.0.11
      tslib: 2.6.2
    transitivePeerDependencies:
      - aws-crt
    dev: false

  /@aws-sdk/client-kms@3.196.0:
    resolution: {integrity: sha512-mR5jxfvHnv71FLd87PJ0KNgVXcZzNvKiI3i3JyLmukapnN5Kz2n0cG/jruo9d29zYQS60kfIPjdHddzOxNHH4A==}
    engines: {node: '>=12.0.0'}
    dependencies:
      '@aws-crypto/sha256-browser': 2.0.0
      '@aws-crypto/sha256-js': 2.0.0
      '@aws-sdk/client-sts': 3.196.0
      '@aws-sdk/config-resolver': 3.193.0
      '@aws-sdk/credential-provider-node': 3.196.0
      '@aws-sdk/fetch-http-handler': 3.193.0
      '@aws-sdk/hash-node': 3.193.0
      '@aws-sdk/invalid-dependency': 3.193.0
      '@aws-sdk/middleware-content-length': 3.193.0
      '@aws-sdk/middleware-endpoint': 3.193.0
      '@aws-sdk/middleware-host-header': 3.193.0
      '@aws-sdk/middleware-logger': 3.193.0
      '@aws-sdk/middleware-recursion-detection': 3.193.0
      '@aws-sdk/middleware-retry': 3.193.0
      '@aws-sdk/middleware-serde': 3.193.0
      '@aws-sdk/middleware-signing': 3.193.0
      '@aws-sdk/middleware-stack': 3.193.0
      '@aws-sdk/middleware-user-agent': 3.193.0
      '@aws-sdk/node-config-provider': 3.193.0
      '@aws-sdk/node-http-handler': 3.193.0
      '@aws-sdk/protocol-http': 3.193.0
      '@aws-sdk/smithy-client': 3.193.0
      '@aws-sdk/types': 3.193.0
      '@aws-sdk/url-parser': 3.193.0
      '@aws-sdk/util-base64-browser': 3.188.0
      '@aws-sdk/util-base64-node': 3.188.0
      '@aws-sdk/util-body-length-browser': 3.188.0
      '@aws-sdk/util-body-length-node': 3.188.0
      '@aws-sdk/util-defaults-mode-browser': 3.193.0
      '@aws-sdk/util-defaults-mode-node': 3.193.0
      '@aws-sdk/util-endpoints': 3.196.0
      '@aws-sdk/util-user-agent-browser': 3.193.0
      '@aws-sdk/util-user-agent-node': 3.193.0
      '@aws-sdk/util-utf8-browser': 3.188.0
      '@aws-sdk/util-utf8-node': 3.188.0
      tslib: 2.6.2
    transitivePeerDependencies:
      - aws-crt
    dev: false

  /@aws-sdk/client-s3@3.224.0:
    resolution: {integrity: sha512-CPU1sG4xr+fJ+OFpqz9Oum7cJwas0mA9YFvPLkgKLvNC2rhmmn0kbjwawtc6GUDu6xygeV8koBL2gz7OJHQ7fQ==}
    engines: {node: '>=14.0.0'}
    dependencies:
      '@aws-crypto/sha1-browser': 2.0.0
      '@aws-crypto/sha256-browser': 2.0.0
      '@aws-crypto/sha256-js': 2.0.0
      '@aws-sdk/client-sts': 3.224.0
      '@aws-sdk/config-resolver': 3.224.0
      '@aws-sdk/credential-provider-node': 3.224.0
      '@aws-sdk/eventstream-serde-browser': 3.224.0
      '@aws-sdk/eventstream-serde-config-resolver': 3.224.0
      '@aws-sdk/eventstream-serde-node': 3.224.0
      '@aws-sdk/fetch-http-handler': 3.224.0
      '@aws-sdk/hash-blob-browser': 3.224.0
      '@aws-sdk/hash-node': 3.224.0
      '@aws-sdk/hash-stream-node': 3.224.0
      '@aws-sdk/invalid-dependency': 3.224.0
      '@aws-sdk/md5-js': 3.224.0
      '@aws-sdk/middleware-bucket-endpoint': 3.224.0
      '@aws-sdk/middleware-content-length': 3.224.0
      '@aws-sdk/middleware-endpoint': 3.224.0
      '@aws-sdk/middleware-expect-continue': 3.224.0
      '@aws-sdk/middleware-flexible-checksums': 3.224.0
      '@aws-sdk/middleware-host-header': 3.224.0
      '@aws-sdk/middleware-location-constraint': 3.224.0
      '@aws-sdk/middleware-logger': 3.224.0
      '@aws-sdk/middleware-recursion-detection': 3.224.0
      '@aws-sdk/middleware-retry': 3.224.0
      '@aws-sdk/middleware-sdk-s3': 3.224.0
      '@aws-sdk/middleware-serde': 3.224.0
      '@aws-sdk/middleware-signing': 3.224.0
      '@aws-sdk/middleware-ssec': 3.224.0
      '@aws-sdk/middleware-stack': 3.224.0
      '@aws-sdk/middleware-user-agent': 3.224.0
      '@aws-sdk/node-config-provider': 3.224.0
      '@aws-sdk/node-http-handler': 3.224.0
      '@aws-sdk/protocol-http': 3.224.0
      '@aws-sdk/signature-v4-multi-region': 3.224.0
      '@aws-sdk/smithy-client': 3.224.0
      '@aws-sdk/types': 3.224.0
      '@aws-sdk/url-parser': 3.224.0
      '@aws-sdk/util-base64': 3.208.0
      '@aws-sdk/util-body-length-browser': 3.188.0
      '@aws-sdk/util-body-length-node': 3.208.0
      '@aws-sdk/util-defaults-mode-browser': 3.224.0
      '@aws-sdk/util-defaults-mode-node': 3.224.0
      '@aws-sdk/util-endpoints': 3.224.0
      '@aws-sdk/util-stream-browser': 3.224.0
      '@aws-sdk/util-stream-node': 3.224.0
      '@aws-sdk/util-user-agent-browser': 3.224.0
      '@aws-sdk/util-user-agent-node': 3.224.0
      '@aws-sdk/util-utf8-browser': 3.188.0
      '@aws-sdk/util-utf8-node': 3.208.0
      '@aws-sdk/util-waiter': 3.224.0
      '@aws-sdk/xml-builder': 3.201.0
      fast-xml-parser: 4.0.11
      tslib: 2.6.2
    transitivePeerDependencies:
      - '@aws-sdk/signature-v4-crt'
      - aws-crt
    dev: false

  /@aws-sdk/client-sso-oidc@3.224.0:
    resolution: {integrity: sha512-r7QAqinMvuZvGlfC4ltEBIq3gJ1AI4tTqEi8lG06+gDoiwnqTWii0+OrZJQiaeLc3PqDHwxmRpEmjFlr/f5TKg==}
    engines: {node: '>=14.0.0'}
    dependencies:
      '@aws-crypto/sha256-browser': 2.0.0
      '@aws-crypto/sha256-js': 2.0.0
      '@aws-sdk/config-resolver': 3.224.0
      '@aws-sdk/fetch-http-handler': 3.224.0
      '@aws-sdk/hash-node': 3.224.0
      '@aws-sdk/invalid-dependency': 3.224.0
      '@aws-sdk/middleware-content-length': 3.224.0
      '@aws-sdk/middleware-endpoint': 3.224.0
      '@aws-sdk/middleware-host-header': 3.224.0
      '@aws-sdk/middleware-logger': 3.224.0
      '@aws-sdk/middleware-recursion-detection': 3.224.0
      '@aws-sdk/middleware-retry': 3.224.0
      '@aws-sdk/middleware-serde': 3.224.0
      '@aws-sdk/middleware-stack': 3.224.0
      '@aws-sdk/middleware-user-agent': 3.224.0
      '@aws-sdk/node-config-provider': 3.224.0
      '@aws-sdk/node-http-handler': 3.224.0
      '@aws-sdk/protocol-http': 3.224.0
      '@aws-sdk/smithy-client': 3.224.0
      '@aws-sdk/types': 3.224.0
      '@aws-sdk/url-parser': 3.224.0
      '@aws-sdk/util-base64': 3.208.0
      '@aws-sdk/util-body-length-browser': 3.188.0
      '@aws-sdk/util-body-length-node': 3.208.0
      '@aws-sdk/util-defaults-mode-browser': 3.224.0
      '@aws-sdk/util-defaults-mode-node': 3.224.0
      '@aws-sdk/util-endpoints': 3.224.0
      '@aws-sdk/util-user-agent-browser': 3.224.0
      '@aws-sdk/util-user-agent-node': 3.224.0
      '@aws-sdk/util-utf8-browser': 3.188.0
      '@aws-sdk/util-utf8-node': 3.208.0
      tslib: 2.6.2
    transitivePeerDependencies:
      - aws-crt
    dev: false

  /@aws-sdk/client-sso-oidc@3.261.0:
    resolution: {integrity: sha512-ItgRT/BThv2UxEeGJ5/GCF6JY1Rzk39IcDIPZAfBA8HbYcznXGDsBTRf45MErS+uollwNFX0T/WNlTbmjEDE7g==}
    engines: {node: '>=14.0.0'}
    dependencies:
      '@aws-crypto/sha256-browser': 3.0.0
      '@aws-crypto/sha256-js': 3.0.0
      '@aws-sdk/config-resolver': 3.259.0
      '@aws-sdk/fetch-http-handler': 3.257.0
      '@aws-sdk/hash-node': 3.257.0
      '@aws-sdk/invalid-dependency': 3.257.0
      '@aws-sdk/middleware-content-length': 3.257.0
      '@aws-sdk/middleware-endpoint': 3.257.0
      '@aws-sdk/middleware-host-header': 3.257.0
      '@aws-sdk/middleware-logger': 3.257.0
      '@aws-sdk/middleware-recursion-detection': 3.257.0
      '@aws-sdk/middleware-retry': 3.259.0
      '@aws-sdk/middleware-serde': 3.257.0
      '@aws-sdk/middleware-stack': 3.257.0
      '@aws-sdk/middleware-user-agent': 3.257.0
      '@aws-sdk/node-config-provider': 3.259.0
      '@aws-sdk/node-http-handler': 3.257.0
      '@aws-sdk/protocol-http': 3.257.0
      '@aws-sdk/smithy-client': 3.261.0
      '@aws-sdk/types': 3.257.0
      '@aws-sdk/url-parser': 3.257.0
      '@aws-sdk/util-base64': 3.208.0
      '@aws-sdk/util-body-length-browser': 3.188.0
      '@aws-sdk/util-body-length-node': 3.208.0
      '@aws-sdk/util-defaults-mode-browser': 3.261.0
      '@aws-sdk/util-defaults-mode-node': 3.261.0
      '@aws-sdk/util-endpoints': 3.257.0
      '@aws-sdk/util-retry': 3.257.0
      '@aws-sdk/util-user-agent-browser': 3.257.0
      '@aws-sdk/util-user-agent-node': 3.259.0
      '@aws-sdk/util-utf8': 3.254.0
      tslib: 2.6.2
    transitivePeerDependencies:
      - aws-crt
    dev: false

  /@aws-sdk/client-sso@3.196.0:
    resolution: {integrity: sha512-u+UnxrVHLjLDdfCZft1AuyIhyv+77/inCHR4LcKsGASRA+jAg3z+OY+B7Q9hWHNcVt5ECMw7rxe4jA9BLf42sw==}
    engines: {node: '>=12.0.0'}
    dependencies:
      '@aws-crypto/sha256-browser': 2.0.0
      '@aws-crypto/sha256-js': 2.0.0
      '@aws-sdk/config-resolver': 3.193.0
      '@aws-sdk/fetch-http-handler': 3.193.0
      '@aws-sdk/hash-node': 3.193.0
      '@aws-sdk/invalid-dependency': 3.193.0
      '@aws-sdk/middleware-content-length': 3.193.0
      '@aws-sdk/middleware-endpoint': 3.193.0
      '@aws-sdk/middleware-host-header': 3.193.0
      '@aws-sdk/middleware-logger': 3.193.0
      '@aws-sdk/middleware-recursion-detection': 3.193.0
      '@aws-sdk/middleware-retry': 3.193.0
      '@aws-sdk/middleware-serde': 3.193.0
      '@aws-sdk/middleware-stack': 3.193.0
      '@aws-sdk/middleware-user-agent': 3.193.0
      '@aws-sdk/node-config-provider': 3.193.0
      '@aws-sdk/node-http-handler': 3.193.0
      '@aws-sdk/protocol-http': 3.193.0
      '@aws-sdk/smithy-client': 3.193.0
      '@aws-sdk/types': 3.193.0
      '@aws-sdk/url-parser': 3.193.0
      '@aws-sdk/util-base64-browser': 3.188.0
      '@aws-sdk/util-base64-node': 3.188.0
      '@aws-sdk/util-body-length-browser': 3.188.0
      '@aws-sdk/util-body-length-node': 3.188.0
      '@aws-sdk/util-defaults-mode-browser': 3.193.0
      '@aws-sdk/util-defaults-mode-node': 3.193.0
      '@aws-sdk/util-endpoints': 3.196.0
      '@aws-sdk/util-user-agent-browser': 3.193.0
      '@aws-sdk/util-user-agent-node': 3.193.0
      '@aws-sdk/util-utf8-browser': 3.188.0
      '@aws-sdk/util-utf8-node': 3.188.0
      tslib: 2.6.2
    transitivePeerDependencies:
      - aws-crt
    dev: false

  /@aws-sdk/client-sso@3.224.0:
    resolution: {integrity: sha512-ZfqjGGBhv+sKxYN9FHbepaL+ucFbAFndvNdalGj4mZsv5AqxgemkFoRofNJk4nu79JVf5cdrj7zL+BDW3KwEGg==}
    engines: {node: '>=14.0.0'}
    dependencies:
      '@aws-crypto/sha256-browser': 2.0.0
      '@aws-crypto/sha256-js': 2.0.0
      '@aws-sdk/config-resolver': 3.224.0
      '@aws-sdk/fetch-http-handler': 3.224.0
      '@aws-sdk/hash-node': 3.224.0
      '@aws-sdk/invalid-dependency': 3.224.0
      '@aws-sdk/middleware-content-length': 3.224.0
      '@aws-sdk/middleware-endpoint': 3.224.0
      '@aws-sdk/middleware-host-header': 3.224.0
      '@aws-sdk/middleware-logger': 3.224.0
      '@aws-sdk/middleware-recursion-detection': 3.224.0
      '@aws-sdk/middleware-retry': 3.224.0
      '@aws-sdk/middleware-serde': 3.224.0
      '@aws-sdk/middleware-stack': 3.224.0
      '@aws-sdk/middleware-user-agent': 3.224.0
      '@aws-sdk/node-config-provider': 3.224.0
      '@aws-sdk/node-http-handler': 3.224.0
      '@aws-sdk/protocol-http': 3.224.0
      '@aws-sdk/smithy-client': 3.224.0
      '@aws-sdk/types': 3.224.0
      '@aws-sdk/url-parser': 3.224.0
      '@aws-sdk/util-base64': 3.208.0
      '@aws-sdk/util-body-length-browser': 3.188.0
      '@aws-sdk/util-body-length-node': 3.208.0
      '@aws-sdk/util-defaults-mode-browser': 3.224.0
      '@aws-sdk/util-defaults-mode-node': 3.224.0
      '@aws-sdk/util-endpoints': 3.224.0
      '@aws-sdk/util-user-agent-browser': 3.224.0
      '@aws-sdk/util-user-agent-node': 3.224.0
      '@aws-sdk/util-utf8-browser': 3.188.0
      '@aws-sdk/util-utf8-node': 3.208.0
      tslib: 2.6.2
    transitivePeerDependencies:
      - aws-crt
    dev: false

  /@aws-sdk/client-sso@3.261.0:
    resolution: {integrity: sha512-tq5hu1WXa9BKsCH9zOBOykyiaoZQvaFHKdOamw5SZ69niyO3AG4xR1TkLqXj/9mDYMLgAIVObKZDGWtBLFTdiQ==}
    engines: {node: '>=14.0.0'}
    dependencies:
      '@aws-crypto/sha256-browser': 3.0.0
      '@aws-crypto/sha256-js': 3.0.0
      '@aws-sdk/config-resolver': 3.259.0
      '@aws-sdk/fetch-http-handler': 3.257.0
      '@aws-sdk/hash-node': 3.257.0
      '@aws-sdk/invalid-dependency': 3.257.0
      '@aws-sdk/middleware-content-length': 3.257.0
      '@aws-sdk/middleware-endpoint': 3.257.0
      '@aws-sdk/middleware-host-header': 3.257.0
      '@aws-sdk/middleware-logger': 3.257.0
      '@aws-sdk/middleware-recursion-detection': 3.257.0
      '@aws-sdk/middleware-retry': 3.259.0
      '@aws-sdk/middleware-serde': 3.257.0
      '@aws-sdk/middleware-stack': 3.257.0
      '@aws-sdk/middleware-user-agent': 3.257.0
      '@aws-sdk/node-config-provider': 3.259.0
      '@aws-sdk/node-http-handler': 3.257.0
      '@aws-sdk/protocol-http': 3.257.0
      '@aws-sdk/smithy-client': 3.261.0
      '@aws-sdk/types': 3.257.0
      '@aws-sdk/url-parser': 3.257.0
      '@aws-sdk/util-base64': 3.208.0
      '@aws-sdk/util-body-length-browser': 3.188.0
      '@aws-sdk/util-body-length-node': 3.208.0
      '@aws-sdk/util-defaults-mode-browser': 3.261.0
      '@aws-sdk/util-defaults-mode-node': 3.261.0
      '@aws-sdk/util-endpoints': 3.257.0
      '@aws-sdk/util-retry': 3.257.0
      '@aws-sdk/util-user-agent-browser': 3.257.0
      '@aws-sdk/util-user-agent-node': 3.259.0
      '@aws-sdk/util-utf8': 3.254.0
      tslib: 2.6.2
    transitivePeerDependencies:
      - aws-crt
    dev: false

  /@aws-sdk/client-sts@3.196.0:
    resolution: {integrity: sha512-ChzK8606CugwnRLm7iwerXzeMqOsjGLe3j1j1HtQShzXZu4/ysQ3mUBBPAt2Lltx+1ep8MoI9vaQVyfw5h35ww==}
    engines: {node: '>=12.0.0'}
    dependencies:
      '@aws-crypto/sha256-browser': 2.0.0
      '@aws-crypto/sha256-js': 2.0.0
      '@aws-sdk/config-resolver': 3.193.0
      '@aws-sdk/credential-provider-node': 3.196.0
      '@aws-sdk/fetch-http-handler': 3.193.0
      '@aws-sdk/hash-node': 3.193.0
      '@aws-sdk/invalid-dependency': 3.193.0
      '@aws-sdk/middleware-content-length': 3.193.0
      '@aws-sdk/middleware-endpoint': 3.193.0
      '@aws-sdk/middleware-host-header': 3.193.0
      '@aws-sdk/middleware-logger': 3.193.0
      '@aws-sdk/middleware-recursion-detection': 3.193.0
      '@aws-sdk/middleware-retry': 3.193.0
      '@aws-sdk/middleware-sdk-sts': 3.193.0
      '@aws-sdk/middleware-serde': 3.193.0
      '@aws-sdk/middleware-signing': 3.193.0
      '@aws-sdk/middleware-stack': 3.193.0
      '@aws-sdk/middleware-user-agent': 3.193.0
      '@aws-sdk/node-config-provider': 3.193.0
      '@aws-sdk/node-http-handler': 3.193.0
      '@aws-sdk/protocol-http': 3.193.0
      '@aws-sdk/smithy-client': 3.193.0
      '@aws-sdk/types': 3.193.0
      '@aws-sdk/url-parser': 3.193.0
      '@aws-sdk/util-base64-browser': 3.188.0
      '@aws-sdk/util-base64-node': 3.188.0
      '@aws-sdk/util-body-length-browser': 3.188.0
      '@aws-sdk/util-body-length-node': 3.188.0
      '@aws-sdk/util-defaults-mode-browser': 3.193.0
      '@aws-sdk/util-defaults-mode-node': 3.193.0
      '@aws-sdk/util-endpoints': 3.196.0
      '@aws-sdk/util-user-agent-browser': 3.193.0
      '@aws-sdk/util-user-agent-node': 3.193.0
      '@aws-sdk/util-utf8-browser': 3.188.0
      '@aws-sdk/util-utf8-node': 3.188.0
      fast-xml-parser: 4.0.11
      tslib: 2.6.2
    transitivePeerDependencies:
      - aws-crt
    dev: false

  /@aws-sdk/client-sts@3.224.0:
    resolution: {integrity: sha512-ao3jyjwk2fozk1d4PtrNf0BNsucPWAbALv8CCsPTC3r9g2Lg/TOi3pxmsfd69ddw89XSyP6zZATEHaWO+tk0CQ==}
    engines: {node: '>=14.0.0'}
    dependencies:
      '@aws-crypto/sha256-browser': 2.0.0
      '@aws-crypto/sha256-js': 2.0.0
      '@aws-sdk/config-resolver': 3.224.0
      '@aws-sdk/credential-provider-node': 3.224.0
      '@aws-sdk/fetch-http-handler': 3.224.0
      '@aws-sdk/hash-node': 3.224.0
      '@aws-sdk/invalid-dependency': 3.224.0
      '@aws-sdk/middleware-content-length': 3.224.0
      '@aws-sdk/middleware-endpoint': 3.224.0
      '@aws-sdk/middleware-host-header': 3.224.0
      '@aws-sdk/middleware-logger': 3.224.0
      '@aws-sdk/middleware-recursion-detection': 3.224.0
      '@aws-sdk/middleware-retry': 3.224.0
      '@aws-sdk/middleware-sdk-sts': 3.224.0
      '@aws-sdk/middleware-serde': 3.224.0
      '@aws-sdk/middleware-signing': 3.224.0
      '@aws-sdk/middleware-stack': 3.224.0
      '@aws-sdk/middleware-user-agent': 3.224.0
      '@aws-sdk/node-config-provider': 3.224.0
      '@aws-sdk/node-http-handler': 3.224.0
      '@aws-sdk/protocol-http': 3.224.0
      '@aws-sdk/smithy-client': 3.224.0
      '@aws-sdk/types': 3.224.0
      '@aws-sdk/url-parser': 3.224.0
      '@aws-sdk/util-base64': 3.208.0
      '@aws-sdk/util-body-length-browser': 3.188.0
      '@aws-sdk/util-body-length-node': 3.208.0
      '@aws-sdk/util-defaults-mode-browser': 3.224.0
      '@aws-sdk/util-defaults-mode-node': 3.224.0
      '@aws-sdk/util-endpoints': 3.224.0
      '@aws-sdk/util-user-agent-browser': 3.224.0
      '@aws-sdk/util-user-agent-node': 3.224.0
      '@aws-sdk/util-utf8-browser': 3.188.0
      '@aws-sdk/util-utf8-node': 3.208.0
      fast-xml-parser: 4.0.11
      tslib: 2.6.2
    transitivePeerDependencies:
      - aws-crt
    dev: false

  /@aws-sdk/client-sts@3.261.0:
    resolution: {integrity: sha512-jnCKBjuHEMgwCmR9bXDVpl/WzpUQyU9DL3Mk65XYyZwRxgHSaw5D90zRouoZMUneNA2OnKZQnjk6oyL47mb7oA==}
    engines: {node: '>=14.0.0'}
    dependencies:
      '@aws-crypto/sha256-browser': 3.0.0
      '@aws-crypto/sha256-js': 3.0.0
      '@aws-sdk/config-resolver': 3.259.0
      '@aws-sdk/credential-provider-node': 3.261.0
      '@aws-sdk/fetch-http-handler': 3.257.0
      '@aws-sdk/hash-node': 3.257.0
      '@aws-sdk/invalid-dependency': 3.257.0
      '@aws-sdk/middleware-content-length': 3.257.0
      '@aws-sdk/middleware-endpoint': 3.257.0
      '@aws-sdk/middleware-host-header': 3.257.0
      '@aws-sdk/middleware-logger': 3.257.0
      '@aws-sdk/middleware-recursion-detection': 3.257.0
      '@aws-sdk/middleware-retry': 3.259.0
      '@aws-sdk/middleware-sdk-sts': 3.257.0
      '@aws-sdk/middleware-serde': 3.257.0
      '@aws-sdk/middleware-signing': 3.257.0
      '@aws-sdk/middleware-stack': 3.257.0
      '@aws-sdk/middleware-user-agent': 3.257.0
      '@aws-sdk/node-config-provider': 3.259.0
      '@aws-sdk/node-http-handler': 3.257.0
      '@aws-sdk/protocol-http': 3.257.0
      '@aws-sdk/smithy-client': 3.261.0
      '@aws-sdk/types': 3.257.0
      '@aws-sdk/url-parser': 3.257.0
      '@aws-sdk/util-base64': 3.208.0
      '@aws-sdk/util-body-length-browser': 3.188.0
      '@aws-sdk/util-body-length-node': 3.208.0
      '@aws-sdk/util-defaults-mode-browser': 3.261.0
      '@aws-sdk/util-defaults-mode-node': 3.261.0
      '@aws-sdk/util-endpoints': 3.257.0
      '@aws-sdk/util-retry': 3.257.0
      '@aws-sdk/util-user-agent-browser': 3.257.0
      '@aws-sdk/util-user-agent-node': 3.259.0
      '@aws-sdk/util-utf8': 3.254.0
      fast-xml-parser: 4.0.11
      tslib: 2.6.2
    transitivePeerDependencies:
      - aws-crt
    dev: false

  /@aws-sdk/config-resolver@3.193.0:
    resolution: {integrity: sha512-HIjuv2A1glgkXy9g/A8bfsiz3jTFaRbwGZheoHFZod6iEQQEbbeAsBe3u2AZyzOrVLgs8lOvBtgU8XKSJWjDkw==}
    engines: {node: '>= 12.0.0'}
    dependencies:
      '@aws-sdk/signature-v4': 3.193.0
      '@aws-sdk/types': 3.193.0
      '@aws-sdk/util-config-provider': 3.188.0
      '@aws-sdk/util-middleware': 3.193.0
      tslib: 2.6.2
    dev: false

  /@aws-sdk/config-resolver@3.224.0:
    resolution: {integrity: sha512-jS53QvF2jdv7d6cpPUH6N85i1WNHik1eGvxqSndsNbLf0keEGXYyN4pBLNB0xK1nk0ZG+8slRsXgWvWTCcFYKA==}
    engines: {node: '>=14.0.0'}
    dependencies:
      '@aws-sdk/signature-v4': 3.224.0
      '@aws-sdk/types': 3.224.0
      '@aws-sdk/util-config-provider': 3.208.0
      '@aws-sdk/util-middleware': 3.224.0
      tslib: 2.6.2
    dev: false

  /@aws-sdk/config-resolver@3.259.0:
    resolution: {integrity: sha512-gViMRsc4Ye6+nzJ0OYTZIT8m4glIAdtugN2Sr/t6P2iJW5X0bSL/EcbcHBgsve1lHjeGPeyzVkT7UnyGOZ5Z/A==}
    engines: {node: '>=14.0.0'}
    dependencies:
      '@aws-sdk/signature-v4': 3.257.0
      '@aws-sdk/types': 3.257.0
      '@aws-sdk/util-config-provider': 3.208.0
      '@aws-sdk/util-middleware': 3.257.0
      tslib: 2.6.2
    dev: false

  /@aws-sdk/credential-provider-env@3.193.0:
    resolution: {integrity: sha512-pRqZoIaqCdWB4JJdR6DqDn3u+CwKJchwiCPnRtChwC8KXCMkT4njq9J1bWG3imYeTxP/G06O1PDONEuD4pPtNQ==}
    engines: {node: '>= 12.0.0'}
    dependencies:
      '@aws-sdk/property-provider': 3.193.0
      '@aws-sdk/types': 3.193.0
      tslib: 2.6.2
    dev: false

  /@aws-sdk/credential-provider-env@3.224.0:
    resolution: {integrity: sha512-WUicVivCne9Ela2Nuufohy8+UV/W6GwanlpK9trJqrqHt2/zqdNYHqZbWL0zDNO8dvFN3+MC2a8boYPyR+cFRg==}
    engines: {node: '>=14.0.0'}
    dependencies:
      '@aws-sdk/property-provider': 3.224.0
      '@aws-sdk/types': 3.224.0
      tslib: 2.6.2
    dev: false

  /@aws-sdk/credential-provider-env@3.257.0:
    resolution: {integrity: sha512-GsmBi5Di6hk1JAi1iB6/LCY8o+GmlCvJoB7wuoVmXI3VxRVwptUVjuj8EtJbIrVGrF9dSuIRPCzUoSuzEzYGlg==}
    engines: {node: '>=14.0.0'}
    dependencies:
      '@aws-sdk/property-provider': 3.257.0
      '@aws-sdk/types': 3.257.0
      tslib: 2.6.2
    dev: false

  /@aws-sdk/credential-provider-imds@3.193.0:
    resolution: {integrity: sha512-jC7uT7uVpO/iitz49toHMGFKXQ2igWQQG2SKirREqDRaz5HSXwEP1V3rcOlNNyGIBPMggDjZnxYgJHqBXSq9Ag==}
    engines: {node: '>= 12.0.0'}
    dependencies:
      '@aws-sdk/node-config-provider': 3.193.0
      '@aws-sdk/property-provider': 3.193.0
      '@aws-sdk/types': 3.193.0
      '@aws-sdk/url-parser': 3.193.0
      tslib: 2.6.2
    dev: false

  /@aws-sdk/credential-provider-imds@3.224.0:
    resolution: {integrity: sha512-n7uVR5Z9EUfVbg0gSNrJvu1g0cM/HqhRt+kaRJBGNf4q1tEbnCukKj+qUZbT1qdbDTyu9NTRphMvuIyN3RBDtQ==}
    engines: {node: '>=14.0.0'}
    dependencies:
      '@aws-sdk/node-config-provider': 3.224.0
      '@aws-sdk/property-provider': 3.224.0
      '@aws-sdk/types': 3.224.0
      '@aws-sdk/url-parser': 3.224.0
      tslib: 2.6.2
    dev: false

  /@aws-sdk/credential-provider-imds@3.259.0:
    resolution: {integrity: sha512-yCxoYWZAaDrCUEWxRfrpB0Mp1cFgJEMYW8T6GIb/+DQ5QLpZmorgaVD/j90QXupqFrR5tlxwuskBIkdD2E9YNg==}
    engines: {node: '>=14.0.0'}
    dependencies:
      '@aws-sdk/node-config-provider': 3.259.0
      '@aws-sdk/property-provider': 3.257.0
      '@aws-sdk/types': 3.257.0
      '@aws-sdk/url-parser': 3.257.0
      tslib: 2.6.2
    dev: false

  /@aws-sdk/credential-provider-ini@3.196.0:
    resolution: {integrity: sha512-3lL+YLBQ9KwQxG4AdRm4u2cvBNZeBmS/i3BWnCPomg96lNGPMrTEloVaVEpnrzOff6sgFxRtjkbLkVxmdipIrw==}
    engines: {node: '>= 12.0.0'}
    dependencies:
      '@aws-sdk/credential-provider-env': 3.193.0
      '@aws-sdk/credential-provider-imds': 3.193.0
      '@aws-sdk/credential-provider-sso': 3.196.0
      '@aws-sdk/credential-provider-web-identity': 3.193.0
      '@aws-sdk/property-provider': 3.193.0
      '@aws-sdk/shared-ini-file-loader': 3.193.0
      '@aws-sdk/types': 3.193.0
      tslib: 2.6.2
    transitivePeerDependencies:
      - aws-crt
    dev: false

  /@aws-sdk/credential-provider-ini@3.224.0:
    resolution: {integrity: sha512-YaAHoHJVspqy5f8C6EXBifMfodKXl88IHuL6eBComigTPR3s1Ed1+3AJdjA1X7SjAHfrYna/WvZEH3e8NCSzFA==}
    engines: {node: '>=14.0.0'}
    dependencies:
      '@aws-sdk/credential-provider-env': 3.224.0
      '@aws-sdk/credential-provider-imds': 3.224.0
      '@aws-sdk/credential-provider-sso': 3.224.0
      '@aws-sdk/credential-provider-web-identity': 3.224.0
      '@aws-sdk/property-provider': 3.224.0
      '@aws-sdk/shared-ini-file-loader': 3.224.0
      '@aws-sdk/types': 3.224.0
      tslib: 2.6.2
    transitivePeerDependencies:
      - aws-crt
    dev: false

  /@aws-sdk/credential-provider-ini@3.261.0:
    resolution: {integrity: sha512-638jTnvFbGO0G0So+FijdC1vjn/dhw3l8nJwLq9PYOBJUKhjXDR/fpOhZkUJ+Zwfuqp9SlDDo/yfFa6j2L+F1g==}
    engines: {node: '>=14.0.0'}
    dependencies:
      '@aws-sdk/credential-provider-env': 3.257.0
      '@aws-sdk/credential-provider-imds': 3.259.0
      '@aws-sdk/credential-provider-process': 3.257.0
      '@aws-sdk/credential-provider-sso': 3.261.0
      '@aws-sdk/credential-provider-web-identity': 3.257.0
      '@aws-sdk/property-provider': 3.257.0
      '@aws-sdk/shared-ini-file-loader': 3.257.0
      '@aws-sdk/types': 3.257.0
      tslib: 2.6.2
    transitivePeerDependencies:
      - aws-crt
    dev: false

  /@aws-sdk/credential-provider-node@3.196.0:
    resolution: {integrity: sha512-PGY7pkmqgfEwTHsuUH6fGrXWri93jqKkMbhq/QJafMGtsVupfvXvE37Rl+qgjsZjRfROrEaeLw2DGrPPmVh2cg==}
    engines: {node: '>=12.0.0'}
    dependencies:
      '@aws-sdk/credential-provider-env': 3.193.0
      '@aws-sdk/credential-provider-imds': 3.193.0
      '@aws-sdk/credential-provider-ini': 3.196.0
      '@aws-sdk/credential-provider-process': 3.193.0
      '@aws-sdk/credential-provider-sso': 3.196.0
      '@aws-sdk/credential-provider-web-identity': 3.193.0
      '@aws-sdk/property-provider': 3.193.0
      '@aws-sdk/shared-ini-file-loader': 3.193.0
      '@aws-sdk/types': 3.193.0
      tslib: 2.6.2
    transitivePeerDependencies:
      - aws-crt
    dev: false

  /@aws-sdk/credential-provider-node@3.224.0:
    resolution: {integrity: sha512-n/gijJAA3uVFl1b3+hp2E3lPaiajsPLHqH+mMxNxPkGo39HV1v9RAyOVW4Y3AH1QcT7sURevjGoF2Eemcro88g==}
    engines: {node: '>=14.0.0'}
    dependencies:
      '@aws-sdk/credential-provider-env': 3.224.0
      '@aws-sdk/credential-provider-imds': 3.224.0
      '@aws-sdk/credential-provider-ini': 3.224.0
      '@aws-sdk/credential-provider-process': 3.224.0
      '@aws-sdk/credential-provider-sso': 3.224.0
      '@aws-sdk/credential-provider-web-identity': 3.224.0
      '@aws-sdk/property-provider': 3.224.0
      '@aws-sdk/shared-ini-file-loader': 3.224.0
      '@aws-sdk/types': 3.224.0
      tslib: 2.6.2
    transitivePeerDependencies:
      - aws-crt
    dev: false

  /@aws-sdk/credential-provider-node@3.261.0:
    resolution: {integrity: sha512-7T25a7jbHsXPe7XvIekzhR50b7PTlISKqHdE8LNVUSzFQbSjVXulFk3vyQVIhmt5HKNkSBcMPDr6hKrSl7OLBw==}
    engines: {node: '>=14.0.0'}
    dependencies:
      '@aws-sdk/credential-provider-env': 3.257.0
      '@aws-sdk/credential-provider-imds': 3.259.0
      '@aws-sdk/credential-provider-ini': 3.261.0
      '@aws-sdk/credential-provider-process': 3.257.0
      '@aws-sdk/credential-provider-sso': 3.261.0
      '@aws-sdk/credential-provider-web-identity': 3.257.0
      '@aws-sdk/property-provider': 3.257.0
      '@aws-sdk/shared-ini-file-loader': 3.257.0
      '@aws-sdk/types': 3.257.0
      tslib: 2.6.2
    transitivePeerDependencies:
      - aws-crt
    dev: false

  /@aws-sdk/credential-provider-process@3.193.0:
    resolution: {integrity: sha512-zpXxtQzQqkaUuFqmHW9dSkh9p/1k+XNKlwEkG8FTwAJNUWmy2ZMJv+8NTVn4s4vaRu7xJ1er9chspYr7mvxHlA==}
    engines: {node: '>= 12.0.0'}
    dependencies:
      '@aws-sdk/property-provider': 3.193.0
      '@aws-sdk/shared-ini-file-loader': 3.193.0
      '@aws-sdk/types': 3.193.0
      tslib: 2.6.2
    dev: false

  /@aws-sdk/credential-provider-process@3.224.0:
    resolution: {integrity: sha512-0nc8vGmv6vDfFlVyKREwAa4namfuGqKg3TTM0nW2vE10fpDXZM/DGVAs5HInX+27QQNLVVh3/OHHgti9wMkYkw==}
    engines: {node: '>=14.0.0'}
    dependencies:
      '@aws-sdk/property-provider': 3.224.0
      '@aws-sdk/shared-ini-file-loader': 3.224.0
      '@aws-sdk/types': 3.224.0
      tslib: 2.6.2
    dev: false

  /@aws-sdk/credential-provider-process@3.257.0:
    resolution: {integrity: sha512-xK8uYeNXaclaBCGrLi4z2pxPRngqLf5BM5jg2fn57zqvlL9V5gJF972FehrVBL0bfp1/laG0ZJtD2K2sapyWAw==}
    engines: {node: '>=14.0.0'}
    dependencies:
      '@aws-sdk/property-provider': 3.257.0
      '@aws-sdk/shared-ini-file-loader': 3.257.0
      '@aws-sdk/types': 3.257.0
      tslib: 2.6.2
    dev: false

  /@aws-sdk/credential-provider-sso@3.196.0:
    resolution: {integrity: sha512-hJV4LDVfvPfj5zC0ysHx3zkwwJOyF+BaMGaMzaScrHyijv5e3qZzdoBLbOQFmrqVnt7DjCU02NvRSS8amLpmSw==}
    engines: {node: '>= 12.0.0'}
    dependencies:
      '@aws-sdk/client-sso': 3.196.0
      '@aws-sdk/property-provider': 3.193.0
      '@aws-sdk/shared-ini-file-loader': 3.193.0
      '@aws-sdk/types': 3.193.0
      tslib: 2.6.2
    transitivePeerDependencies:
      - aws-crt
    dev: false

  /@aws-sdk/credential-provider-sso@3.224.0:
    resolution: {integrity: sha512-Qx5w8MCGAwT5cqimA3ZgtY1jSrC7QGPzZfNflY75PWQIaYgjUNNqdAW0jipr4M/dgVjvo1j/Ek+atNf/niTOsQ==}
    engines: {node: '>=14.0.0'}
    dependencies:
      '@aws-sdk/client-sso': 3.224.0
      '@aws-sdk/property-provider': 3.224.0
      '@aws-sdk/shared-ini-file-loader': 3.224.0
      '@aws-sdk/token-providers': 3.224.0
      '@aws-sdk/types': 3.224.0
      tslib: 2.6.2
    transitivePeerDependencies:
      - aws-crt
    dev: false

  /@aws-sdk/credential-provider-sso@3.261.0:
    resolution: {integrity: sha512-Ofj7m85/RuxcZMtghhD+U2GGszrU5tB2kxXcnkcHCudOER6bcOOEXnSfmdZnIv4xG+vma3VFwiWk2JkQo5zB5w==}
    engines: {node: '>=14.0.0'}
    dependencies:
      '@aws-sdk/client-sso': 3.261.0
      '@aws-sdk/property-provider': 3.257.0
      '@aws-sdk/shared-ini-file-loader': 3.257.0
      '@aws-sdk/token-providers': 3.261.0
      '@aws-sdk/types': 3.257.0
      tslib: 2.6.2
    transitivePeerDependencies:
      - aws-crt
    dev: false

  /@aws-sdk/credential-provider-web-identity@3.193.0:
    resolution: {integrity: sha512-MIQY9KwLCBnRyIt7an4EtMrFQZz2HC1E8vQDdKVzmeQBBePhW61fnX9XDP9bfc3Ypg1NggLG00KBPEC88twLFg==}
    engines: {node: '>= 12.0.0'}
    dependencies:
      '@aws-sdk/property-provider': 3.193.0
      '@aws-sdk/types': 3.193.0
      tslib: 2.6.2
    dev: false

  /@aws-sdk/credential-provider-web-identity@3.224.0:
    resolution: {integrity: sha512-Z/xRFTm9pBVyuIAkYohisb3KPJowPVng7ZuZiblU0PaESoJBTkhAFOblpPv/ZWwb6fT85ANUKrvl4858zLpk/Q==}
    engines: {node: '>=14.0.0'}
    dependencies:
      '@aws-sdk/property-provider': 3.224.0
      '@aws-sdk/types': 3.224.0
      tslib: 2.6.2
    dev: false

  /@aws-sdk/credential-provider-web-identity@3.257.0:
    resolution: {integrity: sha512-Cm0uvRv4JuIbD0Kp3W0J/vwjADIyCx8HoZi5yg+QIi5nilocuTQ3ajvLeuPVSvFvdy+yaxSc5FxNXquWt7Mngw==}
    engines: {node: '>=14.0.0'}
    dependencies:
      '@aws-sdk/property-provider': 3.257.0
      '@aws-sdk/types': 3.257.0
      tslib: 2.6.2
    dev: false

  /@aws-sdk/eventstream-codec@3.224.0:
    resolution: {integrity: sha512-p8DePCwvgrrlYK7r3euI5aX/VVxrCl+DClHy0TV6/Eq8WCgWqYfZ5TSl5kbrxIc4U7pDlNIBkTiQMIl/ilEiQg==}
    dependencies:
      '@aws-crypto/crc32': 2.0.0
      '@aws-sdk/types': 3.224.0
      '@aws-sdk/util-hex-encoding': 3.201.0
      tslib: 2.6.2
    dev: false

  /@aws-sdk/eventstream-serde-browser@3.224.0:
    resolution: {integrity: sha512-QeyGmKipZsbVkezI5OKe0Xad7u1JPkZWNm1m7uqjd9vTK3A+/fw7eNxOWYVdSKs/kHyAWr9PG+fASBtr3gesPA==}
    engines: {node: '>=14.0.0'}
    dependencies:
      '@aws-sdk/eventstream-serde-universal': 3.224.0
      '@aws-sdk/types': 3.224.0
      tslib: 2.6.2
    dev: false

  /@aws-sdk/eventstream-serde-config-resolver@3.224.0:
    resolution: {integrity: sha512-zl8YUa+JZV9Dj304pc2HovMuUsz3qzo8HHj+FjIHxVsNfFL4U/NX/eDhkiWNUwVMlQIWvjksoJZ75kIzDyWGKQ==}
    engines: {node: '>=14.0.0'}
    dependencies:
      '@aws-sdk/types': 3.224.0
      tslib: 2.6.2
    dev: false

  /@aws-sdk/eventstream-serde-node@3.224.0:
    resolution: {integrity: sha512-o0PXQwyyqeBk+kkn9wIPVIdzwp28EmRt2UqEH/UO6XzpmZTghuY4ZWkQTx9n+vMZ0e/EbqIlh2BPAhELwYzMug==}
    engines: {node: '>=14.0.0'}
    dependencies:
      '@aws-sdk/eventstream-serde-universal': 3.224.0
      '@aws-sdk/types': 3.224.0
      tslib: 2.6.2
    dev: false

  /@aws-sdk/eventstream-serde-universal@3.224.0:
    resolution: {integrity: sha512-sI9WKnaKfpVamLCESHDOg8SkMtkjjYX3awny5PJC3/Jx9zOFN9AnvGtnIJrOGFxs5kBmQNj7c4sKCAPiTCcITw==}
    engines: {node: '>=14.0.0'}
    dependencies:
      '@aws-sdk/eventstream-codec': 3.224.0
      '@aws-sdk/types': 3.224.0
      tslib: 2.6.2
    dev: false

  /@aws-sdk/fetch-http-handler@3.193.0:
    resolution: {integrity: sha512-UhIS2LtCK9hqBzYVon6BI8WebJW1KC0GGIL/Gse5bqzU9iAGgFLAe66qg9k+/h3Jjc5LNAYzqXNVizMwn7689Q==}
    dependencies:
      '@aws-sdk/protocol-http': 3.193.0
      '@aws-sdk/querystring-builder': 3.193.0
      '@aws-sdk/types': 3.193.0
      '@aws-sdk/util-base64-browser': 3.188.0
      tslib: 2.6.2
    dev: false

  /@aws-sdk/fetch-http-handler@3.224.0:
    resolution: {integrity: sha512-IO1Je6ZM0fwT5YYPwQwwXcD4LlsYmP52pwit8AAI4ppz6AkSfs0747uDK0DYnqls7sevBQzUSqBSt6XjcMKjYQ==}
    dependencies:
      '@aws-sdk/protocol-http': 3.224.0
      '@aws-sdk/querystring-builder': 3.224.0
      '@aws-sdk/types': 3.224.0
      '@aws-sdk/util-base64': 3.208.0
      tslib: 2.6.2
    dev: false

  /@aws-sdk/fetch-http-handler@3.257.0:
    resolution: {integrity: sha512-zOF+RzQ+wfF7tq7tGUdPcqUTh3+k2f8KCVJE07A8kCopVq4nBu4NH6Eq29Tjpwdya3YlKvE+kFssuQRRRRex+Q==}
    dependencies:
      '@aws-sdk/protocol-http': 3.257.0
      '@aws-sdk/querystring-builder': 3.257.0
      '@aws-sdk/types': 3.257.0
      '@aws-sdk/util-base64': 3.208.0
      tslib: 2.6.2
    dev: false

  /@aws-sdk/hash-blob-browser@3.224.0:
    resolution: {integrity: sha512-nUBRZzxbq6mU8FIK6OizC5jIeRkVn5tB2ZYxPd7P2IDhh1OVod6gXkq9EKTf3kecNvYgWUVHcOezZF1qLMDLHg==}
    dependencies:
      '@aws-sdk/chunked-blob-reader': 3.188.0
      '@aws-sdk/chunked-blob-reader-native': 3.208.0
      '@aws-sdk/types': 3.224.0
      tslib: 2.6.2
    dev: false

  /@aws-sdk/hash-node@3.193.0:
    resolution: {integrity: sha512-O2SLPVBjrCUo+4ouAdRUoHBYsyurO9LcjNZNYD7YQOotBTbVFA3cx7kTZu+K4B6kX7FDaGbqbE1C/T1/eg/r+w==}
    engines: {node: '>= 12.0.0'}
    dependencies:
      '@aws-sdk/types': 3.193.0
      '@aws-sdk/util-buffer-from': 3.188.0
      tslib: 2.6.2
    dev: false

  /@aws-sdk/hash-node@3.224.0:
    resolution: {integrity: sha512-y7TXMDOSy5E2VZPvmsvRfyXkcQWcjTLFTd85yc70AAeFZiffff1nvZifQSzD78bW6ELJsWHXA2O8yxdBURyoBg==}
    engines: {node: '>=14.0.0'}
    dependencies:
      '@aws-sdk/types': 3.224.0
      '@aws-sdk/util-buffer-from': 3.208.0
      tslib: 2.6.2
    dev: false

  /@aws-sdk/hash-node@3.257.0:
    resolution: {integrity: sha512-W/USUuea5Ep3OJ2U7Ve8/5KN1YsDun2WzOFUxc1PyxXP5pW6OgC15/op0e+bmWPG851clvp5S8ZuroUr3aKi3Q==}
    engines: {node: '>=14.0.0'}
    dependencies:
      '@aws-sdk/types': 3.257.0
      '@aws-sdk/util-buffer-from': 3.208.0
      '@aws-sdk/util-utf8': 3.254.0
      tslib: 2.6.2
    dev: false

  /@aws-sdk/hash-stream-node@3.224.0:
    resolution: {integrity: sha512-5RDwzB2C4Zjn4M2kZYntkc2LJdqe8CH9xmudu3ZYESkZToN5Rd3JyqobW9KPbm//R43VR4ml2qUhYHFzK6jvgg==}
    engines: {node: '>=14.0.0'}
    dependencies:
      '@aws-sdk/types': 3.224.0
      tslib: 2.6.2
    dev: false

  /@aws-sdk/invalid-dependency@3.193.0:
    resolution: {integrity: sha512-54DCknekLwJAI1os76XJ8XCzfAH7BGkBGtlWk5WCNkZTfj3rf5RUiXz4uoKUMWE1rZmyMDoDDS1PBo+yTVKW5w==}
    dependencies:
      '@aws-sdk/types': 3.193.0
      tslib: 2.6.2
    dev: false

  /@aws-sdk/invalid-dependency@3.224.0:
    resolution: {integrity: sha512-6huV8LBYQYx84uMhQ2SS7nqEkhTkAufwhKceXnysrcrLDuUmyth09Y7fcFblFIDTr4wTgSI0mf6DKVF4nqYCwQ==}
    dependencies:
      '@aws-sdk/types': 3.224.0
      tslib: 2.6.2
    dev: false

  /@aws-sdk/invalid-dependency@3.257.0:
    resolution: {integrity: sha512-T68SAPRNMEhpke0wlxURgogL7q0B8dfqZsSeS20BVR/lksJxLse9+pbmCDxiu1RrXoEIsEwl5rbLN+Hw8BFFYw==}
    dependencies:
      '@aws-sdk/types': 3.257.0
      tslib: 2.6.2
    dev: false

  /@aws-sdk/is-array-buffer@3.188.0:
    resolution: {integrity: sha512-n69N4zJZCNd87Rf4NzufPzhactUeM877Y0Tp/F3KiHqGeTnVjYUa4Lv1vLBjqtfjYb2HWT3NKlYn5yzrhaEwiQ==}
    engines: {node: '>= 12.0.0'}
    dependencies:
      tslib: 2.6.2
    dev: false

  /@aws-sdk/is-array-buffer@3.201.0:
    resolution: {integrity: sha512-UPez5qLh3dNgt0DYnPD/q0mVJY84rA17QE26hVNOW3fAji8W2wrwrxdacWOxyXvlxWsVRcKmr+lay1MDqpAMfg==}
    engines: {node: '>=14.0.0'}
    dependencies:
      tslib: 2.6.2
    dev: false

  /@aws-sdk/lib-storage@3.226.0(@aws-sdk/abort-controller@3.374.0)(@aws-sdk/client-s3@3.224.0):
    resolution: {integrity: sha512-pTPQlZqYhonkaSpdD582fKKfUtQv+80vcyJdmAelUC4hZIyT98XT0wzZLp5N8etAFAgVj7Lxh59qxPB4Qz8MCw==}
    engines: {node: '>=14.0.0'}
    peerDependencies:
      '@aws-sdk/abort-controller': ^3.0.0
      '@aws-sdk/client-s3': ^3.0.0
    dependencies:
      '@aws-sdk/abort-controller': 3.374.0
      '@aws-sdk/client-s3': 3.224.0
      '@aws-sdk/middleware-endpoint': 3.226.0
      '@aws-sdk/smithy-client': 3.226.0
      buffer: 5.6.0
      events: 3.3.0
      stream-browserify: 3.0.0
      tslib: 2.6.2
    dev: false

  /@aws-sdk/md5-js@3.224.0:
    resolution: {integrity: sha512-DT9hKzBYJUcPvGxTXwoug5Ac4zJ7q5pwOVF/PFCsN3TiXHHfDAIA0/GJjA6pZwPEi/qVy0iNhGKQK8/0i5JeWw==}
    dependencies:
      '@aws-sdk/types': 3.224.0
      '@aws-sdk/util-utf8-browser': 3.188.0
      '@aws-sdk/util-utf8-node': 3.208.0
      tslib: 2.6.2
    dev: false

  /@aws-sdk/middleware-bucket-endpoint@3.224.0:
    resolution: {integrity: sha512-cAmrSmVjBCENM9ojUBRhIsuQ2mPH4WxnqE5wxloHdP8BD7usNE/dMtGMhot3Dnf8WZEFpTMfhtrZrmSTCaANTQ==}
    engines: {node: '>=14.0.0'}
    dependencies:
      '@aws-sdk/protocol-http': 3.224.0
      '@aws-sdk/types': 3.224.0
      '@aws-sdk/util-arn-parser': 3.208.0
      '@aws-sdk/util-config-provider': 3.208.0
      tslib: 2.6.2
    dev: false

  /@aws-sdk/middleware-content-length@3.193.0:
    resolution: {integrity: sha512-em0Sqo7O7DFOcVXU460pbcYuIjblDTZqK2YE62nQ0T+5Nbj+MSjuoite+rRRdRww9VqBkUROGKON45bUNjogtQ==}
    engines: {node: '>= 12.0.0'}
    dependencies:
      '@aws-sdk/protocol-http': 3.193.0
      '@aws-sdk/types': 3.193.0
      tslib: 2.6.2
    dev: false

  /@aws-sdk/middleware-content-length@3.224.0:
    resolution: {integrity: sha512-L9b84b7X/BH+sFZaXg5hQQv0TRqZIGuOIiWJ8CkYeju7OQV03DzbCoNCAgZdI28SSevfrrVK/hwjEQrv+A6x1Q==}
    engines: {node: '>=14.0.0'}
    dependencies:
      '@aws-sdk/protocol-http': 3.224.0
      '@aws-sdk/types': 3.224.0
      tslib: 2.6.2
    dev: false

  /@aws-sdk/middleware-content-length@3.257.0:
    resolution: {integrity: sha512-yiawbV2azm6QnMY1L2ypG8PDRdjOcEIvFmT0T7y0F49rfbKJOu21j1ONAoCkLrINK6kMqcD5JSQLVCoURxiTxQ==}
    engines: {node: '>=14.0.0'}
    dependencies:
      '@aws-sdk/protocol-http': 3.257.0
      '@aws-sdk/types': 3.257.0
      tslib: 2.6.2
    dev: false

  /@aws-sdk/middleware-endpoint@3.193.0:
    resolution: {integrity: sha512-Inbpt7jcHGvzF7UOJOCxx9wih0+eAQYERikokidWJa7M405EJpVYq1mGbeOcQUPANU3uWF1AObmUUFhbkriHQw==}
    engines: {node: '>= 12.0.0'}
    dependencies:
      '@aws-sdk/middleware-serde': 3.193.0
      '@aws-sdk/protocol-http': 3.193.0
      '@aws-sdk/signature-v4': 3.193.0
      '@aws-sdk/types': 3.193.0
      '@aws-sdk/url-parser': 3.193.0
      '@aws-sdk/util-config-provider': 3.188.0
      '@aws-sdk/util-middleware': 3.193.0
      tslib: 2.6.2
    dev: false

  /@aws-sdk/middleware-endpoint@3.224.0:
    resolution: {integrity: sha512-Y+FkQmRyhQUX1E1tviodFwTrfAVjgteoALkFgIb7bxT7fmyQ/AQvdAytkDqIApTgkR61niNDSsAu7lHekDxQgg==}
    engines: {node: '>=14.0.0'}
    dependencies:
      '@aws-sdk/middleware-serde': 3.224.0
      '@aws-sdk/protocol-http': 3.224.0
      '@aws-sdk/signature-v4': 3.224.0
      '@aws-sdk/types': 3.224.0
      '@aws-sdk/url-parser': 3.224.0
      '@aws-sdk/util-config-provider': 3.208.0
      '@aws-sdk/util-middleware': 3.224.0
      tslib: 2.6.2
    dev: false

  /@aws-sdk/middleware-endpoint@3.226.0:
    resolution: {integrity: sha512-EvLFafjtUxTT0AC9p3aBQu1/fjhWdIeK58jIXaNFONfZ3F8QbEYUPuF/SqZvJM6cWfOO9qwYKkRDbCSTYhprIg==}
    engines: {node: '>=14.0.0'}
    dependencies:
      '@aws-sdk/middleware-serde': 3.226.0
      '@aws-sdk/protocol-http': 3.226.0
      '@aws-sdk/signature-v4': 3.226.0
      '@aws-sdk/types': 3.226.0
      '@aws-sdk/url-parser': 3.226.0
      '@aws-sdk/util-config-provider': 3.208.0
      '@aws-sdk/util-middleware': 3.226.0
      tslib: 2.6.2
    dev: false

  /@aws-sdk/middleware-endpoint@3.257.0:
    resolution: {integrity: sha512-RQNQe/jeVuWZtXXfcOm+e3qMFICY6ERsXUrbt0rjHgvajZCklcrRJgxJSCwrcS7Le3nl9azFPMAMj9L7uSK28g==}
    engines: {node: '>=14.0.0'}
    dependencies:
      '@aws-sdk/middleware-serde': 3.257.0
      '@aws-sdk/protocol-http': 3.257.0
      '@aws-sdk/signature-v4': 3.257.0
      '@aws-sdk/types': 3.257.0
      '@aws-sdk/url-parser': 3.257.0
      '@aws-sdk/util-config-provider': 3.208.0
      '@aws-sdk/util-middleware': 3.257.0
      tslib: 2.6.2
    dev: false

  /@aws-sdk/middleware-expect-continue@3.224.0:
    resolution: {integrity: sha512-xgihNtu5dXzRqL0QrOuMLmSoji7BsKJ+rCXjW+X+Z1flYFV5UDY5PI0dgAlgWQDWZDyu17n4R5IIZUzb/aAI1g==}
    engines: {node: '>=14.0.0'}
    dependencies:
      '@aws-sdk/protocol-http': 3.224.0
      '@aws-sdk/types': 3.224.0
      tslib: 2.6.2
    dev: false

  /@aws-sdk/middleware-flexible-checksums@3.224.0:
    resolution: {integrity: sha512-8umP3a1YNg5+sowQgzKNiq//vSVC53iTBzg8/oszstwIMYE9aNf4RKd/X/H9biBF/G05xdTjqNAQrAh54UbKrQ==}
    engines: {node: '>=14.0.0'}
    dependencies:
      '@aws-crypto/crc32': 2.0.0
      '@aws-crypto/crc32c': 2.0.0
      '@aws-sdk/is-array-buffer': 3.201.0
      '@aws-sdk/protocol-http': 3.224.0
      '@aws-sdk/types': 3.224.0
      tslib: 2.6.2
    dev: false

  /@aws-sdk/middleware-host-header@3.193.0:
    resolution: {integrity: sha512-aegzj5oRWd//lmfmkzRmgG2b4l3140v8Ey4QkqCxcowvAEX5a7rh23yuKaGtmiePwv2RQalCKz+tN6JXCm8g6Q==}
    engines: {node: '>= 12.0.0'}
    dependencies:
      '@aws-sdk/protocol-http': 3.193.0
      '@aws-sdk/types': 3.193.0
      tslib: 2.6.2
    dev: false

  /@aws-sdk/middleware-host-header@3.224.0:
    resolution: {integrity: sha512-4eL8EVhgxTjvdVs+P3SSEkoMXBte7hSQ/+kOZVNR5ze8QPnUiDpJMS2BQrMoA2INxX9tSqp6zTrDNMc3LNvKbQ==}
    engines: {node: '>=14.0.0'}
    dependencies:
      '@aws-sdk/protocol-http': 3.224.0
      '@aws-sdk/types': 3.224.0
      tslib: 2.6.2
    dev: false

  /@aws-sdk/middleware-host-header@3.257.0:
    resolution: {integrity: sha512-gEi9AJdJfRfU8Qr6HK1hfhxTzyV3Giq4B/h7um99hIFAT/GCg9xiPvAOKPo6UeuiKEv3b7RpSL4s6cBvnJMJBA==}
    engines: {node: '>=14.0.0'}
    dependencies:
      '@aws-sdk/protocol-http': 3.257.0
      '@aws-sdk/types': 3.257.0
      tslib: 2.6.2
    dev: false

  /@aws-sdk/middleware-location-constraint@3.224.0:
    resolution: {integrity: sha512-FpgKNGzImgmHTbz4Hjc41GEH4/dASxz6sTtn5T+kFDsT1j7o21tpWlS6psoazTz9Yi3ichBo2yzYUaY3QxOFew==}
    engines: {node: '>=14.0.0'}
    dependencies:
      '@aws-sdk/types': 3.224.0
      tslib: 2.6.2
    dev: false

  /@aws-sdk/middleware-logger@3.193.0:
    resolution: {integrity: sha512-D/h1pU5tAcyJpJ8ZeD1Sta0S9QZPcxERYRBiJdEl8VUrYwfy3Cl1WJedVOmd5nG73ZLRSyHeXHewb/ohge3yKQ==}
    engines: {node: '>= 12.0.0'}
    dependencies:
      '@aws-sdk/types': 3.193.0
      tslib: 2.6.2
    dev: false

  /@aws-sdk/middleware-logger@3.224.0:
    resolution: {integrity: sha512-AmvuezI1vGgKZDsA2slHZJ6nQMqogUyzK27wM03458a2JgFqZvWCUPSY/P+OZ0FpnFEC34/kvvF4bI54T0C5jA==}
    engines: {node: '>=14.0.0'}
    dependencies:
      '@aws-sdk/types': 3.224.0
      tslib: 2.6.2
    dev: false

  /@aws-sdk/middleware-logger@3.257.0:
    resolution: {integrity: sha512-8RDXW/VbMKBsXDfcCLmROZcWKyrekyiPa3J1aIaBy0tq9o4xpGoXw/lwwIrNVvISAFslb57rteup34bfn6ta6w==}
    engines: {node: '>=14.0.0'}
    dependencies:
      '@aws-sdk/types': 3.257.0
      tslib: 2.6.2
    dev: false

  /@aws-sdk/middleware-recursion-detection@3.193.0:
    resolution: {integrity: sha512-fMWP76Q1GOb/9OzS1arizm6Dbfo02DPZ6xp7OoAN3PS6ybH3Eb47s/gP3jzgBPAITQacFj4St/4a06YWYrN3NA==}
    engines: {node: '>= 12.0.0'}
    dependencies:
      '@aws-sdk/protocol-http': 3.193.0
      '@aws-sdk/types': 3.193.0
      tslib: 2.6.2
    dev: false

  /@aws-sdk/middleware-recursion-detection@3.224.0:
    resolution: {integrity: sha512-ySTGlMvNaH5J77jYVVgwOF1ozz3Kp6f/wjTvivOcBR1zlRv0FXa1y033QMnrAAtKSNkzClXtNOycBM463QImJw==}
    engines: {node: '>=14.0.0'}
    dependencies:
      '@aws-sdk/protocol-http': 3.224.0
      '@aws-sdk/types': 3.224.0
      tslib: 2.6.2
    dev: false

  /@aws-sdk/middleware-recursion-detection@3.257.0:
    resolution: {integrity: sha512-rUCih6zHh8k9Edf5N5Er4s508FYbwLM0MWTD2axzlj9TjLqEQ9OKED3wHaLffXSDzodd3oTAfJCLPbWQyoZ3ZQ==}
    engines: {node: '>=14.0.0'}
    dependencies:
      '@aws-sdk/protocol-http': 3.257.0
      '@aws-sdk/types': 3.257.0
      tslib: 2.6.2
    dev: false

  /@aws-sdk/middleware-retry@3.193.0:
    resolution: {integrity: sha512-zTQkHLBQBJi6ns655WYcYLyLPc1tgbEYU080Oc8zlveLUqoDn1ogkcmNhG7XMeQuBvWZBYN7J3/wFaXlDzeCKg==}
    engines: {node: '>= 12.0.0'}
    dependencies:
      '@aws-sdk/protocol-http': 3.193.0
      '@aws-sdk/service-error-classification': 3.193.0
      '@aws-sdk/types': 3.193.0
      '@aws-sdk/util-middleware': 3.193.0
      tslib: 2.6.2
      uuid: 8.3.2
    dev: false

  /@aws-sdk/middleware-retry@3.224.0:
    resolution: {integrity: sha512-zwl8rZZb5OWLzOnEW58RRklbehDfcdtD98qtgm0NLM9ErBALEEb2Y4MM5zhRiMtVjzrDw71+Mhk5+4TAlwJyXA==}
    engines: {node: '>=14.0.0'}
    dependencies:
      '@aws-sdk/protocol-http': 3.224.0
      '@aws-sdk/service-error-classification': 3.224.0
      '@aws-sdk/types': 3.224.0
      '@aws-sdk/util-middleware': 3.224.0
      tslib: 2.6.2
      uuid: 8.3.2
    dev: false

  /@aws-sdk/middleware-retry@3.259.0:
    resolution: {integrity: sha512-pVh1g8e84MAi7eVtWLiiiCtn82LzxOP7+LxTRHatmgIeN22yGQBZILliPDJypUPvDYlwxI1ekiK+oPTcte0Uww==}
    engines: {node: '>=14.0.0'}
    dependencies:
      '@aws-sdk/protocol-http': 3.257.0
      '@aws-sdk/service-error-classification': 3.257.0
      '@aws-sdk/types': 3.257.0
      '@aws-sdk/util-middleware': 3.257.0
      '@aws-sdk/util-retry': 3.257.0
      tslib: 2.6.2
      uuid: 8.3.2
    dev: false

  /@aws-sdk/middleware-sdk-s3@3.224.0:
    resolution: {integrity: sha512-SDyFandByU9UBQOxqFk8TCE0e9FPA/nr0FRjANxkIm24/zxk2yZbk3OUx/Zr7ibo28b5BqcQV69IClBOukPiEw==}
    engines: {node: '>=14.0.0'}
    dependencies:
      '@aws-sdk/middleware-bucket-endpoint': 3.224.0
      '@aws-sdk/protocol-http': 3.224.0
      '@aws-sdk/types': 3.224.0
      '@aws-sdk/util-arn-parser': 3.208.0
      tslib: 2.6.2
    dev: false

  /@aws-sdk/middleware-sdk-sts@3.193.0:
    resolution: {integrity: sha512-TafiDkeflUsnbNa89TLkDnAiRRp1gAaZLDAjt75AzriRKZnhtFfYUXWb+qAuN50T+CkJ/gZI9LHDZL5ogz/HxQ==}
    engines: {node: '>= 12.0.0'}
    dependencies:
      '@aws-sdk/middleware-signing': 3.193.0
      '@aws-sdk/property-provider': 3.193.0
      '@aws-sdk/protocol-http': 3.193.0
      '@aws-sdk/signature-v4': 3.193.0
      '@aws-sdk/types': 3.193.0
      tslib: 2.6.2
    dev: false

  /@aws-sdk/middleware-sdk-sts@3.224.0:
    resolution: {integrity: sha512-rUoPPejj4N8S+P39ap9Iqbprl9L7LBlkuMHwMCqgeRJBhdI+1YeDfUekegJxceJv/BDXaoI2aSE0tCUS8rK0Ug==}
    engines: {node: '>=14.0.0'}
    dependencies:
      '@aws-sdk/middleware-signing': 3.224.0
      '@aws-sdk/property-provider': 3.224.0
      '@aws-sdk/protocol-http': 3.224.0
      '@aws-sdk/signature-v4': 3.224.0
      '@aws-sdk/types': 3.224.0
      tslib: 2.6.2
    dev: false

  /@aws-sdk/middleware-sdk-sts@3.257.0:
    resolution: {integrity: sha512-d6IJCLRi3O2tm4AFK60WNhIwmMmspj1WzKR1q1TaoPzoREPG2xg+Am18wZBRkCyYuRPPrbizmkvAmAJiUolMAw==}
    engines: {node: '>=14.0.0'}
    dependencies:
      '@aws-sdk/middleware-signing': 3.257.0
      '@aws-sdk/property-provider': 3.257.0
      '@aws-sdk/protocol-http': 3.257.0
      '@aws-sdk/signature-v4': 3.257.0
      '@aws-sdk/types': 3.257.0
      tslib: 2.6.2
    dev: false

  /@aws-sdk/middleware-serde@3.193.0:
    resolution: {integrity: sha512-dH93EJYVztY+ZDPzSMRi9LfAZfKO+luH62raNy49hlNa4jiyE1Tc/+qwlmOEpfGsrtcZ9TgsON1uFF9sgBXXaA==}
    engines: {node: '>= 12.0.0'}
    dependencies:
      '@aws-sdk/types': 3.193.0
      tslib: 2.6.2
    dev: false

  /@aws-sdk/middleware-serde@3.224.0:
    resolution: {integrity: sha512-4wHJ4DyhvyqQ853zfIw6sRw909VB+hFEqatmXYvO5OYap03Eed92wslsR2Gtfw1B2/zjDscPpwPyHoCIk30sHA==}
    engines: {node: '>=14.0.0'}
    dependencies:
      '@aws-sdk/types': 3.224.0
      tslib: 2.6.2
    dev: false

  /@aws-sdk/middleware-serde@3.226.0:
    resolution: {integrity: sha512-nPuOOAkSfx9TxzdKFx0X2bDlinOxGrqD7iof926K/AEflxGD1DBdcaDdjlYlPDW2CVE8LV/rAgbYuLxh/E/1VA==}
    engines: {node: '>=14.0.0'}
    dependencies:
      '@aws-sdk/types': 3.226.0
      tslib: 2.6.2
    dev: false

  /@aws-sdk/middleware-serde@3.257.0:
    resolution: {integrity: sha512-/JasfXPWFq24mnCrx9fxW/ISBSp07RJwhsF14qzm8Qy3Z0z470C+QRM6otTwAkYuuVt1wuLjja5agq3Jtzq7dQ==}
    engines: {node: '>=14.0.0'}
    dependencies:
      '@aws-sdk/types': 3.257.0
      tslib: 2.6.2
    dev: false

  /@aws-sdk/middleware-signing@3.193.0:
    resolution: {integrity: sha512-obBoELGPf5ikvHYZwbzllLeuODiokdDfe92Ve2ufeOa/d8+xsmbqNzNdCTLNNTmr1tEIaEE7ngZVTOiHqAVhyw==}
    engines: {node: '>= 12.0.0'}
    dependencies:
      '@aws-sdk/property-provider': 3.193.0
      '@aws-sdk/protocol-http': 3.193.0
      '@aws-sdk/signature-v4': 3.193.0
      '@aws-sdk/types': 3.193.0
      '@aws-sdk/util-middleware': 3.193.0
      tslib: 2.6.2
    dev: false

  /@aws-sdk/middleware-signing@3.224.0:
    resolution: {integrity: sha512-6T+dybVn5EYsxkNc4eVKAeoj6x6FfRXkZWMRxkepDoOJufMUNTfpoDEl6PcgJU6Wq4odbqV737x/3j53VZc6dA==}
    engines: {node: '>=14.0.0'}
    dependencies:
      '@aws-sdk/property-provider': 3.224.0
      '@aws-sdk/protocol-http': 3.224.0
      '@aws-sdk/signature-v4': 3.224.0
      '@aws-sdk/types': 3.224.0
      '@aws-sdk/util-middleware': 3.224.0
      tslib: 2.6.2
    dev: false

  /@aws-sdk/middleware-signing@3.257.0:
    resolution: {integrity: sha512-hCH3D83LHmm6nqmtNrGTWZCVjsQXrGHIXbd17/qrw7aPFvcAhsiiCncGFP+XsUXEKa2ZqcSNMUyPrx69ofNRZQ==}
    engines: {node: '>=14.0.0'}
    dependencies:
      '@aws-sdk/property-provider': 3.257.0
      '@aws-sdk/protocol-http': 3.257.0
      '@aws-sdk/signature-v4': 3.257.0
      '@aws-sdk/types': 3.257.0
      '@aws-sdk/util-middleware': 3.257.0
      tslib: 2.6.2
    dev: false

  /@aws-sdk/middleware-ssec@3.224.0:
    resolution: {integrity: sha512-S9a3fvF0Lv/NnXKbh0cbqhzfVcCOU1pPeGKuDB/p7AWCoql/KSG52MGBU6jKcevCtWVUKpSkgJfs+xkKmSiXIA==}
    engines: {node: '>=14.0.0'}
    dependencies:
      '@aws-sdk/types': 3.224.0
      tslib: 2.6.2
    dev: false

  /@aws-sdk/middleware-stack@3.193.0:
    resolution: {integrity: sha512-Ix5d7gE6bZwFNIVf0dGnjYuymz1gjitNoAZDPpv1nEZlUMek/jcno5lmzWFzUZXY/azpbIyaPwq/wm/c69au5A==}
    engines: {node: '>= 12.0.0'}
    dependencies:
      tslib: 2.6.2
    dev: false

  /@aws-sdk/middleware-stack@3.224.0:
    resolution: {integrity: sha512-8mBrc3nj4h6FnDWnxbjfFXUPr/7UIAaGAG15D27Z/KNFnMjOqNTtpkbcoh3QQHRLX3PjTuvzT5WCqXmgD2/oiw==}
    engines: {node: '>=14.0.0'}
    dependencies:
      tslib: 2.6.2
    dev: false

  /@aws-sdk/middleware-stack@3.226.0:
    resolution: {integrity: sha512-85wF29LvPvpoed60fZGDYLwv1Zpd/cM0C22WSSFPw1SSJeqO4gtFYyCg2squfT3KI6kF43IIkOCJ+L7GtryPug==}
    engines: {node: '>=14.0.0'}
    dependencies:
      tslib: 2.6.2
    dev: false

  /@aws-sdk/middleware-stack@3.257.0:
    resolution: {integrity: sha512-awg2F0SvwACBaw4HIObK8pQGfSqAc4Vy+YFzWSfZNVC35oRO6RsRdKHVU99lRC0LrT2Ptmfghl2DMPSrRDbvlQ==}
    engines: {node: '>=14.0.0'}
    dependencies:
      tslib: 2.6.2
    dev: false

  /@aws-sdk/middleware-user-agent@3.193.0:
    resolution: {integrity: sha512-0vT6F9NwYQK7ARUUJeHTUIUPnupsO3IbmjHSi1+clkssFlJm2UfmSGeafiWe4AYH3anATTvZEtcxX5DZT/ExbA==}
    engines: {node: '>= 12.0.0'}
    dependencies:
      '@aws-sdk/protocol-http': 3.193.0
      '@aws-sdk/types': 3.193.0
      tslib: 2.6.2
    dev: false

  /@aws-sdk/middleware-user-agent@3.224.0:
    resolution: {integrity: sha512-YXHC/n8k4qeIkqFVACPmF/QfJyKSOMD1HjM7iUZmJ9yGqDRFeGgn4o2Jktd0dor7sTv6pfUDkLqspxURAsokzA==}
    engines: {node: '>=14.0.0'}
    dependencies:
      '@aws-sdk/protocol-http': 3.224.0
      '@aws-sdk/types': 3.224.0
      tslib: 2.6.2
    dev: false

  /@aws-sdk/middleware-user-agent@3.257.0:
    resolution: {integrity: sha512-37rt75LZyD0UWpbcFuxEGqwF3DZKSixQPl7AsDe6q3KtrO5gGQB+diH5vbY0txNNYyv5IK9WMwvY73mVmoWRmw==}
    engines: {node: '>=14.0.0'}
    dependencies:
      '@aws-sdk/protocol-http': 3.257.0
      '@aws-sdk/types': 3.257.0
      tslib: 2.6.2
    dev: false

  /@aws-sdk/node-config-provider@3.193.0:
    resolution: {integrity: sha512-5RLdjQLH69ISRG8TX9klSLOpEySXxj+z9E9Em39HRvw0/rDcd8poCTADvjYIOqRVvMka0z/hm+elvUTIVn/DRw==}
    engines: {node: '>= 12.0.0'}
    dependencies:
      '@aws-sdk/property-provider': 3.193.0
      '@aws-sdk/shared-ini-file-loader': 3.193.0
      '@aws-sdk/types': 3.193.0
      tslib: 2.6.2
    dev: false

  /@aws-sdk/node-config-provider@3.224.0:
    resolution: {integrity: sha512-ULv0Ao95vNEiwCreN9ZbZ5vntaGjdMLolCiyt3B2FDWbuOorZJR5QXFydPBpo4AQOh1y/S2MIUWLhz00DY364g==}
    engines: {node: '>=14.0.0'}
    dependencies:
      '@aws-sdk/property-provider': 3.224.0
      '@aws-sdk/shared-ini-file-loader': 3.224.0
      '@aws-sdk/types': 3.224.0
      tslib: 2.6.2
    dev: false

  /@aws-sdk/node-config-provider@3.259.0:
    resolution: {integrity: sha512-DUOqr71oonBvM6yKPdhDBmraqgXHCFrVWFw7hc5ZNxL2wS/EsbKfGPJp+C+SUgpn1upIWPNnh/bNoLAbBkcLsA==}
    engines: {node: '>=14.0.0'}
    dependencies:
      '@aws-sdk/property-provider': 3.257.0
      '@aws-sdk/shared-ini-file-loader': 3.257.0
      '@aws-sdk/types': 3.257.0
      tslib: 2.6.2
    dev: false

  /@aws-sdk/node-http-handler@3.193.0:
    resolution: {integrity: sha512-DP4BmFw64HOShgpAPEEMZedVnRmKKjHOwMEoXcnNlAkMXnYUFHiKvudYq87Q2AnSlT6OHkyMviB61gEvIk73dA==}
    engines: {node: '>= 12.0.0'}
    dependencies:
      '@aws-sdk/abort-controller': 3.193.0
      '@aws-sdk/protocol-http': 3.193.0
      '@aws-sdk/querystring-builder': 3.193.0
      '@aws-sdk/types': 3.193.0
      tslib: 2.6.2
    dev: false

  /@aws-sdk/node-http-handler@3.224.0:
    resolution: {integrity: sha512-8h4jWsfVRUcJKkqZ9msSN4LhldBpXdNlMcA8ku8IVEBHf5waxqpIhupwR0uCMmV3FDINLqkf/8EwEYAODeRjrw==}
    engines: {node: '>=14.0.0'}
    dependencies:
      '@aws-sdk/abort-controller': 3.224.0
      '@aws-sdk/protocol-http': 3.224.0
      '@aws-sdk/querystring-builder': 3.224.0
      '@aws-sdk/types': 3.224.0
      tslib: 2.6.2
    dev: false

  /@aws-sdk/node-http-handler@3.257.0:
    resolution: {integrity: sha512-8KnWHVVwaGKyTlkTU9BSOAiSovNDoagxemU2l10QqBbzUCVpljCUMUkABEGRJ1yoQCl6DJ7RtNkAyZ8Ne/E15A==}
    engines: {node: '>=14.0.0'}
    dependencies:
      '@aws-sdk/abort-controller': 3.257.0
      '@aws-sdk/protocol-http': 3.257.0
      '@aws-sdk/querystring-builder': 3.257.0
      '@aws-sdk/types': 3.257.0
      tslib: 2.6.2
    dev: false

  /@aws-sdk/property-provider@3.193.0:
    resolution: {integrity: sha512-IaDR/PdZjKlAeSq2E/6u6nkPsZF9wvhHZckwH7uumq4ocWsWXFzaT+hKpV4YZPHx9n+K2YV4Gn/bDedpz99W1Q==}
    engines: {node: '>= 12.0.0'}
    dependencies:
      '@aws-sdk/types': 3.193.0
      tslib: 2.6.2
    dev: false

  /@aws-sdk/property-provider@3.224.0:
    resolution: {integrity: sha512-1F1Hepndlmj6wykNv0ynlS9YTaT3LRF/mqXhCRGLbCWSmCiaW9BUH/ddMdBZJiSw7kcPePKid5ueW84fAO/nKg==}
    engines: {node: '>=14.0.0'}
    dependencies:
      '@aws-sdk/types': 3.224.0
      tslib: 2.6.2
    dev: false

  /@aws-sdk/property-provider@3.257.0:
    resolution: {integrity: sha512-3rUbRAcF0GZ5PhDiXhS4yREfZ5hOEtvYEa9S/19OdM5eoypOaLU5XnFcCKfnccSP8SkdgpJujzxOMRWNWadlAQ==}
    engines: {node: '>=14.0.0'}
    dependencies:
      '@aws-sdk/types': 3.257.0
      tslib: 2.6.2
    dev: false

  /@aws-sdk/protocol-http@3.193.0:
    resolution: {integrity: sha512-r0wbTwFJyXq0uiImI6giqG3g/RO1N/y4wwPA7qr7OC+KXJ0NkyVxIf6e7Vx8h06aM1ATtngbwJaMP59kVCp85A==}
    engines: {node: '>= 12.0.0'}
    dependencies:
      '@aws-sdk/types': 3.193.0
      tslib: 2.6.2
    dev: false

  /@aws-sdk/protocol-http@3.224.0:
    resolution: {integrity: sha512-myp31UkADbktZtIZLc4cNfr5zSNVJjPReoH37NPpvgREKOGg7ZB6Lb3UyKbjzrmIv985brMOunlMgIBIJhuPIg==}
    engines: {node: '>=14.0.0'}
    dependencies:
      '@aws-sdk/types': 3.224.0
      tslib: 2.6.2
    dev: false

  /@aws-sdk/protocol-http@3.226.0:
    resolution: {integrity: sha512-zWkVqiTA9RXL6y0hhfZc9bcU4DX2NI6Hw9IhQmSPeM59mdbPjJlY4bLlMr5YxywqO3yQ/ylNoAfrEzrDjlOSRg==}
    engines: {node: '>=14.0.0'}
    dependencies:
      '@aws-sdk/types': 3.226.0
      tslib: 2.6.2
    dev: false

  /@aws-sdk/protocol-http@3.257.0:
    resolution: {integrity: sha512-xt7LGOgZIvbLS3418AYQLacOqx+mo5j4mPiIMz7f6AaUg+/fBUgESVsncKDqxbEJVwwCXSka8Ca0cntJmoeMSw==}
    engines: {node: '>=14.0.0'}
    dependencies:
      '@aws-sdk/types': 3.257.0
      tslib: 2.6.2
    dev: false

  /@aws-sdk/querystring-builder@3.193.0:
    resolution: {integrity: sha512-PRaK6649iw0UO45UjUoiUzFcOKXZb8pMjjFJpqALpEvdZT3twxqhlPXujT7GWPKrSwO4uPLNnyYEtPY82wx2vw==}
    engines: {node: '>= 12.0.0'}
    dependencies:
      '@aws-sdk/types': 3.193.0
      '@aws-sdk/util-uri-escape': 3.188.0
      tslib: 2.6.2
    dev: false

  /@aws-sdk/querystring-builder@3.224.0:
    resolution: {integrity: sha512-Fwzt42wWRhf04TetQPqDL03jX5W2cAkRFQewOkIRYVFV17b72z4BFhKID6bpLEtNb4YagyllCWosNg1xooDURQ==}
    engines: {node: '>=14.0.0'}
    dependencies:
      '@aws-sdk/types': 3.224.0
      '@aws-sdk/util-uri-escape': 3.201.0
      tslib: 2.6.2
    dev: false

  /@aws-sdk/querystring-builder@3.257.0:
    resolution: {integrity: sha512-mZHWLP7XIkzx1GIXO5WfX/iJ+aY9TWs02RE9FkdL2+by0HEMR65L3brQTbU1mIBJ7BjaPwYH24dljUOSABX7yg==}
    engines: {node: '>=14.0.0'}
    dependencies:
      '@aws-sdk/types': 3.257.0
      '@aws-sdk/util-uri-escape': 3.201.0
      tslib: 2.6.2
    dev: false

  /@aws-sdk/querystring-parser@3.193.0:
    resolution: {integrity: sha512-dGEPCe8SK4/td5dSpiaEI3SvT5eHXrbJWbLGyD4FL3n7WCGMy2xVWAB/yrgzD0GdLDjDa8L5vLVz6yT1P9i+hA==}
    engines: {node: '>= 12.0.0'}
    dependencies:
      '@aws-sdk/types': 3.193.0
      tslib: 2.6.2
    dev: false

  /@aws-sdk/querystring-parser@3.224.0:
    resolution: {integrity: sha512-UIJZ76ClFtALXRIQS3Za4R76JTsjCYReSBEQ7ag7RF1jwVZLAggdfED9w3XDrN7jbaK6i+aI3Y+eFeq0sB2fcA==}
    engines: {node: '>=14.0.0'}
    dependencies:
      '@aws-sdk/types': 3.224.0
      tslib: 2.6.2
    dev: false

  /@aws-sdk/querystring-parser@3.226.0:
    resolution: {integrity: sha512-FzB+VrQ47KAFxiPt2YXrKZ8AOLZQqGTLCKHzx4bjxGmwgsjV8yIbtJiJhZLMcUQV4LtGeIY9ixIqQhGvnZHE4A==}
    engines: {node: '>=14.0.0'}
    dependencies:
      '@aws-sdk/types': 3.226.0
      tslib: 2.6.2
    dev: false

  /@aws-sdk/querystring-parser@3.257.0:
    resolution: {integrity: sha512-UDrE1dEwWrWT8dG2VCrGYrPxCWOkZ1fPTPkjpkR4KZEdQDZBqU5gYZF2xPj8Nz7pjQVHFuW2wFm3XYEk56GEjg==}
    engines: {node: '>=14.0.0'}
    dependencies:
      '@aws-sdk/types': 3.257.0
      tslib: 2.6.2
    dev: false

  /@aws-sdk/service-error-classification@3.193.0:
    resolution: {integrity: sha512-bPnXVu8ErE1RfWVVQKc2TE7EuoImUi4dSPW9g80fGRzJdQNwXb636C+7OUuWvSDzmFwuBYqZza8GZjVd+rz2zQ==}
    engines: {node: '>= 12.0.0'}
    dev: false

  /@aws-sdk/service-error-classification@3.224.0:
    resolution: {integrity: sha512-0bnbYtCe+vqtaGItL+1UzQPt+yZLbU8G/aIXPQUL7555jdnjnbAtczCbIcLAJUqlE/OLwRhQVGLKbau8QAdxgQ==}
    engines: {node: '>=14.0.0'}
    dev: false

  /@aws-sdk/service-error-classification@3.257.0:
    resolution: {integrity: sha512-FAyR0XsueGkkqDtkP03cTJQk52NdQ9sZelLynmmlGPUP75LApRPvFe1riKrou6+LsDbwVNVffj6mbDfIcOhaOw==}
    engines: {node: '>=14.0.0'}
    dev: false

  /@aws-sdk/shared-ini-file-loader@3.193.0:
    resolution: {integrity: sha512-hnvZup8RSpFXfah7Rrn6+lQJnAOCO+OiDJ2R/iMgZQh475GRQpLbu3cPhCOkjB14vVLygJtW8trK/0+zKq93bQ==}
    engines: {node: '>= 12.0.0'}
    dependencies:
      '@aws-sdk/types': 3.193.0
      tslib: 2.6.2
    dev: false

  /@aws-sdk/shared-ini-file-loader@3.224.0:
    resolution: {integrity: sha512-6a/XP3lRRcX5ic+bXzF2f644KERVqMx+s0JRrGsPAwTMaMiV0A7Ifl4HKggx6dnxh8j/MXUMsWMtuxt/kCu86A==}
    engines: {node: '>=14.0.0'}
    dependencies:
      '@aws-sdk/types': 3.224.0
      tslib: 2.6.2
    dev: false

  /@aws-sdk/shared-ini-file-loader@3.257.0:
    resolution: {integrity: sha512-HNjC1+Wx3xHiJc+CP14GhIdVhfQGSjroAsWseRxAhONocA9Fl1ZX4hx7+sA5c9nOoMVOovi6ivJ/6lCRPTDRrQ==}
    engines: {node: '>=14.0.0'}
    dependencies:
      '@aws-sdk/types': 3.257.0
      tslib: 2.6.2
    dev: false

  /@aws-sdk/signature-v4-multi-region@3.224.0:
    resolution: {integrity: sha512-xOW8rtEH2Rcadr+CFfiISZwcbf4jPdc4OvL6OiPsv+arndOhxk+4ZaRT2xic1FrVdYQypmSToRITYlZc9N7PjQ==}
    engines: {node: '>=14.0.0'}
    peerDependencies:
      '@aws-sdk/signature-v4-crt': ^3.118.0
    peerDependenciesMeta:
      '@aws-sdk/signature-v4-crt':
        optional: true
    dependencies:
      '@aws-sdk/protocol-http': 3.224.0
      '@aws-sdk/signature-v4': 3.224.0
      '@aws-sdk/types': 3.224.0
      '@aws-sdk/util-arn-parser': 3.208.0
      tslib: 2.6.2
    dev: false

  /@aws-sdk/signature-v4@3.193.0:
    resolution: {integrity: sha512-JEqqOB8wQZz6g1ERNUOIBFDFt8OJtz5G5Uh1CdkS5W66gyWnJEz/dE1hA2VTqqQwHGGEsIEV/hlzruU1lXsvFA==}
    engines: {node: '>= 12.0.0'}
    dependencies:
      '@aws-sdk/is-array-buffer': 3.188.0
      '@aws-sdk/types': 3.193.0
      '@aws-sdk/util-hex-encoding': 3.188.0
      '@aws-sdk/util-middleware': 3.193.0
      '@aws-sdk/util-uri-escape': 3.188.0
      tslib: 2.6.2
    dev: false

  /@aws-sdk/signature-v4@3.224.0:
    resolution: {integrity: sha512-+oq1iylYQOvdXXO7r18SEhXIZpLd3GvJhmoReX+yjvVq8mGevDAmQiw6lwFZ6748sOmH4CREWD5H9Snrj+zLMg==}
    engines: {node: '>=14.0.0'}
    dependencies:
      '@aws-sdk/is-array-buffer': 3.201.0
      '@aws-sdk/types': 3.224.0
      '@aws-sdk/util-hex-encoding': 3.201.0
      '@aws-sdk/util-middleware': 3.224.0
      '@aws-sdk/util-uri-escape': 3.201.0
      tslib: 2.6.2
    dev: false

  /@aws-sdk/signature-v4@3.226.0:
    resolution: {integrity: sha512-/R5q5agdPd7HJB68XMzpxrNPk158EHUvkFkuRu5Qf3kkkHebEzWEBlWoVpUe6ss4rP9Tqcue6xPuaftEmhjpYw==}
    engines: {node: '>=14.0.0'}
    dependencies:
      '@aws-sdk/is-array-buffer': 3.201.0
      '@aws-sdk/types': 3.226.0
      '@aws-sdk/util-hex-encoding': 3.201.0
      '@aws-sdk/util-middleware': 3.226.0
      '@aws-sdk/util-uri-escape': 3.201.0
      tslib: 2.6.2
    dev: false

  /@aws-sdk/signature-v4@3.257.0:
    resolution: {integrity: sha512-aLQQN59X/D0+ShzPD3Anj5ntdMA/RFeNLOUCDyDvremViGi6yxUS98usQ/8bG5Rq0sW2GGMdbFUFmrDvqdiqEQ==}
    engines: {node: '>=14.0.0'}
    dependencies:
      '@aws-sdk/is-array-buffer': 3.201.0
      '@aws-sdk/types': 3.257.0
      '@aws-sdk/util-hex-encoding': 3.201.0
      '@aws-sdk/util-middleware': 3.257.0
      '@aws-sdk/util-uri-escape': 3.201.0
      '@aws-sdk/util-utf8': 3.254.0
      tslib: 2.6.2
    dev: false

  /@aws-sdk/smithy-client@3.193.0:
    resolution: {integrity: sha512-BY0jhfW76vyXr7ODMaKO3eyS98RSrZgOMl6DTQV9sk7eFP/MPVlG7p7nfX/CDIgPBIO1z0A0i2CVIzYur9uGgQ==}
    engines: {node: '>= 12.0.0'}
    dependencies:
      '@aws-sdk/middleware-stack': 3.193.0
      '@aws-sdk/types': 3.193.0
      tslib: 2.6.2
    dev: false

  /@aws-sdk/smithy-client@3.224.0:
    resolution: {integrity: sha512-KXXzzrCBv8ewWdtm/aolZHr2f9NRZOcDutFaWXbfSptEsK50Zi9PNzB9ZVKUHyAXYjwJHb2Sl18WRrwIxH6H4g==}
    engines: {node: '>=14.0.0'}
    dependencies:
      '@aws-sdk/middleware-stack': 3.224.0
      '@aws-sdk/types': 3.224.0
      tslib: 2.6.2
    dev: false

  /@aws-sdk/smithy-client@3.226.0:
    resolution: {integrity: sha512-BWr1FhWSUhkSBp0TLzliD5AQBjA2Jmo9FlOOt+cBwd9BKkSGlGj+HgATYJ83Sjjg2+J6qvEZBxB78LKVHhorBw==}
    engines: {node: '>=14.0.0'}
    dependencies:
      '@aws-sdk/middleware-stack': 3.226.0
      '@aws-sdk/types': 3.226.0
      tslib: 2.6.2
    dev: false

  /@aws-sdk/smithy-client@3.261.0:
    resolution: {integrity: sha512-j8XQEa3caZUVFVZfhJjaskw80O/tB+IXu84HMN44N7UkXaCFHirUsNjTDztJhnVXf/gKXzIqUqprfRnOvwLtIg==}
    engines: {node: '>=14.0.0'}
    dependencies:
      '@aws-sdk/middleware-stack': 3.257.0
      '@aws-sdk/types': 3.257.0
      tslib: 2.6.2
    dev: false

  /@aws-sdk/token-providers@3.224.0:
    resolution: {integrity: sha512-cswWqA4n1v3JIALYRA8Tq/4uHcFpBg5cgi2khNHBCF/H09Hu3dynGup6Ji8cCzf3fTak4eBQipcWaWUGE0hTGw==}
    engines: {node: '>=14.0.0'}
    dependencies:
      '@aws-sdk/client-sso-oidc': 3.224.0
      '@aws-sdk/property-provider': 3.224.0
      '@aws-sdk/shared-ini-file-loader': 3.224.0
      '@aws-sdk/types': 3.224.0
      tslib: 2.6.2
    transitivePeerDependencies:
      - aws-crt
    dev: false

  /@aws-sdk/token-providers@3.261.0:
    resolution: {integrity: sha512-Vi/GOnx8rPvQz5TdJJl5CwpTX6uRsSE3fzh94O4FEAIxIFtb4P5juqg92+2CJ81C7iNduB6eEeSHtwWUylypXQ==}
    engines: {node: '>=14.0.0'}
    dependencies:
      '@aws-sdk/client-sso-oidc': 3.261.0
      '@aws-sdk/property-provider': 3.257.0
      '@aws-sdk/shared-ini-file-loader': 3.257.0
      '@aws-sdk/types': 3.257.0
      tslib: 2.6.2
    transitivePeerDependencies:
      - aws-crt
    dev: false

  /@aws-sdk/types@3.193.0:
    resolution: {integrity: sha512-LV/wcPolRZKORrcHwkH59QMCkiDR5sM+9ZtuTxvyUGG2QFW/kjoxs08fUF10OWNJMrotBI+czDc5QJRgN8BlAw==}
    engines: {node: '>= 12.0.0'}
    dev: false

  /@aws-sdk/types@3.224.0:
    resolution: {integrity: sha512-7te9gRondKPjEebyiPYn59Kr5LZOL48HXC05TzFIN/JXwWPJbQpROBPeKd53V1aRdr3vSQhDY01a+vDOBBrEUQ==}
    engines: {node: '>=14.0.0'}
    dev: false

  /@aws-sdk/types@3.226.0:
    resolution: {integrity: sha512-MmmNHrWeO4man7wpOwrAhXlevqtOV9ZLcH4RhnG5LmRce0RFOApx24HoKENfFCcOyCm5LQBlsXCqi0dZWDWU0A==}
    engines: {node: '>=14.0.0'}
    dependencies:
      tslib: 2.6.2
    dev: false

  /@aws-sdk/types@3.257.0:
    resolution: {integrity: sha512-LmqXuBQBGeaGi/3Rp7XiEX1B5IPO2UUfBVvu0wwGqVsmstT0SbOVDZGPmxygACbm64n+PRx3uTSDefRfoiWYZg==}
    engines: {node: '>=14.0.0'}
    dependencies:
      tslib: 2.6.2
    dev: false

  /@aws-sdk/url-parser@3.193.0:
    resolution: {integrity: sha512-hwD1koJlOu2a6GvaSbNbdo7I6a3tmrsNTZr8bCjAcbqpc5pDThcpnl/Uaz3zHmMPs92U8I6BvWoK6pH8By06qw==}
    dependencies:
      '@aws-sdk/querystring-parser': 3.193.0
      '@aws-sdk/types': 3.193.0
      tslib: 2.6.2
    dev: false

  /@aws-sdk/url-parser@3.224.0:
    resolution: {integrity: sha512-DGQoiOxRVq9eEbmcGF7oz/htcHxFtLlUTzKbaX1gFuh1kmhRQwJIzz6vkrMdxOgPjvUYMJuMEcYnsHolDNWbMg==}
    dependencies:
      '@aws-sdk/querystring-parser': 3.224.0
      '@aws-sdk/types': 3.224.0
      tslib: 2.6.2
    dev: false

  /@aws-sdk/url-parser@3.226.0:
    resolution: {integrity: sha512-p5RLE0QWyP0OcTOLmFcLdVgUcUEzmEfmdrnOxyNzomcYb0p3vUagA5zfa1HVK2azsQJFBv28GfvMnba9bGhObg==}
    dependencies:
      '@aws-sdk/querystring-parser': 3.226.0
      '@aws-sdk/types': 3.226.0
      tslib: 2.6.2
    dev: false

  /@aws-sdk/url-parser@3.257.0:
    resolution: {integrity: sha512-Qe/AcFe/NFZHa6cN2afXEQn9ehXxh57dWGdRjfjd2lQqNV4WW1R2pl2Tm1ZJ1dwuCNLJi4NHLMk8lrD3QQ8rdg==}
    dependencies:
      '@aws-sdk/querystring-parser': 3.257.0
      '@aws-sdk/types': 3.257.0
      tslib: 2.6.2
    dev: false

  /@aws-sdk/util-arn-parser@3.208.0:
    resolution: {integrity: sha512-QV4af+kscova9dv4VuHOgH8wEr/IIYHDGcnyVtkUEqahCejWr1Kuk+SBK0xMwnZY5LSycOtQ8aeqHOn9qOjZtA==}
    engines: {node: '>=14.0.0'}
    dependencies:
      tslib: 2.6.2
    dev: false

  /@aws-sdk/util-base64-browser@3.188.0:
    resolution: {integrity: sha512-qlH+5NZBLiyKziL335BEPedYxX6j+p7KFRWXvDQox9S+s+gLCayednpK+fteOhBenCcR9fUZOVuAPScy1I8qCg==}
    dependencies:
      tslib: 2.6.2
    dev: false

  /@aws-sdk/util-base64-node@3.188.0:
    resolution: {integrity: sha512-r1dccRsRjKq+OhVRUfqFiW3sGgZBjHbMeHLbrAs9jrOjU2PTQ8PSzAXLvX/9lmp7YjmX17Qvlsg0NCr1tbB9OA==}
    engines: {node: '>= 12.0.0'}
    dependencies:
      '@aws-sdk/util-buffer-from': 3.188.0
      tslib: 2.6.2
    dev: false

  /@aws-sdk/util-base64@3.208.0:
    resolution: {integrity: sha512-PQniZph5A6N7uuEOQi+1hnMz/FSOK/8kMFyFO+4DgA1dZ5pcKcn5wiFwHkcTb/BsgVqQa3Jx0VHNnvhlS8JyTg==}
    engines: {node: '>=14.0.0'}
    dependencies:
      '@aws-sdk/util-buffer-from': 3.208.0
      tslib: 2.6.2
    dev: false

  /@aws-sdk/util-body-length-browser@3.188.0:
    resolution: {integrity: sha512-8VpnwFWXhnZ/iRSl9mTf+VKOX9wDE8QtN4bj9pBfxwf90H1X7E8T6NkiZD3k+HubYf2J94e7DbeHs7fuCPW5Qg==}
    dependencies:
      tslib: 2.6.2
    dev: false

  /@aws-sdk/util-body-length-node@3.188.0:
    resolution: {integrity: sha512-XwqP3vxk60MKp4YDdvDeCD6BPOiG2e+/Ou4AofZOy5/toB6NKz2pFNibQIUg2+jc7mPMnGnvOW3MQEgSJ+gu/Q==}
    engines: {node: '>= 12.0.0'}
    dependencies:
      tslib: 2.6.2
    dev: false

  /@aws-sdk/util-body-length-node@3.208.0:
    resolution: {integrity: sha512-3zj50e5g7t/MQf53SsuuSf0hEELzMtD8RX8C76f12OSRo2Bca4FLLYHe0TZbxcfQHom8/hOaeZEyTyMogMglqg==}
    engines: {node: '>=14.0.0'}
    dependencies:
      tslib: 2.6.2
    dev: false

  /@aws-sdk/util-buffer-from@3.188.0:
    resolution: {integrity: sha512-NX1WXZ8TH20IZb4jPFT2CnLKSqZWddGxtfiWxD9M47YOtq/SSQeR82fhqqVjJn4P8w2F5E28f+Du4ntg/sGcxA==}
    engines: {node: '>= 12.0.0'}
    dependencies:
      '@aws-sdk/is-array-buffer': 3.188.0
      tslib: 2.6.2
    dev: false

  /@aws-sdk/util-buffer-from@3.208.0:
    resolution: {integrity: sha512-7L0XUixNEFcLUGPeBF35enCvB9Xl+K6SQsmbrPk1P3mlV9mguWSDQqbOBwY1Ir0OVbD6H/ZOQU7hI/9RtRI0Zw==}
    engines: {node: '>=14.0.0'}
    dependencies:
      '@aws-sdk/is-array-buffer': 3.201.0
      tslib: 2.6.2
    dev: false

  /@aws-sdk/util-config-provider@3.188.0:
    resolution: {integrity: sha512-LBA7tLbi7v4uvbOJhSnjJrxbcRifKK/1ZVK94JTV2MNSCCyNkFotyEI5UWDl10YKriTIUyf7o5cakpiDZ3O4xg==}
    engines: {node: '>= 12.0.0'}
    dependencies:
      tslib: 2.6.2
    dev: false

  /@aws-sdk/util-config-provider@3.208.0:
    resolution: {integrity: sha512-DSRqwrERUsT34ug+anlMBIFooBEGwM8GejC7q00Y/9IPrQy50KnG5PW2NiTjuLKNi7pdEOlwTSEocJE15eDZIg==}
    engines: {node: '>=14.0.0'}
    dependencies:
      tslib: 2.6.2
    dev: false

  /@aws-sdk/util-defaults-mode-browser@3.193.0:
    resolution: {integrity: sha512-9riQKFrSJcsNAMnPA/3ltpSxNykeO20klE/UKjxEoD7UWjxLwsPK22UJjFwMRaHoAFcZD0LU/SgPxbC0ktCYCg==}
    engines: {node: '>= 10.0.0'}
    dependencies:
      '@aws-sdk/property-provider': 3.193.0
      '@aws-sdk/types': 3.193.0
      bowser: 2.11.0
      tslib: 2.6.2
    dev: false

  /@aws-sdk/util-defaults-mode-browser@3.224.0:
    resolution: {integrity: sha512-umk+A/pmlbuyvDCgdndgJUa0xitcTUF7XoUt/3qDTpNbzR5Dzgdbz74BgXUAEBJ8kPP5pCo2VE1ZD7fxqYU/dQ==}
    engines: {node: '>= 10.0.0'}
    dependencies:
      '@aws-sdk/property-provider': 3.224.0
      '@aws-sdk/types': 3.224.0
      bowser: 2.11.0
      tslib: 2.6.2
    dev: false

  /@aws-sdk/util-defaults-mode-browser@3.261.0:
    resolution: {integrity: sha512-lX3X1NfzQVV6cakepGV24uRcqevlDnQ8VgaCV8dhnw1FVThueFigyoFaUA02+uRXbV9KIbNWkEvweNtm2wvyDw==}
    engines: {node: '>= 10.0.0'}
    dependencies:
      '@aws-sdk/property-provider': 3.257.0
      '@aws-sdk/types': 3.257.0
      bowser: 2.11.0
      tslib: 2.6.2
    dev: false

  /@aws-sdk/util-defaults-mode-node@3.193.0:
    resolution: {integrity: sha512-occQmckvPRiM4YQIZnulfKKKjykGKWloa5ByGC5gOEGlyeP9zJpfs4zc/M2kArTAt+d2r3wkBtsKe5yKSlVEhA==}
    engines: {node: '>= 10.0.0'}
    dependencies:
      '@aws-sdk/config-resolver': 3.193.0
      '@aws-sdk/credential-provider-imds': 3.193.0
      '@aws-sdk/node-config-provider': 3.193.0
      '@aws-sdk/property-provider': 3.193.0
      '@aws-sdk/types': 3.193.0
      tslib: 2.6.2
    dev: false

  /@aws-sdk/util-defaults-mode-node@3.224.0:
    resolution: {integrity: sha512-ZJQJ1McbQ5Rnf5foCFAKHT8Cbwg4IbM+bb6fCkHRJFH9AXEvwc+hPtSYf0KuI7TmoZFj9WG5JOE9Ns6g7lRHSA==}
    engines: {node: '>= 10.0.0'}
    dependencies:
      '@aws-sdk/config-resolver': 3.224.0
      '@aws-sdk/credential-provider-imds': 3.224.0
      '@aws-sdk/node-config-provider': 3.224.0
      '@aws-sdk/property-provider': 3.224.0
      '@aws-sdk/types': 3.224.0
      tslib: 2.6.2
    dev: false

  /@aws-sdk/util-defaults-mode-node@3.261.0:
    resolution: {integrity: sha512-4AK6yu4bOmHSocUdbGoEHbNXB09UA58ON2HBHY4NxMBuFBAd9XB2tYiyhce+Cm+o+lHbS8oQnw0VZw16WMzzew==}
    engines: {node: '>= 10.0.0'}
    dependencies:
      '@aws-sdk/config-resolver': 3.259.0
      '@aws-sdk/credential-provider-imds': 3.259.0
      '@aws-sdk/node-config-provider': 3.259.0
      '@aws-sdk/property-provider': 3.257.0
      '@aws-sdk/types': 3.257.0
      tslib: 2.6.2
    dev: false

  /@aws-sdk/util-endpoints@3.196.0:
    resolution: {integrity: sha512-X+DOpRUy/ij49a0GQtggk09oyIQGn0mhER6PbMT69IufZPIg3D5fC5FPEp8bfsPkb70fTEYQEsj/X/rgMQJKsA==}
    engines: {node: '>= 12.0.0'}
    dependencies:
      '@aws-sdk/types': 3.193.0
      tslib: 2.6.2
    dev: false

  /@aws-sdk/util-endpoints@3.224.0:
    resolution: {integrity: sha512-k5hHbk7AP/cajw5rF7wmKP39B0WQMFdxrn8dcVOHVK0FZeKbaGCEmOf3AYXrQhswR9Xo815Rqffoml9B1z3bCA==}
    engines: {node: '>=14.0.0'}
    dependencies:
      '@aws-sdk/types': 3.224.0
      tslib: 2.6.2
    dev: false

  /@aws-sdk/util-endpoints@3.257.0:
    resolution: {integrity: sha512-3bvmRn5XGYzPPWjLuvHBKdJOb+fijnb8Ungu9bfXnTYFsng/ndHUWeHC22O/p8w3OWoRYUIMaZHxdxe27BFozg==}
    engines: {node: '>=14.0.0'}
    dependencies:
      '@aws-sdk/types': 3.257.0
      tslib: 2.6.2
    dev: false

  /@aws-sdk/util-hex-encoding@3.188.0:
    resolution: {integrity: sha512-QyWovTtjQ2RYxqVM+STPh65owSqzuXURnfoof778spyX4iQ4z46wOge1YV2ZtwS8w5LWd9eeVvDrLu5POPYOnA==}
    engines: {node: '>= 12.0.0'}
    dependencies:
      tslib: 2.6.2
    dev: false

  /@aws-sdk/util-hex-encoding@3.201.0:
    resolution: {integrity: sha512-7t1vR1pVxKx0motd3X9rI3m/xNp78p3sHtP5yo4NP4ARpxyJ0fokBomY8ScaH2D/B+U5o9ARxldJUdMqyBlJcA==}
    engines: {node: '>=14.0.0'}
    dependencies:
      tslib: 2.6.2
    dev: false

  /@aws-sdk/util-locate-window@3.310.0:
    resolution: {integrity: sha512-qo2t/vBTnoXpjKxlsC2e1gBrRm80M3bId27r0BRB2VniSSe7bL1mmzM+/HFtujm0iAxtPM+aLEflLJlJeDPg0w==}
    engines: {node: '>=14.0.0'}
    dependencies:
      tslib: 2.6.2
    dev: false

  /@aws-sdk/util-middleware@3.193.0:
    resolution: {integrity: sha512-+aC6pmkcGgpxaMWCH/FXTsGWl2W342oQGs1OYKGi+W8z9UguXrqamWjdkdMqgunvj9qOEG2KBMKz1FWFFZlUyA==}
    engines: {node: '>= 12.0.0'}
    dependencies:
      tslib: 2.6.2
    dev: false

  /@aws-sdk/util-middleware@3.224.0:
    resolution: {integrity: sha512-yA20k9sJdFgs7buVilWExUSJ/Ecr5UJRNQlmgzIpBo9kh5x/N8WyB4kN5MQw5UAA1UZ+j3jmA9+YLFT/mbX3IQ==}
    engines: {node: '>=14.0.0'}
    dependencies:
      tslib: 2.6.2
    dev: false

  /@aws-sdk/util-middleware@3.226.0:
    resolution: {integrity: sha512-B96CQnwX4gRvQdaQkdUtqvDPkrptV5+va6FVeJOocU/DbSYMAScLxtR3peMS8cnlOT6nL1Eoa42OI9AfZz1VwQ==}
    engines: {node: '>=14.0.0'}
    dependencies:
      tslib: 2.6.2
    dev: false

  /@aws-sdk/util-middleware@3.257.0:
    resolution: {integrity: sha512-F9ieon8B8eGVs5tyZtAIG3DZEObDvujkspho0qRbUTHUosM0ylJLsMU800fmC/uRHLRrZvb/RSp59+kNDwSAMw==}
    engines: {node: '>=14.0.0'}
    dependencies:
      tslib: 2.6.2
    dev: false

  /@aws-sdk/util-retry@3.257.0:
    resolution: {integrity: sha512-l9TOsOAYtZxwW3q5fQKW4rsD9t2HVaBfQ4zBamHkNTfB4vBVvCnz4oxkvSvA2MlxCA6am+K1K/oj917Tpqk53g==}
    engines: {node: '>= 14.0.0'}
    dependencies:
      '@aws-sdk/service-error-classification': 3.257.0
      tslib: 2.6.2
    dev: false

  /@aws-sdk/util-stream-browser@3.224.0:
    resolution: {integrity: sha512-JS+C8CyxVFMQ69P4QIDTrzkhseEFCVFy2YHZYlCx3M5P+L1/PQHebTETYFMmO9ThY8TRXmYZDJHv79guvV+saQ==}
    dependencies:
      '@aws-sdk/fetch-http-handler': 3.224.0
      '@aws-sdk/types': 3.224.0
      '@aws-sdk/util-base64': 3.208.0
      '@aws-sdk/util-hex-encoding': 3.201.0
      '@aws-sdk/util-utf8-browser': 3.188.0
      tslib: 2.6.2
    dev: false

  /@aws-sdk/util-stream-node@3.224.0:
    resolution: {integrity: sha512-ztvZHJJg9/BwUrKnSz3jV6T8oOdxA1MRypK2zqTdjoPU9u/8CFQ2p0gszBApMjyxCnLWo1oM5oiMwzz1ufDrlA==}
    engines: {node: '>=14.0.0'}
    dependencies:
      '@aws-sdk/node-http-handler': 3.224.0
      '@aws-sdk/types': 3.224.0
      '@aws-sdk/util-buffer-from': 3.208.0
      tslib: 2.6.2
    dev: false

  /@aws-sdk/util-uri-escape@3.188.0:
    resolution: {integrity: sha512-4Y6AYZMT483Tiuq8dxz5WHIiPNdSFPGrl6tRTo2Oi2FcwypwmFhqgEGcqxeXDUJktvaCBxeA08DLr/AemVhPCg==}
    engines: {node: '>= 12.0.0'}
    dependencies:
      tslib: 2.6.2
    dev: false

  /@aws-sdk/util-uri-escape@3.201.0:
    resolution: {integrity: sha512-TeTWbGx4LU2c5rx0obHeDFeO9HvwYwQtMh1yniBz00pQb6Qt6YVOETVQikRZ+XRQwEyCg/dA375UplIpiy54mA==}
    engines: {node: '>=14.0.0'}
    dependencies:
      tslib: 2.6.2
    dev: false

  /@aws-sdk/util-user-agent-browser@3.193.0:
    resolution: {integrity: sha512-1EkGYsUtOMEyJG/UBIR4PtmO3lVjKNoUImoMpLtEucoGbWz5RG9zFSwLevjFyFs5roUBFlxkSpTMo8xQ3aRzQg==}
    dependencies:
      '@aws-sdk/types': 3.193.0
      bowser: 2.11.0
      tslib: 2.6.2
    dev: false

  /@aws-sdk/util-user-agent-browser@3.224.0:
    resolution: {integrity: sha512-Dm/30cLUIM1Oam4V//m9sPrXyGOKFslUXP7Mz2AlR1HelUYoreWAIe7Rx44HR6PaXyZmjW5K0ItmcJ7tCgyMpw==}
    dependencies:
      '@aws-sdk/types': 3.224.0
      bowser: 2.11.0
      tslib: 2.6.2
    dev: false

  /@aws-sdk/util-user-agent-browser@3.257.0:
    resolution: {integrity: sha512-YdavWK6/8Cw6mypEgysGGX/dT9p9qnzFbnN5PQsUY+JJk2Nx8fKFydjGiQ+6rWPeW17RAv9mmbboh9uPVWxVlw==}
    dependencies:
      '@aws-sdk/types': 3.257.0
      bowser: 2.11.0
      tslib: 2.6.2
    dev: false

  /@aws-sdk/util-user-agent-node@3.193.0:
    resolution: {integrity: sha512-G/2/1cSgsxVtREAm8Eq8Duib5PXzXknFRHuDpAxJ5++lsJMXoYMReS278KgV54cojOkAVfcODDTqmY3Av0WHhQ==}
    engines: {node: '>= 12.0.0'}
    peerDependencies:
      aws-crt: '>=1.0.0'
    peerDependenciesMeta:
      aws-crt:
        optional: true
    dependencies:
      '@aws-sdk/node-config-provider': 3.193.0
      '@aws-sdk/types': 3.193.0
      tslib: 2.6.2
    dev: false

  /@aws-sdk/util-user-agent-node@3.224.0:
    resolution: {integrity: sha512-BTj0vPorfT7AJzv6RxJHrnAKdIHwZmGjp5TFFaCYgFkHAPsyCPceSdZUjBRW+HbiwEwKfoHOXLGjnOBSqddZKg==}
    engines: {node: '>=14.0.0'}
    peerDependencies:
      aws-crt: '>=1.0.0'
    peerDependenciesMeta:
      aws-crt:
        optional: true
    dependencies:
      '@aws-sdk/node-config-provider': 3.224.0
      '@aws-sdk/types': 3.224.0
      tslib: 2.6.2
    dev: false

  /@aws-sdk/util-user-agent-node@3.259.0:
    resolution: {integrity: sha512-R0VTmNs+ySDDebU98BUbsLyeIM5YmAEr9esPpy15XfSy3AWmAeru8nLlztdaLilHZzLIDzvM2t7NGk/FzZFCvA==}
    engines: {node: '>=14.0.0'}
    peerDependencies:
      aws-crt: '>=1.0.0'
    peerDependenciesMeta:
      aws-crt:
        optional: true
    dependencies:
      '@aws-sdk/node-config-provider': 3.259.0
      '@aws-sdk/types': 3.257.0
      tslib: 2.6.2
    dev: false

  /@aws-sdk/util-utf8-browser@3.188.0:
    resolution: {integrity: sha512-jt627x0+jE+Ydr9NwkFstg3cUvgWh56qdaqAMDsqgRlKD21md/6G226z/Qxl7lb1VEW2LlmCx43ai/37Qwcj2Q==}
    dependencies:
      tslib: 2.6.2
    dev: false

  /@aws-sdk/util-utf8-browser@3.259.0:
    resolution: {integrity: sha512-UvFa/vR+e19XookZF8RzFZBrw2EUkQWxiBW0yYQAhvk3C+QVGl0H3ouca8LDBlBfQKXwmW3huo/59H8rwb1wJw==}
    dependencies:
      tslib: 2.6.2
    dev: false

  /@aws-sdk/util-utf8-node@3.188.0:
    resolution: {integrity: sha512-hCgP4+C0Lekjpjt2zFJ2R/iHes5sBGljXa5bScOFAEkRUc0Qw0VNgTv7LpEbIOAwGmqyxBoCwBW0YHPW1DfmYQ==}
    engines: {node: '>= 12.0.0'}
    dependencies:
      '@aws-sdk/util-buffer-from': 3.188.0
      tslib: 2.6.2
    dev: false

  /@aws-sdk/util-utf8-node@3.208.0:
    resolution: {integrity: sha512-jKY87Acv0yWBdFxx6bveagy5FYjz+dtV8IPT7ay1E2WPWH1czoIdMAkc8tSInK31T6CRnHWkLZ1qYwCbgRfERQ==}
    engines: {node: '>=14.0.0'}
    dependencies:
      '@aws-sdk/util-buffer-from': 3.208.0
      tslib: 2.6.2
    dev: false

  /@aws-sdk/util-utf8@3.254.0:
    resolution: {integrity: sha512-14Kso/eIt5/qfIBmhEL9L1IfyUqswjSTqO2mY7KOzUZ9SZbwn3rpxmtkhmATkRjD7XIlLKaxBkI7tU9Zjzj8Kw==}
    engines: {node: '>=14.0.0'}
    dependencies:
      '@aws-sdk/util-buffer-from': 3.208.0
      tslib: 2.6.2
    dev: false

  /@aws-sdk/util-waiter@3.224.0:
    resolution: {integrity: sha512-+SNItYzUSPa8PV1iWwOi3637ztlczJNa2pZ/R1nWf2N8sAmk0BXzGJISv/GKvzPDyAz+uOpT549e8P6rRLZedA==}
    engines: {node: '>=14.0.0'}
    dependencies:
      '@aws-sdk/abort-controller': 3.224.0
      '@aws-sdk/types': 3.224.0
      tslib: 2.6.2
    dev: false

  /@aws-sdk/util-waiter@3.257.0:
    resolution: {integrity: sha512-Fr6of3EDOcXVDs5534o7VsJMXdybB0uLy2LzeFAVSwGOY3geKhIquBAiUDqCVu9B+iTldrC0rQ9NIM7ZSpPG8w==}
    engines: {node: '>=14.0.0'}
    dependencies:
      '@aws-sdk/abort-controller': 3.257.0
      '@aws-sdk/types': 3.257.0
      tslib: 2.6.2
    dev: false

  /@aws-sdk/xml-builder@3.201.0:
    resolution: {integrity: sha512-brRdB1wwMgjWEnOQsv7zSUhIQuh7DEicrfslAqHop4S4FtSI3GQAShpQqgOpMTNFYcpaWKmE/Y1MJmNY7xLCnw==}
    engines: {node: '>=14.0.0'}
    dependencies:
      tslib: 2.6.2
    dev: false

  /@babel/code-frame@7.22.10:
    resolution: {integrity: sha512-/KKIMG4UEL35WmI9OlvMhurwtytjvXoFcGNrOvyG9zIzA8YmPjVtIZUf7b05+TPO7G7/GEmLHDaoCgACHl9hhA==}
    engines: {node: '>=6.9.0'}
    dependencies:
      '@babel/highlight': 7.22.10
      chalk: 2.4.2
    dev: true

  /@babel/compat-data@7.22.9:
    resolution: {integrity: sha512-5UamI7xkUcJ3i9qVDS+KFDEK8/7oJ55/sJMB1Ge7IEapr7KfdfV/HErR+koZwOfd+SgtFKOKRhRakdg++DcJpQ==}
    engines: {node: '>=6.9.0'}
    dev: true

  /@babel/core@7.18.6:
    resolution: {integrity: sha512-cQbWBpxcbbs/IUredIPkHiAGULLV8iwgNRMFzvbhEXISp4f3rUUXE5+TIw6KwUWUR3DwyI6gmBRnmAtYaWehwQ==}
    engines: {node: '>=6.9.0'}
    dependencies:
      '@ampproject/remapping': 2.2.1
      '@babel/code-frame': 7.22.10
      '@babel/generator': 7.22.10
      '@babel/helper-compilation-targets': 7.22.10
      '@babel/helper-module-transforms': 7.22.9(@babel/core@7.18.6)
      '@babel/helpers': 7.22.10
      '@babel/parser': 7.22.10
      '@babel/template': 7.22.5
      '@babel/traverse': 7.22.10
      '@babel/types': 7.22.10
      convert-source-map: 1.9.0
      debug: 4.3.4
      gensync: 1.0.0-beta.2
      json5: 2.2.3
      semver: 6.3.1
    transitivePeerDependencies:
      - supports-color
    dev: true

  /@babel/generator@7.22.10:
    resolution: {integrity: sha512-79KIf7YiWjjdZ81JnLujDRApWtl7BxTqWD88+FFdQEIOG8LJ0etDOM7CXuIgGJa55sGOwZVwuEsaLEm0PJ5/+A==}
    engines: {node: '>=6.9.0'}
    dependencies:
      '@babel/types': 7.22.10
      '@jridgewell/gen-mapping': 0.3.3
      '@jridgewell/trace-mapping': 0.3.19
      jsesc: 2.5.2
    dev: true

  /@babel/helper-annotate-as-pure@7.22.5:
    resolution: {integrity: sha512-LvBTxu8bQSQkcyKOU+a1btnNFQ1dMAd0R6PyW3arXes06F6QLWLIrd681bxRPIXlrMGR3XYnW9JyML7dP3qgxg==}
    engines: {node: '>=6.9.0'}
    dependencies:
      '@babel/types': 7.22.10
    dev: true

  /@babel/helper-builder-binary-assignment-operator-visitor@7.22.10:
    resolution: {integrity: sha512-Av0qubwDQxC56DoUReVDeLfMEjYYSN1nZrTUrWkXd7hpU73ymRANkbuDm3yni9npkn+RXy9nNbEJZEzXr7xrfQ==}
    engines: {node: '>=6.9.0'}
    dependencies:
      '@babel/types': 7.22.10
    dev: true

  /@babel/helper-compilation-targets@7.22.10:
    resolution: {integrity: sha512-JMSwHD4J7SLod0idLq5PKgI+6g/hLD/iuWBq08ZX49xE14VpVEojJ5rHWptpirV2j020MvypRLAXAO50igCJ5Q==}
    engines: {node: '>=6.9.0'}
    dependencies:
      '@babel/compat-data': 7.22.9
      '@babel/helper-validator-option': 7.22.5
      browserslist: 4.21.10
      lru-cache: 5.1.1
      semver: 6.3.1
    dev: true

  /@babel/helper-create-class-features-plugin@7.22.10(@babel/core@7.18.6):
    resolution: {integrity: sha512-5IBb77txKYQPpOEdUdIhBx8VrZyDCQ+H82H0+5dX1TmuscP5vJKEE3cKurjtIw/vFwzbVH48VweE78kVDBrqjA==}
    engines: {node: '>=6.9.0'}
    peerDependencies:
      '@babel/core': ^7.0.0
    dependencies:
      '@babel/core': 7.18.6
      '@babel/helper-annotate-as-pure': 7.22.5
      '@babel/helper-environment-visitor': 7.22.5
      '@babel/helper-function-name': 7.22.5
      '@babel/helper-member-expression-to-functions': 7.22.5
      '@babel/helper-optimise-call-expression': 7.22.5
      '@babel/helper-replace-supers': 7.22.9(@babel/core@7.18.6)
      '@babel/helper-skip-transparent-expression-wrappers': 7.22.5
      '@babel/helper-split-export-declaration': 7.22.6
      semver: 6.3.1
    dev: true

  /@babel/helper-create-regexp-features-plugin@7.22.9(@babel/core@7.18.6):
    resolution: {integrity: sha512-+svjVa/tFwsNSG4NEy1h85+HQ5imbT92Q5/bgtS7P0GTQlP8WuFdqsiABmQouhiFGyV66oGxZFpeYHza1rNsKw==}
    engines: {node: '>=6.9.0'}
    peerDependencies:
      '@babel/core': ^7.0.0
    dependencies:
      '@babel/core': 7.18.6
      '@babel/helper-annotate-as-pure': 7.22.5
      regexpu-core: 5.3.2
      semver: 6.3.1
    dev: true

  /@babel/helper-define-polyfill-provider@0.3.3(@babel/core@7.18.6):
    resolution: {integrity: sha512-z5aQKU4IzbqCC1XH0nAqfsFLMVSo22SBKUc0BxGrLkolTdPTructy0ToNnlO2zA4j9Q/7pjMZf0DSY+DSTYzww==}
    peerDependencies:
      '@babel/core': ^7.4.0-0
    dependencies:
      '@babel/core': 7.18.6
      '@babel/helper-compilation-targets': 7.22.10
      '@babel/helper-plugin-utils': 7.22.5
      debug: 4.3.4
      lodash.debounce: 4.0.8
      resolve: 1.22.4
      semver: 6.3.1
    transitivePeerDependencies:
      - supports-color
    dev: true

  /@babel/helper-environment-visitor@7.22.5:
    resolution: {integrity: sha512-XGmhECfVA/5sAt+H+xpSg0mfrHq6FzNr9Oxh7PSEBBRUb/mL7Kz3NICXb194rCqAEdxkhPT1a88teizAFyvk8Q==}
    engines: {node: '>=6.9.0'}
    dev: true

  /@babel/helper-function-name@7.22.5:
    resolution: {integrity: sha512-wtHSq6jMRE3uF2otvfuD3DIvVhOsSNshQl0Qrd7qC9oQJzHvOL4qQXlQn2916+CXGywIjpGuIkoyZRRxHPiNQQ==}
    engines: {node: '>=6.9.0'}
    dependencies:
      '@babel/template': 7.22.5
      '@babel/types': 7.22.10
    dev: true

  /@babel/helper-hoist-variables@7.22.5:
    resolution: {integrity: sha512-wGjk9QZVzvknA6yKIUURb8zY3grXCcOZt+/7Wcy8O2uctxhplmUPkOdlgoNhmdVee2c92JXbf1xpMtVNbfoxRw==}
    engines: {node: '>=6.9.0'}
    dependencies:
      '@babel/types': 7.22.10
    dev: true

  /@babel/helper-member-expression-to-functions@7.22.5:
    resolution: {integrity: sha512-aBiH1NKMG0H2cGZqspNvsaBe6wNGjbJjuLy29aU+eDZjSbbN53BaxlpB02xm9v34pLTZ1nIQPFYn2qMZoa5BQQ==}
    engines: {node: '>=6.9.0'}
    dependencies:
      '@babel/types': 7.22.10
    dev: true

  /@babel/helper-module-imports@7.22.5:
    resolution: {integrity: sha512-8Dl6+HD/cKifutF5qGd/8ZJi84QeAKh+CEe1sBzz8UayBBGg1dAIJrdHOcOM5b2MpzWL2yuotJTtGjETq0qjXg==}
    engines: {node: '>=6.9.0'}
    dependencies:
      '@babel/types': 7.22.10
    dev: true

  /@babel/helper-module-transforms@7.22.9(@babel/core@7.18.6):
    resolution: {integrity: sha512-t+WA2Xn5K+rTeGtC8jCsdAH52bjggG5TKRuRrAGNM/mjIbO4GxvlLMFOEz9wXY5I2XQ60PMFsAG2WIcG82dQMQ==}
    engines: {node: '>=6.9.0'}
    peerDependencies:
      '@babel/core': ^7.0.0
    dependencies:
      '@babel/core': 7.18.6
      '@babel/helper-environment-visitor': 7.22.5
      '@babel/helper-module-imports': 7.22.5
      '@babel/helper-simple-access': 7.22.5
      '@babel/helper-split-export-declaration': 7.22.6
      '@babel/helper-validator-identifier': 7.22.5
    dev: true

  /@babel/helper-optimise-call-expression@7.22.5:
    resolution: {integrity: sha512-HBwaojN0xFRx4yIvpwGqxiV2tUfl7401jlok564NgB9EHS1y6QT17FmKWm4ztqjeVdXLuC4fSvHc5ePpQjoTbw==}
    engines: {node: '>=6.9.0'}
    dependencies:
      '@babel/types': 7.22.10
    dev: true

  /@babel/helper-plugin-utils@7.22.5:
    resolution: {integrity: sha512-uLls06UVKgFG9QD4OeFYLEGteMIAa5kpTPcFL28yuCIIzsf6ZyKZMllKVOCZFhiZ5ptnwX4mtKdWCBE/uT4amg==}
    engines: {node: '>=6.9.0'}
    dev: true

  /@babel/helper-remap-async-to-generator@7.22.9(@babel/core@7.18.6):
    resolution: {integrity: sha512-8WWC4oR4Px+tr+Fp0X3RHDVfINGpF3ad1HIbrc8A77epiR6eMMc6jsgozkzT2uDiOOdoS9cLIQ+XD2XvI2WSmQ==}
    engines: {node: '>=6.9.0'}
    peerDependencies:
      '@babel/core': ^7.0.0
    dependencies:
      '@babel/core': 7.18.6
      '@babel/helper-annotate-as-pure': 7.22.5
      '@babel/helper-environment-visitor': 7.22.5
      '@babel/helper-wrap-function': 7.22.10
    dev: true

  /@babel/helper-replace-supers@7.22.9(@babel/core@7.18.6):
    resolution: {integrity: sha512-LJIKvvpgPOPUThdYqcX6IXRuIcTkcAub0IaDRGCZH0p5GPUp7PhRU9QVgFcDDd51BaPkk77ZjqFwh6DZTAEmGg==}
    engines: {node: '>=6.9.0'}
    peerDependencies:
      '@babel/core': ^7.0.0
    dependencies:
      '@babel/core': 7.18.6
      '@babel/helper-environment-visitor': 7.22.5
      '@babel/helper-member-expression-to-functions': 7.22.5
      '@babel/helper-optimise-call-expression': 7.22.5
    dev: true

  /@babel/helper-simple-access@7.22.5:
    resolution: {integrity: sha512-n0H99E/K+Bika3++WNL17POvo4rKWZ7lZEp1Q+fStVbUi8nxPQEBOlTmCOxW/0JsS56SKKQ+ojAe2pHKJHN35w==}
    engines: {node: '>=6.9.0'}
    dependencies:
      '@babel/types': 7.22.10
    dev: true

  /@babel/helper-skip-transparent-expression-wrappers@7.22.5:
    resolution: {integrity: sha512-tK14r66JZKiC43p8Ki33yLBVJKlQDFoA8GYN67lWCDCqoL6EMMSuM9b+Iff2jHaM/RRFYl7K+iiru7hbRqNx8Q==}
    engines: {node: '>=6.9.0'}
    dependencies:
      '@babel/types': 7.22.10
    dev: true

  /@babel/helper-split-export-declaration@7.22.6:
    resolution: {integrity: sha512-AsUnxuLhRYsisFiaJwvp1QF+I3KjD5FOxut14q/GzovUe6orHLesW2C7d754kRm53h5gqrz6sFl6sxc4BVtE/g==}
    engines: {node: '>=6.9.0'}
    dependencies:
      '@babel/types': 7.22.10
    dev: true

  /@babel/helper-string-parser@7.22.5:
    resolution: {integrity: sha512-mM4COjgZox8U+JcXQwPijIZLElkgEpO5rsERVDJTc2qfCDfERyob6k5WegS14SX18IIjv+XD+GrqNumY5JRCDw==}
    engines: {node: '>=6.9.0'}
    dev: true

  /@babel/helper-validator-identifier@7.22.5:
    resolution: {integrity: sha512-aJXu+6lErq8ltp+JhkJUfk1MTGyuA4v7f3pA+BJ5HLfNC6nAQ0Cpi9uOquUj8Hehg0aUiHzWQbOVJGao6ztBAQ==}
    engines: {node: '>=6.9.0'}
    dev: true

  /@babel/helper-validator-option@7.22.5:
    resolution: {integrity: sha512-R3oB6xlIVKUnxNUxbmgq7pKjxpru24zlimpE8WK47fACIlM0II/Hm1RS8IaOI7NgCr6LNS+jl5l75m20npAziw==}
    engines: {node: '>=6.9.0'}
    dev: true

  /@babel/helper-wrap-function@7.22.10:
    resolution: {integrity: sha512-OnMhjWjuGYtdoO3FmsEFWvBStBAe2QOgwOLsLNDjN+aaiMD8InJk1/O3HSD8lkqTjCgg5YI34Tz15KNNA3p+nQ==}
    engines: {node: '>=6.9.0'}
    dependencies:
      '@babel/helper-function-name': 7.22.5
      '@babel/template': 7.22.5
      '@babel/types': 7.22.10
    dev: true

  /@babel/helpers@7.22.10:
    resolution: {integrity: sha512-a41J4NW8HyZa1I1vAndrraTlPZ/eZoga2ZgS7fEr0tZJGVU4xqdE80CEm0CcNjha5EZ8fTBYLKHF0kqDUuAwQw==}
    engines: {node: '>=6.9.0'}
    dependencies:
      '@babel/template': 7.22.5
      '@babel/traverse': 7.22.10
      '@babel/types': 7.22.10
    transitivePeerDependencies:
      - supports-color
    dev: true

  /@babel/highlight@7.22.10:
    resolution: {integrity: sha512-78aUtVcT7MUscr0K5mIEnkwxPE0MaxkR5RxRwuHaQ+JuU5AmTPhY+do2mdzVTnIJJpyBglql2pehuBIWHug+WQ==}
    engines: {node: '>=6.9.0'}
    dependencies:
      '@babel/helper-validator-identifier': 7.22.5
      chalk: 2.4.2
      js-tokens: 4.0.0
    dev: true

  /@babel/parser@7.22.10:
    resolution: {integrity: sha512-lNbdGsQb9ekfsnjFGhEiF4hfFqGgfOP3H3d27re3n+CGhNuTSUEQdfWk556sTLNTloczcdM5TYF2LhzmDQKyvQ==}
    engines: {node: '>=6.0.0'}
    hasBin: true
    dependencies:
      '@babel/types': 7.22.10
    dev: true

  /@babel/plugin-bugfix-safari-id-destructuring-collision-in-function-expression@7.22.5(@babel/core@7.18.6):
    resolution: {integrity: sha512-NP1M5Rf+u2Gw9qfSO4ihjcTGW5zXTi36ITLd4/EoAcEhIZ0yjMqmftDNl3QC19CX7olhrjpyU454g/2W7X0jvQ==}
    engines: {node: '>=6.9.0'}
    peerDependencies:
      '@babel/core': ^7.0.0
    dependencies:
      '@babel/core': 7.18.6
      '@babel/helper-plugin-utils': 7.22.5
    dev: true

  /@babel/plugin-bugfix-v8-spread-parameters-in-optional-chaining@7.22.5(@babel/core@7.18.6):
    resolution: {integrity: sha512-31Bb65aZaUwqCbWMnZPduIZxCBngHFlzyN6Dq6KAJjtx+lx6ohKHubc61OomYi7XwVD4Ol0XCVz4h+pYFR048g==}
    engines: {node: '>=6.9.0'}
    peerDependencies:
      '@babel/core': ^7.13.0
    dependencies:
      '@babel/core': 7.18.6
      '@babel/helper-plugin-utils': 7.22.5
      '@babel/helper-skip-transparent-expression-wrappers': 7.22.5
      '@babel/plugin-transform-optional-chaining': 7.22.10(@babel/core@7.18.6)
    dev: true

  /@babel/plugin-proposal-async-generator-functions@7.20.7(@babel/core@7.18.6):
    resolution: {integrity: sha512-xMbiLsn/8RK7Wq7VeVytytS2L6qE69bXPB10YCmMdDZbKF4okCqY74pI/jJQ/8U0b/F6NrT2+14b8/P9/3AMGA==}
    engines: {node: '>=6.9.0'}
    peerDependencies:
      '@babel/core': ^7.0.0-0
    dependencies:
      '@babel/core': 7.18.6
      '@babel/helper-environment-visitor': 7.22.5
      '@babel/helper-plugin-utils': 7.22.5
      '@babel/helper-remap-async-to-generator': 7.22.9(@babel/core@7.18.6)
      '@babel/plugin-syntax-async-generators': 7.8.4(@babel/core@7.18.6)
    dev: true

  /@babel/plugin-proposal-class-properties@7.18.6(@babel/core@7.18.6):
    resolution: {integrity: sha512-cumfXOF0+nzZrrN8Rf0t7M+tF6sZc7vhQwYQck9q1/5w2OExlD+b4v4RpMJFaV1Z7WcDRgO6FqvxqxGlwo+RHQ==}
    engines: {node: '>=6.9.0'}
    peerDependencies:
      '@babel/core': ^7.0.0-0
    dependencies:
      '@babel/core': 7.18.6
      '@babel/helper-create-class-features-plugin': 7.22.10(@babel/core@7.18.6)
      '@babel/helper-plugin-utils': 7.22.5
    dev: true

  /@babel/plugin-proposal-class-static-block@7.21.0(@babel/core@7.18.6):
    resolution: {integrity: sha512-XP5G9MWNUskFuP30IfFSEFB0Z6HzLIUcjYM4bYOPHXl7eiJ9HFv8tWj6TXTN5QODiEhDZAeI4hLok2iHFFV4hw==}
    engines: {node: '>=6.9.0'}
    peerDependencies:
      '@babel/core': ^7.12.0
    dependencies:
      '@babel/core': 7.18.6
      '@babel/helper-create-class-features-plugin': 7.22.10(@babel/core@7.18.6)
      '@babel/helper-plugin-utils': 7.22.5
      '@babel/plugin-syntax-class-static-block': 7.14.5(@babel/core@7.18.6)
    dev: true

  /@babel/plugin-proposal-dynamic-import@7.18.6(@babel/core@7.18.6):
    resolution: {integrity: sha512-1auuwmK+Rz13SJj36R+jqFPMJWyKEDd7lLSdOj4oJK0UTgGueSAtkrCvz9ewmgyU/P941Rv2fQwZJN8s6QruXw==}
    engines: {node: '>=6.9.0'}
    peerDependencies:
      '@babel/core': ^7.0.0-0
    dependencies:
      '@babel/core': 7.18.6
      '@babel/helper-plugin-utils': 7.22.5
      '@babel/plugin-syntax-dynamic-import': 7.8.3(@babel/core@7.18.6)
    dev: true

  /@babel/plugin-proposal-export-namespace-from@7.18.9(@babel/core@7.18.6):
    resolution: {integrity: sha512-k1NtHyOMvlDDFeb9G5PhUXuGj8m/wiwojgQVEhJ/fsVsMCpLyOP4h0uGEjYJKrRI+EVPlb5Jk+Gt9P97lOGwtA==}
    engines: {node: '>=6.9.0'}
    peerDependencies:
      '@babel/core': ^7.0.0-0
    dependencies:
      '@babel/core': 7.18.6
      '@babel/helper-plugin-utils': 7.22.5
      '@babel/plugin-syntax-export-namespace-from': 7.8.3(@babel/core@7.18.6)
    dev: true

  /@babel/plugin-proposal-json-strings@7.18.6(@babel/core@7.18.6):
    resolution: {integrity: sha512-lr1peyn9kOdbYc0xr0OdHTZ5FMqS6Di+H0Fz2I/JwMzGmzJETNeOFq2pBySw6X/KFL5EWDjlJuMsUGRFb8fQgQ==}
    engines: {node: '>=6.9.0'}
    peerDependencies:
      '@babel/core': ^7.0.0-0
    dependencies:
      '@babel/core': 7.18.6
      '@babel/helper-plugin-utils': 7.22.5
      '@babel/plugin-syntax-json-strings': 7.8.3(@babel/core@7.18.6)
    dev: true

  /@babel/plugin-proposal-logical-assignment-operators@7.20.7(@babel/core@7.18.6):
    resolution: {integrity: sha512-y7C7cZgpMIjWlKE5T7eJwp+tnRYM89HmRvWM5EQuB5BoHEONjmQ8lSNmBUwOyy/GFRsohJED51YBF79hE1djug==}
    engines: {node: '>=6.9.0'}
    peerDependencies:
      '@babel/core': ^7.0.0-0
    dependencies:
      '@babel/core': 7.18.6
      '@babel/helper-plugin-utils': 7.22.5
      '@babel/plugin-syntax-logical-assignment-operators': 7.10.4(@babel/core@7.18.6)
    dev: true

  /@babel/plugin-proposal-nullish-coalescing-operator@7.18.6(@babel/core@7.18.6):
    resolution: {integrity: sha512-wQxQzxYeJqHcfppzBDnm1yAY0jSRkUXR2z8RePZYrKwMKgMlE8+Z6LUno+bd6LvbGh8Gltvy74+9pIYkr+XkKA==}
    engines: {node: '>=6.9.0'}
    peerDependencies:
      '@babel/core': ^7.0.0-0
    dependencies:
      '@babel/core': 7.18.6
      '@babel/helper-plugin-utils': 7.22.5
      '@babel/plugin-syntax-nullish-coalescing-operator': 7.8.3(@babel/core@7.18.6)
    dev: true

  /@babel/plugin-proposal-numeric-separator@7.18.6(@babel/core@7.18.6):
    resolution: {integrity: sha512-ozlZFogPqoLm8WBr5Z8UckIoE4YQ5KESVcNudyXOR8uqIkliTEgJ3RoketfG6pmzLdeZF0H/wjE9/cCEitBl7Q==}
    engines: {node: '>=6.9.0'}
    peerDependencies:
      '@babel/core': ^7.0.0-0
    dependencies:
      '@babel/core': 7.18.6
      '@babel/helper-plugin-utils': 7.22.5
      '@babel/plugin-syntax-numeric-separator': 7.10.4(@babel/core@7.18.6)
    dev: true

  /@babel/plugin-proposal-object-rest-spread@7.20.7(@babel/core@7.18.6):
    resolution: {integrity: sha512-d2S98yCiLxDVmBmE8UjGcfPvNEUbA1U5q5WxaWFUGRzJSVAZqm5W6MbPct0jxnegUZ0niLeNX+IOzEs7wYg9Dg==}
    engines: {node: '>=6.9.0'}
    peerDependencies:
      '@babel/core': ^7.0.0-0
    dependencies:
      '@babel/compat-data': 7.22.9
      '@babel/core': 7.18.6
      '@babel/helper-compilation-targets': 7.22.10
      '@babel/helper-plugin-utils': 7.22.5
      '@babel/plugin-syntax-object-rest-spread': 7.8.3(@babel/core@7.18.6)
      '@babel/plugin-transform-parameters': 7.22.5(@babel/core@7.18.6)
    dev: true

  /@babel/plugin-proposal-optional-catch-binding@7.18.6(@babel/core@7.18.6):
    resolution: {integrity: sha512-Q40HEhs9DJQyaZfUjjn6vE8Cv4GmMHCYuMGIWUnlxH6400VGxOuwWsPt4FxXxJkC/5eOzgn0z21M9gMT4MOhbw==}
    engines: {node: '>=6.9.0'}
    peerDependencies:
      '@babel/core': ^7.0.0-0
    dependencies:
      '@babel/core': 7.18.6
      '@babel/helper-plugin-utils': 7.22.5
      '@babel/plugin-syntax-optional-catch-binding': 7.8.3(@babel/core@7.18.6)
    dev: true

  /@babel/plugin-proposal-optional-chaining@7.21.0(@babel/core@7.18.6):
    resolution: {integrity: sha512-p4zeefM72gpmEe2fkUr/OnOXpWEf8nAgk7ZYVqqfFiyIG7oFfVZcCrU64hWn5xp4tQ9LkV4bTIa5rD0KANpKNA==}
    engines: {node: '>=6.9.0'}
    peerDependencies:
      '@babel/core': ^7.0.0-0
    dependencies:
      '@babel/core': 7.18.6
      '@babel/helper-plugin-utils': 7.22.5
      '@babel/helper-skip-transparent-expression-wrappers': 7.22.5
      '@babel/plugin-syntax-optional-chaining': 7.8.3(@babel/core@7.18.6)
    dev: true

  /@babel/plugin-proposal-private-methods@7.18.6(@babel/core@7.18.6):
    resolution: {integrity: sha512-nutsvktDItsNn4rpGItSNV2sz1XwS+nfU0Rg8aCx3W3NOKVzdMjJRu0O5OkgDp3ZGICSTbgRpxZoWsxoKRvbeA==}
    engines: {node: '>=6.9.0'}
    peerDependencies:
      '@babel/core': ^7.0.0-0
    dependencies:
      '@babel/core': 7.18.6
      '@babel/helper-create-class-features-plugin': 7.22.10(@babel/core@7.18.6)
      '@babel/helper-plugin-utils': 7.22.5
    dev: true

  /@babel/plugin-proposal-private-property-in-object@7.21.11(@babel/core@7.18.6):
    resolution: {integrity: sha512-0QZ8qP/3RLDVBwBFoWAwCtgcDZJVwA5LUJRZU8x2YFfKNuFq161wK3cuGrALu5yiPu+vzwTAg/sMWVNeWeNyaw==}
    engines: {node: '>=6.9.0'}
    peerDependencies:
      '@babel/core': ^7.0.0-0
    dependencies:
      '@babel/core': 7.18.6
      '@babel/helper-annotate-as-pure': 7.22.5
      '@babel/helper-create-class-features-plugin': 7.22.10(@babel/core@7.18.6)
      '@babel/helper-plugin-utils': 7.22.5
      '@babel/plugin-syntax-private-property-in-object': 7.14.5(@babel/core@7.18.6)
    dev: true

  /@babel/plugin-proposal-unicode-property-regex@7.18.6(@babel/core@7.18.6):
    resolution: {integrity: sha512-2BShG/d5yoZyXZfVePH91urL5wTG6ASZU9M4o03lKK8u8UW1y08OMttBSOADTcJrnPMpvDXRG3G8fyLh4ovs8w==}
    engines: {node: '>=4'}
    peerDependencies:
      '@babel/core': ^7.0.0-0
    dependencies:
      '@babel/core': 7.18.6
      '@babel/helper-create-regexp-features-plugin': 7.22.9(@babel/core@7.18.6)
      '@babel/helper-plugin-utils': 7.22.5
    dev: true

  /@babel/plugin-syntax-async-generators@7.8.4(@babel/core@7.18.6):
    resolution: {integrity: sha512-tycmZxkGfZaxhMRbXlPXuVFpdWlXpir2W4AMhSJgRKzk/eDlIXOhb2LHWoLpDF7TEHylV5zNhykX6KAgHJmTNw==}
    peerDependencies:
      '@babel/core': ^7.0.0-0
    dependencies:
      '@babel/core': 7.18.6
      '@babel/helper-plugin-utils': 7.22.5
    dev: true

  /@babel/plugin-syntax-bigint@7.8.3(@babel/core@7.18.6):
    resolution: {integrity: sha512-wnTnFlG+YxQm3vDxpGE57Pj0srRU4sHE/mDkt1qv2YJJSeUAec2ma4WLUnUPeKjyrfntVwe/N6dCXpU+zL3Npg==}
    peerDependencies:
      '@babel/core': ^7.0.0-0
    dependencies:
      '@babel/core': 7.18.6
      '@babel/helper-plugin-utils': 7.22.5
    dev: true

  /@babel/plugin-syntax-class-properties@7.12.13(@babel/core@7.18.6):
    resolution: {integrity: sha512-fm4idjKla0YahUNgFNLCB0qySdsoPiZP3iQE3rky0mBUtMZ23yDJ9SJdg6dXTSDnulOVqiF3Hgr9nbXvXTQZYA==}
    peerDependencies:
      '@babel/core': ^7.0.0-0
    dependencies:
      '@babel/core': 7.18.6
      '@babel/helper-plugin-utils': 7.22.5
    dev: true

  /@babel/plugin-syntax-class-static-block@7.14.5(@babel/core@7.18.6):
    resolution: {integrity: sha512-b+YyPmr6ldyNnM6sqYeMWE+bgJcJpO6yS4QD7ymxgH34GBPNDM/THBh8iunyvKIZztiwLH4CJZ0RxTk9emgpjw==}
    engines: {node: '>=6.9.0'}
    peerDependencies:
      '@babel/core': ^7.0.0-0
    dependencies:
      '@babel/core': 7.18.6
      '@babel/helper-plugin-utils': 7.22.5
    dev: true

  /@babel/plugin-syntax-dynamic-import@7.8.3(@babel/core@7.18.6):
    resolution: {integrity: sha512-5gdGbFon+PszYzqs83S3E5mpi7/y/8M9eC90MRTZfduQOYW76ig6SOSPNe41IG5LoP3FGBn2N0RjVDSQiS94kQ==}
    peerDependencies:
      '@babel/core': ^7.0.0-0
    dependencies:
      '@babel/core': 7.18.6
      '@babel/helper-plugin-utils': 7.22.5
    dev: true

  /@babel/plugin-syntax-export-namespace-from@7.8.3(@babel/core@7.18.6):
    resolution: {integrity: sha512-MXf5laXo6c1IbEbegDmzGPwGNTsHZmEy6QGznu5Sh2UCWvueywb2ee+CCE4zQiZstxU9BMoQO9i6zUFSY0Kj0Q==}
    peerDependencies:
      '@babel/core': ^7.0.0-0
    dependencies:
      '@babel/core': 7.18.6
      '@babel/helper-plugin-utils': 7.22.5
    dev: true

  /@babel/plugin-syntax-import-assertions@7.22.5(@babel/core@7.18.6):
    resolution: {integrity: sha512-rdV97N7KqsRzeNGoWUOK6yUsWarLjE5Su/Snk9IYPU9CwkWHs4t+rTGOvffTR8XGkJMTAdLfO0xVnXm8wugIJg==}
    engines: {node: '>=6.9.0'}
    peerDependencies:
      '@babel/core': ^7.0.0-0
    dependencies:
      '@babel/core': 7.18.6
      '@babel/helper-plugin-utils': 7.22.5
    dev: true

  /@babel/plugin-syntax-import-meta@7.10.4(@babel/core@7.18.6):
    resolution: {integrity: sha512-Yqfm+XDx0+Prh3VSeEQCPU81yC+JWZ2pDPFSS4ZdpfZhp4MkFMaDC1UqseovEKwSUpnIL7+vK+Clp7bfh0iD7g==}
    peerDependencies:
      '@babel/core': ^7.0.0-0
    dependencies:
      '@babel/core': 7.18.6
      '@babel/helper-plugin-utils': 7.22.5
    dev: true

  /@babel/plugin-syntax-json-strings@7.8.3(@babel/core@7.18.6):
    resolution: {integrity: sha512-lY6kdGpWHvjoe2vk4WrAapEuBR69EMxZl+RoGRhrFGNYVK8mOPAW8VfbT/ZgrFbXlDNiiaxQnAtgVCZ6jv30EA==}
    peerDependencies:
      '@babel/core': ^7.0.0-0
    dependencies:
      '@babel/core': 7.18.6
      '@babel/helper-plugin-utils': 7.22.5
    dev: true

  /@babel/plugin-syntax-logical-assignment-operators@7.10.4(@babel/core@7.18.6):
    resolution: {integrity: sha512-d8waShlpFDinQ5MtvGU9xDAOzKH47+FFoney2baFIoMr952hKOLp1HR7VszoZvOsV/4+RRszNY7D17ba0te0ig==}
    peerDependencies:
      '@babel/core': ^7.0.0-0
    dependencies:
      '@babel/core': 7.18.6
      '@babel/helper-plugin-utils': 7.22.5
    dev: true

  /@babel/plugin-syntax-nullish-coalescing-operator@7.8.3(@babel/core@7.18.6):
    resolution: {integrity: sha512-aSff4zPII1u2QD7y+F8oDsz19ew4IGEJg9SVW+bqwpwtfFleiQDMdzA/R+UlWDzfnHFCxxleFT0PMIrR36XLNQ==}
    peerDependencies:
      '@babel/core': ^7.0.0-0
    dependencies:
      '@babel/core': 7.18.6
      '@babel/helper-plugin-utils': 7.22.5
    dev: true

  /@babel/plugin-syntax-numeric-separator@7.10.4(@babel/core@7.18.6):
    resolution: {integrity: sha512-9H6YdfkcK/uOnY/K7/aA2xpzaAgkQn37yzWUMRK7OaPOqOpGS1+n0H5hxT9AUw9EsSjPW8SVyMJwYRtWs3X3ug==}
    peerDependencies:
      '@babel/core': ^7.0.0-0
    dependencies:
      '@babel/core': 7.18.6
      '@babel/helper-plugin-utils': 7.22.5
    dev: true

  /@babel/plugin-syntax-object-rest-spread@7.8.3(@babel/core@7.18.6):
    resolution: {integrity: sha512-XoqMijGZb9y3y2XskN+P1wUGiVwWZ5JmoDRwx5+3GmEplNyVM2s2Dg8ILFQm8rWM48orGy5YpI5Bl8U1y7ydlA==}
    peerDependencies:
      '@babel/core': ^7.0.0-0
    dependencies:
      '@babel/core': 7.18.6
      '@babel/helper-plugin-utils': 7.22.5
    dev: true

  /@babel/plugin-syntax-optional-catch-binding@7.8.3(@babel/core@7.18.6):
    resolution: {integrity: sha512-6VPD0Pc1lpTqw0aKoeRTMiB+kWhAoT24PA+ksWSBrFtl5SIRVpZlwN3NNPQjehA2E/91FV3RjLWoVTglWcSV3Q==}
    peerDependencies:
      '@babel/core': ^7.0.0-0
    dependencies:
      '@babel/core': 7.18.6
      '@babel/helper-plugin-utils': 7.22.5
    dev: true

  /@babel/plugin-syntax-optional-chaining@7.8.3(@babel/core@7.18.6):
    resolution: {integrity: sha512-KoK9ErH1MBlCPxV0VANkXW2/dw4vlbGDrFgz8bmUsBGYkFRcbRwMh6cIJubdPrkxRwuGdtCk0v/wPTKbQgBjkg==}
    peerDependencies:
      '@babel/core': ^7.0.0-0
    dependencies:
      '@babel/core': 7.18.6
      '@babel/helper-plugin-utils': 7.22.5
    dev: true

  /@babel/plugin-syntax-private-property-in-object@7.14.5(@babel/core@7.18.6):
    resolution: {integrity: sha512-0wVnp9dxJ72ZUJDV27ZfbSj6iHLoytYZmh3rFcxNnvsJF3ktkzLDZPy/mA17HGsaQT3/DQsWYX1f1QGWkCoVUg==}
    engines: {node: '>=6.9.0'}
    peerDependencies:
      '@babel/core': ^7.0.0-0
    dependencies:
      '@babel/core': 7.18.6
      '@babel/helper-plugin-utils': 7.22.5
    dev: true

  /@babel/plugin-syntax-top-level-await@7.14.5(@babel/core@7.18.6):
    resolution: {integrity: sha512-hx++upLv5U1rgYfwe1xBQUhRmU41NEvpUvrp8jkrSCdvGSnM5/qdRMtylJ6PG5OFkBaHkbTAKTnd3/YyESRHFw==}
    engines: {node: '>=6.9.0'}
    peerDependencies:
      '@babel/core': ^7.0.0-0
    dependencies:
      '@babel/core': 7.18.6
      '@babel/helper-plugin-utils': 7.22.5
    dev: true

  /@babel/plugin-syntax-typescript@7.22.5(@babel/core@7.18.6):
    resolution: {integrity: sha512-1mS2o03i7t1c6VzH6fdQ3OA8tcEIxwG18zIPRp+UY1Ihv6W+XZzBCVxExF9upussPXJ0xE9XRHwMoNs1ep/nRQ==}
    engines: {node: '>=6.9.0'}
    peerDependencies:
      '@babel/core': ^7.0.0-0
    dependencies:
      '@babel/core': 7.18.6
      '@babel/helper-plugin-utils': 7.22.5
    dev: true

  /@babel/plugin-transform-arrow-functions@7.22.5(@babel/core@7.18.6):
    resolution: {integrity: sha512-26lTNXoVRdAnsaDXPpvCNUq+OVWEVC6bx7Vvz9rC53F2bagUWW4u4ii2+h8Fejfh7RYqPxn+libeFBBck9muEw==}
    engines: {node: '>=6.9.0'}
    peerDependencies:
      '@babel/core': ^7.0.0-0
    dependencies:
      '@babel/core': 7.18.6
      '@babel/helper-plugin-utils': 7.22.5
    dev: true

  /@babel/plugin-transform-async-to-generator@7.22.5(@babel/core@7.18.6):
    resolution: {integrity: sha512-b1A8D8ZzE/VhNDoV1MSJTnpKkCG5bJo+19R4o4oy03zM7ws8yEMK755j61Dc3EyvdysbqH5BOOTquJ7ZX9C6vQ==}
    engines: {node: '>=6.9.0'}
    peerDependencies:
      '@babel/core': ^7.0.0-0
    dependencies:
      '@babel/core': 7.18.6
      '@babel/helper-module-imports': 7.22.5
      '@babel/helper-plugin-utils': 7.22.5
      '@babel/helper-remap-async-to-generator': 7.22.9(@babel/core@7.18.6)
    dev: true

  /@babel/plugin-transform-block-scoped-functions@7.22.5(@babel/core@7.18.6):
    resolution: {integrity: sha512-tdXZ2UdknEKQWKJP1KMNmuF5Lx3MymtMN/pvA+p/VEkhK8jVcQ1fzSy8KM9qRYhAf2/lV33hoMPKI/xaI9sADA==}
    engines: {node: '>=6.9.0'}
    peerDependencies:
      '@babel/core': ^7.0.0-0
    dependencies:
      '@babel/core': 7.18.6
      '@babel/helper-plugin-utils': 7.22.5
    dev: true

  /@babel/plugin-transform-block-scoping@7.22.10(@babel/core@7.18.6):
    resolution: {integrity: sha512-1+kVpGAOOI1Albt6Vse7c8pHzcZQdQKW+wJH+g8mCaszOdDVwRXa/slHPqIw+oJAJANTKDMuM2cBdV0Dg618Vg==}
    engines: {node: '>=6.9.0'}
    peerDependencies:
      '@babel/core': ^7.0.0-0
    dependencies:
      '@babel/core': 7.18.6
      '@babel/helper-plugin-utils': 7.22.5
    dev: true

  /@babel/plugin-transform-classes@7.22.6(@babel/core@7.18.6):
    resolution: {integrity: sha512-58EgM6nuPNG6Py4Z3zSuu0xWu2VfodiMi72Jt5Kj2FECmaYk1RrTXA45z6KBFsu9tRgwQDwIiY4FXTt+YsSFAQ==}
    engines: {node: '>=6.9.0'}
    peerDependencies:
      '@babel/core': ^7.0.0-0
    dependencies:
      '@babel/core': 7.18.6
      '@babel/helper-annotate-as-pure': 7.22.5
      '@babel/helper-compilation-targets': 7.22.10
      '@babel/helper-environment-visitor': 7.22.5
      '@babel/helper-function-name': 7.22.5
      '@babel/helper-optimise-call-expression': 7.22.5
      '@babel/helper-plugin-utils': 7.22.5
      '@babel/helper-replace-supers': 7.22.9(@babel/core@7.18.6)
      '@babel/helper-split-export-declaration': 7.22.6
      globals: 11.12.0
    dev: true

  /@babel/plugin-transform-computed-properties@7.22.5(@babel/core@7.18.6):
    resolution: {integrity: sha512-4GHWBgRf0krxPX+AaPtgBAlTgTeZmqDynokHOX7aqqAB4tHs3U2Y02zH6ETFdLZGcg9UQSD1WCmkVrE9ErHeOg==}
    engines: {node: '>=6.9.0'}
    peerDependencies:
      '@babel/core': ^7.0.0-0
    dependencies:
      '@babel/core': 7.18.6
      '@babel/helper-plugin-utils': 7.22.5
      '@babel/template': 7.22.5
    dev: true

  /@babel/plugin-transform-destructuring@7.22.10(@babel/core@7.18.6):
    resolution: {integrity: sha512-dPJrL0VOyxqLM9sritNbMSGx/teueHF/htMKrPT7DNxccXxRDPYqlgPFFdr8u+F+qUZOkZoXue/6rL5O5GduEw==}
    engines: {node: '>=6.9.0'}
    peerDependencies:
      '@babel/core': ^7.0.0-0
    dependencies:
      '@babel/core': 7.18.6
      '@babel/helper-plugin-utils': 7.22.5
    dev: true

  /@babel/plugin-transform-dotall-regex@7.22.5(@babel/core@7.18.6):
    resolution: {integrity: sha512-5/Yk9QxCQCl+sOIB1WelKnVRxTJDSAIxtJLL2/pqL14ZVlbH0fUQUZa/T5/UnQtBNgghR7mfB8ERBKyKPCi7Vw==}
    engines: {node: '>=6.9.0'}
    peerDependencies:
      '@babel/core': ^7.0.0-0
    dependencies:
      '@babel/core': 7.18.6
      '@babel/helper-create-regexp-features-plugin': 7.22.9(@babel/core@7.18.6)
      '@babel/helper-plugin-utils': 7.22.5
    dev: true

  /@babel/plugin-transform-duplicate-keys@7.22.5(@babel/core@7.18.6):
    resolution: {integrity: sha512-dEnYD+9BBgld5VBXHnF/DbYGp3fqGMsyxKbtD1mDyIA7AkTSpKXFhCVuj/oQVOoALfBs77DudA0BE4d5mcpmqw==}
    engines: {node: '>=6.9.0'}
    peerDependencies:
      '@babel/core': ^7.0.0-0
    dependencies:
      '@babel/core': 7.18.6
      '@babel/helper-plugin-utils': 7.22.5
    dev: true

  /@babel/plugin-transform-exponentiation-operator@7.22.5(@babel/core@7.18.6):
    resolution: {integrity: sha512-vIpJFNM/FjZ4rh1myqIya9jXwrwwgFRHPjT3DkUA9ZLHuzox8jiXkOLvwm1H+PQIP3CqfC++WPKeuDi0Sjdj1g==}
    engines: {node: '>=6.9.0'}
    peerDependencies:
      '@babel/core': ^7.0.0-0
    dependencies:
      '@babel/core': 7.18.6
      '@babel/helper-builder-binary-assignment-operator-visitor': 7.22.10
      '@babel/helper-plugin-utils': 7.22.5
    dev: true

  /@babel/plugin-transform-for-of@7.22.5(@babel/core@7.18.6):
    resolution: {integrity: sha512-3kxQjX1dU9uudwSshyLeEipvrLjBCVthCgeTp6CzE/9JYrlAIaeekVxRpCWsDDfYTfRZRoCeZatCQvwo+wvK8A==}
    engines: {node: '>=6.9.0'}
    peerDependencies:
      '@babel/core': ^7.0.0-0
    dependencies:
      '@babel/core': 7.18.6
      '@babel/helper-plugin-utils': 7.22.5
    dev: true

  /@babel/plugin-transform-function-name@7.22.5(@babel/core@7.18.6):
    resolution: {integrity: sha512-UIzQNMS0p0HHiQm3oelztj+ECwFnj+ZRV4KnguvlsD2of1whUeM6o7wGNj6oLwcDoAXQ8gEqfgC24D+VdIcevg==}
    engines: {node: '>=6.9.0'}
    peerDependencies:
      '@babel/core': ^7.0.0-0
    dependencies:
      '@babel/core': 7.18.6
      '@babel/helper-compilation-targets': 7.22.10
      '@babel/helper-function-name': 7.22.5
      '@babel/helper-plugin-utils': 7.22.5
    dev: true

  /@babel/plugin-transform-literals@7.22.5(@babel/core@7.18.6):
    resolution: {integrity: sha512-fTLj4D79M+mepcw3dgFBTIDYpbcB9Sm0bpm4ppXPaO+U+PKFFyV9MGRvS0gvGw62sd10kT5lRMKXAADb9pWy8g==}
    engines: {node: '>=6.9.0'}
    peerDependencies:
      '@babel/core': ^7.0.0-0
    dependencies:
      '@babel/core': 7.18.6
      '@babel/helper-plugin-utils': 7.22.5
    dev: true

  /@babel/plugin-transform-member-expression-literals@7.22.5(@babel/core@7.18.6):
    resolution: {integrity: sha512-RZEdkNtzzYCFl9SE9ATaUMTj2hqMb4StarOJLrZRbqqU4HSBE7UlBw9WBWQiDzrJZJdUWiMTVDI6Gv/8DPvfew==}
    engines: {node: '>=6.9.0'}
    peerDependencies:
      '@babel/core': ^7.0.0-0
    dependencies:
      '@babel/core': 7.18.6
      '@babel/helper-plugin-utils': 7.22.5
    dev: true

  /@babel/plugin-transform-modules-amd@7.22.5(@babel/core@7.18.6):
    resolution: {integrity: sha512-R+PTfLTcYEmb1+kK7FNkhQ1gP4KgjpSO6HfH9+f8/yfp2Nt3ggBjiVpRwmwTlfqZLafYKJACy36yDXlEmI9HjQ==}
    engines: {node: '>=6.9.0'}
    peerDependencies:
      '@babel/core': ^7.0.0-0
    dependencies:
      '@babel/core': 7.18.6
      '@babel/helper-module-transforms': 7.22.9(@babel/core@7.18.6)
      '@babel/helper-plugin-utils': 7.22.5
    dev: true

  /@babel/plugin-transform-modules-commonjs@7.22.5(@babel/core@7.18.6):
    resolution: {integrity: sha512-B4pzOXj+ONRmuaQTg05b3y/4DuFz3WcCNAXPLb2Q0GT0TrGKGxNKV4jwsXts+StaM0LQczZbOpj8o1DLPDJIiA==}
    engines: {node: '>=6.9.0'}
    peerDependencies:
      '@babel/core': ^7.0.0-0
    dependencies:
      '@babel/core': 7.18.6
      '@babel/helper-module-transforms': 7.22.9(@babel/core@7.18.6)
      '@babel/helper-plugin-utils': 7.22.5
      '@babel/helper-simple-access': 7.22.5
    dev: true

  /@babel/plugin-transform-modules-systemjs@7.22.5(@babel/core@7.18.6):
    resolution: {integrity: sha512-emtEpoaTMsOs6Tzz+nbmcePl6AKVtS1yC4YNAeMun9U8YCsgadPNxnOPQ8GhHFB2qdx+LZu9LgoC0Lthuu05DQ==}
    engines: {node: '>=6.9.0'}
    peerDependencies:
      '@babel/core': ^7.0.0-0
    dependencies:
      '@babel/core': 7.18.6
      '@babel/helper-hoist-variables': 7.22.5
      '@babel/helper-module-transforms': 7.22.9(@babel/core@7.18.6)
      '@babel/helper-plugin-utils': 7.22.5
      '@babel/helper-validator-identifier': 7.22.5
    dev: true

  /@babel/plugin-transform-modules-umd@7.22.5(@babel/core@7.18.6):
    resolution: {integrity: sha512-+S6kzefN/E1vkSsKx8kmQuqeQsvCKCd1fraCM7zXm4SFoggI099Tr4G8U81+5gtMdUeMQ4ipdQffbKLX0/7dBQ==}
    engines: {node: '>=6.9.0'}
    peerDependencies:
      '@babel/core': ^7.0.0-0
    dependencies:
      '@babel/core': 7.18.6
      '@babel/helper-module-transforms': 7.22.9(@babel/core@7.18.6)
      '@babel/helper-plugin-utils': 7.22.5
    dev: true

  /@babel/plugin-transform-named-capturing-groups-regex@7.22.5(@babel/core@7.18.6):
    resolution: {integrity: sha512-YgLLKmS3aUBhHaxp5hi1WJTgOUb/NCuDHzGT9z9WTt3YG+CPRhJs6nprbStx6DnWM4dh6gt7SU3sZodbZ08adQ==}
    engines: {node: '>=6.9.0'}
    peerDependencies:
      '@babel/core': ^7.0.0
    dependencies:
      '@babel/core': 7.18.6
      '@babel/helper-create-regexp-features-plugin': 7.22.9(@babel/core@7.18.6)
      '@babel/helper-plugin-utils': 7.22.5
    dev: true

  /@babel/plugin-transform-new-target@7.22.5(@babel/core@7.18.6):
    resolution: {integrity: sha512-AsF7K0Fx/cNKVyk3a+DW0JLo+Ua598/NxMRvxDnkpCIGFh43+h/v2xyhRUYf6oD8gE4QtL83C7zZVghMjHd+iw==}
    engines: {node: '>=6.9.0'}
    peerDependencies:
      '@babel/core': ^7.0.0-0
    dependencies:
      '@babel/core': 7.18.6
      '@babel/helper-plugin-utils': 7.22.5
    dev: true

  /@babel/plugin-transform-object-super@7.22.5(@babel/core@7.18.6):
    resolution: {integrity: sha512-klXqyaT9trSjIUrcsYIfETAzmOEZL3cBYqOYLJxBHfMFFggmXOv+NYSX/Jbs9mzMVESw/WycLFPRx8ba/b2Ipw==}
    engines: {node: '>=6.9.0'}
    peerDependencies:
      '@babel/core': ^7.0.0-0
    dependencies:
      '@babel/core': 7.18.6
      '@babel/helper-plugin-utils': 7.22.5
      '@babel/helper-replace-supers': 7.22.9(@babel/core@7.18.6)
    dev: true

  /@babel/plugin-transform-optional-chaining@7.22.10(@babel/core@7.18.6):
    resolution: {integrity: sha512-MMkQqZAZ+MGj+jGTG3OTuhKeBpNcO+0oCEbrGNEaOmiEn+1MzRyQlYsruGiU8RTK3zV6XwrVJTmwiDOyYK6J9g==}
    engines: {node: '>=6.9.0'}
    peerDependencies:
      '@babel/core': ^7.0.0-0
    dependencies:
      '@babel/core': 7.18.6
      '@babel/helper-plugin-utils': 7.22.5
      '@babel/helper-skip-transparent-expression-wrappers': 7.22.5
      '@babel/plugin-syntax-optional-chaining': 7.8.3(@babel/core@7.18.6)
    dev: true

  /@babel/plugin-transform-parameters@7.22.5(@babel/core@7.18.6):
    resolution: {integrity: sha512-AVkFUBurORBREOmHRKo06FjHYgjrabpdqRSwq6+C7R5iTCZOsM4QbcB27St0a4U6fffyAOqh3s/qEfybAhfivg==}
    engines: {node: '>=6.9.0'}
    peerDependencies:
      '@babel/core': ^7.0.0-0
    dependencies:
      '@babel/core': 7.18.6
      '@babel/helper-plugin-utils': 7.22.5
    dev: true

  /@babel/plugin-transform-property-literals@7.22.5(@babel/core@7.18.6):
    resolution: {integrity: sha512-TiOArgddK3mK/x1Qwf5hay2pxI6wCZnvQqrFSqbtg1GLl2JcNMitVH/YnqjP+M31pLUeTfzY1HAXFDnUBV30rQ==}
    engines: {node: '>=6.9.0'}
    peerDependencies:
      '@babel/core': ^7.0.0-0
    dependencies:
      '@babel/core': 7.18.6
      '@babel/helper-plugin-utils': 7.22.5
    dev: true

  /@babel/plugin-transform-regenerator@7.22.10(@babel/core@7.18.6):
    resolution: {integrity: sha512-F28b1mDt8KcT5bUyJc/U9nwzw6cV+UmTeRlXYIl2TNqMMJif0Jeey9/RQ3C4NOd2zp0/TRsDns9ttj2L523rsw==}
    engines: {node: '>=6.9.0'}
    peerDependencies:
      '@babel/core': ^7.0.0-0
    dependencies:
      '@babel/core': 7.18.6
      '@babel/helper-plugin-utils': 7.22.5
      regenerator-transform: 0.15.2
    dev: true

  /@babel/plugin-transform-reserved-words@7.22.5(@babel/core@7.18.6):
    resolution: {integrity: sha512-DTtGKFRQUDm8svigJzZHzb/2xatPc6TzNvAIJ5GqOKDsGFYgAskjRulbR/vGsPKq3OPqtexnz327qYpP57RFyA==}
    engines: {node: '>=6.9.0'}
    peerDependencies:
      '@babel/core': ^7.0.0-0
    dependencies:
      '@babel/core': 7.18.6
      '@babel/helper-plugin-utils': 7.22.5
    dev: true

  /@babel/plugin-transform-shorthand-properties@7.22.5(@babel/core@7.18.6):
    resolution: {integrity: sha512-vM4fq9IXHscXVKzDv5itkO1X52SmdFBFcMIBZ2FRn2nqVYqw6dBexUgMvAjHW+KXpPPViD/Yo3GrDEBaRC0QYA==}
    engines: {node: '>=6.9.0'}
    peerDependencies:
      '@babel/core': ^7.0.0-0
    dependencies:
      '@babel/core': 7.18.6
      '@babel/helper-plugin-utils': 7.22.5
    dev: true

  /@babel/plugin-transform-spread@7.22.5(@babel/core@7.18.6):
    resolution: {integrity: sha512-5ZzDQIGyvN4w8+dMmpohL6MBo+l2G7tfC/O2Dg7/hjpgeWvUx8FzfeOKxGog9IimPa4YekaQ9PlDqTLOljkcxg==}
    engines: {node: '>=6.9.0'}
    peerDependencies:
      '@babel/core': ^7.0.0-0
    dependencies:
      '@babel/core': 7.18.6
      '@babel/helper-plugin-utils': 7.22.5
      '@babel/helper-skip-transparent-expression-wrappers': 7.22.5
    dev: true

  /@babel/plugin-transform-sticky-regex@7.22.5(@babel/core@7.18.6):
    resolution: {integrity: sha512-zf7LuNpHG0iEeiyCNwX4j3gDg1jgt1k3ZdXBKbZSoA3BbGQGvMiSvfbZRR3Dr3aeJe3ooWFZxOOG3IRStYp2Bw==}
    engines: {node: '>=6.9.0'}
    peerDependencies:
      '@babel/core': ^7.0.0-0
    dependencies:
      '@babel/core': 7.18.6
      '@babel/helper-plugin-utils': 7.22.5
    dev: true

  /@babel/plugin-transform-template-literals@7.22.5(@babel/core@7.18.6):
    resolution: {integrity: sha512-5ciOehRNf+EyUeewo8NkbQiUs4d6ZxiHo6BcBcnFlgiJfu16q0bQUw9Jvo0b0gBKFG1SMhDSjeKXSYuJLeFSMA==}
    engines: {node: '>=6.9.0'}
    peerDependencies:
      '@babel/core': ^7.0.0-0
    dependencies:
      '@babel/core': 7.18.6
      '@babel/helper-plugin-utils': 7.22.5
    dev: true

  /@babel/plugin-transform-typeof-symbol@7.22.5(@babel/core@7.18.6):
    resolution: {integrity: sha512-bYkI5lMzL4kPii4HHEEChkD0rkc+nvnlR6+o/qdqR6zrm0Sv/nodmyLhlq2DO0YKLUNd2VePmPRjJXSBh9OIdA==}
    engines: {node: '>=6.9.0'}
    peerDependencies:
      '@babel/core': ^7.0.0-0
    dependencies:
      '@babel/core': 7.18.6
      '@babel/helper-plugin-utils': 7.22.5
    dev: true

  /@babel/plugin-transform-unicode-escapes@7.22.10(@babel/core@7.18.6):
    resolution: {integrity: sha512-lRfaRKGZCBqDlRU3UIFovdp9c9mEvlylmpod0/OatICsSfuQ9YFthRo1tpTkGsklEefZdqlEFdY4A2dwTb6ohg==}
    engines: {node: '>=6.9.0'}
    peerDependencies:
      '@babel/core': ^7.0.0-0
    dependencies:
      '@babel/core': 7.18.6
      '@babel/helper-plugin-utils': 7.22.5
    dev: true

  /@babel/plugin-transform-unicode-regex@7.22.5(@babel/core@7.18.6):
    resolution: {integrity: sha512-028laaOKptN5vHJf9/Arr/HiJekMd41hOEZYvNsrsXqJ7YPYuX2bQxh31fkZzGmq3YqHRJzYFFAVYvKfMPKqyg==}
    engines: {node: '>=6.9.0'}
    peerDependencies:
      '@babel/core': ^7.0.0-0
    dependencies:
      '@babel/core': 7.18.6
      '@babel/helper-create-regexp-features-plugin': 7.22.9(@babel/core@7.18.6)
      '@babel/helper-plugin-utils': 7.22.5
    dev: true

  /@babel/preset-env@7.18.6(@babel/core@7.18.6):
    resolution: {integrity: sha512-WrthhuIIYKrEFAwttYzgRNQ5hULGmwTj+D6l7Zdfsv5M7IWV/OZbUfbeL++Qrzx1nVJwWROIFhCHRYQV4xbPNw==}
    engines: {node: '>=6.9.0'}
    peerDependencies:
      '@babel/core': ^7.0.0-0
    dependencies:
      '@babel/compat-data': 7.22.9
      '@babel/core': 7.18.6
      '@babel/helper-compilation-targets': 7.22.10
      '@babel/helper-plugin-utils': 7.22.5
      '@babel/helper-validator-option': 7.22.5
      '@babel/plugin-bugfix-safari-id-destructuring-collision-in-function-expression': 7.22.5(@babel/core@7.18.6)
      '@babel/plugin-bugfix-v8-spread-parameters-in-optional-chaining': 7.22.5(@babel/core@7.18.6)
      '@babel/plugin-proposal-async-generator-functions': 7.20.7(@babel/core@7.18.6)
      '@babel/plugin-proposal-class-properties': 7.18.6(@babel/core@7.18.6)
      '@babel/plugin-proposal-class-static-block': 7.21.0(@babel/core@7.18.6)
      '@babel/plugin-proposal-dynamic-import': 7.18.6(@babel/core@7.18.6)
      '@babel/plugin-proposal-export-namespace-from': 7.18.9(@babel/core@7.18.6)
      '@babel/plugin-proposal-json-strings': 7.18.6(@babel/core@7.18.6)
      '@babel/plugin-proposal-logical-assignment-operators': 7.20.7(@babel/core@7.18.6)
      '@babel/plugin-proposal-nullish-coalescing-operator': 7.18.6(@babel/core@7.18.6)
      '@babel/plugin-proposal-numeric-separator': 7.18.6(@babel/core@7.18.6)
      '@babel/plugin-proposal-object-rest-spread': 7.20.7(@babel/core@7.18.6)
      '@babel/plugin-proposal-optional-catch-binding': 7.18.6(@babel/core@7.18.6)
      '@babel/plugin-proposal-optional-chaining': 7.21.0(@babel/core@7.18.6)
      '@babel/plugin-proposal-private-methods': 7.18.6(@babel/core@7.18.6)
      '@babel/plugin-proposal-private-property-in-object': 7.21.11(@babel/core@7.18.6)
      '@babel/plugin-proposal-unicode-property-regex': 7.18.6(@babel/core@7.18.6)
      '@babel/plugin-syntax-async-generators': 7.8.4(@babel/core@7.18.6)
      '@babel/plugin-syntax-class-properties': 7.12.13(@babel/core@7.18.6)
      '@babel/plugin-syntax-class-static-block': 7.14.5(@babel/core@7.18.6)
      '@babel/plugin-syntax-dynamic-import': 7.8.3(@babel/core@7.18.6)
      '@babel/plugin-syntax-export-namespace-from': 7.8.3(@babel/core@7.18.6)
      '@babel/plugin-syntax-import-assertions': 7.22.5(@babel/core@7.18.6)
      '@babel/plugin-syntax-json-strings': 7.8.3(@babel/core@7.18.6)
      '@babel/plugin-syntax-logical-assignment-operators': 7.10.4(@babel/core@7.18.6)
      '@babel/plugin-syntax-nullish-coalescing-operator': 7.8.3(@babel/core@7.18.6)
      '@babel/plugin-syntax-numeric-separator': 7.10.4(@babel/core@7.18.6)
      '@babel/plugin-syntax-object-rest-spread': 7.8.3(@babel/core@7.18.6)
      '@babel/plugin-syntax-optional-catch-binding': 7.8.3(@babel/core@7.18.6)
      '@babel/plugin-syntax-optional-chaining': 7.8.3(@babel/core@7.18.6)
      '@babel/plugin-syntax-private-property-in-object': 7.14.5(@babel/core@7.18.6)
      '@babel/plugin-syntax-top-level-await': 7.14.5(@babel/core@7.18.6)
      '@babel/plugin-transform-arrow-functions': 7.22.5(@babel/core@7.18.6)
      '@babel/plugin-transform-async-to-generator': 7.22.5(@babel/core@7.18.6)
      '@babel/plugin-transform-block-scoped-functions': 7.22.5(@babel/core@7.18.6)
      '@babel/plugin-transform-block-scoping': 7.22.10(@babel/core@7.18.6)
      '@babel/plugin-transform-classes': 7.22.6(@babel/core@7.18.6)
      '@babel/plugin-transform-computed-properties': 7.22.5(@babel/core@7.18.6)
      '@babel/plugin-transform-destructuring': 7.22.10(@babel/core@7.18.6)
      '@babel/plugin-transform-dotall-regex': 7.22.5(@babel/core@7.18.6)
      '@babel/plugin-transform-duplicate-keys': 7.22.5(@babel/core@7.18.6)
      '@babel/plugin-transform-exponentiation-operator': 7.22.5(@babel/core@7.18.6)
      '@babel/plugin-transform-for-of': 7.22.5(@babel/core@7.18.6)
      '@babel/plugin-transform-function-name': 7.22.5(@babel/core@7.18.6)
      '@babel/plugin-transform-literals': 7.22.5(@babel/core@7.18.6)
      '@babel/plugin-transform-member-expression-literals': 7.22.5(@babel/core@7.18.6)
      '@babel/plugin-transform-modules-amd': 7.22.5(@babel/core@7.18.6)
      '@babel/plugin-transform-modules-commonjs': 7.22.5(@babel/core@7.18.6)
      '@babel/plugin-transform-modules-systemjs': 7.22.5(@babel/core@7.18.6)
      '@babel/plugin-transform-modules-umd': 7.22.5(@babel/core@7.18.6)
      '@babel/plugin-transform-named-capturing-groups-regex': 7.22.5(@babel/core@7.18.6)
      '@babel/plugin-transform-new-target': 7.22.5(@babel/core@7.18.6)
      '@babel/plugin-transform-object-super': 7.22.5(@babel/core@7.18.6)
      '@babel/plugin-transform-parameters': 7.22.5(@babel/core@7.18.6)
      '@babel/plugin-transform-property-literals': 7.22.5(@babel/core@7.18.6)
      '@babel/plugin-transform-regenerator': 7.22.10(@babel/core@7.18.6)
      '@babel/plugin-transform-reserved-words': 7.22.5(@babel/core@7.18.6)
      '@babel/plugin-transform-shorthand-properties': 7.22.5(@babel/core@7.18.6)
      '@babel/plugin-transform-spread': 7.22.5(@babel/core@7.18.6)
      '@babel/plugin-transform-sticky-regex': 7.22.5(@babel/core@7.18.6)
      '@babel/plugin-transform-template-literals': 7.22.5(@babel/core@7.18.6)
      '@babel/plugin-transform-typeof-symbol': 7.22.5(@babel/core@7.18.6)
      '@babel/plugin-transform-unicode-escapes': 7.22.10(@babel/core@7.18.6)
      '@babel/plugin-transform-unicode-regex': 7.22.5(@babel/core@7.18.6)
      '@babel/preset-modules': 0.1.6(@babel/core@7.18.6)
      '@babel/types': 7.22.10
      babel-plugin-polyfill-corejs2: 0.3.3(@babel/core@7.18.6)
      babel-plugin-polyfill-corejs3: 0.5.3(@babel/core@7.18.6)
      babel-plugin-polyfill-regenerator: 0.3.1(@babel/core@7.18.6)
      core-js-compat: 3.32.1
      semver: 6.3.1
    transitivePeerDependencies:
      - supports-color
    dev: true

  /@babel/preset-modules@0.1.6(@babel/core@7.18.6):
    resolution: {integrity: sha512-ID2yj6K/4lKfhuU3+EX4UvNbIt7eACFbHmNUjzA+ep+B5971CknnA/9DEWKbRokfbbtblxxxXFJJrH47UEAMVg==}
    peerDependencies:
      '@babel/core': ^7.0.0-0 || ^8.0.0-0 <8.0.0
    dependencies:
      '@babel/core': 7.18.6
      '@babel/helper-plugin-utils': 7.22.5
      '@babel/plugin-proposal-unicode-property-regex': 7.18.6(@babel/core@7.18.6)
      '@babel/plugin-transform-dotall-regex': 7.22.5(@babel/core@7.18.6)
      '@babel/types': 7.22.10
      esutils: 2.0.3
    dev: true

  /@babel/regjsgen@0.8.0:
    resolution: {integrity: sha512-x/rqGMdzj+fWZvCOYForTghzbtqPDZ5gPwaoNGHdgDfF2QA/XZbCBp4Moo5scrkAMPhB7z26XM/AaHuIJdgauA==}
    dev: true

  /@babel/runtime@7.22.10:
    resolution: {integrity: sha512-21t/fkKLMZI4pqP2wlmsQAWnYW1PDyKyyUV4vCi+B25ydmdaYTKXPwCj0BzSUnZf4seIiYvSA3jcZ3gdsMFkLQ==}
    engines: {node: '>=6.9.0'}
    dependencies:
      regenerator-runtime: 0.14.0
    dev: true

  /@babel/template@7.22.5:
    resolution: {integrity: sha512-X7yV7eiwAxdj9k94NEylvbVHLiVG1nvzCV2EAowhxLTwODV1jl9UzZ48leOC0sH7OnuHrIkllaBgneUykIcZaw==}
    engines: {node: '>=6.9.0'}
    dependencies:
      '@babel/code-frame': 7.22.10
      '@babel/parser': 7.22.10
      '@babel/types': 7.22.10
    dev: true

  /@babel/traverse@7.22.10:
    resolution: {integrity: sha512-Q/urqV4pRByiNNpb/f5OSv28ZlGJiFiiTh+GAHktbIrkPhPbl90+uW6SmpoLyZqutrg9AEaEf3Q/ZBRHBXgxig==}
    engines: {node: '>=6.9.0'}
    dependencies:
      '@babel/code-frame': 7.22.10
      '@babel/generator': 7.22.10
      '@babel/helper-environment-visitor': 7.22.5
      '@babel/helper-function-name': 7.22.5
      '@babel/helper-hoist-variables': 7.22.5
      '@babel/helper-split-export-declaration': 7.22.6
      '@babel/parser': 7.22.10
      '@babel/types': 7.22.10
      debug: 4.3.4
      globals: 11.12.0
    transitivePeerDependencies:
      - supports-color
    dev: true

  /@babel/types@7.22.10:
    resolution: {integrity: sha512-obaoigiLrlDZ7TUQln/8m4mSqIW2QFeOrCQc9r+xsaHGNoplVNYlRVpsfE8Vj35GEm2ZH4ZhrNYogs/3fj85kg==}
    engines: {node: '>=6.9.0'}
    dependencies:
      '@babel/helper-string-parser': 7.22.5
      '@babel/helper-validator-identifier': 7.22.5
      to-fast-properties: 2.0.0
    dev: true

  /@bcoe/v8-coverage@0.2.3:
    resolution: {integrity: sha512-0hYQ8SB4Db5zvZB4axdMHGwEaQjkZzFjQiN9LVYvIFB2nSUHW9tYpxWriPrWDASIxiaXax83REcLxuSdnGPZtw==}
    dev: true

  /@cbor-extract/cbor-extract-darwin-arm64@2.1.1:
    resolution: {integrity: sha512-blVBy5MXz6m36Vx0DfLd7PChOQKEs8lK2bD1WJn/vVgG4FXZiZmZb2GECHFvVPA5T7OnODd9xZiL3nMCv6QUhA==}
    cpu: [arm64]
    os: [darwin]
    requiresBuild: true
    dev: false
    optional: true

  /@cbor-extract/cbor-extract-darwin-x64@2.1.1:
    resolution: {integrity: sha512-h6KFOzqk8jXTvkOftyRIWGrd7sKQzQv2jVdTL9nKSf3D2drCvQB/LHUxAOpPXo3pv2clDtKs3xnHalpEh3rDsw==}
    cpu: [x64]
    os: [darwin]
    requiresBuild: true
    dev: false
    optional: true

  /@cbor-extract/cbor-extract-linux-arm64@2.1.1:
    resolution: {integrity: sha512-SxAaRcYf8S0QHaMc7gvRSiTSr7nUYMqbUdErBEu+HYA4Q6UNydx1VwFE68hGcp1qvxcy9yT5U7gA+a5XikfwSQ==}
    cpu: [arm64]
    os: [linux]
    requiresBuild: true
    dev: false
    optional: true

  /@cbor-extract/cbor-extract-linux-arm@2.1.1:
    resolution: {integrity: sha512-ds0uikdcIGUjPyraV4oJqyVE5gl/qYBpa/Wnh6l6xLE2lj/hwnjT2XcZCChdXwW/YFZ1LUHs6waoYN8PmK0nKQ==}
    cpu: [arm]
    os: [linux]
    requiresBuild: true
    dev: false
    optional: true

  /@cbor-extract/cbor-extract-linux-x64@2.1.1:
    resolution: {integrity: sha512-GVK+8fNIE9lJQHAlhOROYiI0Yd4bAZ4u++C2ZjlkS3YmO6hi+FUxe6Dqm+OKWTcMpL/l71N6CQAmaRcb4zyJuA==}
    cpu: [x64]
    os: [linux]
    requiresBuild: true
    dev: false
    optional: true

  /@cbor-extract/cbor-extract-win32-x64@2.1.1:
    resolution: {integrity: sha512-2Niq1C41dCRIDeD8LddiH+mxGlO7HJ612Ll3D/E73ZWBmycued+8ghTr/Ho3CMOWPUEr08XtyBMVXAjqF+TcKw==}
    cpu: [x64]
    os: [win32]
    requiresBuild: true
    dev: false
    optional: true

  /@changesets/apply-release-plan@6.1.4:
    resolution: {integrity: sha512-FMpKF1fRlJyCZVYHr3CbinpZZ+6MwvOtWUuO8uo+svcATEoc1zRDcj23pAurJ2TZ/uVz1wFHH6K3NlACy0PLew==}
    dependencies:
      '@babel/runtime': 7.22.10
      '@changesets/config': 2.3.1
      '@changesets/get-version-range-type': 0.3.2
      '@changesets/git': 2.0.0
      '@changesets/types': 5.2.1
      '@manypkg/get-packages': 1.1.3
      detect-indent: 6.1.0
      fs-extra: 7.0.1
      lodash.startcase: 4.4.0
      outdent: 0.5.0
      prettier: 2.7.1
      resolve-from: 5.0.0
      semver: 7.5.4
    dev: true

  /@changesets/assemble-release-plan@5.2.4:
    resolution: {integrity: sha512-xJkWX+1/CUaOUWTguXEbCDTyWJFECEhmdtbkjhn5GVBGxdP/JwaHBIU9sW3FR6gD07UwZ7ovpiPclQZs+j+mvg==}
    dependencies:
      '@babel/runtime': 7.22.10
      '@changesets/errors': 0.1.4
      '@changesets/get-dependents-graph': 1.3.6
      '@changesets/types': 5.2.1
      '@manypkg/get-packages': 1.1.3
      semver: 7.5.4
    dev: true

  /@changesets/changelog-git@0.1.14:
    resolution: {integrity: sha512-+vRfnKtXVWsDDxGctOfzJsPhaCdXRYoe+KyWYoq5X/GqoISREiat0l3L8B0a453B2B4dfHGcZaGyowHbp9BSaA==}
    dependencies:
      '@changesets/types': 5.2.1
    dev: true

  /@changesets/changelog-github@0.4.8:
    resolution: {integrity: sha512-jR1DHibkMAb5v/8ym77E4AMNWZKB5NPzw5a5Wtqm1JepAuIF+hrKp2u04NKM14oBZhHglkCfrla9uq8ORnK/dw==}
    dependencies:
      '@changesets/get-github-info': 0.5.2
      '@changesets/types': 5.2.1
      dotenv: 8.6.0
    transitivePeerDependencies:
      - encoding
    dev: true

  /@changesets/cli@2.26.2:
    resolution: {integrity: sha512-dnWrJTmRR8bCHikJHl9b9HW3gXACCehz4OasrXpMp7sx97ECuBGGNjJhjPhdZNCvMy9mn4BWdplI323IbqsRig==}
    hasBin: true
    dependencies:
      '@babel/runtime': 7.22.10
      '@changesets/apply-release-plan': 6.1.4
      '@changesets/assemble-release-plan': 5.2.4
      '@changesets/changelog-git': 0.1.14
      '@changesets/config': 2.3.1
      '@changesets/errors': 0.1.4
      '@changesets/get-dependents-graph': 1.3.6
      '@changesets/get-release-plan': 3.0.17
      '@changesets/git': 2.0.0
      '@changesets/logger': 0.0.5
      '@changesets/pre': 1.0.14
      '@changesets/read': 0.5.9
      '@changesets/types': 5.2.1
      '@changesets/write': 0.2.3
      '@manypkg/get-packages': 1.1.3
      '@types/is-ci': 3.0.0
      '@types/semver': 7.5.0
      ansi-colors: 4.1.3
      chalk: 2.4.2
      enquirer: 2.4.1
      external-editor: 3.1.0
      fs-extra: 7.0.1
      human-id: 1.0.2
      is-ci: 3.0.1
      meow: 6.1.1
      outdent: 0.5.0
      p-limit: 2.3.0
      preferred-pm: 3.0.3
      resolve-from: 5.0.0
      semver: 7.5.4
      spawndamnit: 2.0.0
      term-size: 2.2.1
      tty-table: 4.2.1
    dev: true

  /@changesets/config@2.3.1:
    resolution: {integrity: sha512-PQXaJl82CfIXddUOppj4zWu+987GCw2M+eQcOepxN5s+kvnsZOwjEJO3DH9eVy+OP6Pg/KFEWdsECFEYTtbg6w==}
    dependencies:
      '@changesets/errors': 0.1.4
      '@changesets/get-dependents-graph': 1.3.6
      '@changesets/logger': 0.0.5
      '@changesets/types': 5.2.1
      '@manypkg/get-packages': 1.1.3
      fs-extra: 7.0.1
      micromatch: 4.0.5
    dev: true

  /@changesets/errors@0.1.4:
    resolution: {integrity: sha512-HAcqPF7snsUJ/QzkWoKfRfXushHTu+K5KZLJWPb34s4eCZShIf8BFO3fwq6KU8+G7L5KdtN2BzQAXOSXEyiY9Q==}
    dependencies:
      extendable-error: 0.1.7
    dev: true

  /@changesets/get-dependents-graph@1.3.6:
    resolution: {integrity: sha512-Q/sLgBANmkvUm09GgRsAvEtY3p1/5OCzgBE5vX3vgb5CvW0j7CEljocx5oPXeQSNph6FXulJlXV3Re/v3K3P3Q==}
    dependencies:
      '@changesets/types': 5.2.1
      '@manypkg/get-packages': 1.1.3
      chalk: 2.4.2
      fs-extra: 7.0.1
      semver: 7.5.4
    dev: true

  /@changesets/get-github-info@0.5.2:
    resolution: {integrity: sha512-JppheLu7S114aEs157fOZDjFqUDpm7eHdq5E8SSR0gUBTEK0cNSHsrSR5a66xs0z3RWuo46QvA3vawp8BxDHvg==}
    dependencies:
      dataloader: 1.4.0
      node-fetch: 2.7.0
    transitivePeerDependencies:
      - encoding
    dev: true

  /@changesets/get-release-plan@3.0.17:
    resolution: {integrity: sha512-6IwKTubNEgoOZwDontYc2x2cWXfr6IKxP3IhKeK+WjyD6y3M4Gl/jdQvBw+m/5zWILSOCAaGLu2ZF6Q+WiPniw==}
    dependencies:
      '@babel/runtime': 7.22.10
      '@changesets/assemble-release-plan': 5.2.4
      '@changesets/config': 2.3.1
      '@changesets/pre': 1.0.14
      '@changesets/read': 0.5.9
      '@changesets/types': 5.2.1
      '@manypkg/get-packages': 1.1.3
    dev: true

  /@changesets/get-version-range-type@0.3.2:
    resolution: {integrity: sha512-SVqwYs5pULYjYT4op21F2pVbcrca4qA/bAA3FmFXKMN7Y+HcO8sbZUTx3TAy2VXulP2FACd1aC7f2nTuqSPbqg==}
    dev: true

  /@changesets/git@2.0.0:
    resolution: {integrity: sha512-enUVEWbiqUTxqSnmesyJGWfzd51PY4H7mH9yUw0hPVpZBJ6tQZFMU3F3mT/t9OJ/GjyiM4770i+sehAn6ymx6A==}
    dependencies:
      '@babel/runtime': 7.22.10
      '@changesets/errors': 0.1.4
      '@changesets/types': 5.2.1
      '@manypkg/get-packages': 1.1.3
      is-subdir: 1.2.0
      micromatch: 4.0.5
      spawndamnit: 2.0.0
    dev: true

  /@changesets/logger@0.0.5:
    resolution: {integrity: sha512-gJyZHomu8nASHpaANzc6bkQMO9gU/ib20lqew1rVx753FOxffnCrJlGIeQVxNWCqM+o6OOleCo/ivL8UAO5iFw==}
    dependencies:
      chalk: 2.4.2
    dev: true

  /@changesets/parse@0.3.16:
    resolution: {integrity: sha512-127JKNd167ayAuBjUggZBkmDS5fIKsthnr9jr6bdnuUljroiERW7FBTDNnNVyJ4l69PzR57pk6mXQdtJyBCJKg==}
    dependencies:
      '@changesets/types': 5.2.1
      js-yaml: 3.14.1
    dev: true

  /@changesets/pre@1.0.14:
    resolution: {integrity: sha512-dTsHmxQWEQekHYHbg+M1mDVYFvegDh9j/kySNuDKdylwfMEevTeDouR7IfHNyVodxZXu17sXoJuf2D0vi55FHQ==}
    dependencies:
      '@babel/runtime': 7.22.10
      '@changesets/errors': 0.1.4
      '@changesets/types': 5.2.1
      '@manypkg/get-packages': 1.1.3
      fs-extra: 7.0.1
    dev: true

  /@changesets/read@0.5.9:
    resolution: {integrity: sha512-T8BJ6JS6j1gfO1HFq50kU3qawYxa4NTbI/ASNVVCBTsKquy2HYwM9r7ZnzkiMe8IEObAJtUVGSrePCOxAK2haQ==}
    dependencies:
      '@babel/runtime': 7.22.10
      '@changesets/git': 2.0.0
      '@changesets/logger': 0.0.5
      '@changesets/parse': 0.3.16
      '@changesets/types': 5.2.1
      chalk: 2.4.2
      fs-extra: 7.0.1
      p-filter: 2.1.0
    dev: true

  /@changesets/types@4.1.0:
    resolution: {integrity: sha512-LDQvVDv5Kb50ny2s25Fhm3d9QSZimsoUGBsUioj6MC3qbMUCuC8GPIvk/M6IvXx3lYhAs0lwWUQLb+VIEUCECw==}
    dev: true

  /@changesets/types@5.2.1:
    resolution: {integrity: sha512-myLfHbVOqaq9UtUKqR/nZA/OY7xFjQMdfgfqeZIBK4d0hA6pgxArvdv8M+6NUzzBsjWLOtvApv8YHr4qM+Kpfg==}
    dev: true

  /@changesets/write@0.2.3:
    resolution: {integrity: sha512-Dbamr7AIMvslKnNYsLFafaVORx4H0pvCA2MHqgtNCySMe1blImEyAEOzDmcgKAkgz4+uwoLz7demIrX+JBr/Xw==}
    dependencies:
      '@babel/runtime': 7.22.10
      '@changesets/types': 5.2.1
      fs-extra: 7.0.1
      human-id: 1.0.2
      prettier: 2.7.1
    dev: true

  /@cspotcode/source-map-support@0.8.1:
    resolution: {integrity: sha512-IchNf6dN4tHoMFIn/7OE8LWZ19Y6q/67Bmf6vnGREv8RSbBVb9LPJxEcnwrcwX6ixSvaiGoomAUvu4YSxXrVgw==}
    engines: {node: '>=12'}
    dependencies:
      '@jridgewell/trace-mapping': 0.3.9
    dev: true

  /@datadog/native-appsec@2.0.0:
    resolution: {integrity: sha512-XHARZ6MVgbnfOUO6/F3ZoZ7poXHJCNYFlgcyS2Xetuk9ITA5bfcooX2B2F7tReVB+RLJ+j8bsm0t55SyF04KDw==}
    engines: {node: '>=12'}
    requiresBuild: true
    dependencies:
      node-gyp-build: 3.9.0
    dev: false

  /@datadog/native-iast-rewriter@1.1.2:
    resolution: {integrity: sha512-pigRfRtAjZjMjqIXyXb98S4aDnuHz/EmqpoxAajFZsNjBLM87YonwSY5zoBdCsOyA46ddKOJRoCQd5ZalpOFMQ==}
    engines: {node: '>= 10'}
    dependencies:
      node-gyp-build: 4.6.1
    dev: false

  /@datadog/native-iast-taint-tracking@1.1.0:
    resolution: {integrity: sha512-TOrngpt6Qh52zWFOz1CkFXw0g43rnuUziFBtIMUsOLGzSHr9wdnTnE6HAyuvKy3f3ecAoZESlMfilGRKP93hXQ==}
    dependencies:
      node-gyp-build: 3.9.0
    dev: false

  /@datadog/native-metrics@1.6.0:
    resolution: {integrity: sha512-+8jBzd0nlLV+ay3Vb87DLwz8JHAS817hRhSRQ6zxhud9TyvvcNTNN+VA2sb2fe5UK4aMDvj/sGVJjEtgr4RHew==}
    engines: {node: '>=12'}
    requiresBuild: true
    dependencies:
      node-gyp-build: 3.9.0
    dev: false

  /@datadog/pprof@1.1.1:
    resolution: {integrity: sha512-5lYXUpikQhrJwzODtJ7aFM0oKmPccISnTCecuWhjxIj4/7UJv0DamkLak634bgEW+kiChgkKFDapHSesuXRDXQ==}
    engines: {node: '>=12'}
    requiresBuild: true
    dependencies:
      delay: 5.0.0
      findit2: 2.2.3
      node-gyp-build: 3.9.0
      p-limit: 3.1.0
      pify: 5.0.0
      protobufjs: 7.2.5
      source-map: 0.7.4
      split: 1.0.1
    dev: false

  /@datadog/sketches-js@2.1.0:
    resolution: {integrity: sha512-smLocSfrt3s53H/XSVP3/1kP42oqvrkjUPtyaFd1F79ux24oE31BKt+q0c6lsa6hOYrFzsIwyc5GXAI5JmfOew==}
    dev: false

  /@did-plc/lib@0.0.1:
    resolution: {integrity: sha512-RkY5w9DbYMco3SjeepqIiMveqz35exjlVDipCs2gz9AXF4/cp9hvmrp9zUWEw2vny+FjV8vGEN7QpaXWaO6nhg==}
    dependencies:
      '@atproto/common': 0.1.0
      '@atproto/crypto': 0.1.0
      '@ipld/dag-cbor': 7.0.3
      axios: 1.4.0
      multiformats: 9.9.0
      uint8arrays: 3.0.0
      zod: 3.21.4
    transitivePeerDependencies:
      - debug

  /@did-plc/server@0.0.1:
    resolution: {integrity: sha512-GtxxHcOrOQ6fNI1ufq3Zqjc2PtWqPZOdsuzlwtxiH9XibUGwDkb0GmaBHyU5GiOxOKZEW1GspZ8mreBA6XOlTQ==}
    dependencies:
      '@atproto/common': 0.1.0
      '@atproto/crypto': 0.1.0
      '@did-plc/lib': 0.0.1
      axios: 1.4.0
      cors: 2.8.5
      express: 4.18.2
      express-async-errors: 3.1.1(express@4.18.2)
      http-terminator: 3.2.0
      kysely: 0.23.5
      multiformats: 9.9.0
      pg: 8.10.0
      pino: 8.15.0
      pino-http: 8.4.0
    transitivePeerDependencies:
      - debug
      - pg-native
      - supports-color

  /@eslint/eslintrc@1.4.1:
    resolution: {integrity: sha512-XXrH9Uarn0stsyldqDYq8r++mROmWRI1xKMXa640Bb//SY1+ECYX6VzT6Lcx5frD0V30XieqJ0oX9I2Xj5aoMA==}
    engines: {node: ^12.22.0 || ^14.17.0 || >=16.0.0}
    dependencies:
      ajv: 6.12.6
      debug: 4.3.4
      espree: 9.6.1
      globals: 13.21.0
      ignore: 5.2.4
      import-fresh: 3.3.0
      js-yaml: 4.1.0
      minimatch: 3.1.2
      strip-json-comments: 3.1.1
    transitivePeerDependencies:
      - supports-color
    dev: true

  /@fastify/deepmerge@1.3.0:
    resolution: {integrity: sha512-J8TOSBq3SoZbDhM9+R/u77hP93gz/rajSA+K2kGyijPpORPWUXHUpTaleoj+92As0S9uPRP7Oi8IqMf0u+ro6A==}

  /@gar/promisify@1.1.3:
    resolution: {integrity: sha512-k2Ty1JcVojjJFwrg/ThKi2ujJ7XNLYaFGNB/bWT9wGR+oSMJHMa5w+CUq6p/pVrKeNNgA7pCqEcjSnHVoqJQFw==}
    dev: true

  /@humanwhocodes/config-array@0.10.7:
    resolution: {integrity: sha512-MDl6D6sBsaV452/QSdX+4CXIjZhIcI0PELsxUjk4U828yd58vk3bTIvk/6w5FY+4hIy9sLW0sfrV7K7Kc++j/w==}
    engines: {node: '>=10.10.0'}
    dependencies:
      '@humanwhocodes/object-schema': 1.2.1
      debug: 4.3.4
      minimatch: 3.1.2
    transitivePeerDependencies:
      - supports-color
    dev: true

  /@humanwhocodes/gitignore-to-minimatch@1.0.2:
    resolution: {integrity: sha512-rSqmMJDdLFUsyxR6FMtD00nfQKKLFb1kv+qBbOVKqErvloEIJLo5bDTJTQNTYgeyp78JsA7u/NPi5jT1GR/MuA==}
    dev: true

  /@humanwhocodes/module-importer@1.0.1:
    resolution: {integrity: sha512-bxveV4V8v5Yb4ncFTT3rPSgZBOpCkjfK0y4oVVVJwIuDVBRMDXrPyXRL988i5ap9m9bnyEEjWfm5WkBmtffLfA==}
    engines: {node: '>=12.22'}
    dev: true

  /@humanwhocodes/object-schema@1.2.1:
    resolution: {integrity: sha512-ZnQMnLV4e7hDlUvw8H+U8ASL02SS2Gn6+9Ac3wGGLIe7+je2AeAOxPY+izIPJDfFDb7eDjev0Us8MO1iFRN8hA==}
    dev: true

  /@ioredis/commands@1.2.0:
    resolution: {integrity: sha512-Sx1pU8EM64o2BrqNpEO1CNLtKQwyhuXuqyfH7oGKCk+1a33d2r5saW8zNwm3j6BTExtjrv2BxTgzzkMwts6vGg==}
    dev: false

  /@ipld/car@3.2.3:
    resolution: {integrity: sha512-pXE5mFJlXzJVaBwqAJKGlKqMmxq8H2SLEWBJgkeBDPBIN8ZbscPc3I9itkSQSlS/s6Fgx35Ri3LDTDtodQjCCQ==}
    dependencies:
      '@ipld/dag-cbor': 7.0.3
      multiformats: 9.9.0
      varint: 6.0.0
    dev: false

  /@ipld/dag-cbor@7.0.3:
    resolution: {integrity: sha512-1VVh2huHsuohdXC1bGJNE8WR72slZ9XE2T3wbBBq31dm7ZBatmKLLxrB+XAqafxfRFjv08RZmj/W/ZqaM13AuA==}
    dependencies:
      cborg: 1.10.2
      multiformats: 9.9.0

  /@isaacs/ttlcache@1.4.1:
    resolution: {integrity: sha512-RQgQ4uQ+pLbqXfOmieB91ejmLwvSgv9nLx6sT6sD83s7umBypgg+OIBOBbEUiJXrfpnp9j0mRhYYdzp9uqq3lA==}
    engines: {node: '>=12'}
    dev: false

  /@istanbuljs/load-nyc-config@1.1.0:
    resolution: {integrity: sha512-VjeHSlIzpv/NyD3N0YuHfXOPDIixcA1q2ZV98wsMqcYlPmv2n3Yb2lYP9XMElnaFVXg5A7YLTeLu6V84uQDjmQ==}
    engines: {node: '>=8'}
    dependencies:
      camelcase: 5.3.1
      find-up: 4.1.0
      get-package-type: 0.1.0
      js-yaml: 3.14.1
      resolve-from: 5.0.0
    dev: true

  /@istanbuljs/schema@0.1.3:
    resolution: {integrity: sha512-ZXRY4jNvVgSVQ8DL3LTcakaAtXwTVUxE81hslsyD2AtoXW/wVob10HkOJ1X/pAlcI7D+2YoZKg5do8G/w6RYgA==}
    engines: {node: '>=8'}
    dev: true

  /@jest/console@28.1.3:
    resolution: {integrity: sha512-QPAkP5EwKdK/bxIr6C1I4Vs0rm2nHiANzj/Z5X2JQkrZo6IqvC4ldZ9K95tF0HdidhA8Bo6egxSzUFPYKcEXLw==}
    engines: {node: ^12.13.0 || ^14.15.0 || ^16.10.0 || >=17.0.0}
    dependencies:
      '@jest/types': 28.1.3
      '@types/node': 18.17.8
      chalk: 4.1.2
      jest-message-util: 28.1.3
      jest-util: 28.1.3
      slash: 3.0.0
    dev: true

  /@jest/core@28.1.3(ts-node@10.8.2):
    resolution: {integrity: sha512-CIKBrlaKOzA7YG19BEqCw3SLIsEwjZkeJzf5bdooVnW4bH5cktqe3JX+G2YV1aK5vP8N9na1IGWFzYaTp6k6NA==}
    engines: {node: ^12.13.0 || ^14.15.0 || ^16.10.0 || >=17.0.0}
    peerDependencies:
      node-notifier: ^8.0.1 || ^9.0.0 || ^10.0.0
    peerDependenciesMeta:
      node-notifier:
        optional: true
    dependencies:
      '@jest/console': 28.1.3
      '@jest/reporters': 28.1.3
      '@jest/test-result': 28.1.3
      '@jest/transform': 28.1.3
      '@jest/types': 28.1.3
      '@types/node': 18.17.8
      ansi-escapes: 4.3.2
      chalk: 4.1.2
      ci-info: 3.8.0
      exit: 0.1.2
      graceful-fs: 4.2.11
      jest-changed-files: 28.1.3
      jest-config: 28.1.3(@types/node@18.17.8)(ts-node@10.8.2)
      jest-haste-map: 28.1.3
      jest-message-util: 28.1.3
      jest-regex-util: 28.0.2
      jest-resolve: 28.1.3
      jest-resolve-dependencies: 28.1.3
      jest-runner: 28.1.3
      jest-runtime: 28.1.3
      jest-snapshot: 28.1.3
      jest-util: 28.1.3
      jest-validate: 28.1.3
      jest-watcher: 28.1.3
      micromatch: 4.0.5
      pretty-format: 28.1.3
      rimraf: 3.0.2
      slash: 3.0.0
      strip-ansi: 6.0.1
    transitivePeerDependencies:
      - supports-color
      - ts-node
    dev: true

  /@jest/create-cache-key-function@27.5.1:
    resolution: {integrity: sha512-dmH1yW+makpTSURTy8VzdUwFnfQh1G8R+DxO2Ho2FFmBbKFEVm+3jWdvFhE2VqB/LATCTokkP0dotjyQyw5/AQ==}
    engines: {node: ^10.13.0 || ^12.13.0 || ^14.15.0 || >=15.0.0}
    dependencies:
      '@jest/types': 27.5.1
    dev: true

  /@jest/environment@28.1.3:
    resolution: {integrity: sha512-1bf40cMFTEkKyEf585R9Iz1WayDjHoHqvts0XFYEqyKM3cFWDpeMoqKKTAF9LSYQModPUlh8FKptoM2YcMWAXA==}
    engines: {node: ^12.13.0 || ^14.15.0 || ^16.10.0 || >=17.0.0}
    dependencies:
      '@jest/fake-timers': 28.1.3
      '@jest/types': 28.1.3
      '@types/node': 18.17.8
      jest-mock: 28.1.3
    dev: true

  /@jest/expect-utils@28.1.3:
    resolution: {integrity: sha512-wvbi9LUrHJLn3NlDW6wF2hvIMtd4JUl2QNVrjq+IBSHirgfrR3o9RnVtxzdEGO2n9JyIWwHnLfby5KzqBGg2YA==}
    engines: {node: ^12.13.0 || ^14.15.0 || ^16.10.0 || >=17.0.0}
    dependencies:
      jest-get-type: 28.0.2
    dev: true

  /@jest/expect@28.1.3:
    resolution: {integrity: sha512-lzc8CpUbSoE4dqT0U+g1qODQjBRHPpCPXissXD4mS9+sWQdmmpeJ9zSH1rS1HEkrsMN0fb7nKrJ9giAR1d3wBw==}
    engines: {node: ^12.13.0 || ^14.15.0 || ^16.10.0 || >=17.0.0}
    dependencies:
      expect: 28.1.3
      jest-snapshot: 28.1.3
    transitivePeerDependencies:
      - supports-color
    dev: true

  /@jest/fake-timers@28.1.3:
    resolution: {integrity: sha512-D/wOkL2POHv52h+ok5Oj/1gOG9HSywdoPtFsRCUmlCILXNn5eIWmcnd3DIiWlJnpGvQtmajqBP95Ei0EimxfLw==}
    engines: {node: ^12.13.0 || ^14.15.0 || ^16.10.0 || >=17.0.0}
    dependencies:
      '@jest/types': 28.1.3
      '@sinonjs/fake-timers': 9.1.2
      '@types/node': 18.17.8
      jest-message-util: 28.1.3
      jest-mock: 28.1.3
      jest-util: 28.1.3
    dev: true

  /@jest/globals@28.1.3:
    resolution: {integrity: sha512-XFU4P4phyryCXu1pbcqMO0GSQcYe1IsalYCDzRNyhetyeyxMcIxa11qPNDpVNLeretItNqEmYYQn1UYz/5x1NA==}
    engines: {node: ^12.13.0 || ^14.15.0 || ^16.10.0 || >=17.0.0}
    dependencies:
      '@jest/environment': 28.1.3
      '@jest/expect': 28.1.3
      '@jest/types': 28.1.3
    transitivePeerDependencies:
      - supports-color
    dev: true

  /@jest/reporters@28.1.3:
    resolution: {integrity: sha512-JuAy7wkxQZVNU/V6g9xKzCGC5LVXx9FDcABKsSXp5MiKPEE2144a/vXTEDoyzjUpZKfVwp08Wqg5A4WfTMAzjg==}
    engines: {node: ^12.13.0 || ^14.15.0 || ^16.10.0 || >=17.0.0}
    peerDependencies:
      node-notifier: ^8.0.1 || ^9.0.0 || ^10.0.0
    peerDependenciesMeta:
      node-notifier:
        optional: true
    dependencies:
      '@bcoe/v8-coverage': 0.2.3
      '@jest/console': 28.1.3
      '@jest/test-result': 28.1.3
      '@jest/transform': 28.1.3
      '@jest/types': 28.1.3
      '@jridgewell/trace-mapping': 0.3.19
      '@types/node': 18.17.8
      chalk: 4.1.2
      collect-v8-coverage: 1.0.2
      exit: 0.1.2
      glob: 7.2.3
      graceful-fs: 4.2.11
      istanbul-lib-coverage: 3.2.0
      istanbul-lib-instrument: 5.2.1
      istanbul-lib-report: 3.0.1
      istanbul-lib-source-maps: 4.0.1
      istanbul-reports: 3.1.6
      jest-message-util: 28.1.3
      jest-util: 28.1.3
      jest-worker: 28.1.3
      slash: 3.0.0
      string-length: 4.0.2
      strip-ansi: 6.0.1
      terminal-link: 2.1.1
      v8-to-istanbul: 9.1.0
    transitivePeerDependencies:
      - supports-color
    dev: true

  /@jest/schemas@28.1.3:
    resolution: {integrity: sha512-/l/VWsdt/aBXgjshLWOFyFt3IVdYypu5y2Wn2rOO1un6nkqIn8SLXzgIMYXFyYsRWDyF5EthmKJMIdJvk08grg==}
    engines: {node: ^12.13.0 || ^14.15.0 || ^16.10.0 || >=17.0.0}
    dependencies:
      '@sinclair/typebox': 0.24.51
    dev: true

  /@jest/source-map@28.1.2:
    resolution: {integrity: sha512-cV8Lx3BeStJb8ipPHnqVw/IM2VCMWO3crWZzYodSIkxXnRcXJipCdx1JCK0K5MsJJouZQTH73mzf4vgxRaH9ww==}
    engines: {node: ^12.13.0 || ^14.15.0 || ^16.10.0 || >=17.0.0}
    dependencies:
      '@jridgewell/trace-mapping': 0.3.19
      callsites: 3.1.0
      graceful-fs: 4.2.11
    dev: true

  /@jest/test-result@28.1.3:
    resolution: {integrity: sha512-kZAkxnSE+FqE8YjW8gNuoVkkC9I7S1qmenl8sGcDOLropASP+BkcGKwhXoyqQuGOGeYY0y/ixjrd/iERpEXHNg==}
    engines: {node: ^12.13.0 || ^14.15.0 || ^16.10.0 || >=17.0.0}
    dependencies:
      '@jest/console': 28.1.3
      '@jest/types': 28.1.3
      '@types/istanbul-lib-coverage': 2.0.4
      collect-v8-coverage: 1.0.2
    dev: true

  /@jest/test-sequencer@28.1.3:
    resolution: {integrity: sha512-NIMPEqqa59MWnDi1kvXXpYbqsfQmSJsIbnd85mdVGkiDfQ9WQQTXOLsvISUfonmnBT+w85WEgneCigEEdHDFxw==}
    engines: {node: ^12.13.0 || ^14.15.0 || ^16.10.0 || >=17.0.0}
    dependencies:
      '@jest/test-result': 28.1.3
      graceful-fs: 4.2.11
      jest-haste-map: 28.1.3
      slash: 3.0.0
    dev: true

  /@jest/transform@28.1.3:
    resolution: {integrity: sha512-u5dT5di+oFI6hfcLOHGTAfmUxFRrjK+vnaP0kkVow9Md/M7V/MxqQMOz/VV25UZO8pzeA9PjfTpOu6BDuwSPQA==}
    engines: {node: ^12.13.0 || ^14.15.0 || ^16.10.0 || >=17.0.0}
    dependencies:
      '@babel/core': 7.18.6
      '@jest/types': 28.1.3
      '@jridgewell/trace-mapping': 0.3.19
      babel-plugin-istanbul: 6.1.1
      chalk: 4.1.2
      convert-source-map: 1.9.0
      fast-json-stable-stringify: 2.1.0
      graceful-fs: 4.2.11
      jest-haste-map: 28.1.3
      jest-regex-util: 28.0.2
      jest-util: 28.1.3
      micromatch: 4.0.5
      pirates: 4.0.6
      slash: 3.0.0
      write-file-atomic: 4.0.2
    transitivePeerDependencies:
      - supports-color
    dev: true

  /@jest/types@27.5.1:
    resolution: {integrity: sha512-Cx46iJ9QpwQTjIdq5VJu2QTMMs3QlEjI0x1QbBP5W1+nMzyc2XmimiRR/CbX9TO0cPTeUlxWMOu8mslYsJ8DEw==}
    engines: {node: ^10.13.0 || ^12.13.0 || ^14.15.0 || >=15.0.0}
    dependencies:
      '@types/istanbul-lib-coverage': 2.0.4
      '@types/istanbul-reports': 3.0.1
      '@types/node': 18.17.8
      '@types/yargs': 16.0.5
      chalk: 4.1.2
    dev: true

  /@jest/types@28.1.3:
    resolution: {integrity: sha512-RyjiyMUZrKz/c+zlMFO1pm70DcIlST8AeWTkoUdZevew44wcNZQHsEVOiCVtgVnlFFD82FPaXycys58cf2muVQ==}
    engines: {node: ^12.13.0 || ^14.15.0 || ^16.10.0 || >=17.0.0}
    dependencies:
      '@jest/schemas': 28.1.3
      '@types/istanbul-lib-coverage': 2.0.4
      '@types/istanbul-reports': 3.0.1
      '@types/node': 18.17.8
      '@types/yargs': 17.0.24
      chalk: 4.1.2
    dev: true

  /@jridgewell/gen-mapping@0.3.3:
    resolution: {integrity: sha512-HLhSWOLRi875zjjMG/r+Nv0oCW8umGb0BgEhyX3dDX3egwZtB8PqLnjz3yedt8R5StBrzcg4aBpnh8UA9D1BoQ==}
    engines: {node: '>=6.0.0'}
    dependencies:
      '@jridgewell/set-array': 1.1.2
      '@jridgewell/sourcemap-codec': 1.4.15
      '@jridgewell/trace-mapping': 0.3.19
    dev: true

  /@jridgewell/resolve-uri@3.1.1:
    resolution: {integrity: sha512-dSYZh7HhCDtCKm4QakX0xFpsRDqjjtZf/kjI/v3T3Nwt5r8/qz/M19F9ySyOqU94SXBmeG9ttTul+YnR4LOxFA==}
    engines: {node: '>=6.0.0'}
    dev: true

  /@jridgewell/set-array@1.1.2:
    resolution: {integrity: sha512-xnkseuNADM0gt2bs+BvhO0p78Mk762YnZdsuzFV018NoG1Sj1SCQvpSqa7XUaTam5vAGasABV9qXASMKnFMwMw==}
    engines: {node: '>=6.0.0'}
    dev: true

  /@jridgewell/sourcemap-codec@1.4.15:
    resolution: {integrity: sha512-eF2rxCRulEKXHTRiDrDy6erMYWqNw4LPdQ8UQA4huuxaQsVeRPFl2oM8oDGxMFhJUWZf9McpLtJasDDZb/Bpeg==}
    dev: true

  /@jridgewell/trace-mapping@0.3.19:
    resolution: {integrity: sha512-kf37QtfW+Hwx/buWGMPcR60iF9ziHa6r/CZJIHbmcm4+0qrXiVdxegAH0F6yddEVQ7zdkjcGCgCzUu+BcbhQxw==}
    dependencies:
      '@jridgewell/resolve-uri': 3.1.1
      '@jridgewell/sourcemap-codec': 1.4.15
    dev: true

  /@jridgewell/trace-mapping@0.3.9:
    resolution: {integrity: sha512-3Belt6tdc8bPgAtbcmdtNJlirVoTmEb5e2gC94PnkwEW9jI6CAHUeoG85tjWP5WquqfavoMtMwiG4P926ZKKuQ==}
    dependencies:
      '@jridgewell/resolve-uri': 3.1.1
      '@jridgewell/sourcemap-codec': 1.4.15
    dev: true

  /@manypkg/find-root@1.1.0:
    resolution: {integrity: sha512-mki5uBvhHzO8kYYix/WRy2WX8S3B5wdVSc9D6KcU5lQNglP2yt58/VfLuAK49glRXChosY8ap2oJ1qgma3GUVA==}
    dependencies:
      '@babel/runtime': 7.22.10
      '@types/node': 12.20.55
      find-up: 4.1.0
      fs-extra: 8.1.0
    dev: true

  /@manypkg/get-packages@1.1.3:
    resolution: {integrity: sha512-fo+QhuU3qE/2TQMQmbVMqaQ6EWbMhi4ABWP+O4AM1NqPBuy0OrApV5LO6BrrgnhtAHS2NH6RrVk9OL181tTi8A==}
    dependencies:
      '@babel/runtime': 7.22.10
      '@changesets/types': 4.1.0
      '@manypkg/find-root': 1.1.0
      fs-extra: 8.1.0
      globby: 11.1.0
      read-yaml-file: 1.1.0
    dev: true

  /@noble/curves@1.1.0:
    resolution: {integrity: sha512-091oBExgENk/kGj3AZmtBDMpxQPDtxQABR2B9lb1JbVTs6ytdzZNwvhxQ4MWasRNEzlbEH8jCWFCwhF/Obj5AA==}
    dependencies:
      '@noble/hashes': 1.3.1
    dev: false

  /@noble/hashes@1.3.1:
    resolution: {integrity: sha512-EbqwksQwz9xDRGfDST86whPBgM65E0OH/pCgqW0GBVzO22bNE+NuIbeTb714+IfSjU3aRk47EUvXIb5bTsenKA==}
    engines: {node: '>= 16'}
    dev: false

  /@noble/secp256k1@1.7.1:
    resolution: {integrity: sha512-hOUk6AyBFmqVrv7k5WAw/LpszxVbj9gGN4JRkIX52fdFAj1UA61KXmZDvqVEm+pOyec3+fIeZB02LYa/pWOArw==}

  /@nodelib/fs.scandir@2.1.5:
    resolution: {integrity: sha512-vq24Bq3ym5HEQm2NKCr3yXDwjc7vTsEThRDnkp2DK9p1uqLR+DHurm/NOTo0KG7HYHU7eppKZj3MyqYuMBf62g==}
    engines: {node: '>= 8'}
    dependencies:
      '@nodelib/fs.stat': 2.0.5
      run-parallel: 1.2.0

  /@nodelib/fs.stat@2.0.5:
    resolution: {integrity: sha512-RkhPPp2zrqDAQA/2jNhnztcPAlv64XdhIp7a7454A5ovI7Bukxgt7MX7udwAu3zg1DcpPU0rz3VV1SeaqvY4+A==}
    engines: {node: '>= 8'}

  /@nodelib/fs.walk@1.2.8:
    resolution: {integrity: sha512-oGB+UxlgWcgQkgwo8GcEGwemoTFt3FIO9ababBmaGwXIoBKZ+GTy0pP185beGg7Llih/NSHSV2XAs1lnznocSg==}
    engines: {node: '>= 8'}
    dependencies:
      '@nodelib/fs.scandir': 2.1.5
      fastq: 1.15.0

  /@npmcli/fs@2.1.2:
    resolution: {integrity: sha512-yOJKRvohFOaLqipNtwYB9WugyZKhC/DZC4VYPmpaCzDBrA8YpK3qHZ8/HGscMnE4GqbkLNuVcCnxkeQEdGt6LQ==}
    engines: {node: ^12.13.0 || ^14.15.0 || >=16.0.0}
    dependencies:
      '@gar/promisify': 1.1.3
      semver: 7.5.4
    dev: true

  /@npmcli/move-file@2.0.1:
    resolution: {integrity: sha512-mJd2Z5TjYWq/ttPLLGqArdtnC74J6bOzg4rMDnN+p1xTacZ2yPRCk2y0oSWQtygLR9YVQXgOcONrwtnk3JupxQ==}
    engines: {node: ^12.13.0 || ^14.15.0 || >=16.0.0}
    deprecated: This functionality has been moved to @npmcli/fs
    dependencies:
      mkdirp: 1.0.4
      rimraf: 3.0.2
    dev: true

  /@npmcli/package-json@3.0.0:
    resolution: {integrity: sha512-NnuPuM97xfiCpbTEJYtEuKz6CFbpUHtaT0+5via5pQeI25omvQDFbp1GcGJ/c4zvL/WX0qbde6YiLgfZbWFgvg==}
    engines: {node: ^14.17.0 || ^16.13.0 || >=18.0.0}
    dependencies:
      json-parse-even-better-errors: 3.0.0
    dev: true

  /@protobufjs/aspromise@1.1.2:
    resolution: {integrity: sha512-j+gKExEuLmKwvz3OgROXtrJ2UG2x8Ch2YZUxahh+s1F2HZ+wAceUNLkvy6zKCPVRkU++ZWQrdxsUeQXmcg4uoQ==}
    dev: false

  /@protobufjs/base64@1.1.2:
    resolution: {integrity: sha512-AZkcAA5vnN/v4PDqKyMR5lx7hZttPDgClv83E//FMNhR2TMcLUhfRUBHCmSl0oi9zMgDDqRUJkSxO3wm85+XLg==}
    dev: false

  /@protobufjs/codegen@2.0.4:
    resolution: {integrity: sha512-YyFaikqM5sH0ziFZCN3xDC7zeGaB/d0IUb9CATugHWbd1FRFwWwt4ld4OYMPWu5a3Xe01mGAULCdqhMlPl29Jg==}
    dev: false

  /@protobufjs/eventemitter@1.1.0:
    resolution: {integrity: sha512-j9ednRT81vYJ9OfVuXG6ERSTdEL1xVsNgqpkxMsbIabzSo3goCjDIveeGv5d03om39ML71RdmrGNjG5SReBP/Q==}
    dev: false

  /@protobufjs/fetch@1.1.0:
    resolution: {integrity: sha512-lljVXpqXebpsijW71PZaCYeIcE5on1w5DlQy5WH6GLbFryLUrBD4932W/E2BSpfRJWseIL4v/KPgBFxDOIdKpQ==}
    dependencies:
      '@protobufjs/aspromise': 1.1.2
      '@protobufjs/inquire': 1.1.0
    dev: false

  /@protobufjs/float@1.0.2:
    resolution: {integrity: sha512-Ddb+kVXlXst9d+R9PfTIxh1EdNkgoRe5tOX6t01f1lYWOvJnSPDBlG241QLzcyPdoNTsblLUdujGSE4RzrTZGQ==}
    dev: false

  /@protobufjs/inquire@1.1.0:
    resolution: {integrity: sha512-kdSefcPdruJiFMVSbn801t4vFK7KB/5gd2fYvrxhuJYg8ILrmn9SKSX2tZdV6V+ksulWqS7aXjBcRXl3wHoD9Q==}
    dev: false

  /@protobufjs/path@1.1.2:
    resolution: {integrity: sha512-6JOcJ5Tm08dOHAbdR3GrvP+yUUfkjG5ePsHYczMFLq3ZmMkAD98cDgcT2iA1lJ9NVwFd4tH/iSSoe44YWkltEA==}
    dev: false

  /@protobufjs/pool@1.1.0:
    resolution: {integrity: sha512-0kELaGSIDBKvcgS4zkjz1PeddatrjYcmMWOlAuAPwAeccUrPHdUqo/J6LiymHHEiJT5NrF1UVwxY14f+fy4WQw==}
    dev: false

  /@protobufjs/utf8@1.1.0:
    resolution: {integrity: sha512-Vvn3zZrhQZkkBE8LSuW3em98c0FwgO4nxzv6OdSxPKJIEKY2bGbHn+mhGIPerzI4twdxaP8/0+06HBpwf345Lw==}
    dev: false

  /@sinclair/typebox@0.24.51:
    resolution: {integrity: sha512-1P1OROm/rdubP5aFDSZQILU0vrLCJ4fvHt6EoqHEM+2D/G5MK3bIaymUKLit8Js9gbns5UyJnkP/TZROLw4tUA==}
    dev: true

  /@sinonjs/commons@1.8.6:
    resolution: {integrity: sha512-Ky+XkAkqPZSm3NLBeUng77EBQl3cmeJhITaGHdYH8kjVB+aun3S4XBRti2zt17mtt0mIUDiNxYeoJm6drVvBJQ==}
    dependencies:
      type-detect: 4.0.8
    dev: true

  /@sinonjs/fake-timers@9.1.2:
    resolution: {integrity: sha512-BPS4ynJW/o92PUR4wgriz2Ud5gpST5vz6GQfMixEDK0Z8ZCUv2M7SkBLykH56T++Xs+8ln9zTGbOvNGIe02/jw==}
    dependencies:
      '@sinonjs/commons': 1.8.6
    dev: true

  /@smithy/abort-controller@1.1.0:
    resolution: {integrity: sha512-5imgGUlZL4dW4YWdMYAKLmal9ny/tlenM81QZY7xYyb76z9Z/QOg7oM5Ak9HQl8QfFTlGVWwcMXl+54jroRgEQ==}
    engines: {node: '>=14.0.0'}
    dependencies:
      '@smithy/types': 1.2.0
      tslib: 2.6.2
    dev: false

  /@smithy/types@1.2.0:
    resolution: {integrity: sha512-z1r00TvBqF3dh4aHhya7nz1HhvCg4TRmw51fjMrh5do3h+ngSstt/yKlNbHeb9QxJmFbmN8KEVSWgb1bRvfEoA==}
    engines: {node: '>=14.0.0'}
    dependencies:
      tslib: 2.6.2
    dev: false

  /@swc/core-darwin-arm64@1.3.42:
    resolution: {integrity: sha512-hM6RrZFyoCM9mX3cj/zM5oXwhAqjUdOCLXJx7KTQps7NIkv/Qjvobgvyf2gAb89j3ARNo9NdIoLjTjJ6oALtiA==}
    engines: {node: '>=10'}
    cpu: [arm64]
    os: [darwin]
    requiresBuild: true
    dev: true
    optional: true

  /@swc/core-darwin-x64@1.3.42:
    resolution: {integrity: sha512-bjsWtHMb6wJK1+RGlBs2USvgZ0txlMk11y0qBLKo32gLKTqzUwRw0Fmfzuf6Ue2a/w//7eqMlPFEre4LvJajGw==}
    engines: {node: '>=10'}
    cpu: [x64]
    os: [darwin]
    requiresBuild: true
    dev: true
    optional: true

  /@swc/core-linux-arm-gnueabihf@1.3.42:
    resolution: {integrity: sha512-Oe0ggMz3MyqXNfeVmY+bBTL0hFSNY3bx8dhcqsh4vXk/ZVGse94QoC4dd92LuPHmKT0x6nsUzB86x2jU9QHW5g==}
    engines: {node: '>=10'}
    cpu: [arm]
    os: [linux]
    requiresBuild: true
    dev: true
    optional: true

  /@swc/core-linux-arm64-gnu@1.3.42:
    resolution: {integrity: sha512-ZJsa8NIW1RLmmHGTJCbM7OPSbBZ9rOMrLqDtUOGrT0uoJXZnnQqolflamB5wviW0X6h3Z3/PSTNGNDCJ3u3Lqg==}
    engines: {node: '>=10'}
    cpu: [arm64]
    os: [linux]
    requiresBuild: true
    dev: true
    optional: true

  /@swc/core-linux-arm64-musl@1.3.42:
    resolution: {integrity: sha512-YpZwlFAfOp5vkm/uVUJX1O7N3yJDO1fDQRWqsOPPNyIJkI2ydlRQtgN6ZylC159Qv+TimfXnGTlNr7o3iBAqjg==}
    engines: {node: '>=10'}
    cpu: [arm64]
    os: [linux]
    requiresBuild: true
    dev: true
    optional: true

  /@swc/core-linux-x64-gnu@1.3.42:
    resolution: {integrity: sha512-0ccpKnsZbyHBzaQFdP8U9i29nvOfKitm6oJfdJzlqsY/jCqwvD8kv2CAKSK8WhJz//ExI2LqNrDI0yazx5j7+A==}
    engines: {node: '>=10'}
    cpu: [x64]
    os: [linux]
    requiresBuild: true
    dev: true
    optional: true

  /@swc/core-linux-x64-musl@1.3.42:
    resolution: {integrity: sha512-7eckRRuTZ6+3K21uyfXXgc2ZCg0mSWRRNwNT3wap2bYkKPeqTgb8pm8xYSZNEiMuDonHEat6XCCV36lFY6kOdQ==}
    engines: {node: '>=10'}
    cpu: [x64]
    os: [linux]
    requiresBuild: true
    dev: true
    optional: true

  /@swc/core-win32-arm64-msvc@1.3.42:
    resolution: {integrity: sha512-t27dJkdw0GWANdN4TV0lY/V5vTYSx5SRjyzzZolep358ueCGuN1XFf1R0JcCbd1ojosnkQg2L7A7991UjXingg==}
    engines: {node: '>=10'}
    cpu: [arm64]
    os: [win32]
    requiresBuild: true
    dev: true
    optional: true

  /@swc/core-win32-ia32-msvc@1.3.42:
    resolution: {integrity: sha512-xfpc/Zt/aMILX4IX0e3loZaFyrae37u3MJCv1gJxgqrpeLi7efIQr3AmERkTK3mxTO6R5urSliWw2W3FyZ7D3Q==}
    engines: {node: '>=10'}
    cpu: [ia32]
    os: [win32]
    requiresBuild: true
    dev: true
    optional: true

  /@swc/core-win32-x64-msvc@1.3.42:
    resolution: {integrity: sha512-ra2K4Tu++EJLPhzZ6L8hWUsk94TdK/2UKhL9dzCBhtzKUixsGCEqhtqH1zISXNvW8qaVLFIMUP37ULe80/IJaA==}
    engines: {node: '>=10'}
    cpu: [x64]
    os: [win32]
    requiresBuild: true
    dev: true
    optional: true

  /@swc/core@1.3.42:
    resolution: {integrity: sha512-nVFUd5+7tGniM2cT3LXaqnu3735Cu4az8A9gAKK+8sdpASI52SWuqfDBmjFCK9xG90MiVDVp2PTZr0BWqCIzpw==}
    engines: {node: '>=10'}
    requiresBuild: true
    optionalDependencies:
      '@swc/core-darwin-arm64': 1.3.42
      '@swc/core-darwin-x64': 1.3.42
      '@swc/core-linux-arm-gnueabihf': 1.3.42
      '@swc/core-linux-arm64-gnu': 1.3.42
      '@swc/core-linux-arm64-musl': 1.3.42
      '@swc/core-linux-x64-gnu': 1.3.42
      '@swc/core-linux-x64-musl': 1.3.42
      '@swc/core-win32-arm64-msvc': 1.3.42
      '@swc/core-win32-ia32-msvc': 1.3.42
      '@swc/core-win32-x64-msvc': 1.3.42
    dev: true

  /@swc/jest@0.2.24(@swc/core@1.3.42):
    resolution: {integrity: sha512-fwgxQbM1wXzyKzl1+IW0aGrRvAA8k0Y3NxFhKigbPjOJ4mCKnWEcNX9HQS3gshflcxq8YKhadabGUVfdwjCr6Q==}
    engines: {npm: '>= 7.0.0'}
    peerDependencies:
      '@swc/core': '*'
    dependencies:
      '@jest/create-cache-key-function': 27.5.1
      '@swc/core': 1.3.42
      jsonc-parser: 3.2.0
    dev: true

  /@tokenizer/token@0.3.0:
    resolution: {integrity: sha512-OvjF+z51L3ov0OyAU0duzsYuvO01PH7x4t6DJx+guahgTnBHkhJdG7soQeTSFLWN3efnHyibZ4Z8l2EuWwJN3A==}
    dev: false

  /@tootallnate/once@2.0.0:
    resolution: {integrity: sha512-XCuKFP5PS55gnMVu3dty8KPatLqUoy/ZYzDzAGCQ8JNFCkLXzmI7vNHCR+XpbZaMWQK/vQubr7PkYq8g470J/A==}
    engines: {node: '>= 10'}
    dev: true

  /@ts-morph/common@0.17.0:
    resolution: {integrity: sha512-RMSSvSfs9kb0VzkvQ2NWobwnj7TxCA9vI/IjR9bDHqgAyVbu2T0DN4wiKVqomyDWqO7dPr/tErSfq7urQ1Q37g==}
    dependencies:
      fast-glob: 3.3.1
      minimatch: 5.1.6
      mkdirp: 1.0.4
      path-browserify: 1.0.1
    dev: false

  /@tsconfig/node10@1.0.9:
    resolution: {integrity: sha512-jNsYVVxU8v5g43Erja32laIDHXeoNvFEpX33OK4d6hljo3jDhCBDhx5dhCCTMWUojscpAagGiRkBKxpdl9fxqA==}
    dev: true

  /@tsconfig/node12@1.0.11:
    resolution: {integrity: sha512-cqefuRsh12pWyGsIoBKJA9luFu3mRxCA+ORZvA4ktLSzIuCUtWVxGIuXigEwO5/ywWFMZ2QEGKWvkZG1zDMTag==}
    dev: true

  /@tsconfig/node14@1.0.3:
    resolution: {integrity: sha512-ysT8mhdixWK6Hw3i1V2AeRqZ5WfXg1G43mqoYlM2nc6388Fq5jcXyr5mRsqViLx/GJYdoL0bfXD8nmF+Zn/Iow==}
    dev: true

  /@tsconfig/node16@1.0.4:
    resolution: {integrity: sha512-vxhUy4J8lyeyinH7Azl1pdd43GJhZH/tP2weN8TntQblOY+A0XbT8DJk1/oCPuOOyg/Ja757rG0CgHcWC8OfMA==}
    dev: true

  /@types/babel__core@7.20.1:
    resolution: {integrity: sha512-aACu/U/omhdk15O4Nfb+fHgH/z3QsfQzpnvRZhYhThms83ZnAOZz7zZAWO7mn2yyNQaA4xTO8GLK3uqFU4bYYw==}
    dependencies:
      '@babel/parser': 7.22.10
      '@babel/types': 7.22.10
      '@types/babel__generator': 7.6.4
      '@types/babel__template': 7.4.1
      '@types/babel__traverse': 7.20.1
    dev: true

  /@types/babel__generator@7.6.4:
    resolution: {integrity: sha512-tFkciB9j2K755yrTALxD44McOrk+gfpIpvC3sxHjRawj6PfnQxrse4Clq5y/Rq+G3mrBurMax/lG8Qn2t9mSsg==}
    dependencies:
      '@babel/types': 7.22.10
    dev: true

  /@types/babel__template@7.4.1:
    resolution: {integrity: sha512-azBFKemX6kMg5Io+/rdGT0dkGreboUVR0Cdm3fz9QJWpaQGJRQXl7C+6hOTCZcMll7KFyEQpgbYI2lHdsS4U7g==}
    dependencies:
      '@babel/parser': 7.22.10
      '@babel/types': 7.22.10
    dev: true

  /@types/babel__traverse@7.20.1:
    resolution: {integrity: sha512-MitHFXnhtgwsGZWtT68URpOvLN4EREih1u3QtQiN4VdAxWKRVvGCSvw/Qth0M0Qq3pJpnGOu5JaM/ydK7OGbqg==}
    dependencies:
      '@babel/types': 7.22.10
    dev: true

  /@types/bn.js@5.1.1:
    resolution: {integrity: sha512-qNrYbZqMx0uJAfKnKclPh+dTwK33KfLHYqtyODwd5HnXOjnkhc4qgn3BrK6RWyGZm5+sIFE7Q7Vz6QQtJB7w7g==}
    dependencies:
      '@types/node': 18.17.8
    dev: false

  /@types/body-parser@1.19.2:
    resolution: {integrity: sha512-ALYone6pm6QmwZoAgeyNksccT9Q4AWZQ6PvfwR37GT6r6FWUPguq6sUmNGSMV2Wr761oQoBxwGGa6DR5o1DC9g==}
    dependencies:
      '@types/connect': 3.4.35
      '@types/node': 18.17.8
    dev: true

  /@types/connect@3.4.35:
    resolution: {integrity: sha512-cdeYyv4KWoEgpBISTxWvqYsVy444DOqehiF3fM3ne10AmJ62RSyNkUnxMJXHQWRQQX2eR94m5y1IZyDwBjV9FQ==}
    dependencies:
      '@types/node': 18.17.8
    dev: true

  /@types/cors@2.8.12:
    resolution: {integrity: sha512-vt+kDhq/M2ayberEtJcIN/hxXy1Pk+59g2FV/ZQceeaTyCtCucjL2Q7FXlFjtWn4n15KCr1NE2lNNFhp0lEThw==}
    dev: true

  /@types/disposable-email@0.2.0:
    resolution: {integrity: sha512-i4fPC8+a5j7RlKVe9cOHz6cYVxkSFYuJ78GB3EJPMfBJURWmEsD4gb/gD48j7KAWe0M8ZvdJR6a6GaDohTYttw==}
    dev: true

  /@types/elliptic@6.4.14:
    resolution: {integrity: sha512-z4OBcDAU0GVwDTuwJzQCiL6188QvZMkvoERgcVjq0/mPM8jCfdwZ3x5zQEVoL9WCAru3aG5wl3Z5Ww5wBWn7ZQ==}
    dependencies:
      '@types/bn.js': 5.1.1
    dev: false

  /@types/express-serve-static-core@4.17.36:
    resolution: {integrity: sha512-zbivROJ0ZqLAtMzgzIUC4oNqDG9iF0lSsAqpOD9kbs5xcIM3dTiyuHvBc7R8MtWBp3AAWGaovJa+wzWPjLYW7Q==}
    dependencies:
      '@types/node': 18.17.8
      '@types/qs': 6.9.7
      '@types/range-parser': 1.2.4
      '@types/send': 0.17.1
    dev: true

  /@types/express@4.17.13:
    resolution: {integrity: sha512-6bSZTPaTIACxn48l50SR+axgrqm6qXFIxrdAKaG6PaJk3+zuUr35hBlgT7vOmJcum+OEaIBLtHV/qloEAFITeA==}
    dependencies:
      '@types/body-parser': 1.19.2
      '@types/express-serve-static-core': 4.17.36
      '@types/qs': 6.9.7
      '@types/serve-static': 1.15.2
    dev: true

  /@types/graceful-fs@4.1.6:
    resolution: {integrity: sha512-Sig0SNORX9fdW+bQuTEovKj3uHcUL6LQKbCrrqb1X7J6/ReAbhCXRAhc+SMejhLELFj2QcyuxmUooZ4bt5ReSw==}
    dependencies:
      '@types/node': 18.17.8
    dev: true

  /@types/http-errors@2.0.1:
    resolution: {integrity: sha512-/K3ds8TRAfBvi5vfjuz8y6+GiAYBZ0x4tXv1Av6CWBWn0IlADc+ZX9pMq7oU0fNQPnBwIZl3rmeLp6SBApbxSQ==}
    dev: true

  /@types/is-ci@3.0.0:
    resolution: {integrity: sha512-Q0Op0hdWbYd1iahB+IFNQcWXFq4O0Q5MwQP7uN0souuQ4rPg1vEYcnIOfr1gY+M+6rc8FGoRaBO1mOOvL29sEQ==}
    dependencies:
      ci-info: 3.8.0
    dev: true

  /@types/istanbul-lib-coverage@2.0.4:
    resolution: {integrity: sha512-z/QT1XN4K4KYuslS23k62yDIDLwLFkzxOuMplDtObz0+y7VqJCaO2o+SPwHCvLFZh7xazvvoor2tA/hPz9ee7g==}
    dev: true

  /@types/istanbul-lib-report@3.0.0:
    resolution: {integrity: sha512-plGgXAPfVKFoYfa9NpYDAkseG+g6Jr294RqeqcqDixSbU34MZVJRi/P+7Y8GDpzkEwLaGZZOpKIEmeVZNtKsrg==}
    dependencies:
      '@types/istanbul-lib-coverage': 2.0.4
    dev: true

  /@types/istanbul-reports@3.0.1:
    resolution: {integrity: sha512-c3mAZEuK0lvBp8tmuL74XRKn1+y2dcwOUpH7x4WrF6gk1GIgiluDRgMYQtw2OFcBvAJWlt6ASU3tSqxp0Uu0Aw==}
    dependencies:
      '@types/istanbul-lib-report': 3.0.0
    dev: true

  /@types/jest@28.1.4:
    resolution: {integrity: sha512-telv6G5N7zRJiLcI3Rs3o+ipZ28EnE+7EvF0pSrt2pZOMnAVI/f+6/LucDxOvcBcTeTL3JMF744BbVQAVBUQRA==}
    dependencies:
      jest-matcher-utils: 28.1.3
      pretty-format: 28.1.3
    dev: true

  /@types/json-schema@7.0.12:
    resolution: {integrity: sha512-Hr5Jfhc9eYOQNPYO5WLDq/n4jqijdHNlDXjuAQkkt+mWdQR+XJToOHrsD4cPaMXpn6KO7y2+wM8AZEs8VpBLVA==}
    dev: true

  /@types/jsonwebtoken@8.5.9:
    resolution: {integrity: sha512-272FMnFGzAVMGtu9tkr29hRL6bZj4Zs1KZNeHLnKqAvp06tAIcarTMwOh8/8bz4FmKRcMxZhZNeUAQsNLoiPhg==}
    dependencies:
      '@types/node': 18.17.8
    dev: true

  /@types/mime@1.3.2:
    resolution: {integrity: sha512-YATxVxgRqNH6nHEIsvg6k2Boc1JHI9ZbH5iWFFv/MTkchz3b1ieGDa5T0a9RznNdI0KhVbdbWSN+KWWrQZRxTw==}
    dev: true

  /@types/mime@3.0.1:
    resolution: {integrity: sha512-Y4XFY5VJAuw0FgAqPNd6NNoV44jbq9Bz2L7Rh/J6jLTiHBSBJa9fxqQIvkIld4GsoDOcCbvzOUAbLPsSKKg+uA==}
    dev: true

  /@types/minimist@1.2.2:
    resolution: {integrity: sha512-jhuKLIRrhvCPLqwPcx6INqmKeiA5EWrsCOPhrlFSrbrmU4ZMPjj5Ul/oLCMDO98XRUIwVm78xICz4EPCektzeQ==}
    dev: true

  /@types/node@12.20.55:
    resolution: {integrity: sha512-J8xLz7q2OFulZ2cyGTLE1TbbZcjpno7FaN6zdJNrgAdrJ+DZzh/uFR6YrTb4C+nXakvud8Q4+rbhoIWlYQbUFQ==}
    dev: true

  /@types/node@18.0.0:
    resolution: {integrity: sha512-cHlGmko4gWLVI27cGJntjs/Sj8th9aYwplmZFwmmgYQQvL5NUsgVJG7OddLvNfLqYS31KFN0s3qlaD9qCaxACA==}
    dev: true

  /@types/node@18.17.8:
    resolution: {integrity: sha512-Av/7MqX/iNKwT9Tr60V85NqMnsmh8ilfJoBlIVibkXfitk9Q22D9Y5mSpm+FvG5DET7EbVfB40bOiLzKgYFgPw==}

  /@types/nodemailer@6.4.6:
    resolution: {integrity: sha512-pD6fL5GQtUKvD2WnPmg5bC2e8kWCAPDwMPmHe/ohQbW+Dy0EcHgZ2oCSuPlWNqk74LS5BVMig1SymQbFMPPK3w==}
    dependencies:
      '@types/node': 18.17.8
    dev: true

  /@types/normalize-package-data@2.4.1:
    resolution: {integrity: sha512-Gj7cI7z+98M282Tqmp2K5EIsoouUEzbBJhQQzDE3jSIRk6r9gsz0oUokqIUR4u1R3dMHo0pDHM7sNOHyhulypw==}
    dev: true

  /@types/pg@8.6.6:
    resolution: {integrity: sha512-O2xNmXebtwVekJDD+02udOncjVcMZQuTEQEMpKJ0ZRf5E7/9JJX3izhKUcUifBkyKpljyUM6BTgy2trmviKlpw==}
    dependencies:
      '@types/node': 18.17.8
      pg-protocol: 1.6.0
      pg-types: 2.2.0
    dev: true

  /@types/prettier@2.7.3:
    resolution: {integrity: sha512-+68kP9yzs4LMp7VNh8gdzMSPZFL44MLGqiHWvttYJe+6qnuVr4Ek9wSBQoveqY/r+LwjCcU29kNVkidwim+kYA==}
    dev: true

  /@types/qs@6.9.7:
    resolution: {integrity: sha512-FGa1F62FT09qcrueBA6qYTrJPVDzah9a+493+o2PCXsesWHIn27G98TsSMs3WPNbZIEj4+VJf6saSFpvD+3Zsw==}
    dev: true

  /@types/range-parser@1.2.4:
    resolution: {integrity: sha512-EEhsLsD6UsDM1yFhAvy0Cjr6VwmpMWqFBCb9w07wVugF7w9nfajxLuVmngTIpgS6svCnm6Vaw+MZhoDCKnOfsw==}
    dev: true

  /@types/semver@7.5.0:
    resolution: {integrity: sha512-G8hZ6XJiHnuhQKR7ZmysCeJWE08o8T0AXtk5darsCaTVsYZhhgUrq53jizaR2FvsoeCwJhlmwTjkXBY5Pn/ZHw==}
    dev: true

  /@types/send@0.17.1:
    resolution: {integrity: sha512-Cwo8LE/0rnvX7kIIa3QHCkcuF21c05Ayb0ZfxPiv0W8VRiZiNW/WuRupHKpqqGVGf7SUA44QSOUKaEd9lIrd/Q==}
    dependencies:
      '@types/mime': 1.3.2
      '@types/node': 18.17.8
    dev: true

  /@types/serve-static@1.15.2:
    resolution: {integrity: sha512-J2LqtvFYCzaj8pVYKw8klQXrLLk7TBZmQ4ShlcdkELFKGwGMfevMLneMMRkMgZxotOD9wg497LpC7O8PcvAmfw==}
    dependencies:
      '@types/http-errors': 2.0.1
      '@types/mime': 3.0.1
      '@types/node': 18.17.8
    dev: true

  /@types/sharp@0.31.0:
    resolution: {integrity: sha512-nwivOU101fYInCwdDcH/0/Ru6yIRXOpORx25ynEOc6/IakuCmjOAGpaO5VfUl4QkDtUC6hj+Z2eCQvgXOioknw==}
    dependencies:
      '@types/node': 18.17.8
    dev: true

  /@types/stack-utils@2.0.1:
    resolution: {integrity: sha512-Hl219/BT5fLAaz6NDkSuhzasy49dwQS/DSdu4MdggFB8zcXv7vflBI3xp7FEmkmdDkBUI2bPUNeMttp2knYdxw==}
    dev: true

  /@types/ws@8.5.4:
    resolution: {integrity: sha512-zdQDHKUgcX/zBc4GrwsE/7dVdAD8JR4EuiAXiiUhhfyIJXXb2+PrGshFyeXWQPMmmZ2XxgaqclgpIC7eTXc1mg==}
    dependencies:
      '@types/node': 18.17.8
    dev: true

  /@types/yargs-parser@21.0.0:
    resolution: {integrity: sha512-iO9ZQHkZxHn4mSakYV0vFHAVDyEOIJQrV2uZ06HxEPcx+mt8swXoZHIbaaJ2crJYFfErySgktuTZ3BeLz+XmFA==}
    dev: true

  /@types/yargs@16.0.5:
    resolution: {integrity: sha512-AxO/ADJOBFJScHbWhq2xAhlWP24rY4aCEG/NFaMvbT3X2MgRsLjhjQwsn0Zi5zn0LG9jUhCCZMeX9Dkuw6k+vQ==}
    dependencies:
      '@types/yargs-parser': 21.0.0
    dev: true

  /@types/yargs@17.0.24:
    resolution: {integrity: sha512-6i0aC7jV6QzQB8ne1joVZ0eSFIstHsCrobmOtghM11yGlH0j43FKL2UhWdELkyps0zuf7qVTUVCCR+tgSlyLLw==}
    dependencies:
      '@types/yargs-parser': 21.0.0
    dev: true

  /@typescript-eslint/eslint-plugin@5.38.1(@typescript-eslint/parser@5.38.1)(eslint@8.24.0)(typescript@4.8.4):
    resolution: {integrity: sha512-ky7EFzPhqz3XlhS7vPOoMDaQnQMn+9o5ICR9CPr/6bw8HrFkzhMSxuA3gRfiJVvs7geYrSeawGJjZoZQKCOglQ==}
    engines: {node: ^12.22.0 || ^14.17.0 || >=16.0.0}
    peerDependencies:
      '@typescript-eslint/parser': ^5.0.0
      eslint: ^6.0.0 || ^7.0.0 || ^8.0.0
      typescript: '*'
    peerDependenciesMeta:
      typescript:
        optional: true
    dependencies:
      '@typescript-eslint/parser': 5.38.1(eslint@8.24.0)(typescript@4.8.4)
      '@typescript-eslint/scope-manager': 5.38.1
      '@typescript-eslint/type-utils': 5.38.1(eslint@8.24.0)(typescript@4.8.4)
      '@typescript-eslint/utils': 5.38.1(eslint@8.24.0)(typescript@4.8.4)
      debug: 4.3.4
      eslint: 8.24.0
      ignore: 5.2.4
      regexpp: 3.2.0
      semver: 7.5.4
      tsutils: 3.21.0(typescript@4.8.4)
      typescript: 4.8.4
    transitivePeerDependencies:
      - supports-color
    dev: true

  /@typescript-eslint/parser@5.38.1(eslint@8.24.0)(typescript@4.8.4):
    resolution: {integrity: sha512-LDqxZBVFFQnQRz9rUZJhLmox+Ep5kdUmLatLQnCRR6523YV+XhRjfYzStQ4MheFA8kMAfUlclHSbu+RKdRwQKw==}
    engines: {node: ^12.22.0 || ^14.17.0 || >=16.0.0}
    peerDependencies:
      eslint: ^6.0.0 || ^7.0.0 || ^8.0.0
      typescript: '*'
    peerDependenciesMeta:
      typescript:
        optional: true
    dependencies:
      '@typescript-eslint/scope-manager': 5.38.1
      '@typescript-eslint/types': 5.38.1
      '@typescript-eslint/typescript-estree': 5.38.1(typescript@4.8.4)
      debug: 4.3.4
      eslint: 8.24.0
      typescript: 4.8.4
    transitivePeerDependencies:
      - supports-color
    dev: true

  /@typescript-eslint/scope-manager@5.38.1:
    resolution: {integrity: sha512-BfRDq5RidVU3RbqApKmS7RFMtkyWMM50qWnDAkKgQiezRtLKsoyRKIvz1Ok5ilRWeD9IuHvaidaLxvGx/2eqTQ==}
    engines: {node: ^12.22.0 || ^14.17.0 || >=16.0.0}
    dependencies:
      '@typescript-eslint/types': 5.38.1
      '@typescript-eslint/visitor-keys': 5.38.1
    dev: true

  /@typescript-eslint/type-utils@5.38.1(eslint@8.24.0)(typescript@4.8.4):
    resolution: {integrity: sha512-UU3j43TM66gYtzo15ivK2ZFoDFKKP0k03MItzLdq0zV92CeGCXRfXlfQX5ILdd4/DSpHkSjIgLLLh1NtkOJOAw==}
    engines: {node: ^12.22.0 || ^14.17.0 || >=16.0.0}
    peerDependencies:
      eslint: '*'
      typescript: '*'
    peerDependenciesMeta:
      typescript:
        optional: true
    dependencies:
      '@typescript-eslint/typescript-estree': 5.38.1(typescript@4.8.4)
      '@typescript-eslint/utils': 5.38.1(eslint@8.24.0)(typescript@4.8.4)
      debug: 4.3.4
      eslint: 8.24.0
      tsutils: 3.21.0(typescript@4.8.4)
      typescript: 4.8.4
    transitivePeerDependencies:
      - supports-color
    dev: true

  /@typescript-eslint/types@5.38.1:
    resolution: {integrity: sha512-QTW1iHq1Tffp9lNfbfPm4WJabbvpyaehQ0SrvVK2yfV79SytD9XDVxqiPvdrv2LK7DGSFo91TB2FgWanbJAZXg==}
    engines: {node: ^12.22.0 || ^14.17.0 || >=16.0.0}
    dev: true

  /@typescript-eslint/typescript-estree@5.38.1(typescript@4.8.4):
    resolution: {integrity: sha512-99b5e/Enoe8fKMLdSuwrfH/C0EIbpUWmeEKHmQlGZb8msY33qn1KlkFww0z26o5Omx7EVjzVDCWEfrfCDHfE7g==}
    engines: {node: ^12.22.0 || ^14.17.0 || >=16.0.0}
    peerDependencies:
      typescript: '*'
    peerDependenciesMeta:
      typescript:
        optional: true
    dependencies:
      '@typescript-eslint/types': 5.38.1
      '@typescript-eslint/visitor-keys': 5.38.1
      debug: 4.3.4
      globby: 11.1.0
      is-glob: 4.0.3
      semver: 7.5.4
      tsutils: 3.21.0(typescript@4.8.4)
      typescript: 4.8.4
    transitivePeerDependencies:
      - supports-color
    dev: true

  /@typescript-eslint/utils@5.38.1(eslint@8.24.0)(typescript@4.8.4):
    resolution: {integrity: sha512-oIuUiVxPBsndrN81oP8tXnFa/+EcZ03qLqPDfSZ5xIJVm7A9V0rlkQwwBOAGtrdN70ZKDlKv+l1BeT4eSFxwXA==}
    engines: {node: ^12.22.0 || ^14.17.0 || >=16.0.0}
    peerDependencies:
      eslint: ^6.0.0 || ^7.0.0 || ^8.0.0
    dependencies:
      '@types/json-schema': 7.0.12
      '@typescript-eslint/scope-manager': 5.38.1
      '@typescript-eslint/types': 5.38.1
      '@typescript-eslint/typescript-estree': 5.38.1(typescript@4.8.4)
      eslint: 8.24.0
      eslint-scope: 5.1.1
      eslint-utils: 3.0.0(eslint@8.24.0)
    transitivePeerDependencies:
      - supports-color
      - typescript
    dev: true

  /@typescript-eslint/visitor-keys@5.38.1:
    resolution: {integrity: sha512-bSHr1rRxXt54+j2n4k54p4fj8AHJ49VDWtjpImOpzQj4qjAiOpPni+V1Tyajh19Api1i844F757cur8wH3YvOA==}
    engines: {node: ^12.22.0 || ^14.17.0 || >=16.0.0}
    dependencies:
      '@typescript-eslint/types': 5.38.1
      eslint-visitor-keys: 3.4.3
    dev: true

  /abbrev@1.1.1:
    resolution: {integrity: sha512-nne9/IiQ/hzIhY6pdDnbBtz7DjPTKrY00P/zvPSm5pOFkl6xuGrGnXn/VtTNNfNtAfZ9/1RtehkszU9qcTii0Q==}
    dev: true

  /abort-controller@3.0.0:
    resolution: {integrity: sha512-h8lQ8tacZYnR3vNQTgibj+tODHI5/+l06Au2Pcriv/Gmet0eaj4TwWH41sO9wnHDiQsEj19q0drzdWdeAHtweg==}
    engines: {node: '>=6.5'}
    dependencies:
      event-target-shim: 5.0.1

  /accepts@1.3.8:
    resolution: {integrity: sha512-PYAthTa2m2VKxuvSD3DPC/Gy+U+sOA1LAuT8mkmRuvw+NACSaeXEQ+NHcVF7rONl6qcaxV3Uuemwawk+7+SJLw==}
    engines: {node: '>= 0.6'}
    dependencies:
      mime-types: 2.1.35
      negotiator: 0.6.3

  /acorn-import-assertions@1.9.0(acorn@8.10.0):
    resolution: {integrity: sha512-cmMwop9x+8KFhxvKrKfPYmN6/pKTYYHBqLa0DfvVZcKMJWNyWLnaqND7dx/qn66R7ewM1UX5XMaDVP5wlVTaVA==}
    peerDependencies:
      acorn: ^8
    dependencies:
      acorn: 8.10.0
    dev: false

  /acorn-jsx@5.3.2(acorn@8.10.0):
    resolution: {integrity: sha512-rq9s+JNhf0IChjtDXxllJ7g41oZk5SlXtp0LHwyA5cejwn7vKmKp4pPri6YEePv2PU65sAsegbXtIinmDFDXgQ==}
    peerDependencies:
      acorn: ^6.0.0 || ^7.0.0 || ^8.0.0
    dependencies:
      acorn: 8.10.0
    dev: true

  /acorn-walk@8.2.0:
    resolution: {integrity: sha512-k+iyHEuPgSw6SbuDpGQM+06HQUa04DZ3o+F6CSzXMvvI5KMvnaEqXe+YVe555R9nn6GPt404fos4wcgpw12SDA==}
    engines: {node: '>=0.4.0'}
    dev: true

  /acorn@8.10.0:
    resolution: {integrity: sha512-F0SAmZ8iUtS//m8DmCTA0jlh6TDKkHQyK6xc6V4KDTyZKA9dnvX9/3sRTVQrWm79glUAZbnmmNcdYwUIHWVybw==}
    engines: {node: '>=0.4.0'}
    hasBin: true

  /agent-base@6.0.2:
    resolution: {integrity: sha512-RZNwNclF7+MS/8bDg70amg32dyeZGZxiDuQmZxKLAlQjr3jGyLx+4Kkk58UO7D2QdgFIQCovuSuZESne6RG6XQ==}
    engines: {node: '>= 6.0.0'}
    dependencies:
      debug: 4.3.4
    transitivePeerDependencies:
      - supports-color
    dev: true

  /agentkeepalive@4.5.0:
    resolution: {integrity: sha512-5GG/5IbQQpC9FpkRGsSvZI5QYeSCzlJHdpBQntCsuTOxhKD8lqKhrleg2Yi7yvMIf82Ycmmqln9U8V9qwEiJew==}
    engines: {node: '>= 8.0.0'}
    dependencies:
      humanize-ms: 1.2.1
    dev: true

  /aggregate-error@3.1.0:
    resolution: {integrity: sha512-4I7Td01quW/RpocfNayFdFVk1qSuoh0E7JrbRJ16nH01HhKFQ88INq9Sd+nd72zqRySlr9BmDA8xlEJ6vJMrYA==}
    engines: {node: '>=8'}
    dependencies:
      clean-stack: 2.2.0
      indent-string: 4.0.0
    dev: true

  /ajv-formats@2.1.1(ajv@8.12.0):
    resolution: {integrity: sha512-Wx0Kx52hxE7C18hkMEggYlEifqWZtYaRgouJor+WMdPnQyEK13vgEWyVNup7SoeeoLMsr4kf5h6dOW11I15MUA==}
    peerDependencies:
      ajv: ^8.0.0
    peerDependenciesMeta:
      ajv:
        optional: true
    dependencies:
      ajv: 8.12.0

  /ajv@6.12.6:
    resolution: {integrity: sha512-j3fVLgvTo527anyYyJOGTYJbG+vnnQYvE0m5mmkc1TK+nxAppkCLMIL0aZ4dblVCNoGShhm+kzE4ZUykBoMg4g==}
    dependencies:
      fast-deep-equal: 3.1.3
      fast-json-stable-stringify: 2.1.0
      json-schema-traverse: 0.4.1
      uri-js: 4.4.1
    dev: true

  /ajv@8.12.0:
    resolution: {integrity: sha512-sRu1kpcO9yLtYxBKvqfTeh9KzZEwO3STyX1HT+4CaDzC6HpTGYhIhPIzj9XuKU7KYDwnaeh5hcOwjy1QuJzBPA==}
    dependencies:
      fast-deep-equal: 3.1.3
      json-schema-traverse: 1.0.0
      require-from-string: 2.0.2
      uri-js: 4.4.1

  /ansi-colors@4.1.3:
    resolution: {integrity: sha512-/6w/C21Pm1A7aZitlI5Ni/2J6FFQN8i1Cvz3kHABAAbw93v/NlvKdVOqz7CCWz/3iv/JplRSEEZ83XION15ovw==}
    engines: {node: '>=6'}
    dev: true

  /ansi-escapes@4.3.2:
    resolution: {integrity: sha512-gKXj5ALrKWQLsYG9jlTRmR/xKluxHV+Z9QEwNIgCfM1/uwPMCuzVVnh5mwTd+OuBZcwSIMbqssNWRm1lE51QaQ==}
    engines: {node: '>=8'}
    dependencies:
      type-fest: 0.21.3
    dev: true

  /ansi-regex@5.0.1:
    resolution: {integrity: sha512-quJQXlTSUGL2LH9SUXo8VwsY4soanhgo6LNSm84E1LBcE8s3O0wpdiRzyR9z/ZZJMlMWv37qOOb9pdJlMUEKFQ==}
    engines: {node: '>=8'}
    dev: true

  /ansi-styles@3.2.1:
    resolution: {integrity: sha512-VT0ZI6kZRdTh8YyJw3SMbYm/u+NqfsAxEpWO0Pf9sq8/e94WxxOpPKx9FR1FlyCtOVDNOQ+8ntlqFxiRc+r5qA==}
    engines: {node: '>=4'}
    dependencies:
      color-convert: 1.9.3
    dev: true

  /ansi-styles@4.3.0:
    resolution: {integrity: sha512-zbB9rCJAT1rbjiVDb2hqKFHNYLxgtk8NURxZ3IZwD3F6NtxbXZQCnnSi1Lkx+IDohdPlFp222wVALIheZJQSEg==}
    engines: {node: '>=8'}
    dependencies:
      color-convert: 2.0.1
    dev: true

  /ansi-styles@5.2.0:
    resolution: {integrity: sha512-Cxwpt2SfTzTtXcfOlzGEee8O+c+MmUgGrNiBcXnuWxuFJHe6a5Hz7qwhwe5OgaSYI0IJvkLqWX1ASG+cJOkEiA==}
    engines: {node: '>=10'}
    dev: true

  /anymatch@3.1.3:
    resolution: {integrity: sha512-KMReFUr0B4t+D+OBkjR3KYqvocp2XaSzO55UcB6mgQMd3KbcE+mWTyvVV7D/zsdEbNnV6acZUutkiHQXvTr1Rw==}
    engines: {node: '>= 8'}
    dependencies:
      normalize-path: 3.0.0
      picomatch: 2.3.1
    dev: true

  /aproba@2.0.0:
    resolution: {integrity: sha512-lYe4Gx7QT+MKGbDsA+Z+he/Wtef0BiwDOlK/XkBrdfsh9J/jPPXbX0tE9x9cl27Tmu5gg3QUbUrQYa/y+KOHPQ==}
    dev: true

  /are-we-there-yet@3.0.1:
    resolution: {integrity: sha512-QZW4EDmGwlYur0Yyf/b2uGucHQMa8aFUP7eu9ddR73vvhFyt4V0Vl3QHPcTNJ8l6qYOBdxgXdnBXQrHilfRQBg==}
    engines: {node: ^12.13.0 || ^14.15.0 || >=16.0.0}
    dependencies:
      delegates: 1.0.0
      readable-stream: 3.6.2
    dev: true

  /arg@4.1.3:
    resolution: {integrity: sha512-58S9QDqG0Xx27YwPSt9fJxivjYl432YCwfDMfZ+71RAqUrZef7LrKQZ3LHLOwCS4FLNBplP533Zx895SeOCHvA==}
    dev: true

  /argparse@1.0.10:
    resolution: {integrity: sha512-o5Roy6tNG4SL/FOkCAN6RzjiakZS25RLYFrcMttJqbdd8BWrnA+fGz57iN5Pb06pvBGvl5gQ0B48dJlslXvoTg==}
    dependencies:
      sprintf-js: 1.0.3
    dev: true

  /argparse@2.0.1:
    resolution: {integrity: sha512-8+9WqebbFzpX9OR+Wa6O29asIogeRMzcGtAINdpMHHyAg10f05aSFVBbcEqGf/PXw1EjAZ+q2/bEBg3DvurK3Q==}
    dev: true

  /array-buffer-byte-length@1.0.0:
    resolution: {integrity: sha512-LPuwb2P+NrQw3XhxGc36+XSvuBPopovXYTR9Ew++Du9Yb/bx5AzBfrIsBoj0EZUifjQU+sHL21sseZ3jerWO/A==}
    dependencies:
      call-bind: 1.0.2
      is-array-buffer: 3.0.2
    dev: true

  /array-flatten@1.1.1:
    resolution: {integrity: sha512-PCVAQswWemu6UdxsDFFX/+gVeYqKAod3D3UVm91jHwynguOwAvYPhx8nNlM++NqRcK6CxxpUafjmhIdKiHibqg==}

  /array-union@2.1.0:
    resolution: {integrity: sha512-HGyxoOTYUyCM6stUe6EJgnd4EoewAI7zMdfqO+kGjnlZmBDz/cR5pf8r/cR4Wq60sL/p0IkcjUEEPwS3GFrIyw==}
    engines: {node: '>=8'}
    dev: true

  /array.prototype.flat@1.3.1:
    resolution: {integrity: sha512-roTU0KWIOmJ4DRLmwKd19Otg0/mT3qPNt0Qb3GWW8iObuZXxrjB/pzn0R3hqpRSWg4HCwqx+0vwOnWnvlOyeIA==}
    engines: {node: '>= 0.4'}
    dependencies:
      call-bind: 1.0.2
      define-properties: 1.2.0
      es-abstract: 1.22.1
      es-shim-unscopables: 1.0.0
    dev: true

  /arraybuffer.prototype.slice@1.0.1:
    resolution: {integrity: sha512-09x0ZWFEjj4WD8PDbykUwo3t9arLn8NIzmmYEJFpYekOAQjpkGSyrQhNoRTcwwcFRu+ycWF78QZ63oWTqSjBcw==}
    engines: {node: '>= 0.4'}
    dependencies:
      array-buffer-byte-length: 1.0.0
      call-bind: 1.0.2
      define-properties: 1.2.0
      get-intrinsic: 1.2.1
      is-array-buffer: 3.0.2
      is-shared-array-buffer: 1.0.2
    dev: true

  /arrify@1.0.1:
    resolution: {integrity: sha512-3CYzex9M9FGQjCGMGyi6/31c8GJbgb0qGyrx5HWxPd0aCwh4cB2YjMb2Xf9UuoogrMrlO9cTqnB5rI5GHZTcUA==}
    engines: {node: '>=0.10.0'}
    dev: true

  /asn1.js@5.4.1:
    resolution: {integrity: sha512-+I//4cYPccV8LdmBLiX8CYvf9Sp3vQsrqu2QNXRcrbiWvcx/UdlFiqUJJzxRQxgsZmvhXhn4cSKeSmoFjVdupA==}
    dependencies:
      bn.js: 4.12.0
      inherits: 2.0.4
      minimalistic-assert: 1.0.1
      safer-buffer: 2.1.2
    dev: false

  /asynckit@0.4.0:
    resolution: {integrity: sha512-Oei9OH4tRh0YqU3GxhX79dM/mwVgvbZJaSNaRk+bshkj0S5cfHcgYakreBjrHwatXKbz+IoIdYLxrKim2MjW0Q==}

  /atomic-sleep@1.0.0:
    resolution: {integrity: sha512-kNOjDqAh7px0XWNI+4QbzoiR/nTkHAWNud2uvnJquD1/x5a7EQZMJT0AczqK0Qn67oY/TTQ1LbUKajZpp3I9tQ==}
    engines: {node: '>=8.0.0'}

  /available-typed-arrays@1.0.5:
    resolution: {integrity: sha512-DMD0KiN46eipeziST1LPP/STfDU0sufISXmjSgvVsoU2tqxctQeASejWcfNtxYKqETM1UxQ8sp2OrSBWpHY6sw==}
    engines: {node: '>= 0.4'}
    dev: true

  /axios@0.27.2:
    resolution: {integrity: sha512-t+yRIyySRTp/wua5xEr+z1q60QmLq8ABsS5O9Me1AsE5dfKqgnCFzwiCZZ/cGNd1lq4/7akDWMxdhVlucjmnOQ==}
    dependencies:
      follow-redirects: 1.15.2
      form-data: 4.0.0
    transitivePeerDependencies:
      - debug

  /axios@1.4.0:
    resolution: {integrity: sha512-S4XCWMEmzvo64T9GfvQDOXgYRDJ/wsSZc7Jvdgx5u1sd0JwsuPLqb3SYmusag+edF6ziyMensPVqLTSc1PiSEA==}
    dependencies:
      follow-redirects: 1.15.2
      form-data: 4.0.0
      proxy-from-env: 1.1.0
    transitivePeerDependencies:
      - debug

  /babel-eslint@10.1.0(eslint@8.24.0):
    resolution: {integrity: sha512-ifWaTHQ0ce+448CYop8AdrQiBsGrnC+bMgfyKFdi6EsPLTAWG+QfyDeM6OH+FmWnKvEq5NnBMLvlBUPKQZoDSg==}
    engines: {node: '>=6'}
    deprecated: babel-eslint is now @babel/eslint-parser. This package will no longer receive updates.
    peerDependencies:
      eslint: '>= 4.12.1'
    dependencies:
      '@babel/code-frame': 7.22.10
      '@babel/parser': 7.22.10
      '@babel/traverse': 7.22.10
      '@babel/types': 7.22.10
      eslint: 8.24.0
      eslint-visitor-keys: 1.3.0
      resolve: 1.22.4
    transitivePeerDependencies:
      - supports-color
    dev: true

  /babel-jest@28.1.3(@babel/core@7.18.6):
    resolution: {integrity: sha512-epUaPOEWMk3cWX0M/sPvCHHCe9fMFAa/9hXEgKP8nFfNl/jlGkE9ucq9NqkZGXLDduCJYS0UvSlPUwC0S+rH6Q==}
    engines: {node: ^12.13.0 || ^14.15.0 || ^16.10.0 || >=17.0.0}
    peerDependencies:
      '@babel/core': ^7.8.0
    dependencies:
      '@babel/core': 7.18.6
      '@jest/transform': 28.1.3
      '@types/babel__core': 7.20.1
      babel-plugin-istanbul: 6.1.1
      babel-preset-jest: 28.1.3(@babel/core@7.18.6)
      chalk: 4.1.2
      graceful-fs: 4.2.11
      slash: 3.0.0
    transitivePeerDependencies:
      - supports-color
    dev: true

  /babel-plugin-istanbul@6.1.1:
    resolution: {integrity: sha512-Y1IQok9821cC9onCx5otgFfRm7Lm+I+wwxOx738M/WLPZ9Q42m4IG5W0FNX8WLL2gYMZo3JkuXIH2DOpWM+qwA==}
    engines: {node: '>=8'}
    dependencies:
      '@babel/helper-plugin-utils': 7.22.5
      '@istanbuljs/load-nyc-config': 1.1.0
      '@istanbuljs/schema': 0.1.3
      istanbul-lib-instrument: 5.2.1
      test-exclude: 6.0.0
    transitivePeerDependencies:
      - supports-color
    dev: true

  /babel-plugin-jest-hoist@28.1.3:
    resolution: {integrity: sha512-Ys3tUKAmfnkRUpPdpa98eYrAR0nV+sSFUZZEGuQ2EbFd1y4SOLtD5QDNHAq+bb9a+bbXvYQC4b+ID/THIMcU6Q==}
    engines: {node: ^12.13.0 || ^14.15.0 || ^16.10.0 || >=17.0.0}
    dependencies:
      '@babel/template': 7.22.5
      '@babel/types': 7.22.10
      '@types/babel__core': 7.20.1
      '@types/babel__traverse': 7.20.1
    dev: true

  /babel-plugin-polyfill-corejs2@0.3.3(@babel/core@7.18.6):
    resolution: {integrity: sha512-8hOdmFYFSZhqg2C/JgLUQ+t52o5nirNwaWM2B9LWteozwIvM14VSwdsCAUET10qT+kmySAlseadmfeeSWFCy+Q==}
    peerDependencies:
      '@babel/core': ^7.0.0-0
    dependencies:
      '@babel/compat-data': 7.22.9
      '@babel/core': 7.18.6
      '@babel/helper-define-polyfill-provider': 0.3.3(@babel/core@7.18.6)
      semver: 6.3.1
    transitivePeerDependencies:
      - supports-color
    dev: true

  /babel-plugin-polyfill-corejs3@0.5.3(@babel/core@7.18.6):
    resolution: {integrity: sha512-zKsXDh0XjnrUEW0mxIHLfjBfnXSMr5Q/goMe/fxpQnLm07mcOZiIZHBNWCMx60HmdvjxfXcalac0tfFg0wqxyw==}
    peerDependencies:
      '@babel/core': ^7.0.0-0
    dependencies:
      '@babel/core': 7.18.6
      '@babel/helper-define-polyfill-provider': 0.3.3(@babel/core@7.18.6)
      core-js-compat: 3.32.1
    transitivePeerDependencies:
      - supports-color
    dev: true

  /babel-plugin-polyfill-regenerator@0.3.1(@babel/core@7.18.6):
    resolution: {integrity: sha512-Y2B06tvgHYt1x0yz17jGkGeeMr5FeKUu+ASJ+N6nB5lQ8Dapfg42i0OVrf8PNGJ3zKL4A23snMi1IRwrqqND7A==}
    peerDependencies:
      '@babel/core': ^7.0.0-0
    dependencies:
      '@babel/core': 7.18.6
      '@babel/helper-define-polyfill-provider': 0.3.3(@babel/core@7.18.6)
    transitivePeerDependencies:
      - supports-color
    dev: true

  /babel-preset-current-node-syntax@1.0.1(@babel/core@7.18.6):
    resolution: {integrity: sha512-M7LQ0bxarkxQoN+vz5aJPsLBn77n8QgTFmo8WK0/44auK2xlCXrYcUxHFxgU7qW5Yzw/CjmLRK2uJzaCd7LvqQ==}
    peerDependencies:
      '@babel/core': ^7.0.0
    dependencies:
      '@babel/core': 7.18.6
      '@babel/plugin-syntax-async-generators': 7.8.4(@babel/core@7.18.6)
      '@babel/plugin-syntax-bigint': 7.8.3(@babel/core@7.18.6)
      '@babel/plugin-syntax-class-properties': 7.12.13(@babel/core@7.18.6)
      '@babel/plugin-syntax-import-meta': 7.10.4(@babel/core@7.18.6)
      '@babel/plugin-syntax-json-strings': 7.8.3(@babel/core@7.18.6)
      '@babel/plugin-syntax-logical-assignment-operators': 7.10.4(@babel/core@7.18.6)
      '@babel/plugin-syntax-nullish-coalescing-operator': 7.8.3(@babel/core@7.18.6)
      '@babel/plugin-syntax-numeric-separator': 7.10.4(@babel/core@7.18.6)
      '@babel/plugin-syntax-object-rest-spread': 7.8.3(@babel/core@7.18.6)
      '@babel/plugin-syntax-optional-catch-binding': 7.8.3(@babel/core@7.18.6)
      '@babel/plugin-syntax-optional-chaining': 7.8.3(@babel/core@7.18.6)
      '@babel/plugin-syntax-top-level-await': 7.14.5(@babel/core@7.18.6)
    dev: true

  /babel-preset-jest@28.1.3(@babel/core@7.18.6):
    resolution: {integrity: sha512-L+fupJvlWAHbQfn74coNX3zf60LXMJsezNvvx8eIh7iOR1luJ1poxYgQk1F8PYtNq/6QODDHCqsSnTFSWC491A==}
    engines: {node: ^12.13.0 || ^14.15.0 || ^16.10.0 || >=17.0.0}
    peerDependencies:
      '@babel/core': ^7.0.0
    dependencies:
      '@babel/core': 7.18.6
      babel-plugin-jest-hoist: 28.1.3
      babel-preset-current-node-syntax: 1.0.1(@babel/core@7.18.6)
    dev: true

  /balanced-match@1.0.2:
    resolution: {integrity: sha512-3oSeUO0TMV67hN1AmbXsK4yaqU7tjiHlbxRDZOpH0KW9+CeX4bRAaX0Anxt0tx2MrpRpWwQaPwIlISEJhYU5Pw==}

  /base64-js@1.5.1:
    resolution: {integrity: sha512-AKpaYlHn8t4SVbOHCy+b5+KKgvR4vrsD8vbvrbiQJps7fKDTkjkDry6ji0rUJjC0kzbNePLwzxq8iypo41qeWA==}

  /better-path-resolve@1.0.0:
    resolution: {integrity: sha512-pbnl5XzGBdrFU/wT4jqmJVPn2B6UHPBOhzMQkY/SPUPB6QtUXtmBHBIwCbXJol93mOpGMnQyP/+BB19q04xj7g==}
    engines: {node: '>=4'}
    dependencies:
      is-windows: 1.0.2
    dev: true

  /better-sqlite3@7.6.2:
    resolution: {integrity: sha512-S5zIU1Hink2AH4xPsN0W43T1/AJ5jrPh7Oy07ocuW/AKYYY02GWzz9NH0nbSMn/gw6fDZ5jZ1QsHt1BXAwJ6Lg==}
    requiresBuild: true
    dependencies:
      bindings: 1.5.0
      prebuild-install: 7.1.1
    dev: false

  /big-integer@1.6.51:
    resolution: {integrity: sha512-GPEid2Y9QU1Exl1rpO9B2IPJGHPSupF5GnVIP0blYvNOMer2bTvSWs1jGOUg04hTmu67nmLsQ9TBo1puaotBHg==}
    engines: {node: '>=0.6'}

  /bindings@1.5.0:
    resolution: {integrity: sha512-p2q/t/mhvuOj/UeLlV6566GD/guowlr0hHxClI0W9m7MWYkL1F0hLo+0Aexs9HSPCtR1SXQ0TD3MMKrXZajbiQ==}
    dependencies:
      file-uri-to-path: 1.0.0
    dev: false

  /bl@4.1.0:
    resolution: {integrity: sha512-1W07cM9gS6DcLperZfFSj+bWLtaPGSOHWhPiGzXmvVJbRLdG82sH/Kn8EtW1VqWVA54AKf2h5k5BbnIbwF3h6w==}
    dependencies:
      buffer: 5.7.1
      inherits: 2.0.4
      readable-stream: 3.6.2
    dev: false

  /bn.js@4.12.0:
    resolution: {integrity: sha512-c98Bf3tPniI+scsdk237ku1Dc3ujXQTSgyiPUDEOe7tRkhrqridvh8klBv0HCEso1OLOYcHuCv/cS6DNxKH+ZA==}
    dev: false

  /body-parser@1.20.1:
    resolution: {integrity: sha512-jWi7abTbYwajOytWCQc37VulmWiRae5RyTpaCyDcS5/lMdtwSz5lOpDE67srw/HYe35f1z3fDQw+3txg7gNtWw==}
    engines: {node: '>= 0.8', npm: 1.2.8000 || >= 1.4.16}
    dependencies:
      bytes: 3.1.2
      content-type: 1.0.5
      debug: 2.6.9
      depd: 2.0.0
      destroy: 1.2.0
      http-errors: 2.0.0
      iconv-lite: 0.4.24
      on-finished: 2.4.1
      qs: 6.11.0
      raw-body: 2.5.1
      type-is: 1.6.18
      unpipe: 1.0.0
    transitivePeerDependencies:
      - supports-color

  /boolean@3.2.0:
    resolution: {integrity: sha512-d0II/GO9uf9lfUHH2BQsjxzRJZBdsjgsBiW4BvhWk/3qoKwQFjIDVN19PfX8F2D/r9PCMTtLWjYVCFrpeYUzsw==}

  /bowser@2.11.0:
    resolution: {integrity: sha512-AlcaJBi/pqqJBIQ8U9Mcpc9i8Aqxn88Skv5d+xBX006BY5u8N3mGLHa5Lgppa7L/HfwgwLgZ6NYs+Ag6uUmJRA==}
    dev: false

  /brace-expansion@1.1.11:
    resolution: {integrity: sha512-iCuPHDFgrHX7H2vEI/5xpz07zSHB00TpugqhmYtVmMO6518mCuRMoOYFldEBl0g187ufozdaHgWKcYFb61qGiA==}
    dependencies:
      balanced-match: 1.0.2
      concat-map: 0.0.1
    dev: true

  /brace-expansion@2.0.1:
    resolution: {integrity: sha512-XnAIvQ8eM+kC6aULx6wuQiwVsnzsi9d3WxzV3FpWTGA19F621kwdbsAcFKXgKUHZWsy+mY6iL1sHTxWEFCytDA==}
    dependencies:
      balanced-match: 1.0.2

  /braces@3.0.2:
    resolution: {integrity: sha512-b8um+L1RzM3WDSzvhm6gIz1yfTbBt6YTlcEKAvsmqCZZFw46z626lVj9j1yEPW33H5H+lBQpZMP1k8l+78Ha0A==}
    engines: {node: '>=8'}
    dependencies:
      fill-range: 7.0.1

  /breakword@1.0.6:
    resolution: {integrity: sha512-yjxDAYyK/pBvws9H4xKYpLDpYKEH6CzrBPAuXq3x18I+c/2MkVtT3qAr7Oloi6Dss9qNhPVueAAVU1CSeNDIXw==}
    dependencies:
      wcwidth: 1.0.1
    dev: true

  /brorand@1.1.0:
    resolution: {integrity: sha512-cKV8tMCEpQs4hK/ik71d6LrPOnpkpGBR0wzxqr68g2m/LB2GxVYQroAjMJZRVM1Y4BCjCKc3vAamxSzOY2RP+w==}
    dev: false

  /browserslist@4.21.10:
    resolution: {integrity: sha512-bipEBdZfVH5/pwrvqc+Ub0kUPVfGUhlKxbvfD+z1BDnPEO/X98ruXGA1WP5ASpAFKan7Qr6j736IacbZQuAlKQ==}
    engines: {node: ^6 || ^7 || ^8 || ^9 || ^10 || ^11 || ^12 || >=13.7}
    hasBin: true
    dependencies:
      caniuse-lite: 1.0.30001522
      electron-to-chromium: 1.4.499
      node-releases: 2.0.13
      update-browserslist-db: 1.0.11(browserslist@4.21.10)
    dev: true

  /bser@2.1.1:
    resolution: {integrity: sha512-gQxTNE/GAfIIrmHLUE3oJyp5FO6HRBfhjnw4/wMmA63ZGDJnWBmgY/lyQBpnDUkGmAhbSe39tx2d/iTOAfglwQ==}
    dependencies:
      node-int64: 0.4.0
    dev: true

  /buffer-equal-constant-time@1.0.1:
    resolution: {integrity: sha512-zRpUiDwd/xk6ADqPMATG8vc9VPrkck7T07OIx0gnjmJAnHnTVXNQG3vfvWNuiZIkwu9KrKdA1iJKfsfTVxE6NA==}
    dev: false

  /buffer-from@1.1.2:
    resolution: {integrity: sha512-E+XQCRwSbaaiChtv6k6Dwgc+bx+Bs6vuKJHHl5kox/BaKbhiXzqQOwK4cO22yElGp2OCmjwVhT3HmxgyPGnJfQ==}
    dev: true

  /buffer-writer@2.0.0:
    resolution: {integrity: sha512-a7ZpuTZU1TRtnwyCNW3I5dc0wWNC3VR9S++Ewyk2HHZdrO3CQJqSpd+95Us590V6AL7JqUAH2IwZ/398PmNFgw==}
    engines: {node: '>=4'}

  /buffer@5.6.0:
    resolution: {integrity: sha512-/gDYp/UtU0eA1ys8bOs9J6a+E/KWIY+DZ+Q2WESNUA0jFRsJOc0SNUO6xJ5SGA1xueg3NL65W6s+NY5l9cunuw==}
    dependencies:
      base64-js: 1.5.1
      ieee754: 1.2.1
    dev: false

  /buffer@5.7.1:
    resolution: {integrity: sha512-EHcyIPBQ4BSGlvjB16k5KgAJ27CIsHY/2JBmCRReo48y9rQ3MaUzWX3KVlBa4U7MyX02HdVj0K7C3WaB3ju7FQ==}
    dependencies:
      base64-js: 1.5.1
      ieee754: 1.2.1
    dev: false

  /buffer@6.0.3:
    resolution: {integrity: sha512-FTiCpNxtwiZZHEZbcbTIcZjERVICn9yq/pDFkTl95/AxzD1naBctN7YO68riM/gLSDY7sdrMby8hofADYuuqOA==}
    dependencies:
      base64-js: 1.5.1
      ieee754: 1.2.1

  /bytes@3.0.0:
    resolution: {integrity: sha512-pMhOfFDPiv9t5jjIXkHosWmkSyQbvsgEVNkz0ERHbuLh2T/7j4Mqqpz523Fe8MVY89KC6Sh/QfS2sM+SjgFDcw==}
    engines: {node: '>= 0.8'}
    dev: false

  /bytes@3.1.2:
    resolution: {integrity: sha512-/Nf7TyzTx6S3yRJObOAV7956r8cr2+Oj8AC5dt8wSP3BQAoeX58NoHyCU8P8zGkNXStjTSi6fzO6F0pBdcYbEg==}
    engines: {node: '>= 0.8'}

  /cacache@16.1.3:
    resolution: {integrity: sha512-/+Emcj9DAXxX4cwlLmRI9c166RuL3w30zp4R7Joiv2cQTtTtA+jeuCAjH3ZlGnYS3tKENSrKhAzVVP9GVyzeYQ==}
    engines: {node: ^12.13.0 || ^14.15.0 || >=16.0.0}
    dependencies:
      '@npmcli/fs': 2.1.2
      '@npmcli/move-file': 2.0.1
      chownr: 2.0.0
      fs-minipass: 2.1.0
      glob: 8.1.0
      infer-owner: 1.0.4
      lru-cache: 7.18.3
      minipass: 3.3.6
      minipass-collect: 1.0.2
      minipass-flush: 1.0.5
      minipass-pipeline: 1.2.4
      mkdirp: 1.0.4
      p-map: 4.0.0
      promise-inflight: 1.0.1
      rimraf: 3.0.2
      ssri: 9.0.1
      tar: 6.1.15
      unique-filename: 2.0.1
    transitivePeerDependencies:
      - bluebird
    dev: true

  /call-bind@1.0.2:
    resolution: {integrity: sha512-7O+FbCihrB5WGbFYesctwmTKae6rOiIzmz1icreWJ+0aA7LJfuqhEso2T9ncpcFtzMQtzXf2QGGueWJGTYsqrA==}
    dependencies:
      function-bind: 1.1.1
      get-intrinsic: 1.2.1

  /callsites@3.1.0:
    resolution: {integrity: sha512-P8BjAsXvZS+VIDUI11hHCQEv74YT67YUi5JJFNWIqL235sBmjX4+qx9Muvls5ivyNENctx46xQLQ3aTuE7ssaQ==}
    engines: {node: '>=6'}
    dev: true

  /camelcase-keys@6.2.2:
    resolution: {integrity: sha512-YrwaA0vEKazPBkn0ipTiMpSajYDSe+KjQfrjhcBMxJt/znbvlHd8Pw/Vamaz5EB4Wfhs3SUR3Z9mwRu/P3s3Yg==}
    engines: {node: '>=8'}
    dependencies:
      camelcase: 5.3.1
      map-obj: 4.3.0
      quick-lru: 4.0.1
    dev: true

  /camelcase@5.3.1:
    resolution: {integrity: sha512-L28STB170nwWS63UjtlEOE3dldQApaJXZkOI1uMFfzf3rRuPegHaHesyee+YxQ+W6SvRDQV6UrdOdRiR153wJg==}
    engines: {node: '>=6'}
    dev: true

  /camelcase@6.3.0:
    resolution: {integrity: sha512-Gmy6FhYlCY7uOElZUSbxo2UCDH8owEk996gkbrpsgGtrJLM3J7jGxl9Ic7Qwwj4ivOE5AWZWRMecDdF7hqGjFA==}
    engines: {node: '>=10'}
    dev: true

  /caniuse-lite@1.0.30001522:
    resolution: {integrity: sha512-TKiyTVZxJGhsTszLuzb+6vUZSjVOAhClszBr2Ta2k9IwtNBT/4dzmL6aywt0HCgEZlmwJzXJd8yNiob6HgwTRg==}
    dev: true

  /cbor-extract@2.1.1:
    resolution: {integrity: sha512-1UX977+L+zOJHsp0mWFG13GLwO6ucKgSmSW6JTl8B9GUvACvHeIVpFqhU92299Z6PfD09aTXDell5p+lp1rUFA==}
    hasBin: true
    requiresBuild: true
    dependencies:
      node-gyp-build-optional-packages: 5.0.3
    optionalDependencies:
      '@cbor-extract/cbor-extract-darwin-arm64': 2.1.1
      '@cbor-extract/cbor-extract-darwin-x64': 2.1.1
      '@cbor-extract/cbor-extract-linux-arm': 2.1.1
      '@cbor-extract/cbor-extract-linux-arm64': 2.1.1
      '@cbor-extract/cbor-extract-linux-x64': 2.1.1
      '@cbor-extract/cbor-extract-win32-x64': 2.1.1
    dev: false
    optional: true

  /cbor-x@1.5.1:
    resolution: {integrity: sha512-/vAkC4tiKCQCm5en4sA+mpKmjwY6Xxp1LO+BgZCNhp+Zow3pomyUHeBOK5EDp0mDaE36jw39l5eLHsoF3M1Lmg==}
    optionalDependencies:
      cbor-extract: 2.1.1
    dev: false

  /cborg@1.10.2:
    resolution: {integrity: sha512-b3tFPA9pUr2zCUiCfRd2+wok2/LBSNUMKOuRRok+WlvvAgEt/PlbgPTsZUcwCOs53IJvLgTp0eotwtosE6njug==}
    hasBin: true

  /chalk@2.4.2:
    resolution: {integrity: sha512-Mti+f9lpJNcwF4tWV8/OrTTtF1gZi+f8FqlyAdouralcFWFQWF2+NgCHShjkCb+IFBLq9buZwE1xckQU4peSuQ==}
    engines: {node: '>=4'}
    dependencies:
      ansi-styles: 3.2.1
      escape-string-regexp: 1.0.5
      supports-color: 5.5.0
    dev: true

  /chalk@4.1.2:
    resolution: {integrity: sha512-oKnbhFyRIXpUuez8iBMmyEa4nbj4IOQyuhc/wy9kY7/WVPcwIO9VA668Pu8RkO7+0G76SLROeyw9CpQ061i4mA==}
    engines: {node: '>=10'}
    dependencies:
      ansi-styles: 4.3.0
      supports-color: 7.2.0
    dev: true

  /chalk@5.1.1:
    resolution: {integrity: sha512-OItMegkSDU3P7OJRWBbNRsQsL8SzgwlIGXSZRVfHCLBYrDgzYDuozwDMwvEDpiZdjr50tdOTbTzuubirtEozsg==}
    engines: {node: ^12.17.0 || ^14.13 || >=16.0.0}
    dev: false

  /char-regex@1.0.2:
    resolution: {integrity: sha512-kWWXztvZ5SBQV+eRgKFeh8q5sLuZY2+8WUIzlxWVTg+oGwY14qylx1KbKzHd8P6ZYkAg0xyIDU9JMHhyJMZ1jw==}
    engines: {node: '>=10'}
    dev: true

  /chardet@0.7.0:
    resolution: {integrity: sha512-mT8iDcrh03qDGRRmoA2hmBJnxpllMR+0/0qlzjqZES6NdiWDcZkCNAk4rPFZ9Q85r27unkiNNg8ZOiwZXBHwcA==}
    dev: true

  /chownr@1.1.4:
    resolution: {integrity: sha512-jJ0bqzaylmJtVnNgzTeSOs8DPavpbYgEr/b0YL8/2GO3xJEhInFmhKMUnEJQjZumK7KXGFhUy89PrsJWlakBVg==}
    dev: false

  /chownr@2.0.0:
    resolution: {integrity: sha512-bIomtDF5KGpdogkLd9VspvFzk9KfpyyGlS8YFVZl7TGPBHL5snIOnxeshwVgPteQ9b4Eydl+pVbIyE1DcvCWgQ==}
    engines: {node: '>=10'}
    dev: true

  /ci-info@3.8.0:
    resolution: {integrity: sha512-eXTggHWSooYhq49F2opQhuHWgzucfF2YgODK4e1566GQs5BIfP30B0oenwBJHfWxAs2fyPB1s7Mg949zLf61Yw==}
    engines: {node: '>=8'}
    dev: true

  /cjs-module-lexer@1.2.3:
    resolution: {integrity: sha512-0TNiGstbQmCFwt4akjjBg5pLRTSyj/PkWQ1ZoO2zntmg9yLqSRxwEa4iCfQLGjqhiqBfOJa7W/E8wfGrTDmlZQ==}

  /clean-stack@2.2.0:
    resolution: {integrity: sha512-4diC9HaTE+KRAMWhDhrGOECgWZxoevMc5TlkObMqNSsVU62PYzXZ/SMTjzyGAFF1YusgxGcSWTEXBhp0CPwQ1A==}
    engines: {node: '>=6'}
    dev: true

  /cliui@6.0.0:
    resolution: {integrity: sha512-t6wbgtoCXvAzst7QgXxJYqPt0usEfbgQdftEPbLL/cvv6HPE5VgvqCuAIDR0NgU52ds6rFwqrgakNLrHEjCbrQ==}
    dependencies:
      string-width: 4.2.3
      strip-ansi: 6.0.1
      wrap-ansi: 6.2.0
    dev: true

  /cliui@8.0.1:
    resolution: {integrity: sha512-BSeNnyus75C4//NQ9gQt1/csTXyo/8Sb+afLAkzAptFuMsod9HFokGNudZpi/oQV73hnVK+sR+5PVRMd+Dr7YQ==}
    engines: {node: '>=12'}
    dependencies:
      string-width: 4.2.3
      strip-ansi: 6.0.1
      wrap-ansi: 7.0.0
    dev: true

  /clone@1.0.4:
    resolution: {integrity: sha512-JQHZ2QMW6l3aH/j6xCqQThY/9OH4D/9ls34cgkUBiEeocRTU04tHfKPBsUK1PqZCUQM7GiA0IIXJSuXHI64Kbg==}
    engines: {node: '>=0.8'}
    dev: true

  /cluster-key-slot@1.1.2:
    resolution: {integrity: sha512-RMr0FhtfXemyinomL4hrWcYJxmX6deFdCxpJzhDttxgO1+bcCnkk+9drydLVDmAMG7NE6aN/fl4F7ucU/90gAA==}
    engines: {node: '>=0.10.0'}
    dev: false

  /co@4.6.0:
    resolution: {integrity: sha512-QVb0dM5HvG+uaxitm8wONl7jltx8dqhfU33DcqtOZcLSVIKSDDLDi7+0LbAKiyI8hD9u42m2YxXSkMGWThaecQ==}
    engines: {iojs: '>= 1.0.0', node: '>= 0.12.0'}
    dev: true

  /code-block-writer@11.0.3:
    resolution: {integrity: sha512-NiujjUFB4SwScJq2bwbYUtXbZhBSlY6vYzm++3Q6oC+U+injTqfPYFK8wS9COOmb2lueqp0ZRB4nK1VYeHgNyw==}
    dev: false

  /collect-v8-coverage@1.0.2:
    resolution: {integrity: sha512-lHl4d5/ONEbLlJvaJNtsF/Lz+WvB07u2ycqTYbdrq7UypDXailES4valYb2eWiJFxZlVmpGekfqoxQhzyFdT4Q==}
    dev: true

  /color-convert@1.9.3:
    resolution: {integrity: sha512-QfAUtd+vFdAtFQcC8CCyYt1fYWxSqAiK2cSD6zDB8N3cpsEBAvRxp9zOGg6G/SHHJYAT88/az/IuDGALsNVbGg==}
    dependencies:
      color-name: 1.1.3
    dev: true

  /color-convert@2.0.1:
    resolution: {integrity: sha512-RRECPsj7iu/xb5oKYcsFHSppFNnsj/52OVTRKb4zP5onXwVF3zVmmToNcOfGC+CRDpfK/U584fMg38ZHCaElKQ==}
    engines: {node: '>=7.0.0'}
    dependencies:
      color-name: 1.1.4

  /color-name@1.1.3:
    resolution: {integrity: sha512-72fSenhMw2HZMTVHeCA9KCmpEIbzWiQsjN+BHcBbS9vr1mtt+vJjPdksIBNUmKAW8TFUDPJK5SUU3QhE9NEXDw==}
    dev: true

  /color-name@1.1.4:
    resolution: {integrity: sha512-dOy+3AuW3a2wNbZHIuMZpTcgjGuLU/uBL/ubcZF9OXbDo8ff4O8yVp5Bf0efS8uEoYo5q4Fx7dY9OgQGXgAsQA==}

  /color-string@1.9.1:
    resolution: {integrity: sha512-shrVawQFojnZv6xM40anx4CkoDP+fZsw/ZerEMsW/pyzsRbElpsL/DBVW7q3ExxwusdNXI3lXpuhEZkzs8p5Eg==}
    dependencies:
      color-name: 1.1.4
      simple-swizzle: 0.2.2
    dev: false

  /color-support@1.1.3:
    resolution: {integrity: sha512-qiBjkpbMLO/HL68y+lh4q0/O1MZFj2RX6X/KmMa3+gJD3z+WwI1ZzDHysvqHGS3mP6mznPckpXmw1nI9cJjyRg==}
    hasBin: true
    dev: true

  /color@4.2.3:
    resolution: {integrity: sha512-1rXeuUUiGGrykh+CeBdu5Ie7OJwinCgQY0bc7GCRxy5xVHy+moaqkpL/jqQq0MtQOeYcrqEz4abc5f0KtU7W4A==}
    engines: {node: '>=12.5.0'}
    dependencies:
      color-convert: 2.0.1
      color-string: 1.9.1
    dev: false

  /colorette@2.0.20:
    resolution: {integrity: sha512-IfEDxwoWIjkeXL1eXcDiow4UbKjhLdq6/EuSVR9GMN7KVH3r9gQ83e73hsz1Nd1T3ijd5xv1wcWRYO+D6kCI2w==}
    dev: true

  /combined-stream@1.0.8:
    resolution: {integrity: sha512-FQN4MRfuJeHf7cBbBMJFXhKSDq+2kAArBlmRBvcvFE5BB1HZKXtSFASDhdlz9zOYwxh8lDdnvmMOe/+5cdoEdg==}
    engines: {node: '>= 0.8'}
    dependencies:
      delayed-stream: 1.0.0

  /commander@9.4.0:
    resolution: {integrity: sha512-sRPT+umqkz90UA8M1yqYfnHlZA7fF6nSphDtxeywPZ49ysjxDQybzk13CL+mXekDRG92skbcqCLVovuCusNmFw==}
    engines: {node: ^12.20.0 || >=14}
    dev: false

  /common-tags@1.8.2:
    resolution: {integrity: sha512-gk/Z852D2Wtb//0I+kRFNKKE9dIIVirjoqPoA1wJU+XePVXZfGeBpk45+A1rKO4Q43prqWBNY/MiIeRLbPWUaA==}
    engines: {node: '>=4.0.0'}
    dev: true

  /compressible@2.0.18:
    resolution: {integrity: sha512-AF3r7P5dWxL8MxyITRMlORQNaOA2IkAFaTr4k7BUumjPtRpGDTZpl0Pb1XCO6JeDCBdp126Cgs9sMxqSjgYyRg==}
    engines: {node: '>= 0.6'}
    dependencies:
      mime-db: 1.52.0
    dev: false

  /compression@1.7.4:
    resolution: {integrity: sha512-jaSIDzP9pZVS4ZfQ+TzvtiWhdpFhE2RDHz8QJkpX9SIpLq88VueF5jJw6t+6CUQcAoA6t+x89MLrWAqpfDE8iQ==}
    engines: {node: '>= 0.8.0'}
    dependencies:
      accepts: 1.3.8
      bytes: 3.0.0
      compressible: 2.0.18
      debug: 2.6.9
      on-headers: 1.0.2
      safe-buffer: 5.1.2
      vary: 1.1.2
    transitivePeerDependencies:
      - supports-color
    dev: false

  /concat-map@0.0.1:
    resolution: {integrity: sha512-/Srv4dswyQNBfohGpz9o6Yb3Gz3SrUDqBH5rTuhGR7ahtlbYKnVxw2bCFMRljaA7EXHaXZ8wsHdodFvbkhKmqg==}
    dev: true

  /console-control-strings@1.1.0:
    resolution: {integrity: sha512-ty/fTekppD2fIwRvnZAVdeOiGd1c7YXEixbgJTNzqcxJWKQnjJ/V1bNEEE6hygpM3WjwHFUVK6HTjWSzV4a8sQ==}
    dev: true

  /content-disposition@0.5.4:
    resolution: {integrity: sha512-FveZTNuGw04cxlAiWbzi6zTAL/lhehaWbTtgluJh4/E95DqMwTmha3KZN1aAWA8cFIhHzMZUvLevkw5Rqk+tSQ==}
    engines: {node: '>= 0.6'}
    dependencies:
      safe-buffer: 5.2.1

  /content-type@1.0.5:
    resolution: {integrity: sha512-nTjqfcBFEipKdXCv4YDQWCfmcLZKm81ldF0pAopTvyrFGVbcR6P/VAAd5G7N+0tTr8QqiU0tFadD6FK4NtJwOA==}
    engines: {node: '>= 0.6'}

  /convert-source-map@1.9.0:
    resolution: {integrity: sha512-ASFBup0Mz1uyiIjANan1jzLQami9z1PoYSZCiiYW2FczPbenXc45FZdBZLzOT+r6+iciuEModtmCti+hjaAk0A==}
    dev: true

  /cookie-signature@1.0.6:
    resolution: {integrity: sha512-QADzlaHc8icV8I7vbaJXJwod9HWYp8uCqf1xa4OfNu1T7JVxQIrUgOWtHdNDtPiywmFbiS12VjotIXLrKM3orQ==}

  /cookie@0.5.0:
    resolution: {integrity: sha512-YZ3GUyn/o8gfKJlnlX7g7xq4gyO6OSuhGPKaaGssGB2qgDUS0gPgtTvoyZLTt9Ab6dC4hfc9dV5arkvc/OCmrw==}
    engines: {node: '>= 0.6'}

  /core-js-compat@3.32.1:
    resolution: {integrity: sha512-GSvKDv4wE0bPnQtjklV101juQ85g6H3rm5PDP20mqlS5j0kXF3pP97YvAu5hl+uFHqMictp3b2VxOHljWMAtuA==}
    dependencies:
      browserslist: 4.21.10
    dev: true

  /cors@2.8.5:
    resolution: {integrity: sha512-KIHbLJqu73RGr/hnbrO9uBeixNGuvSQjul/jdFvS/KFSIH1hWVd1ng7zOHx+YrEfInLG7q4n6GHQ9cDtxv/P6g==}
    engines: {node: '>= 0.10'}
    dependencies:
      object-assign: 4.1.1
      vary: 1.1.2

  /create-require@1.1.1:
    resolution: {integrity: sha512-dcKFX3jn0MpIaXjisoRvexIJVEKzaq7z2rZKxf+MSr9TkdmHmsU4m2lcLojrj/FHl8mk5VxMmYA+ftRkP/3oKQ==}
    dev: true

  /cross-spawn@5.1.0:
    resolution: {integrity: sha512-pTgQJ5KC0d2hcY8eyL1IzlBPYjTkyH72XRZPnLyKus2mBfNjQs3klqbJU2VILqZryAZUt9JOb3h/mWMy23/f5A==}
    dependencies:
      lru-cache: 4.1.5
      shebang-command: 1.2.0
      which: 1.3.1
    dev: true

  /cross-spawn@7.0.3:
    resolution: {integrity: sha512-iRDPJKUPVEND7dHPO8rkbOnPpyDygcDFtWjpeWNCgy8WP2rXcxXL8TskReQl6OrB2G7+UJrags1q15Fudc7G6w==}
    engines: {node: '>= 8'}
    dependencies:
      path-key: 3.1.1
      shebang-command: 2.0.0
      which: 2.0.2
    dev: true

  /crypto-randomuuid@1.0.0:
    resolution: {integrity: sha512-/RC5F4l1SCqD/jazwUF6+t34Cd8zTSAGZ7rvvZu1whZUhD2a5MOGKjSGowoGcpj/cbVZk1ZODIooJEQQq3nNAA==}
    dev: false

  /csv-generate@3.4.3:
    resolution: {integrity: sha512-w/T+rqR0vwvHqWs/1ZyMDWtHHSJaN06klRqJXBEpDJaM/+dZkso0OKh1VcuuYvK3XM53KysVNq8Ko/epCK8wOw==}
    dev: true

  /csv-parse@4.16.3:
    resolution: {integrity: sha512-cO1I/zmz4w2dcKHVvpCr7JVRu8/FymG5OEpmvsZYlccYolPBLoVGKUHgNoc4ZGkFeFlWGEDmMyBM+TTqRdW/wg==}
    dev: true

  /csv-stringify@5.6.5:
    resolution: {integrity: sha512-PjiQ659aQ+fUTQqSrd1XEDnOr52jh30RBurfzkscaE2tPaFsDH5wOAHJiw8XAHphRknCwMUE9KRayc4K/NbO8A==}
    dev: true

  /csv@5.5.3:
    resolution: {integrity: sha512-QTaY0XjjhTQOdguARF0lGKm5/mEq9PD9/VhZZegHDIBq2tQwgNpHc3dneD4mGo2iJs+fTKv5Bp0fZ+BRuY3Z0g==}
    engines: {node: '>= 0.1.90'}
    dependencies:
      csv-generate: 3.4.3
      csv-parse: 4.16.3
      csv-stringify: 5.6.5
      stream-transform: 2.1.3
    dev: true

  /dataloader@1.4.0:
    resolution: {integrity: sha512-68s5jYdlvasItOJnCuI2Q9s4q98g0pCyL3HrcKJu8KNugUl8ahgmZYg38ysLTgQjjXX3H8CJLkAvWrclWfcalw==}
    dev: true

  /dateformat@4.6.3:
    resolution: {integrity: sha512-2P0p0pFGzHS5EMnhdxQi7aJN+iMheud0UhG4dlE1DLAlvL8JHjJJTX/CSm4JXwV0Ka5nGk3zC5mcb5bUQUxxMA==}
    dev: true

  /dd-trace@3.13.2:
    resolution: {integrity: sha512-POO9nEcAufe5pgp2xV1X3PfWip6wh+6TpEcRSlSgZJCIIMvWVCkcIVL/J2a6KAZq6V3Yjbkl8Ktfe+MOzQf5kw==}
    engines: {node: '>=14'}
    requiresBuild: true
    dependencies:
      '@datadog/native-appsec': 2.0.0
      '@datadog/native-iast-rewriter': 1.1.2
      '@datadog/native-iast-taint-tracking': 1.1.0
      '@datadog/native-metrics': 1.6.0
      '@datadog/pprof': 1.1.1
      '@datadog/sketches-js': 2.1.0
      crypto-randomuuid: 1.0.0
      diagnostics_channel: 1.1.0
      ignore: 5.2.4
      import-in-the-middle: 1.4.2
      ipaddr.js: 2.1.0
      istanbul-lib-coverage: 3.2.0
      koalas: 1.0.2
      limiter: 1.1.5
      lodash.kebabcase: 4.1.1
      lodash.pick: 4.4.0
      lodash.sortby: 4.7.0
      lodash.uniq: 4.5.0
      lru-cache: 7.18.3
      methods: 1.1.2
      module-details-from-path: 1.0.3
      node-abort-controller: 3.1.1
      opentracing: 0.14.7
      path-to-regexp: 0.1.7
      protobufjs: 7.2.5
      retry: 0.10.1
      semver: 5.7.2
    dev: false

  /debug@2.6.9:
    resolution: {integrity: sha512-bC7ElrdJaJnPbAP+1EotYvqZsb3ecl5wi6Bfi6BJTUcNowp6cvspg0jXznRTKDjm/E7AdgFBVeAPVMNcKGsHMA==}
    peerDependencies:
      supports-color: '*'
    peerDependenciesMeta:
      supports-color:
        optional: true
    dependencies:
      ms: 2.0.0

  /debug@4.3.4:
    resolution: {integrity: sha512-PRWFHuSU3eDtQJPvnNY7Jcket1j0t5OuOsFzPPzsekD52Zl8qUfFIPEiswXqIvHWGVHOgX+7G/vCNNhehwxfkQ==}
    engines: {node: '>=6.0'}
    peerDependencies:
      supports-color: '*'
    peerDependenciesMeta:
      supports-color:
        optional: true
    dependencies:
      ms: 2.1.2

  /decamelize-keys@1.1.1:
    resolution: {integrity: sha512-WiPxgEirIV0/eIOMcnFBA3/IJZAZqKnwAwWyvvdi4lsr1WCN22nhdf/3db3DoZcUjTV2SqfzIwNyp6y2xs3nmg==}
    engines: {node: '>=0.10.0'}
    dependencies:
      decamelize: 1.2.0
      map-obj: 1.0.1
    dev: true

  /decamelize@1.2.0:
    resolution: {integrity: sha512-z2S+W9X73hAUUki+N+9Za2lBlun89zigOyGrsax+KUQ6wKW4ZoWpEYBkGhQjwAjjDCkWxhY0VKEhk8wzY7F5cA==}
    engines: {node: '>=0.10.0'}
    dev: true

  /decompress-response@6.0.0:
    resolution: {integrity: sha512-aW35yZM6Bb/4oJlZncMH2LCoZtJXTRxES17vE3hoRiowU2kWHaJKFkSBDnDR+cm9J+9QhXmREyIfv0pji9ejCQ==}
    engines: {node: '>=10'}
    dependencies:
      mimic-response: 3.1.0
    dev: false

  /dedent@0.7.0:
    resolution: {integrity: sha512-Q6fKUPqnAHAyhiUgFU7BUzLiv0kd8saH9al7tnu5Q/okj6dnupxyTgFIBjVzJATdfIAm9NAsvXNzjaKa+bxVyA==}
    dev: true

  /deep-extend@0.6.0:
    resolution: {integrity: sha512-LOHxIOaPYdHlJRtCQfDIVZtfw/ufM8+rVj649RIHzcm/vGwQRXFt6OPqIFWsm2XEMrNIEtWR64sY1LEKD2vAOA==}
    engines: {node: '>=4.0.0'}
    dev: false

  /deep-is@0.1.4:
    resolution: {integrity: sha512-oIPzksmTg4/MriiaYGO+okXDT7ztn/w3Eptv/+gSIdMdKsJo0u4CfYNFJPy+4SKMuCqGw2wxnA+URMg3t8a/bQ==}
    dev: true

  /deepmerge@4.3.1:
    resolution: {integrity: sha512-3sUqbMEc77XqpdNO7FRyRog+eW3ph+GYCbj+rK+uYyRMuwsVy0rMiVtPn+QJlKFvWP/1PYpapqYn0Me2knFn+A==}
    engines: {node: '>=0.10.0'}

  /defaults@1.0.4:
    resolution: {integrity: sha512-eFuaLoy/Rxalv2kr+lqMlUnrDWV+3j4pljOIJgLIhI058IQfWJ7vXhyEIHu+HtC738klGALYxOKDO0bQP3tg8A==}
    dependencies:
      clone: 1.0.4
    dev: true

  /define-properties@1.2.0:
    resolution: {integrity: sha512-xvqAVKGfT1+UAvPwKTVw/njhdQ8ZhXK4lI0bCIuCMrp2up9nPnaDftrLtmpTazqd1o+UY4zgzU+avtMbDP+ldA==}
    engines: {node: '>= 0.4'}
    dependencies:
      has-property-descriptors: 1.0.0
      object-keys: 1.1.1

  /delay@5.0.0:
    resolution: {integrity: sha512-ReEBKkIfe4ya47wlPYf/gu5ib6yUG0/Aez0JQZQz94kiWtRQvZIQbTiehsnwHvLSWJnQdhVeqYue7Id1dKr0qw==}
    engines: {node: '>=10'}

  /delayed-stream@1.0.0:
    resolution: {integrity: sha512-ZySD7Nf91aLB0RxL4KGrKHBXl7Eds1DAmEdcoVawXnLD7SDhpNgtuII2aAkg7a7QS41jxPSZ17p4VdGnMHk3MQ==}
    engines: {node: '>=0.4.0'}

  /delegates@1.0.0:
    resolution: {integrity: sha512-bd2L678uiWATM6m5Z1VzNCErI3jiGzt6HGY8OVICs40JQq/HALfbyNJmp0UDakEY4pMMaN0Ly5om/B1VI/+xfQ==}
    dev: true

  /denque@2.1.0:
    resolution: {integrity: sha512-HVQE3AAb/pxF8fQAoiqpvg9i3evqug3hoiwakOyZAwJm+6vZehbkYXZ0l4JxS+I3QxM97v5aaRNhj8v5oBhekw==}
    engines: {node: '>=0.10'}
    dev: false

  /depd@2.0.0:
    resolution: {integrity: sha512-g7nH6P6dyDioJogAAGprGpCtVImJhpPk/roCzdb3fIh61/s/nPsfR6onyMwkCAR/OlC3yBC0lESvUoQEAssIrw==}
    engines: {node: '>= 0.8'}

  /destroy@1.2.0:
    resolution: {integrity: sha512-2sJGJTaXIIaR1w4iJSNoN0hnMY7Gpc/n8D4qSCJw8QqFWXf7cuAgnEHxBpweaVcPevC2l3KpjYCx3NypQQgaJg==}
    engines: {node: '>= 0.8', npm: 1.2.8000 || >= 1.4.16}

  /detect-indent@6.1.0:
    resolution: {integrity: sha512-reYkTUJAZb9gUuZ2RvVCNhVHdg62RHnJ7WJl8ftMi4diZ6NWlciOzQN88pUhSELEwflJht4oQDv0F0BMlwaYtA==}
    engines: {node: '>=8'}
    dev: true

  /detect-libc@2.0.2:
    resolution: {integrity: sha512-UX6sGumvvqSaXgdKGUsgZWqcUyIXZ/vZTrlRT/iobiKhGL0zL4d3osHj3uqllWJK+i+sixDS/3COVEOFbupFyw==}
    engines: {node: '>=8'}
    dev: false

  /detect-newline@3.1.0:
    resolution: {integrity: sha512-TLz+x/vEXm/Y7P7wn1EJFNLxYpUD4TgMosxY6fAVJUnJMbupHBOncxyWUG9OpTaH9EBD7uFI5LfEgmMOc54DsA==}
    engines: {node: '>=8'}
    dev: true

  /diagnostics_channel@1.1.0:
    resolution: {integrity: sha512-OE1ngLDjSBPG6Tx0YATELzYzy3RKHC+7veQ8gLa8yS7AAgw65mFbVdcsu3501abqOZCEZqZyAIemB0zXlqDSuw==}
    engines: {node: '>=4'}
    dev: false

  /diff-sequences@28.1.1:
    resolution: {integrity: sha512-FU0iFaH/E23a+a718l8Qa/19bF9p06kgE0KipMOMadwa3SjnaElKzPaUC0vnibs6/B/9ni97s61mcejk8W1fQw==}
    engines: {node: ^12.13.0 || ^14.15.0 || ^16.10.0 || >=17.0.0}
    dev: true

  /diff@4.0.2:
    resolution: {integrity: sha512-58lmxKSA4BNyLz+HHMUzlOEpg09FV+ev6ZMe3vJihgdxzgcwZ8VoEEPmALCZG9LmqfVoNMMKpttIYTVG6uDY7A==}
    engines: {node: '>=0.3.1'}
    dev: true

  /dir-glob@3.0.1:
    resolution: {integrity: sha512-WkrWp9GR4KXfKGYzOLmTuGVi1UWFfws377n9cc55/tb6DuqyF6pcQ5AbiHEshaDpY9v6oaSr2XCDidGmMwdzIA==}
    engines: {node: '>=8'}
    dependencies:
      path-type: 4.0.0
    dev: true

  /disposable-email@0.2.3:
    resolution: {integrity: sha512-gkBQQ5Res431ZXqLlAafrXHizG7/1FWmi8U2RTtriD78Vc10HhBUvdJun3R4eSF0KRIQQJs+wHlxjkED/Hr1EQ==}
    dev: false

  /doctrine@3.0.0:
    resolution: {integrity: sha512-yS+Q5i3hBf7GBkd4KG8a7eBNNWNGLTaEwwYWUijIYM7zrlYDM0BFXHjjPWlWZ1Rg7UaddZeIDmi9jF3HmqiQ2w==}
    engines: {node: '>=6.0.0'}
    dependencies:
      esutils: 2.0.3
    dev: true

  /dom-serializer@1.4.1:
    resolution: {integrity: sha512-VHwB3KfrcOOkelEG2ZOfxqLZdfkil8PtJi4P8N2MMXucZq2yLp75ClViUlOVwyoHEDjYU433Aq+5zWP61+RGag==}
    dependencies:
      domelementtype: 2.3.0
      domhandler: 4.3.1
      entities: 2.2.0
    dev: false

  /domelementtype@2.3.0:
    resolution: {integrity: sha512-OLETBj6w0OsagBwdXnPdN0cnMfF9opN69co+7ZrbfPGrdpPVNBUj02spi6B1N7wChLQiPn4CSH/zJvXw56gmHw==}
    dev: false

  /domhandler@4.3.1:
    resolution: {integrity: sha512-GrwoxYN+uWlzO8uhUXRl0P+kHE4GtVPfYzVLcUxPL7KNdHKj66vvlhiweIHqYYXWlw+T8iLMp42Lm67ghw4WMQ==}
    engines: {node: '>= 4'}
    dependencies:
      domelementtype: 2.3.0
    dev: false

  /domutils@2.8.0:
    resolution: {integrity: sha512-w96Cjofp72M5IIhpjgobBimYEfoPjx1Vx0BSX9P30WBdZW2WIKU0T1Bd0kz2eNZ9ikjKgHbEyKx8BB6H1L3h3A==}
    dependencies:
      dom-serializer: 1.4.1
      domelementtype: 2.3.0
      domhandler: 4.3.1
    dev: false

  /dotenv@16.0.3:
    resolution: {integrity: sha512-7GO6HghkA5fYG9TYnNxi14/7K9f5occMlp3zXAuSxn7CKCxt9xbNWG7yF8hTCSUchlfWSe3uLmlPfigevRItzQ==}
    engines: {node: '>=12'}

  /dotenv@8.6.0:
    resolution: {integrity: sha512-IrPdXQsk2BbzvCBGBOTmmSH5SodmqZNt4ERAZDmW4CT+tL8VtvinqywuANaFu4bOMWki16nqf0e4oC0QIaDr/g==}
    engines: {node: '>=10'}
    dev: true

  /ecdsa-sig-formatter@1.0.11:
    resolution: {integrity: sha512-nagl3RYrbNv6kQkeJIpt6NJZy8twLB/2vtz6yN9Z4vRKHN4/QZJIEbqohALSgwKdnksuY3k5Addp5lg8sVoVcQ==}
    dependencies:
      safe-buffer: 5.2.1
    dev: false

  /ee-first@1.1.1:
    resolution: {integrity: sha512-WMwm9LhRUo+WUaRN+vRuETqG89IgZphVSNkdFgeb6sS/E4OrDIN7t48CAewSHXc6C8lefD8KKfr5vY61brQlow==}

  /electron-to-chromium@1.4.499:
    resolution: {integrity: sha512-0NmjlYBLKVHva4GABWAaHuPJolnDuL0AhV3h1hES6rcLCWEIbRL6/8TghfsVwkx6TEroQVdliX7+aLysUpKvjw==}
    dev: true

  /elliptic@6.5.4:
    resolution: {integrity: sha512-iLhC6ULemrljPZb+QutR5TQGB+pdW6KGD5RSegS+8sorOZT+rdQFbsQFJgvN3eRqNALqJer4oQ16YvJHlU8hzQ==}
    dependencies:
      bn.js: 4.12.0
      brorand: 1.1.0
      hash.js: 1.1.7
      hmac-drbg: 1.0.1
      inherits: 2.0.4
      minimalistic-assert: 1.0.1
      minimalistic-crypto-utils: 1.0.1
    dev: false

  /emittery@0.10.2:
    resolution: {integrity: sha512-aITqOwnLanpHLNXZJENbOgjUBeHocD+xsSJmNrjovKBW5HbSpW3d1pEls7GFQPUWXiwG9+0P4GtHfEqC/4M0Iw==}
    engines: {node: '>=12'}
    dev: true

  /emoji-regex@8.0.0:
    resolution: {integrity: sha512-MSjYzcWNOA0ewAHpz0MxpYFvwg6yjy1NG3xteoqz644VCo/RPgnr1/GGt+ic3iJTzQ8Eu3TdM14SawnVUmGE6A==}
    dev: true

  /encodeurl@1.0.2:
    resolution: {integrity: sha512-TPJXq8JqFaVYm2CWmPvnP2Iyo4ZSM7/QKcSmuMLDObfpH5fi7RUGmd/rTDf+rut/saiDiQEeVTNgAmJEdAOx0w==}
    engines: {node: '>= 0.8'}

  /encoding@0.1.13:
    resolution: {integrity: sha512-ETBauow1T35Y/WZMkio9jiM0Z5xjHHmJ4XmjZOq1l/dXz3lr2sRn87nJy20RupqSh1F2m3HHPSp8ShIPQJrJ3A==}
    requiresBuild: true
    dependencies:
      iconv-lite: 0.6.3
    dev: true
    optional: true

  /end-of-stream@1.4.4:
    resolution: {integrity: sha512-+uw1inIHVPQoaVuHzRyXd21icM+cnt4CzD5rW+NC1wjOUSTOs+Te7FOv7AhN7vS9x/oIyhLP5PR1H+phQAHu5Q==}
    dependencies:
      once: 1.4.0

  /enquirer@2.4.1:
    resolution: {integrity: sha512-rRqJg/6gd538VHvR3PSrdRBb/1Vy2YfzHqzvbhGIQpDRKIa4FgV/54b5Q1xYSxOOwKvjXweS26E0Q+nAMwp2pQ==}
    engines: {node: '>=8.6'}
    dependencies:
      ansi-colors: 4.1.3
      strip-ansi: 6.0.1
    dev: true

  /entities@2.2.0:
    resolution: {integrity: sha512-p92if5Nz619I0w+akJrLZH0MX0Pb5DX39XOwQTtXSdQQOaYH03S1uIQp4mhOZtAXrxq4ViO67YTiLBo2638o9A==}
    dev: false

  /env-paths@2.2.1:
    resolution: {integrity: sha512-+h1lkLKhZMTYjog1VEpJNG7NZJWcuc2DDk/qsqSTRRCOXiLjeQ1d1/udrUGhqMxUgAlwKNZ0cf2uqan5GLuS2A==}
    engines: {node: '>=6'}
    dev: true

  /err-code@2.0.3:
    resolution: {integrity: sha512-2bmlRpNKBxT/CRmPOlyISQpNj+qSeYvcym/uT0Jx2bMOlKLtSy1ZmLuVxSEKKyor/N5yhvp/ZiG1oE3DEYMSFA==}
    dev: true

  /error-ex@1.3.2:
    resolution: {integrity: sha512-7dFHNmqeFSEt2ZBsCriorKnn3Z2pj+fd9kmI6QoWw4//DL+icEBfc0U7qJCisqrTsKTjw4fNFy2pW9OqStD84g==}
    dependencies:
      is-arrayish: 0.2.1
    dev: true

  /es-abstract@1.22.1:
    resolution: {integrity: sha512-ioRRcXMO6OFyRpyzV3kE1IIBd4WG5/kltnzdxSCqoP8CMGs/Li+M1uF5o7lOkZVFjDs+NLesthnF66Pg/0q0Lw==}
    engines: {node: '>= 0.4'}
    dependencies:
      array-buffer-byte-length: 1.0.0
      arraybuffer.prototype.slice: 1.0.1
      available-typed-arrays: 1.0.5
      call-bind: 1.0.2
      es-set-tostringtag: 2.0.1
      es-to-primitive: 1.2.1
      function.prototype.name: 1.1.6
      get-intrinsic: 1.2.1
      get-symbol-description: 1.0.0
      globalthis: 1.0.3
      gopd: 1.0.1
      has: 1.0.3
      has-property-descriptors: 1.0.0
      has-proto: 1.0.1
      has-symbols: 1.0.3
      internal-slot: 1.0.5
      is-array-buffer: 3.0.2
      is-callable: 1.2.7
      is-negative-zero: 2.0.2
      is-regex: 1.1.4
      is-shared-array-buffer: 1.0.2
      is-string: 1.0.7
      is-typed-array: 1.1.12
      is-weakref: 1.0.2
      object-inspect: 1.12.3
      object-keys: 1.1.1
      object.assign: 4.1.4
      regexp.prototype.flags: 1.5.0
      safe-array-concat: 1.0.1
      safe-regex-test: 1.0.0
      string.prototype.trim: 1.2.7
      string.prototype.trimend: 1.0.6
      string.prototype.trimstart: 1.0.7
      typed-array-buffer: 1.0.0
      typed-array-byte-length: 1.0.0
      typed-array-byte-offset: 1.0.0
      typed-array-length: 1.0.4
      unbox-primitive: 1.0.2
      which-typed-array: 1.1.11
    dev: true

  /es-set-tostringtag@2.0.1:
    resolution: {integrity: sha512-g3OMbtlwY3QewlqAiMLI47KywjWZoEytKr8pf6iTC8uJq5bIAH52Z9pnQ8pVL6whrCto53JZDuUIsifGeLorTg==}
    engines: {node: '>= 0.4'}
    dependencies:
      get-intrinsic: 1.2.1
      has: 1.0.3
      has-tostringtag: 1.0.0
    dev: true

  /es-shim-unscopables@1.0.0:
    resolution: {integrity: sha512-Jm6GPcCdC30eMLbZ2x8z2WuRwAws3zTBBKuusffYVUrNj/GVSUAZ+xKMaUpfNDR5IbyNA5LJbaecoUVbmUcB1w==}
    dependencies:
      has: 1.0.3
    dev: true

  /es-to-primitive@1.2.1:
    resolution: {integrity: sha512-QCOllgZJtaUo9miYBcLChTUaHNjJF3PYs1VidD7AwiEj1kYxKeQTctLAezAOH5ZKRH0g2IgPn6KwB4IT8iRpvA==}
    engines: {node: '>= 0.4'}
    dependencies:
      is-callable: 1.2.7
      is-date-object: 1.0.5
      is-symbol: 1.0.4
    dev: true

  /esbuild-android-64@0.14.48:
    resolution: {integrity: sha512-3aMjboap/kqwCUpGWIjsk20TtxVoKck8/4Tu19rubh7t5Ra0Yrpg30Mt1QXXlipOazrEceGeWurXKeFJgkPOUg==}
    engines: {node: '>=12'}
    cpu: [x64]
    os: [android]
    requiresBuild: true
    dev: true
    optional: true

  /esbuild-android-arm64@0.14.48:
    resolution: {integrity: sha512-vptI3K0wGALiDq+EvRuZotZrJqkYkN5282iAfcffjI5lmGG9G1ta/CIVauhY42MBXwEgDJkweiDcDMRLzBZC4g==}
    engines: {node: '>=12'}
    cpu: [arm64]
    os: [android]
    requiresBuild: true
    dev: true
    optional: true

  /esbuild-darwin-64@0.14.48:
    resolution: {integrity: sha512-gGQZa4+hab2Va/Zww94YbshLuWteyKGD3+EsVon8EWTWhnHFRm5N9NbALNbwi/7hQ/hM1Zm4FuHg+k6BLsl5UA==}
    engines: {node: '>=12'}
    cpu: [x64]
    os: [darwin]
    requiresBuild: true
    dev: true
    optional: true

  /esbuild-darwin-arm64@0.14.48:
    resolution: {integrity: sha512-bFjnNEXjhZT+IZ8RvRGNJthLWNHV5JkCtuOFOnjvo5pC0sk2/QVk0Qc06g2PV3J0TcU6kaPC3RN9yy9w2PSLEA==}
    engines: {node: '>=12'}
    cpu: [arm64]
    os: [darwin]
    requiresBuild: true
    dev: true
    optional: true

  /esbuild-freebsd-64@0.14.48:
    resolution: {integrity: sha512-1NOlwRxmOsnPcWOGTB10JKAkYSb2nue0oM1AfHWunW/mv3wERfJmnYlGzL3UAOIUXZqW8GeA2mv+QGwq7DToqA==}
    engines: {node: '>=12'}
    cpu: [x64]
    os: [freebsd]
    requiresBuild: true
    dev: true
    optional: true

  /esbuild-freebsd-arm64@0.14.48:
    resolution: {integrity: sha512-gXqKdO8wabVcYtluAbikDH2jhXp+Klq5oCD5qbVyUG6tFiGhrC9oczKq3vIrrtwcxDQqK6+HDYK8Zrd4bCA9Gw==}
    engines: {node: '>=12'}
    cpu: [arm64]
    os: [freebsd]
    requiresBuild: true
    dev: true
    optional: true

  /esbuild-linux-32@0.14.48:
    resolution: {integrity: sha512-ghGyDfS289z/LReZQUuuKq9KlTiTspxL8SITBFQFAFRA/IkIvDpnZnCAKTCjGXAmUqroMQfKJXMxyjJA69c/nQ==}
    engines: {node: '>=12'}
    cpu: [ia32]
    os: [linux]
    requiresBuild: true
    dev: true
    optional: true

  /esbuild-linux-64@0.14.48:
    resolution: {integrity: sha512-vni3p/gppLMVZLghI7oMqbOZdGmLbbKR23XFARKnszCIBpEMEDxOMNIKPmMItQrmH/iJrL1z8Jt2nynY0bE1ug==}
    engines: {node: '>=12'}
    cpu: [x64]
    os: [linux]
    requiresBuild: true
    dev: true
    optional: true

  /esbuild-linux-arm64@0.14.48:
    resolution: {integrity: sha512-3CFsOlpoxlKPRevEHq8aAntgYGYkE1N9yRYAcPyng/p4Wyx0tPR5SBYsxLKcgPB9mR8chHEhtWYz6EZ+H199Zw==}
    engines: {node: '>=12'}
    cpu: [arm64]
    os: [linux]
    requiresBuild: true
    dev: true
    optional: true

  /esbuild-linux-arm@0.14.48:
    resolution: {integrity: sha512-+VfSV7Akh1XUiDNXgqgY1cUP1i2vjI+BmlyXRfVz5AfV3jbpde8JTs5Q9sYgaoq5cWfuKfoZB/QkGOI+QcL1Tw==}
    engines: {node: '>=12'}
    cpu: [arm]
    os: [linux]
    requiresBuild: true
    dev: true
    optional: true

  /esbuild-linux-mips64le@0.14.48:
    resolution: {integrity: sha512-cs0uOiRlPp6ymknDnjajCgvDMSsLw5mST2UXh+ZIrXTj2Ifyf2aAP3Iw4DiqgnyYLV2O/v/yWBJx+WfmKEpNLA==}
    engines: {node: '>=12'}
    cpu: [mips64el]
    os: [linux]
    requiresBuild: true
    dev: true
    optional: true

  /esbuild-linux-ppc64le@0.14.48:
    resolution: {integrity: sha512-+2F0vJMkuI0Wie/wcSPDCqXvSFEELH7Jubxb7mpWrA/4NpT+/byjxDz0gG6R1WJoeDefcrMfpBx4GFNN1JQorQ==}
    engines: {node: '>=12'}
    cpu: [ppc64]
    os: [linux]
    requiresBuild: true
    dev: true
    optional: true

  /esbuild-linux-riscv64@0.14.48:
    resolution: {integrity: sha512-BmaK/GfEE+5F2/QDrIXteFGKnVHGxlnK9MjdVKMTfvtmudjY3k2t8NtlY4qemKSizc+QwyombGWTBDc76rxePA==}
    engines: {node: '>=12'}
    cpu: [riscv64]
    os: [linux]
    requiresBuild: true
    dev: true
    optional: true

  /esbuild-linux-s390x@0.14.48:
    resolution: {integrity: sha512-tndw/0B9jiCL+KWKo0TSMaUm5UWBLsfCKVdbfMlb3d5LeV9WbijZ8Ordia8SAYv38VSJWOEt6eDCdOx8LqkC4g==}
    engines: {node: '>=12'}
    cpu: [s390x]
    os: [linux]
    requiresBuild: true
    dev: true
    optional: true

  /esbuild-netbsd-64@0.14.48:
    resolution: {integrity: sha512-V9hgXfwf/T901Lr1wkOfoevtyNkrxmMcRHyticybBUHookznipMOHoF41Al68QBsqBxnITCEpjjd4yAos7z9Tw==}
    engines: {node: '>=12'}
    cpu: [x64]
    os: [netbsd]
    requiresBuild: true
    dev: true
    optional: true

  /esbuild-node-externals@1.5.0(esbuild@0.14.48):
    resolution: {integrity: sha512-9394Ne2t2Z243BWeNBRkXEYVMOVbQuzp7XSkASZTOQs0GSXDuno5aH5OmzEXc6GMuln5zJjpkZpgwUPW0uRKgw==}
    peerDependencies:
      esbuild: 0.12 - 0.15
    dependencies:
      esbuild: 0.14.48
      find-up: 5.0.0
      tslib: 2.3.1
    dev: true

  /esbuild-openbsd-64@0.14.48:
    resolution: {integrity: sha512-+IHf4JcbnnBl4T52egorXMatil/za0awqzg2Vy6FBgPcBpisDWT2sVz/tNdrK9kAqj+GZG/jZdrOkj7wsrNTKA==}
    engines: {node: '>=12'}
    cpu: [x64]
    os: [openbsd]
    requiresBuild: true
    dev: true
    optional: true

  /esbuild-plugin-copy@1.6.0(esbuild@0.14.48):
    resolution: {integrity: sha512-wN1paBCoE0yRBl9ZY3ZSD6SxGE4Yfr0Em7zh2yTbJv1JaHEIR3FYYN7HU6F+j/peSaGZJNSORSGxJ5QX1a1Sgg==}
    peerDependencies:
      esbuild: '>= 0.14.0'
    dependencies:
      chalk: 4.1.2
      esbuild: 0.14.48
      fs-extra: 10.1.0
      globby: 11.1.0
    dev: true

  /esbuild-sunos-64@0.14.48:
    resolution: {integrity: sha512-77m8bsr5wOpOWbGi9KSqDphcq6dFeJyun8TA+12JW/GAjyfTwVtOnN8DOt6DSPUfEV+ltVMNqtXUeTeMAxl5KA==}
    engines: {node: '>=12'}
    cpu: [x64]
    os: [sunos]
    requiresBuild: true
    dev: true
    optional: true

  /esbuild-windows-32@0.14.48:
    resolution: {integrity: sha512-EPgRuTPP8vK9maxpTGDe5lSoIBHGKO/AuxDncg5O3NkrPeLNdvvK8oywB0zGaAZXxYWfNNSHskvvDgmfVTguhg==}
    engines: {node: '>=12'}
    cpu: [ia32]
    os: [win32]
    requiresBuild: true
    dev: true
    optional: true

  /esbuild-windows-64@0.14.48:
    resolution: {integrity: sha512-YmpXjdT1q0b8ictSdGwH3M8VCoqPpK1/UArze3X199w6u8hUx3V8BhAi1WjbsfDYRBanVVtduAhh2sirImtAvA==}
    engines: {node: '>=12'}
    cpu: [x64]
    os: [win32]
    requiresBuild: true
    dev: true
    optional: true

  /esbuild-windows-arm64@0.14.48:
    resolution: {integrity: sha512-HHaOMCsCXp0rz5BT2crTka6MPWVno121NKApsGs/OIW5QC0ggC69YMGs1aJct9/9FSUF4A1xNE/cLvgB5svR4g==}
    engines: {node: '>=12'}
    cpu: [arm64]
    os: [win32]
    requiresBuild: true
    dev: true
    optional: true

  /esbuild@0.14.48:
    resolution: {integrity: sha512-w6N1Yn5MtqK2U1/WZTX9ZqUVb8IOLZkZ5AdHkT6x3cHDMVsYWC7WPdiLmx19w3i4Rwzy5LqsEMtVihG3e4rFzA==}
    engines: {node: '>=12'}
    hasBin: true
    requiresBuild: true
    optionalDependencies:
      esbuild-android-64: 0.14.48
      esbuild-android-arm64: 0.14.48
      esbuild-darwin-64: 0.14.48
      esbuild-darwin-arm64: 0.14.48
      esbuild-freebsd-64: 0.14.48
      esbuild-freebsd-arm64: 0.14.48
      esbuild-linux-32: 0.14.48
      esbuild-linux-64: 0.14.48
      esbuild-linux-arm: 0.14.48
      esbuild-linux-arm64: 0.14.48
      esbuild-linux-mips64le: 0.14.48
      esbuild-linux-ppc64le: 0.14.48
      esbuild-linux-riscv64: 0.14.48
      esbuild-linux-s390x: 0.14.48
      esbuild-netbsd-64: 0.14.48
      esbuild-openbsd-64: 0.14.48
      esbuild-sunos-64: 0.14.48
      esbuild-windows-32: 0.14.48
      esbuild-windows-64: 0.14.48
      esbuild-windows-arm64: 0.14.48
    dev: true

  /escalade@3.1.1:
    resolution: {integrity: sha512-k0er2gUkLf8O0zKJiAhmkTnJlTvINGv7ygDNPbeIsX/TJjGJZHuh9B2UxbsaEkmlEo9MfhrSzmhIlhRlI2GXnw==}
    engines: {node: '>=6'}
    dev: true

  /escape-html@1.0.3:
    resolution: {integrity: sha512-NiSupZ4OeuGwr68lGIeym/ksIZMJodUGOSCZ/FSnTxcrekbvqrgdUxlJOMpijaKZVjAJrWrGs/6Jy8OMuyj9ow==}

  /escape-string-regexp@1.0.5:
    resolution: {integrity: sha512-vbRorB5FUQWvla16U8R/qgaFIya2qGzwDrNmCZuYKrbdSUMG6I1ZCGQRefkRVhuOkIGVne7BQ35DSfo1qvJqFg==}
    engines: {node: '>=0.8.0'}
    dev: true

  /escape-string-regexp@2.0.0:
    resolution: {integrity: sha512-UpzcLCXolUWcNu5HtVMHYdXJjArjsF9C0aNnquZYY4uW/Vu0miy5YoWvbV345HauVvcAUnpRuhMMcqTcGOY2+w==}
    engines: {node: '>=8'}
    dev: true

  /escape-string-regexp@4.0.0:
    resolution: {integrity: sha512-TtpcNJ3XAzx3Gq8sWRzJaVajRs0uVxA2YAkdb1jm2YkPz4G6egUFAyA3n5vtEIZefPk5Wa4UXbKuS5fKkJWdgA==}
    engines: {node: '>=10'}
    dev: true

  /eslint-config-prettier@8.5.0(eslint@8.24.0):
    resolution: {integrity: sha512-obmWKLUNCnhtQRKc+tmnYuQl0pFU1ibYJQ5BGhTVB08bHe9wC8qUeG7c08dj9XX+AuPj1YSGSQIHl1pnDHZR0Q==}
    hasBin: true
    peerDependencies:
      eslint: '>=7.0.0'
    dependencies:
      eslint: 8.24.0
    dev: true

  /eslint-plugin-prettier@4.2.1(eslint-config-prettier@8.5.0)(eslint@8.24.0)(prettier@2.7.1):
    resolution: {integrity: sha512-f/0rXLXUt0oFYs8ra4w49wYZBG5GKZpAYsJSm6rnYL5uVDjd+zowwMwVZHnAjf4edNrKpCDYfXDgmRE/Ak7QyQ==}
    engines: {node: '>=12.0.0'}
    peerDependencies:
      eslint: '>=7.28.0'
      eslint-config-prettier: '*'
      prettier: '>=2.0.0'
    peerDependenciesMeta:
      eslint-config-prettier:
        optional: true
    dependencies:
      eslint: 8.24.0
      eslint-config-prettier: 8.5.0(eslint@8.24.0)
      prettier: 2.7.1
      prettier-linter-helpers: 1.0.0
    dev: true

  /eslint-scope@5.1.1:
    resolution: {integrity: sha512-2NxwbF/hZ0KpepYN0cNbo+FN6XoK7GaHlQhgx/hIZl6Va0bF45RQOOwhLIy8lQDbuCiadSLCBnH2CFYquit5bw==}
    engines: {node: '>=8.0.0'}
    dependencies:
      esrecurse: 4.3.0
      estraverse: 4.3.0
    dev: true

  /eslint-scope@7.2.2:
    resolution: {integrity: sha512-dOt21O7lTMhDM+X9mB4GX+DZrZtCUJPL/wlcTqxyrx5IvO0IYtILdtrQGQp+8n5S0gwSVmOf9NQrjMOgfQZlIg==}
    engines: {node: ^12.22.0 || ^14.17.0 || >=16.0.0}
    dependencies:
      esrecurse: 4.3.0
      estraverse: 5.3.0
    dev: true

  /eslint-utils@3.0.0(eslint@8.24.0):
    resolution: {integrity: sha512-uuQC43IGctw68pJA1RgbQS8/NP7rch6Cwd4j3ZBtgo4/8Flj4eGE7ZYSZRN3iq5pVUv6GPdW5Z1RFleo84uLDA==}
    engines: {node: ^10.0.0 || ^12.0.0 || >= 14.0.0}
    peerDependencies:
      eslint: '>=5'
    dependencies:
      eslint: 8.24.0
      eslint-visitor-keys: 2.1.0
    dev: true

  /eslint-visitor-keys@1.3.0:
    resolution: {integrity: sha512-6J72N8UNa462wa/KFODt/PJ3IU60SDpC3QXC1Hjc1BXXpfL2C9R5+AU7jhe0F6GREqVMh4Juu+NY7xn+6dipUQ==}
    engines: {node: '>=4'}
    dev: true

  /eslint-visitor-keys@2.1.0:
    resolution: {integrity: sha512-0rSmRBzXgDzIsD6mGdJgevzgezI534Cer5L/vyMX0kHzT/jiB43jRhd9YUlMGYLQy2zprNmoT8qasCGtY+QaKw==}
    engines: {node: '>=10'}
    dev: true

  /eslint-visitor-keys@3.4.3:
    resolution: {integrity: sha512-wpc+LXeiyiisxPlEkUzU6svyS1frIO3Mgxj1fdy7Pm8Ygzguax2N3Fa/D/ag1WqbOprdI+uY6wMUl8/a2G+iag==}
    engines: {node: ^12.22.0 || ^14.17.0 || >=16.0.0}
    dev: true

  /eslint@8.24.0:
    resolution: {integrity: sha512-dWFaPhGhTAiPcCgm3f6LI2MBWbogMnTJzFBbhXVRQDJPkr9pGZvVjlVfXd+vyDcWPA2Ic9L2AXPIQM0+vk/cSQ==}
    engines: {node: ^12.22.0 || ^14.17.0 || >=16.0.0}
    hasBin: true
    dependencies:
      '@eslint/eslintrc': 1.4.1
      '@humanwhocodes/config-array': 0.10.7
      '@humanwhocodes/gitignore-to-minimatch': 1.0.2
      '@humanwhocodes/module-importer': 1.0.1
      ajv: 6.12.6
      chalk: 4.1.2
      cross-spawn: 7.0.3
      debug: 4.3.4
      doctrine: 3.0.0
      escape-string-regexp: 4.0.0
      eslint-scope: 7.2.2
      eslint-utils: 3.0.0(eslint@8.24.0)
      eslint-visitor-keys: 3.4.3
      espree: 9.6.1
      esquery: 1.5.0
      esutils: 2.0.3
      fast-deep-equal: 3.1.3
      file-entry-cache: 6.0.1
      find-up: 5.0.0
      glob-parent: 6.0.2
      globals: 13.21.0
      globby: 11.1.0
      grapheme-splitter: 1.0.4
      ignore: 5.2.4
      import-fresh: 3.3.0
      imurmurhash: 0.1.4
      is-glob: 4.0.3
      js-sdsl: 4.4.2
      js-yaml: 4.1.0
      json-stable-stringify-without-jsonify: 1.0.1
      levn: 0.4.1
      lodash.merge: 4.6.2
      minimatch: 3.1.2
      natural-compare: 1.4.0
      optionator: 0.9.3
      regexpp: 3.2.0
      strip-ansi: 6.0.1
      strip-json-comments: 3.1.1
      text-table: 0.2.0
    transitivePeerDependencies:
      - supports-color
    dev: true

  /espree@9.6.1:
    resolution: {integrity: sha512-oruZaFkjorTpF32kDSI5/75ViwGeZginGGy2NoOSg3Q9bnwlnmDm4HLnkl0RE3n+njDXR037aY1+x58Z/zFdwQ==}
    engines: {node: ^12.22.0 || ^14.17.0 || >=16.0.0}
    dependencies:
      acorn: 8.10.0
      acorn-jsx: 5.3.2(acorn@8.10.0)
      eslint-visitor-keys: 3.4.3
    dev: true

  /esprima@4.0.1:
    resolution: {integrity: sha512-eGuFFw7Upda+g4p+QHvnW0RyTX/SVeJBDM/gCtMARO0cLuT2HcEKnTPvhjV6aGeqrCB/sbNop0Kszm0jsaWU4A==}
    engines: {node: '>=4'}
    hasBin: true
    dev: true

  /esquery@1.5.0:
    resolution: {integrity: sha512-YQLXUplAwJgCydQ78IMJywZCceoqk1oH01OERdSAJc/7U2AylwjhSCLDEtqwg811idIS/9fIU5GjG73IgjKMVg==}
    engines: {node: '>=0.10'}
    dependencies:
      estraverse: 5.3.0
    dev: true

  /esrecurse@4.3.0:
    resolution: {integrity: sha512-KmfKL3b6G+RXvP8N1vr3Tq1kL/oCFgn2NYXEtqP8/L3pKapUA4G8cFVaoF3SU323CD4XypR/ffioHmkti6/Tag==}
    engines: {node: '>=4.0'}
    dependencies:
      estraverse: 5.3.0
    dev: true

  /estraverse@4.3.0:
    resolution: {integrity: sha512-39nnKffWz8xN1BU/2c79n9nB9HDzo0niYUqx6xyqUnyoAnQyyWpOTdZEeiCch8BBu515t4wp9ZmgVfVhn9EBpw==}
    engines: {node: '>=4.0'}
    dev: true

  /estraverse@5.3.0:
    resolution: {integrity: sha512-MMdARuVEQziNTeJD8DgMqmhwR11BRQ/cBP+pLtYdSTnf3MIO8fFeiINEbX36ZdNlfU/7A9f3gUw49B3oQsvwBA==}
    engines: {node: '>=4.0'}
    dev: true

  /esutils@2.0.3:
    resolution: {integrity: sha512-kVscqXk4OCp68SZ0dkgEKVi6/8ij300KBWTJq32P/dYeWTSwK41WyTxalN1eRmA5Z9UU/LX9D7FWSmV9SAYx6g==}
    engines: {node: '>=0.10.0'}
    dev: true

  /etag@1.8.1:
    resolution: {integrity: sha512-aIL5Fx7mawVa300al2BnEE4iNvo1qETxLrPI/o05L7z6go7fCw1J6EQmbK4FmJ2AS7kgVF/KEZWufBfdClMcPg==}
    engines: {node: '>= 0.6'}

  /event-target-shim@5.0.1:
    resolution: {integrity: sha512-i/2XbnSz/uxRCU6+NdVJgKWDTM427+MqYbkQzD321DuCQJUqOuJKIA0IM2+W2xtYHdKOmZ4dR6fExsd4SXL+WQ==}
    engines: {node: '>=6'}

  /eventemitter3@4.0.7:
    resolution: {integrity: sha512-8guHBZCwKnFhYdHr2ysuRWErTwhoN2X8XELRlrRwpmfeY2jjuUN4taQMsULKUVo1K4DvZl+0pgfyoysHxvmvEw==}
    dev: false

  /events@3.3.0:
    resolution: {integrity: sha512-mQw+2fkQbALzQ7V0MY0IqdnXNOeTtP4r0lN9z7AAawCXgqea7bDii20AYrIBrFd/Hx0M2Ocz6S111CaFkUcb0Q==}
    engines: {node: '>=0.8.x'}

  /execa@5.1.1:
    resolution: {integrity: sha512-8uSpZZocAZRBAPIEINJj3Lo9HyGitllczc27Eh5YYojjMFMn8yHMDMaUHE2Jqfq05D/wucwI4JGURyXt1vchyg==}
    engines: {node: '>=10'}
    dependencies:
      cross-spawn: 7.0.3
      get-stream: 6.0.1
      human-signals: 2.1.0
      is-stream: 2.0.1
      merge-stream: 2.0.0
      npm-run-path: 4.0.1
      onetime: 5.1.2
      signal-exit: 3.0.7
      strip-final-newline: 2.0.0
    dev: true

  /exit@0.1.2:
    resolution: {integrity: sha512-Zk/eNKV2zbjpKzrsQ+n1G6poVbErQxJ0LBOJXaKZ1EViLzH+hrLu9cdXI4zw9dBQJslwBEpbQ2P1oS7nDxs6jQ==}
    engines: {node: '>= 0.8.0'}
    dev: true

  /expand-template@2.0.3:
    resolution: {integrity: sha512-XYfuKMvj4O35f/pOXLObndIRvyQ+/+6AhODh+OKWj9S9498pHHn/IMszH+gt0fBCRWMNfk1ZSp5x3AifmnI2vg==}
    engines: {node: '>=6'}
    dev: false

  /expect@28.1.3:
    resolution: {integrity: sha512-eEh0xn8HlsuOBxFgIss+2mX85VAS4Qy3OSkjV7rlBWljtA4oWH37glVGyOZSZvErDT/yBywZdPGwCXuTvSG85g==}
    engines: {node: ^12.13.0 || ^14.15.0 || ^16.10.0 || >=17.0.0}
    dependencies:
      '@jest/expect-utils': 28.1.3
      jest-get-type: 28.0.2
      jest-matcher-utils: 28.1.3
      jest-message-util: 28.1.3
      jest-util: 28.1.3
    dev: true

  /express-async-errors@3.1.1(express@4.18.2):
    resolution: {integrity: sha512-h6aK1da4tpqWSbyCa3FxB/V6Ehd4EEB15zyQq9qe75OZBp0krinNKuH4rAY+S/U/2I36vdLAUFSjQJ+TFmODng==}
    peerDependencies:
      express: ^4.16.2
    dependencies:
      express: 4.18.2

  /express@4.18.2:
    resolution: {integrity: sha512-5/PsL6iGPdfQ/lKM1UuielYgv3BUoJfz1aUwU9vHZ+J7gyvwdQXFEBIEIaxeGf0GIcreATNyBExtalisDbuMqQ==}
    engines: {node: '>= 0.10.0'}
    dependencies:
      accepts: 1.3.8
      array-flatten: 1.1.1
      body-parser: 1.20.1
      content-disposition: 0.5.4
      content-type: 1.0.5
      cookie: 0.5.0
      cookie-signature: 1.0.6
      debug: 2.6.9
      depd: 2.0.0
      encodeurl: 1.0.2
      escape-html: 1.0.3
      etag: 1.8.1
      finalhandler: 1.2.0
      fresh: 0.5.2
      http-errors: 2.0.0
      merge-descriptors: 1.0.1
      methods: 1.1.2
      on-finished: 2.4.1
      parseurl: 1.3.3
      path-to-regexp: 0.1.7
      proxy-addr: 2.0.7
      qs: 6.11.0
      range-parser: 1.2.1
      safe-buffer: 5.2.1
      send: 0.18.0
      serve-static: 1.15.0
      setprototypeof: 1.2.0
      statuses: 2.0.1
      type-is: 1.6.18
      utils-merge: 1.0.1
      vary: 1.1.2
    transitivePeerDependencies:
      - supports-color

  /extendable-error@0.1.7:
    resolution: {integrity: sha512-UOiS2in6/Q0FK0R0q6UY9vYpQ21mr/Qn1KOnte7vsACuNJf514WvCCUHSRCPcgjPT2bAhNIJdlE6bVap1GKmeg==}
    dev: true

  /external-editor@3.1.0:
    resolution: {integrity: sha512-hMQ4CX1p1izmuLYyZqLMO/qGNw10wSv9QDCPfzXfyFrOaCSSoRfqE1Kf1s5an66J5JZC62NewG+mK49jOCtQew==}
    engines: {node: '>=4'}
    dependencies:
      chardet: 0.7.0
      iconv-lite: 0.4.24
      tmp: 0.0.33
    dev: true

  /fast-copy@2.1.7:
    resolution: {integrity: sha512-ozrGwyuCTAy7YgFCua8rmqmytECYk/JYAMXcswOcm0qvGoE3tPb7ivBeIHTOK2DiapBhDZgacIhzhQIKU5TCfA==}
    dev: true

  /fast-deep-equal@3.1.3:
    resolution: {integrity: sha512-f3qQ9oQy9j2AhBe/H9VC91wLmKBCCU/gDOnKNAYG5hswO7BLKj09Hc5HYNz9cGI++xlpDCIgDaitVs03ATR84Q==}

  /fast-diff@1.3.0:
    resolution: {integrity: sha512-VxPP4NqbUjj6MaAOafWeUn2cXWLcCtljklUtZf0Ind4XQ+QPtmA0b18zZy0jIQx+ExRVCR/ZQpBmik5lXshNsw==}
    dev: true

  /fast-glob@3.3.1:
    resolution: {integrity: sha512-kNFPyjhh5cKjrUltxs+wFx+ZkbRaxxmZ+X0ZU31SOsxCEtP9VPgtq2teZw1DebupL5GmDaNQ6yKMMVcM41iqDg==}
    engines: {node: '>=8.6.0'}
    dependencies:
      '@nodelib/fs.stat': 2.0.5
      '@nodelib/fs.walk': 1.2.8
      glob-parent: 5.1.2
      merge2: 1.4.1
      micromatch: 4.0.5

  /fast-json-stable-stringify@2.1.0:
    resolution: {integrity: sha512-lhd/wF+Lk98HZoTCtlVraHtfh5XYijIjalXck7saUtuanSDyLMxnHhSXEDJqHxD7msR8D0uCmqlkwjCV8xvwHw==}
    dev: true

  /fast-json-stringify@5.8.0:
    resolution: {integrity: sha512-VVwK8CFMSALIvt14U8AvrSzQAwN/0vaVRiFFUVlpnXSnDGrSkOAO5MtzyN8oQNjLd5AqTW5OZRgyjoNuAuR3jQ==}
    dependencies:
      '@fastify/deepmerge': 1.3.0
      ajv: 8.12.0
      ajv-formats: 2.1.1(ajv@8.12.0)
      fast-deep-equal: 3.1.3
      fast-uri: 2.2.0
      rfdc: 1.3.0

  /fast-levenshtein@2.0.6:
    resolution: {integrity: sha512-DCXu6Ifhqcks7TZKY3Hxp3y6qphY5SJZmrWMDrKcERSOXWQdMhU9Ig/PYrzyw/ul9jOIyh0N4M0tbC5hodg8dw==}
    dev: true

  /fast-printf@1.6.9:
    resolution: {integrity: sha512-FChq8hbz65WMj4rstcQsFB0O7Cy++nmbNfLYnD9cYv2cRn8EG6k/MGn9kO/tjO66t09DLDugj3yL+V2o6Qftrg==}
    engines: {node: '>=10.0'}
    dependencies:
      boolean: 3.2.0

  /fast-redact@3.3.0:
    resolution: {integrity: sha512-6T5V1QK1u4oF+ATxs1lWUmlEk6P2T9HqJG3e2DnHOdVgZy2rFJBoEnrIedcTXlkAHU/zKC+7KETJ+KGGKwxgMQ==}
    engines: {node: '>=6'}

  /fast-safe-stringify@2.1.1:
    resolution: {integrity: sha512-W+KJc2dmILlPplD/H4K9l9LcAHAfPtP6BY84uVLXQ6Evcz9Lcg33Y2z1IVblT6xdY54PXYVHEv+0Wpq8Io6zkA==}
    dev: true

  /fast-uri@2.2.0:
    resolution: {integrity: sha512-cIusKBIt/R/oI6z/1nyfe2FvGKVTohVRfvkOhvx0nCEW+xf5NoCXjAHcWp93uOUBchzYcsvPlrapAdX1uW+YGg==}

  /fast-url-parser@1.1.3:
    resolution: {integrity: sha512-5jOCVXADYNuRkKFzNJ0dCCewsZiYo0dz8QNYljkOpFC6r2U4OBmKtvm/Tsuh4w1YYdDqDb31a8TVhBJ2OJKdqQ==}
    dependencies:
      punycode: 1.4.1
    dev: false

  /fast-xml-parser@4.0.11:
    resolution: {integrity: sha512-4aUg3aNRR/WjQAcpceODG1C3x3lFANXRo8+1biqfieHmg9pyMt7qB4lQV/Ta6sJCTbA5vfD8fnA8S54JATiFUA==}
    hasBin: true
    dependencies:
      strnum: 1.0.5
    dev: false

  /fastq@1.15.0:
    resolution: {integrity: sha512-wBrocU2LCXXa+lWBt8RoIRD89Fi8OdABODa/kEnyeyjS5aZO5/GNvI5sEINADqP/h8M29UHTHUb53sUu5Ihqdw==}
    dependencies:
      reusify: 1.0.4

  /fb-watchman@2.0.2:
    resolution: {integrity: sha512-p5161BqbuCaSnB8jIbzQHOlpgsPmK5rJVDfDKO91Axs5NC1uu3HRQm6wt9cd9/+GtQQIO53JdGXXoyDpTAsgYA==}
    dependencies:
      bser: 2.1.1
    dev: true

  /file-entry-cache@6.0.1:
    resolution: {integrity: sha512-7Gps/XWymbLk2QLYK4NzpMOrYjMhdIxXuIvy2QBsLE6ljuodKvdkWs/cpyJJ3CVIVpH0Oi1Hvg1ovbMzLdFBBg==}
    engines: {node: ^10.12.0 || >=12.0.0}
    dependencies:
      flat-cache: 3.0.4
    dev: true

  /file-type@16.5.4:
    resolution: {integrity: sha512-/yFHK0aGjFEgDJjEKP0pWCplsPFPhwyfwevf/pVxiN0tmE4L9LmwWxWukdJSHdoCli4VgQLehjJtwQBnqmsKcw==}
    engines: {node: '>=10'}
    dependencies:
      readable-web-to-node-stream: 3.0.2
      strtok3: 6.3.0
      token-types: 4.2.1
    dev: false

  /file-uri-to-path@1.0.0:
    resolution: {integrity: sha512-0Zt+s3L7Vf1biwWZ29aARiVYLx7iMGnEUl9x33fbB/j3jR81u/O2LbqK+Bm1CDSNDKVtJ/YjwY7TUd5SkeLQLw==}
    dev: false

  /fill-range@7.0.1:
    resolution: {integrity: sha512-qOo9F+dMUmC2Lcb4BbVvnKJxTPjCm+RRpe4gDuGrzkL7mEVl/djYSu2OdQ2Pa302N4oqkSg9ir6jaLWJ2USVpQ==}
    engines: {node: '>=8'}
    dependencies:
      to-regex-range: 5.0.1

  /finalhandler@1.2.0:
    resolution: {integrity: sha512-5uXcUVftlQMFnWC9qu/svkWv3GTd2PfUhK/3PLkYNAe7FbqJMt3515HaxE6eRL74GdsriiwujiawdaB1BpEISg==}
    engines: {node: '>= 0.8'}
    dependencies:
      debug: 2.6.9
      encodeurl: 1.0.2
      escape-html: 1.0.3
      on-finished: 2.4.1
      parseurl: 1.3.3
      statuses: 2.0.1
      unpipe: 1.0.0
    transitivePeerDependencies:
      - supports-color

  /find-up@4.1.0:
    resolution: {integrity: sha512-PpOwAdQ/YlXQ2vj8a3h8IipDuYRi3wceVQQGYWxNINccq40Anw7BlsEXCMbt1Zt+OLA6Fq9suIpIWD0OsnISlw==}
    engines: {node: '>=8'}
    dependencies:
      locate-path: 5.0.0
      path-exists: 4.0.0
    dev: true

  /find-up@5.0.0:
    resolution: {integrity: sha512-78/PXT1wlLLDgTzDs7sjq9hzz0vXD+zn+7wypEe4fXQxCmdmqfGsEPQxmiCSQI3ajFV91bVSsvNtrJRiW6nGng==}
    engines: {node: '>=10'}
    dependencies:
      locate-path: 6.0.0
      path-exists: 4.0.0
    dev: true

  /find-yarn-workspace-root2@1.2.16:
    resolution: {integrity: sha512-hr6hb1w8ePMpPVUK39S4RlwJzi+xPLuVuG8XlwXU3KD5Yn3qgBWVfy3AzNlDhWvE1EORCE65/Qm26rFQt3VLVA==}
    dependencies:
      micromatch: 4.0.5
      pkg-dir: 4.2.0
    dev: true

  /findit2@2.2.3:
    resolution: {integrity: sha512-lg/Moejf4qXovVutL0Lz4IsaPoNYMuxt4PA0nGqFxnJ1CTTGGlEO2wKgoDpwknhvZ8k4Q2F+eesgkLbG2Mxfog==}
    engines: {node: '>=0.8.22'}
    dev: false

  /flat-cache@3.0.4:
    resolution: {integrity: sha512-dm9s5Pw7Jc0GvMYbshN6zchCA9RgQlzzEZX3vylR9IqFfS8XciblUXOKfW6SiuJ0e13eDYZoZV5wdrev7P3Nwg==}
    engines: {node: ^10.12.0 || >=12.0.0}
    dependencies:
      flatted: 3.2.7
      rimraf: 3.0.2
    dev: true

  /flatted@3.2.7:
    resolution: {integrity: sha512-5nqDSxl8nn5BSNxyR3n4I6eDmbolI6WT+QqR547RwxQapgjQBmtktdP+HTBb/a/zLsbzERTONyUB5pefh5TtjQ==}
    dev: true

  /follow-redirects@1.15.2:
    resolution: {integrity: sha512-VQLG33o04KaQ8uYi2tVNbdrWp1QWxNNea+nmIB4EVM28v0hmP17z7aG1+wAkNzVq4KeXTq3221ye5qTJP91JwA==}
    engines: {node: '>=4.0'}
    peerDependencies:
      debug: '*'
    peerDependenciesMeta:
      debug:
        optional: true

  /for-each@0.3.3:
    resolution: {integrity: sha512-jqYfLp7mo9vIyQf8ykW2v7A+2N4QjeCeI5+Dz9XraiO1ign81wjiH7Fb9vSOWvQfNtmSa4H2RoQTrrXivdUZmw==}
    dependencies:
      is-callable: 1.2.7
    dev: true

  /form-data@4.0.0:
    resolution: {integrity: sha512-ETEklSGi5t0QMZuiXoA/Q6vcnxcLQP5vdugSpuAyi6SVGi2clPPp+xgEhuMaHC+zGgn31Kd235W35f7Hykkaww==}
    engines: {node: '>= 6'}
    dependencies:
      asynckit: 0.4.0
      combined-stream: 1.0.8
      mime-types: 2.1.35

  /forwarded@0.2.0:
    resolution: {integrity: sha512-buRG0fpBtRHSTCOASe6hD258tEubFoRLb4ZNA6NxMVHNw2gOcwHo9wyablzMzOA5z9xA9L1KNjk/Nt6MT9aYow==}
    engines: {node: '>= 0.6'}

  /fresh@0.5.2:
    resolution: {integrity: sha512-zJ2mQYM18rEFOudeV4GShTGIQ7RbzA7ozbU9I/XBpm7kqgMywgmylMwXHxZJmkVoYkna9d2pVXVXPdYTP9ej8Q==}
    engines: {node: '>= 0.6'}

  /fs-constants@1.0.0:
    resolution: {integrity: sha512-y6OAwoSIf7FyjMIv94u+b5rdheZEjzR63GTyZJm5qh4Bi+2YgwLCcI/fPFZkL5PSixOt6ZNKm+w+Hfp/Bciwow==}
    dev: false

  /fs-extra@10.1.0:
    resolution: {integrity: sha512-oRXApq54ETRj4eMiFzGnHWGy+zo5raudjuxN0b8H7s/RU2oW0Wvsx9O0ACRN/kRq9E8Vu/ReskGB5o3ji+FzHQ==}
    engines: {node: '>=12'}
    dependencies:
      graceful-fs: 4.2.11
      jsonfile: 6.1.0
      universalify: 2.0.0
    dev: true

  /fs-extra@7.0.1:
    resolution: {integrity: sha512-YJDaCJZEnBmcbw13fvdAM9AwNOJwOzrE4pqMqBq5nFiEqXUqHwlK4B+3pUw6JNvfSPtX05xFHtYy/1ni01eGCw==}
    engines: {node: '>=6 <7 || >=8'}
    dependencies:
      graceful-fs: 4.2.11
      jsonfile: 4.0.0
      universalify: 0.1.2
    dev: true

  /fs-extra@8.1.0:
    resolution: {integrity: sha512-yhlQgA6mnOJUKOsRUFsgJdQCvkKhcz8tlZG5HBQfReYZy46OwLcY+Zia0mtdHsOo9y/hP+CxMN0TU9QxoOtG4g==}
    engines: {node: '>=6 <7 || >=8'}
    dependencies:
      graceful-fs: 4.2.11
      jsonfile: 4.0.0
      universalify: 0.1.2
    dev: true

  /fs-minipass@2.1.0:
    resolution: {integrity: sha512-V/JgOLFCS+R6Vcq0slCuaeWEdNC3ouDlJMNIsacH2VtALiu9mV4LPrHc5cDl8k5aw6J8jwgWWpiTo5RYhmIzvg==}
    engines: {node: '>= 8'}
    dependencies:
      minipass: 3.3.6
    dev: true

  /fs.realpath@1.0.0:
    resolution: {integrity: sha512-OO0pH2lK6a0hZnAdau5ItzHPI6pUlvI7jMVnxUQRtw4owF2wk8lOSabtGDCTP4Ggrg2MbGnWO9X8K1t4+fGMDw==}
    dev: true

  /fsevents@2.3.3:
    resolution: {integrity: sha512-5xoDfX+fL7faATnagmWPpbFtwh/R77WmMMqqHGS65C3vvB0YHrgF+B1YmZ3441tMj5n63k0212XNoJwzlhffQw==}
    engines: {node: ^8.16.0 || ^10.6.0 || >=11.0.0}
    os: [darwin]
    requiresBuild: true
    dev: true
    optional: true

  /function-bind@1.1.1:
    resolution: {integrity: sha512-yIovAzMX49sF8Yl58fSCWJ5svSLuaibPxXQJFLmBObTuCr0Mf1KiPopGM9NiFjiYBCbfaa2Fh6breQ6ANVTI0A==}

  /function.prototype.name@1.1.6:
    resolution: {integrity: sha512-Z5kx79swU5P27WEayXM1tBi5Ze/lbIyiNgU3qyXUOf9b2rgXYyF9Dy9Cx+IQv/Lc8WCG6L82zwUPpSS9hGehIg==}
    engines: {node: '>= 0.4'}
    dependencies:
      call-bind: 1.0.2
      define-properties: 1.2.0
      es-abstract: 1.22.1
      functions-have-names: 1.2.3
    dev: true

  /functions-have-names@1.2.3:
    resolution: {integrity: sha512-xckBUXyTIqT97tq2x2AMb+g163b5JFysYk0x4qxNFwbfQkmNZoiRHb6sPzI9/QV33WeuvVYBUIiD4NzNIyqaRQ==}
    dev: true

  /gauge@4.0.4:
    resolution: {integrity: sha512-f9m+BEN5jkg6a0fZjleidjN51VE1X+mPFQ2DJ0uv1V39oCLCbsGe6yjbBnp7eK7z/+GAon99a3nHuqbuuthyPg==}
    engines: {node: ^12.13.0 || ^14.15.0 || >=16.0.0}
    dependencies:
      aproba: 2.0.0
      color-support: 1.1.3
      console-control-strings: 1.1.0
      has-unicode: 2.0.1
      signal-exit: 3.0.7
      string-width: 4.2.3
      strip-ansi: 6.0.1
      wide-align: 1.1.5
    dev: true

  /gensync@1.0.0-beta.2:
    resolution: {integrity: sha512-3hN7NaskYvMDLQY55gnW3NQ+mesEAepTqlg+VEbj7zzqEMBVNhzcGYYeqFo/TlYz6eQiFcp1HcsCZO+nGgS8zg==}
    engines: {node: '>=6.9.0'}
    dev: true

  /get-caller-file@2.0.5:
    resolution: {integrity: sha512-DyFP3BM/3YHTQOCUL/w0OZHR0lpKeGrxotcHWcqNEdnltqFwXVfhEBQ94eIo34AfQpo0rGki4cyIiftY06h2Fg==}
    engines: {node: 6.* || 8.* || >= 10.*}

  /get-intrinsic@1.2.1:
    resolution: {integrity: sha512-2DcsyfABl+gVHEfCOaTrWgyt+tb6MSEGmKq+kI5HwLbIYgjgmMcV8KQ41uaKz1xxUcn9tJtgFbQUEVcEbd0FYw==}
    dependencies:
      function-bind: 1.1.1
      has: 1.0.3
      has-proto: 1.0.1
      has-symbols: 1.0.3

  /get-package-type@0.1.0:
    resolution: {integrity: sha512-pjzuKtY64GYfWizNAJ0fr9VqttZkNiK2iS430LtIHzjBEr6bX8Am2zm4sW4Ro5wjWW5cAlRL1qAMTcXbjNAO2Q==}
    engines: {node: '>=8.0.0'}
    dev: true

  /get-port@6.1.2:
    resolution: {integrity: sha512-BrGGraKm2uPqurfGVj/z97/zv8dPleC6x9JBNRTrDNtCkkRF4rPwrQXFgL7+I+q8QSdU4ntLQX2D7KIxSy8nGw==}
    engines: {node: ^12.20.0 || ^14.13.1 || >=16.0.0}

  /get-stream@6.0.1:
    resolution: {integrity: sha512-ts6Wi+2j3jQjqi70w5AlN8DFnkSwC+MqmxEzdEALB2qXZYV3X/b1CTfgPLGJNMeAWxdPfU8FO1ms3NUfaHCPYg==}
    engines: {node: '>=10'}
    dev: true

  /get-symbol-description@1.0.0:
    resolution: {integrity: sha512-2EmdH1YvIQiZpltCNgkuiUnyukzxM/R6NDJX31Ke3BG1Nq5b0S2PhX59UKi9vZpPDQVdqn+1IcaAwnzTT5vCjw==}
    engines: {node: '>= 0.4'}
    dependencies:
      call-bind: 1.0.2
      get-intrinsic: 1.2.1
    dev: true

  /github-from-package@0.0.0:
    resolution: {integrity: sha512-SyHy3T1v2NUXn29OsWdxmK6RwHD+vkj3v8en8AOBZ1wBQ/hCAQ5bAQTD02kW4W9tUp/3Qh6J8r9EvntiyCmOOw==}
    dev: false

  /glob-parent@5.1.2:
    resolution: {integrity: sha512-AOIgSQCepiJYwP3ARnGx+5VnTu2HBYdzbGP45eLw1vr3zB3vZLeyed1sC9hnbcOc9/SrMyM5RPQrkGz4aS9Zow==}
    engines: {node: '>= 6'}
    dependencies:
      is-glob: 4.0.3

  /glob-parent@6.0.2:
    resolution: {integrity: sha512-XxwI8EOhVQgWp6iDL+3b0r86f4d6AX6zSU55HfB4ydCEuXLXc5FcYeOu+nnGftS4TEju/11rt4KJPTMgbfmv4A==}
    engines: {node: '>=10.13.0'}
    dependencies:
      is-glob: 4.0.3
    dev: true

  /glob@7.2.3:
    resolution: {integrity: sha512-nFR0zLpU2YCaRxwoCJvL6UvCH2JFyFVIvwTLsIf21AuHlMskA1hhTdk+LlYJtOlYt9v6dvszD2BGRqBL+iQK9Q==}
    dependencies:
      fs.realpath: 1.0.0
      inflight: 1.0.6
      inherits: 2.0.4
      minimatch: 3.1.2
      once: 1.4.0
      path-is-absolute: 1.0.1
    dev: true

  /glob@8.1.0:
    resolution: {integrity: sha512-r8hpEjiQEYlF2QU0df3dS+nxxSIreXQS1qRhMJM0Q5NDdR386C7jb7Hwwod8Fgiuex+k0GFjgft18yvxm5XoCQ==}
    engines: {node: '>=12'}
    dependencies:
      fs.realpath: 1.0.0
      inflight: 1.0.6
      inherits: 2.0.4
      minimatch: 5.1.6
      once: 1.4.0
    dev: true

  /globals@11.12.0:
    resolution: {integrity: sha512-WOBp/EEGUiIsJSp7wcv/y6MO+lV9UoncWqxuFfm8eBwzWNgyfBd6Gz+IeKQ9jCmyhoH99g15M3T+QaVHFjizVA==}
    engines: {node: '>=4'}
    dev: true

  /globals@13.21.0:
    resolution: {integrity: sha512-ybyme3s4yy/t/3s35bewwXKOf7cvzfreG2lH0lZl0JB7I4GxRP2ghxOK/Nb9EkRXdbBXZLfq/p/0W2JUONB/Gg==}
    engines: {node: '>=8'}
    dependencies:
      type-fest: 0.20.2
    dev: true

  /globalthis@1.0.3:
    resolution: {integrity: sha512-sFdI5LyBiNTHjRd7cGPWapiHWMOXKyuBNX/cWJ3NfzrZQVa8GI/8cofCl74AOVqq9W5kNmguTIzJ/1s2gyI9wA==}
    engines: {node: '>= 0.4'}
    dependencies:
      define-properties: 1.2.0

  /globby@11.1.0:
    resolution: {integrity: sha512-jhIXaOzy1sb8IyocaruWSn1TjmnBVs8Ayhcy83rmxNJ8q2uWKCAj3CnJY+KpGSXCueAPc0i05kVvVKtP1t9S3g==}
    engines: {node: '>=10'}
    dependencies:
      array-union: 2.1.0
      dir-glob: 3.0.1
      fast-glob: 3.3.1
      ignore: 5.2.4
      merge2: 1.4.1
      slash: 3.0.0
    dev: true

  /gopd@1.0.1:
    resolution: {integrity: sha512-d65bNlIadxvpb/A2abVdlqKqV563juRnZ1Wtk6s1sIR8uNsXR70xqIzVqxVf1eTqDunwT2MkczEeaezCKTZhwA==}
    dependencies:
      get-intrinsic: 1.2.1
    dev: true

  /graceful-fs@4.2.11:
    resolution: {integrity: sha512-RbJ5/jmFcNNCcDV5o9eTnBLJ/HszWV0P73bc+Ff4nS/rJj+YaS6IGyiOL0VoBYX+l1Wrl3k63h/KrH+nhJ0XvQ==}
    dev: true

  /grapheme-splitter@1.0.4:
    resolution: {integrity: sha512-bzh50DW9kTPM00T8y4o8vQg89Di9oLJVLW/KaOGIXJWP/iqCN6WKYkbNOF04vFLJhwcpYUh9ydh/+5vpOqV4YQ==}
    dev: true

  /graphemer@1.4.0:
    resolution: {integrity: sha512-EtKwoO6kxCL9WO5xipiHTZlSzBm7WLT627TqC/uVRd0HKmq8NXyebnNYxDoBi7wt8eTWrUrKXCOVaFq9x1kgag==}
    dev: false

  /handlebars@4.7.7:
    resolution: {integrity: sha512-aAcXm5OAfE/8IXkcZvCepKU3VzW1/39Fb5ZuqMtgI/hT8X2YgoMvBY5dLhq/cpOvw7Lk1nK/UF71aLG/ZnVYRA==}
    engines: {node: '>=0.4.7'}
    hasBin: true
    dependencies:
      minimist: 1.2.8
      neo-async: 2.6.2
      source-map: 0.6.1
      wordwrap: 1.0.0
    optionalDependencies:
      uglify-js: 3.17.4
    dev: false

  /hard-rejection@2.1.0:
    resolution: {integrity: sha512-VIZB+ibDhx7ObhAe7OVtoEbuP4h/MuOTHJ+J8h/eBXotJYl0fBgR72xDFCKgIh22OJZIOVNxBMWuhAr10r8HdA==}
    engines: {node: '>=6'}
    dev: true

  /has-bigints@1.0.2:
    resolution: {integrity: sha512-tSvCKtBr9lkF0Ex0aQiP9N+OpV4zi2r/Nee5VkRDbaqv35RLYMzbwQfFSZZH0kR+Rd6302UJZ2p/bJCEoR3VoQ==}
    dev: true

  /has-flag@3.0.0:
    resolution: {integrity: sha512-sKJf1+ceQBr4SMkvQnBDNDtf4TXpVhVGateu0t918bl30FnbE2m4vNLX+VWe/dpjlb+HugGYzW7uQXH98HPEYw==}
    engines: {node: '>=4'}
    dev: true

  /has-flag@4.0.0:
    resolution: {integrity: sha512-EykJT/Q1KjTWctppgIAgfSO0tKVuZUjhgMr17kqTumMl6Afv3EISleU7qZUzoXDFTAHTDC4NOoG/ZxU3EvlMPQ==}
    engines: {node: '>=8'}
    dev: true

  /has-property-descriptors@1.0.0:
    resolution: {integrity: sha512-62DVLZGoiEBDHQyqG4w9xCuZ7eJEwNmJRWw2VY84Oedb7WFcA27fiEVe8oUQx9hAUJ4ekurquucTGwsyO1XGdQ==}
    dependencies:
      get-intrinsic: 1.2.1

  /has-proto@1.0.1:
    resolution: {integrity: sha512-7qE+iP+O+bgF9clE5+UoBFzE65mlBiVj3tKCrlNQ0Ogwm0BjpT/gK4SlLYDMybDh5I3TCTKnPPa0oMG7JDYrhg==}
    engines: {node: '>= 0.4'}

  /has-symbols@1.0.3:
    resolution: {integrity: sha512-l3LCuF6MgDNwTDKkdYGEihYjt5pRPbEg46rtlmnSPlUbgmB8LOIrKJbYYFBSbnPaJexMKtiPO8hmeRjRz2Td+A==}
    engines: {node: '>= 0.4'}

  /has-tostringtag@1.0.0:
    resolution: {integrity: sha512-kFjcSNhnlGV1kyoGk7OXKSawH5JOb/LzUc5w9B02hOTO0dfFRjbHQKvg1d6cf3HbeUmtU9VbbV3qzZ2Teh97WQ==}
    engines: {node: '>= 0.4'}
    dependencies:
      has-symbols: 1.0.3
    dev: true

  /has-unicode@2.0.1:
    resolution: {integrity: sha512-8Rf9Y83NBReMnx0gFzA8JImQACstCYWUplepDa9xprwwtmgEZUF0h/i5xSA625zB/I37EtrswSST6OXxwaaIJQ==}
    dev: true

  /has@1.0.3:
    resolution: {integrity: sha512-f2dvO0VU6Oej7RkWJGrehjbzMAjFp5/VKPp5tTpWIV4JHHZK1/BxbFRtf/siA2SWTe09caDmVtYYzWEIbBS4zw==}
    engines: {node: '>= 0.4.0'}
    dependencies:
      function-bind: 1.1.1

  /hash.js@1.1.7:
    resolution: {integrity: sha512-taOaskGt4z4SOANNseOviYDvjEJinIkRgmp7LbKP2YTTmVxWBl87s/uzK9r+44BclBSp2X7K1hqeNfz9JbBeXA==}
    dependencies:
      inherits: 2.0.4
      minimalistic-assert: 1.0.1
    dev: false

  /he@1.2.0:
    resolution: {integrity: sha512-F/1DnUGPopORZi0ni+CvrCgHQ5FyEAHRLSApuYWMmrbSwoN2Mn/7k+Gl38gJnR7yyDZk6WLXwiGod1JOWNDKGw==}
    hasBin: true
    dev: false

  /help-me@4.2.0:
    resolution: {integrity: sha512-TAOnTB8Tz5Dw8penUuzHVrKNKlCIbwwbHnXraNJxPwf8LRtE2HlM84RYuezMFcwOJmoYOCWVDyJ8TQGxn9PgxA==}
    dependencies:
      glob: 8.1.0
      readable-stream: 3.6.2
    dev: true

  /hmac-drbg@1.0.1:
    resolution: {integrity: sha512-Tti3gMqLdZfhOQY1Mzf/AanLiqh1WTiJgEj26ZuYQ9fbkLomzGchCws4FyrSd4VkpBfiNhaE1On+lOz894jvXg==}
    dependencies:
      hash.js: 1.1.7
      minimalistic-assert: 1.0.1
      minimalistic-crypto-utils: 1.0.1
    dev: false

  /hosted-git-info@2.8.9:
    resolution: {integrity: sha512-mxIDAb9Lsm6DoOJ7xH+5+X4y1LU/4Hi50L9C5sIswK3JzULS4bwk1FvjdBgvYR4bzT4tuUQiC15FE2f5HbLvYw==}
    dev: true

  /html-escaper@2.0.2:
    resolution: {integrity: sha512-H2iMtd0I4Mt5eYiapRdIDjp+XzelXQ0tFE4JS7YFwFevXXMmOp9myNrUvCg0D6ws8iqkRPBfKHgbwig1SmlLfg==}
    dev: true

  /html-to-text@7.1.1:
    resolution: {integrity: sha512-c9QWysrfnRZevVpS8MlE7PyOdSuIOjg8Bt8ZE10jMU/BEngA6j3llj4GRfAmtQzcd1FjKE0sWu5IHXRUH9YxIQ==}
    engines: {node: '>=10.23.2'}
    hasBin: true
    dependencies:
      deepmerge: 4.3.1
      he: 1.2.0
      htmlparser2: 6.1.0
      minimist: 1.2.8
    dev: false

  /htmlparser2@6.1.0:
    resolution: {integrity: sha512-gyyPk6rgonLFEDGoeRgQNaEUvdJ4ktTmmUh/h2t7s+M8oPpIPxgNACWa+6ESR57kXstwqPiCut0V8NRpcwgU7A==}
    dependencies:
      domelementtype: 2.3.0
      domhandler: 4.3.1
      domutils: 2.8.0
      entities: 2.2.0
    dev: false

  /http-cache-semantics@4.1.1:
    resolution: {integrity: sha512-er295DKPVsV82j5kw1Gjt+ADA/XYHsajl82cGNQG2eyoPkvgUhX+nDIyelzhIWbbsXP39EHcI6l5tYs2FYqYXQ==}
    dev: true

  /http-errors@2.0.0:
    resolution: {integrity: sha512-FtwrG/euBzaEjYeRqOgly7G0qviiXoJWnvEH2Z1plBdXgbyjv34pHTSb9zoeHMyDy33+DWy5Wt9Wo+TURtOYSQ==}
    engines: {node: '>= 0.8'}
    dependencies:
      depd: 2.0.0
      inherits: 2.0.4
      setprototypeof: 1.2.0
      statuses: 2.0.1
      toidentifier: 1.0.1

  /http-proxy-agent@5.0.0:
    resolution: {integrity: sha512-n2hY8YdoRE1i7r6M0w9DIw5GgZN0G25P8zLCRQ8rjXtTU3vsNFBI/vWK/UIeE6g5MUUz6avwAPXmL6Fy9D/90w==}
    engines: {node: '>= 6'}
    dependencies:
      '@tootallnate/once': 2.0.0
      agent-base: 6.0.2
      debug: 4.3.4
    transitivePeerDependencies:
      - supports-color
    dev: true

  /http-terminator@3.2.0:
    resolution: {integrity: sha512-JLjck1EzPaWjsmIf8bziM3p9fgR1Y3JoUKAkyYEbZmFrIvJM6I8vVJfBGWlEtV9IWOvzNnaTtjuwZeBY2kwB4g==}
    engines: {node: '>=14'}
    dependencies:
      delay: 5.0.0
      p-wait-for: 3.2.0
      roarr: 7.15.1
      type-fest: 2.19.0

  /https-proxy-agent@5.0.1:
    resolution: {integrity: sha512-dFcAjpTQFgoLMzC2VwU+C/CbS7uRL0lWmxDITmqm7C+7F0Odmj6s9l6alZc6AELXhrnggM2CeWSXHGOdX2YtwA==}
    engines: {node: '>= 6'}
    dependencies:
      agent-base: 6.0.2
      debug: 4.3.4
    transitivePeerDependencies:
      - supports-color
    dev: true

  /human-id@1.0.2:
    resolution: {integrity: sha512-UNopramDEhHJD+VR+ehk8rOslwSfByxPIZyJRfV739NDhN5LF1fa1MqnzKm2lGTQRjNrjK19Q5fhkgIfjlVUKw==}
    dev: true

  /human-signals@2.1.0:
    resolution: {integrity: sha512-B4FFZ6q/T2jhhksgkbEW3HBvWIfDW85snkQgawt07S7J5QXTk6BkNV+0yAeZrM5QpMAdYlocGoljn0sJ/WQkFw==}
    engines: {node: '>=10.17.0'}
    dev: true

  /humanize-ms@1.2.1:
    resolution: {integrity: sha512-Fl70vYtsAFb/C06PTS9dZBo7ihau+Tu/DNCk/OyHhea07S+aeMWpFFkUaXRa8fI+ScZbEI8dfSxwY7gxZ9SAVQ==}
    dependencies:
      ms: 2.1.3
    dev: true

  /iconv-lite@0.4.24:
    resolution: {integrity: sha512-v3MXnZAcvnywkTUEZomIActle7RXXeedOR31wwl7VlyoXO4Qi9arvSenNQWne1TcRwhCL1HwLI21bEqdpj8/rA==}
    engines: {node: '>=0.10.0'}
    dependencies:
      safer-buffer: 2.1.2

  /iconv-lite@0.6.3:
    resolution: {integrity: sha512-4fCk79wshMdzMp2rH06qWrJE4iolqLhCUH+OiuIgU++RB0+94NlDL81atO7GX55uUKueo0txHNtvEyI6D7WdMw==}
    engines: {node: '>=0.10.0'}
    requiresBuild: true
    dependencies:
      safer-buffer: 2.1.2
    dev: true
    optional: true

  /ieee754@1.2.1:
    resolution: {integrity: sha512-dcyqhDvX1C46lXZcVqCpK+FtMRQVdIMN6/Df5js2zouUsqG7I6sFxitIC+7KYK29KdXOLHdu9zL4sFnoVQnqaA==}

  /ignore@5.2.4:
    resolution: {integrity: sha512-MAb38BcSbH0eHNBxn7ql2NH/kX33OkB3lZ1BNdh7ENeRChHTYsTvWrMubiIAMNS2llXEEgZ1MUOBtXChP3kaFQ==}
    engines: {node: '>= 4'}

  /import-fresh@3.3.0:
    resolution: {integrity: sha512-veYYhQa+D1QBKznvhUHxb8faxlrwUnxseDAbAp457E0wLNio2bOSKnjYDhMj+YiAq61xrMGhQk9iXVk5FzgQMw==}
    engines: {node: '>=6'}
    dependencies:
      parent-module: 1.0.1
      resolve-from: 4.0.0
    dev: true

  /import-in-the-middle@1.4.2:
    resolution: {integrity: sha512-9WOz1Yh/cvO/p69sxRmhyQwrIGGSp7EIdcb+fFNVi7CzQGQB8U1/1XrKVSbEd/GNOAeM0peJtmi7+qphe7NvAw==}
    dependencies:
      acorn: 8.10.0
      acorn-import-assertions: 1.9.0(acorn@8.10.0)
      cjs-module-lexer: 1.2.3
      module-details-from-path: 1.0.3
    dev: false

  /import-local@3.1.0:
    resolution: {integrity: sha512-ASB07uLtnDs1o6EHjKpX34BKYDSqnFerfTOJL2HvMqF70LnxpjkzDB8J44oT9pu4AMPkQwf8jl6szgvNd2tRIg==}
    engines: {node: '>=8'}
    hasBin: true
    dependencies:
      pkg-dir: 4.2.0
      resolve-cwd: 3.0.0
    dev: true

  /imurmurhash@0.1.4:
    resolution: {integrity: sha512-JmXMZ6wuvDmLiHEml9ykzqO6lwFbof0GG4IkcGaENdCRDDmMVnny7s5HsIgHCbaq0w2MyPhDqkhTUgS2LU2PHA==}
    engines: {node: '>=0.8.19'}
    dev: true

  /indent-string@4.0.0:
    resolution: {integrity: sha512-EdDDZu4A2OyIK7Lr/2zG+w5jmbuk1DVBnEwREQvBzspBJkCEbRa8GxU1lghYcaGJCnRWibjDXlq779X1/y5xwg==}
    engines: {node: '>=8'}
    dev: true

  /infer-owner@1.0.4:
    resolution: {integrity: sha512-IClj+Xz94+d7irH5qRyfJonOdfTzuDaifE6ZPWfx0N0+/ATZCbuTPq2prFl526urkQd90WyUKIh1DfBQ2hMz9A==}
    dev: true

  /inflight@1.0.6:
    resolution: {integrity: sha512-k92I/b08q4wvFscXCLvqfsHCrjrF7yiXsQuIVvVE7N82W3+aqpzuUdBbfhWcy/FZR3/4IgflMgKLOsvPDrGCJA==}
    dependencies:
      once: 1.4.0
      wrappy: 1.0.2
    dev: true

  /inherits@2.0.4:
    resolution: {integrity: sha512-k/vGaX4/Yla3WzyMCvTQOXYeIHvqOKtnqBduzTHpzpQZzAskKMhZ2K+EnBiSM9zGSoIFeMpXKxa4dYeZIQqewQ==}

  /ini@1.3.8:
    resolution: {integrity: sha512-JV/yugV2uzW5iMRSiZAyDtQd+nxtUnjeLt0acNdw98kKLrvuRVyB80tsREOE7yvGVgalhZ6RNXCmEHkUKBKxew==}
    dev: false

  /internal-slot@1.0.5:
    resolution: {integrity: sha512-Y+R5hJrzs52QCG2laLn4udYVnxsfny9CpOhNhUvk/SSSVyF6T27FzRbF0sroPidSu3X8oEAkOn2K804mjpt6UQ==}
    engines: {node: '>= 0.4'}
    dependencies:
      get-intrinsic: 1.2.1
      has: 1.0.3
      side-channel: 1.0.4
    dev: true

  /ioredis@5.3.2:
    resolution: {integrity: sha512-1DKMMzlIHM02eBBVOFQ1+AolGjs6+xEcM4PDL7NqOS6szq7H9jSaEkIUH6/a5Hl241LzW6JLSiAbNvTQjUupUA==}
    engines: {node: '>=12.22.0'}
    dependencies:
      '@ioredis/commands': 1.2.0
      cluster-key-slot: 1.1.2
      debug: 4.3.4
      denque: 2.1.0
      lodash.defaults: 4.2.0
      lodash.isarguments: 3.1.0
      redis-errors: 1.2.0
      redis-parser: 3.0.0
      standard-as-callback: 2.1.0
    transitivePeerDependencies:
      - supports-color
    dev: false

  /ip@2.0.0:
    resolution: {integrity: sha512-WKa+XuLG1A1R0UWhl2+1XQSi+fZWMsYKffMZTTYsiZaUD8k2yDAj5atimTUD2TZkyCkNEeYE5NhFZmupOGtjYQ==}
    dev: true

  /ipaddr.js@1.9.1:
    resolution: {integrity: sha512-0KI/607xoxSToH7GjN1FfSbLoU0+btTicjsQSWQlh/hZykN8KpmMf7uYwPW3R+akZ6R/w18ZlXSHBYXiYUPO3g==}
    engines: {node: '>= 0.10'}

  /ipaddr.js@2.1.0:
    resolution: {integrity: sha512-LlbxQ7xKzfBusov6UMi4MFpEg0m+mAm9xyNGEduwXMEDuf4WfzB/RZwMVYEd7IKGvh4IUkEXYxtAVu9T3OelJQ==}
    engines: {node: '>= 10'}
    dev: false

  /is-array-buffer@3.0.2:
    resolution: {integrity: sha512-y+FyyR/w8vfIRq4eQcM1EYgSTnmHXPqaF+IgzgraytCFq5Xh8lllDVmAZolPJiZttZLeFSINPYMaEJ7/vWUa1w==}
    dependencies:
      call-bind: 1.0.2
      get-intrinsic: 1.2.1
      is-typed-array: 1.1.12
    dev: true

  /is-arrayish@0.2.1:
    resolution: {integrity: sha512-zz06S8t0ozoDXMG+ube26zeCTNXcKIPJZJi8hBrF4idCLms4CG9QtK7qBl1boi5ODzFpjswb5JPmHCbMpjaYzg==}
    dev: true

  /is-arrayish@0.3.2:
    resolution: {integrity: sha512-eVRqCvVlZbuw3GrM63ovNSNAeA1K16kaR/LRY/92w0zxQ5/1YzwblUX652i4Xs9RwAGjW9d9y6X88t8OaAJfWQ==}
    dev: false

  /is-bigint@1.0.4:
    resolution: {integrity: sha512-zB9CruMamjym81i2JZ3UMn54PKGsQzsJeo6xvN3HJJ4CAsQNB6iRutp2To77OfCNuoxspsIhzaPoO1zyCEhFOg==}
    dependencies:
      has-bigints: 1.0.2
    dev: true

  /is-boolean-object@1.1.2:
    resolution: {integrity: sha512-gDYaKHJmnj4aWxyj6YHyXVpdQawtVLHU5cb+eztPGczf6cjuTdwve5ZIEfgXqH4e57An1D1AKf8CZ3kYrQRqYA==}
    engines: {node: '>= 0.4'}
    dependencies:
      call-bind: 1.0.2
      has-tostringtag: 1.0.0
    dev: true

  /is-callable@1.2.7:
    resolution: {integrity: sha512-1BC0BVFhS/p0qtw6enp8e+8OD0UrK0oFLztSjNzhcKA3WDuJxxAPXzPuPtKkjEY9UUoEWlX/8fgKeu2S8i9JTA==}
    engines: {node: '>= 0.4'}
    dev: true

  /is-ci@3.0.1:
    resolution: {integrity: sha512-ZYvCgrefwqoQ6yTyYUbQu64HsITZ3NfKX1lzaEYdkTDcfKzzCI/wthRRYKkdjHKFVgNiXKAKm65Zo1pk2as/QQ==}
    hasBin: true
    dependencies:
      ci-info: 3.8.0
    dev: true

  /is-core-module@2.13.0:
    resolution: {integrity: sha512-Z7dk6Qo8pOCp3l4tsX2C5ZVas4V+UxwQodwZhLopL91TX8UyyHEXafPcyoeeWuLrwzHcr3igO78wNLwHJHsMCQ==}
    dependencies:
      has: 1.0.3
    dev: true

  /is-date-object@1.0.5:
    resolution: {integrity: sha512-9YQaSxsAiSwcvS33MBk3wTCVnWK+HhF8VZR2jRxehM16QcVOdHqPn4VPHmRK4lSr38n9JriurInLcP90xsYNfQ==}
    engines: {node: '>= 0.4'}
    dependencies:
      has-tostringtag: 1.0.0
    dev: true

  /is-extglob@2.1.1:
    resolution: {integrity: sha512-SbKbANkN603Vi4jEZv49LeVJMn4yGwsbzZworEoyEiutsN3nJYdbO36zfhGJ6QEDpOZIFkDtnq5JRxmvl3jsoQ==}
    engines: {node: '>=0.10.0'}

  /is-fullwidth-code-point@3.0.0:
    resolution: {integrity: sha512-zymm5+u+sCsSWyD9qNaejV3DFvhCKclKdizYaJUuHA83RLjb7nSuGnddCHGv0hk+KY7BMAlsWeK4Ueg6EV6XQg==}
    engines: {node: '>=8'}
    dev: true

  /is-generator-fn@2.1.0:
    resolution: {integrity: sha512-cTIB4yPYL/Grw0EaSzASzg6bBy9gqCofvWN8okThAYIxKJZC+udlRAmGbM0XLeniEJSs8uEgHPGuHSe1XsOLSQ==}
    engines: {node: '>=6'}
    dev: true

  /is-glob@4.0.3:
    resolution: {integrity: sha512-xelSayHH36ZgE7ZWhli7pW34hNbNl8Ojv5KVmkJD4hBdD3th8Tfk9vYasLM+mXWOZhFkgZfxhLSnrwRr4elSSg==}
    engines: {node: '>=0.10.0'}
    dependencies:
      is-extglob: 2.1.1

  /is-lambda@1.0.1:
    resolution: {integrity: sha512-z7CMFGNrENq5iFB9Bqo64Xk6Y9sg+epq1myIcdHaGnbMTYOxvzsEtdYqQUylB7LxfkvgrrjP32T6Ywciio9UIQ==}
    dev: true

  /is-negative-zero@2.0.2:
    resolution: {integrity: sha512-dqJvarLawXsFbNDeJW7zAz8ItJ9cd28YufuuFzh0G8pNHjJMnY08Dv7sYX2uF5UpQOwieAeOExEYAWWfu7ZZUA==}
    engines: {node: '>= 0.4'}
    dev: true

  /is-number-object@1.0.7:
    resolution: {integrity: sha512-k1U0IRzLMo7ZlYIfzRu23Oh6MiIFasgpb9X76eqfFZAqwH44UI4KTBvBYIZ1dSL9ZzChTB9ShHfLkR4pdW5krQ==}
    engines: {node: '>= 0.4'}
    dependencies:
      has-tostringtag: 1.0.0
    dev: true

  /is-number@7.0.0:
    resolution: {integrity: sha512-41Cifkg6e8TylSpdtTpeLVMqvSBEVzTttHvERD741+pnZ8ANv0004MRL43QKPDlK9cGvNp6NZWZUBlbGXYxxng==}
    engines: {node: '>=0.12.0'}

  /is-plain-obj@1.1.0:
    resolution: {integrity: sha512-yvkRyxmFKEOQ4pNXCmJG5AEQNlXJS5LaONXo5/cLdTZdWvsZ1ioJEonLGAosKlMWE8lwUy/bJzMjcw8az73+Fg==}
    engines: {node: '>=0.10.0'}
    dev: true

  /is-regex@1.1.4:
    resolution: {integrity: sha512-kvRdxDsxZjhzUX07ZnLydzS1TU/TJlTUHHY4YLL87e37oUA49DfkLqgy+VjFocowy29cKvcSiu+kIv728jTTVg==}
    engines: {node: '>= 0.4'}
    dependencies:
      call-bind: 1.0.2
      has-tostringtag: 1.0.0
    dev: true

  /is-shared-array-buffer@1.0.2:
    resolution: {integrity: sha512-sqN2UDu1/0y6uvXyStCOzyhAjCSlHceFoMKJW8W9EU9cvic/QdsZ0kEU93HEy3IUEFZIiH/3w+AH/UQbPHNdhA==}
    dependencies:
      call-bind: 1.0.2
    dev: true

  /is-stream@2.0.1:
    resolution: {integrity: sha512-hFoiJiTl63nn+kstHGBtewWSKnQLpyb155KHheA1l39uvtO9nWIop1p3udqPcUd/xbF1VLMO4n7OI6p7RbngDg==}
    engines: {node: '>=8'}
    dev: true

  /is-string@1.0.7:
    resolution: {integrity: sha512-tE2UXzivje6ofPW7l23cjDOMa09gb7xlAqG6jG5ej6uPV32TlWP3NKPigtaGeHNu9fohccRYvIiZMfOOnOYUtg==}
    engines: {node: '>= 0.4'}
    dependencies:
      has-tostringtag: 1.0.0
    dev: true

  /is-subdir@1.2.0:
    resolution: {integrity: sha512-2AT6j+gXe/1ueqbW6fLZJiIw3F8iXGJtt0yDrZaBhAZEG1raiTxKWU+IPqMCzQAXOUCKdA4UDMgacKH25XG2Cw==}
    engines: {node: '>=4'}
    dependencies:
      better-path-resolve: 1.0.0
    dev: true

  /is-symbol@1.0.4:
    resolution: {integrity: sha512-C/CPBqKWnvdcxqIARxyOh4v1UUEOCHpgDa0WYgpKDFMszcrPcffg5uhwSgPCLD2WWxmq6isisz87tzT01tuGhg==}
    engines: {node: '>= 0.4'}
    dependencies:
      has-symbols: 1.0.3
    dev: true

  /is-typed-array@1.1.12:
    resolution: {integrity: sha512-Z14TF2JNG8Lss5/HMqt0//T9JeHXttXy5pH/DBU4vi98ozO2btxzq9MwYDZYnKwU8nRsz/+GVFVRDq3DkVuSPg==}
    engines: {node: '>= 0.4'}
    dependencies:
      which-typed-array: 1.1.11
    dev: true

  /is-weakref@1.0.2:
    resolution: {integrity: sha512-qctsuLZmIQ0+vSSMfoVvyFe2+GSEvnmZ2ezTup1SBse9+twCCeial6EEi3Nc2KFcf6+qz2FBPnjXsk8xhKSaPQ==}
    dependencies:
      call-bind: 1.0.2
    dev: true

  /is-windows@1.0.2:
    resolution: {integrity: sha512-eXK1UInq2bPmjyX6e3VHIzMLobc4J94i4AWn+Hpq3OU5KkrRC96OAcR3PRJ/pGu6m8TRnBHP9dkXQVsT/COVIA==}
    engines: {node: '>=0.10.0'}
    dev: true

  /isarray@2.0.5:
    resolution: {integrity: sha512-xHjhDr3cNBK0BzdUJSPXZntQUx/mwMS5Rw4A7lPJ90XGAO6ISP/ePDNuo0vhqOZU+UD5JoodwCAAoZQd3FeAKw==}
    dev: true

  /isexe@2.0.0:
    resolution: {integrity: sha512-RHxMLp9lnKHGHRng9QFhRCMbYAcVpn69smSGcq3f36xjgVVWThj4qqLbTLlq7Ssj8B+fIQ1EuCEGI2lKsyQeIw==}
    dev: true

  /iso-datestring-validator@2.2.2:
    resolution: {integrity: sha512-yLEMkBbLZTlVQqOnQ4FiMujR6T4DEcCb1xizmvXS+OxuhwcbtynoosRzdMA69zZCShCNAbi+gJ71FxZBBXx1SA==}
    dev: false

  /istanbul-lib-coverage@3.2.0:
    resolution: {integrity: sha512-eOeJ5BHCmHYvQK7xt9GkdHuzuCGS1Y6g9Gvnx3Ym33fz/HpLRYxiS0wHNr+m/MBC8B647Xt608vCDEvhl9c6Mw==}
    engines: {node: '>=8'}

  /istanbul-lib-instrument@5.2.1:
    resolution: {integrity: sha512-pzqtp31nLv/XFOzXGuvhCb8qhjmTVo5vjVk19XE4CRlSWz0KoeJ3bw9XsA7nOp9YBf4qHjwBxkDzKcME/J29Yg==}
    engines: {node: '>=8'}
    dependencies:
      '@babel/core': 7.18.6
      '@babel/parser': 7.22.10
      '@istanbuljs/schema': 0.1.3
      istanbul-lib-coverage: 3.2.0
      semver: 6.3.1
    transitivePeerDependencies:
      - supports-color
    dev: true

  /istanbul-lib-report@3.0.1:
    resolution: {integrity: sha512-GCfE1mtsHGOELCU8e/Z7YWzpmybrx/+dSTfLrvY8qRmaY6zXTKWn6WQIjaAFw069icm6GVMNkgu0NzI4iPZUNw==}
    engines: {node: '>=10'}
    dependencies:
      istanbul-lib-coverage: 3.2.0
      make-dir: 4.0.0
      supports-color: 7.2.0
    dev: true

  /istanbul-lib-source-maps@4.0.1:
    resolution: {integrity: sha512-n3s8EwkdFIJCG3BPKBYvskgXGoy88ARzvegkitk60NxRdwltLOTaH7CUiMRXvwYorl0Q712iEjcWB+fK/MrWVw==}
    engines: {node: '>=10'}
    dependencies:
      debug: 4.3.4
      istanbul-lib-coverage: 3.2.0
      source-map: 0.6.1
    transitivePeerDependencies:
      - supports-color
    dev: true

  /istanbul-reports@3.1.6:
    resolution: {integrity: sha512-TLgnMkKg3iTDsQ9PbPTdpfAK2DzjF9mqUG7RMgcQl8oFjad8ob4laGxv5XV5U9MAfx8D6tSJiUyuAwzLicaxlg==}
    engines: {node: '>=8'}
    dependencies:
      html-escaper: 2.0.2
      istanbul-lib-report: 3.0.1
    dev: true

  /jest-changed-files@28.1.3:
    resolution: {integrity: sha512-esaOfUWJXk2nfZt9SPyC8gA1kNfdKLkQWyzsMlqq8msYSlNKfmZxfRgZn4Cd4MGVUF+7v6dBs0d5TOAKa7iIiA==}
    engines: {node: ^12.13.0 || ^14.15.0 || ^16.10.0 || >=17.0.0}
    dependencies:
      execa: 5.1.1
      p-limit: 3.1.0
    dev: true

  /jest-circus@28.1.3:
    resolution: {integrity: sha512-cZ+eS5zc79MBwt+IhQhiEp0OeBddpc1n8MBo1nMB8A7oPMKEO+Sre+wHaLJexQUj9Ya/8NOBY0RESUgYjB6fow==}
    engines: {node: ^12.13.0 || ^14.15.0 || ^16.10.0 || >=17.0.0}
    dependencies:
      '@jest/environment': 28.1.3
      '@jest/expect': 28.1.3
      '@jest/test-result': 28.1.3
      '@jest/types': 28.1.3
      '@types/node': 18.17.8
      chalk: 4.1.2
      co: 4.6.0
      dedent: 0.7.0
      is-generator-fn: 2.1.0
      jest-each: 28.1.3
      jest-matcher-utils: 28.1.3
      jest-message-util: 28.1.3
      jest-runtime: 28.1.3
      jest-snapshot: 28.1.3
      jest-util: 28.1.3
      p-limit: 3.1.0
      pretty-format: 28.1.3
      slash: 3.0.0
      stack-utils: 2.0.6
    transitivePeerDependencies:
      - supports-color
    dev: true

  /jest-cli@28.1.3(@types/node@18.0.0)(ts-node@10.8.2):
    resolution: {integrity: sha512-roY3kvrv57Azn1yPgdTebPAXvdR2xfezaKKYzVxZ6It/5NCxzJym6tUI5P1zkdWhfUYkxEI9uZWcQdaFLo8mJQ==}
    engines: {node: ^12.13.0 || ^14.15.0 || ^16.10.0 || >=17.0.0}
    hasBin: true
    peerDependencies:
      node-notifier: ^8.0.1 || ^9.0.0 || ^10.0.0
    peerDependenciesMeta:
      node-notifier:
        optional: true
    dependencies:
      '@jest/core': 28.1.3(ts-node@10.8.2)
      '@jest/test-result': 28.1.3
      '@jest/types': 28.1.3
      chalk: 4.1.2
      exit: 0.1.2
      graceful-fs: 4.2.11
      import-local: 3.1.0
      jest-config: 28.1.3(@types/node@18.0.0)(ts-node@10.8.2)
      jest-util: 28.1.3
      jest-validate: 28.1.3
      prompts: 2.4.2
      yargs: 17.7.2
    transitivePeerDependencies:
      - '@types/node'
      - supports-color
      - ts-node
    dev: true

  /jest-config@28.1.3(@types/node@18.0.0)(ts-node@10.8.2):
    resolution: {integrity: sha512-MG3INjByJ0J4AsNBm7T3hsuxKQqFIiRo/AUqb1q9LRKI5UU6Aar9JHbr9Ivn1TVwfUD9KirRoM/T6u8XlcQPHQ==}
    engines: {node: ^12.13.0 || ^14.15.0 || ^16.10.0 || >=17.0.0}
    peerDependencies:
      '@types/node': '*'
      ts-node: '>=9.0.0'
    peerDependenciesMeta:
      '@types/node':
        optional: true
      ts-node:
        optional: true
    dependencies:
      '@babel/core': 7.18.6
      '@jest/test-sequencer': 28.1.3
      '@jest/types': 28.1.3
      '@types/node': 18.0.0
      babel-jest: 28.1.3(@babel/core@7.18.6)
      chalk: 4.1.2
      ci-info: 3.8.0
      deepmerge: 4.3.1
      glob: 7.2.3
      graceful-fs: 4.2.11
      jest-circus: 28.1.3
      jest-environment-node: 28.1.3
      jest-get-type: 28.0.2
      jest-regex-util: 28.0.2
      jest-resolve: 28.1.3
      jest-runner: 28.1.3
      jest-util: 28.1.3
      jest-validate: 28.1.3
      micromatch: 4.0.5
      parse-json: 5.2.0
      pretty-format: 28.1.3
      slash: 3.0.0
      strip-json-comments: 3.1.1
      ts-node: 10.8.2(@swc/core@1.3.42)(@types/node@18.0.0)(typescript@4.8.4)
    transitivePeerDependencies:
      - supports-color
    dev: true

  /jest-config@28.1.3(@types/node@18.17.8)(ts-node@10.8.2):
    resolution: {integrity: sha512-MG3INjByJ0J4AsNBm7T3hsuxKQqFIiRo/AUqb1q9LRKI5UU6Aar9JHbr9Ivn1TVwfUD9KirRoM/T6u8XlcQPHQ==}
    engines: {node: ^12.13.0 || ^14.15.0 || ^16.10.0 || >=17.0.0}
    peerDependencies:
      '@types/node': '*'
      ts-node: '>=9.0.0'
    peerDependenciesMeta:
      '@types/node':
        optional: true
      ts-node:
        optional: true
    dependencies:
      '@babel/core': 7.18.6
      '@jest/test-sequencer': 28.1.3
      '@jest/types': 28.1.3
      '@types/node': 18.17.8
      babel-jest: 28.1.3(@babel/core@7.18.6)
      chalk: 4.1.2
      ci-info: 3.8.0
      deepmerge: 4.3.1
      glob: 7.2.3
      graceful-fs: 4.2.11
      jest-circus: 28.1.3
      jest-environment-node: 28.1.3
      jest-get-type: 28.0.2
      jest-regex-util: 28.0.2
      jest-resolve: 28.1.3
      jest-runner: 28.1.3
      jest-util: 28.1.3
      jest-validate: 28.1.3
      micromatch: 4.0.5
      parse-json: 5.2.0
      pretty-format: 28.1.3
      slash: 3.0.0
      strip-json-comments: 3.1.1
      ts-node: 10.8.2(@swc/core@1.3.42)(@types/node@18.0.0)(typescript@4.8.4)
    transitivePeerDependencies:
      - supports-color
    dev: true

  /jest-diff@28.1.3:
    resolution: {integrity: sha512-8RqP1B/OXzjjTWkqMX67iqgwBVJRgCyKD3L9nq+6ZqJMdvjE8RgHktqZ6jNrkdMT+dJuYNI3rhQpxaz7drJHfw==}
    engines: {node: ^12.13.0 || ^14.15.0 || ^16.10.0 || >=17.0.0}
    dependencies:
      chalk: 4.1.2
      diff-sequences: 28.1.1
      jest-get-type: 28.0.2
      pretty-format: 28.1.3
    dev: true

  /jest-docblock@28.1.1:
    resolution: {integrity: sha512-3wayBVNiOYx0cwAbl9rwm5kKFP8yHH3d/fkEaL02NPTkDojPtheGB7HZSFY4wzX+DxyrvhXz0KSCVksmCknCuA==}
    engines: {node: ^12.13.0 || ^14.15.0 || ^16.10.0 || >=17.0.0}
    dependencies:
      detect-newline: 3.1.0
    dev: true

  /jest-each@28.1.3:
    resolution: {integrity: sha512-arT1z4sg2yABU5uogObVPvSlSMQlDA48owx07BDPAiasW0yYpYHYOo4HHLz9q0BVzDVU4hILFjzJw0So9aCL/g==}
    engines: {node: ^12.13.0 || ^14.15.0 || ^16.10.0 || >=17.0.0}
    dependencies:
      '@jest/types': 28.1.3
      chalk: 4.1.2
      jest-get-type: 28.0.2
      jest-util: 28.1.3
      pretty-format: 28.1.3
    dev: true

  /jest-environment-node@28.1.3:
    resolution: {integrity: sha512-ugP6XOhEpjAEhGYvp5Xj989ns5cB1K6ZdjBYuS30umT4CQEETaxSiPcZ/E1kFktX4GkrcM4qu07IIlDYX1gp+A==}
    engines: {node: ^12.13.0 || ^14.15.0 || ^16.10.0 || >=17.0.0}
    dependencies:
      '@jest/environment': 28.1.3
      '@jest/fake-timers': 28.1.3
      '@jest/types': 28.1.3
      '@types/node': 18.17.8
      jest-mock: 28.1.3
      jest-util: 28.1.3
    dev: true

  /jest-get-type@28.0.2:
    resolution: {integrity: sha512-ioj2w9/DxSYHfOm5lJKCdcAmPJzQXmbM/Url3rhlghrPvT3tt+7a/+oXc9azkKmLvoiXjtV83bEWqi+vs5nlPA==}
    engines: {node: ^12.13.0 || ^14.15.0 || ^16.10.0 || >=17.0.0}
    dev: true

  /jest-haste-map@28.1.3:
    resolution: {integrity: sha512-3S+RQWDXccXDKSWnkHa/dPwt+2qwA8CJzR61w3FoYCvoo3Pn8tvGcysmMF0Bj0EX5RYvAI2EIvC57OmotfdtKA==}
    engines: {node: ^12.13.0 || ^14.15.0 || ^16.10.0 || >=17.0.0}
    dependencies:
      '@jest/types': 28.1.3
      '@types/graceful-fs': 4.1.6
      '@types/node': 18.17.8
      anymatch: 3.1.3
      fb-watchman: 2.0.2
      graceful-fs: 4.2.11
      jest-regex-util: 28.0.2
      jest-util: 28.1.3
      jest-worker: 28.1.3
      micromatch: 4.0.5
      walker: 1.0.8
    optionalDependencies:
      fsevents: 2.3.3
    dev: true

  /jest-leak-detector@28.1.3:
    resolution: {integrity: sha512-WFVJhnQsiKtDEo5lG2mM0v40QWnBM+zMdHHyJs8AWZ7J0QZJS59MsyKeJHWhpBZBH32S48FOVvGyOFT1h0DlqA==}
    engines: {node: ^12.13.0 || ^14.15.0 || ^16.10.0 || >=17.0.0}
    dependencies:
      jest-get-type: 28.0.2
      pretty-format: 28.1.3
    dev: true

  /jest-matcher-utils@28.1.3:
    resolution: {integrity: sha512-kQeJ7qHemKfbzKoGjHHrRKH6atgxMk8Enkk2iPQ3XwO6oE/KYD8lMYOziCkeSB9G4adPM4nR1DE8Tf5JeWH6Bw==}
    engines: {node: ^12.13.0 || ^14.15.0 || ^16.10.0 || >=17.0.0}
    dependencies:
      chalk: 4.1.2
      jest-diff: 28.1.3
      jest-get-type: 28.0.2
      pretty-format: 28.1.3
    dev: true

  /jest-message-util@28.1.3:
    resolution: {integrity: sha512-PFdn9Iewbt575zKPf1286Ht9EPoJmYT7P0kY+RibeYZ2XtOr53pDLEFoTWXbd1h4JiGiWpTBC84fc8xMXQMb7g==}
    engines: {node: ^12.13.0 || ^14.15.0 || ^16.10.0 || >=17.0.0}
    dependencies:
      '@babel/code-frame': 7.22.10
      '@jest/types': 28.1.3
      '@types/stack-utils': 2.0.1
      chalk: 4.1.2
      graceful-fs: 4.2.11
      micromatch: 4.0.5
      pretty-format: 28.1.3
      slash: 3.0.0
      stack-utils: 2.0.6
    dev: true

  /jest-mock@28.1.3:
    resolution: {integrity: sha512-o3J2jr6dMMWYVH4Lh/NKmDXdosrsJgi4AviS8oXLujcjpCMBb1FMsblDnOXKZKfSiHLxYub1eS0IHuRXsio9eA==}
    engines: {node: ^12.13.0 || ^14.15.0 || ^16.10.0 || >=17.0.0}
    dependencies:
      '@jest/types': 28.1.3
      '@types/node': 18.17.8
    dev: true

  /jest-pnp-resolver@1.2.3(jest-resolve@28.1.3):
    resolution: {integrity: sha512-+3NpwQEnRoIBtx4fyhblQDPgJI0H1IEIkX7ShLUjPGA7TtUTvI1oiKi3SR4oBR0hQhQR80l4WAe5RrXBwWMA8w==}
    engines: {node: '>=6'}
    peerDependencies:
      jest-resolve: '*'
    peerDependenciesMeta:
      jest-resolve:
        optional: true
    dependencies:
      jest-resolve: 28.1.3
    dev: true

  /jest-regex-util@28.0.2:
    resolution: {integrity: sha512-4s0IgyNIy0y9FK+cjoVYoxamT7Zeo7MhzqRGx7YDYmaQn1wucY9rotiGkBzzcMXTtjrCAP/f7f+E0F7+fxPNdw==}
    engines: {node: ^12.13.0 || ^14.15.0 || ^16.10.0 || >=17.0.0}
    dev: true

  /jest-resolve-dependencies@28.1.3:
    resolution: {integrity: sha512-qa0QO2Q0XzQoNPouMbCc7Bvtsem8eQgVPNkwn9LnS+R2n8DaVDPL/U1gngC0LTl1RYXJU0uJa2BMC2DbTfFrHA==}
    engines: {node: ^12.13.0 || ^14.15.0 || ^16.10.0 || >=17.0.0}
    dependencies:
      jest-regex-util: 28.0.2
      jest-snapshot: 28.1.3
    transitivePeerDependencies:
      - supports-color
    dev: true

  /jest-resolve@28.1.3:
    resolution: {integrity: sha512-Z1W3tTjE6QaNI90qo/BJpfnvpxtaFTFw5CDgwpyE/Kz8U/06N1Hjf4ia9quUhCh39qIGWF1ZuxFiBiJQwSEYKQ==}
    engines: {node: ^12.13.0 || ^14.15.0 || ^16.10.0 || >=17.0.0}
    dependencies:
      chalk: 4.1.2
      graceful-fs: 4.2.11
      jest-haste-map: 28.1.3
      jest-pnp-resolver: 1.2.3(jest-resolve@28.1.3)
      jest-util: 28.1.3
      jest-validate: 28.1.3
      resolve: 1.22.4
      resolve.exports: 1.1.1
      slash: 3.0.0
    dev: true

  /jest-runner@28.1.3:
    resolution: {integrity: sha512-GkMw4D/0USd62OVO0oEgjn23TM+YJa2U2Wu5zz9xsQB1MxWKDOlrnykPxnMsN0tnJllfLPinHTka61u0QhaxBA==}
    engines: {node: ^12.13.0 || ^14.15.0 || ^16.10.0 || >=17.0.0}
    dependencies:
      '@jest/console': 28.1.3
      '@jest/environment': 28.1.3
      '@jest/test-result': 28.1.3
      '@jest/transform': 28.1.3
      '@jest/types': 28.1.3
      '@types/node': 18.17.8
      chalk: 4.1.2
      emittery: 0.10.2
      graceful-fs: 4.2.11
      jest-docblock: 28.1.1
      jest-environment-node: 28.1.3
      jest-haste-map: 28.1.3
      jest-leak-detector: 28.1.3
      jest-message-util: 28.1.3
      jest-resolve: 28.1.3
      jest-runtime: 28.1.3
      jest-util: 28.1.3
      jest-watcher: 28.1.3
      jest-worker: 28.1.3
      p-limit: 3.1.0
      source-map-support: 0.5.13
    transitivePeerDependencies:
      - supports-color
    dev: true

  /jest-runtime@28.1.3:
    resolution: {integrity: sha512-NU+881ScBQQLc1JHG5eJGU7Ui3kLKrmwCPPtYsJtBykixrM2OhVQlpMmFWJjMyDfdkGgBMNjXCGB/ebzsgNGQw==}
    engines: {node: ^12.13.0 || ^14.15.0 || ^16.10.0 || >=17.0.0}
    dependencies:
      '@jest/environment': 28.1.3
      '@jest/fake-timers': 28.1.3
      '@jest/globals': 28.1.3
      '@jest/source-map': 28.1.2
      '@jest/test-result': 28.1.3
      '@jest/transform': 28.1.3
      '@jest/types': 28.1.3
      chalk: 4.1.2
      cjs-module-lexer: 1.2.3
      collect-v8-coverage: 1.0.2
      execa: 5.1.1
      glob: 7.2.3
      graceful-fs: 4.2.11
      jest-haste-map: 28.1.3
      jest-message-util: 28.1.3
      jest-mock: 28.1.3
      jest-regex-util: 28.0.2
      jest-resolve: 28.1.3
      jest-snapshot: 28.1.3
      jest-util: 28.1.3
      slash: 3.0.0
      strip-bom: 4.0.0
    transitivePeerDependencies:
      - supports-color
    dev: true

  /jest-snapshot@28.1.3:
    resolution: {integrity: sha512-4lzMgtiNlc3DU/8lZfmqxN3AYD6GGLbl+72rdBpXvcV+whX7mDrREzkPdp2RnmfIiWBg1YbuFSkXduF2JcafJg==}
    engines: {node: ^12.13.0 || ^14.15.0 || ^16.10.0 || >=17.0.0}
    dependencies:
      '@babel/core': 7.18.6
      '@babel/generator': 7.22.10
      '@babel/plugin-syntax-typescript': 7.22.5(@babel/core@7.18.6)
      '@babel/traverse': 7.22.10
      '@babel/types': 7.22.10
      '@jest/expect-utils': 28.1.3
      '@jest/transform': 28.1.3
      '@jest/types': 28.1.3
      '@types/babel__traverse': 7.20.1
      '@types/prettier': 2.7.3
      babel-preset-current-node-syntax: 1.0.1(@babel/core@7.18.6)
      chalk: 4.1.2
      expect: 28.1.3
      graceful-fs: 4.2.11
      jest-diff: 28.1.3
      jest-get-type: 28.0.2
      jest-haste-map: 28.1.3
      jest-matcher-utils: 28.1.3
      jest-message-util: 28.1.3
      jest-util: 28.1.3
      natural-compare: 1.4.0
      pretty-format: 28.1.3
      semver: 7.5.4
    transitivePeerDependencies:
      - supports-color
    dev: true

  /jest-util@28.1.3:
    resolution: {integrity: sha512-XdqfpHwpcSRko/C35uLYFM2emRAltIIKZiJ9eAmhjsj0CqZMa0p1ib0R5fWIqGhn1a103DebTbpqIaP1qCQ6tQ==}
    engines: {node: ^12.13.0 || ^14.15.0 || ^16.10.0 || >=17.0.0}
    dependencies:
      '@jest/types': 28.1.3
      '@types/node': 18.17.8
      chalk: 4.1.2
      ci-info: 3.8.0
      graceful-fs: 4.2.11
      picomatch: 2.3.1
    dev: true

  /jest-validate@28.1.3:
    resolution: {integrity: sha512-SZbOGBWEsaTxBGCOpsRWlXlvNkvTkY0XxRfh7zYmvd8uL5Qzyg0CHAXiXKROflh801quA6+/DsT4ODDthOC/OA==}
    engines: {node: ^12.13.0 || ^14.15.0 || ^16.10.0 || >=17.0.0}
    dependencies:
      '@jest/types': 28.1.3
      camelcase: 6.3.0
      chalk: 4.1.2
      jest-get-type: 28.0.2
      leven: 3.1.0
      pretty-format: 28.1.3
    dev: true

  /jest-watcher@28.1.3:
    resolution: {integrity: sha512-t4qcqj9hze+jviFPUN3YAtAEeFnr/azITXQEMARf5cMwKY2SMBRnCQTXLixTl20OR6mLh9KLMrgVJgJISym+1g==}
    engines: {node: ^12.13.0 || ^14.15.0 || ^16.10.0 || >=17.0.0}
    dependencies:
      '@jest/test-result': 28.1.3
      '@jest/types': 28.1.3
      '@types/node': 18.17.8
      ansi-escapes: 4.3.2
      chalk: 4.1.2
      emittery: 0.10.2
      jest-util: 28.1.3
      string-length: 4.0.2
    dev: true

  /jest-worker@28.1.3:
    resolution: {integrity: sha512-CqRA220YV/6jCo8VWvAt1KKx6eek1VIHMPeLEbpcfSfkEeWyBNppynM/o6q+Wmw+sOhos2ml34wZbSX3G13//g==}
    engines: {node: ^12.13.0 || ^14.15.0 || ^16.10.0 || >=17.0.0}
    dependencies:
      '@types/node': 18.17.8
      merge-stream: 2.0.0
      supports-color: 8.1.1
    dev: true

  /jest@28.1.2(@types/node@18.0.0)(ts-node@10.8.2):
    resolution: {integrity: sha512-Tuf05DwLeCh2cfWCQbcz9UxldoDyiR1E9Igaei5khjonKncYdc6LDfynKCEWozK0oLE3GD+xKAo2u8x/0s6GOg==}
    engines: {node: ^12.13.0 || ^14.15.0 || ^16.10.0 || >=17.0.0}
    hasBin: true
    peerDependencies:
      node-notifier: ^8.0.1 || ^9.0.0 || ^10.0.0
    peerDependenciesMeta:
      node-notifier:
        optional: true
    dependencies:
      '@jest/core': 28.1.3(ts-node@10.8.2)
      '@jest/types': 28.1.3
      import-local: 3.1.0
      jest-cli: 28.1.3(@types/node@18.0.0)(ts-node@10.8.2)
    transitivePeerDependencies:
      - '@types/node'
      - supports-color
      - ts-node
    dev: true

  /joycon@3.1.1:
    resolution: {integrity: sha512-34wB/Y7MW7bzjKRjUKTa46I2Z7eV62Rkhva+KkopW7Qvv/OSWBqvkSY7vusOPrNuZcUG3tApvdVgNB8POj3SPw==}
    engines: {node: '>=10'}
    dev: true

  /js-sdsl@4.4.2:
    resolution: {integrity: sha512-dwXFwByc/ajSV6m5bcKAPwe4yDDF6D614pxmIi5odytzxRlwqF6nwoiCek80Ixc7Cvma5awClxrzFtxCQvcM8w==}
    dev: true

  /js-tokens@4.0.0:
    resolution: {integrity: sha512-RdJUflcE3cUzKiMqQgsCu06FPu9UdIJO0beYbPhHN4k6apgJtifcoCtT9bcxOpYBtpD2kCM6Sbzg4CausW/PKQ==}
    dev: true

  /js-yaml@3.14.1:
    resolution: {integrity: sha512-okMH7OXXJ7YrN9Ok3/SXrnu4iX9yOk+25nqX4imS2npuvTYDmo/QEZoqwZkYaIDk3jVvBOTOIEgEhaLOynBS9g==}
    hasBin: true
    dependencies:
      argparse: 1.0.10
      esprima: 4.0.1
    dev: true

  /js-yaml@4.1.0:
    resolution: {integrity: sha512-wpxZs9NoxZaJESJGIZTyDEaYpl0FKSA+FB9aJiyemKhMwkxQg63h4T1KJgUGHpTqPDNRcmmYLugrRjJlBtWvRA==}
    hasBin: true
    dependencies:
      argparse: 2.0.1
    dev: true

  /jsesc@0.5.0:
    resolution: {integrity: sha512-uZz5UnB7u4T9LvwmFqXii7pZSouaRPorGs5who1Ip7VO0wxanFvBL7GkM6dTHlgX+jhBApRetaWpnDabOeTcnA==}
    hasBin: true
    dev: true

  /jsesc@2.5.2:
    resolution: {integrity: sha512-OYu7XEzjkCQ3C5Ps3QIZsQfNpqoJyZZA99wd9aWd05NCtC5pWOkShK2mkL6HXQR6/Cy2lbNdPlZBpuQHXE63gA==}
    engines: {node: '>=4'}
    hasBin: true
    dev: true

  /json-parse-even-better-errors@2.3.1:
    resolution: {integrity: sha512-xyFwyhro/JEof6Ghe2iz2NcXoj2sloNsWr/XsERDK/oiPCfaNhl5ONfp+jQdAZRQQ0IJWNzH9zIZF7li91kh2w==}
    dev: true

  /json-parse-even-better-errors@3.0.0:
    resolution: {integrity: sha512-iZbGHafX/59r39gPwVPRBGw0QQKnA7tte5pSMrhWOW7swGsVvVTjmfyAV9pNqk8YGT7tRCdxRu8uzcgZwoDooA==}
    engines: {node: ^14.17.0 || ^16.13.0 || >=18.0.0}
    dev: true

  /json-schema-traverse@0.4.1:
    resolution: {integrity: sha512-xbbCH5dCYU5T8LcEhhuh7HJ88HXuW3qsI3Y0zOZFKfZEHcpWiHU/Jxzk629Brsab/mMiHQti9wMP+845RPe3Vg==}
    dev: true

  /json-schema-traverse@1.0.0:
    resolution: {integrity: sha512-NM8/P9n3XjXhIZn1lLhkFaACTOURQXjWhV4BA/RnOv8xvgqtqpAX9IO4mRQxSx1Rlo4tqzeqb0sOlruaOy3dug==}

  /json-stable-stringify-without-jsonify@1.0.1:
    resolution: {integrity: sha512-Bdboy+l7tA3OGW6FjyFHWkP5LuByj1Tk33Ljyq0axyzdk9//JSi2u3fP1QSmd1KNwq6VOKYGlAu87CisVir6Pw==}
    dev: true

  /json5@2.2.3:
    resolution: {integrity: sha512-XmOWe7eyHYH14cLdVPoyg+GOH3rYX++KpzrylJwSW98t3Nk+U8XOl8FWKOgwtzdb8lXGf6zYwDUzeHMWfxasyg==}
    engines: {node: '>=6'}
    hasBin: true
    dev: true

  /jsonc-parser@3.2.0:
    resolution: {integrity: sha512-gfFQZrcTc8CnKXp6Y4/CBT3fTc0OVuDofpre4aEeEpSBPV5X5v4+Vmx+8snU7RLPrNHPKSgLxGo9YuQzz20o+w==}
    dev: true

  /jsonfile@4.0.0:
    resolution: {integrity: sha512-m6F1R3z8jjlf2imQHS2Qez5sjKWQzbuuhuJ/FKYFRZvPE3PuHcSMVZzfsLhGVOkfd20obL5SWEBew5ShlquNxg==}
    optionalDependencies:
      graceful-fs: 4.2.11
    dev: true

  /jsonfile@6.1.0:
    resolution: {integrity: sha512-5dgndWOriYSm5cnYaJNhalLNDKOqFwyDB/rr1E9ZsGciGvKPs8R2xYGCacuf3z6K1YKDz182fd+fY3cn3pMqXQ==}
    dependencies:
      universalify: 2.0.0
    optionalDependencies:
      graceful-fs: 4.2.11
    dev: true

  /jsonwebtoken@8.5.1:
    resolution: {integrity: sha512-XjwVfRS6jTMsqYs0EsuJ4LGxXV14zQybNd4L2r0UvbVnSF9Af8x7p5MzbJ90Ioz/9TI41/hTCvznF/loiSzn8w==}
    engines: {node: '>=4', npm: '>=1.4.28'}
    dependencies:
      jws: 3.2.2
      lodash.includes: 4.3.0
      lodash.isboolean: 3.0.3
      lodash.isinteger: 4.0.4
      lodash.isnumber: 3.0.3
      lodash.isplainobject: 4.0.6
      lodash.isstring: 4.0.1
      lodash.once: 4.1.1
      ms: 2.1.3
      semver: 5.7.2
    dev: false

  /jwa@1.4.1:
    resolution: {integrity: sha512-qiLX/xhEEFKUAJ6FiBMbes3w9ATzyk5W7Hvzpa/SLYdxNtng+gcurvrI7TbACjIXlsJyr05/S1oUhZrc63evQA==}
    dependencies:
      buffer-equal-constant-time: 1.0.1
      ecdsa-sig-formatter: 1.0.11
      safe-buffer: 5.2.1
    dev: false

  /jws@3.2.2:
    resolution: {integrity: sha512-YHlZCB6lMTllWDtSPHz/ZXTsi8S00usEV6v1tjq8tOUZzw7DpSDWVXjXDre6ed1w/pd495ODpHZYSdkRTsa0HA==}
    dependencies:
      jwa: 1.4.1
      safe-buffer: 5.2.1
    dev: false

  /key-encoder@2.0.3:
    resolution: {integrity: sha512-fgBtpAGIr/Fy5/+ZLQZIPPhsZEcbSlYu/Wu96tNDFNSjSACw5lEIOFeaVdQ/iwrb8oxjlWi6wmWdH76hV6GZjg==}
    dependencies:
      '@types/elliptic': 6.4.14
      asn1.js: 5.4.1
      bn.js: 4.12.0
      elliptic: 6.5.4
    dev: false

  /kind-of@6.0.3:
    resolution: {integrity: sha512-dcS1ul+9tmeD95T+x28/ehLgd9mENa3LsvDTtzm3vyBEO7RPptvAD+t44WVXaUjTBRcrpFeFlC8WCruUR456hw==}
    engines: {node: '>=0.10.0'}
    dev: true

  /kleur@3.0.3:
    resolution: {integrity: sha512-eTIzlVOSUR+JxdDFepEYcBMtZ9Qqdef+rnzWdRZuMbOywu5tO2w2N7rqjoANZ5k9vywhL6Br1VRjUIgTQx4E8w==}
    engines: {node: '>=6'}
    dev: true

  /kleur@4.1.5:
    resolution: {integrity: sha512-o+NO+8WrRiQEE4/7nwRJhN1HWpVmJm511pBHUxPLtp0BUISzlBplORYSmTclCnJvQq2tKu/sgl3xVpkc7ZWuQQ==}
    engines: {node: '>=6'}
    dev: true

  /koalas@1.0.2:
    resolution: {integrity: sha512-RYhBbYaTTTHId3l6fnMZc3eGQNW6FVCqMG6AMwA5I1Mafr6AflaXeoi6x3xQuATRotGYRLk6+1ELZH4dstFNOA==}
    engines: {node: '>=0.10.0'}
    dev: false

  /kysely@0.22.0:
    resolution: {integrity: sha512-ZE3qWtnqLOalodzfK5QUEcm7AEulhxsPNuKaGFsC3XiqO92vMLm+mAHk/NnbSIOtC4RmGm0nsv700i8KDp1gfQ==}
    engines: {node: '>=14.0.0'}
    dev: false

  /kysely@0.23.5:
    resolution: {integrity: sha512-TH+b56pVXQq0tsyooYLeNfV11j6ih7D50dyN8tkM0e7ndiUH28Nziojiog3qRFlmEj9XePYdZUrNJ2079Qjdow==}
    engines: {node: '>=14.0.0'}

  /leven@3.1.0:
    resolution: {integrity: sha512-qsda+H8jTaUaN/x5vzW2rzc+8Rw4TAQ/4KjB46IwK5VH+IlVeeeje/EoZRpiXvIqjFgK84QffqPztGI3VBLG1A==}
    engines: {node: '>=6'}
    dev: true

  /levn@0.4.1:
    resolution: {integrity: sha512-+bT2uH4E5LGE7h/n3evcS/sQlJXCpIp6ym8OWJ5eV6+67Dsql/LaaT7qJBAt2rzfoa/5QBGBhxDix1dMt2kQKQ==}
    engines: {node: '>= 0.8.0'}
    dependencies:
      prelude-ls: 1.2.1
      type-check: 0.4.0
    dev: true

  /limiter@1.1.5:
    resolution: {integrity: sha512-FWWMIEOxz3GwUI4Ts/IvgVy6LPvoMPgjMdQ185nN6psJyBJ4yOpzqm695/h5umdLJg2vW3GR5iG11MAkR2AzJA==}
    dev: false

  /lines-and-columns@1.2.4:
    resolution: {integrity: sha512-7ylylesZQ/PV29jhEDl3Ufjo6ZX7gCqJr5F7PKrqc93v7fzSymt1BpwEU8nAUXs8qzzvqhbjhK5QZg6Mt/HkBg==}
    dev: true

  /load-yaml-file@0.2.0:
    resolution: {integrity: sha512-OfCBkGEw4nN6JLtgRidPX6QxjBQGQf72q3si2uvqyFEMbycSFFHwAZeXx6cJgFM9wmLrf9zBwCP3Ivqa+LLZPw==}
    engines: {node: '>=6'}
    dependencies:
      graceful-fs: 4.2.11
      js-yaml: 3.14.1
      pify: 4.0.1
      strip-bom: 3.0.0
    dev: true

  /locate-path@5.0.0:
    resolution: {integrity: sha512-t7hw9pI+WvuwNJXwk5zVHpyhIqzg2qTlklJOf0mVxGSbe3Fp2VieZcduNYjaLDoy6p9uGpQEGWG87WpMKlNq8g==}
    engines: {node: '>=8'}
    dependencies:
      p-locate: 4.1.0
    dev: true

  /locate-path@6.0.0:
    resolution: {integrity: sha512-iPZK6eYjbxRu3uB4/WZ3EsEIMJFMqAoopl3R+zuq0UjcAm/MO6KCweDgPfP3elTztoKP3KtnVHxTn2NHBSDVUw==}
    engines: {node: '>=10'}
    dependencies:
      p-locate: 5.0.0
    dev: true

  /lodash.debounce@4.0.8:
    resolution: {integrity: sha512-FT1yDzDYEoYWhnSGnpE/4Kj1fLZkDFyqRb7fNt6FdYOSxlUWAtp42Eh6Wb0rGIv/m9Bgo7x4GhQbm5Ys4SG5ow==}
    dev: true

  /lodash.defaults@4.2.0:
    resolution: {integrity: sha512-qjxPLHd3r5DnsdGacqOMU6pb/avJzdh9tFX2ymgoZE27BmjXrNy/y4LoaiTeAb+O3gL8AfpJGtqfX/ae2leYYQ==}
    dev: false

  /lodash.includes@4.3.0:
    resolution: {integrity: sha512-W3Bx6mdkRTGtlJISOvVD/lbqjTlPPUDTMnlXZFnVwi9NKJ6tiAk6LVdlhZMm17VZisqhKcgzpO5Wz91PCt5b0w==}
    dev: false

  /lodash.isarguments@3.1.0:
    resolution: {integrity: sha512-chi4NHZlZqZD18a0imDHnZPrDeBbTtVN7GXMwuGdRH9qotxAjYs3aVLKc7zNOG9eddR5Ksd8rvFEBc9SsggPpg==}
    dev: false

  /lodash.isboolean@3.0.3:
    resolution: {integrity: sha512-Bz5mupy2SVbPHURB98VAcw+aHh4vRV5IPNhILUCsOzRmsTmSQ17jIuqopAentWoehktxGd9e/hbIXq980/1QJg==}
    dev: false

  /lodash.isinteger@4.0.4:
    resolution: {integrity: sha512-DBwtEWN2caHQ9/imiNeEA5ys1JoRtRfY3d7V9wkqtbycnAmTvRRmbHKDV4a0EYc678/dia0jrte4tjYwVBaZUA==}
    dev: false

  /lodash.isnumber@3.0.3:
    resolution: {integrity: sha512-QYqzpfwO3/CWf3XP+Z+tkQsfaLL/EnUlXWVkIk5FUPc4sBdTehEqZONuyRt2P67PXAk+NXmTBcc97zw9t1FQrw==}
    dev: false

  /lodash.isplainobject@4.0.6:
    resolution: {integrity: sha512-oSXzaWypCMHkPC3NvBEaPHf0KsA5mvPrOPgQWDsbg8n7orZ290M0BmC/jgRZ4vcJ6DTAhjrsSYgdsW/F+MFOBA==}
    dev: false

  /lodash.isstring@4.0.1:
    resolution: {integrity: sha512-0wJxfxH1wgO3GrbuP+dTTk7op+6L41QCXbGINEmD+ny/G/eCqGzxyCsh7159S+mgDDcoarnBw6PC1PS5+wUGgw==}
    dev: false

  /lodash.kebabcase@4.1.1:
    resolution: {integrity: sha512-N8XRTIMMqqDgSy4VLKPnJ/+hpGZN+PHQiJnSenYqPaVV/NCqEogTnAdZLQiGKhxX+JCs8waWq2t1XHWKOmlY8g==}
    dev: false

  /lodash.merge@4.6.2:
    resolution: {integrity: sha512-0KpjqXRVvrYyCsX1swR/XTK0va6VQkQM6MNo7PqW77ByjAhoARA8EfrP1N4+KlKj8YS0ZUCtRT/YUuhyYDujIQ==}
    dev: true

  /lodash.once@4.1.1:
    resolution: {integrity: sha512-Sb487aTOCr9drQVL8pIxOzVhafOjZN9UU54hiN8PU3uAiSV7lx1yYNpbNmex2PK6dSJoNTSJUUswT651yww3Mg==}
    dev: false

  /lodash.pick@4.4.0:
    resolution: {integrity: sha512-hXt6Ul/5yWjfklSGvLQl8vM//l3FtyHZeuelpzK6mm99pNvN9yTDruNZPEJZD1oWrqo+izBmB7oUfWgcCX7s4Q==}
    dev: false

  /lodash.sortby@4.7.0:
    resolution: {integrity: sha512-HDWXG8isMntAyRF5vZ7xKuEvOhT4AhlRt/3czTSjvGUxjYCBVRQY48ViDHyfYz9VIoBkW4TMGQNapx+l3RUwdA==}
    dev: false

  /lodash.startcase@4.4.0:
    resolution: {integrity: sha512-+WKqsK294HMSc2jEbNgpHpd0JfIBhp7rEV4aqXWqFr6AlXov+SlcgB1Fv01y2kGe3Gc8nMW7VA0SrGuSkRfIEg==}
    dev: true

  /lodash.uniq@4.5.0:
    resolution: {integrity: sha512-xfBaXQd9ryd9dlSDvnvI0lvxfLJlYAZzXomUYzLKtUeOQvOP5piqAWuGtrhWeqaXK9hhoM/iyJc5AV+XfsX3HQ==}
    dev: false

  /long@5.2.3:
    resolution: {integrity: sha512-lcHwpNoggQTObv5apGNCTdJrO69eHOZMi4BNC+rTLER8iHAqGrUVeLh/irVIM7zTw2bOXA8T6uNPeujwOLg/2Q==}
    dev: false

  /lru-cache@4.1.5:
    resolution: {integrity: sha512-sWZlbEP2OsHNkXrMl5GYk/jKk70MBng6UU4YI/qGDYbgf6YbP4EvmqISbXCoJiRKs+1bSpFHVgQxvJ17F2li5g==}
    dependencies:
      pseudomap: 1.0.2
      yallist: 2.1.2
    dev: true

  /lru-cache@5.1.1:
    resolution: {integrity: sha512-KpNARQA3Iwv+jTA0utUVVbrh+Jlrr1Fv0e56GGzAFOXN7dk/FviaDW8LHmK52DlcH4WP2n6gI8vN1aesBFgo9w==}
    dependencies:
      yallist: 3.1.1
    dev: true

  /lru-cache@6.0.0:
    resolution: {integrity: sha512-Jo6dJ04CmSjuznwJSS3pUeWmd/H0ffTlkXXgwZi+eq1UCmqQwCh+eLsYOYCwY991i2Fah4h1BEMCx4qThGbsiA==}
    engines: {node: '>=10'}
    dependencies:
      yallist: 4.0.0

  /lru-cache@7.18.3:
    resolution: {integrity: sha512-jumlc0BIUrS3qJGgIkWZsyfAM7NCWiBcCDhnd+3NNM5KbBmLTgHVfWBcg6W+rLUsIpzpERPsvwUP7CckAQSOoA==}
    engines: {node: '>=12'}

  /make-dir@4.0.0:
    resolution: {integrity: sha512-hXdUTZYIVOt1Ex//jAQi+wTZZpUpwBj/0QsOzqegb3rGMMeJiSEu5xLHnYfBrRV4RH2+OCSOO95Is/7x1WJ4bw==}
    engines: {node: '>=10'}
    dependencies:
      semver: 7.5.4
    dev: true

  /make-error@1.3.6:
    resolution: {integrity: sha512-s8UhlNe7vPKomQhC1qFelMokr/Sc3AgNbso3n74mVPA5LTZwkB9NlXf4XPamLxJE8h0gh73rM94xvwRT2CVInw==}
    dev: true

  /make-fetch-happen@10.2.1:
    resolution: {integrity: sha512-NgOPbRiaQM10DYXvN3/hhGVI2M5MtITFryzBGxHM5p4wnFxsVCbxkrBrDsk+EZ5OB4jEOT7AjDxtdF+KVEFT7w==}
    engines: {node: ^12.13.0 || ^14.15.0 || >=16.0.0}
    dependencies:
      agentkeepalive: 4.5.0
      cacache: 16.1.3
      http-cache-semantics: 4.1.1
      http-proxy-agent: 5.0.0
      https-proxy-agent: 5.0.1
      is-lambda: 1.0.1
      lru-cache: 7.18.3
      minipass: 3.3.6
      minipass-collect: 1.0.2
      minipass-fetch: 2.1.2
      minipass-flush: 1.0.5
      minipass-pipeline: 1.2.4
      negotiator: 0.6.3
      promise-retry: 2.0.1
      socks-proxy-agent: 7.0.0
      ssri: 9.0.1
    transitivePeerDependencies:
      - bluebird
      - supports-color
    dev: true

  /makeerror@1.0.12:
    resolution: {integrity: sha512-JmqCvUhmt43madlpFzG4BQzG2Z3m6tvQDNKdClZnO3VbIudJYmxsT0FNJMeiB2+JTSlTQTSbU8QdesVmwJcmLg==}
    dependencies:
      tmpl: 1.0.5
    dev: true

  /map-obj@1.0.1:
    resolution: {integrity: sha512-7N/q3lyZ+LVCp7PzuxrJr4KMbBE2hW7BT7YNia330OFxIf4d3r5zVpicP2650l7CPN6RM9zOJRl3NGpqSiw3Eg==}
    engines: {node: '>=0.10.0'}
    dev: true

  /map-obj@4.3.0:
    resolution: {integrity: sha512-hdN1wVrZbb29eBGiGjJbeP8JbKjq1urkHJ/LIP/NY48MZ1QVXUsQBV1G1zvYFHn1XE06cwjBsOI2K3Ulnj1YXQ==}
    engines: {node: '>=8'}
    dev: true

  /media-typer@0.3.0:
    resolution: {integrity: sha512-dq+qelQ9akHpcOl/gUVRTxVIOkAJ1wR3QAvb4RsVjS8oVoFjDGTc679wJYmUmknUF5HwMLOgb5O+a3KxfWapPQ==}
    engines: {node: '>= 0.6'}

  /meow@6.1.1:
    resolution: {integrity: sha512-3YffViIt2QWgTy6Pale5QpopX/IvU3LPL03jOTqp6pGj3VjesdO/U8CuHMKpnQr4shCNCM5fd5XFFvIIl6JBHg==}
    engines: {node: '>=8'}
    dependencies:
      '@types/minimist': 1.2.2
      camelcase-keys: 6.2.2
      decamelize-keys: 1.1.1
      hard-rejection: 2.1.0
      minimist-options: 4.1.0
      normalize-package-data: 2.5.0
      read-pkg-up: 7.0.1
      redent: 3.0.0
      trim-newlines: 3.0.1
      type-fest: 0.13.1
      yargs-parser: 18.1.3
    dev: true

  /merge-descriptors@1.0.1:
    resolution: {integrity: sha512-cCi6g3/Zr1iqQi6ySbseM1Xvooa98N0w31jzUYrXPX2xqObmFGHJ0tQ5u74H3mVh7wLouTseZyYIq39g8cNp1w==}

  /merge-stream@2.0.0:
    resolution: {integrity: sha512-abv/qOcuPfk3URPfDzmZU1LKmuw8kT+0nIHvKrKgFrwifol/doWcdA4ZqsWQ8ENrFKkd67Mfpo/LovbIUsbt3w==}
    dev: true

  /merge2@1.4.1:
    resolution: {integrity: sha512-8q7VEgMJW4J8tcfVPy8g09NcQwZdbwFEqhe/WZkoIzjn/3TGDwtOCYtXGxA3O8tPzpczCCDgv+P2P5y00ZJOOg==}
    engines: {node: '>= 8'}

  /methods@1.1.2:
    resolution: {integrity: sha512-iclAHeNqNm68zFtnZ0e+1L2yUIdvzNoauKU4WBA3VvH/vPFieF7qfRlwUZU+DA9P9bPXIS90ulxoUoCH23sV2w==}
    engines: {node: '>= 0.6'}

  /micromatch@4.0.5:
    resolution: {integrity: sha512-DMy+ERcEW2q8Z2Po+WNXuw3c5YaUSFjAO5GsJqfEl7UjvtIuFKO6ZrKvcItdy98dwFI2N1tg3zNIdKaQT+aNdA==}
    engines: {node: '>=8.6'}
    dependencies:
      braces: 3.0.2
      picomatch: 2.3.1

  /mime-db@1.52.0:
    resolution: {integrity: sha512-sPU4uV7dYlvtWJxwwxHD0PuihVNiE7TyAbQ5SWxDCB9mUYvOgroQOwYQQOKPJ8CIbE+1ETVlOoK1UC2nU3gYvg==}
    engines: {node: '>= 0.6'}

  /mime-types@2.1.35:
    resolution: {integrity: sha512-ZDY+bPm5zTTF+YpCrAU9nK0UgICYPT0QtT1NZWFv4s++TNkcgVaT0g6+4R2uI4MjQjzysHB1zxuWL50hzaeXiw==}
    engines: {node: '>= 0.6'}
    dependencies:
      mime-db: 1.52.0

  /mime@1.6.0:
    resolution: {integrity: sha512-x0Vn8spI+wuJ1O6S7gnbaQg8Pxh4NNHb7KSINmEWKiPE4RKOplvijn+NkmYmmRgP68mc70j2EbeTFRsrswaQeg==}
    engines: {node: '>=4'}
    hasBin: true

  /mimic-fn@2.1.0:
    resolution: {integrity: sha512-OqbOk5oEQeAZ8WXWydlu9HJjz9WVdEIvamMCcXmuqUYjTknH/sqsWvhQ3vgwKFRR1HpjvNBKQ37nbJgYzGqGcg==}
    engines: {node: '>=6'}
    dev: true

  /mimic-response@3.1.0:
    resolution: {integrity: sha512-z0yWI+4FDrrweS8Zmt4Ej5HdJmky15+L2e6Wgn3+iK5fWzb6T3fhNFq2+MeTRb064c6Wr4N/wv0DzQTjNzHNGQ==}
    engines: {node: '>=10'}
    dev: false

  /min-indent@1.0.1:
    resolution: {integrity: sha512-I9jwMn07Sy/IwOj3zVkVik2JTvgpaykDZEigL6Rx6N9LbMywwUSMtxET+7lVoDLLd3O3IXwJwvuuns8UB/HeAg==}
    engines: {node: '>=4'}
    dev: true

  /minimalistic-assert@1.0.1:
    resolution: {integrity: sha512-UtJcAD4yEaGtjPezWuO9wC4nwUnVH/8/Im3yEHQP4b67cXlD/Qr9hdITCU1xDbSEXg2XKNaP8jsReV7vQd00/A==}
    dev: false

  /minimalistic-crypto-utils@1.0.1:
    resolution: {integrity: sha512-JIYlbt6g8i5jKfJ3xz7rF0LXmv2TkDxBLUkiBeZ7bAx4GnnNMr8xFpGnOxn6GhTEHx3SjRrZEoU+j04prX1ktg==}
    dev: false

  /minimatch@3.1.2:
    resolution: {integrity: sha512-J7p63hRiAjw1NDEww1W7i37+ByIrOWO5XQQAzZ3VOcL0PNybwpfmV/N05zFAzwQ9USyEcX6t3UO+K5aqBQOIHw==}
    dependencies:
      brace-expansion: 1.1.11
    dev: true

  /minimatch@5.1.6:
    resolution: {integrity: sha512-lKwV/1brpG6mBUFHtb7NUmtABCb2WZZmm2wNiOA5hAb8VdCS4B3dtMWyvcoViccwAW/COERjXLt0zP1zXUN26g==}
    engines: {node: '>=10'}
    dependencies:
      brace-expansion: 2.0.1

  /minimist-options@4.1.0:
    resolution: {integrity: sha512-Q4r8ghd80yhO/0j1O3B2BjweX3fiHg9cdOwjJd2J76Q135c+NDxGCqdYKQ1SKBuFfgWbAUzBfvYjPUEeNgqN1A==}
    engines: {node: '>= 6'}
    dependencies:
      arrify: 1.0.1
      is-plain-obj: 1.1.0
      kind-of: 6.0.3
    dev: true

  /minimist@1.2.8:
    resolution: {integrity: sha512-2yyAR8qBkN3YuheJanUpWC5U3bb5osDywNB8RzDVlDwDHbocAJveqqj1u8+SVD7jkWT4yvsHCpWqqWqAxb0zCA==}

  /minipass-collect@1.0.2:
    resolution: {integrity: sha512-6T6lH0H8OG9kITm/Jm6tdooIbogG9e0tLgpY6mphXSm/A9u8Nq1ryBG+Qspiub9LjWlBPsPS3tWQ/Botq4FdxA==}
    engines: {node: '>= 8'}
    dependencies:
      minipass: 3.3.6
    dev: true

  /minipass-fetch@2.1.2:
    resolution: {integrity: sha512-LT49Zi2/WMROHYoqGgdlQIZh8mLPZmOrN2NdJjMXxYe4nkN6FUyuPuOAOedNJDrx0IRGg9+4guZewtp8hE6TxA==}
    engines: {node: ^12.13.0 || ^14.15.0 || >=16.0.0}
    dependencies:
      minipass: 3.3.6
      minipass-sized: 1.0.3
      minizlib: 2.1.2
    optionalDependencies:
      encoding: 0.1.13
    dev: true

  /minipass-flush@1.0.5:
    resolution: {integrity: sha512-JmQSYYpPUqX5Jyn1mXaRwOda1uQ8HP5KAT/oDSLCzt1BYRhQU0/hDtsB1ufZfEEzMZ9aAVmsBw8+FWsIXlClWw==}
    engines: {node: '>= 8'}
    dependencies:
      minipass: 3.3.6
    dev: true

  /minipass-pipeline@1.2.4:
    resolution: {integrity: sha512-xuIq7cIOt09RPRJ19gdi4b+RiNvDFYe5JH+ggNvBqGqpQXcru3PcRmOZuHBKWK1Txf9+cQ+HMVN4d6z46LZP7A==}
    engines: {node: '>=8'}
    dependencies:
      minipass: 3.3.6
    dev: true

  /minipass-sized@1.0.3:
    resolution: {integrity: sha512-MbkQQ2CTiBMlA2Dm/5cY+9SWFEN8pzzOXi6rlM5Xxq0Yqbda5ZQy9sU75a673FE9ZK0Zsbr6Y5iP6u9nktfg2g==}
    engines: {node: '>=8'}
    dependencies:
      minipass: 3.3.6
    dev: true

  /minipass@3.3.6:
    resolution: {integrity: sha512-DxiNidxSEK+tHG6zOIklvNOwm3hvCrbUrdtzY74U6HKTJxvIDfOUL5W5P2Ghd3DTkhhKPYGqeNUIh5qcM4YBfw==}
    engines: {node: '>=8'}
    dependencies:
      yallist: 4.0.0
    dev: true

  /minipass@5.0.0:
    resolution: {integrity: sha512-3FnjYuehv9k6ovOEbyOswadCDPX1piCfhV8ncmYtHOjuPwylVWsghTLo7rabjC3Rx5xD4HDx8Wm1xnMF7S5qFQ==}
    engines: {node: '>=8'}
    dev: true

  /minizlib@2.1.2:
    resolution: {integrity: sha512-bAxsR8BVfj60DWXHE3u30oHzfl4G7khkSuPW+qvpd7jFRHm7dLxOjUk1EHACJ/hxLY8phGJ0YhYHZo7jil7Qdg==}
    engines: {node: '>= 8'}
    dependencies:
      minipass: 3.3.6
      yallist: 4.0.0
    dev: true

  /mixme@0.5.9:
    resolution: {integrity: sha512-VC5fg6ySUscaWUpI4gxCBTQMH2RdUpNrk+MsbpCYtIvf9SBJdiUey4qE7BXviJsJR4nDQxCZ+3yaYNW3guz/Pw==}
    engines: {node: '>= 8.0.0'}
    dev: true

  /mkdirp-classic@0.5.3:
    resolution: {integrity: sha512-gKLcREMhtuZRwRAfqP3RFW+TK4JqApVBtOIftVgjuABpAtpxhPGaDcfvbhNvD0B8iD1oUr/txX35NjcaY6Ns/A==}
    dev: false

  /mkdirp@1.0.4:
    resolution: {integrity: sha512-vVqVZQyf3WLx2Shd0qJ9xuvqgAyKPLAiqITEtqW0oIUjzo3PePDd6fW9iFz30ef7Ysp/oiWqbhszeGWW2T6Gzw==}
    engines: {node: '>=10'}
    hasBin: true

  /module-details-from-path@1.0.3:
    resolution: {integrity: sha512-ySViT69/76t8VhE1xXHK6Ch4NcDd26gx0MzKXLO+F7NOtnqH68d9zF94nT8ZWSxXh8ELOERsnJO/sWt1xZYw5A==}
    dev: false

  /ms@2.0.0:
    resolution: {integrity: sha512-Tpp60P6IUJDTuOq/5Z8cdskzJujfwqfOTkrwIwj7IRISpnkJnT6SyJ4PCPnGMoFjC9ddhal5KVIYtAt97ix05A==}

  /ms@2.1.2:
    resolution: {integrity: sha512-sGkPx+VjMtmA6MX27oA4FBFELFCZZ4S4XqeGOXCv68tT+jb3vk/RyaKWP0PTKyWtmLSM0b+adUTEvbs1PEaH2w==}

  /ms@2.1.3:
    resolution: {integrity: sha512-6FlzubTLZG3J2a/NVCAleEhjzq5oxgHyaCU9yYXvcLsvoVaHJq/s5xXI6/XXP6tz7R9xAOtHnSO/tXtF3WRTlA==}

  /multiformats@9.9.0:
    resolution: {integrity: sha512-HoMUjhH9T8DDBNT+6xzkrd9ga/XiBI4xLr58LJACwK6G3HTOPeMz4nB4KJs33L2BelrIJa7P0VuNaVF3hMYfjg==}

  /napi-build-utils@1.0.2:
    resolution: {integrity: sha512-ONmRUqK7zj7DWX0D9ADe03wbwOBZxNAfF20PlGfCWQcD3+/MakShIHrMqx9YwPTfxDdF1zLeL+RGZiR9kGMLdg==}
    dev: false

  /natural-compare@1.4.0:
    resolution: {integrity: sha512-OWND8ei3VtNC9h7V60qff3SVobHr996CTwgxubgyQYEpg290h9J0buyECNNJexkFm5sOajh5G116RYA1c8ZMSw==}
    dev: true

  /negotiator@0.6.3:
    resolution: {integrity: sha512-+EUsqGPLsM+j/zdChZjsnX51g4XrHFOIXwfnCVPGlQk/k5giakcKsuxCObBRu6DSm9opw/O6slWbJdghQM4bBg==}
    engines: {node: '>= 0.6'}

  /neo-async@2.6.2:
    resolution: {integrity: sha512-Yd3UES5mWCSqR+qNT93S3UoYUkqAZ9lLg8a7g9rimsWmYGK8cVToA4/sF3RrshdyV3sAGMXVUmpMYOw+dLpOuw==}
    dev: false

  /node-abi@3.47.0:
    resolution: {integrity: sha512-2s6B2CWZM//kPgwnuI0KrYwNjfdByE25zvAaEpq9IH4zcNsarH8Ihu/UuX6XMPEogDAxkuUFeZn60pXNHAqn3A==}
    engines: {node: '>=10'}
    dependencies:
      semver: 7.5.4
    dev: false

  /node-abort-controller@3.1.1:
    resolution: {integrity: sha512-AGK2yQKIjRuqnc6VkX2Xj5d+QW8xZ87pa1UK6yA6ouUyuxfHuMP6umE5QK7UmTeOAymo+Zx1Fxiuw9rVx8taHQ==}
    dev: false

  /node-addon-api@5.1.0:
    resolution: {integrity: sha512-eh0GgfEkpnoWDq+VY8OyvYhFEzBk6jIYbRKdIlyTiAXIVJ8PyBaKb0rp7oDtoddbdoHWhq8wwr+XZ81F1rpNdA==}
    dev: false

  /node-fetch@2.7.0:
    resolution: {integrity: sha512-c4FRfUm/dbcWZ7U+1Wq0AwCyFL+3nt2bEw05wfxSz+DWpWsitgmSgYmy2dQdWyKC1694ELPqMs/YzUSNozLt8A==}
    engines: {node: 4.x || >=6.0.0}
    peerDependencies:
      encoding: ^0.1.0
    peerDependenciesMeta:
      encoding:
        optional: true
    dependencies:
      whatwg-url: 5.0.0
    dev: true

  /node-gyp-build-optional-packages@5.0.3:
    resolution: {integrity: sha512-k75jcVzk5wnnc/FMxsf4udAoTEUv2jY3ycfdSd3yWu6Cnd1oee6/CfZJApyscA4FJOmdoixWwiwOyf16RzD5JA==}
    hasBin: true
    requiresBuild: true
    dev: false
    optional: true

  /node-gyp-build@3.9.0:
    resolution: {integrity: sha512-zLcTg6P4AbcHPq465ZMFNXx7XpKKJh+7kkN699NiQWisR2uWYOWNWqRHAmbnmKiL4e9aLSlmy5U7rEMUXV59+A==}
    hasBin: true
    dev: false

  /node-gyp-build@4.6.1:
    resolution: {integrity: sha512-24vnklJmyRS8ViBNI8KbtK/r/DmXQMRiOMXTNz2nrTnAYUwjmEEbnnpB/+kt+yWRv73bPsSPRFddrcIbAxSiMQ==}
    hasBin: true
    dev: false

  /node-gyp@9.3.1:
    resolution: {integrity: sha512-4Q16ZCqq3g8awk6UplT7AuxQ35XN4R/yf/+wSAwcBUAjg7l58RTactWaP8fIDTi0FzI7YcVLujwExakZlfWkXg==}
    engines: {node: ^12.13 || ^14.13 || >=16}
    hasBin: true
    dependencies:
      env-paths: 2.2.1
      glob: 7.2.3
      graceful-fs: 4.2.11
      make-fetch-happen: 10.2.1
      nopt: 6.0.0
      npmlog: 6.0.2
      rimraf: 3.0.2
      semver: 7.5.4
      tar: 6.1.15
      which: 2.0.2
    transitivePeerDependencies:
      - bluebird
      - supports-color
    dev: true

  /node-int64@0.4.0:
    resolution: {integrity: sha512-O5lz91xSOeoXP6DulyHfllpq+Eg00MWitZIbtPfoSEvqIHdl5gfcY6hYzDWnj0qD5tz52PI08u9qUvSVeUBeHw==}
    dev: true

  /node-releases@2.0.13:
    resolution: {integrity: sha512-uYr7J37ae/ORWdZeQ1xxMJe3NtdmqMC/JZK+geofDrkLUApKRHPd18/TxtBOJ4A0/+uUIliorNrfYV6s1b02eQ==}
    dev: true

  /nodemailer-html-to-text@3.2.0:
    resolution: {integrity: sha512-RJUC6640QV1PzTHHapOrc6IzrAJUZtk2BdVdINZ9VTLm+mcQNyBO9LYyhrnufkzqiD9l8hPLJ97rSyK4WanPNg==}
    engines: {node: '>= 10.23.0'}
    dependencies:
      html-to-text: 7.1.1
    dev: false

  /nodemailer@6.8.0:
    resolution: {integrity: sha512-EjYvSmHzekz6VNkNd12aUqAco+bOkRe3Of5jVhltqKhEsjw/y0PYPJfp83+s9Wzh1dspYAkUW/YNQ350NATbSQ==}
    engines: {node: '>=6.0.0'}
    dev: false

  /nopt@6.0.0:
    resolution: {integrity: sha512-ZwLpbTgdhuZUnZzjd7nb1ZV+4DoiC6/sfiVKok72ym/4Tlf+DFdlHYmT2JPmcNNWV6Pi3SDf1kT+A4r9RTuT9g==}
    engines: {node: ^12.13.0 || ^14.15.0 || >=16.0.0}
    hasBin: true
    dependencies:
      abbrev: 1.1.1
    dev: true

  /normalize-package-data@2.5.0:
    resolution: {integrity: sha512-/5CMN3T0R4XTj4DcGaexo+roZSdSFW/0AOOTROrjxzCG1wrWXEsGbRKevjlIL+ZDE4sZlJr5ED4YW0yqmkK+eA==}
    dependencies:
      hosted-git-info: 2.8.9
      resolve: 1.22.4
      semver: 5.7.2
      validate-npm-package-license: 3.0.4
    dev: true

  /normalize-path@3.0.0:
    resolution: {integrity: sha512-6eZs5Ls3WtCisHWp9S2GUy8dqkpGi4BVSz3GaqiE6ezub0512ESztXUwUB6C6IKbQkY2Pnb/mD4WYojCRwcwLA==}
    engines: {node: '>=0.10.0'}
    dev: true

  /npm-run-path@4.0.1:
    resolution: {integrity: sha512-S48WzZW777zhNIrn7gxOlISNAqi9ZC/uQFnRdbeIHhZhCA6UqpkOT8T1G7BvfdgP4Er8gF4sUbaS0i7QvIfCWw==}
    engines: {node: '>=8'}
    dependencies:
      path-key: 3.1.1
    dev: true

  /npmlog@6.0.2:
    resolution: {integrity: sha512-/vBvz5Jfr9dT/aFWd0FIRf+T/Q2WBsLENygUaFUqstqsycmZAP/t5BvFJTK0viFmSUxiUKTUplWy5vt+rvKIxg==}
    engines: {node: ^12.13.0 || ^14.15.0 || >=16.0.0}
    dependencies:
      are-we-there-yet: 3.0.1
      console-control-strings: 1.1.0
      gauge: 4.0.4
      set-blocking: 2.0.0
    dev: true

  /object-assign@4.1.1:
    resolution: {integrity: sha512-rJgTQnkUnH1sFw8yT6VSU3zD3sWmu6sZhIseY8VX+GRu3P6F7Fu+JNDoXfklElbLJSnc3FUQHVe4cU5hj+BcUg==}
    engines: {node: '>=0.10.0'}

  /object-inspect@1.12.3:
    resolution: {integrity: sha512-geUvdk7c+eizMNUDkRpW1wJwgfOiOeHbxBR/hLXK1aT6zmVSO0jsQcs7fj6MGw89jC/cjGfLcNOrtMYtGqm81g==}

  /object-keys@1.1.1:
    resolution: {integrity: sha512-NuAESUOUMrlIXOfHKzD6bpPu3tYt3xvjNdRIQ+FeT0lNb4K8WR70CaDxhuNguS2XG+GjkyMwOzsN5ZktImfhLA==}
    engines: {node: '>= 0.4'}

  /object.assign@4.1.4:
    resolution: {integrity: sha512-1mxKf0e58bvyjSCtKYY4sRe9itRk3PJpquJOjeIkz885CczcI4IvJJDLPS72oowuSh+pBxUFROpX+TU++hxhZQ==}
    engines: {node: '>= 0.4'}
    dependencies:
      call-bind: 1.0.2
      define-properties: 1.2.0
      has-symbols: 1.0.3
      object-keys: 1.1.1
    dev: true

  /on-exit-leak-free@2.1.0:
    resolution: {integrity: sha512-VuCaZZAjReZ3vUwgOB8LxAosIurDiAW0s13rI1YwmaP++jvcxP77AWoQvenZebpCA2m8WC1/EosPYPMjnRAp/w==}

  /on-finished@2.4.1:
    resolution: {integrity: sha512-oVlzkg3ENAhCk2zdv7IJwd/QUD4z2RxRwpkcGY8psCVcCYZNq4wYnVWALHM+brtuJjePWiYF/ClmuDr8Ch5+kg==}
    engines: {node: '>= 0.8'}
    dependencies:
      ee-first: 1.1.1

  /on-headers@1.0.2:
    resolution: {integrity: sha512-pZAE+FJLoyITytdqK0U5s+FIpjN0JP3OzFi/u8Rx+EV5/W+JTWGXG8xFzevE7AjBfDqHv/8vL8qQsIhHnqRkrA==}
    engines: {node: '>= 0.8'}
    dev: false

  /once@1.4.0:
    resolution: {integrity: sha512-lNaJgI+2Q5URQBkccEKHTQOPaXdUxnZZElQTZY0MFUAuaEqe1E+Nyvgdz/aIyNi6Z9MzO5dv1H8n58/GELp3+w==}
    dependencies:
      wrappy: 1.0.2

  /one-webcrypto@1.0.3:
    resolution: {integrity: sha512-fu9ywBVBPx0gS9K0etIROTiCkvI5S1TDjFsYFb3rC1ewFxeOqsbzq7aIMBHsYfrTHBcGXJaONXXjTl8B01cW1Q==}

  /onetime@5.1.2:
    resolution: {integrity: sha512-kbpaSSGJTWdAY5KPVeMOKXSrPtr8C8C7wodJbcsd51jRnmD+GZu8Y0VoU6Dm5Z4vWr0Ig/1NKuWRKf7j5aaYSg==}
    engines: {node: '>=6'}
    dependencies:
      mimic-fn: 2.1.0
    dev: true

  /opentracing@0.14.7:
    resolution: {integrity: sha512-vz9iS7MJ5+Bp1URw8Khvdyw1H/hGvzHWlKQ7eRrQojSCDL1/SrWfrY9QebLw97n2deyRtzHRC3MkQfVNUCo91Q==}
    engines: {node: '>=0.10'}
    dev: false

  /optionator@0.9.3:
    resolution: {integrity: sha512-JjCoypp+jKn1ttEFExxhetCKeJt9zhAgAve5FXHixTvFDW/5aEktX9bufBKLRRMdU7bNtpLfcGu94B3cdEJgjg==}
    engines: {node: '>= 0.8.0'}
    dependencies:
      '@aashutoshrathi/word-wrap': 1.2.6
      deep-is: 0.1.4
      fast-levenshtein: 2.0.6
      levn: 0.4.1
      prelude-ls: 1.2.1
      type-check: 0.4.0
    dev: true

  /os-tmpdir@1.0.2:
    resolution: {integrity: sha512-D2FR03Vir7FIu45XBY20mTb+/ZSWB00sjU9jdQXt83gDrI4Ztz5Fs7/yy74g2N5SVQY4xY1qDr4rNddwYRVX0g==}
    engines: {node: '>=0.10.0'}
    dev: true

  /outdent@0.5.0:
    resolution: {integrity: sha512-/jHxFIzoMXdqPzTaCpFzAAWhpkSjZPF4Vsn6jAfNpmbH/ymsmd7Qc6VE9BGn0L6YMj6uwpQLxCECpus4ukKS9Q==}
    dev: true

  /p-filter@2.1.0:
    resolution: {integrity: sha512-ZBxxZ5sL2HghephhpGAQdoskxplTwr7ICaehZwLIlfL6acuVgZPm8yBNuRAFBGEqtD/hmUeq9eqLg2ys9Xr/yw==}
    engines: {node: '>=8'}
    dependencies:
      p-map: 2.1.0
    dev: true

  /p-finally@1.0.0:
    resolution: {integrity: sha512-LICb2p9CB7FS+0eR1oqWnHhp0FljGLZCWBE9aix0Uye9W8LTQPwMTYVGWQWIw9RdQiDg4+epXQODwIYJtSJaow==}
    engines: {node: '>=4'}

  /p-limit@2.3.0:
    resolution: {integrity: sha512-//88mFWSJx8lxCzwdAABTJL2MyWB12+eIY7MDL2SqLmAkeKU9qxRvWuSyTjm3FUmpBEMuFfckAIqEaVGUDxb6w==}
    engines: {node: '>=6'}
    dependencies:
      p-try: 2.2.0
    dev: true

  /p-limit@3.1.0:
    resolution: {integrity: sha512-TYOanM3wGwNGsZN2cVTYPArw454xnXj5qmWF1bEoAc4+cU/ol7GVh7odevjp1FNHduHc3KZMcFduxU5Xc6uJRQ==}
    engines: {node: '>=10'}
    dependencies:
      yocto-queue: 0.1.0

  /p-locate@4.1.0:
    resolution: {integrity: sha512-R79ZZ/0wAxKGu3oYMlz8jy/kbhsNrS7SKZ7PxEHBgJ5+F2mtFW2fK2cOtBh1cHYkQsbzFV7I+EoRKe6Yt0oK7A==}
    engines: {node: '>=8'}
    dependencies:
      p-limit: 2.3.0
    dev: true

  /p-locate@5.0.0:
    resolution: {integrity: sha512-LaNjtRWUBY++zB5nE/NwcaoMylSPk+S+ZHNB1TzdbMJMny6dynpAGt7X/tl/QYq3TIeE6nxHppbo2LGymrG5Pw==}
    engines: {node: '>=10'}
    dependencies:
      p-limit: 3.1.0
    dev: true

  /p-map@2.1.0:
    resolution: {integrity: sha512-y3b8Kpd8OAN444hxfBbFfj1FY/RjtTd8tzYwhUqNYXx0fXx2iX4maP4Qr6qhIKbQXI02wTLAda4fYUbDagTUFw==}
    engines: {node: '>=6'}
    dev: true

  /p-map@4.0.0:
    resolution: {integrity: sha512-/bjOqmgETBYB5BoEeGVea8dmvHb2m9GLy1E9W43yeyfP6QQCZGFNa+XRceJEuDB6zqr+gKpIAmlLebMpykw/MQ==}
    engines: {node: '>=10'}
    dependencies:
      aggregate-error: 3.1.0
    dev: true

  /p-queue@6.6.2:
    resolution: {integrity: sha512-RwFpb72c/BhQLEXIZ5K2e+AhgNVmIejGlTgiB9MzZ0e93GRvqZ7uSi0dvRF7/XIXDeNkra2fNHBxTyPDGySpjQ==}
    engines: {node: '>=8'}
    dependencies:
      eventemitter3: 4.0.7
      p-timeout: 3.2.0
    dev: false

  /p-timeout@3.2.0:
    resolution: {integrity: sha512-rhIwUycgwwKcP9yTOOFK/AKsAopjjCakVqLHePO3CC6Mir1Z99xT+R63jZxAT5lFZLa2inS5h+ZS2GvR99/FBg==}
    engines: {node: '>=8'}
    dependencies:
      p-finally: 1.0.0

  /p-try@2.2.0:
    resolution: {integrity: sha512-R4nPAVTAU0B9D35/Gk3uJf/7XYbQcyohSKdvAxIRSNghFl4e71hVoGnBNQz9cWaXxO2I10KTC+3jMdvvoKw6dQ==}
    engines: {node: '>=6'}
    dev: true

  /p-wait-for@3.2.0:
    resolution: {integrity: sha512-wpgERjNkLrBiFmkMEjuZJEWKKDrNfHCKA1OhyN1wg1FrLkULbviEy6py1AyJUgZ72YWFbZ38FIpnqvVqAlDUwA==}
    engines: {node: '>=8'}
    dependencies:
      p-timeout: 3.2.0

  /packet-reader@1.0.0:
    resolution: {integrity: sha512-HAKu/fG3HpHFO0AA8WE8q2g+gBJaZ9MG7fcKk+IJPLTGAD6Psw4443l+9DGRbOIh3/aXr7Phy0TjilYivJo5XQ==}

  /parent-module@1.0.1:
    resolution: {integrity: sha512-GQ2EWRpQV8/o+Aw8YqtfZZPfNRWZYkbidE9k5rpl/hC3vtHHBfGm2Ifi6qWV+coDGkrUKZAxE3Lot5kcsRlh+g==}
    engines: {node: '>=6'}
    dependencies:
      callsites: 3.1.0
    dev: true

  /parse-json@5.2.0:
    resolution: {integrity: sha512-ayCKvm/phCGxOkYRSCM82iDwct8/EonSEgCSxWxD7ve6jHggsFl4fZVQBPRNgQoKiuV/odhFrGzQXZwbifC8Rg==}
    engines: {node: '>=8'}
    dependencies:
      '@babel/code-frame': 7.22.10
      error-ex: 1.3.2
      json-parse-even-better-errors: 2.3.1
      lines-and-columns: 1.2.4
    dev: true

  /parseurl@1.3.3:
    resolution: {integrity: sha512-CiyeOxFT/JZyN5m0z9PfXw4SCBJ6Sygz1Dpl0wqjlhDEGGBP1GnsUVEL0p63hoG1fcj3fHynXi9NYO4nWOL+qQ==}
    engines: {node: '>= 0.8'}

  /path-browserify@1.0.1:
    resolution: {integrity: sha512-b7uo2UCUOYZcnF/3ID0lulOJi/bafxa1xPe7ZPsammBSpjSWQkjNxlt635YGS2MiR9GjvuXCtz2emr3jbsz98g==}
    dev: false

  /path-exists@4.0.0:
    resolution: {integrity: sha512-ak9Qy5Q7jYb2Wwcey5Fpvg2KoAc/ZIhLSLOSBmRmygPsGwkVVt0fZa0qrtMz+m6tJTAHfZQ8FnmB4MG4LWy7/w==}
    engines: {node: '>=8'}
    dev: true

  /path-is-absolute@1.0.1:
    resolution: {integrity: sha512-AVbw3UJ2e9bq64vSaS9Am0fje1Pa8pbGqTTsmXfaIiMpnr5DlDhfJOuLj9Sf95ZPVDAUerDfEk88MPmPe7UCQg==}
    engines: {node: '>=0.10.0'}
    dev: true

  /path-key@3.1.1:
    resolution: {integrity: sha512-ojmeN0qd+y0jszEtoY48r0Peq5dwMEkIlCOu6Q5f41lfkswXuKtYrhgoTpLnyIcHm24Uhqx+5Tqm2InSwLhE6Q==}
    engines: {node: '>=8'}
    dev: true

  /path-parse@1.0.7:
    resolution: {integrity: sha512-LDJzPVEEEPR+y48z93A0Ed0yXb8pAByGWo/k5YYdYgpY2/2EsOsksJrq7lOHxryrVOn1ejG6oAp8ahvOIQD8sw==}
    dev: true

  /path-to-regexp@0.1.7:
    resolution: {integrity: sha512-5DFkuoqlv1uYQKxy8omFBeJPQcdoE07Kv2sferDCrAq1ohOU+MSDswDIbnx3YAM60qIOnYa53wBhXW0EbMonrQ==}

  /path-type@4.0.0:
    resolution: {integrity: sha512-gDKb8aZMDeD/tZWs9P6+q0J9Mwkdl6xMV8TjnGP3qJVJ06bdMgkbBlLU8IdfOsIsFz2BW1rNVT3XuNEl8zPAvw==}
    engines: {node: '>=8'}
    dev: true

  /peek-readable@4.1.0:
    resolution: {integrity: sha512-ZI3LnwUv5nOGbQzD9c2iDG6toheuXSZP5esSHBjopsXH4dg19soufvpUGA3uohi5anFtGb2lhAVdHzH6R/Evvg==}
    engines: {node: '>=8'}
    dev: false

  /pg-connection-string@2.6.2:
    resolution: {integrity: sha512-ch6OwaeaPYcova4kKZ15sbJ2hKb/VP48ZD2gE7i1J+L4MspCtBMAx8nMgz7bksc7IojCIIWuEhHibSMFH8m8oA==}

  /pg-int8@1.0.1:
    resolution: {integrity: sha512-WCtabS6t3c8SkpDBUlb1kjOs7l66xsGdKpIPZsg4wR+B3+u9UAum2odSsF9tnvxg80h4ZxLWMy4pRjOsFIqQpw==}
    engines: {node: '>=4.0.0'}

  /pg-pool@3.6.1(pg@8.10.0):
    resolution: {integrity: sha512-jizsIzhkIitxCGfPRzJn1ZdcosIt3pz9Sh3V01fm1vZnbnCMgmGl5wvGGdNN2EL9Rmb0EcFoCkixH4Pu+sP9Og==}
    peerDependencies:
      pg: '>=8.0'
    dependencies:
      pg: 8.10.0

  /pg-protocol@1.6.0:
    resolution: {integrity: sha512-M+PDm637OY5WM307051+bsDia5Xej6d9IR4GwJse1qA1DIhiKlksvrneZOYQq42OM+spubpcNYEo2FcKQrDk+Q==}

  /pg-types@2.2.0:
    resolution: {integrity: sha512-qTAAlrEsl8s4OiEQY69wDvcMIdQN6wdz5ojQiOy6YRMuynxenON0O5oCpJI6lshc6scgAY8qvJ2On/p+CXY0GA==}
    engines: {node: '>=4'}
    dependencies:
      pg-int8: 1.0.1
      postgres-array: 2.0.0
      postgres-bytea: 1.0.0
      postgres-date: 1.0.7
      postgres-interval: 1.2.0

  /pg@8.10.0:
    resolution: {integrity: sha512-ke7o7qSTMb47iwzOSaZMfeR7xToFdkE71ifIipOAAaLIM0DYzfOAXlgFFmYUIE2BcJtvnVlGCID84ZzCegE8CQ==}
    engines: {node: '>= 8.0.0'}
    peerDependencies:
      pg-native: '>=3.0.1'
    peerDependenciesMeta:
      pg-native:
        optional: true
    dependencies:
      buffer-writer: 2.0.0
      packet-reader: 1.0.0
      pg-connection-string: 2.6.2
      pg-pool: 3.6.1(pg@8.10.0)
      pg-protocol: 1.6.0
      pg-types: 2.2.0
      pgpass: 1.0.5

  /pgpass@1.0.5:
    resolution: {integrity: sha512-FdW9r/jQZhSeohs1Z3sI1yxFQNFvMcnmfuj4WBMUTxOrAyLMaTcE1aAMBiTlbMNaXvBCQuVi0R7hd8udDSP7ug==}
    dependencies:
      split2: 4.2.0

  /picocolors@1.0.0:
    resolution: {integrity: sha512-1fygroTLlHu66zi26VoTDv8yRgm0Fccecssto+MhsZ0D/DGW2sm8E8AjW7NU5VVTRt5GxbeZ5qBuJr+HyLYkjQ==}
    dev: true

  /picomatch@2.3.1:
    resolution: {integrity: sha512-JU3teHTNjmE2VCGFzuY8EXzCDVwEqB2a8fsIvwaStHhAWJEeVd1o1QD80CU6+ZdEXXSLbSsuLwJjkCBWqRQUVA==}
    engines: {node: '>=8.6'}

  /pify@4.0.1:
    resolution: {integrity: sha512-uB80kBFb/tfd68bVleG9T5GGsGPjJrLAUpR5PZIrhBnIaRTQRjqdJSsIKkOP6OAIFbj7GOrcudc5pNjZ+geV2g==}
    engines: {node: '>=6'}
    dev: true

  /pify@5.0.0:
    resolution: {integrity: sha512-eW/gHNMlxdSP6dmG6uJip6FXN0EQBwm2clYYd8Wul42Cwu/DK8HEftzsapcNdYe2MfLiIwZqsDk2RDEsTE79hA==}
    engines: {node: '>=10'}
    dev: false

  /pino-abstract-transport@1.0.0:
    resolution: {integrity: sha512-c7vo5OpW4wIS42hUVcT5REsL8ZljsUfBjqV/e2sFxmFEFZiq1XLUp5EYLtuDH6PEHq9W1egWqRbnLUP5FuZmOA==}
    dependencies:
      readable-stream: 4.4.2
      split2: 4.2.0

  /pino-http@8.2.1:
    resolution: {integrity: sha512-bdWAE4HYfFjDhKw2/N7BLNSIFAs+WDLZnetsGRpBdNEKq7/RoZUgblLS5OlMY257RPQml6J5QiiLkwxbstzWbA==}
    dependencies:
      fast-url-parser: 1.1.3
      get-caller-file: 2.0.5
      pino: 8.15.0
      pino-std-serializers: 6.2.2
      process-warning: 2.2.0
    dev: false

  /pino-http@8.4.0:
    resolution: {integrity: sha512-9I1eRLxsujQJwLQTrHBU0wDlwnry2HzV2TlDwAsmZ9nT3Y2NQBLrz+DYp73L4i11vl/eudnFT8Eg0Kp62tMwEw==}
    dependencies:
      get-caller-file: 2.0.5
      pino: 8.15.0
      pino-std-serializers: 6.2.2
      process-warning: 2.2.0

  /pino-pretty@9.1.0:
    resolution: {integrity: sha512-IM6NY9LLo/dVgY7/prJhCh4rAJukafdt0ibxeNOWc2fxKMyTk90SOB9Ao2HfbtShT9QPeP0ePpJktksMhSQMYA==}
    hasBin: true
    dependencies:
      colorette: 2.0.20
      dateformat: 4.6.3
      fast-copy: 2.1.7
      fast-safe-stringify: 2.1.1
      help-me: 4.2.0
      joycon: 3.1.1
      minimist: 1.2.8
      on-exit-leak-free: 2.1.0
      pino-abstract-transport: 1.0.0
      pump: 3.0.0
      readable-stream: 4.4.2
      secure-json-parse: 2.7.0
      sonic-boom: 3.3.0
      strip-json-comments: 3.1.1
    dev: true

  /pino-std-serializers@6.2.2:
    resolution: {integrity: sha512-cHjPPsE+vhj/tnhCy/wiMh3M3z3h/j15zHQX+S9GkTBgqJuTuJzYJ4gUyACLhDaJ7kk9ba9iRDmbH2tJU03OiA==}

  /pino@8.15.0:
    resolution: {integrity: sha512-olUADJByk4twxccmAxb1RiGKOSvddHugCV3wkqjyv+3Sooa2KLrmXrKEWOKi0XPCLasRR5jBXxioE1jxUa4KzQ==}
    hasBin: true
    dependencies:
      atomic-sleep: 1.0.0
      fast-redact: 3.3.0
      on-exit-leak-free: 2.1.0
      pino-abstract-transport: 1.0.0
      pino-std-serializers: 6.2.2
      process-warning: 2.2.0
      quick-format-unescaped: 4.0.4
      real-require: 0.2.0
      safe-stable-stringify: 2.4.3
      sonic-boom: 3.3.0
      thread-stream: 2.4.0

  /pirates@4.0.6:
    resolution: {integrity: sha512-saLsH7WeYYPiD25LDuLRRY/i+6HaPYr6G1OUlN39otzkSTxKnubR9RTxS3/Kk50s1g2JTgFwWQDQyplC5/SHZg==}
    engines: {node: '>= 6'}
    dev: true

  /pkg-dir@4.2.0:
    resolution: {integrity: sha512-HRDzbaKjC+AOWVXxAU/x54COGeIv9eb+6CkDSQoNTt4XyWoIJvuPsXizxu/Fr23EiekbtZwmh1IcIG/l/a10GQ==}
    engines: {node: '>=8'}
    dependencies:
      find-up: 4.1.0
    dev: true

  /postgres-array@2.0.0:
    resolution: {integrity: sha512-VpZrUqU5A69eQyW2c5CA1jtLecCsN2U/bD6VilrFDWq5+5UIEVO7nazS3TEcHf1zuPYO/sqGvUvW62g86RXZuA==}
    engines: {node: '>=4'}

  /postgres-bytea@1.0.0:
    resolution: {integrity: sha512-xy3pmLuQqRBZBXDULy7KbaitYqLcmxigw14Q5sj8QBVLqEwXfeybIKVWiqAXTlcvdvb0+xkOtDbfQMOf4lST1w==}
    engines: {node: '>=0.10.0'}

  /postgres-date@1.0.7:
    resolution: {integrity: sha512-suDmjLVQg78nMK2UZ454hAG+OAW+HQPZ6n++TNDUX+L0+uUlLywnoxJKDou51Zm+zTCjrCl0Nq6J9C5hP9vK/Q==}
    engines: {node: '>=0.10.0'}

  /postgres-interval@1.2.0:
    resolution: {integrity: sha512-9ZhXKM/rw350N1ovuWHbGxnGh/SNJ4cnxHiM0rxE4VN41wsg8P8zWn9hv/buK00RP4WvlOyr/RBDiptyxVbkZQ==}
    engines: {node: '>=0.10.0'}
    dependencies:
      xtend: 4.0.2

  /prebuild-install@7.1.1:
    resolution: {integrity: sha512-jAXscXWMcCK8GgCoHOfIr0ODh5ai8mj63L2nWrjuAgXE6tDyYGnx4/8o/rCgU+B4JSyZBKbeZqzhtwtC3ovxjw==}
    engines: {node: '>=10'}
    hasBin: true
    dependencies:
      detect-libc: 2.0.2
      expand-template: 2.0.3
      github-from-package: 0.0.0
      minimist: 1.2.8
      mkdirp-classic: 0.5.3
      napi-build-utils: 1.0.2
      node-abi: 3.47.0
      pump: 3.0.0
      rc: 1.2.8
      simple-get: 4.0.1
      tar-fs: 2.1.1
      tunnel-agent: 0.6.0
    dev: false

  /preferred-pm@3.0.3:
    resolution: {integrity: sha512-+wZgbxNES/KlJs9q40F/1sfOd/j7f1O9JaHcW5Dsn3aUUOZg3L2bjpVUcKV2jvtElYfoTuQiNeMfQJ4kwUAhCQ==}
    engines: {node: '>=10'}
    dependencies:
      find-up: 5.0.0
      find-yarn-workspace-root2: 1.2.16
      path-exists: 4.0.0
      which-pm: 2.0.0
    dev: true

  /prelude-ls@1.2.1:
    resolution: {integrity: sha512-vkcDPrRZo1QZLbn5RLGPpg/WmIQ65qoWWhcGKf/b5eplkkarX0m9z8ppCat4mlOqUsWpyNuYgO3VRyrYHSzX5g==}
    engines: {node: '>= 0.8.0'}
    dev: true

  /prettier-config-standard@5.0.0(prettier@2.7.1):
    resolution: {integrity: sha512-QK252QwCxlsak8Zx+rPKZU31UdbRcu9iUk9X1ONYtLSO221OgvV9TlKoTf6iPDZtvF3vE2mkgzFIEgSUcGELSQ==}
    peerDependencies:
      prettier: ^2.4.0
    dependencies:
      prettier: 2.7.1
    dev: true

  /prettier-linter-helpers@1.0.0:
    resolution: {integrity: sha512-GbK2cP9nraSSUF9N2XwUwqfzlAFlMNYYl+ShE/V+H8a9uNl/oUqB1w2EL54Jh0OlyRSd8RfWYJ3coVS4TROP2w==}
    engines: {node: '>=6.0.0'}
    dependencies:
      fast-diff: 1.3.0
    dev: true

  /prettier@2.7.1:
    resolution: {integrity: sha512-ujppO+MkdPqoVINuDFDRLClm7D78qbDt0/NR+wp5FqEZOoTNAjPHWj17QRhu7geIHJfcNhRk1XVQmF8Bp3ye+g==}
    engines: {node: '>=10.13.0'}
    hasBin: true
    dev: true

  /pretty-format@28.1.3:
    resolution: {integrity: sha512-8gFb/To0OmxHR9+ZTb14Df2vNxdGCX8g1xWGUTqUw5TiZvcQf5sHKObd5UcPyLLyowNwDAMTF3XWOG1B6mxl1Q==}
    engines: {node: ^12.13.0 || ^14.15.0 || ^16.10.0 || >=17.0.0}
    dependencies:
      '@jest/schemas': 28.1.3
      ansi-regex: 5.0.1
      ansi-styles: 5.2.0
      react-is: 18.2.0
    dev: true

  /process-warning@2.2.0:
    resolution: {integrity: sha512-/1WZ8+VQjR6avWOgHeEPd7SDQmFQ1B5mC1eRXsCm5TarlNmx/wCsa5GEaxGm05BORRtyG/Ex/3xq3TuRvq57qg==}

  /process@0.11.10:
    resolution: {integrity: sha512-cdGef/drWFoydD1JsMzuFf8100nZl+GT+yacc2bEced5f9Rjk4z+WtFUTBu9PhOi9j/jfmBPu0mMEY4wIdAF8A==}
    engines: {node: '>= 0.6.0'}

  /promise-inflight@1.0.1:
    resolution: {integrity: sha512-6zWPyEOFaQBJYcGMHBKTKJ3u6TBsnMFOIZSa6ce1e/ZrrsOlnHRHbabMjLiBYKp+n44X9eUI6VUPaukCXHuG4g==}
    peerDependencies:
      bluebird: '*'
    peerDependenciesMeta:
      bluebird:
        optional: true
    dev: true

  /promise-retry@2.0.1:
    resolution: {integrity: sha512-y+WKFlBR8BGXnsNlIHFGPZmyDf3DFMoLhaflAnyZgV6rG6xu+JwesTo2Q9R6XwYmtmwAFCkAk3e35jEdoeh/3g==}
    engines: {node: '>=10'}
    dependencies:
      err-code: 2.0.3
      retry: 0.12.0
    dev: true

  /prompts@2.4.2:
    resolution: {integrity: sha512-NxNv/kLguCA7p3jE8oL2aEBsrJWgAakBpgmgK6lpPWV+WuOmY6r2/zbAVnP+T8bQlA0nzHXSJSJW0Hq7ylaD2Q==}
    engines: {node: '>= 6'}
    dependencies:
      kleur: 3.0.3
      sisteransi: 1.0.5
    dev: true

  /protobufjs@7.2.5:
    resolution: {integrity: sha512-gGXRSXvxQ7UiPgfw8gevrfRWcTlSbOFg+p/N+JVJEK5VhueL2miT6qTymqAmjr1Q5WbOCyJbyrk6JfWKwlFn6A==}
    engines: {node: '>=12.0.0'}
    requiresBuild: true
    dependencies:
      '@protobufjs/aspromise': 1.1.2
      '@protobufjs/base64': 1.1.2
      '@protobufjs/codegen': 2.0.4
      '@protobufjs/eventemitter': 1.1.0
      '@protobufjs/fetch': 1.1.0
      '@protobufjs/float': 1.0.2
      '@protobufjs/inquire': 1.1.0
      '@protobufjs/path': 1.1.2
      '@protobufjs/pool': 1.1.0
      '@protobufjs/utf8': 1.1.0
      '@types/node': 18.17.8
      long: 5.2.3
    dev: false

  /proxy-addr@2.0.7:
    resolution: {integrity: sha512-llQsMLSUDUPT44jdrU/O37qlnifitDP+ZwrmmZcoSKyLKvtZxpyV0n2/bD/N4tBAAZ/gJEdZU7KMraoK1+XYAg==}
    engines: {node: '>= 0.10'}
    dependencies:
      forwarded: 0.2.0
      ipaddr.js: 1.9.1

  /proxy-from-env@1.1.0:
    resolution: {integrity: sha512-D+zkORCbA9f1tdWRK0RaCR3GPv50cMxcrz4X8k5LTSUD1Dkw47mKJEZQNunItRTkWwgtaUSo1RVFRIG9ZXiFYg==}

  /pseudomap@1.0.2:
    resolution: {integrity: sha512-b/YwNhb8lk1Zz2+bXXpS/LK9OisiZZ1SNsSLxN1x2OXVEhW2Ckr/7mWE5vrC1ZTiJlD9g19jWszTmJsB+oEpFQ==}
    dev: true

  /pump@3.0.0:
    resolution: {integrity: sha512-LwZy+p3SFs1Pytd/jYct4wpv49HiYCqd9Rlc5ZVdk0V+8Yzv6jR5Blk3TRmPL1ft69TxP0IMZGJ+WPFU2BFhww==}
    dependencies:
      end-of-stream: 1.4.4
      once: 1.4.0

  /punycode@1.4.1:
    resolution: {integrity: sha512-jmYNElW7yvO7TV33CjSmvSiE2yco3bV2czu/OzDKdMNVZQWfxCblURLhf+47syQRBntjfLdd/H0egrzIG+oaFQ==}
    dev: false

  /punycode@2.3.0:
    resolution: {integrity: sha512-rRV+zQD8tVFys26lAGR9WUuS4iUAngJScM+ZRSKtvl5tKeZ2t5bvdNFdNHBW9FWR4guGHlgmsZ1G7BSm2wTbuA==}
    engines: {node: '>=6'}

  /qs@6.11.0:
    resolution: {integrity: sha512-MvjoMCJwEarSbUYk5O+nmoSzSutSsTwF85zcHPQ9OrlFoZOYIjaqBAJIqIXjptyD5vThxGq52Xu/MaJzRkIk4Q==}
    engines: {node: '>=0.6'}
    dependencies:
      side-channel: 1.0.4

  /queue-microtask@1.2.3:
    resolution: {integrity: sha512-NuaNSa6flKT5JaSYQzJok04JzTL1CA6aGhv5rfLW3PgqA+M2ChpZQnAC8h8i4ZFkBS8X5RqkDBHA7r4hej3K9A==}

  /quick-format-unescaped@4.0.4:
    resolution: {integrity: sha512-tYC1Q1hgyRuHgloV/YXs2w15unPVh8qfu/qCTfhTYamaw7fyhumKa2yGpdSo87vY32rIclj+4fWYQXUMs9EHvg==}

  /quick-lru@4.0.1:
    resolution: {integrity: sha512-ARhCpm70fzdcvNQfPoy49IaanKkTlRWF2JMzqhcJbhSFRZv7nPTvZJdcY7301IPmvW+/p0RgIWnQDLJxifsQ7g==}
    engines: {node: '>=8'}
    dev: true

  /range-parser@1.2.1:
    resolution: {integrity: sha512-Hrgsx+orqoygnmhFbKaHE6c296J+HTAQXoxEF6gNupROmmGJRoyzfG3ccAveqCBrwr/2yxQ5BVd/GTl5agOwSg==}
    engines: {node: '>= 0.6'}

  /rate-limiter-flexible@2.4.1:
    resolution: {integrity: sha512-dgH4T44TzKVO9CLArNto62hJOwlWJMLUjVVr/ii0uUzZXEXthDNr7/yefW5z/1vvHAfycc1tnuiYyNJ8CTRB3g==}
    dev: false

  /raw-body@2.5.1:
    resolution: {integrity: sha512-qqJBtEyVgS0ZmPGdCFPWJ3FreoqvG4MVQln/kCgF7Olq95IbOp0/BWyMwbdtn4VTvkM8Y7khCQ2Xgk/tcrCXig==}
    engines: {node: '>= 0.8'}
    dependencies:
      bytes: 3.1.2
      http-errors: 2.0.0
      iconv-lite: 0.4.24
      unpipe: 1.0.0

  /rc@1.2.8:
    resolution: {integrity: sha512-y3bGgqKj3QBdxLbLkomlohkvsA8gdAiUQlSBJnBhfn+BPxg4bc62d8TcBW15wavDfgexCgccckhcZvywyQYPOw==}
    hasBin: true
    dependencies:
      deep-extend: 0.6.0
      ini: 1.3.8
      minimist: 1.2.8
      strip-json-comments: 2.0.1
    dev: false

  /react-is@18.2.0:
    resolution: {integrity: sha512-xWGDIW6x921xtzPkhiULtthJHoJvBbF3q26fzloPCK0hsvxtPVelvftw3zjbHWSkR2km9Z+4uxbDDK/6Zw9B8w==}
    dev: true

  /read-pkg-up@7.0.1:
    resolution: {integrity: sha512-zK0TB7Xd6JpCLmlLmufqykGE+/TlOePD6qKClNW7hHDKFh/J7/7gCWGR7joEQEW1bKq3a3yUZSObOoWLFQ4ohg==}
    engines: {node: '>=8'}
    dependencies:
      find-up: 4.1.0
      read-pkg: 5.2.0
      type-fest: 0.8.1
    dev: true

  /read-pkg@5.2.0:
    resolution: {integrity: sha512-Ug69mNOpfvKDAc2Q8DRpMjjzdtrnv9HcSMX+4VsZxD1aZ6ZzrIE7rlzXBtWTyhULSMKg076AW6WR5iZpD0JiOg==}
    engines: {node: '>=8'}
    dependencies:
      '@types/normalize-package-data': 2.4.1
      normalize-package-data: 2.5.0
      parse-json: 5.2.0
      type-fest: 0.6.0
    dev: true

  /read-yaml-file@1.1.0:
    resolution: {integrity: sha512-VIMnQi/Z4HT2Fxuwg5KrY174U1VdUIASQVWXXyqtNRtxSr9IYkn1rsI6Tb6HsrHCmB7gVpNwX6JxPTHcH6IoTA==}
    engines: {node: '>=6'}
    dependencies:
      graceful-fs: 4.2.11
      js-yaml: 3.14.1
      pify: 4.0.1
      strip-bom: 3.0.0
    dev: true

  /readable-stream@3.6.2:
    resolution: {integrity: sha512-9u/sniCrY3D5WdsERHzHE4G2YCXqoG5FTHUiCC4SIbr6XcLZBY05ya9EKjYek9O5xOAwjGq+1JdGBAS7Q9ScoA==}
    engines: {node: '>= 6'}
    dependencies:
      inherits: 2.0.4
      string_decoder: 1.3.0
      util-deprecate: 1.0.2

  /readable-stream@4.4.2:
    resolution: {integrity: sha512-Lk/fICSyIhodxy1IDK2HazkeGjSmezAWX2egdtJnYhtzKEsBPJowlI6F6LPb5tqIQILrMbx22S5o3GuJavPusA==}
    engines: {node: ^12.22.0 || ^14.17.0 || >=16.0.0}
    dependencies:
      abort-controller: 3.0.0
      buffer: 6.0.3
      events: 3.3.0
      process: 0.11.10
      string_decoder: 1.3.0

  /readable-web-to-node-stream@3.0.2:
    resolution: {integrity: sha512-ePeK6cc1EcKLEhJFt/AebMCLL+GgSKhuygrZ/GLaKZYEecIgIECf4UaUuaByiGtzckwR4ain9VzUh95T1exYGw==}
    engines: {node: '>=8'}
    dependencies:
      readable-stream: 3.6.2
    dev: false

  /real-require@0.2.0:
    resolution: {integrity: sha512-57frrGM/OCTLqLOAh0mhVA9VBMHd+9U7Zb2THMGdBUoZVOtGbJzjxsYGDJ3A9AYYCP4hn6y1TVbaOfzWtm5GFg==}
    engines: {node: '>= 12.13.0'}

  /redent@3.0.0:
    resolution: {integrity: sha512-6tDA8g98We0zd0GvVeMT9arEOnTw9qM03L9cJXaCjrip1OO764RDBLBfrB4cwzNGDj5OA5ioymC9GkizgWJDUg==}
    engines: {node: '>=8'}
    dependencies:
      indent-string: 4.0.0
      strip-indent: 3.0.0
    dev: true

  /redis-errors@1.2.0:
    resolution: {integrity: sha512-1qny3OExCf0UvUV/5wpYKf2YwPcOqXzkwKKSmKHiE6ZMQs5heeE/c8eXK+PNllPvmjgAbfnsbpkGZWy8cBpn9w==}
    engines: {node: '>=4'}
    dev: false

  /redis-parser@3.0.0:
    resolution: {integrity: sha512-DJnGAeenTdpMEH6uAJRK/uiyEIH9WVsUmoLwzudwGJUwZPp80PDBWPHXSAGNPwNvIXAbe7MSUB1zQFugFml66A==}
    engines: {node: '>=4'}
    dependencies:
      redis-errors: 1.2.0
    dev: false

  /regenerate-unicode-properties@10.1.0:
    resolution: {integrity: sha512-d1VudCLoIGitcU/hEg2QqvyGZQmdC0Lf8BqdOMXGFSvJP4bNV1+XqbPQeHHLD51Jh4QJJ225dlIFvY4Ly6MXmQ==}
    engines: {node: '>=4'}
    dependencies:
      regenerate: 1.4.2
    dev: true

  /regenerate@1.4.2:
    resolution: {integrity: sha512-zrceR/XhGYU/d/opr2EKO7aRHUeiBI8qjtfHqADTwZd6Szfy16la6kqD0MIUs5z5hx6AaKa+PixpPrR289+I0A==}
    dev: true

  /regenerator-runtime@0.14.0:
    resolution: {integrity: sha512-srw17NI0TUWHuGa5CFGGmhfNIeja30WMBfbslPNhf6JrqQlLN5gcrvig1oqPxiVaXb0oW0XRKtH6Nngs5lKCIA==}
    dev: true

  /regenerator-transform@0.15.2:
    resolution: {integrity: sha512-hfMp2BoF0qOk3uc5V20ALGDS2ddjQaLrdl7xrGXvAIow7qeWRM2VA2HuCHkUKk9slq3VwEwLNK3DFBqDfPGYtg==}
    dependencies:
      '@babel/runtime': 7.22.10
    dev: true

  /regexp.prototype.flags@1.5.0:
    resolution: {integrity: sha512-0SutC3pNudRKgquxGoRGIz946MZVHqbNfPjBdxeOhBrdgDKlRoXmYLQN9xRbrR09ZXWeGAdPuif7egofn6v5LA==}
    engines: {node: '>= 0.4'}
    dependencies:
      call-bind: 1.0.2
      define-properties: 1.2.0
      functions-have-names: 1.2.3
    dev: true

  /regexpp@3.2.0:
    resolution: {integrity: sha512-pq2bWo9mVD43nbts2wGv17XLiNLya+GklZ8kaDLV2Z08gDCsGpnKn9BFMepvWuHCbyVvY7J5o5+BVvoQbmlJLg==}
    engines: {node: '>=8'}
    dev: true

  /regexpu-core@5.3.2:
    resolution: {integrity: sha512-RAM5FlZz+Lhmo7db9L298p2vHP5ZywrVXmVXpmAD9GuL5MPH6t9ROw1iA/wfHkQ76Qe7AaPF0nGuim96/IrQMQ==}
    engines: {node: '>=4'}
    dependencies:
      '@babel/regjsgen': 0.8.0
      regenerate: 1.4.2
      regenerate-unicode-properties: 10.1.0
      regjsparser: 0.9.1
      unicode-match-property-ecmascript: 2.0.0
      unicode-match-property-value-ecmascript: 2.1.0
    dev: true

  /regjsparser@0.9.1:
    resolution: {integrity: sha512-dQUtn90WanSNl+7mQKcXAgZxvUe7Z0SqXlgzv0za4LwiUhyzBC58yQO3liFoUgu8GiJVInAhJjkj1N0EtQ5nkQ==}
    hasBin: true
    dependencies:
      jsesc: 0.5.0
    dev: true

  /require-directory@2.1.1:
    resolution: {integrity: sha512-fGxEI7+wsG9xrvdjsrlmL22OMTTiHRwAMroiEeMgq8gzoLC/PQr7RsRDSTLUg/bZAZtF+TVIkHc6/4RIKrui+Q==}
    engines: {node: '>=0.10.0'}
    dev: true

  /require-from-string@2.0.2:
    resolution: {integrity: sha512-Xf0nWe6RseziFMu+Ap9biiUbmplq6S9/p+7w7YXP/JBHhrUDDUhwa+vANyubuqfZWTveU//DYVGsDG7RKL/vEw==}
    engines: {node: '>=0.10.0'}

  /require-main-filename@2.0.0:
    resolution: {integrity: sha512-NKN5kMDylKuldxYLSUfrbo5Tuzh4hd+2E8NPPX02mZtn1VuREQToYe/ZdlJy+J3uCpfaiGF05e7B8W0iXbQHmg==}
    dev: true

  /resolve-cwd@3.0.0:
    resolution: {integrity: sha512-OrZaX2Mb+rJCpH/6CpSqt9xFVpN++x01XnN2ie9g6P5/3xelLAkXWVADpdz1IHD/KFfEXyE6V0U01OQ3UO2rEg==}
    engines: {node: '>=8'}
    dependencies:
      resolve-from: 5.0.0
    dev: true

  /resolve-from@4.0.0:
    resolution: {integrity: sha512-pb/MYmXstAkysRFx8piNI1tGFNQIFA3vkE3Gq4EuA1dF6gHp/+vgZqsCGJapvy8N3Q+4o7FwvquPJcnZ7RYy4g==}
    engines: {node: '>=4'}
    dev: true

  /resolve-from@5.0.0:
    resolution: {integrity: sha512-qYg9KP24dD5qka9J47d0aVky0N+b4fTU89LN9iDnjB5waksiC49rvMB0PrUJQGoTmH50XPiqOvAjDfaijGxYZw==}
    engines: {node: '>=8'}
    dev: true

  /resolve.exports@1.1.1:
    resolution: {integrity: sha512-/NtpHNDN7jWhAaQ9BvBUYZ6YTXsRBgfqWFWP7BZBaoMJO/I3G5OFzvTuWNlZC3aPjins1F+TNrLKsGbH4rfsRQ==}
    engines: {node: '>=10'}
    dev: true

  /resolve@1.22.4:
    resolution: {integrity: sha512-PXNdCiPqDqeUou+w1C2eTQbNfxKSuMxqTCuvlmmMsk1NWHL5fRrhY6Pl0qEYYc6+QqGClco1Qj8XnjPego4wfg==}
    hasBin: true
    dependencies:
      is-core-module: 2.13.0
      path-parse: 1.0.7
      supports-preserve-symlinks-flag: 1.0.0
    dev: true

  /retry@0.10.1:
    resolution: {integrity: sha512-ZXUSQYTHdl3uS7IuCehYfMzKyIDBNoAuUblvy5oGO5UJSUTmStUUVPXbA9Qxd173Bgre53yCQczQuHgRWAdvJQ==}
    dev: false

  /retry@0.12.0:
    resolution: {integrity: sha512-9LkiTwjUh6rT555DtE9rTX+BKByPfrMzEAtnlEtdEwr3Nkffwiihqe2bWADg+OQRjt9gl6ICdmB/ZFDCGAtSow==}
    engines: {node: '>= 4'}
    dev: true

  /reusify@1.0.4:
    resolution: {integrity: sha512-U9nH88a3fc/ekCF1l0/UP1IosiuIjyTh7hBvXVMHYgVcfGvt897Xguj2UOLDeI5BG2m7/uwyaLVT6fbtCwTyzw==}
    engines: {iojs: '>=1.0.0', node: '>=0.10.0'}

  /rfdc@1.3.0:
    resolution: {integrity: sha512-V2hovdzFbOi77/WajaSMXk2OLm+xNIeQdMMuB7icj7bk6zi2F8GGAxigcnDFpJHbNyNcgyJDiP+8nOrY5cZGrA==}

  /rimraf@3.0.2:
    resolution: {integrity: sha512-JZkJMZkAGFFPP2YqXZXPbMlMBgsxzE8ILs4lMIX/2o0L9UBw9O/Y3o6wFw/i9YLapcUJWwqbi3kdxIPdC62TIA==}
    hasBin: true
    dependencies:
      glob: 7.2.3
    dev: true

  /roarr@7.15.1:
    resolution: {integrity: sha512-0ExL9rjOXeQPvQvQo8IcV8SR2GTXmDr1FQFlY2HiAV+gdVQjaVZNOx9d4FI2RqFFsd0sNsiw2TRS/8RU9g0ZfA==}
    engines: {node: '>=12.0'}
    dependencies:
      boolean: 3.2.0
      fast-json-stringify: 5.8.0
      fast-printf: 1.6.9
      globalthis: 1.0.3
      safe-stable-stringify: 2.4.3
      semver-compare: 1.0.0

  /run-parallel@1.2.0:
    resolution: {integrity: sha512-5l4VyZR86LZ/lDxZTR6jqL8AFE2S0IFLMP26AbjsLVADxHdhB/c0GUsH+y39UfCi3dzz8OlQuPmnaJOMoDHQBA==}
    dependencies:
      queue-microtask: 1.2.3

  /rxjs@7.8.1:
    resolution: {integrity: sha512-AA3TVj+0A2iuIoQkWEK/tqFjBq2j+6PO6Y0zJcvzLAFhEFIO3HL0vls9hWLncZbAAbK0mar7oZ4V079I/qPMxg==}
    requiresBuild: true
    dependencies:
      tslib: 2.6.2
    dev: false
    optional: true

  /safe-array-concat@1.0.1:
    resolution: {integrity: sha512-6XbUAseYE2KtOuGueyeobCySj9L4+66Tn6KQMOPQJrAJEowYKW/YR/MGJZl7FdydUdaFu4LYyDZjxf4/Nmo23Q==}
    engines: {node: '>=0.4'}
    dependencies:
      call-bind: 1.0.2
      get-intrinsic: 1.2.1
      has-symbols: 1.0.3
      isarray: 2.0.5
    dev: true

  /safe-buffer@5.1.2:
    resolution: {integrity: sha512-Gd2UZBJDkXlY7GbJxfsE8/nvKkUEU1G38c1siN6QP6a9PT9MmHB8GnpscSmMJSoF8LOIrt8ud/wPtojys4G6+g==}
    dev: false

  /safe-buffer@5.2.1:
    resolution: {integrity: sha512-rp3So07KcdmmKbGvgaNxQSJr7bGVSVk5S9Eq1F+ppbRo70+YeaDxkw5Dd8NPN+GD6bjnYm2VuPuCXmpuYvmCXQ==}

  /safe-regex-test@1.0.0:
    resolution: {integrity: sha512-JBUUzyOgEwXQY1NuPtvcj/qcBDbDmEvWufhlnXZIm75DEHp+afM1r1ujJpJsV/gSM4t59tpDyPi1sd6ZaPFfsA==}
    dependencies:
      call-bind: 1.0.2
      get-intrinsic: 1.2.1
      is-regex: 1.1.4
    dev: true

  /safe-stable-stringify@2.4.3:
    resolution: {integrity: sha512-e2bDA2WJT0wxseVd4lsDP4+3ONX6HpMXQa1ZhFQ7SU+GjvORCmShbCMltrtIDfkYhVHrOcPtj+KhmDBdPdZD1g==}
    engines: {node: '>=10'}

  /safer-buffer@2.1.2:
    resolution: {integrity: sha512-YZo3K82SD7Riyi0E1EQPojLz7kpepnSQI9IyPbHHg1XXXevb5dJI7tpyN2ADxGcQbHG7vcyRHk0cbwqcQriUtg==}
    requiresBuild: true

  /secure-json-parse@2.7.0:
    resolution: {integrity: sha512-6aU+Rwsezw7VR8/nyvKTx8QpWH9FrcYiXXlqC4z5d5XQBDRqtbfsRjnwGyqbi3gddNtWHuEk9OANUotL26qKUw==}
    dev: true

  /semver-compare@1.0.0:
    resolution: {integrity: sha512-YM3/ITh2MJ5MtzaM429anh+x2jiLVjqILF4m4oyQB18W7Ggea7BfqdH/wGMK7dDiMghv/6WG7znWMwUDzJiXow==}

  /semver@5.7.2:
    resolution: {integrity: sha512-cBznnQ9KjJqU67B52RMC65CMarK2600WFnbkcaiwWq3xy/5haFJlshgnpjovMVJ+Hff49d8GEn0b87C5pDQ10g==}
    hasBin: true

  /semver@6.3.1:
    resolution: {integrity: sha512-BR7VvDCVHO+q2xBEWskxS6DJE1qRnb7DxzUrogb71CWoSficBxYsiAGd+Kl0mmq/MprG9yArRkyrQxTO6XjMzA==}
    hasBin: true
    dev: true

  /semver@7.5.4:
    resolution: {integrity: sha512-1bCSESV6Pv+i21Hvpxp3Dx+pSD8lIPt8uVjRrxAUt/nbswYc+tK6Y2btiULjd4+fnq15PX+nqQDC7Oft7WkwcA==}
    engines: {node: '>=10'}
    hasBin: true
    dependencies:
      lru-cache: 6.0.0

  /send@0.18.0:
    resolution: {integrity: sha512-qqWzuOjSFOuqPjFe4NOsMLafToQQwBSOEpS+FwEt3A2V3vKubTquT3vmLTQpFgMXp8AlFWFuP1qKaJZOtPpVXg==}
    engines: {node: '>= 0.8.0'}
    dependencies:
      debug: 2.6.9
      depd: 2.0.0
      destroy: 1.2.0
      encodeurl: 1.0.2
      escape-html: 1.0.3
      etag: 1.8.1
      fresh: 0.5.2
      http-errors: 2.0.0
      mime: 1.6.0
      ms: 2.1.3
      on-finished: 2.4.1
      range-parser: 1.2.1
      statuses: 2.0.1
    transitivePeerDependencies:
      - supports-color

  /serve-static@1.15.0:
    resolution: {integrity: sha512-XGuRDNjXUijsUL0vl6nSD7cwURuzEgglbOaFuZM9g3kwDXOWVTck0jLzjPzGD+TazWbboZYu52/9/XPdUgne9g==}
    engines: {node: '>= 0.8.0'}
    dependencies:
      encodeurl: 1.0.2
      escape-html: 1.0.3
      parseurl: 1.3.3
      send: 0.18.0
    transitivePeerDependencies:
      - supports-color

  /set-blocking@2.0.0:
    resolution: {integrity: sha512-KiKBS8AnWGEyLzofFfmvKwpdPzqiy16LvQfK3yv/fVH7Bj13/wl3JSR1J+rfgRE9q7xUJK4qvgS8raSOeLUehw==}
    dev: true

  /setprototypeof@1.2.0:
    resolution: {integrity: sha512-E5LDX7Wrp85Kil5bhZv46j8jOeboKq5JMmYM3gVGdGH8xFpPWXUMsNrlODCrkoxMEeNi/XZIwuRvY4XNwYMJpw==}

  /sharp@0.31.2:
    resolution: {integrity: sha512-DUdNVEXgS5A97cTagSLIIp8dUZ/lZtk78iNVZgHdHbx1qnQR7JAHY0BnXnwwH39Iw+VKhO08CTYhIg0p98vQ5Q==}
    engines: {node: '>=14.15.0'}
    requiresBuild: true
    dependencies:
      color: 4.2.3
      detect-libc: 2.0.2
      node-addon-api: 5.1.0
      prebuild-install: 7.1.1
      semver: 7.5.4
      simple-get: 4.0.1
      tar-fs: 2.1.1
      tunnel-agent: 0.6.0
    dev: false

  /shebang-command@1.2.0:
    resolution: {integrity: sha512-EV3L1+UQWGor21OmnvojK36mhg+TyIKDh3iFBKBohr5xeXIhNBcx8oWdgkTEEQ+BEFFYdLRuqMfd5L84N1V5Vg==}
    engines: {node: '>=0.10.0'}
    dependencies:
      shebang-regex: 1.0.0
    dev: true

  /shebang-command@2.0.0:
    resolution: {integrity: sha512-kHxr2zZpYtdmrN1qDjrrX/Z1rR1kG8Dx+gkpK1G4eXmvXswmcE1hTWBWYUzlraYw1/yZp6YuDY77YtvbN0dmDA==}
    engines: {node: '>=8'}
    dependencies:
      shebang-regex: 3.0.0
    dev: true

  /shebang-regex@1.0.0:
    resolution: {integrity: sha512-wpoSFAxys6b2a2wHZ1XpDSgD7N9iVjg29Ph9uV/uaP9Ex/KXlkTZTeddxDPSYQpgvzKLGJke2UU0AzoGCjNIvQ==}
    engines: {node: '>=0.10.0'}
    dev: true

  /shebang-regex@3.0.0:
    resolution: {integrity: sha512-7++dFhtcx3353uBaq8DDR4NuxBetBzC7ZQOhmTQInHEd6bSrXdiEyzCvG07Z44UYdLShWUyXt5M/yhz8ekcb1A==}
    engines: {node: '>=8'}
    dev: true

  /side-channel@1.0.4:
    resolution: {integrity: sha512-q5XPytqFEIKHkGdiMIrY10mvLRvnQh42/+GoBlFW3b2LXLE2xxJpZFdm94we0BaoV3RwJyGqg5wS7epxTv0Zvw==}
    dependencies:
      call-bind: 1.0.2
      get-intrinsic: 1.2.1
      object-inspect: 1.12.3

  /signal-exit@3.0.7:
    resolution: {integrity: sha512-wnD2ZE+l+SPC/uoS0vXeE9L1+0wuaMqKlfz9AMUo38JsyLSBWSFcHR1Rri62LZc12vLr1gb3jl7iwQhgwpAbGQ==}
    dev: true

  /simple-concat@1.0.1:
    resolution: {integrity: sha512-cSFtAPtRhljv69IK0hTVZQ+OfE9nePi/rtJmw5UjHeVyVroEqJXP1sFztKUy1qU+xvz3u/sfYJLa947b7nAN2Q==}
    dev: false

  /simple-get@4.0.1:
    resolution: {integrity: sha512-brv7p5WgH0jmQJr1ZDDfKDOSeWWg+OVypG99A/5vYGPqJ6pxiaHLy8nxtFjBA7oMa01ebA9gfh1uMCFqOuXxvA==}
    dependencies:
      decompress-response: 6.0.0
      once: 1.4.0
      simple-concat: 1.0.1
    dev: false

  /simple-swizzle@0.2.2:
    resolution: {integrity: sha512-JA//kQgZtbuY83m+xT+tXJkmJncGMTFT+C+g2h2R9uxkYIrE2yy9sgmcLhCnw57/WSD+Eh3J97FPEDFnbXnDUg==}
    dependencies:
      is-arrayish: 0.3.2
    dev: false

  /sisteransi@1.0.5:
    resolution: {integrity: sha512-bLGGlR1QxBcynn2d5YmDX4MGjlZvy2MRBDRNHLJ8VI6l6+9FUiyTFNJ0IveOSP0bcXgVDPRcfGqA0pjaqUpfVg==}
    dev: true

  /slash@3.0.0:
    resolution: {integrity: sha512-g9Q1haeby36OSStwb4ntCGGGaKsaVSjQ68fBxoQcutl5fS1vuY18H3wSt3jFyFtrkx+Kz0V1G85A4MyAdDMi2Q==}
    engines: {node: '>=8'}
    dev: true

  /smart-buffer@4.2.0:
    resolution: {integrity: sha512-94hK0Hh8rPqQl2xXc3HsaBoOXKV20MToPkcXvwbISWLEs+64sBq5kFgn2kJDHb1Pry9yrP0dxrCI9RRci7RXKg==}
    engines: {node: '>= 6.0.0', npm: '>= 3.0.0'}
    dev: true

  /smartwrap@2.0.2:
    resolution: {integrity: sha512-vCsKNQxb7PnCNd2wY1WClWifAc2lwqsG8OaswpJkVJsvMGcnEntdTCDajZCkk93Ay1U3t/9puJmb525Rg5MZBA==}
    engines: {node: '>=6'}
    hasBin: true
    dependencies:
      array.prototype.flat: 1.3.1
      breakword: 1.0.6
      grapheme-splitter: 1.0.4
      strip-ansi: 6.0.1
      wcwidth: 1.0.1
      yargs: 15.4.1
    dev: true

  /socks-proxy-agent@7.0.0:
    resolution: {integrity: sha512-Fgl0YPZ902wEsAyiQ+idGd1A7rSFx/ayC1CQVMw5P+EQx2V0SgpGtf6OKFhVjPflPUl9YMmEOnmfjCdMUsygww==}
    engines: {node: '>= 10'}
    dependencies:
      agent-base: 6.0.2
      debug: 4.3.4
      socks: 2.7.1
    transitivePeerDependencies:
      - supports-color
    dev: true

  /socks@2.7.1:
    resolution: {integrity: sha512-7maUZy1N7uo6+WVEX6psASxtNlKaNVMlGQKkG/63nEDdLOWNbiUMoLK7X4uYoLhQstau72mLgfEWcXcwsaHbYQ==}
    engines: {node: '>= 10.13.0', npm: '>= 3.0.0'}
    dependencies:
      ip: 2.0.0
      smart-buffer: 4.2.0
    dev: true

  /sonic-boom@3.3.0:
    resolution: {integrity: sha512-LYxp34KlZ1a2Jb8ZQgFCK3niIHzibdwtwNUWKg0qQRzsDoJ3Gfgkf8KdBTFU3SkejDEIlWwnSnpVdOZIhFMl/g==}
    dependencies:
      atomic-sleep: 1.0.0

  /source-map-support@0.5.13:
    resolution: {integrity: sha512-SHSKFHadjVA5oR4PPqhtAVdcBWwRYVd6g6cAXnIbRiIwc2EhPrTuKUBdSLvlEKyIP3GCf89fltvcZiP9MMFA1w==}
    dependencies:
      buffer-from: 1.1.2
      source-map: 0.6.1
    dev: true

  /source-map@0.6.1:
    resolution: {integrity: sha512-UjgapumWlbMhkBgzT7Ykc5YXUT46F0iKu8SGXq0bcwP5dz/h0Plj6enJqjz1Zbq2l5WaqYnrVbwWOWMyF3F47g==}
    engines: {node: '>=0.10.0'}

  /source-map@0.7.4:
    resolution: {integrity: sha512-l3BikUxvPOcn5E74dZiq5BGsTb5yEwhaTSzccU6t4sDOH8NWJCstKO5QT2CvtFoK6F0saL7p9xHAqHOlCPJygA==}
    engines: {node: '>= 8'}
    dev: false

  /spawndamnit@2.0.0:
    resolution: {integrity: sha512-j4JKEcncSjFlqIwU5L/rp2N5SIPsdxaRsIv678+TZxZ0SRDJTm8JrxJMjE/XuiEZNEir3S8l0Fa3Ke339WI4qA==}
    dependencies:
      cross-spawn: 5.1.0
      signal-exit: 3.0.7
    dev: true

  /spdx-correct@3.2.0:
    resolution: {integrity: sha512-kN9dJbvnySHULIluDHy32WHRUu3Og7B9sbY7tsFLctQkIqnMh3hErYgdMjTYuqmcXX+lK5T1lnUt3G7zNswmZA==}
    dependencies:
      spdx-expression-parse: 3.0.1
      spdx-license-ids: 3.0.13
    dev: true

  /spdx-exceptions@2.3.0:
    resolution: {integrity: sha512-/tTrYOC7PPI1nUAgx34hUpqXuyJG+DTHJTnIULG4rDygi4xu/tfgmq1e1cIRwRzwZgo4NLySi+ricLkZkw4i5A==}
    dev: true

  /spdx-expression-parse@3.0.1:
    resolution: {integrity: sha512-cbqHunsQWnJNE6KhVSMsMeH5H/L9EpymbzqTQ3uLwNCLZ1Q481oWaofqH7nO6V07xlXwY6PhQdQ2IedWx/ZK4Q==}
    dependencies:
      spdx-exceptions: 2.3.0
      spdx-license-ids: 3.0.13
    dev: true

  /spdx-license-ids@3.0.13:
    resolution: {integrity: sha512-XkD+zwiqXHikFZm4AX/7JSCXA98U5Db4AFd5XUg/+9UNtnH75+Z9KxtpYiJZx36mUDVOwH83pl7yvCer6ewM3w==}
    dev: true

  /split2@4.2.0:
    resolution: {integrity: sha512-UcjcJOWknrNkF6PLX83qcHM6KHgVKNkV62Y8a5uYDVv9ydGQVwAHMKqHdJje1VTWpljG0WYpCDhrCdAOYH4TWg==}
    engines: {node: '>= 10.x'}

  /split@1.0.1:
    resolution: {integrity: sha512-mTyOoPbrivtXnwnIxZRFYRrPNtEFKlpB2fvjSnCQUiAA6qAZzqwna5envK4uk6OIeP17CsdF3rSBGYVBsU0Tkg==}
    dependencies:
      through: 2.3.8
    dev: false

  /sprintf-js@1.0.3:
    resolution: {integrity: sha512-D9cPgkvLlV3t3IzL0D0YLvGA9Ahk4PcvVwUbN0dSGr1aP0Nrt4AEnTUbuGvquEC0mA64Gqt1fzirlRs5ibXx8g==}
    dev: true

  /ssri@9.0.1:
    resolution: {integrity: sha512-o57Wcn66jMQvfHG1FlYbWeZWW/dHZhJXjpIcTfXldXEk5nz5lStPo3mK0OJQfGR3RbZUlbISexbljkJzuEj/8Q==}
    engines: {node: ^12.13.0 || ^14.15.0 || >=16.0.0}
    dependencies:
      minipass: 3.3.6
    dev: true

  /stack-utils@2.0.6:
    resolution: {integrity: sha512-XlkWvfIm6RmsWtNJx+uqtKLS8eqFbxUg0ZzLXqY0caEy9l7hruX8IpiDnjsLavoBgqCCR71TqWO8MaXYheJ3RQ==}
    engines: {node: '>=10'}
    dependencies:
      escape-string-regexp: 2.0.0
    dev: true

  /standard-as-callback@2.1.0:
    resolution: {integrity: sha512-qoRRSyROncaz1z0mvYqIE4lCd9p2R90i6GxW3uZv5ucSu8tU7B5HXUP1gG8pVZsYNVaXjk8ClXHPttLyxAL48A==}
    dev: false

  /statuses@2.0.1:
    resolution: {integrity: sha512-RwNA9Z/7PrK06rYLIzFMlaF+l73iwpzsqRIFgbMLbTcLD6cOao82TaWefPXQvB2fOC4AjuYSEndS7N/mTCbkdQ==}
    engines: {node: '>= 0.8'}

  /stream-browserify@3.0.0:
    resolution: {integrity: sha512-H73RAHsVBapbim0tU2JwwOiXUj+fikfiaoYAKHF3VJfA0pe2BCzkhAHBlLG6REzE+2WNZcxOXjK7lkso+9euLA==}
    dependencies:
      inherits: 2.0.4
      readable-stream: 3.6.2
    dev: false

  /stream-transform@2.1.3:
    resolution: {integrity: sha512-9GHUiM5hMiCi6Y03jD2ARC1ettBXkQBoQAe7nJsPknnI0ow10aXjTnew8QtYQmLjzn974BnmWEAJgCY6ZP1DeQ==}
    dependencies:
      mixme: 0.5.9
    dev: true

  /string-length@4.0.2:
    resolution: {integrity: sha512-+l6rNN5fYHNhZZy41RXsYptCjA2Igmq4EG7kZAYFQI1E1VTXarr6ZPXBg6eq7Y6eK4FEhY6AJlyuFIb/v/S0VQ==}
    engines: {node: '>=10'}
    dependencies:
      char-regex: 1.0.2
      strip-ansi: 6.0.1
    dev: true

  /string-width@4.2.3:
    resolution: {integrity: sha512-wKyQRQpjJ0sIp62ErSZdGsjMJWsap5oRNihHhu6G7JVO/9jIB6UyevL+tXuOqrng8j/cxKTWyWUwvSTriiZz/g==}
    engines: {node: '>=8'}
    dependencies:
      emoji-regex: 8.0.0
      is-fullwidth-code-point: 3.0.0
      strip-ansi: 6.0.1
    dev: true

  /string.prototype.trim@1.2.7:
    resolution: {integrity: sha512-p6TmeT1T3411M8Cgg9wBTMRtY2q9+PNy9EV1i2lIXUN/btt763oIfxwN3RR8VU6wHX8j/1CFy0L+YuThm6bgOg==}
    engines: {node: '>= 0.4'}
    dependencies:
      call-bind: 1.0.2
      define-properties: 1.2.0
      es-abstract: 1.22.1
    dev: true

  /string.prototype.trimend@1.0.6:
    resolution: {integrity: sha512-JySq+4mrPf9EsDBEDYMOb/lM7XQLulwg5R/m1r0PXEFqrV0qHvl58sdTilSXtKOflCsK2E8jxf+GKC0T07RWwQ==}
    dependencies:
      call-bind: 1.0.2
      define-properties: 1.2.0
      es-abstract: 1.22.1
    dev: true

  /string.prototype.trimstart@1.0.7:
    resolution: {integrity: sha512-NGhtDFu3jCEm7B4Fy0DpLewdJQOZcQ0rGbwQ/+stjnrp2i+rlKeCvos9hOIeCmqwratM47OBxY7uFZzjxHXmrg==}
    dependencies:
      call-bind: 1.0.2
      define-properties: 1.2.0
      es-abstract: 1.22.1
    dev: true

  /string_decoder@1.3.0:
    resolution: {integrity: sha512-hkRX8U1WjJFd8LsDJ2yQ/wWWxaopEsABU1XfkM8A+j0+85JAGppt16cr1Whg6KIbb4okU6Mql6BOj+uup/wKeA==}
    dependencies:
      safe-buffer: 5.2.1

  /strip-ansi@6.0.1:
    resolution: {integrity: sha512-Y38VPSHcqkFrCpFnQ9vuSXmquuv5oXOKpGeT6aGrr3o3Gc9AlVa6JBfUSOCnbxGGZF+/0ooI7KrPuUSztUdU5A==}
    engines: {node: '>=8'}
    dependencies:
      ansi-regex: 5.0.1
    dev: true

  /strip-bom@3.0.0:
    resolution: {integrity: sha512-vavAMRXOgBVNF6nyEEmL3DBK19iRpDcoIwW+swQ+CbGiu7lju6t+JklA1MHweoWtadgt4ISVUsXLyDq34ddcwA==}
    engines: {node: '>=4'}
    dev: true

  /strip-bom@4.0.0:
    resolution: {integrity: sha512-3xurFv5tEgii33Zi8Jtp55wEIILR9eh34FAW00PZf+JnSsTmV/ioewSgQl97JHvgjoRGwPShsWm+IdrxB35d0w==}
    engines: {node: '>=8'}
    dev: true

  /strip-final-newline@2.0.0:
    resolution: {integrity: sha512-BrpvfNAE3dcvq7ll3xVumzjKjZQ5tI1sEUIKr3Uoks0XUl45St3FlatVqef9prk4jRDzhW6WZg+3bk93y6pLjA==}
    engines: {node: '>=6'}
    dev: true

  /strip-indent@3.0.0:
    resolution: {integrity: sha512-laJTa3Jb+VQpaC6DseHhF7dXVqHTfJPCRDaEbid/drOhgitgYku/letMUqOXFoWV0zIIUbjpdH2t+tYj4bQMRQ==}
    engines: {node: '>=8'}
    dependencies:
      min-indent: 1.0.1
    dev: true

  /strip-json-comments@2.0.1:
    resolution: {integrity: sha512-4gB8na07fecVVkOI6Rs4e7T6NOTki5EmL7TUduTs6bu3EdnSycntVJ4re8kgZA+wx9IueI2Y11bfbgwtzuE0KQ==}
    engines: {node: '>=0.10.0'}
    dev: false

  /strip-json-comments@3.1.1:
    resolution: {integrity: sha512-6fPc+R4ihwqP6N/aIv2f1gMH8lOVtWQHoqC4yK6oSDVVocumAsfCqjkXnqiYMhmMwS/mEHLp7Vehlt3ql6lEig==}
    engines: {node: '>=8'}
    dev: true

  /strnum@1.0.5:
    resolution: {integrity: sha512-J8bbNyKKXl5qYcR36TIO8W3mVGVHrmmxsd5PAItGkmyzwJvybiw2IVq5nqd0i4LSNSkB/sx9VHllbfFdr9k1JA==}
    dev: false

  /strtok3@6.3.0:
    resolution: {integrity: sha512-fZtbhtvI9I48xDSywd/somNqgUHl2L2cstmXCCif0itOf96jeW18MBSyrLuNicYQVkvpOxkZtkzujiTJ9LW5Jw==}
    engines: {node: '>=10'}
    dependencies:
      '@tokenizer/token': 0.3.0
      peek-readable: 4.1.0
    dev: false

  /supports-color@5.5.0:
    resolution: {integrity: sha512-QjVjwdXIt408MIiAqCX4oUKsgU2EqAGzs2Ppkm4aQYbjm+ZEWEcW4SfFNTr4uMNZma0ey4f5lgLrkB0aX0QMow==}
    engines: {node: '>=4'}
    dependencies:
      has-flag: 3.0.0
    dev: true

  /supports-color@7.2.0:
    resolution: {integrity: sha512-qpCAvRl9stuOHveKsn7HncJRvv501qIacKzQlO/+Lwxc9+0q2wLyv4Dfvt80/DPn2pqOBsJdDiogXGR9+OvwRw==}
    engines: {node: '>=8'}
    dependencies:
      has-flag: 4.0.0
    dev: true

  /supports-color@8.1.1:
    resolution: {integrity: sha512-MpUEN2OodtUzxvKQl72cUF7RQ5EiHsGvSsVG0ia9c5RbWGL2CI4C7EpPS8UTBIplnlzZiNuV56w+FuNxy3ty2Q==}
    engines: {node: '>=10'}
    dependencies:
      has-flag: 4.0.0
    dev: true

  /supports-hyperlinks@2.3.0:
    resolution: {integrity: sha512-RpsAZlpWcDwOPQA22aCH4J0t7L8JmAvsCxfOSEwm7cQs3LshN36QaTkwd70DnBOXDWGssw2eUoc8CaRWT0XunA==}
    engines: {node: '>=8'}
    dependencies:
      has-flag: 4.0.0
      supports-color: 7.2.0
    dev: true

  /supports-preserve-symlinks-flag@1.0.0:
    resolution: {integrity: sha512-ot0WnXS9fgdkgIcePe6RHNk1WA8+muPa6cSjeR3V8K27q9BB1rTE3R1p7Hv0z1ZyAc8s6Vvv8DIyWf681MAt0w==}
    engines: {node: '>= 0.4'}
    dev: true

  /tar-fs@2.1.1:
    resolution: {integrity: sha512-V0r2Y9scmbDRLCNex/+hYzvp/zyYjvFbHPNgVTKfQvVrb6guiE/fxP+XblDNR011utopbkex2nM4dHNV6GDsng==}
    dependencies:
      chownr: 1.1.4
      mkdirp-classic: 0.5.3
      pump: 3.0.0
      tar-stream: 2.2.0
    dev: false

  /tar-stream@2.2.0:
    resolution: {integrity: sha512-ujeqbceABgwMZxEJnk2HDY2DlnUZ+9oEcb1KzTVfYHio0UE6dG71n60d8D2I4qNvleWrrXpmjpt7vZeF1LnMZQ==}
    engines: {node: '>=6'}
    dependencies:
      bl: 4.1.0
      end-of-stream: 1.4.4
      fs-constants: 1.0.0
      inherits: 2.0.4
      readable-stream: 3.6.2
    dev: false

  /tar@6.1.15:
    resolution: {integrity: sha512-/zKt9UyngnxIT/EAGYuxaMYgOIJiP81ab9ZfkILq4oNLPFX50qyYmu7jRj9qeXoxmJHjGlbH0+cm2uy1WCs10A==}
    engines: {node: '>=10'}
    dependencies:
      chownr: 2.0.0
      fs-minipass: 2.1.0
      minipass: 5.0.0
      minizlib: 2.1.2
      mkdirp: 1.0.4
      yallist: 4.0.0
    dev: true

  /term-size@2.2.1:
    resolution: {integrity: sha512-wK0Ri4fOGjv/XPy8SBHZChl8CM7uMc5VML7SqiQ0zG7+J5Vr+RMQDoHa2CNT6KHUnTGIXH34UDMkPzAUyapBZg==}
    engines: {node: '>=8'}
    dev: true

  /terminal-link@2.1.1:
    resolution: {integrity: sha512-un0FmiRUQNr5PJqy9kP7c40F5BOfpGlYTrxonDChEZB7pzZxRNp/bt+ymiy9/npwXya9KH99nJ/GXFIiUkYGFQ==}
    engines: {node: '>=8'}
    dependencies:
      ansi-escapes: 4.3.2
      supports-hyperlinks: 2.3.0
    dev: true

  /test-exclude@6.0.0:
    resolution: {integrity: sha512-cAGWPIyOHU6zlmg88jwm7VRyXnMN7iV68OGAbYDk/Mh/xC/pzVPlQtY6ngoIH/5/tciuhGfvESU8GrHrcxD56w==}
    engines: {node: '>=8'}
    dependencies:
      '@istanbuljs/schema': 0.1.3
      glob: 7.2.3
      minimatch: 3.1.2
    dev: true

  /text-table@0.2.0:
    resolution: {integrity: sha512-N+8UisAXDGk8PFXP4HAzVR9nbfmVJ3zYLAWiTIoqC5v5isinhr+r5uaO8+7r3BMfuNIufIsA7RdpVgacC2cSpw==}
    dev: true

  /thread-stream@2.4.0:
    resolution: {integrity: sha512-xZYtOtmnA63zj04Q+F9bdEay5r47bvpo1CaNqsKi7TpoJHcotUez8Fkfo2RJWpW91lnnaApdpRbVwCWsy+ifcw==}
    dependencies:
      real-require: 0.2.0

  /through@2.3.8:
    resolution: {integrity: sha512-w89qg7PI8wAdvX60bMDP+bFoD5Dvhm9oLheFp5O4a2QF0cSBGsBX4qZmadPMvVqlLJBBci+WqGGOAPvcDeNSVg==}
    dev: false

  /tlds@1.234.0:
    resolution: {integrity: sha512-TNDfeyDIC+oroH44bMbWC+Jn/2qNrfRvDK2EXt1icOXYG5NMqoRyUosADrukfb4D8lJ3S1waaBWSvQro0erdng==}
    hasBin: true
    dev: false

  /tmp@0.0.33:
    resolution: {integrity: sha512-jRCJlojKnZ3addtTOjdIqoRuPEKBvNXcGYqzO6zWZX8KfKEpnGY5jfggJQ3EjKuu8D4bJRr0y+cYJFmYbImXGw==}
    engines: {node: '>=0.6.0'}
    dependencies:
      os-tmpdir: 1.0.2
    dev: true

  /tmpl@1.0.5:
    resolution: {integrity: sha512-3f0uOEAQwIqGuWW2MVzYg8fV/QNnc/IpuJNG837rLuczAaLVHslWHZQj4IGiEl5Hs3kkbhwL9Ab7Hrsmuj+Smw==}
    dev: true

  /to-fast-properties@2.0.0:
    resolution: {integrity: sha512-/OaKK0xYrs3DmxRYqL/yDc+FxFUVYhDlXMhRmv3z915w2HF1tnN1omB354j8VUGO/hbRzyD6Y3sA7v7GS/ceog==}
    engines: {node: '>=4'}
    dev: true

  /to-regex-range@5.0.1:
    resolution: {integrity: sha512-65P7iz6X5yEr1cwcgvQxbbIw7Uk3gOy5dIdtZ4rDveLqhrdJP+Li/Hx6tyK0NEb+2GCyneCMJiGqrADCSNk8sQ==}
    engines: {node: '>=8.0'}
    dependencies:
      is-number: 7.0.0

  /toidentifier@1.0.1:
    resolution: {integrity: sha512-o5sSPKEkg/DIQNmH43V0/uerLrpzVedkUh8tGNvaeXpfpuwjKenlSox/2O/BTlZUtEe+JG7s5YhEz608PlAHRA==}
    engines: {node: '>=0.6'}

  /token-types@4.2.1:
    resolution: {integrity: sha512-6udB24Q737UD/SDsKAHI9FCRP7Bqc9D/MQUV02ORQg5iskjtLJlZJNdN4kKtcdtwCeWIwIHDGaUsTsCCAa8sFQ==}
    engines: {node: '>=10'}
    dependencies:
      '@tokenizer/token': 0.3.0
      ieee754: 1.2.1
    dev: false

  /tr46@0.0.3:
    resolution: {integrity: sha512-N3WMsuqV66lT30CrXNbEjx4GEwlow3v6rr4mCcv6prnfwhS01rkgyFdjPNBYd9br7LpXV1+Emh01fHnq2Gdgrw==}
    dev: true

  /trim-newlines@3.0.1:
    resolution: {integrity: sha512-c1PTsA3tYrIsLGkJkzHF+w9F2EyxfXGo4UyJc4pFL++FMjnq0HJS69T3M7d//gKrFKwy429bouPescbjecU+Zw==}
    engines: {node: '>=8'}
    dev: true

  /ts-morph@16.0.0:
    resolution: {integrity: sha512-jGNF0GVpFj0orFw55LTsQxVYEUOCWBAbR5Ls7fTYE5pQsbW18ssTb/6UXx/GYAEjS+DQTp8VoTw0vqYMiaaQuw==}
    dependencies:
      '@ts-morph/common': 0.17.0
      code-block-writer: 11.0.3
    dev: false

  /ts-node@10.8.2(@swc/core@1.3.42)(@types/node@18.0.0)(typescript@4.8.4):
    resolution: {integrity: sha512-LYdGnoGddf1D6v8REPtIH+5iq/gTDuZqv2/UJUU7tKjuEU8xVZorBM+buCGNjj+pGEud+sOoM4CX3/YzINpENA==}
    hasBin: true
    peerDependencies:
      '@swc/core': '>=1.2.50'
      '@swc/wasm': '>=1.2.50'
      '@types/node': '*'
      typescript: '>=2.7'
    peerDependenciesMeta:
      '@swc/core':
        optional: true
      '@swc/wasm':
        optional: true
    dependencies:
      '@cspotcode/source-map-support': 0.8.1
      '@swc/core': 1.3.42
      '@tsconfig/node10': 1.0.9
      '@tsconfig/node12': 1.0.11
      '@tsconfig/node14': 1.0.3
      '@tsconfig/node16': 1.0.4
      '@types/node': 18.0.0
      acorn: 8.10.0
      acorn-walk: 8.2.0
      arg: 4.1.3
      create-require: 1.1.1
      diff: 4.0.2
      make-error: 1.3.6
      typescript: 4.8.4
      v8-compile-cache-lib: 3.0.1
      yn: 3.1.1
    dev: true

  /ts-node@10.8.2(@swc/core@1.3.42)(@types/node@18.17.8)(typescript@4.9.5):
    resolution: {integrity: sha512-LYdGnoGddf1D6v8REPtIH+5iq/gTDuZqv2/UJUU7tKjuEU8xVZorBM+buCGNjj+pGEud+sOoM4CX3/YzINpENA==}
    hasBin: true
    peerDependencies:
      '@swc/core': '>=1.2.50'
      '@swc/wasm': '>=1.2.50'
      '@types/node': '*'
      typescript: '>=2.7'
    peerDependenciesMeta:
      '@swc/core':
        optional: true
      '@swc/wasm':
        optional: true
    dependencies:
      '@cspotcode/source-map-support': 0.8.1
      '@swc/core': 1.3.42
      '@tsconfig/node10': 1.0.9
      '@tsconfig/node12': 1.0.11
      '@tsconfig/node14': 1.0.3
      '@tsconfig/node16': 1.0.4
      '@types/node': 18.17.8
      acorn: 8.10.0
      acorn-walk: 8.2.0
      arg: 4.1.3
      create-require: 1.1.1
      diff: 4.0.2
      make-error: 1.3.6
      typescript: 4.9.5
      v8-compile-cache-lib: 3.0.1
      yn: 3.1.1
    dev: true

  /tslib@1.14.1:
    resolution: {integrity: sha512-Xni35NKzjgMrwevysHTCArtLDpPvye8zV/0E4EyYn43P7/7qvQwPh9BGkHewbMulVntbigmcT7rdX3BNo9wRJg==}

  /tslib@2.3.1:
    resolution: {integrity: sha512-77EbyPPpMz+FRFRuAFlWMtmgUWGe9UOG2Z25NqCwiIjRhOf5iKGuzSe5P2w1laq+FkRy4p+PCuVkJSGkzTEKVw==}
    dev: true

  /tslib@2.6.2:
    resolution: {integrity: sha512-AEYxH93jGFPn/a2iVAwW87VuUIkR1FVUKB77NwMF7nBTDkDrrT/Hpt/IrCJ0QXhW27jTBDcf5ZY7w6RiqTMw2Q==}
    requiresBuild: true
    dev: false

  /tsutils@3.21.0(typescript@4.8.4):
    resolution: {integrity: sha512-mHKK3iUXL+3UF6xL5k0PEhKRUBKPBCv/+RkEOpjRWxxx27KKRBmmA60A9pgOUvMi8GKhRMPEmjBRPzs2W7O1OA==}
    engines: {node: '>= 6'}
    peerDependencies:
      typescript: '>=2.8.0 || >= 3.2.0-dev || >= 3.3.0-dev || >= 3.4.0-dev || >= 3.5.0-dev || >= 3.6.0-dev || >= 3.6.0-beta || >= 3.7.0-dev || >= 3.7.0-beta'
    dependencies:
      tslib: 1.14.1
      typescript: 4.8.4
    dev: true

  /tty-table@4.2.1:
    resolution: {integrity: sha512-xz0uKo+KakCQ+Dxj1D/tKn2FSyreSYWzdkL/BYhgN6oMW808g8QRMuh1atAV9fjTPbWBjfbkKQpI/5rEcnAc7g==}
    engines: {node: '>=8.0.0'}
    hasBin: true
    dependencies:
      chalk: 4.1.2
      csv: 5.5.3
      kleur: 4.1.5
      smartwrap: 2.0.2
      strip-ansi: 6.0.1
      wcwidth: 1.0.1
      yargs: 17.7.2
    dev: true

  /tunnel-agent@0.6.0:
    resolution: {integrity: sha512-McnNiV1l8RYeY8tBgEpuodCC1mLUdbSN+CYBL7kJsJNInOP8UjDDEwdk6Mw60vdLLrr5NHKZhMAOSrR2NZuQ+w==}
    dependencies:
      safe-buffer: 5.2.1
    dev: false

  /type-check@0.4.0:
    resolution: {integrity: sha512-XleUoc9uwGXqjWwXaUTZAmzMcFZ5858QA2vvx1Ur5xIcixXIP+8LnFDgRplU30us6teqdlskFfu+ae4K79Ooew==}
    engines: {node: '>= 0.8.0'}
    dependencies:
      prelude-ls: 1.2.1
    dev: true

  /type-detect@4.0.8:
    resolution: {integrity: sha512-0fr/mIH1dlO+x7TlcMy+bIDqKPsw/70tVyeHW787goQjhmqaZe10uwLujubK9q9Lg6Fiho1KUKDYz0Z7k7g5/g==}
    engines: {node: '>=4'}
    dev: true

  /type-fest@0.13.1:
    resolution: {integrity: sha512-34R7HTnG0XIJcBSn5XhDd7nNFPRcXYRZrBB2O2jdKqYODldSzBAqzsWoZYYvduky73toYS/ESqxPvkDf/F0XMg==}
    engines: {node: '>=10'}
    dev: true

  /type-fest@0.20.2:
    resolution: {integrity: sha512-Ne+eE4r0/iWnpAxD852z3A+N0Bt5RN//NjJwRd2VFHEmrywxf5vsZlh4R6lixl6B+wz/8d+maTSAkN1FIkI3LQ==}
    engines: {node: '>=10'}
    dev: true

  /type-fest@0.21.3:
    resolution: {integrity: sha512-t0rzBq87m3fVcduHDUFhKmyyX+9eo6WQjZvf51Ea/M0Q7+T374Jp1aUiyUl0GKxp8M/OETVHSDvmkyPgvX+X2w==}
    engines: {node: '>=10'}
    dev: true

  /type-fest@0.6.0:
    resolution: {integrity: sha512-q+MB8nYR1KDLrgr4G5yemftpMC7/QLqVndBmEEdqzmNj5dcFOO4Oo8qlwZE3ULT3+Zim1F8Kq4cBnikNhlCMlg==}
    engines: {node: '>=8'}
    dev: true

  /type-fest@0.8.1:
    resolution: {integrity: sha512-4dbzIzqvjtgiM5rw1k5rEHtBANKmdudhGyBEajN01fEyhaAIhsoKNy6y7+IN93IfpFtwY9iqi7kD+xwKhQsNJA==}
    engines: {node: '>=8'}
    dev: true

  /type-fest@2.19.0:
    resolution: {integrity: sha512-RAH822pAdBgcNMAfWnCBU3CFZcfZ/i1eZjwFU/dsLKumyuuP3niueg2UAukXYF0E2AAoc82ZSSf9J0WQBinzHA==}
    engines: {node: '>=12.20'}

  /type-is@1.6.18:
    resolution: {integrity: sha512-TkRKr9sUTxEH8MdfuCSP7VizJyzRNMjj2J2do2Jr3Kym598JVdEksuzPQCnlFPW4ky9Q+iA+ma9BGm06XQBy8g==}
    engines: {node: '>= 0.6'}
    dependencies:
      media-typer: 0.3.0
      mime-types: 2.1.35

  /typed-array-buffer@1.0.0:
    resolution: {integrity: sha512-Y8KTSIglk9OZEr8zywiIHG/kmQ7KWyjseXs1CbSo8vC42w7hg2HgYTxSWwP0+is7bWDc1H+Fo026CpHFwm8tkw==}
    engines: {node: '>= 0.4'}
    dependencies:
      call-bind: 1.0.2
      get-intrinsic: 1.2.1
      is-typed-array: 1.1.12
    dev: true

  /typed-array-byte-length@1.0.0:
    resolution: {integrity: sha512-Or/+kvLxNpeQ9DtSydonMxCx+9ZXOswtwJn17SNLvhptaXYDJvkFFP5zbfU/uLmvnBJlI4yrnXRxpdWH/M5tNA==}
    engines: {node: '>= 0.4'}
    dependencies:
      call-bind: 1.0.2
      for-each: 0.3.3
      has-proto: 1.0.1
      is-typed-array: 1.1.12
    dev: true

  /typed-array-byte-offset@1.0.0:
    resolution: {integrity: sha512-RD97prjEt9EL8YgAgpOkf3O4IF9lhJFr9g0htQkm0rchFp/Vx7LW5Q8fSXXub7BXAODyUQohRMyOc3faCPd0hg==}
    engines: {node: '>= 0.4'}
    dependencies:
      available-typed-arrays: 1.0.5
      call-bind: 1.0.2
      for-each: 0.3.3
      has-proto: 1.0.1
      is-typed-array: 1.1.12
    dev: true

  /typed-array-length@1.0.4:
    resolution: {integrity: sha512-KjZypGq+I/H7HI5HlOoGHkWUUGq+Q0TPhQurLbyrVrvnKTBgzLhIJ7j6J/XTQOi0d1RjyZ0wdas8bKs2p0x3Ng==}
    dependencies:
      call-bind: 1.0.2
      for-each: 0.3.3
      is-typed-array: 1.1.12
    dev: true

  /typed-emitter@2.1.0:
    resolution: {integrity: sha512-g/KzbYKbH5C2vPkaXGu8DJlHrGKHLsM25Zg9WuC9pMGfuvT+X25tZQWo5fK1BjBm8+UrVE9LDCvaY0CQk+fXDA==}
    optionalDependencies:
      rxjs: 7.8.1
    dev: false

  /typescript@4.8.4:
    resolution: {integrity: sha512-QCh+85mCy+h0IGff8r5XWzOVSbBO+KfeYrMQh7NJ58QujwcE22u+NUSmUxqF+un70P9GXKxa2HCNiTTMJknyjQ==}
    engines: {node: '>=4.2.0'}
    hasBin: true
    dev: true

  /typescript@4.9.5:
    resolution: {integrity: sha512-1FXk9E2Hm+QzZQ7z+McJiHL4NW1F2EzMu9Nq9i3zAaGqibafqYwCVU6WyWAuyQRRzOlxou8xZSyXLEN8oKj24g==}
    engines: {node: '>=4.2.0'}
    hasBin: true
    dev: true

  /uglify-js@3.17.4:
    resolution: {integrity: sha512-T9q82TJI9e/C1TAxYvfb16xO120tMVFZrGA3f9/P4424DNu6ypK103y0GPFVa17yotwSyZW5iYXgjYHkGrJW/g==}
    engines: {node: '>=0.8.0'}
    hasBin: true
    requiresBuild: true
    dev: false
    optional: true

  /uint8arrays@3.0.0:
    resolution: {integrity: sha512-HRCx0q6O9Bfbp+HHSfQQKD7wU70+lydKVt4EghkdOvlK/NlrF90z+eXV34mUd48rNvVJXwkrMSPpCATkct8fJA==}
    dependencies:
      multiformats: 9.9.0

  /unbox-primitive@1.0.2:
    resolution: {integrity: sha512-61pPlCD9h51VoreyJ0BReideM3MDKMKnh6+V9L08331ipq6Q8OFXZYiqP6n/tbHx4s5I9uRhcye6BrbkizkBDw==}
    dependencies:
      call-bind: 1.0.2
      has-bigints: 1.0.2
      has-symbols: 1.0.3
      which-boxed-primitive: 1.0.2
    dev: true

  /unicode-canonical-property-names-ecmascript@2.0.0:
    resolution: {integrity: sha512-yY5PpDlfVIU5+y/BSCxAJRBIS1Zc2dDG3Ujq+sR0U+JjUevW2JhocOF+soROYDSaAezOzOKuyyixhD6mBknSmQ==}
    engines: {node: '>=4'}
    dev: true

  /unicode-match-property-ecmascript@2.0.0:
    resolution: {integrity: sha512-5kaZCrbp5mmbz5ulBkDkbY0SsPOjKqVS35VpL9ulMPfSl0J0Xsm+9Evphv9CoIZFwre7aJoa94AY6seMKGVN5Q==}
    engines: {node: '>=4'}
    dependencies:
      unicode-canonical-property-names-ecmascript: 2.0.0
      unicode-property-aliases-ecmascript: 2.1.0
    dev: true

  /unicode-match-property-value-ecmascript@2.1.0:
    resolution: {integrity: sha512-qxkjQt6qjg/mYscYMC0XKRn3Rh0wFPlfxB0xkt9CfyTvpX1Ra0+rAmdX2QyAobptSEvuy4RtpPRui6XkV+8wjA==}
    engines: {node: '>=4'}
    dev: true

  /unicode-property-aliases-ecmascript@2.1.0:
    resolution: {integrity: sha512-6t3foTQI9qne+OZoVQB/8x8rk2k1eVy1gRXhV3oFQ5T6R1dqQ1xtin3XqSlx3+ATBkliTaR/hHyJBm+LVPNM8w==}
    engines: {node: '>=4'}
    dev: true

  /unique-filename@2.0.1:
    resolution: {integrity: sha512-ODWHtkkdx3IAR+veKxFV+VBkUMcN+FaqzUUd7IZzt+0zhDZFPFxhlqwPF3YQvMHx1TD0tdgYl+kuPnJ8E6ql7A==}
    engines: {node: ^12.13.0 || ^14.15.0 || >=16.0.0}
    dependencies:
      unique-slug: 3.0.0
    dev: true

  /unique-slug@3.0.0:
    resolution: {integrity: sha512-8EyMynh679x/0gqE9fT9oilG+qEt+ibFyqjuVTsZn1+CMxH+XLlpvr2UZx4nVcCwTpx81nICr2JQFkM+HPLq4w==}
    engines: {node: ^12.13.0 || ^14.15.0 || >=16.0.0}
    dependencies:
      imurmurhash: 0.1.4
    dev: true

  /universalify@0.1.2:
    resolution: {integrity: sha512-rBJeI5CXAlmy1pV+617WB9J63U6XcazHHF2f2dbJix4XzpUF0RS3Zbj0FGIOCAva5P/d/GBOYaACQ1w+0azUkg==}
    engines: {node: '>= 4.0.0'}
    dev: true

  /universalify@2.0.0:
    resolution: {integrity: sha512-hAZsKq7Yy11Zu1DE0OzWjw7nnLZmJZYTDZZyEFHZdUhV8FkH5MCfoU1XMaxXovpyW5nq5scPqq0ZDP9Zyl04oQ==}
    engines: {node: '>= 10.0.0'}
    dev: true

  /unpipe@1.0.0:
    resolution: {integrity: sha512-pjy2bYhSsufwWlKwPc+l3cN7+wuJlK6uz0YdJEOlQDbl6jo/YlPi4mb8agUkVC8BF7V8NuzeyPNqRksA3hztKQ==}
    engines: {node: '>= 0.8'}

  /update-browserslist-db@1.0.11(browserslist@4.21.10):
    resolution: {integrity: sha512-dCwEFf0/oT85M1fHBg4F0jtLwJrutGoHSQXCh7u4o2t1drG+c0a9Flnqww6XUKSfQMPpJBRjU8d4RXB09qtvaA==}
    hasBin: true
    peerDependencies:
      browserslist: '>= 4.21.0'
    dependencies:
      browserslist: 4.21.10
      escalade: 3.1.1
      picocolors: 1.0.0
    dev: true

  /uri-js@4.4.1:
    resolution: {integrity: sha512-7rKUyy33Q1yc98pQ1DAmLtwX109F7TIfWlW1Ydo8Wl1ii1SeHieeh0HHfPeL2fMXK6z0s8ecKs9frCuLJvndBg==}
    dependencies:
      punycode: 2.3.0

  /util-deprecate@1.0.2:
    resolution: {integrity: sha512-EPD5q1uXyFxJpCrLnCc1nHnq3gOa6DZBocAIiI2TaSCA7VCJ1UJDMagCzIkXNsUYfD1daK//LTEQ8xiIbrHtcw==}

  /utils-merge@1.0.1:
    resolution: {integrity: sha512-pMZTvIkT1d+TFGvDOqodOclx0QWkkgi6Tdoa8gC8ffGAAqz9pzPTZWAybbsHHoED/ztMtkv/VoYTYyShUn81hA==}
    engines: {node: '>= 0.4.0'}

  /uuid@8.3.2:
    resolution: {integrity: sha512-+NYs2QeMWy+GWFOEm9xnn6HCDp0l7QBD7ml8zLUmJ+93Q5NF0NocErnwkTkXVFNiX3/fpC6afS8Dhb/gz7R7eg==}
    hasBin: true
    dev: false

  /v8-compile-cache-lib@3.0.1:
    resolution: {integrity: sha512-wa7YjyUGfNZngI/vtK0UHAN+lgDCxBPCylVXGp0zu59Fz5aiGtNXaq3DhIov063MorB+VfufLh3JlF2KdTK3xg==}
    dev: true

  /v8-to-istanbul@9.1.0:
    resolution: {integrity: sha512-6z3GW9x8G1gd+JIIgQQQxXuiJtCXeAjp6RaPEPLv62mH3iPHPxV6W3robxtCzNErRo6ZwTmzWhsbNvjyEBKzKA==}
    engines: {node: '>=10.12.0'}
    dependencies:
      '@jridgewell/trace-mapping': 0.3.19
      '@types/istanbul-lib-coverage': 2.0.4
      convert-source-map: 1.9.0
    dev: true

  /validate-npm-package-license@3.0.4:
    resolution: {integrity: sha512-DpKm2Ui/xN7/HQKCtpZxoRWBhZ9Z0kqtygG8XCgNQ8ZlDnxuQmWhj566j8fN4Cu3/JmbhsDo7fcAJq4s9h27Ew==}
    dependencies:
      spdx-correct: 3.2.0
      spdx-expression-parse: 3.0.1
    dev: true

  /varint@6.0.0:
    resolution: {integrity: sha512-cXEIW6cfr15lFv563k4GuVuW/fiwjknytD37jIOLSdSWuOI6WnO/oKwmP2FQTU2l01LP8/M5TSAJpzUaGe3uWg==}
    dev: false

  /vary@1.1.2:
    resolution: {integrity: sha512-BNGbWLfd0eUPabhkXUVm0j8uuvREyTh5ovRa/dyow/BqAbZJyC+5fU+IzQOzmAKzYqYRAISoRhdQr3eIZ/PXqg==}
    engines: {node: '>= 0.8'}

  /walker@1.0.8:
    resolution: {integrity: sha512-ts/8E8l5b7kY0vlWLewOkDXMmPdLcVV4GmOQLyxuSswIJsweeFZtAsMF7k1Nszz+TYBQrlYRmzOnr398y1JemQ==}
    dependencies:
      makeerror: 1.0.12
    dev: true

  /wcwidth@1.0.1:
    resolution: {integrity: sha512-XHPEwS0q6TaxcvG85+8EYkbiCux2XtWG2mkc47Ng2A77BQu9+DqIOJldST4HgPkuea7dvKSj5VgX3P1d4rW8Tg==}
    dependencies:
      defaults: 1.0.4
    dev: true

  /webidl-conversions@3.0.1:
    resolution: {integrity: sha512-2JAn3z8AR6rjK8Sm8orRC0h/bcl/DqL7tRPdGZ4I1CjdF+EaMLmYxBHyXuKL849eucPFhvBoxMsflfOb8kxaeQ==}
    dev: true

  /whatwg-url@5.0.0:
    resolution: {integrity: sha512-saE57nupxk6v3HY35+jzBwYa0rKSy0XR8JSxZPwgLr7ys0IBzhGviA1/TUGJLmSVqs8pb9AnvICXEuOHLprYTw==}
    dependencies:
      tr46: 0.0.3
      webidl-conversions: 3.0.1
    dev: true

  /which-boxed-primitive@1.0.2:
    resolution: {integrity: sha512-bwZdv0AKLpplFY2KZRX6TvyuN7ojjr7lwkg6ml0roIy9YeuSr7JS372qlNW18UQYzgYK9ziGcerWqZOmEn9VNg==}
    dependencies:
      is-bigint: 1.0.4
      is-boolean-object: 1.1.2
      is-number-object: 1.0.7
      is-string: 1.0.7
      is-symbol: 1.0.4
    dev: true

  /which-module@2.0.1:
    resolution: {integrity: sha512-iBdZ57RDvnOR9AGBhML2vFZf7h8vmBjhoaZqODJBFWHVtKkDmKuHai3cx5PgVMrX5YDNp27AofYbAwctSS+vhQ==}
    dev: true

  /which-pm@2.0.0:
    resolution: {integrity: sha512-Lhs9Pmyph0p5n5Z3mVnN0yWcbQYUAD7rbQUiMsQxOJ3T57k7RFe35SUwWMf7dsbDZks1uOmw4AecB/JMDj3v/w==}
    engines: {node: '>=8.15'}
    dependencies:
      load-yaml-file: 0.2.0
      path-exists: 4.0.0
    dev: true

  /which-typed-array@1.1.11:
    resolution: {integrity: sha512-qe9UWWpkeG5yzZ0tNYxDmd7vo58HDBc39mZ0xWWpolAGADdFOzkfamWLDxkOWcvHQKVmdTyQdLD4NOfjLWTKew==}
    engines: {node: '>= 0.4'}
    dependencies:
      available-typed-arrays: 1.0.5
      call-bind: 1.0.2
      for-each: 0.3.3
      gopd: 1.0.1
      has-tostringtag: 1.0.0
    dev: true

  /which@1.3.1:
    resolution: {integrity: sha512-HxJdYWq1MTIQbJ3nw0cqssHoTNU267KlrDuGZ1WYlxDStUtKUhOaJmh112/TZmHxxUfuJqPXSOm7tDyas0OSIQ==}
    hasBin: true
    dependencies:
      isexe: 2.0.0
    dev: true

  /which@2.0.2:
    resolution: {integrity: sha512-BLI3Tl1TW3Pvl70l3yq3Y64i+awpwXqsGBYWkkqMtnbXgrMD+yj7rhW0kuEDxzJaYXGjEW5ogapKNMEKNMjibA==}
    engines: {node: '>= 8'}
    hasBin: true
    dependencies:
      isexe: 2.0.0
    dev: true

  /wide-align@1.1.5:
    resolution: {integrity: sha512-eDMORYaPNZ4sQIuuYPDHdQvf4gyCF9rEEV/yPxGfwPkRodwEgiMUUXTx/dex+Me0wxx53S+NgUHaP7y3MGlDmg==}
    dependencies:
      string-width: 4.2.3
    dev: true

  /wordwrap@1.0.0:
    resolution: {integrity: sha512-gvVzJFlPycKc5dZN4yPkP8w7Dc37BtP1yczEneOb4uq34pXZcvrtRTmWV8W+Ume+XCxKgbjM+nevkyFPMybd4Q==}
    dev: false

  /wrap-ansi@6.2.0:
    resolution: {integrity: sha512-r6lPcBGxZXlIcymEu7InxDMhdW0KDxpLgoFLcguasxCaJ/SOIZwINatK9KY/tf+ZrlywOKU0UDj3ATXUBfxJXA==}
    engines: {node: '>=8'}
    dependencies:
      ansi-styles: 4.3.0
      string-width: 4.2.3
      strip-ansi: 6.0.1
    dev: true

  /wrap-ansi@7.0.0:
    resolution: {integrity: sha512-YVGIj2kamLSTxw6NsZjoBxfSwsn0ycdesmc4p+Q21c5zPuZ1pl+NfxVdxPtdHvmNVOQ6XSYG4AUtyt/Fi7D16Q==}
    engines: {node: '>=10'}
    dependencies:
      ansi-styles: 4.3.0
      string-width: 4.2.3
      strip-ansi: 6.0.1
    dev: true

  /wrappy@1.0.2:
    resolution: {integrity: sha512-l4Sp/DRseor9wL6EvV2+TuQn63dMkPjZ/sp9XkghTEbV9KlPS1xUsZ3u7/IQO4wxtcFB4bgpQPRcR3QCvezPcQ==}

  /write-file-atomic@4.0.2:
    resolution: {integrity: sha512-7KxauUdBmSdWnmpaGFg+ppNjKF8uNLry8LyzjauQDOVONfFLNKrKvQOxZ/VuTIcS/gge/YNahf5RIIQWTSarlg==}
    engines: {node: ^12.13.0 || ^14.15.0 || >=16.0.0}
    dependencies:
      imurmurhash: 0.1.4
      signal-exit: 3.0.7
    dev: true

  /ws@8.12.0:
    resolution: {integrity: sha512-kU62emKIdKVeEIOIKVegvqpXMSTAMLJozpHZaJNDYqBjzlSYXQGviYwN1osDLJ9av68qHd4a2oSjd7yD4pacig==}
    engines: {node: '>=10.0.0'}
    peerDependencies:
      bufferutil: ^4.0.1
      utf-8-validate: '>=5.0.2'
    peerDependenciesMeta:
      bufferutil:
        optional: true
      utf-8-validate:
        optional: true
    dev: false

  /xtend@4.0.2:
    resolution: {integrity: sha512-LKYU1iAXJXUgAXn9URjiu+MWhyUXHsvfp7mcuYm9dSUKK0/CjtrUwFAxD82/mCWbtLsGjFIad0wIsod4zrTAEQ==}
    engines: {node: '>=0.4'}

  /y18n@4.0.3:
    resolution: {integrity: sha512-JKhqTOwSrqNA1NY5lSztJ1GrBiUodLMmIZuLiDaMRJ+itFd+ABVE8XBjOvIWL+rSqNDC74LCSFmlb/U4UZ4hJQ==}
    dev: true

  /y18n@5.0.8:
    resolution: {integrity: sha512-0pfFzegeDWJHJIAmTLRP2DwHjdF5s7jo9tuztdQxAhINCdvS+3nGINqPd00AphqJR/0LhANUS6/+7SCb98YOfA==}
    engines: {node: '>=10'}
    dev: true

  /yallist@2.1.2:
    resolution: {integrity: sha512-ncTzHV7NvsQZkYe1DW7cbDLm0YpzHmZF5r/iyP3ZnQtMiJ+pjzisCiMNI+Sj+xQF5pXhSHxSB3uDbsBTzY/c2A==}
    dev: true

  /yallist@3.1.1:
    resolution: {integrity: sha512-a4UGQaWPH59mOXUYnAG2ewncQS4i4F43Tv3JoAM+s2VDAmS9NsK8GpDMLrCHPksFT7h3K6TOoUNn2pb7RoXx4g==}
    dev: true

  /yallist@4.0.0:
    resolution: {integrity: sha512-3wdGidZyq5PB084XLES5TpOSRA3wjXAlIWMhum2kRcv/41Sn2emQ0dycQW4uZXLejwKvg6EsvbdlVL+FYEct7A==}

  /yargs-parser@18.1.3:
    resolution: {integrity: sha512-o50j0JeToy/4K6OZcaQmW6lyXXKhq7csREXcDwk2omFPJEwUNOVtJKvmDr9EI1fAJZUyZcRF7kxGBWmRXudrCQ==}
    engines: {node: '>=6'}
    dependencies:
      camelcase: 5.3.1
      decamelize: 1.2.0
    dev: true

  /yargs-parser@21.1.1:
    resolution: {integrity: sha512-tVpsJW7DdjecAiFpbIB1e3qxIQsE6NoPc5/eTdrbbIC4h0LVsWhnoa3g+m2HclBIujHzsxZ4VJVA+GUuc2/LBw==}
    engines: {node: '>=12'}
    dev: true

  /yargs@15.4.1:
    resolution: {integrity: sha512-aePbxDmcYW++PaqBsJ+HYUFwCdv4LVvdnhBy78E57PIor8/OVvhMrADFFEDh8DHDFRv/O9i3lPhsENjO7QX0+A==}
    engines: {node: '>=8'}
    dependencies:
      cliui: 6.0.0
      decamelize: 1.2.0
      find-up: 4.1.0
      get-caller-file: 2.0.5
      require-directory: 2.1.1
      require-main-filename: 2.0.0
      set-blocking: 2.0.0
      string-width: 4.2.3
      which-module: 2.0.1
      y18n: 4.0.3
      yargs-parser: 18.1.3
    dev: true

  /yargs@17.7.2:
    resolution: {integrity: sha512-7dSzzRQ++CKnNI/krKnYRV7JKKPUXMEh61soaHKg9mrWEhzFWhFnxPxGl+69cD1Ou63C13NUPCnmIcrvqCuM6w==}
    engines: {node: '>=12'}
    dependencies:
      cliui: 8.0.1
      escalade: 3.1.1
      get-caller-file: 2.0.5
      require-directory: 2.1.1
      string-width: 4.2.3
      y18n: 5.0.8
      yargs-parser: 21.1.1
    dev: true

  /yesno@0.4.0:
    resolution: {integrity: sha512-tdBxmHvbXPBKYIg81bMCB7bVeDmHkRzk5rVJyYYXurwKkHq/MCd8rz4HSJUP7hW0H2NlXiq8IFiWvYKEHhlotA==}
    dev: false

  /yn@3.1.1:
    resolution: {integrity: sha512-Ux4ygGWsu2c7isFWe8Yu1YluJmqVhxqK2cLXNQA5AcC3QfbGNpM7fu0Y8b/z16pXLnFxZYvWhd3fhBY9DLmC6Q==}
    engines: {node: '>=6'}
    dev: true

  /yocto-queue@0.1.0:
    resolution: {integrity: sha512-rVksvsnNCdJ/ohGc6xgPwyN8eheCxsiLM8mxuE/t/mOVqJewPuO1miLpTHQiRgTKCLexL4MeAFVagts7HmNZ2Q==}
    engines: {node: '>=10'}

  /zod@3.21.4:
    resolution: {integrity: sha512-m46AKbrzKVzOzs/DZgVnG5H55N1sv1M8qZU3A8RIKbs3mrACDNeIOeilDymVb2HdmP8uwshOCF4uJ8uM9rCqJw==}<|MERGE_RESOLUTION|>--- conflicted
+++ resolved
@@ -504,15 +504,9 @@
       cors:
         specifier: ^2.8.5
         version: 2.8.5
-<<<<<<< HEAD
-=======
       disposable-email:
         specifier: ^0.2.3
         version: 0.2.3
-      dotenv:
-        specifier: ^16.0.0
-        version: 16.0.3
->>>>>>> 11e3b329
       express:
         specifier: ^4.17.2
         version: 4.18.2

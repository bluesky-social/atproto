lockfileVersion: '6.0'

settings:
  autoInstallPeers: true
  excludeLinksFromLockfile: false

importers:

  .:
    devDependencies:
      '@babel/core':
        specifier: ^7.18.6
        version: 7.18.6
      '@babel/preset-env':
        specifier: ^7.18.6
        version: 7.18.6(@babel/core@7.18.6)
      '@changesets/changelog-github':
        specifier: ^0.4.8
        version: 0.4.8
      '@changesets/cli':
        specifier: ^2.26.2
        version: 2.26.2
      '@npmcli/package-json':
        specifier: ^3.0.0
        version: 3.0.0
      '@swc/core':
        specifier: ^1.3.42
        version: 1.3.42
      '@swc/jest':
        specifier: ^0.2.24
        version: 0.2.24(@swc/core@1.3.42)
      '@types/jest':
        specifier: ^28.1.4
        version: 28.1.4
      '@types/node':
        specifier: ^18.0.0
        version: 18.0.0
      '@typescript-eslint/eslint-plugin':
        specifier: ^6.14.0
        version: 6.18.1(@typescript-eslint/parser@6.18.1)(eslint@8.24.0)(typescript@5.3.3)
      '@typescript-eslint/parser':
        specifier: ^6.14.0
        version: 6.18.1(eslint@8.24.0)(typescript@5.3.3)
      babel-eslint:
        specifier: ^10.1.0
        version: 10.1.0(eslint@8.24.0)
      dotenv:
        specifier: ^16.0.3
        version: 16.0.3
      esbuild:
        specifier: ^0.14.48
        version: 0.14.48
      esbuild-node-externals:
        specifier: ^1.5.0
        version: 1.5.0(esbuild@0.14.48)
      esbuild-plugin-handlebars:
        specifier: ^1.0.2
        version: 1.0.2
      eslint:
        specifier: ^8.24.0
        version: 8.24.0
      eslint-config-prettier:
        specifier: ^8.5.0
        version: 8.5.0(eslint@8.24.0)
      eslint-plugin-prettier:
        specifier: ^4.2.1
        version: 4.2.1(eslint-config-prettier@8.5.0)(eslint@8.24.0)(prettier@2.7.1)
      handlebars-jest:
        specifier: ^1.0.0
        version: 1.0.0
      jest:
        specifier: ^28.1.2
        version: 28.1.2(@types/node@18.0.0)(ts-node@10.8.2)
      node-gyp:
        specifier: ^9.3.1
        version: 9.3.1
      pino-pretty:
        specifier: ^9.1.0
        version: 9.1.0
      prettier:
        specifier: ^2.7.1
        version: 2.7.1
      prettier-config-standard:
        specifier: ^5.0.0
        version: 5.0.0(prettier@2.7.1)
      ts-node:
        specifier: ^10.8.2
        version: 10.8.2(@swc/core@1.3.42)(@types/node@18.0.0)(typescript@5.3.3)
      typescript:
        specifier: ^5.3.3
        version: 5.3.3

  packages/api:
    dependencies:
      '@atproto/common-web':
        specifier: workspace:^
        version: link:../common-web
      '@atproto/lexicon':
        specifier: workspace:^
        version: link:../lexicon
      '@atproto/syntax':
        specifier: workspace:^
        version: link:../syntax
      '@atproto/xrpc':
        specifier: workspace:^
        version: link:../xrpc
      multiformats:
        specifier: ^9.9.0
        version: 9.9.0
      tlds:
        specifier: ^1.234.0
        version: 1.234.0
      typed-emitter:
        specifier: ^2.1.0
        version: 2.1.0
      zod:
        specifier: ^3.21.4
        version: 3.21.4
    devDependencies:
      '@atproto/dev-env':
        specifier: workspace:^
        version: link:../dev-env
      '@atproto/lex-cli':
        specifier: workspace:^
        version: link:../lex-cli
      common-tags:
        specifier: ^1.8.2
        version: 1.8.2

  packages/aws:
    dependencies:
      '@atproto/common':
        specifier: workspace:^
        version: link:../common
      '@atproto/crypto':
        specifier: workspace:^
        version: link:../crypto
      '@atproto/repo':
        specifier: workspace:^
        version: link:../repo
      '@aws-sdk/client-cloudfront':
        specifier: ^3.261.0
        version: 3.261.0
      '@aws-sdk/client-kms':
        specifier: ^3.196.0
        version: 3.196.0
      '@aws-sdk/client-s3':
        specifier: ^3.224.0
        version: 3.224.0
      '@aws-sdk/lib-storage':
        specifier: ^3.226.0
        version: 3.226.0(@aws-sdk/abort-controller@3.374.0)(@aws-sdk/client-s3@3.224.0)
      '@noble/curves':
        specifier: ^1.1.0
        version: 1.1.0
      key-encoder:
        specifier: ^2.0.3
        version: 2.0.3
      multiformats:
        specifier: ^9.9.0
        version: 9.9.0
      uint8arrays:
        specifier: 3.0.0
        version: 3.0.0

  packages/bsky:
    dependencies:
      '@atproto/api':
        specifier: workspace:^
        version: link:../api
      '@atproto/common':
        specifier: workspace:^
        version: link:../common
      '@atproto/crypto':
        specifier: workspace:^
        version: link:../crypto
      '@atproto/identity':
        specifier: workspace:^
        version: link:../identity
      '@atproto/lexicon':
        specifier: workspace:^
        version: link:../lexicon
      '@atproto/repo':
        specifier: workspace:^
        version: link:../repo
      '@atproto/syntax':
        specifier: workspace:^
        version: link:../syntax
      '@atproto/xrpc-server':
        specifier: workspace:^
        version: link:../xrpc-server
      '@bufbuild/protobuf':
        specifier: ^1.5.0
        version: 1.6.0
      '@connectrpc/connect':
        specifier: ^1.1.4
        version: 1.3.0(@bufbuild/protobuf@1.6.0)
<<<<<<< HEAD
      '@connectrpc/connect-express':
        specifier: ^1.1.4
        version: 1.3.0(@bufbuild/protobuf@1.6.0)(@connectrpc/connect-node@1.3.0)(@connectrpc/connect@1.3.0)
=======
>>>>>>> 39fe6b5d
      '@connectrpc/connect-node':
        specifier: ^1.1.4
        version: 1.3.0(@bufbuild/protobuf@1.6.0)(@connectrpc/connect@1.3.0)
      '@did-plc/lib':
        specifier: ^0.0.1
        version: 0.0.1
      '@isaacs/ttlcache':
        specifier: ^1.4.1
        version: 1.4.1
      compression:
        specifier: ^1.7.4
        version: 1.7.4
      cors:
        specifier: ^2.8.5
        version: 2.8.5
      express:
        specifier: ^4.17.2
        version: 4.18.2
      express-async-errors:
        specifier: ^3.1.1
        version: 3.1.1(express@4.18.2)
      form-data:
        specifier: ^4.0.0
        version: 4.0.0
      http-errors:
        specifier: ^2.0.0
        version: 2.0.0
      http-terminator:
        specifier: ^3.2.0
        version: 3.2.0
      ioredis:
        specifier: ^5.3.2
        version: 5.3.2
      kysely:
        specifier: ^0.22.0
        version: 0.22.0
      multiformats:
        specifier: ^9.9.0
        version: 9.9.0
      murmurhash:
        specifier: ^2.0.1
        version: 2.0.1
      p-queue:
        specifier: ^6.6.2
        version: 6.6.2
      pg:
        specifier: ^8.10.0
        version: 8.10.0
      pino:
        specifier: ^8.15.0
        version: 8.15.0
      pino-http:
        specifier: ^8.2.1
        version: 8.2.1
      sharp:
        specifier: ^0.32.6
        version: 0.32.6
      typed-emitter:
        specifier: ^2.1.0
        version: 2.1.0
      uint8arrays:
        specifier: 3.0.0
        version: 3.0.0
    devDependencies:
      '@atproto/dev-env':
        specifier: workspace:^
        version: link:../dev-env
      '@atproto/lex-cli':
        specifier: workspace:^
        version: link:../lex-cli
      '@atproto/pds':
        specifier: workspace:^
        version: link:../pds
      '@atproto/xrpc':
        specifier: workspace:^
        version: link:../xrpc
      '@bufbuild/buf':
        specifier: ^1.28.1
        version: 1.28.1
      '@bufbuild/protoc-gen-es':
        specifier: ^1.5.0
        version: 1.6.0(@bufbuild/protobuf@1.6.0)
      '@connectrpc/protoc-gen-connect-es':
        specifier: ^1.1.4
        version: 1.3.0(@bufbuild/protoc-gen-es@1.6.0)(@connectrpc/connect@1.3.0)
      '@did-plc/server':
        specifier: ^0.0.1
        version: 0.0.1
      '@types/cors':
        specifier: ^2.8.12
        version: 2.8.12
      '@types/express':
        specifier: ^4.17.13
        version: 4.17.13
      '@types/express-serve-static-core':
        specifier: ^4.17.36
        version: 4.17.36
      '@types/pg':
        specifier: ^8.6.6
        version: 8.6.6
      '@types/qs':
        specifier: ^6.9.7
        version: 6.9.7
      axios:
        specifier: ^0.27.2
        version: 0.27.2
      http2-express-bridge:
        specifier: ^1.0.7
        version: 1.0.7

  packages/bsync:
    dependencies:
      '@atproto/common':
        specifier: workspace:^
        version: link:../common
      '@atproto/syntax':
        specifier: workspace:^
        version: link:../syntax
      '@bufbuild/protobuf':
        specifier: ^1.5.0
        version: 1.6.0
      '@connectrpc/connect':
        specifier: ^1.1.4
        version: 1.3.0(@bufbuild/protobuf@1.6.0)
      '@connectrpc/connect-express':
        specifier: ^1.1.4
        version: 1.3.0(@bufbuild/protobuf@1.6.0)(@connectrpc/connect-node@1.3.0)(@connectrpc/connect@1.3.0)
      '@connectrpc/connect-node':
        specifier: ^1.1.4
        version: 1.3.0(@bufbuild/protobuf@1.6.0)(@connectrpc/connect@1.3.0)
      http-terminator:
        specifier: ^3.2.0
        version: 3.2.0
      kysely:
        specifier: ^0.22.0
        version: 0.22.0
      pg:
        specifier: ^8.10.0
        version: 8.10.0
      pino:
        specifier: ^8.15.0
        version: 8.15.0
      pino-http:
        specifier: ^8.2.1
        version: 8.4.0
      typed-emitter:
        specifier: ^2.1.0
        version: 2.1.0
    devDependencies:
      '@bufbuild/buf':
        specifier: ^1.28.1
        version: 1.28.1
      '@bufbuild/protoc-gen-es':
        specifier: ^1.5.0
        version: 1.6.0(@bufbuild/protobuf@1.6.0)
      '@connectrpc/protoc-gen-connect-es':
        specifier: ^1.1.4
        version: 1.3.0(@bufbuild/protoc-gen-es@1.6.0)(@connectrpc/connect@1.3.0)
      '@types/pg':
        specifier: ^8.6.6
        version: 8.6.6

  packages/bsync:
    dependencies:
      '@atproto/common':
        specifier: workspace:^
        version: link:../common
      '@atproto/syntax':
        specifier: workspace:^
        version: link:../syntax
      '@bufbuild/protobuf':
        specifier: ^1.5.0
        version: 1.6.0
      '@connectrpc/connect':
        specifier: ^1.1.4
        version: 1.3.0(@bufbuild/protobuf@1.6.0)
      '@connectrpc/connect-express':
        specifier: ^1.1.4
        version: 1.3.0(@bufbuild/protobuf@1.6.0)(@connectrpc/connect-node@1.3.0)(@connectrpc/connect@1.3.0)
      '@connectrpc/connect-node':
        specifier: ^1.1.4
        version: 1.3.0(@bufbuild/protobuf@1.6.0)(@connectrpc/connect@1.3.0)
      http-terminator:
        specifier: ^3.2.0
        version: 3.2.0
      kysely:
        specifier: ^0.22.0
        version: 0.22.0
      pg:
        specifier: ^8.10.0
        version: 8.10.0
      pino:
        specifier: ^8.15.0
        version: 8.15.0
      pino-http:
        specifier: ^8.2.1
        version: 8.4.0
      typed-emitter:
        specifier: ^2.1.0
        version: 2.1.0
    devDependencies:
      '@bufbuild/buf':
        specifier: ^1.28.1
        version: 1.28.1
      '@bufbuild/protoc-gen-es':
        specifier: ^1.5.0
        version: 1.6.0(@bufbuild/protobuf@1.6.0)
      '@connectrpc/protoc-gen-connect-es':
        specifier: ^1.1.4
        version: 1.3.0(@bufbuild/protoc-gen-es@1.6.0)(@connectrpc/connect@1.3.0)
      '@types/pg':
        specifier: ^8.6.6
        version: 8.6.6

  packages/common:
    dependencies:
      '@atproto/common-web':
        specifier: workspace:^
        version: link:../common-web
      '@ipld/dag-cbor':
        specifier: ^7.0.3
        version: 7.0.3
      cbor-x:
        specifier: ^1.5.1
        version: 1.5.1
      iso-datestring-validator:
        specifier: ^2.2.2
        version: 2.2.2
      multiformats:
        specifier: ^9.9.0
        version: 9.9.0
      pino:
        specifier: ^8.15.0
        version: 8.15.0
      zod:
        specifier: 3.21.4
        version: 3.21.4

  packages/common-web:
    dependencies:
      graphemer:
        specifier: ^1.4.0
        version: 1.4.0
      multiformats:
        specifier: ^9.9.0
        version: 9.9.0
      uint8arrays:
        specifier: 3.0.0
        version: 3.0.0
      zod:
        specifier: ^3.21.4
        version: 3.21.4

  packages/crypto:
    dependencies:
      '@noble/curves':
        specifier: ^1.1.0
        version: 1.1.0
      '@noble/hashes':
        specifier: ^1.3.1
        version: 1.3.1
      uint8arrays:
        specifier: 3.0.0
        version: 3.0.0
    devDependencies:
      '@atproto/common':
        specifier: workspace:^
        version: link:../common

  packages/dev-env:
    dependencies:
      '@atproto/api':
        specifier: workspace:^
        version: link:../api
      '@atproto/bsky':
        specifier: workspace:^
        version: link:../bsky
      '@atproto/bsync':
        specifier: workspace:^
        version: link:../bsync
      '@atproto/common-web':
        specifier: workspace:^
        version: link:../common-web
      '@atproto/crypto':
        specifier: workspace:^
        version: link:../crypto
      '@atproto/identity':
        specifier: workspace:^
        version: link:../identity
      '@atproto/lexicon':
        specifier: workspace:^
        version: link:../lexicon
      '@atproto/ozone':
        specifier: workspace:^
        version: link:../ozone
      '@atproto/pds':
        specifier: workspace:^
        version: link:../pds
      '@atproto/syntax':
        specifier: workspace:^
        version: link:../syntax
      '@atproto/xrpc-server':
        specifier: workspace:^
        version: link:../xrpc-server
      '@did-plc/lib':
        specifier: ^0.0.1
        version: 0.0.1
      '@did-plc/server':
        specifier: ^0.0.1
        version: 0.0.1
      axios:
        specifier: ^0.27.2
        version: 0.27.2
      better-sqlite3:
        specifier: ^7.6.2
        version: 7.6.2
      chalk:
        specifier: ^5.0.1
        version: 5.1.1
      dotenv:
        specifier: ^16.0.3
        version: 16.0.3
      express:
        specifier: ^4.18.2
        version: 4.18.2
      get-port:
        specifier: ^6.1.2
        version: 6.1.2
      multiformats:
        specifier: ^9.9.0
        version: 9.9.0
      sharp:
        specifier: ^0.32.6
        version: 0.32.6
      uint8arrays:
        specifier: 3.0.0
        version: 3.0.0
    devDependencies:
      ts-node:
        specifier: ^10.8.1
        version: 10.8.2(@swc/core@1.3.42)(@types/node@18.17.8)(typescript@5.3.3)

  packages/identity:
    dependencies:
      '@atproto/common-web':
        specifier: workspace:^
        version: link:../common-web
      '@atproto/crypto':
        specifier: workspace:^
        version: link:../crypto
      axios:
        specifier: ^0.27.2
        version: 0.27.2
    devDependencies:
      '@did-plc/lib':
        specifier: ^0.0.1
        version: 0.0.1
      '@did-plc/server':
        specifier: ^0.0.1
        version: 0.0.1
      cors:
        specifier: ^2.8.5
        version: 2.8.5
      express:
        specifier: ^4.18.2
        version: 4.18.2
      get-port:
        specifier: ^6.1.2
        version: 6.1.2

  packages/lex-cli:
    dependencies:
      '@atproto/lexicon':
        specifier: workspace:^
        version: link:../lexicon
      '@atproto/syntax':
        specifier: workspace:^
        version: link:../syntax
      chalk:
        specifier: ^5.1.1
        version: 5.1.1
      commander:
        specifier: ^9.4.0
        version: 9.4.0
      ts-morph:
        specifier: ^16.0.0
        version: 16.0.0
      yesno:
        specifier: ^0.4.0
        version: 0.4.0
      zod:
        specifier: ^3.21.4
        version: 3.21.4

  packages/lexicon:
    dependencies:
      '@atproto/common-web':
        specifier: workspace:^
        version: link:../common-web
      '@atproto/syntax':
        specifier: workspace:^
        version: link:../syntax
      iso-datestring-validator:
        specifier: ^2.2.2
        version: 2.2.2
      multiformats:
        specifier: ^9.9.0
        version: 9.9.0
      zod:
        specifier: ^3.21.4
        version: 3.21.4

  packages/ozone:
    dependencies:
      '@atproto/api':
        specifier: workspace:^
        version: link:../api
      '@atproto/common':
        specifier: workspace:^
        version: link:../common
      '@atproto/crypto':
        specifier: workspace:^
        version: link:../crypto
      '@atproto/identity':
        specifier: workspace:^
        version: link:../identity
      '@atproto/lexicon':
        specifier: workspace:^
        version: link:../lexicon
      '@atproto/syntax':
        specifier: workspace:^
        version: link:../syntax
      '@atproto/xrpc-server':
        specifier: workspace:^
        version: link:../xrpc-server
      '@did-plc/lib':
        specifier: ^0.0.1
        version: 0.0.1
      compression:
        specifier: ^1.7.4
        version: 1.7.4
      cors:
        specifier: ^2.8.5
        version: 2.8.5
      express:
        specifier: ^4.17.2
        version: 4.18.2
      express-async-errors:
        specifier: ^3.1.1
        version: 3.1.1(express@4.18.2)
      http-terminator:
        specifier: ^3.2.0
        version: 3.2.0
      kysely:
        specifier: ^0.22.0
        version: 0.22.0
      multiformats:
        specifier: ^9.9.0
        version: 9.9.0
      p-queue:
        specifier: ^6.6.2
        version: 6.6.2
      pg:
        specifier: ^8.10.0
        version: 8.10.0
      pino:
        specifier: ^8.15.0
        version: 8.15.0
      pino-http:
        specifier: ^8.2.1
        version: 8.4.0
      typed-emitter:
        specifier: ^2.1.0
        version: 2.1.0
      uint8arrays:
        specifier: 3.0.0
        version: 3.0.0
    devDependencies:
      '@atproto/dev-env':
        specifier: workspace:^
        version: link:../dev-env
      '@atproto/lex-cli':
        specifier: workspace:^
        version: link:../lex-cli
      '@atproto/pds':
        specifier: workspace:^
        version: link:../pds
      '@atproto/xrpc':
        specifier: workspace:^
        version: link:../xrpc
      '@did-plc/server':
        specifier: ^0.0.1
        version: 0.0.1
      '@types/cors':
        specifier: ^2.8.12
        version: 2.8.12
      '@types/express':
        specifier: ^4.17.13
        version: 4.17.13
      '@types/express-serve-static-core':
        specifier: ^4.17.36
        version: 4.17.36
      '@types/pg':
        specifier: ^8.6.6
        version: 8.6.6
      '@types/qs':
        specifier: ^6.9.7
        version: 6.9.7
      axios:
        specifier: ^0.27.2
        version: 0.27.2

  packages/pds:
    dependencies:
      '@atproto/api':
        specifier: workspace:^
        version: link:../api
      '@atproto/aws':
        specifier: workspace:^
        version: link:../aws
      '@atproto/common':
        specifier: workspace:^
        version: link:../common
      '@atproto/crypto':
        specifier: workspace:^
        version: link:../crypto
      '@atproto/identity':
        specifier: workspace:^
        version: link:../identity
      '@atproto/lexicon':
        specifier: workspace:^
        version: link:../lexicon
      '@atproto/repo':
        specifier: workspace:^
        version: link:../repo
      '@atproto/syntax':
        specifier: workspace:^
        version: link:../syntax
      '@atproto/xrpc':
        specifier: workspace:^
        version: link:../xrpc
      '@atproto/xrpc-server':
        specifier: workspace:^
        version: link:../xrpc-server
      '@did-plc/lib':
        specifier: ^0.0.4
        version: 0.0.4
      better-sqlite3:
        specifier: ^7.6.2
        version: 7.6.2
      bytes:
        specifier: ^3.1.2
        version: 3.1.2
      compression:
        specifier: ^1.7.4
        version: 1.7.4
      cors:
        specifier: ^2.8.5
        version: 2.8.5
      disposable-email:
        specifier: ^0.2.3
        version: 0.2.3
      express:
        specifier: ^4.17.2
        version: 4.18.2
      express-async-errors:
        specifier: ^3.1.1
        version: 3.1.1(express@4.18.2)
      file-type:
        specifier: ^16.5.4
        version: 16.5.4
      form-data:
        specifier: ^4.0.0
        version: 4.0.0
      handlebars:
        specifier: ^4.7.7
        version: 4.7.7
      http-errors:
        specifier: ^2.0.0
        version: 2.0.0
      http-terminator:
        specifier: ^3.2.0
        version: 3.2.0
      ioredis:
        specifier: ^5.3.2
        version: 5.3.2
      jose:
        specifier: ^5.0.1
        version: 5.1.3
      key-encoder:
        specifier: ^2.0.3
        version: 2.0.3
      kysely:
        specifier: ^0.22.0
        version: 0.22.0
      multiformats:
        specifier: ^9.9.0
        version: 9.9.0
      nodemailer:
        specifier: ^6.8.0
        version: 6.8.0
      nodemailer-html-to-text:
        specifier: ^3.2.0
        version: 3.2.0
      p-queue:
        specifier: ^6.6.2
        version: 6.6.2
      pg:
        specifier: ^8.10.0
        version: 8.10.0
      pino:
        specifier: ^8.15.0
        version: 8.15.0
      pino-http:
        specifier: ^8.2.1
        version: 8.2.1
      sharp:
        specifier: ^0.32.6
        version: 0.32.6
      typed-emitter:
        specifier: ^2.1.0
        version: 2.1.0
      uint8arrays:
        specifier: 3.0.0
        version: 3.0.0
      zod:
        specifier: ^3.21.4
        version: 3.21.4
    devDependencies:
      '@atproto/bsky':
        specifier: workspace:^
        version: link:../bsky
      '@atproto/dev-env':
        specifier: workspace:^
        version: link:../dev-env
      '@atproto/lex-cli':
        specifier: workspace:^
        version: link:../lex-cli
      '@atproto/pds-entryway':
        specifier: npm:@atproto/pds@0.3.0-entryway.2
        version: /@atproto/pds@0.3.0-entryway.2
      '@did-plc/server':
        specifier: ^0.0.1
        version: 0.0.1
      '@types/cors':
        specifier: ^2.8.12
        version: 2.8.12
      '@types/disposable-email':
        specifier: ^0.2.0
        version: 0.2.0
      '@types/express':
        specifier: ^4.17.13
        version: 4.17.13
      '@types/express-serve-static-core':
        specifier: ^4.17.36
        version: 4.17.36
      '@types/nodemailer':
        specifier: ^6.4.6
        version: 6.4.6
      '@types/pg':
        specifier: ^8.6.6
        version: 8.6.6
      '@types/qs':
        specifier: ^6.9.7
        version: 6.9.7
      axios:
        specifier: ^0.27.2
        version: 0.27.2
      get-port:
        specifier: ^6.1.2
        version: 6.1.2
      ws:
        specifier: ^8.12.0
        version: 8.12.0

  packages/repo:
    dependencies:
      '@atproto/common':
        specifier: workspace:^
        version: link:../common
      '@atproto/common-web':
        specifier: workspace:^
        version: link:../common-web
      '@atproto/crypto':
        specifier: workspace:^
        version: link:../crypto
      '@atproto/identity':
        specifier: workspace:^
        version: link:../identity
      '@atproto/lexicon':
        specifier: workspace:^
        version: link:../lexicon
      '@atproto/syntax':
        specifier: workspace:^
        version: link:../syntax
      '@ipld/car':
        specifier: ^3.2.3
        version: 3.2.3
      '@ipld/dag-cbor':
        specifier: ^7.0.0
        version: 7.0.3
      multiformats:
        specifier: ^9.9.0
        version: 9.9.0
      uint8arrays:
        specifier: 3.0.0
        version: 3.0.0
      zod:
        specifier: ^3.21.4
        version: 3.21.4

  packages/syntax:
    dependencies:
      '@atproto/common-web':
        specifier: workspace:^
        version: link:../common-web

  packages/xrpc:
    dependencies:
      '@atproto/lexicon':
        specifier: workspace:^
        version: link:../lexicon
      zod:
        specifier: ^3.21.4
        version: 3.21.4

  packages/xrpc-server:
    dependencies:
      '@atproto/common':
        specifier: workspace:^
        version: link:../common
      '@atproto/crypto':
        specifier: workspace:^
        version: link:../crypto
      '@atproto/lexicon':
        specifier: workspace:^
        version: link:../lexicon
      cbor-x:
        specifier: ^1.5.1
        version: 1.5.1
      express:
        specifier: ^4.17.2
        version: 4.18.2
      http-errors:
        specifier: ^2.0.0
        version: 2.0.0
      mime-types:
        specifier: ^2.1.35
        version: 2.1.35
      rate-limiter-flexible:
        specifier: ^2.4.1
        version: 2.4.1
      uint8arrays:
        specifier: 3.0.0
        version: 3.0.0
      ws:
        specifier: ^8.12.0
        version: 8.12.0
      zod:
        specifier: ^3.21.4
        version: 3.21.4
    devDependencies:
      '@atproto/xrpc':
        specifier: workspace:^
        version: link:../xrpc
      '@types/express':
        specifier: ^4.17.13
        version: 4.17.13
      '@types/express-serve-static-core':
        specifier: ^4.17.36
        version: 4.17.36
      '@types/http-errors':
        specifier: ^2.0.1
        version: 2.0.1
      '@types/ws':
        specifier: ^8.5.4
        version: 8.5.4
      get-port:
        specifier: ^6.1.2
        version: 6.1.2
      jose:
        specifier: ^4.15.4
        version: 4.15.4
      key-encoder:
        specifier: ^2.0.3
        version: 2.0.3
      multiformats:
        specifier: ^9.9.0
        version: 9.9.0

  services/bsky:
    dependencies:
      '@atproto/bsky':
        specifier: workspace:^
        version: link:../../packages/bsky
      '@atproto/crypto':
        specifier: workspace:^
        version: link:../../packages/crypto
      '@atproto/identity':
        specifier: workspace:^
        version: link:../../packages/identity
      dd-trace:
        specifier: 3.13.2
        version: 3.13.2

  services/bsync:
    dependencies:
      '@atproto/bsync':
        specifier: workspace:^
        version: link:../../packages/bsync
      dd-trace:
        specifier: 3.13.2
        version: 3.13.2

  services/bsync:
    dependencies:
      '@atproto/bsync':
        specifier: workspace:^
        version: link:../../packages/bsync
      dd-trace:
        specifier: 3.13.2
        version: 3.13.2

  services/ozone:
    dependencies:
      '@atproto/ozone':
        specifier: workspace:^
        version: link:../../packages/ozone
      dd-trace:
        specifier: 3.13.2
        version: 3.13.2

  services/pds:
    dependencies:
      '@atproto/aws':
        specifier: workspace:^
        version: link:../../packages/aws
      '@atproto/crypto':
        specifier: workspace:^
        version: link:../../packages/crypto
      '@atproto/pds':
        specifier: workspace:^
        version: link:../../packages/pds
      '@opentelemetry/instrumentation':
        specifier: ^0.45.0
        version: 0.45.1(@opentelemetry/api@1.7.0)
      dd-trace:
        specifier: ^4.18.0
        version: 4.20.0
      opentelemetry-plugin-better-sqlite3:
        specifier: ^1.1.0
        version: 1.1.0(better-sqlite3@7.6.2)

packages:

  /@aashutoshrathi/word-wrap@1.2.6:
    resolution: {integrity: sha512-1Yjs2SvM8TflER/OD3cOjhWWOZb58A2t7wpE2S9XfBYTiIl+XFhQG2bjy4Pu1I+EAlCNUzRDYDdFwFYUKvXcIA==}
    engines: {node: '>=0.10.0'}
    dev: true

  /@ampproject/remapping@2.2.1:
    resolution: {integrity: sha512-lFMjJTrFL3j7L9yBxwYfCq2k6qqwHyzuUl/XBnif78PWTJYyL/dfowQHWE3sp6U6ZzqWiiIZnpTMO96zhkjwtg==}
    engines: {node: '>=6.0.0'}
    dependencies:
      '@jridgewell/gen-mapping': 0.3.3
      '@jridgewell/trace-mapping': 0.3.19
    dev: true

  /@atproto/common@0.1.0:
    resolution: {integrity: sha512-OB5tWE2R19jwiMIs2IjQieH5KTUuMb98XGCn9h3xuu6NanwjlmbCYMv08fMYwIp3UQ6jcq//84cDT3Bu6fJD+A==}
    dependencies:
      '@ipld/dag-cbor': 7.0.3
      multiformats: 9.9.0
      pino: 8.15.0
      zod: 3.21.4

  /@atproto/common@0.1.1:
    resolution: {integrity: sha512-GYwot5wF/z8iYGSPjrLHuratLc0CVgovmwfJss7+BUOB6y2/Vw8+1Vw0n9DDI0gb5vmx3UI8z0uJgC8aa8yuJg==}
    dependencies:
      '@ipld/dag-cbor': 7.0.3
      multiformats: 9.9.0
      pino: 8.15.0
      zod: 3.21.4

  /@atproto/crypto@0.1.0:
    resolution: {integrity: sha512-9xgFEPtsCiJEPt9o3HtJT30IdFTGw5cQRSJVIy5CFhqBA4vDLcdXiRDLCjkzHEVbtNCsHUW6CrlfOgbeLPcmcg==}
    dependencies:
      '@noble/secp256k1': 1.7.1
      big-integer: 1.6.51
      multiformats: 9.9.0
      one-webcrypto: 1.0.3
      uint8arrays: 3.0.0

  /@atproto/pds@0.3.0-entryway.2:
    resolution: {integrity: sha512-nj3cOgPBiX0PLMG8Wn6Vy9mpRa891nGDXiOURoeSzQPSJMkWlk/4SlfYEFSrGSHlBnkUNd1fKE3NsJMMQJ/Utg==}
    hasBin: true
    dependencies:
      '@atproto/api': link:packages/api
      '@atproto/aws': link:packages/aws
      '@atproto/common': link:packages/common
      '@atproto/crypto': link:packages/crypto
      '@atproto/identity': link:packages/identity
      '@atproto/lexicon': link:packages/lexicon
      '@atproto/repo': link:packages/repo
      '@atproto/syntax': link:packages/syntax
      '@atproto/xrpc': link:packages/xrpc
      '@atproto/xrpc-server': link:packages/xrpc-server
      '@did-plc/lib': 0.0.1
      better-sqlite3: 7.6.2
      bytes: 3.1.2
      compression: 1.7.4
      cors: 2.8.5
      disposable-email: 0.2.3
      express: 4.18.2
      express-async-errors: 3.1.1(express@4.18.2)
      file-type: 16.5.4
      form-data: 4.0.0
      handlebars: 4.7.7
      http-errors: 2.0.0
      http-terminator: 3.2.0
      ioredis: 5.3.2
      jose: 4.15.4
      key-encoder: 2.0.3
      kysely: 0.22.0
      multiformats: 9.9.0
      nodemailer: 6.8.0
      nodemailer-html-to-text: 3.2.0
      p-queue: 6.6.2
      pg: 8.10.0
      pino: 8.15.0
      pino-http: 8.4.0
      sharp: 0.31.3
      typed-emitter: 2.1.0
      uint8arrays: 3.0.0
      zod: 3.21.4
    transitivePeerDependencies:
      - debug
      - pg-native
      - supports-color
    dev: true

  /@aws-crypto/crc32@2.0.0:
    resolution: {integrity: sha512-TvE1r2CUueyXOuHdEigYjIZVesInd9KN+K/TFFNfkkxRThiNxO6i4ZqqAVMoEjAamZZ1AA8WXJkjCz7YShHPQA==}
    dependencies:
      '@aws-crypto/util': 2.0.2
      '@aws-sdk/types': 3.224.0
      tslib: 1.14.1
    dev: false

  /@aws-crypto/crc32c@2.0.0:
    resolution: {integrity: sha512-vF0eMdMHx3O3MoOXUfBZry8Y4ZDtcuskjjKgJz8YfIDjLStxTZrYXk+kZqtl6A0uCmmiN/Eb/JbC/CndTV1MHg==}
    dependencies:
      '@aws-crypto/util': 2.0.2
      '@aws-sdk/types': 3.224.0
      tslib: 1.14.1
    dev: false

  /@aws-crypto/ie11-detection@2.0.2:
    resolution: {integrity: sha512-5XDMQY98gMAf/WRTic5G++jfmS/VLM0rwpiOpaainKi4L0nqWMSB1SzsrEG5rjFZGYN6ZAefO+/Yta2dFM0kMw==}
    dependencies:
      tslib: 1.14.1
    dev: false

  /@aws-crypto/ie11-detection@3.0.0:
    resolution: {integrity: sha512-341lBBkiY1DfDNKai/wXM3aujNBkXR7tq1URPQDL9wi3AUbI80NR74uF1TXHMm7po1AcnFk8iu2S2IeU/+/A+Q==}
    dependencies:
      tslib: 1.14.1
    dev: false

  /@aws-crypto/sha1-browser@2.0.0:
    resolution: {integrity: sha512-3fIVRjPFY8EG5HWXR+ZJZMdWNRpwbxGzJ9IH9q93FpbgCH8u8GHRi46mZXp3cYD7gealmyqpm3ThZwLKJjWJhA==}
    dependencies:
      '@aws-crypto/ie11-detection': 2.0.2
      '@aws-crypto/supports-web-crypto': 2.0.2
      '@aws-sdk/types': 3.224.0
      '@aws-sdk/util-locate-window': 3.310.0
      '@aws-sdk/util-utf8-browser': 3.188.0
      tslib: 1.14.1
    dev: false

  /@aws-crypto/sha256-browser@2.0.0:
    resolution: {integrity: sha512-rYXOQ8BFOaqMEHJrLHul/25ckWH6GTJtdLSajhlqGMx0PmSueAuvboCuZCTqEKlxR8CQOwRarxYMZZSYlhRA1A==}
    dependencies:
      '@aws-crypto/ie11-detection': 2.0.2
      '@aws-crypto/sha256-js': 2.0.0
      '@aws-crypto/supports-web-crypto': 2.0.2
      '@aws-crypto/util': 2.0.2
      '@aws-sdk/types': 3.193.0
      '@aws-sdk/util-locate-window': 3.310.0
      '@aws-sdk/util-utf8-browser': 3.188.0
      tslib: 1.14.1
    dev: false

  /@aws-crypto/sha256-browser@3.0.0:
    resolution: {integrity: sha512-8VLmW2B+gjFbU5uMeqtQM6Nj0/F1bro80xQXCW6CQBWgosFWXTx77aeOF5CAIAmbOK64SdMBJdNr6J41yP5mvQ==}
    dependencies:
      '@aws-crypto/ie11-detection': 3.0.0
      '@aws-crypto/sha256-js': 3.0.0
      '@aws-crypto/supports-web-crypto': 3.0.0
      '@aws-crypto/util': 3.0.0
      '@aws-sdk/types': 3.257.0
      '@aws-sdk/util-locate-window': 3.310.0
      '@aws-sdk/util-utf8-browser': 3.259.0
      tslib: 1.14.1
    dev: false

  /@aws-crypto/sha256-js@2.0.0:
    resolution: {integrity: sha512-VZY+mCY4Nmrs5WGfitmNqXzaE873fcIZDu54cbaDaaamsaTOP1DBImV9F4pICc3EHjQXujyE8jig+PFCaew9ig==}
    dependencies:
      '@aws-crypto/util': 2.0.2
      '@aws-sdk/types': 3.193.0
      tslib: 1.14.1
    dev: false

  /@aws-crypto/sha256-js@3.0.0:
    resolution: {integrity: sha512-PnNN7os0+yd1XvXAy23CFOmTbMaDxgxXtTKHybrJ39Y8kGzBATgBFibWJKH6BhytLI/Zyszs87xCOBNyBig6vQ==}
    dependencies:
      '@aws-crypto/util': 3.0.0
      '@aws-sdk/types': 3.257.0
      tslib: 1.14.1
    dev: false

  /@aws-crypto/supports-web-crypto@2.0.2:
    resolution: {integrity: sha512-6mbSsLHwZ99CTOOswvCRP3C+VCWnzBf+1SnbWxzzJ9lR0mA0JnY2JEAhp8rqmTE0GPFy88rrM27ffgp62oErMQ==}
    dependencies:
      tslib: 1.14.1
    dev: false

  /@aws-crypto/supports-web-crypto@3.0.0:
    resolution: {integrity: sha512-06hBdMwUAb2WFTuGG73LSC0wfPu93xWwo5vL2et9eymgmu3Id5vFAHBbajVWiGhPO37qcsdCap/FqXvJGJWPIg==}
    dependencies:
      tslib: 1.14.1
    dev: false

  /@aws-crypto/util@2.0.2:
    resolution: {integrity: sha512-Lgu5v/0e/BcrZ5m/IWqzPUf3UYFTy/PpeED+uc9SWUR1iZQL8XXbGQg10UfllwwBryO3hFF5dizK+78aoXC1eA==}
    dependencies:
      '@aws-sdk/types': 3.193.0
      '@aws-sdk/util-utf8-browser': 3.188.0
      tslib: 1.14.1
    dev: false

  /@aws-crypto/util@3.0.0:
    resolution: {integrity: sha512-2OJlpeJpCR48CC8r+uKVChzs9Iungj9wkZrl8Z041DWEWvyIHILYKCPNzJghKsivj+S3mLo6BVc7mBNzdxA46w==}
    dependencies:
      '@aws-sdk/types': 3.257.0
      '@aws-sdk/util-utf8-browser': 3.259.0
      tslib: 1.14.1
    dev: false

  /@aws-sdk/abort-controller@3.193.0:
    resolution: {integrity: sha512-MYPBm5PWyKP+Tq37mKs5wDbyAyVMocF5iYmx738LYXBSj8A1V4LTFrvfd4U16BRC/sM0DYB9fBFJUQ9ISFRVYw==}
    engines: {node: '>= 12.0.0'}
    dependencies:
      '@aws-sdk/types': 3.193.0
      tslib: 2.6.2
    dev: false

  /@aws-sdk/abort-controller@3.224.0:
    resolution: {integrity: sha512-6DxaHnSDc2V5WiwtDaRwJJb2fkmDTyGr1svIM9H671aXIwe+q17mtpm5IooKL8bW5mLJoB1pT/5ntLkfxDQgSQ==}
    engines: {node: '>=14.0.0'}
    dependencies:
      '@aws-sdk/types': 3.224.0
      tslib: 2.6.2
    dev: false

  /@aws-sdk/abort-controller@3.257.0:
    resolution: {integrity: sha512-ekWy391lOerS0ZECdhp/c+X7AToJIpfNrCPjuj3bKr+GMQYckGsYsdbm6AUD4sxBmfvuaQmVniSXWovaxwcFcQ==}
    engines: {node: '>=14.0.0'}
    dependencies:
      '@aws-sdk/types': 3.257.0
      tslib: 2.6.2
    dev: false

  /@aws-sdk/abort-controller@3.374.0:
    resolution: {integrity: sha512-pO1pqFBdIF28ZvnJmg58Erj35RLzXsTrjvHghdc/xgtSvodFFCNrUsPg6AP3On8eiw9elpHoS4P8jMx1pHDXEw==}
    engines: {node: '>=14.0.0'}
    deprecated: This package has moved to @smithy/abort-controller
    dependencies:
      '@smithy/abort-controller': 1.1.0
      tslib: 2.6.2
    dev: false

  /@aws-sdk/chunked-blob-reader-native@3.208.0:
    resolution: {integrity: sha512-JeOZ95PW+fJ6bbuqPySYqLqHk1n4+4ueEEraJsiUrPBV0S1ZtyvOGHcnGztKUjr2PYNaiexmpWuvUve9K12HRA==}
    dependencies:
      '@aws-sdk/util-base64': 3.208.0
      tslib: 2.6.2
    dev: false

  /@aws-sdk/chunked-blob-reader@3.188.0:
    resolution: {integrity: sha512-zkPRFZZPL3eH+kH86LDYYXImiClA1/sW60zYOjse9Pgka+eDJlvBN6hcYxwDEKjcwATYiSRR1aVQHcfCinlGXg==}
    dependencies:
      tslib: 2.6.2
    dev: false

  /@aws-sdk/client-cloudfront@3.261.0:
    resolution: {integrity: sha512-7JOpLfgYdQ+CDA3McsAmzcCO+rZj3wVicNTF7Kpl0JaZ0NB0NShifMb4OAGuh2RNh+OYV6k3mtjsXh9ZIQ08PQ==}
    engines: {node: '>=14.0.0'}
    dependencies:
      '@aws-crypto/sha256-browser': 3.0.0
      '@aws-crypto/sha256-js': 3.0.0
      '@aws-sdk/client-sts': 3.261.0
      '@aws-sdk/config-resolver': 3.259.0
      '@aws-sdk/credential-provider-node': 3.261.0
      '@aws-sdk/fetch-http-handler': 3.257.0
      '@aws-sdk/hash-node': 3.257.0
      '@aws-sdk/invalid-dependency': 3.257.0
      '@aws-sdk/middleware-content-length': 3.257.0
      '@aws-sdk/middleware-endpoint': 3.257.0
      '@aws-sdk/middleware-host-header': 3.257.0
      '@aws-sdk/middleware-logger': 3.257.0
      '@aws-sdk/middleware-recursion-detection': 3.257.0
      '@aws-sdk/middleware-retry': 3.259.0
      '@aws-sdk/middleware-serde': 3.257.0
      '@aws-sdk/middleware-signing': 3.257.0
      '@aws-sdk/middleware-stack': 3.257.0
      '@aws-sdk/middleware-user-agent': 3.257.0
      '@aws-sdk/node-config-provider': 3.259.0
      '@aws-sdk/node-http-handler': 3.257.0
      '@aws-sdk/protocol-http': 3.257.0
      '@aws-sdk/smithy-client': 3.261.0
      '@aws-sdk/types': 3.257.0
      '@aws-sdk/url-parser': 3.257.0
      '@aws-sdk/util-base64': 3.208.0
      '@aws-sdk/util-body-length-browser': 3.188.0
      '@aws-sdk/util-body-length-node': 3.208.0
      '@aws-sdk/util-defaults-mode-browser': 3.261.0
      '@aws-sdk/util-defaults-mode-node': 3.261.0
      '@aws-sdk/util-endpoints': 3.257.0
      '@aws-sdk/util-retry': 3.257.0
      '@aws-sdk/util-user-agent-browser': 3.257.0
      '@aws-sdk/util-user-agent-node': 3.259.0
      '@aws-sdk/util-utf8': 3.254.0
      '@aws-sdk/util-waiter': 3.257.0
      '@aws-sdk/xml-builder': 3.201.0
      fast-xml-parser: 4.0.11
      tslib: 2.6.2
    transitivePeerDependencies:
      - aws-crt
    dev: false

  /@aws-sdk/client-kms@3.196.0:
    resolution: {integrity: sha512-mR5jxfvHnv71FLd87PJ0KNgVXcZzNvKiI3i3JyLmukapnN5Kz2n0cG/jruo9d29zYQS60kfIPjdHddzOxNHH4A==}
    engines: {node: '>=12.0.0'}
    dependencies:
      '@aws-crypto/sha256-browser': 2.0.0
      '@aws-crypto/sha256-js': 2.0.0
      '@aws-sdk/client-sts': 3.196.0
      '@aws-sdk/config-resolver': 3.193.0
      '@aws-sdk/credential-provider-node': 3.196.0
      '@aws-sdk/fetch-http-handler': 3.193.0
      '@aws-sdk/hash-node': 3.193.0
      '@aws-sdk/invalid-dependency': 3.193.0
      '@aws-sdk/middleware-content-length': 3.193.0
      '@aws-sdk/middleware-endpoint': 3.193.0
      '@aws-sdk/middleware-host-header': 3.193.0
      '@aws-sdk/middleware-logger': 3.193.0
      '@aws-sdk/middleware-recursion-detection': 3.193.0
      '@aws-sdk/middleware-retry': 3.193.0
      '@aws-sdk/middleware-serde': 3.193.0
      '@aws-sdk/middleware-signing': 3.193.0
      '@aws-sdk/middleware-stack': 3.193.0
      '@aws-sdk/middleware-user-agent': 3.193.0
      '@aws-sdk/node-config-provider': 3.193.0
      '@aws-sdk/node-http-handler': 3.193.0
      '@aws-sdk/protocol-http': 3.193.0
      '@aws-sdk/smithy-client': 3.193.0
      '@aws-sdk/types': 3.193.0
      '@aws-sdk/url-parser': 3.193.0
      '@aws-sdk/util-base64-browser': 3.188.0
      '@aws-sdk/util-base64-node': 3.188.0
      '@aws-sdk/util-body-length-browser': 3.188.0
      '@aws-sdk/util-body-length-node': 3.188.0
      '@aws-sdk/util-defaults-mode-browser': 3.193.0
      '@aws-sdk/util-defaults-mode-node': 3.193.0
      '@aws-sdk/util-endpoints': 3.196.0
      '@aws-sdk/util-user-agent-browser': 3.193.0
      '@aws-sdk/util-user-agent-node': 3.193.0
      '@aws-sdk/util-utf8-browser': 3.188.0
      '@aws-sdk/util-utf8-node': 3.188.0
      tslib: 2.6.2
    transitivePeerDependencies:
      - aws-crt
    dev: false

  /@aws-sdk/client-s3@3.224.0:
    resolution: {integrity: sha512-CPU1sG4xr+fJ+OFpqz9Oum7cJwas0mA9YFvPLkgKLvNC2rhmmn0kbjwawtc6GUDu6xygeV8koBL2gz7OJHQ7fQ==}
    engines: {node: '>=14.0.0'}
    dependencies:
      '@aws-crypto/sha1-browser': 2.0.0
      '@aws-crypto/sha256-browser': 2.0.0
      '@aws-crypto/sha256-js': 2.0.0
      '@aws-sdk/client-sts': 3.224.0
      '@aws-sdk/config-resolver': 3.224.0
      '@aws-sdk/credential-provider-node': 3.224.0
      '@aws-sdk/eventstream-serde-browser': 3.224.0
      '@aws-sdk/eventstream-serde-config-resolver': 3.224.0
      '@aws-sdk/eventstream-serde-node': 3.224.0
      '@aws-sdk/fetch-http-handler': 3.224.0
      '@aws-sdk/hash-blob-browser': 3.224.0
      '@aws-sdk/hash-node': 3.224.0
      '@aws-sdk/hash-stream-node': 3.224.0
      '@aws-sdk/invalid-dependency': 3.224.0
      '@aws-sdk/md5-js': 3.224.0
      '@aws-sdk/middleware-bucket-endpoint': 3.224.0
      '@aws-sdk/middleware-content-length': 3.224.0
      '@aws-sdk/middleware-endpoint': 3.224.0
      '@aws-sdk/middleware-expect-continue': 3.224.0
      '@aws-sdk/middleware-flexible-checksums': 3.224.0
      '@aws-sdk/middleware-host-header': 3.224.0
      '@aws-sdk/middleware-location-constraint': 3.224.0
      '@aws-sdk/middleware-logger': 3.224.0
      '@aws-sdk/middleware-recursion-detection': 3.224.0
      '@aws-sdk/middleware-retry': 3.224.0
      '@aws-sdk/middleware-sdk-s3': 3.224.0
      '@aws-sdk/middleware-serde': 3.224.0
      '@aws-sdk/middleware-signing': 3.224.0
      '@aws-sdk/middleware-ssec': 3.224.0
      '@aws-sdk/middleware-stack': 3.224.0
      '@aws-sdk/middleware-user-agent': 3.224.0
      '@aws-sdk/node-config-provider': 3.224.0
      '@aws-sdk/node-http-handler': 3.224.0
      '@aws-sdk/protocol-http': 3.224.0
      '@aws-sdk/signature-v4-multi-region': 3.224.0
      '@aws-sdk/smithy-client': 3.224.0
      '@aws-sdk/types': 3.224.0
      '@aws-sdk/url-parser': 3.224.0
      '@aws-sdk/util-base64': 3.208.0
      '@aws-sdk/util-body-length-browser': 3.188.0
      '@aws-sdk/util-body-length-node': 3.208.0
      '@aws-sdk/util-defaults-mode-browser': 3.224.0
      '@aws-sdk/util-defaults-mode-node': 3.224.0
      '@aws-sdk/util-endpoints': 3.224.0
      '@aws-sdk/util-stream-browser': 3.224.0
      '@aws-sdk/util-stream-node': 3.224.0
      '@aws-sdk/util-user-agent-browser': 3.224.0
      '@aws-sdk/util-user-agent-node': 3.224.0
      '@aws-sdk/util-utf8-browser': 3.188.0
      '@aws-sdk/util-utf8-node': 3.208.0
      '@aws-sdk/util-waiter': 3.224.0
      '@aws-sdk/xml-builder': 3.201.0
      fast-xml-parser: 4.0.11
      tslib: 2.6.2
    transitivePeerDependencies:
      - '@aws-sdk/signature-v4-crt'
      - aws-crt
    dev: false

  /@aws-sdk/client-sso-oidc@3.224.0:
    resolution: {integrity: sha512-r7QAqinMvuZvGlfC4ltEBIq3gJ1AI4tTqEi8lG06+gDoiwnqTWii0+OrZJQiaeLc3PqDHwxmRpEmjFlr/f5TKg==}
    engines: {node: '>=14.0.0'}
    dependencies:
      '@aws-crypto/sha256-browser': 2.0.0
      '@aws-crypto/sha256-js': 2.0.0
      '@aws-sdk/config-resolver': 3.224.0
      '@aws-sdk/fetch-http-handler': 3.224.0
      '@aws-sdk/hash-node': 3.224.0
      '@aws-sdk/invalid-dependency': 3.224.0
      '@aws-sdk/middleware-content-length': 3.224.0
      '@aws-sdk/middleware-endpoint': 3.224.0
      '@aws-sdk/middleware-host-header': 3.224.0
      '@aws-sdk/middleware-logger': 3.224.0
      '@aws-sdk/middleware-recursion-detection': 3.224.0
      '@aws-sdk/middleware-retry': 3.224.0
      '@aws-sdk/middleware-serde': 3.224.0
      '@aws-sdk/middleware-stack': 3.224.0
      '@aws-sdk/middleware-user-agent': 3.224.0
      '@aws-sdk/node-config-provider': 3.224.0
      '@aws-sdk/node-http-handler': 3.224.0
      '@aws-sdk/protocol-http': 3.224.0
      '@aws-sdk/smithy-client': 3.224.0
      '@aws-sdk/types': 3.224.0
      '@aws-sdk/url-parser': 3.224.0
      '@aws-sdk/util-base64': 3.208.0
      '@aws-sdk/util-body-length-browser': 3.188.0
      '@aws-sdk/util-body-length-node': 3.208.0
      '@aws-sdk/util-defaults-mode-browser': 3.224.0
      '@aws-sdk/util-defaults-mode-node': 3.224.0
      '@aws-sdk/util-endpoints': 3.224.0
      '@aws-sdk/util-user-agent-browser': 3.224.0
      '@aws-sdk/util-user-agent-node': 3.224.0
      '@aws-sdk/util-utf8-browser': 3.188.0
      '@aws-sdk/util-utf8-node': 3.208.0
      tslib: 2.6.2
    transitivePeerDependencies:
      - aws-crt
    dev: false

  /@aws-sdk/client-sso-oidc@3.261.0:
    resolution: {integrity: sha512-ItgRT/BThv2UxEeGJ5/GCF6JY1Rzk39IcDIPZAfBA8HbYcznXGDsBTRf45MErS+uollwNFX0T/WNlTbmjEDE7g==}
    engines: {node: '>=14.0.0'}
    dependencies:
      '@aws-crypto/sha256-browser': 3.0.0
      '@aws-crypto/sha256-js': 3.0.0
      '@aws-sdk/config-resolver': 3.259.0
      '@aws-sdk/fetch-http-handler': 3.257.0
      '@aws-sdk/hash-node': 3.257.0
      '@aws-sdk/invalid-dependency': 3.257.0
      '@aws-sdk/middleware-content-length': 3.257.0
      '@aws-sdk/middleware-endpoint': 3.257.0
      '@aws-sdk/middleware-host-header': 3.257.0
      '@aws-sdk/middleware-logger': 3.257.0
      '@aws-sdk/middleware-recursion-detection': 3.257.0
      '@aws-sdk/middleware-retry': 3.259.0
      '@aws-sdk/middleware-serde': 3.257.0
      '@aws-sdk/middleware-stack': 3.257.0
      '@aws-sdk/middleware-user-agent': 3.257.0
      '@aws-sdk/node-config-provider': 3.259.0
      '@aws-sdk/node-http-handler': 3.257.0
      '@aws-sdk/protocol-http': 3.257.0
      '@aws-sdk/smithy-client': 3.261.0
      '@aws-sdk/types': 3.257.0
      '@aws-sdk/url-parser': 3.257.0
      '@aws-sdk/util-base64': 3.208.0
      '@aws-sdk/util-body-length-browser': 3.188.0
      '@aws-sdk/util-body-length-node': 3.208.0
      '@aws-sdk/util-defaults-mode-browser': 3.261.0
      '@aws-sdk/util-defaults-mode-node': 3.261.0
      '@aws-sdk/util-endpoints': 3.257.0
      '@aws-sdk/util-retry': 3.257.0
      '@aws-sdk/util-user-agent-browser': 3.257.0
      '@aws-sdk/util-user-agent-node': 3.259.0
      '@aws-sdk/util-utf8': 3.254.0
      tslib: 2.6.2
    transitivePeerDependencies:
      - aws-crt
    dev: false

  /@aws-sdk/client-sso@3.196.0:
    resolution: {integrity: sha512-u+UnxrVHLjLDdfCZft1AuyIhyv+77/inCHR4LcKsGASRA+jAg3z+OY+B7Q9hWHNcVt5ECMw7rxe4jA9BLf42sw==}
    engines: {node: '>=12.0.0'}
    dependencies:
      '@aws-crypto/sha256-browser': 2.0.0
      '@aws-crypto/sha256-js': 2.0.0
      '@aws-sdk/config-resolver': 3.193.0
      '@aws-sdk/fetch-http-handler': 3.193.0
      '@aws-sdk/hash-node': 3.193.0
      '@aws-sdk/invalid-dependency': 3.193.0
      '@aws-sdk/middleware-content-length': 3.193.0
      '@aws-sdk/middleware-endpoint': 3.193.0
      '@aws-sdk/middleware-host-header': 3.193.0
      '@aws-sdk/middleware-logger': 3.193.0
      '@aws-sdk/middleware-recursion-detection': 3.193.0
      '@aws-sdk/middleware-retry': 3.193.0
      '@aws-sdk/middleware-serde': 3.193.0
      '@aws-sdk/middleware-stack': 3.193.0
      '@aws-sdk/middleware-user-agent': 3.193.0
      '@aws-sdk/node-config-provider': 3.193.0
      '@aws-sdk/node-http-handler': 3.193.0
      '@aws-sdk/protocol-http': 3.193.0
      '@aws-sdk/smithy-client': 3.193.0
      '@aws-sdk/types': 3.193.0
      '@aws-sdk/url-parser': 3.193.0
      '@aws-sdk/util-base64-browser': 3.188.0
      '@aws-sdk/util-base64-node': 3.188.0
      '@aws-sdk/util-body-length-browser': 3.188.0
      '@aws-sdk/util-body-length-node': 3.188.0
      '@aws-sdk/util-defaults-mode-browser': 3.193.0
      '@aws-sdk/util-defaults-mode-node': 3.193.0
      '@aws-sdk/util-endpoints': 3.196.0
      '@aws-sdk/util-user-agent-browser': 3.193.0
      '@aws-sdk/util-user-agent-node': 3.193.0
      '@aws-sdk/util-utf8-browser': 3.188.0
      '@aws-sdk/util-utf8-node': 3.188.0
      tslib: 2.6.2
    transitivePeerDependencies:
      - aws-crt
    dev: false

  /@aws-sdk/client-sso@3.224.0:
    resolution: {integrity: sha512-ZfqjGGBhv+sKxYN9FHbepaL+ucFbAFndvNdalGj4mZsv5AqxgemkFoRofNJk4nu79JVf5cdrj7zL+BDW3KwEGg==}
    engines: {node: '>=14.0.0'}
    dependencies:
      '@aws-crypto/sha256-browser': 2.0.0
      '@aws-crypto/sha256-js': 2.0.0
      '@aws-sdk/config-resolver': 3.224.0
      '@aws-sdk/fetch-http-handler': 3.224.0
      '@aws-sdk/hash-node': 3.224.0
      '@aws-sdk/invalid-dependency': 3.224.0
      '@aws-sdk/middleware-content-length': 3.224.0
      '@aws-sdk/middleware-endpoint': 3.224.0
      '@aws-sdk/middleware-host-header': 3.224.0
      '@aws-sdk/middleware-logger': 3.224.0
      '@aws-sdk/middleware-recursion-detection': 3.224.0
      '@aws-sdk/middleware-retry': 3.224.0
      '@aws-sdk/middleware-serde': 3.224.0
      '@aws-sdk/middleware-stack': 3.224.0
      '@aws-sdk/middleware-user-agent': 3.224.0
      '@aws-sdk/node-config-provider': 3.224.0
      '@aws-sdk/node-http-handler': 3.224.0
      '@aws-sdk/protocol-http': 3.224.0
      '@aws-sdk/smithy-client': 3.224.0
      '@aws-sdk/types': 3.224.0
      '@aws-sdk/url-parser': 3.224.0
      '@aws-sdk/util-base64': 3.208.0
      '@aws-sdk/util-body-length-browser': 3.188.0
      '@aws-sdk/util-body-length-node': 3.208.0
      '@aws-sdk/util-defaults-mode-browser': 3.224.0
      '@aws-sdk/util-defaults-mode-node': 3.224.0
      '@aws-sdk/util-endpoints': 3.224.0
      '@aws-sdk/util-user-agent-browser': 3.224.0
      '@aws-sdk/util-user-agent-node': 3.224.0
      '@aws-sdk/util-utf8-browser': 3.188.0
      '@aws-sdk/util-utf8-node': 3.208.0
      tslib: 2.6.2
    transitivePeerDependencies:
      - aws-crt
    dev: false

  /@aws-sdk/client-sso@3.261.0:
    resolution: {integrity: sha512-tq5hu1WXa9BKsCH9zOBOykyiaoZQvaFHKdOamw5SZ69niyO3AG4xR1TkLqXj/9mDYMLgAIVObKZDGWtBLFTdiQ==}
    engines: {node: '>=14.0.0'}
    dependencies:
      '@aws-crypto/sha256-browser': 3.0.0
      '@aws-crypto/sha256-js': 3.0.0
      '@aws-sdk/config-resolver': 3.259.0
      '@aws-sdk/fetch-http-handler': 3.257.0
      '@aws-sdk/hash-node': 3.257.0
      '@aws-sdk/invalid-dependency': 3.257.0
      '@aws-sdk/middleware-content-length': 3.257.0
      '@aws-sdk/middleware-endpoint': 3.257.0
      '@aws-sdk/middleware-host-header': 3.257.0
      '@aws-sdk/middleware-logger': 3.257.0
      '@aws-sdk/middleware-recursion-detection': 3.257.0
      '@aws-sdk/middleware-retry': 3.259.0
      '@aws-sdk/middleware-serde': 3.257.0
      '@aws-sdk/middleware-stack': 3.257.0
      '@aws-sdk/middleware-user-agent': 3.257.0
      '@aws-sdk/node-config-provider': 3.259.0
      '@aws-sdk/node-http-handler': 3.257.0
      '@aws-sdk/protocol-http': 3.257.0
      '@aws-sdk/smithy-client': 3.261.0
      '@aws-sdk/types': 3.257.0
      '@aws-sdk/url-parser': 3.257.0
      '@aws-sdk/util-base64': 3.208.0
      '@aws-sdk/util-body-length-browser': 3.188.0
      '@aws-sdk/util-body-length-node': 3.208.0
      '@aws-sdk/util-defaults-mode-browser': 3.261.0
      '@aws-sdk/util-defaults-mode-node': 3.261.0
      '@aws-sdk/util-endpoints': 3.257.0
      '@aws-sdk/util-retry': 3.257.0
      '@aws-sdk/util-user-agent-browser': 3.257.0
      '@aws-sdk/util-user-agent-node': 3.259.0
      '@aws-sdk/util-utf8': 3.254.0
      tslib: 2.6.2
    transitivePeerDependencies:
      - aws-crt
    dev: false

  /@aws-sdk/client-sts@3.196.0:
    resolution: {integrity: sha512-ChzK8606CugwnRLm7iwerXzeMqOsjGLe3j1j1HtQShzXZu4/ysQ3mUBBPAt2Lltx+1ep8MoI9vaQVyfw5h35ww==}
    engines: {node: '>=12.0.0'}
    dependencies:
      '@aws-crypto/sha256-browser': 2.0.0
      '@aws-crypto/sha256-js': 2.0.0
      '@aws-sdk/config-resolver': 3.193.0
      '@aws-sdk/credential-provider-node': 3.196.0
      '@aws-sdk/fetch-http-handler': 3.193.0
      '@aws-sdk/hash-node': 3.193.0
      '@aws-sdk/invalid-dependency': 3.193.0
      '@aws-sdk/middleware-content-length': 3.193.0
      '@aws-sdk/middleware-endpoint': 3.193.0
      '@aws-sdk/middleware-host-header': 3.193.0
      '@aws-sdk/middleware-logger': 3.193.0
      '@aws-sdk/middleware-recursion-detection': 3.193.0
      '@aws-sdk/middleware-retry': 3.193.0
      '@aws-sdk/middleware-sdk-sts': 3.193.0
      '@aws-sdk/middleware-serde': 3.193.0
      '@aws-sdk/middleware-signing': 3.193.0
      '@aws-sdk/middleware-stack': 3.193.0
      '@aws-sdk/middleware-user-agent': 3.193.0
      '@aws-sdk/node-config-provider': 3.193.0
      '@aws-sdk/node-http-handler': 3.193.0
      '@aws-sdk/protocol-http': 3.193.0
      '@aws-sdk/smithy-client': 3.193.0
      '@aws-sdk/types': 3.193.0
      '@aws-sdk/url-parser': 3.193.0
      '@aws-sdk/util-base64-browser': 3.188.0
      '@aws-sdk/util-base64-node': 3.188.0
      '@aws-sdk/util-body-length-browser': 3.188.0
      '@aws-sdk/util-body-length-node': 3.188.0
      '@aws-sdk/util-defaults-mode-browser': 3.193.0
      '@aws-sdk/util-defaults-mode-node': 3.193.0
      '@aws-sdk/util-endpoints': 3.196.0
      '@aws-sdk/util-user-agent-browser': 3.193.0
      '@aws-sdk/util-user-agent-node': 3.193.0
      '@aws-sdk/util-utf8-browser': 3.188.0
      '@aws-sdk/util-utf8-node': 3.188.0
      fast-xml-parser: 4.0.11
      tslib: 2.6.2
    transitivePeerDependencies:
      - aws-crt
    dev: false

  /@aws-sdk/client-sts@3.224.0:
    resolution: {integrity: sha512-ao3jyjwk2fozk1d4PtrNf0BNsucPWAbALv8CCsPTC3r9g2Lg/TOi3pxmsfd69ddw89XSyP6zZATEHaWO+tk0CQ==}
    engines: {node: '>=14.0.0'}
    dependencies:
      '@aws-crypto/sha256-browser': 2.0.0
      '@aws-crypto/sha256-js': 2.0.0
      '@aws-sdk/config-resolver': 3.224.0
      '@aws-sdk/credential-provider-node': 3.224.0
      '@aws-sdk/fetch-http-handler': 3.224.0
      '@aws-sdk/hash-node': 3.224.0
      '@aws-sdk/invalid-dependency': 3.224.0
      '@aws-sdk/middleware-content-length': 3.224.0
      '@aws-sdk/middleware-endpoint': 3.224.0
      '@aws-sdk/middleware-host-header': 3.224.0
      '@aws-sdk/middleware-logger': 3.224.0
      '@aws-sdk/middleware-recursion-detection': 3.224.0
      '@aws-sdk/middleware-retry': 3.224.0
      '@aws-sdk/middleware-sdk-sts': 3.224.0
      '@aws-sdk/middleware-serde': 3.224.0
      '@aws-sdk/middleware-signing': 3.224.0
      '@aws-sdk/middleware-stack': 3.224.0
      '@aws-sdk/middleware-user-agent': 3.224.0
      '@aws-sdk/node-config-provider': 3.224.0
      '@aws-sdk/node-http-handler': 3.224.0
      '@aws-sdk/protocol-http': 3.224.0
      '@aws-sdk/smithy-client': 3.224.0
      '@aws-sdk/types': 3.224.0
      '@aws-sdk/url-parser': 3.224.0
      '@aws-sdk/util-base64': 3.208.0
      '@aws-sdk/util-body-length-browser': 3.188.0
      '@aws-sdk/util-body-length-node': 3.208.0
      '@aws-sdk/util-defaults-mode-browser': 3.224.0
      '@aws-sdk/util-defaults-mode-node': 3.224.0
      '@aws-sdk/util-endpoints': 3.224.0
      '@aws-sdk/util-user-agent-browser': 3.224.0
      '@aws-sdk/util-user-agent-node': 3.224.0
      '@aws-sdk/util-utf8-browser': 3.188.0
      '@aws-sdk/util-utf8-node': 3.208.0
      fast-xml-parser: 4.0.11
      tslib: 2.6.2
    transitivePeerDependencies:
      - aws-crt
    dev: false

  /@aws-sdk/client-sts@3.261.0:
    resolution: {integrity: sha512-jnCKBjuHEMgwCmR9bXDVpl/WzpUQyU9DL3Mk65XYyZwRxgHSaw5D90zRouoZMUneNA2OnKZQnjk6oyL47mb7oA==}
    engines: {node: '>=14.0.0'}
    dependencies:
      '@aws-crypto/sha256-browser': 3.0.0
      '@aws-crypto/sha256-js': 3.0.0
      '@aws-sdk/config-resolver': 3.259.0
      '@aws-sdk/credential-provider-node': 3.261.0
      '@aws-sdk/fetch-http-handler': 3.257.0
      '@aws-sdk/hash-node': 3.257.0
      '@aws-sdk/invalid-dependency': 3.257.0
      '@aws-sdk/middleware-content-length': 3.257.0
      '@aws-sdk/middleware-endpoint': 3.257.0
      '@aws-sdk/middleware-host-header': 3.257.0
      '@aws-sdk/middleware-logger': 3.257.0
      '@aws-sdk/middleware-recursion-detection': 3.257.0
      '@aws-sdk/middleware-retry': 3.259.0
      '@aws-sdk/middleware-sdk-sts': 3.257.0
      '@aws-sdk/middleware-serde': 3.257.0
      '@aws-sdk/middleware-signing': 3.257.0
      '@aws-sdk/middleware-stack': 3.257.0
      '@aws-sdk/middleware-user-agent': 3.257.0
      '@aws-sdk/node-config-provider': 3.259.0
      '@aws-sdk/node-http-handler': 3.257.0
      '@aws-sdk/protocol-http': 3.257.0
      '@aws-sdk/smithy-client': 3.261.0
      '@aws-sdk/types': 3.257.0
      '@aws-sdk/url-parser': 3.257.0
      '@aws-sdk/util-base64': 3.208.0
      '@aws-sdk/util-body-length-browser': 3.188.0
      '@aws-sdk/util-body-length-node': 3.208.0
      '@aws-sdk/util-defaults-mode-browser': 3.261.0
      '@aws-sdk/util-defaults-mode-node': 3.261.0
      '@aws-sdk/util-endpoints': 3.257.0
      '@aws-sdk/util-retry': 3.257.0
      '@aws-sdk/util-user-agent-browser': 3.257.0
      '@aws-sdk/util-user-agent-node': 3.259.0
      '@aws-sdk/util-utf8': 3.254.0
      fast-xml-parser: 4.0.11
      tslib: 2.6.2
    transitivePeerDependencies:
      - aws-crt
    dev: false

  /@aws-sdk/config-resolver@3.193.0:
    resolution: {integrity: sha512-HIjuv2A1glgkXy9g/A8bfsiz3jTFaRbwGZheoHFZod6iEQQEbbeAsBe3u2AZyzOrVLgs8lOvBtgU8XKSJWjDkw==}
    engines: {node: '>= 12.0.0'}
    dependencies:
      '@aws-sdk/signature-v4': 3.193.0
      '@aws-sdk/types': 3.193.0
      '@aws-sdk/util-config-provider': 3.188.0
      '@aws-sdk/util-middleware': 3.193.0
      tslib: 2.6.2
    dev: false

  /@aws-sdk/config-resolver@3.224.0:
    resolution: {integrity: sha512-jS53QvF2jdv7d6cpPUH6N85i1WNHik1eGvxqSndsNbLf0keEGXYyN4pBLNB0xK1nk0ZG+8slRsXgWvWTCcFYKA==}
    engines: {node: '>=14.0.0'}
    dependencies:
      '@aws-sdk/signature-v4': 3.224.0
      '@aws-sdk/types': 3.224.0
      '@aws-sdk/util-config-provider': 3.208.0
      '@aws-sdk/util-middleware': 3.224.0
      tslib: 2.6.2
    dev: false

  /@aws-sdk/config-resolver@3.259.0:
    resolution: {integrity: sha512-gViMRsc4Ye6+nzJ0OYTZIT8m4glIAdtugN2Sr/t6P2iJW5X0bSL/EcbcHBgsve1lHjeGPeyzVkT7UnyGOZ5Z/A==}
    engines: {node: '>=14.0.0'}
    dependencies:
      '@aws-sdk/signature-v4': 3.257.0
      '@aws-sdk/types': 3.257.0
      '@aws-sdk/util-config-provider': 3.208.0
      '@aws-sdk/util-middleware': 3.257.0
      tslib: 2.6.2
    dev: false

  /@aws-sdk/credential-provider-env@3.193.0:
    resolution: {integrity: sha512-pRqZoIaqCdWB4JJdR6DqDn3u+CwKJchwiCPnRtChwC8KXCMkT4njq9J1bWG3imYeTxP/G06O1PDONEuD4pPtNQ==}
    engines: {node: '>= 12.0.0'}
    dependencies:
      '@aws-sdk/property-provider': 3.193.0
      '@aws-sdk/types': 3.193.0
      tslib: 2.6.2
    dev: false

  /@aws-sdk/credential-provider-env@3.224.0:
    resolution: {integrity: sha512-WUicVivCne9Ela2Nuufohy8+UV/W6GwanlpK9trJqrqHt2/zqdNYHqZbWL0zDNO8dvFN3+MC2a8boYPyR+cFRg==}
    engines: {node: '>=14.0.0'}
    dependencies:
      '@aws-sdk/property-provider': 3.224.0
      '@aws-sdk/types': 3.224.0
      tslib: 2.6.2
    dev: false

  /@aws-sdk/credential-provider-env@3.257.0:
    resolution: {integrity: sha512-GsmBi5Di6hk1JAi1iB6/LCY8o+GmlCvJoB7wuoVmXI3VxRVwptUVjuj8EtJbIrVGrF9dSuIRPCzUoSuzEzYGlg==}
    engines: {node: '>=14.0.0'}
    dependencies:
      '@aws-sdk/property-provider': 3.257.0
      '@aws-sdk/types': 3.257.0
      tslib: 2.6.2
    dev: false

  /@aws-sdk/credential-provider-imds@3.193.0:
    resolution: {integrity: sha512-jC7uT7uVpO/iitz49toHMGFKXQ2igWQQG2SKirREqDRaz5HSXwEP1V3rcOlNNyGIBPMggDjZnxYgJHqBXSq9Ag==}
    engines: {node: '>= 12.0.0'}
    dependencies:
      '@aws-sdk/node-config-provider': 3.193.0
      '@aws-sdk/property-provider': 3.193.0
      '@aws-sdk/types': 3.193.0
      '@aws-sdk/url-parser': 3.193.0
      tslib: 2.6.2
    dev: false

  /@aws-sdk/credential-provider-imds@3.224.0:
    resolution: {integrity: sha512-n7uVR5Z9EUfVbg0gSNrJvu1g0cM/HqhRt+kaRJBGNf4q1tEbnCukKj+qUZbT1qdbDTyu9NTRphMvuIyN3RBDtQ==}
    engines: {node: '>=14.0.0'}
    dependencies:
      '@aws-sdk/node-config-provider': 3.224.0
      '@aws-sdk/property-provider': 3.224.0
      '@aws-sdk/types': 3.224.0
      '@aws-sdk/url-parser': 3.224.0
      tslib: 2.6.2
    dev: false

  /@aws-sdk/credential-provider-imds@3.259.0:
    resolution: {integrity: sha512-yCxoYWZAaDrCUEWxRfrpB0Mp1cFgJEMYW8T6GIb/+DQ5QLpZmorgaVD/j90QXupqFrR5tlxwuskBIkdD2E9YNg==}
    engines: {node: '>=14.0.0'}
    dependencies:
      '@aws-sdk/node-config-provider': 3.259.0
      '@aws-sdk/property-provider': 3.257.0
      '@aws-sdk/types': 3.257.0
      '@aws-sdk/url-parser': 3.257.0
      tslib: 2.6.2
    dev: false

  /@aws-sdk/credential-provider-ini@3.196.0:
    resolution: {integrity: sha512-3lL+YLBQ9KwQxG4AdRm4u2cvBNZeBmS/i3BWnCPomg96lNGPMrTEloVaVEpnrzOff6sgFxRtjkbLkVxmdipIrw==}
    engines: {node: '>= 12.0.0'}
    dependencies:
      '@aws-sdk/credential-provider-env': 3.193.0
      '@aws-sdk/credential-provider-imds': 3.193.0
      '@aws-sdk/credential-provider-sso': 3.196.0
      '@aws-sdk/credential-provider-web-identity': 3.193.0
      '@aws-sdk/property-provider': 3.193.0
      '@aws-sdk/shared-ini-file-loader': 3.193.0
      '@aws-sdk/types': 3.193.0
      tslib: 2.6.2
    transitivePeerDependencies:
      - aws-crt
    dev: false

  /@aws-sdk/credential-provider-ini@3.224.0:
    resolution: {integrity: sha512-YaAHoHJVspqy5f8C6EXBifMfodKXl88IHuL6eBComigTPR3s1Ed1+3AJdjA1X7SjAHfrYna/WvZEH3e8NCSzFA==}
    engines: {node: '>=14.0.0'}
    dependencies:
      '@aws-sdk/credential-provider-env': 3.224.0
      '@aws-sdk/credential-provider-imds': 3.224.0
      '@aws-sdk/credential-provider-sso': 3.224.0
      '@aws-sdk/credential-provider-web-identity': 3.224.0
      '@aws-sdk/property-provider': 3.224.0
      '@aws-sdk/shared-ini-file-loader': 3.224.0
      '@aws-sdk/types': 3.224.0
      tslib: 2.6.2
    transitivePeerDependencies:
      - aws-crt
    dev: false

  /@aws-sdk/credential-provider-ini@3.261.0:
    resolution: {integrity: sha512-638jTnvFbGO0G0So+FijdC1vjn/dhw3l8nJwLq9PYOBJUKhjXDR/fpOhZkUJ+Zwfuqp9SlDDo/yfFa6j2L+F1g==}
    engines: {node: '>=14.0.0'}
    dependencies:
      '@aws-sdk/credential-provider-env': 3.257.0
      '@aws-sdk/credential-provider-imds': 3.259.0
      '@aws-sdk/credential-provider-process': 3.257.0
      '@aws-sdk/credential-provider-sso': 3.261.0
      '@aws-sdk/credential-provider-web-identity': 3.257.0
      '@aws-sdk/property-provider': 3.257.0
      '@aws-sdk/shared-ini-file-loader': 3.257.0
      '@aws-sdk/types': 3.257.0
      tslib: 2.6.2
    transitivePeerDependencies:
      - aws-crt
    dev: false

  /@aws-sdk/credential-provider-node@3.196.0:
    resolution: {integrity: sha512-PGY7pkmqgfEwTHsuUH6fGrXWri93jqKkMbhq/QJafMGtsVupfvXvE37Rl+qgjsZjRfROrEaeLw2DGrPPmVh2cg==}
    engines: {node: '>=12.0.0'}
    dependencies:
      '@aws-sdk/credential-provider-env': 3.193.0
      '@aws-sdk/credential-provider-imds': 3.193.0
      '@aws-sdk/credential-provider-ini': 3.196.0
      '@aws-sdk/credential-provider-process': 3.193.0
      '@aws-sdk/credential-provider-sso': 3.196.0
      '@aws-sdk/credential-provider-web-identity': 3.193.0
      '@aws-sdk/property-provider': 3.193.0
      '@aws-sdk/shared-ini-file-loader': 3.193.0
      '@aws-sdk/types': 3.193.0
      tslib: 2.6.2
    transitivePeerDependencies:
      - aws-crt
    dev: false

  /@aws-sdk/credential-provider-node@3.224.0:
    resolution: {integrity: sha512-n/gijJAA3uVFl1b3+hp2E3lPaiajsPLHqH+mMxNxPkGo39HV1v9RAyOVW4Y3AH1QcT7sURevjGoF2Eemcro88g==}
    engines: {node: '>=14.0.0'}
    dependencies:
      '@aws-sdk/credential-provider-env': 3.224.0
      '@aws-sdk/credential-provider-imds': 3.224.0
      '@aws-sdk/credential-provider-ini': 3.224.0
      '@aws-sdk/credential-provider-process': 3.224.0
      '@aws-sdk/credential-provider-sso': 3.224.0
      '@aws-sdk/credential-provider-web-identity': 3.224.0
      '@aws-sdk/property-provider': 3.224.0
      '@aws-sdk/shared-ini-file-loader': 3.224.0
      '@aws-sdk/types': 3.224.0
      tslib: 2.6.2
    transitivePeerDependencies:
      - aws-crt
    dev: false

  /@aws-sdk/credential-provider-node@3.261.0:
    resolution: {integrity: sha512-7T25a7jbHsXPe7XvIekzhR50b7PTlISKqHdE8LNVUSzFQbSjVXulFk3vyQVIhmt5HKNkSBcMPDr6hKrSl7OLBw==}
    engines: {node: '>=14.0.0'}
    dependencies:
      '@aws-sdk/credential-provider-env': 3.257.0
      '@aws-sdk/credential-provider-imds': 3.259.0
      '@aws-sdk/credential-provider-ini': 3.261.0
      '@aws-sdk/credential-provider-process': 3.257.0
      '@aws-sdk/credential-provider-sso': 3.261.0
      '@aws-sdk/credential-provider-web-identity': 3.257.0
      '@aws-sdk/property-provider': 3.257.0
      '@aws-sdk/shared-ini-file-loader': 3.257.0
      '@aws-sdk/types': 3.257.0
      tslib: 2.6.2
    transitivePeerDependencies:
      - aws-crt
    dev: false

  /@aws-sdk/credential-provider-process@3.193.0:
    resolution: {integrity: sha512-zpXxtQzQqkaUuFqmHW9dSkh9p/1k+XNKlwEkG8FTwAJNUWmy2ZMJv+8NTVn4s4vaRu7xJ1er9chspYr7mvxHlA==}
    engines: {node: '>= 12.0.0'}
    dependencies:
      '@aws-sdk/property-provider': 3.193.0
      '@aws-sdk/shared-ini-file-loader': 3.193.0
      '@aws-sdk/types': 3.193.0
      tslib: 2.6.2
    dev: false

  /@aws-sdk/credential-provider-process@3.224.0:
    resolution: {integrity: sha512-0nc8vGmv6vDfFlVyKREwAa4namfuGqKg3TTM0nW2vE10fpDXZM/DGVAs5HInX+27QQNLVVh3/OHHgti9wMkYkw==}
    engines: {node: '>=14.0.0'}
    dependencies:
      '@aws-sdk/property-provider': 3.224.0
      '@aws-sdk/shared-ini-file-loader': 3.224.0
      '@aws-sdk/types': 3.224.0
      tslib: 2.6.2
    dev: false

  /@aws-sdk/credential-provider-process@3.257.0:
    resolution: {integrity: sha512-xK8uYeNXaclaBCGrLi4z2pxPRngqLf5BM5jg2fn57zqvlL9V5gJF972FehrVBL0bfp1/laG0ZJtD2K2sapyWAw==}
    engines: {node: '>=14.0.0'}
    dependencies:
      '@aws-sdk/property-provider': 3.257.0
      '@aws-sdk/shared-ini-file-loader': 3.257.0
      '@aws-sdk/types': 3.257.0
      tslib: 2.6.2
    dev: false

  /@aws-sdk/credential-provider-sso@3.196.0:
    resolution: {integrity: sha512-hJV4LDVfvPfj5zC0ysHx3zkwwJOyF+BaMGaMzaScrHyijv5e3qZzdoBLbOQFmrqVnt7DjCU02NvRSS8amLpmSw==}
    engines: {node: '>= 12.0.0'}
    dependencies:
      '@aws-sdk/client-sso': 3.196.0
      '@aws-sdk/property-provider': 3.193.0
      '@aws-sdk/shared-ini-file-loader': 3.193.0
      '@aws-sdk/types': 3.193.0
      tslib: 2.6.2
    transitivePeerDependencies:
      - aws-crt
    dev: false

  /@aws-sdk/credential-provider-sso@3.224.0:
    resolution: {integrity: sha512-Qx5w8MCGAwT5cqimA3ZgtY1jSrC7QGPzZfNflY75PWQIaYgjUNNqdAW0jipr4M/dgVjvo1j/Ek+atNf/niTOsQ==}
    engines: {node: '>=14.0.0'}
    dependencies:
      '@aws-sdk/client-sso': 3.224.0
      '@aws-sdk/property-provider': 3.224.0
      '@aws-sdk/shared-ini-file-loader': 3.224.0
      '@aws-sdk/token-providers': 3.224.0
      '@aws-sdk/types': 3.224.0
      tslib: 2.6.2
    transitivePeerDependencies:
      - aws-crt
    dev: false

  /@aws-sdk/credential-provider-sso@3.261.0:
    resolution: {integrity: sha512-Ofj7m85/RuxcZMtghhD+U2GGszrU5tB2kxXcnkcHCudOER6bcOOEXnSfmdZnIv4xG+vma3VFwiWk2JkQo5zB5w==}
    engines: {node: '>=14.0.0'}
    dependencies:
      '@aws-sdk/client-sso': 3.261.0
      '@aws-sdk/property-provider': 3.257.0
      '@aws-sdk/shared-ini-file-loader': 3.257.0
      '@aws-sdk/token-providers': 3.261.0
      '@aws-sdk/types': 3.257.0
      tslib: 2.6.2
    transitivePeerDependencies:
      - aws-crt
    dev: false

  /@aws-sdk/credential-provider-web-identity@3.193.0:
    resolution: {integrity: sha512-MIQY9KwLCBnRyIt7an4EtMrFQZz2HC1E8vQDdKVzmeQBBePhW61fnX9XDP9bfc3Ypg1NggLG00KBPEC88twLFg==}
    engines: {node: '>= 12.0.0'}
    dependencies:
      '@aws-sdk/property-provider': 3.193.0
      '@aws-sdk/types': 3.193.0
      tslib: 2.6.2
    dev: false

  /@aws-sdk/credential-provider-web-identity@3.224.0:
    resolution: {integrity: sha512-Z/xRFTm9pBVyuIAkYohisb3KPJowPVng7ZuZiblU0PaESoJBTkhAFOblpPv/ZWwb6fT85ANUKrvl4858zLpk/Q==}
    engines: {node: '>=14.0.0'}
    dependencies:
      '@aws-sdk/property-provider': 3.224.0
      '@aws-sdk/types': 3.224.0
      tslib: 2.6.2
    dev: false

  /@aws-sdk/credential-provider-web-identity@3.257.0:
    resolution: {integrity: sha512-Cm0uvRv4JuIbD0Kp3W0J/vwjADIyCx8HoZi5yg+QIi5nilocuTQ3ajvLeuPVSvFvdy+yaxSc5FxNXquWt7Mngw==}
    engines: {node: '>=14.0.0'}
    dependencies:
      '@aws-sdk/property-provider': 3.257.0
      '@aws-sdk/types': 3.257.0
      tslib: 2.6.2
    dev: false

  /@aws-sdk/eventstream-codec@3.224.0:
    resolution: {integrity: sha512-p8DePCwvgrrlYK7r3euI5aX/VVxrCl+DClHy0TV6/Eq8WCgWqYfZ5TSl5kbrxIc4U7pDlNIBkTiQMIl/ilEiQg==}
    dependencies:
      '@aws-crypto/crc32': 2.0.0
      '@aws-sdk/types': 3.224.0
      '@aws-sdk/util-hex-encoding': 3.201.0
      tslib: 2.6.2
    dev: false

  /@aws-sdk/eventstream-serde-browser@3.224.0:
    resolution: {integrity: sha512-QeyGmKipZsbVkezI5OKe0Xad7u1JPkZWNm1m7uqjd9vTK3A+/fw7eNxOWYVdSKs/kHyAWr9PG+fASBtr3gesPA==}
    engines: {node: '>=14.0.0'}
    dependencies:
      '@aws-sdk/eventstream-serde-universal': 3.224.0
      '@aws-sdk/types': 3.224.0
      tslib: 2.6.2
    dev: false

  /@aws-sdk/eventstream-serde-config-resolver@3.224.0:
    resolution: {integrity: sha512-zl8YUa+JZV9Dj304pc2HovMuUsz3qzo8HHj+FjIHxVsNfFL4U/NX/eDhkiWNUwVMlQIWvjksoJZ75kIzDyWGKQ==}
    engines: {node: '>=14.0.0'}
    dependencies:
      '@aws-sdk/types': 3.224.0
      tslib: 2.6.2
    dev: false

  /@aws-sdk/eventstream-serde-node@3.224.0:
    resolution: {integrity: sha512-o0PXQwyyqeBk+kkn9wIPVIdzwp28EmRt2UqEH/UO6XzpmZTghuY4ZWkQTx9n+vMZ0e/EbqIlh2BPAhELwYzMug==}
    engines: {node: '>=14.0.0'}
    dependencies:
      '@aws-sdk/eventstream-serde-universal': 3.224.0
      '@aws-sdk/types': 3.224.0
      tslib: 2.6.2
    dev: false

  /@aws-sdk/eventstream-serde-universal@3.224.0:
    resolution: {integrity: sha512-sI9WKnaKfpVamLCESHDOg8SkMtkjjYX3awny5PJC3/Jx9zOFN9AnvGtnIJrOGFxs5kBmQNj7c4sKCAPiTCcITw==}
    engines: {node: '>=14.0.0'}
    dependencies:
      '@aws-sdk/eventstream-codec': 3.224.0
      '@aws-sdk/types': 3.224.0
      tslib: 2.6.2
    dev: false

  /@aws-sdk/fetch-http-handler@3.193.0:
    resolution: {integrity: sha512-UhIS2LtCK9hqBzYVon6BI8WebJW1KC0GGIL/Gse5bqzU9iAGgFLAe66qg9k+/h3Jjc5LNAYzqXNVizMwn7689Q==}
    dependencies:
      '@aws-sdk/protocol-http': 3.193.0
      '@aws-sdk/querystring-builder': 3.193.0
      '@aws-sdk/types': 3.193.0
      '@aws-sdk/util-base64-browser': 3.188.0
      tslib: 2.6.2
    dev: false

  /@aws-sdk/fetch-http-handler@3.224.0:
    resolution: {integrity: sha512-IO1Je6ZM0fwT5YYPwQwwXcD4LlsYmP52pwit8AAI4ppz6AkSfs0747uDK0DYnqls7sevBQzUSqBSt6XjcMKjYQ==}
    dependencies:
      '@aws-sdk/protocol-http': 3.224.0
      '@aws-sdk/querystring-builder': 3.224.0
      '@aws-sdk/types': 3.224.0
      '@aws-sdk/util-base64': 3.208.0
      tslib: 2.6.2
    dev: false

  /@aws-sdk/fetch-http-handler@3.257.0:
    resolution: {integrity: sha512-zOF+RzQ+wfF7tq7tGUdPcqUTh3+k2f8KCVJE07A8kCopVq4nBu4NH6Eq29Tjpwdya3YlKvE+kFssuQRRRRex+Q==}
    dependencies:
      '@aws-sdk/protocol-http': 3.257.0
      '@aws-sdk/querystring-builder': 3.257.0
      '@aws-sdk/types': 3.257.0
      '@aws-sdk/util-base64': 3.208.0
      tslib: 2.6.2
    dev: false

  /@aws-sdk/hash-blob-browser@3.224.0:
    resolution: {integrity: sha512-nUBRZzxbq6mU8FIK6OizC5jIeRkVn5tB2ZYxPd7P2IDhh1OVod6gXkq9EKTf3kecNvYgWUVHcOezZF1qLMDLHg==}
    dependencies:
      '@aws-sdk/chunked-blob-reader': 3.188.0
      '@aws-sdk/chunked-blob-reader-native': 3.208.0
      '@aws-sdk/types': 3.224.0
      tslib: 2.6.2
    dev: false

  /@aws-sdk/hash-node@3.193.0:
    resolution: {integrity: sha512-O2SLPVBjrCUo+4ouAdRUoHBYsyurO9LcjNZNYD7YQOotBTbVFA3cx7kTZu+K4B6kX7FDaGbqbE1C/T1/eg/r+w==}
    engines: {node: '>= 12.0.0'}
    dependencies:
      '@aws-sdk/types': 3.193.0
      '@aws-sdk/util-buffer-from': 3.188.0
      tslib: 2.6.2
    dev: false

  /@aws-sdk/hash-node@3.224.0:
    resolution: {integrity: sha512-y7TXMDOSy5E2VZPvmsvRfyXkcQWcjTLFTd85yc70AAeFZiffff1nvZifQSzD78bW6ELJsWHXA2O8yxdBURyoBg==}
    engines: {node: '>=14.0.0'}
    dependencies:
      '@aws-sdk/types': 3.224.0
      '@aws-sdk/util-buffer-from': 3.208.0
      tslib: 2.6.2
    dev: false

  /@aws-sdk/hash-node@3.257.0:
    resolution: {integrity: sha512-W/USUuea5Ep3OJ2U7Ve8/5KN1YsDun2WzOFUxc1PyxXP5pW6OgC15/op0e+bmWPG851clvp5S8ZuroUr3aKi3Q==}
    engines: {node: '>=14.0.0'}
    dependencies:
      '@aws-sdk/types': 3.257.0
      '@aws-sdk/util-buffer-from': 3.208.0
      '@aws-sdk/util-utf8': 3.254.0
      tslib: 2.6.2
    dev: false

  /@aws-sdk/hash-stream-node@3.224.0:
    resolution: {integrity: sha512-5RDwzB2C4Zjn4M2kZYntkc2LJdqe8CH9xmudu3ZYESkZToN5Rd3JyqobW9KPbm//R43VR4ml2qUhYHFzK6jvgg==}
    engines: {node: '>=14.0.0'}
    dependencies:
      '@aws-sdk/types': 3.224.0
      tslib: 2.6.2
    dev: false

  /@aws-sdk/invalid-dependency@3.193.0:
    resolution: {integrity: sha512-54DCknekLwJAI1os76XJ8XCzfAH7BGkBGtlWk5WCNkZTfj3rf5RUiXz4uoKUMWE1rZmyMDoDDS1PBo+yTVKW5w==}
    dependencies:
      '@aws-sdk/types': 3.193.0
      tslib: 2.6.2
    dev: false

  /@aws-sdk/invalid-dependency@3.224.0:
    resolution: {integrity: sha512-6huV8LBYQYx84uMhQ2SS7nqEkhTkAufwhKceXnysrcrLDuUmyth09Y7fcFblFIDTr4wTgSI0mf6DKVF4nqYCwQ==}
    dependencies:
      '@aws-sdk/types': 3.224.0
      tslib: 2.6.2
    dev: false

  /@aws-sdk/invalid-dependency@3.257.0:
    resolution: {integrity: sha512-T68SAPRNMEhpke0wlxURgogL7q0B8dfqZsSeS20BVR/lksJxLse9+pbmCDxiu1RrXoEIsEwl5rbLN+Hw8BFFYw==}
    dependencies:
      '@aws-sdk/types': 3.257.0
      tslib: 2.6.2
    dev: false

  /@aws-sdk/is-array-buffer@3.188.0:
    resolution: {integrity: sha512-n69N4zJZCNd87Rf4NzufPzhactUeM877Y0Tp/F3KiHqGeTnVjYUa4Lv1vLBjqtfjYb2HWT3NKlYn5yzrhaEwiQ==}
    engines: {node: '>= 12.0.0'}
    dependencies:
      tslib: 2.6.2
    dev: false

  /@aws-sdk/is-array-buffer@3.201.0:
    resolution: {integrity: sha512-UPez5qLh3dNgt0DYnPD/q0mVJY84rA17QE26hVNOW3fAji8W2wrwrxdacWOxyXvlxWsVRcKmr+lay1MDqpAMfg==}
    engines: {node: '>=14.0.0'}
    dependencies:
      tslib: 2.6.2
    dev: false

  /@aws-sdk/lib-storage@3.226.0(@aws-sdk/abort-controller@3.374.0)(@aws-sdk/client-s3@3.224.0):
    resolution: {integrity: sha512-pTPQlZqYhonkaSpdD582fKKfUtQv+80vcyJdmAelUC4hZIyT98XT0wzZLp5N8etAFAgVj7Lxh59qxPB4Qz8MCw==}
    engines: {node: '>=14.0.0'}
    peerDependencies:
      '@aws-sdk/abort-controller': ^3.0.0
      '@aws-sdk/client-s3': ^3.0.0
    dependencies:
      '@aws-sdk/abort-controller': 3.374.0
      '@aws-sdk/client-s3': 3.224.0
      '@aws-sdk/middleware-endpoint': 3.226.0
      '@aws-sdk/smithy-client': 3.226.0
      buffer: 5.6.0
      events: 3.3.0
      stream-browserify: 3.0.0
      tslib: 2.6.2
    dev: false

  /@aws-sdk/md5-js@3.224.0:
    resolution: {integrity: sha512-DT9hKzBYJUcPvGxTXwoug5Ac4zJ7q5pwOVF/PFCsN3TiXHHfDAIA0/GJjA6pZwPEi/qVy0iNhGKQK8/0i5JeWw==}
    dependencies:
      '@aws-sdk/types': 3.224.0
      '@aws-sdk/util-utf8-browser': 3.188.0
      '@aws-sdk/util-utf8-node': 3.208.0
      tslib: 2.6.2
    dev: false

  /@aws-sdk/middleware-bucket-endpoint@3.224.0:
    resolution: {integrity: sha512-cAmrSmVjBCENM9ojUBRhIsuQ2mPH4WxnqE5wxloHdP8BD7usNE/dMtGMhot3Dnf8WZEFpTMfhtrZrmSTCaANTQ==}
    engines: {node: '>=14.0.0'}
    dependencies:
      '@aws-sdk/protocol-http': 3.224.0
      '@aws-sdk/types': 3.224.0
      '@aws-sdk/util-arn-parser': 3.208.0
      '@aws-sdk/util-config-provider': 3.208.0
      tslib: 2.6.2
    dev: false

  /@aws-sdk/middleware-content-length@3.193.0:
    resolution: {integrity: sha512-em0Sqo7O7DFOcVXU460pbcYuIjblDTZqK2YE62nQ0T+5Nbj+MSjuoite+rRRdRww9VqBkUROGKON45bUNjogtQ==}
    engines: {node: '>= 12.0.0'}
    dependencies:
      '@aws-sdk/protocol-http': 3.193.0
      '@aws-sdk/types': 3.193.0
      tslib: 2.6.2
    dev: false

  /@aws-sdk/middleware-content-length@3.224.0:
    resolution: {integrity: sha512-L9b84b7X/BH+sFZaXg5hQQv0TRqZIGuOIiWJ8CkYeju7OQV03DzbCoNCAgZdI28SSevfrrVK/hwjEQrv+A6x1Q==}
    engines: {node: '>=14.0.0'}
    dependencies:
      '@aws-sdk/protocol-http': 3.224.0
      '@aws-sdk/types': 3.224.0
      tslib: 2.6.2
    dev: false

  /@aws-sdk/middleware-content-length@3.257.0:
    resolution: {integrity: sha512-yiawbV2azm6QnMY1L2ypG8PDRdjOcEIvFmT0T7y0F49rfbKJOu21j1ONAoCkLrINK6kMqcD5JSQLVCoURxiTxQ==}
    engines: {node: '>=14.0.0'}
    dependencies:
      '@aws-sdk/protocol-http': 3.257.0
      '@aws-sdk/types': 3.257.0
      tslib: 2.6.2
    dev: false

  /@aws-sdk/middleware-endpoint@3.193.0:
    resolution: {integrity: sha512-Inbpt7jcHGvzF7UOJOCxx9wih0+eAQYERikokidWJa7M405EJpVYq1mGbeOcQUPANU3uWF1AObmUUFhbkriHQw==}
    engines: {node: '>= 12.0.0'}
    dependencies:
      '@aws-sdk/middleware-serde': 3.193.0
      '@aws-sdk/protocol-http': 3.193.0
      '@aws-sdk/signature-v4': 3.193.0
      '@aws-sdk/types': 3.193.0
      '@aws-sdk/url-parser': 3.193.0
      '@aws-sdk/util-config-provider': 3.188.0
      '@aws-sdk/util-middleware': 3.193.0
      tslib: 2.6.2
    dev: false

  /@aws-sdk/middleware-endpoint@3.224.0:
    resolution: {integrity: sha512-Y+FkQmRyhQUX1E1tviodFwTrfAVjgteoALkFgIb7bxT7fmyQ/AQvdAytkDqIApTgkR61niNDSsAu7lHekDxQgg==}
    engines: {node: '>=14.0.0'}
    dependencies:
      '@aws-sdk/middleware-serde': 3.224.0
      '@aws-sdk/protocol-http': 3.224.0
      '@aws-sdk/signature-v4': 3.224.0
      '@aws-sdk/types': 3.224.0
      '@aws-sdk/url-parser': 3.224.0
      '@aws-sdk/util-config-provider': 3.208.0
      '@aws-sdk/util-middleware': 3.224.0
      tslib: 2.6.2
    dev: false

  /@aws-sdk/middleware-endpoint@3.226.0:
    resolution: {integrity: sha512-EvLFafjtUxTT0AC9p3aBQu1/fjhWdIeK58jIXaNFONfZ3F8QbEYUPuF/SqZvJM6cWfOO9qwYKkRDbCSTYhprIg==}
    engines: {node: '>=14.0.0'}
    dependencies:
      '@aws-sdk/middleware-serde': 3.226.0
      '@aws-sdk/protocol-http': 3.226.0
      '@aws-sdk/signature-v4': 3.226.0
      '@aws-sdk/types': 3.226.0
      '@aws-sdk/url-parser': 3.226.0
      '@aws-sdk/util-config-provider': 3.208.0
      '@aws-sdk/util-middleware': 3.226.0
      tslib: 2.6.2
    dev: false

  /@aws-sdk/middleware-endpoint@3.257.0:
    resolution: {integrity: sha512-RQNQe/jeVuWZtXXfcOm+e3qMFICY6ERsXUrbt0rjHgvajZCklcrRJgxJSCwrcS7Le3nl9azFPMAMj9L7uSK28g==}
    engines: {node: '>=14.0.0'}
    dependencies:
      '@aws-sdk/middleware-serde': 3.257.0
      '@aws-sdk/protocol-http': 3.257.0
      '@aws-sdk/signature-v4': 3.257.0
      '@aws-sdk/types': 3.257.0
      '@aws-sdk/url-parser': 3.257.0
      '@aws-sdk/util-config-provider': 3.208.0
      '@aws-sdk/util-middleware': 3.257.0
      tslib: 2.6.2
    dev: false

  /@aws-sdk/middleware-expect-continue@3.224.0:
    resolution: {integrity: sha512-xgihNtu5dXzRqL0QrOuMLmSoji7BsKJ+rCXjW+X+Z1flYFV5UDY5PI0dgAlgWQDWZDyu17n4R5IIZUzb/aAI1g==}
    engines: {node: '>=14.0.0'}
    dependencies:
      '@aws-sdk/protocol-http': 3.224.0
      '@aws-sdk/types': 3.224.0
      tslib: 2.6.2
    dev: false

  /@aws-sdk/middleware-flexible-checksums@3.224.0:
    resolution: {integrity: sha512-8umP3a1YNg5+sowQgzKNiq//vSVC53iTBzg8/oszstwIMYE9aNf4RKd/X/H9biBF/G05xdTjqNAQrAh54UbKrQ==}
    engines: {node: '>=14.0.0'}
    dependencies:
      '@aws-crypto/crc32': 2.0.0
      '@aws-crypto/crc32c': 2.0.0
      '@aws-sdk/is-array-buffer': 3.201.0
      '@aws-sdk/protocol-http': 3.224.0
      '@aws-sdk/types': 3.224.0
      tslib: 2.6.2
    dev: false

  /@aws-sdk/middleware-host-header@3.193.0:
    resolution: {integrity: sha512-aegzj5oRWd//lmfmkzRmgG2b4l3140v8Ey4QkqCxcowvAEX5a7rh23yuKaGtmiePwv2RQalCKz+tN6JXCm8g6Q==}
    engines: {node: '>= 12.0.0'}
    dependencies:
      '@aws-sdk/protocol-http': 3.193.0
      '@aws-sdk/types': 3.193.0
      tslib: 2.6.2
    dev: false

  /@aws-sdk/middleware-host-header@3.224.0:
    resolution: {integrity: sha512-4eL8EVhgxTjvdVs+P3SSEkoMXBte7hSQ/+kOZVNR5ze8QPnUiDpJMS2BQrMoA2INxX9tSqp6zTrDNMc3LNvKbQ==}
    engines: {node: '>=14.0.0'}
    dependencies:
      '@aws-sdk/protocol-http': 3.224.0
      '@aws-sdk/types': 3.224.0
      tslib: 2.6.2
    dev: false

  /@aws-sdk/middleware-host-header@3.257.0:
    resolution: {integrity: sha512-gEi9AJdJfRfU8Qr6HK1hfhxTzyV3Giq4B/h7um99hIFAT/GCg9xiPvAOKPo6UeuiKEv3b7RpSL4s6cBvnJMJBA==}
    engines: {node: '>=14.0.0'}
    dependencies:
      '@aws-sdk/protocol-http': 3.257.0
      '@aws-sdk/types': 3.257.0
      tslib: 2.6.2
    dev: false

  /@aws-sdk/middleware-location-constraint@3.224.0:
    resolution: {integrity: sha512-FpgKNGzImgmHTbz4Hjc41GEH4/dASxz6sTtn5T+kFDsT1j7o21tpWlS6psoazTz9Yi3ichBo2yzYUaY3QxOFew==}
    engines: {node: '>=14.0.0'}
    dependencies:
      '@aws-sdk/types': 3.224.0
      tslib: 2.6.2
    dev: false

  /@aws-sdk/middleware-logger@3.193.0:
    resolution: {integrity: sha512-D/h1pU5tAcyJpJ8ZeD1Sta0S9QZPcxERYRBiJdEl8VUrYwfy3Cl1WJedVOmd5nG73ZLRSyHeXHewb/ohge3yKQ==}
    engines: {node: '>= 12.0.0'}
    dependencies:
      '@aws-sdk/types': 3.193.0
      tslib: 2.6.2
    dev: false

  /@aws-sdk/middleware-logger@3.224.0:
    resolution: {integrity: sha512-AmvuezI1vGgKZDsA2slHZJ6nQMqogUyzK27wM03458a2JgFqZvWCUPSY/P+OZ0FpnFEC34/kvvF4bI54T0C5jA==}
    engines: {node: '>=14.0.0'}
    dependencies:
      '@aws-sdk/types': 3.224.0
      tslib: 2.6.2
    dev: false

  /@aws-sdk/middleware-logger@3.257.0:
    resolution: {integrity: sha512-8RDXW/VbMKBsXDfcCLmROZcWKyrekyiPa3J1aIaBy0tq9o4xpGoXw/lwwIrNVvISAFslb57rteup34bfn6ta6w==}
    engines: {node: '>=14.0.0'}
    dependencies:
      '@aws-sdk/types': 3.257.0
      tslib: 2.6.2
    dev: false

  /@aws-sdk/middleware-recursion-detection@3.193.0:
    resolution: {integrity: sha512-fMWP76Q1GOb/9OzS1arizm6Dbfo02DPZ6xp7OoAN3PS6ybH3Eb47s/gP3jzgBPAITQacFj4St/4a06YWYrN3NA==}
    engines: {node: '>= 12.0.0'}
    dependencies:
      '@aws-sdk/protocol-http': 3.193.0
      '@aws-sdk/types': 3.193.0
      tslib: 2.6.2
    dev: false

  /@aws-sdk/middleware-recursion-detection@3.224.0:
    resolution: {integrity: sha512-ySTGlMvNaH5J77jYVVgwOF1ozz3Kp6f/wjTvivOcBR1zlRv0FXa1y033QMnrAAtKSNkzClXtNOycBM463QImJw==}
    engines: {node: '>=14.0.0'}
    dependencies:
      '@aws-sdk/protocol-http': 3.224.0
      '@aws-sdk/types': 3.224.0
      tslib: 2.6.2
    dev: false

  /@aws-sdk/middleware-recursion-detection@3.257.0:
    resolution: {integrity: sha512-rUCih6zHh8k9Edf5N5Er4s508FYbwLM0MWTD2axzlj9TjLqEQ9OKED3wHaLffXSDzodd3oTAfJCLPbWQyoZ3ZQ==}
    engines: {node: '>=14.0.0'}
    dependencies:
      '@aws-sdk/protocol-http': 3.257.0
      '@aws-sdk/types': 3.257.0
      tslib: 2.6.2
    dev: false

  /@aws-sdk/middleware-retry@3.193.0:
    resolution: {integrity: sha512-zTQkHLBQBJi6ns655WYcYLyLPc1tgbEYU080Oc8zlveLUqoDn1ogkcmNhG7XMeQuBvWZBYN7J3/wFaXlDzeCKg==}
    engines: {node: '>= 12.0.0'}
    dependencies:
      '@aws-sdk/protocol-http': 3.193.0
      '@aws-sdk/service-error-classification': 3.193.0
      '@aws-sdk/types': 3.193.0
      '@aws-sdk/util-middleware': 3.193.0
      tslib: 2.6.2
      uuid: 8.3.2
    dev: false

  /@aws-sdk/middleware-retry@3.224.0:
    resolution: {integrity: sha512-zwl8rZZb5OWLzOnEW58RRklbehDfcdtD98qtgm0NLM9ErBALEEb2Y4MM5zhRiMtVjzrDw71+Mhk5+4TAlwJyXA==}
    engines: {node: '>=14.0.0'}
    dependencies:
      '@aws-sdk/protocol-http': 3.224.0
      '@aws-sdk/service-error-classification': 3.224.0
      '@aws-sdk/types': 3.224.0
      '@aws-sdk/util-middleware': 3.224.0
      tslib: 2.6.2
      uuid: 8.3.2
    dev: false

  /@aws-sdk/middleware-retry@3.259.0:
    resolution: {integrity: sha512-pVh1g8e84MAi7eVtWLiiiCtn82LzxOP7+LxTRHatmgIeN22yGQBZILliPDJypUPvDYlwxI1ekiK+oPTcte0Uww==}
    engines: {node: '>=14.0.0'}
    dependencies:
      '@aws-sdk/protocol-http': 3.257.0
      '@aws-sdk/service-error-classification': 3.257.0
      '@aws-sdk/types': 3.257.0
      '@aws-sdk/util-middleware': 3.257.0
      '@aws-sdk/util-retry': 3.257.0
      tslib: 2.6.2
      uuid: 8.3.2
    dev: false

  /@aws-sdk/middleware-sdk-s3@3.224.0:
    resolution: {integrity: sha512-SDyFandByU9UBQOxqFk8TCE0e9FPA/nr0FRjANxkIm24/zxk2yZbk3OUx/Zr7ibo28b5BqcQV69IClBOukPiEw==}
    engines: {node: '>=14.0.0'}
    dependencies:
      '@aws-sdk/middleware-bucket-endpoint': 3.224.0
      '@aws-sdk/protocol-http': 3.224.0
      '@aws-sdk/types': 3.224.0
      '@aws-sdk/util-arn-parser': 3.208.0
      tslib: 2.6.2
    dev: false

  /@aws-sdk/middleware-sdk-sts@3.193.0:
    resolution: {integrity: sha512-TafiDkeflUsnbNa89TLkDnAiRRp1gAaZLDAjt75AzriRKZnhtFfYUXWb+qAuN50T+CkJ/gZI9LHDZL5ogz/HxQ==}
    engines: {node: '>= 12.0.0'}
    dependencies:
      '@aws-sdk/middleware-signing': 3.193.0
      '@aws-sdk/property-provider': 3.193.0
      '@aws-sdk/protocol-http': 3.193.0
      '@aws-sdk/signature-v4': 3.193.0
      '@aws-sdk/types': 3.193.0
      tslib: 2.6.2
    dev: false

  /@aws-sdk/middleware-sdk-sts@3.224.0:
    resolution: {integrity: sha512-rUoPPejj4N8S+P39ap9Iqbprl9L7LBlkuMHwMCqgeRJBhdI+1YeDfUekegJxceJv/BDXaoI2aSE0tCUS8rK0Ug==}
    engines: {node: '>=14.0.0'}
    dependencies:
      '@aws-sdk/middleware-signing': 3.224.0
      '@aws-sdk/property-provider': 3.224.0
      '@aws-sdk/protocol-http': 3.224.0
      '@aws-sdk/signature-v4': 3.224.0
      '@aws-sdk/types': 3.224.0
      tslib: 2.6.2
    dev: false

  /@aws-sdk/middleware-sdk-sts@3.257.0:
    resolution: {integrity: sha512-d6IJCLRi3O2tm4AFK60WNhIwmMmspj1WzKR1q1TaoPzoREPG2xg+Am18wZBRkCyYuRPPrbizmkvAmAJiUolMAw==}
    engines: {node: '>=14.0.0'}
    dependencies:
      '@aws-sdk/middleware-signing': 3.257.0
      '@aws-sdk/property-provider': 3.257.0
      '@aws-sdk/protocol-http': 3.257.0
      '@aws-sdk/signature-v4': 3.257.0
      '@aws-sdk/types': 3.257.0
      tslib: 2.6.2
    dev: false

  /@aws-sdk/middleware-serde@3.193.0:
    resolution: {integrity: sha512-dH93EJYVztY+ZDPzSMRi9LfAZfKO+luH62raNy49hlNa4jiyE1Tc/+qwlmOEpfGsrtcZ9TgsON1uFF9sgBXXaA==}
    engines: {node: '>= 12.0.0'}
    dependencies:
      '@aws-sdk/types': 3.193.0
      tslib: 2.6.2
    dev: false

  /@aws-sdk/middleware-serde@3.224.0:
    resolution: {integrity: sha512-4wHJ4DyhvyqQ853zfIw6sRw909VB+hFEqatmXYvO5OYap03Eed92wslsR2Gtfw1B2/zjDscPpwPyHoCIk30sHA==}
    engines: {node: '>=14.0.0'}
    dependencies:
      '@aws-sdk/types': 3.224.0
      tslib: 2.6.2
    dev: false

  /@aws-sdk/middleware-serde@3.226.0:
    resolution: {integrity: sha512-nPuOOAkSfx9TxzdKFx0X2bDlinOxGrqD7iof926K/AEflxGD1DBdcaDdjlYlPDW2CVE8LV/rAgbYuLxh/E/1VA==}
    engines: {node: '>=14.0.0'}
    dependencies:
      '@aws-sdk/types': 3.226.0
      tslib: 2.6.2
    dev: false

  /@aws-sdk/middleware-serde@3.257.0:
    resolution: {integrity: sha512-/JasfXPWFq24mnCrx9fxW/ISBSp07RJwhsF14qzm8Qy3Z0z470C+QRM6otTwAkYuuVt1wuLjja5agq3Jtzq7dQ==}
    engines: {node: '>=14.0.0'}
    dependencies:
      '@aws-sdk/types': 3.257.0
      tslib: 2.6.2
    dev: false

  /@aws-sdk/middleware-signing@3.193.0:
    resolution: {integrity: sha512-obBoELGPf5ikvHYZwbzllLeuODiokdDfe92Ve2ufeOa/d8+xsmbqNzNdCTLNNTmr1tEIaEE7ngZVTOiHqAVhyw==}
    engines: {node: '>= 12.0.0'}
    dependencies:
      '@aws-sdk/property-provider': 3.193.0
      '@aws-sdk/protocol-http': 3.193.0
      '@aws-sdk/signature-v4': 3.193.0
      '@aws-sdk/types': 3.193.0
      '@aws-sdk/util-middleware': 3.193.0
      tslib: 2.6.2
    dev: false

  /@aws-sdk/middleware-signing@3.224.0:
    resolution: {integrity: sha512-6T+dybVn5EYsxkNc4eVKAeoj6x6FfRXkZWMRxkepDoOJufMUNTfpoDEl6PcgJU6Wq4odbqV737x/3j53VZc6dA==}
    engines: {node: '>=14.0.0'}
    dependencies:
      '@aws-sdk/property-provider': 3.224.0
      '@aws-sdk/protocol-http': 3.224.0
      '@aws-sdk/signature-v4': 3.224.0
      '@aws-sdk/types': 3.224.0
      '@aws-sdk/util-middleware': 3.224.0
      tslib: 2.6.2
    dev: false

  /@aws-sdk/middleware-signing@3.257.0:
    resolution: {integrity: sha512-hCH3D83LHmm6nqmtNrGTWZCVjsQXrGHIXbd17/qrw7aPFvcAhsiiCncGFP+XsUXEKa2ZqcSNMUyPrx69ofNRZQ==}
    engines: {node: '>=14.0.0'}
    dependencies:
      '@aws-sdk/property-provider': 3.257.0
      '@aws-sdk/protocol-http': 3.257.0
      '@aws-sdk/signature-v4': 3.257.0
      '@aws-sdk/types': 3.257.0
      '@aws-sdk/util-middleware': 3.257.0
      tslib: 2.6.2
    dev: false

  /@aws-sdk/middleware-ssec@3.224.0:
    resolution: {integrity: sha512-S9a3fvF0Lv/NnXKbh0cbqhzfVcCOU1pPeGKuDB/p7AWCoql/KSG52MGBU6jKcevCtWVUKpSkgJfs+xkKmSiXIA==}
    engines: {node: '>=14.0.0'}
    dependencies:
      '@aws-sdk/types': 3.224.0
      tslib: 2.6.2
    dev: false

  /@aws-sdk/middleware-stack@3.193.0:
    resolution: {integrity: sha512-Ix5d7gE6bZwFNIVf0dGnjYuymz1gjitNoAZDPpv1nEZlUMek/jcno5lmzWFzUZXY/azpbIyaPwq/wm/c69au5A==}
    engines: {node: '>= 12.0.0'}
    dependencies:
      tslib: 2.6.2
    dev: false

  /@aws-sdk/middleware-stack@3.224.0:
    resolution: {integrity: sha512-8mBrc3nj4h6FnDWnxbjfFXUPr/7UIAaGAG15D27Z/KNFnMjOqNTtpkbcoh3QQHRLX3PjTuvzT5WCqXmgD2/oiw==}
    engines: {node: '>=14.0.0'}
    dependencies:
      tslib: 2.6.2
    dev: false

  /@aws-sdk/middleware-stack@3.226.0:
    resolution: {integrity: sha512-85wF29LvPvpoed60fZGDYLwv1Zpd/cM0C22WSSFPw1SSJeqO4gtFYyCg2squfT3KI6kF43IIkOCJ+L7GtryPug==}
    engines: {node: '>=14.0.0'}
    dependencies:
      tslib: 2.6.2
    dev: false

  /@aws-sdk/middleware-stack@3.257.0:
    resolution: {integrity: sha512-awg2F0SvwACBaw4HIObK8pQGfSqAc4Vy+YFzWSfZNVC35oRO6RsRdKHVU99lRC0LrT2Ptmfghl2DMPSrRDbvlQ==}
    engines: {node: '>=14.0.0'}
    dependencies:
      tslib: 2.6.2
    dev: false

  /@aws-sdk/middleware-user-agent@3.193.0:
    resolution: {integrity: sha512-0vT6F9NwYQK7ARUUJeHTUIUPnupsO3IbmjHSi1+clkssFlJm2UfmSGeafiWe4AYH3anATTvZEtcxX5DZT/ExbA==}
    engines: {node: '>= 12.0.0'}
    dependencies:
      '@aws-sdk/protocol-http': 3.193.0
      '@aws-sdk/types': 3.193.0
      tslib: 2.6.2
    dev: false

  /@aws-sdk/middleware-user-agent@3.224.0:
    resolution: {integrity: sha512-YXHC/n8k4qeIkqFVACPmF/QfJyKSOMD1HjM7iUZmJ9yGqDRFeGgn4o2Jktd0dor7sTv6pfUDkLqspxURAsokzA==}
    engines: {node: '>=14.0.0'}
    dependencies:
      '@aws-sdk/protocol-http': 3.224.0
      '@aws-sdk/types': 3.224.0
      tslib: 2.6.2
    dev: false

  /@aws-sdk/middleware-user-agent@3.257.0:
    resolution: {integrity: sha512-37rt75LZyD0UWpbcFuxEGqwF3DZKSixQPl7AsDe6q3KtrO5gGQB+diH5vbY0txNNYyv5IK9WMwvY73mVmoWRmw==}
    engines: {node: '>=14.0.0'}
    dependencies:
      '@aws-sdk/protocol-http': 3.257.0
      '@aws-sdk/types': 3.257.0
      tslib: 2.6.2
    dev: false

  /@aws-sdk/node-config-provider@3.193.0:
    resolution: {integrity: sha512-5RLdjQLH69ISRG8TX9klSLOpEySXxj+z9E9Em39HRvw0/rDcd8poCTADvjYIOqRVvMka0z/hm+elvUTIVn/DRw==}
    engines: {node: '>= 12.0.0'}
    dependencies:
      '@aws-sdk/property-provider': 3.193.0
      '@aws-sdk/shared-ini-file-loader': 3.193.0
      '@aws-sdk/types': 3.193.0
      tslib: 2.6.2
    dev: false

  /@aws-sdk/node-config-provider@3.224.0:
    resolution: {integrity: sha512-ULv0Ao95vNEiwCreN9ZbZ5vntaGjdMLolCiyt3B2FDWbuOorZJR5QXFydPBpo4AQOh1y/S2MIUWLhz00DY364g==}
    engines: {node: '>=14.0.0'}
    dependencies:
      '@aws-sdk/property-provider': 3.224.0
      '@aws-sdk/shared-ini-file-loader': 3.224.0
      '@aws-sdk/types': 3.224.0
      tslib: 2.6.2
    dev: false

  /@aws-sdk/node-config-provider@3.259.0:
    resolution: {integrity: sha512-DUOqr71oonBvM6yKPdhDBmraqgXHCFrVWFw7hc5ZNxL2wS/EsbKfGPJp+C+SUgpn1upIWPNnh/bNoLAbBkcLsA==}
    engines: {node: '>=14.0.0'}
    dependencies:
      '@aws-sdk/property-provider': 3.257.0
      '@aws-sdk/shared-ini-file-loader': 3.257.0
      '@aws-sdk/types': 3.257.0
      tslib: 2.6.2
    dev: false

  /@aws-sdk/node-http-handler@3.193.0:
    resolution: {integrity: sha512-DP4BmFw64HOShgpAPEEMZedVnRmKKjHOwMEoXcnNlAkMXnYUFHiKvudYq87Q2AnSlT6OHkyMviB61gEvIk73dA==}
    engines: {node: '>= 12.0.0'}
    dependencies:
      '@aws-sdk/abort-controller': 3.193.0
      '@aws-sdk/protocol-http': 3.193.0
      '@aws-sdk/querystring-builder': 3.193.0
      '@aws-sdk/types': 3.193.0
      tslib: 2.6.2
    dev: false

  /@aws-sdk/node-http-handler@3.224.0:
    resolution: {integrity: sha512-8h4jWsfVRUcJKkqZ9msSN4LhldBpXdNlMcA8ku8IVEBHf5waxqpIhupwR0uCMmV3FDINLqkf/8EwEYAODeRjrw==}
    engines: {node: '>=14.0.0'}
    dependencies:
      '@aws-sdk/abort-controller': 3.224.0
      '@aws-sdk/protocol-http': 3.224.0
      '@aws-sdk/querystring-builder': 3.224.0
      '@aws-sdk/types': 3.224.0
      tslib: 2.6.2
    dev: false

  /@aws-sdk/node-http-handler@3.257.0:
    resolution: {integrity: sha512-8KnWHVVwaGKyTlkTU9BSOAiSovNDoagxemU2l10QqBbzUCVpljCUMUkABEGRJ1yoQCl6DJ7RtNkAyZ8Ne/E15A==}
    engines: {node: '>=14.0.0'}
    dependencies:
      '@aws-sdk/abort-controller': 3.257.0
      '@aws-sdk/protocol-http': 3.257.0
      '@aws-sdk/querystring-builder': 3.257.0
      '@aws-sdk/types': 3.257.0
      tslib: 2.6.2
    dev: false

  /@aws-sdk/property-provider@3.193.0:
    resolution: {integrity: sha512-IaDR/PdZjKlAeSq2E/6u6nkPsZF9wvhHZckwH7uumq4ocWsWXFzaT+hKpV4YZPHx9n+K2YV4Gn/bDedpz99W1Q==}
    engines: {node: '>= 12.0.0'}
    dependencies:
      '@aws-sdk/types': 3.193.0
      tslib: 2.6.2
    dev: false

  /@aws-sdk/property-provider@3.224.0:
    resolution: {integrity: sha512-1F1Hepndlmj6wykNv0ynlS9YTaT3LRF/mqXhCRGLbCWSmCiaW9BUH/ddMdBZJiSw7kcPePKid5ueW84fAO/nKg==}
    engines: {node: '>=14.0.0'}
    dependencies:
      '@aws-sdk/types': 3.224.0
      tslib: 2.6.2
    dev: false

  /@aws-sdk/property-provider@3.257.0:
    resolution: {integrity: sha512-3rUbRAcF0GZ5PhDiXhS4yREfZ5hOEtvYEa9S/19OdM5eoypOaLU5XnFcCKfnccSP8SkdgpJujzxOMRWNWadlAQ==}
    engines: {node: '>=14.0.0'}
    dependencies:
      '@aws-sdk/types': 3.257.0
      tslib: 2.6.2
    dev: false

  /@aws-sdk/protocol-http@3.193.0:
    resolution: {integrity: sha512-r0wbTwFJyXq0uiImI6giqG3g/RO1N/y4wwPA7qr7OC+KXJ0NkyVxIf6e7Vx8h06aM1ATtngbwJaMP59kVCp85A==}
    engines: {node: '>= 12.0.0'}
    dependencies:
      '@aws-sdk/types': 3.193.0
      tslib: 2.6.2
    dev: false

  /@aws-sdk/protocol-http@3.224.0:
    resolution: {integrity: sha512-myp31UkADbktZtIZLc4cNfr5zSNVJjPReoH37NPpvgREKOGg7ZB6Lb3UyKbjzrmIv985brMOunlMgIBIJhuPIg==}
    engines: {node: '>=14.0.0'}
    dependencies:
      '@aws-sdk/types': 3.224.0
      tslib: 2.6.2
    dev: false

  /@aws-sdk/protocol-http@3.226.0:
    resolution: {integrity: sha512-zWkVqiTA9RXL6y0hhfZc9bcU4DX2NI6Hw9IhQmSPeM59mdbPjJlY4bLlMr5YxywqO3yQ/ylNoAfrEzrDjlOSRg==}
    engines: {node: '>=14.0.0'}
    dependencies:
      '@aws-sdk/types': 3.226.0
      tslib: 2.6.2
    dev: false

  /@aws-sdk/protocol-http@3.257.0:
    resolution: {integrity: sha512-xt7LGOgZIvbLS3418AYQLacOqx+mo5j4mPiIMz7f6AaUg+/fBUgESVsncKDqxbEJVwwCXSka8Ca0cntJmoeMSw==}
    engines: {node: '>=14.0.0'}
    dependencies:
      '@aws-sdk/types': 3.257.0
      tslib: 2.6.2
    dev: false

  /@aws-sdk/querystring-builder@3.193.0:
    resolution: {integrity: sha512-PRaK6649iw0UO45UjUoiUzFcOKXZb8pMjjFJpqALpEvdZT3twxqhlPXujT7GWPKrSwO4uPLNnyYEtPY82wx2vw==}
    engines: {node: '>= 12.0.0'}
    dependencies:
      '@aws-sdk/types': 3.193.0
      '@aws-sdk/util-uri-escape': 3.188.0
      tslib: 2.6.2
    dev: false

  /@aws-sdk/querystring-builder@3.224.0:
    resolution: {integrity: sha512-Fwzt42wWRhf04TetQPqDL03jX5W2cAkRFQewOkIRYVFV17b72z4BFhKID6bpLEtNb4YagyllCWosNg1xooDURQ==}
    engines: {node: '>=14.0.0'}
    dependencies:
      '@aws-sdk/types': 3.224.0
      '@aws-sdk/util-uri-escape': 3.201.0
      tslib: 2.6.2
    dev: false

  /@aws-sdk/querystring-builder@3.257.0:
    resolution: {integrity: sha512-mZHWLP7XIkzx1GIXO5WfX/iJ+aY9TWs02RE9FkdL2+by0HEMR65L3brQTbU1mIBJ7BjaPwYH24dljUOSABX7yg==}
    engines: {node: '>=14.0.0'}
    dependencies:
      '@aws-sdk/types': 3.257.0
      '@aws-sdk/util-uri-escape': 3.201.0
      tslib: 2.6.2
    dev: false

  /@aws-sdk/querystring-parser@3.193.0:
    resolution: {integrity: sha512-dGEPCe8SK4/td5dSpiaEI3SvT5eHXrbJWbLGyD4FL3n7WCGMy2xVWAB/yrgzD0GdLDjDa8L5vLVz6yT1P9i+hA==}
    engines: {node: '>= 12.0.0'}
    dependencies:
      '@aws-sdk/types': 3.193.0
      tslib: 2.6.2
    dev: false

  /@aws-sdk/querystring-parser@3.224.0:
    resolution: {integrity: sha512-UIJZ76ClFtALXRIQS3Za4R76JTsjCYReSBEQ7ag7RF1jwVZLAggdfED9w3XDrN7jbaK6i+aI3Y+eFeq0sB2fcA==}
    engines: {node: '>=14.0.0'}
    dependencies:
      '@aws-sdk/types': 3.224.0
      tslib: 2.6.2
    dev: false

  /@aws-sdk/querystring-parser@3.226.0:
    resolution: {integrity: sha512-FzB+VrQ47KAFxiPt2YXrKZ8AOLZQqGTLCKHzx4bjxGmwgsjV8yIbtJiJhZLMcUQV4LtGeIY9ixIqQhGvnZHE4A==}
    engines: {node: '>=14.0.0'}
    dependencies:
      '@aws-sdk/types': 3.226.0
      tslib: 2.6.2
    dev: false

  /@aws-sdk/querystring-parser@3.257.0:
    resolution: {integrity: sha512-UDrE1dEwWrWT8dG2VCrGYrPxCWOkZ1fPTPkjpkR4KZEdQDZBqU5gYZF2xPj8Nz7pjQVHFuW2wFm3XYEk56GEjg==}
    engines: {node: '>=14.0.0'}
    dependencies:
      '@aws-sdk/types': 3.257.0
      tslib: 2.6.2
    dev: false

  /@aws-sdk/service-error-classification@3.193.0:
    resolution: {integrity: sha512-bPnXVu8ErE1RfWVVQKc2TE7EuoImUi4dSPW9g80fGRzJdQNwXb636C+7OUuWvSDzmFwuBYqZza8GZjVd+rz2zQ==}
    engines: {node: '>= 12.0.0'}
    dev: false

  /@aws-sdk/service-error-classification@3.224.0:
    resolution: {integrity: sha512-0bnbYtCe+vqtaGItL+1UzQPt+yZLbU8G/aIXPQUL7555jdnjnbAtczCbIcLAJUqlE/OLwRhQVGLKbau8QAdxgQ==}
    engines: {node: '>=14.0.0'}
    dev: false

  /@aws-sdk/service-error-classification@3.257.0:
    resolution: {integrity: sha512-FAyR0XsueGkkqDtkP03cTJQk52NdQ9sZelLynmmlGPUP75LApRPvFe1riKrou6+LsDbwVNVffj6mbDfIcOhaOw==}
    engines: {node: '>=14.0.0'}
    dev: false

  /@aws-sdk/shared-ini-file-loader@3.193.0:
    resolution: {integrity: sha512-hnvZup8RSpFXfah7Rrn6+lQJnAOCO+OiDJ2R/iMgZQh475GRQpLbu3cPhCOkjB14vVLygJtW8trK/0+zKq93bQ==}
    engines: {node: '>= 12.0.0'}
    dependencies:
      '@aws-sdk/types': 3.193.0
      tslib: 2.6.2
    dev: false

  /@aws-sdk/shared-ini-file-loader@3.224.0:
    resolution: {integrity: sha512-6a/XP3lRRcX5ic+bXzF2f644KERVqMx+s0JRrGsPAwTMaMiV0A7Ifl4HKggx6dnxh8j/MXUMsWMtuxt/kCu86A==}
    engines: {node: '>=14.0.0'}
    dependencies:
      '@aws-sdk/types': 3.224.0
      tslib: 2.6.2
    dev: false

  /@aws-sdk/shared-ini-file-loader@3.257.0:
    resolution: {integrity: sha512-HNjC1+Wx3xHiJc+CP14GhIdVhfQGSjroAsWseRxAhONocA9Fl1ZX4hx7+sA5c9nOoMVOovi6ivJ/6lCRPTDRrQ==}
    engines: {node: '>=14.0.0'}
    dependencies:
      '@aws-sdk/types': 3.257.0
      tslib: 2.6.2
    dev: false

  /@aws-sdk/signature-v4-multi-region@3.224.0:
    resolution: {integrity: sha512-xOW8rtEH2Rcadr+CFfiISZwcbf4jPdc4OvL6OiPsv+arndOhxk+4ZaRT2xic1FrVdYQypmSToRITYlZc9N7PjQ==}
    engines: {node: '>=14.0.0'}
    peerDependencies:
      '@aws-sdk/signature-v4-crt': ^3.118.0
    peerDependenciesMeta:
      '@aws-sdk/signature-v4-crt':
        optional: true
    dependencies:
      '@aws-sdk/protocol-http': 3.224.0
      '@aws-sdk/signature-v4': 3.224.0
      '@aws-sdk/types': 3.224.0
      '@aws-sdk/util-arn-parser': 3.208.0
      tslib: 2.6.2
    dev: false

  /@aws-sdk/signature-v4@3.193.0:
    resolution: {integrity: sha512-JEqqOB8wQZz6g1ERNUOIBFDFt8OJtz5G5Uh1CdkS5W66gyWnJEz/dE1hA2VTqqQwHGGEsIEV/hlzruU1lXsvFA==}
    engines: {node: '>= 12.0.0'}
    dependencies:
      '@aws-sdk/is-array-buffer': 3.188.0
      '@aws-sdk/types': 3.193.0
      '@aws-sdk/util-hex-encoding': 3.188.0
      '@aws-sdk/util-middleware': 3.193.0
      '@aws-sdk/util-uri-escape': 3.188.0
      tslib: 2.6.2
    dev: false

  /@aws-sdk/signature-v4@3.224.0:
    resolution: {integrity: sha512-+oq1iylYQOvdXXO7r18SEhXIZpLd3GvJhmoReX+yjvVq8mGevDAmQiw6lwFZ6748sOmH4CREWD5H9Snrj+zLMg==}
    engines: {node: '>=14.0.0'}
    dependencies:
      '@aws-sdk/is-array-buffer': 3.201.0
      '@aws-sdk/types': 3.224.0
      '@aws-sdk/util-hex-encoding': 3.201.0
      '@aws-sdk/util-middleware': 3.224.0
      '@aws-sdk/util-uri-escape': 3.201.0
      tslib: 2.6.2
    dev: false

  /@aws-sdk/signature-v4@3.226.0:
    resolution: {integrity: sha512-/R5q5agdPd7HJB68XMzpxrNPk158EHUvkFkuRu5Qf3kkkHebEzWEBlWoVpUe6ss4rP9Tqcue6xPuaftEmhjpYw==}
    engines: {node: '>=14.0.0'}
    dependencies:
      '@aws-sdk/is-array-buffer': 3.201.0
      '@aws-sdk/types': 3.226.0
      '@aws-sdk/util-hex-encoding': 3.201.0
      '@aws-sdk/util-middleware': 3.226.0
      '@aws-sdk/util-uri-escape': 3.201.0
      tslib: 2.6.2
    dev: false

  /@aws-sdk/signature-v4@3.257.0:
    resolution: {integrity: sha512-aLQQN59X/D0+ShzPD3Anj5ntdMA/RFeNLOUCDyDvremViGi6yxUS98usQ/8bG5Rq0sW2GGMdbFUFmrDvqdiqEQ==}
    engines: {node: '>=14.0.0'}
    dependencies:
      '@aws-sdk/is-array-buffer': 3.201.0
      '@aws-sdk/types': 3.257.0
      '@aws-sdk/util-hex-encoding': 3.201.0
      '@aws-sdk/util-middleware': 3.257.0
      '@aws-sdk/util-uri-escape': 3.201.0
      '@aws-sdk/util-utf8': 3.254.0
      tslib: 2.6.2
    dev: false

  /@aws-sdk/smithy-client@3.193.0:
    resolution: {integrity: sha512-BY0jhfW76vyXr7ODMaKO3eyS98RSrZgOMl6DTQV9sk7eFP/MPVlG7p7nfX/CDIgPBIO1z0A0i2CVIzYur9uGgQ==}
    engines: {node: '>= 12.0.0'}
    dependencies:
      '@aws-sdk/middleware-stack': 3.193.0
      '@aws-sdk/types': 3.193.0
      tslib: 2.6.2
    dev: false

  /@aws-sdk/smithy-client@3.224.0:
    resolution: {integrity: sha512-KXXzzrCBv8ewWdtm/aolZHr2f9NRZOcDutFaWXbfSptEsK50Zi9PNzB9ZVKUHyAXYjwJHb2Sl18WRrwIxH6H4g==}
    engines: {node: '>=14.0.0'}
    dependencies:
      '@aws-sdk/middleware-stack': 3.224.0
      '@aws-sdk/types': 3.224.0
      tslib: 2.6.2
    dev: false

  /@aws-sdk/smithy-client@3.226.0:
    resolution: {integrity: sha512-BWr1FhWSUhkSBp0TLzliD5AQBjA2Jmo9FlOOt+cBwd9BKkSGlGj+HgATYJ83Sjjg2+J6qvEZBxB78LKVHhorBw==}
    engines: {node: '>=14.0.0'}
    dependencies:
      '@aws-sdk/middleware-stack': 3.226.0
      '@aws-sdk/types': 3.226.0
      tslib: 2.6.2
    dev: false

  /@aws-sdk/smithy-client@3.261.0:
    resolution: {integrity: sha512-j8XQEa3caZUVFVZfhJjaskw80O/tB+IXu84HMN44N7UkXaCFHirUsNjTDztJhnVXf/gKXzIqUqprfRnOvwLtIg==}
    engines: {node: '>=14.0.0'}
    dependencies:
      '@aws-sdk/middleware-stack': 3.257.0
      '@aws-sdk/types': 3.257.0
      tslib: 2.6.2
    dev: false

  /@aws-sdk/token-providers@3.224.0:
    resolution: {integrity: sha512-cswWqA4n1v3JIALYRA8Tq/4uHcFpBg5cgi2khNHBCF/H09Hu3dynGup6Ji8cCzf3fTak4eBQipcWaWUGE0hTGw==}
    engines: {node: '>=14.0.0'}
    dependencies:
      '@aws-sdk/client-sso-oidc': 3.224.0
      '@aws-sdk/property-provider': 3.224.0
      '@aws-sdk/shared-ini-file-loader': 3.224.0
      '@aws-sdk/types': 3.224.0
      tslib: 2.6.2
    transitivePeerDependencies:
      - aws-crt
    dev: false

  /@aws-sdk/token-providers@3.261.0:
    resolution: {integrity: sha512-Vi/GOnx8rPvQz5TdJJl5CwpTX6uRsSE3fzh94O4FEAIxIFtb4P5juqg92+2CJ81C7iNduB6eEeSHtwWUylypXQ==}
    engines: {node: '>=14.0.0'}
    dependencies:
      '@aws-sdk/client-sso-oidc': 3.261.0
      '@aws-sdk/property-provider': 3.257.0
      '@aws-sdk/shared-ini-file-loader': 3.257.0
      '@aws-sdk/types': 3.257.0
      tslib: 2.6.2
    transitivePeerDependencies:
      - aws-crt
    dev: false

  /@aws-sdk/types@3.193.0:
    resolution: {integrity: sha512-LV/wcPolRZKORrcHwkH59QMCkiDR5sM+9ZtuTxvyUGG2QFW/kjoxs08fUF10OWNJMrotBI+czDc5QJRgN8BlAw==}
    engines: {node: '>= 12.0.0'}
    dev: false

  /@aws-sdk/types@3.224.0:
    resolution: {integrity: sha512-7te9gRondKPjEebyiPYn59Kr5LZOL48HXC05TzFIN/JXwWPJbQpROBPeKd53V1aRdr3vSQhDY01a+vDOBBrEUQ==}
    engines: {node: '>=14.0.0'}
    dev: false

  /@aws-sdk/types@3.226.0:
    resolution: {integrity: sha512-MmmNHrWeO4man7wpOwrAhXlevqtOV9ZLcH4RhnG5LmRce0RFOApx24HoKENfFCcOyCm5LQBlsXCqi0dZWDWU0A==}
    engines: {node: '>=14.0.0'}
    dependencies:
      tslib: 2.6.2
    dev: false

  /@aws-sdk/types@3.257.0:
    resolution: {integrity: sha512-LmqXuBQBGeaGi/3Rp7XiEX1B5IPO2UUfBVvu0wwGqVsmstT0SbOVDZGPmxygACbm64n+PRx3uTSDefRfoiWYZg==}
    engines: {node: '>=14.0.0'}
    dependencies:
      tslib: 2.6.2
    dev: false

  /@aws-sdk/url-parser@3.193.0:
    resolution: {integrity: sha512-hwD1koJlOu2a6GvaSbNbdo7I6a3tmrsNTZr8bCjAcbqpc5pDThcpnl/Uaz3zHmMPs92U8I6BvWoK6pH8By06qw==}
    dependencies:
      '@aws-sdk/querystring-parser': 3.193.0
      '@aws-sdk/types': 3.193.0
      tslib: 2.6.2
    dev: false

  /@aws-sdk/url-parser@3.224.0:
    resolution: {integrity: sha512-DGQoiOxRVq9eEbmcGF7oz/htcHxFtLlUTzKbaX1gFuh1kmhRQwJIzz6vkrMdxOgPjvUYMJuMEcYnsHolDNWbMg==}
    dependencies:
      '@aws-sdk/querystring-parser': 3.224.0
      '@aws-sdk/types': 3.224.0
      tslib: 2.6.2
    dev: false

  /@aws-sdk/url-parser@3.226.0:
    resolution: {integrity: sha512-p5RLE0QWyP0OcTOLmFcLdVgUcUEzmEfmdrnOxyNzomcYb0p3vUagA5zfa1HVK2azsQJFBv28GfvMnba9bGhObg==}
    dependencies:
      '@aws-sdk/querystring-parser': 3.226.0
      '@aws-sdk/types': 3.226.0
      tslib: 2.6.2
    dev: false

  /@aws-sdk/url-parser@3.257.0:
    resolution: {integrity: sha512-Qe/AcFe/NFZHa6cN2afXEQn9ehXxh57dWGdRjfjd2lQqNV4WW1R2pl2Tm1ZJ1dwuCNLJi4NHLMk8lrD3QQ8rdg==}
    dependencies:
      '@aws-sdk/querystring-parser': 3.257.0
      '@aws-sdk/types': 3.257.0
      tslib: 2.6.2
    dev: false

  /@aws-sdk/util-arn-parser@3.208.0:
    resolution: {integrity: sha512-QV4af+kscova9dv4VuHOgH8wEr/IIYHDGcnyVtkUEqahCejWr1Kuk+SBK0xMwnZY5LSycOtQ8aeqHOn9qOjZtA==}
    engines: {node: '>=14.0.0'}
    dependencies:
      tslib: 2.6.2
    dev: false

  /@aws-sdk/util-base64-browser@3.188.0:
    resolution: {integrity: sha512-qlH+5NZBLiyKziL335BEPedYxX6j+p7KFRWXvDQox9S+s+gLCayednpK+fteOhBenCcR9fUZOVuAPScy1I8qCg==}
    dependencies:
      tslib: 2.6.2
    dev: false

  /@aws-sdk/util-base64-node@3.188.0:
    resolution: {integrity: sha512-r1dccRsRjKq+OhVRUfqFiW3sGgZBjHbMeHLbrAs9jrOjU2PTQ8PSzAXLvX/9lmp7YjmX17Qvlsg0NCr1tbB9OA==}
    engines: {node: '>= 12.0.0'}
    dependencies:
      '@aws-sdk/util-buffer-from': 3.188.0
      tslib: 2.6.2
    dev: false

  /@aws-sdk/util-base64@3.208.0:
    resolution: {integrity: sha512-PQniZph5A6N7uuEOQi+1hnMz/FSOK/8kMFyFO+4DgA1dZ5pcKcn5wiFwHkcTb/BsgVqQa3Jx0VHNnvhlS8JyTg==}
    engines: {node: '>=14.0.0'}
    dependencies:
      '@aws-sdk/util-buffer-from': 3.208.0
      tslib: 2.6.2
    dev: false

  /@aws-sdk/util-body-length-browser@3.188.0:
    resolution: {integrity: sha512-8VpnwFWXhnZ/iRSl9mTf+VKOX9wDE8QtN4bj9pBfxwf90H1X7E8T6NkiZD3k+HubYf2J94e7DbeHs7fuCPW5Qg==}
    dependencies:
      tslib: 2.6.2
    dev: false

  /@aws-sdk/util-body-length-node@3.188.0:
    resolution: {integrity: sha512-XwqP3vxk60MKp4YDdvDeCD6BPOiG2e+/Ou4AofZOy5/toB6NKz2pFNibQIUg2+jc7mPMnGnvOW3MQEgSJ+gu/Q==}
    engines: {node: '>= 12.0.0'}
    dependencies:
      tslib: 2.6.2
    dev: false

  /@aws-sdk/util-body-length-node@3.208.0:
    resolution: {integrity: sha512-3zj50e5g7t/MQf53SsuuSf0hEELzMtD8RX8C76f12OSRo2Bca4FLLYHe0TZbxcfQHom8/hOaeZEyTyMogMglqg==}
    engines: {node: '>=14.0.0'}
    dependencies:
      tslib: 2.6.2
    dev: false

  /@aws-sdk/util-buffer-from@3.188.0:
    resolution: {integrity: sha512-NX1WXZ8TH20IZb4jPFT2CnLKSqZWddGxtfiWxD9M47YOtq/SSQeR82fhqqVjJn4P8w2F5E28f+Du4ntg/sGcxA==}
    engines: {node: '>= 12.0.0'}
    dependencies:
      '@aws-sdk/is-array-buffer': 3.188.0
      tslib: 2.6.2
    dev: false

  /@aws-sdk/util-buffer-from@3.208.0:
    resolution: {integrity: sha512-7L0XUixNEFcLUGPeBF35enCvB9Xl+K6SQsmbrPk1P3mlV9mguWSDQqbOBwY1Ir0OVbD6H/ZOQU7hI/9RtRI0Zw==}
    engines: {node: '>=14.0.0'}
    dependencies:
      '@aws-sdk/is-array-buffer': 3.201.0
      tslib: 2.6.2
    dev: false

  /@aws-sdk/util-config-provider@3.188.0:
    resolution: {integrity: sha512-LBA7tLbi7v4uvbOJhSnjJrxbcRifKK/1ZVK94JTV2MNSCCyNkFotyEI5UWDl10YKriTIUyf7o5cakpiDZ3O4xg==}
    engines: {node: '>= 12.0.0'}
    dependencies:
      tslib: 2.6.2
    dev: false

  /@aws-sdk/util-config-provider@3.208.0:
    resolution: {integrity: sha512-DSRqwrERUsT34ug+anlMBIFooBEGwM8GejC7q00Y/9IPrQy50KnG5PW2NiTjuLKNi7pdEOlwTSEocJE15eDZIg==}
    engines: {node: '>=14.0.0'}
    dependencies:
      tslib: 2.6.2
    dev: false

  /@aws-sdk/util-defaults-mode-browser@3.193.0:
    resolution: {integrity: sha512-9riQKFrSJcsNAMnPA/3ltpSxNykeO20klE/UKjxEoD7UWjxLwsPK22UJjFwMRaHoAFcZD0LU/SgPxbC0ktCYCg==}
    engines: {node: '>= 10.0.0'}
    dependencies:
      '@aws-sdk/property-provider': 3.193.0
      '@aws-sdk/types': 3.193.0
      bowser: 2.11.0
      tslib: 2.6.2
    dev: false

  /@aws-sdk/util-defaults-mode-browser@3.224.0:
    resolution: {integrity: sha512-umk+A/pmlbuyvDCgdndgJUa0xitcTUF7XoUt/3qDTpNbzR5Dzgdbz74BgXUAEBJ8kPP5pCo2VE1ZD7fxqYU/dQ==}
    engines: {node: '>= 10.0.0'}
    dependencies:
      '@aws-sdk/property-provider': 3.224.0
      '@aws-sdk/types': 3.224.0
      bowser: 2.11.0
      tslib: 2.6.2
    dev: false

  /@aws-sdk/util-defaults-mode-browser@3.261.0:
    resolution: {integrity: sha512-lX3X1NfzQVV6cakepGV24uRcqevlDnQ8VgaCV8dhnw1FVThueFigyoFaUA02+uRXbV9KIbNWkEvweNtm2wvyDw==}
    engines: {node: '>= 10.0.0'}
    dependencies:
      '@aws-sdk/property-provider': 3.257.0
      '@aws-sdk/types': 3.257.0
      bowser: 2.11.0
      tslib: 2.6.2
    dev: false

  /@aws-sdk/util-defaults-mode-node@3.193.0:
    resolution: {integrity: sha512-occQmckvPRiM4YQIZnulfKKKjykGKWloa5ByGC5gOEGlyeP9zJpfs4zc/M2kArTAt+d2r3wkBtsKe5yKSlVEhA==}
    engines: {node: '>= 10.0.0'}
    dependencies:
      '@aws-sdk/config-resolver': 3.193.0
      '@aws-sdk/credential-provider-imds': 3.193.0
      '@aws-sdk/node-config-provider': 3.193.0
      '@aws-sdk/property-provider': 3.193.0
      '@aws-sdk/types': 3.193.0
      tslib: 2.6.2
    dev: false

  /@aws-sdk/util-defaults-mode-node@3.224.0:
    resolution: {integrity: sha512-ZJQJ1McbQ5Rnf5foCFAKHT8Cbwg4IbM+bb6fCkHRJFH9AXEvwc+hPtSYf0KuI7TmoZFj9WG5JOE9Ns6g7lRHSA==}
    engines: {node: '>= 10.0.0'}
    dependencies:
      '@aws-sdk/config-resolver': 3.224.0
      '@aws-sdk/credential-provider-imds': 3.224.0
      '@aws-sdk/node-config-provider': 3.224.0
      '@aws-sdk/property-provider': 3.224.0
      '@aws-sdk/types': 3.224.0
      tslib: 2.6.2
    dev: false

  /@aws-sdk/util-defaults-mode-node@3.261.0:
    resolution: {integrity: sha512-4AK6yu4bOmHSocUdbGoEHbNXB09UA58ON2HBHY4NxMBuFBAd9XB2tYiyhce+Cm+o+lHbS8oQnw0VZw16WMzzew==}
    engines: {node: '>= 10.0.0'}
    dependencies:
      '@aws-sdk/config-resolver': 3.259.0
      '@aws-sdk/credential-provider-imds': 3.259.0
      '@aws-sdk/node-config-provider': 3.259.0
      '@aws-sdk/property-provider': 3.257.0
      '@aws-sdk/types': 3.257.0
      tslib: 2.6.2
    dev: false

  /@aws-sdk/util-endpoints@3.196.0:
    resolution: {integrity: sha512-X+DOpRUy/ij49a0GQtggk09oyIQGn0mhER6PbMT69IufZPIg3D5fC5FPEp8bfsPkb70fTEYQEsj/X/rgMQJKsA==}
    engines: {node: '>= 12.0.0'}
    dependencies:
      '@aws-sdk/types': 3.193.0
      tslib: 2.6.2
    dev: false

  /@aws-sdk/util-endpoints@3.224.0:
    resolution: {integrity: sha512-k5hHbk7AP/cajw5rF7wmKP39B0WQMFdxrn8dcVOHVK0FZeKbaGCEmOf3AYXrQhswR9Xo815Rqffoml9B1z3bCA==}
    engines: {node: '>=14.0.0'}
    dependencies:
      '@aws-sdk/types': 3.224.0
      tslib: 2.6.2
    dev: false

  /@aws-sdk/util-endpoints@3.257.0:
    resolution: {integrity: sha512-3bvmRn5XGYzPPWjLuvHBKdJOb+fijnb8Ungu9bfXnTYFsng/ndHUWeHC22O/p8w3OWoRYUIMaZHxdxe27BFozg==}
    engines: {node: '>=14.0.0'}
    dependencies:
      '@aws-sdk/types': 3.257.0
      tslib: 2.6.2
    dev: false

  /@aws-sdk/util-hex-encoding@3.188.0:
    resolution: {integrity: sha512-QyWovTtjQ2RYxqVM+STPh65owSqzuXURnfoof778spyX4iQ4z46wOge1YV2ZtwS8w5LWd9eeVvDrLu5POPYOnA==}
    engines: {node: '>= 12.0.0'}
    dependencies:
      tslib: 2.6.2
    dev: false

  /@aws-sdk/util-hex-encoding@3.201.0:
    resolution: {integrity: sha512-7t1vR1pVxKx0motd3X9rI3m/xNp78p3sHtP5yo4NP4ARpxyJ0fokBomY8ScaH2D/B+U5o9ARxldJUdMqyBlJcA==}
    engines: {node: '>=14.0.0'}
    dependencies:
      tslib: 2.6.2
    dev: false

  /@aws-sdk/util-locate-window@3.310.0:
    resolution: {integrity: sha512-qo2t/vBTnoXpjKxlsC2e1gBrRm80M3bId27r0BRB2VniSSe7bL1mmzM+/HFtujm0iAxtPM+aLEflLJlJeDPg0w==}
    engines: {node: '>=14.0.0'}
    dependencies:
      tslib: 2.6.2
    dev: false

  /@aws-sdk/util-middleware@3.193.0:
    resolution: {integrity: sha512-+aC6pmkcGgpxaMWCH/FXTsGWl2W342oQGs1OYKGi+W8z9UguXrqamWjdkdMqgunvj9qOEG2KBMKz1FWFFZlUyA==}
    engines: {node: '>= 12.0.0'}
    dependencies:
      tslib: 2.6.2
    dev: false

  /@aws-sdk/util-middleware@3.224.0:
    resolution: {integrity: sha512-yA20k9sJdFgs7buVilWExUSJ/Ecr5UJRNQlmgzIpBo9kh5x/N8WyB4kN5MQw5UAA1UZ+j3jmA9+YLFT/mbX3IQ==}
    engines: {node: '>=14.0.0'}
    dependencies:
      tslib: 2.6.2
    dev: false

  /@aws-sdk/util-middleware@3.226.0:
    resolution: {integrity: sha512-B96CQnwX4gRvQdaQkdUtqvDPkrptV5+va6FVeJOocU/DbSYMAScLxtR3peMS8cnlOT6nL1Eoa42OI9AfZz1VwQ==}
    engines: {node: '>=14.0.0'}
    dependencies:
      tslib: 2.6.2
    dev: false

  /@aws-sdk/util-middleware@3.257.0:
    resolution: {integrity: sha512-F9ieon8B8eGVs5tyZtAIG3DZEObDvujkspho0qRbUTHUosM0ylJLsMU800fmC/uRHLRrZvb/RSp59+kNDwSAMw==}
    engines: {node: '>=14.0.0'}
    dependencies:
      tslib: 2.6.2
    dev: false

  /@aws-sdk/util-retry@3.257.0:
    resolution: {integrity: sha512-l9TOsOAYtZxwW3q5fQKW4rsD9t2HVaBfQ4zBamHkNTfB4vBVvCnz4oxkvSvA2MlxCA6am+K1K/oj917Tpqk53g==}
    engines: {node: '>= 14.0.0'}
    dependencies:
      '@aws-sdk/service-error-classification': 3.257.0
      tslib: 2.6.2
    dev: false

  /@aws-sdk/util-stream-browser@3.224.0:
    resolution: {integrity: sha512-JS+C8CyxVFMQ69P4QIDTrzkhseEFCVFy2YHZYlCx3M5P+L1/PQHebTETYFMmO9ThY8TRXmYZDJHv79guvV+saQ==}
    dependencies:
      '@aws-sdk/fetch-http-handler': 3.224.0
      '@aws-sdk/types': 3.224.0
      '@aws-sdk/util-base64': 3.208.0
      '@aws-sdk/util-hex-encoding': 3.201.0
      '@aws-sdk/util-utf8-browser': 3.188.0
      tslib: 2.6.2
    dev: false

  /@aws-sdk/util-stream-node@3.224.0:
    resolution: {integrity: sha512-ztvZHJJg9/BwUrKnSz3jV6T8oOdxA1MRypK2zqTdjoPU9u/8CFQ2p0gszBApMjyxCnLWo1oM5oiMwzz1ufDrlA==}
    engines: {node: '>=14.0.0'}
    dependencies:
      '@aws-sdk/node-http-handler': 3.224.0
      '@aws-sdk/types': 3.224.0
      '@aws-sdk/util-buffer-from': 3.208.0
      tslib: 2.6.2
    dev: false

  /@aws-sdk/util-uri-escape@3.188.0:
    resolution: {integrity: sha512-4Y6AYZMT483Tiuq8dxz5WHIiPNdSFPGrl6tRTo2Oi2FcwypwmFhqgEGcqxeXDUJktvaCBxeA08DLr/AemVhPCg==}
    engines: {node: '>= 12.0.0'}
    dependencies:
      tslib: 2.6.2
    dev: false

  /@aws-sdk/util-uri-escape@3.201.0:
    resolution: {integrity: sha512-TeTWbGx4LU2c5rx0obHeDFeO9HvwYwQtMh1yniBz00pQb6Qt6YVOETVQikRZ+XRQwEyCg/dA375UplIpiy54mA==}
    engines: {node: '>=14.0.0'}
    dependencies:
      tslib: 2.6.2
    dev: false

  /@aws-sdk/util-user-agent-browser@3.193.0:
    resolution: {integrity: sha512-1EkGYsUtOMEyJG/UBIR4PtmO3lVjKNoUImoMpLtEucoGbWz5RG9zFSwLevjFyFs5roUBFlxkSpTMo8xQ3aRzQg==}
    dependencies:
      '@aws-sdk/types': 3.193.0
      bowser: 2.11.0
      tslib: 2.6.2
    dev: false

  /@aws-sdk/util-user-agent-browser@3.224.0:
    resolution: {integrity: sha512-Dm/30cLUIM1Oam4V//m9sPrXyGOKFslUXP7Mz2AlR1HelUYoreWAIe7Rx44HR6PaXyZmjW5K0ItmcJ7tCgyMpw==}
    dependencies:
      '@aws-sdk/types': 3.224.0
      bowser: 2.11.0
      tslib: 2.6.2
    dev: false

  /@aws-sdk/util-user-agent-browser@3.257.0:
    resolution: {integrity: sha512-YdavWK6/8Cw6mypEgysGGX/dT9p9qnzFbnN5PQsUY+JJk2Nx8fKFydjGiQ+6rWPeW17RAv9mmbboh9uPVWxVlw==}
    dependencies:
      '@aws-sdk/types': 3.257.0
      bowser: 2.11.0
      tslib: 2.6.2
    dev: false

  /@aws-sdk/util-user-agent-node@3.193.0:
    resolution: {integrity: sha512-G/2/1cSgsxVtREAm8Eq8Duib5PXzXknFRHuDpAxJ5++lsJMXoYMReS278KgV54cojOkAVfcODDTqmY3Av0WHhQ==}
    engines: {node: '>= 12.0.0'}
    peerDependencies:
      aws-crt: '>=1.0.0'
    peerDependenciesMeta:
      aws-crt:
        optional: true
    dependencies:
      '@aws-sdk/node-config-provider': 3.193.0
      '@aws-sdk/types': 3.193.0
      tslib: 2.6.2
    dev: false

  /@aws-sdk/util-user-agent-node@3.224.0:
    resolution: {integrity: sha512-BTj0vPorfT7AJzv6RxJHrnAKdIHwZmGjp5TFFaCYgFkHAPsyCPceSdZUjBRW+HbiwEwKfoHOXLGjnOBSqddZKg==}
    engines: {node: '>=14.0.0'}
    peerDependencies:
      aws-crt: '>=1.0.0'
    peerDependenciesMeta:
      aws-crt:
        optional: true
    dependencies:
      '@aws-sdk/node-config-provider': 3.224.0
      '@aws-sdk/types': 3.224.0
      tslib: 2.6.2
    dev: false

  /@aws-sdk/util-user-agent-node@3.259.0:
    resolution: {integrity: sha512-R0VTmNs+ySDDebU98BUbsLyeIM5YmAEr9esPpy15XfSy3AWmAeru8nLlztdaLilHZzLIDzvM2t7NGk/FzZFCvA==}
    engines: {node: '>=14.0.0'}
    peerDependencies:
      aws-crt: '>=1.0.0'
    peerDependenciesMeta:
      aws-crt:
        optional: true
    dependencies:
      '@aws-sdk/node-config-provider': 3.259.0
      '@aws-sdk/types': 3.257.0
      tslib: 2.6.2
    dev: false

  /@aws-sdk/util-utf8-browser@3.188.0:
    resolution: {integrity: sha512-jt627x0+jE+Ydr9NwkFstg3cUvgWh56qdaqAMDsqgRlKD21md/6G226z/Qxl7lb1VEW2LlmCx43ai/37Qwcj2Q==}
    dependencies:
      tslib: 2.6.2
    dev: false

  /@aws-sdk/util-utf8-browser@3.259.0:
    resolution: {integrity: sha512-UvFa/vR+e19XookZF8RzFZBrw2EUkQWxiBW0yYQAhvk3C+QVGl0H3ouca8LDBlBfQKXwmW3huo/59H8rwb1wJw==}
    dependencies:
      tslib: 2.6.2
    dev: false

  /@aws-sdk/util-utf8-node@3.188.0:
    resolution: {integrity: sha512-hCgP4+C0Lekjpjt2zFJ2R/iHes5sBGljXa5bScOFAEkRUc0Qw0VNgTv7LpEbIOAwGmqyxBoCwBW0YHPW1DfmYQ==}
    engines: {node: '>= 12.0.0'}
    dependencies:
      '@aws-sdk/util-buffer-from': 3.188.0
      tslib: 2.6.2
    dev: false

  /@aws-sdk/util-utf8-node@3.208.0:
    resolution: {integrity: sha512-jKY87Acv0yWBdFxx6bveagy5FYjz+dtV8IPT7ay1E2WPWH1czoIdMAkc8tSInK31T6CRnHWkLZ1qYwCbgRfERQ==}
    engines: {node: '>=14.0.0'}
    dependencies:
      '@aws-sdk/util-buffer-from': 3.208.0
      tslib: 2.6.2
    dev: false

  /@aws-sdk/util-utf8@3.254.0:
    resolution: {integrity: sha512-14Kso/eIt5/qfIBmhEL9L1IfyUqswjSTqO2mY7KOzUZ9SZbwn3rpxmtkhmATkRjD7XIlLKaxBkI7tU9Zjzj8Kw==}
    engines: {node: '>=14.0.0'}
    dependencies:
      '@aws-sdk/util-buffer-from': 3.208.0
      tslib: 2.6.2
    dev: false

  /@aws-sdk/util-waiter@3.224.0:
    resolution: {integrity: sha512-+SNItYzUSPa8PV1iWwOi3637ztlczJNa2pZ/R1nWf2N8sAmk0BXzGJISv/GKvzPDyAz+uOpT549e8P6rRLZedA==}
    engines: {node: '>=14.0.0'}
    dependencies:
      '@aws-sdk/abort-controller': 3.224.0
      '@aws-sdk/types': 3.224.0
      tslib: 2.6.2
    dev: false

  /@aws-sdk/util-waiter@3.257.0:
    resolution: {integrity: sha512-Fr6of3EDOcXVDs5534o7VsJMXdybB0uLy2LzeFAVSwGOY3geKhIquBAiUDqCVu9B+iTldrC0rQ9NIM7ZSpPG8w==}
    engines: {node: '>=14.0.0'}
    dependencies:
      '@aws-sdk/abort-controller': 3.257.0
      '@aws-sdk/types': 3.257.0
      tslib: 2.6.2
    dev: false

  /@aws-sdk/xml-builder@3.201.0:
    resolution: {integrity: sha512-brRdB1wwMgjWEnOQsv7zSUhIQuh7DEicrfslAqHop4S4FtSI3GQAShpQqgOpMTNFYcpaWKmE/Y1MJmNY7xLCnw==}
    engines: {node: '>=14.0.0'}
    dependencies:
      tslib: 2.6.2
    dev: false

  /@babel/code-frame@7.22.10:
    resolution: {integrity: sha512-/KKIMG4UEL35WmI9OlvMhurwtytjvXoFcGNrOvyG9zIzA8YmPjVtIZUf7b05+TPO7G7/GEmLHDaoCgACHl9hhA==}
    engines: {node: '>=6.9.0'}
    dependencies:
      '@babel/highlight': 7.22.10
      chalk: 2.4.2
    dev: true

  /@babel/compat-data@7.22.9:
    resolution: {integrity: sha512-5UamI7xkUcJ3i9qVDS+KFDEK8/7oJ55/sJMB1Ge7IEapr7KfdfV/HErR+koZwOfd+SgtFKOKRhRakdg++DcJpQ==}
    engines: {node: '>=6.9.0'}
    dev: true

  /@babel/core@7.18.6:
    resolution: {integrity: sha512-cQbWBpxcbbs/IUredIPkHiAGULLV8iwgNRMFzvbhEXISp4f3rUUXE5+TIw6KwUWUR3DwyI6gmBRnmAtYaWehwQ==}
    engines: {node: '>=6.9.0'}
    dependencies:
      '@ampproject/remapping': 2.2.1
      '@babel/code-frame': 7.22.10
      '@babel/generator': 7.22.10
      '@babel/helper-compilation-targets': 7.22.10
      '@babel/helper-module-transforms': 7.22.9(@babel/core@7.18.6)
      '@babel/helpers': 7.22.10
      '@babel/parser': 7.22.10
      '@babel/template': 7.22.5
      '@babel/traverse': 7.22.10
      '@babel/types': 7.22.10
      convert-source-map: 1.9.0
      debug: 4.3.4
      gensync: 1.0.0-beta.2
      json5: 2.2.3
      semver: 6.3.1
    transitivePeerDependencies:
      - supports-color
    dev: true

  /@babel/generator@7.22.10:
    resolution: {integrity: sha512-79KIf7YiWjjdZ81JnLujDRApWtl7BxTqWD88+FFdQEIOG8LJ0etDOM7CXuIgGJa55sGOwZVwuEsaLEm0PJ5/+A==}
    engines: {node: '>=6.9.0'}
    dependencies:
      '@babel/types': 7.22.10
      '@jridgewell/gen-mapping': 0.3.3
      '@jridgewell/trace-mapping': 0.3.19
      jsesc: 2.5.2
    dev: true

  /@babel/helper-annotate-as-pure@7.22.5:
    resolution: {integrity: sha512-LvBTxu8bQSQkcyKOU+a1btnNFQ1dMAd0R6PyW3arXes06F6QLWLIrd681bxRPIXlrMGR3XYnW9JyML7dP3qgxg==}
    engines: {node: '>=6.9.0'}
    dependencies:
      '@babel/types': 7.22.10
    dev: true

  /@babel/helper-builder-binary-assignment-operator-visitor@7.22.10:
    resolution: {integrity: sha512-Av0qubwDQxC56DoUReVDeLfMEjYYSN1nZrTUrWkXd7hpU73ymRANkbuDm3yni9npkn+RXy9nNbEJZEzXr7xrfQ==}
    engines: {node: '>=6.9.0'}
    dependencies:
      '@babel/types': 7.22.10
    dev: true

  /@babel/helper-compilation-targets@7.22.10:
    resolution: {integrity: sha512-JMSwHD4J7SLod0idLq5PKgI+6g/hLD/iuWBq08ZX49xE14VpVEojJ5rHWptpirV2j020MvypRLAXAO50igCJ5Q==}
    engines: {node: '>=6.9.0'}
    dependencies:
      '@babel/compat-data': 7.22.9
      '@babel/helper-validator-option': 7.22.5
      browserslist: 4.21.10
      lru-cache: 5.1.1
      semver: 6.3.1
    dev: true

  /@babel/helper-create-class-features-plugin@7.22.10(@babel/core@7.18.6):
    resolution: {integrity: sha512-5IBb77txKYQPpOEdUdIhBx8VrZyDCQ+H82H0+5dX1TmuscP5vJKEE3cKurjtIw/vFwzbVH48VweE78kVDBrqjA==}
    engines: {node: '>=6.9.0'}
    peerDependencies:
      '@babel/core': ^7.0.0
    dependencies:
      '@babel/core': 7.18.6
      '@babel/helper-annotate-as-pure': 7.22.5
      '@babel/helper-environment-visitor': 7.22.5
      '@babel/helper-function-name': 7.22.5
      '@babel/helper-member-expression-to-functions': 7.22.5
      '@babel/helper-optimise-call-expression': 7.22.5
      '@babel/helper-replace-supers': 7.22.9(@babel/core@7.18.6)
      '@babel/helper-skip-transparent-expression-wrappers': 7.22.5
      '@babel/helper-split-export-declaration': 7.22.6
      semver: 6.3.1
    dev: true

  /@babel/helper-create-regexp-features-plugin@7.22.9(@babel/core@7.18.6):
    resolution: {integrity: sha512-+svjVa/tFwsNSG4NEy1h85+HQ5imbT92Q5/bgtS7P0GTQlP8WuFdqsiABmQouhiFGyV66oGxZFpeYHza1rNsKw==}
    engines: {node: '>=6.9.0'}
    peerDependencies:
      '@babel/core': ^7.0.0
    dependencies:
      '@babel/core': 7.18.6
      '@babel/helper-annotate-as-pure': 7.22.5
      regexpu-core: 5.3.2
      semver: 6.3.1
    dev: true

  /@babel/helper-define-polyfill-provider@0.3.3(@babel/core@7.18.6):
    resolution: {integrity: sha512-z5aQKU4IzbqCC1XH0nAqfsFLMVSo22SBKUc0BxGrLkolTdPTructy0ToNnlO2zA4j9Q/7pjMZf0DSY+DSTYzww==}
    peerDependencies:
      '@babel/core': ^7.4.0-0
    dependencies:
      '@babel/core': 7.18.6
      '@babel/helper-compilation-targets': 7.22.10
      '@babel/helper-plugin-utils': 7.22.5
      debug: 4.3.4
      lodash.debounce: 4.0.8
      resolve: 1.22.4
      semver: 6.3.1
    transitivePeerDependencies:
      - supports-color
    dev: true

  /@babel/helper-environment-visitor@7.22.5:
    resolution: {integrity: sha512-XGmhECfVA/5sAt+H+xpSg0mfrHq6FzNr9Oxh7PSEBBRUb/mL7Kz3NICXb194rCqAEdxkhPT1a88teizAFyvk8Q==}
    engines: {node: '>=6.9.0'}
    dev: true

  /@babel/helper-function-name@7.22.5:
    resolution: {integrity: sha512-wtHSq6jMRE3uF2otvfuD3DIvVhOsSNshQl0Qrd7qC9oQJzHvOL4qQXlQn2916+CXGywIjpGuIkoyZRRxHPiNQQ==}
    engines: {node: '>=6.9.0'}
    dependencies:
      '@babel/template': 7.22.5
      '@babel/types': 7.22.10
    dev: true

  /@babel/helper-hoist-variables@7.22.5:
    resolution: {integrity: sha512-wGjk9QZVzvknA6yKIUURb8zY3grXCcOZt+/7Wcy8O2uctxhplmUPkOdlgoNhmdVee2c92JXbf1xpMtVNbfoxRw==}
    engines: {node: '>=6.9.0'}
    dependencies:
      '@babel/types': 7.22.10
    dev: true

  /@babel/helper-member-expression-to-functions@7.22.5:
    resolution: {integrity: sha512-aBiH1NKMG0H2cGZqspNvsaBe6wNGjbJjuLy29aU+eDZjSbbN53BaxlpB02xm9v34pLTZ1nIQPFYn2qMZoa5BQQ==}
    engines: {node: '>=6.9.0'}
    dependencies:
      '@babel/types': 7.22.10
    dev: true

  /@babel/helper-module-imports@7.22.5:
    resolution: {integrity: sha512-8Dl6+HD/cKifutF5qGd/8ZJi84QeAKh+CEe1sBzz8UayBBGg1dAIJrdHOcOM5b2MpzWL2yuotJTtGjETq0qjXg==}
    engines: {node: '>=6.9.0'}
    dependencies:
      '@babel/types': 7.22.10
    dev: true

  /@babel/helper-module-transforms@7.22.9(@babel/core@7.18.6):
    resolution: {integrity: sha512-t+WA2Xn5K+rTeGtC8jCsdAH52bjggG5TKRuRrAGNM/mjIbO4GxvlLMFOEz9wXY5I2XQ60PMFsAG2WIcG82dQMQ==}
    engines: {node: '>=6.9.0'}
    peerDependencies:
      '@babel/core': ^7.0.0
    dependencies:
      '@babel/core': 7.18.6
      '@babel/helper-environment-visitor': 7.22.5
      '@babel/helper-module-imports': 7.22.5
      '@babel/helper-simple-access': 7.22.5
      '@babel/helper-split-export-declaration': 7.22.6
      '@babel/helper-validator-identifier': 7.22.5
    dev: true

  /@babel/helper-optimise-call-expression@7.22.5:
    resolution: {integrity: sha512-HBwaojN0xFRx4yIvpwGqxiV2tUfl7401jlok564NgB9EHS1y6QT17FmKWm4ztqjeVdXLuC4fSvHc5ePpQjoTbw==}
    engines: {node: '>=6.9.0'}
    dependencies:
      '@babel/types': 7.22.10
    dev: true

  /@babel/helper-plugin-utils@7.22.5:
    resolution: {integrity: sha512-uLls06UVKgFG9QD4OeFYLEGteMIAa5kpTPcFL28yuCIIzsf6ZyKZMllKVOCZFhiZ5ptnwX4mtKdWCBE/uT4amg==}
    engines: {node: '>=6.9.0'}
    dev: true

  /@babel/helper-remap-async-to-generator@7.22.9(@babel/core@7.18.6):
    resolution: {integrity: sha512-8WWC4oR4Px+tr+Fp0X3RHDVfINGpF3ad1HIbrc8A77epiR6eMMc6jsgozkzT2uDiOOdoS9cLIQ+XD2XvI2WSmQ==}
    engines: {node: '>=6.9.0'}
    peerDependencies:
      '@babel/core': ^7.0.0
    dependencies:
      '@babel/core': 7.18.6
      '@babel/helper-annotate-as-pure': 7.22.5
      '@babel/helper-environment-visitor': 7.22.5
      '@babel/helper-wrap-function': 7.22.10
    dev: true

  /@babel/helper-replace-supers@7.22.9(@babel/core@7.18.6):
    resolution: {integrity: sha512-LJIKvvpgPOPUThdYqcX6IXRuIcTkcAub0IaDRGCZH0p5GPUp7PhRU9QVgFcDDd51BaPkk77ZjqFwh6DZTAEmGg==}
    engines: {node: '>=6.9.0'}
    peerDependencies:
      '@babel/core': ^7.0.0
    dependencies:
      '@babel/core': 7.18.6
      '@babel/helper-environment-visitor': 7.22.5
      '@babel/helper-member-expression-to-functions': 7.22.5
      '@babel/helper-optimise-call-expression': 7.22.5
    dev: true

  /@babel/helper-simple-access@7.22.5:
    resolution: {integrity: sha512-n0H99E/K+Bika3++WNL17POvo4rKWZ7lZEp1Q+fStVbUi8nxPQEBOlTmCOxW/0JsS56SKKQ+ojAe2pHKJHN35w==}
    engines: {node: '>=6.9.0'}
    dependencies:
      '@babel/types': 7.22.10
    dev: true

  /@babel/helper-skip-transparent-expression-wrappers@7.22.5:
    resolution: {integrity: sha512-tK14r66JZKiC43p8Ki33yLBVJKlQDFoA8GYN67lWCDCqoL6EMMSuM9b+Iff2jHaM/RRFYl7K+iiru7hbRqNx8Q==}
    engines: {node: '>=6.9.0'}
    dependencies:
      '@babel/types': 7.22.10
    dev: true

  /@babel/helper-split-export-declaration@7.22.6:
    resolution: {integrity: sha512-AsUnxuLhRYsisFiaJwvp1QF+I3KjD5FOxut14q/GzovUe6orHLesW2C7d754kRm53h5gqrz6sFl6sxc4BVtE/g==}
    engines: {node: '>=6.9.0'}
    dependencies:
      '@babel/types': 7.22.10
    dev: true

  /@babel/helper-string-parser@7.22.5:
    resolution: {integrity: sha512-mM4COjgZox8U+JcXQwPijIZLElkgEpO5rsERVDJTc2qfCDfERyob6k5WegS14SX18IIjv+XD+GrqNumY5JRCDw==}
    engines: {node: '>=6.9.0'}
    dev: true

  /@babel/helper-validator-identifier@7.22.5:
    resolution: {integrity: sha512-aJXu+6lErq8ltp+JhkJUfk1MTGyuA4v7f3pA+BJ5HLfNC6nAQ0Cpi9uOquUj8Hehg0aUiHzWQbOVJGao6ztBAQ==}
    engines: {node: '>=6.9.0'}
    dev: true

  /@babel/helper-validator-option@7.22.5:
    resolution: {integrity: sha512-R3oB6xlIVKUnxNUxbmgq7pKjxpru24zlimpE8WK47fACIlM0II/Hm1RS8IaOI7NgCr6LNS+jl5l75m20npAziw==}
    engines: {node: '>=6.9.0'}
    dev: true

  /@babel/helper-wrap-function@7.22.10:
    resolution: {integrity: sha512-OnMhjWjuGYtdoO3FmsEFWvBStBAe2QOgwOLsLNDjN+aaiMD8InJk1/O3HSD8lkqTjCgg5YI34Tz15KNNA3p+nQ==}
    engines: {node: '>=6.9.0'}
    dependencies:
      '@babel/helper-function-name': 7.22.5
      '@babel/template': 7.22.5
      '@babel/types': 7.22.10
    dev: true

  /@babel/helpers@7.22.10:
    resolution: {integrity: sha512-a41J4NW8HyZa1I1vAndrraTlPZ/eZoga2ZgS7fEr0tZJGVU4xqdE80CEm0CcNjha5EZ8fTBYLKHF0kqDUuAwQw==}
    engines: {node: '>=6.9.0'}
    dependencies:
      '@babel/template': 7.22.5
      '@babel/traverse': 7.22.10
      '@babel/types': 7.22.10
    transitivePeerDependencies:
      - supports-color
    dev: true

  /@babel/highlight@7.22.10:
    resolution: {integrity: sha512-78aUtVcT7MUscr0K5mIEnkwxPE0MaxkR5RxRwuHaQ+JuU5AmTPhY+do2mdzVTnIJJpyBglql2pehuBIWHug+WQ==}
    engines: {node: '>=6.9.0'}
    dependencies:
      '@babel/helper-validator-identifier': 7.22.5
      chalk: 2.4.2
      js-tokens: 4.0.0
    dev: true

  /@babel/parser@7.22.10:
    resolution: {integrity: sha512-lNbdGsQb9ekfsnjFGhEiF4hfFqGgfOP3H3d27re3n+CGhNuTSUEQdfWk556sTLNTloczcdM5TYF2LhzmDQKyvQ==}
    engines: {node: '>=6.0.0'}
    hasBin: true
    dependencies:
      '@babel/types': 7.22.10
    dev: true

  /@babel/plugin-bugfix-safari-id-destructuring-collision-in-function-expression@7.22.5(@babel/core@7.18.6):
    resolution: {integrity: sha512-NP1M5Rf+u2Gw9qfSO4ihjcTGW5zXTi36ITLd4/EoAcEhIZ0yjMqmftDNl3QC19CX7olhrjpyU454g/2W7X0jvQ==}
    engines: {node: '>=6.9.0'}
    peerDependencies:
      '@babel/core': ^7.0.0
    dependencies:
      '@babel/core': 7.18.6
      '@babel/helper-plugin-utils': 7.22.5
    dev: true

  /@babel/plugin-bugfix-v8-spread-parameters-in-optional-chaining@7.22.5(@babel/core@7.18.6):
    resolution: {integrity: sha512-31Bb65aZaUwqCbWMnZPduIZxCBngHFlzyN6Dq6KAJjtx+lx6ohKHubc61OomYi7XwVD4Ol0XCVz4h+pYFR048g==}
    engines: {node: '>=6.9.0'}
    peerDependencies:
      '@babel/core': ^7.13.0
    dependencies:
      '@babel/core': 7.18.6
      '@babel/helper-plugin-utils': 7.22.5
      '@babel/helper-skip-transparent-expression-wrappers': 7.22.5
      '@babel/plugin-transform-optional-chaining': 7.22.10(@babel/core@7.18.6)
    dev: true

  /@babel/plugin-proposal-async-generator-functions@7.20.7(@babel/core@7.18.6):
    resolution: {integrity: sha512-xMbiLsn/8RK7Wq7VeVytytS2L6qE69bXPB10YCmMdDZbKF4okCqY74pI/jJQ/8U0b/F6NrT2+14b8/P9/3AMGA==}
    engines: {node: '>=6.9.0'}
    peerDependencies:
      '@babel/core': ^7.0.0-0
    dependencies:
      '@babel/core': 7.18.6
      '@babel/helper-environment-visitor': 7.22.5
      '@babel/helper-plugin-utils': 7.22.5
      '@babel/helper-remap-async-to-generator': 7.22.9(@babel/core@7.18.6)
      '@babel/plugin-syntax-async-generators': 7.8.4(@babel/core@7.18.6)
    dev: true

  /@babel/plugin-proposal-class-properties@7.18.6(@babel/core@7.18.6):
    resolution: {integrity: sha512-cumfXOF0+nzZrrN8Rf0t7M+tF6sZc7vhQwYQck9q1/5w2OExlD+b4v4RpMJFaV1Z7WcDRgO6FqvxqxGlwo+RHQ==}
    engines: {node: '>=6.9.0'}
    peerDependencies:
      '@babel/core': ^7.0.0-0
    dependencies:
      '@babel/core': 7.18.6
      '@babel/helper-create-class-features-plugin': 7.22.10(@babel/core@7.18.6)
      '@babel/helper-plugin-utils': 7.22.5
    dev: true

  /@babel/plugin-proposal-class-static-block@7.21.0(@babel/core@7.18.6):
    resolution: {integrity: sha512-XP5G9MWNUskFuP30IfFSEFB0Z6HzLIUcjYM4bYOPHXl7eiJ9HFv8tWj6TXTN5QODiEhDZAeI4hLok2iHFFV4hw==}
    engines: {node: '>=6.9.0'}
    peerDependencies:
      '@babel/core': ^7.12.0
    dependencies:
      '@babel/core': 7.18.6
      '@babel/helper-create-class-features-plugin': 7.22.10(@babel/core@7.18.6)
      '@babel/helper-plugin-utils': 7.22.5
      '@babel/plugin-syntax-class-static-block': 7.14.5(@babel/core@7.18.6)
    dev: true

  /@babel/plugin-proposal-dynamic-import@7.18.6(@babel/core@7.18.6):
    resolution: {integrity: sha512-1auuwmK+Rz13SJj36R+jqFPMJWyKEDd7lLSdOj4oJK0UTgGueSAtkrCvz9ewmgyU/P941Rv2fQwZJN8s6QruXw==}
    engines: {node: '>=6.9.0'}
    peerDependencies:
      '@babel/core': ^7.0.0-0
    dependencies:
      '@babel/core': 7.18.6
      '@babel/helper-plugin-utils': 7.22.5
      '@babel/plugin-syntax-dynamic-import': 7.8.3(@babel/core@7.18.6)
    dev: true

  /@babel/plugin-proposal-export-namespace-from@7.18.9(@babel/core@7.18.6):
    resolution: {integrity: sha512-k1NtHyOMvlDDFeb9G5PhUXuGj8m/wiwojgQVEhJ/fsVsMCpLyOP4h0uGEjYJKrRI+EVPlb5Jk+Gt9P97lOGwtA==}
    engines: {node: '>=6.9.0'}
    peerDependencies:
      '@babel/core': ^7.0.0-0
    dependencies:
      '@babel/core': 7.18.6
      '@babel/helper-plugin-utils': 7.22.5
      '@babel/plugin-syntax-export-namespace-from': 7.8.3(@babel/core@7.18.6)
    dev: true

  /@babel/plugin-proposal-json-strings@7.18.6(@babel/core@7.18.6):
    resolution: {integrity: sha512-lr1peyn9kOdbYc0xr0OdHTZ5FMqS6Di+H0Fz2I/JwMzGmzJETNeOFq2pBySw6X/KFL5EWDjlJuMsUGRFb8fQgQ==}
    engines: {node: '>=6.9.0'}
    peerDependencies:
      '@babel/core': ^7.0.0-0
    dependencies:
      '@babel/core': 7.18.6
      '@babel/helper-plugin-utils': 7.22.5
      '@babel/plugin-syntax-json-strings': 7.8.3(@babel/core@7.18.6)
    dev: true

  /@babel/plugin-proposal-logical-assignment-operators@7.20.7(@babel/core@7.18.6):
    resolution: {integrity: sha512-y7C7cZgpMIjWlKE5T7eJwp+tnRYM89HmRvWM5EQuB5BoHEONjmQ8lSNmBUwOyy/GFRsohJED51YBF79hE1djug==}
    engines: {node: '>=6.9.0'}
    peerDependencies:
      '@babel/core': ^7.0.0-0
    dependencies:
      '@babel/core': 7.18.6
      '@babel/helper-plugin-utils': 7.22.5
      '@babel/plugin-syntax-logical-assignment-operators': 7.10.4(@babel/core@7.18.6)
    dev: true

  /@babel/plugin-proposal-nullish-coalescing-operator@7.18.6(@babel/core@7.18.6):
    resolution: {integrity: sha512-wQxQzxYeJqHcfppzBDnm1yAY0jSRkUXR2z8RePZYrKwMKgMlE8+Z6LUno+bd6LvbGh8Gltvy74+9pIYkr+XkKA==}
    engines: {node: '>=6.9.0'}
    peerDependencies:
      '@babel/core': ^7.0.0-0
    dependencies:
      '@babel/core': 7.18.6
      '@babel/helper-plugin-utils': 7.22.5
      '@babel/plugin-syntax-nullish-coalescing-operator': 7.8.3(@babel/core@7.18.6)
    dev: true

  /@babel/plugin-proposal-numeric-separator@7.18.6(@babel/core@7.18.6):
    resolution: {integrity: sha512-ozlZFogPqoLm8WBr5Z8UckIoE4YQ5KESVcNudyXOR8uqIkliTEgJ3RoketfG6pmzLdeZF0H/wjE9/cCEitBl7Q==}
    engines: {node: '>=6.9.0'}
    peerDependencies:
      '@babel/core': ^7.0.0-0
    dependencies:
      '@babel/core': 7.18.6
      '@babel/helper-plugin-utils': 7.22.5
      '@babel/plugin-syntax-numeric-separator': 7.10.4(@babel/core@7.18.6)
    dev: true

  /@babel/plugin-proposal-object-rest-spread@7.20.7(@babel/core@7.18.6):
    resolution: {integrity: sha512-d2S98yCiLxDVmBmE8UjGcfPvNEUbA1U5q5WxaWFUGRzJSVAZqm5W6MbPct0jxnegUZ0niLeNX+IOzEs7wYg9Dg==}
    engines: {node: '>=6.9.0'}
    peerDependencies:
      '@babel/core': ^7.0.0-0
    dependencies:
      '@babel/compat-data': 7.22.9
      '@babel/core': 7.18.6
      '@babel/helper-compilation-targets': 7.22.10
      '@babel/helper-plugin-utils': 7.22.5
      '@babel/plugin-syntax-object-rest-spread': 7.8.3(@babel/core@7.18.6)
      '@babel/plugin-transform-parameters': 7.22.5(@babel/core@7.18.6)
    dev: true

  /@babel/plugin-proposal-optional-catch-binding@7.18.6(@babel/core@7.18.6):
    resolution: {integrity: sha512-Q40HEhs9DJQyaZfUjjn6vE8Cv4GmMHCYuMGIWUnlxH6400VGxOuwWsPt4FxXxJkC/5eOzgn0z21M9gMT4MOhbw==}
    engines: {node: '>=6.9.0'}
    peerDependencies:
      '@babel/core': ^7.0.0-0
    dependencies:
      '@babel/core': 7.18.6
      '@babel/helper-plugin-utils': 7.22.5
      '@babel/plugin-syntax-optional-catch-binding': 7.8.3(@babel/core@7.18.6)
    dev: true

  /@babel/plugin-proposal-optional-chaining@7.21.0(@babel/core@7.18.6):
    resolution: {integrity: sha512-p4zeefM72gpmEe2fkUr/OnOXpWEf8nAgk7ZYVqqfFiyIG7oFfVZcCrU64hWn5xp4tQ9LkV4bTIa5rD0KANpKNA==}
    engines: {node: '>=6.9.0'}
    peerDependencies:
      '@babel/core': ^7.0.0-0
    dependencies:
      '@babel/core': 7.18.6
      '@babel/helper-plugin-utils': 7.22.5
      '@babel/helper-skip-transparent-expression-wrappers': 7.22.5
      '@babel/plugin-syntax-optional-chaining': 7.8.3(@babel/core@7.18.6)
    dev: true

  /@babel/plugin-proposal-private-methods@7.18.6(@babel/core@7.18.6):
    resolution: {integrity: sha512-nutsvktDItsNn4rpGItSNV2sz1XwS+nfU0Rg8aCx3W3NOKVzdMjJRu0O5OkgDp3ZGICSTbgRpxZoWsxoKRvbeA==}
    engines: {node: '>=6.9.0'}
    peerDependencies:
      '@babel/core': ^7.0.0-0
    dependencies:
      '@babel/core': 7.18.6
      '@babel/helper-create-class-features-plugin': 7.22.10(@babel/core@7.18.6)
      '@babel/helper-plugin-utils': 7.22.5
    dev: true

  /@babel/plugin-proposal-private-property-in-object@7.21.11(@babel/core@7.18.6):
    resolution: {integrity: sha512-0QZ8qP/3RLDVBwBFoWAwCtgcDZJVwA5LUJRZU8x2YFfKNuFq161wK3cuGrALu5yiPu+vzwTAg/sMWVNeWeNyaw==}
    engines: {node: '>=6.9.0'}
    peerDependencies:
      '@babel/core': ^7.0.0-0
    dependencies:
      '@babel/core': 7.18.6
      '@babel/helper-annotate-as-pure': 7.22.5
      '@babel/helper-create-class-features-plugin': 7.22.10(@babel/core@7.18.6)
      '@babel/helper-plugin-utils': 7.22.5
      '@babel/plugin-syntax-private-property-in-object': 7.14.5(@babel/core@7.18.6)
    dev: true

  /@babel/plugin-proposal-unicode-property-regex@7.18.6(@babel/core@7.18.6):
    resolution: {integrity: sha512-2BShG/d5yoZyXZfVePH91urL5wTG6ASZU9M4o03lKK8u8UW1y08OMttBSOADTcJrnPMpvDXRG3G8fyLh4ovs8w==}
    engines: {node: '>=4'}
    peerDependencies:
      '@babel/core': ^7.0.0-0
    dependencies:
      '@babel/core': 7.18.6
      '@babel/helper-create-regexp-features-plugin': 7.22.9(@babel/core@7.18.6)
      '@babel/helper-plugin-utils': 7.22.5
    dev: true

  /@babel/plugin-syntax-async-generators@7.8.4(@babel/core@7.18.6):
    resolution: {integrity: sha512-tycmZxkGfZaxhMRbXlPXuVFpdWlXpir2W4AMhSJgRKzk/eDlIXOhb2LHWoLpDF7TEHylV5zNhykX6KAgHJmTNw==}
    peerDependencies:
      '@babel/core': ^7.0.0-0
    dependencies:
      '@babel/core': 7.18.6
      '@babel/helper-plugin-utils': 7.22.5
    dev: true

  /@babel/plugin-syntax-bigint@7.8.3(@babel/core@7.18.6):
    resolution: {integrity: sha512-wnTnFlG+YxQm3vDxpGE57Pj0srRU4sHE/mDkt1qv2YJJSeUAec2ma4WLUnUPeKjyrfntVwe/N6dCXpU+zL3Npg==}
    peerDependencies:
      '@babel/core': ^7.0.0-0
    dependencies:
      '@babel/core': 7.18.6
      '@babel/helper-plugin-utils': 7.22.5
    dev: true

  /@babel/plugin-syntax-class-properties@7.12.13(@babel/core@7.18.6):
    resolution: {integrity: sha512-fm4idjKla0YahUNgFNLCB0qySdsoPiZP3iQE3rky0mBUtMZ23yDJ9SJdg6dXTSDnulOVqiF3Hgr9nbXvXTQZYA==}
    peerDependencies:
      '@babel/core': ^7.0.0-0
    dependencies:
      '@babel/core': 7.18.6
      '@babel/helper-plugin-utils': 7.22.5
    dev: true

  /@babel/plugin-syntax-class-static-block@7.14.5(@babel/core@7.18.6):
    resolution: {integrity: sha512-b+YyPmr6ldyNnM6sqYeMWE+bgJcJpO6yS4QD7ymxgH34GBPNDM/THBh8iunyvKIZztiwLH4CJZ0RxTk9emgpjw==}
    engines: {node: '>=6.9.0'}
    peerDependencies:
      '@babel/core': ^7.0.0-0
    dependencies:
      '@babel/core': 7.18.6
      '@babel/helper-plugin-utils': 7.22.5
    dev: true

  /@babel/plugin-syntax-dynamic-import@7.8.3(@babel/core@7.18.6):
    resolution: {integrity: sha512-5gdGbFon+PszYzqs83S3E5mpi7/y/8M9eC90MRTZfduQOYW76ig6SOSPNe41IG5LoP3FGBn2N0RjVDSQiS94kQ==}
    peerDependencies:
      '@babel/core': ^7.0.0-0
    dependencies:
      '@babel/core': 7.18.6
      '@babel/helper-plugin-utils': 7.22.5
    dev: true

  /@babel/plugin-syntax-export-namespace-from@7.8.3(@babel/core@7.18.6):
    resolution: {integrity: sha512-MXf5laXo6c1IbEbegDmzGPwGNTsHZmEy6QGznu5Sh2UCWvueywb2ee+CCE4zQiZstxU9BMoQO9i6zUFSY0Kj0Q==}
    peerDependencies:
      '@babel/core': ^7.0.0-0
    dependencies:
      '@babel/core': 7.18.6
      '@babel/helper-plugin-utils': 7.22.5
    dev: true

  /@babel/plugin-syntax-import-assertions@7.22.5(@babel/core@7.18.6):
    resolution: {integrity: sha512-rdV97N7KqsRzeNGoWUOK6yUsWarLjE5Su/Snk9IYPU9CwkWHs4t+rTGOvffTR8XGkJMTAdLfO0xVnXm8wugIJg==}
    engines: {node: '>=6.9.0'}
    peerDependencies:
      '@babel/core': ^7.0.0-0
    dependencies:
      '@babel/core': 7.18.6
      '@babel/helper-plugin-utils': 7.22.5
    dev: true

  /@babel/plugin-syntax-import-meta@7.10.4(@babel/core@7.18.6):
    resolution: {integrity: sha512-Yqfm+XDx0+Prh3VSeEQCPU81yC+JWZ2pDPFSS4ZdpfZhp4MkFMaDC1UqseovEKwSUpnIL7+vK+Clp7bfh0iD7g==}
    peerDependencies:
      '@babel/core': ^7.0.0-0
    dependencies:
      '@babel/core': 7.18.6
      '@babel/helper-plugin-utils': 7.22.5
    dev: true

  /@babel/plugin-syntax-json-strings@7.8.3(@babel/core@7.18.6):
    resolution: {integrity: sha512-lY6kdGpWHvjoe2vk4WrAapEuBR69EMxZl+RoGRhrFGNYVK8mOPAW8VfbT/ZgrFbXlDNiiaxQnAtgVCZ6jv30EA==}
    peerDependencies:
      '@babel/core': ^7.0.0-0
    dependencies:
      '@babel/core': 7.18.6
      '@babel/helper-plugin-utils': 7.22.5
    dev: true

  /@babel/plugin-syntax-logical-assignment-operators@7.10.4(@babel/core@7.18.6):
    resolution: {integrity: sha512-d8waShlpFDinQ5MtvGU9xDAOzKH47+FFoney2baFIoMr952hKOLp1HR7VszoZvOsV/4+RRszNY7D17ba0te0ig==}
    peerDependencies:
      '@babel/core': ^7.0.0-0
    dependencies:
      '@babel/core': 7.18.6
      '@babel/helper-plugin-utils': 7.22.5
    dev: true

  /@babel/plugin-syntax-nullish-coalescing-operator@7.8.3(@babel/core@7.18.6):
    resolution: {integrity: sha512-aSff4zPII1u2QD7y+F8oDsz19ew4IGEJg9SVW+bqwpwtfFleiQDMdzA/R+UlWDzfnHFCxxleFT0PMIrR36XLNQ==}
    peerDependencies:
      '@babel/core': ^7.0.0-0
    dependencies:
      '@babel/core': 7.18.6
      '@babel/helper-plugin-utils': 7.22.5
    dev: true

  /@babel/plugin-syntax-numeric-separator@7.10.4(@babel/core@7.18.6):
    resolution: {integrity: sha512-9H6YdfkcK/uOnY/K7/aA2xpzaAgkQn37yzWUMRK7OaPOqOpGS1+n0H5hxT9AUw9EsSjPW8SVyMJwYRtWs3X3ug==}
    peerDependencies:
      '@babel/core': ^7.0.0-0
    dependencies:
      '@babel/core': 7.18.6
      '@babel/helper-plugin-utils': 7.22.5
    dev: true

  /@babel/plugin-syntax-object-rest-spread@7.8.3(@babel/core@7.18.6):
    resolution: {integrity: sha512-XoqMijGZb9y3y2XskN+P1wUGiVwWZ5JmoDRwx5+3GmEplNyVM2s2Dg8ILFQm8rWM48orGy5YpI5Bl8U1y7ydlA==}
    peerDependencies:
      '@babel/core': ^7.0.0-0
    dependencies:
      '@babel/core': 7.18.6
      '@babel/helper-plugin-utils': 7.22.5
    dev: true

  /@babel/plugin-syntax-optional-catch-binding@7.8.3(@babel/core@7.18.6):
    resolution: {integrity: sha512-6VPD0Pc1lpTqw0aKoeRTMiB+kWhAoT24PA+ksWSBrFtl5SIRVpZlwN3NNPQjehA2E/91FV3RjLWoVTglWcSV3Q==}
    peerDependencies:
      '@babel/core': ^7.0.0-0
    dependencies:
      '@babel/core': 7.18.6
      '@babel/helper-plugin-utils': 7.22.5
    dev: true

  /@babel/plugin-syntax-optional-chaining@7.8.3(@babel/core@7.18.6):
    resolution: {integrity: sha512-KoK9ErH1MBlCPxV0VANkXW2/dw4vlbGDrFgz8bmUsBGYkFRcbRwMh6cIJubdPrkxRwuGdtCk0v/wPTKbQgBjkg==}
    peerDependencies:
      '@babel/core': ^7.0.0-0
    dependencies:
      '@babel/core': 7.18.6
      '@babel/helper-plugin-utils': 7.22.5
    dev: true

  /@babel/plugin-syntax-private-property-in-object@7.14.5(@babel/core@7.18.6):
    resolution: {integrity: sha512-0wVnp9dxJ72ZUJDV27ZfbSj6iHLoytYZmh3rFcxNnvsJF3ktkzLDZPy/mA17HGsaQT3/DQsWYX1f1QGWkCoVUg==}
    engines: {node: '>=6.9.0'}
    peerDependencies:
      '@babel/core': ^7.0.0-0
    dependencies:
      '@babel/core': 7.18.6
      '@babel/helper-plugin-utils': 7.22.5
    dev: true

  /@babel/plugin-syntax-top-level-await@7.14.5(@babel/core@7.18.6):
    resolution: {integrity: sha512-hx++upLv5U1rgYfwe1xBQUhRmU41NEvpUvrp8jkrSCdvGSnM5/qdRMtylJ6PG5OFkBaHkbTAKTnd3/YyESRHFw==}
    engines: {node: '>=6.9.0'}
    peerDependencies:
      '@babel/core': ^7.0.0-0
    dependencies:
      '@babel/core': 7.18.6
      '@babel/helper-plugin-utils': 7.22.5
    dev: true

  /@babel/plugin-syntax-typescript@7.22.5(@babel/core@7.18.6):
    resolution: {integrity: sha512-1mS2o03i7t1c6VzH6fdQ3OA8tcEIxwG18zIPRp+UY1Ihv6W+XZzBCVxExF9upussPXJ0xE9XRHwMoNs1ep/nRQ==}
    engines: {node: '>=6.9.0'}
    peerDependencies:
      '@babel/core': ^7.0.0-0
    dependencies:
      '@babel/core': 7.18.6
      '@babel/helper-plugin-utils': 7.22.5
    dev: true

  /@babel/plugin-transform-arrow-functions@7.22.5(@babel/core@7.18.6):
    resolution: {integrity: sha512-26lTNXoVRdAnsaDXPpvCNUq+OVWEVC6bx7Vvz9rC53F2bagUWW4u4ii2+h8Fejfh7RYqPxn+libeFBBck9muEw==}
    engines: {node: '>=6.9.0'}
    peerDependencies:
      '@babel/core': ^7.0.0-0
    dependencies:
      '@babel/core': 7.18.6
      '@babel/helper-plugin-utils': 7.22.5
    dev: true

  /@babel/plugin-transform-async-to-generator@7.22.5(@babel/core@7.18.6):
    resolution: {integrity: sha512-b1A8D8ZzE/VhNDoV1MSJTnpKkCG5bJo+19R4o4oy03zM7ws8yEMK755j61Dc3EyvdysbqH5BOOTquJ7ZX9C6vQ==}
    engines: {node: '>=6.9.0'}
    peerDependencies:
      '@babel/core': ^7.0.0-0
    dependencies:
      '@babel/core': 7.18.6
      '@babel/helper-module-imports': 7.22.5
      '@babel/helper-plugin-utils': 7.22.5
      '@babel/helper-remap-async-to-generator': 7.22.9(@babel/core@7.18.6)
    dev: true

  /@babel/plugin-transform-block-scoped-functions@7.22.5(@babel/core@7.18.6):
    resolution: {integrity: sha512-tdXZ2UdknEKQWKJP1KMNmuF5Lx3MymtMN/pvA+p/VEkhK8jVcQ1fzSy8KM9qRYhAf2/lV33hoMPKI/xaI9sADA==}
    engines: {node: '>=6.9.0'}
    peerDependencies:
      '@babel/core': ^7.0.0-0
    dependencies:
      '@babel/core': 7.18.6
      '@babel/helper-plugin-utils': 7.22.5
    dev: true

  /@babel/plugin-transform-block-scoping@7.22.10(@babel/core@7.18.6):
    resolution: {integrity: sha512-1+kVpGAOOI1Albt6Vse7c8pHzcZQdQKW+wJH+g8mCaszOdDVwRXa/slHPqIw+oJAJANTKDMuM2cBdV0Dg618Vg==}
    engines: {node: '>=6.9.0'}
    peerDependencies:
      '@babel/core': ^7.0.0-0
    dependencies:
      '@babel/core': 7.18.6
      '@babel/helper-plugin-utils': 7.22.5
    dev: true

  /@babel/plugin-transform-classes@7.22.6(@babel/core@7.18.6):
    resolution: {integrity: sha512-58EgM6nuPNG6Py4Z3zSuu0xWu2VfodiMi72Jt5Kj2FECmaYk1RrTXA45z6KBFsu9tRgwQDwIiY4FXTt+YsSFAQ==}
    engines: {node: '>=6.9.0'}
    peerDependencies:
      '@babel/core': ^7.0.0-0
    dependencies:
      '@babel/core': 7.18.6
      '@babel/helper-annotate-as-pure': 7.22.5
      '@babel/helper-compilation-targets': 7.22.10
      '@babel/helper-environment-visitor': 7.22.5
      '@babel/helper-function-name': 7.22.5
      '@babel/helper-optimise-call-expression': 7.22.5
      '@babel/helper-plugin-utils': 7.22.5
      '@babel/helper-replace-supers': 7.22.9(@babel/core@7.18.6)
      '@babel/helper-split-export-declaration': 7.22.6
      globals: 11.12.0
    dev: true

  /@babel/plugin-transform-computed-properties@7.22.5(@babel/core@7.18.6):
    resolution: {integrity: sha512-4GHWBgRf0krxPX+AaPtgBAlTgTeZmqDynokHOX7aqqAB4tHs3U2Y02zH6ETFdLZGcg9UQSD1WCmkVrE9ErHeOg==}
    engines: {node: '>=6.9.0'}
    peerDependencies:
      '@babel/core': ^7.0.0-0
    dependencies:
      '@babel/core': 7.18.6
      '@babel/helper-plugin-utils': 7.22.5
      '@babel/template': 7.22.5
    dev: true

  /@babel/plugin-transform-destructuring@7.22.10(@babel/core@7.18.6):
    resolution: {integrity: sha512-dPJrL0VOyxqLM9sritNbMSGx/teueHF/htMKrPT7DNxccXxRDPYqlgPFFdr8u+F+qUZOkZoXue/6rL5O5GduEw==}
    engines: {node: '>=6.9.0'}
    peerDependencies:
      '@babel/core': ^7.0.0-0
    dependencies:
      '@babel/core': 7.18.6
      '@babel/helper-plugin-utils': 7.22.5
    dev: true

  /@babel/plugin-transform-dotall-regex@7.22.5(@babel/core@7.18.6):
    resolution: {integrity: sha512-5/Yk9QxCQCl+sOIB1WelKnVRxTJDSAIxtJLL2/pqL14ZVlbH0fUQUZa/T5/UnQtBNgghR7mfB8ERBKyKPCi7Vw==}
    engines: {node: '>=6.9.0'}
    peerDependencies:
      '@babel/core': ^7.0.0-0
    dependencies:
      '@babel/core': 7.18.6
      '@babel/helper-create-regexp-features-plugin': 7.22.9(@babel/core@7.18.6)
      '@babel/helper-plugin-utils': 7.22.5
    dev: true

  /@babel/plugin-transform-duplicate-keys@7.22.5(@babel/core@7.18.6):
    resolution: {integrity: sha512-dEnYD+9BBgld5VBXHnF/DbYGp3fqGMsyxKbtD1mDyIA7AkTSpKXFhCVuj/oQVOoALfBs77DudA0BE4d5mcpmqw==}
    engines: {node: '>=6.9.0'}
    peerDependencies:
      '@babel/core': ^7.0.0-0
    dependencies:
      '@babel/core': 7.18.6
      '@babel/helper-plugin-utils': 7.22.5
    dev: true

  /@babel/plugin-transform-exponentiation-operator@7.22.5(@babel/core@7.18.6):
    resolution: {integrity: sha512-vIpJFNM/FjZ4rh1myqIya9jXwrwwgFRHPjT3DkUA9ZLHuzox8jiXkOLvwm1H+PQIP3CqfC++WPKeuDi0Sjdj1g==}
    engines: {node: '>=6.9.0'}
    peerDependencies:
      '@babel/core': ^7.0.0-0
    dependencies:
      '@babel/core': 7.18.6
      '@babel/helper-builder-binary-assignment-operator-visitor': 7.22.10
      '@babel/helper-plugin-utils': 7.22.5
    dev: true

  /@babel/plugin-transform-for-of@7.22.5(@babel/core@7.18.6):
    resolution: {integrity: sha512-3kxQjX1dU9uudwSshyLeEipvrLjBCVthCgeTp6CzE/9JYrlAIaeekVxRpCWsDDfYTfRZRoCeZatCQvwo+wvK8A==}
    engines: {node: '>=6.9.0'}
    peerDependencies:
      '@babel/core': ^7.0.0-0
    dependencies:
      '@babel/core': 7.18.6
      '@babel/helper-plugin-utils': 7.22.5
    dev: true

  /@babel/plugin-transform-function-name@7.22.5(@babel/core@7.18.6):
    resolution: {integrity: sha512-UIzQNMS0p0HHiQm3oelztj+ECwFnj+ZRV4KnguvlsD2of1whUeM6o7wGNj6oLwcDoAXQ8gEqfgC24D+VdIcevg==}
    engines: {node: '>=6.9.0'}
    peerDependencies:
      '@babel/core': ^7.0.0-0
    dependencies:
      '@babel/core': 7.18.6
      '@babel/helper-compilation-targets': 7.22.10
      '@babel/helper-function-name': 7.22.5
      '@babel/helper-plugin-utils': 7.22.5
    dev: true

  /@babel/plugin-transform-literals@7.22.5(@babel/core@7.18.6):
    resolution: {integrity: sha512-fTLj4D79M+mepcw3dgFBTIDYpbcB9Sm0bpm4ppXPaO+U+PKFFyV9MGRvS0gvGw62sd10kT5lRMKXAADb9pWy8g==}
    engines: {node: '>=6.9.0'}
    peerDependencies:
      '@babel/core': ^7.0.0-0
    dependencies:
      '@babel/core': 7.18.6
      '@babel/helper-plugin-utils': 7.22.5
    dev: true

  /@babel/plugin-transform-member-expression-literals@7.22.5(@babel/core@7.18.6):
    resolution: {integrity: sha512-RZEdkNtzzYCFl9SE9ATaUMTj2hqMb4StarOJLrZRbqqU4HSBE7UlBw9WBWQiDzrJZJdUWiMTVDI6Gv/8DPvfew==}
    engines: {node: '>=6.9.0'}
    peerDependencies:
      '@babel/core': ^7.0.0-0
    dependencies:
      '@babel/core': 7.18.6
      '@babel/helper-plugin-utils': 7.22.5
    dev: true

  /@babel/plugin-transform-modules-amd@7.22.5(@babel/core@7.18.6):
    resolution: {integrity: sha512-R+PTfLTcYEmb1+kK7FNkhQ1gP4KgjpSO6HfH9+f8/yfp2Nt3ggBjiVpRwmwTlfqZLafYKJACy36yDXlEmI9HjQ==}
    engines: {node: '>=6.9.0'}
    peerDependencies:
      '@babel/core': ^7.0.0-0
    dependencies:
      '@babel/core': 7.18.6
      '@babel/helper-module-transforms': 7.22.9(@babel/core@7.18.6)
      '@babel/helper-plugin-utils': 7.22.5
    dev: true

  /@babel/plugin-transform-modules-commonjs@7.22.5(@babel/core@7.18.6):
    resolution: {integrity: sha512-B4pzOXj+ONRmuaQTg05b3y/4DuFz3WcCNAXPLb2Q0GT0TrGKGxNKV4jwsXts+StaM0LQczZbOpj8o1DLPDJIiA==}
    engines: {node: '>=6.9.0'}
    peerDependencies:
      '@babel/core': ^7.0.0-0
    dependencies:
      '@babel/core': 7.18.6
      '@babel/helper-module-transforms': 7.22.9(@babel/core@7.18.6)
      '@babel/helper-plugin-utils': 7.22.5
      '@babel/helper-simple-access': 7.22.5
    dev: true

  /@babel/plugin-transform-modules-systemjs@7.22.5(@babel/core@7.18.6):
    resolution: {integrity: sha512-emtEpoaTMsOs6Tzz+nbmcePl6AKVtS1yC4YNAeMun9U8YCsgadPNxnOPQ8GhHFB2qdx+LZu9LgoC0Lthuu05DQ==}
    engines: {node: '>=6.9.0'}
    peerDependencies:
      '@babel/core': ^7.0.0-0
    dependencies:
      '@babel/core': 7.18.6
      '@babel/helper-hoist-variables': 7.22.5
      '@babel/helper-module-transforms': 7.22.9(@babel/core@7.18.6)
      '@babel/helper-plugin-utils': 7.22.5
      '@babel/helper-validator-identifier': 7.22.5
    dev: true

  /@babel/plugin-transform-modules-umd@7.22.5(@babel/core@7.18.6):
    resolution: {integrity: sha512-+S6kzefN/E1vkSsKx8kmQuqeQsvCKCd1fraCM7zXm4SFoggI099Tr4G8U81+5gtMdUeMQ4ipdQffbKLX0/7dBQ==}
    engines: {node: '>=6.9.0'}
    peerDependencies:
      '@babel/core': ^7.0.0-0
    dependencies:
      '@babel/core': 7.18.6
      '@babel/helper-module-transforms': 7.22.9(@babel/core@7.18.6)
      '@babel/helper-plugin-utils': 7.22.5
    dev: true

  /@babel/plugin-transform-named-capturing-groups-regex@7.22.5(@babel/core@7.18.6):
    resolution: {integrity: sha512-YgLLKmS3aUBhHaxp5hi1WJTgOUb/NCuDHzGT9z9WTt3YG+CPRhJs6nprbStx6DnWM4dh6gt7SU3sZodbZ08adQ==}
    engines: {node: '>=6.9.0'}
    peerDependencies:
      '@babel/core': ^7.0.0
    dependencies:
      '@babel/core': 7.18.6
      '@babel/helper-create-regexp-features-plugin': 7.22.9(@babel/core@7.18.6)
      '@babel/helper-plugin-utils': 7.22.5
    dev: true

  /@babel/plugin-transform-new-target@7.22.5(@babel/core@7.18.6):
    resolution: {integrity: sha512-AsF7K0Fx/cNKVyk3a+DW0JLo+Ua598/NxMRvxDnkpCIGFh43+h/v2xyhRUYf6oD8gE4QtL83C7zZVghMjHd+iw==}
    engines: {node: '>=6.9.0'}
    peerDependencies:
      '@babel/core': ^7.0.0-0
    dependencies:
      '@babel/core': 7.18.6
      '@babel/helper-plugin-utils': 7.22.5
    dev: true

  /@babel/plugin-transform-object-super@7.22.5(@babel/core@7.18.6):
    resolution: {integrity: sha512-klXqyaT9trSjIUrcsYIfETAzmOEZL3cBYqOYLJxBHfMFFggmXOv+NYSX/Jbs9mzMVESw/WycLFPRx8ba/b2Ipw==}
    engines: {node: '>=6.9.0'}
    peerDependencies:
      '@babel/core': ^7.0.0-0
    dependencies:
      '@babel/core': 7.18.6
      '@babel/helper-plugin-utils': 7.22.5
      '@babel/helper-replace-supers': 7.22.9(@babel/core@7.18.6)
    dev: true

  /@babel/plugin-transform-optional-chaining@7.22.10(@babel/core@7.18.6):
    resolution: {integrity: sha512-MMkQqZAZ+MGj+jGTG3OTuhKeBpNcO+0oCEbrGNEaOmiEn+1MzRyQlYsruGiU8RTK3zV6XwrVJTmwiDOyYK6J9g==}
    engines: {node: '>=6.9.0'}
    peerDependencies:
      '@babel/core': ^7.0.0-0
    dependencies:
      '@babel/core': 7.18.6
      '@babel/helper-plugin-utils': 7.22.5
      '@babel/helper-skip-transparent-expression-wrappers': 7.22.5
      '@babel/plugin-syntax-optional-chaining': 7.8.3(@babel/core@7.18.6)
    dev: true

  /@babel/plugin-transform-parameters@7.22.5(@babel/core@7.18.6):
    resolution: {integrity: sha512-AVkFUBurORBREOmHRKo06FjHYgjrabpdqRSwq6+C7R5iTCZOsM4QbcB27St0a4U6fffyAOqh3s/qEfybAhfivg==}
    engines: {node: '>=6.9.0'}
    peerDependencies:
      '@babel/core': ^7.0.0-0
    dependencies:
      '@babel/core': 7.18.6
      '@babel/helper-plugin-utils': 7.22.5
    dev: true

  /@babel/plugin-transform-property-literals@7.22.5(@babel/core@7.18.6):
    resolution: {integrity: sha512-TiOArgddK3mK/x1Qwf5hay2pxI6wCZnvQqrFSqbtg1GLl2JcNMitVH/YnqjP+M31pLUeTfzY1HAXFDnUBV30rQ==}
    engines: {node: '>=6.9.0'}
    peerDependencies:
      '@babel/core': ^7.0.0-0
    dependencies:
      '@babel/core': 7.18.6
      '@babel/helper-plugin-utils': 7.22.5
    dev: true

  /@babel/plugin-transform-regenerator@7.22.10(@babel/core@7.18.6):
    resolution: {integrity: sha512-F28b1mDt8KcT5bUyJc/U9nwzw6cV+UmTeRlXYIl2TNqMMJif0Jeey9/RQ3C4NOd2zp0/TRsDns9ttj2L523rsw==}
    engines: {node: '>=6.9.0'}
    peerDependencies:
      '@babel/core': ^7.0.0-0
    dependencies:
      '@babel/core': 7.18.6
      '@babel/helper-plugin-utils': 7.22.5
      regenerator-transform: 0.15.2
    dev: true

  /@babel/plugin-transform-reserved-words@7.22.5(@babel/core@7.18.6):
    resolution: {integrity: sha512-DTtGKFRQUDm8svigJzZHzb/2xatPc6TzNvAIJ5GqOKDsGFYgAskjRulbR/vGsPKq3OPqtexnz327qYpP57RFyA==}
    engines: {node: '>=6.9.0'}
    peerDependencies:
      '@babel/core': ^7.0.0-0
    dependencies:
      '@babel/core': 7.18.6
      '@babel/helper-plugin-utils': 7.22.5
    dev: true

  /@babel/plugin-transform-shorthand-properties@7.22.5(@babel/core@7.18.6):
    resolution: {integrity: sha512-vM4fq9IXHscXVKzDv5itkO1X52SmdFBFcMIBZ2FRn2nqVYqw6dBexUgMvAjHW+KXpPPViD/Yo3GrDEBaRC0QYA==}
    engines: {node: '>=6.9.0'}
    peerDependencies:
      '@babel/core': ^7.0.0-0
    dependencies:
      '@babel/core': 7.18.6
      '@babel/helper-plugin-utils': 7.22.5
    dev: true

  /@babel/plugin-transform-spread@7.22.5(@babel/core@7.18.6):
    resolution: {integrity: sha512-5ZzDQIGyvN4w8+dMmpohL6MBo+l2G7tfC/O2Dg7/hjpgeWvUx8FzfeOKxGog9IimPa4YekaQ9PlDqTLOljkcxg==}
    engines: {node: '>=6.9.0'}
    peerDependencies:
      '@babel/core': ^7.0.0-0
    dependencies:
      '@babel/core': 7.18.6
      '@babel/helper-plugin-utils': 7.22.5
      '@babel/helper-skip-transparent-expression-wrappers': 7.22.5
    dev: true

  /@babel/plugin-transform-sticky-regex@7.22.5(@babel/core@7.18.6):
    resolution: {integrity: sha512-zf7LuNpHG0iEeiyCNwX4j3gDg1jgt1k3ZdXBKbZSoA3BbGQGvMiSvfbZRR3Dr3aeJe3ooWFZxOOG3IRStYp2Bw==}
    engines: {node: '>=6.9.0'}
    peerDependencies:
      '@babel/core': ^7.0.0-0
    dependencies:
      '@babel/core': 7.18.6
      '@babel/helper-plugin-utils': 7.22.5
    dev: true

  /@babel/plugin-transform-template-literals@7.22.5(@babel/core@7.18.6):
    resolution: {integrity: sha512-5ciOehRNf+EyUeewo8NkbQiUs4d6ZxiHo6BcBcnFlgiJfu16q0bQUw9Jvo0b0gBKFG1SMhDSjeKXSYuJLeFSMA==}
    engines: {node: '>=6.9.0'}
    peerDependencies:
      '@babel/core': ^7.0.0-0
    dependencies:
      '@babel/core': 7.18.6
      '@babel/helper-plugin-utils': 7.22.5
    dev: true

  /@babel/plugin-transform-typeof-symbol@7.22.5(@babel/core@7.18.6):
    resolution: {integrity: sha512-bYkI5lMzL4kPii4HHEEChkD0rkc+nvnlR6+o/qdqR6zrm0Sv/nodmyLhlq2DO0YKLUNd2VePmPRjJXSBh9OIdA==}
    engines: {node: '>=6.9.0'}
    peerDependencies:
      '@babel/core': ^7.0.0-0
    dependencies:
      '@babel/core': 7.18.6
      '@babel/helper-plugin-utils': 7.22.5
    dev: true

  /@babel/plugin-transform-unicode-escapes@7.22.10(@babel/core@7.18.6):
    resolution: {integrity: sha512-lRfaRKGZCBqDlRU3UIFovdp9c9mEvlylmpod0/OatICsSfuQ9YFthRo1tpTkGsklEefZdqlEFdY4A2dwTb6ohg==}
    engines: {node: '>=6.9.0'}
    peerDependencies:
      '@babel/core': ^7.0.0-0
    dependencies:
      '@babel/core': 7.18.6
      '@babel/helper-plugin-utils': 7.22.5
    dev: true

  /@babel/plugin-transform-unicode-regex@7.22.5(@babel/core@7.18.6):
    resolution: {integrity: sha512-028laaOKptN5vHJf9/Arr/HiJekMd41hOEZYvNsrsXqJ7YPYuX2bQxh31fkZzGmq3YqHRJzYFFAVYvKfMPKqyg==}
    engines: {node: '>=6.9.0'}
    peerDependencies:
      '@babel/core': ^7.0.0-0
    dependencies:
      '@babel/core': 7.18.6
      '@babel/helper-create-regexp-features-plugin': 7.22.9(@babel/core@7.18.6)
      '@babel/helper-plugin-utils': 7.22.5
    dev: true

  /@babel/preset-env@7.18.6(@babel/core@7.18.6):
    resolution: {integrity: sha512-WrthhuIIYKrEFAwttYzgRNQ5hULGmwTj+D6l7Zdfsv5M7IWV/OZbUfbeL++Qrzx1nVJwWROIFhCHRYQV4xbPNw==}
    engines: {node: '>=6.9.0'}
    peerDependencies:
      '@babel/core': ^7.0.0-0
    dependencies:
      '@babel/compat-data': 7.22.9
      '@babel/core': 7.18.6
      '@babel/helper-compilation-targets': 7.22.10
      '@babel/helper-plugin-utils': 7.22.5
      '@babel/helper-validator-option': 7.22.5
      '@babel/plugin-bugfix-safari-id-destructuring-collision-in-function-expression': 7.22.5(@babel/core@7.18.6)
      '@babel/plugin-bugfix-v8-spread-parameters-in-optional-chaining': 7.22.5(@babel/core@7.18.6)
      '@babel/plugin-proposal-async-generator-functions': 7.20.7(@babel/core@7.18.6)
      '@babel/plugin-proposal-class-properties': 7.18.6(@babel/core@7.18.6)
      '@babel/plugin-proposal-class-static-block': 7.21.0(@babel/core@7.18.6)
      '@babel/plugin-proposal-dynamic-import': 7.18.6(@babel/core@7.18.6)
      '@babel/plugin-proposal-export-namespace-from': 7.18.9(@babel/core@7.18.6)
      '@babel/plugin-proposal-json-strings': 7.18.6(@babel/core@7.18.6)
      '@babel/plugin-proposal-logical-assignment-operators': 7.20.7(@babel/core@7.18.6)
      '@babel/plugin-proposal-nullish-coalescing-operator': 7.18.6(@babel/core@7.18.6)
      '@babel/plugin-proposal-numeric-separator': 7.18.6(@babel/core@7.18.6)
      '@babel/plugin-proposal-object-rest-spread': 7.20.7(@babel/core@7.18.6)
      '@babel/plugin-proposal-optional-catch-binding': 7.18.6(@babel/core@7.18.6)
      '@babel/plugin-proposal-optional-chaining': 7.21.0(@babel/core@7.18.6)
      '@babel/plugin-proposal-private-methods': 7.18.6(@babel/core@7.18.6)
      '@babel/plugin-proposal-private-property-in-object': 7.21.11(@babel/core@7.18.6)
      '@babel/plugin-proposal-unicode-property-regex': 7.18.6(@babel/core@7.18.6)
      '@babel/plugin-syntax-async-generators': 7.8.4(@babel/core@7.18.6)
      '@babel/plugin-syntax-class-properties': 7.12.13(@babel/core@7.18.6)
      '@babel/plugin-syntax-class-static-block': 7.14.5(@babel/core@7.18.6)
      '@babel/plugin-syntax-dynamic-import': 7.8.3(@babel/core@7.18.6)
      '@babel/plugin-syntax-export-namespace-from': 7.8.3(@babel/core@7.18.6)
      '@babel/plugin-syntax-import-assertions': 7.22.5(@babel/core@7.18.6)
      '@babel/plugin-syntax-json-strings': 7.8.3(@babel/core@7.18.6)
      '@babel/plugin-syntax-logical-assignment-operators': 7.10.4(@babel/core@7.18.6)
      '@babel/plugin-syntax-nullish-coalescing-operator': 7.8.3(@babel/core@7.18.6)
      '@babel/plugin-syntax-numeric-separator': 7.10.4(@babel/core@7.18.6)
      '@babel/plugin-syntax-object-rest-spread': 7.8.3(@babel/core@7.18.6)
      '@babel/plugin-syntax-optional-catch-binding': 7.8.3(@babel/core@7.18.6)
      '@babel/plugin-syntax-optional-chaining': 7.8.3(@babel/core@7.18.6)
      '@babel/plugin-syntax-private-property-in-object': 7.14.5(@babel/core@7.18.6)
      '@babel/plugin-syntax-top-level-await': 7.14.5(@babel/core@7.18.6)
      '@babel/plugin-transform-arrow-functions': 7.22.5(@babel/core@7.18.6)
      '@babel/plugin-transform-async-to-generator': 7.22.5(@babel/core@7.18.6)
      '@babel/plugin-transform-block-scoped-functions': 7.22.5(@babel/core@7.18.6)
      '@babel/plugin-transform-block-scoping': 7.22.10(@babel/core@7.18.6)
      '@babel/plugin-transform-classes': 7.22.6(@babel/core@7.18.6)
      '@babel/plugin-transform-computed-properties': 7.22.5(@babel/core@7.18.6)
      '@babel/plugin-transform-destructuring': 7.22.10(@babel/core@7.18.6)
      '@babel/plugin-transform-dotall-regex': 7.22.5(@babel/core@7.18.6)
      '@babel/plugin-transform-duplicate-keys': 7.22.5(@babel/core@7.18.6)
      '@babel/plugin-transform-exponentiation-operator': 7.22.5(@babel/core@7.18.6)
      '@babel/plugin-transform-for-of': 7.22.5(@babel/core@7.18.6)
      '@babel/plugin-transform-function-name': 7.22.5(@babel/core@7.18.6)
      '@babel/plugin-transform-literals': 7.22.5(@babel/core@7.18.6)
      '@babel/plugin-transform-member-expression-literals': 7.22.5(@babel/core@7.18.6)
      '@babel/plugin-transform-modules-amd': 7.22.5(@babel/core@7.18.6)
      '@babel/plugin-transform-modules-commonjs': 7.22.5(@babel/core@7.18.6)
      '@babel/plugin-transform-modules-systemjs': 7.22.5(@babel/core@7.18.6)
      '@babel/plugin-transform-modules-umd': 7.22.5(@babel/core@7.18.6)
      '@babel/plugin-transform-named-capturing-groups-regex': 7.22.5(@babel/core@7.18.6)
      '@babel/plugin-transform-new-target': 7.22.5(@babel/core@7.18.6)
      '@babel/plugin-transform-object-super': 7.22.5(@babel/core@7.18.6)
      '@babel/plugin-transform-parameters': 7.22.5(@babel/core@7.18.6)
      '@babel/plugin-transform-property-literals': 7.22.5(@babel/core@7.18.6)
      '@babel/plugin-transform-regenerator': 7.22.10(@babel/core@7.18.6)
      '@babel/plugin-transform-reserved-words': 7.22.5(@babel/core@7.18.6)
      '@babel/plugin-transform-shorthand-properties': 7.22.5(@babel/core@7.18.6)
      '@babel/plugin-transform-spread': 7.22.5(@babel/core@7.18.6)
      '@babel/plugin-transform-sticky-regex': 7.22.5(@babel/core@7.18.6)
      '@babel/plugin-transform-template-literals': 7.22.5(@babel/core@7.18.6)
      '@babel/plugin-transform-typeof-symbol': 7.22.5(@babel/core@7.18.6)
      '@babel/plugin-transform-unicode-escapes': 7.22.10(@babel/core@7.18.6)
      '@babel/plugin-transform-unicode-regex': 7.22.5(@babel/core@7.18.6)
      '@babel/preset-modules': 0.1.6(@babel/core@7.18.6)
      '@babel/types': 7.22.10
      babel-plugin-polyfill-corejs2: 0.3.3(@babel/core@7.18.6)
      babel-plugin-polyfill-corejs3: 0.5.3(@babel/core@7.18.6)
      babel-plugin-polyfill-regenerator: 0.3.1(@babel/core@7.18.6)
      core-js-compat: 3.32.1
      semver: 6.3.1
    transitivePeerDependencies:
      - supports-color
    dev: true

  /@babel/preset-modules@0.1.6(@babel/core@7.18.6):
    resolution: {integrity: sha512-ID2yj6K/4lKfhuU3+EX4UvNbIt7eACFbHmNUjzA+ep+B5971CknnA/9DEWKbRokfbbtblxxxXFJJrH47UEAMVg==}
    peerDependencies:
      '@babel/core': ^7.0.0-0 || ^8.0.0-0 <8.0.0
    dependencies:
      '@babel/core': 7.18.6
      '@babel/helper-plugin-utils': 7.22.5
      '@babel/plugin-proposal-unicode-property-regex': 7.18.6(@babel/core@7.18.6)
      '@babel/plugin-transform-dotall-regex': 7.22.5(@babel/core@7.18.6)
      '@babel/types': 7.22.10
      esutils: 2.0.3
    dev: true

  /@babel/regjsgen@0.8.0:
    resolution: {integrity: sha512-x/rqGMdzj+fWZvCOYForTghzbtqPDZ5gPwaoNGHdgDfF2QA/XZbCBp4Moo5scrkAMPhB7z26XM/AaHuIJdgauA==}
    dev: true

  /@babel/runtime@7.22.10:
    resolution: {integrity: sha512-21t/fkKLMZI4pqP2wlmsQAWnYW1PDyKyyUV4vCi+B25ydmdaYTKXPwCj0BzSUnZf4seIiYvSA3jcZ3gdsMFkLQ==}
    engines: {node: '>=6.9.0'}
    dependencies:
      regenerator-runtime: 0.14.0
    dev: true

  /@babel/template@7.22.5:
    resolution: {integrity: sha512-X7yV7eiwAxdj9k94NEylvbVHLiVG1nvzCV2EAowhxLTwODV1jl9UzZ48leOC0sH7OnuHrIkllaBgneUykIcZaw==}
    engines: {node: '>=6.9.0'}
    dependencies:
      '@babel/code-frame': 7.22.10
      '@babel/parser': 7.22.10
      '@babel/types': 7.22.10
    dev: true

  /@babel/traverse@7.22.10:
    resolution: {integrity: sha512-Q/urqV4pRByiNNpb/f5OSv28ZlGJiFiiTh+GAHktbIrkPhPbl90+uW6SmpoLyZqutrg9AEaEf3Q/ZBRHBXgxig==}
    engines: {node: '>=6.9.0'}
    dependencies:
      '@babel/code-frame': 7.22.10
      '@babel/generator': 7.22.10
      '@babel/helper-environment-visitor': 7.22.5
      '@babel/helper-function-name': 7.22.5
      '@babel/helper-hoist-variables': 7.22.5
      '@babel/helper-split-export-declaration': 7.22.6
      '@babel/parser': 7.22.10
      '@babel/types': 7.22.10
      debug: 4.3.4
      globals: 11.12.0
    transitivePeerDependencies:
      - supports-color
    dev: true

  /@babel/types@7.22.10:
    resolution: {integrity: sha512-obaoigiLrlDZ7TUQln/8m4mSqIW2QFeOrCQc9r+xsaHGNoplVNYlRVpsfE8Vj35GEm2ZH4ZhrNYogs/3fj85kg==}
    engines: {node: '>=6.9.0'}
    dependencies:
      '@babel/helper-string-parser': 7.22.5
      '@babel/helper-validator-identifier': 7.22.5
      to-fast-properties: 2.0.0
    dev: true

  /@bcoe/v8-coverage@0.2.3:
    resolution: {integrity: sha512-0hYQ8SB4Db5zvZB4axdMHGwEaQjkZzFjQiN9LVYvIFB2nSUHW9tYpxWriPrWDASIxiaXax83REcLxuSdnGPZtw==}
    dev: true

  /@bufbuild/buf-darwin-arm64@1.28.1:
    resolution: {integrity: sha512-nAyvwKkcd8qQTExCZo5MtSRhXLK7e3vzKFKHjXfkveRakSUST2HFlFZAHfErZimN4wBrPTN0V0hNRU8PPjkMpQ==}
    engines: {node: '>=12'}
    cpu: [arm64]
    os: [darwin]
    requiresBuild: true
    dev: true
    optional: true

  /@bufbuild/buf-darwin-x64@1.28.1:
    resolution: {integrity: sha512-b0eT3xd3vX5a5lWAbo5h7FPuf9MsOJI4I39qs4TZnrlZ8BOuPfqzwzijiFf9UCwaX2vR1NQXexIoQ80Ci+fCHw==}
    engines: {node: '>=12'}
    cpu: [x64]
    os: [darwin]
    requiresBuild: true
    dev: true
    optional: true

  /@bufbuild/buf-linux-aarch64@1.28.1:
    resolution: {integrity: sha512-p5h9bZCVLMh8No9/7k7ulXzsFx5P7Lu6DiUMjSJ6aBXPMYo6Xl7r/6L2cQkpsZ53HMtIxCgMYS9a7zoS4K8wIw==}
    engines: {node: '>=12'}
    cpu: [arm64]
    os: [linux]
    requiresBuild: true
    dev: true
    optional: true

  /@bufbuild/buf-linux-x64@1.28.1:
    resolution: {integrity: sha512-fVJ3DiRigIso06jgEl+JNp59Y5t2pxDHd10d3SA4r+14sXbZ2J7Gy/wBqVXPry4x/jW567KKlvmhg7M5ZBgCQQ==}
    engines: {node: '>=12'}
    cpu: [x64]
    os: [linux]
    requiresBuild: true
    dev: true
    optional: true

  /@bufbuild/buf-win32-arm64@1.28.1:
    resolution: {integrity: sha512-KJiRJpugQRK/jXC46Xjlb68UydWhCZj2jHdWLIwNtgXd1WTJ3LngChZV7Y6pPK08pwBAVz0JYeVbD5IlTCD4TQ==}
    engines: {node: '>=12'}
    cpu: [arm64]
    os: [win32]
    requiresBuild: true
    dev: true
    optional: true

  /@bufbuild/buf-win32-x64@1.28.1:
    resolution: {integrity: sha512-vMnc+7OVCkmlRWQsgYHgUqiBPRIjD8XeoRyApJ07YZzGs7DkRH4LhvmacJbLd3wORylbn6gLz3pQa8J/M61mzg==}
    engines: {node: '>=12'}
    cpu: [x64]
    os: [win32]
    requiresBuild: true
    dev: true
    optional: true

  /@bufbuild/buf@1.28.1:
    resolution: {integrity: sha512-WRDagrf0uBjfV9s5eyrSPJDcdI4A5Q7JMCA4aMrHRR8fo/TTjniDBjJprszhaguqsDkn/LS4QIu92HVFZCrl9A==}
    engines: {node: '>=12'}
    hasBin: true
    requiresBuild: true
    optionalDependencies:
      '@bufbuild/buf-darwin-arm64': 1.28.1
      '@bufbuild/buf-darwin-x64': 1.28.1
      '@bufbuild/buf-linux-aarch64': 1.28.1
      '@bufbuild/buf-linux-x64': 1.28.1
      '@bufbuild/buf-win32-arm64': 1.28.1
      '@bufbuild/buf-win32-x64': 1.28.1
    dev: true

  /@bufbuild/protobuf@1.6.0:
    resolution: {integrity: sha512-hp19vSFgNw3wBBcVBx5qo5pufCqjaJ0Cfk5H/pfjNOfNWU+4/w0QVOmfAOZNRrNWRrVuaJWxcN8P2vhOkkzbBQ==}

  /@bufbuild/protoc-gen-es@1.6.0(@bufbuild/protobuf@1.6.0):
    resolution: {integrity: sha512-m0akOPWeD5UBfGdZyudrbnmdjI8l/ZHlP8TyEIcj7qMCR4kh68tMtGvrjRzj5ynIpavrr6G7P06XP9F9f2MDRw==}
    engines: {node: '>=14'}
    hasBin: true
    peerDependencies:
      '@bufbuild/protobuf': 1.6.0
    peerDependenciesMeta:
      '@bufbuild/protobuf':
        optional: true
    dependencies:
      '@bufbuild/protobuf': 1.6.0
      '@bufbuild/protoplugin': 1.6.0
    transitivePeerDependencies:
      - supports-color
    dev: true

  /@bufbuild/protoplugin@1.6.0:
    resolution: {integrity: sha512-o53ZsvojHQkAPoC9v5sJifY2OfXdRU8DO3QpPoJ+QuvYcfB9Zb3DZkNMQRyfEbF4TVYiaQ0mZzZl1mESDdyCxA==}
    dependencies:
      '@bufbuild/protobuf': 1.6.0
      '@typescript/vfs': 1.5.0
      typescript: 4.5.2
    transitivePeerDependencies:
      - supports-color
    dev: true

  /@cbor-extract/cbor-extract-darwin-arm64@2.1.1:
    resolution: {integrity: sha512-blVBy5MXz6m36Vx0DfLd7PChOQKEs8lK2bD1WJn/vVgG4FXZiZmZb2GECHFvVPA5T7OnODd9xZiL3nMCv6QUhA==}
    cpu: [arm64]
    os: [darwin]
    requiresBuild: true
    dev: false
    optional: true

  /@cbor-extract/cbor-extract-darwin-x64@2.1.1:
    resolution: {integrity: sha512-h6KFOzqk8jXTvkOftyRIWGrd7sKQzQv2jVdTL9nKSf3D2drCvQB/LHUxAOpPXo3pv2clDtKs3xnHalpEh3rDsw==}
    cpu: [x64]
    os: [darwin]
    requiresBuild: true
    dev: false
    optional: true

  /@cbor-extract/cbor-extract-linux-arm64@2.1.1:
    resolution: {integrity: sha512-SxAaRcYf8S0QHaMc7gvRSiTSr7nUYMqbUdErBEu+HYA4Q6UNydx1VwFE68hGcp1qvxcy9yT5U7gA+a5XikfwSQ==}
    cpu: [arm64]
    os: [linux]
    requiresBuild: true
    dev: false
    optional: true

  /@cbor-extract/cbor-extract-linux-arm@2.1.1:
    resolution: {integrity: sha512-ds0uikdcIGUjPyraV4oJqyVE5gl/qYBpa/Wnh6l6xLE2lj/hwnjT2XcZCChdXwW/YFZ1LUHs6waoYN8PmK0nKQ==}
    cpu: [arm]
    os: [linux]
    requiresBuild: true
    dev: false
    optional: true

  /@cbor-extract/cbor-extract-linux-x64@2.1.1:
    resolution: {integrity: sha512-GVK+8fNIE9lJQHAlhOROYiI0Yd4bAZ4u++C2ZjlkS3YmO6hi+FUxe6Dqm+OKWTcMpL/l71N6CQAmaRcb4zyJuA==}
    cpu: [x64]
    os: [linux]
    requiresBuild: true
    dev: false
    optional: true

  /@cbor-extract/cbor-extract-win32-x64@2.1.1:
    resolution: {integrity: sha512-2Niq1C41dCRIDeD8LddiH+mxGlO7HJ612Ll3D/E73ZWBmycued+8ghTr/Ho3CMOWPUEr08XtyBMVXAjqF+TcKw==}
    cpu: [x64]
    os: [win32]
    requiresBuild: true
    dev: false
    optional: true

  /@changesets/apply-release-plan@6.1.4:
    resolution: {integrity: sha512-FMpKF1fRlJyCZVYHr3CbinpZZ+6MwvOtWUuO8uo+svcATEoc1zRDcj23pAurJ2TZ/uVz1wFHH6K3NlACy0PLew==}
    dependencies:
      '@babel/runtime': 7.22.10
      '@changesets/config': 2.3.1
      '@changesets/get-version-range-type': 0.3.2
      '@changesets/git': 2.0.0
      '@changesets/types': 5.2.1
      '@manypkg/get-packages': 1.1.3
      detect-indent: 6.1.0
      fs-extra: 7.0.1
      lodash.startcase: 4.4.0
      outdent: 0.5.0
      prettier: 2.7.1
      resolve-from: 5.0.0
      semver: 7.5.4
    dev: true

  /@changesets/assemble-release-plan@5.2.4:
    resolution: {integrity: sha512-xJkWX+1/CUaOUWTguXEbCDTyWJFECEhmdtbkjhn5GVBGxdP/JwaHBIU9sW3FR6gD07UwZ7ovpiPclQZs+j+mvg==}
    dependencies:
      '@babel/runtime': 7.22.10
      '@changesets/errors': 0.1.4
      '@changesets/get-dependents-graph': 1.3.6
      '@changesets/types': 5.2.1
      '@manypkg/get-packages': 1.1.3
      semver: 7.5.4
    dev: true

  /@changesets/changelog-git@0.1.14:
    resolution: {integrity: sha512-+vRfnKtXVWsDDxGctOfzJsPhaCdXRYoe+KyWYoq5X/GqoISREiat0l3L8B0a453B2B4dfHGcZaGyowHbp9BSaA==}
    dependencies:
      '@changesets/types': 5.2.1
    dev: true

  /@changesets/changelog-github@0.4.8:
    resolution: {integrity: sha512-jR1DHibkMAb5v/8ym77E4AMNWZKB5NPzw5a5Wtqm1JepAuIF+hrKp2u04NKM14oBZhHglkCfrla9uq8ORnK/dw==}
    dependencies:
      '@changesets/get-github-info': 0.5.2
      '@changesets/types': 5.2.1
      dotenv: 8.6.0
    transitivePeerDependencies:
      - encoding
    dev: true

  /@changesets/cli@2.26.2:
    resolution: {integrity: sha512-dnWrJTmRR8bCHikJHl9b9HW3gXACCehz4OasrXpMp7sx97ECuBGGNjJhjPhdZNCvMy9mn4BWdplI323IbqsRig==}
    hasBin: true
    dependencies:
      '@babel/runtime': 7.22.10
      '@changesets/apply-release-plan': 6.1.4
      '@changesets/assemble-release-plan': 5.2.4
      '@changesets/changelog-git': 0.1.14
      '@changesets/config': 2.3.1
      '@changesets/errors': 0.1.4
      '@changesets/get-dependents-graph': 1.3.6
      '@changesets/get-release-plan': 3.0.17
      '@changesets/git': 2.0.0
      '@changesets/logger': 0.0.5
      '@changesets/pre': 1.0.14
      '@changesets/read': 0.5.9
      '@changesets/types': 5.2.1
      '@changesets/write': 0.2.3
      '@manypkg/get-packages': 1.1.3
      '@types/is-ci': 3.0.0
      '@types/semver': 7.5.0
      ansi-colors: 4.1.3
      chalk: 2.4.2
      enquirer: 2.4.1
      external-editor: 3.1.0
      fs-extra: 7.0.1
      human-id: 1.0.2
      is-ci: 3.0.1
      meow: 6.1.1
      outdent: 0.5.0
      p-limit: 2.3.0
      preferred-pm: 3.0.3
      resolve-from: 5.0.0
      semver: 7.5.4
      spawndamnit: 2.0.0
      term-size: 2.2.1
      tty-table: 4.2.1
    dev: true

  /@changesets/config@2.3.1:
    resolution: {integrity: sha512-PQXaJl82CfIXddUOppj4zWu+987GCw2M+eQcOepxN5s+kvnsZOwjEJO3DH9eVy+OP6Pg/KFEWdsECFEYTtbg6w==}
    dependencies:
      '@changesets/errors': 0.1.4
      '@changesets/get-dependents-graph': 1.3.6
      '@changesets/logger': 0.0.5
      '@changesets/types': 5.2.1
      '@manypkg/get-packages': 1.1.3
      fs-extra: 7.0.1
      micromatch: 4.0.5
    dev: true

  /@changesets/errors@0.1.4:
    resolution: {integrity: sha512-HAcqPF7snsUJ/QzkWoKfRfXushHTu+K5KZLJWPb34s4eCZShIf8BFO3fwq6KU8+G7L5KdtN2BzQAXOSXEyiY9Q==}
    dependencies:
      extendable-error: 0.1.7
    dev: true

  /@changesets/get-dependents-graph@1.3.6:
    resolution: {integrity: sha512-Q/sLgBANmkvUm09GgRsAvEtY3p1/5OCzgBE5vX3vgb5CvW0j7CEljocx5oPXeQSNph6FXulJlXV3Re/v3K3P3Q==}
    dependencies:
      '@changesets/types': 5.2.1
      '@manypkg/get-packages': 1.1.3
      chalk: 2.4.2
      fs-extra: 7.0.1
      semver: 7.5.4
    dev: true

  /@changesets/get-github-info@0.5.2:
    resolution: {integrity: sha512-JppheLu7S114aEs157fOZDjFqUDpm7eHdq5E8SSR0gUBTEK0cNSHsrSR5a66xs0z3RWuo46QvA3vawp8BxDHvg==}
    dependencies:
      dataloader: 1.4.0
      node-fetch: 2.7.0
    transitivePeerDependencies:
      - encoding
    dev: true

  /@changesets/get-release-plan@3.0.17:
    resolution: {integrity: sha512-6IwKTubNEgoOZwDontYc2x2cWXfr6IKxP3IhKeK+WjyD6y3M4Gl/jdQvBw+m/5zWILSOCAaGLu2ZF6Q+WiPniw==}
    dependencies:
      '@babel/runtime': 7.22.10
      '@changesets/assemble-release-plan': 5.2.4
      '@changesets/config': 2.3.1
      '@changesets/pre': 1.0.14
      '@changesets/read': 0.5.9
      '@changesets/types': 5.2.1
      '@manypkg/get-packages': 1.1.3
    dev: true

  /@changesets/get-version-range-type@0.3.2:
    resolution: {integrity: sha512-SVqwYs5pULYjYT4op21F2pVbcrca4qA/bAA3FmFXKMN7Y+HcO8sbZUTx3TAy2VXulP2FACd1aC7f2nTuqSPbqg==}
    dev: true

  /@changesets/git@2.0.0:
    resolution: {integrity: sha512-enUVEWbiqUTxqSnmesyJGWfzd51PY4H7mH9yUw0hPVpZBJ6tQZFMU3F3mT/t9OJ/GjyiM4770i+sehAn6ymx6A==}
    dependencies:
      '@babel/runtime': 7.22.10
      '@changesets/errors': 0.1.4
      '@changesets/types': 5.2.1
      '@manypkg/get-packages': 1.1.3
      is-subdir: 1.2.0
      micromatch: 4.0.5
      spawndamnit: 2.0.0
    dev: true

  /@changesets/logger@0.0.5:
    resolution: {integrity: sha512-gJyZHomu8nASHpaANzc6bkQMO9gU/ib20lqew1rVx753FOxffnCrJlGIeQVxNWCqM+o6OOleCo/ivL8UAO5iFw==}
    dependencies:
      chalk: 2.4.2
    dev: true

  /@changesets/parse@0.3.16:
    resolution: {integrity: sha512-127JKNd167ayAuBjUggZBkmDS5fIKsthnr9jr6bdnuUljroiERW7FBTDNnNVyJ4l69PzR57pk6mXQdtJyBCJKg==}
    dependencies:
      '@changesets/types': 5.2.1
      js-yaml: 3.14.1
    dev: true

  /@changesets/pre@1.0.14:
    resolution: {integrity: sha512-dTsHmxQWEQekHYHbg+M1mDVYFvegDh9j/kySNuDKdylwfMEevTeDouR7IfHNyVodxZXu17sXoJuf2D0vi55FHQ==}
    dependencies:
      '@babel/runtime': 7.22.10
      '@changesets/errors': 0.1.4
      '@changesets/types': 5.2.1
      '@manypkg/get-packages': 1.1.3
      fs-extra: 7.0.1
    dev: true

  /@changesets/read@0.5.9:
    resolution: {integrity: sha512-T8BJ6JS6j1gfO1HFq50kU3qawYxa4NTbI/ASNVVCBTsKquy2HYwM9r7ZnzkiMe8IEObAJtUVGSrePCOxAK2haQ==}
    dependencies:
      '@babel/runtime': 7.22.10
      '@changesets/git': 2.0.0
      '@changesets/logger': 0.0.5
      '@changesets/parse': 0.3.16
      '@changesets/types': 5.2.1
      chalk: 2.4.2
      fs-extra: 7.0.1
      p-filter: 2.1.0
    dev: true

  /@changesets/types@4.1.0:
    resolution: {integrity: sha512-LDQvVDv5Kb50ny2s25Fhm3d9QSZimsoUGBsUioj6MC3qbMUCuC8GPIvk/M6IvXx3lYhAs0lwWUQLb+VIEUCECw==}
    dev: true

  /@changesets/types@5.2.1:
    resolution: {integrity: sha512-myLfHbVOqaq9UtUKqR/nZA/OY7xFjQMdfgfqeZIBK4d0hA6pgxArvdv8M+6NUzzBsjWLOtvApv8YHr4qM+Kpfg==}
    dev: true

  /@changesets/write@0.2.3:
    resolution: {integrity: sha512-Dbamr7AIMvslKnNYsLFafaVORx4H0pvCA2MHqgtNCySMe1blImEyAEOzDmcgKAkgz4+uwoLz7demIrX+JBr/Xw==}
    dependencies:
      '@babel/runtime': 7.22.10
      '@changesets/types': 5.2.1
      fs-extra: 7.0.1
      human-id: 1.0.2
      prettier: 2.7.1
    dev: true

  /@connectrpc/connect-express@1.3.0(@bufbuild/protobuf@1.6.0)(@connectrpc/connect-node@1.3.0)(@connectrpc/connect@1.3.0):
    resolution: {integrity: sha512-6wbaQheD9cb4DnU1PvgVQdB1XPfA0bhlA0V0ZKx6oJJnTgGEYBzPrQztmqs5XW36/r+qJRfMgaVzZfX8MLafgA==}
    engines: {node: '>=16.0.0'}
    peerDependencies:
      '@bufbuild/protobuf': ^1.4.2
      '@connectrpc/connect': 1.3.0
      '@connectrpc/connect-node': 1.3.0
    dependencies:
      '@bufbuild/protobuf': 1.6.0
      '@connectrpc/connect': 1.3.0(@bufbuild/protobuf@1.6.0)
      '@connectrpc/connect-node': 1.3.0(@bufbuild/protobuf@1.6.0)(@connectrpc/connect@1.3.0)
      '@types/express': 4.17.21
    dev: false

  /@connectrpc/connect-node@1.3.0(@bufbuild/protobuf@1.6.0)(@connectrpc/connect@1.3.0):
    resolution: {integrity: sha512-2fV/z/8MUFOkTn2Gbm7T/qvRfkpt/D/w7ykYqACZRH6VNG/faY4lH2wUZiNkwv9tzTrECKOJFyPsaGs3nRYK3w==}
    engines: {node: '>=16.0.0'}
    peerDependencies:
      '@bufbuild/protobuf': ^1.4.2
      '@connectrpc/connect': 1.3.0
    dependencies:
      '@bufbuild/protobuf': 1.6.0
      '@connectrpc/connect': 1.3.0(@bufbuild/protobuf@1.6.0)
      undici: 5.28.2
    dev: false

  /@connectrpc/connect@1.3.0(@bufbuild/protobuf@1.6.0):
    resolution: {integrity: sha512-kTeWxJnLLtxKc2ZSDN0rIBgwfP8RwcLknthX4AKlIAmN9ZC4gGnCbwp+3BKcP/WH5c8zGBAWqSY3zeqCM+ah7w==}
    peerDependencies:
      '@bufbuild/protobuf': ^1.4.2
    dependencies:
      '@bufbuild/protobuf': 1.6.0

  /@connectrpc/protoc-gen-connect-es@1.3.0(@bufbuild/protoc-gen-es@1.6.0)(@connectrpc/connect@1.3.0):
    resolution: {integrity: sha512-UbQN48c0zafo5EFSsh3POIJP6ofYiAgKE1aFOZ2Er4W3flUYihydZdM6TQauPkn7jDj4w9jjLSTTZ9//ecUbPA==}
    engines: {node: '>=16.0.0'}
    hasBin: true
    peerDependencies:
      '@bufbuild/protoc-gen-es': ^1.6.0
      '@connectrpc/connect': 1.3.0
    peerDependenciesMeta:
      '@bufbuild/protoc-gen-es':
        optional: true
      '@connectrpc/connect':
        optional: true
    dependencies:
      '@bufbuild/protobuf': 1.6.0
      '@bufbuild/protoc-gen-es': 1.6.0(@bufbuild/protobuf@1.6.0)
      '@bufbuild/protoplugin': 1.6.0
      '@connectrpc/connect': 1.3.0(@bufbuild/protobuf@1.6.0)
    transitivePeerDependencies:
      - supports-color
    dev: true

  /@cspotcode/source-map-support@0.8.1:
    resolution: {integrity: sha512-IchNf6dN4tHoMFIn/7OE8LWZ19Y6q/67Bmf6vnGREv8RSbBVb9LPJxEcnwrcwX6ixSvaiGoomAUvu4YSxXrVgw==}
    engines: {node: '>=12'}
    dependencies:
      '@jridgewell/trace-mapping': 0.3.9
    dev: true

  /@datadog/native-appsec@2.0.0:
    resolution: {integrity: sha512-XHARZ6MVgbnfOUO6/F3ZoZ7poXHJCNYFlgcyS2Xetuk9ITA5bfcooX2B2F7tReVB+RLJ+j8bsm0t55SyF04KDw==}
    engines: {node: '>=12'}
    requiresBuild: true
    dependencies:
      node-gyp-build: 3.9.0
    dev: false

  /@datadog/native-appsec@4.0.0:
    resolution: {integrity: sha512-myTguXJ3VQHS2E1ylNsSF1avNpDmq5t+K4Q47wdzeakGc3sDIDDyEbvuFTujl9c9wBIkup94O1mZj5DR37ajzA==}
    engines: {node: '>=12'}
    requiresBuild: true
    dependencies:
      node-gyp-build: 3.9.0
    dev: false

  /@datadog/native-iast-rewriter@1.1.2:
    resolution: {integrity: sha512-pigRfRtAjZjMjqIXyXb98S4aDnuHz/EmqpoxAajFZsNjBLM87YonwSY5zoBdCsOyA46ddKOJRoCQd5ZalpOFMQ==}
    engines: {node: '>= 10'}
    dependencies:
      node-gyp-build: 4.6.1
    dev: false

  /@datadog/native-iast-rewriter@2.2.1:
    resolution: {integrity: sha512-DyZlE8gNa5AoOFNKGRJU4RYF/Y/tJzv4bIAMuVBbEnMA0xhiIYqpYQG8T3OKkALl3VSEeBMjYwuOR2fCrJ6gzA==}
    engines: {node: '>= 10'}
    dependencies:
      lru-cache: 7.18.3
      node-gyp-build: 4.6.1
    dev: false

  /@datadog/native-iast-taint-tracking@1.1.0:
    resolution: {integrity: sha512-TOrngpt6Qh52zWFOz1CkFXw0g43rnuUziFBtIMUsOLGzSHr9wdnTnE6HAyuvKy3f3ecAoZESlMfilGRKP93hXQ==}
    dependencies:
      node-gyp-build: 3.9.0
    dev: false

  /@datadog/native-iast-taint-tracking@1.6.4:
    resolution: {integrity: sha512-Owxk7hQ4Dxwv4zJAoMjRga0IvE6lhvxnNc8pJCHsemCWBXchjr/9bqg05Zy5JnMbKUWn4XuZeJD6RFZpRa8bfw==}
    requiresBuild: true
    dependencies:
      node-gyp-build: 3.9.0
    dev: false

  /@datadog/native-metrics@1.6.0:
    resolution: {integrity: sha512-+8jBzd0nlLV+ay3Vb87DLwz8JHAS817hRhSRQ6zxhud9TyvvcNTNN+VA2sb2fe5UK4aMDvj/sGVJjEtgr4RHew==}
    engines: {node: '>=12'}
    requiresBuild: true
    dependencies:
      node-gyp-build: 3.9.0
    dev: false

  /@datadog/native-metrics@2.0.0:
    resolution: {integrity: sha512-YklGVwUtmKGYqFf1MNZuOHvTYdKuR4+Af1XkWcMD8BwOAjxmd9Z+97328rCOY8TFUJzlGUPaXzB8j2qgG/BMwA==}
    engines: {node: '>=12'}
    requiresBuild: true
    dependencies:
      node-addon-api: 6.1.0
      node-gyp-build: 3.9.0
    dev: false

  /@datadog/pprof@1.1.1:
    resolution: {integrity: sha512-5lYXUpikQhrJwzODtJ7aFM0oKmPccISnTCecuWhjxIj4/7UJv0DamkLak634bgEW+kiChgkKFDapHSesuXRDXQ==}
    engines: {node: '>=12'}
    requiresBuild: true
    dependencies:
      delay: 5.0.0
      findit2: 2.2.3
      node-gyp-build: 3.9.0
      p-limit: 3.1.0
      pify: 5.0.0
      protobufjs: 7.2.5
      source-map: 0.7.4
      split: 1.0.1
    dev: false

  /@datadog/pprof@4.0.1:
    resolution: {integrity: sha512-TavqyiyQZOaUM9eQB07r8+K/T1CqKyOdsUGxpN79+BF+eOQBpTj/Cte6KdlhcUSKL3h5hSjC+vlgA7uW2qtVhA==}
    engines: {node: '>=14'}
    requiresBuild: true
    dependencies:
      delay: 5.0.0
      node-gyp-build: 3.9.0
      p-limit: 3.1.0
      pprof-format: 2.0.7
      source-map: 0.7.4
    dev: false

  /@datadog/sketches-js@2.1.0:
    resolution: {integrity: sha512-smLocSfrt3s53H/XSVP3/1kP42oqvrkjUPtyaFd1F79ux24oE31BKt+q0c6lsa6hOYrFzsIwyc5GXAI5JmfOew==}
    dev: false

  /@did-plc/lib@0.0.1:
    resolution: {integrity: sha512-RkY5w9DbYMco3SjeepqIiMveqz35exjlVDipCs2gz9AXF4/cp9hvmrp9zUWEw2vny+FjV8vGEN7QpaXWaO6nhg==}
    dependencies:
      '@atproto/common': 0.1.0
      '@atproto/crypto': 0.1.0
      '@ipld/dag-cbor': 7.0.3
      axios: 1.6.2
      multiformats: 9.9.0
      uint8arrays: 3.0.0
      zod: 3.21.4
    transitivePeerDependencies:
      - debug

  /@did-plc/lib@0.0.4:
    resolution: {integrity: sha512-Omeawq3b8G/c/5CtkTtzovSOnWuvIuCI4GTJNrt1AmCskwEQV7zbX5d6km1mjJNbE0gHuQPTVqZxLVqetNbfwA==}
    dependencies:
      '@atproto/common': 0.1.1
      '@atproto/crypto': 0.1.0
      '@ipld/dag-cbor': 7.0.3
      axios: 1.6.2
      multiformats: 9.9.0
      uint8arrays: 3.0.0
      zod: 3.21.4
    transitivePeerDependencies:
      - debug

  /@did-plc/server@0.0.1:
    resolution: {integrity: sha512-GtxxHcOrOQ6fNI1ufq3Zqjc2PtWqPZOdsuzlwtxiH9XibUGwDkb0GmaBHyU5GiOxOKZEW1GspZ8mreBA6XOlTQ==}
    dependencies:
      '@atproto/common': 0.1.0
      '@atproto/crypto': 0.1.0
      '@did-plc/lib': 0.0.4
      axios: 1.4.0
      cors: 2.8.5
      express: 4.18.2
      express-async-errors: 3.1.1(express@4.18.2)
      http-terminator: 3.2.0
      kysely: 0.23.5
      multiformats: 9.9.0
      pg: 8.10.0
      pino: 8.15.0
      pino-http: 8.4.0
    transitivePeerDependencies:
      - debug
      - pg-native
      - supports-color

  /@eslint-community/eslint-utils@4.4.0(eslint@8.24.0):
    resolution: {integrity: sha512-1/sA4dwrzBAyeUoQ6oxahHKmrZvsnLCg4RfxW3ZFGGmQkSNQPFNLV9CUEFQP1x9EYXHTo5p6xdhZM1Ne9p/AfA==}
    engines: {node: ^12.22.0 || ^14.17.0 || >=16.0.0}
    peerDependencies:
      eslint: ^6.0.0 || ^7.0.0 || >=8.0.0
    dependencies:
      eslint: 8.24.0
      eslint-visitor-keys: 3.4.3
    dev: true

  /@eslint-community/regexpp@4.10.0:
    resolution: {integrity: sha512-Cu96Sd2By9mCNTx2iyKOmq10v22jUVQv0lQnlGNy16oE9589yE+QADPbrMGCkA51cKZSg3Pu/aTJVTGfL/qjUA==}
    engines: {node: ^12.0.0 || ^14.0.0 || >=16.0.0}
    dev: true

  /@eslint/eslintrc@1.4.1:
    resolution: {integrity: sha512-XXrH9Uarn0stsyldqDYq8r++mROmWRI1xKMXa640Bb//SY1+ECYX6VzT6Lcx5frD0V30XieqJ0oX9I2Xj5aoMA==}
    engines: {node: ^12.22.0 || ^14.17.0 || >=16.0.0}
    dependencies:
      ajv: 6.12.6
      debug: 4.3.4
      espree: 9.6.1
      globals: 13.21.0
      ignore: 5.2.4
      import-fresh: 3.3.0
      js-yaml: 4.1.0
      minimatch: 3.1.2
      strip-json-comments: 3.1.1
    transitivePeerDependencies:
      - supports-color
    dev: true

  /@fastify/busboy@2.1.0:
    resolution: {integrity: sha512-+KpH+QxZU7O4675t3mnkQKcZZg56u+K/Ct2K+N2AZYNVK8kyeo/bI18tI8aPm3tvNNRyTWfj6s5tnGNlcbQRsA==}
    engines: {node: '>=14'}
    dev: false

  /@fastify/deepmerge@1.3.0:
    resolution: {integrity: sha512-J8TOSBq3SoZbDhM9+R/u77hP93gz/rajSA+K2kGyijPpORPWUXHUpTaleoj+92As0S9uPRP7Oi8IqMf0u+ro6A==}

  /@gar/promisify@1.1.3:
    resolution: {integrity: sha512-k2Ty1JcVojjJFwrg/ThKi2ujJ7XNLYaFGNB/bWT9wGR+oSMJHMa5w+CUq6p/pVrKeNNgA7pCqEcjSnHVoqJQFw==}
    dev: true

  /@humanwhocodes/config-array@0.10.7:
    resolution: {integrity: sha512-MDl6D6sBsaV452/QSdX+4CXIjZhIcI0PELsxUjk4U828yd58vk3bTIvk/6w5FY+4hIy9sLW0sfrV7K7Kc++j/w==}
    engines: {node: '>=10.10.0'}
    dependencies:
      '@humanwhocodes/object-schema': 1.2.1
      debug: 4.3.4
      minimatch: 3.1.2
    transitivePeerDependencies:
      - supports-color
    dev: true

  /@humanwhocodes/gitignore-to-minimatch@1.0.2:
    resolution: {integrity: sha512-rSqmMJDdLFUsyxR6FMtD00nfQKKLFb1kv+qBbOVKqErvloEIJLo5bDTJTQNTYgeyp78JsA7u/NPi5jT1GR/MuA==}
    dev: true

  /@humanwhocodes/module-importer@1.0.1:
    resolution: {integrity: sha512-bxveV4V8v5Yb4ncFTT3rPSgZBOpCkjfK0y4oVVVJwIuDVBRMDXrPyXRL988i5ap9m9bnyEEjWfm5WkBmtffLfA==}
    engines: {node: '>=12.22'}
    dev: true

  /@humanwhocodes/object-schema@1.2.1:
    resolution: {integrity: sha512-ZnQMnLV4e7hDlUvw8H+U8ASL02SS2Gn6+9Ac3wGGLIe7+je2AeAOxPY+izIPJDfFDb7eDjev0Us8MO1iFRN8hA==}
    dev: true

  /@ioredis/commands@1.2.0:
    resolution: {integrity: sha512-Sx1pU8EM64o2BrqNpEO1CNLtKQwyhuXuqyfH7oGKCk+1a33d2r5saW8zNwm3j6BTExtjrv2BxTgzzkMwts6vGg==}

  /@ipld/car@3.2.3:
    resolution: {integrity: sha512-pXE5mFJlXzJVaBwqAJKGlKqMmxq8H2SLEWBJgkeBDPBIN8ZbscPc3I9itkSQSlS/s6Fgx35Ri3LDTDtodQjCCQ==}
    dependencies:
      '@ipld/dag-cbor': 7.0.3
      multiformats: 9.9.0
      varint: 6.0.0
    dev: false

  /@ipld/dag-cbor@7.0.3:
    resolution: {integrity: sha512-1VVh2huHsuohdXC1bGJNE8WR72slZ9XE2T3wbBBq31dm7ZBatmKLLxrB+XAqafxfRFjv08RZmj/W/ZqaM13AuA==}
    dependencies:
      cborg: 1.10.2
      multiformats: 9.9.0

  /@isaacs/ttlcache@1.4.1:
    resolution: {integrity: sha512-RQgQ4uQ+pLbqXfOmieB91ejmLwvSgv9nLx6sT6sD83s7umBypgg+OIBOBbEUiJXrfpnp9j0mRhYYdzp9uqq3lA==}
    engines: {node: '>=12'}
    dev: false

  /@istanbuljs/load-nyc-config@1.1.0:
    resolution: {integrity: sha512-VjeHSlIzpv/NyD3N0YuHfXOPDIixcA1q2ZV98wsMqcYlPmv2n3Yb2lYP9XMElnaFVXg5A7YLTeLu6V84uQDjmQ==}
    engines: {node: '>=8'}
    dependencies:
      camelcase: 5.3.1
      find-up: 4.1.0
      get-package-type: 0.1.0
      js-yaml: 3.14.1
      resolve-from: 5.0.0
    dev: true

  /@istanbuljs/schema@0.1.3:
    resolution: {integrity: sha512-ZXRY4jNvVgSVQ8DL3LTcakaAtXwTVUxE81hslsyD2AtoXW/wVob10HkOJ1X/pAlcI7D+2YoZKg5do8G/w6RYgA==}
    engines: {node: '>=8'}
    dev: true

  /@jest/console@28.1.3:
    resolution: {integrity: sha512-QPAkP5EwKdK/bxIr6C1I4Vs0rm2nHiANzj/Z5X2JQkrZo6IqvC4ldZ9K95tF0HdidhA8Bo6egxSzUFPYKcEXLw==}
    engines: {node: ^12.13.0 || ^14.15.0 || ^16.10.0 || >=17.0.0}
    dependencies:
      '@jest/types': 28.1.3
      '@types/node': 18.17.8
      chalk: 4.1.2
      jest-message-util: 28.1.3
      jest-util: 28.1.3
      slash: 3.0.0
    dev: true

  /@jest/core@28.1.3(ts-node@10.8.2):
    resolution: {integrity: sha512-CIKBrlaKOzA7YG19BEqCw3SLIsEwjZkeJzf5bdooVnW4bH5cktqe3JX+G2YV1aK5vP8N9na1IGWFzYaTp6k6NA==}
    engines: {node: ^12.13.0 || ^14.15.0 || ^16.10.0 || >=17.0.0}
    peerDependencies:
      node-notifier: ^8.0.1 || ^9.0.0 || ^10.0.0
    peerDependenciesMeta:
      node-notifier:
        optional: true
    dependencies:
      '@jest/console': 28.1.3
      '@jest/reporters': 28.1.3
      '@jest/test-result': 28.1.3
      '@jest/transform': 28.1.3
      '@jest/types': 28.1.3
      '@types/node': 18.17.8
      ansi-escapes: 4.3.2
      chalk: 4.1.2
      ci-info: 3.8.0
      exit: 0.1.2
      graceful-fs: 4.2.11
      jest-changed-files: 28.1.3
      jest-config: 28.1.3(@types/node@18.17.8)(ts-node@10.8.2)
      jest-haste-map: 28.1.3
      jest-message-util: 28.1.3
      jest-regex-util: 28.0.2
      jest-resolve: 28.1.3
      jest-resolve-dependencies: 28.1.3
      jest-runner: 28.1.3
      jest-runtime: 28.1.3
      jest-snapshot: 28.1.3
      jest-util: 28.1.3
      jest-validate: 28.1.3
      jest-watcher: 28.1.3
      micromatch: 4.0.5
      pretty-format: 28.1.3
      rimraf: 3.0.2
      slash: 3.0.0
      strip-ansi: 6.0.1
    transitivePeerDependencies:
      - supports-color
      - ts-node
    dev: true

  /@jest/create-cache-key-function@27.5.1:
    resolution: {integrity: sha512-dmH1yW+makpTSURTy8VzdUwFnfQh1G8R+DxO2Ho2FFmBbKFEVm+3jWdvFhE2VqB/LATCTokkP0dotjyQyw5/AQ==}
    engines: {node: ^10.13.0 || ^12.13.0 || ^14.15.0 || >=15.0.0}
    dependencies:
      '@jest/types': 27.5.1
    dev: true

  /@jest/environment@28.1.3:
    resolution: {integrity: sha512-1bf40cMFTEkKyEf585R9Iz1WayDjHoHqvts0XFYEqyKM3cFWDpeMoqKKTAF9LSYQModPUlh8FKptoM2YcMWAXA==}
    engines: {node: ^12.13.0 || ^14.15.0 || ^16.10.0 || >=17.0.0}
    dependencies:
      '@jest/fake-timers': 28.1.3
      '@jest/types': 28.1.3
      '@types/node': 18.17.8
      jest-mock: 28.1.3
    dev: true

  /@jest/expect-utils@28.1.3:
    resolution: {integrity: sha512-wvbi9LUrHJLn3NlDW6wF2hvIMtd4JUl2QNVrjq+IBSHirgfrR3o9RnVtxzdEGO2n9JyIWwHnLfby5KzqBGg2YA==}
    engines: {node: ^12.13.0 || ^14.15.0 || ^16.10.0 || >=17.0.0}
    dependencies:
      jest-get-type: 28.0.2
    dev: true

  /@jest/expect@28.1.3:
    resolution: {integrity: sha512-lzc8CpUbSoE4dqT0U+g1qODQjBRHPpCPXissXD4mS9+sWQdmmpeJ9zSH1rS1HEkrsMN0fb7nKrJ9giAR1d3wBw==}
    engines: {node: ^12.13.0 || ^14.15.0 || ^16.10.0 || >=17.0.0}
    dependencies:
      expect: 28.1.3
      jest-snapshot: 28.1.3
    transitivePeerDependencies:
      - supports-color
    dev: true

  /@jest/fake-timers@28.1.3:
    resolution: {integrity: sha512-D/wOkL2POHv52h+ok5Oj/1gOG9HSywdoPtFsRCUmlCILXNn5eIWmcnd3DIiWlJnpGvQtmajqBP95Ei0EimxfLw==}
    engines: {node: ^12.13.0 || ^14.15.0 || ^16.10.0 || >=17.0.0}
    dependencies:
      '@jest/types': 28.1.3
      '@sinonjs/fake-timers': 9.1.2
      '@types/node': 18.17.8
      jest-message-util: 28.1.3
      jest-mock: 28.1.3
      jest-util: 28.1.3
    dev: true

  /@jest/globals@28.1.3:
    resolution: {integrity: sha512-XFU4P4phyryCXu1pbcqMO0GSQcYe1IsalYCDzRNyhetyeyxMcIxa11qPNDpVNLeretItNqEmYYQn1UYz/5x1NA==}
    engines: {node: ^12.13.0 || ^14.15.0 || ^16.10.0 || >=17.0.0}
    dependencies:
      '@jest/environment': 28.1.3
      '@jest/expect': 28.1.3
      '@jest/types': 28.1.3
    transitivePeerDependencies:
      - supports-color
    dev: true

  /@jest/reporters@28.1.3:
    resolution: {integrity: sha512-JuAy7wkxQZVNU/V6g9xKzCGC5LVXx9FDcABKsSXp5MiKPEE2144a/vXTEDoyzjUpZKfVwp08Wqg5A4WfTMAzjg==}
    engines: {node: ^12.13.0 || ^14.15.0 || ^16.10.0 || >=17.0.0}
    peerDependencies:
      node-notifier: ^8.0.1 || ^9.0.0 || ^10.0.0
    peerDependenciesMeta:
      node-notifier:
        optional: true
    dependencies:
      '@bcoe/v8-coverage': 0.2.3
      '@jest/console': 28.1.3
      '@jest/test-result': 28.1.3
      '@jest/transform': 28.1.3
      '@jest/types': 28.1.3
      '@jridgewell/trace-mapping': 0.3.19
      '@types/node': 18.17.8
      chalk: 4.1.2
      collect-v8-coverage: 1.0.2
      exit: 0.1.2
      glob: 7.2.3
      graceful-fs: 4.2.11
      istanbul-lib-coverage: 3.2.0
      istanbul-lib-instrument: 5.2.1
      istanbul-lib-report: 3.0.1
      istanbul-lib-source-maps: 4.0.1
      istanbul-reports: 3.1.6
      jest-message-util: 28.1.3
      jest-util: 28.1.3
      jest-worker: 28.1.3
      slash: 3.0.0
      string-length: 4.0.2
      strip-ansi: 6.0.1
      terminal-link: 2.1.1
      v8-to-istanbul: 9.1.0
    transitivePeerDependencies:
      - supports-color
    dev: true

  /@jest/schemas@28.1.3:
    resolution: {integrity: sha512-/l/VWsdt/aBXgjshLWOFyFt3IVdYypu5y2Wn2rOO1un6nkqIn8SLXzgIMYXFyYsRWDyF5EthmKJMIdJvk08grg==}
    engines: {node: ^12.13.0 || ^14.15.0 || ^16.10.0 || >=17.0.0}
    dependencies:
      '@sinclair/typebox': 0.24.51
    dev: true

  /@jest/source-map@28.1.2:
    resolution: {integrity: sha512-cV8Lx3BeStJb8ipPHnqVw/IM2VCMWO3crWZzYodSIkxXnRcXJipCdx1JCK0K5MsJJouZQTH73mzf4vgxRaH9ww==}
    engines: {node: ^12.13.0 || ^14.15.0 || ^16.10.0 || >=17.0.0}
    dependencies:
      '@jridgewell/trace-mapping': 0.3.19
      callsites: 3.1.0
      graceful-fs: 4.2.11
    dev: true

  /@jest/test-result@28.1.3:
    resolution: {integrity: sha512-kZAkxnSE+FqE8YjW8gNuoVkkC9I7S1qmenl8sGcDOLropASP+BkcGKwhXoyqQuGOGeYY0y/ixjrd/iERpEXHNg==}
    engines: {node: ^12.13.0 || ^14.15.0 || ^16.10.0 || >=17.0.0}
    dependencies:
      '@jest/console': 28.1.3
      '@jest/types': 28.1.3
      '@types/istanbul-lib-coverage': 2.0.4
      collect-v8-coverage: 1.0.2
    dev: true

  /@jest/test-sequencer@28.1.3:
    resolution: {integrity: sha512-NIMPEqqa59MWnDi1kvXXpYbqsfQmSJsIbnd85mdVGkiDfQ9WQQTXOLsvISUfonmnBT+w85WEgneCigEEdHDFxw==}
    engines: {node: ^12.13.0 || ^14.15.0 || ^16.10.0 || >=17.0.0}
    dependencies:
      '@jest/test-result': 28.1.3
      graceful-fs: 4.2.11
      jest-haste-map: 28.1.3
      slash: 3.0.0
    dev: true

  /@jest/transform@28.1.3:
    resolution: {integrity: sha512-u5dT5di+oFI6hfcLOHGTAfmUxFRrjK+vnaP0kkVow9Md/M7V/MxqQMOz/VV25UZO8pzeA9PjfTpOu6BDuwSPQA==}
    engines: {node: ^12.13.0 || ^14.15.0 || ^16.10.0 || >=17.0.0}
    dependencies:
      '@babel/core': 7.18.6
      '@jest/types': 28.1.3
      '@jridgewell/trace-mapping': 0.3.19
      babel-plugin-istanbul: 6.1.1
      chalk: 4.1.2
      convert-source-map: 1.9.0
      fast-json-stable-stringify: 2.1.0
      graceful-fs: 4.2.11
      jest-haste-map: 28.1.3
      jest-regex-util: 28.0.2
      jest-util: 28.1.3
      micromatch: 4.0.5
      pirates: 4.0.6
      slash: 3.0.0
      write-file-atomic: 4.0.2
    transitivePeerDependencies:
      - supports-color
    dev: true

  /@jest/types@27.5.1:
    resolution: {integrity: sha512-Cx46iJ9QpwQTjIdq5VJu2QTMMs3QlEjI0x1QbBP5W1+nMzyc2XmimiRR/CbX9TO0cPTeUlxWMOu8mslYsJ8DEw==}
    engines: {node: ^10.13.0 || ^12.13.0 || ^14.15.0 || >=15.0.0}
    dependencies:
      '@types/istanbul-lib-coverage': 2.0.4
      '@types/istanbul-reports': 3.0.1
      '@types/node': 18.17.8
      '@types/yargs': 16.0.5
      chalk: 4.1.2
    dev: true

  /@jest/types@28.1.3:
    resolution: {integrity: sha512-RyjiyMUZrKz/c+zlMFO1pm70DcIlST8AeWTkoUdZevew44wcNZQHsEVOiCVtgVnlFFD82FPaXycys58cf2muVQ==}
    engines: {node: ^12.13.0 || ^14.15.0 || ^16.10.0 || >=17.0.0}
    dependencies:
      '@jest/schemas': 28.1.3
      '@types/istanbul-lib-coverage': 2.0.4
      '@types/istanbul-reports': 3.0.1
      '@types/node': 18.17.8
      '@types/yargs': 17.0.24
      chalk: 4.1.2
    dev: true

  /@jridgewell/gen-mapping@0.3.3:
    resolution: {integrity: sha512-HLhSWOLRi875zjjMG/r+Nv0oCW8umGb0BgEhyX3dDX3egwZtB8PqLnjz3yedt8R5StBrzcg4aBpnh8UA9D1BoQ==}
    engines: {node: '>=6.0.0'}
    dependencies:
      '@jridgewell/set-array': 1.1.2
      '@jridgewell/sourcemap-codec': 1.4.15
      '@jridgewell/trace-mapping': 0.3.19
    dev: true

  /@jridgewell/resolve-uri@3.1.1:
    resolution: {integrity: sha512-dSYZh7HhCDtCKm4QakX0xFpsRDqjjtZf/kjI/v3T3Nwt5r8/qz/M19F9ySyOqU94SXBmeG9ttTul+YnR4LOxFA==}
    engines: {node: '>=6.0.0'}
    dev: true

  /@jridgewell/set-array@1.1.2:
    resolution: {integrity: sha512-xnkseuNADM0gt2bs+BvhO0p78Mk762YnZdsuzFV018NoG1Sj1SCQvpSqa7XUaTam5vAGasABV9qXASMKnFMwMw==}
    engines: {node: '>=6.0.0'}
    dev: true

  /@jridgewell/sourcemap-codec@1.4.15:
    resolution: {integrity: sha512-eF2rxCRulEKXHTRiDrDy6erMYWqNw4LPdQ8UQA4huuxaQsVeRPFl2oM8oDGxMFhJUWZf9McpLtJasDDZb/Bpeg==}
    dev: true

  /@jridgewell/trace-mapping@0.3.19:
    resolution: {integrity: sha512-kf37QtfW+Hwx/buWGMPcR60iF9ziHa6r/CZJIHbmcm4+0qrXiVdxegAH0F6yddEVQ7zdkjcGCgCzUu+BcbhQxw==}
    dependencies:
      '@jridgewell/resolve-uri': 3.1.1
      '@jridgewell/sourcemap-codec': 1.4.15
    dev: true

  /@jridgewell/trace-mapping@0.3.9:
    resolution: {integrity: sha512-3Belt6tdc8bPgAtbcmdtNJlirVoTmEb5e2gC94PnkwEW9jI6CAHUeoG85tjWP5WquqfavoMtMwiG4P926ZKKuQ==}
    dependencies:
      '@jridgewell/resolve-uri': 3.1.1
      '@jridgewell/sourcemap-codec': 1.4.15
    dev: true

  /@manypkg/find-root@1.1.0:
    resolution: {integrity: sha512-mki5uBvhHzO8kYYix/WRy2WX8S3B5wdVSc9D6KcU5lQNglP2yt58/VfLuAK49glRXChosY8ap2oJ1qgma3GUVA==}
    dependencies:
      '@babel/runtime': 7.22.10
      '@types/node': 12.20.55
      find-up: 4.1.0
      fs-extra: 8.1.0
    dev: true

  /@manypkg/get-packages@1.1.3:
    resolution: {integrity: sha512-fo+QhuU3qE/2TQMQmbVMqaQ6EWbMhi4ABWP+O4AM1NqPBuy0OrApV5LO6BrrgnhtAHS2NH6RrVk9OL181tTi8A==}
    dependencies:
      '@babel/runtime': 7.22.10
      '@changesets/types': 4.1.0
      '@manypkg/find-root': 1.1.0
      fs-extra: 8.1.0
      globby: 11.1.0
      read-yaml-file: 1.1.0
    dev: true

  /@noble/curves@1.1.0:
    resolution: {integrity: sha512-091oBExgENk/kGj3AZmtBDMpxQPDtxQABR2B9lb1JbVTs6ytdzZNwvhxQ4MWasRNEzlbEH8jCWFCwhF/Obj5AA==}
    dependencies:
      '@noble/hashes': 1.3.1
    dev: false

  /@noble/hashes@1.3.1:
    resolution: {integrity: sha512-EbqwksQwz9xDRGfDST86whPBgM65E0OH/pCgqW0GBVzO22bNE+NuIbeTb714+IfSjU3aRk47EUvXIb5bTsenKA==}
    engines: {node: '>= 16'}
    dev: false

  /@noble/secp256k1@1.7.1:
    resolution: {integrity: sha512-hOUk6AyBFmqVrv7k5WAw/LpszxVbj9gGN4JRkIX52fdFAj1UA61KXmZDvqVEm+pOyec3+fIeZB02LYa/pWOArw==}

  /@nodelib/fs.scandir@2.1.5:
    resolution: {integrity: sha512-vq24Bq3ym5HEQm2NKCr3yXDwjc7vTsEThRDnkp2DK9p1uqLR+DHurm/NOTo0KG7HYHU7eppKZj3MyqYuMBf62g==}
    engines: {node: '>= 8'}
    dependencies:
      '@nodelib/fs.stat': 2.0.5
      run-parallel: 1.2.0

  /@nodelib/fs.stat@2.0.5:
    resolution: {integrity: sha512-RkhPPp2zrqDAQA/2jNhnztcPAlv64XdhIp7a7454A5ovI7Bukxgt7MX7udwAu3zg1DcpPU0rz3VV1SeaqvY4+A==}
    engines: {node: '>= 8'}

  /@nodelib/fs.walk@1.2.8:
    resolution: {integrity: sha512-oGB+UxlgWcgQkgwo8GcEGwemoTFt3FIO9ababBmaGwXIoBKZ+GTy0pP185beGg7Llih/NSHSV2XAs1lnznocSg==}
    engines: {node: '>= 8'}
    dependencies:
      '@nodelib/fs.scandir': 2.1.5
      fastq: 1.15.0

  /@npmcli/fs@2.1.2:
    resolution: {integrity: sha512-yOJKRvohFOaLqipNtwYB9WugyZKhC/DZC4VYPmpaCzDBrA8YpK3qHZ8/HGscMnE4GqbkLNuVcCnxkeQEdGt6LQ==}
    engines: {node: ^12.13.0 || ^14.15.0 || >=16.0.0}
    dependencies:
      '@gar/promisify': 1.1.3
      semver: 7.5.4
    dev: true

  /@npmcli/move-file@2.0.1:
    resolution: {integrity: sha512-mJd2Z5TjYWq/ttPLLGqArdtnC74J6bOzg4rMDnN+p1xTacZ2yPRCk2y0oSWQtygLR9YVQXgOcONrwtnk3JupxQ==}
    engines: {node: ^12.13.0 || ^14.15.0 || >=16.0.0}
    deprecated: This functionality has been moved to @npmcli/fs
    dependencies:
      mkdirp: 1.0.4
      rimraf: 3.0.2
    dev: true

  /@npmcli/package-json@3.0.0:
    resolution: {integrity: sha512-NnuPuM97xfiCpbTEJYtEuKz6CFbpUHtaT0+5via5pQeI25omvQDFbp1GcGJ/c4zvL/WX0qbde6YiLgfZbWFgvg==}
    engines: {node: ^14.17.0 || ^16.13.0 || >=18.0.0}
    dependencies:
      json-parse-even-better-errors: 3.0.0
    dev: true

  /@opentelemetry/api@1.7.0:
    resolution: {integrity: sha512-AdY5wvN0P2vXBi3b29hxZgSFvdhdxPB9+f0B6s//P9Q8nibRWeA3cHm8UmLpio9ABigkVHJ5NMPk+Mz8VCCyrw==}
    engines: {node: '>=8.0.0'}
    dev: false

  /@opentelemetry/core@1.18.1(@opentelemetry/api@1.7.0):
    resolution: {integrity: sha512-kvnUqezHMhsQvdsnhnqTNfAJs3ox/isB0SVrM1dhVFw7SsB7TstuVa6fgWnN2GdPyilIFLUvvbTZoVRmx6eiRg==}
    engines: {node: '>=14'}
    peerDependencies:
      '@opentelemetry/api': '>=1.0.0 <1.8.0'
    dependencies:
      '@opentelemetry/api': 1.7.0
      '@opentelemetry/semantic-conventions': 1.18.1
    dev: false

  /@opentelemetry/instrumentation@0.44.0(@opentelemetry/api@1.7.0):
    resolution: {integrity: sha512-B6OxJTRRCceAhhnPDBshyQO7K07/ltX3quOLu0icEvPK9QZ7r9P1y0RQX8O5DxB4vTv4URRkxkg+aFU/plNtQw==}
    engines: {node: '>=14'}
    peerDependencies:
      '@opentelemetry/api': ^1.3.0
    dependencies:
      '@opentelemetry/api': 1.7.0
      '@types/shimmer': 1.0.5
      import-in-the-middle: 1.4.2
      require-in-the-middle: 7.2.0
      semver: 7.5.4
      shimmer: 1.2.1
    transitivePeerDependencies:
      - supports-color
    dev: false

  /@opentelemetry/instrumentation@0.45.1(@opentelemetry/api@1.7.0):
    resolution: {integrity: sha512-V1Cr0g8hSg35lpW3G/GYVZurrhHrQZJdmP68WyJ83f1FDn3iru+/Vnlto9kiOSm7PHhW+pZGdb9Fbv+mkQ31CA==}
    engines: {node: '>=14'}
    peerDependencies:
      '@opentelemetry/api': ^1.3.0
    dependencies:
      '@opentelemetry/api': 1.7.0
      '@types/shimmer': 1.0.5
      import-in-the-middle: 1.4.2
      require-in-the-middle: 7.2.0
      semver: 7.5.4
      shimmer: 1.2.1
    transitivePeerDependencies:
      - supports-color
    dev: false

  /@opentelemetry/semantic-conventions@1.18.1:
    resolution: {integrity: sha512-+NLGHr6VZwcgE/2lw8zDIufOCGnzsA5CbQIMleXZTrgkBd0TanCX+MiDYJ1TOS4KL/Tqk0nFRxawnaYr6pkZkA==}
    engines: {node: '>=14'}
    dev: false

  /@protobufjs/aspromise@1.1.2:
    resolution: {integrity: sha512-j+gKExEuLmKwvz3OgROXtrJ2UG2x8Ch2YZUxahh+s1F2HZ+wAceUNLkvy6zKCPVRkU++ZWQrdxsUeQXmcg4uoQ==}
    dev: false

  /@protobufjs/base64@1.1.2:
    resolution: {integrity: sha512-AZkcAA5vnN/v4PDqKyMR5lx7hZttPDgClv83E//FMNhR2TMcLUhfRUBHCmSl0oi9zMgDDqRUJkSxO3wm85+XLg==}
    dev: false

  /@protobufjs/codegen@2.0.4:
    resolution: {integrity: sha512-YyFaikqM5sH0ziFZCN3xDC7zeGaB/d0IUb9CATugHWbd1FRFwWwt4ld4OYMPWu5a3Xe01mGAULCdqhMlPl29Jg==}
    dev: false

  /@protobufjs/eventemitter@1.1.0:
    resolution: {integrity: sha512-j9ednRT81vYJ9OfVuXG6ERSTdEL1xVsNgqpkxMsbIabzSo3goCjDIveeGv5d03om39ML71RdmrGNjG5SReBP/Q==}
    dev: false

  /@protobufjs/fetch@1.1.0:
    resolution: {integrity: sha512-lljVXpqXebpsijW71PZaCYeIcE5on1w5DlQy5WH6GLbFryLUrBD4932W/E2BSpfRJWseIL4v/KPgBFxDOIdKpQ==}
    dependencies:
      '@protobufjs/aspromise': 1.1.2
      '@protobufjs/inquire': 1.1.0
    dev: false

  /@protobufjs/float@1.0.2:
    resolution: {integrity: sha512-Ddb+kVXlXst9d+R9PfTIxh1EdNkgoRe5tOX6t01f1lYWOvJnSPDBlG241QLzcyPdoNTsblLUdujGSE4RzrTZGQ==}
    dev: false

  /@protobufjs/inquire@1.1.0:
    resolution: {integrity: sha512-kdSefcPdruJiFMVSbn801t4vFK7KB/5gd2fYvrxhuJYg8ILrmn9SKSX2tZdV6V+ksulWqS7aXjBcRXl3wHoD9Q==}
    dev: false

  /@protobufjs/path@1.1.2:
    resolution: {integrity: sha512-6JOcJ5Tm08dOHAbdR3GrvP+yUUfkjG5ePsHYczMFLq3ZmMkAD98cDgcT2iA1lJ9NVwFd4tH/iSSoe44YWkltEA==}
    dev: false

  /@protobufjs/pool@1.1.0:
    resolution: {integrity: sha512-0kELaGSIDBKvcgS4zkjz1PeddatrjYcmMWOlAuAPwAeccUrPHdUqo/J6LiymHHEiJT5NrF1UVwxY14f+fy4WQw==}
    dev: false

  /@protobufjs/utf8@1.1.0:
    resolution: {integrity: sha512-Vvn3zZrhQZkkBE8LSuW3em98c0FwgO4nxzv6OdSxPKJIEKY2bGbHn+mhGIPerzI4twdxaP8/0+06HBpwf345Lw==}
    dev: false

  /@sinclair/typebox@0.24.51:
    resolution: {integrity: sha512-1P1OROm/rdubP5aFDSZQILU0vrLCJ4fvHt6EoqHEM+2D/G5MK3bIaymUKLit8Js9gbns5UyJnkP/TZROLw4tUA==}
    dev: true

  /@sinonjs/commons@1.8.6:
    resolution: {integrity: sha512-Ky+XkAkqPZSm3NLBeUng77EBQl3cmeJhITaGHdYH8kjVB+aun3S4XBRti2zt17mtt0mIUDiNxYeoJm6drVvBJQ==}
    dependencies:
      type-detect: 4.0.8
    dev: true

  /@sinonjs/fake-timers@9.1.2:
    resolution: {integrity: sha512-BPS4ynJW/o92PUR4wgriz2Ud5gpST5vz6GQfMixEDK0Z8ZCUv2M7SkBLykH56T++Xs+8ln9zTGbOvNGIe02/jw==}
    dependencies:
      '@sinonjs/commons': 1.8.6
    dev: true

  /@smithy/abort-controller@1.1.0:
    resolution: {integrity: sha512-5imgGUlZL4dW4YWdMYAKLmal9ny/tlenM81QZY7xYyb76z9Z/QOg7oM5Ak9HQl8QfFTlGVWwcMXl+54jroRgEQ==}
    engines: {node: '>=14.0.0'}
    dependencies:
      '@smithy/types': 1.2.0
      tslib: 2.6.2
    dev: false

  /@smithy/types@1.2.0:
    resolution: {integrity: sha512-z1r00TvBqF3dh4aHhya7nz1HhvCg4TRmw51fjMrh5do3h+ngSstt/yKlNbHeb9QxJmFbmN8KEVSWgb1bRvfEoA==}
    engines: {node: '>=14.0.0'}
    dependencies:
      tslib: 2.6.2
    dev: false

  /@swc/core-darwin-arm64@1.3.42:
    resolution: {integrity: sha512-hM6RrZFyoCM9mX3cj/zM5oXwhAqjUdOCLXJx7KTQps7NIkv/Qjvobgvyf2gAb89j3ARNo9NdIoLjTjJ6oALtiA==}
    engines: {node: '>=10'}
    cpu: [arm64]
    os: [darwin]
    requiresBuild: true
    dev: true
    optional: true

  /@swc/core-darwin-x64@1.3.42:
    resolution: {integrity: sha512-bjsWtHMb6wJK1+RGlBs2USvgZ0txlMk11y0qBLKo32gLKTqzUwRw0Fmfzuf6Ue2a/w//7eqMlPFEre4LvJajGw==}
    engines: {node: '>=10'}
    cpu: [x64]
    os: [darwin]
    requiresBuild: true
    dev: true
    optional: true

  /@swc/core-linux-arm-gnueabihf@1.3.42:
    resolution: {integrity: sha512-Oe0ggMz3MyqXNfeVmY+bBTL0hFSNY3bx8dhcqsh4vXk/ZVGse94QoC4dd92LuPHmKT0x6nsUzB86x2jU9QHW5g==}
    engines: {node: '>=10'}
    cpu: [arm]
    os: [linux]
    requiresBuild: true
    dev: true
    optional: true

  /@swc/core-linux-arm64-gnu@1.3.42:
    resolution: {integrity: sha512-ZJsa8NIW1RLmmHGTJCbM7OPSbBZ9rOMrLqDtUOGrT0uoJXZnnQqolflamB5wviW0X6h3Z3/PSTNGNDCJ3u3Lqg==}
    engines: {node: '>=10'}
    cpu: [arm64]
    os: [linux]
    requiresBuild: true
    dev: true
    optional: true

  /@swc/core-linux-arm64-musl@1.3.42:
    resolution: {integrity: sha512-YpZwlFAfOp5vkm/uVUJX1O7N3yJDO1fDQRWqsOPPNyIJkI2ydlRQtgN6ZylC159Qv+TimfXnGTlNr7o3iBAqjg==}
    engines: {node: '>=10'}
    cpu: [arm64]
    os: [linux]
    requiresBuild: true
    dev: true
    optional: true

  /@swc/core-linux-x64-gnu@1.3.42:
    resolution: {integrity: sha512-0ccpKnsZbyHBzaQFdP8U9i29nvOfKitm6oJfdJzlqsY/jCqwvD8kv2CAKSK8WhJz//ExI2LqNrDI0yazx5j7+A==}
    engines: {node: '>=10'}
    cpu: [x64]
    os: [linux]
    requiresBuild: true
    dev: true
    optional: true

  /@swc/core-linux-x64-musl@1.3.42:
    resolution: {integrity: sha512-7eckRRuTZ6+3K21uyfXXgc2ZCg0mSWRRNwNT3wap2bYkKPeqTgb8pm8xYSZNEiMuDonHEat6XCCV36lFY6kOdQ==}
    engines: {node: '>=10'}
    cpu: [x64]
    os: [linux]
    requiresBuild: true
    dev: true
    optional: true

  /@swc/core-win32-arm64-msvc@1.3.42:
    resolution: {integrity: sha512-t27dJkdw0GWANdN4TV0lY/V5vTYSx5SRjyzzZolep358ueCGuN1XFf1R0JcCbd1ojosnkQg2L7A7991UjXingg==}
    engines: {node: '>=10'}
    cpu: [arm64]
    os: [win32]
    requiresBuild: true
    dev: true
    optional: true

  /@swc/core-win32-ia32-msvc@1.3.42:
    resolution: {integrity: sha512-xfpc/Zt/aMILX4IX0e3loZaFyrae37u3MJCv1gJxgqrpeLi7efIQr3AmERkTK3mxTO6R5urSliWw2W3FyZ7D3Q==}
    engines: {node: '>=10'}
    cpu: [ia32]
    os: [win32]
    requiresBuild: true
    dev: true
    optional: true

  /@swc/core-win32-x64-msvc@1.3.42:
    resolution: {integrity: sha512-ra2K4Tu++EJLPhzZ6L8hWUsk94TdK/2UKhL9dzCBhtzKUixsGCEqhtqH1zISXNvW8qaVLFIMUP37ULe80/IJaA==}
    engines: {node: '>=10'}
    cpu: [x64]
    os: [win32]
    requiresBuild: true
    dev: true
    optional: true

  /@swc/core@1.3.42:
    resolution: {integrity: sha512-nVFUd5+7tGniM2cT3LXaqnu3735Cu4az8A9gAKK+8sdpASI52SWuqfDBmjFCK9xG90MiVDVp2PTZr0BWqCIzpw==}
    engines: {node: '>=10'}
    requiresBuild: true
    optionalDependencies:
      '@swc/core-darwin-arm64': 1.3.42
      '@swc/core-darwin-x64': 1.3.42
      '@swc/core-linux-arm-gnueabihf': 1.3.42
      '@swc/core-linux-arm64-gnu': 1.3.42
      '@swc/core-linux-arm64-musl': 1.3.42
      '@swc/core-linux-x64-gnu': 1.3.42
      '@swc/core-linux-x64-musl': 1.3.42
      '@swc/core-win32-arm64-msvc': 1.3.42
      '@swc/core-win32-ia32-msvc': 1.3.42
      '@swc/core-win32-x64-msvc': 1.3.42
    dev: true

  /@swc/jest@0.2.24(@swc/core@1.3.42):
    resolution: {integrity: sha512-fwgxQbM1wXzyKzl1+IW0aGrRvAA8k0Y3NxFhKigbPjOJ4mCKnWEcNX9HQS3gshflcxq8YKhadabGUVfdwjCr6Q==}
    engines: {npm: '>= 7.0.0'}
    peerDependencies:
      '@swc/core': '*'
    dependencies:
      '@jest/create-cache-key-function': 27.5.1
      '@swc/core': 1.3.42
      jsonc-parser: 3.2.0
    dev: true

  /@tokenizer/token@0.3.0:
    resolution: {integrity: sha512-OvjF+z51L3ov0OyAU0duzsYuvO01PH7x4t6DJx+guahgTnBHkhJdG7soQeTSFLWN3efnHyibZ4Z8l2EuWwJN3A==}

  /@tootallnate/once@2.0.0:
    resolution: {integrity: sha512-XCuKFP5PS55gnMVu3dty8KPatLqUoy/ZYzDzAGCQ8JNFCkLXzmI7vNHCR+XpbZaMWQK/vQubr7PkYq8g470J/A==}
    engines: {node: '>= 10'}
    dev: true

  /@ts-morph/common@0.17.0:
    resolution: {integrity: sha512-RMSSvSfs9kb0VzkvQ2NWobwnj7TxCA9vI/IjR9bDHqgAyVbu2T0DN4wiKVqomyDWqO7dPr/tErSfq7urQ1Q37g==}
    dependencies:
      fast-glob: 3.3.1
      minimatch: 5.1.6
      mkdirp: 1.0.4
      path-browserify: 1.0.1
    dev: false

  /@tsconfig/node10@1.0.9:
    resolution: {integrity: sha512-jNsYVVxU8v5g43Erja32laIDHXeoNvFEpX33OK4d6hljo3jDhCBDhx5dhCCTMWUojscpAagGiRkBKxpdl9fxqA==}
    dev: true

  /@tsconfig/node12@1.0.11:
    resolution: {integrity: sha512-cqefuRsh12pWyGsIoBKJA9luFu3mRxCA+ORZvA4ktLSzIuCUtWVxGIuXigEwO5/ywWFMZ2QEGKWvkZG1zDMTag==}
    dev: true

  /@tsconfig/node14@1.0.3:
    resolution: {integrity: sha512-ysT8mhdixWK6Hw3i1V2AeRqZ5WfXg1G43mqoYlM2nc6388Fq5jcXyr5mRsqViLx/GJYdoL0bfXD8nmF+Zn/Iow==}
    dev: true

  /@tsconfig/node16@1.0.4:
    resolution: {integrity: sha512-vxhUy4J8lyeyinH7Azl1pdd43GJhZH/tP2weN8TntQblOY+A0XbT8DJk1/oCPuOOyg/Ja757rG0CgHcWC8OfMA==}
    dev: true

  /@types/babel__core@7.20.1:
    resolution: {integrity: sha512-aACu/U/omhdk15O4Nfb+fHgH/z3QsfQzpnvRZhYhThms83ZnAOZz7zZAWO7mn2yyNQaA4xTO8GLK3uqFU4bYYw==}
    dependencies:
      '@babel/parser': 7.22.10
      '@babel/types': 7.22.10
      '@types/babel__generator': 7.6.4
      '@types/babel__template': 7.4.1
      '@types/babel__traverse': 7.20.1
    dev: true

  /@types/babel__generator@7.6.4:
    resolution: {integrity: sha512-tFkciB9j2K755yrTALxD44McOrk+gfpIpvC3sxHjRawj6PfnQxrse4Clq5y/Rq+G3mrBurMax/lG8Qn2t9mSsg==}
    dependencies:
      '@babel/types': 7.22.10
    dev: true

  /@types/babel__template@7.4.1:
    resolution: {integrity: sha512-azBFKemX6kMg5Io+/rdGT0dkGreboUVR0Cdm3fz9QJWpaQGJRQXl7C+6hOTCZcMll7KFyEQpgbYI2lHdsS4U7g==}
    dependencies:
      '@babel/parser': 7.22.10
      '@babel/types': 7.22.10
    dev: true

  /@types/babel__traverse@7.20.1:
    resolution: {integrity: sha512-MitHFXnhtgwsGZWtT68URpOvLN4EREih1u3QtQiN4VdAxWKRVvGCSvw/Qth0M0Qq3pJpnGOu5JaM/ydK7OGbqg==}
    dependencies:
      '@babel/types': 7.22.10
    dev: true

  /@types/bn.js@5.1.1:
    resolution: {integrity: sha512-qNrYbZqMx0uJAfKnKclPh+dTwK33KfLHYqtyODwd5HnXOjnkhc4qgn3BrK6RWyGZm5+sIFE7Q7Vz6QQtJB7w7g==}
    dependencies:
      '@types/node': 18.17.8

  /@types/body-parser@1.19.2:
    resolution: {integrity: sha512-ALYone6pm6QmwZoAgeyNksccT9Q4AWZQ6PvfwR37GT6r6FWUPguq6sUmNGSMV2Wr761oQoBxwGGa6DR5o1DC9g==}
    dependencies:
      '@types/connect': 3.4.35
      '@types/node': 18.17.8

  /@types/connect@3.4.35:
    resolution: {integrity: sha512-cdeYyv4KWoEgpBISTxWvqYsVy444DOqehiF3fM3ne10AmJ62RSyNkUnxMJXHQWRQQX2eR94m5y1IZyDwBjV9FQ==}
    dependencies:
      '@types/node': 18.17.8

  /@types/cors@2.8.12:
    resolution: {integrity: sha512-vt+kDhq/M2ayberEtJcIN/hxXy1Pk+59g2FV/ZQceeaTyCtCucjL2Q7FXlFjtWn4n15KCr1NE2lNNFhp0lEThw==}
    dev: true

  /@types/disposable-email@0.2.0:
    resolution: {integrity: sha512-i4fPC8+a5j7RlKVe9cOHz6cYVxkSFYuJ78GB3EJPMfBJURWmEsD4gb/gD48j7KAWe0M8ZvdJR6a6GaDohTYttw==}
    dev: true

  /@types/elliptic@6.4.14:
    resolution: {integrity: sha512-z4OBcDAU0GVwDTuwJzQCiL6188QvZMkvoERgcVjq0/mPM8jCfdwZ3x5zQEVoL9WCAru3aG5wl3Z5Ww5wBWn7ZQ==}
    dependencies:
      '@types/bn.js': 5.1.1

  /@types/express-serve-static-core@4.17.36:
    resolution: {integrity: sha512-zbivROJ0ZqLAtMzgzIUC4oNqDG9iF0lSsAqpOD9kbs5xcIM3dTiyuHvBc7R8MtWBp3AAWGaovJa+wzWPjLYW7Q==}
    dependencies:
      '@types/node': 18.17.8
      '@types/qs': 6.9.7
      '@types/range-parser': 1.2.4
      '@types/send': 0.17.1

  /@types/express@4.17.13:
    resolution: {integrity: sha512-6bSZTPaTIACxn48l50SR+axgrqm6qXFIxrdAKaG6PaJk3+zuUr35hBlgT7vOmJcum+OEaIBLtHV/qloEAFITeA==}
    dependencies:
      '@types/body-parser': 1.19.2
      '@types/express-serve-static-core': 4.17.36
      '@types/qs': 6.9.7
      '@types/serve-static': 1.15.2
    dev: true

  /@types/express@4.17.21:
    resolution: {integrity: sha512-ejlPM315qwLpaQlQDTjPdsUFSc6ZsP4AN6AlWnogPjQ7CVi7PYF3YVz+CY3jE2pwYf7E/7HlDAN0rV2GxTG0HQ==}
    dependencies:
      '@types/body-parser': 1.19.2
      '@types/express-serve-static-core': 4.17.36
      '@types/qs': 6.9.7
      '@types/serve-static': 1.15.2
    dev: false

  /@types/graceful-fs@4.1.6:
    resolution: {integrity: sha512-Sig0SNORX9fdW+bQuTEovKj3uHcUL6LQKbCrrqb1X7J6/ReAbhCXRAhc+SMejhLELFj2QcyuxmUooZ4bt5ReSw==}
    dependencies:
      '@types/node': 18.17.8
    dev: true

  /@types/http-errors@2.0.1:
    resolution: {integrity: sha512-/K3ds8TRAfBvi5vfjuz8y6+GiAYBZ0x4tXv1Av6CWBWn0IlADc+ZX9pMq7oU0fNQPnBwIZl3rmeLp6SBApbxSQ==}

  /@types/is-ci@3.0.0:
    resolution: {integrity: sha512-Q0Op0hdWbYd1iahB+IFNQcWXFq4O0Q5MwQP7uN0souuQ4rPg1vEYcnIOfr1gY+M+6rc8FGoRaBO1mOOvL29sEQ==}
    dependencies:
      ci-info: 3.8.0
    dev: true

  /@types/istanbul-lib-coverage@2.0.4:
    resolution: {integrity: sha512-z/QT1XN4K4KYuslS23k62yDIDLwLFkzxOuMplDtObz0+y7VqJCaO2o+SPwHCvLFZh7xazvvoor2tA/hPz9ee7g==}
    dev: true

  /@types/istanbul-lib-report@3.0.0:
    resolution: {integrity: sha512-plGgXAPfVKFoYfa9NpYDAkseG+g6Jr294RqeqcqDixSbU34MZVJRi/P+7Y8GDpzkEwLaGZZOpKIEmeVZNtKsrg==}
    dependencies:
      '@types/istanbul-lib-coverage': 2.0.4
    dev: true

  /@types/istanbul-reports@3.0.1:
    resolution: {integrity: sha512-c3mAZEuK0lvBp8tmuL74XRKn1+y2dcwOUpH7x4WrF6gk1GIgiluDRgMYQtw2OFcBvAJWlt6ASU3tSqxp0Uu0Aw==}
    dependencies:
      '@types/istanbul-lib-report': 3.0.0
    dev: true

  /@types/jest@28.1.4:
    resolution: {integrity: sha512-telv6G5N7zRJiLcI3Rs3o+ipZ28EnE+7EvF0pSrt2pZOMnAVI/f+6/LucDxOvcBcTeTL3JMF744BbVQAVBUQRA==}
    dependencies:
      jest-matcher-utils: 28.1.3
      pretty-format: 28.1.3
    dev: true

  /@types/json-schema@7.0.12:
    resolution: {integrity: sha512-Hr5Jfhc9eYOQNPYO5WLDq/n4jqijdHNlDXjuAQkkt+mWdQR+XJToOHrsD4cPaMXpn6KO7y2+wM8AZEs8VpBLVA==}
    dev: true

  /@types/mime@1.3.2:
    resolution: {integrity: sha512-YATxVxgRqNH6nHEIsvg6k2Boc1JHI9ZbH5iWFFv/MTkchz3b1ieGDa5T0a9RznNdI0KhVbdbWSN+KWWrQZRxTw==}

  /@types/mime@3.0.1:
    resolution: {integrity: sha512-Y4XFY5VJAuw0FgAqPNd6NNoV44jbq9Bz2L7Rh/J6jLTiHBSBJa9fxqQIvkIld4GsoDOcCbvzOUAbLPsSKKg+uA==}

  /@types/minimist@1.2.2:
    resolution: {integrity: sha512-jhuKLIRrhvCPLqwPcx6INqmKeiA5EWrsCOPhrlFSrbrmU4ZMPjj5Ul/oLCMDO98XRUIwVm78xICz4EPCektzeQ==}
    dev: true

  /@types/node@12.20.55:
    resolution: {integrity: sha512-J8xLz7q2OFulZ2cyGTLE1TbbZcjpno7FaN6zdJNrgAdrJ+DZzh/uFR6YrTb4C+nXakvud8Q4+rbhoIWlYQbUFQ==}
    dev: true

  /@types/node@18.0.0:
    resolution: {integrity: sha512-cHlGmko4gWLVI27cGJntjs/Sj8th9aYwplmZFwmmgYQQvL5NUsgVJG7OddLvNfLqYS31KFN0s3qlaD9qCaxACA==}
    dev: true

  /@types/node@18.17.8:
    resolution: {integrity: sha512-Av/7MqX/iNKwT9Tr60V85NqMnsmh8ilfJoBlIVibkXfitk9Q22D9Y5mSpm+FvG5DET7EbVfB40bOiLzKgYFgPw==}

  /@types/nodemailer@6.4.6:
    resolution: {integrity: sha512-pD6fL5GQtUKvD2WnPmg5bC2e8kWCAPDwMPmHe/ohQbW+Dy0EcHgZ2oCSuPlWNqk74LS5BVMig1SymQbFMPPK3w==}
    dependencies:
      '@types/node': 18.17.8
    dev: true

  /@types/normalize-package-data@2.4.1:
    resolution: {integrity: sha512-Gj7cI7z+98M282Tqmp2K5EIsoouUEzbBJhQQzDE3jSIRk6r9gsz0oUokqIUR4u1R3dMHo0pDHM7sNOHyhulypw==}
    dev: true

  /@types/pg@8.6.6:
    resolution: {integrity: sha512-O2xNmXebtwVekJDD+02udOncjVcMZQuTEQEMpKJ0ZRf5E7/9JJX3izhKUcUifBkyKpljyUM6BTgy2trmviKlpw==}
    dependencies:
      '@types/node': 18.17.8
      pg-protocol: 1.6.0
      pg-types: 2.2.0
    dev: true

  /@types/prettier@2.7.3:
    resolution: {integrity: sha512-+68kP9yzs4LMp7VNh8gdzMSPZFL44MLGqiHWvttYJe+6qnuVr4Ek9wSBQoveqY/r+LwjCcU29kNVkidwim+kYA==}
    dev: true

  /@types/qs@6.9.7:
    resolution: {integrity: sha512-FGa1F62FT09qcrueBA6qYTrJPVDzah9a+493+o2PCXsesWHIn27G98TsSMs3WPNbZIEj4+VJf6saSFpvD+3Zsw==}

  /@types/range-parser@1.2.4:
    resolution: {integrity: sha512-EEhsLsD6UsDM1yFhAvy0Cjr6VwmpMWqFBCb9w07wVugF7w9nfajxLuVmngTIpgS6svCnm6Vaw+MZhoDCKnOfsw==}

  /@types/semver@7.5.0:
    resolution: {integrity: sha512-G8hZ6XJiHnuhQKR7ZmysCeJWE08o8T0AXtk5darsCaTVsYZhhgUrq53jizaR2FvsoeCwJhlmwTjkXBY5Pn/ZHw==}
    dev: true

  /@types/send@0.17.1:
    resolution: {integrity: sha512-Cwo8LE/0rnvX7kIIa3QHCkcuF21c05Ayb0ZfxPiv0W8VRiZiNW/WuRupHKpqqGVGf7SUA44QSOUKaEd9lIrd/Q==}
    dependencies:
      '@types/mime': 1.3.2
      '@types/node': 18.17.8

  /@types/serve-static@1.15.2:
    resolution: {integrity: sha512-J2LqtvFYCzaj8pVYKw8klQXrLLk7TBZmQ4ShlcdkELFKGwGMfevMLneMMRkMgZxotOD9wg497LpC7O8PcvAmfw==}
    dependencies:
      '@types/http-errors': 2.0.1
      '@types/mime': 3.0.1
      '@types/node': 18.17.8

  /@types/shimmer@1.0.5:
    resolution: {integrity: sha512-9Hp0ObzwwO57DpLFF0InUjUm/II8GmKAvzbefxQTihCb7KI6yc9yzf0nLc4mVdby5N4DRCgQM2wCup9KTieeww==}
    dev: false

  /@types/stack-utils@2.0.1:
    resolution: {integrity: sha512-Hl219/BT5fLAaz6NDkSuhzasy49dwQS/DSdu4MdggFB8zcXv7vflBI3xp7FEmkmdDkBUI2bPUNeMttp2knYdxw==}
    dev: true

  /@types/ws@8.5.4:
    resolution: {integrity: sha512-zdQDHKUgcX/zBc4GrwsE/7dVdAD8JR4EuiAXiiUhhfyIJXXb2+PrGshFyeXWQPMmmZ2XxgaqclgpIC7eTXc1mg==}
    dependencies:
      '@types/node': 18.17.8
    dev: true

  /@types/yargs-parser@21.0.0:
    resolution: {integrity: sha512-iO9ZQHkZxHn4mSakYV0vFHAVDyEOIJQrV2uZ06HxEPcx+mt8swXoZHIbaaJ2crJYFfErySgktuTZ3BeLz+XmFA==}
    dev: true

  /@types/yargs@16.0.5:
    resolution: {integrity: sha512-AxO/ADJOBFJScHbWhq2xAhlWP24rY4aCEG/NFaMvbT3X2MgRsLjhjQwsn0Zi5zn0LG9jUhCCZMeX9Dkuw6k+vQ==}
    dependencies:
      '@types/yargs-parser': 21.0.0
    dev: true

  /@types/yargs@17.0.24:
    resolution: {integrity: sha512-6i0aC7jV6QzQB8ne1joVZ0eSFIstHsCrobmOtghM11yGlH0j43FKL2UhWdELkyps0zuf7qVTUVCCR+tgSlyLLw==}
    dependencies:
      '@types/yargs-parser': 21.0.0
    dev: true

  /@typescript-eslint/eslint-plugin@6.18.1(@typescript-eslint/parser@6.18.1)(eslint@8.24.0)(typescript@5.3.3):
    resolution: {integrity: sha512-nISDRYnnIpk7VCFrGcu1rnZfM1Dh9LRHnfgdkjcbi/l7g16VYRri3TjXi9Ir4lOZSw5N/gnV/3H7jIPQ8Q4daA==}
    engines: {node: ^16.0.0 || >=18.0.0}
    peerDependencies:
      '@typescript-eslint/parser': ^6.0.0 || ^6.0.0-alpha
      eslint: ^7.0.0 || ^8.0.0
      typescript: '*'
    peerDependenciesMeta:
      typescript:
        optional: true
    dependencies:
      '@eslint-community/regexpp': 4.10.0
      '@typescript-eslint/parser': 6.18.1(eslint@8.24.0)(typescript@5.3.3)
      '@typescript-eslint/scope-manager': 6.18.1
      '@typescript-eslint/type-utils': 6.18.1(eslint@8.24.0)(typescript@5.3.3)
      '@typescript-eslint/utils': 6.18.1(eslint@8.24.0)(typescript@5.3.3)
      '@typescript-eslint/visitor-keys': 6.18.1
      debug: 4.3.4
      eslint: 8.24.0
      graphemer: 1.4.0
      ignore: 5.2.4
      natural-compare: 1.4.0
      semver: 7.5.4
      ts-api-utils: 1.0.3(typescript@5.3.3)
      typescript: 5.3.3
    transitivePeerDependencies:
      - supports-color
    dev: true

  /@typescript-eslint/parser@6.18.1(eslint@8.24.0)(typescript@5.3.3):
    resolution: {integrity: sha512-zct/MdJnVaRRNy9e84XnVtRv9Vf91/qqe+hZJtKanjojud4wAVy/7lXxJmMyX6X6J+xc6c//YEWvpeif8cAhWA==}
    engines: {node: ^16.0.0 || >=18.0.0}
    peerDependencies:
      eslint: ^7.0.0 || ^8.0.0
      typescript: '*'
    peerDependenciesMeta:
      typescript:
        optional: true
    dependencies:
      '@typescript-eslint/scope-manager': 6.18.1
      '@typescript-eslint/types': 6.18.1
      '@typescript-eslint/typescript-estree': 6.18.1(typescript@5.3.3)
      '@typescript-eslint/visitor-keys': 6.18.1
      debug: 4.3.4
      eslint: 8.24.0
      typescript: 5.3.3
    transitivePeerDependencies:
      - supports-color
    dev: true

  /@typescript-eslint/scope-manager@6.18.1:
    resolution: {integrity: sha512-BgdBwXPFmZzaZUuw6wKiHKIovms97a7eTImjkXCZE04TGHysG+0hDQPmygyvgtkoB/aOQwSM/nWv3LzrOIQOBw==}
    engines: {node: ^16.0.0 || >=18.0.0}
    dependencies:
      '@typescript-eslint/types': 6.18.1
      '@typescript-eslint/visitor-keys': 6.18.1
    dev: true

  /@typescript-eslint/type-utils@6.18.1(eslint@8.24.0)(typescript@5.3.3):
    resolution: {integrity: sha512-wyOSKhuzHeU/5pcRDP2G2Ndci+4g653V43gXTpt4nbyoIOAASkGDA9JIAgbQCdCkcr1MvpSYWzxTz0olCn8+/Q==}
    engines: {node: ^16.0.0 || >=18.0.0}
    peerDependencies:
      eslint: ^7.0.0 || ^8.0.0
      typescript: '*'
    peerDependenciesMeta:
      typescript:
        optional: true
    dependencies:
      '@typescript-eslint/typescript-estree': 6.18.1(typescript@5.3.3)
      '@typescript-eslint/utils': 6.18.1(eslint@8.24.0)(typescript@5.3.3)
      debug: 4.3.4
      eslint: 8.24.0
      ts-api-utils: 1.0.3(typescript@5.3.3)
      typescript: 5.3.3
    transitivePeerDependencies:
      - supports-color
    dev: true

  /@typescript-eslint/types@6.18.1:
    resolution: {integrity: sha512-4TuMAe+tc5oA7wwfqMtB0Y5OrREPF1GeJBAjqwgZh1lEMH5PJQgWgHGfYufVB51LtjD+peZylmeyxUXPfENLCw==}
    engines: {node: ^16.0.0 || >=18.0.0}
    dev: true

  /@typescript-eslint/typescript-estree@6.18.1(typescript@5.3.3):
    resolution: {integrity: sha512-fv9B94UAhywPRhUeeV/v+3SBDvcPiLxRZJw/xZeeGgRLQZ6rLMG+8krrJUyIf6s1ecWTzlsbp0rlw7n9sjufHA==}
    engines: {node: ^16.0.0 || >=18.0.0}
    peerDependencies:
      typescript: '*'
    peerDependenciesMeta:
      typescript:
        optional: true
    dependencies:
      '@typescript-eslint/types': 6.18.1
      '@typescript-eslint/visitor-keys': 6.18.1
      debug: 4.3.4
      globby: 11.1.0
      is-glob: 4.0.3
      minimatch: 9.0.3
      semver: 7.5.4
      ts-api-utils: 1.0.3(typescript@5.3.3)
      typescript: 5.3.3
    transitivePeerDependencies:
      - supports-color
    dev: true

  /@typescript-eslint/utils@6.18.1(eslint@8.24.0)(typescript@5.3.3):
    resolution: {integrity: sha512-zZmTuVZvD1wpoceHvoQpOiewmWu3uP9FuTWo8vqpy2ffsmfCE8mklRPi+vmnIYAIk9t/4kOThri2QCDgor+OpQ==}
    engines: {node: ^16.0.0 || >=18.0.0}
    peerDependencies:
      eslint: ^7.0.0 || ^8.0.0
    dependencies:
      '@eslint-community/eslint-utils': 4.4.0(eslint@8.24.0)
      '@types/json-schema': 7.0.12
      '@types/semver': 7.5.0
      '@typescript-eslint/scope-manager': 6.18.1
      '@typescript-eslint/types': 6.18.1
      '@typescript-eslint/typescript-estree': 6.18.1(typescript@5.3.3)
      eslint: 8.24.0
      semver: 7.5.4
    transitivePeerDependencies:
      - supports-color
      - typescript
    dev: true

  /@typescript-eslint/visitor-keys@6.18.1:
    resolution: {integrity: sha512-/kvt0C5lRqGoCfsbmm7/CwMqoSkY3zzHLIjdhHZQW3VFrnz7ATecOHR7nb7V+xn4286MBxfnQfQhAmCI0u+bJA==}
    engines: {node: ^16.0.0 || >=18.0.0}
    dependencies:
      '@typescript-eslint/types': 6.18.1
      eslint-visitor-keys: 3.4.3
    dev: true

  /@typescript/vfs@1.5.0:
    resolution: {integrity: sha512-AJS307bPgbsZZ9ggCT3wwpg3VbTKMFNHfaY/uF0ahSkYYrPF2dSSKDNIDIQAHm9qJqbLvCsSJH7yN4Vs/CsMMg==}
    dependencies:
      debug: 4.3.4
    transitivePeerDependencies:
      - supports-color
    dev: true

  /abbrev@1.1.1:
    resolution: {integrity: sha512-nne9/IiQ/hzIhY6pdDnbBtz7DjPTKrY00P/zvPSm5pOFkl6xuGrGnXn/VtTNNfNtAfZ9/1RtehkszU9qcTii0Q==}
    dev: true

  /abort-controller@3.0.0:
    resolution: {integrity: sha512-h8lQ8tacZYnR3vNQTgibj+tODHI5/+l06Au2Pcriv/Gmet0eaj4TwWH41sO9wnHDiQsEj19q0drzdWdeAHtweg==}
    engines: {node: '>=6.5'}
    dependencies:
      event-target-shim: 5.0.1

  /accepts@1.3.8:
    resolution: {integrity: sha512-PYAthTa2m2VKxuvSD3DPC/Gy+U+sOA1LAuT8mkmRuvw+NACSaeXEQ+NHcVF7rONl6qcaxV3Uuemwawk+7+SJLw==}
    engines: {node: '>= 0.6'}
    dependencies:
      mime-types: 2.1.35
      negotiator: 0.6.3

  /acorn-import-assertions@1.9.0(acorn@8.10.0):
    resolution: {integrity: sha512-cmMwop9x+8KFhxvKrKfPYmN6/pKTYYHBqLa0DfvVZcKMJWNyWLnaqND7dx/qn66R7ewM1UX5XMaDVP5wlVTaVA==}
    peerDependencies:
      acorn: ^8
    dependencies:
      acorn: 8.10.0
    dev: false

  /acorn-jsx@5.3.2(acorn@8.10.0):
    resolution: {integrity: sha512-rq9s+JNhf0IChjtDXxllJ7g41oZk5SlXtp0LHwyA5cejwn7vKmKp4pPri6YEePv2PU65sAsegbXtIinmDFDXgQ==}
    peerDependencies:
      acorn: ^6.0.0 || ^7.0.0 || ^8.0.0
    dependencies:
      acorn: 8.10.0
    dev: true

  /acorn-walk@8.2.0:
    resolution: {integrity: sha512-k+iyHEuPgSw6SbuDpGQM+06HQUa04DZ3o+F6CSzXMvvI5KMvnaEqXe+YVe555R9nn6GPt404fos4wcgpw12SDA==}
    engines: {node: '>=0.4.0'}
    dev: true

  /acorn@8.10.0:
    resolution: {integrity: sha512-F0SAmZ8iUtS//m8DmCTA0jlh6TDKkHQyK6xc6V4KDTyZKA9dnvX9/3sRTVQrWm79glUAZbnmmNcdYwUIHWVybw==}
    engines: {node: '>=0.4.0'}
    hasBin: true

  /agent-base@6.0.2:
    resolution: {integrity: sha512-RZNwNclF7+MS/8bDg70amg32dyeZGZxiDuQmZxKLAlQjr3jGyLx+4Kkk58UO7D2QdgFIQCovuSuZESne6RG6XQ==}
    engines: {node: '>= 6.0.0'}
    dependencies:
      debug: 4.3.4
    transitivePeerDependencies:
      - supports-color
    dev: true

  /agentkeepalive@4.5.0:
    resolution: {integrity: sha512-5GG/5IbQQpC9FpkRGsSvZI5QYeSCzlJHdpBQntCsuTOxhKD8lqKhrleg2Yi7yvMIf82Ycmmqln9U8V9qwEiJew==}
    engines: {node: '>= 8.0.0'}
    dependencies:
      humanize-ms: 1.2.1
    dev: true

  /aggregate-error@3.1.0:
    resolution: {integrity: sha512-4I7Td01quW/RpocfNayFdFVk1qSuoh0E7JrbRJ16nH01HhKFQ88INq9Sd+nd72zqRySlr9BmDA8xlEJ6vJMrYA==}
    engines: {node: '>=8'}
    dependencies:
      clean-stack: 2.2.0
      indent-string: 4.0.0
    dev: true

  /ajv-formats@2.1.1(ajv@8.12.0):
    resolution: {integrity: sha512-Wx0Kx52hxE7C18hkMEggYlEifqWZtYaRgouJor+WMdPnQyEK13vgEWyVNup7SoeeoLMsr4kf5h6dOW11I15MUA==}
    peerDependencies:
      ajv: ^8.0.0
    peerDependenciesMeta:
      ajv:
        optional: true
    dependencies:
      ajv: 8.12.0

  /ajv@6.12.6:
    resolution: {integrity: sha512-j3fVLgvTo527anyYyJOGTYJbG+vnnQYvE0m5mmkc1TK+nxAppkCLMIL0aZ4dblVCNoGShhm+kzE4ZUykBoMg4g==}
    dependencies:
      fast-deep-equal: 3.1.3
      fast-json-stable-stringify: 2.1.0
      json-schema-traverse: 0.4.1
      uri-js: 4.4.1
    dev: true

  /ajv@8.12.0:
    resolution: {integrity: sha512-sRu1kpcO9yLtYxBKvqfTeh9KzZEwO3STyX1HT+4CaDzC6HpTGYhIhPIzj9XuKU7KYDwnaeh5hcOwjy1QuJzBPA==}
    dependencies:
      fast-deep-equal: 3.1.3
      json-schema-traverse: 1.0.0
      require-from-string: 2.0.2
      uri-js: 4.4.1

  /ansi-colors@4.1.3:
    resolution: {integrity: sha512-/6w/C21Pm1A7aZitlI5Ni/2J6FFQN8i1Cvz3kHABAAbw93v/NlvKdVOqz7CCWz/3iv/JplRSEEZ83XION15ovw==}
    engines: {node: '>=6'}
    dev: true

  /ansi-escapes@4.3.2:
    resolution: {integrity: sha512-gKXj5ALrKWQLsYG9jlTRmR/xKluxHV+Z9QEwNIgCfM1/uwPMCuzVVnh5mwTd+OuBZcwSIMbqssNWRm1lE51QaQ==}
    engines: {node: '>=8'}
    dependencies:
      type-fest: 0.21.3
    dev: true

  /ansi-regex@5.0.1:
    resolution: {integrity: sha512-quJQXlTSUGL2LH9SUXo8VwsY4soanhgo6LNSm84E1LBcE8s3O0wpdiRzyR9z/ZZJMlMWv37qOOb9pdJlMUEKFQ==}
    engines: {node: '>=8'}
    dev: true

  /ansi-styles@3.2.1:
    resolution: {integrity: sha512-VT0ZI6kZRdTh8YyJw3SMbYm/u+NqfsAxEpWO0Pf9sq8/e94WxxOpPKx9FR1FlyCtOVDNOQ+8ntlqFxiRc+r5qA==}
    engines: {node: '>=4'}
    dependencies:
      color-convert: 1.9.3
    dev: true

  /ansi-styles@4.3.0:
    resolution: {integrity: sha512-zbB9rCJAT1rbjiVDb2hqKFHNYLxgtk8NURxZ3IZwD3F6NtxbXZQCnnSi1Lkx+IDohdPlFp222wVALIheZJQSEg==}
    engines: {node: '>=8'}
    dependencies:
      color-convert: 2.0.1
    dev: true

  /ansi-styles@5.2.0:
    resolution: {integrity: sha512-Cxwpt2SfTzTtXcfOlzGEee8O+c+MmUgGrNiBcXnuWxuFJHe6a5Hz7qwhwe5OgaSYI0IJvkLqWX1ASG+cJOkEiA==}
    engines: {node: '>=10'}
    dev: true

  /anymatch@3.1.3:
    resolution: {integrity: sha512-KMReFUr0B4t+D+OBkjR3KYqvocp2XaSzO55UcB6mgQMd3KbcE+mWTyvVV7D/zsdEbNnV6acZUutkiHQXvTr1Rw==}
    engines: {node: '>= 8'}
    dependencies:
      normalize-path: 3.0.0
      picomatch: 2.3.1
    dev: true

  /aproba@2.0.0:
    resolution: {integrity: sha512-lYe4Gx7QT+MKGbDsA+Z+he/Wtef0BiwDOlK/XkBrdfsh9J/jPPXbX0tE9x9cl27Tmu5gg3QUbUrQYa/y+KOHPQ==}
    dev: true

  /are-we-there-yet@3.0.1:
    resolution: {integrity: sha512-QZW4EDmGwlYur0Yyf/b2uGucHQMa8aFUP7eu9ddR73vvhFyt4V0Vl3QHPcTNJ8l6qYOBdxgXdnBXQrHilfRQBg==}
    engines: {node: ^12.13.0 || ^14.15.0 || >=16.0.0}
    dependencies:
      delegates: 1.0.0
      readable-stream: 3.6.2
    dev: true

  /arg@4.1.3:
    resolution: {integrity: sha512-58S9QDqG0Xx27YwPSt9fJxivjYl432YCwfDMfZ+71RAqUrZef7LrKQZ3LHLOwCS4FLNBplP533Zx895SeOCHvA==}
    dev: true

  /argparse@1.0.10:
    resolution: {integrity: sha512-o5Roy6tNG4SL/FOkCAN6RzjiakZS25RLYFrcMttJqbdd8BWrnA+fGz57iN5Pb06pvBGvl5gQ0B48dJlslXvoTg==}
    dependencies:
      sprintf-js: 1.0.3
    dev: true

  /argparse@2.0.1:
    resolution: {integrity: sha512-8+9WqebbFzpX9OR+Wa6O29asIogeRMzcGtAINdpMHHyAg10f05aSFVBbcEqGf/PXw1EjAZ+q2/bEBg3DvurK3Q==}
    dev: true

  /array-buffer-byte-length@1.0.0:
    resolution: {integrity: sha512-LPuwb2P+NrQw3XhxGc36+XSvuBPopovXYTR9Ew++Du9Yb/bx5AzBfrIsBoj0EZUifjQU+sHL21sseZ3jerWO/A==}
    dependencies:
      call-bind: 1.0.2
      is-array-buffer: 3.0.2
    dev: true

  /array-flatten@1.1.1:
    resolution: {integrity: sha512-PCVAQswWemu6UdxsDFFX/+gVeYqKAod3D3UVm91jHwynguOwAvYPhx8nNlM++NqRcK6CxxpUafjmhIdKiHibqg==}

  /array-union@2.1.0:
    resolution: {integrity: sha512-HGyxoOTYUyCM6stUe6EJgnd4EoewAI7zMdfqO+kGjnlZmBDz/cR5pf8r/cR4Wq60sL/p0IkcjUEEPwS3GFrIyw==}
    engines: {node: '>=8'}
    dev: true

  /array.prototype.flat@1.3.1:
    resolution: {integrity: sha512-roTU0KWIOmJ4DRLmwKd19Otg0/mT3qPNt0Qb3GWW8iObuZXxrjB/pzn0R3hqpRSWg4HCwqx+0vwOnWnvlOyeIA==}
    engines: {node: '>= 0.4'}
    dependencies:
      call-bind: 1.0.2
      define-properties: 1.2.0
      es-abstract: 1.22.1
      es-shim-unscopables: 1.0.0
    dev: true

  /arraybuffer.prototype.slice@1.0.1:
    resolution: {integrity: sha512-09x0ZWFEjj4WD8PDbykUwo3t9arLn8NIzmmYEJFpYekOAQjpkGSyrQhNoRTcwwcFRu+ycWF78QZ63oWTqSjBcw==}
    engines: {node: '>= 0.4'}
    dependencies:
      array-buffer-byte-length: 1.0.0
      call-bind: 1.0.2
      define-properties: 1.2.0
      get-intrinsic: 1.2.1
      is-array-buffer: 3.0.2
      is-shared-array-buffer: 1.0.2
    dev: true

  /arrify@1.0.1:
    resolution: {integrity: sha512-3CYzex9M9FGQjCGMGyi6/31c8GJbgb0qGyrx5HWxPd0aCwh4cB2YjMb2Xf9UuoogrMrlO9cTqnB5rI5GHZTcUA==}
    engines: {node: '>=0.10.0'}
    dev: true

  /asn1.js@5.4.1:
    resolution: {integrity: sha512-+I//4cYPccV8LdmBLiX8CYvf9Sp3vQsrqu2QNXRcrbiWvcx/UdlFiqUJJzxRQxgsZmvhXhn4cSKeSmoFjVdupA==}
    dependencies:
      bn.js: 4.12.0
      inherits: 2.0.4
      minimalistic-assert: 1.0.1
      safer-buffer: 2.1.2

  /asynckit@0.4.0:
    resolution: {integrity: sha512-Oei9OH4tRh0YqU3GxhX79dM/mwVgvbZJaSNaRk+bshkj0S5cfHcgYakreBjrHwatXKbz+IoIdYLxrKim2MjW0Q==}

  /atomic-sleep@1.0.0:
    resolution: {integrity: sha512-kNOjDqAh7px0XWNI+4QbzoiR/nTkHAWNud2uvnJquD1/x5a7EQZMJT0AczqK0Qn67oY/TTQ1LbUKajZpp3I9tQ==}
    engines: {node: '>=8.0.0'}

  /available-typed-arrays@1.0.5:
    resolution: {integrity: sha512-DMD0KiN46eipeziST1LPP/STfDU0sufISXmjSgvVsoU2tqxctQeASejWcfNtxYKqETM1UxQ8sp2OrSBWpHY6sw==}
    engines: {node: '>= 0.4'}
    dev: true

  /axios@0.27.2:
    resolution: {integrity: sha512-t+yRIyySRTp/wua5xEr+z1q60QmLq8ABsS5O9Me1AsE5dfKqgnCFzwiCZZ/cGNd1lq4/7akDWMxdhVlucjmnOQ==}
    dependencies:
      follow-redirects: 1.15.2
      form-data: 4.0.0
    transitivePeerDependencies:
      - debug

  /axios@1.4.0:
    resolution: {integrity: sha512-S4XCWMEmzvo64T9GfvQDOXgYRDJ/wsSZc7Jvdgx5u1sd0JwsuPLqb3SYmusag+edF6ziyMensPVqLTSc1PiSEA==}
    dependencies:
      follow-redirects: 1.15.2
      form-data: 4.0.0
      proxy-from-env: 1.1.0
    transitivePeerDependencies:
      - debug

  /axios@1.6.2:
    resolution: {integrity: sha512-7i24Ri4pmDRfJTR7LDBhsOTtcm+9kjX5WiY1X3wIisx6G9So3pfMkEiU7emUBe46oceVImccTEM3k6C5dbVW8A==}
    dependencies:
      follow-redirects: 1.15.3
      form-data: 4.0.0
      proxy-from-env: 1.1.0
    transitivePeerDependencies:
      - debug

  /b4a@1.6.4:
    resolution: {integrity: sha512-fpWrvyVHEKyeEvbKZTVOeZF3VSKKWtJxFIxX/jaVPf+cLbGUSitjb49pHLqPV2BUNNZ0LcoeEGfE/YCpyDYHIw==}
    dev: false

  /babel-eslint@10.1.0(eslint@8.24.0):
    resolution: {integrity: sha512-ifWaTHQ0ce+448CYop8AdrQiBsGrnC+bMgfyKFdi6EsPLTAWG+QfyDeM6OH+FmWnKvEq5NnBMLvlBUPKQZoDSg==}
    engines: {node: '>=6'}
    deprecated: babel-eslint is now @babel/eslint-parser. This package will no longer receive updates.
    peerDependencies:
      eslint: '>= 4.12.1'
    dependencies:
      '@babel/code-frame': 7.22.10
      '@babel/parser': 7.22.10
      '@babel/traverse': 7.22.10
      '@babel/types': 7.22.10
      eslint: 8.24.0
      eslint-visitor-keys: 1.3.0
      resolve: 1.22.4
    transitivePeerDependencies:
      - supports-color
    dev: true

  /babel-jest@28.1.3(@babel/core@7.18.6):
    resolution: {integrity: sha512-epUaPOEWMk3cWX0M/sPvCHHCe9fMFAa/9hXEgKP8nFfNl/jlGkE9ucq9NqkZGXLDduCJYS0UvSlPUwC0S+rH6Q==}
    engines: {node: ^12.13.0 || ^14.15.0 || ^16.10.0 || >=17.0.0}
    peerDependencies:
      '@babel/core': ^7.8.0
    dependencies:
      '@babel/core': 7.18.6
      '@jest/transform': 28.1.3
      '@types/babel__core': 7.20.1
      babel-plugin-istanbul: 6.1.1
      babel-preset-jest: 28.1.3(@babel/core@7.18.6)
      chalk: 4.1.2
      graceful-fs: 4.2.11
      slash: 3.0.0
    transitivePeerDependencies:
      - supports-color
    dev: true

  /babel-plugin-istanbul@6.1.1:
    resolution: {integrity: sha512-Y1IQok9821cC9onCx5otgFfRm7Lm+I+wwxOx738M/WLPZ9Q42m4IG5W0FNX8WLL2gYMZo3JkuXIH2DOpWM+qwA==}
    engines: {node: '>=8'}
    dependencies:
      '@babel/helper-plugin-utils': 7.22.5
      '@istanbuljs/load-nyc-config': 1.1.0
      '@istanbuljs/schema': 0.1.3
      istanbul-lib-instrument: 5.2.1
      test-exclude: 6.0.0
    transitivePeerDependencies:
      - supports-color
    dev: true

  /babel-plugin-jest-hoist@28.1.3:
    resolution: {integrity: sha512-Ys3tUKAmfnkRUpPdpa98eYrAR0nV+sSFUZZEGuQ2EbFd1y4SOLtD5QDNHAq+bb9a+bbXvYQC4b+ID/THIMcU6Q==}
    engines: {node: ^12.13.0 || ^14.15.0 || ^16.10.0 || >=17.0.0}
    dependencies:
      '@babel/template': 7.22.5
      '@babel/types': 7.22.10
      '@types/babel__core': 7.20.1
      '@types/babel__traverse': 7.20.1
    dev: true

  /babel-plugin-polyfill-corejs2@0.3.3(@babel/core@7.18.6):
    resolution: {integrity: sha512-8hOdmFYFSZhqg2C/JgLUQ+t52o5nirNwaWM2B9LWteozwIvM14VSwdsCAUET10qT+kmySAlseadmfeeSWFCy+Q==}
    peerDependencies:
      '@babel/core': ^7.0.0-0
    dependencies:
      '@babel/compat-data': 7.22.9
      '@babel/core': 7.18.6
      '@babel/helper-define-polyfill-provider': 0.3.3(@babel/core@7.18.6)
      semver: 6.3.1
    transitivePeerDependencies:
      - supports-color
    dev: true

  /babel-plugin-polyfill-corejs3@0.5.3(@babel/core@7.18.6):
    resolution: {integrity: sha512-zKsXDh0XjnrUEW0mxIHLfjBfnXSMr5Q/goMe/fxpQnLm07mcOZiIZHBNWCMx60HmdvjxfXcalac0tfFg0wqxyw==}
    peerDependencies:
      '@babel/core': ^7.0.0-0
    dependencies:
      '@babel/core': 7.18.6
      '@babel/helper-define-polyfill-provider': 0.3.3(@babel/core@7.18.6)
      core-js-compat: 3.32.1
    transitivePeerDependencies:
      - supports-color
    dev: true

  /babel-plugin-polyfill-regenerator@0.3.1(@babel/core@7.18.6):
    resolution: {integrity: sha512-Y2B06tvgHYt1x0yz17jGkGeeMr5FeKUu+ASJ+N6nB5lQ8Dapfg42i0OVrf8PNGJ3zKL4A23snMi1IRwrqqND7A==}
    peerDependencies:
      '@babel/core': ^7.0.0-0
    dependencies:
      '@babel/core': 7.18.6
      '@babel/helper-define-polyfill-provider': 0.3.3(@babel/core@7.18.6)
    transitivePeerDependencies:
      - supports-color
    dev: true

  /babel-preset-current-node-syntax@1.0.1(@babel/core@7.18.6):
    resolution: {integrity: sha512-M7LQ0bxarkxQoN+vz5aJPsLBn77n8QgTFmo8WK0/44auK2xlCXrYcUxHFxgU7qW5Yzw/CjmLRK2uJzaCd7LvqQ==}
    peerDependencies:
      '@babel/core': ^7.0.0
    dependencies:
      '@babel/core': 7.18.6
      '@babel/plugin-syntax-async-generators': 7.8.4(@babel/core@7.18.6)
      '@babel/plugin-syntax-bigint': 7.8.3(@babel/core@7.18.6)
      '@babel/plugin-syntax-class-properties': 7.12.13(@babel/core@7.18.6)
      '@babel/plugin-syntax-import-meta': 7.10.4(@babel/core@7.18.6)
      '@babel/plugin-syntax-json-strings': 7.8.3(@babel/core@7.18.6)
      '@babel/plugin-syntax-logical-assignment-operators': 7.10.4(@babel/core@7.18.6)
      '@babel/plugin-syntax-nullish-coalescing-operator': 7.8.3(@babel/core@7.18.6)
      '@babel/plugin-syntax-numeric-separator': 7.10.4(@babel/core@7.18.6)
      '@babel/plugin-syntax-object-rest-spread': 7.8.3(@babel/core@7.18.6)
      '@babel/plugin-syntax-optional-catch-binding': 7.8.3(@babel/core@7.18.6)
      '@babel/plugin-syntax-optional-chaining': 7.8.3(@babel/core@7.18.6)
      '@babel/plugin-syntax-top-level-await': 7.14.5(@babel/core@7.18.6)
    dev: true

  /babel-preset-jest@28.1.3(@babel/core@7.18.6):
    resolution: {integrity: sha512-L+fupJvlWAHbQfn74coNX3zf60LXMJsezNvvx8eIh7iOR1luJ1poxYgQk1F8PYtNq/6QODDHCqsSnTFSWC491A==}
    engines: {node: ^12.13.0 || ^14.15.0 || ^16.10.0 || >=17.0.0}
    peerDependencies:
      '@babel/core': ^7.0.0
    dependencies:
      '@babel/core': 7.18.6
      babel-plugin-jest-hoist: 28.1.3
      babel-preset-current-node-syntax: 1.0.1(@babel/core@7.18.6)
    dev: true

  /balanced-match@1.0.2:
    resolution: {integrity: sha512-3oSeUO0TMV67hN1AmbXsK4yaqU7tjiHlbxRDZOpH0KW9+CeX4bRAaX0Anxt0tx2MrpRpWwQaPwIlISEJhYU5Pw==}

  /base64-js@1.5.1:
    resolution: {integrity: sha512-AKpaYlHn8t4SVbOHCy+b5+KKgvR4vrsD8vbvrbiQJps7fKDTkjkDry6ji0rUJjC0kzbNePLwzxq8iypo41qeWA==}

  /better-path-resolve@1.0.0:
    resolution: {integrity: sha512-pbnl5XzGBdrFU/wT4jqmJVPn2B6UHPBOhzMQkY/SPUPB6QtUXtmBHBIwCbXJol93mOpGMnQyP/+BB19q04xj7g==}
    engines: {node: '>=4'}
    dependencies:
      is-windows: 1.0.2
    dev: true

  /better-sqlite3@7.6.2:
    resolution: {integrity: sha512-S5zIU1Hink2AH4xPsN0W43T1/AJ5jrPh7Oy07ocuW/AKYYY02GWzz9NH0nbSMn/gw6fDZ5jZ1QsHt1BXAwJ6Lg==}
    requiresBuild: true
    dependencies:
      bindings: 1.5.0
      prebuild-install: 7.1.1

  /big-integer@1.6.51:
    resolution: {integrity: sha512-GPEid2Y9QU1Exl1rpO9B2IPJGHPSupF5GnVIP0blYvNOMer2bTvSWs1jGOUg04hTmu67nmLsQ9TBo1puaotBHg==}
    engines: {node: '>=0.6'}

  /bindings@1.5.0:
    resolution: {integrity: sha512-p2q/t/mhvuOj/UeLlV6566GD/guowlr0hHxClI0W9m7MWYkL1F0hLo+0Aexs9HSPCtR1SXQ0TD3MMKrXZajbiQ==}
    dependencies:
      file-uri-to-path: 1.0.0

  /bl@4.1.0:
    resolution: {integrity: sha512-1W07cM9gS6DcLperZfFSj+bWLtaPGSOHWhPiGzXmvVJbRLdG82sH/Kn8EtW1VqWVA54AKf2h5k5BbnIbwF3h6w==}
    dependencies:
      buffer: 5.7.1
      inherits: 2.0.4
      readable-stream: 3.6.2

  /bn.js@4.12.0:
    resolution: {integrity: sha512-c98Bf3tPniI+scsdk237ku1Dc3ujXQTSgyiPUDEOe7tRkhrqridvh8klBv0HCEso1OLOYcHuCv/cS6DNxKH+ZA==}

  /body-parser@1.20.1:
    resolution: {integrity: sha512-jWi7abTbYwajOytWCQc37VulmWiRae5RyTpaCyDcS5/lMdtwSz5lOpDE67srw/HYe35f1z3fDQw+3txg7gNtWw==}
    engines: {node: '>= 0.8', npm: 1.2.8000 || >= 1.4.16}
    dependencies:
      bytes: 3.1.2
      content-type: 1.0.5
      debug: 2.6.9
      depd: 2.0.0
      destroy: 1.2.0
      http-errors: 2.0.0
      iconv-lite: 0.4.24
      on-finished: 2.4.1
      qs: 6.11.0
      raw-body: 2.5.1
      type-is: 1.6.18
      unpipe: 1.0.0
    transitivePeerDependencies:
      - supports-color

  /boolean@3.2.0:
    resolution: {integrity: sha512-d0II/GO9uf9lfUHH2BQsjxzRJZBdsjgsBiW4BvhWk/3qoKwQFjIDVN19PfX8F2D/r9PCMTtLWjYVCFrpeYUzsw==}

  /bowser@2.11.0:
    resolution: {integrity: sha512-AlcaJBi/pqqJBIQ8U9Mcpc9i8Aqxn88Skv5d+xBX006BY5u8N3mGLHa5Lgppa7L/HfwgwLgZ6NYs+Ag6uUmJRA==}
    dev: false

  /brace-expansion@1.1.11:
    resolution: {integrity: sha512-iCuPHDFgrHX7H2vEI/5xpz07zSHB00TpugqhmYtVmMO6518mCuRMoOYFldEBl0g187ufozdaHgWKcYFb61qGiA==}
    dependencies:
      balanced-match: 1.0.2
      concat-map: 0.0.1
    dev: true

  /brace-expansion@2.0.1:
    resolution: {integrity: sha512-XnAIvQ8eM+kC6aULx6wuQiwVsnzsi9d3WxzV3FpWTGA19F621kwdbsAcFKXgKUHZWsy+mY6iL1sHTxWEFCytDA==}
    dependencies:
      balanced-match: 1.0.2

  /braces@3.0.2:
    resolution: {integrity: sha512-b8um+L1RzM3WDSzvhm6gIz1yfTbBt6YTlcEKAvsmqCZZFw46z626lVj9j1yEPW33H5H+lBQpZMP1k8l+78Ha0A==}
    engines: {node: '>=8'}
    dependencies:
      fill-range: 7.0.1

  /breakword@1.0.6:
    resolution: {integrity: sha512-yjxDAYyK/pBvws9H4xKYpLDpYKEH6CzrBPAuXq3x18I+c/2MkVtT3qAr7Oloi6Dss9qNhPVueAAVU1CSeNDIXw==}
    dependencies:
      wcwidth: 1.0.1
    dev: true

  /brorand@1.1.0:
    resolution: {integrity: sha512-cKV8tMCEpQs4hK/ik71d6LrPOnpkpGBR0wzxqr68g2m/LB2GxVYQroAjMJZRVM1Y4BCjCKc3vAamxSzOY2RP+w==}

  /browserslist@4.21.10:
    resolution: {integrity: sha512-bipEBdZfVH5/pwrvqc+Ub0kUPVfGUhlKxbvfD+z1BDnPEO/X98ruXGA1WP5ASpAFKan7Qr6j736IacbZQuAlKQ==}
    engines: {node: ^6 || ^7 || ^8 || ^9 || ^10 || ^11 || ^12 || >=13.7}
    hasBin: true
    dependencies:
      caniuse-lite: 1.0.30001522
      electron-to-chromium: 1.4.499
      node-releases: 2.0.13
      update-browserslist-db: 1.0.11(browserslist@4.21.10)
    dev: true

  /bser@2.1.1:
    resolution: {integrity: sha512-gQxTNE/GAfIIrmHLUE3oJyp5FO6HRBfhjnw4/wMmA63ZGDJnWBmgY/lyQBpnDUkGmAhbSe39tx2d/iTOAfglwQ==}
    dependencies:
      node-int64: 0.4.0
    dev: true

  /buffer-from@1.1.2:
    resolution: {integrity: sha512-E+XQCRwSbaaiChtv6k6Dwgc+bx+Bs6vuKJHHl5kox/BaKbhiXzqQOwK4cO22yElGp2OCmjwVhT3HmxgyPGnJfQ==}
    dev: true

  /buffer-writer@2.0.0:
    resolution: {integrity: sha512-a7ZpuTZU1TRtnwyCNW3I5dc0wWNC3VR9S++Ewyk2HHZdrO3CQJqSpd+95Us590V6AL7JqUAH2IwZ/398PmNFgw==}
    engines: {node: '>=4'}

  /buffer@5.6.0:
    resolution: {integrity: sha512-/gDYp/UtU0eA1ys8bOs9J6a+E/KWIY+DZ+Q2WESNUA0jFRsJOc0SNUO6xJ5SGA1xueg3NL65W6s+NY5l9cunuw==}
    dependencies:
      base64-js: 1.5.1
      ieee754: 1.2.1
    dev: false

  /buffer@5.7.1:
    resolution: {integrity: sha512-EHcyIPBQ4BSGlvjB16k5KgAJ27CIsHY/2JBmCRReo48y9rQ3MaUzWX3KVlBa4U7MyX02HdVj0K7C3WaB3ju7FQ==}
    dependencies:
      base64-js: 1.5.1
      ieee754: 1.2.1

  /buffer@6.0.3:
    resolution: {integrity: sha512-FTiCpNxtwiZZHEZbcbTIcZjERVICn9yq/pDFkTl95/AxzD1naBctN7YO68riM/gLSDY7sdrMby8hofADYuuqOA==}
    dependencies:
      base64-js: 1.5.1
      ieee754: 1.2.1

  /bytes@3.0.0:
    resolution: {integrity: sha512-pMhOfFDPiv9t5jjIXkHosWmkSyQbvsgEVNkz0ERHbuLh2T/7j4Mqqpz523Fe8MVY89KC6Sh/QfS2sM+SjgFDcw==}
    engines: {node: '>= 0.8'}

  /bytes@3.1.2:
    resolution: {integrity: sha512-/Nf7TyzTx6S3yRJObOAV7956r8cr2+Oj8AC5dt8wSP3BQAoeX58NoHyCU8P8zGkNXStjTSi6fzO6F0pBdcYbEg==}
    engines: {node: '>= 0.8'}

  /cacache@16.1.3:
    resolution: {integrity: sha512-/+Emcj9DAXxX4cwlLmRI9c166RuL3w30zp4R7Joiv2cQTtTtA+jeuCAjH3ZlGnYS3tKENSrKhAzVVP9GVyzeYQ==}
    engines: {node: ^12.13.0 || ^14.15.0 || >=16.0.0}
    dependencies:
      '@npmcli/fs': 2.1.2
      '@npmcli/move-file': 2.0.1
      chownr: 2.0.0
      fs-minipass: 2.1.0
      glob: 8.1.0
      infer-owner: 1.0.4
      lru-cache: 7.18.3
      minipass: 3.3.6
      minipass-collect: 1.0.2
      minipass-flush: 1.0.5
      minipass-pipeline: 1.2.4
      mkdirp: 1.0.4
      p-map: 4.0.0
      promise-inflight: 1.0.1
      rimraf: 3.0.2
      ssri: 9.0.1
      tar: 6.1.15
      unique-filename: 2.0.1
    transitivePeerDependencies:
      - bluebird
    dev: true

  /call-bind@1.0.2:
    resolution: {integrity: sha512-7O+FbCihrB5WGbFYesctwmTKae6rOiIzmz1icreWJ+0aA7LJfuqhEso2T9ncpcFtzMQtzXf2QGGueWJGTYsqrA==}
    dependencies:
      function-bind: 1.1.1
      get-intrinsic: 1.2.1

  /callsites@3.1.0:
    resolution: {integrity: sha512-P8BjAsXvZS+VIDUI11hHCQEv74YT67YUi5JJFNWIqL235sBmjX4+qx9Muvls5ivyNENctx46xQLQ3aTuE7ssaQ==}
    engines: {node: '>=6'}
    dev: true

  /camelcase-keys@6.2.2:
    resolution: {integrity: sha512-YrwaA0vEKazPBkn0ipTiMpSajYDSe+KjQfrjhcBMxJt/znbvlHd8Pw/Vamaz5EB4Wfhs3SUR3Z9mwRu/P3s3Yg==}
    engines: {node: '>=8'}
    dependencies:
      camelcase: 5.3.1
      map-obj: 4.3.0
      quick-lru: 4.0.1
    dev: true

  /camelcase@5.3.1:
    resolution: {integrity: sha512-L28STB170nwWS63UjtlEOE3dldQApaJXZkOI1uMFfzf3rRuPegHaHesyee+YxQ+W6SvRDQV6UrdOdRiR153wJg==}
    engines: {node: '>=6'}
    dev: true

  /camelcase@6.3.0:
    resolution: {integrity: sha512-Gmy6FhYlCY7uOElZUSbxo2UCDH8owEk996gkbrpsgGtrJLM3J7jGxl9Ic7Qwwj4ivOE5AWZWRMecDdF7hqGjFA==}
    engines: {node: '>=10'}
    dev: true

  /caniuse-lite@1.0.30001522:
    resolution: {integrity: sha512-TKiyTVZxJGhsTszLuzb+6vUZSjVOAhClszBr2Ta2k9IwtNBT/4dzmL6aywt0HCgEZlmwJzXJd8yNiob6HgwTRg==}
    dev: true

  /cbor-extract@2.1.1:
    resolution: {integrity: sha512-1UX977+L+zOJHsp0mWFG13GLwO6ucKgSmSW6JTl8B9GUvACvHeIVpFqhU92299Z6PfD09aTXDell5p+lp1rUFA==}
    hasBin: true
    requiresBuild: true
    dependencies:
      node-gyp-build-optional-packages: 5.0.3
    optionalDependencies:
      '@cbor-extract/cbor-extract-darwin-arm64': 2.1.1
      '@cbor-extract/cbor-extract-darwin-x64': 2.1.1
      '@cbor-extract/cbor-extract-linux-arm': 2.1.1
      '@cbor-extract/cbor-extract-linux-arm64': 2.1.1
      '@cbor-extract/cbor-extract-linux-x64': 2.1.1
      '@cbor-extract/cbor-extract-win32-x64': 2.1.1
    dev: false
    optional: true

  /cbor-x@1.5.1:
    resolution: {integrity: sha512-/vAkC4tiKCQCm5en4sA+mpKmjwY6Xxp1LO+BgZCNhp+Zow3pomyUHeBOK5EDp0mDaE36jw39l5eLHsoF3M1Lmg==}
    optionalDependencies:
      cbor-extract: 2.1.1
    dev: false

  /cborg@1.10.2:
    resolution: {integrity: sha512-b3tFPA9pUr2zCUiCfRd2+wok2/LBSNUMKOuRRok+WlvvAgEt/PlbgPTsZUcwCOs53IJvLgTp0eotwtosE6njug==}
    hasBin: true

  /chalk@2.4.2:
    resolution: {integrity: sha512-Mti+f9lpJNcwF4tWV8/OrTTtF1gZi+f8FqlyAdouralcFWFQWF2+NgCHShjkCb+IFBLq9buZwE1xckQU4peSuQ==}
    engines: {node: '>=4'}
    dependencies:
      ansi-styles: 3.2.1
      escape-string-regexp: 1.0.5
      supports-color: 5.5.0
    dev: true

  /chalk@4.1.2:
    resolution: {integrity: sha512-oKnbhFyRIXpUuez8iBMmyEa4nbj4IOQyuhc/wy9kY7/WVPcwIO9VA668Pu8RkO7+0G76SLROeyw9CpQ061i4mA==}
    engines: {node: '>=10'}
    dependencies:
      ansi-styles: 4.3.0
      supports-color: 7.2.0
    dev: true

  /chalk@5.1.1:
    resolution: {integrity: sha512-OItMegkSDU3P7OJRWBbNRsQsL8SzgwlIGXSZRVfHCLBYrDgzYDuozwDMwvEDpiZdjr50tdOTbTzuubirtEozsg==}
    engines: {node: ^12.17.0 || ^14.13 || >=16.0.0}
    dev: false

  /char-regex@1.0.2:
    resolution: {integrity: sha512-kWWXztvZ5SBQV+eRgKFeh8q5sLuZY2+8WUIzlxWVTg+oGwY14qylx1KbKzHd8P6ZYkAg0xyIDU9JMHhyJMZ1jw==}
    engines: {node: '>=10'}
    dev: true

  /chardet@0.7.0:
    resolution: {integrity: sha512-mT8iDcrh03qDGRRmoA2hmBJnxpllMR+0/0qlzjqZES6NdiWDcZkCNAk4rPFZ9Q85r27unkiNNg8ZOiwZXBHwcA==}
    dev: true

  /chownr@1.1.4:
    resolution: {integrity: sha512-jJ0bqzaylmJtVnNgzTeSOs8DPavpbYgEr/b0YL8/2GO3xJEhInFmhKMUnEJQjZumK7KXGFhUy89PrsJWlakBVg==}

  /chownr@2.0.0:
    resolution: {integrity: sha512-bIomtDF5KGpdogkLd9VspvFzk9KfpyyGlS8YFVZl7TGPBHL5snIOnxeshwVgPteQ9b4Eydl+pVbIyE1DcvCWgQ==}
    engines: {node: '>=10'}
    dev: true

  /ci-info@3.8.0:
    resolution: {integrity: sha512-eXTggHWSooYhq49F2opQhuHWgzucfF2YgODK4e1566GQs5BIfP30B0oenwBJHfWxAs2fyPB1s7Mg949zLf61Yw==}
    engines: {node: '>=8'}
    dev: true

  /cjs-module-lexer@1.2.3:
    resolution: {integrity: sha512-0TNiGstbQmCFwt4akjjBg5pLRTSyj/PkWQ1ZoO2zntmg9yLqSRxwEa4iCfQLGjqhiqBfOJa7W/E8wfGrTDmlZQ==}

  /clean-stack@2.2.0:
    resolution: {integrity: sha512-4diC9HaTE+KRAMWhDhrGOECgWZxoevMc5TlkObMqNSsVU62PYzXZ/SMTjzyGAFF1YusgxGcSWTEXBhp0CPwQ1A==}
    engines: {node: '>=6'}
    dev: true

  /cliui@6.0.0:
    resolution: {integrity: sha512-t6wbgtoCXvAzst7QgXxJYqPt0usEfbgQdftEPbLL/cvv6HPE5VgvqCuAIDR0NgU52ds6rFwqrgakNLrHEjCbrQ==}
    dependencies:
      string-width: 4.2.3
      strip-ansi: 6.0.1
      wrap-ansi: 6.2.0
    dev: true

  /cliui@8.0.1:
    resolution: {integrity: sha512-BSeNnyus75C4//NQ9gQt1/csTXyo/8Sb+afLAkzAptFuMsod9HFokGNudZpi/oQV73hnVK+sR+5PVRMd+Dr7YQ==}
    engines: {node: '>=12'}
    dependencies:
      string-width: 4.2.3
      strip-ansi: 6.0.1
      wrap-ansi: 7.0.0
    dev: true

  /clone@1.0.4:
    resolution: {integrity: sha512-JQHZ2QMW6l3aH/j6xCqQThY/9OH4D/9ls34cgkUBiEeocRTU04tHfKPBsUK1PqZCUQM7GiA0IIXJSuXHI64Kbg==}
    engines: {node: '>=0.8'}
    dev: true

  /clone@2.1.2:
    resolution: {integrity: sha512-3Pe/CF1Nn94hyhIYpjtiLhdCoEoz0DqQ+988E9gmeEdQZlojxnOb74wctFyuwWQHzqyf9X7C7MG8juUpqBJT8w==}
    engines: {node: '>=0.8'}
    dev: true

  /cluster-key-slot@1.1.2:
    resolution: {integrity: sha512-RMr0FhtfXemyinomL4hrWcYJxmX6deFdCxpJzhDttxgO1+bcCnkk+9drydLVDmAMG7NE6aN/fl4F7ucU/90gAA==}
    engines: {node: '>=0.10.0'}

  /co@4.6.0:
    resolution: {integrity: sha512-QVb0dM5HvG+uaxitm8wONl7jltx8dqhfU33DcqtOZcLSVIKSDDLDi7+0LbAKiyI8hD9u42m2YxXSkMGWThaecQ==}
    engines: {iojs: '>= 1.0.0', node: '>= 0.12.0'}
    dev: true

  /code-block-writer@11.0.3:
    resolution: {integrity: sha512-NiujjUFB4SwScJq2bwbYUtXbZhBSlY6vYzm++3Q6oC+U+injTqfPYFK8wS9COOmb2lueqp0ZRB4nK1VYeHgNyw==}
    dev: false

  /collect-v8-coverage@1.0.2:
    resolution: {integrity: sha512-lHl4d5/ONEbLlJvaJNtsF/Lz+WvB07u2ycqTYbdrq7UypDXailES4valYb2eWiJFxZlVmpGekfqoxQhzyFdT4Q==}
    dev: true

  /color-convert@1.9.3:
    resolution: {integrity: sha512-QfAUtd+vFdAtFQcC8CCyYt1fYWxSqAiK2cSD6zDB8N3cpsEBAvRxp9zOGg6G/SHHJYAT88/az/IuDGALsNVbGg==}
    dependencies:
      color-name: 1.1.3
    dev: true

  /color-convert@2.0.1:
    resolution: {integrity: sha512-RRECPsj7iu/xb5oKYcsFHSppFNnsj/52OVTRKb4zP5onXwVF3zVmmToNcOfGC+CRDpfK/U584fMg38ZHCaElKQ==}
    engines: {node: '>=7.0.0'}
    dependencies:
      color-name: 1.1.4

  /color-name@1.1.3:
    resolution: {integrity: sha512-72fSenhMw2HZMTVHeCA9KCmpEIbzWiQsjN+BHcBbS9vr1mtt+vJjPdksIBNUmKAW8TFUDPJK5SUU3QhE9NEXDw==}
    dev: true

  /color-name@1.1.4:
    resolution: {integrity: sha512-dOy+3AuW3a2wNbZHIuMZpTcgjGuLU/uBL/ubcZF9OXbDo8ff4O8yVp5Bf0efS8uEoYo5q4Fx7dY9OgQGXgAsQA==}

  /color-string@1.9.1:
    resolution: {integrity: sha512-shrVawQFojnZv6xM40anx4CkoDP+fZsw/ZerEMsW/pyzsRbElpsL/DBVW7q3ExxwusdNXI3lXpuhEZkzs8p5Eg==}
    dependencies:
      color-name: 1.1.4
      simple-swizzle: 0.2.2

  /color-support@1.1.3:
    resolution: {integrity: sha512-qiBjkpbMLO/HL68y+lh4q0/O1MZFj2RX6X/KmMa3+gJD3z+WwI1ZzDHysvqHGS3mP6mznPckpXmw1nI9cJjyRg==}
    hasBin: true
    dev: true

  /color@4.2.3:
    resolution: {integrity: sha512-1rXeuUUiGGrykh+CeBdu5Ie7OJwinCgQY0bc7GCRxy5xVHy+moaqkpL/jqQq0MtQOeYcrqEz4abc5f0KtU7W4A==}
    engines: {node: '>=12.5.0'}
    dependencies:
      color-convert: 2.0.1
      color-string: 1.9.1

  /colorette@2.0.20:
    resolution: {integrity: sha512-IfEDxwoWIjkeXL1eXcDiow4UbKjhLdq6/EuSVR9GMN7KVH3r9gQ83e73hsz1Nd1T3ijd5xv1wcWRYO+D6kCI2w==}
    dev: true

  /combined-stream@1.0.8:
    resolution: {integrity: sha512-FQN4MRfuJeHf7cBbBMJFXhKSDq+2kAArBlmRBvcvFE5BB1HZKXtSFASDhdlz9zOYwxh8lDdnvmMOe/+5cdoEdg==}
    engines: {node: '>= 0.8'}
    dependencies:
      delayed-stream: 1.0.0

  /commander@9.4.0:
    resolution: {integrity: sha512-sRPT+umqkz90UA8M1yqYfnHlZA7fF6nSphDtxeywPZ49ysjxDQybzk13CL+mXekDRG92skbcqCLVovuCusNmFw==}
    engines: {node: ^12.20.0 || >=14}
    dev: false

  /common-tags@1.8.2:
    resolution: {integrity: sha512-gk/Z852D2Wtb//0I+kRFNKKE9dIIVirjoqPoA1wJU+XePVXZfGeBpk45+A1rKO4Q43prqWBNY/MiIeRLbPWUaA==}
    engines: {node: '>=4.0.0'}
    dev: true

  /compressible@2.0.18:
    resolution: {integrity: sha512-AF3r7P5dWxL8MxyITRMlORQNaOA2IkAFaTr4k7BUumjPtRpGDTZpl0Pb1XCO6JeDCBdp126Cgs9sMxqSjgYyRg==}
    engines: {node: '>= 0.6'}
    dependencies:
      mime-db: 1.52.0

  /compression@1.7.4:
    resolution: {integrity: sha512-jaSIDzP9pZVS4ZfQ+TzvtiWhdpFhE2RDHz8QJkpX9SIpLq88VueF5jJw6t+6CUQcAoA6t+x89MLrWAqpfDE8iQ==}
    engines: {node: '>= 0.8.0'}
    dependencies:
      accepts: 1.3.8
      bytes: 3.0.0
      compressible: 2.0.18
      debug: 2.6.9
      on-headers: 1.0.2
      safe-buffer: 5.1.2
      vary: 1.1.2
    transitivePeerDependencies:
      - supports-color

  /concat-map@0.0.1:
    resolution: {integrity: sha512-/Srv4dswyQNBfohGpz9o6Yb3Gz3SrUDqBH5rTuhGR7ahtlbYKnVxw2bCFMRljaA7EXHaXZ8wsHdodFvbkhKmqg==}
    dev: true

  /console-control-strings@1.1.0:
    resolution: {integrity: sha512-ty/fTekppD2fIwRvnZAVdeOiGd1c7YXEixbgJTNzqcxJWKQnjJ/V1bNEEE6hygpM3WjwHFUVK6HTjWSzV4a8sQ==}
    dev: true

  /content-disposition@0.5.4:
    resolution: {integrity: sha512-FveZTNuGw04cxlAiWbzi6zTAL/lhehaWbTtgluJh4/E95DqMwTmha3KZN1aAWA8cFIhHzMZUvLevkw5Rqk+tSQ==}
    engines: {node: '>= 0.6'}
    dependencies:
      safe-buffer: 5.2.1

  /content-type@1.0.5:
    resolution: {integrity: sha512-nTjqfcBFEipKdXCv4YDQWCfmcLZKm81ldF0pAopTvyrFGVbcR6P/VAAd5G7N+0tTr8QqiU0tFadD6FK4NtJwOA==}
    engines: {node: '>= 0.6'}

  /convert-source-map@1.9.0:
    resolution: {integrity: sha512-ASFBup0Mz1uyiIjANan1jzLQami9z1PoYSZCiiYW2FczPbenXc45FZdBZLzOT+r6+iciuEModtmCti+hjaAk0A==}
    dev: true

  /cookie-signature@1.0.6:
    resolution: {integrity: sha512-QADzlaHc8icV8I7vbaJXJwod9HWYp8uCqf1xa4OfNu1T7JVxQIrUgOWtHdNDtPiywmFbiS12VjotIXLrKM3orQ==}

  /cookie@0.5.0:
    resolution: {integrity: sha512-YZ3GUyn/o8gfKJlnlX7g7xq4gyO6OSuhGPKaaGssGB2qgDUS0gPgtTvoyZLTt9Ab6dC4hfc9dV5arkvc/OCmrw==}
    engines: {node: '>= 0.6'}

  /core-js-compat@3.32.1:
    resolution: {integrity: sha512-GSvKDv4wE0bPnQtjklV101juQ85g6H3rm5PDP20mqlS5j0kXF3pP97YvAu5hl+uFHqMictp3b2VxOHljWMAtuA==}
    dependencies:
      browserslist: 4.21.10
    dev: true

  /cors@2.8.5:
    resolution: {integrity: sha512-KIHbLJqu73RGr/hnbrO9uBeixNGuvSQjul/jdFvS/KFSIH1hWVd1ng7zOHx+YrEfInLG7q4n6GHQ9cDtxv/P6g==}
    engines: {node: '>= 0.10'}
    dependencies:
      object-assign: 4.1.1
      vary: 1.1.2

  /create-require@1.1.1:
    resolution: {integrity: sha512-dcKFX3jn0MpIaXjisoRvexIJVEKzaq7z2rZKxf+MSr9TkdmHmsU4m2lcLojrj/FHl8mk5VxMmYA+ftRkP/3oKQ==}
    dev: true

  /cross-spawn@5.1.0:
    resolution: {integrity: sha512-pTgQJ5KC0d2hcY8eyL1IzlBPYjTkyH72XRZPnLyKus2mBfNjQs3klqbJU2VILqZryAZUt9JOb3h/mWMy23/f5A==}
    dependencies:
      lru-cache: 4.1.5
      shebang-command: 1.2.0
      which: 1.3.1
    dev: true

  /cross-spawn@7.0.3:
    resolution: {integrity: sha512-iRDPJKUPVEND7dHPO8rkbOnPpyDygcDFtWjpeWNCgy8WP2rXcxXL8TskReQl6OrB2G7+UJrags1q15Fudc7G6w==}
    engines: {node: '>= 8'}
    dependencies:
      path-key: 3.1.1
      shebang-command: 2.0.0
      which: 2.0.2
    dev: true

  /crypto-randomuuid@1.0.0:
    resolution: {integrity: sha512-/RC5F4l1SCqD/jazwUF6+t34Cd8zTSAGZ7rvvZu1whZUhD2a5MOGKjSGowoGcpj/cbVZk1ZODIooJEQQq3nNAA==}
    dev: false

  /csv-generate@3.4.3:
    resolution: {integrity: sha512-w/T+rqR0vwvHqWs/1ZyMDWtHHSJaN06klRqJXBEpDJaM/+dZkso0OKh1VcuuYvK3XM53KysVNq8Ko/epCK8wOw==}
    dev: true

  /csv-parse@4.16.3:
    resolution: {integrity: sha512-cO1I/zmz4w2dcKHVvpCr7JVRu8/FymG5OEpmvsZYlccYolPBLoVGKUHgNoc4ZGkFeFlWGEDmMyBM+TTqRdW/wg==}
    dev: true

  /csv-stringify@5.6.5:
    resolution: {integrity: sha512-PjiQ659aQ+fUTQqSrd1XEDnOr52jh30RBurfzkscaE2tPaFsDH5wOAHJiw8XAHphRknCwMUE9KRayc4K/NbO8A==}
    dev: true

  /csv@5.5.3:
    resolution: {integrity: sha512-QTaY0XjjhTQOdguARF0lGKm5/mEq9PD9/VhZZegHDIBq2tQwgNpHc3dneD4mGo2iJs+fTKv5Bp0fZ+BRuY3Z0g==}
    engines: {node: '>= 0.1.90'}
    dependencies:
      csv-generate: 3.4.3
      csv-parse: 4.16.3
      csv-stringify: 5.6.5
      stream-transform: 2.1.3
    dev: true

  /dataloader@1.4.0:
    resolution: {integrity: sha512-68s5jYdlvasItOJnCuI2Q9s4q98g0pCyL3HrcKJu8KNugUl8ahgmZYg38ysLTgQjjXX3H8CJLkAvWrclWfcalw==}
    dev: true

  /dateformat@4.6.3:
    resolution: {integrity: sha512-2P0p0pFGzHS5EMnhdxQi7aJN+iMheud0UhG4dlE1DLAlvL8JHjJJTX/CSm4JXwV0Ka5nGk3zC5mcb5bUQUxxMA==}
    dev: true

  /dc-polyfill@0.1.3:
    resolution: {integrity: sha512-Wyk5n/5KUj3GfVKV2jtDbtChC/Ff9fjKsBcg4ZtYW1yQe3DXNHcGURvmoxhqQdfOQ9TwyMjnfyv1lyYcOkFkFA==}
    engines: {node: '>=12.17'}
    dev: false

  /dd-trace@3.13.2:
    resolution: {integrity: sha512-POO9nEcAufe5pgp2xV1X3PfWip6wh+6TpEcRSlSgZJCIIMvWVCkcIVL/J2a6KAZq6V3Yjbkl8Ktfe+MOzQf5kw==}
    engines: {node: '>=14'}
    requiresBuild: true
    dependencies:
      '@datadog/native-appsec': 2.0.0
      '@datadog/native-iast-rewriter': 1.1.2
      '@datadog/native-iast-taint-tracking': 1.1.0
      '@datadog/native-metrics': 1.6.0
      '@datadog/pprof': 1.1.1
      '@datadog/sketches-js': 2.1.0
      crypto-randomuuid: 1.0.0
      diagnostics_channel: 1.1.0
      ignore: 5.2.4
      import-in-the-middle: 1.4.2
      ipaddr.js: 2.1.0
      istanbul-lib-coverage: 3.2.0
      koalas: 1.0.2
      limiter: 1.1.5
      lodash.kebabcase: 4.1.1
      lodash.pick: 4.4.0
      lodash.sortby: 4.7.0
      lodash.uniq: 4.5.0
      lru-cache: 7.18.3
      methods: 1.1.2
      module-details-from-path: 1.0.3
      node-abort-controller: 3.1.1
      opentracing: 0.14.7
      path-to-regexp: 0.1.7
      protobufjs: 7.2.5
      retry: 0.10.1
      semver: 5.7.2
    dev: false

  /dd-trace@4.20.0:
    resolution: {integrity: sha512-y7IDLSSt6nww6zMdw/I8oLdfgOQADIOkERCNdfSzlBrXHz5CHimEOFfsHN87ag0mn6vusr06aoi+CQRZSNJz2g==}
    engines: {node: '>=16'}
    requiresBuild: true
    dependencies:
      '@datadog/native-appsec': 4.0.0
      '@datadog/native-iast-rewriter': 2.2.1
      '@datadog/native-iast-taint-tracking': 1.6.4
      '@datadog/native-metrics': 2.0.0
      '@datadog/pprof': 4.0.1
      '@datadog/sketches-js': 2.1.0
      '@opentelemetry/api': 1.7.0
      '@opentelemetry/core': 1.18.1(@opentelemetry/api@1.7.0)
      crypto-randomuuid: 1.0.0
      dc-polyfill: 0.1.3
      ignore: 5.2.4
      import-in-the-middle: 1.4.2
      int64-buffer: 0.1.10
      ipaddr.js: 2.1.0
      istanbul-lib-coverage: 3.2.0
      jest-docblock: 29.7.0
      koalas: 1.0.2
      limiter: 1.1.5
      lodash.kebabcase: 4.1.1
      lodash.pick: 4.4.0
      lodash.sortby: 4.7.0
      lodash.uniq: 4.5.0
      lru-cache: 7.18.3
      methods: 1.1.2
      module-details-from-path: 1.0.3
      msgpack-lite: 0.1.26
      node-abort-controller: 3.1.1
      opentracing: 0.14.7
      path-to-regexp: 0.1.7
      pprof-format: 2.0.7
      protobufjs: 7.2.5
      retry: 0.13.1
      semver: 7.5.4
    dev: false

  /debug@2.6.9:
    resolution: {integrity: sha512-bC7ElrdJaJnPbAP+1EotYvqZsb3ecl5wi6Bfi6BJTUcNowp6cvspg0jXznRTKDjm/E7AdgFBVeAPVMNcKGsHMA==}
    peerDependencies:
      supports-color: '*'
    peerDependenciesMeta:
      supports-color:
        optional: true
    dependencies:
      ms: 2.0.0

  /debug@4.3.4:
    resolution: {integrity: sha512-PRWFHuSU3eDtQJPvnNY7Jcket1j0t5OuOsFzPPzsekD52Zl8qUfFIPEiswXqIvHWGVHOgX+7G/vCNNhehwxfkQ==}
    engines: {node: '>=6.0'}
    peerDependencies:
      supports-color: '*'
    peerDependenciesMeta:
      supports-color:
        optional: true
    dependencies:
      ms: 2.1.2

  /decamelize-keys@1.1.1:
    resolution: {integrity: sha512-WiPxgEirIV0/eIOMcnFBA3/IJZAZqKnwAwWyvvdi4lsr1WCN22nhdf/3db3DoZcUjTV2SqfzIwNyp6y2xs3nmg==}
    engines: {node: '>=0.10.0'}
    dependencies:
      decamelize: 1.2.0
      map-obj: 1.0.1
    dev: true

  /decamelize@1.2.0:
    resolution: {integrity: sha512-z2S+W9X73hAUUki+N+9Za2lBlun89zigOyGrsax+KUQ6wKW4ZoWpEYBkGhQjwAjjDCkWxhY0VKEhk8wzY7F5cA==}
    engines: {node: '>=0.10.0'}
    dev: true

  /decompress-response@6.0.0:
    resolution: {integrity: sha512-aW35yZM6Bb/4oJlZncMH2LCoZtJXTRxES17vE3hoRiowU2kWHaJKFkSBDnDR+cm9J+9QhXmREyIfv0pji9ejCQ==}
    engines: {node: '>=10'}
    dependencies:
      mimic-response: 3.1.0

  /dedent@0.7.0:
    resolution: {integrity: sha512-Q6fKUPqnAHAyhiUgFU7BUzLiv0kd8saH9al7tnu5Q/okj6dnupxyTgFIBjVzJATdfIAm9NAsvXNzjaKa+bxVyA==}
    dev: true

  /deep-extend@0.6.0:
    resolution: {integrity: sha512-LOHxIOaPYdHlJRtCQfDIVZtfw/ufM8+rVj649RIHzcm/vGwQRXFt6OPqIFWsm2XEMrNIEtWR64sY1LEKD2vAOA==}
    engines: {node: '>=4.0.0'}

  /deep-is@0.1.4:
    resolution: {integrity: sha512-oIPzksmTg4/MriiaYGO+okXDT7ztn/w3Eptv/+gSIdMdKsJo0u4CfYNFJPy+4SKMuCqGw2wxnA+URMg3t8a/bQ==}
    dev: true

  /deepmerge@4.3.1:
    resolution: {integrity: sha512-3sUqbMEc77XqpdNO7FRyRog+eW3ph+GYCbj+rK+uYyRMuwsVy0rMiVtPn+QJlKFvWP/1PYpapqYn0Me2knFn+A==}
    engines: {node: '>=0.10.0'}

  /defaults@1.0.4:
    resolution: {integrity: sha512-eFuaLoy/Rxalv2kr+lqMlUnrDWV+3j4pljOIJgLIhI058IQfWJ7vXhyEIHu+HtC738klGALYxOKDO0bQP3tg8A==}
    dependencies:
      clone: 1.0.4
    dev: true

  /define-properties@1.2.0:
    resolution: {integrity: sha512-xvqAVKGfT1+UAvPwKTVw/njhdQ8ZhXK4lI0bCIuCMrp2up9nPnaDftrLtmpTazqd1o+UY4zgzU+avtMbDP+ldA==}
    engines: {node: '>= 0.4'}
    dependencies:
      has-property-descriptors: 1.0.0
      object-keys: 1.1.1

  /delay@5.0.0:
    resolution: {integrity: sha512-ReEBKkIfe4ya47wlPYf/gu5ib6yUG0/Aez0JQZQz94kiWtRQvZIQbTiehsnwHvLSWJnQdhVeqYue7Id1dKr0qw==}
    engines: {node: '>=10'}

  /delayed-stream@1.0.0:
    resolution: {integrity: sha512-ZySD7Nf91aLB0RxL4KGrKHBXl7Eds1DAmEdcoVawXnLD7SDhpNgtuII2aAkg7a7QS41jxPSZ17p4VdGnMHk3MQ==}
    engines: {node: '>=0.4.0'}

  /delegates@1.0.0:
    resolution: {integrity: sha512-bd2L678uiWATM6m5Z1VzNCErI3jiGzt6HGY8OVICs40JQq/HALfbyNJmp0UDakEY4pMMaN0Ly5om/B1VI/+xfQ==}
    dev: true

  /denque@2.1.0:
    resolution: {integrity: sha512-HVQE3AAb/pxF8fQAoiqpvg9i3evqug3hoiwakOyZAwJm+6vZehbkYXZ0l4JxS+I3QxM97v5aaRNhj8v5oBhekw==}
    engines: {node: '>=0.10'}

  /depd@1.1.2:
    resolution: {integrity: sha512-7emPTl6Dpo6JRXOXjLRxck+FlLRX5847cLKEn00PLAgc3g2hTZZgr+e4c2v6QpSmLeFP3n5yUo7ft6avBK/5jQ==}
    engines: {node: '>= 0.6'}
    dev: true

  /depd@2.0.0:
    resolution: {integrity: sha512-g7nH6P6dyDioJogAAGprGpCtVImJhpPk/roCzdb3fIh61/s/nPsfR6onyMwkCAR/OlC3yBC0lESvUoQEAssIrw==}
    engines: {node: '>= 0.8'}

  /destroy@1.0.4:
    resolution: {integrity: sha512-3NdhDuEXnfun/z7x9GOElY49LoqVHoGScmOKwmxhsS8N5Y+Z8KyPPDnaSzqWgYt/ji4mqwfTS34Htrk0zPIXVg==}
    dev: true

  /destroy@1.2.0:
    resolution: {integrity: sha512-2sJGJTaXIIaR1w4iJSNoN0hnMY7Gpc/n8D4qSCJw8QqFWXf7cuAgnEHxBpweaVcPevC2l3KpjYCx3NypQQgaJg==}
    engines: {node: '>= 0.8', npm: 1.2.8000 || >= 1.4.16}

  /detect-indent@6.1.0:
    resolution: {integrity: sha512-reYkTUJAZb9gUuZ2RvVCNhVHdg62RHnJ7WJl8ftMi4diZ6NWlciOzQN88pUhSELEwflJht4oQDv0F0BMlwaYtA==}
    engines: {node: '>=8'}
    dev: true

  /detect-libc@2.0.2:
    resolution: {integrity: sha512-UX6sGumvvqSaXgdKGUsgZWqcUyIXZ/vZTrlRT/iobiKhGL0zL4d3osHj3uqllWJK+i+sixDS/3COVEOFbupFyw==}
    engines: {node: '>=8'}

  /detect-newline@3.1.0:
    resolution: {integrity: sha512-TLz+x/vEXm/Y7P7wn1EJFNLxYpUD4TgMosxY6fAVJUnJMbupHBOncxyWUG9OpTaH9EBD7uFI5LfEgmMOc54DsA==}
    engines: {node: '>=8'}

  /diagnostics_channel@1.1.0:
    resolution: {integrity: sha512-OE1ngLDjSBPG6Tx0YATELzYzy3RKHC+7veQ8gLa8yS7AAgw65mFbVdcsu3501abqOZCEZqZyAIemB0zXlqDSuw==}
    engines: {node: '>=4'}
    dev: false

  /diff-sequences@28.1.1:
    resolution: {integrity: sha512-FU0iFaH/E23a+a718l8Qa/19bF9p06kgE0KipMOMadwa3SjnaElKzPaUC0vnibs6/B/9ni97s61mcejk8W1fQw==}
    engines: {node: ^12.13.0 || ^14.15.0 || ^16.10.0 || >=17.0.0}
    dev: true

  /diff@4.0.2:
    resolution: {integrity: sha512-58lmxKSA4BNyLz+HHMUzlOEpg09FV+ev6ZMe3vJihgdxzgcwZ8VoEEPmALCZG9LmqfVoNMMKpttIYTVG6uDY7A==}
    engines: {node: '>=0.3.1'}
    dev: true

  /dir-glob@3.0.1:
    resolution: {integrity: sha512-WkrWp9GR4KXfKGYzOLmTuGVi1UWFfws377n9cc55/tb6DuqyF6pcQ5AbiHEshaDpY9v6oaSr2XCDidGmMwdzIA==}
    engines: {node: '>=8'}
    dependencies:
      path-type: 4.0.0
    dev: true

  /disposable-email@0.2.3:
    resolution: {integrity: sha512-gkBQQ5Res431ZXqLlAafrXHizG7/1FWmi8U2RTtriD78Vc10HhBUvdJun3R4eSF0KRIQQJs+wHlxjkED/Hr1EQ==}

  /doctrine@3.0.0:
    resolution: {integrity: sha512-yS+Q5i3hBf7GBkd4KG8a7eBNNWNGLTaEwwYWUijIYM7zrlYDM0BFXHjjPWlWZ1Rg7UaddZeIDmi9jF3HmqiQ2w==}
    engines: {node: '>=6.0.0'}
    dependencies:
      esutils: 2.0.3
    dev: true

  /dom-serializer@1.4.1:
    resolution: {integrity: sha512-VHwB3KfrcOOkelEG2ZOfxqLZdfkil8PtJi4P8N2MMXucZq2yLp75ClViUlOVwyoHEDjYU433Aq+5zWP61+RGag==}
    dependencies:
      domelementtype: 2.3.0
      domhandler: 4.3.1
      entities: 2.2.0

  /domelementtype@2.3.0:
    resolution: {integrity: sha512-OLETBj6w0OsagBwdXnPdN0cnMfF9opN69co+7ZrbfPGrdpPVNBUj02spi6B1N7wChLQiPn4CSH/zJvXw56gmHw==}

  /domhandler@4.3.1:
    resolution: {integrity: sha512-GrwoxYN+uWlzO8uhUXRl0P+kHE4GtVPfYzVLcUxPL7KNdHKj66vvlhiweIHqYYXWlw+T8iLMp42Lm67ghw4WMQ==}
    engines: {node: '>= 4'}
    dependencies:
      domelementtype: 2.3.0

  /domutils@2.8.0:
    resolution: {integrity: sha512-w96Cjofp72M5IIhpjgobBimYEfoPjx1Vx0BSX9P30WBdZW2WIKU0T1Bd0kz2eNZ9ikjKgHbEyKx8BB6H1L3h3A==}
    dependencies:
      dom-serializer: 1.4.1
      domelementtype: 2.3.0
      domhandler: 4.3.1

  /dotenv@16.0.3:
    resolution: {integrity: sha512-7GO6HghkA5fYG9TYnNxi14/7K9f5occMlp3zXAuSxn7CKCxt9xbNWG7yF8hTCSUchlfWSe3uLmlPfigevRItzQ==}
    engines: {node: '>=12'}

  /dotenv@8.6.0:
    resolution: {integrity: sha512-IrPdXQsk2BbzvCBGBOTmmSH5SodmqZNt4ERAZDmW4CT+tL8VtvinqywuANaFu4bOMWki16nqf0e4oC0QIaDr/g==}
    engines: {node: '>=10'}
    dev: true

  /ee-first@1.1.1:
    resolution: {integrity: sha512-WMwm9LhRUo+WUaRN+vRuETqG89IgZphVSNkdFgeb6sS/E4OrDIN7t48CAewSHXc6C8lefD8KKfr5vY61brQlow==}

  /electron-to-chromium@1.4.499:
    resolution: {integrity: sha512-0NmjlYBLKVHva4GABWAaHuPJolnDuL0AhV3h1hES6rcLCWEIbRL6/8TghfsVwkx6TEroQVdliX7+aLysUpKvjw==}
    dev: true

  /elliptic@6.5.4:
    resolution: {integrity: sha512-iLhC6ULemrljPZb+QutR5TQGB+pdW6KGD5RSegS+8sorOZT+rdQFbsQFJgvN3eRqNALqJer4oQ16YvJHlU8hzQ==}
    dependencies:
      bn.js: 4.12.0
      brorand: 1.1.0
      hash.js: 1.1.7
      hmac-drbg: 1.0.1
      inherits: 2.0.4
      minimalistic-assert: 1.0.1
      minimalistic-crypto-utils: 1.0.1

  /emittery@0.10.2:
    resolution: {integrity: sha512-aITqOwnLanpHLNXZJENbOgjUBeHocD+xsSJmNrjovKBW5HbSpW3d1pEls7GFQPUWXiwG9+0P4GtHfEqC/4M0Iw==}
    engines: {node: '>=12'}
    dev: true

  /emoji-regex@8.0.0:
    resolution: {integrity: sha512-MSjYzcWNOA0ewAHpz0MxpYFvwg6yjy1NG3xteoqz644VCo/RPgnr1/GGt+ic3iJTzQ8Eu3TdM14SawnVUmGE6A==}
    dev: true

  /encodeurl@1.0.2:
    resolution: {integrity: sha512-TPJXq8JqFaVYm2CWmPvnP2Iyo4ZSM7/QKcSmuMLDObfpH5fi7RUGmd/rTDf+rut/saiDiQEeVTNgAmJEdAOx0w==}
    engines: {node: '>= 0.8'}

  /encoding@0.1.13:
    resolution: {integrity: sha512-ETBauow1T35Y/WZMkio9jiM0Z5xjHHmJ4XmjZOq1l/dXz3lr2sRn87nJy20RupqSh1F2m3HHPSp8ShIPQJrJ3A==}
    requiresBuild: true
    dependencies:
      iconv-lite: 0.6.3
    dev: true
    optional: true

  /end-of-stream@1.4.4:
    resolution: {integrity: sha512-+uw1inIHVPQoaVuHzRyXd21icM+cnt4CzD5rW+NC1wjOUSTOs+Te7FOv7AhN7vS9x/oIyhLP5PR1H+phQAHu5Q==}
    dependencies:
      once: 1.4.0

  /enquirer@2.4.1:
    resolution: {integrity: sha512-rRqJg/6gd538VHvR3PSrdRBb/1Vy2YfzHqzvbhGIQpDRKIa4FgV/54b5Q1xYSxOOwKvjXweS26E0Q+nAMwp2pQ==}
    engines: {node: '>=8.6'}
    dependencies:
      ansi-colors: 4.1.3
      strip-ansi: 6.0.1
    dev: true

  /entities@2.2.0:
    resolution: {integrity: sha512-p92if5Nz619I0w+akJrLZH0MX0Pb5DX39XOwQTtXSdQQOaYH03S1uIQp4mhOZtAXrxq4ViO67YTiLBo2638o9A==}

  /env-paths@2.2.1:
    resolution: {integrity: sha512-+h1lkLKhZMTYjog1VEpJNG7NZJWcuc2DDk/qsqSTRRCOXiLjeQ1d1/udrUGhqMxUgAlwKNZ0cf2uqan5GLuS2A==}
    engines: {node: '>=6'}
    dev: true

  /err-code@2.0.3:
    resolution: {integrity: sha512-2bmlRpNKBxT/CRmPOlyISQpNj+qSeYvcym/uT0Jx2bMOlKLtSy1ZmLuVxSEKKyor/N5yhvp/ZiG1oE3DEYMSFA==}
    dev: true

  /error-ex@1.3.2:
    resolution: {integrity: sha512-7dFHNmqeFSEt2ZBsCriorKnn3Z2pj+fd9kmI6QoWw4//DL+icEBfc0U7qJCisqrTsKTjw4fNFy2pW9OqStD84g==}
    dependencies:
      is-arrayish: 0.2.1
    dev: true

  /es-abstract@1.22.1:
    resolution: {integrity: sha512-ioRRcXMO6OFyRpyzV3kE1IIBd4WG5/kltnzdxSCqoP8CMGs/Li+M1uF5o7lOkZVFjDs+NLesthnF66Pg/0q0Lw==}
    engines: {node: '>= 0.4'}
    dependencies:
      array-buffer-byte-length: 1.0.0
      arraybuffer.prototype.slice: 1.0.1
      available-typed-arrays: 1.0.5
      call-bind: 1.0.2
      es-set-tostringtag: 2.0.1
      es-to-primitive: 1.2.1
      function.prototype.name: 1.1.6
      get-intrinsic: 1.2.1
      get-symbol-description: 1.0.0
      globalthis: 1.0.3
      gopd: 1.0.1
      has: 1.0.3
      has-property-descriptors: 1.0.0
      has-proto: 1.0.1
      has-symbols: 1.0.3
      internal-slot: 1.0.5
      is-array-buffer: 3.0.2
      is-callable: 1.2.7
      is-negative-zero: 2.0.2
      is-regex: 1.1.4
      is-shared-array-buffer: 1.0.2
      is-string: 1.0.7
      is-typed-array: 1.1.12
      is-weakref: 1.0.2
      object-inspect: 1.12.3
      object-keys: 1.1.1
      object.assign: 4.1.4
      regexp.prototype.flags: 1.5.0
      safe-array-concat: 1.0.1
      safe-regex-test: 1.0.0
      string.prototype.trim: 1.2.7
      string.prototype.trimend: 1.0.6
      string.prototype.trimstart: 1.0.7
      typed-array-buffer: 1.0.0
      typed-array-byte-length: 1.0.0
      typed-array-byte-offset: 1.0.0
      typed-array-length: 1.0.4
      unbox-primitive: 1.0.2
      which-typed-array: 1.1.11
    dev: true

  /es-set-tostringtag@2.0.1:
    resolution: {integrity: sha512-g3OMbtlwY3QewlqAiMLI47KywjWZoEytKr8pf6iTC8uJq5bIAH52Z9pnQ8pVL6whrCto53JZDuUIsifGeLorTg==}
    engines: {node: '>= 0.4'}
    dependencies:
      get-intrinsic: 1.2.1
      has: 1.0.3
      has-tostringtag: 1.0.0
    dev: true

  /es-shim-unscopables@1.0.0:
    resolution: {integrity: sha512-Jm6GPcCdC30eMLbZ2x8z2WuRwAws3zTBBKuusffYVUrNj/GVSUAZ+xKMaUpfNDR5IbyNA5LJbaecoUVbmUcB1w==}
    dependencies:
      has: 1.0.3
    dev: true

  /es-to-primitive@1.2.1:
    resolution: {integrity: sha512-QCOllgZJtaUo9miYBcLChTUaHNjJF3PYs1VidD7AwiEj1kYxKeQTctLAezAOH5ZKRH0g2IgPn6KwB4IT8iRpvA==}
    engines: {node: '>= 0.4'}
    dependencies:
      is-callable: 1.2.7
      is-date-object: 1.0.5
      is-symbol: 1.0.4
    dev: true

  /esbuild-android-64@0.14.48:
    resolution: {integrity: sha512-3aMjboap/kqwCUpGWIjsk20TtxVoKck8/4Tu19rubh7t5Ra0Yrpg30Mt1QXXlipOazrEceGeWurXKeFJgkPOUg==}
    engines: {node: '>=12'}
    cpu: [x64]
    os: [android]
    requiresBuild: true
    dev: true
    optional: true

  /esbuild-android-arm64@0.14.48:
    resolution: {integrity: sha512-vptI3K0wGALiDq+EvRuZotZrJqkYkN5282iAfcffjI5lmGG9G1ta/CIVauhY42MBXwEgDJkweiDcDMRLzBZC4g==}
    engines: {node: '>=12'}
    cpu: [arm64]
    os: [android]
    requiresBuild: true
    dev: true
    optional: true

  /esbuild-darwin-64@0.14.48:
    resolution: {integrity: sha512-gGQZa4+hab2Va/Zww94YbshLuWteyKGD3+EsVon8EWTWhnHFRm5N9NbALNbwi/7hQ/hM1Zm4FuHg+k6BLsl5UA==}
    engines: {node: '>=12'}
    cpu: [x64]
    os: [darwin]
    requiresBuild: true
    dev: true
    optional: true

  /esbuild-darwin-arm64@0.14.48:
    resolution: {integrity: sha512-bFjnNEXjhZT+IZ8RvRGNJthLWNHV5JkCtuOFOnjvo5pC0sk2/QVk0Qc06g2PV3J0TcU6kaPC3RN9yy9w2PSLEA==}
    engines: {node: '>=12'}
    cpu: [arm64]
    os: [darwin]
    requiresBuild: true
    dev: true
    optional: true

  /esbuild-freebsd-64@0.14.48:
    resolution: {integrity: sha512-1NOlwRxmOsnPcWOGTB10JKAkYSb2nue0oM1AfHWunW/mv3wERfJmnYlGzL3UAOIUXZqW8GeA2mv+QGwq7DToqA==}
    engines: {node: '>=12'}
    cpu: [x64]
    os: [freebsd]
    requiresBuild: true
    dev: true
    optional: true

  /esbuild-freebsd-arm64@0.14.48:
    resolution: {integrity: sha512-gXqKdO8wabVcYtluAbikDH2jhXp+Klq5oCD5qbVyUG6tFiGhrC9oczKq3vIrrtwcxDQqK6+HDYK8Zrd4bCA9Gw==}
    engines: {node: '>=12'}
    cpu: [arm64]
    os: [freebsd]
    requiresBuild: true
    dev: true
    optional: true

  /esbuild-linux-32@0.14.48:
    resolution: {integrity: sha512-ghGyDfS289z/LReZQUuuKq9KlTiTspxL8SITBFQFAFRA/IkIvDpnZnCAKTCjGXAmUqroMQfKJXMxyjJA69c/nQ==}
    engines: {node: '>=12'}
    cpu: [ia32]
    os: [linux]
    requiresBuild: true
    dev: true
    optional: true

  /esbuild-linux-64@0.14.48:
    resolution: {integrity: sha512-vni3p/gppLMVZLghI7oMqbOZdGmLbbKR23XFARKnszCIBpEMEDxOMNIKPmMItQrmH/iJrL1z8Jt2nynY0bE1ug==}
    engines: {node: '>=12'}
    cpu: [x64]
    os: [linux]
    requiresBuild: true
    dev: true
    optional: true

  /esbuild-linux-arm64@0.14.48:
    resolution: {integrity: sha512-3CFsOlpoxlKPRevEHq8aAntgYGYkE1N9yRYAcPyng/p4Wyx0tPR5SBYsxLKcgPB9mR8chHEhtWYz6EZ+H199Zw==}
    engines: {node: '>=12'}
    cpu: [arm64]
    os: [linux]
    requiresBuild: true
    dev: true
    optional: true

  /esbuild-linux-arm@0.14.48:
    resolution: {integrity: sha512-+VfSV7Akh1XUiDNXgqgY1cUP1i2vjI+BmlyXRfVz5AfV3jbpde8JTs5Q9sYgaoq5cWfuKfoZB/QkGOI+QcL1Tw==}
    engines: {node: '>=12'}
    cpu: [arm]
    os: [linux]
    requiresBuild: true
    dev: true
    optional: true

  /esbuild-linux-mips64le@0.14.48:
    resolution: {integrity: sha512-cs0uOiRlPp6ymknDnjajCgvDMSsLw5mST2UXh+ZIrXTj2Ifyf2aAP3Iw4DiqgnyYLV2O/v/yWBJx+WfmKEpNLA==}
    engines: {node: '>=12'}
    cpu: [mips64el]
    os: [linux]
    requiresBuild: true
    dev: true
    optional: true

  /esbuild-linux-ppc64le@0.14.48:
    resolution: {integrity: sha512-+2F0vJMkuI0Wie/wcSPDCqXvSFEELH7Jubxb7mpWrA/4NpT+/byjxDz0gG6R1WJoeDefcrMfpBx4GFNN1JQorQ==}
    engines: {node: '>=12'}
    cpu: [ppc64]
    os: [linux]
    requiresBuild: true
    dev: true
    optional: true

  /esbuild-linux-riscv64@0.14.48:
    resolution: {integrity: sha512-BmaK/GfEE+5F2/QDrIXteFGKnVHGxlnK9MjdVKMTfvtmudjY3k2t8NtlY4qemKSizc+QwyombGWTBDc76rxePA==}
    engines: {node: '>=12'}
    cpu: [riscv64]
    os: [linux]
    requiresBuild: true
    dev: true
    optional: true

  /esbuild-linux-s390x@0.14.48:
    resolution: {integrity: sha512-tndw/0B9jiCL+KWKo0TSMaUm5UWBLsfCKVdbfMlb3d5LeV9WbijZ8Ordia8SAYv38VSJWOEt6eDCdOx8LqkC4g==}
    engines: {node: '>=12'}
    cpu: [s390x]
    os: [linux]
    requiresBuild: true
    dev: true
    optional: true

  /esbuild-netbsd-64@0.14.48:
    resolution: {integrity: sha512-V9hgXfwf/T901Lr1wkOfoevtyNkrxmMcRHyticybBUHookznipMOHoF41Al68QBsqBxnITCEpjjd4yAos7z9Tw==}
    engines: {node: '>=12'}
    cpu: [x64]
    os: [netbsd]
    requiresBuild: true
    dev: true
    optional: true

  /esbuild-node-externals@1.5.0(esbuild@0.14.48):
    resolution: {integrity: sha512-9394Ne2t2Z243BWeNBRkXEYVMOVbQuzp7XSkASZTOQs0GSXDuno5aH5OmzEXc6GMuln5zJjpkZpgwUPW0uRKgw==}
    peerDependencies:
      esbuild: 0.12 - 0.15
    dependencies:
      esbuild: 0.14.48
      find-up: 5.0.0
      tslib: 2.3.1
    dev: true

  /esbuild-openbsd-64@0.14.48:
    resolution: {integrity: sha512-+IHf4JcbnnBl4T52egorXMatil/za0awqzg2Vy6FBgPcBpisDWT2sVz/tNdrK9kAqj+GZG/jZdrOkj7wsrNTKA==}
    engines: {node: '>=12'}
    cpu: [x64]
    os: [openbsd]
    requiresBuild: true
    dev: true
    optional: true

  /esbuild-plugin-handlebars@1.0.2:
    resolution: {integrity: sha512-2U45b8AZV0UdLrdlB5q0siV7J2FfJUeoMb+8qxTpeOmrOna09aox+YRfxUlFWS+OzK3ZDiPdvYnFzuE+YQ2hmw==}
    dependencies:
      handlebars: 4.7.7
    dev: true

  /esbuild-sunos-64@0.14.48:
    resolution: {integrity: sha512-77m8bsr5wOpOWbGi9KSqDphcq6dFeJyun8TA+12JW/GAjyfTwVtOnN8DOt6DSPUfEV+ltVMNqtXUeTeMAxl5KA==}
    engines: {node: '>=12'}
    cpu: [x64]
    os: [sunos]
    requiresBuild: true
    dev: true
    optional: true

  /esbuild-windows-32@0.14.48:
    resolution: {integrity: sha512-EPgRuTPP8vK9maxpTGDe5lSoIBHGKO/AuxDncg5O3NkrPeLNdvvK8oywB0zGaAZXxYWfNNSHskvvDgmfVTguhg==}
    engines: {node: '>=12'}
    cpu: [ia32]
    os: [win32]
    requiresBuild: true
    dev: true
    optional: true

  /esbuild-windows-64@0.14.48:
    resolution: {integrity: sha512-YmpXjdT1q0b8ictSdGwH3M8VCoqPpK1/UArze3X199w6u8hUx3V8BhAi1WjbsfDYRBanVVtduAhh2sirImtAvA==}
    engines: {node: '>=12'}
    cpu: [x64]
    os: [win32]
    requiresBuild: true
    dev: true
    optional: true

  /esbuild-windows-arm64@0.14.48:
    resolution: {integrity: sha512-HHaOMCsCXp0rz5BT2crTka6MPWVno121NKApsGs/OIW5QC0ggC69YMGs1aJct9/9FSUF4A1xNE/cLvgB5svR4g==}
    engines: {node: '>=12'}
    cpu: [arm64]
    os: [win32]
    requiresBuild: true
    dev: true
    optional: true

  /esbuild@0.14.48:
    resolution: {integrity: sha512-w6N1Yn5MtqK2U1/WZTX9ZqUVb8IOLZkZ5AdHkT6x3cHDMVsYWC7WPdiLmx19w3i4Rwzy5LqsEMtVihG3e4rFzA==}
    engines: {node: '>=12'}
    hasBin: true
    requiresBuild: true
    optionalDependencies:
      esbuild-android-64: 0.14.48
      esbuild-android-arm64: 0.14.48
      esbuild-darwin-64: 0.14.48
      esbuild-darwin-arm64: 0.14.48
      esbuild-freebsd-64: 0.14.48
      esbuild-freebsd-arm64: 0.14.48
      esbuild-linux-32: 0.14.48
      esbuild-linux-64: 0.14.48
      esbuild-linux-arm: 0.14.48
      esbuild-linux-arm64: 0.14.48
      esbuild-linux-mips64le: 0.14.48
      esbuild-linux-ppc64le: 0.14.48
      esbuild-linux-riscv64: 0.14.48
      esbuild-linux-s390x: 0.14.48
      esbuild-netbsd-64: 0.14.48
      esbuild-openbsd-64: 0.14.48
      esbuild-sunos-64: 0.14.48
      esbuild-windows-32: 0.14.48
      esbuild-windows-64: 0.14.48
      esbuild-windows-arm64: 0.14.48
    dev: true

  /escalade@3.1.1:
    resolution: {integrity: sha512-k0er2gUkLf8O0zKJiAhmkTnJlTvINGv7ygDNPbeIsX/TJjGJZHuh9B2UxbsaEkmlEo9MfhrSzmhIlhRlI2GXnw==}
    engines: {node: '>=6'}
    dev: true

  /escape-html@1.0.3:
    resolution: {integrity: sha512-NiSupZ4OeuGwr68lGIeym/ksIZMJodUGOSCZ/FSnTxcrekbvqrgdUxlJOMpijaKZVjAJrWrGs/6Jy8OMuyj9ow==}

  /escape-string-regexp@1.0.5:
    resolution: {integrity: sha512-vbRorB5FUQWvla16U8R/qgaFIya2qGzwDrNmCZuYKrbdSUMG6I1ZCGQRefkRVhuOkIGVne7BQ35DSfo1qvJqFg==}
    engines: {node: '>=0.8.0'}
    dev: true

  /escape-string-regexp@2.0.0:
    resolution: {integrity: sha512-UpzcLCXolUWcNu5HtVMHYdXJjArjsF9C0aNnquZYY4uW/Vu0miy5YoWvbV345HauVvcAUnpRuhMMcqTcGOY2+w==}
    engines: {node: '>=8'}
    dev: true

  /escape-string-regexp@4.0.0:
    resolution: {integrity: sha512-TtpcNJ3XAzx3Gq8sWRzJaVajRs0uVxA2YAkdb1jm2YkPz4G6egUFAyA3n5vtEIZefPk5Wa4UXbKuS5fKkJWdgA==}
    engines: {node: '>=10'}
    dev: true

  /eslint-config-prettier@8.5.0(eslint@8.24.0):
    resolution: {integrity: sha512-obmWKLUNCnhtQRKc+tmnYuQl0pFU1ibYJQ5BGhTVB08bHe9wC8qUeG7c08dj9XX+AuPj1YSGSQIHl1pnDHZR0Q==}
    hasBin: true
    peerDependencies:
      eslint: '>=7.0.0'
    dependencies:
      eslint: 8.24.0
    dev: true

  /eslint-plugin-prettier@4.2.1(eslint-config-prettier@8.5.0)(eslint@8.24.0)(prettier@2.7.1):
    resolution: {integrity: sha512-f/0rXLXUt0oFYs8ra4w49wYZBG5GKZpAYsJSm6rnYL5uVDjd+zowwMwVZHnAjf4edNrKpCDYfXDgmRE/Ak7QyQ==}
    engines: {node: '>=12.0.0'}
    peerDependencies:
      eslint: '>=7.28.0'
      eslint-config-prettier: '*'
      prettier: '>=2.0.0'
    peerDependenciesMeta:
      eslint-config-prettier:
        optional: true
    dependencies:
      eslint: 8.24.0
      eslint-config-prettier: 8.5.0(eslint@8.24.0)
      prettier: 2.7.1
      prettier-linter-helpers: 1.0.0
    dev: true

  /eslint-scope@7.2.2:
    resolution: {integrity: sha512-dOt21O7lTMhDM+X9mB4GX+DZrZtCUJPL/wlcTqxyrx5IvO0IYtILdtrQGQp+8n5S0gwSVmOf9NQrjMOgfQZlIg==}
    engines: {node: ^12.22.0 || ^14.17.0 || >=16.0.0}
    dependencies:
      esrecurse: 4.3.0
      estraverse: 5.3.0
    dev: true

  /eslint-utils@3.0.0(eslint@8.24.0):
    resolution: {integrity: sha512-uuQC43IGctw68pJA1RgbQS8/NP7rch6Cwd4j3ZBtgo4/8Flj4eGE7ZYSZRN3iq5pVUv6GPdW5Z1RFleo84uLDA==}
    engines: {node: ^10.0.0 || ^12.0.0 || >= 14.0.0}
    peerDependencies:
      eslint: '>=5'
    dependencies:
      eslint: 8.24.0
      eslint-visitor-keys: 2.1.0
    dev: true

  /eslint-visitor-keys@1.3.0:
    resolution: {integrity: sha512-6J72N8UNa462wa/KFODt/PJ3IU60SDpC3QXC1Hjc1BXXpfL2C9R5+AU7jhe0F6GREqVMh4Juu+NY7xn+6dipUQ==}
    engines: {node: '>=4'}
    dev: true

  /eslint-visitor-keys@2.1.0:
    resolution: {integrity: sha512-0rSmRBzXgDzIsD6mGdJgevzgezI534Cer5L/vyMX0kHzT/jiB43jRhd9YUlMGYLQy2zprNmoT8qasCGtY+QaKw==}
    engines: {node: '>=10'}
    dev: true

  /eslint-visitor-keys@3.4.3:
    resolution: {integrity: sha512-wpc+LXeiyiisxPlEkUzU6svyS1frIO3Mgxj1fdy7Pm8Ygzguax2N3Fa/D/ag1WqbOprdI+uY6wMUl8/a2G+iag==}
    engines: {node: ^12.22.0 || ^14.17.0 || >=16.0.0}
    dev: true

  /eslint@8.24.0:
    resolution: {integrity: sha512-dWFaPhGhTAiPcCgm3f6LI2MBWbogMnTJzFBbhXVRQDJPkr9pGZvVjlVfXd+vyDcWPA2Ic9L2AXPIQM0+vk/cSQ==}
    engines: {node: ^12.22.0 || ^14.17.0 || >=16.0.0}
    hasBin: true
    dependencies:
      '@eslint/eslintrc': 1.4.1
      '@humanwhocodes/config-array': 0.10.7
      '@humanwhocodes/gitignore-to-minimatch': 1.0.2
      '@humanwhocodes/module-importer': 1.0.1
      ajv: 6.12.6
      chalk: 4.1.2
      cross-spawn: 7.0.3
      debug: 4.3.4
      doctrine: 3.0.0
      escape-string-regexp: 4.0.0
      eslint-scope: 7.2.2
      eslint-utils: 3.0.0(eslint@8.24.0)
      eslint-visitor-keys: 3.4.3
      espree: 9.6.1
      esquery: 1.5.0
      esutils: 2.0.3
      fast-deep-equal: 3.1.3
      file-entry-cache: 6.0.1
      find-up: 5.0.0
      glob-parent: 6.0.2
      globals: 13.21.0
      globby: 11.1.0
      grapheme-splitter: 1.0.4
      ignore: 5.2.4
      import-fresh: 3.3.0
      imurmurhash: 0.1.4
      is-glob: 4.0.3
      js-sdsl: 4.4.2
      js-yaml: 4.1.0
      json-stable-stringify-without-jsonify: 1.0.1
      levn: 0.4.1
      lodash.merge: 4.6.2
      minimatch: 3.1.2
      natural-compare: 1.4.0
      optionator: 0.9.3
      regexpp: 3.2.0
      strip-ansi: 6.0.1
      strip-json-comments: 3.1.1
      text-table: 0.2.0
    transitivePeerDependencies:
      - supports-color
    dev: true

  /espree@9.6.1:
    resolution: {integrity: sha512-oruZaFkjorTpF32kDSI5/75ViwGeZginGGy2NoOSg3Q9bnwlnmDm4HLnkl0RE3n+njDXR037aY1+x58Z/zFdwQ==}
    engines: {node: ^12.22.0 || ^14.17.0 || >=16.0.0}
    dependencies:
      acorn: 8.10.0
      acorn-jsx: 5.3.2(acorn@8.10.0)
      eslint-visitor-keys: 3.4.3
    dev: true

  /esprima@4.0.1:
    resolution: {integrity: sha512-eGuFFw7Upda+g4p+QHvnW0RyTX/SVeJBDM/gCtMARO0cLuT2HcEKnTPvhjV6aGeqrCB/sbNop0Kszm0jsaWU4A==}
    engines: {node: '>=4'}
    hasBin: true
    dev: true

  /esquery@1.5.0:
    resolution: {integrity: sha512-YQLXUplAwJgCydQ78IMJywZCceoqk1oH01OERdSAJc/7U2AylwjhSCLDEtqwg811idIS/9fIU5GjG73IgjKMVg==}
    engines: {node: '>=0.10'}
    dependencies:
      estraverse: 5.3.0
    dev: true

  /esrecurse@4.3.0:
    resolution: {integrity: sha512-KmfKL3b6G+RXvP8N1vr3Tq1kL/oCFgn2NYXEtqP8/L3pKapUA4G8cFVaoF3SU323CD4XypR/ffioHmkti6/Tag==}
    engines: {node: '>=4.0'}
    dependencies:
      estraverse: 5.3.0
    dev: true

  /estraverse@5.3.0:
    resolution: {integrity: sha512-MMdARuVEQziNTeJD8DgMqmhwR11BRQ/cBP+pLtYdSTnf3MIO8fFeiINEbX36ZdNlfU/7A9f3gUw49B3oQsvwBA==}
    engines: {node: '>=4.0'}
    dev: true

  /esutils@2.0.3:
    resolution: {integrity: sha512-kVscqXk4OCp68SZ0dkgEKVi6/8ij300KBWTJq32P/dYeWTSwK41WyTxalN1eRmA5Z9UU/LX9D7FWSmV9SAYx6g==}
    engines: {node: '>=0.10.0'}
    dev: true

  /etag@1.8.1:
    resolution: {integrity: sha512-aIL5Fx7mawVa300al2BnEE4iNvo1qETxLrPI/o05L7z6go7fCw1J6EQmbK4FmJ2AS7kgVF/KEZWufBfdClMcPg==}
    engines: {node: '>= 0.6'}

  /event-lite@0.1.3:
    resolution: {integrity: sha512-8qz9nOz5VeD2z96elrEKD2U433+L3DWdUdDkOINLGOJvx1GsMBbMn0aCeu28y8/e85A6mCigBiFlYMnTBEGlSw==}
    dev: false

  /event-target-shim@5.0.1:
    resolution: {integrity: sha512-i/2XbnSz/uxRCU6+NdVJgKWDTM427+MqYbkQzD321DuCQJUqOuJKIA0IM2+W2xtYHdKOmZ4dR6fExsd4SXL+WQ==}
    engines: {node: '>=6'}

  /eventemitter3@4.0.7:
    resolution: {integrity: sha512-8guHBZCwKnFhYdHr2ysuRWErTwhoN2X8XELRlrRwpmfeY2jjuUN4taQMsULKUVo1K4DvZl+0pgfyoysHxvmvEw==}

  /events@3.3.0:
    resolution: {integrity: sha512-mQw+2fkQbALzQ7V0MY0IqdnXNOeTtP4r0lN9z7AAawCXgqea7bDii20AYrIBrFd/Hx0M2Ocz6S111CaFkUcb0Q==}
    engines: {node: '>=0.8.x'}

  /execa@5.1.1:
    resolution: {integrity: sha512-8uSpZZocAZRBAPIEINJj3Lo9HyGitllczc27Eh5YYojjMFMn8yHMDMaUHE2Jqfq05D/wucwI4JGURyXt1vchyg==}
    engines: {node: '>=10'}
    dependencies:
      cross-spawn: 7.0.3
      get-stream: 6.0.1
      human-signals: 2.1.0
      is-stream: 2.0.1
      merge-stream: 2.0.0
      npm-run-path: 4.0.1
      onetime: 5.1.2
      signal-exit: 3.0.7
      strip-final-newline: 2.0.0
    dev: true

  /exit@0.1.2:
    resolution: {integrity: sha512-Zk/eNKV2zbjpKzrsQ+n1G6poVbErQxJ0LBOJXaKZ1EViLzH+hrLu9cdXI4zw9dBQJslwBEpbQ2P1oS7nDxs6jQ==}
    engines: {node: '>= 0.8.0'}
    dev: true

  /expand-template@2.0.3:
    resolution: {integrity: sha512-XYfuKMvj4O35f/pOXLObndIRvyQ+/+6AhODh+OKWj9S9498pHHn/IMszH+gt0fBCRWMNfk1ZSp5x3AifmnI2vg==}
    engines: {node: '>=6'}

  /expect@28.1.3:
    resolution: {integrity: sha512-eEh0xn8HlsuOBxFgIss+2mX85VAS4Qy3OSkjV7rlBWljtA4oWH37glVGyOZSZvErDT/yBywZdPGwCXuTvSG85g==}
    engines: {node: ^12.13.0 || ^14.15.0 || ^16.10.0 || >=17.0.0}
    dependencies:
      '@jest/expect-utils': 28.1.3
      jest-get-type: 28.0.2
      jest-matcher-utils: 28.1.3
      jest-message-util: 28.1.3
      jest-util: 28.1.3
    dev: true

  /express-async-errors@3.1.1(express@4.18.2):
    resolution: {integrity: sha512-h6aK1da4tpqWSbyCa3FxB/V6Ehd4EEB15zyQq9qe75OZBp0krinNKuH4rAY+S/U/2I36vdLAUFSjQJ+TFmODng==}
    peerDependencies:
      express: ^4.16.2
    dependencies:
      express: 4.18.2

  /express@4.18.2:
    resolution: {integrity: sha512-5/PsL6iGPdfQ/lKM1UuielYgv3BUoJfz1aUwU9vHZ+J7gyvwdQXFEBIEIaxeGf0GIcreATNyBExtalisDbuMqQ==}
    engines: {node: '>= 0.10.0'}
    dependencies:
      accepts: 1.3.8
      array-flatten: 1.1.1
      body-parser: 1.20.1
      content-disposition: 0.5.4
      content-type: 1.0.5
      cookie: 0.5.0
      cookie-signature: 1.0.6
      debug: 2.6.9
      depd: 2.0.0
      encodeurl: 1.0.2
      escape-html: 1.0.3
      etag: 1.8.1
      finalhandler: 1.2.0
      fresh: 0.5.2
      http-errors: 2.0.0
      merge-descriptors: 1.0.1
      methods: 1.1.2
      on-finished: 2.4.1
      parseurl: 1.3.3
      path-to-regexp: 0.1.7
      proxy-addr: 2.0.7
      qs: 6.11.0
      range-parser: 1.2.1
      safe-buffer: 5.2.1
      send: 0.18.0
      serve-static: 1.15.0
      setprototypeof: 1.2.0
      statuses: 2.0.1
      type-is: 1.6.18
      utils-merge: 1.0.1
      vary: 1.1.2
    transitivePeerDependencies:
      - supports-color

  /extendable-error@0.1.7:
    resolution: {integrity: sha512-UOiS2in6/Q0FK0R0q6UY9vYpQ21mr/Qn1KOnte7vsACuNJf514WvCCUHSRCPcgjPT2bAhNIJdlE6bVap1GKmeg==}
    dev: true

  /external-editor@3.1.0:
    resolution: {integrity: sha512-hMQ4CX1p1izmuLYyZqLMO/qGNw10wSv9QDCPfzXfyFrOaCSSoRfqE1Kf1s5an66J5JZC62NewG+mK49jOCtQew==}
    engines: {node: '>=4'}
    dependencies:
      chardet: 0.7.0
      iconv-lite: 0.4.24
      tmp: 0.0.33
    dev: true

  /fast-copy@2.1.7:
    resolution: {integrity: sha512-ozrGwyuCTAy7YgFCua8rmqmytECYk/JYAMXcswOcm0qvGoE3tPb7ivBeIHTOK2DiapBhDZgacIhzhQIKU5TCfA==}
    dev: true

  /fast-deep-equal@3.1.3:
    resolution: {integrity: sha512-f3qQ9oQy9j2AhBe/H9VC91wLmKBCCU/gDOnKNAYG5hswO7BLKj09Hc5HYNz9cGI++xlpDCIgDaitVs03ATR84Q==}

  /fast-diff@1.3.0:
    resolution: {integrity: sha512-VxPP4NqbUjj6MaAOafWeUn2cXWLcCtljklUtZf0Ind4XQ+QPtmA0b18zZy0jIQx+ExRVCR/ZQpBmik5lXshNsw==}
    dev: true

  /fast-fifo@1.3.2:
    resolution: {integrity: sha512-/d9sfos4yxzpwkDkuN7k2SqFKtYNmCTzgfEpz82x34IM9/zc8KGxQoXg1liNC/izpRM/MBdt44Nmx41ZWqk+FQ==}
    dev: false

  /fast-glob@3.3.1:
    resolution: {integrity: sha512-kNFPyjhh5cKjrUltxs+wFx+ZkbRaxxmZ+X0ZU31SOsxCEtP9VPgtq2teZw1DebupL5GmDaNQ6yKMMVcM41iqDg==}
    engines: {node: '>=8.6.0'}
    dependencies:
      '@nodelib/fs.stat': 2.0.5
      '@nodelib/fs.walk': 1.2.8
      glob-parent: 5.1.2
      merge2: 1.4.1
      micromatch: 4.0.5

  /fast-json-stable-stringify@2.1.0:
    resolution: {integrity: sha512-lhd/wF+Lk98HZoTCtlVraHtfh5XYijIjalXck7saUtuanSDyLMxnHhSXEDJqHxD7msR8D0uCmqlkwjCV8xvwHw==}
    dev: true

  /fast-json-stringify@5.8.0:
    resolution: {integrity: sha512-VVwK8CFMSALIvt14U8AvrSzQAwN/0vaVRiFFUVlpnXSnDGrSkOAO5MtzyN8oQNjLd5AqTW5OZRgyjoNuAuR3jQ==}
    dependencies:
      '@fastify/deepmerge': 1.3.0
      ajv: 8.12.0
      ajv-formats: 2.1.1(ajv@8.12.0)
      fast-deep-equal: 3.1.3
      fast-uri: 2.2.0
      rfdc: 1.3.0

  /fast-levenshtein@2.0.6:
    resolution: {integrity: sha512-DCXu6Ifhqcks7TZKY3Hxp3y6qphY5SJZmrWMDrKcERSOXWQdMhU9Ig/PYrzyw/ul9jOIyh0N4M0tbC5hodg8dw==}
    dev: true

  /fast-printf@1.6.9:
    resolution: {integrity: sha512-FChq8hbz65WMj4rstcQsFB0O7Cy++nmbNfLYnD9cYv2cRn8EG6k/MGn9kO/tjO66t09DLDugj3yL+V2o6Qftrg==}
    engines: {node: '>=10.0'}
    dependencies:
      boolean: 3.2.0

  /fast-redact@3.3.0:
    resolution: {integrity: sha512-6T5V1QK1u4oF+ATxs1lWUmlEk6P2T9HqJG3e2DnHOdVgZy2rFJBoEnrIedcTXlkAHU/zKC+7KETJ+KGGKwxgMQ==}
    engines: {node: '>=6'}

  /fast-safe-stringify@2.1.1:
    resolution: {integrity: sha512-W+KJc2dmILlPplD/H4K9l9LcAHAfPtP6BY84uVLXQ6Evcz9Lcg33Y2z1IVblT6xdY54PXYVHEv+0Wpq8Io6zkA==}
    dev: true

  /fast-uri@2.2.0:
    resolution: {integrity: sha512-cIusKBIt/R/oI6z/1nyfe2FvGKVTohVRfvkOhvx0nCEW+xf5NoCXjAHcWp93uOUBchzYcsvPlrapAdX1uW+YGg==}

  /fast-url-parser@1.1.3:
    resolution: {integrity: sha512-5jOCVXADYNuRkKFzNJ0dCCewsZiYo0dz8QNYljkOpFC6r2U4OBmKtvm/Tsuh4w1YYdDqDb31a8TVhBJ2OJKdqQ==}
    dependencies:
      punycode: 1.4.1
    dev: false

  /fast-xml-parser@4.0.11:
    resolution: {integrity: sha512-4aUg3aNRR/WjQAcpceODG1C3x3lFANXRo8+1biqfieHmg9pyMt7qB4lQV/Ta6sJCTbA5vfD8fnA8S54JATiFUA==}
    hasBin: true
    dependencies:
      strnum: 1.0.5
    dev: false

  /fastq@1.15.0:
    resolution: {integrity: sha512-wBrocU2LCXXa+lWBt8RoIRD89Fi8OdABODa/kEnyeyjS5aZO5/GNvI5sEINADqP/h8M29UHTHUb53sUu5Ihqdw==}
    dependencies:
      reusify: 1.0.4

  /fb-watchman@2.0.2:
    resolution: {integrity: sha512-p5161BqbuCaSnB8jIbzQHOlpgsPmK5rJVDfDKO91Axs5NC1uu3HRQm6wt9cd9/+GtQQIO53JdGXXoyDpTAsgYA==}
    dependencies:
      bser: 2.1.1
    dev: true

  /file-entry-cache@6.0.1:
    resolution: {integrity: sha512-7Gps/XWymbLk2QLYK4NzpMOrYjMhdIxXuIvy2QBsLE6ljuodKvdkWs/cpyJJ3CVIVpH0Oi1Hvg1ovbMzLdFBBg==}
    engines: {node: ^10.12.0 || >=12.0.0}
    dependencies:
      flat-cache: 3.0.4
    dev: true

  /file-type@16.5.4:
    resolution: {integrity: sha512-/yFHK0aGjFEgDJjEKP0pWCplsPFPhwyfwevf/pVxiN0tmE4L9LmwWxWukdJSHdoCli4VgQLehjJtwQBnqmsKcw==}
    engines: {node: '>=10'}
    dependencies:
      readable-web-to-node-stream: 3.0.2
      strtok3: 6.3.0
      token-types: 4.2.1

  /file-uri-to-path@1.0.0:
    resolution: {integrity: sha512-0Zt+s3L7Vf1biwWZ29aARiVYLx7iMGnEUl9x33fbB/j3jR81u/O2LbqK+Bm1CDSNDKVtJ/YjwY7TUd5SkeLQLw==}

  /fill-range@7.0.1:
    resolution: {integrity: sha512-qOo9F+dMUmC2Lcb4BbVvnKJxTPjCm+RRpe4gDuGrzkL7mEVl/djYSu2OdQ2Pa302N4oqkSg9ir6jaLWJ2USVpQ==}
    engines: {node: '>=8'}
    dependencies:
      to-regex-range: 5.0.1

  /finalhandler@1.2.0:
    resolution: {integrity: sha512-5uXcUVftlQMFnWC9qu/svkWv3GTd2PfUhK/3PLkYNAe7FbqJMt3515HaxE6eRL74GdsriiwujiawdaB1BpEISg==}
    engines: {node: '>= 0.8'}
    dependencies:
      debug: 2.6.9
      encodeurl: 1.0.2
      escape-html: 1.0.3
      on-finished: 2.4.1
      parseurl: 1.3.3
      statuses: 2.0.1
      unpipe: 1.0.0
    transitivePeerDependencies:
      - supports-color

  /find-up@4.1.0:
    resolution: {integrity: sha512-PpOwAdQ/YlXQ2vj8a3h8IipDuYRi3wceVQQGYWxNINccq40Anw7BlsEXCMbt1Zt+OLA6Fq9suIpIWD0OsnISlw==}
    engines: {node: '>=8'}
    dependencies:
      locate-path: 5.0.0
      path-exists: 4.0.0
    dev: true

  /find-up@5.0.0:
    resolution: {integrity: sha512-78/PXT1wlLLDgTzDs7sjq9hzz0vXD+zn+7wypEe4fXQxCmdmqfGsEPQxmiCSQI3ajFV91bVSsvNtrJRiW6nGng==}
    engines: {node: '>=10'}
    dependencies:
      locate-path: 6.0.0
      path-exists: 4.0.0
    dev: true

  /find-yarn-workspace-root2@1.2.16:
    resolution: {integrity: sha512-hr6hb1w8ePMpPVUK39S4RlwJzi+xPLuVuG8XlwXU3KD5Yn3qgBWVfy3AzNlDhWvE1EORCE65/Qm26rFQt3VLVA==}
    dependencies:
      micromatch: 4.0.5
      pkg-dir: 4.2.0
    dev: true

  /findit2@2.2.3:
    resolution: {integrity: sha512-lg/Moejf4qXovVutL0Lz4IsaPoNYMuxt4PA0nGqFxnJ1CTTGGlEO2wKgoDpwknhvZ8k4Q2F+eesgkLbG2Mxfog==}
    engines: {node: '>=0.8.22'}
    dev: false

  /flat-cache@3.0.4:
    resolution: {integrity: sha512-dm9s5Pw7Jc0GvMYbshN6zchCA9RgQlzzEZX3vylR9IqFfS8XciblUXOKfW6SiuJ0e13eDYZoZV5wdrev7P3Nwg==}
    engines: {node: ^10.12.0 || >=12.0.0}
    dependencies:
      flatted: 3.2.7
      rimraf: 3.0.2
    dev: true

  /flatted@3.2.7:
    resolution: {integrity: sha512-5nqDSxl8nn5BSNxyR3n4I6eDmbolI6WT+QqR547RwxQapgjQBmtktdP+HTBb/a/zLsbzERTONyUB5pefh5TtjQ==}
    dev: true

  /follow-redirects@1.15.2:
    resolution: {integrity: sha512-VQLG33o04KaQ8uYi2tVNbdrWp1QWxNNea+nmIB4EVM28v0hmP17z7aG1+wAkNzVq4KeXTq3221ye5qTJP91JwA==}
    engines: {node: '>=4.0'}
    peerDependencies:
      debug: '*'
    peerDependenciesMeta:
      debug:
        optional: true

  /follow-redirects@1.15.3:
    resolution: {integrity: sha512-1VzOtuEM8pC9SFU1E+8KfTjZyMztRsgEfwQl44z8A25uy13jSzTj6dyK2Df52iV0vgHCfBwLhDWevLn95w5v6Q==}
    engines: {node: '>=4.0'}
    peerDependencies:
      debug: '*'
    peerDependenciesMeta:
      debug:
        optional: true

  /for-each@0.3.3:
    resolution: {integrity: sha512-jqYfLp7mo9vIyQf8ykW2v7A+2N4QjeCeI5+Dz9XraiO1ign81wjiH7Fb9vSOWvQfNtmSa4H2RoQTrrXivdUZmw==}
    dependencies:
      is-callable: 1.2.7
    dev: true

  /form-data@4.0.0:
    resolution: {integrity: sha512-ETEklSGi5t0QMZuiXoA/Q6vcnxcLQP5vdugSpuAyi6SVGi2clPPp+xgEhuMaHC+zGgn31Kd235W35f7Hykkaww==}
    engines: {node: '>= 6'}
    dependencies:
      asynckit: 0.4.0
      combined-stream: 1.0.8
      mime-types: 2.1.35

  /forwarded@0.2.0:
    resolution: {integrity: sha512-buRG0fpBtRHSTCOASe6hD258tEubFoRLb4ZNA6NxMVHNw2gOcwHo9wyablzMzOA5z9xA9L1KNjk/Nt6MT9aYow==}
    engines: {node: '>= 0.6'}

  /fresh@0.5.2:
    resolution: {integrity: sha512-zJ2mQYM18rEFOudeV4GShTGIQ7RbzA7ozbU9I/XBpm7kqgMywgmylMwXHxZJmkVoYkna9d2pVXVXPdYTP9ej8Q==}
    engines: {node: '>= 0.6'}

  /fs-constants@1.0.0:
    resolution: {integrity: sha512-y6OAwoSIf7FyjMIv94u+b5rdheZEjzR63GTyZJm5qh4Bi+2YgwLCcI/fPFZkL5PSixOt6ZNKm+w+Hfp/Bciwow==}

  /fs-extra@7.0.1:
    resolution: {integrity: sha512-YJDaCJZEnBmcbw13fvdAM9AwNOJwOzrE4pqMqBq5nFiEqXUqHwlK4B+3pUw6JNvfSPtX05xFHtYy/1ni01eGCw==}
    engines: {node: '>=6 <7 || >=8'}
    dependencies:
      graceful-fs: 4.2.11
      jsonfile: 4.0.0
      universalify: 0.1.2
    dev: true

  /fs-extra@8.1.0:
    resolution: {integrity: sha512-yhlQgA6mnOJUKOsRUFsgJdQCvkKhcz8tlZG5HBQfReYZy46OwLcY+Zia0mtdHsOo9y/hP+CxMN0TU9QxoOtG4g==}
    engines: {node: '>=6 <7 || >=8'}
    dependencies:
      graceful-fs: 4.2.11
      jsonfile: 4.0.0
      universalify: 0.1.2
    dev: true

  /fs-minipass@2.1.0:
    resolution: {integrity: sha512-V/JgOLFCS+R6Vcq0slCuaeWEdNC3ouDlJMNIsacH2VtALiu9mV4LPrHc5cDl8k5aw6J8jwgWWpiTo5RYhmIzvg==}
    engines: {node: '>= 8'}
    dependencies:
      minipass: 3.3.6
    dev: true

  /fs.realpath@1.0.0:
    resolution: {integrity: sha512-OO0pH2lK6a0hZnAdau5ItzHPI6pUlvI7jMVnxUQRtw4owF2wk8lOSabtGDCTP4Ggrg2MbGnWO9X8K1t4+fGMDw==}
    dev: true

  /fsevents@2.3.3:
    resolution: {integrity: sha512-5xoDfX+fL7faATnagmWPpbFtwh/R77WmMMqqHGS65C3vvB0YHrgF+B1YmZ3441tMj5n63k0212XNoJwzlhffQw==}
    engines: {node: ^8.16.0 || ^10.6.0 || >=11.0.0}
    os: [darwin]
    requiresBuild: true
    dev: true
    optional: true

  /function-bind@1.1.1:
    resolution: {integrity: sha512-yIovAzMX49sF8Yl58fSCWJ5svSLuaibPxXQJFLmBObTuCr0Mf1KiPopGM9NiFjiYBCbfaa2Fh6breQ6ANVTI0A==}

  /function.prototype.name@1.1.6:
    resolution: {integrity: sha512-Z5kx79swU5P27WEayXM1tBi5Ze/lbIyiNgU3qyXUOf9b2rgXYyF9Dy9Cx+IQv/Lc8WCG6L82zwUPpSS9hGehIg==}
    engines: {node: '>= 0.4'}
    dependencies:
      call-bind: 1.0.2
      define-properties: 1.2.0
      es-abstract: 1.22.1
      functions-have-names: 1.2.3
    dev: true

  /functions-have-names@1.2.3:
    resolution: {integrity: sha512-xckBUXyTIqT97tq2x2AMb+g163b5JFysYk0x4qxNFwbfQkmNZoiRHb6sPzI9/QV33WeuvVYBUIiD4NzNIyqaRQ==}
    dev: true

  /gauge@4.0.4:
    resolution: {integrity: sha512-f9m+BEN5jkg6a0fZjleidjN51VE1X+mPFQ2DJ0uv1V39oCLCbsGe6yjbBnp7eK7z/+GAon99a3nHuqbuuthyPg==}
    engines: {node: ^12.13.0 || ^14.15.0 || >=16.0.0}
    dependencies:
      aproba: 2.0.0
      color-support: 1.1.3
      console-control-strings: 1.1.0
      has-unicode: 2.0.1
      signal-exit: 3.0.7
      string-width: 4.2.3
      strip-ansi: 6.0.1
      wide-align: 1.1.5
    dev: true

  /gensync@1.0.0-beta.2:
    resolution: {integrity: sha512-3hN7NaskYvMDLQY55gnW3NQ+mesEAepTqlg+VEbj7zzqEMBVNhzcGYYeqFo/TlYz6eQiFcp1HcsCZO+nGgS8zg==}
    engines: {node: '>=6.9.0'}
    dev: true

  /get-caller-file@2.0.5:
    resolution: {integrity: sha512-DyFP3BM/3YHTQOCUL/w0OZHR0lpKeGrxotcHWcqNEdnltqFwXVfhEBQ94eIo34AfQpo0rGki4cyIiftY06h2Fg==}
    engines: {node: 6.* || 8.* || >= 10.*}

  /get-intrinsic@1.2.1:
    resolution: {integrity: sha512-2DcsyfABl+gVHEfCOaTrWgyt+tb6MSEGmKq+kI5HwLbIYgjgmMcV8KQ41uaKz1xxUcn9tJtgFbQUEVcEbd0FYw==}
    dependencies:
      function-bind: 1.1.1
      has: 1.0.3
      has-proto: 1.0.1
      has-symbols: 1.0.3

  /get-package-type@0.1.0:
    resolution: {integrity: sha512-pjzuKtY64GYfWizNAJ0fr9VqttZkNiK2iS430LtIHzjBEr6bX8Am2zm4sW4Ro5wjWW5cAlRL1qAMTcXbjNAO2Q==}
    engines: {node: '>=8.0.0'}
    dev: true

  /get-port@6.1.2:
    resolution: {integrity: sha512-BrGGraKm2uPqurfGVj/z97/zv8dPleC6x9JBNRTrDNtCkkRF4rPwrQXFgL7+I+q8QSdU4ntLQX2D7KIxSy8nGw==}
    engines: {node: ^12.20.0 || ^14.13.1 || >=16.0.0}

  /get-stream@6.0.1:
    resolution: {integrity: sha512-ts6Wi+2j3jQjqi70w5AlN8DFnkSwC+MqmxEzdEALB2qXZYV3X/b1CTfgPLGJNMeAWxdPfU8FO1ms3NUfaHCPYg==}
    engines: {node: '>=10'}
    dev: true

  /get-symbol-description@1.0.0:
    resolution: {integrity: sha512-2EmdH1YvIQiZpltCNgkuiUnyukzxM/R6NDJX31Ke3BG1Nq5b0S2PhX59UKi9vZpPDQVdqn+1IcaAwnzTT5vCjw==}
    engines: {node: '>= 0.4'}
    dependencies:
      call-bind: 1.0.2
      get-intrinsic: 1.2.1
    dev: true

  /github-from-package@0.0.0:
    resolution: {integrity: sha512-SyHy3T1v2NUXn29OsWdxmK6RwHD+vkj3v8en8AOBZ1wBQ/hCAQ5bAQTD02kW4W9tUp/3Qh6J8r9EvntiyCmOOw==}

  /glob-parent@5.1.2:
    resolution: {integrity: sha512-AOIgSQCepiJYwP3ARnGx+5VnTu2HBYdzbGP45eLw1vr3zB3vZLeyed1sC9hnbcOc9/SrMyM5RPQrkGz4aS9Zow==}
    engines: {node: '>= 6'}
    dependencies:
      is-glob: 4.0.3

  /glob-parent@6.0.2:
    resolution: {integrity: sha512-XxwI8EOhVQgWp6iDL+3b0r86f4d6AX6zSU55HfB4ydCEuXLXc5FcYeOu+nnGftS4TEju/11rt4KJPTMgbfmv4A==}
    engines: {node: '>=10.13.0'}
    dependencies:
      is-glob: 4.0.3
    dev: true

  /glob@7.2.3:
    resolution: {integrity: sha512-nFR0zLpU2YCaRxwoCJvL6UvCH2JFyFVIvwTLsIf21AuHlMskA1hhTdk+LlYJtOlYt9v6dvszD2BGRqBL+iQK9Q==}
    dependencies:
      fs.realpath: 1.0.0
      inflight: 1.0.6
      inherits: 2.0.4
      minimatch: 3.1.2
      once: 1.4.0
      path-is-absolute: 1.0.1
    dev: true

  /glob@8.1.0:
    resolution: {integrity: sha512-r8hpEjiQEYlF2QU0df3dS+nxxSIreXQS1qRhMJM0Q5NDdR386C7jb7Hwwod8Fgiuex+k0GFjgft18yvxm5XoCQ==}
    engines: {node: '>=12'}
    dependencies:
      fs.realpath: 1.0.0
      inflight: 1.0.6
      inherits: 2.0.4
      minimatch: 5.1.6
      once: 1.4.0
    dev: true

  /globals@11.12.0:
    resolution: {integrity: sha512-WOBp/EEGUiIsJSp7wcv/y6MO+lV9UoncWqxuFfm8eBwzWNgyfBd6Gz+IeKQ9jCmyhoH99g15M3T+QaVHFjizVA==}
    engines: {node: '>=4'}
    dev: true

  /globals@13.21.0:
    resolution: {integrity: sha512-ybyme3s4yy/t/3s35bewwXKOf7cvzfreG2lH0lZl0JB7I4GxRP2ghxOK/Nb9EkRXdbBXZLfq/p/0W2JUONB/Gg==}
    engines: {node: '>=8'}
    dependencies:
      type-fest: 0.20.2
    dev: true

  /globalthis@1.0.3:
    resolution: {integrity: sha512-sFdI5LyBiNTHjRd7cGPWapiHWMOXKyuBNX/cWJ3NfzrZQVa8GI/8cofCl74AOVqq9W5kNmguTIzJ/1s2gyI9wA==}
    engines: {node: '>= 0.4'}
    dependencies:
      define-properties: 1.2.0

  /globby@11.1.0:
    resolution: {integrity: sha512-jhIXaOzy1sb8IyocaruWSn1TjmnBVs8Ayhcy83rmxNJ8q2uWKCAj3CnJY+KpGSXCueAPc0i05kVvVKtP1t9S3g==}
    engines: {node: '>=10'}
    dependencies:
      array-union: 2.1.0
      dir-glob: 3.0.1
      fast-glob: 3.3.1
      ignore: 5.2.4
      merge2: 1.4.1
      slash: 3.0.0
    dev: true

  /gopd@1.0.1:
    resolution: {integrity: sha512-d65bNlIadxvpb/A2abVdlqKqV563juRnZ1Wtk6s1sIR8uNsXR70xqIzVqxVf1eTqDunwT2MkczEeaezCKTZhwA==}
    dependencies:
      get-intrinsic: 1.2.1
    dev: true

  /graceful-fs@4.2.11:
    resolution: {integrity: sha512-RbJ5/jmFcNNCcDV5o9eTnBLJ/HszWV0P73bc+Ff4nS/rJj+YaS6IGyiOL0VoBYX+l1Wrl3k63h/KrH+nhJ0XvQ==}
    dev: true

  /grapheme-splitter@1.0.4:
    resolution: {integrity: sha512-bzh50DW9kTPM00T8y4o8vQg89Di9oLJVLW/KaOGIXJWP/iqCN6WKYkbNOF04vFLJhwcpYUh9ydh/+5vpOqV4YQ==}
    dev: true

  /graphemer@1.4.0:
    resolution: {integrity: sha512-EtKwoO6kxCL9WO5xipiHTZlSzBm7WLT627TqC/uVRd0HKmq8NXyebnNYxDoBi7wt8eTWrUrKXCOVaFq9x1kgag==}

  /handlebars-jest@1.0.0:
    resolution: {integrity: sha512-giA9RSHNLKOqFU2dJ3QapELUJmXb4wmQWIEPc5cYp3Sx4Nwo01PBsTWrwo28cGWC8gRg+seMVMBi7wQtcaqw3g==}
    dependencies:
      node-cache: 5.1.2
    dev: true

  /handlebars@4.7.7:
    resolution: {integrity: sha512-aAcXm5OAfE/8IXkcZvCepKU3VzW1/39Fb5ZuqMtgI/hT8X2YgoMvBY5dLhq/cpOvw7Lk1nK/UF71aLG/ZnVYRA==}
    engines: {node: '>=0.4.7'}
    hasBin: true
    dependencies:
      minimist: 1.2.8
      neo-async: 2.6.2
      source-map: 0.6.1
      wordwrap: 1.0.0
    optionalDependencies:
      uglify-js: 3.17.4

  /hard-rejection@2.1.0:
    resolution: {integrity: sha512-VIZB+ibDhx7ObhAe7OVtoEbuP4h/MuOTHJ+J8h/eBXotJYl0fBgR72xDFCKgIh22OJZIOVNxBMWuhAr10r8HdA==}
    engines: {node: '>=6'}
    dev: true

  /has-bigints@1.0.2:
    resolution: {integrity: sha512-tSvCKtBr9lkF0Ex0aQiP9N+OpV4zi2r/Nee5VkRDbaqv35RLYMzbwQfFSZZH0kR+Rd6302UJZ2p/bJCEoR3VoQ==}
    dev: true

  /has-flag@3.0.0:
    resolution: {integrity: sha512-sKJf1+ceQBr4SMkvQnBDNDtf4TXpVhVGateu0t918bl30FnbE2m4vNLX+VWe/dpjlb+HugGYzW7uQXH98HPEYw==}
    engines: {node: '>=4'}
    dev: true

  /has-flag@4.0.0:
    resolution: {integrity: sha512-EykJT/Q1KjTWctppgIAgfSO0tKVuZUjhgMr17kqTumMl6Afv3EISleU7qZUzoXDFTAHTDC4NOoG/ZxU3EvlMPQ==}
    engines: {node: '>=8'}
    dev: true

  /has-property-descriptors@1.0.0:
    resolution: {integrity: sha512-62DVLZGoiEBDHQyqG4w9xCuZ7eJEwNmJRWw2VY84Oedb7WFcA27fiEVe8oUQx9hAUJ4ekurquucTGwsyO1XGdQ==}
    dependencies:
      get-intrinsic: 1.2.1

  /has-proto@1.0.1:
    resolution: {integrity: sha512-7qE+iP+O+bgF9clE5+UoBFzE65mlBiVj3tKCrlNQ0Ogwm0BjpT/gK4SlLYDMybDh5I3TCTKnPPa0oMG7JDYrhg==}
    engines: {node: '>= 0.4'}

  /has-symbols@1.0.3:
    resolution: {integrity: sha512-l3LCuF6MgDNwTDKkdYGEihYjt5pRPbEg46rtlmnSPlUbgmB8LOIrKJbYYFBSbnPaJexMKtiPO8hmeRjRz2Td+A==}
    engines: {node: '>= 0.4'}

  /has-tostringtag@1.0.0:
    resolution: {integrity: sha512-kFjcSNhnlGV1kyoGk7OXKSawH5JOb/LzUc5w9B02hOTO0dfFRjbHQKvg1d6cf3HbeUmtU9VbbV3qzZ2Teh97WQ==}
    engines: {node: '>= 0.4'}
    dependencies:
      has-symbols: 1.0.3
    dev: true

  /has-unicode@2.0.1:
    resolution: {integrity: sha512-8Rf9Y83NBReMnx0gFzA8JImQACstCYWUplepDa9xprwwtmgEZUF0h/i5xSA625zB/I37EtrswSST6OXxwaaIJQ==}
    dev: true

  /has@1.0.3:
    resolution: {integrity: sha512-f2dvO0VU6Oej7RkWJGrehjbzMAjFp5/VKPp5tTpWIV4JHHZK1/BxbFRtf/siA2SWTe09caDmVtYYzWEIbBS4zw==}
    engines: {node: '>= 0.4.0'}
    dependencies:
      function-bind: 1.1.1

  /hash.js@1.1.7:
    resolution: {integrity: sha512-taOaskGt4z4SOANNseOviYDvjEJinIkRgmp7LbKP2YTTmVxWBl87s/uzK9r+44BclBSp2X7K1hqeNfz9JbBeXA==}
    dependencies:
      inherits: 2.0.4
      minimalistic-assert: 1.0.1

  /he@1.2.0:
    resolution: {integrity: sha512-F/1DnUGPopORZi0ni+CvrCgHQ5FyEAHRLSApuYWMmrbSwoN2Mn/7k+Gl38gJnR7yyDZk6WLXwiGod1JOWNDKGw==}
    hasBin: true

  /help-me@4.2.0:
    resolution: {integrity: sha512-TAOnTB8Tz5Dw8penUuzHVrKNKlCIbwwbHnXraNJxPwf8LRtE2HlM84RYuezMFcwOJmoYOCWVDyJ8TQGxn9PgxA==}
    dependencies:
      glob: 8.1.0
      readable-stream: 3.6.2
    dev: true

  /hmac-drbg@1.0.1:
    resolution: {integrity: sha512-Tti3gMqLdZfhOQY1Mzf/AanLiqh1WTiJgEj26ZuYQ9fbkLomzGchCws4FyrSd4VkpBfiNhaE1On+lOz894jvXg==}
    dependencies:
      hash.js: 1.1.7
      minimalistic-assert: 1.0.1
      minimalistic-crypto-utils: 1.0.1

  /hosted-git-info@2.8.9:
    resolution: {integrity: sha512-mxIDAb9Lsm6DoOJ7xH+5+X4y1LU/4Hi50L9C5sIswK3JzULS4bwk1FvjdBgvYR4bzT4tuUQiC15FE2f5HbLvYw==}
    dev: true

  /html-escaper@2.0.2:
    resolution: {integrity: sha512-H2iMtd0I4Mt5eYiapRdIDjp+XzelXQ0tFE4JS7YFwFevXXMmOp9myNrUvCg0D6ws8iqkRPBfKHgbwig1SmlLfg==}
    dev: true

  /html-to-text@7.1.1:
    resolution: {integrity: sha512-c9QWysrfnRZevVpS8MlE7PyOdSuIOjg8Bt8ZE10jMU/BEngA6j3llj4GRfAmtQzcd1FjKE0sWu5IHXRUH9YxIQ==}
    engines: {node: '>=10.23.2'}
    hasBin: true
    dependencies:
      deepmerge: 4.3.1
      he: 1.2.0
      htmlparser2: 6.1.0
      minimist: 1.2.8

  /htmlparser2@6.1.0:
    resolution: {integrity: sha512-gyyPk6rgonLFEDGoeRgQNaEUvdJ4ktTmmUh/h2t7s+M8oPpIPxgNACWa+6ESR57kXstwqPiCut0V8NRpcwgU7A==}
    dependencies:
      domelementtype: 2.3.0
      domhandler: 4.3.1
      domutils: 2.8.0
      entities: 2.2.0

  /http-cache-semantics@4.1.1:
    resolution: {integrity: sha512-er295DKPVsV82j5kw1Gjt+ADA/XYHsajl82cGNQG2eyoPkvgUhX+nDIyelzhIWbbsXP39EHcI6l5tYs2FYqYXQ==}
    dev: true

  /http-errors@1.8.1:
    resolution: {integrity: sha512-Kpk9Sm7NmI+RHhnj6OIWDI1d6fIoFAtFt9RLaTMRlg/8w49juAStsrBgp0Dp4OdxdVbRIeKhtCUvoi/RuAhO4g==}
    engines: {node: '>= 0.6'}
    dependencies:
      depd: 1.1.2
      inherits: 2.0.4
      setprototypeof: 1.2.0
      statuses: 1.5.0
      toidentifier: 1.0.1
    dev: true

  /http-errors@2.0.0:
    resolution: {integrity: sha512-FtwrG/euBzaEjYeRqOgly7G0qviiXoJWnvEH2Z1plBdXgbyjv34pHTSb9zoeHMyDy33+DWy5Wt9Wo+TURtOYSQ==}
    engines: {node: '>= 0.8'}
    dependencies:
      depd: 2.0.0
      inherits: 2.0.4
      setprototypeof: 1.2.0
      statuses: 2.0.1
      toidentifier: 1.0.1

  /http-proxy-agent@5.0.0:
    resolution: {integrity: sha512-n2hY8YdoRE1i7r6M0w9DIw5GgZN0G25P8zLCRQ8rjXtTU3vsNFBI/vWK/UIeE6g5MUUz6avwAPXmL6Fy9D/90w==}
    engines: {node: '>= 6'}
    dependencies:
      '@tootallnate/once': 2.0.0
      agent-base: 6.0.2
      debug: 4.3.4
    transitivePeerDependencies:
      - supports-color
    dev: true

  /http-terminator@3.2.0:
    resolution: {integrity: sha512-JLjck1EzPaWjsmIf8bziM3p9fgR1Y3JoUKAkyYEbZmFrIvJM6I8vVJfBGWlEtV9IWOvzNnaTtjuwZeBY2kwB4g==}
    engines: {node: '>=14'}
    dependencies:
      delay: 5.0.0
      p-wait-for: 3.2.0
      roarr: 7.15.1
      type-fest: 2.19.0

  /http2-express-bridge@1.0.7:
    resolution: {integrity: sha512-bmzZSyn3nuzXRqs/+WgH7IGOQYMCIZNJeqTJ/1AoDgMPTSP5wXQCxPGsdUbGzzxwiHrMwyT4Z7t8ccbsKqiHrw==}
    engines: {node: '>= 10.0.0'}
    dependencies:
      merge-descriptors: 1.0.1
      send: 0.17.2
      setprototypeof: 1.2.0
    transitivePeerDependencies:
      - supports-color
    dev: true

  /https-proxy-agent@5.0.1:
    resolution: {integrity: sha512-dFcAjpTQFgoLMzC2VwU+C/CbS7uRL0lWmxDITmqm7C+7F0Odmj6s9l6alZc6AELXhrnggM2CeWSXHGOdX2YtwA==}
    engines: {node: '>= 6'}
    dependencies:
      agent-base: 6.0.2
      debug: 4.3.4
    transitivePeerDependencies:
      - supports-color
    dev: true

  /human-id@1.0.2:
    resolution: {integrity: sha512-UNopramDEhHJD+VR+ehk8rOslwSfByxPIZyJRfV739NDhN5LF1fa1MqnzKm2lGTQRjNrjK19Q5fhkgIfjlVUKw==}
    dev: true

  /human-signals@2.1.0:
    resolution: {integrity: sha512-B4FFZ6q/T2jhhksgkbEW3HBvWIfDW85snkQgawt07S7J5QXTk6BkNV+0yAeZrM5QpMAdYlocGoljn0sJ/WQkFw==}
    engines: {node: '>=10.17.0'}
    dev: true

  /humanize-ms@1.2.1:
    resolution: {integrity: sha512-Fl70vYtsAFb/C06PTS9dZBo7ihau+Tu/DNCk/OyHhea07S+aeMWpFFkUaXRa8fI+ScZbEI8dfSxwY7gxZ9SAVQ==}
    dependencies:
      ms: 2.1.3
    dev: true

  /iconv-lite@0.4.24:
    resolution: {integrity: sha512-v3MXnZAcvnywkTUEZomIActle7RXXeedOR31wwl7VlyoXO4Qi9arvSenNQWne1TcRwhCL1HwLI21bEqdpj8/rA==}
    engines: {node: '>=0.10.0'}
    dependencies:
      safer-buffer: 2.1.2

  /iconv-lite@0.6.3:
    resolution: {integrity: sha512-4fCk79wshMdzMp2rH06qWrJE4iolqLhCUH+OiuIgU++RB0+94NlDL81atO7GX55uUKueo0txHNtvEyI6D7WdMw==}
    engines: {node: '>=0.10.0'}
    requiresBuild: true
    dependencies:
      safer-buffer: 2.1.2
    dev: true
    optional: true

  /ieee754@1.2.1:
    resolution: {integrity: sha512-dcyqhDvX1C46lXZcVqCpK+FtMRQVdIMN6/Df5js2zouUsqG7I6sFxitIC+7KYK29KdXOLHdu9zL4sFnoVQnqaA==}

  /ignore@5.2.4:
    resolution: {integrity: sha512-MAb38BcSbH0eHNBxn7ql2NH/kX33OkB3lZ1BNdh7ENeRChHTYsTvWrMubiIAMNS2llXEEgZ1MUOBtXChP3kaFQ==}
    engines: {node: '>= 4'}

  /import-fresh@3.3.0:
    resolution: {integrity: sha512-veYYhQa+D1QBKznvhUHxb8faxlrwUnxseDAbAp457E0wLNio2bOSKnjYDhMj+YiAq61xrMGhQk9iXVk5FzgQMw==}
    engines: {node: '>=6'}
    dependencies:
      parent-module: 1.0.1
      resolve-from: 4.0.0
    dev: true

  /import-in-the-middle@1.4.2:
    resolution: {integrity: sha512-9WOz1Yh/cvO/p69sxRmhyQwrIGGSp7EIdcb+fFNVi7CzQGQB8U1/1XrKVSbEd/GNOAeM0peJtmi7+qphe7NvAw==}
    dependencies:
      acorn: 8.10.0
      acorn-import-assertions: 1.9.0(acorn@8.10.0)
      cjs-module-lexer: 1.2.3
      module-details-from-path: 1.0.3
    dev: false

  /import-local@3.1.0:
    resolution: {integrity: sha512-ASB07uLtnDs1o6EHjKpX34BKYDSqnFerfTOJL2HvMqF70LnxpjkzDB8J44oT9pu4AMPkQwf8jl6szgvNd2tRIg==}
    engines: {node: '>=8'}
    hasBin: true
    dependencies:
      pkg-dir: 4.2.0
      resolve-cwd: 3.0.0
    dev: true

  /imurmurhash@0.1.4:
    resolution: {integrity: sha512-JmXMZ6wuvDmLiHEml9ykzqO6lwFbof0GG4IkcGaENdCRDDmMVnny7s5HsIgHCbaq0w2MyPhDqkhTUgS2LU2PHA==}
    engines: {node: '>=0.8.19'}
    dev: true

  /indent-string@4.0.0:
    resolution: {integrity: sha512-EdDDZu4A2OyIK7Lr/2zG+w5jmbuk1DVBnEwREQvBzspBJkCEbRa8GxU1lghYcaGJCnRWibjDXlq779X1/y5xwg==}
    engines: {node: '>=8'}
    dev: true

  /infer-owner@1.0.4:
    resolution: {integrity: sha512-IClj+Xz94+d7irH5qRyfJonOdfTzuDaifE6ZPWfx0N0+/ATZCbuTPq2prFl526urkQd90WyUKIh1DfBQ2hMz9A==}
    dev: true

  /inflight@1.0.6:
    resolution: {integrity: sha512-k92I/b08q4wvFscXCLvqfsHCrjrF7yiXsQuIVvVE7N82W3+aqpzuUdBbfhWcy/FZR3/4IgflMgKLOsvPDrGCJA==}
    dependencies:
      once: 1.4.0
      wrappy: 1.0.2
    dev: true

  /inherits@2.0.4:
    resolution: {integrity: sha512-k/vGaX4/Yla3WzyMCvTQOXYeIHvqOKtnqBduzTHpzpQZzAskKMhZ2K+EnBiSM9zGSoIFeMpXKxa4dYeZIQqewQ==}

  /ini@1.3.8:
    resolution: {integrity: sha512-JV/yugV2uzW5iMRSiZAyDtQd+nxtUnjeLt0acNdw98kKLrvuRVyB80tsREOE7yvGVgalhZ6RNXCmEHkUKBKxew==}

  /int64-buffer@0.1.10:
    resolution: {integrity: sha512-v7cSY1J8ydZ0GyjUHqF+1bshJ6cnEVLo9EnjB8p+4HDRPZc9N5jjmvUV7NvEsqQOKyH0pmIBFWXVQbiS0+OBbA==}
    dev: false

  /internal-slot@1.0.5:
    resolution: {integrity: sha512-Y+R5hJrzs52QCG2laLn4udYVnxsfny9CpOhNhUvk/SSSVyF6T27FzRbF0sroPidSu3X8oEAkOn2K804mjpt6UQ==}
    engines: {node: '>= 0.4'}
    dependencies:
      get-intrinsic: 1.2.1
      has: 1.0.3
      side-channel: 1.0.4
    dev: true

  /ioredis@5.3.2:
    resolution: {integrity: sha512-1DKMMzlIHM02eBBVOFQ1+AolGjs6+xEcM4PDL7NqOS6szq7H9jSaEkIUH6/a5Hl241LzW6JLSiAbNvTQjUupUA==}
    engines: {node: '>=12.22.0'}
    dependencies:
      '@ioredis/commands': 1.2.0
      cluster-key-slot: 1.1.2
      debug: 4.3.4
      denque: 2.1.0
      lodash.defaults: 4.2.0
      lodash.isarguments: 3.1.0
      redis-errors: 1.2.0
      redis-parser: 3.0.0
      standard-as-callback: 2.1.0
    transitivePeerDependencies:
      - supports-color

  /ip@2.0.0:
    resolution: {integrity: sha512-WKa+XuLG1A1R0UWhl2+1XQSi+fZWMsYKffMZTTYsiZaUD8k2yDAj5atimTUD2TZkyCkNEeYE5NhFZmupOGtjYQ==}
    dev: true

  /ipaddr.js@1.9.1:
    resolution: {integrity: sha512-0KI/607xoxSToH7GjN1FfSbLoU0+btTicjsQSWQlh/hZykN8KpmMf7uYwPW3R+akZ6R/w18ZlXSHBYXiYUPO3g==}
    engines: {node: '>= 0.10'}

  /ipaddr.js@2.1.0:
    resolution: {integrity: sha512-LlbxQ7xKzfBusov6UMi4MFpEg0m+mAm9xyNGEduwXMEDuf4WfzB/RZwMVYEd7IKGvh4IUkEXYxtAVu9T3OelJQ==}
    engines: {node: '>= 10'}
    dev: false

  /is-array-buffer@3.0.2:
    resolution: {integrity: sha512-y+FyyR/w8vfIRq4eQcM1EYgSTnmHXPqaF+IgzgraytCFq5Xh8lllDVmAZolPJiZttZLeFSINPYMaEJ7/vWUa1w==}
    dependencies:
      call-bind: 1.0.2
      get-intrinsic: 1.2.1
      is-typed-array: 1.1.12
    dev: true

  /is-arrayish@0.2.1:
    resolution: {integrity: sha512-zz06S8t0ozoDXMG+ube26zeCTNXcKIPJZJi8hBrF4idCLms4CG9QtK7qBl1boi5ODzFpjswb5JPmHCbMpjaYzg==}
    dev: true

  /is-arrayish@0.3.2:
    resolution: {integrity: sha512-eVRqCvVlZbuw3GrM63ovNSNAeA1K16kaR/LRY/92w0zxQ5/1YzwblUX652i4Xs9RwAGjW9d9y6X88t8OaAJfWQ==}

  /is-bigint@1.0.4:
    resolution: {integrity: sha512-zB9CruMamjym81i2JZ3UMn54PKGsQzsJeo6xvN3HJJ4CAsQNB6iRutp2To77OfCNuoxspsIhzaPoO1zyCEhFOg==}
    dependencies:
      has-bigints: 1.0.2
    dev: true

  /is-boolean-object@1.1.2:
    resolution: {integrity: sha512-gDYaKHJmnj4aWxyj6YHyXVpdQawtVLHU5cb+eztPGczf6cjuTdwve5ZIEfgXqH4e57An1D1AKf8CZ3kYrQRqYA==}
    engines: {node: '>= 0.4'}
    dependencies:
      call-bind: 1.0.2
      has-tostringtag: 1.0.0
    dev: true

  /is-callable@1.2.7:
    resolution: {integrity: sha512-1BC0BVFhS/p0qtw6enp8e+8OD0UrK0oFLztSjNzhcKA3WDuJxxAPXzPuPtKkjEY9UUoEWlX/8fgKeu2S8i9JTA==}
    engines: {node: '>= 0.4'}
    dev: true

  /is-ci@3.0.1:
    resolution: {integrity: sha512-ZYvCgrefwqoQ6yTyYUbQu64HsITZ3NfKX1lzaEYdkTDcfKzzCI/wthRRYKkdjHKFVgNiXKAKm65Zo1pk2as/QQ==}
    hasBin: true
    dependencies:
      ci-info: 3.8.0
    dev: true

  /is-core-module@2.13.0:
    resolution: {integrity: sha512-Z7dk6Qo8pOCp3l4tsX2C5ZVas4V+UxwQodwZhLopL91TX8UyyHEXafPcyoeeWuLrwzHcr3igO78wNLwHJHsMCQ==}
    dependencies:
      has: 1.0.3

  /is-date-object@1.0.5:
    resolution: {integrity: sha512-9YQaSxsAiSwcvS33MBk3wTCVnWK+HhF8VZR2jRxehM16QcVOdHqPn4VPHmRK4lSr38n9JriurInLcP90xsYNfQ==}
    engines: {node: '>= 0.4'}
    dependencies:
      has-tostringtag: 1.0.0
    dev: true

  /is-extglob@2.1.1:
    resolution: {integrity: sha512-SbKbANkN603Vi4jEZv49LeVJMn4yGwsbzZworEoyEiutsN3nJYdbO36zfhGJ6QEDpOZIFkDtnq5JRxmvl3jsoQ==}
    engines: {node: '>=0.10.0'}

  /is-fullwidth-code-point@3.0.0:
    resolution: {integrity: sha512-zymm5+u+sCsSWyD9qNaejV3DFvhCKclKdizYaJUuHA83RLjb7nSuGnddCHGv0hk+KY7BMAlsWeK4Ueg6EV6XQg==}
    engines: {node: '>=8'}
    dev: true

  /is-generator-fn@2.1.0:
    resolution: {integrity: sha512-cTIB4yPYL/Grw0EaSzASzg6bBy9gqCofvWN8okThAYIxKJZC+udlRAmGbM0XLeniEJSs8uEgHPGuHSe1XsOLSQ==}
    engines: {node: '>=6'}
    dev: true

  /is-glob@4.0.3:
    resolution: {integrity: sha512-xelSayHH36ZgE7ZWhli7pW34hNbNl8Ojv5KVmkJD4hBdD3th8Tfk9vYasLM+mXWOZhFkgZfxhLSnrwRr4elSSg==}
    engines: {node: '>=0.10.0'}
    dependencies:
      is-extglob: 2.1.1

  /is-lambda@1.0.1:
    resolution: {integrity: sha512-z7CMFGNrENq5iFB9Bqo64Xk6Y9sg+epq1myIcdHaGnbMTYOxvzsEtdYqQUylB7LxfkvgrrjP32T6Ywciio9UIQ==}
    dev: true

  /is-negative-zero@2.0.2:
    resolution: {integrity: sha512-dqJvarLawXsFbNDeJW7zAz8ItJ9cd28YufuuFzh0G8pNHjJMnY08Dv7sYX2uF5UpQOwieAeOExEYAWWfu7ZZUA==}
    engines: {node: '>= 0.4'}
    dev: true

  /is-number-object@1.0.7:
    resolution: {integrity: sha512-k1U0IRzLMo7ZlYIfzRu23Oh6MiIFasgpb9X76eqfFZAqwH44UI4KTBvBYIZ1dSL9ZzChTB9ShHfLkR4pdW5krQ==}
    engines: {node: '>= 0.4'}
    dependencies:
      has-tostringtag: 1.0.0
    dev: true

  /is-number@7.0.0:
    resolution: {integrity: sha512-41Cifkg6e8TylSpdtTpeLVMqvSBEVzTttHvERD741+pnZ8ANv0004MRL43QKPDlK9cGvNp6NZWZUBlbGXYxxng==}
    engines: {node: '>=0.12.0'}

  /is-plain-obj@1.1.0:
    resolution: {integrity: sha512-yvkRyxmFKEOQ4pNXCmJG5AEQNlXJS5LaONXo5/cLdTZdWvsZ1ioJEonLGAosKlMWE8lwUy/bJzMjcw8az73+Fg==}
    engines: {node: '>=0.10.0'}
    dev: true

  /is-regex@1.1.4:
    resolution: {integrity: sha512-kvRdxDsxZjhzUX07ZnLydzS1TU/TJlTUHHY4YLL87e37oUA49DfkLqgy+VjFocowy29cKvcSiu+kIv728jTTVg==}
    engines: {node: '>= 0.4'}
    dependencies:
      call-bind: 1.0.2
      has-tostringtag: 1.0.0
    dev: true

  /is-shared-array-buffer@1.0.2:
    resolution: {integrity: sha512-sqN2UDu1/0y6uvXyStCOzyhAjCSlHceFoMKJW8W9EU9cvic/QdsZ0kEU93HEy3IUEFZIiH/3w+AH/UQbPHNdhA==}
    dependencies:
      call-bind: 1.0.2
    dev: true

  /is-stream@2.0.1:
    resolution: {integrity: sha512-hFoiJiTl63nn+kstHGBtewWSKnQLpyb155KHheA1l39uvtO9nWIop1p3udqPcUd/xbF1VLMO4n7OI6p7RbngDg==}
    engines: {node: '>=8'}
    dev: true

  /is-string@1.0.7:
    resolution: {integrity: sha512-tE2UXzivje6ofPW7l23cjDOMa09gb7xlAqG6jG5ej6uPV32TlWP3NKPigtaGeHNu9fohccRYvIiZMfOOnOYUtg==}
    engines: {node: '>= 0.4'}
    dependencies:
      has-tostringtag: 1.0.0
    dev: true

  /is-subdir@1.2.0:
    resolution: {integrity: sha512-2AT6j+gXe/1ueqbW6fLZJiIw3F8iXGJtt0yDrZaBhAZEG1raiTxKWU+IPqMCzQAXOUCKdA4UDMgacKH25XG2Cw==}
    engines: {node: '>=4'}
    dependencies:
      better-path-resolve: 1.0.0
    dev: true

  /is-symbol@1.0.4:
    resolution: {integrity: sha512-C/CPBqKWnvdcxqIARxyOh4v1UUEOCHpgDa0WYgpKDFMszcrPcffg5uhwSgPCLD2WWxmq6isisz87tzT01tuGhg==}
    engines: {node: '>= 0.4'}
    dependencies:
      has-symbols: 1.0.3
    dev: true

  /is-typed-array@1.1.12:
    resolution: {integrity: sha512-Z14TF2JNG8Lss5/HMqt0//T9JeHXttXy5pH/DBU4vi98ozO2btxzq9MwYDZYnKwU8nRsz/+GVFVRDq3DkVuSPg==}
    engines: {node: '>= 0.4'}
    dependencies:
      which-typed-array: 1.1.11
    dev: true

  /is-weakref@1.0.2:
    resolution: {integrity: sha512-qctsuLZmIQ0+vSSMfoVvyFe2+GSEvnmZ2ezTup1SBse9+twCCeial6EEi3Nc2KFcf6+qz2FBPnjXsk8xhKSaPQ==}
    dependencies:
      call-bind: 1.0.2
    dev: true

  /is-windows@1.0.2:
    resolution: {integrity: sha512-eXK1UInq2bPmjyX6e3VHIzMLobc4J94i4AWn+Hpq3OU5KkrRC96OAcR3PRJ/pGu6m8TRnBHP9dkXQVsT/COVIA==}
    engines: {node: '>=0.10.0'}
    dev: true

  /isarray@1.0.0:
    resolution: {integrity: sha512-VLghIWNM6ELQzo7zwmcg0NmTVyWKYjvIeM83yjp0wRDTmUnrM678fQbcKBo6n2CJEF0szoG//ytg+TKla89ALQ==}
    dev: false

  /isarray@2.0.5:
    resolution: {integrity: sha512-xHjhDr3cNBK0BzdUJSPXZntQUx/mwMS5Rw4A7lPJ90XGAO6ISP/ePDNuo0vhqOZU+UD5JoodwCAAoZQd3FeAKw==}
    dev: true

  /isexe@2.0.0:
    resolution: {integrity: sha512-RHxMLp9lnKHGHRng9QFhRCMbYAcVpn69smSGcq3f36xjgVVWThj4qqLbTLlq7Ssj8B+fIQ1EuCEGI2lKsyQeIw==}
    dev: true

  /iso-datestring-validator@2.2.2:
    resolution: {integrity: sha512-yLEMkBbLZTlVQqOnQ4FiMujR6T4DEcCb1xizmvXS+OxuhwcbtynoosRzdMA69zZCShCNAbi+gJ71FxZBBXx1SA==}
    dev: false

  /istanbul-lib-coverage@3.2.0:
    resolution: {integrity: sha512-eOeJ5BHCmHYvQK7xt9GkdHuzuCGS1Y6g9Gvnx3Ym33fz/HpLRYxiS0wHNr+m/MBC8B647Xt608vCDEvhl9c6Mw==}
    engines: {node: '>=8'}

  /istanbul-lib-instrument@5.2.1:
    resolution: {integrity: sha512-pzqtp31nLv/XFOzXGuvhCb8qhjmTVo5vjVk19XE4CRlSWz0KoeJ3bw9XsA7nOp9YBf4qHjwBxkDzKcME/J29Yg==}
    engines: {node: '>=8'}
    dependencies:
      '@babel/core': 7.18.6
      '@babel/parser': 7.22.10
      '@istanbuljs/schema': 0.1.3
      istanbul-lib-coverage: 3.2.0
      semver: 6.3.1
    transitivePeerDependencies:
      - supports-color
    dev: true

  /istanbul-lib-report@3.0.1:
    resolution: {integrity: sha512-GCfE1mtsHGOELCU8e/Z7YWzpmybrx/+dSTfLrvY8qRmaY6zXTKWn6WQIjaAFw069icm6GVMNkgu0NzI4iPZUNw==}
    engines: {node: '>=10'}
    dependencies:
      istanbul-lib-coverage: 3.2.0
      make-dir: 4.0.0
      supports-color: 7.2.0
    dev: true

  /istanbul-lib-source-maps@4.0.1:
    resolution: {integrity: sha512-n3s8EwkdFIJCG3BPKBYvskgXGoy88ARzvegkitk60NxRdwltLOTaH7CUiMRXvwYorl0Q712iEjcWB+fK/MrWVw==}
    engines: {node: '>=10'}
    dependencies:
      debug: 4.3.4
      istanbul-lib-coverage: 3.2.0
      source-map: 0.6.1
    transitivePeerDependencies:
      - supports-color
    dev: true

  /istanbul-reports@3.1.6:
    resolution: {integrity: sha512-TLgnMkKg3iTDsQ9PbPTdpfAK2DzjF9mqUG7RMgcQl8oFjad8ob4laGxv5XV5U9MAfx8D6tSJiUyuAwzLicaxlg==}
    engines: {node: '>=8'}
    dependencies:
      html-escaper: 2.0.2
      istanbul-lib-report: 3.0.1
    dev: true

  /jest-changed-files@28.1.3:
    resolution: {integrity: sha512-esaOfUWJXk2nfZt9SPyC8gA1kNfdKLkQWyzsMlqq8msYSlNKfmZxfRgZn4Cd4MGVUF+7v6dBs0d5TOAKa7iIiA==}
    engines: {node: ^12.13.0 || ^14.15.0 || ^16.10.0 || >=17.0.0}
    dependencies:
      execa: 5.1.1
      p-limit: 3.1.0
    dev: true

  /jest-circus@28.1.3:
    resolution: {integrity: sha512-cZ+eS5zc79MBwt+IhQhiEp0OeBddpc1n8MBo1nMB8A7oPMKEO+Sre+wHaLJexQUj9Ya/8NOBY0RESUgYjB6fow==}
    engines: {node: ^12.13.0 || ^14.15.0 || ^16.10.0 || >=17.0.0}
    dependencies:
      '@jest/environment': 28.1.3
      '@jest/expect': 28.1.3
      '@jest/test-result': 28.1.3
      '@jest/types': 28.1.3
      '@types/node': 18.17.8
      chalk: 4.1.2
      co: 4.6.0
      dedent: 0.7.0
      is-generator-fn: 2.1.0
      jest-each: 28.1.3
      jest-matcher-utils: 28.1.3
      jest-message-util: 28.1.3
      jest-runtime: 28.1.3
      jest-snapshot: 28.1.3
      jest-util: 28.1.3
      p-limit: 3.1.0
      pretty-format: 28.1.3
      slash: 3.0.0
      stack-utils: 2.0.6
    transitivePeerDependencies:
      - supports-color
    dev: true

  /jest-cli@28.1.3(@types/node@18.0.0)(ts-node@10.8.2):
    resolution: {integrity: sha512-roY3kvrv57Azn1yPgdTebPAXvdR2xfezaKKYzVxZ6It/5NCxzJym6tUI5P1zkdWhfUYkxEI9uZWcQdaFLo8mJQ==}
    engines: {node: ^12.13.0 || ^14.15.0 || ^16.10.0 || >=17.0.0}
    hasBin: true
    peerDependencies:
      node-notifier: ^8.0.1 || ^9.0.0 || ^10.0.0
    peerDependenciesMeta:
      node-notifier:
        optional: true
    dependencies:
      '@jest/core': 28.1.3(ts-node@10.8.2)
      '@jest/test-result': 28.1.3
      '@jest/types': 28.1.3
      chalk: 4.1.2
      exit: 0.1.2
      graceful-fs: 4.2.11
      import-local: 3.1.0
      jest-config: 28.1.3(@types/node@18.0.0)(ts-node@10.8.2)
      jest-util: 28.1.3
      jest-validate: 28.1.3
      prompts: 2.4.2
      yargs: 17.7.2
    transitivePeerDependencies:
      - '@types/node'
      - supports-color
      - ts-node
    dev: true

  /jest-config@28.1.3(@types/node@18.0.0)(ts-node@10.8.2):
    resolution: {integrity: sha512-MG3INjByJ0J4AsNBm7T3hsuxKQqFIiRo/AUqb1q9LRKI5UU6Aar9JHbr9Ivn1TVwfUD9KirRoM/T6u8XlcQPHQ==}
    engines: {node: ^12.13.0 || ^14.15.0 || ^16.10.0 || >=17.0.0}
    peerDependencies:
      '@types/node': '*'
      ts-node: '>=9.0.0'
    peerDependenciesMeta:
      '@types/node':
        optional: true
      ts-node:
        optional: true
    dependencies:
      '@babel/core': 7.18.6
      '@jest/test-sequencer': 28.1.3
      '@jest/types': 28.1.3
      '@types/node': 18.0.0
      babel-jest: 28.1.3(@babel/core@7.18.6)
      chalk: 4.1.2
      ci-info: 3.8.0
      deepmerge: 4.3.1
      glob: 7.2.3
      graceful-fs: 4.2.11
      jest-circus: 28.1.3
      jest-environment-node: 28.1.3
      jest-get-type: 28.0.2
      jest-regex-util: 28.0.2
      jest-resolve: 28.1.3
      jest-runner: 28.1.3
      jest-util: 28.1.3
      jest-validate: 28.1.3
      micromatch: 4.0.5
      parse-json: 5.2.0
      pretty-format: 28.1.3
      slash: 3.0.0
      strip-json-comments: 3.1.1
      ts-node: 10.8.2(@swc/core@1.3.42)(@types/node@18.0.0)(typescript@5.3.3)
    transitivePeerDependencies:
      - supports-color
    dev: true

  /jest-config@28.1.3(@types/node@18.17.8)(ts-node@10.8.2):
    resolution: {integrity: sha512-MG3INjByJ0J4AsNBm7T3hsuxKQqFIiRo/AUqb1q9LRKI5UU6Aar9JHbr9Ivn1TVwfUD9KirRoM/T6u8XlcQPHQ==}
    engines: {node: ^12.13.0 || ^14.15.0 || ^16.10.0 || >=17.0.0}
    peerDependencies:
      '@types/node': '*'
      ts-node: '>=9.0.0'
    peerDependenciesMeta:
      '@types/node':
        optional: true
      ts-node:
        optional: true
    dependencies:
      '@babel/core': 7.18.6
      '@jest/test-sequencer': 28.1.3
      '@jest/types': 28.1.3
      '@types/node': 18.17.8
      babel-jest: 28.1.3(@babel/core@7.18.6)
      chalk: 4.1.2
      ci-info: 3.8.0
      deepmerge: 4.3.1
      glob: 7.2.3
      graceful-fs: 4.2.11
      jest-circus: 28.1.3
      jest-environment-node: 28.1.3
      jest-get-type: 28.0.2
      jest-regex-util: 28.0.2
      jest-resolve: 28.1.3
      jest-runner: 28.1.3
      jest-util: 28.1.3
      jest-validate: 28.1.3
      micromatch: 4.0.5
      parse-json: 5.2.0
      pretty-format: 28.1.3
      slash: 3.0.0
      strip-json-comments: 3.1.1
      ts-node: 10.8.2(@swc/core@1.3.42)(@types/node@18.0.0)(typescript@5.3.3)
    transitivePeerDependencies:
      - supports-color
    dev: true

  /jest-diff@28.1.3:
    resolution: {integrity: sha512-8RqP1B/OXzjjTWkqMX67iqgwBVJRgCyKD3L9nq+6ZqJMdvjE8RgHktqZ6jNrkdMT+dJuYNI3rhQpxaz7drJHfw==}
    engines: {node: ^12.13.0 || ^14.15.0 || ^16.10.0 || >=17.0.0}
    dependencies:
      chalk: 4.1.2
      diff-sequences: 28.1.1
      jest-get-type: 28.0.2
      pretty-format: 28.1.3
    dev: true

  /jest-docblock@28.1.1:
    resolution: {integrity: sha512-3wayBVNiOYx0cwAbl9rwm5kKFP8yHH3d/fkEaL02NPTkDojPtheGB7HZSFY4wzX+DxyrvhXz0KSCVksmCknCuA==}
    engines: {node: ^12.13.0 || ^14.15.0 || ^16.10.0 || >=17.0.0}
    dependencies:
      detect-newline: 3.1.0
    dev: true

  /jest-docblock@29.7.0:
    resolution: {integrity: sha512-q617Auw3A612guyaFgsbFeYpNP5t2aoUNLwBUbc/0kD1R4t9ixDbyFTHd1nok4epoVFpr7PmeWHrhvuV3XaJ4g==}
    engines: {node: ^14.15.0 || ^16.10.0 || >=18.0.0}
    dependencies:
      detect-newline: 3.1.0
    dev: false

  /jest-each@28.1.3:
    resolution: {integrity: sha512-arT1z4sg2yABU5uogObVPvSlSMQlDA48owx07BDPAiasW0yYpYHYOo4HHLz9q0BVzDVU4hILFjzJw0So9aCL/g==}
    engines: {node: ^12.13.0 || ^14.15.0 || ^16.10.0 || >=17.0.0}
    dependencies:
      '@jest/types': 28.1.3
      chalk: 4.1.2
      jest-get-type: 28.0.2
      jest-util: 28.1.3
      pretty-format: 28.1.3
    dev: true

  /jest-environment-node@28.1.3:
    resolution: {integrity: sha512-ugP6XOhEpjAEhGYvp5Xj989ns5cB1K6ZdjBYuS30umT4CQEETaxSiPcZ/E1kFktX4GkrcM4qu07IIlDYX1gp+A==}
    engines: {node: ^12.13.0 || ^14.15.0 || ^16.10.0 || >=17.0.0}
    dependencies:
      '@jest/environment': 28.1.3
      '@jest/fake-timers': 28.1.3
      '@jest/types': 28.1.3
      '@types/node': 18.17.8
      jest-mock: 28.1.3
      jest-util: 28.1.3
    dev: true

  /jest-get-type@28.0.2:
    resolution: {integrity: sha512-ioj2w9/DxSYHfOm5lJKCdcAmPJzQXmbM/Url3rhlghrPvT3tt+7a/+oXc9azkKmLvoiXjtV83bEWqi+vs5nlPA==}
    engines: {node: ^12.13.0 || ^14.15.0 || ^16.10.0 || >=17.0.0}
    dev: true

  /jest-haste-map@28.1.3:
    resolution: {integrity: sha512-3S+RQWDXccXDKSWnkHa/dPwt+2qwA8CJzR61w3FoYCvoo3Pn8tvGcysmMF0Bj0EX5RYvAI2EIvC57OmotfdtKA==}
    engines: {node: ^12.13.0 || ^14.15.0 || ^16.10.0 || >=17.0.0}
    dependencies:
      '@jest/types': 28.1.3
      '@types/graceful-fs': 4.1.6
      '@types/node': 18.17.8
      anymatch: 3.1.3
      fb-watchman: 2.0.2
      graceful-fs: 4.2.11
      jest-regex-util: 28.0.2
      jest-util: 28.1.3
      jest-worker: 28.1.3
      micromatch: 4.0.5
      walker: 1.0.8
    optionalDependencies:
      fsevents: 2.3.3
    dev: true

  /jest-leak-detector@28.1.3:
    resolution: {integrity: sha512-WFVJhnQsiKtDEo5lG2mM0v40QWnBM+zMdHHyJs8AWZ7J0QZJS59MsyKeJHWhpBZBH32S48FOVvGyOFT1h0DlqA==}
    engines: {node: ^12.13.0 || ^14.15.0 || ^16.10.0 || >=17.0.0}
    dependencies:
      jest-get-type: 28.0.2
      pretty-format: 28.1.3
    dev: true

  /jest-matcher-utils@28.1.3:
    resolution: {integrity: sha512-kQeJ7qHemKfbzKoGjHHrRKH6atgxMk8Enkk2iPQ3XwO6oE/KYD8lMYOziCkeSB9G4adPM4nR1DE8Tf5JeWH6Bw==}
    engines: {node: ^12.13.0 || ^14.15.0 || ^16.10.0 || >=17.0.0}
    dependencies:
      chalk: 4.1.2
      jest-diff: 28.1.3
      jest-get-type: 28.0.2
      pretty-format: 28.1.3
    dev: true

  /jest-message-util@28.1.3:
    resolution: {integrity: sha512-PFdn9Iewbt575zKPf1286Ht9EPoJmYT7P0kY+RibeYZ2XtOr53pDLEFoTWXbd1h4JiGiWpTBC84fc8xMXQMb7g==}
    engines: {node: ^12.13.0 || ^14.15.0 || ^16.10.0 || >=17.0.0}
    dependencies:
      '@babel/code-frame': 7.22.10
      '@jest/types': 28.1.3
      '@types/stack-utils': 2.0.1
      chalk: 4.1.2
      graceful-fs: 4.2.11
      micromatch: 4.0.5
      pretty-format: 28.1.3
      slash: 3.0.0
      stack-utils: 2.0.6
    dev: true

  /jest-mock@28.1.3:
    resolution: {integrity: sha512-o3J2jr6dMMWYVH4Lh/NKmDXdosrsJgi4AviS8oXLujcjpCMBb1FMsblDnOXKZKfSiHLxYub1eS0IHuRXsio9eA==}
    engines: {node: ^12.13.0 || ^14.15.0 || ^16.10.0 || >=17.0.0}
    dependencies:
      '@jest/types': 28.1.3
      '@types/node': 18.17.8
    dev: true

  /jest-pnp-resolver@1.2.3(jest-resolve@28.1.3):
    resolution: {integrity: sha512-+3NpwQEnRoIBtx4fyhblQDPgJI0H1IEIkX7ShLUjPGA7TtUTvI1oiKi3SR4oBR0hQhQR80l4WAe5RrXBwWMA8w==}
    engines: {node: '>=6'}
    peerDependencies:
      jest-resolve: '*'
    peerDependenciesMeta:
      jest-resolve:
        optional: true
    dependencies:
      jest-resolve: 28.1.3
    dev: true

  /jest-regex-util@28.0.2:
    resolution: {integrity: sha512-4s0IgyNIy0y9FK+cjoVYoxamT7Zeo7MhzqRGx7YDYmaQn1wucY9rotiGkBzzcMXTtjrCAP/f7f+E0F7+fxPNdw==}
    engines: {node: ^12.13.0 || ^14.15.0 || ^16.10.0 || >=17.0.0}
    dev: true

  /jest-resolve-dependencies@28.1.3:
    resolution: {integrity: sha512-qa0QO2Q0XzQoNPouMbCc7Bvtsem8eQgVPNkwn9LnS+R2n8DaVDPL/U1gngC0LTl1RYXJU0uJa2BMC2DbTfFrHA==}
    engines: {node: ^12.13.0 || ^14.15.0 || ^16.10.0 || >=17.0.0}
    dependencies:
      jest-regex-util: 28.0.2
      jest-snapshot: 28.1.3
    transitivePeerDependencies:
      - supports-color
    dev: true

  /jest-resolve@28.1.3:
    resolution: {integrity: sha512-Z1W3tTjE6QaNI90qo/BJpfnvpxtaFTFw5CDgwpyE/Kz8U/06N1Hjf4ia9quUhCh39qIGWF1ZuxFiBiJQwSEYKQ==}
    engines: {node: ^12.13.0 || ^14.15.0 || ^16.10.0 || >=17.0.0}
    dependencies:
      chalk: 4.1.2
      graceful-fs: 4.2.11
      jest-haste-map: 28.1.3
      jest-pnp-resolver: 1.2.3(jest-resolve@28.1.3)
      jest-util: 28.1.3
      jest-validate: 28.1.3
      resolve: 1.22.4
      resolve.exports: 1.1.1
      slash: 3.0.0
    dev: true

  /jest-runner@28.1.3:
    resolution: {integrity: sha512-GkMw4D/0USd62OVO0oEgjn23TM+YJa2U2Wu5zz9xsQB1MxWKDOlrnykPxnMsN0tnJllfLPinHTka61u0QhaxBA==}
    engines: {node: ^12.13.0 || ^14.15.0 || ^16.10.0 || >=17.0.0}
    dependencies:
      '@jest/console': 28.1.3
      '@jest/environment': 28.1.3
      '@jest/test-result': 28.1.3
      '@jest/transform': 28.1.3
      '@jest/types': 28.1.3
      '@types/node': 18.17.8
      chalk: 4.1.2
      emittery: 0.10.2
      graceful-fs: 4.2.11
      jest-docblock: 28.1.1
      jest-environment-node: 28.1.3
      jest-haste-map: 28.1.3
      jest-leak-detector: 28.1.3
      jest-message-util: 28.1.3
      jest-resolve: 28.1.3
      jest-runtime: 28.1.3
      jest-util: 28.1.3
      jest-watcher: 28.1.3
      jest-worker: 28.1.3
      p-limit: 3.1.0
      source-map-support: 0.5.13
    transitivePeerDependencies:
      - supports-color
    dev: true

  /jest-runtime@28.1.3:
    resolution: {integrity: sha512-NU+881ScBQQLc1JHG5eJGU7Ui3kLKrmwCPPtYsJtBykixrM2OhVQlpMmFWJjMyDfdkGgBMNjXCGB/ebzsgNGQw==}
    engines: {node: ^12.13.0 || ^14.15.0 || ^16.10.0 || >=17.0.0}
    dependencies:
      '@jest/environment': 28.1.3
      '@jest/fake-timers': 28.1.3
      '@jest/globals': 28.1.3
      '@jest/source-map': 28.1.2
      '@jest/test-result': 28.1.3
      '@jest/transform': 28.1.3
      '@jest/types': 28.1.3
      chalk: 4.1.2
      cjs-module-lexer: 1.2.3
      collect-v8-coverage: 1.0.2
      execa: 5.1.1
      glob: 7.2.3
      graceful-fs: 4.2.11
      jest-haste-map: 28.1.3
      jest-message-util: 28.1.3
      jest-mock: 28.1.3
      jest-regex-util: 28.0.2
      jest-resolve: 28.1.3
      jest-snapshot: 28.1.3
      jest-util: 28.1.3
      slash: 3.0.0
      strip-bom: 4.0.0
    transitivePeerDependencies:
      - supports-color
    dev: true

  /jest-snapshot@28.1.3:
    resolution: {integrity: sha512-4lzMgtiNlc3DU/8lZfmqxN3AYD6GGLbl+72rdBpXvcV+whX7mDrREzkPdp2RnmfIiWBg1YbuFSkXduF2JcafJg==}
    engines: {node: ^12.13.0 || ^14.15.0 || ^16.10.0 || >=17.0.0}
    dependencies:
      '@babel/core': 7.18.6
      '@babel/generator': 7.22.10
      '@babel/plugin-syntax-typescript': 7.22.5(@babel/core@7.18.6)
      '@babel/traverse': 7.22.10
      '@babel/types': 7.22.10
      '@jest/expect-utils': 28.1.3
      '@jest/transform': 28.1.3
      '@jest/types': 28.1.3
      '@types/babel__traverse': 7.20.1
      '@types/prettier': 2.7.3
      babel-preset-current-node-syntax: 1.0.1(@babel/core@7.18.6)
      chalk: 4.1.2
      expect: 28.1.3
      graceful-fs: 4.2.11
      jest-diff: 28.1.3
      jest-get-type: 28.0.2
      jest-haste-map: 28.1.3
      jest-matcher-utils: 28.1.3
      jest-message-util: 28.1.3
      jest-util: 28.1.3
      natural-compare: 1.4.0
      pretty-format: 28.1.3
      semver: 7.5.4
    transitivePeerDependencies:
      - supports-color
    dev: true

  /jest-util@28.1.3:
    resolution: {integrity: sha512-XdqfpHwpcSRko/C35uLYFM2emRAltIIKZiJ9eAmhjsj0CqZMa0p1ib0R5fWIqGhn1a103DebTbpqIaP1qCQ6tQ==}
    engines: {node: ^12.13.0 || ^14.15.0 || ^16.10.0 || >=17.0.0}
    dependencies:
      '@jest/types': 28.1.3
      '@types/node': 18.17.8
      chalk: 4.1.2
      ci-info: 3.8.0
      graceful-fs: 4.2.11
      picomatch: 2.3.1
    dev: true

  /jest-validate@28.1.3:
    resolution: {integrity: sha512-SZbOGBWEsaTxBGCOpsRWlXlvNkvTkY0XxRfh7zYmvd8uL5Qzyg0CHAXiXKROflh801quA6+/DsT4ODDthOC/OA==}
    engines: {node: ^12.13.0 || ^14.15.0 || ^16.10.0 || >=17.0.0}
    dependencies:
      '@jest/types': 28.1.3
      camelcase: 6.3.0
      chalk: 4.1.2
      jest-get-type: 28.0.2
      leven: 3.1.0
      pretty-format: 28.1.3
    dev: true

  /jest-watcher@28.1.3:
    resolution: {integrity: sha512-t4qcqj9hze+jviFPUN3YAtAEeFnr/azITXQEMARf5cMwKY2SMBRnCQTXLixTl20OR6mLh9KLMrgVJgJISym+1g==}
    engines: {node: ^12.13.0 || ^14.15.0 || ^16.10.0 || >=17.0.0}
    dependencies:
      '@jest/test-result': 28.1.3
      '@jest/types': 28.1.3
      '@types/node': 18.17.8
      ansi-escapes: 4.3.2
      chalk: 4.1.2
      emittery: 0.10.2
      jest-util: 28.1.3
      string-length: 4.0.2
    dev: true

  /jest-worker@28.1.3:
    resolution: {integrity: sha512-CqRA220YV/6jCo8VWvAt1KKx6eek1VIHMPeLEbpcfSfkEeWyBNppynM/o6q+Wmw+sOhos2ml34wZbSX3G13//g==}
    engines: {node: ^12.13.0 || ^14.15.0 || ^16.10.0 || >=17.0.0}
    dependencies:
      '@types/node': 18.17.8
      merge-stream: 2.0.0
      supports-color: 8.1.1
    dev: true

  /jest@28.1.2(@types/node@18.0.0)(ts-node@10.8.2):
    resolution: {integrity: sha512-Tuf05DwLeCh2cfWCQbcz9UxldoDyiR1E9Igaei5khjonKncYdc6LDfynKCEWozK0oLE3GD+xKAo2u8x/0s6GOg==}
    engines: {node: ^12.13.0 || ^14.15.0 || ^16.10.0 || >=17.0.0}
    hasBin: true
    peerDependencies:
      node-notifier: ^8.0.1 || ^9.0.0 || ^10.0.0
    peerDependenciesMeta:
      node-notifier:
        optional: true
    dependencies:
      '@jest/core': 28.1.3(ts-node@10.8.2)
      '@jest/types': 28.1.3
      import-local: 3.1.0
      jest-cli: 28.1.3(@types/node@18.0.0)(ts-node@10.8.2)
    transitivePeerDependencies:
      - '@types/node'
      - supports-color
      - ts-node
    dev: true

  /jose@4.15.4:
    resolution: {integrity: sha512-W+oqK4H+r5sITxfxpSU+MMdr/YSWGvgZMQDIsNoBDGGy4i7GBPTtvFKibQzW06n3U3TqHjhvBJsirShsEJ6eeQ==}
    dev: true

  /jose@5.1.3:
    resolution: {integrity: sha512-GPExOkcMsCLBTi1YetY2LmkoY559fss0+0KVa6kOfb2YFe84nAM7Nm/XzuZozah4iHgmBGrCOHL5/cy670SBRw==}
    dev: false

  /joycon@3.1.1:
    resolution: {integrity: sha512-34wB/Y7MW7bzjKRjUKTa46I2Z7eV62Rkhva+KkopW7Qvv/OSWBqvkSY7vusOPrNuZcUG3tApvdVgNB8POj3SPw==}
    engines: {node: '>=10'}
    dev: true

  /js-sdsl@4.4.2:
    resolution: {integrity: sha512-dwXFwByc/ajSV6m5bcKAPwe4yDDF6D614pxmIi5odytzxRlwqF6nwoiCek80Ixc7Cvma5awClxrzFtxCQvcM8w==}
    dev: true

  /js-tokens@4.0.0:
    resolution: {integrity: sha512-RdJUflcE3cUzKiMqQgsCu06FPu9UdIJO0beYbPhHN4k6apgJtifcoCtT9bcxOpYBtpD2kCM6Sbzg4CausW/PKQ==}
    dev: true

  /js-yaml@3.14.1:
    resolution: {integrity: sha512-okMH7OXXJ7YrN9Ok3/SXrnu4iX9yOk+25nqX4imS2npuvTYDmo/QEZoqwZkYaIDk3jVvBOTOIEgEhaLOynBS9g==}
    hasBin: true
    dependencies:
      argparse: 1.0.10
      esprima: 4.0.1
    dev: true

  /js-yaml@4.1.0:
    resolution: {integrity: sha512-wpxZs9NoxZaJESJGIZTyDEaYpl0FKSA+FB9aJiyemKhMwkxQg63h4T1KJgUGHpTqPDNRcmmYLugrRjJlBtWvRA==}
    hasBin: true
    dependencies:
      argparse: 2.0.1
    dev: true

  /jsesc@0.5.0:
    resolution: {integrity: sha512-uZz5UnB7u4T9LvwmFqXii7pZSouaRPorGs5who1Ip7VO0wxanFvBL7GkM6dTHlgX+jhBApRetaWpnDabOeTcnA==}
    hasBin: true
    dev: true

  /jsesc@2.5.2:
    resolution: {integrity: sha512-OYu7XEzjkCQ3C5Ps3QIZsQfNpqoJyZZA99wd9aWd05NCtC5pWOkShK2mkL6HXQR6/Cy2lbNdPlZBpuQHXE63gA==}
    engines: {node: '>=4'}
    hasBin: true
    dev: true

  /json-parse-even-better-errors@2.3.1:
    resolution: {integrity: sha512-xyFwyhro/JEof6Ghe2iz2NcXoj2sloNsWr/XsERDK/oiPCfaNhl5ONfp+jQdAZRQQ0IJWNzH9zIZF7li91kh2w==}
    dev: true

  /json-parse-even-better-errors@3.0.0:
    resolution: {integrity: sha512-iZbGHafX/59r39gPwVPRBGw0QQKnA7tte5pSMrhWOW7swGsVvVTjmfyAV9pNqk8YGT7tRCdxRu8uzcgZwoDooA==}
    engines: {node: ^14.17.0 || ^16.13.0 || >=18.0.0}
    dev: true

  /json-schema-traverse@0.4.1:
    resolution: {integrity: sha512-xbbCH5dCYU5T8LcEhhuh7HJ88HXuW3qsI3Y0zOZFKfZEHcpWiHU/Jxzk629Brsab/mMiHQti9wMP+845RPe3Vg==}
    dev: true

  /json-schema-traverse@1.0.0:
    resolution: {integrity: sha512-NM8/P9n3XjXhIZn1lLhkFaACTOURQXjWhV4BA/RnOv8xvgqtqpAX9IO4mRQxSx1Rlo4tqzeqb0sOlruaOy3dug==}

  /json-stable-stringify-without-jsonify@1.0.1:
    resolution: {integrity: sha512-Bdboy+l7tA3OGW6FjyFHWkP5LuByj1Tk33Ljyq0axyzdk9//JSi2u3fP1QSmd1KNwq6VOKYGlAu87CisVir6Pw==}
    dev: true

  /json5@2.2.3:
    resolution: {integrity: sha512-XmOWe7eyHYH14cLdVPoyg+GOH3rYX++KpzrylJwSW98t3Nk+U8XOl8FWKOgwtzdb8lXGf6zYwDUzeHMWfxasyg==}
    engines: {node: '>=6'}
    hasBin: true
    dev: true

  /jsonc-parser@3.2.0:
    resolution: {integrity: sha512-gfFQZrcTc8CnKXp6Y4/CBT3fTc0OVuDofpre4aEeEpSBPV5X5v4+Vmx+8snU7RLPrNHPKSgLxGo9YuQzz20o+w==}
    dev: true

  /jsonfile@4.0.0:
    resolution: {integrity: sha512-m6F1R3z8jjlf2imQHS2Qez5sjKWQzbuuhuJ/FKYFRZvPE3PuHcSMVZzfsLhGVOkfd20obL5SWEBew5ShlquNxg==}
    optionalDependencies:
      graceful-fs: 4.2.11
    dev: true

  /key-encoder@2.0.3:
    resolution: {integrity: sha512-fgBtpAGIr/Fy5/+ZLQZIPPhsZEcbSlYu/Wu96tNDFNSjSACw5lEIOFeaVdQ/iwrb8oxjlWi6wmWdH76hV6GZjg==}
    dependencies:
      '@types/elliptic': 6.4.14
      asn1.js: 5.4.1
      bn.js: 4.12.0
      elliptic: 6.5.4

  /kind-of@6.0.3:
    resolution: {integrity: sha512-dcS1ul+9tmeD95T+x28/ehLgd9mENa3LsvDTtzm3vyBEO7RPptvAD+t44WVXaUjTBRcrpFeFlC8WCruUR456hw==}
    engines: {node: '>=0.10.0'}
    dev: true

  /kleur@3.0.3:
    resolution: {integrity: sha512-eTIzlVOSUR+JxdDFepEYcBMtZ9Qqdef+rnzWdRZuMbOywu5tO2w2N7rqjoANZ5k9vywhL6Br1VRjUIgTQx4E8w==}
    engines: {node: '>=6'}
    dev: true

  /kleur@4.1.5:
    resolution: {integrity: sha512-o+NO+8WrRiQEE4/7nwRJhN1HWpVmJm511pBHUxPLtp0BUISzlBplORYSmTclCnJvQq2tKu/sgl3xVpkc7ZWuQQ==}
    engines: {node: '>=6'}
    dev: true

  /koalas@1.0.2:
    resolution: {integrity: sha512-RYhBbYaTTTHId3l6fnMZc3eGQNW6FVCqMG6AMwA5I1Mafr6AflaXeoi6x3xQuATRotGYRLk6+1ELZH4dstFNOA==}
    engines: {node: '>=0.10.0'}
    dev: false

  /kysely@0.22.0:
    resolution: {integrity: sha512-ZE3qWtnqLOalodzfK5QUEcm7AEulhxsPNuKaGFsC3XiqO92vMLm+mAHk/NnbSIOtC4RmGm0nsv700i8KDp1gfQ==}
    engines: {node: '>=14.0.0'}

  /kysely@0.23.5:
    resolution: {integrity: sha512-TH+b56pVXQq0tsyooYLeNfV11j6ih7D50dyN8tkM0e7ndiUH28Nziojiog3qRFlmEj9XePYdZUrNJ2079Qjdow==}
    engines: {node: '>=14.0.0'}

  /leven@3.1.0:
    resolution: {integrity: sha512-qsda+H8jTaUaN/x5vzW2rzc+8Rw4TAQ/4KjB46IwK5VH+IlVeeeje/EoZRpiXvIqjFgK84QffqPztGI3VBLG1A==}
    engines: {node: '>=6'}
    dev: true

  /levn@0.4.1:
    resolution: {integrity: sha512-+bT2uH4E5LGE7h/n3evcS/sQlJXCpIp6ym8OWJ5eV6+67Dsql/LaaT7qJBAt2rzfoa/5QBGBhxDix1dMt2kQKQ==}
    engines: {node: '>= 0.8.0'}
    dependencies:
      prelude-ls: 1.2.1
      type-check: 0.4.0
    dev: true

  /limiter@1.1.5:
    resolution: {integrity: sha512-FWWMIEOxz3GwUI4Ts/IvgVy6LPvoMPgjMdQ185nN6psJyBJ4yOpzqm695/h5umdLJg2vW3GR5iG11MAkR2AzJA==}
    dev: false

  /lines-and-columns@1.2.4:
    resolution: {integrity: sha512-7ylylesZQ/PV29jhEDl3Ufjo6ZX7gCqJr5F7PKrqc93v7fzSymt1BpwEU8nAUXs8qzzvqhbjhK5QZg6Mt/HkBg==}
    dev: true

  /load-yaml-file@0.2.0:
    resolution: {integrity: sha512-OfCBkGEw4nN6JLtgRidPX6QxjBQGQf72q3si2uvqyFEMbycSFFHwAZeXx6cJgFM9wmLrf9zBwCP3Ivqa+LLZPw==}
    engines: {node: '>=6'}
    dependencies:
      graceful-fs: 4.2.11
      js-yaml: 3.14.1
      pify: 4.0.1
      strip-bom: 3.0.0
    dev: true

  /locate-path@5.0.0:
    resolution: {integrity: sha512-t7hw9pI+WvuwNJXwk5zVHpyhIqzg2qTlklJOf0mVxGSbe3Fp2VieZcduNYjaLDoy6p9uGpQEGWG87WpMKlNq8g==}
    engines: {node: '>=8'}
    dependencies:
      p-locate: 4.1.0
    dev: true

  /locate-path@6.0.0:
    resolution: {integrity: sha512-iPZK6eYjbxRu3uB4/WZ3EsEIMJFMqAoopl3R+zuq0UjcAm/MO6KCweDgPfP3elTztoKP3KtnVHxTn2NHBSDVUw==}
    engines: {node: '>=10'}
    dependencies:
      p-locate: 5.0.0
    dev: true

  /lodash.debounce@4.0.8:
    resolution: {integrity: sha512-FT1yDzDYEoYWhnSGnpE/4Kj1fLZkDFyqRb7fNt6FdYOSxlUWAtp42Eh6Wb0rGIv/m9Bgo7x4GhQbm5Ys4SG5ow==}
    dev: true

  /lodash.defaults@4.2.0:
    resolution: {integrity: sha512-qjxPLHd3r5DnsdGacqOMU6pb/avJzdh9tFX2ymgoZE27BmjXrNy/y4LoaiTeAb+O3gL8AfpJGtqfX/ae2leYYQ==}

  /lodash.isarguments@3.1.0:
    resolution: {integrity: sha512-chi4NHZlZqZD18a0imDHnZPrDeBbTtVN7GXMwuGdRH9qotxAjYs3aVLKc7zNOG9eddR5Ksd8rvFEBc9SsggPpg==}

  /lodash.kebabcase@4.1.1:
    resolution: {integrity: sha512-N8XRTIMMqqDgSy4VLKPnJ/+hpGZN+PHQiJnSenYqPaVV/NCqEogTnAdZLQiGKhxX+JCs8waWq2t1XHWKOmlY8g==}
    dev: false

  /lodash.merge@4.6.2:
    resolution: {integrity: sha512-0KpjqXRVvrYyCsX1swR/XTK0va6VQkQM6MNo7PqW77ByjAhoARA8EfrP1N4+KlKj8YS0ZUCtRT/YUuhyYDujIQ==}
    dev: true

  /lodash.pick@4.4.0:
    resolution: {integrity: sha512-hXt6Ul/5yWjfklSGvLQl8vM//l3FtyHZeuelpzK6mm99pNvN9yTDruNZPEJZD1oWrqo+izBmB7oUfWgcCX7s4Q==}
    dev: false

  /lodash.sortby@4.7.0:
    resolution: {integrity: sha512-HDWXG8isMntAyRF5vZ7xKuEvOhT4AhlRt/3czTSjvGUxjYCBVRQY48ViDHyfYz9VIoBkW4TMGQNapx+l3RUwdA==}
    dev: false

  /lodash.startcase@4.4.0:
    resolution: {integrity: sha512-+WKqsK294HMSc2jEbNgpHpd0JfIBhp7rEV4aqXWqFr6AlXov+SlcgB1Fv01y2kGe3Gc8nMW7VA0SrGuSkRfIEg==}
    dev: true

  /lodash.uniq@4.5.0:
    resolution: {integrity: sha512-xfBaXQd9ryd9dlSDvnvI0lvxfLJlYAZzXomUYzLKtUeOQvOP5piqAWuGtrhWeqaXK9hhoM/iyJc5AV+XfsX3HQ==}
    dev: false

  /long@5.2.3:
    resolution: {integrity: sha512-lcHwpNoggQTObv5apGNCTdJrO69eHOZMi4BNC+rTLER8iHAqGrUVeLh/irVIM7zTw2bOXA8T6uNPeujwOLg/2Q==}
    dev: false

  /lru-cache@4.1.5:
    resolution: {integrity: sha512-sWZlbEP2OsHNkXrMl5GYk/jKk70MBng6UU4YI/qGDYbgf6YbP4EvmqISbXCoJiRKs+1bSpFHVgQxvJ17F2li5g==}
    dependencies:
      pseudomap: 1.0.2
      yallist: 2.1.2
    dev: true

  /lru-cache@5.1.1:
    resolution: {integrity: sha512-KpNARQA3Iwv+jTA0utUVVbrh+Jlrr1Fv0e56GGzAFOXN7dk/FviaDW8LHmK52DlcH4WP2n6gI8vN1aesBFgo9w==}
    dependencies:
      yallist: 3.1.1
    dev: true

  /lru-cache@6.0.0:
    resolution: {integrity: sha512-Jo6dJ04CmSjuznwJSS3pUeWmd/H0ffTlkXXgwZi+eq1UCmqQwCh+eLsYOYCwY991i2Fah4h1BEMCx4qThGbsiA==}
    engines: {node: '>=10'}
    dependencies:
      yallist: 4.0.0

  /lru-cache@7.18.3:
    resolution: {integrity: sha512-jumlc0BIUrS3qJGgIkWZsyfAM7NCWiBcCDhnd+3NNM5KbBmLTgHVfWBcg6W+rLUsIpzpERPsvwUP7CckAQSOoA==}
    engines: {node: '>=12'}

  /make-dir@4.0.0:
    resolution: {integrity: sha512-hXdUTZYIVOt1Ex//jAQi+wTZZpUpwBj/0QsOzqegb3rGMMeJiSEu5xLHnYfBrRV4RH2+OCSOO95Is/7x1WJ4bw==}
    engines: {node: '>=10'}
    dependencies:
      semver: 7.5.4
    dev: true

  /make-error@1.3.6:
    resolution: {integrity: sha512-s8UhlNe7vPKomQhC1qFelMokr/Sc3AgNbso3n74mVPA5LTZwkB9NlXf4XPamLxJE8h0gh73rM94xvwRT2CVInw==}
    dev: true

  /make-fetch-happen@10.2.1:
    resolution: {integrity: sha512-NgOPbRiaQM10DYXvN3/hhGVI2M5MtITFryzBGxHM5p4wnFxsVCbxkrBrDsk+EZ5OB4jEOT7AjDxtdF+KVEFT7w==}
    engines: {node: ^12.13.0 || ^14.15.0 || >=16.0.0}
    dependencies:
      agentkeepalive: 4.5.0
      cacache: 16.1.3
      http-cache-semantics: 4.1.1
      http-proxy-agent: 5.0.0
      https-proxy-agent: 5.0.1
      is-lambda: 1.0.1
      lru-cache: 7.18.3
      minipass: 3.3.6
      minipass-collect: 1.0.2
      minipass-fetch: 2.1.2
      minipass-flush: 1.0.5
      minipass-pipeline: 1.2.4
      negotiator: 0.6.3
      promise-retry: 2.0.1
      socks-proxy-agent: 7.0.0
      ssri: 9.0.1
    transitivePeerDependencies:
      - bluebird
      - supports-color
    dev: true

  /makeerror@1.0.12:
    resolution: {integrity: sha512-JmqCvUhmt43madlpFzG4BQzG2Z3m6tvQDNKdClZnO3VbIudJYmxsT0FNJMeiB2+JTSlTQTSbU8QdesVmwJcmLg==}
    dependencies:
      tmpl: 1.0.5
    dev: true

  /map-obj@1.0.1:
    resolution: {integrity: sha512-7N/q3lyZ+LVCp7PzuxrJr4KMbBE2hW7BT7YNia330OFxIf4d3r5zVpicP2650l7CPN6RM9zOJRl3NGpqSiw3Eg==}
    engines: {node: '>=0.10.0'}
    dev: true

  /map-obj@4.3.0:
    resolution: {integrity: sha512-hdN1wVrZbb29eBGiGjJbeP8JbKjq1urkHJ/LIP/NY48MZ1QVXUsQBV1G1zvYFHn1XE06cwjBsOI2K3Ulnj1YXQ==}
    engines: {node: '>=8'}
    dev: true

  /media-typer@0.3.0:
    resolution: {integrity: sha512-dq+qelQ9akHpcOl/gUVRTxVIOkAJ1wR3QAvb4RsVjS8oVoFjDGTc679wJYmUmknUF5HwMLOgb5O+a3KxfWapPQ==}
    engines: {node: '>= 0.6'}

  /meow@6.1.1:
    resolution: {integrity: sha512-3YffViIt2QWgTy6Pale5QpopX/IvU3LPL03jOTqp6pGj3VjesdO/U8CuHMKpnQr4shCNCM5fd5XFFvIIl6JBHg==}
    engines: {node: '>=8'}
    dependencies:
      '@types/minimist': 1.2.2
      camelcase-keys: 6.2.2
      decamelize-keys: 1.1.1
      hard-rejection: 2.1.0
      minimist-options: 4.1.0
      normalize-package-data: 2.5.0
      read-pkg-up: 7.0.1
      redent: 3.0.0
      trim-newlines: 3.0.1
      type-fest: 0.13.1
      yargs-parser: 18.1.3
    dev: true

  /merge-descriptors@1.0.1:
    resolution: {integrity: sha512-cCi6g3/Zr1iqQi6ySbseM1Xvooa98N0w31jzUYrXPX2xqObmFGHJ0tQ5u74H3mVh7wLouTseZyYIq39g8cNp1w==}

  /merge-stream@2.0.0:
    resolution: {integrity: sha512-abv/qOcuPfk3URPfDzmZU1LKmuw8kT+0nIHvKrKgFrwifol/doWcdA4ZqsWQ8ENrFKkd67Mfpo/LovbIUsbt3w==}
    dev: true

  /merge2@1.4.1:
    resolution: {integrity: sha512-8q7VEgMJW4J8tcfVPy8g09NcQwZdbwFEqhe/WZkoIzjn/3TGDwtOCYtXGxA3O8tPzpczCCDgv+P2P5y00ZJOOg==}
    engines: {node: '>= 8'}

  /methods@1.1.2:
    resolution: {integrity: sha512-iclAHeNqNm68zFtnZ0e+1L2yUIdvzNoauKU4WBA3VvH/vPFieF7qfRlwUZU+DA9P9bPXIS90ulxoUoCH23sV2w==}
    engines: {node: '>= 0.6'}

  /micromatch@4.0.5:
    resolution: {integrity: sha512-DMy+ERcEW2q8Z2Po+WNXuw3c5YaUSFjAO5GsJqfEl7UjvtIuFKO6ZrKvcItdy98dwFI2N1tg3zNIdKaQT+aNdA==}
    engines: {node: '>=8.6'}
    dependencies:
      braces: 3.0.2
      picomatch: 2.3.1

  /mime-db@1.52.0:
    resolution: {integrity: sha512-sPU4uV7dYlvtWJxwwxHD0PuihVNiE7TyAbQ5SWxDCB9mUYvOgroQOwYQQOKPJ8CIbE+1ETVlOoK1UC2nU3gYvg==}
    engines: {node: '>= 0.6'}

  /mime-types@2.1.35:
    resolution: {integrity: sha512-ZDY+bPm5zTTF+YpCrAU9nK0UgICYPT0QtT1NZWFv4s++TNkcgVaT0g6+4R2uI4MjQjzysHB1zxuWL50hzaeXiw==}
    engines: {node: '>= 0.6'}
    dependencies:
      mime-db: 1.52.0

  /mime@1.6.0:
    resolution: {integrity: sha512-x0Vn8spI+wuJ1O6S7gnbaQg8Pxh4NNHb7KSINmEWKiPE4RKOplvijn+NkmYmmRgP68mc70j2EbeTFRsrswaQeg==}
    engines: {node: '>=4'}
    hasBin: true

  /mimic-fn@2.1.0:
    resolution: {integrity: sha512-OqbOk5oEQeAZ8WXWydlu9HJjz9WVdEIvamMCcXmuqUYjTknH/sqsWvhQ3vgwKFRR1HpjvNBKQ37nbJgYzGqGcg==}
    engines: {node: '>=6'}
    dev: true

  /mimic-response@3.1.0:
    resolution: {integrity: sha512-z0yWI+4FDrrweS8Zmt4Ej5HdJmky15+L2e6Wgn3+iK5fWzb6T3fhNFq2+MeTRb064c6Wr4N/wv0DzQTjNzHNGQ==}
    engines: {node: '>=10'}

  /min-indent@1.0.1:
    resolution: {integrity: sha512-I9jwMn07Sy/IwOj3zVkVik2JTvgpaykDZEigL6Rx6N9LbMywwUSMtxET+7lVoDLLd3O3IXwJwvuuns8UB/HeAg==}
    engines: {node: '>=4'}
    dev: true

  /minimalistic-assert@1.0.1:
    resolution: {integrity: sha512-UtJcAD4yEaGtjPezWuO9wC4nwUnVH/8/Im3yEHQP4b67cXlD/Qr9hdITCU1xDbSEXg2XKNaP8jsReV7vQd00/A==}

  /minimalistic-crypto-utils@1.0.1:
    resolution: {integrity: sha512-JIYlbt6g8i5jKfJ3xz7rF0LXmv2TkDxBLUkiBeZ7bAx4GnnNMr8xFpGnOxn6GhTEHx3SjRrZEoU+j04prX1ktg==}

  /minimatch@3.1.2:
    resolution: {integrity: sha512-J7p63hRiAjw1NDEww1W7i37+ByIrOWO5XQQAzZ3VOcL0PNybwpfmV/N05zFAzwQ9USyEcX6t3UO+K5aqBQOIHw==}
    dependencies:
      brace-expansion: 1.1.11
    dev: true

  /minimatch@5.1.6:
    resolution: {integrity: sha512-lKwV/1brpG6mBUFHtb7NUmtABCb2WZZmm2wNiOA5hAb8VdCS4B3dtMWyvcoViccwAW/COERjXLt0zP1zXUN26g==}
    engines: {node: '>=10'}
    dependencies:
      brace-expansion: 2.0.1

  /minimatch@9.0.3:
    resolution: {integrity: sha512-RHiac9mvaRw0x3AYRgDC1CxAP7HTcNrrECeA8YYJeWnpo+2Q5CegtZjaotWTWxDG3UeGA1coE05iH1mPjT/2mg==}
    engines: {node: '>=16 || 14 >=14.17'}
    dependencies:
      brace-expansion: 2.0.1
    dev: true

  /minimist-options@4.1.0:
    resolution: {integrity: sha512-Q4r8ghd80yhO/0j1O3B2BjweX3fiHg9cdOwjJd2J76Q135c+NDxGCqdYKQ1SKBuFfgWbAUzBfvYjPUEeNgqN1A==}
    engines: {node: '>= 6'}
    dependencies:
      arrify: 1.0.1
      is-plain-obj: 1.1.0
      kind-of: 6.0.3
    dev: true

  /minimist@1.2.8:
    resolution: {integrity: sha512-2yyAR8qBkN3YuheJanUpWC5U3bb5osDywNB8RzDVlDwDHbocAJveqqj1u8+SVD7jkWT4yvsHCpWqqWqAxb0zCA==}

  /minipass-collect@1.0.2:
    resolution: {integrity: sha512-6T6lH0H8OG9kITm/Jm6tdooIbogG9e0tLgpY6mphXSm/A9u8Nq1ryBG+Qspiub9LjWlBPsPS3tWQ/Botq4FdxA==}
    engines: {node: '>= 8'}
    dependencies:
      minipass: 3.3.6
    dev: true

  /minipass-fetch@2.1.2:
    resolution: {integrity: sha512-LT49Zi2/WMROHYoqGgdlQIZh8mLPZmOrN2NdJjMXxYe4nkN6FUyuPuOAOedNJDrx0IRGg9+4guZewtp8hE6TxA==}
    engines: {node: ^12.13.0 || ^14.15.0 || >=16.0.0}
    dependencies:
      minipass: 3.3.6
      minipass-sized: 1.0.3
      minizlib: 2.1.2
    optionalDependencies:
      encoding: 0.1.13
    dev: true

  /minipass-flush@1.0.5:
    resolution: {integrity: sha512-JmQSYYpPUqX5Jyn1mXaRwOda1uQ8HP5KAT/oDSLCzt1BYRhQU0/hDtsB1ufZfEEzMZ9aAVmsBw8+FWsIXlClWw==}
    engines: {node: '>= 8'}
    dependencies:
      minipass: 3.3.6
    dev: true

  /minipass-pipeline@1.2.4:
    resolution: {integrity: sha512-xuIq7cIOt09RPRJ19gdi4b+RiNvDFYe5JH+ggNvBqGqpQXcru3PcRmOZuHBKWK1Txf9+cQ+HMVN4d6z46LZP7A==}
    engines: {node: '>=8'}
    dependencies:
      minipass: 3.3.6
    dev: true

  /minipass-sized@1.0.3:
    resolution: {integrity: sha512-MbkQQ2CTiBMlA2Dm/5cY+9SWFEN8pzzOXi6rlM5Xxq0Yqbda5ZQy9sU75a673FE9ZK0Zsbr6Y5iP6u9nktfg2g==}
    engines: {node: '>=8'}
    dependencies:
      minipass: 3.3.6
    dev: true

  /minipass@3.3.6:
    resolution: {integrity: sha512-DxiNidxSEK+tHG6zOIklvNOwm3hvCrbUrdtzY74U6HKTJxvIDfOUL5W5P2Ghd3DTkhhKPYGqeNUIh5qcM4YBfw==}
    engines: {node: '>=8'}
    dependencies:
      yallist: 4.0.0
    dev: true

  /minipass@5.0.0:
    resolution: {integrity: sha512-3FnjYuehv9k6ovOEbyOswadCDPX1piCfhV8ncmYtHOjuPwylVWsghTLo7rabjC3Rx5xD4HDx8Wm1xnMF7S5qFQ==}
    engines: {node: '>=8'}
    dev: true

  /minizlib@2.1.2:
    resolution: {integrity: sha512-bAxsR8BVfj60DWXHE3u30oHzfl4G7khkSuPW+qvpd7jFRHm7dLxOjUk1EHACJ/hxLY8phGJ0YhYHZo7jil7Qdg==}
    engines: {node: '>= 8'}
    dependencies:
      minipass: 3.3.6
      yallist: 4.0.0
    dev: true

  /mixme@0.5.9:
    resolution: {integrity: sha512-VC5fg6ySUscaWUpI4gxCBTQMH2RdUpNrk+MsbpCYtIvf9SBJdiUey4qE7BXviJsJR4nDQxCZ+3yaYNW3guz/Pw==}
    engines: {node: '>= 8.0.0'}
    dev: true

  /mkdirp-classic@0.5.3:
    resolution: {integrity: sha512-gKLcREMhtuZRwRAfqP3RFW+TK4JqApVBtOIftVgjuABpAtpxhPGaDcfvbhNvD0B8iD1oUr/txX35NjcaY6Ns/A==}

  /mkdirp@1.0.4:
    resolution: {integrity: sha512-vVqVZQyf3WLx2Shd0qJ9xuvqgAyKPLAiqITEtqW0oIUjzo3PePDd6fW9iFz30ef7Ysp/oiWqbhszeGWW2T6Gzw==}
    engines: {node: '>=10'}
    hasBin: true

  /module-details-from-path@1.0.3:
    resolution: {integrity: sha512-ySViT69/76t8VhE1xXHK6Ch4NcDd26gx0MzKXLO+F7NOtnqH68d9zF94nT8ZWSxXh8ELOERsnJO/sWt1xZYw5A==}
    dev: false

  /ms@2.0.0:
    resolution: {integrity: sha512-Tpp60P6IUJDTuOq/5Z8cdskzJujfwqfOTkrwIwj7IRISpnkJnT6SyJ4PCPnGMoFjC9ddhal5KVIYtAt97ix05A==}

  /ms@2.1.2:
    resolution: {integrity: sha512-sGkPx+VjMtmA6MX27oA4FBFELFCZZ4S4XqeGOXCv68tT+jb3vk/RyaKWP0PTKyWtmLSM0b+adUTEvbs1PEaH2w==}

  /ms@2.1.3:
    resolution: {integrity: sha512-6FlzubTLZG3J2a/NVCAleEhjzq5oxgHyaCU9yYXvcLsvoVaHJq/s5xXI6/XXP6tz7R9xAOtHnSO/tXtF3WRTlA==}

  /msgpack-lite@0.1.26:
    resolution: {integrity: sha512-SZ2IxeqZ1oRFGo0xFGbvBJWMp3yLIY9rlIJyxy8CGrwZn1f0ZK4r6jV/AM1r0FZMDUkWkglOk/eeKIL9g77Nxw==}
    hasBin: true
    dependencies:
      event-lite: 0.1.3
      ieee754: 1.2.1
      int64-buffer: 0.1.10
      isarray: 1.0.0
    dev: false

  /multiformats@9.9.0:
    resolution: {integrity: sha512-HoMUjhH9T8DDBNT+6xzkrd9ga/XiBI4xLr58LJACwK6G3HTOPeMz4nB4KJs33L2BelrIJa7P0VuNaVF3hMYfjg==}

  /murmurhash@2.0.1:
    resolution: {integrity: sha512-5vQEh3y+DG/lMPM0mCGPDnyV8chYg/g7rl6v3Gd8WMF9S429ox3Xk8qrk174kWhG767KQMqqxLD1WnGd77hiew==}
    dev: false

  /napi-build-utils@1.0.2:
    resolution: {integrity: sha512-ONmRUqK7zj7DWX0D9ADe03wbwOBZxNAfF20PlGfCWQcD3+/MakShIHrMqx9YwPTfxDdF1zLeL+RGZiR9kGMLdg==}

  /natural-compare@1.4.0:
    resolution: {integrity: sha512-OWND8ei3VtNC9h7V60qff3SVobHr996CTwgxubgyQYEpg290h9J0buyECNNJexkFm5sOajh5G116RYA1c8ZMSw==}
    dev: true

  /negotiator@0.6.3:
    resolution: {integrity: sha512-+EUsqGPLsM+j/zdChZjsnX51g4XrHFOIXwfnCVPGlQk/k5giakcKsuxCObBRu6DSm9opw/O6slWbJdghQM4bBg==}
    engines: {node: '>= 0.6'}

  /neo-async@2.6.2:
    resolution: {integrity: sha512-Yd3UES5mWCSqR+qNT93S3UoYUkqAZ9lLg8a7g9rimsWmYGK8cVToA4/sF3RrshdyV3sAGMXVUmpMYOw+dLpOuw==}

  /node-abi@3.47.0:
    resolution: {integrity: sha512-2s6B2CWZM//kPgwnuI0KrYwNjfdByE25zvAaEpq9IH4zcNsarH8Ihu/UuX6XMPEogDAxkuUFeZn60pXNHAqn3A==}
    engines: {node: '>=10'}
    dependencies:
      semver: 7.5.4

  /node-abort-controller@3.1.1:
    resolution: {integrity: sha512-AGK2yQKIjRuqnc6VkX2Xj5d+QW8xZ87pa1UK6yA6ouUyuxfHuMP6umE5QK7UmTeOAymo+Zx1Fxiuw9rVx8taHQ==}
    dev: false

  /node-addon-api@5.1.0:
    resolution: {integrity: sha512-eh0GgfEkpnoWDq+VY8OyvYhFEzBk6jIYbRKdIlyTiAXIVJ8PyBaKb0rp7oDtoddbdoHWhq8wwr+XZ81F1rpNdA==}
    dev: true

  /node-addon-api@6.1.0:
    resolution: {integrity: sha512-+eawOlIgy680F0kBzPUNFhMZGtJ1YmqM6l4+Crf4IkImjYrO/mqPwRMh352g23uIaQKFItcQ64I7KMaJxHgAVA==}
    dev: false

  /node-cache@5.1.2:
    resolution: {integrity: sha512-t1QzWwnk4sjLWaQAS8CHgOJ+RAfmHpxFWmc36IWTiWHQfs0w5JDMBS1b1ZxQteo0vVVuWJvIUKHDkkeK7vIGCg==}
    engines: {node: '>= 8.0.0'}
    dependencies:
      clone: 2.1.2
    dev: true

  /node-fetch@2.7.0:
    resolution: {integrity: sha512-c4FRfUm/dbcWZ7U+1Wq0AwCyFL+3nt2bEw05wfxSz+DWpWsitgmSgYmy2dQdWyKC1694ELPqMs/YzUSNozLt8A==}
    engines: {node: 4.x || >=6.0.0}
    peerDependencies:
      encoding: ^0.1.0
    peerDependenciesMeta:
      encoding:
        optional: true
    dependencies:
      whatwg-url: 5.0.0
    dev: true

  /node-gyp-build-optional-packages@5.0.3:
    resolution: {integrity: sha512-k75jcVzk5wnnc/FMxsf4udAoTEUv2jY3ycfdSd3yWu6Cnd1oee6/CfZJApyscA4FJOmdoixWwiwOyf16RzD5JA==}
    hasBin: true
    requiresBuild: true
    dev: false
    optional: true

  /node-gyp-build@3.9.0:
    resolution: {integrity: sha512-zLcTg6P4AbcHPq465ZMFNXx7XpKKJh+7kkN699NiQWisR2uWYOWNWqRHAmbnmKiL4e9aLSlmy5U7rEMUXV59+A==}
    hasBin: true
    dev: false

  /node-gyp-build@4.6.1:
    resolution: {integrity: sha512-24vnklJmyRS8ViBNI8KbtK/r/DmXQMRiOMXTNz2nrTnAYUwjmEEbnnpB/+kt+yWRv73bPsSPRFddrcIbAxSiMQ==}
    hasBin: true
    dev: false

  /node-gyp@9.3.1:
    resolution: {integrity: sha512-4Q16ZCqq3g8awk6UplT7AuxQ35XN4R/yf/+wSAwcBUAjg7l58RTactWaP8fIDTi0FzI7YcVLujwExakZlfWkXg==}
    engines: {node: ^12.13 || ^14.13 || >=16}
    hasBin: true
    dependencies:
      env-paths: 2.2.1
      glob: 7.2.3
      graceful-fs: 4.2.11
      make-fetch-happen: 10.2.1
      nopt: 6.0.0
      npmlog: 6.0.2
      rimraf: 3.0.2
      semver: 7.5.4
      tar: 6.1.15
      which: 2.0.2
    transitivePeerDependencies:
      - bluebird
      - supports-color
    dev: true

  /node-int64@0.4.0:
    resolution: {integrity: sha512-O5lz91xSOeoXP6DulyHfllpq+Eg00MWitZIbtPfoSEvqIHdl5gfcY6hYzDWnj0qD5tz52PI08u9qUvSVeUBeHw==}
    dev: true

  /node-releases@2.0.13:
    resolution: {integrity: sha512-uYr7J37ae/ORWdZeQ1xxMJe3NtdmqMC/JZK+geofDrkLUApKRHPd18/TxtBOJ4A0/+uUIliorNrfYV6s1b02eQ==}
    dev: true

  /nodemailer-html-to-text@3.2.0:
    resolution: {integrity: sha512-RJUC6640QV1PzTHHapOrc6IzrAJUZtk2BdVdINZ9VTLm+mcQNyBO9LYyhrnufkzqiD9l8hPLJ97rSyK4WanPNg==}
    engines: {node: '>= 10.23.0'}
    dependencies:
      html-to-text: 7.1.1

  /nodemailer@6.8.0:
    resolution: {integrity: sha512-EjYvSmHzekz6VNkNd12aUqAco+bOkRe3Of5jVhltqKhEsjw/y0PYPJfp83+s9Wzh1dspYAkUW/YNQ350NATbSQ==}
    engines: {node: '>=6.0.0'}

  /nopt@6.0.0:
    resolution: {integrity: sha512-ZwLpbTgdhuZUnZzjd7nb1ZV+4DoiC6/sfiVKok72ym/4Tlf+DFdlHYmT2JPmcNNWV6Pi3SDf1kT+A4r9RTuT9g==}
    engines: {node: ^12.13.0 || ^14.15.0 || >=16.0.0}
    hasBin: true
    dependencies:
      abbrev: 1.1.1
    dev: true

  /normalize-package-data@2.5.0:
    resolution: {integrity: sha512-/5CMN3T0R4XTj4DcGaexo+roZSdSFW/0AOOTROrjxzCG1wrWXEsGbRKevjlIL+ZDE4sZlJr5ED4YW0yqmkK+eA==}
    dependencies:
      hosted-git-info: 2.8.9
      resolve: 1.22.4
      semver: 5.7.2
      validate-npm-package-license: 3.0.4
    dev: true

  /normalize-path@3.0.0:
    resolution: {integrity: sha512-6eZs5Ls3WtCisHWp9S2GUy8dqkpGi4BVSz3GaqiE6ezub0512ESztXUwUB6C6IKbQkY2Pnb/mD4WYojCRwcwLA==}
    engines: {node: '>=0.10.0'}
    dev: true

  /npm-run-path@4.0.1:
    resolution: {integrity: sha512-S48WzZW777zhNIrn7gxOlISNAqi9ZC/uQFnRdbeIHhZhCA6UqpkOT8T1G7BvfdgP4Er8gF4sUbaS0i7QvIfCWw==}
    engines: {node: '>=8'}
    dependencies:
      path-key: 3.1.1
    dev: true

  /npmlog@6.0.2:
    resolution: {integrity: sha512-/vBvz5Jfr9dT/aFWd0FIRf+T/Q2WBsLENygUaFUqstqsycmZAP/t5BvFJTK0viFmSUxiUKTUplWy5vt+rvKIxg==}
    engines: {node: ^12.13.0 || ^14.15.0 || >=16.0.0}
    dependencies:
      are-we-there-yet: 3.0.1
      console-control-strings: 1.1.0
      gauge: 4.0.4
      set-blocking: 2.0.0
    dev: true

  /object-assign@4.1.1:
    resolution: {integrity: sha512-rJgTQnkUnH1sFw8yT6VSU3zD3sWmu6sZhIseY8VX+GRu3P6F7Fu+JNDoXfklElbLJSnc3FUQHVe4cU5hj+BcUg==}
    engines: {node: '>=0.10.0'}

  /object-inspect@1.12.3:
    resolution: {integrity: sha512-geUvdk7c+eizMNUDkRpW1wJwgfOiOeHbxBR/hLXK1aT6zmVSO0jsQcs7fj6MGw89jC/cjGfLcNOrtMYtGqm81g==}

  /object-keys@1.1.1:
    resolution: {integrity: sha512-NuAESUOUMrlIXOfHKzD6bpPu3tYt3xvjNdRIQ+FeT0lNb4K8WR70CaDxhuNguS2XG+GjkyMwOzsN5ZktImfhLA==}
    engines: {node: '>= 0.4'}

  /object.assign@4.1.4:
    resolution: {integrity: sha512-1mxKf0e58bvyjSCtKYY4sRe9itRk3PJpquJOjeIkz885CczcI4IvJJDLPS72oowuSh+pBxUFROpX+TU++hxhZQ==}
    engines: {node: '>= 0.4'}
    dependencies:
      call-bind: 1.0.2
      define-properties: 1.2.0
      has-symbols: 1.0.3
      object-keys: 1.1.1
    dev: true

  /on-exit-leak-free@2.1.0:
    resolution: {integrity: sha512-VuCaZZAjReZ3vUwgOB8LxAosIurDiAW0s13rI1YwmaP++jvcxP77AWoQvenZebpCA2m8WC1/EosPYPMjnRAp/w==}

  /on-finished@2.3.0:
    resolution: {integrity: sha512-ikqdkGAAyf/X/gPhXGvfgAytDZtDbr+bkNUJ0N9h5MI/dmdgCs3l6hoHrcUv41sRKew3jIwrp4qQDXiK99Utww==}
    engines: {node: '>= 0.8'}
    dependencies:
      ee-first: 1.1.1
    dev: true

  /on-finished@2.4.1:
    resolution: {integrity: sha512-oVlzkg3ENAhCk2zdv7IJwd/QUD4z2RxRwpkcGY8psCVcCYZNq4wYnVWALHM+brtuJjePWiYF/ClmuDr8Ch5+kg==}
    engines: {node: '>= 0.8'}
    dependencies:
      ee-first: 1.1.1

  /on-headers@1.0.2:
    resolution: {integrity: sha512-pZAE+FJLoyITytdqK0U5s+FIpjN0JP3OzFi/u8Rx+EV5/W+JTWGXG8xFzevE7AjBfDqHv/8vL8qQsIhHnqRkrA==}
    engines: {node: '>= 0.8'}

  /once@1.4.0:
    resolution: {integrity: sha512-lNaJgI+2Q5URQBkccEKHTQOPaXdUxnZZElQTZY0MFUAuaEqe1E+Nyvgdz/aIyNi6Z9MzO5dv1H8n58/GELp3+w==}
    dependencies:
      wrappy: 1.0.2

  /one-webcrypto@1.0.3:
    resolution: {integrity: sha512-fu9ywBVBPx0gS9K0etIROTiCkvI5S1TDjFsYFb3rC1ewFxeOqsbzq7aIMBHsYfrTHBcGXJaONXXjTl8B01cW1Q==}

  /onetime@5.1.2:
    resolution: {integrity: sha512-kbpaSSGJTWdAY5KPVeMOKXSrPtr8C8C7wodJbcsd51jRnmD+GZu8Y0VoU6Dm5Z4vWr0Ig/1NKuWRKf7j5aaYSg==}
    engines: {node: '>=6'}
    dependencies:
      mimic-fn: 2.1.0
    dev: true

  /opentelemetry-plugin-better-sqlite3@1.1.0(better-sqlite3@7.6.2):
    resolution: {integrity: sha512-yd+mgaB5W5JxzcQt9TvX1VIrusqtbbeuxSoZ6KQe4Ra0J/Kqkp6kz7dg0VQUU5+cenOWkza6xtvsT0KGXI03HA==}
    peerDependencies:
      better-sqlite3: ^7.1.1 || ^8.0.0 || ^9.0.0
    dependencies:
      '@opentelemetry/api': 1.7.0
      '@opentelemetry/core': 1.18.1(@opentelemetry/api@1.7.0)
      '@opentelemetry/instrumentation': 0.44.0(@opentelemetry/api@1.7.0)
      '@opentelemetry/semantic-conventions': 1.18.1
      better-sqlite3: 7.6.2
    transitivePeerDependencies:
      - supports-color
    dev: false

  /opentracing@0.14.7:
    resolution: {integrity: sha512-vz9iS7MJ5+Bp1URw8Khvdyw1H/hGvzHWlKQ7eRrQojSCDL1/SrWfrY9QebLw97n2deyRtzHRC3MkQfVNUCo91Q==}
    engines: {node: '>=0.10'}
    dev: false

  /optionator@0.9.3:
    resolution: {integrity: sha512-JjCoypp+jKn1ttEFExxhetCKeJt9zhAgAve5FXHixTvFDW/5aEktX9bufBKLRRMdU7bNtpLfcGu94B3cdEJgjg==}
    engines: {node: '>= 0.8.0'}
    dependencies:
      '@aashutoshrathi/word-wrap': 1.2.6
      deep-is: 0.1.4
      fast-levenshtein: 2.0.6
      levn: 0.4.1
      prelude-ls: 1.2.1
      type-check: 0.4.0
    dev: true

  /os-tmpdir@1.0.2:
    resolution: {integrity: sha512-D2FR03Vir7FIu45XBY20mTb+/ZSWB00sjU9jdQXt83gDrI4Ztz5Fs7/yy74g2N5SVQY4xY1qDr4rNddwYRVX0g==}
    engines: {node: '>=0.10.0'}
    dev: true

  /outdent@0.5.0:
    resolution: {integrity: sha512-/jHxFIzoMXdqPzTaCpFzAAWhpkSjZPF4Vsn6jAfNpmbH/ymsmd7Qc6VE9BGn0L6YMj6uwpQLxCECpus4ukKS9Q==}
    dev: true

  /p-filter@2.1.0:
    resolution: {integrity: sha512-ZBxxZ5sL2HghephhpGAQdoskxplTwr7ICaehZwLIlfL6acuVgZPm8yBNuRAFBGEqtD/hmUeq9eqLg2ys9Xr/yw==}
    engines: {node: '>=8'}
    dependencies:
      p-map: 2.1.0
    dev: true

  /p-finally@1.0.0:
    resolution: {integrity: sha512-LICb2p9CB7FS+0eR1oqWnHhp0FljGLZCWBE9aix0Uye9W8LTQPwMTYVGWQWIw9RdQiDg4+epXQODwIYJtSJaow==}
    engines: {node: '>=4'}

  /p-limit@2.3.0:
    resolution: {integrity: sha512-//88mFWSJx8lxCzwdAABTJL2MyWB12+eIY7MDL2SqLmAkeKU9qxRvWuSyTjm3FUmpBEMuFfckAIqEaVGUDxb6w==}
    engines: {node: '>=6'}
    dependencies:
      p-try: 2.2.0
    dev: true

  /p-limit@3.1.0:
    resolution: {integrity: sha512-TYOanM3wGwNGsZN2cVTYPArw454xnXj5qmWF1bEoAc4+cU/ol7GVh7odevjp1FNHduHc3KZMcFduxU5Xc6uJRQ==}
    engines: {node: '>=10'}
    dependencies:
      yocto-queue: 0.1.0

  /p-locate@4.1.0:
    resolution: {integrity: sha512-R79ZZ/0wAxKGu3oYMlz8jy/kbhsNrS7SKZ7PxEHBgJ5+F2mtFW2fK2cOtBh1cHYkQsbzFV7I+EoRKe6Yt0oK7A==}
    engines: {node: '>=8'}
    dependencies:
      p-limit: 2.3.0
    dev: true

  /p-locate@5.0.0:
    resolution: {integrity: sha512-LaNjtRWUBY++zB5nE/NwcaoMylSPk+S+ZHNB1TzdbMJMny6dynpAGt7X/tl/QYq3TIeE6nxHppbo2LGymrG5Pw==}
    engines: {node: '>=10'}
    dependencies:
      p-limit: 3.1.0
    dev: true

  /p-map@2.1.0:
    resolution: {integrity: sha512-y3b8Kpd8OAN444hxfBbFfj1FY/RjtTd8tzYwhUqNYXx0fXx2iX4maP4Qr6qhIKbQXI02wTLAda4fYUbDagTUFw==}
    engines: {node: '>=6'}
    dev: true

  /p-map@4.0.0:
    resolution: {integrity: sha512-/bjOqmgETBYB5BoEeGVea8dmvHb2m9GLy1E9W43yeyfP6QQCZGFNa+XRceJEuDB6zqr+gKpIAmlLebMpykw/MQ==}
    engines: {node: '>=10'}
    dependencies:
      aggregate-error: 3.1.0
    dev: true

  /p-queue@6.6.2:
    resolution: {integrity: sha512-RwFpb72c/BhQLEXIZ5K2e+AhgNVmIejGlTgiB9MzZ0e93GRvqZ7uSi0dvRF7/XIXDeNkra2fNHBxTyPDGySpjQ==}
    engines: {node: '>=8'}
    dependencies:
      eventemitter3: 4.0.7
      p-timeout: 3.2.0

  /p-timeout@3.2.0:
    resolution: {integrity: sha512-rhIwUycgwwKcP9yTOOFK/AKsAopjjCakVqLHePO3CC6Mir1Z99xT+R63jZxAT5lFZLa2inS5h+ZS2GvR99/FBg==}
    engines: {node: '>=8'}
    dependencies:
      p-finally: 1.0.0

  /p-try@2.2.0:
    resolution: {integrity: sha512-R4nPAVTAU0B9D35/Gk3uJf/7XYbQcyohSKdvAxIRSNghFl4e71hVoGnBNQz9cWaXxO2I10KTC+3jMdvvoKw6dQ==}
    engines: {node: '>=6'}
    dev: true

  /p-wait-for@3.2.0:
    resolution: {integrity: sha512-wpgERjNkLrBiFmkMEjuZJEWKKDrNfHCKA1OhyN1wg1FrLkULbviEy6py1AyJUgZ72YWFbZ38FIpnqvVqAlDUwA==}
    engines: {node: '>=8'}
    dependencies:
      p-timeout: 3.2.0

  /packet-reader@1.0.0:
    resolution: {integrity: sha512-HAKu/fG3HpHFO0AA8WE8q2g+gBJaZ9MG7fcKk+IJPLTGAD6Psw4443l+9DGRbOIh3/aXr7Phy0TjilYivJo5XQ==}

  /parent-module@1.0.1:
    resolution: {integrity: sha512-GQ2EWRpQV8/o+Aw8YqtfZZPfNRWZYkbidE9k5rpl/hC3vtHHBfGm2Ifi6qWV+coDGkrUKZAxE3Lot5kcsRlh+g==}
    engines: {node: '>=6'}
    dependencies:
      callsites: 3.1.0
    dev: true

  /parse-json@5.2.0:
    resolution: {integrity: sha512-ayCKvm/phCGxOkYRSCM82iDwct8/EonSEgCSxWxD7ve6jHggsFl4fZVQBPRNgQoKiuV/odhFrGzQXZwbifC8Rg==}
    engines: {node: '>=8'}
    dependencies:
      '@babel/code-frame': 7.22.10
      error-ex: 1.3.2
      json-parse-even-better-errors: 2.3.1
      lines-and-columns: 1.2.4
    dev: true

  /parseurl@1.3.3:
    resolution: {integrity: sha512-CiyeOxFT/JZyN5m0z9PfXw4SCBJ6Sygz1Dpl0wqjlhDEGGBP1GnsUVEL0p63hoG1fcj3fHynXi9NYO4nWOL+qQ==}
    engines: {node: '>= 0.8'}

  /path-browserify@1.0.1:
    resolution: {integrity: sha512-b7uo2UCUOYZcnF/3ID0lulOJi/bafxa1xPe7ZPsammBSpjSWQkjNxlt635YGS2MiR9GjvuXCtz2emr3jbsz98g==}
    dev: false

  /path-exists@4.0.0:
    resolution: {integrity: sha512-ak9Qy5Q7jYb2Wwcey5Fpvg2KoAc/ZIhLSLOSBmRmygPsGwkVVt0fZa0qrtMz+m6tJTAHfZQ8FnmB4MG4LWy7/w==}
    engines: {node: '>=8'}
    dev: true

  /path-is-absolute@1.0.1:
    resolution: {integrity: sha512-AVbw3UJ2e9bq64vSaS9Am0fje1Pa8pbGqTTsmXfaIiMpnr5DlDhfJOuLj9Sf95ZPVDAUerDfEk88MPmPe7UCQg==}
    engines: {node: '>=0.10.0'}
    dev: true

  /path-key@3.1.1:
    resolution: {integrity: sha512-ojmeN0qd+y0jszEtoY48r0Peq5dwMEkIlCOu6Q5f41lfkswXuKtYrhgoTpLnyIcHm24Uhqx+5Tqm2InSwLhE6Q==}
    engines: {node: '>=8'}
    dev: true

  /path-parse@1.0.7:
    resolution: {integrity: sha512-LDJzPVEEEPR+y48z93A0Ed0yXb8pAByGWo/k5YYdYgpY2/2EsOsksJrq7lOHxryrVOn1ejG6oAp8ahvOIQD8sw==}

  /path-to-regexp@0.1.7:
    resolution: {integrity: sha512-5DFkuoqlv1uYQKxy8omFBeJPQcdoE07Kv2sferDCrAq1ohOU+MSDswDIbnx3YAM60qIOnYa53wBhXW0EbMonrQ==}

  /path-type@4.0.0:
    resolution: {integrity: sha512-gDKb8aZMDeD/tZWs9P6+q0J9Mwkdl6xMV8TjnGP3qJVJ06bdMgkbBlLU8IdfOsIsFz2BW1rNVT3XuNEl8zPAvw==}
    engines: {node: '>=8'}
    dev: true

  /peek-readable@4.1.0:
    resolution: {integrity: sha512-ZI3LnwUv5nOGbQzD9c2iDG6toheuXSZP5esSHBjopsXH4dg19soufvpUGA3uohi5anFtGb2lhAVdHzH6R/Evvg==}
    engines: {node: '>=8'}

  /pg-connection-string@2.6.2:
    resolution: {integrity: sha512-ch6OwaeaPYcova4kKZ15sbJ2hKb/VP48ZD2gE7i1J+L4MspCtBMAx8nMgz7bksc7IojCIIWuEhHibSMFH8m8oA==}

  /pg-int8@1.0.1:
    resolution: {integrity: sha512-WCtabS6t3c8SkpDBUlb1kjOs7l66xsGdKpIPZsg4wR+B3+u9UAum2odSsF9tnvxg80h4ZxLWMy4pRjOsFIqQpw==}
    engines: {node: '>=4.0.0'}

  /pg-pool@3.6.1(pg@8.10.0):
    resolution: {integrity: sha512-jizsIzhkIitxCGfPRzJn1ZdcosIt3pz9Sh3V01fm1vZnbnCMgmGl5wvGGdNN2EL9Rmb0EcFoCkixH4Pu+sP9Og==}
    peerDependencies:
      pg: '>=8.0'
    dependencies:
      pg: 8.10.0

  /pg-protocol@1.6.0:
    resolution: {integrity: sha512-M+PDm637OY5WM307051+bsDia5Xej6d9IR4GwJse1qA1DIhiKlksvrneZOYQq42OM+spubpcNYEo2FcKQrDk+Q==}

  /pg-types@2.2.0:
    resolution: {integrity: sha512-qTAAlrEsl8s4OiEQY69wDvcMIdQN6wdz5ojQiOy6YRMuynxenON0O5oCpJI6lshc6scgAY8qvJ2On/p+CXY0GA==}
    engines: {node: '>=4'}
    dependencies:
      pg-int8: 1.0.1
      postgres-array: 2.0.0
      postgres-bytea: 1.0.0
      postgres-date: 1.0.7
      postgres-interval: 1.2.0

  /pg@8.10.0:
    resolution: {integrity: sha512-ke7o7qSTMb47iwzOSaZMfeR7xToFdkE71ifIipOAAaLIM0DYzfOAXlgFFmYUIE2BcJtvnVlGCID84ZzCegE8CQ==}
    engines: {node: '>= 8.0.0'}
    peerDependencies:
      pg-native: '>=3.0.1'
    peerDependenciesMeta:
      pg-native:
        optional: true
    dependencies:
      buffer-writer: 2.0.0
      packet-reader: 1.0.0
      pg-connection-string: 2.6.2
      pg-pool: 3.6.1(pg@8.10.0)
      pg-protocol: 1.6.0
      pg-types: 2.2.0
      pgpass: 1.0.5

  /pgpass@1.0.5:
    resolution: {integrity: sha512-FdW9r/jQZhSeohs1Z3sI1yxFQNFvMcnmfuj4WBMUTxOrAyLMaTcE1aAMBiTlbMNaXvBCQuVi0R7hd8udDSP7ug==}
    dependencies:
      split2: 4.2.0

  /picocolors@1.0.0:
    resolution: {integrity: sha512-1fygroTLlHu66zi26VoTDv8yRgm0Fccecssto+MhsZ0D/DGW2sm8E8AjW7NU5VVTRt5GxbeZ5qBuJr+HyLYkjQ==}
    dev: true

  /picomatch@2.3.1:
    resolution: {integrity: sha512-JU3teHTNjmE2VCGFzuY8EXzCDVwEqB2a8fsIvwaStHhAWJEeVd1o1QD80CU6+ZdEXXSLbSsuLwJjkCBWqRQUVA==}
    engines: {node: '>=8.6'}

  /pify@4.0.1:
    resolution: {integrity: sha512-uB80kBFb/tfd68bVleG9T5GGsGPjJrLAUpR5PZIrhBnIaRTQRjqdJSsIKkOP6OAIFbj7GOrcudc5pNjZ+geV2g==}
    engines: {node: '>=6'}
    dev: true

  /pify@5.0.0:
    resolution: {integrity: sha512-eW/gHNMlxdSP6dmG6uJip6FXN0EQBwm2clYYd8Wul42Cwu/DK8HEftzsapcNdYe2MfLiIwZqsDk2RDEsTE79hA==}
    engines: {node: '>=10'}
    dev: false

  /pino-abstract-transport@1.0.0:
    resolution: {integrity: sha512-c7vo5OpW4wIS42hUVcT5REsL8ZljsUfBjqV/e2sFxmFEFZiq1XLUp5EYLtuDH6PEHq9W1egWqRbnLUP5FuZmOA==}
    dependencies:
      readable-stream: 4.4.2
      split2: 4.2.0

  /pino-http@8.2.1:
    resolution: {integrity: sha512-bdWAE4HYfFjDhKw2/N7BLNSIFAs+WDLZnetsGRpBdNEKq7/RoZUgblLS5OlMY257RPQml6J5QiiLkwxbstzWbA==}
    dependencies:
      fast-url-parser: 1.1.3
      get-caller-file: 2.0.5
      pino: 8.15.0
      pino-std-serializers: 6.2.2
      process-warning: 2.2.0
    dev: false

  /pino-http@8.4.0:
    resolution: {integrity: sha512-9I1eRLxsujQJwLQTrHBU0wDlwnry2HzV2TlDwAsmZ9nT3Y2NQBLrz+DYp73L4i11vl/eudnFT8Eg0Kp62tMwEw==}
    dependencies:
      get-caller-file: 2.0.5
      pino: 8.15.0
      pino-std-serializers: 6.2.2
      process-warning: 2.2.0

  /pino-pretty@9.1.0:
    resolution: {integrity: sha512-IM6NY9LLo/dVgY7/prJhCh4rAJukafdt0ibxeNOWc2fxKMyTk90SOB9Ao2HfbtShT9QPeP0ePpJktksMhSQMYA==}
    hasBin: true
    dependencies:
      colorette: 2.0.20
      dateformat: 4.6.3
      fast-copy: 2.1.7
      fast-safe-stringify: 2.1.1
      help-me: 4.2.0
      joycon: 3.1.1
      minimist: 1.2.8
      on-exit-leak-free: 2.1.0
      pino-abstract-transport: 1.0.0
      pump: 3.0.0
      readable-stream: 4.4.2
      secure-json-parse: 2.7.0
      sonic-boom: 3.3.0
      strip-json-comments: 3.1.1
    dev: true

  /pino-std-serializers@6.2.2:
    resolution: {integrity: sha512-cHjPPsE+vhj/tnhCy/wiMh3M3z3h/j15zHQX+S9GkTBgqJuTuJzYJ4gUyACLhDaJ7kk9ba9iRDmbH2tJU03OiA==}

  /pino@8.15.0:
    resolution: {integrity: sha512-olUADJByk4twxccmAxb1RiGKOSvddHugCV3wkqjyv+3Sooa2KLrmXrKEWOKi0XPCLasRR5jBXxioE1jxUa4KzQ==}
    hasBin: true
    dependencies:
      atomic-sleep: 1.0.0
      fast-redact: 3.3.0
      on-exit-leak-free: 2.1.0
      pino-abstract-transport: 1.0.0
      pino-std-serializers: 6.2.2
      process-warning: 2.2.0
      quick-format-unescaped: 4.0.4
      real-require: 0.2.0
      safe-stable-stringify: 2.4.3
      sonic-boom: 3.3.0
      thread-stream: 2.4.0

  /pirates@4.0.6:
    resolution: {integrity: sha512-saLsH7WeYYPiD25LDuLRRY/i+6HaPYr6G1OUlN39otzkSTxKnubR9RTxS3/Kk50s1g2JTgFwWQDQyplC5/SHZg==}
    engines: {node: '>= 6'}
    dev: true

  /pkg-dir@4.2.0:
    resolution: {integrity: sha512-HRDzbaKjC+AOWVXxAU/x54COGeIv9eb+6CkDSQoNTt4XyWoIJvuPsXizxu/Fr23EiekbtZwmh1IcIG/l/a10GQ==}
    engines: {node: '>=8'}
    dependencies:
      find-up: 4.1.0
    dev: true

  /postgres-array@2.0.0:
    resolution: {integrity: sha512-VpZrUqU5A69eQyW2c5CA1jtLecCsN2U/bD6VilrFDWq5+5UIEVO7nazS3TEcHf1zuPYO/sqGvUvW62g86RXZuA==}
    engines: {node: '>=4'}

  /postgres-bytea@1.0.0:
    resolution: {integrity: sha512-xy3pmLuQqRBZBXDULy7KbaitYqLcmxigw14Q5sj8QBVLqEwXfeybIKVWiqAXTlcvdvb0+xkOtDbfQMOf4lST1w==}
    engines: {node: '>=0.10.0'}

  /postgres-date@1.0.7:
    resolution: {integrity: sha512-suDmjLVQg78nMK2UZ454hAG+OAW+HQPZ6n++TNDUX+L0+uUlLywnoxJKDou51Zm+zTCjrCl0Nq6J9C5hP9vK/Q==}
    engines: {node: '>=0.10.0'}

  /postgres-interval@1.2.0:
    resolution: {integrity: sha512-9ZhXKM/rw350N1ovuWHbGxnGh/SNJ4cnxHiM0rxE4VN41wsg8P8zWn9hv/buK00RP4WvlOyr/RBDiptyxVbkZQ==}
    engines: {node: '>=0.10.0'}
    dependencies:
      xtend: 4.0.2

  /pprof-format@2.0.7:
    resolution: {integrity: sha512-1qWaGAzwMpaXJP9opRa23nPnt2Egi7RMNoNBptEE/XwHbcn4fC2b/4U4bKc5arkGkIh2ZabpF2bEb+c5GNHEKA==}
    dev: false

  /prebuild-install@7.1.1:
    resolution: {integrity: sha512-jAXscXWMcCK8GgCoHOfIr0ODh5ai8mj63L2nWrjuAgXE6tDyYGnx4/8o/rCgU+B4JSyZBKbeZqzhtwtC3ovxjw==}
    engines: {node: '>=10'}
    hasBin: true
    dependencies:
      detect-libc: 2.0.2
      expand-template: 2.0.3
      github-from-package: 0.0.0
      minimist: 1.2.8
      mkdirp-classic: 0.5.3
      napi-build-utils: 1.0.2
      node-abi: 3.47.0
      pump: 3.0.0
      rc: 1.2.8
      simple-get: 4.0.1
      tar-fs: 2.1.1
      tunnel-agent: 0.6.0

  /preferred-pm@3.0.3:
    resolution: {integrity: sha512-+wZgbxNES/KlJs9q40F/1sfOd/j7f1O9JaHcW5Dsn3aUUOZg3L2bjpVUcKV2jvtElYfoTuQiNeMfQJ4kwUAhCQ==}
    engines: {node: '>=10'}
    dependencies:
      find-up: 5.0.0
      find-yarn-workspace-root2: 1.2.16
      path-exists: 4.0.0
      which-pm: 2.0.0
    dev: true

  /prelude-ls@1.2.1:
    resolution: {integrity: sha512-vkcDPrRZo1QZLbn5RLGPpg/WmIQ65qoWWhcGKf/b5eplkkarX0m9z8ppCat4mlOqUsWpyNuYgO3VRyrYHSzX5g==}
    engines: {node: '>= 0.8.0'}
    dev: true

  /prettier-config-standard@5.0.0(prettier@2.7.1):
    resolution: {integrity: sha512-QK252QwCxlsak8Zx+rPKZU31UdbRcu9iUk9X1ONYtLSO221OgvV9TlKoTf6iPDZtvF3vE2mkgzFIEgSUcGELSQ==}
    peerDependencies:
      prettier: ^2.4.0
    dependencies:
      prettier: 2.7.1
    dev: true

  /prettier-linter-helpers@1.0.0:
    resolution: {integrity: sha512-GbK2cP9nraSSUF9N2XwUwqfzlAFlMNYYl+ShE/V+H8a9uNl/oUqB1w2EL54Jh0OlyRSd8RfWYJ3coVS4TROP2w==}
    engines: {node: '>=6.0.0'}
    dependencies:
      fast-diff: 1.3.0
    dev: true

  /prettier@2.7.1:
    resolution: {integrity: sha512-ujppO+MkdPqoVINuDFDRLClm7D78qbDt0/NR+wp5FqEZOoTNAjPHWj17QRhu7geIHJfcNhRk1XVQmF8Bp3ye+g==}
    engines: {node: '>=10.13.0'}
    hasBin: true
    dev: true

  /pretty-format@28.1.3:
    resolution: {integrity: sha512-8gFb/To0OmxHR9+ZTb14Df2vNxdGCX8g1xWGUTqUw5TiZvcQf5sHKObd5UcPyLLyowNwDAMTF3XWOG1B6mxl1Q==}
    engines: {node: ^12.13.0 || ^14.15.0 || ^16.10.0 || >=17.0.0}
    dependencies:
      '@jest/schemas': 28.1.3
      ansi-regex: 5.0.1
      ansi-styles: 5.2.0
      react-is: 18.2.0
    dev: true

  /process-warning@2.2.0:
    resolution: {integrity: sha512-/1WZ8+VQjR6avWOgHeEPd7SDQmFQ1B5mC1eRXsCm5TarlNmx/wCsa5GEaxGm05BORRtyG/Ex/3xq3TuRvq57qg==}

  /process@0.11.10:
    resolution: {integrity: sha512-cdGef/drWFoydD1JsMzuFf8100nZl+GT+yacc2bEced5f9Rjk4z+WtFUTBu9PhOi9j/jfmBPu0mMEY4wIdAF8A==}
    engines: {node: '>= 0.6.0'}

  /promise-inflight@1.0.1:
    resolution: {integrity: sha512-6zWPyEOFaQBJYcGMHBKTKJ3u6TBsnMFOIZSa6ce1e/ZrrsOlnHRHbabMjLiBYKp+n44X9eUI6VUPaukCXHuG4g==}
    peerDependencies:
      bluebird: '*'
    peerDependenciesMeta:
      bluebird:
        optional: true
    dev: true

  /promise-retry@2.0.1:
    resolution: {integrity: sha512-y+WKFlBR8BGXnsNlIHFGPZmyDf3DFMoLhaflAnyZgV6rG6xu+JwesTo2Q9R6XwYmtmwAFCkAk3e35jEdoeh/3g==}
    engines: {node: '>=10'}
    dependencies:
      err-code: 2.0.3
      retry: 0.12.0
    dev: true

  /prompts@2.4.2:
    resolution: {integrity: sha512-NxNv/kLguCA7p3jE8oL2aEBsrJWgAakBpgmgK6lpPWV+WuOmY6r2/zbAVnP+T8bQlA0nzHXSJSJW0Hq7ylaD2Q==}
    engines: {node: '>= 6'}
    dependencies:
      kleur: 3.0.3
      sisteransi: 1.0.5
    dev: true

  /protobufjs@7.2.5:
    resolution: {integrity: sha512-gGXRSXvxQ7UiPgfw8gevrfRWcTlSbOFg+p/N+JVJEK5VhueL2miT6qTymqAmjr1Q5WbOCyJbyrk6JfWKwlFn6A==}
    engines: {node: '>=12.0.0'}
    requiresBuild: true
    dependencies:
      '@protobufjs/aspromise': 1.1.2
      '@protobufjs/base64': 1.1.2
      '@protobufjs/codegen': 2.0.4
      '@protobufjs/eventemitter': 1.1.0
      '@protobufjs/fetch': 1.1.0
      '@protobufjs/float': 1.0.2
      '@protobufjs/inquire': 1.1.0
      '@protobufjs/path': 1.1.2
      '@protobufjs/pool': 1.1.0
      '@protobufjs/utf8': 1.1.0
      '@types/node': 18.17.8
      long: 5.2.3
    dev: false

  /proxy-addr@2.0.7:
    resolution: {integrity: sha512-llQsMLSUDUPT44jdrU/O37qlnifitDP+ZwrmmZcoSKyLKvtZxpyV0n2/bD/N4tBAAZ/gJEdZU7KMraoK1+XYAg==}
    engines: {node: '>= 0.10'}
    dependencies:
      forwarded: 0.2.0
      ipaddr.js: 1.9.1

  /proxy-from-env@1.1.0:
    resolution: {integrity: sha512-D+zkORCbA9f1tdWRK0RaCR3GPv50cMxcrz4X8k5LTSUD1Dkw47mKJEZQNunItRTkWwgtaUSo1RVFRIG9ZXiFYg==}

  /pseudomap@1.0.2:
    resolution: {integrity: sha512-b/YwNhb8lk1Zz2+bXXpS/LK9OisiZZ1SNsSLxN1x2OXVEhW2Ckr/7mWE5vrC1ZTiJlD9g19jWszTmJsB+oEpFQ==}
    dev: true

  /pump@3.0.0:
    resolution: {integrity: sha512-LwZy+p3SFs1Pytd/jYct4wpv49HiYCqd9Rlc5ZVdk0V+8Yzv6jR5Blk3TRmPL1ft69TxP0IMZGJ+WPFU2BFhww==}
    dependencies:
      end-of-stream: 1.4.4
      once: 1.4.0

  /punycode@1.4.1:
    resolution: {integrity: sha512-jmYNElW7yvO7TV33CjSmvSiE2yco3bV2czu/OzDKdMNVZQWfxCblURLhf+47syQRBntjfLdd/H0egrzIG+oaFQ==}
    dev: false

  /punycode@2.3.0:
    resolution: {integrity: sha512-rRV+zQD8tVFys26lAGR9WUuS4iUAngJScM+ZRSKtvl5tKeZ2t5bvdNFdNHBW9FWR4guGHlgmsZ1G7BSm2wTbuA==}
    engines: {node: '>=6'}

  /qs@6.11.0:
    resolution: {integrity: sha512-MvjoMCJwEarSbUYk5O+nmoSzSutSsTwF85zcHPQ9OrlFoZOYIjaqBAJIqIXjptyD5vThxGq52Xu/MaJzRkIk4Q==}
    engines: {node: '>=0.6'}
    dependencies:
      side-channel: 1.0.4

  /queue-microtask@1.2.3:
    resolution: {integrity: sha512-NuaNSa6flKT5JaSYQzJok04JzTL1CA6aGhv5rfLW3PgqA+M2ChpZQnAC8h8i4ZFkBS8X5RqkDBHA7r4hej3K9A==}

  /queue-tick@1.0.1:
    resolution: {integrity: sha512-kJt5qhMxoszgU/62PLP1CJytzd2NKetjSRnyuj31fDd3Rlcz3fzlFdFLD1SItunPwyqEOkca6GbV612BWfaBag==}
    dev: false

  /quick-format-unescaped@4.0.4:
    resolution: {integrity: sha512-tYC1Q1hgyRuHgloV/YXs2w15unPVh8qfu/qCTfhTYamaw7fyhumKa2yGpdSo87vY32rIclj+4fWYQXUMs9EHvg==}

  /quick-lru@4.0.1:
    resolution: {integrity: sha512-ARhCpm70fzdcvNQfPoy49IaanKkTlRWF2JMzqhcJbhSFRZv7nPTvZJdcY7301IPmvW+/p0RgIWnQDLJxifsQ7g==}
    engines: {node: '>=8'}
    dev: true

  /range-parser@1.2.1:
    resolution: {integrity: sha512-Hrgsx+orqoygnmhFbKaHE6c296J+HTAQXoxEF6gNupROmmGJRoyzfG3ccAveqCBrwr/2yxQ5BVd/GTl5agOwSg==}
    engines: {node: '>= 0.6'}

  /rate-limiter-flexible@2.4.1:
    resolution: {integrity: sha512-dgH4T44TzKVO9CLArNto62hJOwlWJMLUjVVr/ii0uUzZXEXthDNr7/yefW5z/1vvHAfycc1tnuiYyNJ8CTRB3g==}
    dev: false

  /raw-body@2.5.1:
    resolution: {integrity: sha512-qqJBtEyVgS0ZmPGdCFPWJ3FreoqvG4MVQln/kCgF7Olq95IbOp0/BWyMwbdtn4VTvkM8Y7khCQ2Xgk/tcrCXig==}
    engines: {node: '>= 0.8'}
    dependencies:
      bytes: 3.1.2
      http-errors: 2.0.0
      iconv-lite: 0.4.24
      unpipe: 1.0.0

  /rc@1.2.8:
    resolution: {integrity: sha512-y3bGgqKj3QBdxLbLkomlohkvsA8gdAiUQlSBJnBhfn+BPxg4bc62d8TcBW15wavDfgexCgccckhcZvywyQYPOw==}
    hasBin: true
    dependencies:
      deep-extend: 0.6.0
      ini: 1.3.8
      minimist: 1.2.8
      strip-json-comments: 2.0.1

  /react-is@18.2.0:
    resolution: {integrity: sha512-xWGDIW6x921xtzPkhiULtthJHoJvBbF3q26fzloPCK0hsvxtPVelvftw3zjbHWSkR2km9Z+4uxbDDK/6Zw9B8w==}
    dev: true

  /read-pkg-up@7.0.1:
    resolution: {integrity: sha512-zK0TB7Xd6JpCLmlLmufqykGE+/TlOePD6qKClNW7hHDKFh/J7/7gCWGR7joEQEW1bKq3a3yUZSObOoWLFQ4ohg==}
    engines: {node: '>=8'}
    dependencies:
      find-up: 4.1.0
      read-pkg: 5.2.0
      type-fest: 0.8.1
    dev: true

  /read-pkg@5.2.0:
    resolution: {integrity: sha512-Ug69mNOpfvKDAc2Q8DRpMjjzdtrnv9HcSMX+4VsZxD1aZ6ZzrIE7rlzXBtWTyhULSMKg076AW6WR5iZpD0JiOg==}
    engines: {node: '>=8'}
    dependencies:
      '@types/normalize-package-data': 2.4.1
      normalize-package-data: 2.5.0
      parse-json: 5.2.0
      type-fest: 0.6.0
    dev: true

  /read-yaml-file@1.1.0:
    resolution: {integrity: sha512-VIMnQi/Z4HT2Fxuwg5KrY174U1VdUIASQVWXXyqtNRtxSr9IYkn1rsI6Tb6HsrHCmB7gVpNwX6JxPTHcH6IoTA==}
    engines: {node: '>=6'}
    dependencies:
      graceful-fs: 4.2.11
      js-yaml: 3.14.1
      pify: 4.0.1
      strip-bom: 3.0.0
    dev: true

  /readable-stream@3.6.2:
    resolution: {integrity: sha512-9u/sniCrY3D5WdsERHzHE4G2YCXqoG5FTHUiCC4SIbr6XcLZBY05ya9EKjYek9O5xOAwjGq+1JdGBAS7Q9ScoA==}
    engines: {node: '>= 6'}
    dependencies:
      inherits: 2.0.4
      string_decoder: 1.3.0
      util-deprecate: 1.0.2

  /readable-stream@4.4.2:
    resolution: {integrity: sha512-Lk/fICSyIhodxy1IDK2HazkeGjSmezAWX2egdtJnYhtzKEsBPJowlI6F6LPb5tqIQILrMbx22S5o3GuJavPusA==}
    engines: {node: ^12.22.0 || ^14.17.0 || >=16.0.0}
    dependencies:
      abort-controller: 3.0.0
      buffer: 6.0.3
      events: 3.3.0
      process: 0.11.10
      string_decoder: 1.3.0

  /readable-web-to-node-stream@3.0.2:
    resolution: {integrity: sha512-ePeK6cc1EcKLEhJFt/AebMCLL+GgSKhuygrZ/GLaKZYEecIgIECf4UaUuaByiGtzckwR4ain9VzUh95T1exYGw==}
    engines: {node: '>=8'}
    dependencies:
      readable-stream: 3.6.2

  /real-require@0.2.0:
    resolution: {integrity: sha512-57frrGM/OCTLqLOAh0mhVA9VBMHd+9U7Zb2THMGdBUoZVOtGbJzjxsYGDJ3A9AYYCP4hn6y1TVbaOfzWtm5GFg==}
    engines: {node: '>= 12.13.0'}

  /redent@3.0.0:
    resolution: {integrity: sha512-6tDA8g98We0zd0GvVeMT9arEOnTw9qM03L9cJXaCjrip1OO764RDBLBfrB4cwzNGDj5OA5ioymC9GkizgWJDUg==}
    engines: {node: '>=8'}
    dependencies:
      indent-string: 4.0.0
      strip-indent: 3.0.0
    dev: true

  /redis-errors@1.2.0:
    resolution: {integrity: sha512-1qny3OExCf0UvUV/5wpYKf2YwPcOqXzkwKKSmKHiE6ZMQs5heeE/c8eXK+PNllPvmjgAbfnsbpkGZWy8cBpn9w==}
    engines: {node: '>=4'}

  /redis-parser@3.0.0:
    resolution: {integrity: sha512-DJnGAeenTdpMEH6uAJRK/uiyEIH9WVsUmoLwzudwGJUwZPp80PDBWPHXSAGNPwNvIXAbe7MSUB1zQFugFml66A==}
    engines: {node: '>=4'}
    dependencies:
      redis-errors: 1.2.0

  /regenerate-unicode-properties@10.1.0:
    resolution: {integrity: sha512-d1VudCLoIGitcU/hEg2QqvyGZQmdC0Lf8BqdOMXGFSvJP4bNV1+XqbPQeHHLD51Jh4QJJ225dlIFvY4Ly6MXmQ==}
    engines: {node: '>=4'}
    dependencies:
      regenerate: 1.4.2
    dev: true

  /regenerate@1.4.2:
    resolution: {integrity: sha512-zrceR/XhGYU/d/opr2EKO7aRHUeiBI8qjtfHqADTwZd6Szfy16la6kqD0MIUs5z5hx6AaKa+PixpPrR289+I0A==}
    dev: true

  /regenerator-runtime@0.14.0:
    resolution: {integrity: sha512-srw17NI0TUWHuGa5CFGGmhfNIeja30WMBfbslPNhf6JrqQlLN5gcrvig1oqPxiVaXb0oW0XRKtH6Nngs5lKCIA==}
    dev: true

  /regenerator-transform@0.15.2:
    resolution: {integrity: sha512-hfMp2BoF0qOk3uc5V20ALGDS2ddjQaLrdl7xrGXvAIow7qeWRM2VA2HuCHkUKk9slq3VwEwLNK3DFBqDfPGYtg==}
    dependencies:
      '@babel/runtime': 7.22.10
    dev: true

  /regexp.prototype.flags@1.5.0:
    resolution: {integrity: sha512-0SutC3pNudRKgquxGoRGIz946MZVHqbNfPjBdxeOhBrdgDKlRoXmYLQN9xRbrR09ZXWeGAdPuif7egofn6v5LA==}
    engines: {node: '>= 0.4'}
    dependencies:
      call-bind: 1.0.2
      define-properties: 1.2.0
      functions-have-names: 1.2.3
    dev: true

  /regexpp@3.2.0:
    resolution: {integrity: sha512-pq2bWo9mVD43nbts2wGv17XLiNLya+GklZ8kaDLV2Z08gDCsGpnKn9BFMepvWuHCbyVvY7J5o5+BVvoQbmlJLg==}
    engines: {node: '>=8'}
    dev: true

  /regexpu-core@5.3.2:
    resolution: {integrity: sha512-RAM5FlZz+Lhmo7db9L298p2vHP5ZywrVXmVXpmAD9GuL5MPH6t9ROw1iA/wfHkQ76Qe7AaPF0nGuim96/IrQMQ==}
    engines: {node: '>=4'}
    dependencies:
      '@babel/regjsgen': 0.8.0
      regenerate: 1.4.2
      regenerate-unicode-properties: 10.1.0
      regjsparser: 0.9.1
      unicode-match-property-ecmascript: 2.0.0
      unicode-match-property-value-ecmascript: 2.1.0
    dev: true

  /regjsparser@0.9.1:
    resolution: {integrity: sha512-dQUtn90WanSNl+7mQKcXAgZxvUe7Z0SqXlgzv0za4LwiUhyzBC58yQO3liFoUgu8GiJVInAhJjkj1N0EtQ5nkQ==}
    hasBin: true
    dependencies:
      jsesc: 0.5.0
    dev: true

  /require-directory@2.1.1:
    resolution: {integrity: sha512-fGxEI7+wsG9xrvdjsrlmL22OMTTiHRwAMroiEeMgq8gzoLC/PQr7RsRDSTLUg/bZAZtF+TVIkHc6/4RIKrui+Q==}
    engines: {node: '>=0.10.0'}
    dev: true

  /require-from-string@2.0.2:
    resolution: {integrity: sha512-Xf0nWe6RseziFMu+Ap9biiUbmplq6S9/p+7w7YXP/JBHhrUDDUhwa+vANyubuqfZWTveU//DYVGsDG7RKL/vEw==}
    engines: {node: '>=0.10.0'}

  /require-in-the-middle@7.2.0:
    resolution: {integrity: sha512-3TLx5TGyAY6AOqLBoXmHkNql0HIf2RGbuMgCDT2WO/uGVAPJs6h7Kl+bN6TIZGd9bWhWPwnDnTHGtW8Iu77sdw==}
    engines: {node: '>=8.6.0'}
    dependencies:
      debug: 4.3.4
      module-details-from-path: 1.0.3
      resolve: 1.22.4
    transitivePeerDependencies:
      - supports-color
    dev: false

  /require-main-filename@2.0.0:
    resolution: {integrity: sha512-NKN5kMDylKuldxYLSUfrbo5Tuzh4hd+2E8NPPX02mZtn1VuREQToYe/ZdlJy+J3uCpfaiGF05e7B8W0iXbQHmg==}
    dev: true

  /resolve-cwd@3.0.0:
    resolution: {integrity: sha512-OrZaX2Mb+rJCpH/6CpSqt9xFVpN++x01XnN2ie9g6P5/3xelLAkXWVADpdz1IHD/KFfEXyE6V0U01OQ3UO2rEg==}
    engines: {node: '>=8'}
    dependencies:
      resolve-from: 5.0.0
    dev: true

  /resolve-from@4.0.0:
    resolution: {integrity: sha512-pb/MYmXstAkysRFx8piNI1tGFNQIFA3vkE3Gq4EuA1dF6gHp/+vgZqsCGJapvy8N3Q+4o7FwvquPJcnZ7RYy4g==}
    engines: {node: '>=4'}
    dev: true

  /resolve-from@5.0.0:
    resolution: {integrity: sha512-qYg9KP24dD5qka9J47d0aVky0N+b4fTU89LN9iDnjB5waksiC49rvMB0PrUJQGoTmH50XPiqOvAjDfaijGxYZw==}
    engines: {node: '>=8'}
    dev: true

  /resolve.exports@1.1.1:
    resolution: {integrity: sha512-/NtpHNDN7jWhAaQ9BvBUYZ6YTXsRBgfqWFWP7BZBaoMJO/I3G5OFzvTuWNlZC3aPjins1F+TNrLKsGbH4rfsRQ==}
    engines: {node: '>=10'}
    dev: true

  /resolve@1.22.4:
    resolution: {integrity: sha512-PXNdCiPqDqeUou+w1C2eTQbNfxKSuMxqTCuvlmmMsk1NWHL5fRrhY6Pl0qEYYc6+QqGClco1Qj8XnjPego4wfg==}
    hasBin: true
    dependencies:
      is-core-module: 2.13.0
      path-parse: 1.0.7
      supports-preserve-symlinks-flag: 1.0.0

  /retry@0.10.1:
    resolution: {integrity: sha512-ZXUSQYTHdl3uS7IuCehYfMzKyIDBNoAuUblvy5oGO5UJSUTmStUUVPXbA9Qxd173Bgre53yCQczQuHgRWAdvJQ==}
    dev: false

  /retry@0.12.0:
    resolution: {integrity: sha512-9LkiTwjUh6rT555DtE9rTX+BKByPfrMzEAtnlEtdEwr3Nkffwiihqe2bWADg+OQRjt9gl6ICdmB/ZFDCGAtSow==}
    engines: {node: '>= 4'}
    dev: true

  /retry@0.13.1:
    resolution: {integrity: sha512-XQBQ3I8W1Cge0Seh+6gjj03LbmRFWuoszgK9ooCpwYIrhhoO80pfq4cUkU5DkknwfOfFteRwlZ56PYOGYyFWdg==}
    engines: {node: '>= 4'}
    dev: false

  /reusify@1.0.4:
    resolution: {integrity: sha512-U9nH88a3fc/ekCF1l0/UP1IosiuIjyTh7hBvXVMHYgVcfGvt897Xguj2UOLDeI5BG2m7/uwyaLVT6fbtCwTyzw==}
    engines: {iojs: '>=1.0.0', node: '>=0.10.0'}

  /rfdc@1.3.0:
    resolution: {integrity: sha512-V2hovdzFbOi77/WajaSMXk2OLm+xNIeQdMMuB7icj7bk6zi2F8GGAxigcnDFpJHbNyNcgyJDiP+8nOrY5cZGrA==}

  /rimraf@3.0.2:
    resolution: {integrity: sha512-JZkJMZkAGFFPP2YqXZXPbMlMBgsxzE8ILs4lMIX/2o0L9UBw9O/Y3o6wFw/i9YLapcUJWwqbi3kdxIPdC62TIA==}
    hasBin: true
    dependencies:
      glob: 7.2.3
    dev: true

  /roarr@7.15.1:
    resolution: {integrity: sha512-0ExL9rjOXeQPvQvQo8IcV8SR2GTXmDr1FQFlY2HiAV+gdVQjaVZNOx9d4FI2RqFFsd0sNsiw2TRS/8RU9g0ZfA==}
    engines: {node: '>=12.0'}
    dependencies:
      boolean: 3.2.0
      fast-json-stringify: 5.8.0
      fast-printf: 1.6.9
      globalthis: 1.0.3
      safe-stable-stringify: 2.4.3
      semver-compare: 1.0.0

  /run-parallel@1.2.0:
    resolution: {integrity: sha512-5l4VyZR86LZ/lDxZTR6jqL8AFE2S0IFLMP26AbjsLVADxHdhB/c0GUsH+y39UfCi3dzz8OlQuPmnaJOMoDHQBA==}
    dependencies:
      queue-microtask: 1.2.3

  /rxjs@7.8.1:
    resolution: {integrity: sha512-AA3TVj+0A2iuIoQkWEK/tqFjBq2j+6PO6Y0zJcvzLAFhEFIO3HL0vls9hWLncZbAAbK0mar7oZ4V079I/qPMxg==}
    requiresBuild: true
    dependencies:
      tslib: 2.6.2
    optional: true

  /safe-array-concat@1.0.1:
    resolution: {integrity: sha512-6XbUAseYE2KtOuGueyeobCySj9L4+66Tn6KQMOPQJrAJEowYKW/YR/MGJZl7FdydUdaFu4LYyDZjxf4/Nmo23Q==}
    engines: {node: '>=0.4'}
    dependencies:
      call-bind: 1.0.2
      get-intrinsic: 1.2.1
      has-symbols: 1.0.3
      isarray: 2.0.5
    dev: true

  /safe-buffer@5.1.2:
    resolution: {integrity: sha512-Gd2UZBJDkXlY7GbJxfsE8/nvKkUEU1G38c1siN6QP6a9PT9MmHB8GnpscSmMJSoF8LOIrt8ud/wPtojys4G6+g==}

  /safe-buffer@5.2.1:
    resolution: {integrity: sha512-rp3So07KcdmmKbGvgaNxQSJr7bGVSVk5S9Eq1F+ppbRo70+YeaDxkw5Dd8NPN+GD6bjnYm2VuPuCXmpuYvmCXQ==}

  /safe-regex-test@1.0.0:
    resolution: {integrity: sha512-JBUUzyOgEwXQY1NuPtvcj/qcBDbDmEvWufhlnXZIm75DEHp+afM1r1ujJpJsV/gSM4t59tpDyPi1sd6ZaPFfsA==}
    dependencies:
      call-bind: 1.0.2
      get-intrinsic: 1.2.1
      is-regex: 1.1.4
    dev: true

  /safe-stable-stringify@2.4.3:
    resolution: {integrity: sha512-e2bDA2WJT0wxseVd4lsDP4+3ONX6HpMXQa1ZhFQ7SU+GjvORCmShbCMltrtIDfkYhVHrOcPtj+KhmDBdPdZD1g==}
    engines: {node: '>=10'}

  /safer-buffer@2.1.2:
    resolution: {integrity: sha512-YZo3K82SD7Riyi0E1EQPojLz7kpepnSQI9IyPbHHg1XXXevb5dJI7tpyN2ADxGcQbHG7vcyRHk0cbwqcQriUtg==}
    requiresBuild: true

  /secure-json-parse@2.7.0:
    resolution: {integrity: sha512-6aU+Rwsezw7VR8/nyvKTx8QpWH9FrcYiXXlqC4z5d5XQBDRqtbfsRjnwGyqbi3gddNtWHuEk9OANUotL26qKUw==}
    dev: true

  /semver-compare@1.0.0:
    resolution: {integrity: sha512-YM3/ITh2MJ5MtzaM429anh+x2jiLVjqILF4m4oyQB18W7Ggea7BfqdH/wGMK7dDiMghv/6WG7znWMwUDzJiXow==}

  /semver@5.7.2:
    resolution: {integrity: sha512-cBznnQ9KjJqU67B52RMC65CMarK2600WFnbkcaiwWq3xy/5haFJlshgnpjovMVJ+Hff49d8GEn0b87C5pDQ10g==}
    hasBin: true

  /semver@6.3.1:
    resolution: {integrity: sha512-BR7VvDCVHO+q2xBEWskxS6DJE1qRnb7DxzUrogb71CWoSficBxYsiAGd+Kl0mmq/MprG9yArRkyrQxTO6XjMzA==}
    hasBin: true
    dev: true

  /semver@7.5.4:
    resolution: {integrity: sha512-1bCSESV6Pv+i21Hvpxp3Dx+pSD8lIPt8uVjRrxAUt/nbswYc+tK6Y2btiULjd4+fnq15PX+nqQDC7Oft7WkwcA==}
    engines: {node: '>=10'}
    hasBin: true
    dependencies:
      lru-cache: 6.0.0

  /send@0.17.2:
    resolution: {integrity: sha512-UJYB6wFSJE3G00nEivR5rgWp8c2xXvJ3OPWPhmuteU0IKj8nKbG3DrjiOmLwpnHGYWAVwA69zmTm++YG0Hmwww==}
    engines: {node: '>= 0.8.0'}
    dependencies:
      debug: 2.6.9
      depd: 1.1.2
      destroy: 1.0.4
      encodeurl: 1.0.2
      escape-html: 1.0.3
      etag: 1.8.1
      fresh: 0.5.2
      http-errors: 1.8.1
      mime: 1.6.0
      ms: 2.1.3
      on-finished: 2.3.0
      range-parser: 1.2.1
      statuses: 1.5.0
    transitivePeerDependencies:
      - supports-color
    dev: true

  /send@0.18.0:
    resolution: {integrity: sha512-qqWzuOjSFOuqPjFe4NOsMLafToQQwBSOEpS+FwEt3A2V3vKubTquT3vmLTQpFgMXp8AlFWFuP1qKaJZOtPpVXg==}
    engines: {node: '>= 0.8.0'}
    dependencies:
      debug: 2.6.9
      depd: 2.0.0
      destroy: 1.2.0
      encodeurl: 1.0.2
      escape-html: 1.0.3
      etag: 1.8.1
      fresh: 0.5.2
      http-errors: 2.0.0
      mime: 1.6.0
      ms: 2.1.3
      on-finished: 2.4.1
      range-parser: 1.2.1
      statuses: 2.0.1
    transitivePeerDependencies:
      - supports-color

  /serve-static@1.15.0:
    resolution: {integrity: sha512-XGuRDNjXUijsUL0vl6nSD7cwURuzEgglbOaFuZM9g3kwDXOWVTck0jLzjPzGD+TazWbboZYu52/9/XPdUgne9g==}
    engines: {node: '>= 0.8.0'}
    dependencies:
      encodeurl: 1.0.2
      escape-html: 1.0.3
      parseurl: 1.3.3
      send: 0.18.0
    transitivePeerDependencies:
      - supports-color

  /set-blocking@2.0.0:
    resolution: {integrity: sha512-KiKBS8AnWGEyLzofFfmvKwpdPzqiy16LvQfK3yv/fVH7Bj13/wl3JSR1J+rfgRE9q7xUJK4qvgS8raSOeLUehw==}
    dev: true

  /setprototypeof@1.2.0:
    resolution: {integrity: sha512-E5LDX7Wrp85Kil5bhZv46j8jOeboKq5JMmYM3gVGdGH8xFpPWXUMsNrlODCrkoxMEeNi/XZIwuRvY4XNwYMJpw==}

  /sharp@0.31.3:
    resolution: {integrity: sha512-XcR4+FCLBFKw1bdB+GEhnUNXNXvnt0tDo4WsBsraKymuo/IAuPuCBVAL2wIkUw2r/dwFW5Q5+g66Kwl2dgDFVg==}
    engines: {node: '>=14.15.0'}
    requiresBuild: true
    dependencies:
      color: 4.2.3
      detect-libc: 2.0.2
      node-addon-api: 5.1.0
      prebuild-install: 7.1.1
      semver: 7.5.4
      simple-get: 4.0.1
      tar-fs: 2.1.1
      tunnel-agent: 0.6.0
    dev: true

  /sharp@0.32.6:
    resolution: {integrity: sha512-KyLTWwgcR9Oe4d9HwCwNM2l7+J0dUQwn/yf7S0EnTtb0eVS4RxO0eUSvxPtzT4F3SY+C4K6fqdv/DO27sJ/v/w==}
    engines: {node: '>=14.15.0'}
    requiresBuild: true
    dependencies:
      color: 4.2.3
      detect-libc: 2.0.2
      node-addon-api: 6.1.0
      prebuild-install: 7.1.1
      semver: 7.5.4
      simple-get: 4.0.1
      tar-fs: 3.0.4
      tunnel-agent: 0.6.0
    dev: false

  /shebang-command@1.2.0:
    resolution: {integrity: sha512-EV3L1+UQWGor21OmnvojK36mhg+TyIKDh3iFBKBohr5xeXIhNBcx8oWdgkTEEQ+BEFFYdLRuqMfd5L84N1V5Vg==}
    engines: {node: '>=0.10.0'}
    dependencies:
      shebang-regex: 1.0.0
    dev: true

  /shebang-command@2.0.0:
    resolution: {integrity: sha512-kHxr2zZpYtdmrN1qDjrrX/Z1rR1kG8Dx+gkpK1G4eXmvXswmcE1hTWBWYUzlraYw1/yZp6YuDY77YtvbN0dmDA==}
    engines: {node: '>=8'}
    dependencies:
      shebang-regex: 3.0.0
    dev: true

  /shebang-regex@1.0.0:
    resolution: {integrity: sha512-wpoSFAxys6b2a2wHZ1XpDSgD7N9iVjg29Ph9uV/uaP9Ex/KXlkTZTeddxDPSYQpgvzKLGJke2UU0AzoGCjNIvQ==}
    engines: {node: '>=0.10.0'}
    dev: true

  /shebang-regex@3.0.0:
    resolution: {integrity: sha512-7++dFhtcx3353uBaq8DDR4NuxBetBzC7ZQOhmTQInHEd6bSrXdiEyzCvG07Z44UYdLShWUyXt5M/yhz8ekcb1A==}
    engines: {node: '>=8'}
    dev: true

  /shimmer@1.2.1:
    resolution: {integrity: sha512-sQTKC1Re/rM6XyFM6fIAGHRPVGvyXfgzIDvzoq608vM+jeyVD0Tu1E6Np0Kc2zAIFWIj963V2800iF/9LPieQw==}
    dev: false

  /side-channel@1.0.4:
    resolution: {integrity: sha512-q5XPytqFEIKHkGdiMIrY10mvLRvnQh42/+GoBlFW3b2LXLE2xxJpZFdm94we0BaoV3RwJyGqg5wS7epxTv0Zvw==}
    dependencies:
      call-bind: 1.0.2
      get-intrinsic: 1.2.1
      object-inspect: 1.12.3

  /signal-exit@3.0.7:
    resolution: {integrity: sha512-wnD2ZE+l+SPC/uoS0vXeE9L1+0wuaMqKlfz9AMUo38JsyLSBWSFcHR1Rri62LZc12vLr1gb3jl7iwQhgwpAbGQ==}
    dev: true

  /simple-concat@1.0.1:
    resolution: {integrity: sha512-cSFtAPtRhljv69IK0hTVZQ+OfE9nePi/rtJmw5UjHeVyVroEqJXP1sFztKUy1qU+xvz3u/sfYJLa947b7nAN2Q==}

  /simple-get@4.0.1:
    resolution: {integrity: sha512-brv7p5WgH0jmQJr1ZDDfKDOSeWWg+OVypG99A/5vYGPqJ6pxiaHLy8nxtFjBA7oMa01ebA9gfh1uMCFqOuXxvA==}
    dependencies:
      decompress-response: 6.0.0
      once: 1.4.0
      simple-concat: 1.0.1

  /simple-swizzle@0.2.2:
    resolution: {integrity: sha512-JA//kQgZtbuY83m+xT+tXJkmJncGMTFT+C+g2h2R9uxkYIrE2yy9sgmcLhCnw57/WSD+Eh3J97FPEDFnbXnDUg==}
    dependencies:
      is-arrayish: 0.3.2

  /sisteransi@1.0.5:
    resolution: {integrity: sha512-bLGGlR1QxBcynn2d5YmDX4MGjlZvy2MRBDRNHLJ8VI6l6+9FUiyTFNJ0IveOSP0bcXgVDPRcfGqA0pjaqUpfVg==}
    dev: true

  /slash@3.0.0:
    resolution: {integrity: sha512-g9Q1haeby36OSStwb4ntCGGGaKsaVSjQ68fBxoQcutl5fS1vuY18H3wSt3jFyFtrkx+Kz0V1G85A4MyAdDMi2Q==}
    engines: {node: '>=8'}
    dev: true

  /smart-buffer@4.2.0:
    resolution: {integrity: sha512-94hK0Hh8rPqQl2xXc3HsaBoOXKV20MToPkcXvwbISWLEs+64sBq5kFgn2kJDHb1Pry9yrP0dxrCI9RRci7RXKg==}
    engines: {node: '>= 6.0.0', npm: '>= 3.0.0'}
    dev: true

  /smartwrap@2.0.2:
    resolution: {integrity: sha512-vCsKNQxb7PnCNd2wY1WClWifAc2lwqsG8OaswpJkVJsvMGcnEntdTCDajZCkk93Ay1U3t/9puJmb525Rg5MZBA==}
    engines: {node: '>=6'}
    hasBin: true
    dependencies:
      array.prototype.flat: 1.3.1
      breakword: 1.0.6
      grapheme-splitter: 1.0.4
      strip-ansi: 6.0.1
      wcwidth: 1.0.1
      yargs: 15.4.1
    dev: true

  /socks-proxy-agent@7.0.0:
    resolution: {integrity: sha512-Fgl0YPZ902wEsAyiQ+idGd1A7rSFx/ayC1CQVMw5P+EQx2V0SgpGtf6OKFhVjPflPUl9YMmEOnmfjCdMUsygww==}
    engines: {node: '>= 10'}
    dependencies:
      agent-base: 6.0.2
      debug: 4.3.4
      socks: 2.7.1
    transitivePeerDependencies:
      - supports-color
    dev: true

  /socks@2.7.1:
    resolution: {integrity: sha512-7maUZy1N7uo6+WVEX6psASxtNlKaNVMlGQKkG/63nEDdLOWNbiUMoLK7X4uYoLhQstau72mLgfEWcXcwsaHbYQ==}
    engines: {node: '>= 10.13.0', npm: '>= 3.0.0'}
    dependencies:
      ip: 2.0.0
      smart-buffer: 4.2.0
    dev: true

  /sonic-boom@3.3.0:
    resolution: {integrity: sha512-LYxp34KlZ1a2Jb8ZQgFCK3niIHzibdwtwNUWKg0qQRzsDoJ3Gfgkf8KdBTFU3SkejDEIlWwnSnpVdOZIhFMl/g==}
    dependencies:
      atomic-sleep: 1.0.0

  /source-map-support@0.5.13:
    resolution: {integrity: sha512-SHSKFHadjVA5oR4PPqhtAVdcBWwRYVd6g6cAXnIbRiIwc2EhPrTuKUBdSLvlEKyIP3GCf89fltvcZiP9MMFA1w==}
    dependencies:
      buffer-from: 1.1.2
      source-map: 0.6.1
    dev: true

  /source-map@0.6.1:
    resolution: {integrity: sha512-UjgapumWlbMhkBgzT7Ykc5YXUT46F0iKu8SGXq0bcwP5dz/h0Plj6enJqjz1Zbq2l5WaqYnrVbwWOWMyF3F47g==}
    engines: {node: '>=0.10.0'}

  /source-map@0.7.4:
    resolution: {integrity: sha512-l3BikUxvPOcn5E74dZiq5BGsTb5yEwhaTSzccU6t4sDOH8NWJCstKO5QT2CvtFoK6F0saL7p9xHAqHOlCPJygA==}
    engines: {node: '>= 8'}
    dev: false

  /spawndamnit@2.0.0:
    resolution: {integrity: sha512-j4JKEcncSjFlqIwU5L/rp2N5SIPsdxaRsIv678+TZxZ0SRDJTm8JrxJMjE/XuiEZNEir3S8l0Fa3Ke339WI4qA==}
    dependencies:
      cross-spawn: 5.1.0
      signal-exit: 3.0.7
    dev: true

  /spdx-correct@3.2.0:
    resolution: {integrity: sha512-kN9dJbvnySHULIluDHy32WHRUu3Og7B9sbY7tsFLctQkIqnMh3hErYgdMjTYuqmcXX+lK5T1lnUt3G7zNswmZA==}
    dependencies:
      spdx-expression-parse: 3.0.1
      spdx-license-ids: 3.0.13
    dev: true

  /spdx-exceptions@2.3.0:
    resolution: {integrity: sha512-/tTrYOC7PPI1nUAgx34hUpqXuyJG+DTHJTnIULG4rDygi4xu/tfgmq1e1cIRwRzwZgo4NLySi+ricLkZkw4i5A==}
    dev: true

  /spdx-expression-parse@3.0.1:
    resolution: {integrity: sha512-cbqHunsQWnJNE6KhVSMsMeH5H/L9EpymbzqTQ3uLwNCLZ1Q481oWaofqH7nO6V07xlXwY6PhQdQ2IedWx/ZK4Q==}
    dependencies:
      spdx-exceptions: 2.3.0
      spdx-license-ids: 3.0.13
    dev: true

  /spdx-license-ids@3.0.13:
    resolution: {integrity: sha512-XkD+zwiqXHikFZm4AX/7JSCXA98U5Db4AFd5XUg/+9UNtnH75+Z9KxtpYiJZx36mUDVOwH83pl7yvCer6ewM3w==}
    dev: true

  /split2@4.2.0:
    resolution: {integrity: sha512-UcjcJOWknrNkF6PLX83qcHM6KHgVKNkV62Y8a5uYDVv9ydGQVwAHMKqHdJje1VTWpljG0WYpCDhrCdAOYH4TWg==}
    engines: {node: '>= 10.x'}

  /split@1.0.1:
    resolution: {integrity: sha512-mTyOoPbrivtXnwnIxZRFYRrPNtEFKlpB2fvjSnCQUiAA6qAZzqwna5envK4uk6OIeP17CsdF3rSBGYVBsU0Tkg==}
    dependencies:
      through: 2.3.8
    dev: false

  /sprintf-js@1.0.3:
    resolution: {integrity: sha512-D9cPgkvLlV3t3IzL0D0YLvGA9Ahk4PcvVwUbN0dSGr1aP0Nrt4AEnTUbuGvquEC0mA64Gqt1fzirlRs5ibXx8g==}
    dev: true

  /ssri@9.0.1:
    resolution: {integrity: sha512-o57Wcn66jMQvfHG1FlYbWeZWW/dHZhJXjpIcTfXldXEk5nz5lStPo3mK0OJQfGR3RbZUlbISexbljkJzuEj/8Q==}
    engines: {node: ^12.13.0 || ^14.15.0 || >=16.0.0}
    dependencies:
      minipass: 3.3.6
    dev: true

  /stack-utils@2.0.6:
    resolution: {integrity: sha512-XlkWvfIm6RmsWtNJx+uqtKLS8eqFbxUg0ZzLXqY0caEy9l7hruX8IpiDnjsLavoBgqCCR71TqWO8MaXYheJ3RQ==}
    engines: {node: '>=10'}
    dependencies:
      escape-string-regexp: 2.0.0
    dev: true

  /standard-as-callback@2.1.0:
    resolution: {integrity: sha512-qoRRSyROncaz1z0mvYqIE4lCd9p2R90i6GxW3uZv5ucSu8tU7B5HXUP1gG8pVZsYNVaXjk8ClXHPttLyxAL48A==}

  /statuses@1.5.0:
    resolution: {integrity: sha512-OpZ3zP+jT1PI7I8nemJX4AKmAX070ZkYPVWV/AaKTJl+tXCTGyVdC1a4SL8RUQYEwk/f34ZX8UTykN68FwrqAA==}
    engines: {node: '>= 0.6'}
    dev: true

  /statuses@2.0.1:
    resolution: {integrity: sha512-RwNA9Z/7PrK06rYLIzFMlaF+l73iwpzsqRIFgbMLbTcLD6cOao82TaWefPXQvB2fOC4AjuYSEndS7N/mTCbkdQ==}
    engines: {node: '>= 0.8'}

  /stream-browserify@3.0.0:
    resolution: {integrity: sha512-H73RAHsVBapbim0tU2JwwOiXUj+fikfiaoYAKHF3VJfA0pe2BCzkhAHBlLG6REzE+2WNZcxOXjK7lkso+9euLA==}
    dependencies:
      inherits: 2.0.4
      readable-stream: 3.6.2
    dev: false

  /stream-transform@2.1.3:
    resolution: {integrity: sha512-9GHUiM5hMiCi6Y03jD2ARC1ettBXkQBoQAe7nJsPknnI0ow10aXjTnew8QtYQmLjzn974BnmWEAJgCY6ZP1DeQ==}
    dependencies:
      mixme: 0.5.9
    dev: true

  /streamx@2.15.5:
    resolution: {integrity: sha512-9thPGMkKC2GctCzyCUjME3yR03x2xNo0GPKGkRw2UMYN+gqWa9uqpyNWhmsNCutU5zHmkUum0LsCRQTXUgUCAg==}
    dependencies:
      fast-fifo: 1.3.2
      queue-tick: 1.0.1
    dev: false

  /string-length@4.0.2:
    resolution: {integrity: sha512-+l6rNN5fYHNhZZy41RXsYptCjA2Igmq4EG7kZAYFQI1E1VTXarr6ZPXBg6eq7Y6eK4FEhY6AJlyuFIb/v/S0VQ==}
    engines: {node: '>=10'}
    dependencies:
      char-regex: 1.0.2
      strip-ansi: 6.0.1
    dev: true

  /string-width@4.2.3:
    resolution: {integrity: sha512-wKyQRQpjJ0sIp62ErSZdGsjMJWsap5oRNihHhu6G7JVO/9jIB6UyevL+tXuOqrng8j/cxKTWyWUwvSTriiZz/g==}
    engines: {node: '>=8'}
    dependencies:
      emoji-regex: 8.0.0
      is-fullwidth-code-point: 3.0.0
      strip-ansi: 6.0.1
    dev: true

  /string.prototype.trim@1.2.7:
    resolution: {integrity: sha512-p6TmeT1T3411M8Cgg9wBTMRtY2q9+PNy9EV1i2lIXUN/btt763oIfxwN3RR8VU6wHX8j/1CFy0L+YuThm6bgOg==}
    engines: {node: '>= 0.4'}
    dependencies:
      call-bind: 1.0.2
      define-properties: 1.2.0
      es-abstract: 1.22.1
    dev: true

  /string.prototype.trimend@1.0.6:
    resolution: {integrity: sha512-JySq+4mrPf9EsDBEDYMOb/lM7XQLulwg5R/m1r0PXEFqrV0qHvl58sdTilSXtKOflCsK2E8jxf+GKC0T07RWwQ==}
    dependencies:
      call-bind: 1.0.2
      define-properties: 1.2.0
      es-abstract: 1.22.1
    dev: true

  /string.prototype.trimstart@1.0.7:
    resolution: {integrity: sha512-NGhtDFu3jCEm7B4Fy0DpLewdJQOZcQ0rGbwQ/+stjnrp2i+rlKeCvos9hOIeCmqwratM47OBxY7uFZzjxHXmrg==}
    dependencies:
      call-bind: 1.0.2
      define-properties: 1.2.0
      es-abstract: 1.22.1
    dev: true

  /string_decoder@1.3.0:
    resolution: {integrity: sha512-hkRX8U1WjJFd8LsDJ2yQ/wWWxaopEsABU1XfkM8A+j0+85JAGppt16cr1Whg6KIbb4okU6Mql6BOj+uup/wKeA==}
    dependencies:
      safe-buffer: 5.2.1

  /strip-ansi@6.0.1:
    resolution: {integrity: sha512-Y38VPSHcqkFrCpFnQ9vuSXmquuv5oXOKpGeT6aGrr3o3Gc9AlVa6JBfUSOCnbxGGZF+/0ooI7KrPuUSztUdU5A==}
    engines: {node: '>=8'}
    dependencies:
      ansi-regex: 5.0.1
    dev: true

  /strip-bom@3.0.0:
    resolution: {integrity: sha512-vavAMRXOgBVNF6nyEEmL3DBK19iRpDcoIwW+swQ+CbGiu7lju6t+JklA1MHweoWtadgt4ISVUsXLyDq34ddcwA==}
    engines: {node: '>=4'}
    dev: true

  /strip-bom@4.0.0:
    resolution: {integrity: sha512-3xurFv5tEgii33Zi8Jtp55wEIILR9eh34FAW00PZf+JnSsTmV/ioewSgQl97JHvgjoRGwPShsWm+IdrxB35d0w==}
    engines: {node: '>=8'}
    dev: true

  /strip-final-newline@2.0.0:
    resolution: {integrity: sha512-BrpvfNAE3dcvq7ll3xVumzjKjZQ5tI1sEUIKr3Uoks0XUl45St3FlatVqef9prk4jRDzhW6WZg+3bk93y6pLjA==}
    engines: {node: '>=6'}
    dev: true

  /strip-indent@3.0.0:
    resolution: {integrity: sha512-laJTa3Jb+VQpaC6DseHhF7dXVqHTfJPCRDaEbid/drOhgitgYku/letMUqOXFoWV0zIIUbjpdH2t+tYj4bQMRQ==}
    engines: {node: '>=8'}
    dependencies:
      min-indent: 1.0.1
    dev: true

  /strip-json-comments@2.0.1:
    resolution: {integrity: sha512-4gB8na07fecVVkOI6Rs4e7T6NOTki5EmL7TUduTs6bu3EdnSycntVJ4re8kgZA+wx9IueI2Y11bfbgwtzuE0KQ==}
    engines: {node: '>=0.10.0'}

  /strip-json-comments@3.1.1:
    resolution: {integrity: sha512-6fPc+R4ihwqP6N/aIv2f1gMH8lOVtWQHoqC4yK6oSDVVocumAsfCqjkXnqiYMhmMwS/mEHLp7Vehlt3ql6lEig==}
    engines: {node: '>=8'}
    dev: true

  /strnum@1.0.5:
    resolution: {integrity: sha512-J8bbNyKKXl5qYcR36TIO8W3mVGVHrmmxsd5PAItGkmyzwJvybiw2IVq5nqd0i4LSNSkB/sx9VHllbfFdr9k1JA==}
    dev: false

  /strtok3@6.3.0:
    resolution: {integrity: sha512-fZtbhtvI9I48xDSywd/somNqgUHl2L2cstmXCCif0itOf96jeW18MBSyrLuNicYQVkvpOxkZtkzujiTJ9LW5Jw==}
    engines: {node: '>=10'}
    dependencies:
      '@tokenizer/token': 0.3.0
      peek-readable: 4.1.0

  /supports-color@5.5.0:
    resolution: {integrity: sha512-QjVjwdXIt408MIiAqCX4oUKsgU2EqAGzs2Ppkm4aQYbjm+ZEWEcW4SfFNTr4uMNZma0ey4f5lgLrkB0aX0QMow==}
    engines: {node: '>=4'}
    dependencies:
      has-flag: 3.0.0
    dev: true

  /supports-color@7.2.0:
    resolution: {integrity: sha512-qpCAvRl9stuOHveKsn7HncJRvv501qIacKzQlO/+Lwxc9+0q2wLyv4Dfvt80/DPn2pqOBsJdDiogXGR9+OvwRw==}
    engines: {node: '>=8'}
    dependencies:
      has-flag: 4.0.0
    dev: true

  /supports-color@8.1.1:
    resolution: {integrity: sha512-MpUEN2OodtUzxvKQl72cUF7RQ5EiHsGvSsVG0ia9c5RbWGL2CI4C7EpPS8UTBIplnlzZiNuV56w+FuNxy3ty2Q==}
    engines: {node: '>=10'}
    dependencies:
      has-flag: 4.0.0
    dev: true

  /supports-hyperlinks@2.3.0:
    resolution: {integrity: sha512-RpsAZlpWcDwOPQA22aCH4J0t7L8JmAvsCxfOSEwm7cQs3LshN36QaTkwd70DnBOXDWGssw2eUoc8CaRWT0XunA==}
    engines: {node: '>=8'}
    dependencies:
      has-flag: 4.0.0
      supports-color: 7.2.0
    dev: true

  /supports-preserve-symlinks-flag@1.0.0:
    resolution: {integrity: sha512-ot0WnXS9fgdkgIcePe6RHNk1WA8+muPa6cSjeR3V8K27q9BB1rTE3R1p7Hv0z1ZyAc8s6Vvv8DIyWf681MAt0w==}
    engines: {node: '>= 0.4'}

  /tar-fs@2.1.1:
    resolution: {integrity: sha512-V0r2Y9scmbDRLCNex/+hYzvp/zyYjvFbHPNgVTKfQvVrb6guiE/fxP+XblDNR011utopbkex2nM4dHNV6GDsng==}
    dependencies:
      chownr: 1.1.4
      mkdirp-classic: 0.5.3
      pump: 3.0.0
      tar-stream: 2.2.0

  /tar-fs@3.0.4:
    resolution: {integrity: sha512-5AFQU8b9qLfZCX9zp2duONhPmZv0hGYiBPJsyUdqMjzq/mqVpy/rEUSeHk1+YitmxugaptgBh5oDGU3VsAJq4w==}
    dependencies:
      mkdirp-classic: 0.5.3
      pump: 3.0.0
      tar-stream: 3.1.6
    dev: false

  /tar-stream@2.2.0:
    resolution: {integrity: sha512-ujeqbceABgwMZxEJnk2HDY2DlnUZ+9oEcb1KzTVfYHio0UE6dG71n60d8D2I4qNvleWrrXpmjpt7vZeF1LnMZQ==}
    engines: {node: '>=6'}
    dependencies:
      bl: 4.1.0
      end-of-stream: 1.4.4
      fs-constants: 1.0.0
      inherits: 2.0.4
      readable-stream: 3.6.2

  /tar-stream@3.1.6:
    resolution: {integrity: sha512-B/UyjYwPpMBv+PaFSWAmtYjwdrlEaZQEhMIBFNC5oEG8lpiW8XjcSdmEaClj28ArfKScKHs2nshz3k2le6crsg==}
    dependencies:
      b4a: 1.6.4
      fast-fifo: 1.3.2
      streamx: 2.15.5
    dev: false

  /tar@6.1.15:
    resolution: {integrity: sha512-/zKt9UyngnxIT/EAGYuxaMYgOIJiP81ab9ZfkILq4oNLPFX50qyYmu7jRj9qeXoxmJHjGlbH0+cm2uy1WCs10A==}
    engines: {node: '>=10'}
    dependencies:
      chownr: 2.0.0
      fs-minipass: 2.1.0
      minipass: 5.0.0
      minizlib: 2.1.2
      mkdirp: 1.0.4
      yallist: 4.0.0
    dev: true

  /term-size@2.2.1:
    resolution: {integrity: sha512-wK0Ri4fOGjv/XPy8SBHZChl8CM7uMc5VML7SqiQ0zG7+J5Vr+RMQDoHa2CNT6KHUnTGIXH34UDMkPzAUyapBZg==}
    engines: {node: '>=8'}
    dev: true

  /terminal-link@2.1.1:
    resolution: {integrity: sha512-un0FmiRUQNr5PJqy9kP7c40F5BOfpGlYTrxonDChEZB7pzZxRNp/bt+ymiy9/npwXya9KH99nJ/GXFIiUkYGFQ==}
    engines: {node: '>=8'}
    dependencies:
      ansi-escapes: 4.3.2
      supports-hyperlinks: 2.3.0
    dev: true

  /test-exclude@6.0.0:
    resolution: {integrity: sha512-cAGWPIyOHU6zlmg88jwm7VRyXnMN7iV68OGAbYDk/Mh/xC/pzVPlQtY6ngoIH/5/tciuhGfvESU8GrHrcxD56w==}
    engines: {node: '>=8'}
    dependencies:
      '@istanbuljs/schema': 0.1.3
      glob: 7.2.3
      minimatch: 3.1.2
    dev: true

  /text-table@0.2.0:
    resolution: {integrity: sha512-N+8UisAXDGk8PFXP4HAzVR9nbfmVJ3zYLAWiTIoqC5v5isinhr+r5uaO8+7r3BMfuNIufIsA7RdpVgacC2cSpw==}
    dev: true

  /thread-stream@2.4.0:
    resolution: {integrity: sha512-xZYtOtmnA63zj04Q+F9bdEay5r47bvpo1CaNqsKi7TpoJHcotUez8Fkfo2RJWpW91lnnaApdpRbVwCWsy+ifcw==}
    dependencies:
      real-require: 0.2.0

  /through@2.3.8:
    resolution: {integrity: sha512-w89qg7PI8wAdvX60bMDP+bFoD5Dvhm9oLheFp5O4a2QF0cSBGsBX4qZmadPMvVqlLJBBci+WqGGOAPvcDeNSVg==}
    dev: false

  /tlds@1.234.0:
    resolution: {integrity: sha512-TNDfeyDIC+oroH44bMbWC+Jn/2qNrfRvDK2EXt1icOXYG5NMqoRyUosADrukfb4D8lJ3S1waaBWSvQro0erdng==}
    hasBin: true
    dev: false

  /tmp@0.0.33:
    resolution: {integrity: sha512-jRCJlojKnZ3addtTOjdIqoRuPEKBvNXcGYqzO6zWZX8KfKEpnGY5jfggJQ3EjKuu8D4bJRr0y+cYJFmYbImXGw==}
    engines: {node: '>=0.6.0'}
    dependencies:
      os-tmpdir: 1.0.2
    dev: true

  /tmpl@1.0.5:
    resolution: {integrity: sha512-3f0uOEAQwIqGuWW2MVzYg8fV/QNnc/IpuJNG837rLuczAaLVHslWHZQj4IGiEl5Hs3kkbhwL9Ab7Hrsmuj+Smw==}
    dev: true

  /to-fast-properties@2.0.0:
    resolution: {integrity: sha512-/OaKK0xYrs3DmxRYqL/yDc+FxFUVYhDlXMhRmv3z915w2HF1tnN1omB354j8VUGO/hbRzyD6Y3sA7v7GS/ceog==}
    engines: {node: '>=4'}
    dev: true

  /to-regex-range@5.0.1:
    resolution: {integrity: sha512-65P7iz6X5yEr1cwcgvQxbbIw7Uk3gOy5dIdtZ4rDveLqhrdJP+Li/Hx6tyK0NEb+2GCyneCMJiGqrADCSNk8sQ==}
    engines: {node: '>=8.0'}
    dependencies:
      is-number: 7.0.0

  /toidentifier@1.0.1:
    resolution: {integrity: sha512-o5sSPKEkg/DIQNmH43V0/uerLrpzVedkUh8tGNvaeXpfpuwjKenlSox/2O/BTlZUtEe+JG7s5YhEz608PlAHRA==}
    engines: {node: '>=0.6'}

  /token-types@4.2.1:
    resolution: {integrity: sha512-6udB24Q737UD/SDsKAHI9FCRP7Bqc9D/MQUV02ORQg5iskjtLJlZJNdN4kKtcdtwCeWIwIHDGaUsTsCCAa8sFQ==}
    engines: {node: '>=10'}
    dependencies:
      '@tokenizer/token': 0.3.0
      ieee754: 1.2.1

  /tr46@0.0.3:
    resolution: {integrity: sha512-N3WMsuqV66lT30CrXNbEjx4GEwlow3v6rr4mCcv6prnfwhS01rkgyFdjPNBYd9br7LpXV1+Emh01fHnq2Gdgrw==}
    dev: true

  /trim-newlines@3.0.1:
    resolution: {integrity: sha512-c1PTsA3tYrIsLGkJkzHF+w9F2EyxfXGo4UyJc4pFL++FMjnq0HJS69T3M7d//gKrFKwy429bouPescbjecU+Zw==}
    engines: {node: '>=8'}
    dev: true

  /ts-api-utils@1.0.3(typescript@5.3.3):
    resolution: {integrity: sha512-wNMeqtMz5NtwpT/UZGY5alT+VoKdSsOOP/kqHFcUW1P/VRhH2wJ48+DN2WwUliNbQ976ETwDL0Ifd2VVvgonvg==}
    engines: {node: '>=16.13.0'}
    peerDependencies:
      typescript: '>=4.2.0'
    dependencies:
      typescript: 5.3.3
    dev: true

  /ts-morph@16.0.0:
    resolution: {integrity: sha512-jGNF0GVpFj0orFw55LTsQxVYEUOCWBAbR5Ls7fTYE5pQsbW18ssTb/6UXx/GYAEjS+DQTp8VoTw0vqYMiaaQuw==}
    dependencies:
      '@ts-morph/common': 0.17.0
      code-block-writer: 11.0.3
    dev: false

  /ts-node@10.8.2(@swc/core@1.3.42)(@types/node@18.0.0)(typescript@5.3.3):
    resolution: {integrity: sha512-LYdGnoGddf1D6v8REPtIH+5iq/gTDuZqv2/UJUU7tKjuEU8xVZorBM+buCGNjj+pGEud+sOoM4CX3/YzINpENA==}
    hasBin: true
    peerDependencies:
      '@swc/core': '>=1.2.50'
      '@swc/wasm': '>=1.2.50'
      '@types/node': '*'
      typescript: '>=2.7'
    peerDependenciesMeta:
      '@swc/core':
        optional: true
      '@swc/wasm':
        optional: true
    dependencies:
      '@cspotcode/source-map-support': 0.8.1
      '@swc/core': 1.3.42
      '@tsconfig/node10': 1.0.9
      '@tsconfig/node12': 1.0.11
      '@tsconfig/node14': 1.0.3
      '@tsconfig/node16': 1.0.4
      '@types/node': 18.0.0
      acorn: 8.10.0
      acorn-walk: 8.2.0
      arg: 4.1.3
      create-require: 1.1.1
      diff: 4.0.2
      make-error: 1.3.6
      typescript: 5.3.3
      v8-compile-cache-lib: 3.0.1
      yn: 3.1.1
    dev: true

  /ts-node@10.8.2(@swc/core@1.3.42)(@types/node@18.17.8)(typescript@5.3.3):
    resolution: {integrity: sha512-LYdGnoGddf1D6v8REPtIH+5iq/gTDuZqv2/UJUU7tKjuEU8xVZorBM+buCGNjj+pGEud+sOoM4CX3/YzINpENA==}
    hasBin: true
    peerDependencies:
      '@swc/core': '>=1.2.50'
      '@swc/wasm': '>=1.2.50'
      '@types/node': '*'
      typescript: '>=2.7'
    peerDependenciesMeta:
      '@swc/core':
        optional: true
      '@swc/wasm':
        optional: true
    dependencies:
      '@cspotcode/source-map-support': 0.8.1
      '@swc/core': 1.3.42
      '@tsconfig/node10': 1.0.9
      '@tsconfig/node12': 1.0.11
      '@tsconfig/node14': 1.0.3
      '@tsconfig/node16': 1.0.4
      '@types/node': 18.17.8
      acorn: 8.10.0
      acorn-walk: 8.2.0
      arg: 4.1.3
      create-require: 1.1.1
      diff: 4.0.2
      make-error: 1.3.6
      typescript: 5.3.3
      v8-compile-cache-lib: 3.0.1
      yn: 3.1.1
    dev: true

  /tslib@1.14.1:
    resolution: {integrity: sha512-Xni35NKzjgMrwevysHTCArtLDpPvye8zV/0E4EyYn43P7/7qvQwPh9BGkHewbMulVntbigmcT7rdX3BNo9wRJg==}
    dev: false

  /tslib@2.3.1:
    resolution: {integrity: sha512-77EbyPPpMz+FRFRuAFlWMtmgUWGe9UOG2Z25NqCwiIjRhOf5iKGuzSe5P2w1laq+FkRy4p+PCuVkJSGkzTEKVw==}
    dev: true

  /tslib@2.6.2:
    resolution: {integrity: sha512-AEYxH93jGFPn/a2iVAwW87VuUIkR1FVUKB77NwMF7nBTDkDrrT/Hpt/IrCJ0QXhW27jTBDcf5ZY7w6RiqTMw2Q==}
    requiresBuild: true

  /tty-table@4.2.1:
    resolution: {integrity: sha512-xz0uKo+KakCQ+Dxj1D/tKn2FSyreSYWzdkL/BYhgN6oMW808g8QRMuh1atAV9fjTPbWBjfbkKQpI/5rEcnAc7g==}
    engines: {node: '>=8.0.0'}
    hasBin: true
    dependencies:
      chalk: 4.1.2
      csv: 5.5.3
      kleur: 4.1.5
      smartwrap: 2.0.2
      strip-ansi: 6.0.1
      wcwidth: 1.0.1
      yargs: 17.7.2
    dev: true

  /tunnel-agent@0.6.0:
    resolution: {integrity: sha512-McnNiV1l8RYeY8tBgEpuodCC1mLUdbSN+CYBL7kJsJNInOP8UjDDEwdk6Mw60vdLLrr5NHKZhMAOSrR2NZuQ+w==}
    dependencies:
      safe-buffer: 5.2.1

  /type-check@0.4.0:
    resolution: {integrity: sha512-XleUoc9uwGXqjWwXaUTZAmzMcFZ5858QA2vvx1Ur5xIcixXIP+8LnFDgRplU30us6teqdlskFfu+ae4K79Ooew==}
    engines: {node: '>= 0.8.0'}
    dependencies:
      prelude-ls: 1.2.1
    dev: true

  /type-detect@4.0.8:
    resolution: {integrity: sha512-0fr/mIH1dlO+x7TlcMy+bIDqKPsw/70tVyeHW787goQjhmqaZe10uwLujubK9q9Lg6Fiho1KUKDYz0Z7k7g5/g==}
    engines: {node: '>=4'}
    dev: true

  /type-fest@0.13.1:
    resolution: {integrity: sha512-34R7HTnG0XIJcBSn5XhDd7nNFPRcXYRZrBB2O2jdKqYODldSzBAqzsWoZYYvduky73toYS/ESqxPvkDf/F0XMg==}
    engines: {node: '>=10'}
    dev: true

  /type-fest@0.20.2:
    resolution: {integrity: sha512-Ne+eE4r0/iWnpAxD852z3A+N0Bt5RN//NjJwRd2VFHEmrywxf5vsZlh4R6lixl6B+wz/8d+maTSAkN1FIkI3LQ==}
    engines: {node: '>=10'}
    dev: true

  /type-fest@0.21.3:
    resolution: {integrity: sha512-t0rzBq87m3fVcduHDUFhKmyyX+9eo6WQjZvf51Ea/M0Q7+T374Jp1aUiyUl0GKxp8M/OETVHSDvmkyPgvX+X2w==}
    engines: {node: '>=10'}
    dev: true

  /type-fest@0.6.0:
    resolution: {integrity: sha512-q+MB8nYR1KDLrgr4G5yemftpMC7/QLqVndBmEEdqzmNj5dcFOO4Oo8qlwZE3ULT3+Zim1F8Kq4cBnikNhlCMlg==}
    engines: {node: '>=8'}
    dev: true

  /type-fest@0.8.1:
    resolution: {integrity: sha512-4dbzIzqvjtgiM5rw1k5rEHtBANKmdudhGyBEajN01fEyhaAIhsoKNy6y7+IN93IfpFtwY9iqi7kD+xwKhQsNJA==}
    engines: {node: '>=8'}
    dev: true

  /type-fest@2.19.0:
    resolution: {integrity: sha512-RAH822pAdBgcNMAfWnCBU3CFZcfZ/i1eZjwFU/dsLKumyuuP3niueg2UAukXYF0E2AAoc82ZSSf9J0WQBinzHA==}
    engines: {node: '>=12.20'}

  /type-is@1.6.18:
    resolution: {integrity: sha512-TkRKr9sUTxEH8MdfuCSP7VizJyzRNMjj2J2do2Jr3Kym598JVdEksuzPQCnlFPW4ky9Q+iA+ma9BGm06XQBy8g==}
    engines: {node: '>= 0.6'}
    dependencies:
      media-typer: 0.3.0
      mime-types: 2.1.35

  /typed-array-buffer@1.0.0:
    resolution: {integrity: sha512-Y8KTSIglk9OZEr8zywiIHG/kmQ7KWyjseXs1CbSo8vC42w7hg2HgYTxSWwP0+is7bWDc1H+Fo026CpHFwm8tkw==}
    engines: {node: '>= 0.4'}
    dependencies:
      call-bind: 1.0.2
      get-intrinsic: 1.2.1
      is-typed-array: 1.1.12
    dev: true

  /typed-array-byte-length@1.0.0:
    resolution: {integrity: sha512-Or/+kvLxNpeQ9DtSydonMxCx+9ZXOswtwJn17SNLvhptaXYDJvkFFP5zbfU/uLmvnBJlI4yrnXRxpdWH/M5tNA==}
    engines: {node: '>= 0.4'}
    dependencies:
      call-bind: 1.0.2
      for-each: 0.3.3
      has-proto: 1.0.1
      is-typed-array: 1.1.12
    dev: true

  /typed-array-byte-offset@1.0.0:
    resolution: {integrity: sha512-RD97prjEt9EL8YgAgpOkf3O4IF9lhJFr9g0htQkm0rchFp/Vx7LW5Q8fSXXub7BXAODyUQohRMyOc3faCPd0hg==}
    engines: {node: '>= 0.4'}
    dependencies:
      available-typed-arrays: 1.0.5
      call-bind: 1.0.2
      for-each: 0.3.3
      has-proto: 1.0.1
      is-typed-array: 1.1.12
    dev: true

  /typed-array-length@1.0.4:
    resolution: {integrity: sha512-KjZypGq+I/H7HI5HlOoGHkWUUGq+Q0TPhQurLbyrVrvnKTBgzLhIJ7j6J/XTQOi0d1RjyZ0wdas8bKs2p0x3Ng==}
    dependencies:
      call-bind: 1.0.2
      for-each: 0.3.3
      is-typed-array: 1.1.12
    dev: true

  /typed-emitter@2.1.0:
    resolution: {integrity: sha512-g/KzbYKbH5C2vPkaXGu8DJlHrGKHLsM25Zg9WuC9pMGfuvT+X25tZQWo5fK1BjBm8+UrVE9LDCvaY0CQk+fXDA==}
    optionalDependencies:
      rxjs: 7.8.1

  /typescript@4.5.2:
    resolution: {integrity: sha512-5BlMof9H1yGt0P8/WF+wPNw6GfctgGjXp5hkblpyT+8rkASSmkUKMXrxR0Xg8ThVCi/JnHQiKXeBaEwCeQwMFw==}
    engines: {node: '>=4.2.0'}
    hasBin: true
    dev: true

  /typescript@5.3.3:
    resolution: {integrity: sha512-pXWcraxM0uxAS+tN0AG/BF2TyqmHO014Z070UsJ+pFvYuRSq8KH8DmWpnbXe0pEPDHXZV3FcAbJkijJ5oNEnWw==}
    engines: {node: '>=14.17'}
    hasBin: true
    dev: true

  /uglify-js@3.17.4:
    resolution: {integrity: sha512-T9q82TJI9e/C1TAxYvfb16xO120tMVFZrGA3f9/P4424DNu6ypK103y0GPFVa17yotwSyZW5iYXgjYHkGrJW/g==}
    engines: {node: '>=0.8.0'}
    hasBin: true
    requiresBuild: true
    optional: true

  /uint8arrays@3.0.0:
    resolution: {integrity: sha512-HRCx0q6O9Bfbp+HHSfQQKD7wU70+lydKVt4EghkdOvlK/NlrF90z+eXV34mUd48rNvVJXwkrMSPpCATkct8fJA==}
    dependencies:
      multiformats: 9.9.0

  /unbox-primitive@1.0.2:
    resolution: {integrity: sha512-61pPlCD9h51VoreyJ0BReideM3MDKMKnh6+V9L08331ipq6Q8OFXZYiqP6n/tbHx4s5I9uRhcye6BrbkizkBDw==}
    dependencies:
      call-bind: 1.0.2
      has-bigints: 1.0.2
      has-symbols: 1.0.3
      which-boxed-primitive: 1.0.2
    dev: true

  /undici@5.28.2:
    resolution: {integrity: sha512-wh1pHJHnUeQV5Xa8/kyQhO7WFa8M34l026L5P/+2TYiakvGy5Rdc8jWZVyG7ieht/0WgJLEd3kcU5gKx+6GC8w==}
    engines: {node: '>=14.0'}
    dependencies:
      '@fastify/busboy': 2.1.0
    dev: false

  /unicode-canonical-property-names-ecmascript@2.0.0:
    resolution: {integrity: sha512-yY5PpDlfVIU5+y/BSCxAJRBIS1Zc2dDG3Ujq+sR0U+JjUevW2JhocOF+soROYDSaAezOzOKuyyixhD6mBknSmQ==}
    engines: {node: '>=4'}
    dev: true

  /unicode-match-property-ecmascript@2.0.0:
    resolution: {integrity: sha512-5kaZCrbp5mmbz5ulBkDkbY0SsPOjKqVS35VpL9ulMPfSl0J0Xsm+9Evphv9CoIZFwre7aJoa94AY6seMKGVN5Q==}
    engines: {node: '>=4'}
    dependencies:
      unicode-canonical-property-names-ecmascript: 2.0.0
      unicode-property-aliases-ecmascript: 2.1.0
    dev: true

  /unicode-match-property-value-ecmascript@2.1.0:
    resolution: {integrity: sha512-qxkjQt6qjg/mYscYMC0XKRn3Rh0wFPlfxB0xkt9CfyTvpX1Ra0+rAmdX2QyAobptSEvuy4RtpPRui6XkV+8wjA==}
    engines: {node: '>=4'}
    dev: true

  /unicode-property-aliases-ecmascript@2.1.0:
    resolution: {integrity: sha512-6t3foTQI9qne+OZoVQB/8x8rk2k1eVy1gRXhV3oFQ5T6R1dqQ1xtin3XqSlx3+ATBkliTaR/hHyJBm+LVPNM8w==}
    engines: {node: '>=4'}
    dev: true

  /unique-filename@2.0.1:
    resolution: {integrity: sha512-ODWHtkkdx3IAR+veKxFV+VBkUMcN+FaqzUUd7IZzt+0zhDZFPFxhlqwPF3YQvMHx1TD0tdgYl+kuPnJ8E6ql7A==}
    engines: {node: ^12.13.0 || ^14.15.0 || >=16.0.0}
    dependencies:
      unique-slug: 3.0.0
    dev: true

  /unique-slug@3.0.0:
    resolution: {integrity: sha512-8EyMynh679x/0gqE9fT9oilG+qEt+ibFyqjuVTsZn1+CMxH+XLlpvr2UZx4nVcCwTpx81nICr2JQFkM+HPLq4w==}
    engines: {node: ^12.13.0 || ^14.15.0 || >=16.0.0}
    dependencies:
      imurmurhash: 0.1.4
    dev: true

  /universalify@0.1.2:
    resolution: {integrity: sha512-rBJeI5CXAlmy1pV+617WB9J63U6XcazHHF2f2dbJix4XzpUF0RS3Zbj0FGIOCAva5P/d/GBOYaACQ1w+0azUkg==}
    engines: {node: '>= 4.0.0'}
    dev: true

  /unpipe@1.0.0:
    resolution: {integrity: sha512-pjy2bYhSsufwWlKwPc+l3cN7+wuJlK6uz0YdJEOlQDbl6jo/YlPi4mb8agUkVC8BF7V8NuzeyPNqRksA3hztKQ==}
    engines: {node: '>= 0.8'}

  /update-browserslist-db@1.0.11(browserslist@4.21.10):
    resolution: {integrity: sha512-dCwEFf0/oT85M1fHBg4F0jtLwJrutGoHSQXCh7u4o2t1drG+c0a9Flnqww6XUKSfQMPpJBRjU8d4RXB09qtvaA==}
    hasBin: true
    peerDependencies:
      browserslist: '>= 4.21.0'
    dependencies:
      browserslist: 4.21.10
      escalade: 3.1.1
      picocolors: 1.0.0
    dev: true

  /uri-js@4.4.1:
    resolution: {integrity: sha512-7rKUyy33Q1yc98pQ1DAmLtwX109F7TIfWlW1Ydo8Wl1ii1SeHieeh0HHfPeL2fMXK6z0s8ecKs9frCuLJvndBg==}
    dependencies:
      punycode: 2.3.0

  /util-deprecate@1.0.2:
    resolution: {integrity: sha512-EPD5q1uXyFxJpCrLnCc1nHnq3gOa6DZBocAIiI2TaSCA7VCJ1UJDMagCzIkXNsUYfD1daK//LTEQ8xiIbrHtcw==}

  /utils-merge@1.0.1:
    resolution: {integrity: sha512-pMZTvIkT1d+TFGvDOqodOclx0QWkkgi6Tdoa8gC8ffGAAqz9pzPTZWAybbsHHoED/ztMtkv/VoYTYyShUn81hA==}
    engines: {node: '>= 0.4.0'}

  /uuid@8.3.2:
    resolution: {integrity: sha512-+NYs2QeMWy+GWFOEm9xnn6HCDp0l7QBD7ml8zLUmJ+93Q5NF0NocErnwkTkXVFNiX3/fpC6afS8Dhb/gz7R7eg==}
    hasBin: true
    dev: false

  /v8-compile-cache-lib@3.0.1:
    resolution: {integrity: sha512-wa7YjyUGfNZngI/vtK0UHAN+lgDCxBPCylVXGp0zu59Fz5aiGtNXaq3DhIov063MorB+VfufLh3JlF2KdTK3xg==}
    dev: true

  /v8-to-istanbul@9.1.0:
    resolution: {integrity: sha512-6z3GW9x8G1gd+JIIgQQQxXuiJtCXeAjp6RaPEPLv62mH3iPHPxV6W3robxtCzNErRo6ZwTmzWhsbNvjyEBKzKA==}
    engines: {node: '>=10.12.0'}
    dependencies:
      '@jridgewell/trace-mapping': 0.3.19
      '@types/istanbul-lib-coverage': 2.0.4
      convert-source-map: 1.9.0
    dev: true

  /validate-npm-package-license@3.0.4:
    resolution: {integrity: sha512-DpKm2Ui/xN7/HQKCtpZxoRWBhZ9Z0kqtygG8XCgNQ8ZlDnxuQmWhj566j8fN4Cu3/JmbhsDo7fcAJq4s9h27Ew==}
    dependencies:
      spdx-correct: 3.2.0
      spdx-expression-parse: 3.0.1
    dev: true

  /varint@6.0.0:
    resolution: {integrity: sha512-cXEIW6cfr15lFv563k4GuVuW/fiwjknytD37jIOLSdSWuOI6WnO/oKwmP2FQTU2l01LP8/M5TSAJpzUaGe3uWg==}
    dev: false

  /vary@1.1.2:
    resolution: {integrity: sha512-BNGbWLfd0eUPabhkXUVm0j8uuvREyTh5ovRa/dyow/BqAbZJyC+5fU+IzQOzmAKzYqYRAISoRhdQr3eIZ/PXqg==}
    engines: {node: '>= 0.8'}

  /walker@1.0.8:
    resolution: {integrity: sha512-ts/8E8l5b7kY0vlWLewOkDXMmPdLcVV4GmOQLyxuSswIJsweeFZtAsMF7k1Nszz+TYBQrlYRmzOnr398y1JemQ==}
    dependencies:
      makeerror: 1.0.12
    dev: true

  /wcwidth@1.0.1:
    resolution: {integrity: sha512-XHPEwS0q6TaxcvG85+8EYkbiCux2XtWG2mkc47Ng2A77BQu9+DqIOJldST4HgPkuea7dvKSj5VgX3P1d4rW8Tg==}
    dependencies:
      defaults: 1.0.4
    dev: true

  /webidl-conversions@3.0.1:
    resolution: {integrity: sha512-2JAn3z8AR6rjK8Sm8orRC0h/bcl/DqL7tRPdGZ4I1CjdF+EaMLmYxBHyXuKL849eucPFhvBoxMsflfOb8kxaeQ==}
    dev: true

  /whatwg-url@5.0.0:
    resolution: {integrity: sha512-saE57nupxk6v3HY35+jzBwYa0rKSy0XR8JSxZPwgLr7ys0IBzhGviA1/TUGJLmSVqs8pb9AnvICXEuOHLprYTw==}
    dependencies:
      tr46: 0.0.3
      webidl-conversions: 3.0.1
    dev: true

  /which-boxed-primitive@1.0.2:
    resolution: {integrity: sha512-bwZdv0AKLpplFY2KZRX6TvyuN7ojjr7lwkg6ml0roIy9YeuSr7JS372qlNW18UQYzgYK9ziGcerWqZOmEn9VNg==}
    dependencies:
      is-bigint: 1.0.4
      is-boolean-object: 1.1.2
      is-number-object: 1.0.7
      is-string: 1.0.7
      is-symbol: 1.0.4
    dev: true

  /which-module@2.0.1:
    resolution: {integrity: sha512-iBdZ57RDvnOR9AGBhML2vFZf7h8vmBjhoaZqODJBFWHVtKkDmKuHai3cx5PgVMrX5YDNp27AofYbAwctSS+vhQ==}
    dev: true

  /which-pm@2.0.0:
    resolution: {integrity: sha512-Lhs9Pmyph0p5n5Z3mVnN0yWcbQYUAD7rbQUiMsQxOJ3T57k7RFe35SUwWMf7dsbDZks1uOmw4AecB/JMDj3v/w==}
    engines: {node: '>=8.15'}
    dependencies:
      load-yaml-file: 0.2.0
      path-exists: 4.0.0
    dev: true

  /which-typed-array@1.1.11:
    resolution: {integrity: sha512-qe9UWWpkeG5yzZ0tNYxDmd7vo58HDBc39mZ0xWWpolAGADdFOzkfamWLDxkOWcvHQKVmdTyQdLD4NOfjLWTKew==}
    engines: {node: '>= 0.4'}
    dependencies:
      available-typed-arrays: 1.0.5
      call-bind: 1.0.2
      for-each: 0.3.3
      gopd: 1.0.1
      has-tostringtag: 1.0.0
    dev: true

  /which@1.3.1:
    resolution: {integrity: sha512-HxJdYWq1MTIQbJ3nw0cqssHoTNU267KlrDuGZ1WYlxDStUtKUhOaJmh112/TZmHxxUfuJqPXSOm7tDyas0OSIQ==}
    hasBin: true
    dependencies:
      isexe: 2.0.0
    dev: true

  /which@2.0.2:
    resolution: {integrity: sha512-BLI3Tl1TW3Pvl70l3yq3Y64i+awpwXqsGBYWkkqMtnbXgrMD+yj7rhW0kuEDxzJaYXGjEW5ogapKNMEKNMjibA==}
    engines: {node: '>= 8'}
    hasBin: true
    dependencies:
      isexe: 2.0.0
    dev: true

  /wide-align@1.1.5:
    resolution: {integrity: sha512-eDMORYaPNZ4sQIuuYPDHdQvf4gyCF9rEEV/yPxGfwPkRodwEgiMUUXTx/dex+Me0wxx53S+NgUHaP7y3MGlDmg==}
    dependencies:
      string-width: 4.2.3
    dev: true

  /wordwrap@1.0.0:
    resolution: {integrity: sha512-gvVzJFlPycKc5dZN4yPkP8w7Dc37BtP1yczEneOb4uq34pXZcvrtRTmWV8W+Ume+XCxKgbjM+nevkyFPMybd4Q==}

  /wrap-ansi@6.2.0:
    resolution: {integrity: sha512-r6lPcBGxZXlIcymEu7InxDMhdW0KDxpLgoFLcguasxCaJ/SOIZwINatK9KY/tf+ZrlywOKU0UDj3ATXUBfxJXA==}
    engines: {node: '>=8'}
    dependencies:
      ansi-styles: 4.3.0
      string-width: 4.2.3
      strip-ansi: 6.0.1
    dev: true

  /wrap-ansi@7.0.0:
    resolution: {integrity: sha512-YVGIj2kamLSTxw6NsZjoBxfSwsn0ycdesmc4p+Q21c5zPuZ1pl+NfxVdxPtdHvmNVOQ6XSYG4AUtyt/Fi7D16Q==}
    engines: {node: '>=10'}
    dependencies:
      ansi-styles: 4.3.0
      string-width: 4.2.3
      strip-ansi: 6.0.1
    dev: true

  /wrappy@1.0.2:
    resolution: {integrity: sha512-l4Sp/DRseor9wL6EvV2+TuQn63dMkPjZ/sp9XkghTEbV9KlPS1xUsZ3u7/IQO4wxtcFB4bgpQPRcR3QCvezPcQ==}

  /write-file-atomic@4.0.2:
    resolution: {integrity: sha512-7KxauUdBmSdWnmpaGFg+ppNjKF8uNLry8LyzjauQDOVONfFLNKrKvQOxZ/VuTIcS/gge/YNahf5RIIQWTSarlg==}
    engines: {node: ^12.13.0 || ^14.15.0 || >=16.0.0}
    dependencies:
      imurmurhash: 0.1.4
      signal-exit: 3.0.7
    dev: true

  /ws@8.12.0:
    resolution: {integrity: sha512-kU62emKIdKVeEIOIKVegvqpXMSTAMLJozpHZaJNDYqBjzlSYXQGviYwN1osDLJ9av68qHd4a2oSjd7yD4pacig==}
    engines: {node: '>=10.0.0'}
    peerDependencies:
      bufferutil: ^4.0.1
      utf-8-validate: '>=5.0.2'
    peerDependenciesMeta:
      bufferutil:
        optional: true
      utf-8-validate:
        optional: true

  /xtend@4.0.2:
    resolution: {integrity: sha512-LKYU1iAXJXUgAXn9URjiu+MWhyUXHsvfp7mcuYm9dSUKK0/CjtrUwFAxD82/mCWbtLsGjFIad0wIsod4zrTAEQ==}
    engines: {node: '>=0.4'}

  /y18n@4.0.3:
    resolution: {integrity: sha512-JKhqTOwSrqNA1NY5lSztJ1GrBiUodLMmIZuLiDaMRJ+itFd+ABVE8XBjOvIWL+rSqNDC74LCSFmlb/U4UZ4hJQ==}
    dev: true

  /y18n@5.0.8:
    resolution: {integrity: sha512-0pfFzegeDWJHJIAmTLRP2DwHjdF5s7jo9tuztdQxAhINCdvS+3nGINqPd00AphqJR/0LhANUS6/+7SCb98YOfA==}
    engines: {node: '>=10'}
    dev: true

  /yallist@2.1.2:
    resolution: {integrity: sha512-ncTzHV7NvsQZkYe1DW7cbDLm0YpzHmZF5r/iyP3ZnQtMiJ+pjzisCiMNI+Sj+xQF5pXhSHxSB3uDbsBTzY/c2A==}
    dev: true

  /yallist@3.1.1:
    resolution: {integrity: sha512-a4UGQaWPH59mOXUYnAG2ewncQS4i4F43Tv3JoAM+s2VDAmS9NsK8GpDMLrCHPksFT7h3K6TOoUNn2pb7RoXx4g==}
    dev: true

  /yallist@4.0.0:
    resolution: {integrity: sha512-3wdGidZyq5PB084XLES5TpOSRA3wjXAlIWMhum2kRcv/41Sn2emQ0dycQW4uZXLejwKvg6EsvbdlVL+FYEct7A==}

  /yargs-parser@18.1.3:
    resolution: {integrity: sha512-o50j0JeToy/4K6OZcaQmW6lyXXKhq7csREXcDwk2omFPJEwUNOVtJKvmDr9EI1fAJZUyZcRF7kxGBWmRXudrCQ==}
    engines: {node: '>=6'}
    dependencies:
      camelcase: 5.3.1
      decamelize: 1.2.0
    dev: true

  /yargs-parser@21.1.1:
    resolution: {integrity: sha512-tVpsJW7DdjecAiFpbIB1e3qxIQsE6NoPc5/eTdrbbIC4h0LVsWhnoa3g+m2HclBIujHzsxZ4VJVA+GUuc2/LBw==}
    engines: {node: '>=12'}
    dev: true

  /yargs@15.4.1:
    resolution: {integrity: sha512-aePbxDmcYW++PaqBsJ+HYUFwCdv4LVvdnhBy78E57PIor8/OVvhMrADFFEDh8DHDFRv/O9i3lPhsENjO7QX0+A==}
    engines: {node: '>=8'}
    dependencies:
      cliui: 6.0.0
      decamelize: 1.2.0
      find-up: 4.1.0
      get-caller-file: 2.0.5
      require-directory: 2.1.1
      require-main-filename: 2.0.0
      set-blocking: 2.0.0
      string-width: 4.2.3
      which-module: 2.0.1
      y18n: 4.0.3
      yargs-parser: 18.1.3
    dev: true

  /yargs@17.7.2:
    resolution: {integrity: sha512-7dSzzRQ++CKnNI/krKnYRV7JKKPUXMEh61soaHKg9mrWEhzFWhFnxPxGl+69cD1Ou63C13NUPCnmIcrvqCuM6w==}
    engines: {node: '>=12'}
    dependencies:
      cliui: 8.0.1
      escalade: 3.1.1
      get-caller-file: 2.0.5
      require-directory: 2.1.1
      string-width: 4.2.3
      y18n: 5.0.8
      yargs-parser: 21.1.1
    dev: true

  /yesno@0.4.0:
    resolution: {integrity: sha512-tdBxmHvbXPBKYIg81bMCB7bVeDmHkRzk5rVJyYYXurwKkHq/MCd8rz4HSJUP7hW0H2NlXiq8IFiWvYKEHhlotA==}
    dev: false

  /yn@3.1.1:
    resolution: {integrity: sha512-Ux4ygGWsu2c7isFWe8Yu1YluJmqVhxqK2cLXNQA5AcC3QfbGNpM7fu0Y8b/z16pXLnFxZYvWhd3fhBY9DLmC6Q==}
    engines: {node: '>=6'}
    dev: true

  /yocto-queue@0.1.0:
    resolution: {integrity: sha512-rVksvsnNCdJ/ohGc6xgPwyN8eheCxsiLM8mxuE/t/mOVqJewPuO1miLpTHQiRgTKCLexL4MeAFVagts7HmNZ2Q==}
    engines: {node: '>=10'}

  /zod@3.21.4:
    resolution: {integrity: sha512-m46AKbrzKVzOzs/DZgVnG5H55N1sv1M8qZU3A8RIKbs3mrACDNeIOeilDymVb2HdmP8uwshOCF4uJ8uM9rCqJw==}<|MERGE_RESOLUTION|>--- conflicted
+++ resolved
@@ -195,12 +195,9 @@
       '@connectrpc/connect':
         specifier: ^1.1.4
         version: 1.3.0(@bufbuild/protobuf@1.6.0)
-<<<<<<< HEAD
       '@connectrpc/connect-express':
         specifier: ^1.1.4
         version: 1.3.0(@bufbuild/protobuf@1.6.0)(@connectrpc/connect-node@1.3.0)(@connectrpc/connect@1.3.0)
-=======
->>>>>>> 39fe6b5d
       '@connectrpc/connect-node':
         specifier: ^1.1.4
         version: 1.3.0(@bufbuild/protobuf@1.6.0)(@connectrpc/connect@1.3.0)

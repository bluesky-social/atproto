{
  "lexicon": 1,
  "id": "tools.ozone.moderation.emitEvent",
  "defs": {
    "main": {
      "type": "procedure",
      "description": "Take a moderation action on an actor.",
      "input": {
        "encoding": "application/json",
        "schema": {
          "type": "object",
          "required": ["event", "subject", "createdBy"],
          "properties": {
            "event": {
              "type": "union",
              "refs": [
                "tools.ozone.moderation.defs#modEventTakedown",
                "tools.ozone.moderation.defs#modEventAcknowledge",
                "tools.ozone.moderation.defs#modEventEscalate",
                "tools.ozone.moderation.defs#modEventComment",
                "tools.ozone.moderation.defs#modEventLabel",
                "tools.ozone.moderation.defs#modEventReport",
                "tools.ozone.moderation.defs#modEventMute",
                "tools.ozone.moderation.defs#modEventUnmute",
                "tools.ozone.moderation.defs#modEventMuteReporter",
                "tools.ozone.moderation.defs#modEventUnmuteReporter",
                "tools.ozone.moderation.defs#modEventReverseTakedown",
                "tools.ozone.moderation.defs#modEventResolveAppeal",
                "tools.ozone.moderation.defs#modEventEmail",
                "tools.ozone.moderation.defs#modEventDivert",
                "tools.ozone.moderation.defs#modEventTag",
                "tools.ozone.moderation.defs#accountEvent",
                "tools.ozone.moderation.defs#identityEvent",
                "tools.ozone.moderation.defs#recordEvent",
                "tools.ozone.moderation.defs#modEventPriorityScore"
              ]
            },
            "subject": {
              "type": "union",
              "refs": [
                "com.atproto.admin.defs#repoRef",
                "com.atproto.repo.strongRef"
              ]
            },
            "subjectBlobCids": {
              "type": "array",
              "items": {
                "type": "string",
                "format": "cid"
              }
            },
<<<<<<< HEAD
            "createdBy": { "type": "string", "format": "did" },
            "modTool": {
              "type": "object",
              "description": "Information about the moderation tool that generated the event.",
              "properties": {
              "name": {
                "type": "string",
                "description": "Name of the moderation tool."
              },
              "meta": {
                "type": "object",
                "description": "Arbitrary metadata or key-value pairs related to the moderation event.",
                "additionalProperties": true
              }
              }
=======
            "createdBy": {
              "type": "string",
              "format": "did"
            },
            "modTool": {
              "type": "ref",
              "ref": "tools.ozone.moderation.defs#modTool"
>>>>>>> 8ef976d3
            }
          }
        }
      },
      "output": {
        "encoding": "application/json",
        "schema": {
          "type": "ref",
          "ref": "tools.ozone.moderation.defs#modEventView"
        }
      },
      "errors": [
        {
          "name": "SubjectHasAction"
        }
      ]
    }
  }
}<|MERGE_RESOLUTION|>--- conflicted
+++ resolved
@@ -49,7 +49,6 @@
                 "format": "cid"
               }
             },
-<<<<<<< HEAD
             "createdBy": { "type": "string", "format": "did" },
             "modTool": {
               "type": "object",
@@ -65,15 +64,6 @@
                 "additionalProperties": true
               }
               }
-=======
-            "createdBy": {
-              "type": "string",
-              "format": "did"
-            },
-            "modTool": {
-              "type": "ref",
-              "ref": "tools.ozone.moderation.defs#modTool"
->>>>>>> 8ef976d3
             }
           }
         }

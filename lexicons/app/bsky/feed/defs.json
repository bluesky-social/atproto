--- conflicted
+++ resolved
@@ -29,14 +29,9 @@
         "viewer": { "type": "ref", "ref": "#viewerState" },
         "labels": {
           "type": "array",
-<<<<<<< HEAD
-          "items": {"type": "ref", "ref": "com.atproto.label.defs#label"}
-        },
-        "gate": {"type": "ref", "ref": "#gateView"}
-=======
           "items": { "type": "ref", "ref": "com.atproto.label.defs#label" }
-        }
->>>>>>> cb30cff1
+        },
+        "gate": { "type": "ref", "ref": "#gateView" }
       }
     },
     "viewerState": {
@@ -88,17 +83,12 @@
         },
         "replies": {
           "type": "array",
-<<<<<<< HEAD
-          "items": {"type": "union", "refs": ["#threadViewPost", "#notFoundPost", "#blockedPost"]}
-        },
-        "viewer": {"type": "ref", "ref": "#viewerThreadState"}
-=======
           "items": {
             "type": "union",
             "refs": ["#threadViewPost", "#notFoundPost", "#blockedPost"]
           }
-        }
->>>>>>> cb30cff1
+        },
+        "viewer": { "type": "ref", "ref": "#viewerThreadState" }
       }
     },
     "notFoundPost": {
@@ -129,7 +119,7 @@
     "viewerThreadState": {
       "type": "object",
       "properties": {
-        "canReply": {"type": "boolean"}
+        "canReply": { "type": "boolean" }
       }
     },
     "generatorView": {
@@ -184,11 +174,7 @@
           "type": "array",
           "items": {
             "type": "union",
-            "refs": [
-              "#mentionRuleView",
-              "#followingRuleView",
-              "#listRuleView"
-            ]
+            "refs": ["#mentionRuleView", "#followingRuleView", "#listRuleView"]
           }
         }
       }
@@ -208,19 +194,16 @@
       "properties": {
         "list": {
           "type": "union",
-          "refs": [
-            "app.bsky.graph.defs#listViewBasic",
-            "#viewNotFound"
-          ]
+          "refs": ["app.bsky.graph.defs#listViewBasic", "#viewNotFound"]
         }
       }
     },
     "viewNotFound": {
       "type": "object",
-      "required":  ["uri", "notFound"],
-      "properties": {
-        "uri": {"type": "string", "format": "at-uri"},
-        "notFound": {"type": "boolean", "const": true}
+      "required": ["uri", "notFound"],
+      "properties": {
+        "uri": { "type": "string", "format": "at-uri" },
+        "notFound": { "type": "boolean", "const": true }
       }
     }
   }

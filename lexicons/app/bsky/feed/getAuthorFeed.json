--- conflicted
+++ resolved
@@ -61,11 +61,7 @@
     },
     "actor": {
       "type": "object",
-<<<<<<< HEAD
       "required": ["did", "declaration", "handle"],
-=======
-      "required": ["did", "handle", "actorType"],
->>>>>>> c52b9f07
       "properties": {
         "did": {"type": "string"},
         "declaration": {"$ref": "#/defs/declaration"},

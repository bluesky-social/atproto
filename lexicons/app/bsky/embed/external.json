--- conflicted
+++ resolved
@@ -17,11 +17,7 @@
       "type": "object",
       "required":  ["uri", "title", "description"],
       "properties": {
-<<<<<<< HEAD
         "uri": {"type": "string", "format": "uri"},
-=======
-        "uri": {"type": "string"},
->>>>>>> 5eaa03c6
         "title": {"type": "string"},
         "description": {"type": "string"},
         "thumb": {
@@ -47,11 +43,7 @@
       "type": "object",
       "required":  ["uri", "title", "description"],
       "properties": {
-<<<<<<< HEAD
         "uri": {"type": "string", "format": "uri"},
-=======
-        "uri": {"type": "string"},
->>>>>>> 5eaa03c6
         "title": {"type": "string"},
         "description": {"type": "string"},
         "thumb": {"type": "string"}

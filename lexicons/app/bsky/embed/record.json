--- conflicted
+++ resolved
@@ -22,11 +22,7 @@
             "#viewBlocked",
             "app.bsky.feed.defs#generatorView",
             "app.bsky.graph.defs#listView",
-<<<<<<< HEAD
-            "app.bsky.mod.defs#labelerView"
-=======
             "app.bsky.moderation.defs#modServiceView"
->>>>>>> 38525748
           ]
         }
       }

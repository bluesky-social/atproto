{
  "lexicon": 1,
  "id": "app.bsky.graph.defs",
  "defs": {
    "listViewBasic": {
      "type": "object",
      "required": ["uri", "cid", "name", "purpose"],
      "properties": {
        "uri": { "type": "string", "format": "at-uri" },
        "cid": { "type": "string", "format": "cid" },
        "name": { "type": "string", "maxLength": 64, "minLength": 1 },
        "purpose": { "type": "ref", "ref": "#listPurpose" },
        "avatar": { "type": "string" },
        "viewer": { "type": "ref", "ref": "#listViewerState" },
        "indexedAt": { "type": "string", "format": "datetime" }
      }
    },
    "listView": {
      "type": "object",
      "required": ["uri", "cid", "creator", "name", "purpose", "indexedAt"],
      "properties": {
        "uri": { "type": "string", "format": "at-uri" },
        "cid": { "type": "string", "format": "cid" },
        "creator": { "type": "ref", "ref": "app.bsky.actor.defs#profileView" },
        "name": { "type": "string", "maxLength": 64, "minLength": 1 },
        "purpose": { "type": "ref", "ref": "#listPurpose" },
        "description": {
          "type": "string",
          "maxGraphemes": 300,
          "maxLength": 3000
        },
        "descriptionFacets": {
          "type": "array",
          "items": { "type": "ref", "ref": "app.bsky.richtext.facet" }
        },
        "avatar": { "type": "string" },
        "viewer": { "type": "ref", "ref": "#listViewerState" },
        "indexedAt": { "type": "string", "format": "datetime" }
      }
    },
    "listItemView": {
      "type": "object",
      "required": ["subject"],
      "properties": {
        "subject": { "type": "ref", "ref": "app.bsky.actor.defs#profileView" }
      }
    },
    "listPurpose": {
      "type": "string",
<<<<<<< HEAD
      "knownValues": [
        "app.bsky.graph.defs#modlist",
        "app.bsky.graph.defs#curatelist"
      ]
=======
      "knownValues": ["app.bsky.graph.defs#modlist"]
>>>>>>> cb30cff1
    },
    "modlist": {
      "type": "token",
      "description": "A list of actors to apply an aggregate moderation action (mute/block) on"
    },
    "curatelist": {
      "type": "token",
      "description": "A list of actors used for curation purposes such as list feeds or interaction gating"
    },
    "listViewerState": {
      "type": "object",
      "properties": {
        "muted": { "type": "boolean" },
        "blocked": { "type": "string", "format": "at-uri" }
      }
    }
  }
}<|MERGE_RESOLUTION|>--- conflicted
+++ resolved
@@ -47,14 +47,10 @@
     },
     "listPurpose": {
       "type": "string",
-<<<<<<< HEAD
       "knownValues": [
         "app.bsky.graph.defs#modlist",
         "app.bsky.graph.defs#curatelist"
       ]
-=======
-      "knownValues": ["app.bsky.graph.defs#modlist"]
->>>>>>> cb30cff1
     },
     "modlist": {
       "type": "token",

{
  "lexicon": 1,
  "id": "app.bsky.actor.defs",
  "defs": {
    "profileViewBasic": {
      "type": "object",
      "required": ["did", "handle"],
      "properties": {
        "did": { "type": "string", "format": "did" },
        "handle": { "type": "string", "format": "handle" },
        "displayName": {
          "type": "string",
          "maxGraphemes": 64,
          "maxLength": 640
        },
        "avatar": { "type": "string", "format": "uri" },
        "associated": {
          "type": "ref",
          "ref": "#profileAssociated"
        },
        "highlightedVouch": {
          "type": "ref",
          "ref": "app.bsky.graph.defs#vouchView"
        },
        "viewer": { "type": "ref", "ref": "#viewerState" },
        "labels": {
          "type": "array",
          "items": { "type": "ref", "ref": "com.atproto.label.defs#label" }
        },
        "createdAt": { "type": "string", "format": "datetime" }
      }
    },
    "profileView": {
      "type": "object",
      "required": ["did", "handle"],
      "properties": {
        "did": { "type": "string", "format": "did" },
        "handle": { "type": "string", "format": "handle" },
        "displayName": {
          "type": "string",
          "maxGraphemes": 64,
          "maxLength": 640
        },
        "description": {
          "type": "string",
          "maxGraphemes": 256,
          "maxLength": 2560
        },
        "avatar": { "type": "string", "format": "uri" },
        "associated": {
          "type": "ref",
          "ref": "#profileAssociated"
        },
<<<<<<< HEAD
        "highlightedVouch": {
          "type": "ref",
          "ref": "app.bsky.graph.defs#vouchView"
        },
=======
        "acceptingVouches": {
          "type": "string",
          "knownValues": ["all", "none", "following"]
        },
        "highlightedVouch": { "type": "ref", "ref": "app.bsky.graph.defs#vouchView" },
>>>>>>> de421535
        "indexedAt": { "type": "string", "format": "datetime" },
        "createdAt": { "type": "string", "format": "datetime" },
        "viewer": { "type": "ref", "ref": "#viewerState" },
        "labels": {
          "type": "array",
          "items": { "type": "ref", "ref": "com.atproto.label.defs#label" }
        }
      }
    },
    "profileViewDetailed": {
      "type": "object",
      "required": ["did", "handle"],
      "properties": {
        "did": { "type": "string", "format": "did" },
        "handle": { "type": "string", "format": "handle" },
        "displayName": {
          "type": "string",
          "maxGraphemes": 64,
          "maxLength": 640
        },
        "description": {
          "type": "string",
          "maxGraphemes": 256,
          "maxLength": 2560
        },
        "avatar": { "type": "string", "format": "uri" },
        "banner": { "type": "string", "format": "uri" },
        "followersCount": { "type": "integer" },
        "followsCount": { "type": "integer" },
        "postsCount": { "type": "integer" },
        "associated": {
          "type": "ref",
          "ref": "#profileAssociated"
        },
<<<<<<< HEAD
        "highlightedVouch": {
          "type": "ref",
          "ref": "app.bsky.graph.defs#vouchView"
        },
        "acceptedVouches": {
          "type": "array",
          "items": { "type": "ref", "ref": "app.bsky.graph.defs#vouchView" }
=======
        "acceptingVouches": {
          "type": "string",
          "knownValues": ["all", "none", "following"]
>>>>>>> de421535
        },
        "highlightedVouch": { "type": "ref", "ref": "app.bsky.graph.defs#vouchView" },
        "joinedViaStarterPack": {
          "type": "ref",
          "ref": "app.bsky.graph.defs#starterPackViewBasic"
        },
        "indexedAt": { "type": "string", "format": "datetime" },
        "createdAt": { "type": "string", "format": "datetime" },
        "viewer": { "type": "ref", "ref": "#viewerState" },
        "labels": {
          "type": "array",
          "items": { "type": "ref", "ref": "com.atproto.label.defs#label" }
        },
        "pinnedPost": {
          "type": "ref",
          "ref": "com.atproto.repo.strongRef"
        }
      }
    },
    "profileAssociated": {
      "type": "object",
      "properties": {
        "lists": { "type": "integer" },
        "feedgens": { "type": "integer" },
        "starterPacks": { "type": "integer" },
        "labeler": { "type": "boolean" },
        "chat": { "type": "ref", "ref": "#profileAssociatedChat" }
      }
    },
    "profileAssociatedChat": {
      "type": "object",
      "required": ["allowIncoming"],
      "properties": {
        "allowIncoming": {
          "type": "string",
          "knownValues": ["all", "none", "following"]
        }
      }
    },
    "viewerState": {
      "type": "object",
      "description": "Metadata about the requesting account's relationship with the subject account. Only has meaningful content for authed requests.",
      "properties": {
        "muted": { "type": "boolean" },
        "mutedByList": {
          "type": "ref",
          "ref": "app.bsky.graph.defs#listViewBasic"
        },
        "blockedBy": { "type": "boolean" },
        "blocking": { "type": "string", "format": "at-uri" },
        "blockingByList": {
          "type": "ref",
          "ref": "app.bsky.graph.defs#listViewBasic"
        },
        "following": { "type": "string", "format": "at-uri" },
        "followedBy": { "type": "string", "format": "at-uri" },
        "knownFollowers": {
          "type": "ref",
          "ref": "#knownFollowers"
        }
      }
    },
    "knownFollowers": {
      "type": "object",
      "description": "The subject's followers whom you also follow",
      "required": ["count", "followers"],
      "properties": {
        "count": { "type": "integer" },
        "followers": {
          "type": "array",
          "minLength": 0,
          "maxLength": 5,
          "items": {
            "type": "ref",
            "ref": "#profileViewBasic"
          }
        }
      }
    },
    "preferences": {
      "type": "array",
      "items": {
        "type": "union",
        "refs": [
          "#adultContentPref",
          "#contentLabelPref",
          "#savedFeedsPref",
          "#savedFeedsPrefV2",
          "#personalDetailsPref",
          "#feedViewPref",
          "#threadViewPref",
          "#interestsPref",
          "#mutedWordsPref",
          "#hiddenPostsPref",
          "#bskyAppStatePref",
          "#labelersPref"
        ]
      }
    },
    "adultContentPref": {
      "type": "object",
      "required": ["enabled"],
      "properties": {
        "enabled": { "type": "boolean", "default": false }
      }
    },
    "contentLabelPref": {
      "type": "object",
      "required": ["label", "visibility"],
      "properties": {
        "labelerDid": {
          "type": "string",
          "description": "Which labeler does this preference apply to? If undefined, applies globally.",
          "format": "did"
        },
        "label": { "type": "string" },
        "visibility": {
          "type": "string",
          "knownValues": ["ignore", "show", "warn", "hide"]
        }
      }
    },
    "savedFeed": {
      "type": "object",
      "required": ["id", "type", "value", "pinned"],
      "properties": {
        "id": {
          "type": "string"
        },
        "type": {
          "type": "string",
          "knownValues": ["feed", "list", "timeline"]
        },
        "value": {
          "type": "string"
        },
        "pinned": {
          "type": "boolean"
        }
      }
    },
    "savedFeedsPrefV2": {
      "type": "object",
      "required": ["items"],
      "properties": {
        "items": {
          "type": "array",
          "items": {
            "type": "ref",
            "ref": "app.bsky.actor.defs#savedFeed"
          }
        }
      }
    },
    "savedFeedsPref": {
      "type": "object",
      "required": ["pinned", "saved"],
      "properties": {
        "pinned": {
          "type": "array",
          "items": {
            "type": "string",
            "format": "at-uri"
          }
        },
        "saved": {
          "type": "array",
          "items": {
            "type": "string",
            "format": "at-uri"
          }
        },
        "timelineIndex": {
          "type": "integer"
        }
      }
    },
    "personalDetailsPref": {
      "type": "object",
      "properties": {
        "birthDate": {
          "type": "string",
          "format": "datetime",
          "description": "The birth date of account owner."
        }
      }
    },
    "feedViewPref": {
      "type": "object",
      "required": ["feed"],
      "properties": {
        "feed": {
          "type": "string",
          "description": "The URI of the feed, or an identifier which describes the feed."
        },
        "hideReplies": {
          "type": "boolean",
          "description": "Hide replies in the feed."
        },
        "hideRepliesByUnfollowed": {
          "type": "boolean",
          "description": "Hide replies in the feed if they are not by followed users.",
          "default": true
        },
        "hideRepliesByLikeCount": {
          "type": "integer",
          "description": "Hide replies in the feed if they do not have this number of likes."
        },
        "hideReposts": {
          "type": "boolean",
          "description": "Hide reposts in the feed."
        },
        "hideQuotePosts": {
          "type": "boolean",
          "description": "Hide quote posts in the feed."
        }
      }
    },
    "threadViewPref": {
      "type": "object",
      "properties": {
        "sort": {
          "type": "string",
          "description": "Sorting mode for threads.",
          "knownValues": ["oldest", "newest", "most-likes", "random", "hotness"]
        },
        "prioritizeFollowedUsers": {
          "type": "boolean",
          "description": "Show followed users at the top of all replies."
        }
      }
    },
    "interestsPref": {
      "type": "object",
      "required": ["tags"],
      "properties": {
        "tags": {
          "type": "array",
          "maxLength": 100,
          "items": { "type": "string", "maxLength": 640, "maxGraphemes": 64 },
          "description": "A list of tags which describe the account owner's interests gathered during onboarding."
        }
      }
    },
    "mutedWordTarget": {
      "type": "string",
      "knownValues": ["content", "tag"],
      "maxLength": 640,
      "maxGraphemes": 64
    },
    "mutedWord": {
      "type": "object",
      "description": "A word that the account owner has muted.",
      "required": ["value", "targets"],
      "properties": {
        "id": { "type": "string" },
        "value": {
          "type": "string",
          "description": "The muted word itself.",
          "maxLength": 10000,
          "maxGraphemes": 1000
        },
        "targets": {
          "type": "array",
          "description": "The intended targets of the muted word.",
          "items": {
            "type": "ref",
            "ref": "app.bsky.actor.defs#mutedWordTarget"
          }
        },
        "actorTarget": {
          "type": "string",
          "description": "Groups of users to apply the muted word to. If undefined, applies to all users.",
          "knownValues": ["all", "exclude-following"],
          "default": "all"
        },
        "expiresAt": {
          "type": "string",
          "format": "datetime",
          "description": "The date and time at which the muted word will expire and no longer be applied."
        }
      }
    },
    "mutedWordsPref": {
      "type": "object",
      "required": ["items"],
      "properties": {
        "items": {
          "type": "array",
          "items": {
            "type": "ref",
            "ref": "app.bsky.actor.defs#mutedWord"
          },
          "description": "A list of words the account owner has muted."
        }
      }
    },
    "hiddenPostsPref": {
      "type": "object",
      "required": ["items"],
      "properties": {
        "items": {
          "type": "array",
          "items": { "type": "string", "format": "at-uri" },
          "description": "A list of URIs of posts the account owner has hidden."
        }
      }
    },
    "labelersPref": {
      "type": "object",
      "required": ["labelers"],
      "properties": {
        "labelers": {
          "type": "array",
          "items": {
            "type": "ref",
            "ref": "#labelerPrefItem"
          }
        }
      }
    },
    "labelerPrefItem": {
      "type": "object",
      "required": ["did"],
      "properties": {
        "did": {
          "type": "string",
          "format": "did"
        }
      }
    },
    "bskyAppStatePref": {
      "description": "A grab bag of state that's specific to the bsky.app program. Third-party apps shouldn't use this.",
      "type": "object",
      "properties": {
        "activeProgressGuide": {
          "type": "ref",
          "ref": "#bskyAppProgressGuide"
        },
        "queuedNudges": {
          "description": "An array of tokens which identify nudges (modals, popups, tours, highlight dots) that should be shown to the user.",
          "type": "array",
          "maxLength": 1000,
          "items": { "type": "string", "maxLength": 100 }
        },
        "nuxs": {
          "description": "Storage for NUXs the user has encountered.",
          "type": "array",
          "maxLength": 100,
          "items": {
            "type": "ref",
            "ref": "app.bsky.actor.defs#nux"
          }
        }
      }
    },
    "bskyAppProgressGuide": {
      "description": "If set, an active progress guide. Once completed, can be set to undefined. Should have unspecced fields tracking progress.",
      "type": "object",
      "required": ["guide"],
      "properties": {
        "guide": { "type": "string", "maxLength": 100 }
      }
    },
    "nux": {
      "type": "object",
      "description": "A new user experiences (NUX) storage object",
      "required": ["id", "completed"],
      "properties": {
        "id": {
          "type": "string",
          "maxLength": 100
        },
        "completed": {
          "type": "boolean",
          "default": false
        },
        "data": {
          "description": "Arbitrary data for the NUX. The structure is defined by the NUX itself. Limited to 300 characters.",
          "type": "string",
          "maxLength": 3000,
          "maxGraphemes": 300
        },
        "expiresAt": {
          "type": "string",
          "format": "datetime",
          "description": "The date and time at which the NUX will expire and should be considered completed."
        }
      }
    }
  }
}<|MERGE_RESOLUTION|>--- conflicted
+++ resolved
@@ -51,18 +51,11 @@
           "type": "ref",
           "ref": "#profileAssociated"
         },
-<<<<<<< HEAD
-        "highlightedVouch": {
-          "type": "ref",
-          "ref": "app.bsky.graph.defs#vouchView"
-        },
-=======
         "acceptingVouches": {
           "type": "string",
           "knownValues": ["all", "none", "following"]
         },
         "highlightedVouch": { "type": "ref", "ref": "app.bsky.graph.defs#vouchView" },
->>>>>>> de421535
         "indexedAt": { "type": "string", "format": "datetime" },
         "createdAt": { "type": "string", "format": "datetime" },
         "viewer": { "type": "ref", "ref": "#viewerState" },
@@ -97,19 +90,9 @@
           "type": "ref",
           "ref": "#profileAssociated"
         },
-<<<<<<< HEAD
-        "highlightedVouch": {
-          "type": "ref",
-          "ref": "app.bsky.graph.defs#vouchView"
-        },
-        "acceptedVouches": {
-          "type": "array",
-          "items": { "type": "ref", "ref": "app.bsky.graph.defs#vouchView" }
-=======
         "acceptingVouches": {
           "type": "string",
           "knownValues": ["all", "none", "following"]
->>>>>>> de421535
         },
         "highlightedVouch": { "type": "ref", "ref": "app.bsky.graph.defs#vouchView" },
         "joinedViaStarterPack": {

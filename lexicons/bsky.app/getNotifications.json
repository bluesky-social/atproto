--- conflicted
+++ resolved
@@ -41,11 +41,7 @@
         },
         "reason": {
           "type": "string",
-<<<<<<< HEAD
-          "$comment": "Expected values are 'like', 'repost', 'follow', 'mention' and 'reply'."
-=======
-          "$comment": "Expected values are 'like', 'repost', 'follow', 'badge', 'invite', 'mention' and 'reply'."
->>>>>>> 2fb128d9
+          "$comment": "Expected values are 'like', 'repost', 'follow', 'invite', 'mention' and 'reply'."
         },
         "reasonSubject": {"type": "string"},
         "record": {"type": "object"},

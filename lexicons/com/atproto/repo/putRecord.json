{
  "lexicon": 1,
  "id": "com.atproto.repo.putRecord",
  "defs": {
    "main": {
      "type": "procedure",
      "description": "Write a record.",
      "input": {
        "encoding": "application/json",
        "schema": {
          "type": "object",
          "required": ["did", "collection", "rkey", "record"],
          "properties": {
            "did": {
              "type": "string",
              "format": "did",
              "description": "The DID of the repo."
            },
            "collection": {
              "type": "string",
<<<<<<< HEAD
              "description": "The NSID of the record collection."
=======
              "format": "nsid",
              "description": "The NSID of the record type."
>>>>>>> e4377cc1
            },
            "rkey": {
              "type": "string",
              "description": "The key of the record."
            },
            "validate": {
              "type": "boolean",
              "default": true,
              "description": "Validate the record?"
            },
            "record": {
              "type": "unknown",
              "description": "The record to write."
            }
          }
        }
      },
      "output": {
        "encoding": "application/json",
        "schema": {
          "type": "object",
          "required": ["uri", "cid"],
          "properties": {
            "uri": {"type": "string", "format": "at-uri"},
            "cid": {"type": "string", "format": "cid"}
          }
        }
      }
    }
  }
}<|MERGE_RESOLUTION|>--- conflicted
+++ resolved
@@ -18,12 +18,8 @@
             },
             "collection": {
               "type": "string",
-<<<<<<< HEAD
+              "format": "nsid",
               "description": "The NSID of the record collection."
-=======
-              "format": "nsid",
-              "description": "The NSID of the record type."
->>>>>>> e4377cc1
             },
             "rkey": {
               "type": "string",

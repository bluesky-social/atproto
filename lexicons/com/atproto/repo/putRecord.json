{
  "lexicon": 1,
  "id": "com.atproto.repo.putRecord",
  "defs": {
    "main": {
      "type": "procedure",
      "description": "Write a repository record, creating or updating it as needed. Requires auth, implemented by PDS.",
      "input": {
        "encoding": "application/json",
        "schema": {
          "type": "object",
          "required": ["repo", "collection", "rkey", "record"],
          "nullable": ["swapRecord"],
          "properties": {
            "repo": {
              "type": "string",
              "format": "at-identifier",
              "description": "The handle or DID of the repo (aka, current account)."
            },
            "collection": {
              "type": "string",
              "format": "nsid",
              "description": "The NSID of the record collection."
            },
            "rkey": {
              "type": "string",
              "description": "The Record Key.",
              "maxLength": 15
            },
            "validate": {
              "type": "boolean",
              "description": "Can be set to 'false' to skip Lexicon schema validation of record data, 'true' to require it, or leave unset to validate only for known Lexicons."
            },
            "record": {
              "type": "unknown",
              "description": "The record to write."
            },
            "swapRecord": {
              "type": "string",
              "format": "cid",
              "description": "Compare and swap with the previous record by CID. WARNING: nullable and optional field; may cause problems with golang implementation"
            },
            "swapCommit": {
              "type": "string",
              "format": "cid",
              "description": "Compare and swap with the previous commit by CID."
            }
          }
        }
      },
      "output": {
        "encoding": "application/json",
        "schema": {
          "type": "object",
          "required": ["uri", "cid"],
          "properties": {
            "uri": { "type": "string", "format": "at-uri" },
            "cid": { "type": "string", "format": "cid" },
<<<<<<< HEAD
            "commit": {
              "type": "ref",
              "ref": "com.atproto.repo.defs#commitMeta"
=======
            "validationStatus": {
              "type": "string",
              "knownValues": ["valid", "unknown"]
>>>>>>> befebc0e
            }
          }
        }
      },
      "errors": [{ "name": "InvalidSwap" }]
    }
  }
}<|MERGE_RESOLUTION|>--- conflicted
+++ resolved
@@ -56,15 +56,13 @@
           "properties": {
             "uri": { "type": "string", "format": "at-uri" },
             "cid": { "type": "string", "format": "cid" },
-<<<<<<< HEAD
             "commit": {
               "type": "ref",
               "ref": "com.atproto.repo.defs#commitMeta"
-=======
+            },
             "validationStatus": {
               "type": "string",
               "knownValues": ["valid", "unknown"]
->>>>>>> befebc0e
             }
           }
         }

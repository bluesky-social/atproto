{
  "lexicon": 1,
  "id": "com.atproto.repo.getRecord",
  "defs": {
    "main": {
      "type": "query",
      "description": "Fetch a record.",
      "parameters": {
        "type": "params",
        "required": ["repo", "collection", "rkey"],
        "properties": {
<<<<<<< HEAD
          "repo": {"type": "string", "description": "The handle or DID of the repo."},
          "collection": {"type": "string", "description": "The NSID of the record collection."},
=======
          "repo": {
            "type": "string", 
            "format": "at-identifier",
            "description": "The handle or DID of the repo."
          },
          "collection": {
            "type": "string",
            "format": "nsid",
            "description": "The NSID of the collection."
          },
>>>>>>> e4377cc1
          "rkey": {"type": "string", "description": "The key of the record."},
          "cid": {
            "type": "string",
            "format": "cid",
            "description": "The CID of the version of the record. If not specified, then return the most recent version."
          }
        }
      },
      "output": {
        "encoding": "application/json",
        "schema": {
          "type": "object",
          "required": ["uri", "value"],
          "properties": {
            "uri": {"type": "string", "format": "at-uri"},
            "cid": {"type": "string", "format": "cid"},
            "value": {"type": "unknown"}
          }
        }
      }
    }
  }
}<|MERGE_RESOLUTION|>--- conflicted
+++ resolved
@@ -9,21 +9,16 @@
         "type": "params",
         "required": ["repo", "collection", "rkey"],
         "properties": {
-<<<<<<< HEAD
-          "repo": {"type": "string", "description": "The handle or DID of the repo."},
-          "collection": {"type": "string", "description": "The NSID of the record collection."},
-=======
           "repo": {
-            "type": "string", 
+            "type": "string",
             "format": "at-identifier",
             "description": "The handle or DID of the repo."
           },
           "collection": {
             "type": "string",
             "format": "nsid",
-            "description": "The NSID of the collection."
+            "description": "The NSID of the record collection."
           },
->>>>>>> e4377cc1
           "rkey": {"type": "string", "description": "The key of the record."},
           "cid": {
             "type": "string",

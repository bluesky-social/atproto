--- conflicted
+++ resolved
@@ -40,12 +40,7 @@
       "type": "object",
       "required": ["action", "collection", "value"],
       "properties": {
-<<<<<<< HEAD
-        "collection": {"type": "string"},
-=======
-        "action": {"type": "string", "const": "create"},
         "collection": {"type": "string", "const": "nsid"},
->>>>>>> 05056c6d
         "rkey": {"type": "string"},
         "value": {"type": "unknown"}
       }
@@ -54,12 +49,7 @@
       "type": "object",
       "required": ["action", "collection", "rkey", "value"],
       "properties": {
-<<<<<<< HEAD
-        "collection": {"type": "string"},
-=======
-        "action": {"type": "string", "const": "update"},
         "collection": {"type": "string", "const": "nsid"},
->>>>>>> 05056c6d
         "rkey": {"type": "string"},
         "value": {"type": "unknown"}
       }
@@ -68,12 +58,7 @@
       "type": "object",
       "required": ["action", "collection", "rkey"],
       "properties": {
-<<<<<<< HEAD
-        "collection": {"type": "string"},
-=======
-        "action": {"type": "string", "const": "delete"},
         "collection": {"type": "string", "const": "nsid"},
->>>>>>> 05056c6d
         "rkey": {"type": "string"}
       }
     }

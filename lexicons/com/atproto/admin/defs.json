--- conflicted
+++ resolved
@@ -2,9 +2,6 @@
   "lexicon": 1,
   "id": "com.atproto.admin.defs",
   "defs": {
-<<<<<<< HEAD
-    "modEventView": {
-=======
     "statusAttr": {
       "type": "object",
       "required": ["applied"],
@@ -13,8 +10,7 @@
         "ref": { "type": "string" }
       }
     },
-    "actionView": {
->>>>>>> bba9388e
+    "modEventView": {
       "type": "object",
       "required": [
         "id",

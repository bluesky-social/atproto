--- conflicted
+++ resolved
@@ -106,7 +106,6 @@
         },
         "prevData": {
           "type": "cid-link",
-<<<<<<< HEAD
           "description": "The root CID of the MST tree for the previous commit from this repo (indicated by the 'since' revision field in this message). Corresponds to the 'data' field in the repo commit object. NOTE: this field is effectively required for the 'inductive' version of firehose."
         },
         "time": {
@@ -138,9 +137,6 @@
         "rev": {
           "type": "string",
           "description": "The rev of the commit. This value must match that in the commit object."
-=======
-          "description": "EXPERIMENTAL. The root CID of the MST tree for the previous commit from this repo (indicated by the 'since' revision field in this message). Corresponds to the 'data' field in the repo commit object. NOTE: this field is effectively required for the 'inductive' version of firehose."
->>>>>>> 7e3678c0
         },
         "time": {
           "type": "string",
@@ -249,19 +245,11 @@
         "path": { "type": "string" },
         "cid": {
           "type": "cid-link",
-<<<<<<< HEAD
-          "description": "For creates and updates, the new record CID. For deletions, field should not be defined."
+          "description": "For creates and updates, the new record CID. For deletions, null."
         },
         "prev": {
           "type": "cid-link",
           "description": "For updates and deletes, the previous record CID (required for inductive firehose). For creations, field should not be defined."
-=======
-          "description": "For creates and updates, the new record CID. For deletions, null."
-        },
-        "prev": {
-          "type": "cid-link",
-          "description": "EXPERIMENTAL. For deletes and updates, the CID  of the previous record. For creates, undefined."
->>>>>>> 7e3678c0
         }
       }
     }

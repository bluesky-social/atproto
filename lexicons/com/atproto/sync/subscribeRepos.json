--- conflicted
+++ resolved
@@ -61,14 +61,9 @@
       "required": ["seq", "did", "handle", "time"],
       "properties": {
         "seq": {"type": "integer"},
-<<<<<<< HEAD
-        "did": {"type": "string"},
-        "handle": {"type": "string"},
-        "time": {"type": "datetime"}
-=======
         "did": {"type": "string", "format": "did"},
-        "handle": {"type": "string", "format": "handle"}
->>>>>>> 9861d989
+        "handle": {"type": "string", "format": "handle"},
+        "time": {"type": "string", "format": "datetime"}
       }
     },
     "migrate": {
@@ -77,14 +72,9 @@
       "nullable": ["migrateTo"],
       "properties": {
         "seq": {"type": "integer"},
-<<<<<<< HEAD
-        "did": {"type": "string"},
+        "did": {"type": "string", "format": "did"},
         "migrateTo": {"type": "string"},
-        "time": {"type": "datetime"}
-=======
-        "did": {"type": "string", "format": "did"},
-        "migrateTo": {"type": "string"}
->>>>>>> 9861d989
+        "time": {"type": "string", "format": "datetime"}
       }
     },
     "tombstone": {
@@ -92,12 +82,8 @@
       "required": ["seq", "did", "time"],
       "properties": {
         "seq": {"type": "integer"},
-<<<<<<< HEAD
-        "did": {"type": "string"},
-        "time": {"type": "datetime"}
-=======
-        "did": {"type": "string", "format": "did"}
->>>>>>> 9861d989
+        "did": {"type": "string", "format": "did"},
+        "time": {"type": "string", "format": "datetime"}
       }
     },
     "info": {

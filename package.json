{
  "name": "atp",
  "version": "0.0.1",
  "repository": "git@github.com:bluesky-social/atproto.git",
  "author": "Bluesky PBLLC <hello@blueskyweb.xyz>",
  "license": "MIT",
  "private": true,
  "engines": {
    "node": ">=18"
  },
  "scripts": {
    "prepublish": "yarn build",
    "verify": "lerna run verify --stream",
    "prettier": "lerna run prettier",
    "build": "lerna run build",
<<<<<<< HEAD
    "test": "LOG_ENABLED=false NODE_ENV=development lerna run test --stream",
    "test:withFlags": "LOG_ENABLED=false NODE_ENV=development lerna run test --stream --"
=======
    "test": "LOG_ENABLED=false NODE_ENV=development ./packages/pg/with-test-db.sh lerna run test --stream",
    "test:withFlags": "LOG_ENABLED=false NODE_ENV=development ./packages/pg/with-test-db.sh lerna run test --stream --"
>>>>>>> 207d4479
  },
  "devDependencies": {
    "@babel/core": "^7.18.6",
    "@babel/preset-env": "^7.18.6",
    "@npmcli/package-json": "^3.0.0",
    "@swc/core": "^1.3.42",
    "@swc/jest": "^0.2.24",
    "@types/jest": "^28.1.4",
    "@types/node": "^18.0.0",
    "@typescript-eslint/eslint-plugin": "^5.38.1",
    "@typescript-eslint/parser": "^5.38.1",
    "babel-eslint": "^10.1.0",
    "dotenv": "^16.0.3",
    "esbuild": "^0.14.48",
    "esbuild-node-externals": "^1.5.0",
    "esbuild-plugin-copy": "^1.6.0",
    "eslint": "^8.24.0",
    "eslint-config-prettier": "^8.5.0",
    "eslint-plugin-prettier": "^4.2.1",
    "jest": "^28.1.2",
    "lerna": "^4.0.0",
    "node-gyp": "^9.3.1",
    "npm-run-all": "^4.1.5",
    "pino-pretty": "^9.1.0",
    "prettier": "^2.7.1",
    "prettier-config-standard": "^5.0.0",
    "ts-node": "^10.8.2",
    "typescript": "^4.8.4"
  },
  "workspaces": {
    "packages": [
      "packages/*"
    ]
  }
}<|MERGE_RESOLUTION|>--- conflicted
+++ resolved
@@ -13,13 +13,8 @@
     "verify": "lerna run verify --stream",
     "prettier": "lerna run prettier",
     "build": "lerna run build",
-<<<<<<< HEAD
-    "test": "LOG_ENABLED=false NODE_ENV=development lerna run test --stream",
-    "test:withFlags": "LOG_ENABLED=false NODE_ENV=development lerna run test --stream --"
-=======
     "test": "LOG_ENABLED=false NODE_ENV=development ./packages/pg/with-test-db.sh lerna run test --stream",
     "test:withFlags": "LOG_ENABLED=false NODE_ENV=development ./packages/pg/with-test-db.sh lerna run test --stream --"
->>>>>>> 207d4479
   },
   "devDependencies": {
     "@babel/core": "^7.18.6",

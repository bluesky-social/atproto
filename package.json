--- conflicted
+++ resolved
@@ -1,13 +1,8 @@
 {
   "name": "atp-waverly",
   "version": "0.0.1",
-<<<<<<< HEAD
   "repository": "git@github.com:waverlyai/atproto.git",
   "author": "Waverly AI inc. <hello@mywaverly.com>",
-=======
-  "repository": "git@github.com:bluesky-social/atproto.git",
-  "author": "Bluesky PBC <hello@blueskyweb.xyz>",
->>>>>>> 44ea5e80
   "license": "MIT",
   "private": true,
   "engines": {

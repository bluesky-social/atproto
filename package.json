--- conflicted
+++ resolved
@@ -21,11 +21,7 @@
     "format": "pnpm lint:fix && pnpm style:fix",
     "precodegen": "pnpm run --recursive --stream --filter '@atproto/lex-cli...' build --force",
     "codegen": "pnpm run --sort --recursive --stream --parallel codegen",
-<<<<<<< HEAD
-    "build": "pnpm -r --workspace-concurrency=1 run --sort --recursive --stream '/^(build|build:.+)$/'",
-=======
     "build": "pnpm run --sort --recursive --stream build",
->>>>>>> 3cf5b31a
     "i18n": "pnpm run --parallel i18n:extract",
     "dev": "NODE_ENV=development pnpm run --recursive --parallel --stream '/^(dev|dev:.+)$/'",
     "dev:tsc": "tsc --build tsconfig.json --preserveWatchOutput --watch",

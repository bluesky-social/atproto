--- conflicted
+++ resolved
@@ -1,20 +1,10 @@
-<<<<<<< HEAD
-import MemoryDB from "./memory-db.js"
-
-=======
->>>>>>> a63f532a
 import * as Block from 'multiformats/block'
 import { CID } from 'multiformats/cid'
 import { sha256 as blockHasher } from 'multiformats/hashes/sha2'
 import * as blockCodec from '@ipld/dag-cbor'
 
-<<<<<<< HEAD
-import { SignedRoot, User } from "./types.js"
+import { BlockstoreI, SignedRoot, User } from "./types.js"
 import * as check from './type-check.js'
-=======
-import { BlockstoreI, SignedRoot, User } from "./types"
-import * as check from './type-check'
->>>>>>> a63f532a
 
 export class IpldStore {
 

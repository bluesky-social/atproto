--- conflicted
+++ resolved
@@ -194,13 +194,8 @@
     const cids = this.cids()
     for (const cid of cids) {
       all.push(cid)
-<<<<<<< HEAD
-      const table = await SSTable.get(this.store, cid)
+      const table = await SSTable.load(this.store, cid)
       table.cids().forEach((c) => all.push(c))
-=======
-      const table = await SSTable.load(this.store, cid)
-      table.cids().forEach(c => all.push(c))
->>>>>>> 74a9e35c
     }
     return all
   }
